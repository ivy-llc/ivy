# global
import pytest
from types import SimpleNamespace
import numpy as np

from ivy_tests.test_ivy.test_frontends.test_torch.test_comparison_ops import (
    _topk_helper,
)
from ivy_tests.test_ivy.test_frontends.test_torch.test_creation_ops import (
    _as_strided_helper,
)
from ivy_tests.test_ivy.test_frontends.test_torch.test_indexing_slicing_joining_mutating_ops import (  # noqa: E501
    _dtype_input_dim_start_length,
)
from ivy_tests.test_ivy.test_frontends.test_torch.test_reduction_ops import (
    _get_axis_and_p,
)

try:
    import torch
except ImportError:
    torch = SimpleNamespace()

import ivy
from hypothesis import strategies as st, given, assume
import hypothesis.extra.numpy as nph

# local
import ivy_tests.test_ivy.helpers as helpers
from ivy_tests.test_ivy.test_frontends.test_torch.test_blas_and_lapack_ops import (
    _get_dtype_and_3dbatch_matrices,
    _get_dtype_input_and_matrices,
    _get_dtype_input_and_mat_vec,
)
from ivy.functional.frontends.torch import Tensor
from ivy_tests.test_ivy.helpers import handle_frontend_method
from ivy_tests.test_ivy.test_functional.test_core.test_searching import (
    _broadcastable_trio,
)
from ivy_tests.test_ivy.test_functional.test_core.test_manipulation import (  # noqa
    _get_splits,
)
from ivy_tests.test_ivy.test_frontends.test_torch.test_miscellaneous_ops import (  # noqa
    dtype_value1_value2_axis,
)
from ivy_tests.test_ivy.test_frontends.test_torch.test_linalg import (  # noqa
    _get_dtype_and_matrix,
)
from ivy_tests.test_ivy.test_functional.test_core.test_statistical import (
    _get_castable_dtype,
    _statistical_dtype_values,
)

from ivy_tests.test_ivy.test_functional.test_experimental.test_core.test_statistical import (  # noqa
    _quantile_helper,
)

CLASS_TREE = "ivy.functional.frontends.torch.Tensor"


# Helper functions
@st.composite
def _dtypes(draw):
    return draw(
        st.shared(
            helpers.list_of_size(
                x=st.sampled_from(
                    draw(helpers.get_dtypes("numeric", prune_function=False))
                ),
                size=1,
            ),
            key="dtype",
        )
    )


@st.composite
def _requires_grad(draw):
    dtype = draw(_dtypes())[0]
    if ivy.is_int_dtype(dtype) or ivy.is_uint_dtype(dtype):
        return draw(st.just(False))
    return draw(st.booleans())


@given(
    dtype_x=helpers.dtype_and_values(
        available_dtypes=helpers.get_dtypes("valid", prune_function=False)
    ).filter(lambda x: "bfloat16" not in x[0]),
)
def test_torch_tensor_ivy_array(
    dtype_x,
    backend_fw,
):
    _, data = dtype_x
    ivy.set_backend(backend_fw)
    x = Tensor(data[0])
    x.ivy_array = data[0]
    ret = helpers.flatten_and_to_np(ret=x.ivy_array.data, backend=backend_fw)
    ret_gt = helpers.flatten_and_to_np(ret=data[0], backend=backend_fw)
    helpers.value_test(
        ret_np_flat=ret,
        ret_np_from_gt_flat=ret_gt,
        backend="torch",
    )


@given(
    dtype_x=helpers.dtype_and_values(
        available_dtypes=helpers.get_dtypes("valid", prune_function=False)
    ).filter(lambda x: "bfloat16" not in x[0]),
)
def test_torch_tensor_device(
    dtype_x,
    backend_fw,
):
    ivy.set_backend(backend_fw)
    _, data = dtype_x
    x = Tensor(data[0])
    x.ivy_array = data[0]
    ivy.utils.assertions.check_equal(
        x.device, ivy.dev(ivy.array(data[0])), as_array=False
    )
    ivy.previous_backend()


@given(
    dtype_x=helpers.dtype_and_values(
        available_dtypes=helpers.get_dtypes("valid", prune_function=False)
    ).filter(lambda x: "bfloat16" not in x[0]),
)
def test_torch_tensor_dtype(dtype_x, backend_fw):
    ivy.set_backend(backend_fw)
    dtype, data = dtype_x
    x = Tensor(data[0])
    x.ivy_array = data[0]
    ivy.utils.assertions.check_equal(x.dtype, dtype[0], as_array=False)
    ivy.previous_backend()


@given(
    dtype_x=helpers.dtype_and_values(
        available_dtypes=helpers.get_dtypes("valid", prune_function=False),
        ret_shape=True,
    ).filter(lambda x: "bfloat16" not in x[0]),
)
def test_torch_tensor_shape(dtype_x, backend_fw):
    ivy.set_backend(backend_fw)
    dtype, data, shape = dtype_x
    x = Tensor(data[0])
    ivy.utils.assertions.check_equal(
        x.ivy_array.shape, ivy.Shape(shape), as_array=False
    )
    ivy.previous_backend()


@given(
    dtype_x=helpers.dtype_and_values(
        available_dtypes=helpers.get_dtypes("complex", prune_function=False)
    ).filter(lambda x: "bfloat16" not in x[0]),
)
def test_torch_tensor_real(dtype_x, backend_fw):
    ivy.set_backend(backend_fw)
    _, data = dtype_x
    x = Tensor(data[0])
    x.ivy_array = data[0]
    ivy.utils.assertions.check_equal(x.real, ivy.real(data[0]))
    ivy.previous_backend()


@given(
    dtype_x=helpers.dtype_and_values(
        available_dtypes=helpers.get_dtypes("complex", prune_function=False)
    ),
)
def test_torch_tensor_imag(dtype_x, backend_fw):
    ivy.set_backend(backend_fw)
    _, data = dtype_x
    x = Tensor(data[0])
    x.ivy_array = data[0]
    ivy.utils.assertions.check_equal(x.imag, ivy.imag(data[0]))
    ivy.previous_backend()


@given(
    dtype_x=helpers.dtype_and_values(
        available_dtypes=helpers.get_dtypes("valid", prune_function=False),
        ret_shape=True,
    ).filter(lambda x: "bfloat16" not in x[0]),
)
def test_torch_tensor_ndim(dtype_x, backend_fw):
    ivy.set_backend(backend_fw)
    dtype, data, shape = dtype_x
    x = Tensor(data[0])
    ivy.utils.assertions.check_equal(x.ndim, data[0].ndim, as_array=False)
    ivy.previous_backend()


def test_torch_tensor_grad(backend_fw):
    ivy.set_backend(backend_fw)
    x = Tensor(ivy.array([1.0, 2.0, 3.0]))
    grads = ivy.array([1.0, 2.0, 3.0])
    x._grads = grads
    assert ivy.array_equal(x.grad, grads)
    ivy.previous_backend()


@given(
    dtype_x=helpers.dtype_and_values(
        available_dtypes=helpers.get_dtypes("valid", prune_function=False),
    ),
    requires_grad=st.booleans(),
)
def test_torch_tensor_requires_grad(dtype_x, requires_grad, backend_fw):
    ivy.set_backend(backend_fw)
    _, data = dtype_x
    x = Tensor(data[0], requires_grad=requires_grad)
    ivy.utils.assertions.check_equal(x.requires_grad, requires_grad, as_array=False)
    x.requires_grad = not requires_grad
    ivy.utils.assertions.check_equal(x.requires_grad, not requires_grad, as_array=False)
    ivy.previous_backend()


@given(
    requires_grad=st.booleans(),
)
def test_torch_tensor_is_leaf(requires_grad, backend_fw):
    ivy.set_backend(backend_fw)
    x = Tensor(ivy.array([3.0]), requires_grad=requires_grad)
    ivy.utils.assertions.check_equal(x.is_leaf, True, as_array=False)
    y = x.pow(2)
    ivy.utils.assertions.check_equal(y.is_leaf, not requires_grad, as_array=False)
    z = y.detach()
    ivy.utils.assertions.check_equal(z.is_leaf, True, as_array=False)
    ivy.previous_backend()


def test_torch_tensor_grad_fn(backend_fw):
    ivy.set_backend(backend_fw)
    x = Tensor(ivy.array([3.0]), requires_grad=True)
    ivy.utils.assertions.check_equal(x.grad_fn, None, as_array=False)
    y = x.pow(2)
    ivy.utils.assertions.check_equal(y.grad_fn, "PowBackward", as_array=False)
    ivy.utils.assertions.check_equal(
        y.grad_fn.next_functions[0], "AccumulateGrad", as_array=False
    )
    z = y.detach()
    ivy.utils.assertions.check_equal(z.grad_fn, None, as_array=False)
    ivy.previous_backend()


@given(
    dtype_x=helpers.dtype_and_values(
        available_dtypes=helpers.get_dtypes("valid", prune_function=False),
    ),
    requires_grad=st.booleans(),
)
def test_torch_tensor__requires_grad(
    dtype_x,
    requires_grad,
    backend_fw,
):
    ivy.set_backend(backend_fw)
    _, data = dtype_x
    x = Tensor(data[0])
    assert not x._requires_grad
    x.requires_grad_()
    assert x._requires_grad
    x.requires_grad_(requires_grad)
    assert x._requires_grad == requires_grad
    ivy.previous_backend()


# chunk
@pytest.mark.skip("Testing takes a lot of time")
@handle_frontend_method(
    class_tree=CLASS_TREE,
    init_tree="torch.tensor",
    method_name="chunk",
    dtype_x_dim=helpers.dtype_values_axis(
        available_dtypes=helpers.get_dtypes("float"),
        min_num_dims=1,
        min_value=-1e04,
        max_value=1e04,
        force_int_axis=True,
        valid_axis=True,
    ),
    chunks=st.integers(
        min_value=1,
        max_value=5,
    ),
)
def test_torch_tensor_chunk(
    dtype_x_dim,
    chunks,
    frontend,
    frontend_method_data,
    init_flags,
    method_flags,
    on_device,
    backend_fw,
):
    input_dtype, x, dim = dtype_x_dim
    helpers.test_frontend_method(
        init_input_dtypes=input_dtype,
        backend_to_test=backend_fw,
        init_all_as_kwargs_np={
            "data": x[0],
        },
        method_input_dtypes=input_dtype,
        method_all_as_kwargs_np={
            "chunks": chunks,
            "dim": dim,
        },
        frontend_method_data=frontend_method_data,
        init_flags=init_flags,
        method_flags=method_flags,
        frontend=frontend,
        on_device=on_device,
    )


# any
@handle_frontend_method(
    class_tree=CLASS_TREE,
    init_tree="torch.tensor",
    method_name="any",
    dtype_input_axis=helpers.dtype_values_axis(
        available_dtypes=helpers.get_dtypes("numeric"),
        min_num_dims=1,
        min_value=-1e04,
        max_value=1e04,
        valid_axis=True,
        force_int_axis=True,
    ),
    keepdim=st.booleans(),
)
def test_torch_tensor_any(
    dtype_input_axis,
    keepdim,
    frontend_method_data,
    init_flags,
    method_flags,
    frontend,
    on_device,
    backend_fw,
):
    input_dtype, x, axis = dtype_input_axis
    helpers.test_frontend_method(
        init_input_dtypes=input_dtype,
        backend_to_test=backend_fw,
        init_all_as_kwargs_np={
            "data": x[0],
        },
        method_input_dtypes=input_dtype,
        method_all_as_kwargs_np={
            "dim": axis,
            "keepdim": keepdim,
        },
        frontend_method_data=frontend_method_data,
        init_flags=init_flags,
        method_flags=method_flags,
        frontend=frontend,
        on_device=on_device,
    )


# all
@handle_frontend_method(
    class_tree=CLASS_TREE,
    init_tree="torch.tensor",
    method_name="all",
    dtype_input_axis=helpers.dtype_values_axis(
        available_dtypes=helpers.get_dtypes("numeric"),
        min_num_dims=1,
        min_value=-1e04,
        max_value=1e04,
        valid_axis=True,
        force_int_axis=True,
    ),
    keepdim=st.booleans(),
)
def test_torch_tensor_all(
    dtype_input_axis,
    keepdim,
    frontend_method_data,
    init_flags,
    method_flags,
    frontend,
    on_device,
    backend_fw,
):
    input_dtype, x, axis = dtype_input_axis
    helpers.test_frontend_method(
        init_input_dtypes=input_dtype,
        backend_to_test=backend_fw,
        init_all_as_kwargs_np={
            "data": x[0],
        },
        method_input_dtypes=input_dtype,
        method_all_as_kwargs_np={
            "dim": axis,
            "keepdim": keepdim,
        },
        frontend_method_data=frontend_method_data,
        init_flags=init_flags,
        method_flags=method_flags,
        frontend=frontend,
        on_device=on_device,
    )


# add
@handle_frontend_method(
    class_tree=CLASS_TREE,
    init_tree="torch.tensor",
    method_name="add",
    dtype_and_x=helpers.dtype_and_values(
        available_dtypes=helpers.get_dtypes("float"),
        num_arrays=2,
        min_value=-1e04,
        max_value=1e04,
        allow_inf=False,
    ),
    alpha=st.floats(min_value=-1e04, max_value=1e04, allow_infinity=False),
)
def test_torch_tensor_add(
    dtype_and_x,
    alpha,
    frontend,
    frontend_method_data,
    init_flags,
    method_flags,
    on_device,
    backend_fw,
):
    input_dtype, x = dtype_and_x
    helpers.test_frontend_method(
        init_input_dtypes=input_dtype,
        backend_to_test=backend_fw,
        init_all_as_kwargs_np={
            "data": x[0],
        },
        method_input_dtypes=input_dtype,
        method_all_as_kwargs_np={
            "other": x[1],
            "alpha": alpha,
        },
        frontend_method_data=frontend_method_data,
        init_flags=init_flags,
        method_flags=method_flags,
        frontend=frontend,
        atol_=1e-02,
        on_device=on_device,
    )


# addmm
@handle_frontend_method(
    class_tree=CLASS_TREE,
    init_tree="torch.tensor",
    method_name="addmm",
    dtype_and_matrices=_get_dtype_input_and_matrices(with_input=True),
    beta=st.floats(
        min_value=-5,
        max_value=5,
        allow_nan=False,
        allow_subnormal=False,
        allow_infinity=False,
    ),
    alpha=st.floats(
        min_value=-5,
        max_value=5,
        allow_nan=False,
        allow_subnormal=False,
        allow_infinity=False,
    ),
)
def test_torch_tensor_addmm(
    dtype_and_matrices,
    beta,
    alpha,
    frontend,
    frontend_method_data,
    init_flags,
    method_flags,
    on_device,
    backend_fw,
):
    input_dtype, x, mat1, mat2 = dtype_and_matrices
    helpers.test_frontend_method(
        init_input_dtypes=input_dtype,
        backend_to_test=backend_fw,
        init_all_as_kwargs_np={
            "data": x,
        },
        method_input_dtypes=input_dtype,
        method_all_as_kwargs_np={
            "mat1": mat1,
            "mat2": mat2,
            "beta": beta,
            "alpha": alpha,
        },
        frontend_method_data=frontend_method_data,
        init_flags=init_flags,
        method_flags=method_flags,
        frontend=frontend,
        atol_=1e-02,
        on_device=on_device,
    )


# addmm_
@handle_frontend_method(
    class_tree=CLASS_TREE,
    init_tree="torch.tensor",
    method_name="addmm_",
    dtype_and_matrices=_get_dtype_input_and_matrices(with_input=True),
    beta=st.floats(
        min_value=-5,
        max_value=5,
        allow_nan=False,
        allow_subnormal=False,
        allow_infinity=False,
    ),
    alpha=st.floats(
        min_value=-5,
        max_value=5,
        allow_nan=False,
        allow_subnormal=False,
        allow_infinity=False,
    ),
)
def test_torch_tensor_addmm_(
    dtype_and_matrices,
    beta,
    alpha,
    frontend,
    frontend_method_data,
    init_flags,
    method_flags,
    on_device,
    backend_fw,
):
    input_dtype, x, mat1, mat2 = dtype_and_matrices
    helpers.test_frontend_method(
        init_input_dtypes=input_dtype,
        backend_to_test=backend_fw,
        init_all_as_kwargs_np={
            "data": x,
        },
        method_input_dtypes=input_dtype,
        method_all_as_kwargs_np={
            "mat1": mat1,
            "mat2": mat2,
            "beta": beta,
            "alpha": alpha,
        },
        frontend_method_data=frontend_method_data,
        init_flags=init_flags,
        method_flags=method_flags,
        frontend=frontend,
        atol_=1e-02,
        on_device=on_device,
    )


# addmv
@handle_frontend_method(
    class_tree=CLASS_TREE,
    init_tree="torch.tensor",
    method_name="addmv",
    dtype_and_matrices=_get_dtype_input_and_mat_vec(with_input=True),
    beta=st.floats(
        min_value=-5,
        max_value=5,
        allow_nan=False,
        allow_subnormal=False,
        allow_infinity=False,
    ),
    alpha=st.floats(
        min_value=-5,
        max_value=5,
        allow_nan=False,
        allow_subnormal=False,
        allow_infinity=False,
    ),
)
def test_torch_tensor_addmv(
    dtype_and_matrices,
    beta,
    alpha,
    frontend,
    frontend_method_data,
    init_flags,
    method_flags,
    on_device,
    backend_fw,
):
    input_dtype, x, mat, vec = dtype_and_matrices
    helpers.test_frontend_method(
        init_input_dtypes=input_dtype,
        backend_to_test=backend_fw,
        init_all_as_kwargs_np={
            "data": x,
        },
        method_input_dtypes=input_dtype,
        method_all_as_kwargs_np={
            "mat": mat,
            "vec": vec,
            "beta": beta,
            "alpha": alpha,
        },
        frontend_method_data=frontend_method_data,
        init_flags=init_flags,
        method_flags=method_flags,
        frontend=frontend,
        atol_=1e-02,
        on_device=on_device,
    )


# addmv_
@handle_frontend_method(
    class_tree=CLASS_TREE,
    init_tree="torch.tensor",
    method_name="addmv_",
    dtype_and_matrices=_get_dtype_input_and_mat_vec(with_input=True),
    beta=st.floats(
        min_value=-5,
        max_value=5,
        allow_nan=False,
        allow_subnormal=False,
        allow_infinity=False,
    ),
    alpha=st.floats(
        min_value=-5,
        max_value=5,
        allow_nan=False,
        allow_subnormal=False,
        allow_infinity=False,
    ),
)
def test_torch_tensor_addmv_(
    dtype_and_matrices,
    beta,
    alpha,
    frontend,
    frontend_method_data,
    init_flags,
    method_flags,
    on_device,
    backend_fw,
):
    input_dtype, x, mat, vec = dtype_and_matrices
    helpers.test_frontend_method(
        init_input_dtypes=input_dtype,
        init_all_as_kwargs_np={
            "data": x,
        },
        method_input_dtypes=input_dtype,
        backend_to_test=backend_fw,
        method_all_as_kwargs_np={
            "mat": mat,
            "vec": vec,
            "beta": beta,
            "alpha": alpha,
        },
        frontend_method_data=frontend_method_data,
        init_flags=init_flags,
        method_flags=method_flags,
        frontend=frontend,
        atol_=1e-02,
        on_device=on_device,
    )


# addbmm
@handle_frontend_method(
    class_tree=CLASS_TREE,
    init_tree="torch.tensor",
    method_name="addbmm",
    dtype_and_matrices=_get_dtype_and_3dbatch_matrices(with_input=True),
    beta=st.floats(
        min_value=-5,
        max_value=5,
        allow_nan=False,
        allow_subnormal=False,
        allow_infinity=False,
    ),
    alpha=st.floats(
        min_value=-5,
        max_value=5,
        allow_nan=False,
        allow_subnormal=False,
        allow_infinity=False,
    ),
)
def test_torch_tensor_addbmm(
    dtype_and_matrices,
    beta,
    alpha,
    frontend,
    frontend_method_data,
    init_flags,
    method_flags,
    on_device,
    backend_fw,
):
    input_dtype, x, batch1, batch2 = dtype_and_matrices
    helpers.test_frontend_method(
        init_input_dtypes=input_dtype,
        backend_to_test=backend_fw,
        init_all_as_kwargs_np={
            "data": x,
        },
        method_input_dtypes=input_dtype,
        method_all_as_kwargs_np={
            "batch1": batch1,
            "batch2": batch2,
            "beta": beta,
            "alpha": alpha,
        },
        frontend_method_data=frontend_method_data,
        init_flags=init_flags,
        method_flags=method_flags,
        frontend=frontend,
        atol_=1e-02,
        on_device=on_device,
    )


# addbmm_
@handle_frontend_method(
    class_tree=CLASS_TREE,
    init_tree="torch.tensor",
    method_name="addbmm_",
    dtype_and_matrices=_get_dtype_and_3dbatch_matrices(with_input=True),
    beta=st.floats(
        min_value=-5,
        max_value=5,
        allow_nan=False,
        allow_subnormal=False,
        allow_infinity=False,
    ),
    alpha=st.floats(
        min_value=-5,
        max_value=5,
        allow_nan=False,
        allow_subnormal=False,
        allow_infinity=False,
    ),
)
def test_torch_tensor_addbmm_(
    dtype_and_matrices,
    beta,
    alpha,
    frontend,
    frontend_method_data,
    init_flags,
    method_flags,
    on_device,
    backend_fw,
):
    input_dtype, x, batch1, batch2 = dtype_and_matrices
    helpers.test_frontend_method(
        init_input_dtypes=input_dtype,
        backend_to_test=backend_fw,
        init_all_as_kwargs_np={
            "data": x,
        },
        method_input_dtypes=input_dtype,
        method_all_as_kwargs_np={
            "batch1": batch1,
            "batch2": batch2,
            "beta": beta,
            "alpha": alpha,
        },
        frontend_method_data=frontend_method_data,
        init_flags=init_flags,
        method_flags=method_flags,
        frontend=frontend,
        atol_=1e-02,
        on_device=on_device,
    )


# sub
@handle_frontend_method(
    class_tree=CLASS_TREE,
    init_tree="torch.tensor",
    method_name="sub",
    dtype_and_x=helpers.dtype_and_values(
        available_dtypes=helpers.get_dtypes("float"),
        num_arrays=2,
        min_value=-1e04,
        max_value=1e04,
        allow_inf=False,
    ),
    alpha=st.floats(min_value=-1e04, max_value=1e04, allow_infinity=False),
)
def test_torch_tensor_sub(
    dtype_and_x,
    alpha,
    frontend,
    frontend_method_data,
    init_flags,
    method_flags,
    on_device,
    backend_fw,
):
    input_dtype, x = dtype_and_x
    helpers.test_frontend_method(
        init_input_dtypes=input_dtype,
        backend_to_test=backend_fw,
        init_all_as_kwargs_np={
            "data": x[0],
        },
        method_input_dtypes=input_dtype,
        method_all_as_kwargs_np={
            "other": x[1],
            "alpha": alpha,
        },
        frontend_method_data=frontend_method_data,
        init_flags=init_flags,
        method_flags=method_flags,
        frontend=frontend,
        atol_=1e-02,
        on_device=on_device,
    )


# new_ones
@handle_frontend_method(
    class_tree=CLASS_TREE,
    init_tree="torch.tensor",
    method_name="new_ones",
    dtype_and_x=helpers.dtype_and_values(available_dtypes=helpers.get_dtypes("float")),
    size=helpers.get_shape(
        allow_none=False,
        min_num_dims=1,
        max_num_dims=5,
        min_dim_size=1,
        max_dim_size=10,
    ),
    dtypes=_dtypes(),
    requires_grad=_requires_grad(),
)
def test_torch_tensor_new_ones(
    dtype_and_x,
    size,
    dtypes,
    requires_grad,
    on_device,
    frontend_method_data,
    init_flags,
    method_flags,
    frontend,
    backend_fw,
):
    input_dtype, x = dtype_and_x
    helpers.test_frontend_method(
        init_input_dtypes=input_dtype,
        backend_to_test=backend_fw,
        init_all_as_kwargs_np={
            "data": x[0],
        },
        method_input_dtypes=dtypes,
        method_all_as_kwargs_np={
            "size": size,
            "dtype": dtypes[0],
            "requires_grad": requires_grad,
            "device": on_device,
        },
        frontend_method_data=frontend_method_data,
        init_flags=init_flags,
        method_flags=method_flags,
        frontend=frontend,
        on_device=on_device,
    )


# new_zeros
@handle_frontend_method(
    class_tree=CLASS_TREE,
    init_tree="torch.tensor",
    method_name="new_zeros",
    dtype_and_x=helpers.dtype_and_values(available_dtypes=helpers.get_dtypes("valid")),
    size=helpers.get_shape(
        allow_none=False,
        min_num_dims=1,
        max_num_dims=5,
        min_dim_size=1,
        max_dim_size=10,
    ),
    dtypes=_dtypes(),
    requires_grad=_requires_grad(),
)
def test_torch_tensor_new_zeros(
    dtype_and_x,
    size,
    dtypes,
    requires_grad,
    on_device,
    frontend_method_data,
    init_flags,
    method_flags,
    frontend,
    backend_fw,
):
    input_dtype, x = dtype_and_x
    helpers.test_frontend_method(
        init_input_dtypes=input_dtype,
        backend_to_test=backend_fw,
        init_all_as_kwargs_np={
            "data": x[0],
        },
        method_input_dtypes=dtypes,
        method_all_as_kwargs_np={
            "size": size,
            "dtype": dtypes[0],
            "requires_grad": requires_grad,
            "device": on_device,
        },
        frontend_method_data=frontend_method_data,
        init_flags=init_flags,
        method_flags=method_flags,
        frontend=frontend,
        on_device=on_device,
    )


@handle_frontend_method(
    class_tree=CLASS_TREE,
    init_tree="torch.tensor",
    method_name="reshape",
    dtype_x=helpers.dtype_and_values(
        available_dtypes=helpers.get_dtypes("valid"),
        shape=st.shared(helpers.get_shape(), key="value_shape"),
    ),
    shape=helpers.reshape_shapes(
        shape=st.shared(helpers.get_shape(), key="value_shape")
    ),
    unpack_shape=st.booleans(),
)
def test_torch_tensor_reshape(
    dtype_x,
    shape,
    unpack_shape,
    frontend_method_data,
    init_flags,
    method_flags,
    frontend,
    on_device,
    backend_fw,
):
    input_dtype, x = dtype_x
    shape = {
        "shape": shape,
    }
    if unpack_shape:
        method_flags.num_positional_args = len(shape["shape"]) + 1
        i = 0
        for x_ in shape["shape"]:
            shape["x{}".format(i)] = x_
            i += 1
    helpers.test_frontend_method(
        init_input_dtypes=input_dtype,
        backend_to_test=backend_fw,
        init_all_as_kwargs_np={
            "data": x[0],
        },
        method_input_dtypes=input_dtype,
        method_all_as_kwargs_np=shape,
        frontend_method_data=frontend_method_data,
        init_flags=init_flags,
        method_flags=method_flags,
        frontend=frontend,
        on_device=on_device,
    )


# reshape_as
@handle_frontend_method(
    class_tree=CLASS_TREE,
    init_tree="torch.tensor",
    method_name="reshape_as",
    dtype_x=helpers.dtype_and_values(
        available_dtypes=helpers.get_dtypes("valid"), num_arrays=2
    ),
)
def test_torch_tensor_reshape_as(
    dtype_x,
    frontend_method_data,
    init_flags,
    method_flags,
    frontend,
    on_device,
    backend_fw,
):
    input_dtype, x = dtype_x
    helpers.test_frontend_method(
        init_input_dtypes=input_dtype,
        backend_to_test=backend_fw,
        init_all_as_kwargs_np={
            "data": x[0],
        },
        method_input_dtypes=input_dtype,
        method_all_as_kwargs_np={
            "other": x[1],
        },
        frontend_method_data=frontend_method_data,
        init_flags=init_flags,
        method_flags=method_flags,
        frontend=frontend,
        on_device=on_device,
    )


# sin
@handle_frontend_method(
    class_tree=CLASS_TREE,
    init_tree="torch.tensor",
    method_name="sin",
    dtype_and_x=helpers.dtype_and_values(
        available_dtypes=helpers.get_dtypes("float"),
        allow_inf=False,
    ),
)
def test_torch_tensor_sin(
    dtype_and_x,
    frontend_method_data,
    init_flags,
    method_flags,
    frontend,
    on_device,
    backend_fw,
):
    input_dtype, x = dtype_and_x
    helpers.test_frontend_method(
        init_input_dtypes=input_dtype,
        backend_to_test=backend_fw,
        init_all_as_kwargs_np={
            "data": x[0],
        },
        method_input_dtypes=input_dtype,
        method_all_as_kwargs_np={},
        frontend_method_data=frontend_method_data,
        init_flags=init_flags,
        method_flags=method_flags,
        frontend=frontend,
        on_device=on_device,
    )


# arcsin
@handle_frontend_method(
    class_tree=CLASS_TREE,
    init_tree="torch.tensor",
    method_name="arcsin",
    dtype_and_x=helpers.dtype_and_values(
        available_dtypes=helpers.get_dtypes("float"),
        allow_inf=False,
    ),
)
def test_torch_tensor_arcsin(
    dtype_and_x,
    frontend_method_data,
    init_flags,
    method_flags,
    frontend,
    on_device,
    backend_fw,
):
    input_dtype, x = dtype_and_x
    helpers.test_frontend_method(
        init_input_dtypes=input_dtype,
        backend_to_test=backend_fw,
        init_all_as_kwargs_np={
            "data": x[0],
        },
        method_input_dtypes=input_dtype,
        method_all_as_kwargs_np={},
        frontend_method_data=frontend_method_data,
        init_flags=init_flags,
        method_flags=method_flags,
        frontend=frontend,
        on_device=on_device,
    )


# sum
@handle_frontend_method(
    class_tree=CLASS_TREE,
    init_tree="torch.tensor",
    method_name="sum",
    dtype_x_dim=_get_castable_dtype(
        min_value=-1e04,
        max_value=1e04,
    ),
    keepdim=st.booleans(),
)
def test_torch_tensor_sum(
    dtype_x_dim,
    keepdim,
    frontend_method_data,
    init_flags,
    method_flags,
    frontend,
    on_device,
    backend_fw,
):
    input_dtype, x, dim, castable_dtype = dtype_x_dim
    if method_flags.as_variable:
        castable_dtype = input_dtype
    input_dtype = [input_dtype]
    helpers.test_frontend_method(
        init_input_dtypes=input_dtype,
        backend_to_test=backend_fw,
        init_all_as_kwargs_np={
            "data": x[0],
        },
        method_input_dtypes=input_dtype,
        method_all_as_kwargs_np={
            "dim": dim,
            "keepdim": keepdim,
            "dtype": castable_dtype,
        },
        frontend_method_data=frontend_method_data,
        init_flags=init_flags,
        method_flags=method_flags,
        frontend=frontend,
        on_device=on_device,
    )


# atan
@handle_frontend_method(
    class_tree=CLASS_TREE,
    init_tree="torch.tensor",
    method_name="atan",
    dtype_and_x=helpers.dtype_and_values(
        available_dtypes=helpers.get_dtypes("float"),
        allow_inf=False,
    ),
)
def test_torch_tensor_atan(
    dtype_and_x,
    frontend_method_data,
    init_flags,
    method_flags,
    frontend,
    on_device,
    backend_fw,
):
    input_dtype, x = dtype_and_x
    helpers.test_frontend_method(
        init_input_dtypes=input_dtype,
        backend_to_test=backend_fw,
        init_all_as_kwargs_np={
            "data": x[0],
        },
        method_input_dtypes=input_dtype,
        method_all_as_kwargs_np={},
        frontend_method_data=frontend_method_data,
        init_flags=init_flags,
        method_flags=method_flags,
        frontend=frontend,
        on_device=on_device,
    )


# atan2
@handle_frontend_method(
    class_tree=CLASS_TREE,
    init_tree="torch.tensor",
    method_name="atan2",
    dtype_and_x=helpers.dtype_and_values(
        available_dtypes=helpers.get_dtypes("float"),
        num_arrays=2,
    ),
)
def test_torch_tensor_atan2(
    dtype_and_x,
    frontend_method_data,
    init_flags,
    method_flags,
    frontend,
    on_device,
    backend_fw,
):
    input_dtype, x = dtype_and_x
    helpers.test_frontend_method(
        init_input_dtypes=input_dtype,
        backend_to_test=backend_fw,
        init_all_as_kwargs_np={
            "data": x[0],
        },
        method_input_dtypes=input_dtype,
        method_all_as_kwargs_np={
            "other": x[1],
        },
        frontend_method_data=frontend_method_data,
        init_flags=init_flags,
        method_flags=method_flags,
        frontend=frontend,
        on_device=on_device,
    )


# sin_
@handle_frontend_method(
    class_tree=CLASS_TREE,
    init_tree="torch.tensor",
    method_name="sin_",
    dtype_and_x=helpers.dtype_and_values(
        available_dtypes=helpers.get_dtypes("float"),
        allow_inf=False,
    ),
)
def test_torch_tensor_sin_(
    dtype_and_x,
    frontend_method_data,
    init_flags,
    method_flags,
    frontend,
    on_device,
    backend_fw,
):
    input_dtype, x = dtype_and_x
    helpers.test_frontend_method(
        init_input_dtypes=input_dtype,
        backend_to_test=backend_fw,
        init_all_as_kwargs_np={
            "data": x[0],
        },
        method_input_dtypes=input_dtype,
        method_all_as_kwargs_np={},
        frontend_method_data=frontend_method_data,
        init_flags=init_flags,
        method_flags=method_flags,
        frontend=frontend,
        on_device=on_device,
    )


# cos
@handle_frontend_method(
    class_tree=CLASS_TREE,
    init_tree="torch.tensor",
    method_name="cos",
    dtype_and_x=helpers.dtype_and_values(
        available_dtypes=helpers.get_dtypes("float"),
        allow_inf=False,
    ),
)
def test_torch_tensor_cos(
    dtype_and_x,
    frontend_method_data,
    init_flags,
    method_flags,
    frontend,
    on_device,
    backend_fw,
):
    input_dtype, x = dtype_and_x
    helpers.test_frontend_method(
        init_input_dtypes=input_dtype,
        backend_to_test=backend_fw,
        init_all_as_kwargs_np={
            "data": x[0],
        },
        method_input_dtypes=input_dtype,
        method_all_as_kwargs_np={},
        frontend_method_data=frontend_method_data,
        init_flags=init_flags,
        method_flags=method_flags,
        frontend=frontend,
        on_device=on_device,
    )


# cos_
@handle_frontend_method(
    class_tree=CLASS_TREE,
    init_tree="torch.tensor",
    method_name="cos_",
    dtype_and_x=helpers.dtype_and_values(
        available_dtypes=helpers.get_dtypes("float"),
        allow_inf=False,
    ),
)
def test_torch_tensor_cos_(
    dtype_and_x,
    frontend_method_data,
    init_flags,
    method_flags,
    frontend,
    on_device,
    backend_fw,
):
    input_dtype, x = dtype_and_x
    helpers.test_frontend_method(
        init_input_dtypes=input_dtype,
        backend_to_test=backend_fw,
        init_all_as_kwargs_np={
            "data": list(x[0]) if type(x[0]) == int else x[0],
        },
        method_input_dtypes=input_dtype,
        method_all_as_kwargs_np={},
        frontend_method_data=frontend_method_data,
        init_flags=init_flags,
        method_flags=method_flags,
        frontend=frontend,
        on_device=on_device,
    )


# sinh
@handle_frontend_method(
    class_tree=CLASS_TREE,
    init_tree="torch.tensor",
    method_name="sinh",
    dtype_and_x=helpers.dtype_and_values(
        available_dtypes=helpers.get_dtypes("float"),
        allow_inf=False,
    ),
)
def test_torch_tensor_sinh(
    dtype_and_x,
    frontend_method_data,
    init_flags,
    method_flags,
    frontend,
    on_device,
    backend_fw,
):
    input_dtype, x = dtype_and_x
    helpers.test_frontend_method(
        init_input_dtypes=input_dtype,
        backend_to_test=backend_fw,
        init_all_as_kwargs_np={
            "data": x[0],
        },
        method_input_dtypes=input_dtype,
        method_all_as_kwargs_np={},
        frontend_method_data=frontend_method_data,
        init_flags=init_flags,
        method_flags=method_flags,
        frontend=frontend,
        on_device=on_device,
    )


# sinh_
@handle_frontend_method(
    class_tree=CLASS_TREE,
    init_tree="torch.tensor",
    method_name="sinh_",
    dtype_and_x=helpers.dtype_and_values(
        available_dtypes=helpers.get_dtypes("float"),
        allow_inf=False,
    ),
)
def test_torch_tensor_sinh_(
    dtype_and_x,
    frontend_method_data,
    init_flags,
    method_flags,
    frontend,
    on_device,
    backend_fw,
):
    input_dtype, x = dtype_and_x
    helpers.test_frontend_method(
        init_input_dtypes=input_dtype,
        backend_to_test=backend_fw,
        init_all_as_kwargs_np={
            "data": x[0],
        },
        method_input_dtypes=input_dtype,
        method_all_as_kwargs_np={},
        frontend_method_data=frontend_method_data,
        init_flags=init_flags,
        method_flags=method_flags,
        frontend=frontend,
        on_device=on_device,
    )


# cosh
@handle_frontend_method(
    class_tree=CLASS_TREE,
    init_tree="torch.tensor",
    method_name="cosh",
    dtype_and_x=helpers.dtype_and_values(
        available_dtypes=helpers.get_dtypes("float"),
        allow_inf=False,
    ),
)
def test_torch_tensor_cosh(
    dtype_and_x,
    frontend_method_data,
    init_flags,
    method_flags,
    frontend,
    on_device,
    backend_fw,
):
    input_dtype, x = dtype_and_x
    helpers.test_frontend_method(
        init_input_dtypes=input_dtype,
        backend_to_test=backend_fw,
        init_all_as_kwargs_np={
            "data": x[0],
        },
        method_input_dtypes=input_dtype,
        method_all_as_kwargs_np={},
        frontend_method_data=frontend_method_data,
        init_flags=init_flags,
        method_flags=method_flags,
        frontend=frontend,
        on_device=on_device,
    )


# cosh_
@handle_frontend_method(
    class_tree=CLASS_TREE,
    init_tree="torch.tensor",
    method_name="cosh_",
    dtype_and_x=helpers.dtype_and_values(
        available_dtypes=helpers.get_dtypes("float"),
        allow_inf=False,
    ),
)
def test_torch_tensor_cosh_(
    dtype_and_x,
    frontend_method_data,
    init_flags,
    method_flags,
    frontend,
    on_device,
    backend_fw,
):
    input_dtype, x = dtype_and_x
    helpers.test_frontend_method(
        init_input_dtypes=input_dtype,
        backend_to_test=backend_fw,
        init_all_as_kwargs_np={
            "data": x[0],
        },
        method_input_dtypes=input_dtype,
        method_all_as_kwargs_np={},
        frontend_method_data=frontend_method_data,
        init_flags=init_flags,
        method_flags=method_flags,
        frontend=frontend,
        on_device=on_device,
        rtol_=1e-2,
        atol_=1e-2,
    )


# view
@handle_frontend_method(
    class_tree=CLASS_TREE,
    init_tree="torch.tensor",
    method_name="view",
    dtype_x=helpers.dtype_and_values(
        available_dtypes=helpers.get_dtypes("valid"),
        shape=st.shared(helpers.get_shape(), key="value_shape"),
    ),
    shape=helpers.reshape_shapes(
        shape=st.shared(helpers.get_shape(min_num_dims=1), key="value_shape")
    ),
)
def test_torch_tensor_view(
    dtype_x,
    shape,
    frontend_method_data,
    init_flags,
    method_flags,
    frontend,
    on_device,
    backend_fw,
):
    input_dtype, x = dtype_x
    helpers.test_frontend_method(
        init_input_dtypes=input_dtype,
        backend_to_test=backend_fw,
        init_all_as_kwargs_np={
            "data": x[0],
        },
        method_input_dtypes=input_dtype,
        method_all_as_kwargs_np={
            "size": shape,
        },
        frontend_method_data=frontend_method_data,
        init_flags=init_flags,
        method_flags=method_flags,
        frontend=frontend,
        on_device=on_device,
    )


@handle_frontend_method(
    class_tree=CLASS_TREE,
    init_tree="torch.tensor",
    method_name="float",
    dtype_x=helpers.dtype_and_values(
        available_dtypes=helpers.get_dtypes("valid"),
    ),
)
def test_torch_tensor_float(
    dtype_x,
    frontend_method_data,
    init_flags,
    method_flags,
    frontend,
    on_device,
    backend_fw,
):
    input_dtype, x = dtype_x
    helpers.test_frontend_method(
        init_input_dtypes=input_dtype,
        backend_to_test=backend_fw,
        init_all_as_kwargs_np={
            "data": x[0],
        },
        method_input_dtypes=input_dtype,
        method_all_as_kwargs_np={},
        frontend_method_data=frontend_method_data,
        init_flags=init_flags,
        method_flags=method_flags,
        frontend=frontend,
        on_device=on_device,
    )


@handle_frontend_method(
    class_tree=CLASS_TREE,
    init_tree="torch.tensor",
    method_name="double",
    dtype_and_x=helpers.dtype_and_values(
        available_dtypes=helpers.get_dtypes("valid"),
    ),
)
def test_torch_tensor_double(
    dtype_and_x,
    frontend_method_data,
    init_flags,
    method_flags,
    frontend,
    backend_fw,
    on_device,
):
    input_dtype, x = dtype_and_x
    helpers.test_frontend_method(
        init_input_dtypes=input_dtype,
        init_all_as_kwargs_np={
            "data": x[0],
        },
        method_input_dtypes=input_dtype,
        method_all_as_kwargs_np={},
        frontend_method_data=frontend_method_data,
        init_flags=init_flags,
        method_flags=method_flags,
        frontend=frontend,
        backend_to_test=backend_fw,
        on_device=on_device,
    )


# asinh
@handle_frontend_method(
    class_tree=CLASS_TREE,
    init_tree="torch.tensor",
    method_name="asinh",
    dtype_and_x=helpers.dtype_and_values(
        available_dtypes=helpers.get_dtypes("float"),
        allow_inf=False,
    ),
)
def test_torch_tensor_asinh(
    dtype_and_x,
    frontend_method_data,
    init_flags,
    method_flags,
    frontend,
    on_device,
    backend_fw,
):
    input_dtype, x = dtype_and_x
    helpers.test_frontend_method(
        init_input_dtypes=input_dtype,
        backend_to_test=backend_fw,
        init_all_as_kwargs_np={
            "data": x[0],
        },
        method_input_dtypes=input_dtype,
        method_all_as_kwargs_np={},
        frontend_method_data=frontend_method_data,
        init_flags=init_flags,
        method_flags=method_flags,
        frontend=frontend,
        rtol_=1e-2,
        atol_=1e-2,
        on_device=on_device,
    )


# asinh_
@handle_frontend_method(
    class_tree=CLASS_TREE,
    init_tree="torch.tensor",
    method_name="asinh_",
    dtype_and_x=helpers.dtype_and_values(
        available_dtypes=helpers.get_dtypes("float"),
        allow_inf=False,
    ),
)
def test_torch_tensor_asinh_(
    dtype_and_x,
    frontend_method_data,
    init_flags,
    method_flags,
    frontend,
    on_device,
    backend_fw,
):
    input_dtype, x = dtype_and_x
    helpers.test_frontend_method(
        init_input_dtypes=input_dtype,
        backend_to_test=backend_fw,
        init_all_as_kwargs_np={
            "data": x[0],
        },
        method_input_dtypes=input_dtype,
        method_all_as_kwargs_np={},
        frontend_method_data=frontend_method_data,
        init_flags=init_flags,
        method_flags=method_flags,
        frontend=frontend,
        rtol_=1e-2,
        atol_=1e-2,
        on_device=on_device,
    )


# tan
@handle_frontend_method(
    class_tree=CLASS_TREE,
    init_tree="torch.tensor",
    method_name="tan",
    dtype_and_x=helpers.dtype_and_values(
        available_dtypes=helpers.get_dtypes("float"),
        allow_inf=False,
    ),
)
def test_torch_tensor_tan(
    dtype_and_x,
    frontend_method_data,
    init_flags,
    method_flags,
    frontend,
    on_device,
    backend_fw,
):
    input_dtype, x = dtype_and_x
    helpers.test_frontend_method(
        init_input_dtypes=input_dtype,
        backend_to_test=backend_fw,
        init_all_as_kwargs_np={
            "data": x[0],
        },
        method_input_dtypes=input_dtype,
        method_all_as_kwargs_np={},
        frontend_method_data=frontend_method_data,
        init_flags=init_flags,
        method_flags=method_flags,
        frontend=frontend,
        on_device=on_device,
    )


# tanh
@handle_frontend_method(
    class_tree=CLASS_TREE,
    init_tree="torch.tensor",
    method_name="tanh",
    dtype_and_x=helpers.dtype_and_values(
        available_dtypes=helpers.get_dtypes("float"),
        allow_inf=False,
    ),
)
def test_torch_tensor_tanh(
    dtype_and_x,
    frontend_method_data,
    init_flags,
    method_flags,
    frontend,
    on_device,
    backend_fw,
):
    input_dtype, x = dtype_and_x
    helpers.test_frontend_method(
        init_input_dtypes=input_dtype,
        backend_to_test=backend_fw,
        init_all_as_kwargs_np={
            "data": x[0],
        },
        method_input_dtypes=input_dtype,
        method_all_as_kwargs_np={},
        frontend_method_data=frontend_method_data,
        init_flags=init_flags,
        method_flags=method_flags,
        frontend=frontend,
        on_device=on_device,
    )


# tanh_
@handle_frontend_method(
    class_tree=CLASS_TREE,
    init_tree="torch.tensor",
    method_name="tanh_",
    dtype_and_x=helpers.dtype_and_values(
        available_dtypes=helpers.get_dtypes("float"),
        allow_inf=False,
    ),
)
def test_torch_tensor_tanh_(
    dtype_and_x,
    frontend_method_data,
    init_flags,
    method_flags,
    frontend,
    on_device,
    backend_fw,
):
    input_dtype, x = dtype_and_x
    helpers.test_frontend_method(
        init_input_dtypes=input_dtype,
        backend_to_test=backend_fw,
        init_all_as_kwargs_np={
            "data": x[0],
        },
        method_input_dtypes=input_dtype,
        method_all_as_kwargs_np={},
        frontend_method_data=frontend_method_data,
        init_flags=init_flags,
        method_flags=method_flags,
        frontend=frontend,
        on_device=on_device,
    )


# asin
@handle_frontend_method(
    class_tree=CLASS_TREE,
    init_tree="torch.tensor",
    method_name="asin",
    dtype_and_x=helpers.dtype_and_values(
        available_dtypes=helpers.get_dtypes("float"),
        allow_inf=False,
    ),
)
def test_torch_tensor_asin(
    dtype_and_x,
    frontend_method_data,
    init_flags,
    method_flags,
    frontend,
    on_device,
    backend_fw,
):
    input_dtype, x = dtype_and_x
    helpers.test_frontend_method(
        init_input_dtypes=input_dtype,
        backend_to_test=backend_fw,
        init_all_as_kwargs_np={
            "data": x[0],
        },
        method_input_dtypes=input_dtype,
        method_all_as_kwargs_np={},
        frontend_method_data=frontend_method_data,
        init_flags=init_flags,
        method_flags=method_flags,
        frontend=frontend,
        on_device=on_device,
    )


# amax
@handle_frontend_method(
    class_tree=CLASS_TREE,
    init_tree="torch.tensor",
    method_name="amax",
    dtype_x_axis=helpers.dtype_values_axis(
        available_dtypes=helpers.get_dtypes("numeric"),
        valid_axis=True,
        force_int_axis=True,
    ),
    keepdim=st.booleans(),
)
def test_torch_tensor_amax(
    dtype_x_axis,
    keepdim,
    frontend_method_data,
    init_flags,
    method_flags,
    frontend,
    on_device,
    backend_fw,
):
    input_dtype, x, axis = dtype_x_axis
    helpers.test_frontend_method(
        init_input_dtypes=input_dtype,
        backend_to_test=backend_fw,
        init_all_as_kwargs_np={
            "data": x[0],
        },
        method_input_dtypes=input_dtype,
        method_all_as_kwargs_np={
            "dim": axis,
            "keepdim": keepdim,
        },
        frontend_method_data=frontend_method_data,
        init_flags=init_flags,
        method_flags=method_flags,
        frontend=frontend,
        on_device=on_device,
    )


# abs
@handle_frontend_method(
    class_tree=CLASS_TREE,
    init_tree="torch.tensor",
    method_name="abs",
    dtype_and_x=helpers.dtype_and_values(
        available_dtypes=helpers.get_dtypes("float"),
    ),
)
def test_torch_tensor_abs(
    dtype_and_x,
    frontend_method_data,
    init_flags,
    method_flags,
    frontend,
    on_device,
    backend_fw,
):
    input_dtype, x = dtype_and_x
    helpers.test_frontend_method(
        init_input_dtypes=input_dtype,
        backend_to_test=backend_fw,
        init_all_as_kwargs_np={
            "data": x[0],
        },
        method_input_dtypes=input_dtype,
        method_all_as_kwargs_np={},
        frontend_method_data=frontend_method_data,
        init_flags=init_flags,
        method_flags=method_flags,
        frontend=frontend,
        on_device=on_device,
    )


# abs_
@handle_frontend_method(
    class_tree=CLASS_TREE,
    init_tree="torch.tensor",
    method_name="abs_",
    dtype_and_x=helpers.dtype_and_values(
        available_dtypes=helpers.get_dtypes("float"),
    ),
)
def test_torch_tensor_abs_(
    dtype_and_x,
    frontend_method_data,
    init_flags,
    method_flags,
    frontend,
    on_device,
    backend_fw,
):
    input_dtype, x = dtype_and_x
    helpers.test_frontend_method(
        init_input_dtypes=input_dtype,
        backend_to_test=backend_fw,
        init_all_as_kwargs_np={
            "data": x[0],
        },
        method_input_dtypes=input_dtype,
        method_all_as_kwargs_np={},
        frontend_method_data=frontend_method_data,
        init_flags=init_flags,
        method_flags=method_flags,
        frontend=frontend,
        on_device=on_device,
    )


# amin
@handle_frontend_method(
    class_tree=CLASS_TREE,
    init_tree="torch.tensor",
    method_name="amin",
    dtype_x_axis=helpers.dtype_values_axis(
        available_dtypes=helpers.get_dtypes("numeric"),
        valid_axis=True,
        force_int_axis=True,
    ),
    keepdim=st.booleans(),
)
def test_torch_tensor_amin(
    dtype_x_axis,
    keepdim,
    frontend_method_data,
    init_flags,
    method_flags,
    frontend,
    on_device,
    backend_fw,
):
    input_dtype, x, axis = dtype_x_axis
    helpers.test_frontend_method(
        init_input_dtypes=input_dtype,
        backend_to_test=backend_fw,
        init_all_as_kwargs_np={
            "data": x[0],
        },
        method_input_dtypes=input_dtype,
        method_all_as_kwargs_np={
            "dim": axis,
            "keepdim": keepdim,
        },
        frontend_method_data=frontend_method_data,
        init_flags=init_flags,
        method_flags=method_flags,
        frontend=frontend,
        on_device=on_device,
    )


# aminmax
@handle_frontend_method(
    class_tree=CLASS_TREE,
    init_tree="torch.tensor",
    method_name="aminmax",
    dtype_input_axis=helpers.dtype_and_values(
        available_dtypes=helpers.get_dtypes("numeric"),
    ),
)
def test_torch_tensor_aminmax(
    dtype_input_axis,
    frontend_method_data,
    init_flags,
    method_flags,
    frontend,
    on_device,
    backend_fw,
):
    input_dtype, x = dtype_input_axis
    helpers.test_frontend_method(
        init_input_dtypes=input_dtype,
        backend_to_test=backend_fw,
        init_all_as_kwargs_np={
            "data": x[0],
        },
        method_input_dtypes=input_dtype,
        method_all_as_kwargs_np={},
        frontend_method_data=frontend_method_data,
        init_flags=init_flags,
        method_flags=method_flags,
        frontend=frontend,
        on_device=on_device,
    )


# bernoulli
@handle_frontend_method(
    class_tree=CLASS_TREE,
    init_tree="torch.tensor",
    method_name="bernoulli",
    dtype_and_x=helpers.dtype_and_values(
        available_dtypes=helpers.get_dtypes("valid"),
    ),
    test_with_out=st.just(True),
)
def test_torch_tensor_bernoulli(
    dtype_and_x,
    frontend,
    frontend_method_data,
    init_flags,
    method_flags,
    backend_fw,
):
    input_dtype, x = dtype_and_x
    helpers.test_frontend_method(
        init_input_dtypes=input_dtype,
        backend_to_test=backend_fw,
        init_all_as_kwargs_np={
            "input": x[0],
        },
        method_input_dtypes=input_dtype,
        method_all_as_kwargs_np={"generator": x[1], "out": x[2]},
        frontend_method_data=frontend_method_data,
        init_flags=init_flags,
        method_flags=method_flags,
        frontend=frontend,
    )


# contiguous
@handle_frontend_method(
    class_tree=CLASS_TREE,
    init_tree="torch.tensor",
    method_name="contiguous",
    dtype_and_x=helpers.dtype_and_values(
        available_dtypes=helpers.get_dtypes("float"),
        allow_inf=False,
    ),
)
def test_torch_tensor_contiguous(
    dtype_and_x,
    frontend_method_data,
    init_flags,
    method_flags,
    frontend,
    on_device,
    backend_fw,
):
    input_dtype, x = dtype_and_x
    helpers.test_frontend_method(
        init_input_dtypes=input_dtype,
        backend_to_test=backend_fw,
        init_all_as_kwargs_np={
            "data": x[0],
        },
        method_input_dtypes=input_dtype,
        method_all_as_kwargs_np={},
        frontend_method_data=frontend_method_data,
        init_flags=init_flags,
        method_flags=method_flags,
        frontend=frontend,
        on_device=on_device,
    )


# log
@handle_frontend_method(
    class_tree=CLASS_TREE,
    init_tree="torch.tensor",
    method_name="log",
    dtype_and_x=helpers.dtype_and_values(
        available_dtypes=helpers.get_dtypes("float"),
        allow_inf=False,
    ),
)
def test_torch_tensor_log(
    dtype_and_x,
    frontend_method_data,
    init_flags,
    method_flags,
    frontend,
    on_device,
    backend_fw,
):
    input_dtype, x = dtype_and_x
    helpers.test_frontend_method(
        init_input_dtypes=input_dtype,
        backend_to_test=backend_fw,
        init_all_as_kwargs_np={
            "data": x[0],
        },
        method_input_dtypes=input_dtype,
        method_all_as_kwargs_np={},
        frontend_method_data=frontend_method_data,
        init_flags=init_flags,
        method_flags=method_flags,
        frontend=frontend,
        on_device=on_device,
    )


# log2_
@handle_frontend_method(
    class_tree=CLASS_TREE,
    init_tree="torch.tensor",
    method_name="log2_",
    dtype_and_x=helpers.dtype_and_values(
        available_dtypes=helpers.get_dtypes("valid"),
        allow_inf=False,
    ),
)
def test_torch_tensor_log2_(
    dtype_and_x,
    frontend_method_data,
    init_flags,
    method_flags,
    frontend,
    on_device,
    backend_fw,
):
    input_dtype, x = dtype_and_x
    helpers.test_frontend_method(
        init_input_dtypes=input_dtype,
        backend_to_test=backend_fw,
        init_all_as_kwargs_np={
            "data": x[0],
        },
        method_input_dtypes=input_dtype,
        method_all_as_kwargs_np={},
        frontend_method_data=frontend_method_data,
        init_flags=init_flags,
        method_flags=method_flags,
        frontend=frontend,
        on_device=on_device,
    )


# log_
@handle_frontend_method(
    class_tree=CLASS_TREE,
    init_tree="torch.tensor",
    method_name="log_",
    dtype_and_x=helpers.dtype_and_values(
        available_dtypes=helpers.get_dtypes("float"),
        allow_inf=False,
    ),
)
def test_torch_tensor_log_(
    dtype_and_x,
    frontend_method_data,
    init_flags,
    method_flags,
    frontend,
    on_device,
    backend_fw,
):
    input_dtype, x = dtype_and_x
    helpers.test_frontend_method(
        init_input_dtypes=input_dtype,
        backend_to_test=backend_fw,
        init_all_as_kwargs_np={
            "data": x[0],
        },
        method_input_dtypes=input_dtype,
        method_all_as_kwargs_np={},
        frontend_method_data=frontend_method_data,
        init_flags=init_flags,
        method_flags=method_flags,
        frontend=frontend,
        on_device=on_device,
    )


# log2
@handle_frontend_method(
    class_tree=CLASS_TREE,
    init_tree="torch.tensor",
    method_name="log2",
    dtype_and_x=helpers.dtype_and_values(
        available_dtypes=helpers.get_dtypes("float"),
        allow_inf=False,
    ),
)
def test_torch_tensor_log2(
    dtype_and_x,
    frontend_method_data,
    init_flags,
    method_flags,
    frontend,
    on_device,
    backend_fw,
):
    input_dtype, x = dtype_and_x
    helpers.test_frontend_method(
        init_input_dtypes=input_dtype,
        backend_to_test=backend_fw,
        init_all_as_kwargs_np={
            "data": x[0],
        },
        method_input_dtypes=input_dtype,
        method_all_as_kwargs_np={},
        frontend_method_data=frontend_method_data,
        init_flags=init_flags,
        method_flags=method_flags,
        frontend=frontend,
        on_device=on_device,
    )


# __bool__
@handle_frontend_method(
    class_tree=CLASS_TREE,
    init_tree="torch.tensor",
    method_name="__bool__",
    dtype_and_x=helpers.dtype_and_values(
        max_dim_size=1,
        min_value=-1e04,
        max_value=1e04,
    ),
)
def test_torch___bool__(
    dtype_and_x,
    frontend_method_data,
    init_flags,
    method_flags,
    frontend,
    on_device,
    backend_fw,
):
    input_dtype, x = dtype_and_x
    helpers.test_frontend_method(
        init_input_dtypes=input_dtype,
        backend_to_test=backend_fw,
        init_all_as_kwargs_np={
            "data": x[0],
        },
        method_input_dtypes=[],
        method_all_as_kwargs_np={},
        frontend_method_data=frontend_method_data,
        init_flags=init_flags,
        method_flags=method_flags,
        frontend=frontend,
        on_device=on_device,
    )


# __add__
@handle_frontend_method(
    class_tree=CLASS_TREE,
    init_tree="torch.tensor",
    method_name="__add__",
    dtype_and_x=helpers.dtype_and_values(
        available_dtypes=helpers.get_dtypes("float"),
        num_arrays=2,
        min_value=-1e04,
        max_value=1e04,
        allow_inf=False,
    ),
)
def test_torch___add__(
    dtype_and_x,
    frontend_method_data,
    init_flags,
    method_flags,
    frontend,
    on_device,
    backend_fw,
):
    input_dtype, x = dtype_and_x
    helpers.test_frontend_method(
        init_input_dtypes=input_dtype,
        backend_to_test=backend_fw,
        init_all_as_kwargs_np={
            "data": x[0],
        },
        method_input_dtypes=input_dtype,
        method_all_as_kwargs_np={
            "other": x[1],
        },
        frontend_method_data=frontend_method_data,
        init_flags=init_flags,
        method_flags=method_flags,
        frontend=frontend,
        on_device=on_device,
    )


# arcsinh
@handle_frontend_method(
    class_tree=CLASS_TREE,
    init_tree="torch.tensor",
    method_name="arcsinh",
    dtype_and_x=helpers.dtype_and_values(
        min_value=-1.0,
        max_value=1.0,
        available_dtypes=helpers.get_dtypes("float"),
    ),
)
def test_torch_tensor_arcsinh(
    dtype_and_x,
    frontend_method_data,
    init_flags,
    method_flags,
    frontend,
    on_device,
    backend_fw,
):
    input_dtype, x = dtype_and_x
    helpers.test_frontend_method(
        init_input_dtypes=input_dtype,
        backend_to_test=backend_fw,
        init_all_as_kwargs_np={
            "data": x[0],
        },
        method_input_dtypes=[],
        method_all_as_kwargs_np={},
        frontend_method_data=frontend_method_data,
        init_flags=init_flags,
        method_flags=method_flags,
        frontend=frontend,
        on_device=on_device,
    )


# __long__
@handle_frontend_method(
    class_tree=CLASS_TREE,
    init_tree="torch.tensor",
    method_name="__long__",
    dtype_and_x=helpers.dtype_and_values(
        available_dtypes=helpers.get_dtypes("integer"),
        min_value=-1e04,
        max_value=1e04,
        allow_inf=False,
    ),
)
def test_torch___long__(
    dtype_and_x,
    frontend_method_data,
    init_flags,
    method_flags,
    frontend,
    on_device,
    backend_fw,
):
    input_dtype, x = dtype_and_x
    helpers.test_frontend_method(
        init_input_dtypes=input_dtype,
        backend_to_test=backend_fw,
        init_all_as_kwargs_np={
            "data": x[0],
        },
        method_input_dtypes=input_dtype,
        method_all_as_kwargs_np={},
        frontend_method_data=frontend_method_data,
        init_flags=init_flags,
        method_flags=method_flags,
        frontend=frontend,
        on_device=on_device,
    )


# __radd__
@handle_frontend_method(
    class_tree=CLASS_TREE,
    init_tree="torch.tensor",
    method_name="__radd__",
    dtype_and_x=helpers.dtype_and_values(
        available_dtypes=helpers.get_dtypes("float"),
        num_arrays=2,
        min_value=-1e04,
        max_value=1e04,
        allow_inf=False,
    ),
)
def test_torch___radd__(
    dtype_and_x,
    frontend_method_data,
    init_flags,
    method_flags,
    frontend,
    on_device,
    backend_fw,
):
    input_dtype, x = dtype_and_x
    helpers.test_frontend_method(
        init_input_dtypes=input_dtype,
        backend_to_test=backend_fw,
        init_all_as_kwargs_np={
            "data": x[0],
        },
        method_input_dtypes=input_dtype,
        method_all_as_kwargs_np={
            "other": x[1],
        },
        frontend_method_data=frontend_method_data,
        init_flags=init_flags,
        method_flags=method_flags,
        frontend=frontend,
        on_device=on_device,
    )


# __sub__
@handle_frontend_method(
    class_tree=CLASS_TREE,
    init_tree="torch.tensor",
    method_name="__sub__",
    dtype_and_x=helpers.dtype_and_values(
        available_dtypes=helpers.get_dtypes("float"),
        num_arrays=2,
        min_value=-1e04,
        max_value=1e04,
        allow_inf=False,
    ),
)
def test_torch___sub__(
    dtype_and_x,
    frontend_method_data,
    init_flags,
    method_flags,
    frontend,
    on_device,
    backend_fw,
):
    input_dtype, x = dtype_and_x
    helpers.test_frontend_method(
        init_input_dtypes=input_dtype,
        backend_to_test=backend_fw,
        init_all_as_kwargs_np={
            "data": x[0],
        },
        method_input_dtypes=input_dtype,
        method_all_as_kwargs_np={
            "other": x[1],
        },
        frontend_method_data=frontend_method_data,
        init_flags=init_flags,
        method_flags=method_flags,
        frontend=frontend,
        on_device=on_device,
    )


# __mul__
@handle_frontend_method(
    class_tree=CLASS_TREE,
    init_tree="torch.tensor",
    method_name="__mul__",
    dtype_and_x=helpers.dtype_and_values(
        available_dtypes=helpers.get_dtypes("float"),
        num_arrays=2,
        min_value=-1e04,
        max_value=1e04,
        allow_inf=False,
    ),
)
def test_torch___mul__(
    dtype_and_x,
    frontend_method_data,
    init_flags,
    method_flags,
    frontend,
    on_device,
    backend_fw,
):
    input_dtype, x = dtype_and_x
    helpers.test_frontend_method(
        init_input_dtypes=input_dtype,
        backend_to_test=backend_fw,
        init_all_as_kwargs_np={
            "data": x[0],
        },
        method_input_dtypes=input_dtype,
        method_all_as_kwargs_np={
            "other": x[1],
        },
        frontend_method_data=frontend_method_data,
        init_flags=init_flags,
        method_flags=method_flags,
        frontend=frontend,
        on_device=on_device,
    )


@st.composite
def _get_dtype_and_multiplicative_matrices(draw):
    return draw(
        st.one_of(
            _get_dtype_input_and_matrices(),
            _get_dtype_and_3dbatch_matrices(),
        )
    )


# __matmul__
@handle_frontend_method(
    class_tree=CLASS_TREE,
    init_tree="torch.tensor",
    method_name="__matmul__",
    dtype_tensor1_tensor2=_get_dtype_and_multiplicative_matrices(),
)
def test_torch___matmul__(
    dtype_tensor1_tensor2,
    frontend_method_data,
    init_flags,
    method_flags,
    frontend,
    on_device,
    backend_fw,
):
    dtype, tensor1, tensor2 = dtype_tensor1_tensor2
    helpers.test_frontend_method(
        init_input_dtypes=dtype,
        backend_to_test=backend_fw,
        init_all_as_kwargs_np={
            "data": tensor1,
        },
        method_input_dtypes=dtype,
        method_all_as_kwargs_np={"other": tensor2},
        frontend_method_data=frontend_method_data,
        init_flags=init_flags,
        method_flags=method_flags,
        frontend=frontend,
        on_device=on_device,
    )


# __rsub__
@handle_frontend_method(
    class_tree=CLASS_TREE,
    init_tree="torch.tensor",
    method_name="__rsub__",
    dtype_and_x=helpers.dtype_and_values(
        available_dtypes=helpers.get_dtypes("numeric"),
        num_arrays=2,
    ),
)
def test_torch___rsub__(
    dtype_and_x,
    frontend_method_data,
    init_flags,
    method_flags,
    frontend,
    on_device,
    backend_fw,
):
    input_dtype, x = dtype_and_x
    helpers.test_frontend_method(
        init_input_dtypes=input_dtype,
        backend_to_test=backend_fw,
        init_all_as_kwargs_np={
            "data": x[0],
        },
        method_input_dtypes=input_dtype,
        method_all_as_kwargs_np={
            "other": x[1],
        },
        frontend_method_data=frontend_method_data,
        init_flags=init_flags,
        method_flags=method_flags,
        frontend=frontend,
        on_device=on_device,
    )


# __rmul__
@handle_frontend_method(
    class_tree=CLASS_TREE,
    init_tree="torch.tensor",
    method_name="__rmul__",
    dtype_and_x=helpers.dtype_and_values(
        available_dtypes=helpers.get_dtypes("float"),
        num_arrays=2,
        min_value=-1e04,
        max_value=1e04,
        allow_inf=False,
    ),
)
def test_torch___rmul__(
    dtype_and_x,
    frontend_method_data,
    init_flags,
    method_flags,
    frontend,
    on_device,
    backend_fw,
):
    input_dtype, x = dtype_and_x
    helpers.test_frontend_method(
        init_input_dtypes=input_dtype,
        backend_to_test=backend_fw,
        init_all_as_kwargs_np={
            "data": x[0],
        },
        method_input_dtypes=input_dtype,
        method_all_as_kwargs_np={
            "other": x[1],
        },
        frontend_method_data=frontend_method_data,
        init_flags=init_flags,
        method_flags=method_flags,
        frontend=frontend,
        on_device=on_device,
    )


# __truediv__
@handle_frontend_method(
    class_tree=CLASS_TREE,
    init_tree="torch.tensor",
    method_name="__truediv__",
    dtype_and_x=helpers.dtype_and_values(
        available_dtypes=helpers.get_dtypes("float"),
        shared_dtype=True,
        num_arrays=2,
        min_value=-1e04,
        max_value=1e04,
        allow_inf=False,
    ),
)
def test_torch___truediv__(
    dtype_and_x,
    frontend_method_data,
    init_flags,
    method_flags,
    frontend,
    on_device,
    backend_fw,
):
    input_dtype, x = dtype_and_x
    helpers.test_frontend_method(
        init_input_dtypes=input_dtype,
        backend_to_test=backend_fw,
        init_all_as_kwargs_np={
            "data": x[0],
        },
        method_input_dtypes=input_dtype,
        method_all_as_kwargs_np={
            "other": x[1],
        },
        frontend_method_data=frontend_method_data,
        init_flags=init_flags,
        method_flags=method_flags,
        frontend=frontend,
        on_device=on_device,
    )


@handle_frontend_method(
    class_tree=CLASS_TREE,
    init_tree="torch.tensor",
    method_name="__floordiv__",
    dtype_and_x=helpers.dtype_and_values(
        available_dtypes=helpers.get_dtypes("float"),
        num_arrays=2,
        large_abs_safety_factor=2.5,
        small_abs_safety_factor=2.5,
        safety_factor_scale="log",
    ),
)
def test_torch___floordiv__(
    dtype_and_x,
    frontend_method_data,
    init_flags,
    method_flags,
    frontend,
    on_device,
    backend_fw,
):
    input_dtype, x = dtype_and_x
    assume(not np.any(np.isclose(x[1], 0)))
    helpers.test_frontend_method(
        init_input_dtypes=input_dtype,
        backend_to_test=backend_fw,
        init_all_as_kwargs_np={
            "data": x[0],
        },
        method_input_dtypes=input_dtype,
        method_all_as_kwargs_np={
            "other": x[1],
        },
        frontend_method_data=frontend_method_data,
        init_flags=init_flags,
        method_flags=method_flags,
        frontend=frontend,
        on_device=on_device,
        atol_=1,
    )


# remainder
@handle_frontend_method(
    class_tree=CLASS_TREE,
    init_tree="torch.tensor",
    method_name="remainder",
    dtype_and_x=helpers.dtype_and_values(
        available_dtypes=helpers.get_dtypes("float"),
        large_abs_safety_factor=2.5,
        small_abs_safety_factor=2.5,
        shared_dtype=True,
        num_arrays=2,
    ),
)
def test_torch_tensor_remainder(
    dtype_and_x,
    frontend_method_data,
    init_flags,
    method_flags,
    frontend,
    on_device,
    backend_fw,
):
    input_dtype, x = dtype_and_x
    helpers.test_frontend_method(
        init_input_dtypes=input_dtype,
        backend_to_test=backend_fw,
        init_all_as_kwargs_np={
            "data": x[0],
        },
        method_input_dtypes=input_dtype,
        method_all_as_kwargs_np={
            "other": x[1],
        },
        frontend_method_data=frontend_method_data,
        init_flags=init_flags,
        method_flags=method_flags,
        frontend=frontend,
        on_device=on_device,
    )


@st.composite
def _to_helper(draw):
    dtype_x = draw(
        helpers.dtype_and_values(
            available_dtypes=helpers.get_dtypes("valid"),
            num_arrays=2,
            large_abs_safety_factor=3,
        )
    )
    input_dtype, x = dtype_x
    arg = draw(st.sampled_from(["tensor", "dtype", "device"]))
    if arg == "tensor":
        method_num_positional_args = 1
        method_all_as_kwargs_np = {"other": x[1]}
    elif arg == "dtype":
        method_num_positional_args = 1
        dtype = draw(helpers.get_dtypes("valid", full=False))[0]
        method_all_as_kwargs_np = {"dtype": dtype}
    else:
        method_num_positional_args = 0
        device = draw(st.just("cpu"))
        dtype = draw(helpers.get_dtypes("valid", full=False, none=True))[0]
        method_all_as_kwargs_np = {"dtype": dtype, "device": device}
    return input_dtype, x, method_num_positional_args, method_all_as_kwargs_np


# to
@handle_frontend_method(
    class_tree=CLASS_TREE,
    init_tree="torch.tensor",
    method_name="to",
    args_kwargs=_to_helper(),
)
def test_torch_tensor_to(
    args_kwargs,
    frontend_method_data,
    init_flags,
    method_flags,
    frontend,
    on_device,
    backend_fw,
):
    input_dtype, x, method_num_positional_args, method_all_as_kwargs_np = args_kwargs
    method_flags.num_positional_args = method_num_positional_args
    helpers.test_frontend_method(
        init_input_dtypes=input_dtype,
        backend_to_test=backend_fw,
        init_all_as_kwargs_np={
            "data": x[0],
        },
        method_input_dtypes=input_dtype,
        method_all_as_kwargs_np=method_all_as_kwargs_np,
        frontend_method_data=frontend_method_data,
        init_flags=init_flags,
        method_flags=method_flags,
        frontend=frontend,
        on_device=on_device,
    )


# arctan
@handle_frontend_method(
    class_tree=CLASS_TREE,
    init_tree="torch.tensor",
    method_name="arctan",
    dtype_and_x=helpers.dtype_and_values(
        available_dtypes=helpers.get_dtypes("float"),
        allow_inf=False,
    ),
)
def test_torch_tensor_arctan(
    dtype_and_x,
    frontend_method_data,
    init_flags,
    method_flags,
    frontend,
    on_device,
    backend_fw,
):
    input_dtype, x = dtype_and_x
    helpers.test_frontend_method(
        init_input_dtypes=input_dtype,
        backend_to_test=backend_fw,
        init_all_as_kwargs_np={
            "data": x[0],
        },
        method_input_dtypes=input_dtype,
        method_all_as_kwargs_np={},
        frontend_method_data=frontend_method_data,
        init_flags=init_flags,
        method_flags=method_flags,
        frontend=frontend,
        on_device=on_device,
    )


# arctan_
@handle_frontend_method(
    class_tree=CLASS_TREE,
    init_tree="torch.tensor",
    method_name="arctan_",
    dtype_and_x=helpers.dtype_and_values(
        available_dtypes=helpers.get_dtypes("float"),
        allow_inf=False,
    ),
)
def test_torch_tensor_arctan_(
    dtype_and_x,
    frontend_method_data,
    init_flags,
    method_flags,
    frontend,
    on_device,
    backend_fw,
):
    input_dtype, x = dtype_and_x
    helpers.test_frontend_method(
        init_input_dtypes=input_dtype,
        backend_to_test=backend_fw,
        init_all_as_kwargs_np={
            "data": x[0],
        },
        method_input_dtypes=input_dtype,
        method_all_as_kwargs_np={},
        frontend_method_data=frontend_method_data,
        init_flags=init_flags,
        method_flags=method_flags,
        frontend=frontend,
        on_device=on_device,
    )


# arctan2
@handle_frontend_method(
    class_tree=CLASS_TREE,
    init_tree="torch.tensor",
    method_name="arctan2",
    dtype_and_x=helpers.dtype_and_values(
        available_dtypes=helpers.get_dtypes("float"),
        num_arrays=2,
    ),
)
def test_torch_tensor_arctan2(
    dtype_and_x,
    frontend_method_data,
    init_flags,
    method_flags,
    frontend,
    on_device,
    backend_fw,
):
    input_dtype, x = dtype_and_x
    helpers.test_frontend_method(
        init_input_dtypes=input_dtype,
        backend_to_test=backend_fw,
        init_all_as_kwargs_np={
            "data": x[0],
        },
        method_input_dtypes=input_dtype,
        method_all_as_kwargs_np={
            "other": x[1],
        },
        frontend_method_data=frontend_method_data,
        init_flags=init_flags,
        method_flags=method_flags,
        frontend=frontend,
        on_device=on_device,
    )


# arctan2_
@handle_frontend_method(
    class_tree=CLASS_TREE,
    init_tree="torch.tensor",
    method_name="arctan2_",
    dtype_and_x=helpers.dtype_and_values(
        available_dtypes=helpers.get_dtypes("float"),
        num_arrays=2,
    ),
)
def test_torch_tensor_arctan2_(
    dtype_and_x,
    frontend_method_data,
    init_flags,
    method_flags,
    frontend,
    on_device,
    backend_fw,
):
    input_dtype, x = dtype_and_x
    helpers.test_frontend_method(
        init_input_dtypes=input_dtype,
        backend_to_test=backend_fw,
        init_all_as_kwargs_np={
            "data": x[0],
        },
        method_input_dtypes=input_dtype,
        method_all_as_kwargs_np={
            "other": x[1],
        },
        frontend_method_data=frontend_method_data,
        init_flags=init_flags,
        method_flags=method_flags,
        frontend=frontend,
        on_device=on_device,
    )


# acos
@handle_frontend_method(
    class_tree=CLASS_TREE,
    init_tree="torch.tensor",
    method_name="acos",
    dtype_and_x=helpers.dtype_and_values(
        available_dtypes=helpers.get_dtypes("float"),
        allow_inf=False,
    ),
)
def test_torch_tensor_acos(
    dtype_and_x,
    frontend_method_data,
    init_flags,
    method_flags,
    frontend,
    on_device,
    backend_fw,
):
    input_dtype, x = dtype_and_x
    helpers.test_frontend_method(
        init_input_dtypes=input_dtype,
        backend_to_test=backend_fw,
        init_all_as_kwargs_np={
            "data": x[0],
        },
        method_input_dtypes=input_dtype,
        method_all_as_kwargs_np={},
        frontend_method_data=frontend_method_data,
        init_flags=init_flags,
        method_flags=method_flags,
        frontend=frontend,
        on_device=on_device,
    )


# floor
@handle_frontend_method(
    class_tree=CLASS_TREE,
    init_tree="torch.tensor",
    method_name="floor",
    dtype_and_x=helpers.dtype_and_values(
        available_dtypes=helpers.get_dtypes("float"),
    ),
)
def test_torch_tensor_floor(
    dtype_and_x,
    frontend_method_data,
    init_flags,
    method_flags,
    frontend,
    on_device,
    backend_fw,
):
    input_dtype, x = dtype_and_x
    helpers.test_frontend_method(
        init_input_dtypes=input_dtype,
        backend_to_test=backend_fw,
        init_all_as_kwargs_np={
            "data": x[0],
        },
        method_input_dtypes=input_dtype,
        method_all_as_kwargs_np={},
        frontend_method_data=frontend_method_data,
        init_flags=init_flags,
        method_flags=method_flags,
        frontend=frontend,
        on_device=on_device,
    )


# new_tensor
@handle_frontend_method(
    class_tree=CLASS_TREE,
    init_tree="torch.tensor",
    method_name="new_tensor",
    dtype_and_x=helpers.dtype_and_values(
        available_dtypes=helpers.get_dtypes("numeric"),
        num_arrays=2,
    ),
)
def test_torch_tensor_new_tensor(
    dtype_and_x,
    frontend_method_data,
    init_flags,
    method_flags,
    frontend,
    on_device,
    backend_fw,
):
    input_dtype, x = dtype_and_x
    helpers.test_frontend_method(
        init_input_dtypes=[input_dtype[0]],
        backend_to_test=backend_fw,
        init_all_as_kwargs_np={
            "data": x[0],
        },
        method_input_dtypes=[input_dtype[1]],
        method_all_as_kwargs_np={
            "data": x[1],
            "dtype": input_dtype[1],
        },
        frontend_method_data=frontend_method_data,
        init_flags=init_flags,
        method_flags=method_flags,
        frontend=frontend,
        on_device=on_device,
    )


# __getitem__
@handle_frontend_method(
    class_tree=CLASS_TREE,
    init_tree="torch.tensor",
    method_name="__getitem__",
    dtype_x_index=helpers.dtype_array_query(
        available_dtypes=helpers.get_dtypes("valid"),
        allow_neg_step=False,
    ),
)
def test_torch___getitem__(
    dtype_x_index,
    frontend_method_data,
    init_flags,
    method_flags,
    frontend,
    on_device,
    backend_fw,
):
    input_dtype, x, index = dtype_x_index
    helpers.test_frontend_method(
        init_input_dtypes=[input_dtype[0]],
        backend_to_test=backend_fw,
        init_all_as_kwargs_np={"data": x},
        method_input_dtypes=[*input_dtype[1:]],
        method_all_as_kwargs_np={"query": index},
        frontend_method_data=frontend_method_data,
        init_flags=init_flags,
        method_flags=method_flags,
        frontend=frontend,
        on_device=on_device,
    )


# __setitem__
@handle_frontend_method(
    class_tree=CLASS_TREE,
    init_tree="torch.tensor",
    method_name="__setitem__",
    dtypes_x_index_val=helpers.dtype_array_query_val(
        available_dtypes=helpers.get_dtypes("valid"),
        allow_neg_step=False,
    ).filter(lambda x: x[0][0] == x[0][-1]),
)
def test_torch___setitem__(
    dtypes_x_index_val,
    frontend_method_data,
    init_flags,
    method_flags,
    frontend,
    on_device,
    backend_fw,
):
    input_dtype, x, index, val = dtypes_x_index_val
    helpers.test_frontend_method(
        init_input_dtypes=[input_dtype[0]],
        backend_to_test=backend_fw,
        init_all_as_kwargs_np={"data": x},
        method_input_dtypes=[*input_dtype[1:]],
        method_all_as_kwargs_np={"key": index, "value": val},
        frontend_method_data=frontend_method_data,
        init_flags=init_flags,
        method_flags=method_flags,
        frontend=frontend,
        on_device=on_device,
    )


# view_as
@handle_frontend_method(
    class_tree=CLASS_TREE,
    init_tree="torch.tensor",
    method_name="view_as",
    dtype_x=helpers.dtype_and_values(
        available_dtypes=helpers.get_dtypes("numeric"),
        shape=st.shared(helpers.get_shape(), key="value_shape"),
        num_arrays=2,
    ),
)
def test_torch_tensor_view_as(
    dtype_x,
    frontend_method_data,
    init_flags,
    method_flags,
    frontend,
    on_device,
    backend_fw,
):
    input_dtype, x = dtype_x
    helpers.test_frontend_method(
        init_input_dtypes=input_dtype,
        backend_to_test=backend_fw,
        init_all_as_kwargs_np={
            "data": x[0],
        },
        method_input_dtypes=input_dtype,
        method_all_as_kwargs_np={
            "other": x[1],
        },
        frontend_method_data=frontend_method_data,
        init_flags=init_flags,
        method_flags=method_flags,
        frontend=frontend,
        on_device=on_device,
    )


# unsqueeze
@handle_frontend_method(
    class_tree=CLASS_TREE,
    init_tree="torch.tensor",
    method_name="unsqueeze",
    dtype_value=helpers.dtype_and_values(
        available_dtypes=helpers.get_dtypes("valid"),
        shape=st.shared(helpers.get_shape(), key="shape"),
    ),
    dim=helpers.get_axis(
        shape=st.shared(helpers.get_shape(), key="shape"),
        allow_neg=True,
        force_int=True,
    ),
)
def test_torch_tensor_unsqueeze(
    dtype_value,
    dim,
    frontend_method_data,
    init_flags,
    method_flags,
    frontend,
    on_device,
    backend_fw,
):
    input_dtype, x = dtype_value
    helpers.test_frontend_method(
        init_input_dtypes=input_dtype,
        backend_to_test=backend_fw,
        init_all_as_kwargs_np={
            "data": x[0],
        },
        method_input_dtypes=input_dtype,
        method_all_as_kwargs_np={
            "dim": dim,
        },
        frontend_method_data=frontend_method_data,
        init_flags=init_flags,
        method_flags=method_flags,
        frontend=frontend,
        on_device=on_device,
    )


# unsqueeze_
@handle_frontend_method(
    class_tree=CLASS_TREE,
    init_tree="torch.tensor",
    method_name="unsqueeze_",
    dtype_value=helpers.dtype_and_values(
        available_dtypes=helpers.get_dtypes("valid"),
        shape=st.shared(helpers.get_shape(), key="shape"),
    ),
    dim=helpers.get_axis(
        shape=st.shared(helpers.get_shape(), key="shape"),
        allow_neg=True,
        force_int=True,
    ),
)
def test_torch_tensor_unsqueeze_(
    dtype_value,
    dim,
    frontend_method_data,
    init_flags,
    method_flags,
    frontend,
    on_device,
    backend_fw,
):
    input_dtype, x = dtype_value
    helpers.test_frontend_method(
        init_input_dtypes=input_dtype,
        backend_to_test=backend_fw,
        init_all_as_kwargs_np={
            "data": x[0],
        },
        method_input_dtypes=input_dtype,
        method_all_as_kwargs_np={
            "dim": dim,
        },
        frontend_method_data=frontend_method_data,
        init_flags=init_flags,
        method_flags=method_flags,
        frontend=frontend,
        on_device=on_device,
    )


# ravel
@handle_frontend_method(
    class_tree=CLASS_TREE,
    init_tree="torch.tensor",
    method_name="ravel",
    dtype_value=helpers.dtype_and_values(
        available_dtypes=helpers.get_dtypes("valid"),
        shape=st.shared(helpers.get_shape(min_num_dims=1), key="shape"),
    ),
)
def test_torch_tensor_ravel(
    dtype_value,
    frontend_method_data,
    init_flags,
    method_flags,
    frontend,
    on_device,
    backend_fw,
):
    input_dtype, x = dtype_value
    helpers.test_frontend_method(
        init_input_dtypes=input_dtype,
        backend_to_test=backend_fw,
        init_all_as_kwargs_np={
            "data": x[0],
        },
        method_input_dtypes=input_dtype,
        method_all_as_kwargs_np={},
        frontend_method_data=frontend_method_data,
        init_flags=init_flags,
        method_flags=method_flags,
        frontend=frontend,
        on_device=on_device,
    )


# split
@handle_frontend_method(
    class_tree=CLASS_TREE,
    init_tree="torch.tensor",
    method_name="split",
    dtype_value=helpers.dtype_and_values(
        available_dtypes=helpers.get_dtypes("valid"),
        shape=st.shared(helpers.get_shape(min_num_dims=1), key="value_shape"),
    ),
    split_size=_get_splits(allow_none=False, min_num_dims=1, allow_array_indices=False),
    dim=st.shared(
        helpers.get_axis(
            shape=st.shared(helpers.get_shape(min_num_dims=1), key="value_shape"),
            force_int=True,
        ),
        key="target_axis",
    ),
)
def test_torch_tensor_split(
    dtype_value,
    split_size,
    dim,
    frontend_method_data,
    init_flags,
    method_flags,
    frontend,
    on_device,
    backend_fw,
):
    input_dtype, x = dtype_value
    helpers.test_frontend_method(
        init_input_dtypes=input_dtype,
        backend_to_test=backend_fw,
        init_all_as_kwargs_np={
            "data": x[0],
        },
        method_input_dtypes=input_dtype,
        method_all_as_kwargs_np={
            "split_size": split_size,
            "dim": dim,
        },
        frontend_method_data=frontend_method_data,
        init_flags=init_flags,
        method_flags=method_flags,
        frontend=frontend,
        on_device=on_device,
    )


# tensor_split
@handle_frontend_method(
    class_tree=CLASS_TREE,
    init_tree="torch.tensor",
    method_name="tensor_split",
    dtype_value=helpers.dtype_and_values(
        available_dtypes=helpers.get_dtypes("integer"),
        shape=st.shared(helpers.get_shape(min_num_dims=1), key="value_shape"),
    ),
    indices_or_sections=_get_splits(
        min_num_dims=1, allow_none=False, allow_array_indices=False
    ),
    dim=st.shared(
        helpers.get_axis(
            shape=st.shared(helpers.get_shape(min_num_dims=1), key="value_shape"),
            force_int=True,
        ),
        key="target_axis",
    ),
    method_num_positional_args=st.just(1),
)
def test_torch_tensor_tensor_split(
    dtype_value,
    indices_or_sections,
    dim,
    frontend_method_data,
    init_flags,
    method_flags,
    frontend,
    on_device,
    backend_fw,
):
    input_dtype, x = dtype_value
    helpers.test_frontend_method(
        init_input_dtypes=input_dtype,
        backend_to_test=backend_fw,
        init_all_as_kwargs_np={
            "data": x[0],
        },
        method_input_dtypes=[],
        method_all_as_kwargs_np={
            "indices_or_sections": indices_or_sections,
            "dim": dim,
        },
        frontend_method_data=frontend_method_data,
        init_flags=init_flags,
        method_flags=method_flags,
        frontend=frontend,
        on_device=on_device,
    )


# vsplit
@handle_frontend_method(
    class_tree=CLASS_TREE,
    init_tree="torch.tensor",
    method_name="vsplit",
    dtype_value=helpers.dtype_and_values(
        available_dtypes=helpers.get_dtypes("valid"),
        shape=st.shared(helpers.get_shape(min_num_dims=2), key="value_shape"),
    ),
    indices_or_sections=_get_splits(
        min_num_dims=2,
        axis=0,
        allow_none=False,
        allow_array_indices=False,
        is_mod_split=True,
    ),
)
def test_torch_tensor_vsplit(
    dtype_value,
    indices_or_sections,
    frontend_method_data,
    init_flags,
    method_flags,
    frontend,
    on_device,
    backend_fw,
):
    input_dtype, x = dtype_value
    helpers.test_frontend_method(
        init_input_dtypes=input_dtype,
        backend_to_test=backend_fw,
        init_all_as_kwargs_np={
            "data": x[0],
        },
        method_input_dtypes=[],
        method_all_as_kwargs_np={"indices_or_sections": indices_or_sections},
        frontend_method_data=frontend_method_data,
        init_flags=init_flags,
        method_flags=method_flags,
        frontend=frontend,
        on_device=on_device,
    )


# hsplit
@handle_frontend_method(
    class_tree=CLASS_TREE,
    init_tree="torch.tensor",
    method_name="hsplit",
    dtype_value=helpers.dtype_and_values(
        available_dtypes=helpers.get_dtypes("valid"),
        shape=st.shared(helpers.get_shape(min_num_dims=2), key="value_shape"),
    ),
    indices_or_sections=_get_splits(
        min_num_dims=1,
        axis=1,
        allow_none=False,
        allow_array_indices=False,
        is_mod_split=True,
    ),
)
def test_torch_tensor_hsplit(
    dtype_value,
    indices_or_sections,
    frontend_method_data,
    init_flags,
    method_flags,
    frontend,
    on_device,
    backend_fw,
):
    input_dtype, x = dtype_value
    helpers.test_frontend_method(
        init_input_dtypes=input_dtype,
        backend_to_test=backend_fw,
        init_all_as_kwargs_np={
            "data": x[0],
        },
        method_input_dtypes=[],
        method_all_as_kwargs_np={"indices_or_sections": indices_or_sections},
        frontend_method_data=frontend_method_data,
        init_flags=init_flags,
        method_flags=method_flags,
        frontend=frontend,
        on_device=on_device,
    )


# dsplit
@handle_frontend_method(
    class_tree=CLASS_TREE,
    init_tree="torch.tensor",
    method_name="dsplit",
    dtype_value=helpers.dtype_and_values(
        available_dtypes=helpers.get_dtypes("valid"),
        shape=st.shared(helpers.get_shape(min_num_dims=3), key="value_shape"),
    ),
    indices_or_sections=_get_splits(
        min_num_dims=3,
        axis=2,
        allow_none=False,
        allow_array_indices=False,
        is_mod_split=True,
    ),
)
def test_torch_tensor_dsplit(
    dtype_value,
    indices_or_sections,
    frontend_method_data,
    init_flags,
    method_flags,
    frontend,
    on_device,
    backend_fw,
):
    input_dtype, x = dtype_value
    helpers.test_frontend_method(
        init_input_dtypes=input_dtype,
        backend_to_test=backend_fw,
        init_all_as_kwargs_np={
            "data": x[0],
        },
        method_input_dtypes=[],
        method_all_as_kwargs_np={"indices_or_sections": indices_or_sections},
        frontend_method_data=frontend_method_data,
        init_flags=init_flags,
        method_flags=method_flags,
        frontend=frontend,
        on_device=on_device,
    )


# detach
@handle_frontend_method(
    class_tree=CLASS_TREE,
    init_tree="torch.tensor",
    method_name="detach",
    dtype_and_x=helpers.dtype_and_values(
        available_dtypes=helpers.get_dtypes("valid"),
    ),
)
def test_torch_tensor_detach(
    dtype_and_x,
    frontend_method_data,
    init_flags,
    method_flags,
    frontend,
    on_device,
    backend_fw,
):
    input_dtype, x = dtype_and_x
    helpers.test_frontend_method(
        init_input_dtypes=input_dtype,
        backend_to_test=backend_fw,
        init_all_as_kwargs_np={
            "data": x[0],
        },
        method_input_dtypes=input_dtype,
        method_all_as_kwargs_np={},
        frontend_method_data=frontend_method_data,
        init_flags=init_flags,
        method_flags=method_flags,
        frontend=frontend,
        on_device=on_device,
    )


# detach_
@handle_frontend_method(
    class_tree=CLASS_TREE,
    init_tree="torch.tensor",
    method_name="detach_",
    dtype_and_x=helpers.dtype_and_values(
        available_dtypes=helpers.get_dtypes("valid"),
    ),
)
def test_torch_tensor_detach_(
    dtype_and_x,
    frontend_method_data,
    init_flags,
    method_flags,
    frontend,
    on_device,
    backend_fw,
):
    input_dtype, x = dtype_and_x
    helpers.test_frontend_method(
        init_input_dtypes=input_dtype,
        backend_to_test=backend_fw,
        init_all_as_kwargs_np={
            "data": x[0],
        },
        method_input_dtypes=input_dtype,
        method_all_as_kwargs_np={},
        frontend_method_data=frontend_method_data,
        init_flags=init_flags,
        method_flags=method_flags,
        frontend=frontend,
        on_device=on_device,
    )


# dim
@handle_frontend_method(
    class_tree=CLASS_TREE,
    init_tree="torch.tensor",
    method_name="dim",
    dtype_and_x=helpers.dtype_and_values(
        available_dtypes=helpers.get_dtypes("numeric"),
    ),
)
def test_torch_tensor_dim(
    dtype_and_x,
    frontend_method_data,
    init_flags,
    method_flags,
    frontend,
    on_device,
    backend_fw,
):
    input_dtype, x = dtype_and_x
    helpers.test_frontend_method(
        init_input_dtypes=input_dtype,
        backend_to_test=backend_fw,
        init_all_as_kwargs_np={
            "data": x[0],
        },
        method_input_dtypes=[],
        method_all_as_kwargs_np={},
        frontend_method_data=frontend_method_data,
        init_flags=init_flags,
        method_flags=method_flags,
        frontend=frontend,
        on_device=on_device,
    )


# ndimension
@handle_frontend_method(
    class_tree=CLASS_TREE,
    init_tree="torch.tensor",
    method_name="ndimension",
    dtype_and_x=helpers.dtype_and_values(
        available_dtypes=helpers.get_dtypes("numeric"),
    ),
)
def test_torch_tensor_ndimension(
    dtype_and_x,
    frontend_method_data,
    init_flags,
    method_flags,
    frontend,
    on_device,
    backend_fw,
):
    input_dtype, x = dtype_and_x
    helpers.test_frontend_method(
        init_input_dtypes=input_dtype,
        backend_to_test=backend_fw,
        init_all_as_kwargs_np={
            "data": x[0],
        },
        method_input_dtypes=[],
        method_all_as_kwargs_np={},
        frontend_method_data=frontend_method_data,
        init_flags=init_flags,
        method_flags=method_flags,
        frontend=frontend,
        on_device=on_device,
    )


@st.composite
def _fill_value_and_size(
    draw,
    *,
    min_num_dims=1,
    max_num_dims=5,
    min_dim_size=1,
    max_dim_size=10,
):
    if isinstance(min_dim_size, st._internal.SearchStrategy):
        min_dim_size = draw(min_dim_size)
    if isinstance(max_dim_size, st._internal.SearchStrategy):
        max_dim_size = draw(max_dim_size)

    available_dtypes = draw(helpers.get_dtypes("numeric"))
    dtype = draw(
        helpers.array_dtypes(
            num_arrays=1,
            available_dtypes=available_dtypes,
        )
    )
    array = draw(
        helpers.array_values(
            dtype=dtype[0],
            shape=(1,),
        )
    )
    dtype.append("int32")
    size = draw(
        st.shared(
            helpers.get_shape(
                min_num_dims=min_num_dims,
                max_num_dims=max_num_dims,
                min_dim_size=min_dim_size,
                max_dim_size=max_dim_size,
            ),
            key="shape",
        )
    )
    fill_value = draw(helpers.ints()) if "int" in dtype[0] else draw(helpers.floats())

    return dtype, [array, size, fill_value]


# new_full
@handle_frontend_method(
    class_tree=CLASS_TREE,
    init_tree="torch.tensor",
    method_name="new_full",
    dtype_and_x=_fill_value_and_size(max_num_dims=3),
)
def test_torch_tensor_new_full(
    dtype_and_x,
    frontend_method_data,
    init_flags,
    method_flags,
    frontend,
    on_device,
    backend_fw,
):
    input_dtype, x = dtype_and_x
    helpers.test_frontend_method(
        init_input_dtypes=[input_dtype[0]],
        backend_to_test=backend_fw,
        init_all_as_kwargs_np={
            "data": x[0],
        },
        method_input_dtypes=[input_dtype[1]],
        method_all_as_kwargs_np={
            "size": x[1],
            "fill_value": x[2],
        },
        frontend_method_data=frontend_method_data,
        init_flags=init_flags,
        method_flags=method_flags,
        frontend=frontend,
        on_device=on_device,
    )


# new_empty (not actually intuitive for testing)
@handle_frontend_method(
    class_tree=CLASS_TREE,
    init_tree="torch.tensor",
    method_name="new_empty",
    dtype_and_x=helpers.dtype_and_values(
        available_dtypes=helpers.get_dtypes("numeric"),
    ),
    size=helpers.get_shape(
        min_num_dims=1,
        max_num_dims=3,
    ),
)
def test_torch_tensor_new_empty(
    dtype_and_x,
    size,
    frontend_method_data,
    init_flags,
    method_flags,
    frontend,
    on_device,
    backend_fw,
):
    input_dtype, x = dtype_and_x
    helpers.test_frontend_method(
        init_input_dtypes=[input_dtype[0]],
        backend_to_test=backend_fw,
        init_all_as_kwargs_np={
            "data": x,
        },
        method_input_dtypes=[ivy.int32],
        method_all_as_kwargs_np={
            "size": size,
        },
        frontend_method_data=frontend_method_data,
        init_flags=init_flags,
        method_flags=method_flags,
        frontend=frontend,
        on_device=on_device,
    )


@st.composite
def _expand_helper(draw):
    num_dims = draw(st.integers(min_value=1, max_value=10))
    shape = draw(
        helpers.get_shape(min_num_dims=num_dims, max_num_dims=num_dims).filter(
            lambda x: any(i == 1 for i in x)
        )
    )
    new_shape = draw(
        helpers.get_shape(min_num_dims=num_dims, max_num_dims=num_dims).filter(
            lambda x: all(x[i] == v if v != 1 else True for i, v in enumerate(shape))
        )
    )
    dtype, x = draw(
        helpers.dtype_and_values(
            available_dtypes=helpers.get_dtypes("valid"),
            shape=shape,
        )
    )
    return dtype, x, new_shape


@handle_frontend_method(
    class_tree=CLASS_TREE,
    init_tree="torch.tensor",
    method_name="expand",
    dtype_x_shape=_expand_helper(),
    unpack_shape=st.booleans(),
)
def test_torch_tensor_expand(
    dtype_x_shape,
    unpack_shape,
    frontend_method_data,
    init_flags,
    method_flags,
    frontend,
    on_device,
    backend_fw,
):
    input_dtype, x, shape = dtype_x_shape
    if unpack_shape:
        method_flags.num_positional_args = len(shape) + 1
        size = {}
        i = 0
        for x_ in shape:
            size["x{}".format(i)] = x_
            i += 1
    else:
        size = {
            "size": shape,
        }
    helpers.test_frontend_method(
        init_input_dtypes=input_dtype,
        backend_to_test=backend_fw,
        init_all_as_kwargs_np={
            "data": x[0],
        },
        method_input_dtypes=input_dtype,
        method_all_as_kwargs_np=size,
        frontend_method_data=frontend_method_data,
        init_flags=init_flags,
        method_flags=method_flags,
        frontend=frontend,
        on_device=on_device,
    )


# expand_as
@handle_frontend_method(
    class_tree=CLASS_TREE,
    init_tree="torch.tensor",
    method_name="expand_as",
    dtype_x=helpers.dtype_and_values(
        available_dtypes=helpers.get_dtypes("valid"), num_arrays=2
    ),
)
def test_torch_tensor_expand_as(
    dtype_x,
    frontend_method_data,
    init_flags,
    method_flags,
    frontend,
    on_device,
    backend_fw,
):
    input_dtype, x = dtype_x
    helpers.test_frontend_method(
        init_input_dtypes=input_dtype,
        backend_to_test=backend_fw,
        init_all_as_kwargs_np={
            "data": x[0],
        },
        method_input_dtypes=input_dtype,
        method_all_as_kwargs_np={
            "other": x[1],
        },
        frontend_method_data=frontend_method_data,
        init_flags=init_flags,
        method_flags=method_flags,
        frontend=frontend,
        on_device=on_device,
    )


@st.composite
def _unfold_args(draw):
    values_dtype, values, axis, shape = draw(
        helpers.dtype_values_axis(
            available_dtypes=helpers.get_dtypes("float"),
            force_int_axis=True,
            shape=draw(
                helpers.get_shape(
                    allow_none=False,
                    min_num_dims=1,
                    min_dim_size=1,
                )
            ),
            ret_shape=True,
        )
    )
    size = draw(
        st.integers(
            min_value=1,
            max_value=max(shape[axis] - 1, 1),
        )
    )
    step = draw(
        st.integers(
            min_value=1,
            max_value=size,
        )
    )
    return values_dtype, values, axis, size, step


# unfold
@handle_frontend_method(
    class_tree=CLASS_TREE,
    init_tree="torch.tensor",
    method_name="unfold",
    dtype_values_args=_unfold_args(),
)
def test_torch_tensor_unfold(
    dtype_values_args,
    frontend_method_data,
    init_flags,
    method_flags,
    frontend,
    on_device,
    backend_fw,
):
    input_dtype, x, axis, size, step = dtype_values_args
    print(axis, size, step)
    helpers.test_frontend_method(
        init_input_dtypes=input_dtype,
        backend_to_test=backend_fw,
        init_all_as_kwargs_np={
            "data": x,
        },
        method_input_dtypes=input_dtype,
        method_all_as_kwargs_np={
            "dimension": axis,
            "size": size,
            "step": step,
        },
        frontend_method_data=frontend_method_data,
        init_flags=init_flags,
        method_flags=method_flags,
        frontend=frontend,
        on_device=on_device,
    )


# __mod__
@handle_frontend_method(
    class_tree=CLASS_TREE,
    init_tree="torch.tensor",
    method_name="__mod__",
    dtype_and_x=helpers.dtype_and_values(
        available_dtypes=helpers.get_dtypes("float"),
        num_arrays=2,
    ),
)
def test_torch___mod__(
    dtype_and_x,
    frontend_method_data,
    init_flags,
    method_flags,
    frontend,
    on_device,
    backend_fw,
):
    input_dtype, x = dtype_and_x
    helpers.test_frontend_method(
        init_input_dtypes=input_dtype,
        backend_to_test=backend_fw,
        init_all_as_kwargs_np={
            "data": x[0],
        },
        method_input_dtypes=input_dtype,
        method_all_as_kwargs_np={
            "other": x[1],
        },
        frontend_method_data=frontend_method_data,
        init_flags=init_flags,
        method_flags=method_flags,
        frontend=frontend,
        on_device=on_device,
    )


# long
@handle_frontend_method(
    class_tree=CLASS_TREE,
    init_tree="torch.tensor",
    method_name="long",
    dtype_and_x=helpers.dtype_and_values(
        available_dtypes=helpers.get_dtypes("integer"),
    ),
)
def test_torch_tensor_long(
    dtype_and_x,
    frontend_method_data,
    init_flags,
    method_flags,
    frontend,
    on_device,
    backend_fw,
):
    input_dtype, x = dtype_and_x
    helpers.test_frontend_method(
        init_input_dtypes=input_dtype,
        backend_to_test=backend_fw,
        init_all_as_kwargs_np={
            "data": x[0],
        },
        method_input_dtypes=input_dtype,
        method_all_as_kwargs_np={},
        frontend_method_data=frontend_method_data,
        init_flags=init_flags,
        method_flags=method_flags,
        frontend=frontend,
        on_device=on_device,
    )


# max
@handle_frontend_method(
    class_tree=CLASS_TREE,
    init_tree="torch.tensor",
    method_name="max",
    dtype_x=helpers.dtype_and_values(
        available_dtypes=helpers.get_dtypes("float"),
    ),
)
def test_torch_tensor_max(
    dtype_x,
    frontend_method_data,
    init_flags,
    method_flags,
    frontend,
    on_device,
    backend_fw,
):
    input_dtype, x = dtype_x
    helpers.test_frontend_method(
        init_input_dtypes=input_dtype,
        backend_to_test=backend_fw,
        init_all_as_kwargs_np={
            "data": x[0],
        },
        method_input_dtypes=input_dtype,
        method_all_as_kwargs_np={},
        frontend_method_data=frontend_method_data,
        init_flags=init_flags,
        method_flags=method_flags,
        frontend=frontend,
        on_device=on_device,
    )


@given(
    dtype_x=helpers.dtype_and_values(
        available_dtypes=helpers.get_dtypes("valid", prune_function=False)
    ).filter(lambda x: "bfloat16" not in x[0]),
)
def test_torch_tensor_is_quantized(
    dtype_x,
    backend_fw,
):
    ivy.set_backend(backend_fw)
    _, data = dtype_x
    x = Tensor(data[0])
    x.ivy_array = data[0]
    ivy.utils.assertions.check_equal(
        x.is_quantized, "q" in ivy.dtype(ivy.array(data[0])), as_array=False
    )
    ivy.previous_backend()


@given(
    dtype_x=helpers.dtype_and_values(
        available_dtypes=helpers.get_dtypes("valid", prune_function=False)
    ).filter(lambda x: "bfloat16" not in x[0]),
)
def test_torch_tensor_is_cuda(
    dtype_x,
    backend_fw,
):
    ivy.set_backend(backend_fw)
    _, data = dtype_x
    x = Tensor(data[0])
    x.ivy_array = data[0]
    ivy.utils.assertions.check_equal(
        x.is_cuda, "gpu" in ivy.dev(ivy.array(data[0])), as_array=False
    )
    ivy.previous_backend()


@given(
    dtype_x=helpers.dtype_and_values(
        available_dtypes=helpers.get_dtypes("valid", prune_function=False)
    ).filter(lambda x: "bfloat16" not in x[0]),
)
def test_torch_tensor_is_meta(
    dtype_x,
    backend_fw,
):
    ivy.set_backend(backend_fw)
    _, data = dtype_x
    x = Tensor(data[0])
    x.ivy_array = data[0]
    ivy.utils.assertions.check_equal(
        x.is_meta, "meta" in ivy.dev(ivy.array(data[0])), as_array=False
    )
    ivy.previous_backend()


# logical_and
@handle_frontend_method(
    class_tree=CLASS_TREE,
    init_tree="torch.tensor",
    method_name="logical_and",
    dtype_and_x=helpers.dtype_and_values(
        available_dtypes=helpers.get_dtypes("valid"),
        num_arrays=2,
    ),
)
def test_torch_tensor_logical_and(
    dtype_and_x,
    frontend_method_data,
    init_flags,
    method_flags,
    frontend,
    on_device,
    backend_fw,
):
    input_dtype, x = dtype_and_x
    helpers.test_frontend_method(
        init_input_dtypes=input_dtype,
        backend_to_test=backend_fw,
        init_all_as_kwargs_np={
            "data": x[0],
        },
        method_input_dtypes=input_dtype,
        method_all_as_kwargs_np={
            "other": x[1],
        },
        frontend_method_data=frontend_method_data,
        init_flags=init_flags,
        method_flags=method_flags,
        frontend=frontend,
        on_device=on_device,
    )


# logical_not
@handle_frontend_method(
    class_tree=CLASS_TREE,
    init_tree="torch.tensor",
    method_name="logical_not",
    dtype_and_x=helpers.dtype_and_values(
        available_dtypes=helpers.get_dtypes("valid"), num_arrays=1
    ),
)
def test_torch_tensor_logical_not(
    dtype_and_x,
    frontend_method_data,
    init_flags,
    method_flags,
    frontend,
    on_device,
    backend_fw,
):
    input_dtype, x = dtype_and_x
    helpers.test_frontend_method(
        init_input_dtypes=input_dtype,
        backend_to_test=backend_fw,
        init_all_as_kwargs_np={
            "data": x[0],
        },
        method_input_dtypes=input_dtype,
        method_all_as_kwargs_np={},
        frontend_method_data=frontend_method_data,
        init_flags=init_flags,
        method_flags=method_flags,
        frontend=frontend,
        on_device=on_device,
    )


# logical_or
@handle_frontend_method(
    class_tree=CLASS_TREE,
    init_tree="torch.tensor",
    method_name="logical_or",
    dtype_and_x=helpers.dtype_and_values(
        available_dtypes=helpers.get_dtypes("valid"),
        num_arrays=2,
    ),
)
def test_torch_tensor_logical_or(
    dtype_and_x,
    frontend_method_data,
    init_flags,
    method_flags,
    frontend,
    on_device,
    backend_fw,
):
    input_dtype, x = dtype_and_x
    helpers.test_frontend_method(
        init_input_dtypes=input_dtype,
        backend_to_test=backend_fw,
        init_all_as_kwargs_np={
            "data": x[0],
        },
        method_input_dtypes=input_dtype,
        method_all_as_kwargs_np={
            "other": x[1],
        },
        frontend_method_data=frontend_method_data,
        init_flags=init_flags,
        method_flags=method_flags,
        frontend=frontend,
        on_device=on_device,
    )


# bitwise_not
@handle_frontend_method(
    class_tree=CLASS_TREE,
    init_tree="torch.tensor",
    method_name="bitwise_not",
    dtype_and_x=helpers.dtype_and_values(
        available_dtypes=helpers.get_dtypes("integer"),
        num_arrays=2,
    ),
)
def test_torch_tensor_bitwise_not(
    dtype_and_x,
    frontend_method_data,
    init_flags,
    method_flags,
    frontend,
    on_device,
    backend_fw,
):
    input_dtype, x = dtype_and_x
    helpers.test_frontend_method(
        init_input_dtypes=input_dtype,
        backend_to_test=backend_fw,
        init_all_as_kwargs_np={
            "data": x[0],
        },
        method_input_dtypes=input_dtype,
        frontend_method_data=frontend_method_data,
        init_flags=init_flags,
        method_flags=method_flags,
        method_all_as_kwargs_np={},
        frontend=frontend,
        on_device=on_device,
    )


# bitwise_and
@handle_frontend_method(
    class_tree=CLASS_TREE,
    init_tree="torch.tensor",
    method_name="bitwise_and",
    dtype_and_x=helpers.dtype_and_values(
        available_dtypes=helpers.get_dtypes("integer"),
        num_arrays=2,
    ),
)
def test_torch_tensor_bitwise_and(
    dtype_and_x,
    frontend_method_data,
    init_flags,
    method_flags,
    frontend,
    on_device,
    backend_fw,
):
    input_dtype, x = dtype_and_x
    helpers.test_frontend_method(
        init_input_dtypes=input_dtype,
        backend_to_test=backend_fw,
        init_all_as_kwargs_np={
            "data": x[0],
        },
        method_input_dtypes=input_dtype,
        method_all_as_kwargs_np={
            "other": x[1],
        },
        frontend_method_data=frontend_method_data,
        init_flags=init_flags,
        method_flags=method_flags,
        frontend=frontend,
        on_device=on_device,
    )


# bitwise_or
@handle_frontend_method(
    class_tree=CLASS_TREE,
    init_tree="torch.tensor",
    method_name="bitwise_or",
    dtype_and_x=helpers.dtype_and_values(
        available_dtypes=helpers.get_dtypes("valid"),
        num_arrays=2,
    ),
)
def test_torch_tensor_bitwise_or(
    dtype_and_x,
    frontend_method_data,
    init_flags,
    method_flags,
    frontend,
    on_device,
    backend_fw,
):
    input_dtype, x = dtype_and_x
    helpers.test_frontend_method(
        init_input_dtypes=input_dtype,
        backend_to_test=backend_fw,
        init_all_as_kwargs_np={
            "data": x[0],
        },
        method_input_dtypes=input_dtype,
        method_all_as_kwargs_np={
            "other": x[1],
        },
        frontend_method_data=frontend_method_data,
        init_flags=init_flags,
        method_flags=method_flags,
        frontend=frontend,
        on_device=on_device,
    )


# bitwise_or_
@handle_frontend_method(
    class_tree=CLASS_TREE,
    init_tree="torch.tensor",
    method_name="bitwise_or_",
    dtype_and_x=helpers.dtype_and_values(
        available_dtypes=helpers.get_dtypes("valid"),
        num_arrays=2,
    ),
)
def test_torch_tensor_bitwise_or_(
    dtype_and_x,
    frontend_method_data,
    init_flags,
    method_flags,
    frontend,
    on_device,
    backend_fw,
):
    input_dtype, x = dtype_and_x
    helpers.test_frontend_method(
        init_input_dtypes=input_dtype,
        backend_to_test=backend_fw,
        init_all_as_kwargs_np={
            "data": x[0],
        },
        method_input_dtypes=input_dtype,
        method_all_as_kwargs_np={
            "other": x[1],
        },
        frontend_method_data=frontend_method_data,
        init_flags=init_flags,
        method_flags=method_flags,
        frontend=frontend,
        on_device=on_device,
    )


# bitwise_left_shift
@handle_frontend_method(
    class_tree=CLASS_TREE,
    init_tree="torch.tensor",
    method_name="bitwise_left_shift",
    dtype_and_x=helpers.dtype_and_values(
        available_dtypes=helpers.get_dtypes("integer"),
        num_arrays=2,
    ),
)
def test_torch_tensor_bitwise_left_shift(
    dtype_and_x,
    frontend_method_data,
    init_flags,
    method_flags,
    frontend,
    on_device,
    backend_fw,
):
    input_dtype, x = dtype_and_x
    helpers.test_frontend_method(
        init_input_dtypes=input_dtype,
        backend_to_test=backend_fw,
        init_all_as_kwargs_np={
            "data": x[0],
        },
        method_input_dtypes=input_dtype,
        method_all_as_kwargs_np={
            "other": x[1],
        },
        frontend_method_data=frontend_method_data,
        init_flags=init_flags,
        method_flags=method_flags,
        frontend=frontend,
        on_device=on_device,
    )


# add_
@handle_frontend_method(
    class_tree=CLASS_TREE,
    init_tree="torch.tensor",
    method_name="add_",
    dtype_and_x=helpers.dtype_and_values(
        available_dtypes=helpers.get_dtypes("numeric"),
        num_arrays=2,
    ),
)
def test_torch_tensor_add_(
    dtype_and_x,
    frontend_method_data,
    init_flags,
    method_flags,
    frontend,
    on_device,
    backend_fw,
):
    input_dtype, x = dtype_and_x
    helpers.test_frontend_method(
        init_input_dtypes=[input_dtype[0]],
        backend_to_test=backend_fw,
        init_all_as_kwargs_np={
            "data": x[0],
        },
        method_input_dtypes=input_dtype,
        method_all_as_kwargs_np={
            "other": x[1],
        },
        frontend_method_data=frontend_method_data,
        init_flags=init_flags,
        method_flags=method_flags,
        frontend=frontend,
        on_device=on_device,
    )


# subtract_
@handle_frontend_method(
    class_tree=CLASS_TREE,
    init_tree="torch.tensor",
    method_name="subtract_",
    dtype_and_x=helpers.dtype_and_values(
        available_dtypes=helpers.get_dtypes("numeric"),
        num_arrays=2,
    ),
)
def test_torch_tensor_subtract_(
    dtype_and_x,
    frontend_method_data,
    init_flags,
    method_flags,
    frontend,
    on_device,
    backend_fw,
):
    input_dtype, x = dtype_and_x
    helpers.test_frontend_method(
        init_input_dtypes=[input_dtype[0]],
        backend_to_test=backend_fw,
        init_all_as_kwargs_np={
            "data": x[0],
        },
        method_input_dtypes=input_dtype,
        method_all_as_kwargs_np={
            "other": x[1],
        },
        frontend_method_data=frontend_method_data,
        init_flags=init_flags,
        method_flags=method_flags,
        frontend=frontend,
        on_device=on_device,
    )


# arccos_
@handle_frontend_method(
    class_tree=CLASS_TREE,
    init_tree="torch.tensor",
    method_name="arccos_",
    dtype_and_x=helpers.dtype_and_values(
        min_value=-1.0,
        max_value=1.0,
        available_dtypes=helpers.get_dtypes("float"),
    ),
)
def test_torch_tensor_arccos_(
    dtype_and_x,
    frontend_method_data,
    init_flags,
    method_flags,
    frontend,
    on_device,
    backend_fw,
):
    input_dtype, x = dtype_and_x
    helpers.test_frontend_method(
        init_input_dtypes=input_dtype,
        backend_to_test=backend_fw,
        init_all_as_kwargs_np={
            "data": x[0],
        },
        method_input_dtypes=[],
        method_all_as_kwargs_np={},
        frontend_method_data=frontend_method_data,
        init_flags=init_flags,
        method_flags=method_flags,
        frontend=frontend,
        on_device=on_device,
    )


# arccos
@handle_frontend_method(
    class_tree=CLASS_TREE,
    init_tree="torch.tensor",
    method_name="arccos",
    dtype_and_x=helpers.dtype_and_values(
        min_value=-1.0,
        max_value=1.0,
        available_dtypes=helpers.get_dtypes("float"),
    ),
)
def test_torch_tensor_arccos(
    dtype_and_x,
    frontend_method_data,
    init_flags,
    method_flags,
    frontend,
    on_device,
    backend_fw,
):
    input_dtype, x = dtype_and_x
    helpers.test_frontend_method(
        init_input_dtypes=input_dtype,
        backend_to_test=backend_fw,
        init_all_as_kwargs_np={
            "data": x[0],
        },
        method_input_dtypes=[],
        method_all_as_kwargs_np={},
        frontend_method_data=frontend_method_data,
        init_flags=init_flags,
        method_flags=method_flags,
        frontend=frontend,
        on_device=on_device,
    )


# acos_
@handle_frontend_method(
    class_tree=CLASS_TREE,
    init_tree="torch.tensor",
    method_name="acos_",
    dtype_and_x=helpers.dtype_and_values(
        min_value=-1.0,
        max_value=1.0,
        available_dtypes=helpers.get_dtypes("float"),
    ),
)
def test_torch_tensor_acos_(
    dtype_and_x,
    frontend_method_data,
    init_flags,
    method_flags,
    frontend,
    on_device,
    backend_fw,
):
    input_dtype, x = dtype_and_x
    helpers.test_frontend_method(
        init_input_dtypes=input_dtype,
        backend_to_test=backend_fw,
        init_all_as_kwargs_np={
            "data": x[0],
        },
        method_input_dtypes=[],
        method_all_as_kwargs_np={},
        frontend_method_data=frontend_method_data,
        init_flags=init_flags,
        method_flags=method_flags,
        frontend=frontend,
        on_device=on_device,
    )


# asin_
@handle_frontend_method(
    class_tree=CLASS_TREE,
    init_tree="torch.tensor",
    method_name="asin_",
    dtype_and_x=helpers.dtype_and_values(
        min_value=-1.0,
        max_value=1.0,
        available_dtypes=helpers.get_dtypes("float"),
    ),
)
def test_torch_tensor_asin_(
    dtype_and_x,
    frontend_method_data,
    init_flags,
    method_flags,
    frontend,
    on_device,
    backend_fw,
):
    input_dtype, x = dtype_and_x
    helpers.test_frontend_method(
        init_input_dtypes=input_dtype,
        backend_to_test=backend_fw,
        init_all_as_kwargs_np={
            "data": x[0],
        },
        method_input_dtypes=[],
        method_all_as_kwargs_np={},
        frontend_method_data=frontend_method_data,
        init_flags=init_flags,
        method_flags=method_flags,
        frontend=frontend,
        on_device=on_device,
    )


# arcsin_
@handle_frontend_method(
    class_tree=CLASS_TREE,
    init_tree="torch.tensor",
    method_name="arcsin_",
    dtype_and_x=helpers.dtype_and_values(
        min_value=-1.0,
        max_value=1.0,
        available_dtypes=helpers.get_dtypes("float"),
    ),
)
def test_torch_tensor_arcsin_(
    dtype_and_x,
    frontend_method_data,
    init_flags,
    method_flags,
    frontend,
    on_device,
    backend_fw,
):
    input_dtype, x = dtype_and_x
    helpers.test_frontend_method(
        init_input_dtypes=input_dtype,
        backend_to_test=backend_fw,
        init_all_as_kwargs_np={
            "data": x[0],
        },
        method_input_dtypes=[],
        method_all_as_kwargs_np={},
        frontend_method_data=frontend_method_data,
        init_flags=init_flags,
        method_flags=method_flags,
        frontend=frontend,
        on_device=on_device,
    )


# atan_
@handle_frontend_method(
    class_tree=CLASS_TREE,
    init_tree="torch.tensor",
    method_name="atan_",
    dtype_and_x=helpers.dtype_and_values(
        available_dtypes=helpers.get_dtypes("float"),
        allow_inf=False,
    ),
)
def test_torch_tensor_atan_(
    dtype_and_x,
    frontend_method_data,
    init_flags,
    method_flags,
    frontend,
    on_device,
    backend_fw,
):
    input_dtype, x = dtype_and_x
    helpers.test_frontend_method(
        init_input_dtypes=input_dtype,
        backend_to_test=backend_fw,
        init_all_as_kwargs_np={
            "data": x[0],
        },
        method_input_dtypes=[],
        method_all_as_kwargs_np={},
        frontend_method_data=frontend_method_data,
        init_flags=init_flags,
        method_flags=method_flags,
        frontend=frontend,
        on_device=on_device,
    )


# tan_
@handle_frontend_method(
    class_tree=CLASS_TREE,
    init_tree="torch.tensor",
    method_name="tan_",
    dtype_and_x=helpers.dtype_and_values(
        available_dtypes=helpers.get_dtypes("float"),
        allow_inf=False,
    ),
)
def test_torch_tensor_tan_(
    dtype_and_x,
    frontend_method_data,
    init_flags,
    method_flags,
    frontend,
    on_device,
    backend_fw,
):
    input_dtype, x = dtype_and_x
    helpers.test_frontend_method(
        init_input_dtypes=input_dtype,
        backend_to_test=backend_fw,
        init_all_as_kwargs_np={
            "data": x[0],
        },
        method_input_dtypes=[],
        method_all_as_kwargs_np={},
        frontend_method_data=frontend_method_data,
        init_flags=init_flags,
        method_flags=method_flags,
        frontend=frontend,
        on_device=on_device,
    )


# atanh
@handle_frontend_method(
    class_tree=CLASS_TREE,
    init_tree="torch.tensor",
    method_name="atanh",
    dtype_and_x=helpers.dtype_and_values(
        min_value=-1.0,
        max_value=1.0,
        available_dtypes=helpers.get_dtypes("float"),
    ),
)
def test_torch_tensor_atanh(
    dtype_and_x,
    frontend_method_data,
    init_flags,
    method_flags,
    frontend,
    on_device,
    backend_fw,
):
    input_dtype, x = dtype_and_x
    helpers.test_frontend_method(
        init_input_dtypes=input_dtype,
        backend_to_test=backend_fw,
        init_all_as_kwargs_np={
            "data": x[0],
        },
        method_input_dtypes=[],
        method_all_as_kwargs_np={},
        frontend_method_data=frontend_method_data,
        init_flags=init_flags,
        method_flags=method_flags,
        frontend=frontend,
        on_device=on_device,
    )


# atanh_
@handle_frontend_method(
    class_tree=CLASS_TREE,
    init_tree="torch.tensor",
    method_name="atanh_",
    dtype_and_x=helpers.dtype_and_values(
        min_value=-1.0,
        max_value=1.0,
        available_dtypes=helpers.get_dtypes("float"),
    ),
)
def test_torch_tensor_atanh_(
    dtype_and_x,
    frontend_method_data,
    init_flags,
    method_flags,
    frontend,
    on_device,
    backend_fw,
):
    input_dtype, x = dtype_and_x
    helpers.test_frontend_method(
        init_input_dtypes=input_dtype,
        backend_to_test=backend_fw,
        init_all_as_kwargs_np={
            "data": x[0],
        },
        method_input_dtypes=[],
        method_all_as_kwargs_np={},
        frontend_method_data=frontend_method_data,
        init_flags=init_flags,
        method_flags=method_flags,
        frontend=frontend,
        on_device=on_device,
    )


# arctanh
@handle_frontend_method(
    class_tree=CLASS_TREE,
    init_tree="torch.tensor",
    method_name="arctanh",
    dtype_and_x=helpers.dtype_and_values(
        min_value=-1.0,
        max_value=1.0,
        available_dtypes=helpers.get_dtypes("float"),
    ),
)
def test_torch_tensor_arctanh(
    dtype_and_x,
    frontend_method_data,
    init_flags,
    method_flags,
    frontend,
    on_device,
    backend_fw,
):
    input_dtype, x = dtype_and_x
    helpers.test_frontend_method(
        init_input_dtypes=input_dtype,
        backend_to_test=backend_fw,
        init_all_as_kwargs_np={
            "data": x[0],
        },
        method_input_dtypes=[],
        method_all_as_kwargs_np={},
        frontend_method_data=frontend_method_data,
        init_flags=init_flags,
        method_flags=method_flags,
        frontend=frontend,
        on_device=on_device,
    )


# arctanh_
@handle_frontend_method(
    class_tree=CLASS_TREE,
    init_tree="torch.tensor",
    method_name="arctanh_",
    dtype_and_x=helpers.dtype_and_values(
        min_value=-1.0,
        max_value=1.0,
        available_dtypes=helpers.get_dtypes("float"),
    ),
)
def test_torch_tensor_arctanh_(
    dtype_and_x,
    frontend_method_data,
    init_flags,
    method_flags,
    frontend,
    on_device,
    backend_fw,
):
    input_dtype, x = dtype_and_x
    helpers.test_frontend_method(
        init_input_dtypes=input_dtype,
        backend_to_test=backend_fw,
        init_all_as_kwargs_np={
            "data": x[0],
        },
        method_input_dtypes=[],
        method_all_as_kwargs_np={},
        frontend_method_data=frontend_method_data,
        init_flags=init_flags,
        method_flags=method_flags,
        frontend=frontend,
        on_device=on_device,
    )


# pow
@handle_frontend_method(
    class_tree=CLASS_TREE,
    init_tree="torch.tensor",
    method_name="pow",
    dtype_and_x=helpers.dtype_and_values(
        available_dtypes=helpers.get_dtypes("numeric"),
        num_arrays=2,
        min_value=-1e04,
        max_value=1e04,
        allow_inf=False,
    ),
)
def test_torch_tensor_pow(
    dtype_and_x,
    frontend_method_data,
    init_flags,
    method_flags,
    frontend,
    on_device,
    backend_fw,
):
    input_dtype, x = dtype_and_x
    dtype = input_dtype[0]
    if "int" in dtype:
        x[1] = ivy.abs(x[1])
    helpers.test_frontend_method(
        init_input_dtypes=input_dtype,
        backend_to_test=backend_fw,
        init_all_as_kwargs_np={
            "data": x[0],
        },
        method_input_dtypes=input_dtype,
        method_all_as_kwargs_np={
            "exponent": x[1],
        },
        frontend_method_data=frontend_method_data,
        init_flags=init_flags,
        method_flags=method_flags,
        frontend=frontend,
        on_device=on_device,
    )


# pow_
@handle_frontend_method(
    class_tree=CLASS_TREE,
    init_tree="torch.tensor",
    method_name="pow_",
    dtype_and_x=helpers.dtype_and_values(
        available_dtypes=helpers.get_dtypes("numeric"),
        num_arrays=2,
    ),
)
def test_torch_tensor_pow_(
    dtype_and_x,
    frontend_method_data,
    init_flags,
    method_flags,
    frontend,
    on_device,
    backend_fw,
):
    input_dtype, x = dtype_and_x
    dtype = input_dtype[0]
    if "int" in dtype:
        x[1] = ivy.abs(x[1])
    helpers.test_frontend_method(
        init_input_dtypes=input_dtype,
        backend_to_test=backend_fw,
        init_all_as_kwargs_np={
            "data": x[0],
        },
        method_input_dtypes=input_dtype,
        method_all_as_kwargs_np={
            "exponent": x[1],
        },
        frontend_method_data=frontend_method_data,
        init_flags=init_flags,
        method_flags=method_flags,
        frontend=frontend,
        on_device=on_device,
    )


# __pow__
@handle_frontend_method(
    class_tree=CLASS_TREE,
    init_tree="torch.tensor",
    method_name="__pow__",
    dtype_and_x=helpers.dtype_and_values(
        available_dtypes=helpers.get_dtypes("numeric"),
        num_arrays=2,
    ),
)
def test_torch___pow__(
    dtype_and_x,
    frontend_method_data,
    init_flags,
    method_flags,
    frontend,
    on_device,
    backend_fw,
):
    input_dtype, x = dtype_and_x
    dtype = input_dtype[0]
    if "int" in dtype:
        x[1] = ivy.abs(x[1])
    helpers.test_frontend_method(
        init_input_dtypes=input_dtype,
        backend_to_test=backend_fw,
        init_all_as_kwargs_np={
            "data": x[0],
        },
        method_input_dtypes=input_dtype,
        method_all_as_kwargs_np={
            "exponent": x[1],
        },
        frontend_method_data=frontend_method_data,
        init_flags=init_flags,
        method_flags=method_flags,
        frontend=frontend,
        on_device=on_device,
    )


# __rpow__
@handle_frontend_method(
    class_tree=CLASS_TREE,
    init_tree="torch.tensor",
    method_name="__rpow__",
    dtype_and_x=helpers.dtype_and_values(
        available_dtypes=helpers.get_dtypes("numeric"),
        num_arrays=2,
        min_value=1,
    ),
)
def test_torch___rpow__(
    dtype_and_x,
    frontend_method_data,
    init_flags,
    method_flags,
    frontend,
    on_device,
    backend_fw,
):
    input_dtype, x = dtype_and_x
    dtype = input_dtype[0]
    if "int" in dtype:
        x[0] = ivy.abs(x[0])
    helpers.test_frontend_method(
        init_input_dtypes=input_dtype,
        backend_to_test=backend_fw,
        init_all_as_kwargs_np={
            "data": x[0],
        },
        method_input_dtypes=input_dtype,
        method_all_as_kwargs_np={
            "other": x[1],
        },
        frontend_method_data=frontend_method_data,
        init_flags=init_flags,
        method_flags=method_flags,
        frontend=frontend,
        on_device=on_device,
    )


# arccosh_
@handle_frontend_method(
    class_tree=CLASS_TREE,
    init_tree="torch.tensor",
    method_name="arccosh_",
    dtype_and_x=helpers.dtype_and_values(
        min_value=-1.0,
        max_value=1.0,
        available_dtypes=helpers.get_dtypes("float"),
    ),
)
def test_torch_tensor_arccosh_(
    dtype_and_x,
    frontend_method_data,
    init_flags,
    method_flags,
    frontend,
    on_device,
    backend_fw,
):
    input_dtype, x = dtype_and_x
    helpers.test_frontend_method(
        init_input_dtypes=input_dtype,
        backend_to_test=backend_fw,
        init_all_as_kwargs_np={
            "data": x[0],
        },
        method_input_dtypes=[],
        method_all_as_kwargs_np={},
        frontend_method_data=frontend_method_data,
        init_flags=init_flags,
        method_flags=method_flags,
        frontend=frontend,
        on_device=on_device,
    )


# argmax
@handle_frontend_method(
    class_tree=CLASS_TREE,
    init_tree="torch.tensor",
    method_name="argmax",
    dtype_input_axis=helpers.dtype_values_axis(
        available_dtypes=helpers.get_dtypes("numeric"),
        force_int_axis=True,
        min_num_dims=1,
        max_num_dims=3,
        min_dim_size=1,
        max_dim_size=3,
        min_value=1,
        max_value=5,
        valid_axis=True,
        allow_neg_axes=True,
    ),
    keepdim=st.booleans(),
)
def test_torch_tensor_argmax(
    dtype_input_axis,
    keepdim,
    frontend_method_data,
    init_flags,
    method_flags,
    frontend,
    on_device,
    backend_fw,
):
    input_dtype, x, axis = dtype_input_axis
    helpers.test_frontend_method(
        init_input_dtypes=input_dtype,
        backend_to_test=backend_fw,
        init_all_as_kwargs_np={
            "data": x[0],
        },
        method_input_dtypes=input_dtype,
        method_all_as_kwargs_np={
            "dim": axis,
            "keepdim": keepdim,
        },
        frontend_method_data=frontend_method_data,
        init_flags=init_flags,
        method_flags=method_flags,
        frontend=frontend,
        on_device=on_device,
    )


# argmin
@handle_frontend_method(
    class_tree=CLASS_TREE,
    init_tree="torch.tensor",
    method_name="argmin",
    dtype_input_axis=helpers.dtype_values_axis(
        available_dtypes=helpers.get_dtypes("numeric"),
        force_int_axis=True,
        min_num_dims=1,
        max_num_dims=3,
        min_dim_size=1,
        max_dim_size=3,
        min_value=1,
        max_value=5,
        valid_axis=True,
        allow_neg_axes=True,
    ),
    keepdim=st.booleans(),
)
def test_torch_tensor_argmin(
    dtype_input_axis,
    keepdim,
    frontend_method_data,
    init_flags,
    method_flags,
    frontend,
    on_device,
    backend_fw,
):
    input_dtype, x, axis = dtype_input_axis
    helpers.test_frontend_method(
        init_input_dtypes=input_dtype,
        backend_to_test=backend_fw,
        init_all_as_kwargs_np={
            "data": x[0],
        },
        method_input_dtypes=input_dtype,
        method_all_as_kwargs_np={
            "dim": axis,
            "keepdim": keepdim,
        },
        frontend_method_data=frontend_method_data,
        init_flags=init_flags,
        method_flags=method_flags,
        frontend=frontend,
        on_device=on_device,
    )


# argsort
@handle_frontend_method(
    class_tree=CLASS_TREE,
    init_tree="torch.tensor",
    method_name="argsort",
    dtype_input_axis=helpers.dtype_values_axis(
        available_dtypes=helpers.get_dtypes("numeric"),
        force_int_axis=True,
        min_num_dims=1,
        max_num_dims=3,
        min_dim_size=1,
        max_dim_size=3,
        min_value=1,
        max_value=5,
        valid_axis=True,
        allow_neg_axes=True,
    ),
    descending=st.booleans(),
)
def test_torch_tensor_argsort(
    dtype_input_axis,
    descending,
    frontend_method_data,
    init_flags,
    method_flags,
    frontend,
    on_device,
    backend_fw,
):
    input_dtype, x, axis = dtype_input_axis
    helpers.test_frontend_method(
        init_input_dtypes=input_dtype,
        backend_to_test=backend_fw,
        init_all_as_kwargs_np={
            "data": x[0],
        },
        method_input_dtypes=input_dtype,
        method_all_as_kwargs_np={
            "dim": axis,
            "descending": descending,
        },
        frontend_method_data=frontend_method_data,
        init_flags=init_flags,
        method_flags=method_flags,
        frontend=frontend,
        on_device=on_device,
    )


# arccosh
@handle_frontend_method(
    class_tree=CLASS_TREE,
    init_tree="torch.tensor",
    method_name="arccosh",
    dtype_and_x=helpers.dtype_and_values(
        min_value=-1.0,
        max_value=1.0,
        available_dtypes=helpers.get_dtypes("float"),
    ),
)
def test_torch_tensor_arccosh(
    dtype_and_x,
    frontend_method_data,
    init_flags,
    method_flags,
    frontend,
    on_device,
    backend_fw,
):
    input_dtype, x = dtype_and_x
    helpers.test_frontend_method(
        init_input_dtypes=input_dtype,
        backend_to_test=backend_fw,
        init_all_as_kwargs_np={
            "data": x[0],
        },
        method_input_dtypes=[],
        method_all_as_kwargs_np={},
        frontend_method_data=frontend_method_data,
        init_flags=init_flags,
        method_flags=method_flags,
        frontend=frontend,
        on_device=on_device,
    )


# ceil
@handle_frontend_method(
    class_tree=CLASS_TREE,
    init_tree="torch.tensor",
    method_name="ceil",
    dtype_and_x=helpers.dtype_and_values(
        available_dtypes=helpers.get_dtypes("float"),
    ),
)
def test_torch_tensor_ceil(
    dtype_and_x,
    frontend_method_data,
    init_flags,
    method_flags,
    frontend,
    on_device,
    backend_fw,
):
    input_dtype, x = dtype_and_x
    helpers.test_frontend_method(
        init_input_dtypes=input_dtype,
        backend_to_test=backend_fw,
        init_all_as_kwargs_np={
            "data": x[0],
        },
        method_input_dtypes=input_dtype,
        method_all_as_kwargs_np={},
        frontend_method_data=frontend_method_data,
        init_flags=init_flags,
        method_flags=method_flags,
        frontend=frontend,
        on_device=on_device,
    )


# argwhere
@handle_frontend_method(
    class_tree=CLASS_TREE,
    init_tree="torch.tensor",
    method_name="argwhere",
    dtype_and_x=helpers.dtype_and_values(
        available_dtypes=helpers.get_dtypes("valid"),
    ),
)
def test_torch_tensor_argwhere(
    dtype_and_x,
    frontend_method_data,
    init_flags,
    method_flags,
    frontend,
    on_device,
    backend_fw,
):
    input_dtype, x = dtype_and_x
    helpers.test_frontend_method(
        init_input_dtypes=input_dtype,
        backend_to_test=backend_fw,
        init_all_as_kwargs_np={
            "data": x[0],
        },
        method_input_dtypes=input_dtype,
        method_all_as_kwargs_np={},
        frontend_method_data=frontend_method_data,
        init_flags=init_flags,
        method_flags=method_flags,
        frontend=frontend,
        on_device=on_device,
    )


# size
@handle_frontend_method(
    class_tree=CLASS_TREE,
    init_tree="torch.tensor",
    method_name="size",
    dtype_and_x=helpers.dtype_and_values(
        available_dtypes=helpers.get_dtypes("valid"),
        shape=st.shared(helpers.get_shape(min_num_dims=1), key="shape"),
    ),
    dim=helpers.get_axis(
        shape=st.shared(helpers.get_shape(min_num_dims=1), key="shape"),
        force_int=True,
    ),
)
def test_torch_tensor_size(
    dtype_and_x,
    dim,
    frontend_method_data,
    init_flags,
    method_flags,
    frontend,
    on_device,
    backend_fw,
):
    input_dtype, x = dtype_and_x
    helpers.test_frontend_method(
        init_input_dtypes=input_dtype,
        backend_to_test=backend_fw,
        init_all_as_kwargs_np={
            "data": x[0],
        },
        method_input_dtypes=input_dtype,
        method_all_as_kwargs_np={
            "dim": dim,
        },
        frontend_method_data=frontend_method_data,
        init_flags=init_flags,
        method_flags=method_flags,
        frontend=frontend,
        on_device=on_device,
    )


# min
@handle_frontend_method(
    class_tree=CLASS_TREE,
    init_tree="torch.tensor",
    method_name="min",
    dtype_x=helpers.dtype_and_values(
        available_dtypes=helpers.get_dtypes("float"),
    ),
)
def test_torch_tensor_min(
    dtype_x,
    frontend,
    frontend_method_data,
    init_flags,
    method_flags,
    on_device,
    backend_fw,
):
    input_dtype, x = dtype_x
    helpers.test_frontend_method(
        init_input_dtypes=input_dtype,
        backend_to_test=backend_fw,
        init_all_as_kwargs_np={
            "data": x[0],
        },
        method_input_dtypes=input_dtype,
        method_all_as_kwargs_np={},
        frontend_method_data=frontend_method_data,
        init_flags=init_flags,
        method_flags=method_flags,
        frontend=frontend,
        on_device=on_device,
    )


@st.composite
def _get_dtype_and_multiplicative_matrices(draw):
    return draw(
        st.one_of(
            _get_dtype_input_and_matrices(),
            _get_dtype_and_3dbatch_matrices(),
        )
    )


# matmul
@handle_frontend_method(
    class_tree=CLASS_TREE,
    init_tree="torch.tensor",
    method_name="matmul",
    dtype_tensor1_tensor2=_get_dtype_and_multiplicative_matrices(),
)
def test_torch_tensor_matmul(
    dtype_tensor1_tensor2,
    frontend_method_data,
    init_flags,
    method_flags,
    frontend,
    on_device,
    backend_fw,
):
    dtype, tensor1, tensor2 = dtype_tensor1_tensor2
    helpers.test_frontend_method(
        init_input_dtypes=dtype,
        backend_to_test=backend_fw,
        init_all_as_kwargs_np={
            "data": tensor1,
        },
        method_input_dtypes=dtype,
        method_all_as_kwargs_np={"other": tensor2},
        frontend_method_data=frontend_method_data,
        init_flags=init_flags,
        method_flags=method_flags,
        frontend=frontend,
        on_device=on_device,
    )


@st.composite
def _array_idxes_n_dtype(draw, **kwargs):
    num_dims = draw(helpers.ints(min_value=1, max_value=4))
    dtype, x = draw(
        helpers.dtype_and_values(
            **kwargs, min_num_dims=num_dims, max_num_dims=num_dims, shared_dtype=True
        )
    )
    idxes = draw(
        st.lists(
            helpers.ints(min_value=0, max_value=num_dims - 1),
            min_size=num_dims,
            max_size=num_dims,
            unique=True,
        )
    )
    return x, idxes, dtype


# permute
@handle_frontend_method(
    class_tree=CLASS_TREE,
    init_tree="torch.tensor",
    method_name="permute",
    dtype_values_axis=_array_idxes_n_dtype(
        available_dtypes=helpers.get_dtypes("float"),
    ),
)
def test_torch_tensor_permute(
    dtype_values_axis,
    frontend_method_data,
    init_flags,
    method_flags,
    frontend,
    on_device,
    backend_fw,
):
    x, idxes, dtype = dtype_values_axis
    unpack_dims = True
    if unpack_dims:
        method_flags.num_positional_args = len(idxes) + 1
        dims = {}
        i = 0
        for x_ in idxes:
            dims["x{}".format(i)] = x_
            i += 1
    else:
        dims = {
            "dims": tuple(idxes),
        }
    helpers.test_frontend_method(
        init_input_dtypes=dtype,
        backend_to_test=backend_fw,
        init_all_as_kwargs_np={
            "data": x[0],
        },
        method_input_dtypes=dtype,
        method_all_as_kwargs_np=dims,
        frontend_method_data=frontend_method_data,
        init_flags=init_flags,
        method_flags=method_flags,
        frontend=frontend,
        on_device=on_device,
    )


# mean
@handle_frontend_method(
    class_tree=CLASS_TREE,
    init_tree="torch.tensor",
    method_name="mean",
    dtype_and_x=_statistical_dtype_values(
        function="mean",
        min_value=-1e04,
        max_value=1e04,
    ),
    keepdims=st.booleans(),
)
def test_torch_tensor_mean(
    dtype_and_x,
    keepdims,
    frontend,
    frontend_method_data,
    init_flags,
    method_flags,
    on_device,
    backend_fw,
):
    input_dtype, x, axis = dtype_and_x
    helpers.test_frontend_method(
        init_input_dtypes=input_dtype,
        backend_to_test=backend_fw,
        init_all_as_kwargs_np={
            "data": x[0],
        },
        method_input_dtypes=input_dtype,
        method_all_as_kwargs_np={
            "dim": axis,
            "keepdim": keepdims,
        },
        frontend_method_data=frontend_method_data,
        init_flags=init_flags,
        method_flags=method_flags,
        frontend=frontend,
        on_device=on_device,
    )


# nanmean
@handle_frontend_method(
    class_tree=CLASS_TREE,
    init_tree="torch.tensor",
    method_name="nanmean",
    dtype_x=helpers.dtype_and_values(
        available_dtypes=helpers.get_dtypes("float"),
        min_value=-1e04,
        max_value=1e04,
    ),
)
def test_torch_tensor_nanmean(
    dtype_x,
    frontend,
    frontend_method_data,
    init_flags,
    method_flags,
    on_device,
    backend_fw,
):
    input_dtype, x = dtype_x
    helpers.test_frontend_method(
        init_input_dtypes=input_dtype,
        backend_to_test=backend_fw,
        init_all_as_kwargs_np={
            "data": x[0],
        },
        method_input_dtypes=input_dtype,
        method_all_as_kwargs_np={},
        frontend_method_data=frontend_method_data,
        init_flags=init_flags,
        method_flags=method_flags,
        frontend=frontend,
        on_device=on_device,
    )


# median
@handle_frontend_method(
    class_tree=CLASS_TREE,
    init_tree="torch.tensor",
    method_name="median",
    dtype_input_axis=helpers.dtype_values_axis(
        available_dtypes=helpers.get_dtypes("float"),
        min_num_dims=1,
        valid_axis=True,
        force_int_axis=True,
    ),
    keepdim=st.booleans(),
)
def test_torch_tensor_median(
    dtype_input_axis,
    keepdim,
    frontend,
    frontend_method_data,
    init_flags,
    method_flags,
    on_device,
    backend_fw,
):
    input_dtype, x, axis = dtype_input_axis
    helpers.test_frontend_method(
        init_input_dtypes=input_dtype,
        backend_to_test=backend_fw,
        init_all_as_kwargs_np={
            "data": x[0],
        },
        method_input_dtypes=input_dtype,
        method_all_as_kwargs_np={
            "dim": axis,
            "keepdim": keepdim,
        },
        frontend_method_data=frontend_method_data,
        init_flags=init_flags,
        method_flags=method_flags,
        frontend=frontend,
        on_device=on_device,
    )


# transpose
@handle_frontend_method(
    class_tree=CLASS_TREE,
    init_tree="torch.tensor",
    method_name="transpose",
    dtype_value=helpers.dtype_and_values(
        available_dtypes=helpers.get_dtypes("valid"),
        shape=st.shared(helpers.get_shape(min_num_dims=1), key="shape"),
    ),
    dim0=helpers.get_axis(
        shape=st.shared(helpers.get_shape(), key="shape"),
        allow_neg=True,
        force_int=True,
    ),
    dim1=helpers.get_axis(
        shape=st.shared(helpers.get_shape(), key="shape"),
        allow_neg=True,
        force_int=True,
    ),
)
def test_torch_tensor_transpose(
    dtype_value,
    dim0,
    dim1,
    frontend_method_data,
    init_flags,
    method_flags,
    frontend,
    on_device,
    backend_fw,
):
    input_dtype, x = dtype_value
    helpers.test_frontend_method(
        init_input_dtypes=input_dtype,
        backend_to_test=backend_fw,
        init_all_as_kwargs_np={
            "data": x[0],
        },
        method_input_dtypes=input_dtype,
        method_all_as_kwargs_np={"dim0": dim0, "dim1": dim1},
        frontend_method_data=frontend_method_data,
        init_flags=init_flags,
        method_flags=method_flags,
        frontend=frontend,
        on_device=on_device,
    )


# transpose_
@handle_frontend_method(
    class_tree=CLASS_TREE,
    init_tree="torch.tensor",
    method_name="transpose_",
    dtype_value=helpers.dtype_and_values(
        available_dtypes=helpers.get_dtypes("valid"),
        shape=st.shared(helpers.get_shape(min_num_dims=1), key="shape"),
    ),
    dim0=helpers.get_axis(
        shape=st.shared(helpers.get_shape(), key="shape"),
        allow_neg=True,
        force_int=True,
    ),
    dim1=helpers.get_axis(
        shape=st.shared(helpers.get_shape(), key="shape"),
        allow_neg=True,
        force_int=True,
    ),
)
def test_torch_tensor_transpose_(
    dtype_value,
    dim0,
    dim1,
    frontend_method_data,
    init_flags,
    method_flags,
    frontend,
    on_device,
    backend_fw,
):
    input_dtype, x = dtype_value
    helpers.test_frontend_method(
        init_input_dtypes=input_dtype,
        backend_to_test=backend_fw,
        init_all_as_kwargs_np={
            "data": x[0],
        },
        method_input_dtypes=input_dtype,
        method_all_as_kwargs_np={
            "dim0": dim0,
            "dim1": dim1,
        },
        frontend_method_data=frontend_method_data,
        init_flags=init_flags,
        method_flags=method_flags,
        frontend=frontend,
        on_device=on_device,
    )


# t
@handle_frontend_method(
    class_tree=CLASS_TREE,
    init_tree="torch.tensor",
    method_name="t",
    dtype_and_x=helpers.dtype_and_values(
        available_dtypes=helpers.get_dtypes("valid"),
        shape=helpers.get_shape(min_num_dims=2, max_num_dims=2),
    ),
)
def test_torch_tensor_t(
    dtype_and_x,
    frontend_method_data,
    init_flags,
    method_flags,
    frontend,
    on_device,
    backend_fw,
):
    input_dtype, x = dtype_and_x
    helpers.test_frontend_method(
        init_input_dtypes=input_dtype,
        backend_to_test=backend_fw,
        init_all_as_kwargs_np={
            "data": x[0],
        },
        method_input_dtypes=input_dtype,
        method_all_as_kwargs_np={},
        frontend_method_data=frontend_method_data,
        init_flags=init_flags,
        method_flags=method_flags,
        frontend=frontend,
        on_device=on_device,
    )


# flatten
@handle_frontend_method(
    class_tree=CLASS_TREE,
    init_tree="torch.tensor",
    method_name="flatten",
    dtype_value=helpers.dtype_and_values(
        available_dtypes=helpers.get_dtypes("valid"),
        shape=st.shared(helpers.get_shape(), key="shape"),
    ),
    axes=helpers.get_axis(
        shape=st.shared(helpers.get_shape(), key="shape"),
        min_size=2,
        max_size=2,
        unique=False,
        force_tuple=True,
    ),
)
def test_torch_tensor_flatten(
    dtype_value,
    axes,
    frontend_method_data,
    init_flags,
    method_flags,
    frontend,
    on_device,
    backend_fw,
):
    input_dtype, x = dtype_value
    helpers.test_frontend_method(
        init_input_dtypes=input_dtype,
        backend_to_test=backend_fw,
        init_all_as_kwargs_np={
            "data": x[0],
        },
        method_input_dtypes=input_dtype,
        method_all_as_kwargs_np={
            "start_dim": axes[0],
            "end_dim": axes[1],
        },
        frontend_method_data=frontend_method_data,
        init_flags=init_flags,
        method_flags=method_flags,
        frontend=frontend,
        on_device=on_device,
    )


# cumsum
@handle_frontend_method(
    class_tree=CLASS_TREE,
    init_tree="torch.tensor",
    method_name="cumsum",
    dtype_value=helpers.dtype_and_values(
        available_dtypes=helpers.get_dtypes("valid"),
        shape=st.shared(helpers.get_shape(min_num_dims=1), key="shape"),
    ),
    dim=helpers.get_axis(
        shape=st.shared(helpers.get_shape(), key="shape"),
        allow_neg=True,
        force_int=True,
    ),
    dtypes=_dtypes(),
)
def test_torch_tensor_cumsum(
    dtype_value,
    dim,
    dtypes,
    frontend_method_data,
    init_flags,
    method_flags,
    frontend,
    on_device,
    backend_fw,
):
    input_dtype, x = dtype_value
    helpers.test_frontend_method(
        init_input_dtypes=input_dtype,
        backend_to_test=backend_fw,
        init_all_as_kwargs_np={
            "data": x[0],
        },
        method_input_dtypes=dtypes,
        method_all_as_kwargs_np={
            "dim": dim,
            "dtype": dtypes[0],
        },
        frontend_method_data=frontend_method_data,
        init_flags=init_flags,
        method_flags=method_flags,
        frontend=frontend,
        on_device=on_device,
    )


# cumsum_
@handle_frontend_method(
    class_tree=CLASS_TREE,
    init_tree="torch.tensor",
    method_name="cumsum_",
    dtype_value=helpers.dtype_and_values(
        available_dtypes=helpers.get_dtypes("numeric"),
        shape=st.shared(helpers.get_shape(min_num_dims=1), key="shape"),
    ),
    dim=helpers.get_axis(
        shape=st.shared(helpers.get_shape(), key="shape"),
        allow_neg=True,
        force_int=True,
    ),
)
def test_torch_tensor_cumsum_(
    dtype_value,
    dim,
    frontend_method_data,
    init_flags,
    method_flags,
    frontend,
    on_device,
    backend_fw,
):
    input_dtype, x = dtype_value
    helpers.test_frontend_method(
        init_input_dtypes=input_dtype,
        backend_to_test=backend_fw,
        init_all_as_kwargs_np={
            "data": x[0],
        },
        method_input_dtypes=input_dtype,
        method_all_as_kwargs_np={
            "dim": dim,
            "dtype": input_dtype[0],
        },
        frontend_method_data=frontend_method_data,
        init_flags=init_flags,
        method_flags=method_flags,
        frontend=frontend,
        on_device=on_device,
    )


# sort
@handle_frontend_method(
    class_tree=CLASS_TREE,
    init_tree="torch.tensor",
    method_name="sort",
    dtype_value=helpers.dtype_and_values(
        available_dtypes=helpers.get_dtypes("valid"),
        shape=st.shared(helpers.get_shape(min_num_dims=1), key="shape"),
    ),
    dim=helpers.get_axis(
        shape=st.shared(helpers.get_shape(), key="shape"),
        allow_neg=True,
        force_int=True,
    ),
    descending=st.booleans(),
)
def test_torch_tensor_sort(
    dtype_value,
    dim,
    descending,
    frontend_method_data,
    init_flags,
    method_flags,
    frontend,
    on_device,
    backend_fw,
):
    input_dtype, x = dtype_value
    helpers.test_frontend_method(
        init_input_dtypes=input_dtype,
        backend_to_test=backend_fw,
        init_all_as_kwargs_np={
            "data": x[0],
        },
        method_input_dtypes=input_dtype,
        method_all_as_kwargs_np={
            "dim": dim,
            "descending": descending,
        },
        frontend_method_data=frontend_method_data,
        init_flags=init_flags,
        method_flags=method_flags,
        frontend=frontend,
        on_device=on_device,
    )


# sigmoid
@handle_frontend_method(
    class_tree=CLASS_TREE,
    init_tree="torch.tensor",
    method_name="sigmoid",
    dtype_x=helpers.dtype_and_values(
        available_dtypes=helpers.get_dtypes("float"),
    ),
)
def test_torch_tensor_sigmoid(
    dtype_x,
    frontend_method_data,
    init_flags,
    method_flags,
    frontend,
    on_device,
    backend_fw,
):
    input_dtype, x = dtype_x
    helpers.test_frontend_method(
        init_input_dtypes=input_dtype,
        backend_to_test=backend_fw,
        init_all_as_kwargs_np={
            "data": x[0],
        },
        method_input_dtypes=input_dtype,
        method_all_as_kwargs_np={},
        frontend_method_data=frontend_method_data,
        init_flags=init_flags,
        method_flags=method_flags,
        frontend=frontend,
        on_device=on_device,
    )


# sigmoid
@handle_frontend_method(
    class_tree=CLASS_TREE,
    init_tree="torch.tensor",
    method_name="sigmoid_",
    dtype_x=helpers.dtype_and_values(
        available_dtypes=helpers.get_dtypes("float"),
    ),
)
def test_torch_tensor_sigmoid_(
    dtype_x,
    frontend_method_data,
    init_flags,
    method_flags,
    frontend,
    on_device,
    backend_fw,
):
    input_dtype, x = dtype_x
    helpers.test_frontend_method(
        init_input_dtypes=input_dtype,
        backend_to_test=backend_fw,
        init_all_as_kwargs_np={
            "data": x[0],
        },
        method_input_dtypes=input_dtype,
        method_all_as_kwargs_np={},
        frontend_method_data=frontend_method_data,
        init_flags=init_flags,
        method_flags=method_flags,
        frontend=frontend,
        on_device=on_device,
    )


# softmax
@handle_frontend_method(
    class_tree=CLASS_TREE,
    init_tree="torch.tensor",
    method_name="softmax",
    dtype_x_and_axis=helpers.dtype_values_axis(
        available_dtypes=helpers.get_dtypes("float"),
        min_num_dims=1,
        max_axes_size=1,
        force_int_axis=True,
        valid_axis=True,
    ),
    dtype=helpers.get_dtypes("float", full=False),
)
def test_torch_tensor_softmax(
    dtype_x_and_axis,
    dtype,
    frontend_method_data,
    init_flags,
    method_flags,
    frontend,
    on_device,
    backend_fw,
):
    input_dtype, x, axis = dtype_x_and_axis
    helpers.test_frontend_method(
        init_input_dtypes=input_dtype,
        backend_to_test=backend_fw,
        init_all_as_kwargs_np={
            "data": x[0],
        },
        method_input_dtypes=input_dtype,
        method_all_as_kwargs_np={
            "dim": axis,
            "dtype": dtype[0],
        },
        frontend_method_data=frontend_method_data,
        init_flags=init_flags,
        method_flags=method_flags,
        frontend=frontend,
        on_device=on_device,
    )


@st.composite
def _repeat_helper(draw):
    shape = draw(
        helpers.get_shape(
            min_num_dims=1, max_num_dims=5, min_dim_size=2, max_dim_size=10
        )
    )

    input_dtype, x = draw(
        helpers.dtype_and_values(
            available_dtypes=helpers.get_dtypes("valid"),
            shape=shape,
        )
    )

    repeats = draw(st.lists(st.integers(min_value=1, max_value=5), min_size=len(shape)))
    return input_dtype, x, repeats


# repeat
@handle_frontend_method(
    class_tree=CLASS_TREE,
    init_tree="torch.tensor",
    method_name="repeat",
    dtype_x_repeats=_repeat_helper(),
    unpack_repeat=st.booleans(),
)
def test_torch_tensor_repeat(
    dtype_x_repeats,
    unpack_repeat,
    frontend_method_data,
    init_flags,
    method_flags,
    frontend,
    on_device,
    backend_fw,
):
    input_dtype, x, repeats = dtype_x_repeats
    repeat = {
        "repeats": repeats,
    }
    if unpack_repeat:
        method_flags.num_positional_args = len(repeat["repeats"]) + 1
        for i, x_ in enumerate(repeat["repeats"]):
            repeat["x{}".format(i)] = x_
    helpers.test_frontend_method(
        init_input_dtypes=input_dtype,
        backend_to_test=backend_fw,
        init_all_as_kwargs_np={
            "data": x[0],
        },
        method_input_dtypes=input_dtype,
        method_all_as_kwargs_np=repeat,
        frontend_method_data=frontend_method_data,
        init_flags=init_flags,
        method_flags=method_flags,
        frontend=frontend,
        on_device=on_device,
    )


# unbind
@handle_frontend_method(
    class_tree=CLASS_TREE,
    init_tree="torch.tensor",
    method_name="unbind",
    dtype_value_axis=helpers.dtype_values_axis(
        available_dtypes=helpers.get_dtypes("numeric"),
        min_num_dims=1,
        valid_axis=True,
        force_int_axis=True,
    ),
)
def test_torch_tensor_unbind(
    dtype_value_axis,
    frontend_method_data,
    init_flags,
    method_flags,
    frontend,
    on_device,
    backend_fw,
):
    input_dtypes, x, axis = dtype_value_axis
    helpers.test_frontend_method(
        init_input_dtypes=input_dtypes,
        backend_to_test=backend_fw,
        init_all_as_kwargs_np={
            "data": x[0],
        },
        method_input_dtypes=input_dtypes,
        method_all_as_kwargs_np={
            "dim": axis,
        },
        frontend_method_data=frontend_method_data,
        init_flags=init_flags,
        method_flags=method_flags,
        frontend=frontend,
        on_device=on_device,
    )


# __eq__
@handle_frontend_method(
    class_tree=CLASS_TREE,
    init_tree="torch.tensor",
    method_name="__eq__",
    dtype_and_x=helpers.dtype_and_values(
        available_dtypes=helpers.get_dtypes("float"),
        num_arrays=2,
        min_value=-1e04,
        max_value=1e04,
        allow_inf=False,
    ),
)
def test_torch___eq__(
    dtype_and_x,
    frontend_method_data,
    init_flags,
    method_flags,
    frontend,
    on_device,
    backend_fw,
):
    input_dtype, x = dtype_and_x
    helpers.test_frontend_method(
        init_input_dtypes=input_dtype,
        backend_to_test=backend_fw,
        init_all_as_kwargs_np={
            "data": x[0],
        },
        method_input_dtypes=input_dtype,
        method_all_as_kwargs_np={
            "other": x[1],
        },
        frontend_method_data=frontend_method_data,
        init_flags=init_flags,
        method_flags=method_flags,
        frontend=frontend,
        on_device=on_device,
    )


# inverse
@handle_frontend_method(
    class_tree=CLASS_TREE,
    init_tree="torch.tensor",
    method_name="inverse",
    dtype_and_x=helpers.dtype_and_values(
        available_dtypes=helpers.get_dtypes("float"),
        min_num_dims=2,
    ).filter(lambda s: s[1][0].shape[-1] == s[1][0].shape[-2]),
)
def test_torch_tensor_inverse(
    dtype_and_x,
    frontend_method_data,
    init_flags,
    method_flags,
    frontend,
    on_device,
    backend_fw,
):
    input_dtype, x = dtype_and_x
    helpers.test_frontend_method(
        init_input_dtypes=input_dtype,
        backend_to_test=backend_fw,
        init_all_as_kwargs_np={
            "data": x[0],
        },
        method_input_dtypes=input_dtype,
        method_all_as_kwargs_np={},
        frontend_method_data=frontend_method_data,
        init_flags=init_flags,
        method_flags=method_flags,
        frontend=frontend,
        on_device=on_device,
    )


# neg
@handle_frontend_method(
    class_tree=CLASS_TREE,
    init_tree="torch.tensor",
    method_name="neg",
    dtype_and_x=helpers.dtype_and_values(
        available_dtypes=helpers.get_dtypes("float"),
        min_value=-1e04,
        max_value=1e04,
        allow_inf=False,
    ),
)
def test_torch_tensor_neg(
    dtype_and_x,
    frontend,
    frontend_method_data,
    init_flags,
    method_flags,
    on_device,
    backend_fw,
):
    input_dtype, x = dtype_and_x
    helpers.test_frontend_method(
        init_input_dtypes=input_dtype,
        backend_to_test=backend_fw,
        init_all_as_kwargs_np={
            "data": x[0],
        },
        method_input_dtypes=input_dtype,
        method_all_as_kwargs_np={},
        frontend_method_data=frontend_method_data,
        init_flags=init_flags,
        method_flags=method_flags,
        frontend=frontend,
        on_device=on_device,
    )


# __neg__
@handle_frontend_method(
    class_tree=CLASS_TREE,
    init_tree="torch.tensor",
    method_name="__neg__",
    dtype_and_x=helpers.dtype_and_values(
        available_dtypes=helpers.get_dtypes("float"),
        min_value=-1e04,
        max_value=1e04,
        allow_inf=False,
    ),
)
def test_torch___neg__(
    dtype_and_x,
    frontend_method_data,
    init_flags,
    method_flags,
    frontend,
    on_device,
    backend_fw,
):
    input_dtype, x = dtype_and_x
    helpers.test_frontend_method(
        init_input_dtypes=input_dtype,
        backend_to_test=backend_fw,
        init_all_as_kwargs_np={
            "data": x[0],
        },
        method_input_dtypes=input_dtype,
        method_all_as_kwargs_np={},
        frontend_method_data=frontend_method_data,
        init_flags=init_flags,
        method_flags=method_flags,
        frontend=frontend,
        on_device=on_device,
    )


# int
@handle_frontend_method(
    class_tree=CLASS_TREE,
    init_tree="torch.tensor",
    method_name="int",
    dtype_and_x=helpers.dtype_and_values(
        available_dtypes=helpers.get_dtypes("integer"),
    ),
)
def test_torch_tensor_int(
    dtype_and_x,
    frontend_method_data,
    init_flags,
    method_flags,
    frontend,
    on_device,
    backend_fw,
):
    input_dtype, x = dtype_and_x
    helpers.test_frontend_method(
        init_input_dtypes=input_dtype,
        backend_to_test=backend_fw,
        init_all_as_kwargs_np={
            "data": x[0],
        },
        method_input_dtypes=input_dtype,
        method_all_as_kwargs_np={},
        frontend_method_data=frontend_method_data,
        init_flags=init_flags,
        method_flags=method_flags,
        frontend=frontend,
        on_device=on_device,
    )


# half
@handle_frontend_method(
    class_tree=CLASS_TREE,
    init_tree="torch.tensor",
    method_name="half",
    dtype_and_x=helpers.dtype_and_values(
        available_dtypes=helpers.get_dtypes("valid"),
    ),
)
def test_torch_tensor_half(
    dtype_and_x,
    frontend_method_data,
    init_flags,
    method_flags,
    frontend,
    on_device,
    backend_fw,
):
    input_dtype, x = dtype_and_x
    helpers.test_frontend_method(
        init_input_dtypes=input_dtype,
        backend_to_test=backend_fw,
        init_all_as_kwargs_np={
            "data": x[0],
        },
        method_input_dtypes=input_dtype,
        method_all_as_kwargs_np={},
        frontend_method_data=frontend_method_data,
        init_flags=init_flags,
        method_flags=method_flags,
        frontend=frontend,
        on_device=on_device,
    )


# bool
@handle_frontend_method(
    class_tree=CLASS_TREE,
    init_tree="torch.tensor",
    method_name="bool",
    dtype_and_x=helpers.dtype_and_values(
        available_dtypes=helpers.get_dtypes("integer"),
    ),
)
def test_torch_tensor_bool(
    dtype_and_x,
    frontend_method_data,
    init_flags,
    method_flags,
    frontend,
    on_device,
    backend_fw,
):
    input_dtype, x = dtype_and_x
    helpers.test_frontend_method(
        init_input_dtypes=input_dtype,
        backend_to_test=backend_fw,
        init_all_as_kwargs_np={
            "data": x[0],
        },
        method_input_dtypes=input_dtype,
        method_all_as_kwargs_np={},
        frontend_method_data=frontend_method_data,
        init_flags=init_flags,
        method_flags=method_flags,
        frontend=frontend,
        on_device=on_device,
    )


# type
@handle_frontend_method(
    class_tree=CLASS_TREE,
    init_tree="torch.tensor",
    method_name="type",
    dtype_and_x=helpers.dtype_and_values(
        available_dtypes=helpers.get_dtypes("valid"),
    ),
    dtype=helpers.get_dtypes("valid", full=False),
)
def test_torch_tensor_type(
    dtype_and_x,
    dtype,
    frontend_method_data,
    init_flags,
    method_flags,
    frontend,
    on_device,
    backend_fw,
):
    input_dtype, x = dtype_and_x
    helpers.test_frontend_method(
        init_input_dtypes=input_dtype,
        backend_to_test=backend_fw,
        init_all_as_kwargs_np={
            "data": x[0],
        },
        method_input_dtypes=input_dtype,
        method_all_as_kwargs_np={
            "dtype": dtype[0],
        },
        frontend_method_data=frontend_method_data,
        init_flags=init_flags,
        method_flags=method_flags,
        frontend=frontend,
        on_device=on_device,
    )


# type_as
@handle_frontend_method(
    class_tree=CLASS_TREE,
    init_tree="torch.tensor",
    method_name="type_as",
    dtype_and_x=helpers.dtype_and_values(
        available_dtypes=helpers.get_dtypes("valid"),
        num_arrays=2,
    ),
)
def test_torch_tensor_type_as(
    dtype_and_x,
    frontend_method_data,
    init_flags,
    method_flags,
    frontend,
    on_device,
    backend_fw,
):
    input_dtype, x = dtype_and_x
    helpers.test_frontend_method(
        init_input_dtypes=input_dtype,
        backend_to_test=backend_fw,
        init_all_as_kwargs_np={
            "data": x[0],
        },
        method_input_dtypes=input_dtype,
        method_all_as_kwargs_np={
            "other": x[1],
        },
        frontend_method_data=frontend_method_data,
        init_flags=init_flags,
        method_flags=method_flags,
        frontend=frontend,
        on_device=on_device,
    )


# byte
@handle_frontend_method(
    class_tree=CLASS_TREE,
    init_tree="torch.tensor",
    method_name="byte",
    dtype_and_x=helpers.dtype_and_values(
        available_dtypes=helpers.get_dtypes("valid"),
    ),
)
def test_torch_tensor_byte(
    dtype_and_x,
    frontend_method_data,
    init_flags,
    method_flags,
    frontend,
    on_device,
    backend_fw,
):
    input_dtype, x = dtype_and_x
    helpers.test_frontend_method(
        init_input_dtypes=input_dtype,
        backend_to_test=backend_fw,
        init_all_as_kwargs_np={
            "data": x[0],
        },
        method_input_dtypes=input_dtype,
        method_all_as_kwargs_np={},
        frontend_method_data=frontend_method_data,
        init_flags=init_flags,
        method_flags=method_flags,
        frontend=frontend,
        on_device=on_device,
    )


# ne
@handle_frontend_method(
    class_tree=CLASS_TREE,
    init_tree="torch.tensor",
    method_name="ne",
    dtype_and_x=helpers.dtype_and_values(
        available_dtypes=helpers.get_dtypes("float"),
        num_arrays=2,
        min_value=-1e04,
        max_value=1e04,
        allow_inf=False,
    ),
)
def test_torch_tensor_ne(
    dtype_and_x,
    frontend_method_data,
    init_flags,
    method_flags,
    frontend,
    on_device,
    backend_fw,
):
    input_dtype, x = dtype_and_x
    helpers.test_frontend_method(
        init_input_dtypes=input_dtype,
        backend_to_test=backend_fw,
        init_all_as_kwargs_np={
            "data": x[0],
        },
        method_input_dtypes=input_dtype,
        method_all_as_kwargs_np={
            "other": x[1],
        },
        frontend_method_data=frontend_method_data,
        init_flags=init_flags,
        method_flags=method_flags,
        frontend=frontend,
        on_device=on_device,
    )


# squeeze
@handle_frontend_method(
    class_tree=CLASS_TREE,
    init_tree="torch.tensor",
    method_name="squeeze",
    dtype_value_axis=helpers.dtype_values_axis(
        available_dtypes=helpers.get_dtypes("valid"),
        min_num_dims=1,
        valid_axis=True,
        force_int_axis=True,
        shape=st.shared(helpers.get_shape(min_num_dims=1), key="shape"),
    ),
)
def test_torch_tensor_squeeze(
    dtype_value_axis,
    frontend_method_data,
    init_flags,
    method_flags,
    frontend,
    on_device,
    backend_fw,
):
    input_dtype, x, axis = dtype_value_axis
    helpers.test_frontend_method(
        init_input_dtypes=input_dtype,
        backend_to_test=backend_fw,
        init_all_as_kwargs_np={
            "data": x[0],
        },
        method_input_dtypes=input_dtype,
        method_all_as_kwargs_np={
            "dim": axis,
        },
        frontend_method_data=frontend_method_data,
        init_flags=init_flags,
        method_flags=method_flags,
        frontend=frontend,
        on_device=on_device,
    )


# squeeze_
@handle_frontend_method(
    class_tree=CLASS_TREE,
    init_tree="torch.tensor",
    method_name="squeeze_",
    dtype_value_axis=helpers.dtype_values_axis(
        available_dtypes=helpers.get_dtypes("valid"),
        min_num_dims=1,
        valid_axis=True,
        force_int_axis=True,
        shape=st.shared(helpers.get_shape(min_num_dims=1), key="shape"),
    ),
)
def test_torch_tensor_squeeze_(
    dtype_value_axis,
    frontend_method_data,
    init_flags,
    method_flags,
    frontend,
    on_device,
    backend_fw,
):
    input_dtype, x, axis = dtype_value_axis
    helpers.test_frontend_method(
        init_input_dtypes=input_dtype,
        backend_to_test=backend_fw,
        init_all_as_kwargs_np={
            "data": x[0],
        },
        method_input_dtypes=input_dtype,
        method_all_as_kwargs_np={
            "dim": axis,
        },
        frontend_method_data=frontend_method_data,
        init_flags=init_flags,
        method_flags=method_flags,
        frontend=frontend,
        on_device=on_device,
    )


# flip
@handle_frontend_method(
    class_tree=CLASS_TREE,
    init_tree="torch.tensor",
    method_name="flip",
    dtype_values_axis=_array_idxes_n_dtype(
        available_dtypes=helpers.get_dtypes("float"),
    ),
)
def test_torch_tensor_flip(
    dtype_values_axis,
    frontend_method_data,
    init_flags,
    method_flags,
    frontend,
    on_device,
    backend_fw,
):
    x, idxes, dtype = dtype_values_axis
    helpers.test_frontend_method(
        init_input_dtypes=dtype,
        backend_to_test=backend_fw,
        init_all_as_kwargs_np={
            "data": x[0],
        },
        method_input_dtypes=dtype,
        method_all_as_kwargs_np={
            "dims": idxes,
        },
        frontend_method_data=frontend_method_data,
        init_flags=init_flags,
        method_flags=method_flags,
        frontend=frontend,
        on_device=on_device,
    )


# fliplr
@handle_frontend_method(
    class_tree=CLASS_TREE,
    init_tree="torch.tensor",
    method_name="fliplr",
    dtype_and_x=helpers.dtype_and_values(
        available_dtypes=helpers.get_dtypes("float"),
        min_num_dims=2,
    ),
)
def test_torch_tensor_fliplr(
    dtype_and_x,
    frontend_method_data,
    init_flags,
    method_flags,
    frontend,
    on_device,
    backend_fw,
):
    dtype, x = dtype_and_x
    helpers.test_frontend_method(
        init_input_dtypes=dtype,
        backend_to_test=backend_fw,
        init_all_as_kwargs_np={
            "data": x[0],
        },
        method_input_dtypes=dtype,
        method_all_as_kwargs_np={},
        frontend_method_data=frontend_method_data,
        init_flags=init_flags,
        method_flags=method_flags,
        frontend=frontend,
        on_device=on_device,
    )


# tril
@handle_frontend_method(
    class_tree=CLASS_TREE,
    init_tree="torch.tensor",
    method_name="tril",
    dtype_and_values=helpers.dtype_and_values(
        available_dtypes=helpers.get_dtypes("numeric"),
        min_num_dims=2,  # Torch requires this.
    ),
    diagonal=st.integers(min_value=-100, max_value=100),
)
def test_torch_tensor_tril(
    dtype_and_values,
    diagonal,
    frontend_method_data,
    init_flags,
    method_flags,
    frontend,
    on_device,
    backend_fw,
):
    input_dtype, x = dtype_and_values
    helpers.test_frontend_method(
        init_input_dtypes=input_dtype,
        backend_to_test=backend_fw,
        init_all_as_kwargs_np={
            "data": x[0],
        },
        method_input_dtypes=input_dtype,
        method_all_as_kwargs_np={
            "diagonal": diagonal,
        },
        frontend_method_data=frontend_method_data,
        init_flags=init_flags,
        method_flags=method_flags,
        frontend=frontend,
        on_device=on_device,
    )


# tril_
@handle_frontend_method(
    class_tree=CLASS_TREE,
    init_tree="torch.tensor",
    method_name="tril_",
    dtype_and_values=helpers.dtype_and_values(
        available_dtypes=helpers.get_dtypes("numeric"),
        min_num_dims=2,  # Torch requires this.
    ),
    diagonal=st.integers(min_value=-100, max_value=100),
)
def test_torch_tensor_tril_(
    dtype_and_values,
    diagonal,
    frontend_method_data,
    init_flags,
    method_flags,
    frontend,
    on_device,
    backend_fw,
):
    input_dtype, x = dtype_and_values
    helpers.test_frontend_method(
        init_input_dtypes=input_dtype,
        backend_to_test=backend_fw,
        init_all_as_kwargs_np={
            "data": x[0],
        },
        method_input_dtypes=input_dtype,
        method_all_as_kwargs_np={
            "diagonal": diagonal,
        },
        frontend_method_data=frontend_method_data,
        init_flags=init_flags,
        method_flags=method_flags,
        frontend=frontend,
        on_device=on_device,
    )


# sqrt
@handle_frontend_method(
    class_tree=CLASS_TREE,
    init_tree="torch.tensor",
    method_name="sqrt",
    dtype_x=helpers.dtype_and_values(
        available_dtypes=helpers.get_dtypes("numeric"),
    ),
)
def test_torch_tensor_sqrt(
    dtype_x,
    frontend,
    frontend_method_data,
    init_flags,
    method_flags,
    on_device,
    backend_fw,
):
    input_dtype, x = dtype_x
    helpers.test_frontend_method(
        init_input_dtypes=input_dtype,
        backend_to_test=backend_fw,
        init_all_as_kwargs_np={"data": x[0]},
        method_input_dtypes=input_dtype,
        method_all_as_kwargs_np={},
        frontend_method_data=frontend_method_data,
        init_flags=init_flags,
        method_flags=method_flags,
        frontend=frontend,
        on_device=on_device,
    )


# sqrt_
@handle_frontend_method(
    class_tree=CLASS_TREE,
    init_tree="torch.tensor",
    method_name="sqrt_",
    dtype_x=helpers.dtype_and_values(
        available_dtypes=helpers.get_dtypes("float"),
    ),
)
def test_torch_tensor_sqrt_(
    dtype_x,
    frontend,
    frontend_method_data,
    init_flags,
    method_flags,
    on_device,
    backend_fw,
):
    input_dtype, x = dtype_x
    helpers.test_frontend_method(
        init_input_dtypes=input_dtype,
        backend_to_test=backend_fw,
        init_all_as_kwargs_np={"data": x[0]},
        method_input_dtypes=input_dtype,
        method_all_as_kwargs_np={},
        frontend_method_data=frontend_method_data,
        init_flags=init_flags,
        method_flags=method_flags,
        frontend=frontend,
        on_device=on_device,
    )


# index_select
@handle_frontend_method(
    class_tree=CLASS_TREE,
    init_tree="torch.tensor",
    method_name="index_select",
    params_indices_others=helpers.array_indices_axis(
        array_dtypes=helpers.get_dtypes("valid"),
        indices_dtypes=["int64"],
        max_num_dims=1,
        indices_same_dims=True,
    ),
)
def test_torch_tensor_index_select(
    params_indices_others,
    frontend_method_data,
    init_flags,
    method_flags,
    frontend,
    on_device,
    backend_fw,
):
    input_dtypes, input, indices, axis, batch_dims = params_indices_others
    helpers.test_frontend_method(
        init_input_dtypes=[input_dtypes[0]],
        backend_to_test=backend_fw,
        init_all_as_kwargs_np={
            "data": input,
        },
        method_input_dtypes=[input_dtypes[1]],
        method_all_as_kwargs_np={
            "dim": axis,
            "index": indices,
        },
        frontend_method_data=frontend_method_data,
        init_flags=init_flags,
        method_flags=method_flags,
        frontend=frontend,
        on_device=on_device,
    )


@st.composite
def _arrays_dim_idx_n_dtypes(draw):
    num_dims = draw(st.shared(helpers.ints(min_value=1, max_value=4), key="num_dims"))
    num_arrays = 2
    common_shape = draw(
        helpers.lists(
            x=helpers.ints(min_value=2, max_value=3),
            min_size=num_dims - 1,
            max_size=num_dims - 1,
        )
    )
    _dim = draw(helpers.ints(min_value=0, max_value=num_dims - 1))
    unique_dims = draw(
        helpers.lists(
            x=helpers.ints(min_value=2, max_value=3),
            min_size=num_arrays,
            max_size=num_arrays,
        )
    )

    min_dim = min(unique_dims)
    max_dim = max(unique_dims)
    _idx = draw(
        helpers.array_values(
            shape=min_dim,
            dtype="int64",
            min_value=0,
            max_value=max_dim,
            exclude_min=False,
        )
    )

    xs = list()
    available_input_types = draw(helpers.get_dtypes("numeric"))
    input_dtypes = draw(
        helpers.array_dtypes(
            available_dtypes=available_input_types,
            num_arrays=num_arrays,
            shared_dtype=True,
        )
    )
    for ud, dt in zip(unique_dims, input_dtypes):
        x = draw(
            helpers.array_values(
                shape=common_shape[:_dim] + [ud] + common_shape[_dim:],
                dtype=dt,
                large_abs_safety_factor=2.5,
                small_abs_safety_factor=2.5,
                safety_factor_scale="log",
            )
        )
        xs.append(x)
    return xs, input_dtypes, _dim, _idx


# index_add
@handle_frontend_method(
    class_tree=CLASS_TREE,
    init_tree="torch.tensor",
    method_name="index_add_",
    xs_dtypes_dim_idx=_arrays_dim_idx_n_dtypes(),
    alpha=st.integers(min_value=1, max_value=2),
)
def test_torch_tensor_index_add_(
    *,
    xs_dtypes_dim_idx,
    alpha,
    frontend_method_data,
    init_flags,
    method_flags,
    on_device,
    frontend,
    backend_fw,
):
    xs, input_dtypes, axis, indices = xs_dtypes_dim_idx
    if xs[0].shape[axis] < xs[1].shape[axis]:
        source, input = xs
    else:
        input, source = xs
    helpers.test_frontend_method(
        init_input_dtypes=[input_dtypes[0]],
        backend_to_test=backend_fw,
        init_all_as_kwargs_np={
            "data": input,
        },
        method_input_dtypes=["int64", input_dtypes[1]],
        method_all_as_kwargs_np={
            "dim": axis,
            "index": indices,
            "source": source,
            "alpha": alpha,
        },
        frontend=frontend,
        frontend_method_data=frontend_method_data,
        init_flags=init_flags,
        method_flags=method_flags,
        on_device=on_device,
        rtol_=1e-03,
    )


@handle_frontend_method(
    class_tree=CLASS_TREE,
    init_tree="torch.tensor",
    method_name="index_add",
    xs_dtypes_dim_idx=_arrays_dim_idx_n_dtypes(),
    alpha=st.integers(min_value=1, max_value=2),
)
def test_torch_tensor_index_add(
    *,
    xs_dtypes_dim_idx,
    alpha,
    frontend_method_data,
    init_flags,
    method_flags,
    on_device,
    frontend,
    backend_fw,
):
    xs, input_dtypes, axis, indices = xs_dtypes_dim_idx
    if xs[0].shape[axis] < xs[1].shape[axis]:
        source, input = xs
    else:
        input, source = xs
    helpers.test_frontend_method(
        init_input_dtypes=[input_dtypes[0]],
        backend_to_test=backend_fw,
        init_all_as_kwargs_np={
            "data": input,
        },
        method_input_dtypes=["int64", input_dtypes[1]],
        method_all_as_kwargs_np={
            "dim": axis,
            "index": indices,
            "source": source,
            "alpha": alpha,
        },
        frontend=frontend,
        frontend_method_data=frontend_method_data,
        init_flags=init_flags,
        method_flags=method_flags,
        on_device=on_device,
        rtol_=1e-03,
    )


@st.composite
def _get_clamp_inputs(draw):
    shape = draw(
        helpers.get_shape(
            min_num_dims=1, max_num_dims=5, min_dim_size=2, max_dim_size=10
        )
    )
    x_dtype, x = draw(
        helpers.dtype_and_values(
            available_dtypes=helpers.get_dtypes("numeric"),
            shape=shape,
        )
    )
    min = draw(st.booleans())
    if min:
        max = draw(st.booleans())
        min = draw(
            helpers.array_values(
                dtype=x_dtype[0], shape=shape, min_value=0, max_value=25
            )
        )
        max = (
            draw(
                helpers.array_values(
                    dtype=x_dtype[0], shape=shape, min_value=26, max_value=50
                )
            )
            if max
            else None
        )
    else:
        min = None
        max = draw(
            helpers.array_values(
                dtype=x_dtype[0], shape=shape, min_value=26, max_value=50
            )
        )
    return x_dtype, x, min, max


# clamp
@handle_frontend_method(
    class_tree=CLASS_TREE,
    init_tree="torch.tensor",
    method_name="clamp",
    dtype_and_x_min_max=_get_clamp_inputs(),
)
def test_torch_tensor_clamp(
    dtype_and_x_min_max,
    frontend,
    frontend_method_data,
    init_flags,
    method_flags,
    on_device,
    backend_fw,
):
    input_dtype, x, min, max = dtype_and_x_min_max
    helpers.test_frontend_method(
        init_input_dtypes=input_dtype,
        backend_to_test=backend_fw,
        init_all_as_kwargs_np={
            "data": x[0],
        },
        method_input_dtypes=input_dtype,
        method_all_as_kwargs_np={"min": min, "max": max},
        frontend_method_data=frontend_method_data,
        init_flags=init_flags,
        method_flags=method_flags,
        frontend=frontend,
        on_device=on_device,
    )


# clamp_
@handle_frontend_method(
    class_tree=CLASS_TREE,
    init_tree="torch.tensor",
    method_name="clamp_",
    dtype_and_x_min_max=_get_clamp_inputs(),
)
def test_torch_tensor_clamp_(
    dtype_and_x_min_max,
    frontend,
    frontend_method_data,
    init_flags,
    method_flags,
    on_device,
    backend_fw,
):
    input_dtype, x, min, max = dtype_and_x_min_max
    helpers.test_frontend_method(
        init_input_dtypes=input_dtype,
        backend_to_test=backend_fw,
        init_all_as_kwargs_np={
            "data": x[0],
        },
        method_input_dtypes=input_dtype,
        method_all_as_kwargs_np={"min": min, "max": max},
        frontend_method_data=frontend_method_data,
        init_flags=init_flags,
        method_flags=method_flags,
        frontend=frontend,
        on_device=on_device,
    )


# clip
@handle_frontend_method(
    class_tree=CLASS_TREE,
    init_tree="torch.tensor",
    method_name="clip",
    input_and_ranges=_get_clamp_inputs(),
)
def test_torch_tensor_clip(
    input_and_ranges,
    frontend,
    frontend_method_data,
    init_flags,
    method_flags,
    on_device,
    backend_fw,
):
    input_dtype, x, min, max = input_and_ranges
    helpers.test_frontend_method(
        init_input_dtypes=input_dtype,
        backend_to_test=backend_fw,
        init_all_as_kwargs_np={
            "data": x[0],
        },
        method_input_dtypes=input_dtype,
        method_all_as_kwargs_np={"min": min, "max": max},
        frontend_method_data=frontend_method_data,
        init_flags=init_flags,
        method_flags=method_flags,
        frontend=frontend,
        on_device=on_device,
    )


# clip_
@handle_frontend_method(
    class_tree=CLASS_TREE,
    init_tree="torch.tensor",
    method_name="clip_",
    input_and_ranges=_get_clamp_inputs(),
)
def test_torch_tensor_clip_(
    input_and_ranges,
    frontend,
    frontend_method_data,
    init_flags,
    method_flags,
    on_device,
    backend_fw,
):
    input_dtype, x, min, max = input_and_ranges
    helpers.test_frontend_method(
        init_input_dtypes=input_dtype,
        backend_to_test=backend_fw,
        init_all_as_kwargs_np={
            "data": x[0],
        },
        method_input_dtypes=input_dtype,
        method_all_as_kwargs_np={"min": min, "max": max},
        frontend_method_data=frontend_method_data,
        init_flags=init_flags,
        method_flags=method_flags,
        frontend=frontend,
        on_device=on_device,
    )


# __gt__
@handle_frontend_method(
    class_tree=CLASS_TREE,
    init_tree="torch.tensor",
    method_name="__gt__",
    dtype_and_x=helpers.dtype_and_values(
        available_dtypes=helpers.get_dtypes("float"),
        num_arrays=2,
        min_value=-1e04,
        max_value=1e04,
        allow_inf=False,
    ),
)
def test_torch___gt__(
    dtype_and_x,
    frontend_method_data,
    init_flags,
    method_flags,
    frontend,
    on_device,
    backend_fw,
):
    input_dtype, x = dtype_and_x
    helpers.test_frontend_method(
        init_input_dtypes=input_dtype,
        backend_to_test=backend_fw,
        init_all_as_kwargs_np={
            "data": x[0],
        },
        method_input_dtypes=input_dtype,
        method_all_as_kwargs_np={
            "other": x[1],
        },
        frontend_method_data=frontend_method_data,
        init_flags=init_flags,
        method_flags=method_flags,
        frontend=frontend,
        on_device=on_device,
    )


# __ne__
@handle_frontend_method(
    class_tree=CLASS_TREE,
    init_tree="torch.tensor",
    method_name="__ne__",
    dtype_and_x=helpers.dtype_and_values(
        available_dtypes=helpers.get_dtypes("float"),
        num_arrays=2,
        min_value=-1e04,
        max_value=1e04,
        allow_inf=False,
    ),
)
def test_torch___ne__(
    dtype_and_x,
    frontend_method_data,
    init_flags,
    method_flags,
    frontend,
    on_device,
    backend_fw,
):
    input_dtype, x = dtype_and_x
    helpers.test_frontend_method(
        init_input_dtypes=input_dtype,
        backend_to_test=backend_fw,
        init_all_as_kwargs_np={
            "data": x[0],
        },
        method_input_dtypes=input_dtype,
        method_all_as_kwargs_np={
            "other": x[1],
        },
        frontend_method_data=frontend_method_data,
        init_flags=init_flags,
        method_flags=method_flags,
        frontend=frontend,
        on_device=on_device,
    )


# __lt__
@handle_frontend_method(
    class_tree=CLASS_TREE,
    init_tree="torch.tensor",
    method_name="__lt__",
    dtype_and_x=helpers.dtype_and_values(
        available_dtypes=helpers.get_dtypes("float"),
        num_arrays=2,
        min_value=-1e04,
        max_value=1e04,
        allow_inf=False,
    ),
)
def test_torch___lt__(
    dtype_and_x,
    frontend_method_data,
    init_flags,
    method_flags,
    frontend,
    on_device,
    backend_fw,
):
    input_dtype, x = dtype_and_x
    helpers.test_frontend_method(
        init_input_dtypes=input_dtype,
        backend_to_test=backend_fw,
        init_all_as_kwargs_np={
            "data": x[0],
        },
        method_input_dtypes=input_dtype,
        method_all_as_kwargs_np={
            "other": x[1],
        },
        frontend_method_data=frontend_method_data,
        init_flags=init_flags,
        method_flags=method_flags,
        frontend=frontend,
        on_device=on_device,
    )


# __or__
@handle_frontend_method(
    class_tree=CLASS_TREE,
    init_tree="torch.tensor",
    method_name="__or__",
    dtype_and_x=helpers.dtype_and_values(
        available_dtypes=helpers.get_dtypes("valid"),
        num_arrays=2,
        min_value=-1e04,
        max_value=1e04,
        allow_inf=False,
    ),
)
def test_torch___or__(
    dtype_and_x,
    frontend_method_data,
    init_flags,
    method_flags,
    frontend,
    on_device,
    backend_fw,
):
    input_dtype, x = dtype_and_x
    helpers.test_frontend_method(
        init_input_dtypes=input_dtype,
        backend_to_test=backend_fw,
        init_all_as_kwargs_np={
            "data": x[0],
        },
        method_input_dtypes=input_dtype,
        method_all_as_kwargs_np={
            "other": x[1],
        },
        frontend_method_data=frontend_method_data,
        init_flags=init_flags,
        method_flags=method_flags,
        frontend=frontend,
        on_device=on_device,
    )


# where
@handle_frontend_method(
    class_tree=CLASS_TREE,
    init_tree="torch.tensor",
    method_name="where",
    broadcastables=_broadcastable_trio(),
)
def test_torch_tensor_where(
    broadcastables,
    frontend_method_data,
    init_flags,
    method_flags,
    frontend,
    on_device,
    backend_fw,
):
    cond, xs, dtypes = broadcastables
    helpers.test_frontend_method(
        init_input_dtypes=dtypes,
        backend_to_test=backend_fw,
        init_all_as_kwargs_np={
            "data": xs[0],
        },
        method_input_dtypes=["bool", dtypes[1]],
        method_all_as_kwargs_np={
            "condition": cond,
            "other": xs[1],
        },
        frontend_method_data=frontend_method_data,
        init_flags=init_flags,
        method_flags=method_flags,
        frontend=frontend,
        on_device=on_device,
    )


# clone
@handle_frontend_method(
    class_tree=CLASS_TREE,
    init_tree="torch.tensor",
    method_name="clone",
    dtype_and_x=helpers.dtype_and_values(
        available_dtypes=helpers.get_dtypes("valid"),
        num_arrays=1,
    ),
)
def test_torch_tensor_clone(
    dtype_and_x,
    frontend_method_data,
    init_flags,
    method_flags,
    frontend,
    on_device,
    backend_fw,
):
    input_dtype, x = dtype_and_x
    helpers.test_frontend_method(
        init_input_dtypes=input_dtype,
        backend_to_test=backend_fw,
        init_all_as_kwargs_np={
            "data": x[0],
        },
        method_input_dtypes=input_dtype,
        method_all_as_kwargs_np={},
        frontend_method_data=frontend_method_data,
        init_flags=init_flags,
        method_flags=method_flags,
        frontend=frontend,
        on_device=on_device,
    )


# __invert__
@handle_frontend_method(
    class_tree=CLASS_TREE,
    init_tree="torch.tensor",
    method_name="__invert__",
    dtype_and_x=helpers.dtype_and_values(
        available_dtypes=helpers.get_dtypes("integer"),
        num_arrays=1,
    ),
)
def test_torch___invert__(
    dtype_and_x,
    frontend_method_data,
    init_flags,
    method_flags,
    frontend,
    on_device,
    backend_fw,
):
    input_dtype, x = dtype_and_x
    helpers.test_frontend_method(
        init_input_dtypes=input_dtype,
        backend_to_test=backend_fw,
        init_all_as_kwargs_np={
            "data": x[0],
        },
        method_input_dtypes=input_dtype,
        method_all_as_kwargs_np={},
        frontend_method_data=frontend_method_data,
        init_flags=init_flags,
        method_flags=method_flags,
        frontend=frontend,
        on_device=on_device,
    )


# acosh
@handle_frontend_method(
    class_tree=CLASS_TREE,
    init_tree="torch.tensor",
    method_name="acosh",
    dtype_and_x=helpers.dtype_and_values(
        min_value=1.0,
        available_dtypes=helpers.get_dtypes("float"),
    ),
)
def test_torch_tensor_acosh(
    dtype_and_x,
    frontend_method_data,
    init_flags,
    method_flags,
    frontend,
    on_device,
    backend_fw,
):
    input_dtype, x = dtype_and_x
    helpers.test_frontend_method(
        init_input_dtypes=input_dtype,
        backend_to_test=backend_fw,
        init_all_as_kwargs_np={
            "data": x[0],
        },
        method_input_dtypes=[],
        method_all_as_kwargs_np={},
        frontend_method_data=frontend_method_data,
        init_flags=init_flags,
        method_flags=method_flags,
        frontend=frontend,
        on_device=on_device,
    )


@st.composite
def _masked_fill_helper(draw):
    cond, xs, dtypes = draw(_broadcastable_trio())
    if ivy.is_uint_dtype(dtypes[0]):
        fill_value = draw(helpers.ints(min_value=0, max_value=5))
    elif ivy.is_int_dtype(dtypes[0]):
        fill_value = draw(helpers.ints(min_value=-5, max_value=5))
    else:
        fill_value = draw(helpers.floats(min_value=-5, max_value=5))
    return dtypes[0], xs[0], cond, fill_value


# masked_fill
@handle_frontend_method(
    class_tree=CLASS_TREE,
    init_tree="torch.tensor",
    method_name="masked_fill",
    x_mask_val=_masked_fill_helper(),
)
def test_torch_tensor_masked_fill(
    x_mask_val,
    frontend_method_data,
    init_flags,
    method_flags,
    frontend,
    on_device,
    backend_fw,
):
    dtype, x, mask, val = x_mask_val
    helpers.test_frontend_method(
        init_input_dtypes=[dtype],
        backend_to_test=backend_fw,
        init_all_as_kwargs_np={
            "data": x,
        },
        method_input_dtypes=["bool", dtype],
        method_all_as_kwargs_np={
            "mask": mask,
            "value": val,
        },
        frontend_method_data=frontend_method_data,
        init_flags=init_flags,
        method_flags=method_flags,
        frontend=frontend,
        on_device=on_device,
    )


# acosh_
@handle_frontend_method(
    class_tree=CLASS_TREE,
    init_tree="torch.tensor",
    method_name="acosh_",
    dtype_and_x=helpers.dtype_and_values(
        min_value=1.0,
        available_dtypes=helpers.get_dtypes("float"),
    ),
)
def test_torch_tensor_acosh_(
    dtype_and_x,
    frontend_method_data,
    init_flags,
    method_flags,
    frontend,
    on_device,
    backend_fw,
):
    input_dtype, x = dtype_and_x
    helpers.test_frontend_method(
        init_input_dtypes=input_dtype,
        backend_to_test=backend_fw,
        init_all_as_kwargs_np={
            "data": x[0],
        },
        method_input_dtypes=[],
        method_all_as_kwargs_np={},
        frontend_method_data=frontend_method_data,
        init_flags=init_flags,
        method_flags=method_flags,
        frontend=frontend,
        on_device=on_device,
    )


# numpy
@handle_frontend_method(
    class_tree=CLASS_TREE,
    init_tree="torch.tensor",
    method_name="numpy",
    dtype_and_x=helpers.dtype_and_values(
        available_dtypes=helpers.get_dtypes("valid"),
    ),
)
def test_torch_tensor_numpy(
    dtype_and_x,
    frontend_method_data,
    init_flags,
    method_flags,
    frontend,
    on_device,
    backend_fw,
):
    input_dtype, x = dtype_and_x
    ret, frontend_ret = helpers.test_frontend_method(
        init_input_dtypes=input_dtype,
        backend_to_test=backend_fw,
        init_all_as_kwargs_np={
            "data": x[0],
        },
        method_input_dtypes=[],
        method_all_as_kwargs_np={},
        frontend_method_data=frontend_method_data,
        init_flags=init_flags,
        method_flags=method_flags,
        frontend=frontend,
        on_device=on_device,
        test_values=False,
    )
    # manual testing required as function return is numpy frontend
    helpers.value_test(
        ret_np_flat=helpers.flatten_and_to_np(ret=ret),
        ret_np_from_gt_flat=frontend_ret[0],
        ground_truth_backend="torch",
    )


# atan2_
@handle_frontend_method(
    class_tree=CLASS_TREE,
    init_tree="torch.tensor",
    method_name="atan2_",
    dtype_and_x=helpers.dtype_and_values(
        available_dtypes=helpers.get_dtypes("float"),
        num_arrays=2,
    ),
)
def test_torch_tensor_atan2_(
    dtype_and_x,
    frontend_method_data,
    init_flags,
    method_flags,
    frontend,
    on_device,
    backend_fw,
):
    input_dtype, x = dtype_and_x
    helpers.test_frontend_method(
        init_input_dtypes=input_dtype,
        backend_to_test=backend_fw,
        init_all_as_kwargs_np={
            "data": x[0],
        },
        method_input_dtypes=input_dtype,
        method_all_as_kwargs_np={
            "other": x[1],
        },
        frontend_method_data=frontend_method_data,
        init_flags=init_flags,
        method_flags=method_flags,
        frontend=frontend,
        on_device=on_device,
    )


# bitwise_not_
@handle_frontend_method(
    class_tree=CLASS_TREE,
    init_tree="torch.tensor",
    method_name="bitwise_not_",
    dtype_and_x=helpers.dtype_and_values(
        available_dtypes=helpers.get_dtypes("integer"),
        num_arrays=2,
    ),
)
def test_torch_tensor_bitwise_not_(
    dtype_and_x,
    frontend_method_data,
    init_flags,
    method_flags,
    frontend,
    on_device,
    backend_fw,
):
    input_dtype, x = dtype_and_x
    helpers.test_frontend_method(
        init_input_dtypes=input_dtype,
        backend_to_test=backend_fw,
        init_all_as_kwargs_np={
            "data": x[0],
        },
        method_input_dtypes=input_dtype,
        frontend_method_data=frontend_method_data,
        init_flags=init_flags,
        method_flags=method_flags,
        method_all_as_kwargs_np={},
        frontend=frontend,
        on_device=on_device,
    )


# bitwise_and_
@handle_frontend_method(
    class_tree=CLASS_TREE,
    init_tree="torch.tensor",
    method_name="bitwise_and_",
    dtype_and_x=helpers.dtype_and_values(
        available_dtypes=helpers.get_dtypes("integer"),
        num_arrays=2,
    ),
)
def test_torch_tensor_bitwise_and_(
    dtype_and_x,
    frontend_method_data,
    init_flags,
    method_flags,
    frontend,
    on_device,
    backend_fw,
):
    input_dtype, x = dtype_and_x
    helpers.test_frontend_method(
        init_input_dtypes=input_dtype,
        backend_to_test=backend_fw,
        init_all_as_kwargs_np={
            "data": x[0],
        },
        method_input_dtypes=input_dtype,
        method_all_as_kwargs_np={
            "other": x[1],
        },
        frontend_method_data=frontend_method_data,
        init_flags=init_flags,
        method_flags=method_flags,
        frontend=frontend,
        on_device=on_device,
    )


# __and__
@handle_frontend_method(
    class_tree=CLASS_TREE,
    init_tree="torch.tensor",
    method_name="__and__",
    dtype_and_x=helpers.dtype_and_values(
        available_dtypes=st.one_of(st.just(("bool",)), helpers.get_dtypes("integer")),
        num_arrays=2,
        min_value=-1e04,
        max_value=1e04,
        allow_inf=False,
    ),
)
def test_torch___and__(
    dtype_and_x,
    frontend_method_data,
    init_flags,
    method_flags,
    frontend,
    on_device,
    backend_fw,
):
    input_dtype, x = dtype_and_x
    helpers.test_frontend_method(
        init_input_dtypes=input_dtype,
        backend_to_test=backend_fw,
        init_all_as_kwargs_np={
            "data": x[0],
        },
        method_input_dtypes=input_dtype,
        method_all_as_kwargs_np={
            "other": x[1],
        },
        frontend_method_data=frontend_method_data,
        init_flags=init_flags,
        method_flags=method_flags,
        frontend=frontend,
        on_device=on_device,
    )


# bitwise_xor
@handle_frontend_method(
    class_tree=CLASS_TREE,
    init_tree="torch.tensor",
    method_name="bitwise_xor",
    dtype_and_x=helpers.dtype_and_values(
        available_dtypes=st.one_of(st.just(("bool",)), helpers.get_dtypes("integer")),
        num_arrays=2,
    ),
)
def test_torch_tensor_bitwise_xor(
    dtype_and_x,
    frontend_method_data,
    init_flags,
    method_flags,
    frontend,
    on_device,
    backend_fw,
):
    input_dtype, x = dtype_and_x
    helpers.test_frontend_method(
        init_input_dtypes=input_dtype,
        backend_to_test=backend_fw,
        init_all_as_kwargs_np={
            "data": x[0],
        },
        method_input_dtypes=input_dtype,
        method_all_as_kwargs_np={
            "other": x[1],
        },
        frontend_method_data=frontend_method_data,
        init_flags=init_flags,
        method_flags=method_flags,
        frontend=frontend,
        on_device=on_device,
    )


# bitwise_xor_
@handle_frontend_method(
    class_tree=CLASS_TREE,
    init_tree="torch.tensor",
    method_name="bitwise_xor_",
    dtype_and_x=helpers.dtype_and_values(
        available_dtypes=st.one_of(st.just(("bool",)), helpers.get_dtypes("integer")),
        num_arrays=2,
    ),
)
def test_torch_tensor_bitwise_xor_(
    dtype_and_x,
    frontend_method_data,
    init_flags,
    method_flags,
    frontend,
    on_device,
    backend_fw,
):
    input_dtype, x = dtype_and_x
    helpers.test_frontend_method(
        init_input_dtypes=input_dtype,
        backend_to_test=backend_fw,
        init_all_as_kwargs_np={
            "data": x[0],
        },
        method_input_dtypes=input_dtype,
        method_all_as_kwargs_np={
            "other": x[1],
        },
        frontend_method_data=frontend_method_data,
        init_flags=init_flags,
        method_flags=method_flags,
        frontend=frontend,
        on_device=on_device,
    )


# cumprod
@handle_frontend_method(
    class_tree=CLASS_TREE,
    init_tree="torch.tensor",
    method_name="cumprod",
    dtype_value=helpers.dtype_and_values(
        available_dtypes=helpers.get_dtypes("valid"),
        shape=st.shared(helpers.get_shape(min_num_dims=1), key="shape"),
    ),
    dim=helpers.get_axis(
        shape=st.shared(helpers.get_shape(), key="shape"),
        allow_neg=True,
        force_int=True,
    ),
    dtypes=_dtypes(),
)
def test_torch_tensor_cumprod(
    dtype_value,
    dim,
    dtypes,
    frontend_method_data,
    init_flags,
    method_flags,
    frontend,
    on_device,
    backend_fw,
):
    input_dtype, x = dtype_value
    helpers.test_frontend_method(
        init_input_dtypes=input_dtype,
        backend_to_test=backend_fw,
        init_all_as_kwargs_np={
            "data": x[0],
        },
        method_input_dtypes=dtypes,
        method_all_as_kwargs_np={
            "dim": dim,
            "dtype": dtypes[0],
        },
        frontend_method_data=frontend_method_data,
        init_flags=init_flags,
        method_flags=method_flags,
        frontend=frontend,
        on_device=on_device,
    )


# relu
@handle_frontend_method(
    class_tree=CLASS_TREE,
    init_tree="torch.tensor",
    method_name="relu",
    dtype_and_x=helpers.dtype_and_values(
        available_dtypes=helpers.get_dtypes("float"),
        allow_inf=False,
    ),
)
def test_torch_tensor_relu(
    dtype_and_x,
    frontend_method_data,
    init_flags,
    method_flags,
    frontend,
    on_device,
    backend_fw,
):
    input_dtype, x = dtype_and_x
    helpers.test_frontend_method(
        init_input_dtypes=input_dtype,
        backend_to_test=backend_fw,
        init_all_as_kwargs_np={
            "data": x[0],
        },
        method_input_dtypes=input_dtype,
        method_all_as_kwargs_np={},
        frontend_method_data=frontend_method_data,
        init_flags=init_flags,
        method_flags=method_flags,
        frontend=frontend,
        on_device=on_device,
    )


# fmin
@handle_frontend_method(
    class_tree=CLASS_TREE,
    init_tree="torch.tensor",
    method_name="fmin",
    dtype_and_x=helpers.dtype_and_values(
        available_dtypes=helpers.get_dtypes("float"),
        num_arrays=2,
    ),
)
def test_torch_tensor_fmin(
    dtype_and_x,
    frontend_method_data,
    init_flags,
    method_flags,
    frontend,
    on_device,
    backend_fw,
):
    input_dtype, x = dtype_and_x
    helpers.test_frontend_method(
        init_input_dtypes=input_dtype,
        backend_to_test=backend_fw,
        init_all_as_kwargs_np={
            "data": x[0],
        },
        method_input_dtypes=input_dtype,
        method_all_as_kwargs_np={
            "other": x[1],
        },
        frontend_method_data=frontend_method_data,
        init_flags=init_flags,
        method_flags=method_flags,
        frontend=frontend,
        on_device=on_device,
    )


# count_nonzero
@handle_frontend_method(
    class_tree=CLASS_TREE,
    init_tree="torch.tensor",
    method_name="count_nonzero",
    dtype_value=helpers.dtype_and_values(
        available_dtypes=helpers.get_dtypes("valid"),
        shape=st.shared(helpers.get_shape(min_num_dims=1), key="shape"),
    ),
    dim=helpers.get_axis(
        shape=st.shared(helpers.get_shape(), key="shape"),
        allow_neg=True,
        force_int=True,
    ),
)
def test_torch_tensor_count_nonzero(
    dtype_value,
    dim,
    frontend_method_data,
    init_flags,
    method_flags,
    frontend,
    on_device,
    backend_fw,
):
    input_dtype, x = dtype_value
    helpers.test_frontend_method(
        init_input_dtypes=input_dtype,
        backend_to_test=backend_fw,
        init_all_as_kwargs_np={
            "data": x[0],
        },
        method_input_dtypes=input_dtype,
        method_all_as_kwargs_np={"dim": dim},
        frontend_method_data=frontend_method_data,
        init_flags=init_flags,
        method_flags=method_flags,
        frontend=frontend,
        on_device=on_device,
    )


# exp
@handle_frontend_method(
    class_tree=CLASS_TREE,
    init_tree="torch.tensor",
    method_name="exp",
    dtype_and_x=helpers.dtype_and_values(
        available_dtypes=helpers.get_dtypes("numeric"),
    ),
)
def test_torch_tensor_exp(
    dtype_and_x,
    frontend_method_data,
    init_flags,
    method_flags,
    frontend,
    on_device,
    backend_fw,
):
    input_dtype, x = dtype_and_x
    helpers.test_frontend_method(
        init_input_dtypes=input_dtype,
        backend_to_test=backend_fw,
        init_all_as_kwargs_np={
            "data": x[0],
        },
        method_input_dtypes=input_dtype,
        method_all_as_kwargs_np={},
        frontend_method_data=frontend_method_data,
        init_flags=init_flags,
        method_flags=method_flags,
        frontend=frontend,
        on_device=on_device,
    )


# exp_
@handle_frontend_method(
    class_tree=CLASS_TREE,
    init_tree="torch.tensor",
    method_name="exp_",
    dtype_and_x=helpers.dtype_and_values(
        available_dtypes=helpers.get_dtypes("numeric"),
    ),
)
def test_torch_tensor_exp_(
    dtype_and_x,
    frontend_method_data,
    init_flags,
    method_flags,
    frontend,
    on_device,
    backend_fw,
):
    input_dtype, x = dtype_and_x
    helpers.test_frontend_method(
        init_input_dtypes=input_dtype,
        backend_to_test=backend_fw,
        init_all_as_kwargs_np={
            "data": x[0],
        },
        method_input_dtypes=input_dtype,
        method_all_as_kwargs_np={},
        frontend_method_data=frontend_method_data,
        init_flags=init_flags,
        method_flags=method_flags,
        frontend=frontend,
        on_device=on_device,
    )


# expm1
@handle_frontend_method(
    class_tree=CLASS_TREE,
    init_tree="torch.tensor",
    method_name="expm1",
    dtype_and_x=helpers.dtype_and_values(
        available_dtypes=helpers.get_dtypes("numeric"),
    ),
)
def test_torch_tensor_expm1(
    dtype_and_x,
    frontend_method_data,
    init_flags,
    method_flags,
    frontend,
    on_device,
    backend_fw,
):
    input_dtype, x = dtype_and_x
    helpers.test_frontend_method(
        init_input_dtypes=input_dtype,
        backend_to_test=backend_fw,
        init_all_as_kwargs_np={
            "data": x[0],
        },
        method_input_dtypes=input_dtype,
        method_all_as_kwargs_np={},
        frontend_method_data=frontend_method_data,
        init_flags=init_flags,
        method_flags=method_flags,
        frontend=frontend,
        on_device=on_device,
    )


# expm1_
@handle_frontend_method(
    class_tree=CLASS_TREE,
    init_tree="torch.tensor",
    method_name="expm1_",
    dtype_and_x=helpers.dtype_and_values(
        available_dtypes=helpers.get_dtypes("float"),
    ),
)
def test_torch_tensor_expm1_(
    dtype_and_x,
    frontend_method_data,
    init_flags,
    method_flags,
    frontend,
    on_device,
    backend_fw,
):
    input_dtype, x = dtype_and_x
    helpers.test_frontend_method(
        init_input_dtypes=input_dtype,
        backend_to_test=backend_fw,
        init_all_as_kwargs_np={
            "data": x[0],
        },
        method_input_dtypes=input_dtype,
        method_all_as_kwargs_np={},
        frontend_method_data=frontend_method_data,
        init_flags=init_flags,
        method_flags=method_flags,
        frontend=frontend,
        on_device=on_device,
    )


# mul
@handle_frontend_method(
    class_tree=CLASS_TREE,
    init_tree="torch.tensor",
    method_name="mul",
    dtype_and_x=helpers.dtype_and_values(
        available_dtypes=helpers.get_dtypes("numeric"),
        num_arrays=2,
    ),
)
def test_torch_tensor_mul(
    dtype_and_x,
    frontend_method_data,
    init_flags,
    method_flags,
    frontend,
    on_device,
    backend_fw,
):
    input_dtype, x = dtype_and_x
    helpers.test_frontend_method(
        init_input_dtypes=input_dtype,
        backend_to_test=backend_fw,
        init_all_as_kwargs_np={
            "data": x[0],
        },
        method_input_dtypes=input_dtype,
        method_all_as_kwargs_np={
            "other": x[1],
        },
        frontend_method_data=frontend_method_data,
        init_flags=init_flags,
        method_flags=method_flags,
        frontend=frontend,
        on_device=on_device,
    )


# ceil_
@handle_frontend_method(
    class_tree=CLASS_TREE,
    init_tree="torch.tensor",
    method_name="ceil_",
    dtype_and_x=helpers.dtype_and_values(
        available_dtypes=helpers.get_dtypes("float"),
    ),
)
def test_torch_tensor_ceil_(
    dtype_and_x,
    frontend_method_data,
    init_flags,
    method_flags,
    frontend,
    on_device,
    backend_fw,
):
    input_dtype, x = dtype_and_x
    helpers.test_frontend_method(
        init_input_dtypes=input_dtype,
        backend_to_test=backend_fw,
        init_all_as_kwargs_np={
            "data": x[0],
        },
        method_input_dtypes=input_dtype,
        method_all_as_kwargs_np={},
        frontend_method_data=frontend_method_data,
        init_flags=init_flags,
        method_flags=method_flags,
        frontend=frontend,
        on_device=on_device,
    )


# mul_
@handle_frontend_method(
    class_tree=CLASS_TREE,
    init_tree="torch.tensor",
    method_name="mul_",
    dtype_and_x=helpers.dtype_and_values(
        available_dtypes=helpers.get_dtypes("numeric"),
        num_arrays=2,
        shared_dtype=True,
    ),
)
def test_torch_tensor_mul_(
    dtype_and_x,
    frontend_method_data,
    init_flags,
    method_flags,
    frontend,
    on_device,
    backend_fw,
):
    input_dtype, x = dtype_and_x
    helpers.test_frontend_method(
        init_input_dtypes=input_dtype,
        backend_to_test=backend_fw,
        init_all_as_kwargs_np={
            "data": x[0],
        },
        method_input_dtypes=input_dtype,
        method_all_as_kwargs_np={
            "other": x[1],
        },
        frontend_method_data=frontend_method_data,
        init_flags=init_flags,
        method_flags=method_flags,
        frontend=frontend,
        on_device=on_device,
    )


# trunc
@handle_frontend_method(
    class_tree=CLASS_TREE,
    init_tree="torch.tensor",
    method_name="trunc",
    dtype_value=helpers.dtype_and_values(
        available_dtypes=helpers.get_dtypes("numeric"),
        shape=st.shared(helpers.get_shape(min_num_dims=1), key="shape"),
    ),
)
def test_torch_tensor_trunc(
    dtype_value,
    frontend_method_data,
    init_flags,
    method_flags,
    frontend,
    on_device,
    backend_fw,
):
    input_dtype, x = dtype_value
    helpers.test_frontend_method(
        init_input_dtypes=input_dtype,
        backend_to_test=backend_fw,
        init_all_as_kwargs_np={
            "data": x[0],
        },
        method_input_dtypes=input_dtype,
        method_all_as_kwargs_np={},
        frontend_method_data=frontend_method_data,
        init_flags=init_flags,
        method_flags=method_flags,
        frontend=frontend,
        on_device=on_device,
    )


# trunc_
@handle_frontend_method(
    class_tree=CLASS_TREE,
    init_tree="torch.tensor",
    method_name="trunc_",
    dtype_value=helpers.dtype_and_values(
        available_dtypes=helpers.get_dtypes("numeric"),
        shape=st.shared(helpers.get_shape(min_num_dims=1), key="shape"),
    ),
)
def test_torch_tensor_trunc_(
    dtype_value,
    frontend_method_data,
    init_flags,
    method_flags,
    frontend,
    on_device,
    backend_fw,
):
    input_dtype, x = dtype_value
    helpers.test_frontend_method(
        init_input_dtypes=input_dtype,
        backend_to_test=backend_fw,
        init_all_as_kwargs_np={
            "data": x[0],
        },
        method_input_dtypes=input_dtype,
        method_all_as_kwargs_np={},
        frontend_method_data=frontend_method_data,
        init_flags=init_flags,
        method_flags=method_flags,
        frontend=frontend,
        on_device=on_device,
    )


# fix
@handle_frontend_method(
    class_tree=CLASS_TREE,
    init_tree="torch.tensor",
    method_name="fix",
    dtype_value=helpers.dtype_and_values(
        available_dtypes=helpers.get_dtypes("numeric"),
        shape=st.shared(helpers.get_shape(min_num_dims=1), key="shape"),
    ),
)
def test_torch_tensor_fix(
    dtype_value,
    frontend_method_data,
    init_flags,
    method_flags,
    frontend,
    on_device,
    backend_fw,
):
    input_dtype, x = dtype_value
    helpers.test_frontend_method(
        init_input_dtypes=input_dtype,
        backend_to_test=backend_fw,
        init_all_as_kwargs_np={
            "data": x[0],
        },
        method_input_dtypes=input_dtype,
        method_all_as_kwargs_np={},
        frontend_method_data=frontend_method_data,
        init_flags=init_flags,
        method_flags=method_flags,
        frontend=frontend,
        on_device=on_device,
    )


# fix_
@handle_frontend_method(
    class_tree=CLASS_TREE,
    init_tree="torch.tensor",
    method_name="fix_",
    dtype_value=helpers.dtype_and_values(
        available_dtypes=helpers.get_dtypes("numeric"),
        shape=st.shared(helpers.get_shape(min_num_dims=1), key="shape"),
    ),
)
def test_torch_tensor_fix_(
    dtype_value,
    frontend_method_data,
    init_flags,
    method_flags,
    frontend,
    on_device,
    backend_fw,
):
    input_dtype, x = dtype_value
    helpers.test_frontend_method(
        init_input_dtypes=input_dtype,
        backend_to_test=backend_fw,
        init_all_as_kwargs_np={
            "data": x[0],
        },
        method_input_dtypes=input_dtype,
        method_all_as_kwargs_np={},
        frontend_method_data=frontend_method_data,
        init_flags=init_flags,
        method_flags=method_flags,
        frontend=frontend,
        on_device=on_device,
    )


# round
@handle_frontend_method(
    class_tree=CLASS_TREE,
    init_tree="torch.tensor",
    method_name="round",
    dtype_and_x=helpers.dtype_and_values(
        available_dtypes=helpers.get_dtypes("float"),
    ),
    decimals=st.integers(min_value=0, max_value=5),
)
def test_torch_tensor_round(
    dtype_and_x,
    decimals,
    frontend_method_data,
    init_flags,
    method_flags,
    frontend,
    on_device,
    backend_fw,
):
    input_dtype, x = dtype_and_x
    helpers.test_frontend_method(
        init_input_dtypes=input_dtype,
        backend_to_test=backend_fw,
        init_all_as_kwargs_np={
            "data": x[0],
        },
        method_input_dtypes=input_dtype,
        method_all_as_kwargs_np={
            "decimals": decimals,
        },
        frontend_method_data=frontend_method_data,
        init_flags=init_flags,
        method_flags=method_flags,
        frontend=frontend,
        on_device=on_device,
    )


# cross
@handle_frontend_method(
    class_tree=CLASS_TREE,
    init_tree="torch.tensor",
    method_name="cross",
    dtype_input_other_dim=dtype_value1_value2_axis(
        available_dtypes=helpers.get_dtypes("numeric"),
        min_num_dims=1,
        max_num_dims=10,
        min_dim_size=3,
        max_dim_size=3,
        min_value=-1e10,
        max_value=1e10,
        abs_smallest_val=0.01,
        large_abs_safety_factor=2,
        safety_factor_scale="log",
    ),
)
def test_torch_tensor_cross(
    dtype_input_other_dim,
    frontend_method_data,
    init_flags,
    method_flags,
    frontend,
    on_device,
    backend_fw,
):
    dtype, input, other, dim = dtype_input_other_dim
    helpers.test_frontend_method(
        init_input_dtypes=dtype,
        backend_to_test=backend_fw,
        init_all_as_kwargs_np={
            "data": input,
        },
        method_input_dtypes=dtype,
        method_all_as_kwargs_np={
            "other": other,
            "dim": dim,
        },
        frontend_method_data=frontend_method_data,
        init_flags=init_flags,
        method_flags=method_flags,
        frontend=frontend,
        on_device=on_device,
        rtol_=1e-2,
        atol_=1e-2,
    )


# det
@handle_frontend_method(
    class_tree=CLASS_TREE,
    init_tree="torch.tensor",
    method_name="det",
    dtype_and_x=_get_dtype_and_matrix(square=True, batch=True),
)
def test_torch_tensor_det(
    dtype_and_x,
    frontend_method_data,
    init_flags,
    method_flags,
    frontend,
    on_device,
    backend_fw,
):
    input_dtype, x = dtype_and_x
    helpers.test_frontend_method(
        init_input_dtypes=input_dtype,
        backend_to_test=backend_fw,
        init_all_as_kwargs_np={
            "data": x,
        },
        method_input_dtypes=input_dtype,
        method_all_as_kwargs_np={},
        frontend_method_data=frontend_method_data,
        init_flags=init_flags,
        method_flags=method_flags,
        frontend=frontend,
        on_device=on_device,
    )


# reciprocal
@handle_frontend_method(
    class_tree=CLASS_TREE,
    init_tree="torch.tensor",
    method_name="reciprocal",
    dtype_and_x=helpers.dtype_and_values(
        available_dtypes=helpers.get_dtypes("float"),
        min_value=1,
    ),
)
def test_torch_tensor_reciprocal(
    dtype_and_x,
    frontend_method_data,
    init_flags,
    method_flags,
    frontend,
    on_device,
    backend_fw,
):
    input_dtype, x = dtype_and_x
    helpers.test_frontend_method(
        init_input_dtypes=input_dtype,
        backend_to_test=backend_fw,
        init_all_as_kwargs_np={
            "data": x[0],
        },
        method_input_dtypes=input_dtype,
        method_all_as_kwargs_np={},
        frontend_method_data=frontend_method_data,
        init_flags=init_flags,
        method_flags=method_flags,
        frontend=frontend,
        on_device=on_device,
    )


# fill_
@handle_frontend_method(
    class_tree=CLASS_TREE,
    init_tree="torch.tensor",
    method_name="fill_",
    dtype_and_x=helpers.dtype_and_values(
        available_dtypes=helpers.get_dtypes("float"),
    ),
    value=helpers.floats(min_value=1, max_value=10),
)
def test_torch_tensor_fill_(
    dtype_and_x,
    value,
    frontend_method_data,
    init_flags,
    method_flags,
    frontend,
    on_device,
    backend_fw,
):
    input_dtype, x = dtype_and_x
    helpers.test_frontend_method(
        init_input_dtypes=input_dtype,
        backend_to_test=backend_fw,
        init_all_as_kwargs_np={
            "data": x[0],
        },
        method_input_dtypes=input_dtype,
        method_all_as_kwargs_np={
            "value": value,
        },
        frontend_method_data=frontend_method_data,
        init_flags=init_flags,
        method_flags=method_flags,
        frontend=frontend,
        on_device=on_device,
    )


# nonzero
@handle_frontend_method(
    class_tree=CLASS_TREE,
    init_tree="torch.tensor",
    method_name="nonzero",
    dtype_and_values=helpers.dtype_and_values(
        available_dtypes=helpers.get_dtypes("numeric"),
    ),
)
def test_torch_tensor_nonzero(
    dtype_and_values,
    frontend_method_data,
    init_flags,
    method_flags,
    frontend,
    on_device,
    backend_fw,
):
    input_dtype, x = dtype_and_values
    helpers.test_frontend_method(
        init_input_dtypes=input_dtype,
        backend_to_test=backend_fw,
        init_all_as_kwargs_np={
            "data": x[0],
        },
        method_input_dtypes=input_dtype,
        method_all_as_kwargs_np={},
        frontend_method_data=frontend_method_data,
        init_flags=init_flags,
        method_flags=method_flags,
        frontend=frontend,
        on_device=on_device,
    )


# mm
@handle_frontend_method(
    class_tree=CLASS_TREE,
    init_tree="torch.tensor",
    method_name="mm",
    dtype_xy=_get_dtype_input_and_matrices(),
)
def test_torch_tensor_mm(
    dtype_xy,
    frontend_method_data,
    init_flags,
    method_flags,
    frontend,
    on_device,
    backend_fw,
):
    dtype, x, y = dtype_xy
    helpers.test_frontend_method(
        init_input_dtypes=dtype,
        backend_to_test=backend_fw,
        init_all_as_kwargs_np={
            "data": x,
        },
        method_input_dtypes=dtype,
        method_all_as_kwargs_np={
            "mat2": y,
        },
        frontend_method_data=frontend_method_data,
        init_flags=init_flags,
        method_flags=method_flags,
        frontend=frontend,
        on_device=on_device,
    )


# square
@handle_frontend_method(
    class_tree=CLASS_TREE,
    init_tree="torch.tensor",
    method_name="square",
    dtype_x=helpers.dtype_and_values(
        available_dtypes=helpers.get_dtypes("float"),
    ),
)
def test_torch_tensor_square(
    dtype_x,
    frontend,
    frontend_method_data,
    init_flags,
    method_flags,
    on_device,
    backend_fw,
):
    input_dtype, x = dtype_x
    helpers.test_frontend_method(
        init_input_dtypes=input_dtype,
        backend_to_test=backend_fw,
        init_all_as_kwargs_np={"data": x[0]},
        method_input_dtypes=input_dtype,
        method_all_as_kwargs_np={},
        frontend_method_data=frontend_method_data,
        init_flags=init_flags,
        method_flags=method_flags,
        frontend=frontend,
        on_device=on_device,
    )


# log10
@handle_frontend_method(
    class_tree=CLASS_TREE,
    init_tree="torch.tensor",
    method_name="log10",
    dtype_and_x=helpers.dtype_and_values(
        available_dtypes=helpers.get_dtypes("float"),
        allow_inf=False,
    ),
)
def test_torch_tensor_log10(
    dtype_and_x,
    frontend_method_data,
    init_flags,
    method_flags,
    frontend,
    on_device,
    backend_fw,
):
    input_dtype, x = dtype_and_x
    helpers.test_frontend_method(
        init_input_dtypes=input_dtype,
        backend_to_test=backend_fw,
        init_all_as_kwargs_np={
            "data": x[0],
        },
        method_input_dtypes=input_dtype,
        method_all_as_kwargs_np={},
        frontend_method_data=frontend_method_data,
        init_flags=init_flags,
        method_flags=method_flags,
        frontend=frontend,
        on_device=on_device,
    )


# log10_ tests
@handle_frontend_method(
    class_tree=CLASS_TREE,
    init_tree="torch.tensor",
    method_name="log10_",
    dtype_and_x=helpers.dtype_and_values(
        available_dtypes=helpers.get_dtypes("float"),
        allow_inf=False,
    ),
)
def test_torch_tensor_log10_(
    dtype_and_x,
    frontend_method_data,
    init_flags,
    method_flags,
    frontend,
    on_device,
    backend_fw,
):
    input_dtype, x = dtype_and_x
    helpers.test_frontend_method(
        init_input_dtypes=input_dtype,
        backend_to_test=backend_fw,
        init_all_as_kwargs_np={
            "data": x[0],
        },
        method_input_dtypes=input_dtype,
        method_all_as_kwargs_np={},
        frontend_method_data=frontend_method_data,
        init_flags=init_flags,
        method_flags=method_flags,
        frontend=frontend,
        on_device=on_device,
    )


# zero_ tests
@handle_frontend_method(
    class_tree=CLASS_TREE,
    init_tree="torch.tensor",
    method_name="zero_",
    dtype_and_x=helpers.dtype_and_values(
        available_dtypes=helpers.get_dtypes("float"),
        allow_inf=False,
    ),
)
def test_torch_tensor_zero_(
    dtype_and_x,
    frontend_method_data,
    init_flags,
    method_flags,
    frontend,
    on_device,
    backend_fw,
):
    input_dtype, x = dtype_and_x
    helpers.test_frontend_method(
        init_input_dtypes=input_dtype,
        backend_to_test=backend_fw,
        init_all_as_kwargs_np={
            "data": x[0],
        },
        method_input_dtypes=input_dtype,
        method_all_as_kwargs_np={},
        frontend_method_data=frontend_method_data,
        init_flags=init_flags,
        method_flags=method_flags,
        frontend=frontend,
        on_device=on_device,
    )


# short
@handle_frontend_method(
    class_tree=CLASS_TREE,
    init_tree="torch.tensor",
    method_name="short",
    dtype_and_x=helpers.dtype_and_values(
        available_dtypes=helpers.get_dtypes("numeric"),
        min_value=-1e04,
        max_value=1e04,
        allow_inf=False,
    ),
)
def test_torch_tensor_short(
    dtype_and_x,
    frontend_method_data,
    init_flags,
    method_flags,
    frontend,
    on_device,
    backend_fw,
):
    input_dtype, x = dtype_and_x
    helpers.test_frontend_method(
        init_input_dtypes=input_dtype,
        backend_to_test=backend_fw,
        init_all_as_kwargs_np={
            "data": x[0],
        },
        method_input_dtypes=input_dtype,
        method_all_as_kwargs_np={},
        frontend_method_data=frontend_method_data,
        init_flags=init_flags,
        method_flags=method_flags,
        frontend=frontend,
        on_device=on_device,
    )


# prod
@handle_frontend_method(
    class_tree=CLASS_TREE,
    init_tree="torch.tensor",
    method_name="prod",
    dtype_x_axis=helpers.dtype_values_axis(
        available_dtypes=helpers.get_dtypes("numeric"),
        min_num_dims=1,
        max_num_dims=5,
        valid_axis=True,
        allow_neg_axes=False,
        max_axes_size=1,
        force_int_axis=True,
        large_abs_safety_factor=10,
        small_abs_safety_factor=10,
        safety_factor_scale="log",
    ),
    dtype=helpers.get_dtypes("float", none=True, full=False),
    keepdims=st.booleans(),
)
def test_torch_tensor_prod(
    dtype_x_axis,
    dtype,
    keepdims,
    frontend,
    frontend_method_data,
    init_flags,
    method_flags,
    on_device,
    backend_fw,
):
    input_dtype, x, axis = dtype_x_axis
    if ivy.current_backend_str() == "torch":
        init_flags.as_variable = [False]
        method_flags.as_variable = [False]
    helpers.test_frontend_method(
        init_input_dtypes=input_dtype,
        backend_to_test=backend_fw,
        init_all_as_kwargs_np={"data": x[0]},
        method_input_dtypes=input_dtype,
        method_all_as_kwargs_np={
            "dim": axis,
            "keepdim": keepdims,
            "dtype": dtype[0],
        },
        frontend_method_data=frontend_method_data,
        init_flags=init_flags,
        method_flags=method_flags,
        frontend=frontend,
        on_device=on_device,
    )


# div
@handle_frontend_method(
    class_tree=CLASS_TREE,
    init_tree="torch.tensor",
    method_name="div",
    dtype_and_x=helpers.dtype_and_values(
        available_dtypes=helpers.get_dtypes("numeric"),
        num_arrays=2,
        large_abs_safety_factor=2.5,
        small_abs_safety_factor=2.5,
        safety_factor_scale="log",
    ),
    rounding_mode=st.sampled_from(["floor", "trunc"]) | st.none(),
)
def test_torch_tensor_div(
    dtype_and_x,
    rounding_mode,
    frontend,
    frontend_method_data,
    init_flags,
    method_flags,
    on_device,
    backend_fw,
):
    input_dtype, x = dtype_and_x
    assume(not np.any(np.isclose(x[1], 0)))

    helpers.test_frontend_method(
        init_input_dtypes=input_dtype,
        backend_to_test=backend_fw,
        init_all_as_kwargs_np={"data": x[0]},
        method_input_dtypes=input_dtype,
        method_all_as_kwargs_np={
            "other": x[1],
            "rounding_mode": rounding_mode,
        },
        frontend_method_data=frontend_method_data,
        init_flags=init_flags,
        method_flags=method_flags,
        frontend=frontend,
        on_device=on_device,
    )


# div_
@handle_frontend_method(
    class_tree=CLASS_TREE,
    init_tree="torch.tensor",
    method_name="div_",
    dtype_and_x=helpers.dtype_and_values(
        available_dtypes=helpers.get_dtypes("numeric"),
        num_arrays=2,
        large_abs_safety_factor=2.5,
        small_abs_safety_factor=2.5,
        safety_factor_scale="log",
    ),
    rounding_mode=st.sampled_from(["floor", "trunc"]) | st.none(),
)
def test_torch_tensor_div_(
    dtype_and_x,
    rounding_mode,
    frontend,
    frontend_method_data,
    init_flags,
    method_flags,
    on_device,
    backend_fw,
):
    input_dtype, x = dtype_and_x
    assume(not np.any(np.isclose(x[1], 0)))

    helpers.test_frontend_method(
        init_input_dtypes=input_dtype,
        backend_to_test=backend_fw,
        init_all_as_kwargs_np={"data": x[0]},
        method_input_dtypes=input_dtype,
        method_all_as_kwargs_np={
            "other": x[1],
            "rounding_mode": rounding_mode,
        },
        frontend_method_data=frontend_method_data,
        init_flags=init_flags,
        method_flags=method_flags,
        frontend=frontend,
        on_device=on_device,
    )


# normal_
@handle_frontend_method(
    class_tree=CLASS_TREE,
    init_tree="torch.tensor",
    method_name="normal_",
    dtype_and_x=helpers.dtype_and_values(
        available_dtypes=helpers.get_dtypes("float"),
    ),
    mean=helpers.floats(min_value=-1, max_value=1),
    std=helpers.floats(min_value=0, max_value=1),
)
def test_torch_tensor_normal_(
    dtype_and_x,
    mean,
    std,
    frontend,
    frontend_method_data,
    init_flags,
    method_flags,
    on_device,
    backend_fw,
):
    dtype, x = dtype_and_x

    def call():
        return helpers.test_frontend_method(
            init_input_dtypes=dtype,
            backend_to_test=backend_fw,
            init_all_as_kwargs_np={"data": x[0]},
            method_input_dtypes=dtype,
            method_all_as_kwargs_np={
                "mean": mean,
                "std": std,
            },
            frontend_method_data=frontend_method_data,
            init_flags=init_flags,
            method_flags=method_flags,
            frontend=frontend,
            on_device=on_device,
            test_values=False,
        )

    ret = call()

    if not ivy.exists(ret):
        return

    ret_np, ret_from_np = ret
    ret_np = helpers.flatten_and_to_np(ret=ret_np)
    ret_from_np = helpers.flatten_and_to_np(ret=ret_from_np)
    for u, v in zip(ret_np, ret_from_np):
        assert u.dtype == v.dtype
        assert u.shape == v.shape


# addcdiv
@handle_frontend_method(
    class_tree=CLASS_TREE,
    init_tree="torch.tensor",
    method_name="addcdiv",
    dtype_and_x=helpers.dtype_and_values(
        available_dtypes=helpers.get_dtypes("float"),
        num_arrays=3,
        large_abs_safety_factor=2.5,
        small_abs_safety_factor=2.5,
        safety_factor_scale="log",
        shared_dtype=True,
    ),
    value=st.floats(min_value=-100, max_value=100),
)
def test_torch_tensor_addcdiv(
    dtype_and_x,
    value,
    frontend,
    frontend_method_data,
    init_flags,
    method_flags,
    on_device,
    backend_fw,
):
    input_dtype, x = dtype_and_x
    assume(not np.any(np.isclose(x[2], 0)))

    helpers.test_frontend_method(
        init_input_dtypes=input_dtype,
        backend_to_test=backend_fw,
        init_all_as_kwargs_np={"data": x[0]},
        method_input_dtypes=input_dtype,
        method_all_as_kwargs_np={
            "tensor1": x[1],
            "tensor2": x[2],
            "value": value,
        },
        frontend_method_data=frontend_method_data,
        init_flags=init_flags,
        method_flags=method_flags,
        frontend=frontend,
        on_device=on_device,
        atol_=1e-03,
    )


# addcmul
@handle_frontend_method(
    class_tree=CLASS_TREE,
    init_tree="torch.tensor",
    method_name="addcmul",
    dtype_and_x=helpers.dtype_and_values(
        available_dtypes=helpers.get_dtypes("float"),
        num_arrays=3,
        large_abs_safety_factor=2.5,
        small_abs_safety_factor=2.5,
        safety_factor_scale="log",
        shared_dtype=True,
    ),
    value=st.floats(min_value=-100, max_value=100),
)
def test_torch_tensor_addcmul(
    dtype_and_x,
    value,
    frontend,
    frontend_method_data,
    init_flags,
    method_flags,
    on_device,
    backend_fw,
):
    input_dtype, x = dtype_and_x

    helpers.test_frontend_method(
        init_input_dtypes=input_dtype,
        backend_to_test=backend_fw,
        init_all_as_kwargs_np={"data": x[0]},
        method_input_dtypes=input_dtype,
        method_all_as_kwargs_np={
            "tensor1": x[1],
            "tensor2": x[2],
            "value": value,
        },
        frontend_method_data=frontend_method_data,
        init_flags=init_flags,
        method_flags=method_flags,
        frontend=frontend,
        on_device=on_device,
        atol_=1e-02,
    )


# addcmul_
@handle_frontend_method(
    class_tree=CLASS_TREE,
    init_tree="torch.tensor",
    method_name="addcmul_",
    dtype_and_x=helpers.dtype_and_values(
        available_dtypes=helpers.get_dtypes("float"),
        num_arrays=3,
        large_abs_safety_factor=2.5,
        small_abs_safety_factor=2.5,
        safety_factor_scale="log",
        shared_dtype=True,
    ),
    value=st.floats(min_value=-100, max_value=100),
)
def test_torch_tensor_addcmul_(
    dtype_and_x,
    value,
    frontend,
    frontend_method_data,
    init_flags,
    method_flags,
    on_device,
    backend_fw,
):
    input_dtype, x = dtype_and_x

    helpers.test_frontend_method(
        init_input_dtypes=input_dtype,
        backend_to_test=backend_fw,
        init_all_as_kwargs_np={"data": x[0]},
        method_input_dtypes=input_dtype,
        method_all_as_kwargs_np={
            "tensor1": x[1],
            "tensor2": x[2],
            "value": value,
        },
        frontend_method_data=frontend_method_data,
        init_flags=init_flags,
        method_flags=method_flags,
        frontend=frontend,
        on_device=on_device,
        atol_=1e-02,
    )


# sign
@handle_frontend_method(
    class_tree=CLASS_TREE,
    init_tree="torch.tensor",
    method_name="sign",
    dtype_x=helpers.dtype_and_values(
        available_dtypes=helpers.get_dtypes("valid"),
    ),
)
def test_torch_tensor_sign(
    dtype_x,
    frontend,
    frontend_method_data,
    init_flags,
    method_flags,
    on_device,
    backend_fw,
):
    input_dtype, x = dtype_x
    helpers.test_frontend_method(
        init_input_dtypes=input_dtype,
        backend_to_test=backend_fw,
        init_all_as_kwargs_np={"data": x[0]},
        method_input_dtypes=input_dtype,
        method_all_as_kwargs_np={},
        frontend_method_data=frontend_method_data,
        init_flags=init_flags,
        method_flags=method_flags,
        frontend=frontend,
        on_device=on_device,
    )


# sign_
@handle_frontend_method(
    class_tree=CLASS_TREE,
    init_tree="torch.tensor",
    method_name="sign_",
    dtype_x=helpers.dtype_and_values(
        available_dtypes=helpers.get_dtypes("valid"),
    ),
)
def test_torch_tensor_sign_(
    dtype_x,
    frontend,
    frontend_method_data,
    init_flags,
    method_flags,
    on_device,
    backend_fw,
):
    input_dtype, x = dtype_x
    helpers.test_frontend_method(
        init_input_dtypes=input_dtype,
        backend_to_test=backend_fw,
        init_all_as_kwargs_np={"data": x[0]},
        method_input_dtypes=[input_dtype],
        method_all_as_kwargs_np={},
        frontend_method_data=frontend_method_data,
        init_flags=init_flags,
        method_flags=method_flags,
        on_device=on_device,
        frontend=frontend,
    )


# std
@handle_frontend_method(
    class_tree=CLASS_TREE,
    init_tree="torch.tensor",
    method_name="std",
    dtype_and_x=_statistical_dtype_values(function="std"),
)
def test_torch_tensor_std(
    dtype_and_x,
    frontend,
    frontend_method_data,
    init_flags,
    method_flags,
    on_device,
    backend_fw,
):
    input_dtype, x, _, _ = dtype_and_x
    helpers.test_frontend_method(
        init_input_dtypes=input_dtype,
        backend_to_test=backend_fw,
        init_all_as_kwargs_np={
            "data": x[0],
        },
        method_input_dtypes=input_dtype,
        method_all_as_kwargs_np={},
        frontend_method_data=frontend_method_data,
        init_flags=init_flags,
        method_flags=method_flags,
        frontend=frontend,
        on_device=on_device,
    )


# fmod
@handle_frontend_method(
    class_tree=CLASS_TREE,
    init_tree="torch.tensor",
    method_name="fmod",
    dtype_and_x=helpers.dtype_and_values(
        available_dtypes=helpers.get_dtypes("float"),
        num_arrays=2,
        shared_dtype=True,
        min_num_dims=1,
        min_value=-100,
        max_value=100,
    ),
)
def test_torch_tensor_fmod(
    dtype_and_x,
    frontend,
    frontend_method_data,
    init_flags,
    method_flags,
    on_device,
    backend_fw,
):
    input_dtype, x = dtype_and_x
    helpers.test_frontend_method(
        init_input_dtypes=input_dtype,
        backend_to_test=backend_fw,
        init_all_as_kwargs_np={"data": x[0]},
        method_input_dtypes=input_dtype,
        method_all_as_kwargs_np={"other": x[1]},
        frontend=frontend,
        frontend_method_data=frontend_method_data,
        init_flags=init_flags,
        method_flags=method_flags,
        on_device=on_device,
    )


# fmod_
@handle_frontend_method(
    class_tree=CLASS_TREE,
    init_tree="torch.tensor",
    method_name="fmod_",
    dtype_and_x=helpers.dtype_and_values(
        available_dtypes=helpers.get_dtypes("float"),
        num_arrays=2,
        shared_dtype=True,
        min_num_dims=1,
        min_value=-100,
        max_value=100,
    ),
)
def test_torch_tensor_fmod_(
    dtype_and_x,
    frontend,
    frontend_method_data,
    init_flags,
    method_flags,
    on_device,
    backend_fw,
):
    input_dtype, x = dtype_and_x
    helpers.test_frontend_method(
        init_input_dtypes=input_dtype,
        backend_to_test=backend_fw,
        init_all_as_kwargs_np={"data": x[0]},
        method_input_dtypes=input_dtype,
        method_all_as_kwargs_np={"other": x[1]},
        frontend=frontend,
        frontend_method_data=frontend_method_data,
        init_flags=init_flags,
        method_flags=method_flags,
        on_device=on_device,
    )


# topk
# TODO: add value test after the stable sorting is added to torch
# https://github.com/pytorch/pytorch/issues/88184
@handle_frontend_method(
    class_tree=CLASS_TREE,
    init_tree="torch.tensor",
    method_name="topk",
    dtype_x_axis_k=_topk_helper(),
    largest=st.booleans(),
    sorted=st.booleans(),
)
def test_torch_tensor_topk(
    dtype_x_axis_k,
    largest,
    sorted,
    frontend,
    frontend_method_data,
    init_flags,
    method_flags,
    on_device,
    backend_fw,
):
    input_dtype, input, axis, k = dtype_x_axis_k
    helpers.test_frontend_method(
        init_input_dtypes=input_dtype,
        backend_to_test=backend_fw,
        init_all_as_kwargs_np={"data": input[0]},
        method_input_dtypes=input_dtype,
        method_all_as_kwargs_np={
            "k": k,
            "dim": axis,
            "largest": largest,
            "sorted": sorted,
        },
        frontend=frontend,
        frontend_method_data=frontend_method_data,
        init_flags=init_flags,
        method_flags=method_flags,
        on_device=on_device,
        test_values=False,
    )


# bitwise right shift
@handle_frontend_method(
    class_tree=CLASS_TREE,
    init_tree="torch.tensor",
    method_name="bitwise_right_shift",
    dtype_and_x=helpers.dtype_and_values(
        available_dtypes=helpers.get_dtypes("valid"),
        num_arrays=2,
        shared_dtype=True,
    ),
)
def test_torch_tensor_bitwise_right_shift(
    dtype_and_x,
    frontend_method_data,
    init_flags,
    method_flags,
    frontend,
    on_device,
    backend_fw,
):
    input_dtype, x = dtype_and_x
    # negative shifts will throw an exception
    # shifts >= dtype witdth produce backend-defined behavior
    x[1] = np.asarray(
        np.clip(x[1], 0, np.iinfo(input_dtype[1]).bits - 1), dtype=input_dtype[1]
    )
    helpers.test_frontend_method(
        init_input_dtypes=input_dtype,
        backend_to_test=backend_fw,
        init_all_as_kwargs_np={
            "data": x[0],
        },
        method_input_dtypes=input_dtype,
        method_all_as_kwargs_np={
            "other": x[1],
        },
        frontend_method_data=frontend_method_data,
        init_flags=init_flags,
        method_flags=method_flags,
        frontend=frontend,
        on_device=on_device,
    )


# logdet
@handle_frontend_method(
    class_tree=CLASS_TREE,
    init_tree="torch.tensor",
    method_name="logdet",
    dtype_and_x=_get_dtype_and_matrix(square=True, batch=True),
)
def test_torch_tensor_logdet(
    dtype_and_x,
    frontend_method_data,
    init_flags,
    method_flags,
    frontend,
    on_device,
    backend_fw,
):
    input_dtype, x = dtype_and_x
    dtype, x = dtype_and_x
    x = np.matmul(x.T, x) + np.identity(x.shape[0])
    helpers.test_frontend_method(
        init_input_dtypes=input_dtype,
        backend_to_test=backend_fw,
        init_all_as_kwargs_np={
            "data": x,
        },
        method_input_dtypes=input_dtype,
        method_all_as_kwargs_np={},
        frontend_method_data=frontend_method_data,
        init_flags=init_flags,
        method_flags=method_flags,
        frontend=frontend,
        on_device=on_device,
    )


# multiply
@handle_frontend_method(
    class_tree=CLASS_TREE,
    init_tree="torch.tensor",
    method_name="multiply",
    dtype_and_x=helpers.dtype_and_values(
        available_dtypes=helpers.get_dtypes("numeric"),
        num_arrays=2,
    ),
)
def test_torch_tensor_multiply(
    dtype_and_x,
    frontend_method_data,
    init_flags,
    method_flags,
    frontend,
    on_device,
    backend_fw,
):
    input_dtype, x = dtype_and_x
    helpers.test_frontend_method(
        init_input_dtypes=input_dtype,
        backend_to_test=backend_fw,
        init_all_as_kwargs_np={
            "data": x[0],
        },
        method_input_dtypes=input_dtype,
        method_all_as_kwargs_np={
            "other": x[1],
        },
        frontend_method_data=frontend_method_data,
        init_flags=init_flags,
        method_flags=method_flags,
        frontend=frontend,
        on_device=on_device,
    )


# multiply_
@handle_frontend_method(
    class_tree=CLASS_TREE,
    init_tree="torch.tensor",
    method_name="multiply_",
    dtype_and_x=helpers.dtype_and_values(
        available_dtypes=helpers.get_dtypes("numeric"),
        num_arrays=2,
    ),
)
def test_torch_tensor_multiply_(
    dtype_and_x,
    frontend_method_data,
    init_flags,
    method_flags,
    frontend,
    on_device,
    backend_fw,
):
    input_dtype, x = dtype_and_x
    helpers.test_frontend_method(
        init_input_dtypes=input_dtype,
        backend_to_test=backend_fw,
        init_all_as_kwargs_np={
            "data": x[0],
        },
        method_input_dtypes=input_dtype,
        method_all_as_kwargs_np={
            "other": x[1],
        },
        frontend_method_data=frontend_method_data,
        init_flags=init_flags,
        method_flags=method_flags,
        frontend=frontend,
        on_device=on_device,
    )


# norm
@handle_frontend_method(
    class_tree=CLASS_TREE,
    init_tree="torch.tensor",
    method_name="norm",
    p_dtype_x_axis=_get_axis_and_p(),
    keepdim=st.booleans(),
    dtype=helpers.get_dtypes("valid", full=False),
)
def test_torch_tensor_norm(
    p_dtype_x_axis,
    keepdim,
    dtype,
    frontend,
    frontend_method_data,
    init_flags,
    method_flags,
    on_device,
    backend_fw,
):
    p, values = p_dtype_x_axis
    input_dtype, x, axis = values
    helpers.test_frontend_method(
        init_input_dtypes=input_dtype,
        backend_to_test=backend_fw,
        init_all_as_kwargs_np={"data": x[0]},
        method_input_dtypes=input_dtype,
        method_all_as_kwargs_np={
            "p": p,
            "dim": axis,
            "keepdim": keepdim,
            "dtype": dtype[0],
        },
        frontend=frontend,
        frontend_method_data=frontend_method_data,
        init_flags=init_flags,
        method_flags=method_flags,
        on_device=on_device,
    )


# isinf
@handle_frontend_method(
    class_tree=CLASS_TREE,
    init_tree="torch.tensor",
    method_name="isinf",
    dtype_and_x=helpers.dtype_and_values(
        available_dtypes=helpers.get_dtypes("valid"),
    ),
)
def test_torch_tensor_isinf(
    dtype_and_x,
    frontend_method_data,
    init_flags,
    method_flags,
    frontend,
    on_device,
    backend_fw,
):
    input_dtype, x = dtype_and_x
    helpers.test_frontend_method(
        init_input_dtypes=input_dtype,
        backend_to_test=backend_fw,
        init_all_as_kwargs_np={"data": x[0]},
        method_input_dtypes=input_dtype,
        method_all_as_kwargs_np={},
        frontend_method_data=frontend_method_data,
        init_flags=init_flags,
        method_flags=method_flags,
        frontend=frontend,
        on_device=on_device,
    )


# is_complex
@handle_frontend_method(
    class_tree=CLASS_TREE,
    init_tree="torch.tensor",
    method_name="is_complex",
    dtype_and_x=helpers.dtype_and_values(
        available_dtypes=helpers.get_dtypes("valid"),
    ),
)
def test_torch_tensor_is_complex(
    dtype_and_x,
    frontend_method_data,
    init_flags,
    method_flags,
    frontend,
    on_device,
    backend_fw,
):
    input_dtype, x = dtype_and_x
    helpers.test_frontend_method(
        init_input_dtypes=input_dtype,
        backend_to_test=backend_fw,
        init_all_as_kwargs_np={"data": x[0]},
        method_input_dtypes=input_dtype,
        method_all_as_kwargs_np={},
        frontend_method_data=frontend_method_data,
        init_flags=init_flags,
        method_flags=method_flags,
        frontend=frontend,
        on_device=on_device,
    )


# isreal
@handle_frontend_method(
    class_tree=CLASS_TREE,
    init_tree="torch.tensor",
    method_name="isreal",
    dtype_and_x=helpers.dtype_and_values(
        available_dtypes=helpers.get_dtypes("numeric"),
    ),
)
def test_torch_tensor_isreal(
    dtype_and_x,
    frontend_method_data,
    init_flags,
    method_flags,
    frontend,
    on_device,
    backend_fw,
):
    input_dtype, x = dtype_and_x
    helpers.test_frontend_method(
        init_input_dtypes=input_dtype,
        backend_to_test=backend_fw,
        init_all_as_kwargs_np={"data": x[0]},
        method_input_dtypes=input_dtype,
        method_all_as_kwargs_np={},
        frontend_method_data=frontend_method_data,
        init_flags=init_flags,
        method_flags=method_flags,
        frontend=frontend,
        on_device=on_device,
    )


# copysign
@handle_frontend_method(
    class_tree=CLASS_TREE,
    init_tree="torch.tensor",
    method_name="copysign",
    dtype_and_x=helpers.dtype_and_values(
        available_dtypes=helpers.get_dtypes("float"),
        min_num_dims=1,
        num_arrays=2,
    ),
)
def test_torch_tensor_copysign(
    dtype_and_x,
    frontend_method_data,
    init_flags,
    method_flags,
    frontend,
    on_device,
    backend_fw,
):
    input_dtype, x = dtype_and_x
    helpers.test_frontend_method(
        init_input_dtypes=input_dtype,
        backend_to_test=backend_fw,
        init_all_as_kwargs_np={
            "data": x[0],
        },
        method_input_dtypes=input_dtype,
        method_all_as_kwargs_np={
            "other": x[1],
        },
        frontend_method_data=frontend_method_data,
        init_flags=init_flags,
        method_flags=method_flags,
        frontend=frontend,
        on_device=on_device,
    )


# not_equal
@handle_frontend_method(
    class_tree=CLASS_TREE,
    init_tree="torch.tensor",
    method_name="not_equal",
    dtype_and_x=helpers.dtype_and_values(
        available_dtypes=helpers.get_dtypes("valid"),
        num_arrays=2,
    ),
)
def test_torch_tensor_not_equal(
    dtype_and_x,
    frontend,
    frontend_method_data,
    init_flags,
    method_flags,
    on_device,
    backend_fw,
):
    input_dtype, x = dtype_and_x
    helpers.test_frontend_method(
        init_input_dtypes=input_dtype,
        backend_to_test=backend_fw,
        init_all_as_kwargs_np={
            "data": x[0],
        },
        method_input_dtypes=input_dtype,
        method_all_as_kwargs_np={
            "other": x[1],
        },
        frontend_method_data=frontend_method_data,
        init_flags=init_flags,
        method_flags=method_flags,
        frontend=frontend,
        atol_=1e-02,
        on_device=on_device,
    )


@st.composite
def _get_dtype_input_and_vectors(draw, with_input=False, same_size=False):
    dim_size1 = draw(helpers.ints(min_value=2, max_value=5))
    dim_size2 = dim_size1 if same_size else draw(helpers.ints(min_value=2, max_value=5))
    dtype = draw(helpers.get_dtypes("float", full=True))
    dtype = [
        draw(st.sampled_from(tuple(set(dtype).difference({"bfloat16", "float16"}))))
    ]
    vec1 = draw(
        helpers.array_values(
            dtype=dtype[0], shape=(dim_size1,), min_value=2, max_value=5
        )
    )
    vec2 = draw(
        helpers.array_values(
            dtype=dtype[0], shape=(dim_size2,), min_value=2, max_value=5
        )
    )
    if with_input:
        input = draw(
            helpers.array_values(
                dtype=dtype[0], shape=(dim_size1, dim_size2), min_value=2, max_value=5
            )
        )
        return dtype, input, vec1, vec2
    return dtype, vec1, vec2


# addr
@handle_frontend_method(
    class_tree=CLASS_TREE,
    init_tree="torch.tensor",
    method_name="addr",
    dtype_and_vecs=_get_dtype_input_and_vectors(with_input=True),
    beta=st.floats(
        min_value=-5,
        max_value=5,
        allow_nan=False,
        allow_subnormal=False,
        allow_infinity=False,
    ),
    alpha=st.floats(
        min_value=-5,
        max_value=5,
        allow_nan=False,
        allow_subnormal=False,
        allow_infinity=False,
    ),
)
def test_torch_tensor_addr(
    dtype_and_vecs,
    beta,
    alpha,
    frontend,
    frontend_method_data,
    init_flags,
    method_flags,
    on_device,
    backend_fw,
):
    dtype, input, vec1, vec2 = dtype_and_vecs
    helpers.test_frontend_method(
        init_input_dtypes=dtype,
        backend_to_test=backend_fw,
        init_all_as_kwargs_np={
            "data": input,
        },
        method_input_dtypes=dtype,
        method_all_as_kwargs_np={
            "vec1": vec1,
            "vec2": vec2,
            "beta": beta,
            "alpha": alpha,
        },
        frontend_method_data=frontend_method_data,
        init_flags=init_flags,
        method_flags=method_flags,
        frontend=frontend,
        atol_=1e-02,
        on_device=on_device,
    )


# logical_not_
@handle_frontend_method(
    class_tree=CLASS_TREE,
    init_tree="torch.tensor",
    method_name="logical_not_",
    dtype_and_x=helpers.dtype_and_values(
        available_dtypes=helpers.get_dtypes("valid"),
        num_arrays=1,
        large_abs_safety_factor=12,
    ),
)
def test_torch_tensor_logical_not_(
    dtype_and_x,
    frontend_method_data,
    init_flags,
    method_flags,
    frontend,
    on_device,
    backend_fw,
):
    input_dtype, x = dtype_and_x
    helpers.test_frontend_method(
        init_input_dtypes=input_dtype,
        backend_to_test=backend_fw,
        init_all_as_kwargs_np={
            "data": x[0],
        },
        method_input_dtypes=input_dtype,
        method_all_as_kwargs_np={},
        frontend_method_data=frontend_method_data,
        init_flags=init_flags,
        method_flags=method_flags,
        frontend=frontend,
        on_device=on_device,
    )


# rsqrt
@handle_frontend_method(
    class_tree=CLASS_TREE,
    init_tree="torch.tensor",
    method_name="rsqrt",
    dtype_and_x=helpers.dtype_and_values(
        available_dtypes=helpers.get_dtypes("float"),
    ),
)
def test_torch_tensor_rsqrt(
    dtype_and_x,
    frontend_method_data,
    init_flags,
    method_flags,
    frontend,
    on_device,
    backend_fw,
):
    input_dtype, x = dtype_and_x
    helpers.test_frontend_method(
        init_input_dtypes=input_dtype,
        backend_to_test=backend_fw,
        init_all_as_kwargs_np={
            "data": x[0],
        },
        method_input_dtypes=input_dtype,
        method_all_as_kwargs_np={},
        frontend_method_data=frontend_method_data,
        init_flags=init_flags,
        method_flags=method_flags,
        frontend=frontend,
        on_device=on_device,
    )


# rsqrt_
@handle_frontend_method(
    class_tree=CLASS_TREE,
    init_tree="torch.tensor",
    method_name="rsqrt_",
    dtype_and_x=helpers.dtype_and_values(
        available_dtypes=helpers.get_dtypes("float"),
    ),
)
def test_torch_rsqrt_(
    dtype_and_x,
    frontend_method_data,
    init_flags,
    method_flags,
    frontend,
    on_device,
    backend_fw,
):
    input_dtype, x = dtype_and_x
    helpers.test_frontend_method(
        init_input_dtypes=input_dtype,
        backend_to_test=backend_fw,
        init_all_as_kwargs_np={
            "data": x[0],
        },
        method_input_dtypes=input_dtype,
        method_all_as_kwargs_np={},
        frontend_method_data=frontend_method_data,
        init_flags=init_flags,
        method_flags=method_flags,
        frontend=frontend,
        on_device=on_device,
    )


# equal
@handle_frontend_method(
    class_tree=CLASS_TREE,
    init_tree="torch.tensor",
    method_name="equal",
    dtype_and_x=helpers.dtype_and_values(
        available_dtypes=helpers.get_dtypes("numeric"),
        num_arrays=2,
        shared_dtype=True,
        min_num_dims=1,
        min_value=-1e04,
        max_value=1e04,
    ),
)
def test_torch_tensor_equal(
    dtype_and_x,
    frontend,
    frontend_method_data,
    init_flags,
    method_flags,
    on_device,
    backend_fw,
):
    input_dtype, x = dtype_and_x
    helpers.test_frontend_method(
        init_input_dtypes=input_dtype,
        backend_to_test=backend_fw,
        init_all_as_kwargs_np={
            "data": x[0],
        },
        method_input_dtypes=input_dtype,
        method_all_as_kwargs_np={
            "other": x[1],
        },
        frontend_method_data=frontend_method_data,
        init_flags=init_flags,
        method_flags=method_flags,
        frontend=frontend,
        atol_=1e-04,
        rtol_=1e-04,
        on_device=on_device,
    )


# erf
@handle_frontend_method(
    class_tree=CLASS_TREE,
    init_tree="torch.tensor",
    method_name="erf",
    dtype_and_x=helpers.dtype_and_values(
        available_dtypes=helpers.get_dtypes("float"),
    ),
)
def test_torch_tensor_erf(
    dtype_and_x,
    frontend_method_data,
    init_flags,
    method_flags,
    frontend,
    on_device,
    backend_fw,
):
    input_dtype, x = dtype_and_x
    helpers.test_frontend_method(
        init_input_dtypes=input_dtype,
        backend_to_test=backend_fw,
        init_all_as_kwargs_np={
            "data": x[0],
        },
        method_input_dtypes=input_dtype,
        method_all_as_kwargs_np={},
        frontend_method_data=frontend_method_data,
        init_flags=init_flags,
        method_flags=method_flags,
        frontend=frontend,
        on_device=on_device,
    )


# greater
@handle_frontend_method(
    class_tree=CLASS_TREE,
    init_tree="torch.tensor",
    method_name="greater",
    dtype_and_x=helpers.dtype_and_values(
        available_dtypes=helpers.get_dtypes("valid"),
        num_arrays=2,
        min_value=-1e04,
        max_value=1e04,
        allow_inf=False,
    ),
)
def test_torch_tensor_greater(
    dtype_and_x,
    frontend_method_data,
    init_flags,
    method_flags,
    frontend,
    on_device,
    backend_fw,
):
    input_dtype, x = dtype_and_x
    helpers.test_frontend_method(
        init_input_dtypes=input_dtype,
        backend_to_test=backend_fw,
        init_all_as_kwargs_np={
            "data": x[0],
        },
        method_input_dtypes=input_dtype,
        method_all_as_kwargs_np={
            "other": x[1],
        },
        frontend_method_data=frontend_method_data,
        init_flags=init_flags,
        method_flags=method_flags,
        frontend=frontend,
        on_device=on_device,
    )


# greater_
@handle_frontend_method(
    class_tree=CLASS_TREE,
    init_tree="torch.tensor",
    method_name="greater_",
    dtype_and_x=helpers.dtype_and_values(
        available_dtypes=helpers.get_dtypes("valid"),
        num_arrays=2,
        min_value=-1e04,
        max_value=1e04,
        allow_inf=False,
    ),
)
def test_torch_tensor_greater_(
    dtype_and_x,
    frontend_method_data,
    init_flags,
    method_flags,
    frontend,
    on_device,
    backend_fw,
):
    input_dtype, x = dtype_and_x
    helpers.test_frontend_method(
        init_input_dtypes=input_dtype,
        backend_to_test=backend_fw,
        init_all_as_kwargs_np={
            "data": x[0],
        },
        method_input_dtypes=input_dtype,
        method_all_as_kwargs_np={
            "other": x[1],
        },
        frontend_method_data=frontend_method_data,
        init_flags=init_flags,
        method_flags=method_flags,
        frontend=frontend,
        on_device=on_device,
    )


# greater_equal
@handle_frontend_method(
    class_tree=CLASS_TREE,
    init_tree="torch.tensor",
    method_name="greater_equal",
    dtype_and_x=helpers.dtype_and_values(
        available_dtypes=helpers.get_dtypes("valid"),
        num_arrays=2,
        min_value=-1e04,
        max_value=1e04,
        allow_inf=False,
    ),
)
def test_torch_tensor_greater_equal(
    dtype_and_x,
    frontend_method_data,
    init_flags,
    method_flags,
    frontend,
    on_device,
    backend_fw,
):
    input_dtype, x = dtype_and_x
    helpers.test_frontend_method(
        init_input_dtypes=input_dtype,
        backend_to_test=backend_fw,
        init_all_as_kwargs_np={
            "data": x[0],
        },
        method_input_dtypes=input_dtype,
        method_all_as_kwargs_np={
            "other": x[1],
        },
        frontend_method_data=frontend_method_data,
        init_flags=init_flags,
        method_flags=method_flags,
        frontend=frontend,
        on_device=on_device,
    )


# greater_equal_
@handle_frontend_method(
    class_tree=CLASS_TREE,
    init_tree="torch.tensor",
    method_name="greater_equal_",
    dtype_and_x=helpers.dtype_and_values(
        available_dtypes=helpers.get_dtypes("valid"),
        num_arrays=2,
        min_value=-1e04,
        max_value=1e04,
        allow_inf=False,
    ),
)
def test_torch_tensor_greater_equal_(
    dtype_and_x,
    frontend_method_data,
    init_flags,
    method_flags,
    frontend,
    on_device,
    backend_fw,
):
    input_dtype, x = dtype_and_x
    helpers.test_frontend_method(
        init_input_dtypes=input_dtype,
        backend_to_test=backend_fw,
        init_all_as_kwargs_np={
            "data": x[0],
        },
        method_input_dtypes=input_dtype,
        method_all_as_kwargs_np={
            "other": x[1],
        },
        frontend_method_data=frontend_method_data,
        init_flags=init_flags,
        method_flags=method_flags,
        frontend=frontend,
        on_device=on_device,
    )


# less
@handle_frontend_method(
    class_tree=CLASS_TREE,
    init_tree="torch.tensor",
    method_name="less",
    dtype_and_x=helpers.dtype_and_values(
        available_dtypes=helpers.get_dtypes("valid"),
        num_arrays=2,
        min_value=-1e04,
        max_value=1e04,
        allow_inf=False,
    ),
)
def test_torch_tensor_less(
    dtype_and_x,
    frontend_method_data,
    init_flags,
    method_flags,
    frontend,
    on_device,
    backend_fw,
):
    input_dtype, x = dtype_and_x
    helpers.test_frontend_method(
        init_input_dtypes=input_dtype,
        backend_to_test=backend_fw,
        init_all_as_kwargs_np={
            "data": x[0],
        },
        method_input_dtypes=input_dtype,
        method_all_as_kwargs_np={
            "other": x[1],
        },
        frontend_method_data=frontend_method_data,
        init_flags=init_flags,
        method_flags=method_flags,
        frontend=frontend,
        on_device=on_device,
    )


# less_
@handle_frontend_method(
    class_tree=CLASS_TREE,
    init_tree="torch.tensor",
    method_name="less_",
    dtype_and_x=helpers.dtype_and_values(
        available_dtypes=helpers.get_dtypes("valid"),
        num_arrays=2,
        min_value=-1e04,
        max_value=1e04,
        allow_inf=False,
    ),
)
def test_torch_tensor_less_(
    dtype_and_x,
    frontend_method_data,
    init_flags,
    method_flags,
    frontend,
    on_device,
    backend_fw,
):
    input_dtype, x = dtype_and_x
    helpers.test_frontend_method(
        init_input_dtypes=input_dtype,
        backend_to_test=backend_fw,
        init_all_as_kwargs_np={
            "data": x[0],
        },
        method_input_dtypes=input_dtype,
        method_all_as_kwargs_np={
            "other": x[1],
        },
        frontend_method_data=frontend_method_data,
        init_flags=init_flags,
        method_flags=method_flags,
        frontend=frontend,
        on_device=on_device,
    )


# less_equal
@handle_frontend_method(
    class_tree=CLASS_TREE,
    init_tree="torch.tensor",
    method_name="less_equal",
    dtype_and_x=helpers.dtype_and_values(
        available_dtypes=helpers.get_dtypes("valid"),
        num_arrays=2,
        min_value=-1e04,
        max_value=1e04,
        allow_inf=False,
    ),
)
def test_torch_tensor_less_equal(
    dtype_and_x,
    frontend_method_data,
    init_flags,
    method_flags,
    frontend,
    on_device,
    backend_fw,
):
    input_dtype, x = dtype_and_x
    helpers.test_frontend_method(
        init_input_dtypes=input_dtype,
        backend_to_test=backend_fw,
        init_all_as_kwargs_np={
            "data": x[0],
        },
        method_input_dtypes=input_dtype,
        method_all_as_kwargs_np={
            "other": x[1],
        },
        frontend_method_data=frontend_method_data,
        init_flags=init_flags,
        method_flags=method_flags,
        frontend=frontend,
        on_device=on_device,
    )


# less_equal_
@handle_frontend_method(
    class_tree=CLASS_TREE,
    init_tree="torch.tensor",
    method_name="less_equal_",
    dtype_and_x=helpers.dtype_and_values(
        available_dtypes=helpers.get_dtypes("valid"),
        num_arrays=2,
        min_value=-1e04,
        max_value=1e04,
        allow_inf=False,
    ),
)
def test_torch_tensor_less_equal_(
    dtype_and_x,
    frontend_method_data,
    init_flags,
    method_flags,
    frontend,
    on_device,
    backend_fw,
):
    input_dtype, x = dtype_and_x
    helpers.test_frontend_method(
        init_input_dtypes=input_dtype,
        backend_to_test=backend_fw,
        init_all_as_kwargs_np={
            "data": x[0],
        },
        method_input_dtypes=input_dtype,
        method_all_as_kwargs_np={
            "other": x[1],
        },
        frontend_method_data=frontend_method_data,
        init_flags=init_flags,
        method_flags=method_flags,
        frontend=frontend,
        on_device=on_device,
    )


# addr_
@handle_frontend_method(
    class_tree=CLASS_TREE,
    init_tree="torch.tensor",
    method_name="addr_",
    dtype_and_vecs=_get_dtype_input_and_vectors(with_input=True),
    beta=st.floats(
        min_value=-5,
        max_value=5,
        allow_nan=False,
        allow_subnormal=False,
        allow_infinity=False,
    ),
    alpha=st.floats(
        min_value=-5,
        max_value=5,
        allow_nan=False,
        allow_subnormal=False,
        allow_infinity=False,
    ),
)
def test_torch_tensor_addr_(
    dtype_and_vecs,
    beta,
    alpha,
    frontend,
    frontend_method_data,
    init_flags,
    method_flags,
    on_device,
    backend_fw,
):
    dtype, input, vec1, vec2 = dtype_and_vecs
    helpers.test_frontend_method(
        init_input_dtypes=dtype,
        backend_to_test=backend_fw,
        init_all_as_kwargs_np={
            "data": input,
        },
        method_input_dtypes=dtype,
        method_all_as_kwargs_np={
            "vec1": vec1,
            "vec2": vec2,
            "beta": beta,
            "alpha": alpha,
        },
        frontend_method_data=frontend_method_data,
        init_flags=init_flags,
        method_flags=method_flags,
        frontend=frontend,
        atol_=1e-02,
        on_device=on_device,
    )


@handle_frontend_method(
    class_tree=CLASS_TREE,
    init_tree="torch.tensor",
    method_name="eq_",
    dtype_and_x=helpers.dtype_and_values(
        available_dtypes=helpers.get_dtypes("float"),
        num_arrays=2,
        min_value=-1e04,
        max_value=1e04,
        allow_inf=False,
    ),
)
def test_torch_tensor_eq_(
    dtype_and_x,
    frontend_method_data,
    init_flags,
    method_flags,
    frontend,
    on_device,
    backend_fw,
):
    input_dtype, x = dtype_and_x
    helpers.test_frontend_method(
        init_input_dtypes=input_dtype,
        backend_to_test=backend_fw,
        init_all_as_kwargs_np={
            "data": x[0],
        },
        method_input_dtypes=input_dtype,
        method_all_as_kwargs_np={
            "other": x[1],
        },
        frontend_method_data=frontend_method_data,
        init_flags=init_flags,
        method_flags=method_flags,
        frontend=frontend,
        on_device=on_device,
    )


@handle_frontend_method(
    class_tree=CLASS_TREE,
    init_tree="torch.tensor",
    method_name="var",
    dtype_and_x=_statistical_dtype_values(
        function="var",
        min_value=-1e04,
        max_value=1e04,
    ),
    keepdim=st.booleans(),
)
def test_torch_tensor_var(
    dtype_and_x,
    keepdim,
    frontend,
    frontend_method_data,
    init_flags,
    method_flags,
    on_device,
    backend_fw,
):
    input_dtype, x, axis, correction = dtype_and_x
    helpers.test_frontend_method(
        init_input_dtypes=input_dtype,
        backend_to_test=backend_fw,
        init_all_as_kwargs_np={"data": x[0]},
        method_input_dtypes=input_dtype,
        method_all_as_kwargs_np={
            "dim": axis,
            "correction": int(correction),
            "keepdim": keepdim,
        },
        frontend=frontend,
        frontend_method_data=frontend_method_data,
        init_flags=init_flags,
        method_flags=method_flags,
        on_device=on_device,
    )


@handle_frontend_method(
    class_tree=CLASS_TREE,
    init_tree="torch.tensor",
    method_name="narrow",
    dtype_input_dim_start_length=_dtype_input_dim_start_length(),
)
def test_torch_tensor_narrow(
    dtype_input_dim_start_length,
    frontend,
    frontend_method_data,
    init_flags,
    method_flags,
    on_device,
    backend_fw,
):
    (input_dtype, x, dim, start, length) = dtype_input_dim_start_length
    helpers.test_frontend_method(
        init_input_dtypes=input_dtype,
        backend_to_test=backend_fw,
        init_all_as_kwargs_np={"data": x[0]},
        method_input_dtypes=input_dtype,
        method_all_as_kwargs_np={
            "dim": dim,
            "start": start,
            "length": length,
        },
        frontend=frontend,
        frontend_method_data=frontend_method_data,
        init_flags=init_flags,
        method_flags=method_flags,
        on_device=on_device,
    )


@handle_frontend_method(
    class_tree=CLASS_TREE,
    init_tree="torch.tensor",
    method_name="as_strided",
    dtype_x_and_other=_as_strided_helper(),
)
def test_torch_tensor_as_strided(
    dtype_x_and_other,
    frontend,
    frontend_method_data,
    init_flags,
    method_flags,
    on_device,
    backend_fw,
):
    input_dtype, x, size, stride, offset = dtype_x_and_other
    helpers.test_frontend_method(
        init_input_dtypes=input_dtype,
        backend_to_test=backend_fw,
        init_all_as_kwargs_np={"data": x[0]},
        method_input_dtypes=input_dtype,
        method_all_as_kwargs_np={
            "size": size,
            "stride": stride,
            "storage_offset": offset,
        },
        frontend=frontend,
        frontend_method_data=frontend_method_data,
        init_flags=init_flags,
        method_flags=method_flags,
        on_device=on_device,
    )


@handle_frontend_method(
    class_tree=CLASS_TREE,
    init_tree="torch.tensor",
    method_name="stride",
    dtype_value_axis=helpers.dtype_values_axis(
        available_dtypes=helpers.get_dtypes("valid"),
        min_num_dims=1,
        valid_axis=True,
        force_int_axis=True,
    ),
)
def test_torch_tensor_stride(
    dtype_value_axis,
    frontend,
    frontend_method_data,
    init_flags,
    method_flags,
    on_device,
    backend_fw,
):
    input_dtype, x, axis = dtype_value_axis
    helpers.test_frontend_method(
        init_input_dtypes=input_dtype,
        backend_to_test=backend_fw,
        init_all_as_kwargs_np={"data": x[0]},
        method_input_dtypes=input_dtype,
        method_all_as_kwargs_np={"dim": axis},
        frontend=frontend,
        frontend_method_data=frontend_method_data,
        init_flags=init_flags,
        method_flags=method_flags,
        on_device=on_device,
    )


@handle_frontend_method(
    class_tree=CLASS_TREE,
    init_tree="torch.tensor",
    method_name="log1p",
    dtype_x=helpers.dtype_and_values(
        available_dtypes=helpers.get_dtypes("numeric"),
    ),
)
def test_torch_tensor_log1p(
    dtype_x,
    frontend,
    frontend_method_data,
    init_flags,
    method_flags,
    on_device,
    backend_fw,
):
    input_dtype, x = dtype_x
    helpers.test_frontend_method(
        init_input_dtypes=input_dtype,
        backend_to_test=backend_fw,
        init_all_as_kwargs_np={"data": x[0]},
        method_input_dtypes=input_dtype,
        method_all_as_kwargs_np={},
        frontend=frontend,
        frontend_method_data=frontend_method_data,
        init_flags=init_flags,
        method_flags=method_flags,
        on_device=on_device,
    )


@handle_frontend_method(
    class_tree=CLASS_TREE,
    init_tree="torch.tensor",
    method_name="baddbmm",
    dtype_and_matrices=_get_dtype_and_3dbatch_matrices(with_input=True, input_3d=True),
    beta=st.floats(
        min_value=-5,
        max_value=5,
        allow_nan=False,
        allow_subnormal=False,
        allow_infinity=False,
    ),
    alpha=st.floats(
        min_value=-5,
        max_value=5,
        allow_nan=False,
        allow_subnormal=False,
        allow_infinity=False,
    ),
)
def test_torch_tensor_baddbmm(
    dtype_and_matrices,
    beta,
    alpha,
    frontend,
    frontend_method_data,
    init_flags,
    method_flags,
    on_device,
    backend_fw,
):
    input_dtype, x, batch1, batch2 = dtype_and_matrices
    helpers.test_frontend_method(
        init_input_dtypes=input_dtype,
        backend_to_test=backend_fw,
        init_all_as_kwargs_np={"data": x[0]},
        method_input_dtypes=input_dtype,
        method_all_as_kwargs_np={
            "batch1": batch1,
            "batch2": batch2,
            "beta": beta,
            "alpha": alpha,
        },
        frontend=frontend,
        frontend_method_data=frontend_method_data,
        init_flags=init_flags,
        method_flags=method_flags,
        on_device=on_device,
    )


@handle_frontend_method(
    class_tree=CLASS_TREE,
    init_tree="torch.tensor",
    method_name="baddbmm_",
    dtype_and_matrices=_get_dtype_and_3dbatch_matrices(with_input=True, input_3d=True),
    beta=st.floats(
        min_value=-5,
        max_value=5,
        allow_nan=False,
        allow_subnormal=False,
        allow_infinity=False,
    ),
    alpha=st.floats(
        min_value=-5,
        max_value=5,
        allow_nan=False,
        allow_subnormal=False,
        allow_infinity=False,
    ),
)
def test_torch_baddbmm_(
    dtype_and_matrices,
    beta,
    alpha,
    frontend,
    frontend_method_data,
    init_flags,
    method_flags,
    on_device,
):
    input_dtype, x, batch1, batch2 = dtype_and_matrices
    helpers.test_frontend_method(
        init_input_dtypes=input_dtype,
        init_all_as_kwargs_np={"data": x[0]},
        method_input_dtypes=input_dtype,
        method_all_as_kwargs_np={
            "batch1": batch1,
            "batch2": batch2,
            "beta": beta,
            "alpha": alpha,
        },
        frontend=frontend,
        frontend_method_data=frontend_method_data,
        init_flags=init_flags,
        method_flags=method_flags,
        on_device=on_device,
    )


@handle_frontend_method(
    class_tree=CLASS_TREE,
    init_tree="torch.tensor",
    method_name="bmm",
    dtype_and_matrices=_get_dtype_and_3dbatch_matrices(with_input=True, input_3d=True),
)
def test_torch_tensor_instance_bmm(
    dtype_and_matrices,
    backend_fw,
    frontend,
    frontend_method_data,
    init_flags,
    method_flags,
    on_device,
):
    input_dtype, _, x, mat2 = dtype_and_matrices
    helpers.test_frontend_method(
        init_input_dtypes=input_dtype,
        init_all_as_kwargs_np={"data": x},
        method_input_dtypes=input_dtype,
        method_all_as_kwargs_np={"mat2": mat2},
        frontend=frontend,
        frontend_method_data=frontend_method_data,
        init_flags=init_flags,
        method_flags=method_flags,
        on_device=on_device,
        backend_to_test=backend_fw,
    )


@handle_frontend_method(
    class_tree=CLASS_TREE,
    init_tree="torch.tensor",
    method_name="floor_",
    dtype_and_x=helpers.dtype_and_values(
        available_dtypes=helpers.get_dtypes("float"),
    ),
)
def test_torch_tensor_floor_(
    dtype_and_x,
    frontend_method_data,
    init_flags,
    method_flags,
    frontend,
    on_device,
    backend_fw,
):
    input_dtype, x = dtype_and_x
    helpers.test_frontend_method(
        init_input_dtypes=input_dtype,
        backend_to_test=backend_fw,
        init_all_as_kwargs_np={
            "data": x[0],
        },
        method_input_dtypes=input_dtype,
        method_all_as_kwargs_np={},
        frontend_method_data=frontend_method_data,
        init_flags=init_flags,
        method_flags=method_flags,
        frontend=frontend,
        on_device=on_device,
    )


@handle_frontend_method(
    class_tree=CLASS_TREE,
    init_tree="torch.tensor",
    method_name="diag",
    dtype_and_values=helpers.dtype_and_values(
        available_dtypes=helpers.get_dtypes("float"),
        shape=st.shared(helpers.get_shape(min_num_dims=1, max_num_dims=2), key="shape"),
    ),
    diagonal=st.integers(min_value=-100, max_value=100),
)
def test_torch_tensor_diag(
    dtype_and_values,
    diagonal,
    frontend_method_data,
    init_flags,
    method_flags,
    frontend,
    on_device,
    backend_fw,
):
    input_dtype, values = dtype_and_values
    helpers.test_frontend_method(
        init_input_dtypes=input_dtype,
        backend_to_test=backend_fw,
        init_all_as_kwargs_np={
            "data": values[0],
        },
        method_input_dtypes=input_dtype,
        method_all_as_kwargs_np={
            "diagonal": diagonal,
        },
        frontend_method_data=frontend_method_data,
        init_flags=init_flags,
        method_flags=method_flags,
        frontend=frontend,
        on_device=on_device,
    )


# diagonal
@st.composite
def dims_and_offset(draw, shape):
    shape_actual = draw(shape)
    dim1 = draw(helpers.get_axis(shape=shape, force_int=True))
    dim2 = draw(helpers.get_axis(shape=shape, force_int=True))
    offset = draw(
        st.integers(min_value=-shape_actual[dim1], max_value=shape_actual[dim1])
    )
    return dim1, dim2, offset


@handle_frontend_method(
    class_tree=CLASS_TREE,
    init_tree="torch.tensor",
    method_name="diagonal",
    dtype_and_values=helpers.dtype_and_values(
        available_dtypes=helpers.get_dtypes("valid"),
        shape=st.shared(helpers.get_shape(min_num_dims=2), key="shape"),
    ),
    dims_and_offset=dims_and_offset(
        shape=st.shared(helpers.get_shape(min_num_dims=2), key="shape")
    ),
)
def test_torch_tensor_diagonal(
    dtype_and_values,
    dims_and_offset,
    frontend,
    frontend_method_data,
    backend_fw,
    init_flags,
    method_flags,
    on_device,
):
    input_dtype, value = dtype_and_values
    dim1, dim2, offset = dims_and_offset
    input = value[0]
    num_dims = len(np.shape(input))
    assume(dim1 != dim2)
    if dim1 < 0:
        assume(dim1 + num_dims != dim2)
    if dim2 < 0:
        assume(dim1 != dim2 + num_dims)
    helpers.test_frontend_method(
        init_input_dtypes=[input_dtype[0]],
        init_all_as_kwargs_np={"data": input},
        method_input_dtypes=[input_dtype[0]],
        method_all_as_kwargs_np={
            "offset": offset,
            "dim1": dim1,
            "dim2": dim2,
        },
        frontend=frontend,
        frontend_method_data=frontend_method_data,
        backend_to_test=backend_fw,
        init_flags=init_flags,
        method_flags=method_flags,
        on_device=on_device,
    )


@handle_frontend_method(
    class_tree=CLASS_TREE,
    init_tree="torch.tensor",
    method_name="gather",
    params_indices_others=helpers.array_indices_axis(
        array_dtypes=helpers.get_dtypes("valid"),
        indices_dtypes=["int64"],
        indices_same_dims=True,
    ),
)
def test_torch_tensor_gather(
    params_indices_others,
    frontend,
    frontend_method_data,
    init_flags,
    method_flags,
    on_device,
    backend_fw,
):
    input_dtypes, x, indices, axis, batch_dims = params_indices_others
    helpers.test_frontend_method(
        init_input_dtypes=[input_dtypes[0]],
        backend_to_test=backend_fw,
        init_all_as_kwargs_np={"data": x},
        method_input_dtypes=[input_dtypes[1]],
        method_all_as_kwargs_np={
            "dim": axis,
            "index": indices,
        },
        frontend=frontend,
        frontend_method_data=frontend_method_data,
        init_flags=init_flags,
        method_flags=method_flags,
        on_device=on_device,
    )


@handle_frontend_method(
    class_tree=CLASS_TREE,
    init_tree="torch.tensor",
    method_name="take_along_dim",
    dtype_indices_axis=helpers.array_indices_axis(
        array_dtypes=helpers.get_dtypes("numeric"),
        indices_dtypes=["int64"],
        min_num_dims=1,
        max_num_dims=5,
        min_dim_size=1,
        max_dim_size=10,
        indices_same_dims=True,
    ),
)
def test_torch_tensor_take_along_dim(
    dtype_indices_axis,
    frontend_method_data,
    init_flags,
    method_flags,
    frontend,
    on_device,
    backend_fw,
):
    input_dtypes, value, indices, axis, _ = dtype_indices_axis
    helpers.test_frontend_method(
        init_input_dtypes=[input_dtypes[0]],
        backend_to_test=backend_fw,
        init_all_as_kwargs_np={
            "data": value,
        },
        method_input_dtypes=[input_dtypes[1]],
        method_all_as_kwargs_np={
            "indices": indices,
            "dim": axis,
        },
        frontend_method_data=frontend_method_data,
        init_flags=init_flags,
        method_flags=method_flags,
        frontend=frontend,
        on_device=on_device,
    )


@handle_frontend_method(
    class_tree=CLASS_TREE,
    init_tree="torch.tensor",
    method_name="movedim",
    dtype_and_input=helpers.dtype_and_values(
        available_dtypes=helpers.get_dtypes("float"),
        min_value=-100,
        max_value=100,
        shape=st.shared(
            helpers.get_shape(
                min_num_dims=1,
                max_num_dims=3,
                min_dim_size=1,
                max_dim_size=3,
            ),
            key="a_s_d",
        ),
    ),
    source=helpers.get_axis(
        allow_none=False,
        unique=True,
        shape=st.shared(
            helpers.get_shape(
                min_num_dims=1,
                max_num_dims=3,
                min_dim_size=1,
                max_dim_size=3,
            ),
            key="a_s_d",
        ),
        min_size=1,
        force_int=True,
    ),
    destination=helpers.get_axis(
        allow_none=False,
        unique=True,
        shape=st.shared(
            helpers.get_shape(
                min_num_dims=1,
                max_num_dims=3,
                min_dim_size=1,
                max_dim_size=3,
            ),
            key="a_s_d",
        ),
        min_size=1,
        force_int=True,
    ),
)
def test_torch_tensor_movedim(
    dtype_and_input,
    source,
    destination,
    frontend,
    frontend_method_data,
    init_flags,
    method_flags,
    on_device,
    backend_fw,
):
    input_dtype, value = dtype_and_input
    helpers.test_frontend_method(
        init_input_dtypes=input_dtype,
        backend_to_test=backend_fw,
        init_all_as_kwargs_np={"data": value[0]},
        method_input_dtypes=input_dtype,
        method_all_as_kwargs_np={
            "source": source,
            "destination": destination,
        },
        frontend=frontend,
        frontend_method_data=frontend_method_data,
        init_flags=init_flags,
        method_flags=method_flags,
        on_device=on_device,
    )


@handle_frontend_method(
    class_tree=CLASS_TREE,
    init_tree="torch.tensor",
    method_name="addcdiv_",
    dtype_and_x=helpers.dtype_and_values(
        available_dtypes=helpers.get_dtypes("float"),
        num_arrays=3,
        large_abs_safety_factor=2.5,
        small_abs_safety_factor=2.5,
        safety_factor_scale="log",
        shared_dtype=True,
    ),
    value=st.floats(min_value=-100, max_value=100),
)
def test_torch_tensor_addcdiv_(
    dtype_and_x,
    value,
    frontend,
    frontend_method_data,
    init_flags,
    method_flags,
    on_device,
    backend_fw,
):
    input_dtype, x = dtype_and_x
    assume(not np.any(np.isclose(x[2], 0)))

    helpers.test_frontend_method(
        init_input_dtypes=input_dtype,
        backend_to_test=backend_fw,
        init_all_as_kwargs_np={"data": x[0]},
        method_input_dtypes=input_dtype,
        method_all_as_kwargs_np={
            "tensor1": x[1],
            "tensor2": x[2],
            "value": value,
        },
        frontend_method_data=frontend_method_data,
        init_flags=init_flags,
        method_flags=method_flags,
        frontend=frontend,
        on_device=on_device,
        atol_=1e-03,
    )


@handle_frontend_method(
    class_tree=CLASS_TREE,
    init_tree="torch.tensor",
    method_name="cholesky",
    dtype_and_x=_get_dtype_and_matrix(square=True),
    upper=st.booleans(),
)
def test_torch_tensor_cholesky(
    dtype_and_x,
    upper,
    frontend,
    frontend_method_data,
    init_flags,
    method_flags,
    on_device,
    backend_fw,
):
    input_dtype, x = dtype_and_x
    x = x[0]
    # make symmetric positive-definite
    x = np.matmul(x.swapaxes(-1, -2), x) + np.identity(x.shape[-1]) * 1e-3

    helpers.test_frontend_method(
        init_input_dtypes=input_dtype,
        backend_to_test=backend_fw,
        init_all_as_kwargs_np={
            "data": x,
        },
        method_input_dtypes=input_dtype,
        method_all_as_kwargs_np={
            "upper": upper,
        },
        frontend_method_data=frontend_method_data,
        init_flags=init_flags,
        method_flags=method_flags,
        frontend=frontend,
        on_device=on_device,
        rtol_=1e-2,
    )


@handle_frontend_method(
    class_tree=CLASS_TREE,
    init_tree="torch.tensor",
    method_name="heaviside",
    dtype_and_values=helpers.dtype_and_values(
        available_dtypes=helpers.get_dtypes("float"),
        num_arrays=2,
    ),
)
def test_torch_tensor_heaviside(
    dtype_and_values,
    frontend,
    frontend_method_data,
    init_flags,
    method_flags,
    on_device,
    backend_fw,
):
    input_dtype, values = dtype_and_values
    helpers.test_frontend_method(
        init_input_dtypes=input_dtype,
        backend_to_test=backend_fw,
        init_all_as_kwargs_np={
            "data": values[0],
        },
        method_input_dtypes=input_dtype,
        method_all_as_kwargs_np={
            "values": values[1],
        },
        init_flags=init_flags,
        method_flags=method_flags,
        frontend_method_data=frontend_method_data,
        frontend=frontend,
        on_device=on_device,
    )


@handle_frontend_method(
    class_tree=CLASS_TREE,
    init_tree="torch.tensor",
    method_name="dot",
    dtype_and_x=helpers.dtype_and_values(
        available_dtypes=helpers.get_dtypes("float"),
        num_arrays=2,
        shape=(1,),
    ),
)
def test_torch_tensor_dot(
    dtype_and_x,
    frontend_method_data,
    init_flags,
    method_flags,
    frontend,
    on_device,
    backend_fw,
):
    input_dtype, x = dtype_and_x
    helpers.test_frontend_method(
        init_input_dtypes=input_dtype,
        backend_to_test=backend_fw,
        init_all_as_kwargs_np={
            "data": x[0],
        },
        method_input_dtypes=input_dtype,
        method_all_as_kwargs_np={
            "tensor": x[1],
        },
        frontend_method_data=frontend_method_data,
        init_flags=init_flags,
        method_flags=method_flags,
        frontend=frontend,
        on_device=on_device,
    )


@handle_frontend_method(
    class_tree=CLASS_TREE,
    init_tree="torch.tensor",
    method_name="tile",
    dtype_and_values=helpers.dtype_and_values(
        available_dtypes=helpers.get_dtypes("valid"),
        shape=st.shared(helpers.get_shape(), key="shape"),
    ),
    reps=helpers.get_axis(
        shape=st.shared(helpers.get_shape(), key="shape"),
        allow_neg=False,
    ),
)
def test_torch_tensor_tile(
    dtype_and_values,
    reps,
    frontend,
    frontend_method_data,
    init_flags,
    method_flags,
    on_device,
    backend_fw,
):
    input_dtype, values = dtype_and_values
    if isinstance(reps, tuple):
        method_flags.num_positional_args = len(reps)
    else:
        method_flags.num_positional_args = 1
    helpers.test_frontend_method(
        init_input_dtypes=input_dtype,
        backend_to_test=backend_fw,
        init_all_as_kwargs_np={
            "data": values[0],
        },
        method_input_dtypes=input_dtype,
        method_all_as_kwargs_np={
            "reps": reps,
        },
        init_flags=init_flags,
        method_flags=method_flags,
        frontend_method_data=frontend_method_data,
        frontend=frontend,
        on_device=on_device,
    )


# write test for torch instance apply_


@handle_frontend_method(
    class_tree=CLASS_TREE,
    init_tree="torch.tensor",
    method_name="apply_",
    dtype_and_values=helpers.dtype_and_values(
        available_dtypes=helpers.get_dtypes("float"),
        num_arrays=1,
    ),
)
def test_torch_tensor_apply_(
    dtype_and_values,
    frontend,
    frontend_method_data,
    init_flags,
    method_flags,
    on_device,
    backend_fw,
):
    def func(x):
        return x + 1

    input_dtype, values = dtype_and_values

    helpers.test_frontend_method(
        init_input_dtypes=input_dtype,
        backend_to_test=backend_fw,
        init_all_as_kwargs_np={
            "data": values[0],
        },
        method_input_dtypes=input_dtype,
        method_all_as_kwargs_np={
            "callable": func,
        },
        init_flags=init_flags,
        method_flags=method_flags,
        frontend_method_data=frontend_method_data,
        frontend=frontend,
        on_device=on_device,
    )


@given(
    dtype_x=helpers.dtype_and_values(
        available_dtypes=helpers.get_dtypes("float", prune_function=False),
        num_arrays=3,
        min_value=-1e3,
        max_value=1e3,
    ).filter(lambda x: all(dt == "float32" for dt in x[0])),
)
def test_torch_tensor_backward(
    dtype_x,
    backend_fw,
):
    ivy.set_backend(backend_fw)
    if ivy.current_backend_str() == "numpy":
        ivy.warnings.warn("Gradient calculation unavailable for numpy backend")
        return
    if ivy.current_backend_str() == "paddle":
        ivy.warnings.warn("torch.Tensor.backward() unavailable for paddle backend")
        return
    _, values = dtype_x
    x = Tensor(values[0], requires_grad=True)
    y = Tensor(values[1], requires_grad=True)
    z = Tensor(values[2], requires_grad=True)
    a = x + y.pow(2)
    b = z * a
    c = b.sum()
    c.backward()
    x_torch = torch.tensor(values[0], requires_grad=True, dtype=torch.float32)
    y_torch = torch.tensor(values[1], requires_grad=True, dtype=torch.float32)
    z_torch = torch.tensor(values[2], requires_grad=True, dtype=torch.float32)
    a_torch = x_torch + y_torch.pow(2)
    b_torch = z_torch * a_torch
    c_torch = b_torch.sum()
    c_torch.backward()
    helpers.assertions.value_test(
        ret_np_flat=helpers.flatten_and_to_np(
            ret=x._grads.ivy_array, backend=backend_fw
        ),
        ret_np_from_gt_flat=helpers.flatten_and_to_np(
            ret=ivy.to_ivy(x_torch.grad.numpy()), backend=backend_fw
        ),
        rtol=1e-3,
        atol=1e-3,
        backend="torch",
    )
    helpers.assertions.value_test(
        ret_np_flat=helpers.flatten_and_to_np(
            ret=y._grads.ivy_array, backend=backend_fw
        ),
        ret_np_from_gt_flat=helpers.flatten_and_to_np(
            ret=ivy.to_ivy(y_torch.grad.numpy()), backend=backend_fw
        ),
        rtol=1e-3,
        atol=1e-3,
        backend="torch",
    )
    helpers.assertions.value_test(
        ret_np_flat=helpers.flatten_and_to_np(
            ret=z._grads.ivy_array, backend=backend_fw
        ),
        ret_np_from_gt_flat=helpers.flatten_and_to_np(
            ret=ivy.to_ivy(z_torch.grad.numpy()), backend=backend_fw
        ),
        rtol=1e-3,
        atol=1e-3,
        backend="torch",
    )


# angle
@handle_frontend_method(
    class_tree=CLASS_TREE,
    init_tree="torch.tensor",
    method_name="angle",
    dtype_and_values=helpers.dtype_and_values(
        available_dtypes=["float64", "complex64", "complex128"],
    ),
)
def test_torch_tensor_angle(
    dtype_and_values,
    frontend,
    frontend_method_data,
    init_flags,
    method_flags,
    on_device,
):
    input_dtype, values = dtype_and_values

    helpers.test_frontend_method(
        init_input_dtypes=input_dtype,
        init_all_as_kwargs_np={
            "data": values[0],
        },
        method_input_dtypes=input_dtype,
        method_all_as_kwargs_np={},
        init_flags=init_flags,
        method_flags=method_flags,
        frontend_method_data=frontend_method_data,
        frontend=frontend,
        on_device=on_device,
    )


# logaddexp
@handle_frontend_method(
    class_tree=CLASS_TREE,
    init_tree="torch.tensor",
    method_name="logaddexp",
    dtype_and_x=helpers.dtype_and_values(
        available_dtypes=helpers.get_dtypes("float"),
        num_arrays=2,
        min_num_dims=1,
        min_value=-100,
        max_value=100,
        shared_dtype=True,
    ),
)
def test_torch_tensor_logaddexp(
    dtype_and_x,
    frontend_method_data,
    init_flags,
    method_flags,
    frontend,
    on_device,
    backend_fw,
):
    input_dtype, x = dtype_and_x
    helpers.test_frontend_method(
        init_input_dtypes=input_dtype,
        backend_to_test=backend_fw,
        init_all_as_kwargs_np={
            "data": x[0],
        },
        method_input_dtypes=input_dtype,
        method_all_as_kwargs_np={
            "other": x[1],
        },
        frontend_method_data=frontend_method_data,
        init_flags=init_flags,
        method_flags=method_flags,
        frontend=frontend,
        on_device=on_device,
    )


@handle_frontend_method(
    class_tree=CLASS_TREE,
    init_tree="torch.tensor",
    method_name="adjoint",
    dtype_and_values=helpers.dtype_and_values(
        available_dtypes=helpers.get_dtypes("real_and_complex"),
        min_num_dims=2,
        min_dim_size=2,
    ),
)
def test_torch_tensor_adjoint(
    dtype_and_values,
    frontend,
    frontend_method_data,
    init_flags,
    method_flags,
    on_device,
    backend_fw,
):
    input_dtype, values = dtype_and_values

    helpers.test_frontend_method(
        init_input_dtypes=input_dtype,
        backend_to_test=backend_fw,
        init_all_as_kwargs_np={
            "data": values[0],
        },
        method_input_dtypes=input_dtype,
        method_all_as_kwargs_np={},
        init_flags=init_flags,
        method_flags=method_flags,
        frontend_method_data=frontend_method_data,
        frontend=frontend,
        on_device=on_device,
    )


@handle_frontend_method(
    class_tree=CLASS_TREE,
    init_tree="torch.tensor",
    method_name="conj",
    dtype_and_x=helpers.dtype_and_values(
        available_dtypes=helpers.get_dtypes("float_and_complex")
    ),
)
def test_torch_tensor_conj(
    dtype_and_x,
    frontend_method_data,
    init_flags,
    method_flags,
    frontend,
    on_device,
    backend_fw,
):
    input_dtype, x = dtype_and_x
    helpers.test_frontend_method(
        init_input_dtypes=input_dtype,
        backend_to_test=backend_fw,
        init_all_as_kwargs_np={
            "data": x[0],
        },
        method_input_dtypes=input_dtype,
        method_all_as_kwargs_np={},
        frontend_method_data=frontend_method_data,
        init_flags=init_flags,
        method_flags=method_flags,
        frontend=frontend,
        on_device=on_device,
    )


@handle_frontend_method(
    class_tree=CLASS_TREE,
    init_tree="torch.tensor",
    method_name="svd",
    dtype_and_x=helpers.dtype_and_values(
        available_dtypes=helpers.get_dtypes("float"),
        min_value=0,
        max_value=10,
        shape=helpers.ints(min_value=2, max_value=5).map(lambda x: tuple([x, x])),
    ),
    some=st.booleans(),
    compute_uv=st.booleans(),
)
def test_torch_tensor_svd(
    dtype_and_x,
    some,
    compute_uv,
    frontend,
    backend_fw,
    frontend_method_data,
    init_flags,
    method_flags,
    on_device,
):
    input_dtype, x = dtype_and_x
    x = np.asarray(x[0], dtype=input_dtype[0])

    ret, frontend_ret = helpers.test_frontend_method(
        init_input_dtypes=input_dtype,
        init_all_as_kwargs_np={
            "data": x,
        },
        method_input_dtypes=input_dtype,
        method_all_as_kwargs_np={
            "some": some,
            "compute_uv": compute_uv,
        },
        frontend_method_data=frontend_method_data,
        init_flags=init_flags,
        method_flags=method_flags,
        frontend=frontend,
        backend_to_test=backend_fw,
        on_device=on_device,
        test_values=False,
    )
    with helpers.update_backend(backend_fw) as ivy_backend:
        ret = [ivy_backend.to_numpy(x) for x in ret]
    frontend_ret = [np.asarray(x) for x in frontend_ret]

    u, s, vh = ret
    frontend_u, frontend_s, frontend_vh = frontend_ret

    if compute_uv:
        helpers.assert_all_close(
            ret_np=frontend_u @ np.diag(frontend_s) @ frontend_vh.T,
            ret_from_gt_np=u @ np.diag(s) @ vh,
            rtol=1e-2,
            atol=1e-2,
            backend=backend_fw,
            ground_truth_backend=frontend,
        )
    else:
        helpers.assert_all_close(
            ret_np=frontend_s,
            ret_from_gt_np=s,
            rtol=1e-2,
            atol=1e-2,
            backend=backend_fw,
            ground_truth_backend=frontend,
        )


@st.composite
def _get_clip_min_inputs(draw):
    shape = draw(
        helpers.get_shape(
            min_num_dims=1, max_num_dims=5, min_dim_size=2, max_dim_size=10
        )
    )
    x_dtype, x = draw(
        helpers.dtype_and_values(
            available_dtypes=helpers.get_dtypes("valid"),
            shape=shape,
        )
    )

    min = draw(
        helpers.array_values(dtype=x_dtype[0], shape=shape, min_value=0, max_value=25)
    )

    return x_dtype, x, min


@handle_frontend_method(
    class_tree=CLASS_TREE,
    init_tree="torch.tensor",
    method_name="clamp_min",
    input_and_ranges=_get_clip_min_inputs(),
)
def test_torch_tensor_clamp_min(
    input_and_ranges,
    frontend_method_data,
    init_flags,
    backend_fw,
    frontend,
    on_device,
    method_flags,
):
    x_dtype, x, min = input_and_ranges
    helpers.test_frontend_method(
        init_input_dtypes=x_dtype,
        backend_to_test=backend_fw,
        init_all_as_kwargs_np={
            "data": x[0],
        },
        method_input_dtypes=x_dtype,
        method_all_as_kwargs_np={
            "min": min,
        },
        frontend_method_data=frontend_method_data,
        init_flags=init_flags,
        method_flags=method_flags,
        frontend=frontend,
        on_device=on_device,
    )


# gcd
@handle_frontend_method(
    class_tree=CLASS_TREE,
    init_tree="torch.tensor",
    method_name="gcd",
    dtype_and_x=helpers.dtype_and_values(
        available_dtypes=helpers.get_dtypes("integer"),
        min_value=-100,
        max_value=100,
        min_num_dims=1,
        max_num_dims=3,
        min_dim_size=1,
        max_dim_size=3,
        num_arrays=2,
        shared_dtype=True,
    ),
)
def test_torch_tensor_gcd(
    dtype_and_x,
    frontend,
    frontend_method_data,
    init_flags,
    method_flags,
    on_device,
    backend_fw,
):
    input_dtype, x = dtype_and_x
    helpers.test_frontend_method(
        init_input_dtypes=input_dtype,
        backend_to_test=backend_fw,
        init_all_as_kwargs_np={
            "data": x[0],
        },
        method_input_dtypes=input_dtype,
        method_all_as_kwargs_np={
            "other": x[1],
        },
        frontend=frontend,
        frontend_method_data=frontend_method_data,
        init_flags=init_flags,
        method_flags=method_flags,
        on_device=on_device,
    )


# isnan
@handle_frontend_method(
    class_tree=CLASS_TREE,
    init_tree="torch.tensor",
    method_name="isnan",
    dtype_x=helpers.dtype_and_values(
        available_dtypes=helpers.get_dtypes("valid"),
    ),
)
def test_torch_isnan(
    dtype_x,
    frontend,
    frontend_method_data,
    init_flags,
    method_flags,
    on_device,
    backend_fw,
):
    input_dtype, x = dtype_x
    helpers.test_frontend_method(
        init_input_dtypes=input_dtype,
        backend_to_test=backend_fw,
        init_all_as_kwargs_np={"data": x[0]},
        method_input_dtypes=input_dtype,
        method_all_as_kwargs_np={},
        frontend_method_data=frontend_method_data,
        init_flags=init_flags,
        method_flags=method_flags,
        frontend=frontend,
        on_device=on_device,
    )


# lcm
@handle_frontend_method(
    class_tree=CLASS_TREE,
    init_tree="torch.tensor",
    method_name="lcm",
    dtype_and_x=helpers.dtype_and_values(
        available_dtypes=helpers.get_dtypes("integer"),
        num_arrays=2,
        min_value=-100,
        max_value=100,
        min_num_dims=1,
        max_num_dims=3,
        min_dim_size=1,
        max_dim_size=3,
        shared_dtype=True,
    ),
)
def test_torch_tensor_lcm(
    dtype_and_x,
    frontend,
    frontend_method_data,
    init_flags,
    method_flags,
    on_device,
    backend_fw,
):
    input_dtype, x = dtype_and_x
    helpers.test_frontend_method(
        init_input_dtypes=input_dtype,
        backend_to_test=backend_fw,
        init_all_as_kwargs_np={
            "data": x[0],
        },
        method_input_dtypes=input_dtype,
        method_all_as_kwargs_np={
            "other": x[1],
        },
        frontend=frontend,
        frontend_method_data=frontend_method_data,
        init_flags=init_flags,
        method_flags=method_flags,
        on_device=on_device,
    )


<<<<<<< HEAD
@st.composite
def put_along_axis_helper(draw):
    input_dtype, x, axis, shape = draw(
        helpers.dtype_values_axis(
            available_dtypes=["int64"],
            min_num_dims=2,
            min_dim_size=2,
            valid_axis=True,
            force_int_axis=True,
            ret_shape=True,
            min_axis=0,
        )
    )

    if axis < 0:
        axis = 0
    idx_shape = list(shape)
    idx_shape[axis] = 1
    idx_shape = tuple(idx_shape)

    idx_strategy = nph.arrays(
        dtype=np.int64, shape=idx_shape, elements=st.integers(0, len(idx_shape) - 2)
    )
    indices = draw(idx_strategy)

    values_strategy = nph.arrays(
        dtype=input_dtype[0], shape=idx_shape, elements=st.integers(0, 1e3)
    )
    values = draw(values_strategy)

    return input_dtype, x[0], indices, values, axis


# scatter_add_
@handle_frontend_method(
    class_tree=CLASS_TREE,
    init_tree="torch.tensor",
    method_name="scatter_add_",
    args=put_along_axis_helper(),
)
def test_torch_instance_scatter_add_(
    args,
    frontend,
    frontend_method_data,
    init_flags,
    method_flags,
    on_device,
    backend_fw,
):
    input_dtype, x, indices, values, axis = args
    helpers.test_frontend_method(
        init_input_dtypes=input_dtype,
        backend_to_test=backend_fw,
        init_all_as_kwargs_np={
            "data": x,
        },
        method_input_dtypes=input_dtype,
        method_all_as_kwargs_np={
            "dim": axis,
            "index": indices,
            "src": values,
        },
        frontend=frontend,
        frontend_method_data=frontend_method_data,
        init_flags=init_flags,
        method_flags=method_flags,
        on_device=on_device,
    )


# scatter_
@handle_frontend_method(
    class_tree=CLASS_TREE,
    init_tree="torch.tensor",
    method_name="scatter_",
    args=put_along_axis_helper(),
    mode=st.sampled_from(["add", "multiply"]),
)
def test_torch_instance_scatter_(
    args,
    mode,
    frontend,
    frontend_method_data,
    init_flags,
    method_flags,
    on_device,
    backend_fw,
):
    input_dtype, x, indices, values, axis = args
    helpers.test_frontend_method(
        init_input_dtypes=input_dtype,
        backend_to_test=backend_fw,
        init_all_as_kwargs_np={
            "data": x,
        },
        method_input_dtypes=input_dtype,
        method_all_as_kwargs_np={
            "dim": axis,
            "index": indices,
            "src": values,
            "reduce": mode,
        },
        frontend=frontend,
        frontend_method_data=frontend_method_data,
        init_flags=init_flags,
        method_flags=method_flags,
        on_device=on_device,
    )


# scatter_reduce_
@handle_frontend_method(
    class_tree=CLASS_TREE,
    init_tree="torch.tensor",
    method_name="scatter_reduce_",
    args=put_along_axis_helper(),
    mode=st.sampled_from(["sum", "prod", "mean", "amax", "amin"]),
)
def test_torch_instance_scatter_reduce_(
    args,
    mode,
    frontend,
    frontend_method_data,
    init_flags,
    method_flags,
    on_device,
    backend_fw,
):
    input_dtype, x, indices, values, axis = args
    helpers.test_frontend_method(
        init_input_dtypes=input_dtype,
        backend_to_test=backend_fw,
        init_all_as_kwargs_np={
            "data": x,
        },
        method_input_dtypes=input_dtype,
        method_all_as_kwargs_np={
            "dim": axis,
            "index": indices,
            "src": values,
            "reduce": mode,
        },
        frontend=frontend,
        frontend_method_data=frontend_method_data,
        init_flags=init_flags,
        method_flags=method_flags,
        on_device=on_device,
    )


# scatter_add
@handle_frontend_method(
    class_tree=CLASS_TREE,
    init_tree="torch.tensor",
    method_name="scatter_add",
    args=put_along_axis_helper(),
)
def test_torch_instance_scatter_add(
    args,
    frontend,
    frontend_method_data,
    init_flags,
    method_flags,
    on_device,
    backend_fw,
):
    input_dtype, x, indices, values, axis = args
    helpers.test_frontend_method(
        init_input_dtypes=input_dtype,
        backend_to_test=backend_fw,
        init_all_as_kwargs_np={
            "data": x,
        },
        method_input_dtypes=input_dtype,
        method_all_as_kwargs_np={
            "dim": axis,
            "index": indices,
            "src": values,
        },
        frontend=frontend,
        frontend_method_data=frontend_method_data,
        init_flags=init_flags,
        method_flags=method_flags,
        on_device=on_device,
    )


# scatter
@handle_frontend_method(
    class_tree=CLASS_TREE,
    init_tree="torch.tensor",
    method_name="scatter",
    args=put_along_axis_helper(),
    mode=st.sampled_from(["add", "multiply"]),
)
def test_torch_instance_scatter(
    args,
    mode,
    frontend,
    frontend_method_data,
    init_flags,
    method_flags,
    on_device,
    backend_fw,
):
    input_dtype, x, indices, values, axis = args
    helpers.test_frontend_method(
        init_input_dtypes=input_dtype,
        backend_to_test=backend_fw,
        init_all_as_kwargs_np={
            "data": x,
        },
        method_input_dtypes=input_dtype,
        method_all_as_kwargs_np={
            "dim": axis,
            "index": indices,
            "src": values,
            "reduce": mode,
        },
        frontend=frontend,
        frontend_method_data=frontend_method_data,
        init_flags=init_flags,
        method_flags=method_flags,
        on_device=on_device,
    )


# scatter_reduce
@handle_frontend_method(
    class_tree=CLASS_TREE,
    init_tree="torch.tensor",
    method_name="scatter_reduce",
    args=put_along_axis_helper(),
    mode=st.sampled_from(["sum", "prod", "mean", "amax", "amin"]),
)
def test_torch_instance_scatter_reduce(
    args,
    mode,
=======
@handle_frontend_method(
    class_tree=CLASS_TREE,
    init_tree="torch.tensor",
    method_name="quantile",
    dtype_and_x=_quantile_helper().filter(lambda x: "bfloat16" not in x[0]),
    keepdims=st.booleans(),
)
def test_torch_tensor_quantile(
    dtype_and_x,
    keepdims,
>>>>>>> 71cada38
    frontend,
    frontend_method_data,
    init_flags,
    method_flags,
    on_device,
    backend_fw,
):
<<<<<<< HEAD
    input_dtype, x, indices, values, axis = args
=======
    input_dtype, x, axis, interpolation, q = dtype_and_x
    if type(axis) is tuple:
        axis = axis[0]
>>>>>>> 71cada38
    helpers.test_frontend_method(
        init_input_dtypes=input_dtype,
        backend_to_test=backend_fw,
        init_all_as_kwargs_np={
<<<<<<< HEAD
            "data": x,
        },
        method_input_dtypes=input_dtype,
        method_all_as_kwargs_np={
            "dim": axis,
            "index": indices,
            "src": values,
            "reduce": mode,
=======
            "data": x[0],
        },
        method_input_dtypes=input_dtype,
        method_all_as_kwargs_np={
            "q": q,
            "dim": axis,
            "keepdim": keepdims,
            "interpolation": interpolation[0],
>>>>>>> 71cada38
        },
        frontend=frontend,
        frontend_method_data=frontend_method_data,
        init_flags=init_flags,
        method_flags=method_flags,
        on_device=on_device,
    )<|MERGE_RESOLUTION|>--- conflicted
+++ resolved
@@ -11854,7 +11854,47 @@
     )
 
 
-<<<<<<< HEAD
+@handle_frontend_method(
+    class_tree=CLASS_TREE,
+    init_tree="torch.tensor",
+    method_name="quantile",
+    dtype_and_x=_quantile_helper().filter(lambda x: "bfloat16" not in x[0]),
+    keepdims=st.booleans(),
+)
+def test_torch_tensor_quantile(
+    dtype_and_x,
+    keepdims,
+    frontend,
+    frontend_method_data,
+    init_flags,
+    method_flags,
+    on_device,
+    backend_fw,
+):
+    input_dtype, x, axis, interpolation, q = dtype_and_x
+    if type(axis) is tuple:
+        axis = axis[0]
+    helpers.test_frontend_method(
+        init_input_dtypes=input_dtype,
+        backend_to_test=backend_fw,
+        init_all_as_kwargs_np={
+            "data": x[0],
+        },
+        method_input_dtypes=input_dtype,
+        method_all_as_kwargs_np={
+            "q": q,
+            "dim": axis,
+            "keepdim": keepdims,
+            "interpolation": interpolation[0],
+        },
+        frontend=frontend,
+        frontend_method_data=frontend_method_data,
+        init_flags=init_flags,
+        method_flags=method_flags,
+        on_device=on_device,
+    )
+
+
 @st.composite
 def put_along_axis_helper(draw):
     input_dtype, x, axis, shape = draw(
@@ -12093,37 +12133,18 @@
 def test_torch_instance_scatter_reduce(
     args,
     mode,
-=======
-@handle_frontend_method(
-    class_tree=CLASS_TREE,
-    init_tree="torch.tensor",
-    method_name="quantile",
-    dtype_and_x=_quantile_helper().filter(lambda x: "bfloat16" not in x[0]),
-    keepdims=st.booleans(),
-)
-def test_torch_tensor_quantile(
-    dtype_and_x,
-    keepdims,
->>>>>>> 71cada38
-    frontend,
-    frontend_method_data,
-    init_flags,
-    method_flags,
-    on_device,
-    backend_fw,
-):
-<<<<<<< HEAD
+    frontend,
+    frontend_method_data,
+    init_flags,
+    method_flags,
+    on_device,
+    backend_fw,
+):
     input_dtype, x, indices, values, axis = args
-=======
-    input_dtype, x, axis, interpolation, q = dtype_and_x
-    if type(axis) is tuple:
-        axis = axis[0]
->>>>>>> 71cada38
-    helpers.test_frontend_method(
-        init_input_dtypes=input_dtype,
-        backend_to_test=backend_fw,
-        init_all_as_kwargs_np={
-<<<<<<< HEAD
+    helpers.test_frontend_method(
+        init_input_dtypes=input_dtype,
+        backend_to_test=backend_fw,
+        init_all_as_kwargs_np={
             "data": x,
         },
         method_input_dtypes=input_dtype,
@@ -12132,16 +12153,6 @@
             "index": indices,
             "src": values,
             "reduce": mode,
-=======
-            "data": x[0],
-        },
-        method_input_dtypes=input_dtype,
-        method_all_as_kwargs_np={
-            "q": q,
-            "dim": axis,
-            "keepdim": keepdims,
-            "interpolation": interpolation[0],
->>>>>>> 71cada38
         },
         frontend=frontend,
         frontend_method_data=frontend_method_data,
