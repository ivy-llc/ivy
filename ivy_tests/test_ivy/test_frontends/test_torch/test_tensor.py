--- conflicted
+++ resolved
@@ -2996,13 +2996,14 @@
         on_device=on_device,
     )
 
+
 # logical_and
 @handle_frontend_method(
     class_tree=CLASS_TREE,
     init_tree="torch.tensor",
     method_name="logical_and",
     dtype_and_x=helpers.dtype_and_values(
-        available_dtypes=helpers.get_dtypes("bool","integer"),
+        available_dtypes=helpers.get_dtypes("bool", "integer"),
         num_arrays=2,
     ),
 )
@@ -3030,6 +3031,7 @@
         frontend=frontend,
         on_device=on_device,
     )
+
 
 # bitwise_not
 @handle_frontend_method(
@@ -5765,8 +5767,6 @@
     )
 
 
-<<<<<<< HEAD
-=======
 # __and__
 @handle_frontend_method(
     class_tree=CLASS_TREE,
@@ -5806,7 +5806,6 @@
     )
 
 
->>>>>>> 65270ec6
 # bitwise_xor
 @handle_frontend_method(
     class_tree=CLASS_TREE,
