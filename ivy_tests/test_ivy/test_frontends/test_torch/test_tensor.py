--- conflicted
+++ resolved
@@ -1171,40 +1171,6 @@
     class_,
     method_name,
 ):
-<<<<<<< HEAD
-    input_dtype, x = dtype_x
-    data = Tensor(x[0])
-    other = Tensor(x[1])
-    ret = data.__truediv__(other)
-    ret_gt = torch.tensor(x[0], dtype=input_dtype[0]).__truediv__(
-        torch.tensor(x[1], dtype=input_dtype[1])
-    )
-    ret = helpers.flatten_and_to_np(ret=ret)
-    ret_gt = helpers.flatten_and_to_np(ret=ret_gt)
-    for (u, v) in zip(ret, ret_gt):
-        helpers.value_test(
-            ret_np_flat=u,
-            ret_np_from_gt_flat=v,
-            ground_truth_backend="torch",
-        )
-
-
-# min
-@handle_cmd_line_args
-@given(
-    dtype_x=helpers.dtype_and_values(
-        available_dtypes=helpers.get_dtypes("numeric", full=True),
-    ),
-)
-def test_torch_instance_min(
-    dtype_x,
-    as_variable,
-    native_array,
-):
-    input_dtype, x = dtype_x
-    helpers.test_frontend_method(
-        input_dtypes_init=input_dtype,
-=======
     input_dtype, x = dtype_and_x
     helpers.test_frontend_method(
         init_input_dtypes=input_dtype,
@@ -1488,7 +1454,6 @@
     input_dtype, x = dtype_and_x
     helpers.test_frontend_method(
         input_dtypes_init=["float64"] + input_dtype,
->>>>>>> 9be5e40d
         as_variable_flags_init=as_variable,
         num_positional_args_init=1,
         native_array_flags_init=native_array,
@@ -1502,9 +1467,6 @@
         all_as_kwargs_np_method={},
         frontend="torch",
         class_name="tensor",
-<<<<<<< HEAD
-        method_name="min",
-=======
         method_name="arctan_",
     )
 
@@ -2866,5 +2828,36 @@
         frontend="torch",
         class_="tensor",
         method_name="ceil",
->>>>>>> 9be5e40d
+    )
+
+
+# min
+@handle_cmd_line_args
+@given(
+    dtype_x=helpers.dtype_and_values(
+        available_dtypes=helpers.get_dtypes("numeric", full=True),
+    ),
+)
+def test_torch_instance_min(
+    dtype_x,
+    as_variable,
+    native_array,
+):
+    input_dtype, x = dtype_x
+    helpers.test_frontend_method(
+        input_dtypes_init=input_dtype,
+        as_variable_flags_init=as_variable,
+        num_positional_args_init=1,
+        native_array_flags_init=native_array,
+        all_as_kwargs_np_init={
+            "data": x[0],
+        },
+        input_dtypes_method=input_dtype,
+        as_variable_flags_method=as_variable,
+        num_positional_args_method=0,
+        native_array_flags_method=native_array,
+        all_as_kwargs_np_method={},
+        frontend="torch",
+        class_name="tensor",
+        method_name="min",
     )