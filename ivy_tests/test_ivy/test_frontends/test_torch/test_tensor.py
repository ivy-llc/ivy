--- conflicted
+++ resolved
@@ -4473,7 +4473,36 @@
     )
 
 
-<<<<<<< HEAD
+@handle_frontend_method(
+    class_tree=CLASS_TREE,
+    init_tree="torch.tensor",
+    method_name="bmm",
+    dtype_and_matrices=_get_dtype_and_3dbatch_matrices(with_input=True, input_3d=True),
+)
+def test_torch_bmm(
+    dtype_and_matrices,
+    backend_fw,
+    frontend,
+    frontend_method_data,
+    init_flags,
+    method_flags,
+    on_device,
+):
+    input_dtype, _, x, mat2 = dtype_and_matrices
+    helpers.test_frontend_method(
+        init_input_dtypes=input_dtype,
+        init_all_as_kwargs_np={"data": x},
+        method_input_dtypes=input_dtype,
+        method_all_as_kwargs_np={"mat2": mat2},
+        frontend=frontend,
+        frontend_method_data=frontend_method_data,
+        init_flags=init_flags,
+        method_flags=method_flags,
+        on_device=on_device,
+        backend_to_test=backend_fw,
+    )
+
+
 # logical_and_
 @handle_frontend_method(
     class_tree=CLASS_TREE,
@@ -4509,35 +4538,6 @@
         method_flags=method_flags,
         frontend=frontend,
         on_device=on_device,
-=======
-@handle_frontend_method(
-    class_tree=CLASS_TREE,
-    init_tree="torch.tensor",
-    method_name="bmm",
-    dtype_and_matrices=_get_dtype_and_3dbatch_matrices(with_input=True, input_3d=True),
-)
-def test_torch_bmm(
-    dtype_and_matrices,
-    backend_fw,
-    frontend,
-    frontend_method_data,
-    init_flags,
-    method_flags,
-    on_device,
-):
-    input_dtype, _, x, mat2 = dtype_and_matrices
-    helpers.test_frontend_method(
-        init_input_dtypes=input_dtype,
-        init_all_as_kwargs_np={"data": x},
-        method_input_dtypes=input_dtype,
-        method_all_as_kwargs_np={"mat2": mat2},
-        frontend=frontend,
-        frontend_method_data=frontend_method_data,
-        init_flags=init_flags,
-        method_flags=method_flags,
-        on_device=on_device,
-        backend_to_test=backend_fw,
->>>>>>> 0cac5020
     )
 
 
