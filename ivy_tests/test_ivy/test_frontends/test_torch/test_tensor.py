# global
import pytest
from types import SimpleNamespace
import numpy as np

from ivy_tests.test_ivy.test_frontends.test_torch.test_comparison_ops import (
    _topk_helper,
)
from ivy_tests.test_ivy.test_frontends.test_torch.test_creation_ops import (
    _as_strided_helper,
)
from ivy_tests.test_ivy.test_frontends.test_torch.test_indexing_slicing_joining_mutating_ops import (  # noqa: E501
    _dtype_input_dim_start_length,
)
from ivy_tests.test_ivy.test_frontends.test_torch.test_reduction_ops import (
    _get_axis_and_p,
)

import ivy
from hypothesis import strategies as st, given, assume
import hypothesis.extra.numpy as nph

# local
import ivy_tests.test_ivy.helpers as helpers
from ivy_tests.test_ivy.test_frontends.test_torch.test_blas_and_lapack_ops import (
    _get_dtype_and_3dbatch_matrices,
    _get_dtype_input_and_matrices,
    _get_dtype_input_and_mat_vec,
)
from ivy.functional.frontends.torch import Tensor
from ivy_tests.test_ivy.helpers import handle_frontend_method, BackendHandler
from ivy_tests.test_ivy.test_functional.test_core.test_searching import (
    _broadcastable_trio,
)
from ivy_tests.test_ivy.test_functional.test_core.test_manipulation import (  # noqa
    _get_splits,
)
from ivy_tests.test_ivy.test_frontends.test_torch.test_miscellaneous_ops import (  # noqa
    dtype_value1_value2_axis,
)
from ivy_tests.test_ivy.test_frontends.test_torch.test_linalg import (  # noqa
    _get_dtype_and_matrix,
)
from ivy_tests.test_ivy.test_functional.test_core.test_statistical import (
    _get_castable_dtype,
    _statistical_dtype_values,
)

from ivy_tests.test_ivy.test_functional.test_experimental.test_core.test_statistical import (  # noqa
    _quantile_helper,
)

try:
    import torch
except ImportError:
    torch = SimpleNamespace()

CLASS_TREE = "ivy.functional.frontends.torch.Tensor"


# --- Helpers --- #
# --------------- #


@st.composite
def _array_idxes_n_dtype(draw, **kwargs):
    num_dims = draw(helpers.ints(min_value=1, max_value=4))
    dtype, x = draw(
        helpers.dtype_and_values(
            **kwargs, min_num_dims=num_dims, max_num_dims=num_dims, shared_dtype=True
        )
    )
    idxes = draw(
        st.lists(
            helpers.ints(min_value=0, max_value=num_dims - 1),
            min_size=num_dims,
            max_size=num_dims,
            unique=True,
        )
    )
    return x, idxes, dtype


@st.composite
def _arrays_dim_idx_n_dtypes(draw):
    num_dims = draw(st.shared(helpers.ints(min_value=1, max_value=4), key="num_dims"))
    num_arrays = 2
    common_shape = draw(
        helpers.lists(
            x=helpers.ints(min_value=2, max_value=3),
            min_size=num_dims - 1,
            max_size=num_dims - 1,
        )
    )
    _dim = draw(helpers.ints(min_value=0, max_value=num_dims - 1))
    unique_dims = draw(
        helpers.lists(
            x=helpers.ints(min_value=2, max_value=3),
            min_size=num_arrays,
            max_size=num_arrays,
        )
    )

    min_dim = min(unique_dims)
    max_dim = max(unique_dims)
    _idx = draw(
        helpers.array_values(
            shape=min_dim,
            dtype="int64",
            min_value=0,
            max_value=max_dim,
            exclude_min=False,
        )
    )

    xs = list()
    available_input_types = draw(helpers.get_dtypes("numeric"))
    input_dtypes = draw(
        helpers.array_dtypes(
            available_dtypes=available_input_types,
            num_arrays=num_arrays,
            shared_dtype=True,
        )
    )
    for ud, dt in zip(unique_dims, input_dtypes):
        x = draw(
            helpers.array_values(
                shape=common_shape[:_dim] + [ud] + common_shape[_dim:],
                dtype=dt,
                large_abs_safety_factor=2.5,
                small_abs_safety_factor=2.5,
                safety_factor_scale="log",
            )
        )
        xs.append(x)
    return xs, input_dtypes, _dim, _idx


# Helper functions
@st.composite
def _dtypes(draw):
    return draw(
        st.shared(
            helpers.list_of_size(
                x=st.sampled_from(
                    draw(helpers.get_dtypes("numeric", prune_function=False))
                ),
                size=1,
            ),
            key="dtype",
        )
    )


@st.composite
def _expand_helper(draw):
    num_dims = draw(st.integers(min_value=1, max_value=10))
    shape = draw(
        helpers.get_shape(min_num_dims=num_dims, max_num_dims=num_dims).filter(
            lambda x: any(i == 1 for i in x)
        )
    )
    new_shape = draw(
        helpers.get_shape(min_num_dims=num_dims, max_num_dims=num_dims).filter(
            lambda x: all(x[i] == v if v != 1 else True for i, v in enumerate(shape))
        )
    )
    dtype, x = draw(
        helpers.dtype_and_values(
            available_dtypes=helpers.get_dtypes("valid"),
            shape=shape,
        )
    )
    return dtype, x, new_shape


@st.composite
def _fill_value_and_size(
    draw,
    *,
    min_num_dims=1,
    max_num_dims=5,
    min_dim_size=1,
    max_dim_size=10,
):
    if isinstance(min_dim_size, st._internal.SearchStrategy):
        min_dim_size = draw(min_dim_size)
    if isinstance(max_dim_size, st._internal.SearchStrategy):
        max_dim_size = draw(max_dim_size)

    available_dtypes = draw(helpers.get_dtypes("numeric"))
    dtype = draw(
        helpers.array_dtypes(
            num_arrays=1,
            available_dtypes=available_dtypes,
        )
    )
    array = draw(
        helpers.array_values(
            dtype=dtype[0],
            shape=(1,),
        )
    )
    dtype.append("int32")
    size = draw(
        st.shared(
            helpers.get_shape(
                min_num_dims=min_num_dims,
                max_num_dims=max_num_dims,
                min_dim_size=min_dim_size,
                max_dim_size=max_dim_size,
            ),
            key="shape",
        )
    )
    fill_value = draw(helpers.ints()) if "int" in dtype[0] else draw(helpers.floats())

    return dtype, [array, size, fill_value]


@st.composite
def _get_clamp_inputs(draw):
    shape = draw(
        helpers.get_shape(
            min_num_dims=1, max_num_dims=5, min_dim_size=2, max_dim_size=10
        )
    )
    x_dtype, x = draw(
        helpers.dtype_and_values(
            available_dtypes=helpers.get_dtypes("numeric"),
            shape=shape,
        )
    )
    min = draw(st.booleans())
    if min:
        max = draw(st.booleans())
        min = draw(
            helpers.array_values(
                dtype=x_dtype[0], shape=shape, min_value=0, max_value=25
            )
        )
        max = (
            draw(
                helpers.array_values(
                    dtype=x_dtype[0], shape=shape, min_value=26, max_value=50
                )
            )
            if max
            else None
        )
    else:
        min = None
        max = draw(
            helpers.array_values(
                dtype=x_dtype[0], shape=shape, min_value=26, max_value=50
            )
        )
    return x_dtype, x, min, max


@st.composite
def _get_clip_min_inputs(draw):
    shape = draw(
        helpers.get_shape(
            min_num_dims=1, max_num_dims=5, min_dim_size=2, max_dim_size=10
        )
    )
    x_dtype, x = draw(
        helpers.dtype_and_values(
            available_dtypes=helpers.get_dtypes("valid"),
            shape=shape,
        )
    )

    min = draw(
        helpers.array_values(dtype=x_dtype[0], shape=shape, min_value=0, max_value=25)
    )

    return x_dtype, x, min


@st.composite
def _get_dtype_and_multiplicative_matrices(draw):
    return draw(
        st.one_of(
            _get_dtype_input_and_matrices(),
            _get_dtype_and_3dbatch_matrices(),
        )
    )


@st.composite
def _get_dtype_and_multiplicative_matrices(draw):
    return draw(
        st.one_of(
            _get_dtype_input_and_matrices(),
            _get_dtype_and_3dbatch_matrices(),
        )
    )


@st.composite
def _get_dtype_input_and_vectors(draw, with_input=False, same_size=False):
    dim_size1 = draw(helpers.ints(min_value=2, max_value=5))
    dim_size2 = dim_size1 if same_size else draw(helpers.ints(min_value=2, max_value=5))
    dtype = draw(helpers.get_dtypes("float", full=True))
    dtype = [
        draw(st.sampled_from(tuple(set(dtype).difference({"bfloat16", "float16"}))))
    ]
    vec1 = draw(
        helpers.array_values(
            dtype=dtype[0], shape=(dim_size1,), min_value=2, max_value=5
        )
    )
    vec2 = draw(
        helpers.array_values(
            dtype=dtype[0], shape=(dim_size2,), min_value=2, max_value=5
        )
    )
    if with_input:
        input = draw(
            helpers.array_values(
                dtype=dtype[0], shape=(dim_size1, dim_size2), min_value=2, max_value=5
            )
        )
        return dtype, input, vec1, vec2
    return dtype, vec1, vec2


@st.composite
def _masked_fill_helper(draw):
    cond, xs, dtypes = draw(_broadcastable_trio())
    if ivy.is_uint_dtype(dtypes[0]):
        fill_value = draw(helpers.ints(min_value=0, max_value=5))
    elif ivy.is_int_dtype(dtypes[0]):
        fill_value = draw(helpers.ints(min_value=-5, max_value=5))
    else:
        fill_value = draw(helpers.floats(min_value=-5, max_value=5))
    return dtypes[0], xs[0], cond, fill_value


@st.composite
def _repeat_helper(draw):
    shape = draw(
        helpers.get_shape(
            min_num_dims=1, max_num_dims=5, min_dim_size=2, max_dim_size=10
        )
    )

    input_dtype, x = draw(
        helpers.dtype_and_values(
            available_dtypes=helpers.get_dtypes("valid"),
            shape=shape,
        )
    )

    repeats = draw(st.lists(st.integers(min_value=1, max_value=5), min_size=len(shape)))
    return input_dtype, x, repeats


@st.composite
def _requires_grad(draw):
    dtype = draw(_dtypes())[0]
    if ivy.is_int_dtype(dtype) or ivy.is_uint_dtype(dtype):
        return draw(st.just(False))
    return draw(st.booleans())


@st.composite
def _to_helper(draw):
    dtype_x = draw(
        helpers.dtype_and_values(
            available_dtypes=helpers.get_dtypes("valid"),
            num_arrays=2,
            large_abs_safety_factor=3,
        )
    )
    input_dtype, x = dtype_x
    arg = draw(st.sampled_from(["tensor", "dtype", "device"]))
    if arg == "tensor":
        method_num_positional_args = 1
        method_all_as_kwargs_np = {"other": x[1]}
    elif arg == "dtype":
        method_num_positional_args = 1
        dtype = draw(helpers.get_dtypes("valid", full=False))[0]
        method_all_as_kwargs_np = {"dtype": dtype}
    else:
        method_num_positional_args = 0
        device = draw(st.just("cpu"))
        dtype = draw(helpers.get_dtypes("valid", full=False, none=True))[0]
        method_all_as_kwargs_np = {"dtype": dtype, "device": device}
    return input_dtype, x, method_num_positional_args, method_all_as_kwargs_np


@st.composite
def _unfold_args(draw):
    values_dtype, values, axis, shape = draw(
        helpers.dtype_values_axis(
            available_dtypes=helpers.get_dtypes("float"),
            force_int_axis=True,
            shape=draw(
                helpers.get_shape(
                    allow_none=False,
                    min_num_dims=1,
                    min_dim_size=1,
                )
            ),
            ret_shape=True,
        )
    )
    size = draw(
        st.integers(
            min_value=1,
            max_value=max(shape[axis] - 1, 1),
        )
    )
    step = draw(
        st.integers(
            min_value=1,
            max_value=size,
        )
    )
    return values_dtype, values, axis, size, step


# diagonal
@st.composite
def dims_and_offset(draw, shape):
    shape_actual = draw(shape)
    dim1 = draw(helpers.get_axis(shape=shape, force_int=True))
    dim2 = draw(helpers.get_axis(shape=shape, force_int=True))
    offset = draw(
        st.integers(min_value=-shape_actual[dim1], max_value=shape_actual[dim1])
    )
    return dim1, dim2, offset


# --- Main --- #
# ------------ #


# __add__
@handle_frontend_method(
    class_tree=CLASS_TREE,
    init_tree="torch.tensor",
    method_name="__add__",
    dtype_and_x=helpers.dtype_and_values(
        available_dtypes=helpers.get_dtypes("float"),
        num_arrays=2,
        min_value=-1e04,
        max_value=1e04,
        allow_inf=False,
    ),
)
def test_torch___add__(
    dtype_and_x,
    frontend_method_data,
    init_flags,
    method_flags,
    frontend,
    on_device,
    backend_fw,
):
    input_dtype, x = dtype_and_x
    helpers.test_frontend_method(
        init_input_dtypes=input_dtype,
        backend_to_test=backend_fw,
        init_all_as_kwargs_np={
            "data": x[0],
        },
        method_input_dtypes=input_dtype,
        method_all_as_kwargs_np={
            "other": x[1],
        },
        frontend_method_data=frontend_method_data,
        init_flags=init_flags,
        method_flags=method_flags,
        frontend=frontend,
        on_device=on_device,
    )


# __and__
@handle_frontend_method(
    class_tree=CLASS_TREE,
    init_tree="torch.tensor",
    method_name="__and__",
    dtype_and_x=helpers.dtype_and_values(
        available_dtypes=st.one_of(st.just(("bool",)), helpers.get_dtypes("integer")),
        num_arrays=2,
        min_value=-1e04,
        max_value=1e04,
        allow_inf=False,
    ),
)
def test_torch___and__(
    dtype_and_x,
    frontend_method_data,
    init_flags,
    method_flags,
    frontend,
    on_device,
    backend_fw,
):
    input_dtype, x = dtype_and_x
    helpers.test_frontend_method(
        init_input_dtypes=input_dtype,
        backend_to_test=backend_fw,
        init_all_as_kwargs_np={
            "data": x[0],
        },
        method_input_dtypes=input_dtype,
        method_all_as_kwargs_np={
            "other": x[1],
        },
        frontend_method_data=frontend_method_data,
        init_flags=init_flags,
        method_flags=method_flags,
        frontend=frontend,
        on_device=on_device,
    )


@handle_frontend_method(
    class_tree=CLASS_TREE,
    init_tree="torch.tensor",
    method_name="__array_wrap__",
    dtype_and_x=helpers.dtype_and_values(
        available_dtypes=helpers.get_dtypes("valid"),
        num_arrays=2,
    ),
)
def test_torch___array_wrap__(
    dtype_and_x,
    backend_fw,
    frontend,
):
    input_dtypes, x = dtype_and_x
    if x[1].dtype == "bfloat16":
        return
    if x[0].dtype == "bfloat16":
        ret_gt = torch.tensor(x[0].tolist(), dtype=torch.bfloat16).__array_wrap__(x[1])
    else:
        ret_gt = torch.tensor(x[0]).__array_wrap__(x[1])
    with BackendHandler.update_backend(backend_fw) as ivy_backend:
        local_importer = ivy_backend.utils.dynamic_import
        function_module = local_importer.import_module("ivy.functional.frontends.torch")
        ret = function_module.tensor(x[0]).__array_wrap__(x[1])
        assert isinstance(ret, function_module.Tensor)
    helpers.value_test(
        ret_np_flat=np.array(ret.ivy_array).ravel(),
        ret_np_from_gt_flat=ret_gt.numpy().ravel(),
        ground_truth_backend="torch",
        backend=backend_fw,
    )


# __bool__
@handle_frontend_method(
    class_tree=CLASS_TREE,
    init_tree="torch.tensor",
    method_name="__bool__",
    dtype_and_x=helpers.dtype_and_values(
        max_dim_size=1,
        min_value=-1e04,
        max_value=1e04,
    ),
)
def test_torch___bool__(
    dtype_and_x,
    frontend_method_data,
    init_flags,
    method_flags,
    frontend,
    on_device,
    backend_fw,
):
    input_dtype, x = dtype_and_x
    helpers.test_frontend_method(
        init_input_dtypes=input_dtype,
        backend_to_test=backend_fw,
        init_all_as_kwargs_np={
            "data": x[0],
        },
        method_input_dtypes=[],
        method_all_as_kwargs_np={},
        frontend_method_data=frontend_method_data,
        init_flags=init_flags,
        method_flags=method_flags,
        frontend=frontend,
        on_device=on_device,
    )


# __eq__
@handle_frontend_method(
    class_tree=CLASS_TREE,
    init_tree="torch.tensor",
    method_name="__eq__",
    dtype_and_x=helpers.dtype_and_values(
        available_dtypes=helpers.get_dtypes("float"),
        num_arrays=2,
        min_value=-1e04,
        max_value=1e04,
        allow_inf=False,
    ),
)
def test_torch___eq__(
    dtype_and_x,
    frontend_method_data,
    init_flags,
    method_flags,
    frontend,
    on_device,
    backend_fw,
):
    input_dtype, x = dtype_and_x
    helpers.test_frontend_method(
        init_input_dtypes=input_dtype,
        backend_to_test=backend_fw,
        init_all_as_kwargs_np={
            "data": x[0],
        },
        method_input_dtypes=input_dtype,
        method_all_as_kwargs_np={
            "other": x[1],
        },
        frontend_method_data=frontend_method_data,
        init_flags=init_flags,
        method_flags=method_flags,
        frontend=frontend,
        on_device=on_device,
    )


@handle_frontend_method(
    class_tree=CLASS_TREE,
    init_tree="torch.tensor",
    method_name="__floordiv__",
    dtype_and_x=helpers.dtype_and_values(
        available_dtypes=helpers.get_dtypes("float"),
        num_arrays=2,
        large_abs_safety_factor=2.5,
        small_abs_safety_factor=2.5,
        safety_factor_scale="log",
    ),
)
def test_torch___floordiv__(
    dtype_and_x,
    frontend_method_data,
    init_flags,
    method_flags,
    frontend,
    on_device,
    backend_fw,
):
    input_dtype, x = dtype_and_x
    assume(not np.any(np.isclose(x[1], 0)))
    helpers.test_frontend_method(
        init_input_dtypes=input_dtype,
        backend_to_test=backend_fw,
        init_all_as_kwargs_np={
            "data": x[0],
        },
        method_input_dtypes=input_dtype,
        method_all_as_kwargs_np={
            "other": x[1],
        },
        frontend_method_data=frontend_method_data,
        init_flags=init_flags,
        method_flags=method_flags,
        frontend=frontend,
        on_device=on_device,
        atol_=1,
    )


# __getitem__
@handle_frontend_method(
    class_tree=CLASS_TREE,
    init_tree="torch.tensor",
    method_name="__getitem__",
    dtype_x_index=helpers.dtype_array_query(
        available_dtypes=helpers.get_dtypes("valid"),
        allow_neg_step=False,
    ),
)
def test_torch___getitem__(
    dtype_x_index,
    frontend_method_data,
    init_flags,
    method_flags,
    frontend,
    on_device,
    backend_fw,
):
    input_dtype, x, index = dtype_x_index
    helpers.test_frontend_method(
        init_input_dtypes=[input_dtype[0]],
        backend_to_test=backend_fw,
        init_all_as_kwargs_np={"data": x},
        method_input_dtypes=[*input_dtype[1:]],
        method_all_as_kwargs_np={"query": index},
        frontend_method_data=frontend_method_data,
        init_flags=init_flags,
        method_flags=method_flags,
        frontend=frontend,
        on_device=on_device,
    )


# __gt__
@handle_frontend_method(
    class_tree=CLASS_TREE,
    init_tree="torch.tensor",
    method_name="__gt__",
    dtype_and_x=helpers.dtype_and_values(
        available_dtypes=helpers.get_dtypes("float"),
        num_arrays=2,
        min_value=-1e04,
        max_value=1e04,
        allow_inf=False,
    ),
)
def test_torch___gt__(
    dtype_and_x,
    frontend_method_data,
    init_flags,
    method_flags,
    frontend,
    on_device,
    backend_fw,
):
    input_dtype, x = dtype_and_x
    helpers.test_frontend_method(
        init_input_dtypes=input_dtype,
        backend_to_test=backend_fw,
        init_all_as_kwargs_np={
            "data": x[0],
        },
        method_input_dtypes=input_dtype,
        method_all_as_kwargs_np={
            "other": x[1],
        },
        frontend_method_data=frontend_method_data,
        init_flags=init_flags,
        method_flags=method_flags,
        frontend=frontend,
        on_device=on_device,
    )


# __invert__
@handle_frontend_method(
    class_tree=CLASS_TREE,
    init_tree="torch.tensor",
    method_name="__invert__",
    dtype_and_x=helpers.dtype_and_values(
        available_dtypes=helpers.get_dtypes("integer"),
        num_arrays=1,
    ),
)
def test_torch___invert__(
    dtype_and_x,
    frontend_method_data,
    init_flags,
    method_flags,
    frontend,
    on_device,
    backend_fw,
):
    input_dtype, x = dtype_and_x
    helpers.test_frontend_method(
        init_input_dtypes=input_dtype,
        backend_to_test=backend_fw,
        init_all_as_kwargs_np={
            "data": x[0],
        },
        method_input_dtypes=input_dtype,
        method_all_as_kwargs_np={},
        frontend_method_data=frontend_method_data,
        init_flags=init_flags,
        method_flags=method_flags,
        frontend=frontend,
        on_device=on_device,
    )


# __long__
@handle_frontend_method(
    class_tree=CLASS_TREE,
    init_tree="torch.tensor",
    method_name="__long__",
    dtype_and_x=helpers.dtype_and_values(
        available_dtypes=helpers.get_dtypes("integer"),
        min_value=-1e04,
        max_value=1e04,
        allow_inf=False,
    ),
)
def test_torch___long__(
    dtype_and_x,
    frontend_method_data,
    init_flags,
    method_flags,
    frontend,
    on_device,
    backend_fw,
):
    input_dtype, x = dtype_and_x
    helpers.test_frontend_method(
        init_input_dtypes=input_dtype,
        backend_to_test=backend_fw,
        init_all_as_kwargs_np={
            "data": x[0],
        },
        method_input_dtypes=input_dtype,
        method_all_as_kwargs_np={},
        frontend_method_data=frontend_method_data,
        init_flags=init_flags,
        method_flags=method_flags,
        frontend=frontend,
        on_device=on_device,
    )


# __lt__
@handle_frontend_method(
    class_tree=CLASS_TREE,
    init_tree="torch.tensor",
    method_name="__lt__",
    dtype_and_x=helpers.dtype_and_values(
        available_dtypes=helpers.get_dtypes("float"),
        num_arrays=2,
        min_value=-1e04,
        max_value=1e04,
        allow_inf=False,
    ),
)
def test_torch___lt__(
    dtype_and_x,
    frontend_method_data,
    init_flags,
    method_flags,
    frontend,
    on_device,
    backend_fw,
):
    input_dtype, x = dtype_and_x
    helpers.test_frontend_method(
        init_input_dtypes=input_dtype,
        backend_to_test=backend_fw,
        init_all_as_kwargs_np={
            "data": x[0],
        },
        method_input_dtypes=input_dtype,
        method_all_as_kwargs_np={
            "other": x[1],
        },
        frontend_method_data=frontend_method_data,
        init_flags=init_flags,
        method_flags=method_flags,
        frontend=frontend,
        on_device=on_device,
    )


# __matmul__
@handle_frontend_method(
    class_tree=CLASS_TREE,
    init_tree="torch.tensor",
    method_name="__matmul__",
    dtype_tensor1_tensor2=_get_dtype_and_multiplicative_matrices(),
)
def test_torch___matmul__(
    dtype_tensor1_tensor2,
    frontend_method_data,
    init_flags,
    method_flags,
    frontend,
    on_device,
    backend_fw,
):
    dtype, tensor1, tensor2 = dtype_tensor1_tensor2
    helpers.test_frontend_method(
        init_input_dtypes=dtype,
        backend_to_test=backend_fw,
        init_all_as_kwargs_np={
            "data": tensor1,
        },
        method_input_dtypes=dtype,
        method_all_as_kwargs_np={"other": tensor2},
        frontend_method_data=frontend_method_data,
        init_flags=init_flags,
        method_flags=method_flags,
        frontend=frontend,
        on_device=on_device,
    )


# __mod__
@handle_frontend_method(
    class_tree=CLASS_TREE,
    init_tree="torch.tensor",
    method_name="__mod__",
    dtype_and_x=helpers.dtype_and_values(
        available_dtypes=helpers.get_dtypes("float"),
        num_arrays=2,
    ),
)
def test_torch___mod__(
    dtype_and_x,
    frontend_method_data,
    init_flags,
    method_flags,
    frontend,
    on_device,
    backend_fw,
):
    input_dtype, x = dtype_and_x
    helpers.test_frontend_method(
        init_input_dtypes=input_dtype,
        backend_to_test=backend_fw,
        init_all_as_kwargs_np={
            "data": x[0],
        },
        method_input_dtypes=input_dtype,
        method_all_as_kwargs_np={
            "other": x[1],
        },
        frontend_method_data=frontend_method_data,
        init_flags=init_flags,
        method_flags=method_flags,
        frontend=frontend,
        on_device=on_device,
    )


# __mul__
@handle_frontend_method(
    class_tree=CLASS_TREE,
    init_tree="torch.tensor",
    method_name="__mul__",
    dtype_and_x=helpers.dtype_and_values(
        available_dtypes=helpers.get_dtypes("float"),
        num_arrays=2,
        min_value=-1e04,
        max_value=1e04,
        allow_inf=False,
    ),
)
def test_torch___mul__(
    dtype_and_x,
    frontend_method_data,
    init_flags,
    method_flags,
    frontend,
    on_device,
    backend_fw,
):
    input_dtype, x = dtype_and_x
    helpers.test_frontend_method(
        init_input_dtypes=input_dtype,
        backend_to_test=backend_fw,
        init_all_as_kwargs_np={
            "data": x[0],
        },
        method_input_dtypes=input_dtype,
        method_all_as_kwargs_np={
            "other": x[1],
        },
        frontend_method_data=frontend_method_data,
        init_flags=init_flags,
        method_flags=method_flags,
        frontend=frontend,
        on_device=on_device,
    )


# __ne__
@handle_frontend_method(
    class_tree=CLASS_TREE,
    init_tree="torch.tensor",
    method_name="__ne__",
    dtype_and_x=helpers.dtype_and_values(
        available_dtypes=helpers.get_dtypes("float"),
        num_arrays=2,
        min_value=-1e04,
        max_value=1e04,
        allow_inf=False,
    ),
)
def test_torch___ne__(
    dtype_and_x,
    frontend_method_data,
    init_flags,
    method_flags,
    frontend,
    on_device,
    backend_fw,
):
    input_dtype, x = dtype_and_x
    helpers.test_frontend_method(
        init_input_dtypes=input_dtype,
        backend_to_test=backend_fw,
        init_all_as_kwargs_np={
            "data": x[0],
        },
        method_input_dtypes=input_dtype,
        method_all_as_kwargs_np={
            "other": x[1],
        },
        frontend_method_data=frontend_method_data,
        init_flags=init_flags,
        method_flags=method_flags,
        frontend=frontend,
        on_device=on_device,
    )


# __neg__
@handle_frontend_method(
    class_tree=CLASS_TREE,
    init_tree="torch.tensor",
    method_name="__neg__",
    dtype_and_x=helpers.dtype_and_values(
        available_dtypes=helpers.get_dtypes("float"),
        min_value=-1e04,
        max_value=1e04,
        allow_inf=False,
    ),
)
def test_torch___neg__(
    dtype_and_x,
    frontend_method_data,
    init_flags,
    method_flags,
    frontend,
    on_device,
    backend_fw,
):
    input_dtype, x = dtype_and_x
    helpers.test_frontend_method(
        init_input_dtypes=input_dtype,
        backend_to_test=backend_fw,
        init_all_as_kwargs_np={
            "data": x[0],
        },
        method_input_dtypes=input_dtype,
        method_all_as_kwargs_np={},
        frontend_method_data=frontend_method_data,
        init_flags=init_flags,
        method_flags=method_flags,
        frontend=frontend,
        on_device=on_device,
    )


# __or__
@handle_frontend_method(
    class_tree=CLASS_TREE,
    init_tree="torch.tensor",
    method_name="__or__",
    dtype_and_x=helpers.dtype_and_values(
        available_dtypes=helpers.get_dtypes("valid"),
        num_arrays=2,
        min_value=-1e04,
        max_value=1e04,
        allow_inf=False,
    ),
)
def test_torch___or__(
    dtype_and_x,
    frontend_method_data,
    init_flags,
    method_flags,
    frontend,
    on_device,
    backend_fw,
):
    input_dtype, x = dtype_and_x
    helpers.test_frontend_method(
        init_input_dtypes=input_dtype,
        backend_to_test=backend_fw,
        init_all_as_kwargs_np={
            "data": x[0],
        },
        method_input_dtypes=input_dtype,
        method_all_as_kwargs_np={
            "other": x[1],
        },
        frontend_method_data=frontend_method_data,
        init_flags=init_flags,
        method_flags=method_flags,
        frontend=frontend,
        on_device=on_device,
    )


# __pow__
@handle_frontend_method(
    class_tree=CLASS_TREE,
    init_tree="torch.tensor",
    method_name="__pow__",
    dtype_and_x=helpers.dtype_and_values(
        available_dtypes=helpers.get_dtypes("numeric"),
        num_arrays=2,
    ),
)
def test_torch___pow__(
    dtype_and_x,
    frontend_method_data,
    init_flags,
    method_flags,
    frontend,
    on_device,
    backend_fw,
):
    input_dtype, x = dtype_and_x
    dtype = input_dtype[0]
    if "int" in dtype:
        x[1] = ivy.abs(x[1])
    helpers.test_frontend_method(
        init_input_dtypes=input_dtype,
        backend_to_test=backend_fw,
        init_all_as_kwargs_np={
            "data": x[0],
        },
        method_input_dtypes=input_dtype,
        method_all_as_kwargs_np={
            "exponent": x[1],
        },
        frontend_method_data=frontend_method_data,
        init_flags=init_flags,
        method_flags=method_flags,
        frontend=frontend,
        on_device=on_device,
    )


# __radd__
@handle_frontend_method(
    class_tree=CLASS_TREE,
    init_tree="torch.tensor",
    method_name="__radd__",
    dtype_and_x=helpers.dtype_and_values(
        available_dtypes=helpers.get_dtypes("float"),
        num_arrays=2,
        min_value=-1e04,
        max_value=1e04,
        allow_inf=False,
    ),
)
def test_torch___radd__(
    dtype_and_x,
    frontend_method_data,
    init_flags,
    method_flags,
    frontend,
    on_device,
    backend_fw,
):
    input_dtype, x = dtype_and_x
    helpers.test_frontend_method(
        init_input_dtypes=input_dtype,
        backend_to_test=backend_fw,
        init_all_as_kwargs_np={
            "data": x[0],
        },
        method_input_dtypes=input_dtype,
        method_all_as_kwargs_np={
            "other": x[1],
        },
        frontend_method_data=frontend_method_data,
        init_flags=init_flags,
        method_flags=method_flags,
        frontend=frontend,
        on_device=on_device,
    )


# __rmul__
@handle_frontend_method(
    class_tree=CLASS_TREE,
    init_tree="torch.tensor",
    method_name="__rmul__",
    dtype_and_x=helpers.dtype_and_values(
        available_dtypes=helpers.get_dtypes("float"),
        num_arrays=2,
        min_value=-1e04,
        max_value=1e04,
        allow_inf=False,
    ),
)
def test_torch___rmul__(
    dtype_and_x,
    frontend_method_data,
    init_flags,
    method_flags,
    frontend,
    on_device,
    backend_fw,
):
    input_dtype, x = dtype_and_x
    helpers.test_frontend_method(
        init_input_dtypes=input_dtype,
        backend_to_test=backend_fw,
        init_all_as_kwargs_np={
            "data": x[0],
        },
        method_input_dtypes=input_dtype,
        method_all_as_kwargs_np={
            "other": x[1],
        },
        frontend_method_data=frontend_method_data,
        init_flags=init_flags,
        method_flags=method_flags,
        frontend=frontend,
        on_device=on_device,
    )


# __rpow__
@handle_frontend_method(
    class_tree=CLASS_TREE,
    init_tree="torch.tensor",
    method_name="__rpow__",
    dtype_and_x=helpers.dtype_and_values(
        available_dtypes=helpers.get_dtypes("numeric"),
        num_arrays=2,
        min_value=1,
    ),
)
def test_torch___rpow__(
    dtype_and_x,
    frontend_method_data,
    init_flags,
    method_flags,
    frontend,
    on_device,
    backend_fw,
):
    input_dtype, x = dtype_and_x
    dtype = input_dtype[0]
    if "int" in dtype:
        x[0] = ivy.abs(x[0])
    helpers.test_frontend_method(
        init_input_dtypes=input_dtype,
        backend_to_test=backend_fw,
        init_all_as_kwargs_np={
            "data": x[0],
        },
        method_input_dtypes=input_dtype,
        method_all_as_kwargs_np={
            "other": x[1],
        },
        frontend_method_data=frontend_method_data,
        init_flags=init_flags,
        method_flags=method_flags,
        frontend=frontend,
        on_device=on_device,
    )


# __rsub__
@handle_frontend_method(
    class_tree=CLASS_TREE,
    init_tree="torch.tensor",
    method_name="__rsub__",
    dtype_and_x=helpers.dtype_and_values(
        available_dtypes=helpers.get_dtypes("numeric"),
        num_arrays=2,
    ),
)
def test_torch___rsub__(
    dtype_and_x,
    frontend_method_data,
    init_flags,
    method_flags,
    frontend,
    on_device,
    backend_fw,
):
    input_dtype, x = dtype_and_x
    helpers.test_frontend_method(
        init_input_dtypes=input_dtype,
        backend_to_test=backend_fw,
        init_all_as_kwargs_np={
            "data": x[0],
        },
        method_input_dtypes=input_dtype,
        method_all_as_kwargs_np={
            "other": x[1],
        },
        frontend_method_data=frontend_method_data,
        init_flags=init_flags,
        method_flags=method_flags,
        frontend=frontend,
        on_device=on_device,
    )


# __setitem__
@handle_frontend_method(
    class_tree=CLASS_TREE,
    init_tree="torch.tensor",
    method_name="__setitem__",
    dtypes_x_index_val=helpers.dtype_array_query_val(
        available_dtypes=helpers.get_dtypes("valid"),
        allow_neg_step=False,
    ).filter(lambda x: x[0][0] == x[0][-1]),
)
def test_torch___setitem__(
    dtypes_x_index_val,
    frontend_method_data,
    init_flags,
    method_flags,
    frontend,
    on_device,
    backend_fw,
):
    input_dtype, x, index, val = dtypes_x_index_val
    helpers.test_frontend_method(
        init_input_dtypes=[input_dtype[0]],
        backend_to_test=backend_fw,
        init_all_as_kwargs_np={"data": x},
        method_input_dtypes=[*input_dtype[1:]],
        method_all_as_kwargs_np={"key": index, "value": val},
        frontend_method_data=frontend_method_data,
        init_flags=init_flags,
        method_flags=method_flags,
        frontend=frontend,
        on_device=on_device,
    )


# __sub__
@handle_frontend_method(
    class_tree=CLASS_TREE,
    init_tree="torch.tensor",
    method_name="__sub__",
    dtype_and_x=helpers.dtype_and_values(
        available_dtypes=helpers.get_dtypes("float"),
        num_arrays=2,
        min_value=-1e04,
        max_value=1e04,
        allow_inf=False,
    ),
)
def test_torch___sub__(
    dtype_and_x,
    frontend_method_data,
    init_flags,
    method_flags,
    frontend,
    on_device,
    backend_fw,
):
    input_dtype, x = dtype_and_x
    helpers.test_frontend_method(
        init_input_dtypes=input_dtype,
        backend_to_test=backend_fw,
        init_all_as_kwargs_np={
            "data": x[0],
        },
        method_input_dtypes=input_dtype,
        method_all_as_kwargs_np={
            "other": x[1],
        },
        frontend_method_data=frontend_method_data,
        init_flags=init_flags,
        method_flags=method_flags,
        frontend=frontend,
        on_device=on_device,
    )


# __truediv__
@handle_frontend_method(
    class_tree=CLASS_TREE,
    init_tree="torch.tensor",
    method_name="__truediv__",
    dtype_and_x=helpers.dtype_and_values(
        available_dtypes=helpers.get_dtypes("float"),
        shared_dtype=True,
        num_arrays=2,
        min_value=-1e04,
        max_value=1e04,
        allow_inf=False,
    ),
)
def test_torch___truediv__(
    dtype_and_x,
    frontend_method_data,
    init_flags,
    method_flags,
    frontend,
    on_device,
    backend_fw,
):
    input_dtype, x = dtype_and_x
    helpers.test_frontend_method(
        init_input_dtypes=input_dtype,
        backend_to_test=backend_fw,
        init_all_as_kwargs_np={
            "data": x[0],
        },
        method_input_dtypes=input_dtype,
        method_all_as_kwargs_np={
            "other": x[1],
        },
        frontend_method_data=frontend_method_data,
        init_flags=init_flags,
        method_flags=method_flags,
        frontend=frontend,
        on_device=on_device,
    )


@handle_frontend_method(
    class_tree=CLASS_TREE,
    init_tree="torch.tensor",
    method_name="__array__",
    dtype_and_x=helpers.dtype_and_values(available_dtypes=helpers.get_dtypes("valid")),
    dtype=helpers.get_dtypes("valid", full=False),
)
def test_torch__array__(
    dtype_and_x,
    dtype,
    frontend,
    backend_fw,
):
    input_dtype, x = dtype_and_x
    if x[0].dtype == "bfloat16":
        return
    dtype[0] = np.dtype(dtype[0])
    ret_gt = torch.tensor(x[0]).__array__(dtype[0])
    with BackendHandler.update_backend(backend_fw) as ivy_backend:
        local_importer = ivy_backend.utils.dynamic_import
        function_module = local_importer.import_module("ivy.functional.frontends.torch")
        ret = function_module.tensor(x[0]).__array__(dtype[0])

    helpers.value_test(
        ret_np_flat=ret.ravel(),
        ret_np_from_gt_flat=ret_gt.ravel(),
        ground_truth_backend="torch",
        backend=backend_fw,
    )


@handle_frontend_method(
    class_tree=CLASS_TREE,
    init_tree="torch.tensor",
    method_name="baddbmm_",
    dtype_and_matrices=_get_dtype_and_3dbatch_matrices(with_input=True, input_3d=True),
    beta=st.floats(
        min_value=-5,
        max_value=5,
        allow_nan=False,
        allow_subnormal=False,
        allow_infinity=False,
    ),
    alpha=st.floats(
        min_value=-5,
        max_value=5,
        allow_nan=False,
        allow_subnormal=False,
        allow_infinity=False,
    ),
)
def test_torch_baddbmm_(
    dtype_and_matrices,
    beta,
    alpha,
    frontend,
    frontend_method_data,
    init_flags,
    method_flags,
    on_device,
):
    input_dtype, x, batch1, batch2 = dtype_and_matrices
    helpers.test_frontend_method(
        init_input_dtypes=input_dtype,
        init_all_as_kwargs_np={"data": x[0]},
        method_input_dtypes=input_dtype,
        method_all_as_kwargs_np={
            "batch1": batch1,
            "batch2": batch2,
            "beta": beta,
            "alpha": alpha,
        },
        frontend=frontend,
        frontend_method_data=frontend_method_data,
        init_flags=init_flags,
        method_flags=method_flags,
        on_device=on_device,
    )


# index_fill
@handle_frontend_method(
    class_tree=CLASS_TREE,
    init_tree="torch.tensor",
    method_name="index_fill",
    dtype_indices_axis=helpers.array_indices_axis(
        array_dtypes=helpers.get_dtypes("numeric"),
        indices_dtypes=["int64"],
        min_num_dims=1,
        max_num_dims=5,
        min_dim_size=1,
        max_dim_size=10,
        first_dimension_only=True,
        indices_same_dims=False,
    ),
    value=st.floats(min_value=-100, max_value=100),
)
def test_torch_index_fill(
    dtype_indices_axis,
    value,
    frontend,
    frontend_method_data,
    init_flags,
    method_flags,
    on_device,
    backend_fw,
):
    input_dtypes, x, indices, axis, _ = dtype_indices_axis
    if indices.ndim != 1:
        indices = ivy.flatten(indices)
    helpers.test_frontend_method(
        init_input_dtypes=[input_dtypes[0]],
        backend_to_test=backend_fw,
        init_all_as_kwargs_np={"data": x},
        method_input_dtypes=[input_dtypes[1]],
        method_all_as_kwargs_np={
            "dim": axis,
            "index": indices,
            "value": value,
        },
        frontend=frontend,
        frontend_method_data=frontend_method_data,
        init_flags=init_flags,
        method_flags=method_flags,
        on_device=on_device,
    )


@handle_frontend_method(
    class_tree=CLASS_TREE,
    init_tree="torch.tensor",
    method_name="sinc",
    dtype_and_x=helpers.dtype_and_values(
        available_dtypes=helpers.get_dtypes("float"),
    ),
)
def test_torch_instance_sinc(
    *,
    dtype_and_x,
    frontend,
    backend_fw,
    frontend_method_data,
    init_flags,
    method_flags,
    on_device,
):
    input_dtype, x = dtype_and_x
    helpers.test_frontend_method(
        init_input_dtypes=input_dtype,
        init_all_as_kwargs_np={
            "data": x[0],
        },
        method_input_dtypes=input_dtype,
        method_all_as_kwargs_np={},
        frontend_method_data=frontend_method_data,
        init_flags=init_flags,
        method_flags=method_flags,
        frontend=frontend,
        backend_to_test=backend_fw,
        on_device=on_device,
    )


# isnan
@handle_frontend_method(
    class_tree=CLASS_TREE,
    init_tree="torch.tensor",
    method_name="isnan",
    dtype_x=helpers.dtype_and_values(
        available_dtypes=helpers.get_dtypes("valid"),
    ),
)
def test_torch_isnan(
    dtype_x,
    frontend,
    frontend_method_data,
    init_flags,
    method_flags,
    on_device,
    backend_fw,
):
    input_dtype, x = dtype_x
    helpers.test_frontend_method(
        init_input_dtypes=input_dtype,
        backend_to_test=backend_fw,
        init_all_as_kwargs_np={"data": x[0]},
        method_input_dtypes=input_dtype,
        method_all_as_kwargs_np={},
        frontend_method_data=frontend_method_data,
        init_flags=init_flags,
        method_flags=method_flags,
        frontend=frontend,
        on_device=on_device,
    )


# rsqrt_
@handle_frontend_method(
    class_tree=CLASS_TREE,
    init_tree="torch.tensor",
    method_name="rsqrt_",
    dtype_and_x=helpers.dtype_and_values(
        available_dtypes=helpers.get_dtypes("float"),
    ),
)
def test_torch_rsqrt_(
    dtype_and_x,
    frontend_method_data,
    init_flags,
    method_flags,
    frontend,
    on_device,
    backend_fw,
):
    input_dtype, x = dtype_and_x
    helpers.test_frontend_method(
        init_input_dtypes=input_dtype,
        backend_to_test=backend_fw,
        init_all_as_kwargs_np={
            "data": x[0],
        },
        method_input_dtypes=input_dtype,
        method_all_as_kwargs_np={},
        frontend_method_data=frontend_method_data,
        init_flags=init_flags,
        method_flags=method_flags,
        frontend=frontend,
        on_device=on_device,
    )


@given(
    dtype_x=helpers.dtype_and_values(
        available_dtypes=helpers.get_dtypes("valid", prune_function=False),
    ),
    requires_grad=st.booleans(),
)
def test_torch_tensor__requires_grad(
    dtype_x,
    requires_grad,
    backend_fw,
):
    ivy.set_backend(backend_fw)
    _, data = dtype_x
    x = Tensor(data[0])
    assert not x._requires_grad
    x.requires_grad_()
    assert x._requires_grad
    x.requires_grad_(requires_grad)
    assert x._requires_grad == requires_grad
    ivy.previous_backend()


# abs
@handle_frontend_method(
    class_tree=CLASS_TREE,
    init_tree="torch.tensor",
    method_name="abs",
    dtype_and_x=helpers.dtype_and_values(
        available_dtypes=helpers.get_dtypes("float"),
    ),
)
def test_torch_tensor_abs(
    dtype_and_x,
    frontend_method_data,
    init_flags,
    method_flags,
    frontend,
    on_device,
    backend_fw,
):
    input_dtype, x = dtype_and_x
    helpers.test_frontend_method(
        init_input_dtypes=input_dtype,
        backend_to_test=backend_fw,
        init_all_as_kwargs_np={
            "data": x[0],
        },
        method_input_dtypes=input_dtype,
        method_all_as_kwargs_np={},
        frontend_method_data=frontend_method_data,
        init_flags=init_flags,
        method_flags=method_flags,
        frontend=frontend,
        on_device=on_device,
    )


# abs_
@handle_frontend_method(
    class_tree=CLASS_TREE,
    init_tree="torch.tensor",
    method_name="abs_",
    dtype_and_x=helpers.dtype_and_values(
        available_dtypes=helpers.get_dtypes("float"),
    ),
)
def test_torch_tensor_abs_(
    dtype_and_x,
    frontend_method_data,
    init_flags,
    method_flags,
    frontend,
    on_device,
    backend_fw,
):
    input_dtype, x = dtype_and_x
    helpers.test_frontend_method(
        init_input_dtypes=input_dtype,
        backend_to_test=backend_fw,
        init_all_as_kwargs_np={
            "data": x[0],
        },
        method_input_dtypes=input_dtype,
        method_all_as_kwargs_np={},
        frontend_method_data=frontend_method_data,
        init_flags=init_flags,
        method_flags=method_flags,
        frontend=frontend,
        on_device=on_device,
    )


# acos
@handle_frontend_method(
    class_tree=CLASS_TREE,
    init_tree="torch.tensor",
    method_name="acos",
    dtype_and_x=helpers.dtype_and_values(
        available_dtypes=helpers.get_dtypes("float"),
        allow_inf=False,
    ),
)
def test_torch_tensor_acos(
    dtype_and_x,
    frontend_method_data,
    init_flags,
    method_flags,
    frontend,
    on_device,
    backend_fw,
):
    input_dtype, x = dtype_and_x
    helpers.test_frontend_method(
        init_input_dtypes=input_dtype,
        backend_to_test=backend_fw,
        init_all_as_kwargs_np={
            "data": x[0],
        },
        method_input_dtypes=input_dtype,
        method_all_as_kwargs_np={},
        frontend_method_data=frontend_method_data,
        init_flags=init_flags,
        method_flags=method_flags,
        frontend=frontend,
        on_device=on_device,
    )


# acos_
@handle_frontend_method(
    class_tree=CLASS_TREE,
    init_tree="torch.tensor",
    method_name="acos_",
    dtype_and_x=helpers.dtype_and_values(
        min_value=-1.0,
        max_value=1.0,
        available_dtypes=helpers.get_dtypes("float"),
    ),
)
def test_torch_tensor_acos_(
    dtype_and_x,
    frontend_method_data,
    init_flags,
    method_flags,
    frontend,
    on_device,
    backend_fw,
):
    input_dtype, x = dtype_and_x
    helpers.test_frontend_method(
        init_input_dtypes=input_dtype,
        backend_to_test=backend_fw,
        init_all_as_kwargs_np={
            "data": x[0],
        },
        method_input_dtypes=[],
        method_all_as_kwargs_np={},
        frontend_method_data=frontend_method_data,
        init_flags=init_flags,
        method_flags=method_flags,
        frontend=frontend,
        on_device=on_device,
    )


# acosh
@handle_frontend_method(
    class_tree=CLASS_TREE,
    init_tree="torch.tensor",
    method_name="acosh",
    dtype_and_x=helpers.dtype_and_values(
        min_value=1.0,
        available_dtypes=helpers.get_dtypes("float"),
    ),
)
def test_torch_tensor_acosh(
    dtype_and_x,
    frontend_method_data,
    init_flags,
    method_flags,
    frontend,
    on_device,
    backend_fw,
):
    input_dtype, x = dtype_and_x
    helpers.test_frontend_method(
        init_input_dtypes=input_dtype,
        backend_to_test=backend_fw,
        init_all_as_kwargs_np={
            "data": x[0],
        },
        method_input_dtypes=[],
        method_all_as_kwargs_np={},
        frontend_method_data=frontend_method_data,
        init_flags=init_flags,
        method_flags=method_flags,
        frontend=frontend,
        on_device=on_device,
    )


# acosh_
@handle_frontend_method(
    class_tree=CLASS_TREE,
    init_tree="torch.tensor",
    method_name="acosh_",
    dtype_and_x=helpers.dtype_and_values(
        min_value=1.0,
        available_dtypes=helpers.get_dtypes("float"),
    ),
)
def test_torch_tensor_acosh_(
    dtype_and_x,
    frontend_method_data,
    init_flags,
    method_flags,
    frontend,
    on_device,
    backend_fw,
):
    input_dtype, x = dtype_and_x
    helpers.test_frontend_method(
        init_input_dtypes=input_dtype,
        backend_to_test=backend_fw,
        init_all_as_kwargs_np={
            "data": x[0],
        },
        method_input_dtypes=[],
        method_all_as_kwargs_np={},
        frontend_method_data=frontend_method_data,
        init_flags=init_flags,
        method_flags=method_flags,
        frontend=frontend,
        on_device=on_device,
    )


# add
@handle_frontend_method(
    class_tree=CLASS_TREE,
    init_tree="torch.tensor",
    method_name="add",
    dtype_and_x=helpers.dtype_and_values(
        available_dtypes=helpers.get_dtypes("float"),
        num_arrays=2,
        min_value=-1e04,
        max_value=1e04,
        allow_inf=False,
    ),
    alpha=st.floats(min_value=-1e04, max_value=1e04, allow_infinity=False),
)
def test_torch_tensor_add(
    dtype_and_x,
    alpha,
    frontend,
    frontend_method_data,
    init_flags,
    method_flags,
    on_device,
    backend_fw,
):
    input_dtype, x = dtype_and_x
    helpers.test_frontend_method(
        init_input_dtypes=input_dtype,
        backend_to_test=backend_fw,
        init_all_as_kwargs_np={
            "data": x[0],
        },
        method_input_dtypes=input_dtype,
        method_all_as_kwargs_np={
            "other": x[1],
            "alpha": alpha,
        },
        frontend_method_data=frontend_method_data,
        init_flags=init_flags,
        method_flags=method_flags,
        frontend=frontend,
        atol_=1e-02,
        on_device=on_device,
    )


# add_
@handle_frontend_method(
    class_tree=CLASS_TREE,
    init_tree="torch.tensor",
    method_name="add_",
    dtype_and_x=helpers.dtype_and_values(
        available_dtypes=helpers.get_dtypes("numeric"),
        num_arrays=2,
    ),
)
def test_torch_tensor_add_(
    dtype_and_x,
    frontend_method_data,
    init_flags,
    method_flags,
    frontend,
    on_device,
    backend_fw,
):
    input_dtype, x = dtype_and_x
    helpers.test_frontend_method(
        init_input_dtypes=[input_dtype[0]],
        backend_to_test=backend_fw,
        init_all_as_kwargs_np={
            "data": x[0],
        },
        method_input_dtypes=input_dtype,
        method_all_as_kwargs_np={
            "other": x[1],
        },
        frontend_method_data=frontend_method_data,
        init_flags=init_flags,
        method_flags=method_flags,
        frontend=frontend,
        on_device=on_device,
    )


# addbmm
@handle_frontend_method(
    class_tree=CLASS_TREE,
    init_tree="torch.tensor",
    method_name="addbmm",
    dtype_and_matrices=_get_dtype_and_3dbatch_matrices(with_input=True),
    beta=st.floats(
        min_value=-5,
        max_value=5,
        allow_nan=False,
        allow_subnormal=False,
        allow_infinity=False,
    ),
    alpha=st.floats(
        min_value=-5,
        max_value=5,
        allow_nan=False,
        allow_subnormal=False,
        allow_infinity=False,
    ),
)
def test_torch_tensor_addbmm(
    dtype_and_matrices,
    beta,
    alpha,
    frontend,
    frontend_method_data,
    init_flags,
    method_flags,
    on_device,
    backend_fw,
):
    input_dtype, x, batch1, batch2 = dtype_and_matrices
    helpers.test_frontend_method(
        init_input_dtypes=input_dtype,
        backend_to_test=backend_fw,
        init_all_as_kwargs_np={
            "data": x,
        },
        method_input_dtypes=input_dtype,
        method_all_as_kwargs_np={
            "batch1": batch1,
            "batch2": batch2,
            "beta": beta,
            "alpha": alpha,
        },
        frontend_method_data=frontend_method_data,
        init_flags=init_flags,
        method_flags=method_flags,
        frontend=frontend,
        atol_=1e-02,
        on_device=on_device,
    )


# addbmm_
@handle_frontend_method(
    class_tree=CLASS_TREE,
    init_tree="torch.tensor",
    method_name="addbmm_",
    dtype_and_matrices=_get_dtype_and_3dbatch_matrices(with_input=True),
    beta=st.floats(
        min_value=-5,
        max_value=5,
        allow_nan=False,
        allow_subnormal=False,
        allow_infinity=False,
    ),
    alpha=st.floats(
        min_value=-5,
        max_value=5,
        allow_nan=False,
        allow_subnormal=False,
        allow_infinity=False,
    ),
)
def test_torch_tensor_addbmm_(
    dtype_and_matrices,
    beta,
    alpha,
    frontend,
    frontend_method_data,
    init_flags,
    method_flags,
    on_device,
    backend_fw,
):
    input_dtype, x, batch1, batch2 = dtype_and_matrices
    helpers.test_frontend_method(
        init_input_dtypes=input_dtype,
        backend_to_test=backend_fw,
        init_all_as_kwargs_np={
            "data": x,
        },
        method_input_dtypes=input_dtype,
        method_all_as_kwargs_np={
            "batch1": batch1,
            "batch2": batch2,
            "beta": beta,
            "alpha": alpha,
        },
        frontend_method_data=frontend_method_data,
        init_flags=init_flags,
        method_flags=method_flags,
        frontend=frontend,
        atol_=1e-02,
        on_device=on_device,
    )


# addcdiv
@handle_frontend_method(
    class_tree=CLASS_TREE,
    init_tree="torch.tensor",
    method_name="addcdiv",
    dtype_and_x=helpers.dtype_and_values(
        available_dtypes=helpers.get_dtypes("float"),
        num_arrays=3,
        large_abs_safety_factor=2.5,
        small_abs_safety_factor=2.5,
        safety_factor_scale="log",
        shared_dtype=True,
    ),
    value=st.floats(min_value=-100, max_value=100),
)
def test_torch_tensor_addcdiv(
    dtype_and_x,
    value,
    frontend,
    frontend_method_data,
    init_flags,
    method_flags,
    on_device,
    backend_fw,
):
    input_dtype, x = dtype_and_x
    assume(not np.any(np.isclose(x[2], 0)))

    helpers.test_frontend_method(
        init_input_dtypes=input_dtype,
        backend_to_test=backend_fw,
        init_all_as_kwargs_np={"data": x[0]},
        method_input_dtypes=input_dtype,
        method_all_as_kwargs_np={
            "tensor1": x[1],
            "tensor2": x[2],
            "value": value,
        },
        frontend_method_data=frontend_method_data,
        init_flags=init_flags,
        method_flags=method_flags,
        frontend=frontend,
        on_device=on_device,
        atol_=1e-03,
    )


@handle_frontend_method(
    class_tree=CLASS_TREE,
    init_tree="torch.tensor",
    method_name="addcdiv_",
    dtype_and_x=helpers.dtype_and_values(
        available_dtypes=helpers.get_dtypes("float"),
        num_arrays=3,
        large_abs_safety_factor=2.5,
        small_abs_safety_factor=2.5,
        safety_factor_scale="log",
        shared_dtype=True,
    ),
    value=st.floats(min_value=-100, max_value=100),
)
def test_torch_tensor_addcdiv_(
    dtype_and_x,
    value,
    frontend,
    frontend_method_data,
    init_flags,
    method_flags,
    on_device,
    backend_fw,
):
    input_dtype, x = dtype_and_x
    assume(not np.any(np.isclose(x[2], 0)))

    helpers.test_frontend_method(
        init_input_dtypes=input_dtype,
        backend_to_test=backend_fw,
        init_all_as_kwargs_np={"data": x[0]},
        method_input_dtypes=input_dtype,
        method_all_as_kwargs_np={
            "tensor1": x[1],
            "tensor2": x[2],
            "value": value,
        },
        frontend_method_data=frontend_method_data,
        init_flags=init_flags,
        method_flags=method_flags,
        frontend=frontend,
        on_device=on_device,
        atol_=1e-03,
    )


# addcmul
@handle_frontend_method(
    class_tree=CLASS_TREE,
    init_tree="torch.tensor",
    method_name="addcmul",
    dtype_and_x=helpers.dtype_and_values(
        available_dtypes=helpers.get_dtypes("float"),
        num_arrays=3,
        large_abs_safety_factor=2.5,
        small_abs_safety_factor=2.5,
        safety_factor_scale="log",
        shared_dtype=True,
    ),
    value=st.floats(min_value=-100, max_value=100),
)
def test_torch_tensor_addcmul(
    dtype_and_x,
    value,
    frontend,
    frontend_method_data,
    init_flags,
    method_flags,
    on_device,
    backend_fw,
):
    input_dtype, x = dtype_and_x

    helpers.test_frontend_method(
        init_input_dtypes=input_dtype,
        backend_to_test=backend_fw,
        init_all_as_kwargs_np={"data": x[0]},
        method_input_dtypes=input_dtype,
        method_all_as_kwargs_np={
            "tensor1": x[1],
            "tensor2": x[2],
            "value": value,
        },
        frontend_method_data=frontend_method_data,
        init_flags=init_flags,
        method_flags=method_flags,
        frontend=frontend,
        on_device=on_device,
        atol_=1e-02,
    )


# addcmul_
@handle_frontend_method(
    class_tree=CLASS_TREE,
    init_tree="torch.tensor",
    method_name="addcmul_",
    dtype_and_x=helpers.dtype_and_values(
        available_dtypes=helpers.get_dtypes("float"),
        num_arrays=3,
        large_abs_safety_factor=2.5,
        small_abs_safety_factor=2.5,
        safety_factor_scale="log",
        shared_dtype=True,
    ),
    value=st.floats(min_value=-100, max_value=100),
)
def test_torch_tensor_addcmul_(
    dtype_and_x,
    value,
    frontend,
    frontend_method_data,
    init_flags,
    method_flags,
    on_device,
    backend_fw,
):
    input_dtype, x = dtype_and_x

    helpers.test_frontend_method(
        init_input_dtypes=input_dtype,
        backend_to_test=backend_fw,
        init_all_as_kwargs_np={"data": x[0]},
        method_input_dtypes=input_dtype,
        method_all_as_kwargs_np={
            "tensor1": x[1],
            "tensor2": x[2],
            "value": value,
        },
        frontend_method_data=frontend_method_data,
        init_flags=init_flags,
        method_flags=method_flags,
        frontend=frontend,
        on_device=on_device,
        atol_=1e-02,
    )


# addmm
@handle_frontend_method(
    class_tree=CLASS_TREE,
    init_tree="torch.tensor",
    method_name="addmm",
    dtype_and_matrices=_get_dtype_input_and_matrices(with_input=True),
    beta=st.floats(
        min_value=-5,
        max_value=5,
        allow_nan=False,
        allow_subnormal=False,
        allow_infinity=False,
    ),
    alpha=st.floats(
        min_value=-5,
        max_value=5,
        allow_nan=False,
        allow_subnormal=False,
        allow_infinity=False,
    ),
)
def test_torch_tensor_addmm(
    dtype_and_matrices,
    beta,
    alpha,
    frontend,
    frontend_method_data,
    init_flags,
    method_flags,
    on_device,
    backend_fw,
):
    input_dtype, x, mat1, mat2 = dtype_and_matrices
    helpers.test_frontend_method(
        init_input_dtypes=input_dtype,
        backend_to_test=backend_fw,
        init_all_as_kwargs_np={
            "data": x,
        },
        method_input_dtypes=input_dtype,
        method_all_as_kwargs_np={
            "mat1": mat1,
            "mat2": mat2,
            "beta": beta,
            "alpha": alpha,
        },
        frontend_method_data=frontend_method_data,
        init_flags=init_flags,
        method_flags=method_flags,
        frontend=frontend,
        atol_=1e-02,
        on_device=on_device,
    )


# addmm_
@handle_frontend_method(
    class_tree=CLASS_TREE,
    init_tree="torch.tensor",
    method_name="addmm_",
    dtype_and_matrices=_get_dtype_input_and_matrices(with_input=True),
    beta=st.floats(
        min_value=-5,
        max_value=5,
        allow_nan=False,
        allow_subnormal=False,
        allow_infinity=False,
    ),
    alpha=st.floats(
        min_value=-5,
        max_value=5,
        allow_nan=False,
        allow_subnormal=False,
        allow_infinity=False,
    ),
)
def test_torch_tensor_addmm_(
    dtype_and_matrices,
    beta,
    alpha,
    frontend,
    frontend_method_data,
    init_flags,
    method_flags,
    on_device,
    backend_fw,
):
    input_dtype, x, mat1, mat2 = dtype_and_matrices
    helpers.test_frontend_method(
        init_input_dtypes=input_dtype,
        backend_to_test=backend_fw,
        init_all_as_kwargs_np={
            "data": x,
        },
        method_input_dtypes=input_dtype,
        method_all_as_kwargs_np={
            "mat1": mat1,
            "mat2": mat2,
            "beta": beta,
            "alpha": alpha,
        },
        frontend_method_data=frontend_method_data,
        init_flags=init_flags,
        method_flags=method_flags,
        frontend=frontend,
        atol_=1e-02,
        on_device=on_device,
    )


# addmv
@handle_frontend_method(
    class_tree=CLASS_TREE,
    init_tree="torch.tensor",
    method_name="addmv",
    dtype_and_matrices=_get_dtype_input_and_mat_vec(with_input=True),
    beta=st.floats(
        min_value=-5,
        max_value=5,
        allow_nan=False,
        allow_subnormal=False,
        allow_infinity=False,
    ),
    alpha=st.floats(
        min_value=-5,
        max_value=5,
        allow_nan=False,
        allow_subnormal=False,
        allow_infinity=False,
    ),
)
def test_torch_tensor_addmv(
    dtype_and_matrices,
    beta,
    alpha,
    frontend,
    frontend_method_data,
    init_flags,
    method_flags,
    on_device,
    backend_fw,
):
    input_dtype, x, mat, vec = dtype_and_matrices
    helpers.test_frontend_method(
        init_input_dtypes=input_dtype,
        backend_to_test=backend_fw,
        init_all_as_kwargs_np={
            "data": x,
        },
        method_input_dtypes=input_dtype,
        method_all_as_kwargs_np={
            "mat": mat,
            "vec": vec,
            "beta": beta,
            "alpha": alpha,
        },
        frontend_method_data=frontend_method_data,
        init_flags=init_flags,
        method_flags=method_flags,
        frontend=frontend,
        atol_=1e-02,
        on_device=on_device,
    )


# addmv_
@handle_frontend_method(
    class_tree=CLASS_TREE,
    init_tree="torch.tensor",
    method_name="addmv_",
    dtype_and_matrices=_get_dtype_input_and_mat_vec(with_input=True),
    beta=st.floats(
        min_value=-5,
        max_value=5,
        allow_nan=False,
        allow_subnormal=False,
        allow_infinity=False,
    ),
    alpha=st.floats(
        min_value=-5,
        max_value=5,
        allow_nan=False,
        allow_subnormal=False,
        allow_infinity=False,
    ),
)
def test_torch_tensor_addmv_(
    dtype_and_matrices,
    beta,
    alpha,
    frontend,
    frontend_method_data,
    init_flags,
    method_flags,
    on_device,
    backend_fw,
):
    input_dtype, x, mat, vec = dtype_and_matrices
    helpers.test_frontend_method(
        init_input_dtypes=input_dtype,
        init_all_as_kwargs_np={
            "data": x,
        },
        method_input_dtypes=input_dtype,
        backend_to_test=backend_fw,
        method_all_as_kwargs_np={
            "mat": mat,
            "vec": vec,
            "beta": beta,
            "alpha": alpha,
        },
        frontend_method_data=frontend_method_data,
        init_flags=init_flags,
        method_flags=method_flags,
        frontend=frontend,
        atol_=1e-02,
        on_device=on_device,
    )


# addr
@handle_frontend_method(
    class_tree=CLASS_TREE,
    init_tree="torch.tensor",
    method_name="addr",
    dtype_and_vecs=_get_dtype_input_and_vectors(with_input=True),
    beta=st.floats(
        min_value=-5,
        max_value=5,
        allow_nan=False,
        allow_subnormal=False,
        allow_infinity=False,
    ),
    alpha=st.floats(
        min_value=-5,
        max_value=5,
        allow_nan=False,
        allow_subnormal=False,
        allow_infinity=False,
    ),
)
def test_torch_tensor_addr(
    dtype_and_vecs,
    beta,
    alpha,
    frontend,
    frontend_method_data,
    init_flags,
    method_flags,
    on_device,
    backend_fw,
):
    dtype, input, vec1, vec2 = dtype_and_vecs
    helpers.test_frontend_method(
        init_input_dtypes=dtype,
        backend_to_test=backend_fw,
        init_all_as_kwargs_np={
            "data": input,
        },
        method_input_dtypes=dtype,
        method_all_as_kwargs_np={
            "vec1": vec1,
            "vec2": vec2,
            "beta": beta,
            "alpha": alpha,
        },
        frontend_method_data=frontend_method_data,
        init_flags=init_flags,
        method_flags=method_flags,
        frontend=frontend,
        atol_=1e-02,
        on_device=on_device,
    )


# addr_
@handle_frontend_method(
    class_tree=CLASS_TREE,
    init_tree="torch.tensor",
    method_name="addr_",
    dtype_and_vecs=_get_dtype_input_and_vectors(with_input=True),
    beta=st.floats(
        min_value=-5,
        max_value=5,
        allow_nan=False,
        allow_subnormal=False,
        allow_infinity=False,
    ),
    alpha=st.floats(
        min_value=-5,
        max_value=5,
        allow_nan=False,
        allow_subnormal=False,
        allow_infinity=False,
    ),
)
def test_torch_tensor_addr_(
    dtype_and_vecs,
    beta,
    alpha,
    frontend,
    frontend_method_data,
    init_flags,
    method_flags,
    on_device,
    backend_fw,
):
    dtype, input, vec1, vec2 = dtype_and_vecs
    helpers.test_frontend_method(
        init_input_dtypes=dtype,
        backend_to_test=backend_fw,
        init_all_as_kwargs_np={
            "data": input,
        },
        method_input_dtypes=dtype,
        method_all_as_kwargs_np={
            "vec1": vec1,
            "vec2": vec2,
            "beta": beta,
            "alpha": alpha,
        },
        frontend_method_data=frontend_method_data,
        init_flags=init_flags,
        method_flags=method_flags,
        frontend=frontend,
        atol_=1e-02,
        on_device=on_device,
    )


@handle_frontend_method(
    class_tree=CLASS_TREE,
    init_tree="torch.tensor",
    method_name="adjoint",
    dtype_and_values=helpers.dtype_and_values(
        available_dtypes=helpers.get_dtypes("real_and_complex"),
        min_num_dims=2,
        min_dim_size=2,
    ),
)
def test_torch_tensor_adjoint(
    dtype_and_values,
    frontend,
    frontend_method_data,
    init_flags,
    method_flags,
    on_device,
    backend_fw,
):
    input_dtype, values = dtype_and_values

    helpers.test_frontend_method(
        init_input_dtypes=input_dtype,
        backend_to_test=backend_fw,
        init_all_as_kwargs_np={
            "data": values[0],
        },
        method_input_dtypes=input_dtype,
        method_all_as_kwargs_np={},
        init_flags=init_flags,
        method_flags=method_flags,
        frontend_method_data=frontend_method_data,
        frontend=frontend,
        on_device=on_device,
    )


# all
@handle_frontend_method(
    class_tree=CLASS_TREE,
    init_tree="torch.tensor",
    method_name="all",
    dtype_input_axis=helpers.dtype_values_axis(
        available_dtypes=helpers.get_dtypes("numeric"),
        min_num_dims=1,
        min_value=-1e04,
        max_value=1e04,
        valid_axis=True,
        force_int_axis=True,
    ),
    keepdim=st.booleans(),
)
def test_torch_tensor_all(
    dtype_input_axis,
    keepdim,
    frontend_method_data,
    init_flags,
    method_flags,
    frontend,
    on_device,
    backend_fw,
):
    input_dtype, x, axis = dtype_input_axis
    helpers.test_frontend_method(
        init_input_dtypes=input_dtype,
        backend_to_test=backend_fw,
        init_all_as_kwargs_np={
            "data": x[0],
        },
        method_input_dtypes=input_dtype,
        method_all_as_kwargs_np={
            "dim": axis,
            "keepdim": keepdim,
        },
        frontend_method_data=frontend_method_data,
        init_flags=init_flags,
        method_flags=method_flags,
        frontend=frontend,
        on_device=on_device,
    )


# amax
@handle_frontend_method(
    class_tree=CLASS_TREE,
    init_tree="torch.tensor",
    method_name="amax",
    dtype_x_axis=helpers.dtype_values_axis(
        available_dtypes=helpers.get_dtypes("numeric"),
        valid_axis=True,
        force_int_axis=True,
    ),
    keepdim=st.booleans(),
)
def test_torch_tensor_amax(
    dtype_x_axis,
    keepdim,
    frontend_method_data,
    init_flags,
    method_flags,
    frontend,
    on_device,
    backend_fw,
):
    input_dtype, x, axis = dtype_x_axis
    helpers.test_frontend_method(
        init_input_dtypes=input_dtype,
        backend_to_test=backend_fw,
        init_all_as_kwargs_np={
            "data": x[0],
        },
        method_input_dtypes=input_dtype,
        method_all_as_kwargs_np={
            "dim": axis,
            "keepdim": keepdim,
        },
        frontend_method_data=frontend_method_data,
        init_flags=init_flags,
        method_flags=method_flags,
        frontend=frontend,
        on_device=on_device,
    )


# amin
@handle_frontend_method(
    class_tree=CLASS_TREE,
    init_tree="torch.tensor",
    method_name="amin",
    dtype_x_axis=helpers.dtype_values_axis(
        available_dtypes=helpers.get_dtypes("numeric"),
        valid_axis=True,
        force_int_axis=True,
    ),
    keepdim=st.booleans(),
)
def test_torch_tensor_amin(
    dtype_x_axis,
    keepdim,
    frontend_method_data,
    init_flags,
    method_flags,
    frontend,
    on_device,
    backend_fw,
):
    input_dtype, x, axis = dtype_x_axis
    helpers.test_frontend_method(
        init_input_dtypes=input_dtype,
        backend_to_test=backend_fw,
        init_all_as_kwargs_np={
            "data": x[0],
        },
        method_input_dtypes=input_dtype,
        method_all_as_kwargs_np={
            "dim": axis,
            "keepdim": keepdim,
        },
        frontend_method_data=frontend_method_data,
        init_flags=init_flags,
        method_flags=method_flags,
        frontend=frontend,
        on_device=on_device,
    )


# aminmax
@handle_frontend_method(
    class_tree=CLASS_TREE,
    init_tree="torch.tensor",
    method_name="aminmax",
    dtype_input_axis=helpers.dtype_and_values(
        available_dtypes=helpers.get_dtypes("numeric"),
    ),
)
def test_torch_tensor_aminmax(
    dtype_input_axis,
    frontend_method_data,
    init_flags,
    method_flags,
    frontend,
    on_device,
    backend_fw,
):
    input_dtype, x = dtype_input_axis
    helpers.test_frontend_method(
        init_input_dtypes=input_dtype,
        backend_to_test=backend_fw,
        init_all_as_kwargs_np={
            "data": x[0],
        },
        method_input_dtypes=input_dtype,
        method_all_as_kwargs_np={},
        frontend_method_data=frontend_method_data,
        init_flags=init_flags,
        method_flags=method_flags,
        frontend=frontend,
        on_device=on_device,
    )


# angle
@handle_frontend_method(
    class_tree=CLASS_TREE,
    init_tree="torch.tensor",
    method_name="angle",
    dtype_and_values=helpers.dtype_and_values(
        available_dtypes=["float64", "complex64", "complex128"],
    ),
)
def test_torch_tensor_angle(
    dtype_and_values,
    frontend,
    frontend_method_data,
    init_flags,
    method_flags,
    on_device,
):
    input_dtype, values = dtype_and_values

    helpers.test_frontend_method(
        init_input_dtypes=input_dtype,
        init_all_as_kwargs_np={
            "data": values[0],
        },
        method_input_dtypes=input_dtype,
        method_all_as_kwargs_np={},
        init_flags=init_flags,
        method_flags=method_flags,
        frontend_method_data=frontend_method_data,
        frontend=frontend,
        on_device=on_device,
    )


# any
@handle_frontend_method(
    class_tree=CLASS_TREE,
    init_tree="torch.tensor",
    method_name="any",
    dtype_input_axis=helpers.dtype_values_axis(
        available_dtypes=helpers.get_dtypes("numeric"),
        min_num_dims=1,
        min_value=-1e04,
        max_value=1e04,
        valid_axis=True,
        force_int_axis=True,
    ),
    keepdim=st.booleans(),
)
def test_torch_tensor_any(
    dtype_input_axis,
    keepdim,
    frontend_method_data,
    init_flags,
    method_flags,
    frontend,
    on_device,
    backend_fw,
):
    input_dtype, x, axis = dtype_input_axis
    helpers.test_frontend_method(
        init_input_dtypes=input_dtype,
        backend_to_test=backend_fw,
        init_all_as_kwargs_np={
            "data": x[0],
        },
        method_input_dtypes=input_dtype,
        method_all_as_kwargs_np={
            "dim": axis,
            "keepdim": keepdim,
        },
        frontend_method_data=frontend_method_data,
        init_flags=init_flags,
        method_flags=method_flags,
        frontend=frontend,
        on_device=on_device,
    )


# write test for torch instance apply_


@handle_frontend_method(
    class_tree=CLASS_TREE,
    init_tree="torch.tensor",
    method_name="apply_",
    dtype_and_values=helpers.dtype_and_values(
        available_dtypes=helpers.get_dtypes("float"),
        num_arrays=1,
    ),
)
def test_torch_tensor_apply_(
    dtype_and_values,
    frontend,
    frontend_method_data,
    init_flags,
    method_flags,
    on_device,
    backend_fw,
):
    def func(x):
        return x + 1

    input_dtype, values = dtype_and_values

    helpers.test_frontend_method(
        init_input_dtypes=input_dtype,
        backend_to_test=backend_fw,
        init_all_as_kwargs_np={
            "data": values[0],
        },
        method_input_dtypes=input_dtype,
        method_all_as_kwargs_np={
            "callable": func,
        },
        init_flags=init_flags,
        method_flags=method_flags,
        frontend_method_data=frontend_method_data,
        frontend=frontend,
        on_device=on_device,
    )


# arccos
@handle_frontend_method(
    class_tree=CLASS_TREE,
    init_tree="torch.tensor",
    method_name="arccos",
    dtype_and_x=helpers.dtype_and_values(
        min_value=-1.0,
        max_value=1.0,
        available_dtypes=helpers.get_dtypes("float"),
    ),
)
def test_torch_tensor_arccos(
    dtype_and_x,
    frontend_method_data,
    init_flags,
    method_flags,
    frontend,
    on_device,
    backend_fw,
):
    input_dtype, x = dtype_and_x
    helpers.test_frontend_method(
        init_input_dtypes=input_dtype,
        backend_to_test=backend_fw,
        init_all_as_kwargs_np={
            "data": x[0],
        },
        method_input_dtypes=[],
        method_all_as_kwargs_np={},
        frontend_method_data=frontend_method_data,
        init_flags=init_flags,
        method_flags=method_flags,
        frontend=frontend,
        on_device=on_device,
    )


# arccos_
@handle_frontend_method(
    class_tree=CLASS_TREE,
    init_tree="torch.tensor",
    method_name="arccos_",
    dtype_and_x=helpers.dtype_and_values(
        min_value=-1.0,
        max_value=1.0,
        available_dtypes=helpers.get_dtypes("float"),
    ),
)
def test_torch_tensor_arccos_(
    dtype_and_x,
    frontend_method_data,
    init_flags,
    method_flags,
    frontend,
    on_device,
    backend_fw,
):
    input_dtype, x = dtype_and_x
    helpers.test_frontend_method(
        init_input_dtypes=input_dtype,
        backend_to_test=backend_fw,
        init_all_as_kwargs_np={
            "data": x[0],
        },
        method_input_dtypes=[],
        method_all_as_kwargs_np={},
        frontend_method_data=frontend_method_data,
        init_flags=init_flags,
        method_flags=method_flags,
        frontend=frontend,
        on_device=on_device,
    )


# arccosh
@handle_frontend_method(
    class_tree=CLASS_TREE,
    init_tree="torch.tensor",
    method_name="arccosh",
    dtype_and_x=helpers.dtype_and_values(
        min_value=-1.0,
        max_value=1.0,
        available_dtypes=helpers.get_dtypes("float"),
    ),
)
def test_torch_tensor_arccosh(
    dtype_and_x,
    frontend_method_data,
    init_flags,
    method_flags,
    frontend,
    on_device,
    backend_fw,
):
    input_dtype, x = dtype_and_x
    helpers.test_frontend_method(
        init_input_dtypes=input_dtype,
        backend_to_test=backend_fw,
        init_all_as_kwargs_np={
            "data": x[0],
        },
        method_input_dtypes=[],
        method_all_as_kwargs_np={},
        frontend_method_data=frontend_method_data,
        init_flags=init_flags,
        method_flags=method_flags,
        frontend=frontend,
        on_device=on_device,
    )


# arccosh_
@handle_frontend_method(
    class_tree=CLASS_TREE,
    init_tree="torch.tensor",
    method_name="arccosh_",
    dtype_and_x=helpers.dtype_and_values(
        min_value=-1.0,
        max_value=1.0,
        available_dtypes=helpers.get_dtypes("float"),
    ),
)
def test_torch_tensor_arccosh_(
    dtype_and_x,
    frontend_method_data,
    init_flags,
    method_flags,
    frontend,
    on_device,
    backend_fw,
):
    input_dtype, x = dtype_and_x
    helpers.test_frontend_method(
        init_input_dtypes=input_dtype,
        backend_to_test=backend_fw,
        init_all_as_kwargs_np={
            "data": x[0],
        },
        method_input_dtypes=[],
        method_all_as_kwargs_np={},
        frontend_method_data=frontend_method_data,
        init_flags=init_flags,
        method_flags=method_flags,
        frontend=frontend,
        on_device=on_device,
    )


# arcsin
@handle_frontend_method(
    class_tree=CLASS_TREE,
    init_tree="torch.tensor",
    method_name="arcsin",
    dtype_and_x=helpers.dtype_and_values(
        available_dtypes=helpers.get_dtypes("float"),
        allow_inf=False,
    ),
)
def test_torch_tensor_arcsin(
    dtype_and_x,
    frontend_method_data,
    init_flags,
    method_flags,
    frontend,
    on_device,
    backend_fw,
):
    input_dtype, x = dtype_and_x
    helpers.test_frontend_method(
        init_input_dtypes=input_dtype,
        backend_to_test=backend_fw,
        init_all_as_kwargs_np={
            "data": x[0],
        },
        method_input_dtypes=input_dtype,
        method_all_as_kwargs_np={},
        frontend_method_data=frontend_method_data,
        init_flags=init_flags,
        method_flags=method_flags,
        frontend=frontend,
        on_device=on_device,
    )


# arcsin_
@handle_frontend_method(
    class_tree=CLASS_TREE,
    init_tree="torch.tensor",
    method_name="arcsin_",
    dtype_and_x=helpers.dtype_and_values(
        min_value=-1.0,
        max_value=1.0,
        available_dtypes=helpers.get_dtypes("float"),
    ),
)
def test_torch_tensor_arcsin_(
    dtype_and_x,
    frontend_method_data,
    init_flags,
    method_flags,
    frontend,
    on_device,
    backend_fw,
):
    input_dtype, x = dtype_and_x
    helpers.test_frontend_method(
        init_input_dtypes=input_dtype,
        backend_to_test=backend_fw,
        init_all_as_kwargs_np={
            "data": x[0],
        },
        method_input_dtypes=[],
        method_all_as_kwargs_np={},
        frontend_method_data=frontend_method_data,
        init_flags=init_flags,
        method_flags=method_flags,
        frontend=frontend,
        on_device=on_device,
    )


# arcsinh
@handle_frontend_method(
    class_tree=CLASS_TREE,
    init_tree="torch.tensor",
    method_name="arcsinh",
    dtype_and_x=helpers.dtype_and_values(
        min_value=-1.0,
        max_value=1.0,
        available_dtypes=helpers.get_dtypes("float"),
    ),
)
def test_torch_tensor_arcsinh(
    dtype_and_x,
    frontend_method_data,
    init_flags,
    method_flags,
    frontend,
    on_device,
    backend_fw,
):
    input_dtype, x = dtype_and_x
    helpers.test_frontend_method(
        init_input_dtypes=input_dtype,
        backend_to_test=backend_fw,
        init_all_as_kwargs_np={
            "data": x[0],
        },
        method_input_dtypes=[],
        method_all_as_kwargs_np={},
        frontend_method_data=frontend_method_data,
        init_flags=init_flags,
        method_flags=method_flags,
        frontend=frontend,
        on_device=on_device,
    )


# arcsinh_
@handle_frontend_method(
    class_tree=CLASS_TREE,
    init_tree="torch.tensor",
    method_name="arcsinh_",
    dtype_and_x=helpers.dtype_and_values(
        min_value=-1.0,
        max_value=1.0,
        available_dtypes=helpers.get_dtypes("float"),
    ),
)
def test_torch_tensor_arcsinh_(
    dtype_and_x,
    frontend_method_data,
    init_flags,
    method_flags,
    frontend,
    on_device,
    backend_fw,
):
    input_dtype, x = dtype_and_x
    helpers.test_frontend_method(
        init_input_dtypes=input_dtype,
        backend_to_test=backend_fw,
        init_all_as_kwargs_np={
            "data": x[0],
        },
        method_input_dtypes=[],
        method_all_as_kwargs_np={},
        frontend_method_data=frontend_method_data,
        init_flags=init_flags,
        method_flags=method_flags,
        frontend=frontend,
        on_device=on_device,
    )


# arctan
@handle_frontend_method(
    class_tree=CLASS_TREE,
    init_tree="torch.tensor",
    method_name="arctan",
    dtype_and_x=helpers.dtype_and_values(
        available_dtypes=helpers.get_dtypes("float"),
        allow_inf=False,
    ),
)
def test_torch_tensor_arctan(
    dtype_and_x,
    frontend_method_data,
    init_flags,
    method_flags,
    frontend,
    on_device,
    backend_fw,
):
    input_dtype, x = dtype_and_x
    helpers.test_frontend_method(
        init_input_dtypes=input_dtype,
        backend_to_test=backend_fw,
        init_all_as_kwargs_np={
            "data": x[0],
        },
        method_input_dtypes=input_dtype,
        method_all_as_kwargs_np={},
        frontend_method_data=frontend_method_data,
        init_flags=init_flags,
        method_flags=method_flags,
        frontend=frontend,
        on_device=on_device,
    )


# arctan2
@handle_frontend_method(
    class_tree=CLASS_TREE,
    init_tree="torch.tensor",
    method_name="arctan2",
    dtype_and_x=helpers.dtype_and_values(
        available_dtypes=helpers.get_dtypes("float"),
        num_arrays=2,
    ),
)
def test_torch_tensor_arctan2(
    dtype_and_x,
    frontend_method_data,
    init_flags,
    method_flags,
    frontend,
    on_device,
    backend_fw,
):
    input_dtype, x = dtype_and_x
    helpers.test_frontend_method(
        init_input_dtypes=input_dtype,
        backend_to_test=backend_fw,
        init_all_as_kwargs_np={
            "data": x[0],
        },
        method_input_dtypes=input_dtype,
        method_all_as_kwargs_np={
            "other": x[1],
        },
        frontend_method_data=frontend_method_data,
        init_flags=init_flags,
        method_flags=method_flags,
        frontend=frontend,
        on_device=on_device,
    )


# arctan2_
@handle_frontend_method(
    class_tree=CLASS_TREE,
    init_tree="torch.tensor",
    method_name="arctan2_",
    dtype_and_x=helpers.dtype_and_values(
        available_dtypes=helpers.get_dtypes("float"),
        num_arrays=2,
    ),
)
def test_torch_tensor_arctan2_(
    dtype_and_x,
    frontend_method_data,
    init_flags,
    method_flags,
    frontend,
    on_device,
    backend_fw,
):
    input_dtype, x = dtype_and_x
    helpers.test_frontend_method(
        init_input_dtypes=input_dtype,
        backend_to_test=backend_fw,
        init_all_as_kwargs_np={
            "data": x[0],
        },
        method_input_dtypes=input_dtype,
        method_all_as_kwargs_np={
            "other": x[1],
        },
        frontend_method_data=frontend_method_data,
        init_flags=init_flags,
        method_flags=method_flags,
        frontend=frontend,
        on_device=on_device,
    )


# arctan_
@handle_frontend_method(
    class_tree=CLASS_TREE,
    init_tree="torch.tensor",
    method_name="arctan_",
    dtype_and_x=helpers.dtype_and_values(
        available_dtypes=helpers.get_dtypes("float"),
        allow_inf=False,
    ),
)
def test_torch_tensor_arctan_(
    dtype_and_x,
    frontend_method_data,
    init_flags,
    method_flags,
    frontend,
    on_device,
    backend_fw,
):
    input_dtype, x = dtype_and_x
    helpers.test_frontend_method(
        init_input_dtypes=input_dtype,
        backend_to_test=backend_fw,
        init_all_as_kwargs_np={
            "data": x[0],
        },
        method_input_dtypes=input_dtype,
        method_all_as_kwargs_np={},
        frontend_method_data=frontend_method_data,
        init_flags=init_flags,
        method_flags=method_flags,
        frontend=frontend,
        on_device=on_device,
    )


# arctanh
@handle_frontend_method(
    class_tree=CLASS_TREE,
    init_tree="torch.tensor",
    method_name="arctanh",
    dtype_and_x=helpers.dtype_and_values(
        min_value=-1.0,
        max_value=1.0,
        available_dtypes=helpers.get_dtypes("float"),
    ),
)
def test_torch_tensor_arctanh(
    dtype_and_x,
    frontend_method_data,
    init_flags,
    method_flags,
    frontend,
    on_device,
    backend_fw,
):
    input_dtype, x = dtype_and_x
    helpers.test_frontend_method(
        init_input_dtypes=input_dtype,
        backend_to_test=backend_fw,
        init_all_as_kwargs_np={
            "data": x[0],
        },
        method_input_dtypes=[],
        method_all_as_kwargs_np={},
        frontend_method_data=frontend_method_data,
        init_flags=init_flags,
        method_flags=method_flags,
        frontend=frontend,
        on_device=on_device,
    )


# arctanh_
@handle_frontend_method(
    class_tree=CLASS_TREE,
    init_tree="torch.tensor",
    method_name="arctanh_",
    dtype_and_x=helpers.dtype_and_values(
        min_value=-1.0,
        max_value=1.0,
        available_dtypes=helpers.get_dtypes("float"),
    ),
)
def test_torch_tensor_arctanh_(
    dtype_and_x,
    frontend_method_data,
    init_flags,
    method_flags,
    frontend,
    on_device,
    backend_fw,
):
    input_dtype, x = dtype_and_x
    helpers.test_frontend_method(
        init_input_dtypes=input_dtype,
        backend_to_test=backend_fw,
        init_all_as_kwargs_np={
            "data": x[0],
        },
        method_input_dtypes=[],
        method_all_as_kwargs_np={},
        frontend_method_data=frontend_method_data,
        init_flags=init_flags,
        method_flags=method_flags,
        frontend=frontend,
        on_device=on_device,
    )


# argmax
@handle_frontend_method(
    class_tree=CLASS_TREE,
    init_tree="torch.tensor",
    method_name="argmax",
    dtype_input_axis=helpers.dtype_values_axis(
        available_dtypes=helpers.get_dtypes("numeric"),
        force_int_axis=True,
        min_num_dims=1,
        max_num_dims=3,
        min_dim_size=1,
        max_dim_size=3,
        min_value=1,
        max_value=5,
        valid_axis=True,
        allow_neg_axes=True,
    ),
    keepdim=st.booleans(),
)
def test_torch_tensor_argmax(
    dtype_input_axis,
    keepdim,
    frontend_method_data,
    init_flags,
    method_flags,
    frontend,
    on_device,
    backend_fw,
):
    input_dtype, x, axis = dtype_input_axis
    helpers.test_frontend_method(
        init_input_dtypes=input_dtype,
        backend_to_test=backend_fw,
        init_all_as_kwargs_np={
            "data": x[0],
        },
        method_input_dtypes=input_dtype,
        method_all_as_kwargs_np={
            "dim": axis,
            "keepdim": keepdim,
        },
        frontend_method_data=frontend_method_data,
        init_flags=init_flags,
        method_flags=method_flags,
        frontend=frontend,
        on_device=on_device,
    )


# argmin
@handle_frontend_method(
    class_tree=CLASS_TREE,
    init_tree="torch.tensor",
    method_name="argmin",
    dtype_input_axis=helpers.dtype_values_axis(
        available_dtypes=helpers.get_dtypes("numeric"),
        force_int_axis=True,
        min_num_dims=1,
        max_num_dims=3,
        min_dim_size=1,
        max_dim_size=3,
        min_value=1,
        max_value=5,
        valid_axis=True,
        allow_neg_axes=True,
    ),
    keepdim=st.booleans(),
)
def test_torch_tensor_argmin(
    dtype_input_axis,
    keepdim,
    frontend_method_data,
    init_flags,
    method_flags,
    frontend,
    on_device,
    backend_fw,
):
    input_dtype, x, axis = dtype_input_axis
    helpers.test_frontend_method(
        init_input_dtypes=input_dtype,
        backend_to_test=backend_fw,
        init_all_as_kwargs_np={
            "data": x[0],
        },
        method_input_dtypes=input_dtype,
        method_all_as_kwargs_np={
            "dim": axis,
            "keepdim": keepdim,
        },
        frontend_method_data=frontend_method_data,
        init_flags=init_flags,
        method_flags=method_flags,
        frontend=frontend,
        on_device=on_device,
    )


# argsort
@handle_frontend_method(
    class_tree=CLASS_TREE,
    init_tree="torch.tensor",
    method_name="argsort",
    dtype_input_axis=helpers.dtype_values_axis(
        available_dtypes=helpers.get_dtypes("numeric"),
        force_int_axis=True,
        min_num_dims=1,
        max_num_dims=3,
        min_dim_size=1,
        max_dim_size=3,
        min_value=1,
        max_value=5,
        valid_axis=True,
        allow_neg_axes=True,
    ),
    descending=st.booleans(),
)
def test_torch_tensor_argsort(
    dtype_input_axis,
    descending,
    frontend_method_data,
    init_flags,
    method_flags,
    frontend,
    on_device,
    backend_fw,
):
    input_dtype, x, axis = dtype_input_axis
    helpers.test_frontend_method(
        init_input_dtypes=input_dtype,
        backend_to_test=backend_fw,
        init_all_as_kwargs_np={
            "data": x[0],
        },
        method_input_dtypes=input_dtype,
        method_all_as_kwargs_np={
            "dim": axis,
            "descending": descending,
        },
        frontend_method_data=frontend_method_data,
        init_flags=init_flags,
        method_flags=method_flags,
        frontend=frontend,
        on_device=on_device,
    )


# argwhere
@handle_frontend_method(
    class_tree=CLASS_TREE,
    init_tree="torch.tensor",
    method_name="argwhere",
    dtype_and_x=helpers.dtype_and_values(
        available_dtypes=helpers.get_dtypes("valid"),
    ),
)
def test_torch_tensor_argwhere(
    dtype_and_x,
    frontend_method_data,
    init_flags,
    method_flags,
    frontend,
    on_device,
    backend_fw,
):
    input_dtype, x = dtype_and_x
    helpers.test_frontend_method(
        init_input_dtypes=input_dtype,
        backend_to_test=backend_fw,
        init_all_as_kwargs_np={
            "data": x[0],
        },
        method_input_dtypes=input_dtype,
        method_all_as_kwargs_np={},
        frontend_method_data=frontend_method_data,
        init_flags=init_flags,
        method_flags=method_flags,
        frontend=frontend,
        on_device=on_device,
    )


@handle_frontend_method(
    class_tree=CLASS_TREE,
    init_tree="torch.tensor",
    method_name="as_strided",
    dtype_x_and_other=_as_strided_helper(),
)
def test_torch_tensor_as_strided(
    dtype_x_and_other,
    frontend,
    frontend_method_data,
    init_flags,
    method_flags,
    on_device,
    backend_fw,
):
    input_dtype, x, size, stride, offset = dtype_x_and_other
    helpers.test_frontend_method(
        init_input_dtypes=input_dtype,
        backend_to_test=backend_fw,
        init_all_as_kwargs_np={"data": x[0]},
        method_input_dtypes=input_dtype,
        method_all_as_kwargs_np={
            "size": size,
            "stride": stride,
            "storage_offset": offset,
        },
        frontend=frontend,
        frontend_method_data=frontend_method_data,
        init_flags=init_flags,
        method_flags=method_flags,
        on_device=on_device,
    )


# asin
@handle_frontend_method(
    class_tree=CLASS_TREE,
    init_tree="torch.tensor",
    method_name="asin",
    dtype_and_x=helpers.dtype_and_values(
        available_dtypes=helpers.get_dtypes("float"),
        allow_inf=False,
    ),
)
def test_torch_tensor_asin(
    dtype_and_x,
    frontend_method_data,
    init_flags,
    method_flags,
    frontend,
    on_device,
    backend_fw,
):
    input_dtype, x = dtype_and_x
    helpers.test_frontend_method(
        init_input_dtypes=input_dtype,
        backend_to_test=backend_fw,
        init_all_as_kwargs_np={
            "data": x[0],
        },
        method_input_dtypes=input_dtype,
        method_all_as_kwargs_np={},
        frontend_method_data=frontend_method_data,
        init_flags=init_flags,
        method_flags=method_flags,
        frontend=frontend,
        on_device=on_device,
    )


# asin_
@handle_frontend_method(
    class_tree=CLASS_TREE,
    init_tree="torch.tensor",
    method_name="asin_",
    dtype_and_x=helpers.dtype_and_values(
        min_value=-1.0,
        max_value=1.0,
        available_dtypes=helpers.get_dtypes("float"),
    ),
)
def test_torch_tensor_asin_(
    dtype_and_x,
    frontend_method_data,
    init_flags,
    method_flags,
    frontend,
    on_device,
    backend_fw,
):
    input_dtype, x = dtype_and_x
    helpers.test_frontend_method(
        init_input_dtypes=input_dtype,
        backend_to_test=backend_fw,
        init_all_as_kwargs_np={
            "data": x[0],
        },
        method_input_dtypes=[],
        method_all_as_kwargs_np={},
        frontend_method_data=frontend_method_data,
        init_flags=init_flags,
        method_flags=method_flags,
        frontend=frontend,
        on_device=on_device,
    )


# asinh
@handle_frontend_method(
    class_tree=CLASS_TREE,
    init_tree="torch.tensor",
    method_name="asinh",
    dtype_and_x=helpers.dtype_and_values(
        available_dtypes=helpers.get_dtypes("float"),
        allow_inf=False,
    ),
)
def test_torch_tensor_asinh(
    dtype_and_x,
    frontend_method_data,
    init_flags,
    method_flags,
    frontend,
    on_device,
    backend_fw,
):
    input_dtype, x = dtype_and_x
    helpers.test_frontend_method(
        init_input_dtypes=input_dtype,
        backend_to_test=backend_fw,
        init_all_as_kwargs_np={
            "data": x[0],
        },
        method_input_dtypes=input_dtype,
        method_all_as_kwargs_np={},
        frontend_method_data=frontend_method_data,
        init_flags=init_flags,
        method_flags=method_flags,
        frontend=frontend,
        rtol_=1e-2,
        atol_=1e-2,
        on_device=on_device,
    )


# asinh_
@handle_frontend_method(
    class_tree=CLASS_TREE,
    init_tree="torch.tensor",
    method_name="asinh_",
    dtype_and_x=helpers.dtype_and_values(
        available_dtypes=helpers.get_dtypes("float"),
        allow_inf=False,
    ),
)
def test_torch_tensor_asinh_(
    dtype_and_x,
    frontend_method_data,
    init_flags,
    method_flags,
    frontend,
    on_device,
    backend_fw,
):
    input_dtype, x = dtype_and_x
    helpers.test_frontend_method(
        init_input_dtypes=input_dtype,
        backend_to_test=backend_fw,
        init_all_as_kwargs_np={
            "data": x[0],
        },
        method_input_dtypes=input_dtype,
        method_all_as_kwargs_np={},
        frontend_method_data=frontend_method_data,
        init_flags=init_flags,
        method_flags=method_flags,
        frontend=frontend,
        rtol_=1e-2,
        atol_=1e-2,
        on_device=on_device,
    )


# atan
@handle_frontend_method(
    class_tree=CLASS_TREE,
    init_tree="torch.tensor",
    method_name="atan",
    dtype_and_x=helpers.dtype_and_values(
        available_dtypes=helpers.get_dtypes("float"),
        allow_inf=False,
    ),
)
def test_torch_tensor_atan(
    dtype_and_x,
    frontend_method_data,
    init_flags,
    method_flags,
    frontend,
    on_device,
    backend_fw,
):
    input_dtype, x = dtype_and_x
    helpers.test_frontend_method(
        init_input_dtypes=input_dtype,
        backend_to_test=backend_fw,
        init_all_as_kwargs_np={
            "data": x[0],
        },
        method_input_dtypes=input_dtype,
        method_all_as_kwargs_np={},
        frontend_method_data=frontend_method_data,
        init_flags=init_flags,
        method_flags=method_flags,
        frontend=frontend,
        on_device=on_device,
    )


# atan2
@handle_frontend_method(
    class_tree=CLASS_TREE,
    init_tree="torch.tensor",
    method_name="atan2",
    dtype_and_x=helpers.dtype_and_values(
        available_dtypes=helpers.get_dtypes("float"),
        num_arrays=2,
    ),
)
def test_torch_tensor_atan2(
    dtype_and_x,
    frontend_method_data,
    init_flags,
    method_flags,
    frontend,
    on_device,
    backend_fw,
):
    input_dtype, x = dtype_and_x
    helpers.test_frontend_method(
        init_input_dtypes=input_dtype,
        backend_to_test=backend_fw,
        init_all_as_kwargs_np={
            "data": x[0],
        },
        method_input_dtypes=input_dtype,
        method_all_as_kwargs_np={
            "other": x[1],
        },
        frontend_method_data=frontend_method_data,
        init_flags=init_flags,
        method_flags=method_flags,
        frontend=frontend,
        on_device=on_device,
    )


# atan2_
@handle_frontend_method(
    class_tree=CLASS_TREE,
    init_tree="torch.tensor",
    method_name="atan2_",
    dtype_and_x=helpers.dtype_and_values(
        available_dtypes=helpers.get_dtypes("float"),
        num_arrays=2,
    ),
)
def test_torch_tensor_atan2_(
    dtype_and_x,
    frontend_method_data,
    init_flags,
    method_flags,
    frontend,
    on_device,
    backend_fw,
):
    input_dtype, x = dtype_and_x
    helpers.test_frontend_method(
        init_input_dtypes=input_dtype,
        backend_to_test=backend_fw,
        init_all_as_kwargs_np={
            "data": x[0],
        },
        method_input_dtypes=input_dtype,
        method_all_as_kwargs_np={
            "other": x[1],
        },
        frontend_method_data=frontend_method_data,
        init_flags=init_flags,
        method_flags=method_flags,
        frontend=frontend,
        on_device=on_device,
    )


# atan_
@handle_frontend_method(
    class_tree=CLASS_TREE,
    init_tree="torch.tensor",
    method_name="atan_",
    dtype_and_x=helpers.dtype_and_values(
        available_dtypes=helpers.get_dtypes("float"),
        allow_inf=False,
    ),
)
def test_torch_tensor_atan_(
    dtype_and_x,
    frontend_method_data,
    init_flags,
    method_flags,
    frontend,
    on_device,
    backend_fw,
):
    input_dtype, x = dtype_and_x
    helpers.test_frontend_method(
        init_input_dtypes=input_dtype,
        backend_to_test=backend_fw,
        init_all_as_kwargs_np={
            "data": x[0],
        },
        method_input_dtypes=[],
        method_all_as_kwargs_np={},
        frontend_method_data=frontend_method_data,
        init_flags=init_flags,
        method_flags=method_flags,
        frontend=frontend,
        on_device=on_device,
    )


# atanh
@handle_frontend_method(
    class_tree=CLASS_TREE,
    init_tree="torch.tensor",
    method_name="atanh",
    dtype_and_x=helpers.dtype_and_values(
        min_value=-1.0,
        max_value=1.0,
        available_dtypes=helpers.get_dtypes("float"),
    ),
)
def test_torch_tensor_atanh(
    dtype_and_x,
    frontend_method_data,
    init_flags,
    method_flags,
    frontend,
    on_device,
    backend_fw,
):
    input_dtype, x = dtype_and_x
    helpers.test_frontend_method(
        init_input_dtypes=input_dtype,
        backend_to_test=backend_fw,
        init_all_as_kwargs_np={
            "data": x[0],
        },
        method_input_dtypes=[],
        method_all_as_kwargs_np={},
        frontend_method_data=frontend_method_data,
        init_flags=init_flags,
        method_flags=method_flags,
        frontend=frontend,
        on_device=on_device,
    )


# atanh_
@handle_frontend_method(
    class_tree=CLASS_TREE,
    init_tree="torch.tensor",
    method_name="atanh_",
    dtype_and_x=helpers.dtype_and_values(
        min_value=-1.0,
        max_value=1.0,
        available_dtypes=helpers.get_dtypes("float"),
    ),
)
def test_torch_tensor_atanh_(
    dtype_and_x,
    frontend_method_data,
    init_flags,
    method_flags,
    frontend,
    on_device,
    backend_fw,
):
    input_dtype, x = dtype_and_x
    helpers.test_frontend_method(
        init_input_dtypes=input_dtype,
        backend_to_test=backend_fw,
        init_all_as_kwargs_np={
            "data": x[0],
        },
        method_input_dtypes=[],
        method_all_as_kwargs_np={},
        frontend_method_data=frontend_method_data,
        init_flags=init_flags,
        method_flags=method_flags,
        frontend=frontend,
        on_device=on_device,
    )


@given(
    dtype_x=helpers.dtype_and_values(
        available_dtypes=helpers.get_dtypes("float", prune_function=False),
        num_arrays=3,
        min_value=-1e3,
        max_value=1e3,
    ).filter(lambda x: all(dt == "float32" for dt in x[0])),
)
def test_torch_tensor_backward(
    dtype_x,
    backend_fw,
):
    ivy.set_backend(backend_fw)
    if ivy.current_backend_str() == "numpy":
        ivy.warnings.warn("Gradient calculation unavailable for numpy backend")
        return
    if ivy.current_backend_str() == "paddle":
        ivy.warnings.warn("torch.Tensor.backward() unavailable for paddle backend")
        return
    _, values = dtype_x
    x = Tensor(values[0], requires_grad=True)
    y = Tensor(values[1], requires_grad=True)
    z = Tensor(values[2], requires_grad=True)
    a = x + y.pow(2)
    b = z * a
    c = b.sum()
    c.backward()
    x_torch = torch.tensor(values[0], requires_grad=True, dtype=torch.float32)
    y_torch = torch.tensor(values[1], requires_grad=True, dtype=torch.float32)
    z_torch = torch.tensor(values[2], requires_grad=True, dtype=torch.float32)
    a_torch = x_torch + y_torch.pow(2)
    b_torch = z_torch * a_torch
    c_torch = b_torch.sum()
    c_torch.backward()
    helpers.assertions.value_test(
        ret_np_flat=helpers.flatten_and_to_np(
            ret=x._grads.ivy_array, backend=backend_fw
        ),
        ret_np_from_gt_flat=helpers.flatten_and_to_np(
            ret=ivy.to_ivy(x_torch.grad.numpy()), backend=backend_fw
        ),
        rtol=1e-3,
        atol=1e-3,
        backend="torch",
    )
    helpers.assertions.value_test(
        ret_np_flat=helpers.flatten_and_to_np(
            ret=y._grads.ivy_array, backend=backend_fw
        ),
        ret_np_from_gt_flat=helpers.flatten_and_to_np(
            ret=ivy.to_ivy(y_torch.grad.numpy()), backend=backend_fw
        ),
        rtol=1e-3,
        atol=1e-3,
        backend="torch",
    )
    helpers.assertions.value_test(
        ret_np_flat=helpers.flatten_and_to_np(
            ret=z._grads.ivy_array, backend=backend_fw
        ),
        ret_np_from_gt_flat=helpers.flatten_and_to_np(
            ret=ivy.to_ivy(z_torch.grad.numpy()), backend=backend_fw
        ),
        rtol=1e-3,
        atol=1e-3,
        backend="torch",
    )


@handle_frontend_method(
    class_tree=CLASS_TREE,
    init_tree="torch.tensor",
    method_name="baddbmm",
    dtype_and_matrices=_get_dtype_and_3dbatch_matrices(with_input=True, input_3d=True),
    beta=st.floats(
        min_value=-5,
        max_value=5,
        allow_nan=False,
        allow_subnormal=False,
        allow_infinity=False,
    ),
    alpha=st.floats(
        min_value=-5,
        max_value=5,
        allow_nan=False,
        allow_subnormal=False,
        allow_infinity=False,
    ),
)
def test_torch_tensor_baddbmm(
    dtype_and_matrices,
    beta,
    alpha,
    frontend,
    frontend_method_data,
    init_flags,
    method_flags,
    on_device,
    backend_fw,
):
    input_dtype, x, batch1, batch2 = dtype_and_matrices
    helpers.test_frontend_method(
        init_input_dtypes=input_dtype,
        backend_to_test=backend_fw,
        init_all_as_kwargs_np={"data": x[0]},
        method_input_dtypes=input_dtype,
        method_all_as_kwargs_np={
            "batch1": batch1,
            "batch2": batch2,
            "beta": beta,
            "alpha": alpha,
        },
        frontend=frontend,
        frontend_method_data=frontend_method_data,
        init_flags=init_flags,
        method_flags=method_flags,
        on_device=on_device,
    )


# bernoulli
@handle_frontend_method(
    class_tree=CLASS_TREE,
    init_tree="torch.tensor",
    method_name="bernoulli",
    dtype_and_x=helpers.dtype_and_values(
        available_dtypes=helpers.get_dtypes("valid"),
    ),
    test_with_out=st.just(True),
)
def test_torch_tensor_bernoulli(
    dtype_and_x,
    frontend,
    frontend_method_data,
    init_flags,
    method_flags,
    backend_fw,
):
    input_dtype, x = dtype_and_x
    helpers.test_frontend_method(
        init_input_dtypes=input_dtype,
        backend_to_test=backend_fw,
        init_all_as_kwargs_np={
            "input": x[0],
        },
        method_input_dtypes=input_dtype,
        method_all_as_kwargs_np={"generator": x[1], "out": x[2]},
        frontend_method_data=frontend_method_data,
        init_flags=init_flags,
        method_flags=method_flags,
        frontend=frontend,
    )


# bitwise_and
@handle_frontend_method(
    class_tree=CLASS_TREE,
    init_tree="torch.tensor",
    method_name="bitwise_and",
    dtype_and_x=helpers.dtype_and_values(
        available_dtypes=helpers.get_dtypes("integer"),
        num_arrays=2,
    ),
)
def test_torch_tensor_bitwise_and(
    dtype_and_x,
    frontend_method_data,
    init_flags,
    method_flags,
    frontend,
    on_device,
    backend_fw,
):
    input_dtype, x = dtype_and_x
    helpers.test_frontend_method(
        init_input_dtypes=input_dtype,
        backend_to_test=backend_fw,
        init_all_as_kwargs_np={
            "data": x[0],
        },
        method_input_dtypes=input_dtype,
        method_all_as_kwargs_np={
            "other": x[1],
        },
        frontend_method_data=frontend_method_data,
        init_flags=init_flags,
        method_flags=method_flags,
        frontend=frontend,
        on_device=on_device,
    )


# bitwise_and_
@handle_frontend_method(
    class_tree=CLASS_TREE,
    init_tree="torch.tensor",
    method_name="bitwise_and_",
    dtype_and_x=helpers.dtype_and_values(
        available_dtypes=helpers.get_dtypes("integer"),
        num_arrays=2,
    ),
)
def test_torch_tensor_bitwise_and_(
    dtype_and_x,
    frontend_method_data,
    init_flags,
    method_flags,
    frontend,
    on_device,
    backend_fw,
):
    input_dtype, x = dtype_and_x
    helpers.test_frontend_method(
        init_input_dtypes=input_dtype,
        backend_to_test=backend_fw,
        init_all_as_kwargs_np={
            "data": x[0],
        },
        method_input_dtypes=input_dtype,
        method_all_as_kwargs_np={
            "other": x[1],
        },
        frontend_method_data=frontend_method_data,
        init_flags=init_flags,
        method_flags=method_flags,
        frontend=frontend,
        on_device=on_device,
    )


# bitwise_left_shift
@handle_frontend_method(
    class_tree=CLASS_TREE,
    init_tree="torch.tensor",
    method_name="bitwise_left_shift",
    dtype_and_x=helpers.dtype_and_values(
        available_dtypes=helpers.get_dtypes("integer"),
        num_arrays=2,
    ),
)
def test_torch_tensor_bitwise_left_shift(
    dtype_and_x,
    frontend_method_data,
    init_flags,
    method_flags,
    frontend,
    on_device,
    backend_fw,
):
    input_dtype, x = dtype_and_x
    helpers.test_frontend_method(
        init_input_dtypes=input_dtype,
        backend_to_test=backend_fw,
        init_all_as_kwargs_np={
            "data": x[0],
        },
        method_input_dtypes=input_dtype,
        method_all_as_kwargs_np={
            "other": x[1],
        },
        frontend_method_data=frontend_method_data,
        init_flags=init_flags,
        method_flags=method_flags,
        frontend=frontend,
        on_device=on_device,
    )


# bitwise_not
@handle_frontend_method(
    class_tree=CLASS_TREE,
    init_tree="torch.tensor",
    method_name="bitwise_not",
    dtype_and_x=helpers.dtype_and_values(
        available_dtypes=helpers.get_dtypes("integer"),
        num_arrays=2,
    ),
)
def test_torch_tensor_bitwise_not(
    dtype_and_x,
    frontend_method_data,
    init_flags,
    method_flags,
    frontend,
    on_device,
    backend_fw,
):
    input_dtype, x = dtype_and_x
    helpers.test_frontend_method(
        init_input_dtypes=input_dtype,
        backend_to_test=backend_fw,
        init_all_as_kwargs_np={
            "data": x[0],
        },
        method_input_dtypes=input_dtype,
        frontend_method_data=frontend_method_data,
        init_flags=init_flags,
        method_flags=method_flags,
        method_all_as_kwargs_np={},
        frontend=frontend,
        on_device=on_device,
    )


# bitwise_not_
@handle_frontend_method(
    class_tree=CLASS_TREE,
    init_tree="torch.tensor",
    method_name="bitwise_not_",
    dtype_and_x=helpers.dtype_and_values(
        available_dtypes=helpers.get_dtypes("integer"),
        num_arrays=2,
    ),
)
def test_torch_tensor_bitwise_not_(
    dtype_and_x,
    frontend_method_data,
    init_flags,
    method_flags,
    frontend,
    on_device,
    backend_fw,
):
    input_dtype, x = dtype_and_x
    helpers.test_frontend_method(
        init_input_dtypes=input_dtype,
        backend_to_test=backend_fw,
        init_all_as_kwargs_np={
            "data": x[0],
        },
        method_input_dtypes=input_dtype,
        frontend_method_data=frontend_method_data,
        init_flags=init_flags,
        method_flags=method_flags,
        method_all_as_kwargs_np={},
        frontend=frontend,
        on_device=on_device,
    )


# bitwise_or
@handle_frontend_method(
    class_tree=CLASS_TREE,
    init_tree="torch.tensor",
    method_name="bitwise_or",
    dtype_and_x=helpers.dtype_and_values(
        available_dtypes=helpers.get_dtypes("valid"),
        num_arrays=2,
    ),
)
def test_torch_tensor_bitwise_or(
    dtype_and_x,
    frontend_method_data,
    init_flags,
    method_flags,
    frontend,
    on_device,
    backend_fw,
):
    input_dtype, x = dtype_and_x
    helpers.test_frontend_method(
        init_input_dtypes=input_dtype,
        backend_to_test=backend_fw,
        init_all_as_kwargs_np={
            "data": x[0],
        },
        method_input_dtypes=input_dtype,
        method_all_as_kwargs_np={
            "other": x[1],
        },
        frontend_method_data=frontend_method_data,
        init_flags=init_flags,
        method_flags=method_flags,
        frontend=frontend,
        on_device=on_device,
    )


# bitwise_or_
@handle_frontend_method(
    class_tree=CLASS_TREE,
    init_tree="torch.tensor",
    method_name="bitwise_or_",
    dtype_and_x=helpers.dtype_and_values(
        available_dtypes=helpers.get_dtypes("valid"),
        num_arrays=2,
    ),
)
def test_torch_tensor_bitwise_or_(
    dtype_and_x,
    frontend_method_data,
    init_flags,
    method_flags,
    frontend,
    on_device,
    backend_fw,
):
    input_dtype, x = dtype_and_x
    helpers.test_frontend_method(
        init_input_dtypes=input_dtype,
        backend_to_test=backend_fw,
        init_all_as_kwargs_np={
            "data": x[0],
        },
        method_input_dtypes=input_dtype,
        method_all_as_kwargs_np={
            "other": x[1],
        },
        frontend_method_data=frontend_method_data,
        init_flags=init_flags,
        method_flags=method_flags,
        frontend=frontend,
        on_device=on_device,
    )


# bitwise right shift
@handle_frontend_method(
    class_tree=CLASS_TREE,
    init_tree="torch.tensor",
    method_name="bitwise_right_shift",
    dtype_and_x=helpers.dtype_and_values(
        available_dtypes=helpers.get_dtypes("valid"),
        num_arrays=2,
        shared_dtype=True,
    ),
)
def test_torch_tensor_bitwise_right_shift(
    dtype_and_x,
    frontend_method_data,
    init_flags,
    method_flags,
    frontend,
    on_device,
    backend_fw,
):
    input_dtype, x = dtype_and_x
    # negative shifts will throw an exception
    # shifts >= dtype witdth produce backend-defined behavior
    x[1] = np.asarray(
        np.clip(x[1], 0, np.iinfo(input_dtype[1]).bits - 1), dtype=input_dtype[1]
    )
    helpers.test_frontend_method(
        init_input_dtypes=input_dtype,
        backend_to_test=backend_fw,
        init_all_as_kwargs_np={
            "data": x[0],
        },
        method_input_dtypes=input_dtype,
        method_all_as_kwargs_np={
            "other": x[1],
        },
        frontend_method_data=frontend_method_data,
        init_flags=init_flags,
        method_flags=method_flags,
        frontend=frontend,
        on_device=on_device,
    )


# bitwise_xor
@handle_frontend_method(
    class_tree=CLASS_TREE,
    init_tree="torch.tensor",
    method_name="bitwise_xor",
    dtype_and_x=helpers.dtype_and_values(
        available_dtypes=st.one_of(st.just(("bool",)), helpers.get_dtypes("integer")),
        num_arrays=2,
    ),
)
def test_torch_tensor_bitwise_xor(
    dtype_and_x,
    frontend_method_data,
    init_flags,
    method_flags,
    frontend,
    on_device,
    backend_fw,
):
    input_dtype, x = dtype_and_x
    helpers.test_frontend_method(
        init_input_dtypes=input_dtype,
        backend_to_test=backend_fw,
        init_all_as_kwargs_np={
            "data": x[0],
        },
        method_input_dtypes=input_dtype,
        method_all_as_kwargs_np={
            "other": x[1],
        },
        frontend_method_data=frontend_method_data,
        init_flags=init_flags,
        method_flags=method_flags,
        frontend=frontend,
        on_device=on_device,
    )


# bitwise_xor_
@handle_frontend_method(
    class_tree=CLASS_TREE,
    init_tree="torch.tensor",
    method_name="bitwise_xor_",
    dtype_and_x=helpers.dtype_and_values(
        available_dtypes=st.one_of(st.just(("bool",)), helpers.get_dtypes("integer")),
        num_arrays=2,
    ),
)
def test_torch_tensor_bitwise_xor_(
    dtype_and_x,
    frontend_method_data,
    init_flags,
    method_flags,
    frontend,
    on_device,
    backend_fw,
):
    input_dtype, x = dtype_and_x
    helpers.test_frontend_method(
        init_input_dtypes=input_dtype,
        backend_to_test=backend_fw,
        init_all_as_kwargs_np={
            "data": x[0],
        },
        method_input_dtypes=input_dtype,
        method_all_as_kwargs_np={
            "other": x[1],
        },
        frontend_method_data=frontend_method_data,
        init_flags=init_flags,
        method_flags=method_flags,
        frontend=frontend,
        on_device=on_device,
    )


# bool
@handle_frontend_method(
    class_tree=CLASS_TREE,
    init_tree="torch.tensor",
    method_name="bool",
    dtype_and_x=helpers.dtype_and_values(
        available_dtypes=helpers.get_dtypes("integer"),
    ),
)
def test_torch_tensor_bool(
    dtype_and_x,
    frontend_method_data,
    init_flags,
    method_flags,
    frontend,
    on_device,
    backend_fw,
):
    input_dtype, x = dtype_and_x
    helpers.test_frontend_method(
        init_input_dtypes=input_dtype,
        backend_to_test=backend_fw,
        init_all_as_kwargs_np={
            "data": x[0],
        },
        method_input_dtypes=input_dtype,
        method_all_as_kwargs_np={},
        frontend_method_data=frontend_method_data,
        init_flags=init_flags,
        method_flags=method_flags,
        frontend=frontend,
        on_device=on_device,
    )


# byte
@handle_frontend_method(
    class_tree=CLASS_TREE,
    init_tree="torch.tensor",
    method_name="byte",
    dtype_and_x=helpers.dtype_and_values(
        available_dtypes=helpers.get_dtypes("valid"),
    ),
)
def test_torch_tensor_byte(
    dtype_and_x,
    frontend_method_data,
    init_flags,
    method_flags,
    frontend,
    on_device,
    backend_fw,
):
    input_dtype, x = dtype_and_x
    helpers.test_frontend_method(
        init_input_dtypes=input_dtype,
        backend_to_test=backend_fw,
        init_all_as_kwargs_np={
            "data": x[0],
        },
        method_input_dtypes=input_dtype,
        method_all_as_kwargs_np={},
        frontend_method_data=frontend_method_data,
        init_flags=init_flags,
        method_flags=method_flags,
        frontend=frontend,
        on_device=on_device,
    )


# ceil
@handle_frontend_method(
    class_tree=CLASS_TREE,
    init_tree="torch.tensor",
    method_name="ceil",
    dtype_and_x=helpers.dtype_and_values(
        available_dtypes=helpers.get_dtypes("float"),
    ),
)
def test_torch_tensor_ceil(
    dtype_and_x,
    frontend_method_data,
    init_flags,
    method_flags,
    frontend,
    on_device,
    backend_fw,
):
    input_dtype, x = dtype_and_x
    helpers.test_frontend_method(
        init_input_dtypes=input_dtype,
        backend_to_test=backend_fw,
        init_all_as_kwargs_np={
            "data": x[0],
        },
        method_input_dtypes=input_dtype,
        method_all_as_kwargs_np={},
        frontend_method_data=frontend_method_data,
        init_flags=init_flags,
        method_flags=method_flags,
        frontend=frontend,
        on_device=on_device,
    )


# ceil_
@handle_frontend_method(
    class_tree=CLASS_TREE,
    init_tree="torch.tensor",
    method_name="ceil_",
    dtype_and_x=helpers.dtype_and_values(
        available_dtypes=helpers.get_dtypes("float"),
    ),
)
def test_torch_tensor_ceil_(
    dtype_and_x,
    frontend_method_data,
    init_flags,
    method_flags,
    frontend,
    on_device,
    backend_fw,
):
    input_dtype, x = dtype_and_x
    helpers.test_frontend_method(
        init_input_dtypes=input_dtype,
        backend_to_test=backend_fw,
        init_all_as_kwargs_np={
            "data": x[0],
        },
        method_input_dtypes=input_dtype,
        method_all_as_kwargs_np={},
        frontend_method_data=frontend_method_data,
        init_flags=init_flags,
        method_flags=method_flags,
        frontend=frontend,
        on_device=on_device,
    )


@handle_frontend_method(
    class_tree=CLASS_TREE,
    init_tree="torch.tensor",
    method_name="cholesky",
    dtype_and_x=_get_dtype_and_matrix(square=True),
    upper=st.booleans(),
)
def test_torch_tensor_cholesky(
    dtype_and_x,
    upper,
    frontend,
    frontend_method_data,
    init_flags,
    method_flags,
    on_device,
    backend_fw,
):
    input_dtype, x = dtype_and_x
    x = x[0]
    # make symmetric positive-definite
    x = np.matmul(x.swapaxes(-1, -2), x) + np.identity(x.shape[-1]) * 1e-3

    helpers.test_frontend_method(
        init_input_dtypes=input_dtype,
        backend_to_test=backend_fw,
        init_all_as_kwargs_np={
            "data": x,
        },
        method_input_dtypes=input_dtype,
        method_all_as_kwargs_np={
            "upper": upper,
        },
        frontend_method_data=frontend_method_data,
        init_flags=init_flags,
        method_flags=method_flags,
        frontend=frontend,
        on_device=on_device,
        rtol_=1e-2,
    )


# chunk
@pytest.mark.skip("Testing takes a lot of time")
@handle_frontend_method(
    class_tree=CLASS_TREE,
    init_tree="torch.tensor",
    method_name="chunk",
    dtype_x_dim=helpers.dtype_values_axis(
        available_dtypes=helpers.get_dtypes("float"),
        min_num_dims=1,
        min_value=-1e04,
        max_value=1e04,
        force_int_axis=True,
        valid_axis=True,
    ),
    chunks=st.integers(
        min_value=1,
        max_value=5,
    ),
)
def test_torch_tensor_chunk(
    dtype_x_dim,
    chunks,
    frontend,
    frontend_method_data,
    init_flags,
    method_flags,
    on_device,
    backend_fw,
):
    input_dtype, x, dim = dtype_x_dim
    helpers.test_frontend_method(
        init_input_dtypes=input_dtype,
        backend_to_test=backend_fw,
        init_all_as_kwargs_np={
            "data": x[0],
        },
        method_input_dtypes=input_dtype,
        method_all_as_kwargs_np={
            "chunks": chunks,
            "dim": dim,
        },
        frontend_method_data=frontend_method_data,
        init_flags=init_flags,
        method_flags=method_flags,
        frontend=frontend,
        on_device=on_device,
    )


# clamp
@handle_frontend_method(
    class_tree=CLASS_TREE,
    init_tree="torch.tensor",
    method_name="clamp",
    dtype_and_x_min_max=_get_clamp_inputs(),
)
def test_torch_tensor_clamp(
    dtype_and_x_min_max,
    frontend,
    frontend_method_data,
    init_flags,
    method_flags,
    on_device,
    backend_fw,
):
    input_dtype, x, min, max = dtype_and_x_min_max
    helpers.test_frontend_method(
        init_input_dtypes=input_dtype,
        backend_to_test=backend_fw,
        init_all_as_kwargs_np={
            "data": x[0],
        },
        method_input_dtypes=input_dtype,
        method_all_as_kwargs_np={"min": min, "max": max},
        frontend_method_data=frontend_method_data,
        init_flags=init_flags,
        method_flags=method_flags,
        frontend=frontend,
        on_device=on_device,
    )


# clamp_
@handle_frontend_method(
    class_tree=CLASS_TREE,
    init_tree="torch.tensor",
    method_name="clamp_",
    dtype_and_x_min_max=_get_clamp_inputs(),
)
def test_torch_tensor_clamp_(
    dtype_and_x_min_max,
    frontend,
    frontend_method_data,
    init_flags,
    method_flags,
    on_device,
    backend_fw,
):
    input_dtype, x, min, max = dtype_and_x_min_max
    helpers.test_frontend_method(
        init_input_dtypes=input_dtype,
        backend_to_test=backend_fw,
        init_all_as_kwargs_np={
            "data": x[0],
        },
        method_input_dtypes=input_dtype,
        method_all_as_kwargs_np={"min": min, "max": max},
        frontend_method_data=frontend_method_data,
        init_flags=init_flags,
        method_flags=method_flags,
        frontend=frontend,
        on_device=on_device,
    )


@handle_frontend_method(
    class_tree=CLASS_TREE,
    init_tree="torch.tensor",
    method_name="clamp_min",
    input_and_ranges=_get_clip_min_inputs(),
)
def test_torch_tensor_clamp_min(
    input_and_ranges,
    frontend_method_data,
    init_flags,
    backend_fw,
    frontend,
    on_device,
    method_flags,
):
    x_dtype, x, min = input_and_ranges
    helpers.test_frontend_method(
        init_input_dtypes=x_dtype,
        backend_to_test=backend_fw,
        init_all_as_kwargs_np={
            "data": x[0],
        },
        method_input_dtypes=x_dtype,
        method_all_as_kwargs_np={
            "min": min,
        },
        frontend_method_data=frontend_method_data,
        init_flags=init_flags,
        method_flags=method_flags,
        frontend=frontend,
        on_device=on_device,
    )


# clip
@handle_frontend_method(
    class_tree=CLASS_TREE,
    init_tree="torch.tensor",
    method_name="clip",
    input_and_ranges=_get_clamp_inputs(),
)
def test_torch_tensor_clip(
    input_and_ranges,
    frontend,
    frontend_method_data,
    init_flags,
    method_flags,
    on_device,
    backend_fw,
):
    input_dtype, x, min, max = input_and_ranges
    helpers.test_frontend_method(
        init_input_dtypes=input_dtype,
        backend_to_test=backend_fw,
        init_all_as_kwargs_np={
            "data": x[0],
        },
        method_input_dtypes=input_dtype,
        method_all_as_kwargs_np={"min": min, "max": max},
        frontend_method_data=frontend_method_data,
        init_flags=init_flags,
        method_flags=method_flags,
        frontend=frontend,
        on_device=on_device,
    )


# clip_
@handle_frontend_method(
    class_tree=CLASS_TREE,
    init_tree="torch.tensor",
    method_name="clip_",
    input_and_ranges=_get_clamp_inputs(),
)
def test_torch_tensor_clip_(
    input_and_ranges,
    frontend,
    frontend_method_data,
    init_flags,
    method_flags,
    on_device,
    backend_fw,
):
    input_dtype, x, min, max = input_and_ranges
    helpers.test_frontend_method(
        init_input_dtypes=input_dtype,
        backend_to_test=backend_fw,
        init_all_as_kwargs_np={
            "data": x[0],
        },
        method_input_dtypes=input_dtype,
        method_all_as_kwargs_np={"min": min, "max": max},
        frontend_method_data=frontend_method_data,
        init_flags=init_flags,
        method_flags=method_flags,
        frontend=frontend,
        on_device=on_device,
    )


# clone
@handle_frontend_method(
    class_tree=CLASS_TREE,
    init_tree="torch.tensor",
    method_name="clone",
    dtype_and_x=helpers.dtype_and_values(
        available_dtypes=helpers.get_dtypes("valid"),
        num_arrays=1,
    ),
)
def test_torch_tensor_clone(
    dtype_and_x,
    frontend_method_data,
    init_flags,
    method_flags,
    frontend,
    on_device,
    backend_fw,
):
    input_dtype, x = dtype_and_x
    helpers.test_frontend_method(
        init_input_dtypes=input_dtype,
        backend_to_test=backend_fw,
        init_all_as_kwargs_np={
            "data": x[0],
        },
        method_input_dtypes=input_dtype,
        method_all_as_kwargs_np={},
        frontend_method_data=frontend_method_data,
        init_flags=init_flags,
        method_flags=method_flags,
        frontend=frontend,
        on_device=on_device,
    )


@handle_frontend_method(
    class_tree=CLASS_TREE,
    init_tree="torch.tensor",
    method_name="conj",
    dtype_and_x=helpers.dtype_and_values(
        available_dtypes=helpers.get_dtypes("float_and_complex")
    ),
)
def test_torch_tensor_conj(
    dtype_and_x,
    frontend_method_data,
    init_flags,
    method_flags,
    frontend,
    on_device,
    backend_fw,
):
    input_dtype, x = dtype_and_x
    helpers.test_frontend_method(
        init_input_dtypes=input_dtype,
        backend_to_test=backend_fw,
        init_all_as_kwargs_np={
            "data": x[0],
        },
        method_input_dtypes=input_dtype,
        method_all_as_kwargs_np={},
        frontend_method_data=frontend_method_data,
        init_flags=init_flags,
        method_flags=method_flags,
        frontend=frontend,
        on_device=on_device,
    )


# contiguous
@handle_frontend_method(
    class_tree=CLASS_TREE,
    init_tree="torch.tensor",
    method_name="contiguous",
    dtype_and_x=helpers.dtype_and_values(
        available_dtypes=helpers.get_dtypes("float"),
        allow_inf=False,
    ),
)
def test_torch_tensor_contiguous(
    dtype_and_x,
    frontend_method_data,
    init_flags,
    method_flags,
    frontend,
    on_device,
    backend_fw,
):
    input_dtype, x = dtype_and_x
    helpers.test_frontend_method(
        init_input_dtypes=input_dtype,
        backend_to_test=backend_fw,
        init_all_as_kwargs_np={
            "data": x[0],
        },
        method_input_dtypes=input_dtype,
        method_all_as_kwargs_np={},
        frontend_method_data=frontend_method_data,
        init_flags=init_flags,
        method_flags=method_flags,
        frontend=frontend,
        on_device=on_device,
    )


# copy_
@handle_frontend_method(
    class_tree=CLASS_TREE,
    init_tree="torch.tensor",
    method_name="copy_",
    dtype_and_x=helpers.dtype_and_values(
        available_dtypes=helpers.get_dtypes("valid"),
        num_arrays=2,
    ),
)
def test_torch_tensor_copy_(
    dtype_and_x,
    frontend_method_data,
    init_flags,
    method_flags,
    frontend,
    on_device,
    backend_fw,
):
    input_dtype, x = dtype_and_x
    helpers.test_frontend_method(
        init_input_dtypes=input_dtype,
        backend_to_test=backend_fw,
        init_all_as_kwargs_np={
            "data": x[0],
        },
        method_input_dtypes=input_dtype,
        method_all_as_kwargs_np={
            "other": x[1],
        },
        frontend_method_data=frontend_method_data,
        init_flags=init_flags,
        method_flags=method_flags,
        frontend=frontend,
        on_device=on_device,
    )


# copysign
@handle_frontend_method(
    class_tree=CLASS_TREE,
    init_tree="torch.tensor",
    method_name="copysign",
    dtype_and_x=helpers.dtype_and_values(
        available_dtypes=helpers.get_dtypes("float"),
        min_num_dims=1,
        num_arrays=2,
    ),
)
def test_torch_tensor_copysign(
    dtype_and_x,
    frontend_method_data,
    init_flags,
    method_flags,
    frontend,
    on_device,
    backend_fw,
):
    input_dtype, x = dtype_and_x
    helpers.test_frontend_method(
        init_input_dtypes=input_dtype,
        backend_to_test=backend_fw,
        init_all_as_kwargs_np={
            "data": x[0],
        },
        method_input_dtypes=input_dtype,
        method_all_as_kwargs_np={
            "other": x[1],
        },
        frontend_method_data=frontend_method_data,
        init_flags=init_flags,
        method_flags=method_flags,
        frontend=frontend,
        on_device=on_device,
    )


# cos
@handle_frontend_method(
    class_tree=CLASS_TREE,
    init_tree="torch.tensor",
    method_name="cos",
    dtype_and_x=helpers.dtype_and_values(
        available_dtypes=helpers.get_dtypes("float"),
        allow_inf=False,
    ),
)
def test_torch_tensor_cos(
    dtype_and_x,
    frontend_method_data,
    init_flags,
    method_flags,
    frontend,
    on_device,
    backend_fw,
):
    input_dtype, x = dtype_and_x
    helpers.test_frontend_method(
        init_input_dtypes=input_dtype,
        backend_to_test=backend_fw,
        init_all_as_kwargs_np={
            "data": x[0],
        },
        method_input_dtypes=input_dtype,
        method_all_as_kwargs_np={},
        frontend_method_data=frontend_method_data,
        init_flags=init_flags,
        method_flags=method_flags,
        frontend=frontend,
        on_device=on_device,
    )


# cos_
@handle_frontend_method(
    class_tree=CLASS_TREE,
    init_tree="torch.tensor",
    method_name="cos_",
    dtype_and_x=helpers.dtype_and_values(
        available_dtypes=helpers.get_dtypes("float"),
        allow_inf=False,
    ),
)
def test_torch_tensor_cos_(
    dtype_and_x,
    frontend_method_data,
    init_flags,
    method_flags,
    frontend,
    on_device,
    backend_fw,
):
    input_dtype, x = dtype_and_x
    helpers.test_frontend_method(
        init_input_dtypes=input_dtype,
        backend_to_test=backend_fw,
        init_all_as_kwargs_np={
            "data": list(x[0]) if type(x[0]) == int else x[0],
        },
        method_input_dtypes=input_dtype,
        method_all_as_kwargs_np={},
        frontend_method_data=frontend_method_data,
        init_flags=init_flags,
        method_flags=method_flags,
        frontend=frontend,
        on_device=on_device,
    )


# cosh
@handle_frontend_method(
    class_tree=CLASS_TREE,
    init_tree="torch.tensor",
    method_name="cosh",
    dtype_and_x=helpers.dtype_and_values(
        available_dtypes=helpers.get_dtypes("float"),
        allow_inf=False,
    ),
)
def test_torch_tensor_cosh(
    dtype_and_x,
    frontend_method_data,
    init_flags,
    method_flags,
    frontend,
    on_device,
    backend_fw,
):
    input_dtype, x = dtype_and_x
    helpers.test_frontend_method(
        init_input_dtypes=input_dtype,
        backend_to_test=backend_fw,
        init_all_as_kwargs_np={
            "data": x[0],
        },
        method_input_dtypes=input_dtype,
        method_all_as_kwargs_np={},
        frontend_method_data=frontend_method_data,
        init_flags=init_flags,
        method_flags=method_flags,
        frontend=frontend,
        on_device=on_device,
    )


# cosh_
@handle_frontend_method(
    class_tree=CLASS_TREE,
    init_tree="torch.tensor",
    method_name="cosh_",
    dtype_and_x=helpers.dtype_and_values(
        available_dtypes=helpers.get_dtypes("float"),
        allow_inf=False,
    ),
)
def test_torch_tensor_cosh_(
    dtype_and_x,
    frontend_method_data,
    init_flags,
    method_flags,
    frontend,
    on_device,
    backend_fw,
):
    input_dtype, x = dtype_and_x
    helpers.test_frontend_method(
        init_input_dtypes=input_dtype,
        backend_to_test=backend_fw,
        init_all_as_kwargs_np={
            "data": x[0],
        },
        method_input_dtypes=input_dtype,
        method_all_as_kwargs_np={},
        frontend_method_data=frontend_method_data,
        init_flags=init_flags,
        method_flags=method_flags,
        frontend=frontend,
        on_device=on_device,
        rtol_=1e-2,
        atol_=1e-2,
    )


# count_nonzero
@handle_frontend_method(
    class_tree=CLASS_TREE,
    init_tree="torch.tensor",
    method_name="count_nonzero",
    dtype_value=helpers.dtype_and_values(
        available_dtypes=helpers.get_dtypes("valid"),
        shape=st.shared(helpers.get_shape(min_num_dims=1), key="shape"),
    ),
    dim=helpers.get_axis(
        shape=st.shared(helpers.get_shape(), key="shape"),
        allow_neg=True,
        force_int=True,
    ),
)
def test_torch_tensor_count_nonzero(
    dtype_value,
    dim,
    frontend_method_data,
    init_flags,
    method_flags,
    frontend,
    on_device,
    backend_fw,
):
    input_dtype, x = dtype_value
    helpers.test_frontend_method(
        init_input_dtypes=input_dtype,
        backend_to_test=backend_fw,
        init_all_as_kwargs_np={
            "data": x[0],
        },
        method_input_dtypes=input_dtype,
        method_all_as_kwargs_np={"dim": dim},
        frontend_method_data=frontend_method_data,
        init_flags=init_flags,
        method_flags=method_flags,
        frontend=frontend,
        on_device=on_device,
    )


# cross
@handle_frontend_method(
    class_tree=CLASS_TREE,
    init_tree="torch.tensor",
    method_name="cross",
    dtype_input_other_dim=dtype_value1_value2_axis(
        available_dtypes=helpers.get_dtypes("numeric"),
        min_num_dims=1,
        max_num_dims=10,
        min_dim_size=3,
        max_dim_size=3,
        min_value=-1e10,
        max_value=1e10,
        abs_smallest_val=0.01,
        large_abs_safety_factor=2,
        safety_factor_scale="log",
    ),
)
def test_torch_tensor_cross(
    dtype_input_other_dim,
    frontend_method_data,
    init_flags,
    method_flags,
    frontend,
    on_device,
    backend_fw,
):
    dtype, input, other, dim = dtype_input_other_dim
    helpers.test_frontend_method(
        init_input_dtypes=dtype,
        backend_to_test=backend_fw,
        init_all_as_kwargs_np={
            "data": input,
        },
        method_input_dtypes=dtype,
        method_all_as_kwargs_np={
            "other": other,
            "dim": dim,
        },
        frontend_method_data=frontend_method_data,
        init_flags=init_flags,
        method_flags=method_flags,
        frontend=frontend,
        on_device=on_device,
        rtol_=1e-2,
        atol_=1e-2,
    )


# cumprod
@handle_frontend_method(
    class_tree=CLASS_TREE,
    init_tree="torch.tensor",
    method_name="cumprod",
    dtype_value=helpers.dtype_and_values(
        available_dtypes=helpers.get_dtypes("valid"),
        shape=st.shared(helpers.get_shape(min_num_dims=1), key="shape"),
    ),
    dim=helpers.get_axis(
        shape=st.shared(helpers.get_shape(), key="shape"),
        allow_neg=True,
        force_int=True,
    ),
    dtypes=_dtypes(),
)
def test_torch_tensor_cumprod(
    dtype_value,
    dim,
    dtypes,
    frontend_method_data,
    init_flags,
    method_flags,
    frontend,
    on_device,
    backend_fw,
):
    input_dtype, x = dtype_value
    helpers.test_frontend_method(
        init_input_dtypes=input_dtype,
        backend_to_test=backend_fw,
        init_all_as_kwargs_np={
            "data": x[0],
        },
        method_input_dtypes=dtypes,
        method_all_as_kwargs_np={
            "dim": dim,
            "dtype": dtypes[0],
        },
        frontend_method_data=frontend_method_data,
        init_flags=init_flags,
        method_flags=method_flags,
        frontend=frontend,
        on_device=on_device,
    )


# cumsum
@handle_frontend_method(
    class_tree=CLASS_TREE,
    init_tree="torch.tensor",
    method_name="cumsum",
    dtype_value=helpers.dtype_and_values(
        available_dtypes=helpers.get_dtypes("valid"),
        shape=st.shared(helpers.get_shape(min_num_dims=1), key="shape"),
    ),
    dim=helpers.get_axis(
        shape=st.shared(helpers.get_shape(), key="shape"),
        allow_neg=True,
        force_int=True,
    ),
    dtypes=_dtypes(),
)
def test_torch_tensor_cumsum(
    dtype_value,
    dim,
    dtypes,
    frontend_method_data,
    init_flags,
    method_flags,
    frontend,
    on_device,
    backend_fw,
):
    input_dtype, x = dtype_value
    helpers.test_frontend_method(
        init_input_dtypes=input_dtype,
        backend_to_test=backend_fw,
        init_all_as_kwargs_np={
            "data": x[0],
        },
        method_input_dtypes=dtypes,
        method_all_as_kwargs_np={
            "dim": dim,
            "dtype": dtypes[0],
        },
        frontend_method_data=frontend_method_data,
        init_flags=init_flags,
        method_flags=method_flags,
        frontend=frontend,
        on_device=on_device,
    )


# cumsum_
@handle_frontend_method(
    class_tree=CLASS_TREE,
    init_tree="torch.tensor",
    method_name="cumsum_",
    dtype_value=helpers.dtype_and_values(
        available_dtypes=helpers.get_dtypes("numeric"),
        shape=st.shared(helpers.get_shape(min_num_dims=1), key="shape"),
    ),
    dim=helpers.get_axis(
        shape=st.shared(helpers.get_shape(), key="shape"),
        allow_neg=True,
        force_int=True,
    ),
)
def test_torch_tensor_cumsum_(
    dtype_value,
    dim,
    frontend_method_data,
    init_flags,
    method_flags,
    frontend,
    on_device,
    backend_fw,
):
    input_dtype, x = dtype_value
    helpers.test_frontend_method(
        init_input_dtypes=input_dtype,
        backend_to_test=backend_fw,
        init_all_as_kwargs_np={
            "data": x[0],
        },
        method_input_dtypes=input_dtype,
        method_all_as_kwargs_np={
            "dim": dim,
            "dtype": input_dtype[0],
        },
        frontend_method_data=frontend_method_data,
        init_flags=init_flags,
        method_flags=method_flags,
        frontend=frontend,
        on_device=on_device,
    )


# det
@handle_frontend_method(
    class_tree=CLASS_TREE,
    init_tree="torch.tensor",
    method_name="det",
    dtype_and_x=_get_dtype_and_matrix(square=True, batch=True),
)
def test_torch_tensor_det(
    dtype_and_x,
    frontend_method_data,
    init_flags,
    method_flags,
    frontend,
    on_device,
    backend_fw,
):
    input_dtype, x = dtype_and_x
    helpers.test_frontend_method(
        init_input_dtypes=input_dtype,
        backend_to_test=backend_fw,
        init_all_as_kwargs_np={
            "data": x,
        },
        method_input_dtypes=input_dtype,
        method_all_as_kwargs_np={},
        frontend_method_data=frontend_method_data,
        init_flags=init_flags,
        method_flags=method_flags,
        frontend=frontend,
        on_device=on_device,
    )


# detach
@handle_frontend_method(
    class_tree=CLASS_TREE,
    init_tree="torch.tensor",
    method_name="detach",
    dtype_and_x=helpers.dtype_and_values(
        available_dtypes=helpers.get_dtypes("valid"),
    ),
)
def test_torch_tensor_detach(
    dtype_and_x,
    frontend_method_data,
    init_flags,
    method_flags,
    frontend,
    on_device,
    backend_fw,
):
    input_dtype, x = dtype_and_x
    helpers.test_frontend_method(
        init_input_dtypes=input_dtype,
        backend_to_test=backend_fw,
        init_all_as_kwargs_np={
            "data": x[0],
        },
        method_input_dtypes=input_dtype,
        method_all_as_kwargs_np={},
        frontend_method_data=frontend_method_data,
        init_flags=init_flags,
        method_flags=method_flags,
        frontend=frontend,
        on_device=on_device,
    )


# detach_
@handle_frontend_method(
    class_tree=CLASS_TREE,
    init_tree="torch.tensor",
    method_name="detach_",
    dtype_and_x=helpers.dtype_and_values(
        available_dtypes=helpers.get_dtypes("valid"),
    ),
)
def test_torch_tensor_detach_(
    dtype_and_x,
    frontend_method_data,
    init_flags,
    method_flags,
    frontend,
    on_device,
    backend_fw,
):
    input_dtype, x = dtype_and_x
    helpers.test_frontend_method(
        init_input_dtypes=input_dtype,
        backend_to_test=backend_fw,
        init_all_as_kwargs_np={
            "data": x[0],
        },
        method_input_dtypes=input_dtype,
        method_all_as_kwargs_np={},
        frontend_method_data=frontend_method_data,
        init_flags=init_flags,
        method_flags=method_flags,
        frontend=frontend,
        on_device=on_device,
    )


@given(
    dtype_x=helpers.dtype_and_values(
        available_dtypes=helpers.get_dtypes("valid", prune_function=False)
    ).filter(lambda x: "bfloat16" not in x[0]),
)
def test_torch_tensor_device(
    dtype_x,
    backend_fw,
):
    ivy.set_backend(backend_fw)
    _, data = dtype_x
    x = Tensor(data[0])
    x.ivy_array = data[0]
    ivy.utils.assertions.check_equal(
        x.device, ivy.dev(ivy.array(data[0])), as_array=False
    )
    ivy.previous_backend()


@handle_frontend_method(
    class_tree=CLASS_TREE,
    init_tree="torch.tensor",
    method_name="diag",
    dtype_and_values=helpers.dtype_and_values(
        available_dtypes=helpers.get_dtypes("float"),
        shape=st.shared(helpers.get_shape(min_num_dims=1, max_num_dims=2), key="shape"),
    ),
    diagonal=st.integers(min_value=-100, max_value=100),
)
def test_torch_tensor_diag(
    dtype_and_values,
    diagonal,
    frontend_method_data,
    init_flags,
    method_flags,
    frontend,
    on_device,
    backend_fw,
):
    input_dtype, values = dtype_and_values
    helpers.test_frontend_method(
        init_input_dtypes=input_dtype,
        backend_to_test=backend_fw,
        init_all_as_kwargs_np={
            "data": values[0],
        },
        method_input_dtypes=input_dtype,
        method_all_as_kwargs_np={
            "diagonal": diagonal,
        },
        frontend_method_data=frontend_method_data,
        init_flags=init_flags,
        method_flags=method_flags,
        frontend=frontend,
        on_device=on_device,
    )


@handle_frontend_method(
    class_tree=CLASS_TREE,
    init_tree="torch.tensor",
    method_name="diagonal",
    dtype_and_values=helpers.dtype_and_values(
        available_dtypes=helpers.get_dtypes("valid"),
        shape=st.shared(helpers.get_shape(min_num_dims=2), key="shape"),
    ),
    dims_and_offset=dims_and_offset(
        shape=st.shared(helpers.get_shape(min_num_dims=2), key="shape")
    ),
)
def test_torch_tensor_diagonal(
    dtype_and_values,
    dims_and_offset,
    frontend,
    frontend_method_data,
    backend_fw,
    init_flags,
    method_flags,
    on_device,
):
    input_dtype, value = dtype_and_values
    dim1, dim2, offset = dims_and_offset
    input = value[0]
    num_dims = len(np.shape(input))
    assume(dim1 != dim2)
    if dim1 < 0:
        assume(dim1 + num_dims != dim2)
    if dim2 < 0:
        assume(dim1 != dim2 + num_dims)
    helpers.test_frontend_method(
        init_input_dtypes=[input_dtype[0]],
        init_all_as_kwargs_np={"data": input},
        method_input_dtypes=[input_dtype[0]],
        method_all_as_kwargs_np={
            "offset": offset,
            "dim1": dim1,
            "dim2": dim2,
        },
        frontend=frontend,
        frontend_method_data=frontend_method_data,
        backend_to_test=backend_fw,
        init_flags=init_flags,
        method_flags=method_flags,
        on_device=on_device,
    )


# dim
@handle_frontend_method(
    class_tree=CLASS_TREE,
    init_tree="torch.tensor",
    method_name="dim",
    dtype_and_x=helpers.dtype_and_values(
        available_dtypes=helpers.get_dtypes("numeric"),
    ),
)
def test_torch_tensor_dim(
    dtype_and_x,
    frontend_method_data,
    init_flags,
    method_flags,
    frontend,
    on_device,
    backend_fw,
):
    input_dtype, x = dtype_and_x
    helpers.test_frontend_method(
        init_input_dtypes=input_dtype,
        backend_to_test=backend_fw,
        init_all_as_kwargs_np={
            "data": x[0],
        },
        method_input_dtypes=[],
        method_all_as_kwargs_np={},
        frontend_method_data=frontend_method_data,
        init_flags=init_flags,
        method_flags=method_flags,
        frontend=frontend,
        on_device=on_device,
    )


# div
@handle_frontend_method(
    class_tree=CLASS_TREE,
    init_tree="torch.tensor",
    method_name="div",
    dtype_and_x=helpers.dtype_and_values(
        available_dtypes=helpers.get_dtypes("numeric"),
        num_arrays=2,
        large_abs_safety_factor=2.5,
        small_abs_safety_factor=2.5,
        safety_factor_scale="log",
    ),
    rounding_mode=st.sampled_from(["floor", "trunc"]) | st.none(),
)
def test_torch_tensor_div(
    dtype_and_x,
    rounding_mode,
    frontend,
    frontend_method_data,
    init_flags,
    method_flags,
    on_device,
    backend_fw,
):
    input_dtype, x = dtype_and_x
    assume(not np.any(np.isclose(x[1], 0)))

    helpers.test_frontend_method(
        init_input_dtypes=input_dtype,
        backend_to_test=backend_fw,
        init_all_as_kwargs_np={"data": x[0]},
        method_input_dtypes=input_dtype,
        method_all_as_kwargs_np={
            "other": x[1],
            "rounding_mode": rounding_mode,
        },
        frontend_method_data=frontend_method_data,
        init_flags=init_flags,
        method_flags=method_flags,
        frontend=frontend,
        on_device=on_device,
    )


# div_
@handle_frontend_method(
    class_tree=CLASS_TREE,
    init_tree="torch.tensor",
    method_name="div_",
    dtype_and_x=helpers.dtype_and_values(
        available_dtypes=helpers.get_dtypes("numeric"),
        num_arrays=2,
        large_abs_safety_factor=2.5,
        small_abs_safety_factor=2.5,
        safety_factor_scale="log",
    ),
    rounding_mode=st.sampled_from(["floor", "trunc"]) | st.none(),
)
def test_torch_tensor_div_(
    dtype_and_x,
    rounding_mode,
    frontend,
    frontend_method_data,
    init_flags,
    method_flags,
    on_device,
    backend_fw,
):
    input_dtype, x = dtype_and_x
    assume(not np.any(np.isclose(x[1], 0)))

    helpers.test_frontend_method(
        init_input_dtypes=input_dtype,
        backend_to_test=backend_fw,
        init_all_as_kwargs_np={"data": x[0]},
        method_input_dtypes=input_dtype,
        method_all_as_kwargs_np={
            "other": x[1],
            "rounding_mode": rounding_mode,
        },
        frontend_method_data=frontend_method_data,
        init_flags=init_flags,
        method_flags=method_flags,
        frontend=frontend,
        on_device=on_device,
    )


# divide
@handle_frontend_method(
    class_tree=CLASS_TREE,
    init_tree="torch.tensor",
    method_name="divide",
    dtype_and_x=helpers.dtype_and_values(
        available_dtypes=helpers.get_dtypes("valid"),
        num_arrays=2,
        min_value=-1e04,
        max_value=1e04,
        allow_inf=False,
    ),
)
def test_torch_tensor_divide(
    dtype_and_x,
    frontend,
    frontend_method_data,
    init_flags,
    method_flags,
    on_device,
    backend_fw,
):
    input_dtype, x = dtype_and_x
    helpers.test_frontend_method(
        init_input_dtypes=input_dtype,
        backend_to_test=backend_fw,
        init_all_as_kwargs_np={
            "data": x[0],
        },
        method_input_dtypes=input_dtype,
        method_all_as_kwargs_np={
            "other": x[1],
        },
        frontend_method_data=frontend_method_data,
        init_flags=init_flags,
        method_flags=method_flags,
        frontend=frontend,
        atol_=1e-02,
        on_device=on_device,
    )


@handle_frontend_method(
    class_tree=CLASS_TREE,
    init_tree="torch.tensor",
    method_name="dot",
    dtype_and_x=helpers.dtype_and_values(
        available_dtypes=helpers.get_dtypes("float"),
        num_arrays=2,
        shape=(1,),
    ),
)
def test_torch_tensor_dot(
    dtype_and_x,
    frontend_method_data,
    init_flags,
    method_flags,
    frontend,
    on_device,
    backend_fw,
):
    input_dtype, x = dtype_and_x
    helpers.test_frontend_method(
        init_input_dtypes=input_dtype,
        backend_to_test=backend_fw,
        init_all_as_kwargs_np={
            "data": x[0],
        },
        method_input_dtypes=input_dtype,
        method_all_as_kwargs_np={
            "tensor": x[1],
        },
        frontend_method_data=frontend_method_data,
        init_flags=init_flags,
        method_flags=method_flags,
        frontend=frontend,
        on_device=on_device,
    )


@handle_frontend_method(
    class_tree=CLASS_TREE,
    init_tree="torch.tensor",
    method_name="double",
    dtype_and_x=helpers.dtype_and_values(
        available_dtypes=helpers.get_dtypes("valid"),
    ),
)
def test_torch_tensor_double(
    dtype_and_x,
    frontend_method_data,
    init_flags,
    method_flags,
    frontend,
    backend_fw,
    on_device,
):
    input_dtype, x = dtype_and_x
    helpers.test_frontend_method(
        init_input_dtypes=input_dtype,
        init_all_as_kwargs_np={
            "data": x[0],
        },
        method_input_dtypes=input_dtype,
        method_all_as_kwargs_np={},
        frontend_method_data=frontend_method_data,
        init_flags=init_flags,
        method_flags=method_flags,
        frontend=frontend,
        backend_to_test=backend_fw,
        on_device=on_device,
    )


# dsplit
@handle_frontend_method(
    class_tree=CLASS_TREE,
    init_tree="torch.tensor",
    method_name="dsplit",
    dtype_value=helpers.dtype_and_values(
        available_dtypes=helpers.get_dtypes("valid"),
        shape=st.shared(helpers.get_shape(min_num_dims=3), key="value_shape"),
    ),
    indices_or_sections=_get_splits(
        min_num_dims=3,
        axis=2,
        allow_none=False,
        allow_array_indices=False,
        is_mod_split=True,
    ),
)
def test_torch_tensor_dsplit(
    dtype_value,
    indices_or_sections,
    frontend_method_data,
    init_flags,
    method_flags,
    frontend,
    on_device,
    backend_fw,
):
    input_dtype, x = dtype_value
    helpers.test_frontend_method(
        init_input_dtypes=input_dtype,
        backend_to_test=backend_fw,
        init_all_as_kwargs_np={
            "data": x[0],
        },
        method_input_dtypes=[],
        method_all_as_kwargs_np={"indices_or_sections": indices_or_sections},
        frontend_method_data=frontend_method_data,
        init_flags=init_flags,
        method_flags=method_flags,
        frontend=frontend,
        on_device=on_device,
    )


@given(
    dtype_x=helpers.dtype_and_values(
        available_dtypes=helpers.get_dtypes("valid", prune_function=False)
    ).filter(lambda x: "bfloat16" not in x[0]),
)
def test_torch_tensor_dtype(dtype_x, backend_fw):
    ivy.set_backend(backend_fw)
    dtype, data = dtype_x
    x = Tensor(data[0])
    x.ivy_array = data[0]
    ivy.utils.assertions.check_equal(x.dtype, dtype[0], as_array=False)
    ivy.previous_backend()


@handle_frontend_method(
    class_tree=CLASS_TREE,
    init_tree="torch.tensor",
    method_name="eq_",
    dtype_and_x=helpers.dtype_and_values(
        available_dtypes=helpers.get_dtypes("float"),
        num_arrays=2,
        min_value=-1e04,
        max_value=1e04,
        allow_inf=False,
    ),
)
def test_torch_tensor_eq_(
    dtype_and_x,
    frontend_method_data,
    init_flags,
    method_flags,
    frontend,
    on_device,
    backend_fw,
):
    input_dtype, x = dtype_and_x
    helpers.test_frontend_method(
        init_input_dtypes=input_dtype,
        backend_to_test=backend_fw,
        init_all_as_kwargs_np={
            "data": x[0],
        },
        method_input_dtypes=input_dtype,
        method_all_as_kwargs_np={
            "other": x[1],
        },
        frontend_method_data=frontend_method_data,
        init_flags=init_flags,
        method_flags=method_flags,
        frontend=frontend,
        on_device=on_device,
    )


# equal
@handle_frontend_method(
    class_tree=CLASS_TREE,
    init_tree="torch.tensor",
    method_name="equal",
    dtype_and_x=helpers.dtype_and_values(
        available_dtypes=helpers.get_dtypes("numeric"),
        num_arrays=2,
        shared_dtype=True,
        min_num_dims=1,
        min_value=-1e04,
        max_value=1e04,
    ),
)
def test_torch_tensor_equal(
    dtype_and_x,
    frontend,
    frontend_method_data,
    init_flags,
    method_flags,
    on_device,
    backend_fw,
):
    input_dtype, x = dtype_and_x
    helpers.test_frontend_method(
        init_input_dtypes=input_dtype,
        backend_to_test=backend_fw,
        init_all_as_kwargs_np={
            "data": x[0],
        },
        method_input_dtypes=input_dtype,
        method_all_as_kwargs_np={
            "other": x[1],
        },
        frontend_method_data=frontend_method_data,
        init_flags=init_flags,
        method_flags=method_flags,
        frontend=frontend,
        atol_=1e-04,
        rtol_=1e-04,
        on_device=on_device,
    )


# erf
@handle_frontend_method(
    class_tree=CLASS_TREE,
    init_tree="torch.tensor",
    method_name="erf",
    dtype_and_x=helpers.dtype_and_values(
        available_dtypes=helpers.get_dtypes("float"),
    ),
)
def test_torch_tensor_erf(
    dtype_and_x,
    frontend_method_data,
    init_flags,
    method_flags,
    frontend,
    on_device,
    backend_fw,
):
    input_dtype, x = dtype_and_x
    helpers.test_frontend_method(
        init_input_dtypes=input_dtype,
        backend_to_test=backend_fw,
        init_all_as_kwargs_np={
            "data": x[0],
        },
        method_input_dtypes=input_dtype,
        method_all_as_kwargs_np={},
        frontend_method_data=frontend_method_data,
        init_flags=init_flags,
        method_flags=method_flags,
        frontend=frontend,
        on_device=on_device,
    )


# erf_
@handle_frontend_method(
    class_tree=CLASS_TREE,
    init_tree="torch.tensor",
    method_name="erf_",
    dtype_and_x=helpers.dtype_and_values(
        available_dtypes=helpers.get_dtypes("float"),
    ),
)
def test_torch_tensor_erf_(
    dtype_and_x,
    frontend_method_data,
    init_flags,
    method_flags,
    frontend,
    on_device,
    backend_fw,
):
    input_dtype, x = dtype_and_x
    helpers.test_frontend_method(
        init_input_dtypes=input_dtype,
        backend_to_test=backend_fw,
        init_all_as_kwargs_np={
            "data": x[0],
        },
        method_input_dtypes=input_dtype,
        method_all_as_kwargs_np={},
        frontend_method_data=frontend_method_data,
        init_flags=init_flags,
        method_flags=method_flags,
        frontend=frontend,
        on_device=on_device,
    )


# exp
@handle_frontend_method(
    class_tree=CLASS_TREE,
    init_tree="torch.tensor",
    method_name="exp",
    dtype_and_x=helpers.dtype_and_values(
        available_dtypes=helpers.get_dtypes("numeric"),
    ),
)
def test_torch_tensor_exp(
    dtype_and_x,
    frontend_method_data,
    init_flags,
    method_flags,
    frontend,
    on_device,
    backend_fw,
):
    input_dtype, x = dtype_and_x
    helpers.test_frontend_method(
        init_input_dtypes=input_dtype,
        backend_to_test=backend_fw,
        init_all_as_kwargs_np={
            "data": x[0],
        },
        method_input_dtypes=input_dtype,
        method_all_as_kwargs_np={},
        frontend_method_data=frontend_method_data,
        init_flags=init_flags,
        method_flags=method_flags,
        frontend=frontend,
        on_device=on_device,
    )


# exp_
@handle_frontend_method(
    class_tree=CLASS_TREE,
    init_tree="torch.tensor",
    method_name="exp_",
    dtype_and_x=helpers.dtype_and_values(
        available_dtypes=helpers.get_dtypes("numeric"),
    ),
)
def test_torch_tensor_exp_(
    dtype_and_x,
    frontend_method_data,
    init_flags,
    method_flags,
    frontend,
    on_device,
    backend_fw,
):
    input_dtype, x = dtype_and_x
    helpers.test_frontend_method(
        init_input_dtypes=input_dtype,
        backend_to_test=backend_fw,
        init_all_as_kwargs_np={
            "data": x[0],
        },
        method_input_dtypes=input_dtype,
        method_all_as_kwargs_np={},
        frontend_method_data=frontend_method_data,
        init_flags=init_flags,
        method_flags=method_flags,
        frontend=frontend,
        on_device=on_device,
    )


@handle_frontend_method(
    class_tree=CLASS_TREE,
    init_tree="torch.tensor",
    method_name="expand",
    dtype_x_shape=_expand_helper(),
    unpack_shape=st.booleans(),
)
def test_torch_tensor_expand(
    dtype_x_shape,
    unpack_shape,
    frontend_method_data,
    init_flags,
    method_flags,
    frontend,
    on_device,
    backend_fw,
):
    input_dtype, x, shape = dtype_x_shape
    if unpack_shape:
        method_flags.num_positional_args = len(shape) + 1
        size = {}
        i = 0
        for x_ in shape:
            size["x{}".format(i)] = x_
            i += 1
    else:
        size = {
            "size": shape,
        }
    helpers.test_frontend_method(
        init_input_dtypes=input_dtype,
        backend_to_test=backend_fw,
        init_all_as_kwargs_np={
            "data": x[0],
        },
        method_input_dtypes=input_dtype,
        method_all_as_kwargs_np=size,
        frontend_method_data=frontend_method_data,
        init_flags=init_flags,
        method_flags=method_flags,
        frontend=frontend,
        on_device=on_device,
    )


# expand_as
@handle_frontend_method(
    class_tree=CLASS_TREE,
    init_tree="torch.tensor",
    method_name="expand_as",
    dtype_x=helpers.dtype_and_values(
        available_dtypes=helpers.get_dtypes("valid"), num_arrays=2
    ),
)
def test_torch_tensor_expand_as(
    dtype_x,
    frontend_method_data,
    init_flags,
    method_flags,
    frontend,
    on_device,
    backend_fw,
):
    input_dtype, x = dtype_x
    helpers.test_frontend_method(
        init_input_dtypes=input_dtype,
        backend_to_test=backend_fw,
        init_all_as_kwargs_np={
            "data": x[0],
        },
        method_input_dtypes=input_dtype,
        method_all_as_kwargs_np={
            "other": x[1],
        },
        frontend_method_data=frontend_method_data,
        init_flags=init_flags,
        method_flags=method_flags,
        frontend=frontend,
        on_device=on_device,
    )


# expm1
@handle_frontend_method(
    class_tree=CLASS_TREE,
    init_tree="torch.tensor",
    method_name="expm1",
    dtype_and_x=helpers.dtype_and_values(
        available_dtypes=helpers.get_dtypes("numeric"),
    ),
)
def test_torch_tensor_expm1(
    dtype_and_x,
    frontend_method_data,
    init_flags,
    method_flags,
    frontend,
    on_device,
    backend_fw,
):
    input_dtype, x = dtype_and_x
    helpers.test_frontend_method(
        init_input_dtypes=input_dtype,
        backend_to_test=backend_fw,
        init_all_as_kwargs_np={
            "data": x[0],
        },
        method_input_dtypes=input_dtype,
        method_all_as_kwargs_np={},
        frontend_method_data=frontend_method_data,
        init_flags=init_flags,
        method_flags=method_flags,
        frontend=frontend,
        on_device=on_device,
    )


# expm1_
@handle_frontend_method(
    class_tree=CLASS_TREE,
    init_tree="torch.tensor",
    method_name="expm1_",
    dtype_and_x=helpers.dtype_and_values(
        available_dtypes=helpers.get_dtypes("float"),
    ),
)
def test_torch_tensor_expm1_(
    dtype_and_x,
    frontend_method_data,
    init_flags,
    method_flags,
    frontend,
    on_device,
    backend_fw,
):
    input_dtype, x = dtype_and_x
    helpers.test_frontend_method(
        init_input_dtypes=input_dtype,
        backend_to_test=backend_fw,
        init_all_as_kwargs_np={
            "data": x[0],
        },
        method_input_dtypes=input_dtype,
        method_all_as_kwargs_np={},
        frontend_method_data=frontend_method_data,
        init_flags=init_flags,
        method_flags=method_flags,
        frontend=frontend,
        on_device=on_device,
    )


# fill_
@handle_frontend_method(
    class_tree=CLASS_TREE,
    init_tree="torch.tensor",
    method_name="fill_",
    dtype_and_x=helpers.dtype_and_values(
        available_dtypes=helpers.get_dtypes("float"),
    ),
    value=helpers.floats(min_value=1, max_value=10),
)
def test_torch_tensor_fill_(
    dtype_and_x,
    value,
    frontend_method_data,
    init_flags,
    method_flags,
    frontend,
    on_device,
    backend_fw,
):
    input_dtype, x = dtype_and_x
    helpers.test_frontend_method(
        init_input_dtypes=input_dtype,
        backend_to_test=backend_fw,
        init_all_as_kwargs_np={
            "data": x[0],
        },
        method_input_dtypes=input_dtype,
        method_all_as_kwargs_np={
            "value": value,
        },
        frontend_method_data=frontend_method_data,
        init_flags=init_flags,
        method_flags=method_flags,
        frontend=frontend,
        on_device=on_device,
    )


# fix
@handle_frontend_method(
    class_tree=CLASS_TREE,
    init_tree="torch.tensor",
    method_name="fix",
    dtype_value=helpers.dtype_and_values(
        available_dtypes=helpers.get_dtypes("numeric"),
        shape=st.shared(helpers.get_shape(min_num_dims=1), key="shape"),
    ),
)
def test_torch_tensor_fix(
    dtype_value,
    frontend_method_data,
    init_flags,
    method_flags,
    frontend,
    on_device,
    backend_fw,
):
    input_dtype, x = dtype_value
    helpers.test_frontend_method(
        init_input_dtypes=input_dtype,
        backend_to_test=backend_fw,
        init_all_as_kwargs_np={
            "data": x[0],
        },
        method_input_dtypes=input_dtype,
        method_all_as_kwargs_np={},
        frontend_method_data=frontend_method_data,
        init_flags=init_flags,
        method_flags=method_flags,
        frontend=frontend,
        on_device=on_device,
    )


# fix_
@handle_frontend_method(
    class_tree=CLASS_TREE,
    init_tree="torch.tensor",
    method_name="fix_",
    dtype_value=helpers.dtype_and_values(
        available_dtypes=helpers.get_dtypes("numeric"),
        shape=st.shared(helpers.get_shape(min_num_dims=1), key="shape"),
    ),
)
def test_torch_tensor_fix_(
    dtype_value,
    frontend_method_data,
    init_flags,
    method_flags,
    frontend,
    on_device,
    backend_fw,
):
    input_dtype, x = dtype_value
    helpers.test_frontend_method(
        init_input_dtypes=input_dtype,
        backend_to_test=backend_fw,
        init_all_as_kwargs_np={
            "data": x[0],
        },
        method_input_dtypes=input_dtype,
        method_all_as_kwargs_np={},
        frontend_method_data=frontend_method_data,
        init_flags=init_flags,
        method_flags=method_flags,
        frontend=frontend,
        on_device=on_device,
    )


# flatten
@handle_frontend_method(
    class_tree=CLASS_TREE,
    init_tree="torch.tensor",
    method_name="flatten",
    dtype_value=helpers.dtype_and_values(
        available_dtypes=helpers.get_dtypes("valid"),
        shape=st.shared(helpers.get_shape(), key="shape"),
    ),
    axes=helpers.get_axis(
        shape=st.shared(helpers.get_shape(), key="shape"),
        min_size=2,
        max_size=2,
        unique=False,
        force_tuple=True,
    ),
)
def test_torch_tensor_flatten(
    dtype_value,
    axes,
    frontend_method_data,
    init_flags,
    method_flags,
    frontend,
    on_device,
    backend_fw,
):
    input_dtype, x = dtype_value
    helpers.test_frontend_method(
        init_input_dtypes=input_dtype,
        backend_to_test=backend_fw,
        init_all_as_kwargs_np={
            "data": x[0],
        },
        method_input_dtypes=input_dtype,
        method_all_as_kwargs_np={
            "start_dim": axes[0],
            "end_dim": axes[1],
        },
        frontend_method_data=frontend_method_data,
        init_flags=init_flags,
        method_flags=method_flags,
        frontend=frontend,
        on_device=on_device,
    )


# flip
@handle_frontend_method(
    class_tree=CLASS_TREE,
    init_tree="torch.tensor",
    method_name="flip",
    dtype_values_axis=_array_idxes_n_dtype(
        available_dtypes=helpers.get_dtypes("float"),
    ),
)
def test_torch_tensor_flip(
    dtype_values_axis,
    frontend_method_data,
    init_flags,
    method_flags,
    frontend,
    on_device,
    backend_fw,
):
    x, idxes, dtype = dtype_values_axis
    helpers.test_frontend_method(
        init_input_dtypes=dtype,
        backend_to_test=backend_fw,
        init_all_as_kwargs_np={
            "data": x[0],
        },
        method_input_dtypes=dtype,
        method_all_as_kwargs_np={
            "dims": idxes,
        },
        frontend_method_data=frontend_method_data,
        init_flags=init_flags,
        method_flags=method_flags,
        frontend=frontend,
        on_device=on_device,
    )


# fliplr
@handle_frontend_method(
    class_tree=CLASS_TREE,
    init_tree="torch.tensor",
    method_name="fliplr",
    dtype_and_x=helpers.dtype_and_values(
        available_dtypes=helpers.get_dtypes("float"),
        min_num_dims=2,
    ),
)
def test_torch_tensor_fliplr(
    dtype_and_x,
    frontend_method_data,
    init_flags,
    method_flags,
    frontend,
    on_device,
    backend_fw,
):
    dtype, x = dtype_and_x
    helpers.test_frontend_method(
        init_input_dtypes=dtype,
        backend_to_test=backend_fw,
        init_all_as_kwargs_np={
            "data": x[0],
        },
        method_input_dtypes=dtype,
        method_all_as_kwargs_np={},
        frontend_method_data=frontend_method_data,
        init_flags=init_flags,
        method_flags=method_flags,
        frontend=frontend,
        on_device=on_device,
    )


@handle_frontend_method(
    class_tree=CLASS_TREE,
    init_tree="torch.tensor",
    method_name="float",
    dtype_x=helpers.dtype_and_values(
        available_dtypes=helpers.get_dtypes("valid"),
    ),
)
def test_torch_tensor_float(
    dtype_x,
    frontend_method_data,
    init_flags,
    method_flags,
    frontend,
    on_device,
    backend_fw,
):
    input_dtype, x = dtype_x
    helpers.test_frontend_method(
        init_input_dtypes=input_dtype,
        backend_to_test=backend_fw,
        init_all_as_kwargs_np={
            "data": x[0],
        },
        method_input_dtypes=input_dtype,
        method_all_as_kwargs_np={},
        frontend_method_data=frontend_method_data,
        init_flags=init_flags,
        method_flags=method_flags,
        frontend=frontend,
        on_device=on_device,
    )


# floor
@handle_frontend_method(
    class_tree=CLASS_TREE,
    init_tree="torch.tensor",
    method_name="floor",
    dtype_and_x=helpers.dtype_and_values(
        available_dtypes=helpers.get_dtypes("float"),
    ),
)
def test_torch_tensor_floor(
    dtype_and_x,
    frontend_method_data,
    init_flags,
    method_flags,
    frontend,
    on_device,
    backend_fw,
):
    input_dtype, x = dtype_and_x
    helpers.test_frontend_method(
        init_input_dtypes=input_dtype,
        backend_to_test=backend_fw,
        init_all_as_kwargs_np={
            "data": x[0],
        },
        method_input_dtypes=input_dtype,
        method_all_as_kwargs_np={},
        frontend_method_data=frontend_method_data,
        init_flags=init_flags,
        method_flags=method_flags,
        frontend=frontend,
        on_device=on_device,
    )


@handle_frontend_method(
    class_tree=CLASS_TREE,
    init_tree="torch.tensor",
    method_name="floor_",
    dtype_and_x=helpers.dtype_and_values(
        available_dtypes=helpers.get_dtypes("float"),
    ),
)
def test_torch_tensor_floor_(
    dtype_and_x,
    frontend_method_data,
    init_flags,
    method_flags,
    frontend,
    on_device,
    backend_fw,
):
    input_dtype, x = dtype_and_x
    helpers.test_frontend_method(
        init_input_dtypes=input_dtype,
        backend_to_test=backend_fw,
        init_all_as_kwargs_np={
            "data": x[0],
        },
        method_input_dtypes=input_dtype,
        method_all_as_kwargs_np={},
        frontend_method_data=frontend_method_data,
        init_flags=init_flags,
        method_flags=method_flags,
        frontend=frontend,
        on_device=on_device,
    )


# fmin
@handle_frontend_method(
    class_tree=CLASS_TREE,
    init_tree="torch.tensor",
    method_name="fmin",
    dtype_and_x=helpers.dtype_and_values(
        available_dtypes=helpers.get_dtypes("float"),
        num_arrays=2,
    ),
)
def test_torch_tensor_fmin(
    dtype_and_x,
    frontend_method_data,
    init_flags,
    method_flags,
    frontend,
    on_device,
    backend_fw,
):
    input_dtype, x = dtype_and_x
    helpers.test_frontend_method(
        init_input_dtypes=input_dtype,
        backend_to_test=backend_fw,
        init_all_as_kwargs_np={
            "data": x[0],
        },
        method_input_dtypes=input_dtype,
        method_all_as_kwargs_np={
            "other": x[1],
        },
        frontend_method_data=frontend_method_data,
        init_flags=init_flags,
        method_flags=method_flags,
        frontend=frontend,
        on_device=on_device,
    )


# fmod
@handle_frontend_method(
    class_tree=CLASS_TREE,
    init_tree="torch.tensor",
    method_name="fmod",
    dtype_and_x=helpers.dtype_and_values(
        available_dtypes=helpers.get_dtypes("float"),
        num_arrays=2,
        shared_dtype=True,
        min_num_dims=1,
        min_value=-100,
        max_value=100,
    ),
)
def test_torch_tensor_fmod(
    dtype_and_x,
    frontend,
    frontend_method_data,
    init_flags,
    method_flags,
    on_device,
    backend_fw,
):
    input_dtype, x = dtype_and_x
    helpers.test_frontend_method(
        init_input_dtypes=input_dtype,
        backend_to_test=backend_fw,
        init_all_as_kwargs_np={"data": x[0]},
        method_input_dtypes=input_dtype,
        method_all_as_kwargs_np={"other": x[1]},
        frontend=frontend,
        frontend_method_data=frontend_method_data,
        init_flags=init_flags,
        method_flags=method_flags,
        on_device=on_device,
    )


# fmod_
@handle_frontend_method(
    class_tree=CLASS_TREE,
    init_tree="torch.tensor",
    method_name="fmod_",
    dtype_and_x=helpers.dtype_and_values(
        available_dtypes=helpers.get_dtypes("float"),
        num_arrays=2,
        shared_dtype=True,
        min_num_dims=1,
        min_value=-100,
        max_value=100,
    ),
)
def test_torch_tensor_fmod_(
    dtype_and_x,
    frontend,
    frontend_method_data,
    init_flags,
    method_flags,
    on_device,
    backend_fw,
):
    input_dtype, x = dtype_and_x
    helpers.test_frontend_method(
        init_input_dtypes=input_dtype,
        backend_to_test=backend_fw,
        init_all_as_kwargs_np={"data": x[0]},
        method_input_dtypes=input_dtype,
        method_all_as_kwargs_np={"other": x[1]},
        frontend=frontend,
        frontend_method_data=frontend_method_data,
        init_flags=init_flags,
        method_flags=method_flags,
        on_device=on_device,
    )


@handle_frontend_method(
    class_tree=CLASS_TREE,
    init_tree="torch.tensor",
    method_name="gather",
    params_indices_others=helpers.array_indices_axis(
        array_dtypes=helpers.get_dtypes("valid"),
        indices_dtypes=["int64"],
        indices_same_dims=True,
    ),
)
def test_torch_tensor_gather(
    params_indices_others,
    frontend,
    frontend_method_data,
    init_flags,
    method_flags,
    on_device,
    backend_fw,
):
    input_dtypes, x, indices, axis, batch_dims = params_indices_others
    helpers.test_frontend_method(
        init_input_dtypes=[input_dtypes[0]],
        backend_to_test=backend_fw,
        init_all_as_kwargs_np={"data": x},
        method_input_dtypes=[input_dtypes[1]],
        method_all_as_kwargs_np={
            "dim": axis,
            "index": indices,
        },
        frontend=frontend,
        frontend_method_data=frontend_method_data,
        init_flags=init_flags,
        method_flags=method_flags,
        on_device=on_device,
    )


# gcd
@handle_frontend_method(
    class_tree=CLASS_TREE,
    init_tree="torch.tensor",
    method_name="gcd",
    dtype_and_x=helpers.dtype_and_values(
        available_dtypes=helpers.get_dtypes("integer"),
        min_value=-100,
        max_value=100,
        min_num_dims=1,
        max_num_dims=3,
        min_dim_size=1,
        max_dim_size=3,
        num_arrays=2,
        shared_dtype=True,
    ),
)
def test_torch_tensor_gcd(
    dtype_and_x,
    frontend,
    frontend_method_data,
    init_flags,
    method_flags,
    on_device,
    backend_fw,
):
    input_dtype, x = dtype_and_x
    helpers.test_frontend_method(
        init_input_dtypes=input_dtype,
        backend_to_test=backend_fw,
        init_all_as_kwargs_np={
            "data": x[0],
        },
        method_input_dtypes=input_dtype,
        method_all_as_kwargs_np={
            "other": x[1],
        },
        frontend=frontend,
        frontend_method_data=frontend_method_data,
        init_flags=init_flags,
        method_flags=method_flags,
        on_device=on_device,
    )


def test_torch_tensor_grad(backend_fw):
    ivy.set_backend(backend_fw)
    x = Tensor(ivy.array([1.0, 2.0, 3.0]))
    grads = ivy.array([1.0, 2.0, 3.0])
    x._grads = grads
    assert ivy.array_equal(x.grad, grads)
    ivy.previous_backend()


def test_torch_tensor_grad_fn(backend_fw):
    ivy.set_backend(backend_fw)
    x = Tensor(ivy.array([3.0]), requires_grad=True)
    ivy.utils.assertions.check_equal(x.grad_fn, None, as_array=False)
    y = x.pow(2)
    ivy.utils.assertions.check_equal(y.grad_fn, "PowBackward", as_array=False)
    ivy.utils.assertions.check_equal(
        y.grad_fn.next_functions[0], "AccumulateGrad", as_array=False
    )
    z = y.detach()
    ivy.utils.assertions.check_equal(z.grad_fn, None, as_array=False)
    ivy.previous_backend()


# greater
@handle_frontend_method(
    class_tree=CLASS_TREE,
    init_tree="torch.tensor",
    method_name="greater",
    dtype_and_x=helpers.dtype_and_values(
        available_dtypes=helpers.get_dtypes("valid"),
        num_arrays=2,
        min_value=-1e04,
        max_value=1e04,
        allow_inf=False,
    ),
)
def test_torch_tensor_greater(
    dtype_and_x,
    frontend_method_data,
    init_flags,
    method_flags,
    frontend,
    on_device,
    backend_fw,
):
    input_dtype, x = dtype_and_x
    helpers.test_frontend_method(
        init_input_dtypes=input_dtype,
        backend_to_test=backend_fw,
        init_all_as_kwargs_np={
            "data": x[0],
        },
        method_input_dtypes=input_dtype,
        method_all_as_kwargs_np={
            "other": x[1],
        },
        frontend_method_data=frontend_method_data,
        init_flags=init_flags,
        method_flags=method_flags,
        frontend=frontend,
        on_device=on_device,
    )


# greater_
@handle_frontend_method(
    class_tree=CLASS_TREE,
    init_tree="torch.tensor",
    method_name="greater_",
    dtype_and_x=helpers.dtype_and_values(
        available_dtypes=helpers.get_dtypes("valid"),
        num_arrays=2,
        min_value=-1e04,
        max_value=1e04,
        allow_inf=False,
    ),
)
def test_torch_tensor_greater_(
    dtype_and_x,
    frontend_method_data,
    init_flags,
    method_flags,
    frontend,
    on_device,
    backend_fw,
):
    input_dtype, x = dtype_and_x
    helpers.test_frontend_method(
        init_input_dtypes=input_dtype,
        backend_to_test=backend_fw,
        init_all_as_kwargs_np={
            "data": x[0],
        },
        method_input_dtypes=input_dtype,
        method_all_as_kwargs_np={
            "other": x[1],
        },
        frontend_method_data=frontend_method_data,
        init_flags=init_flags,
        method_flags=method_flags,
        frontend=frontend,
        on_device=on_device,
    )


# greater_equal
@handle_frontend_method(
    class_tree=CLASS_TREE,
    init_tree="torch.tensor",
    method_name="greater_equal",
    dtype_and_x=helpers.dtype_and_values(
        available_dtypes=helpers.get_dtypes("valid"),
        num_arrays=2,
        min_value=-1e04,
        max_value=1e04,
        allow_inf=False,
    ),
)
def test_torch_tensor_greater_equal(
    dtype_and_x,
    frontend_method_data,
    init_flags,
    method_flags,
    frontend,
    on_device,
    backend_fw,
):
    input_dtype, x = dtype_and_x
    helpers.test_frontend_method(
        init_input_dtypes=input_dtype,
        backend_to_test=backend_fw,
        init_all_as_kwargs_np={
            "data": x[0],
        },
        method_input_dtypes=input_dtype,
        method_all_as_kwargs_np={
            "other": x[1],
        },
        frontend_method_data=frontend_method_data,
        init_flags=init_flags,
        method_flags=method_flags,
        frontend=frontend,
        on_device=on_device,
    )


# greater_equal_
@handle_frontend_method(
    class_tree=CLASS_TREE,
    init_tree="torch.tensor",
    method_name="greater_equal_",
    dtype_and_x=helpers.dtype_and_values(
        available_dtypes=helpers.get_dtypes("valid"),
        num_arrays=2,
        min_value=-1e04,
        max_value=1e04,
        allow_inf=False,
    ),
)
def test_torch_tensor_greater_equal_(
    dtype_and_x,
    frontend_method_data,
    init_flags,
    method_flags,
    frontend,
    on_device,
    backend_fw,
):
    input_dtype, x = dtype_and_x
    helpers.test_frontend_method(
        init_input_dtypes=input_dtype,
        backend_to_test=backend_fw,
        init_all_as_kwargs_np={
            "data": x[0],
        },
        method_input_dtypes=input_dtype,
        method_all_as_kwargs_np={
            "other": x[1],
        },
        frontend_method_data=frontend_method_data,
        init_flags=init_flags,
        method_flags=method_flags,
        frontend=frontend,
        on_device=on_device,
    )


# half
@handle_frontend_method(
    class_tree=CLASS_TREE,
    init_tree="torch.tensor",
    method_name="half",
    dtype_and_x=helpers.dtype_and_values(
        available_dtypes=helpers.get_dtypes("valid"),
    ),
)
def test_torch_tensor_half(
    dtype_and_x,
    frontend_method_data,
    init_flags,
    method_flags,
    frontend,
    on_device,
    backend_fw,
):
    input_dtype, x = dtype_and_x
    helpers.test_frontend_method(
        init_input_dtypes=input_dtype,
        backend_to_test=backend_fw,
        init_all_as_kwargs_np={
            "data": x[0],
        },
        method_input_dtypes=input_dtype,
        method_all_as_kwargs_np={},
        frontend_method_data=frontend_method_data,
        init_flags=init_flags,
        method_flags=method_flags,
        frontend=frontend,
        on_device=on_device,
    )


@handle_frontend_method(
    class_tree=CLASS_TREE,
    init_tree="torch.tensor",
    method_name="heaviside",
    dtype_and_values=helpers.dtype_and_values(
        available_dtypes=helpers.get_dtypes("float"),
        num_arrays=2,
    ),
)
def test_torch_tensor_heaviside(
    dtype_and_values,
    frontend,
    frontend_method_data,
    init_flags,
    method_flags,
    on_device,
    backend_fw,
):
    input_dtype, values = dtype_and_values
    helpers.test_frontend_method(
        init_input_dtypes=input_dtype,
        backend_to_test=backend_fw,
        init_all_as_kwargs_np={
            "data": values[0],
        },
        method_input_dtypes=input_dtype,
        method_all_as_kwargs_np={
            "values": values[1],
        },
        init_flags=init_flags,
        method_flags=method_flags,
        frontend_method_data=frontend_method_data,
        frontend=frontend,
        on_device=on_device,
    )


# hsplit
@handle_frontend_method(
    class_tree=CLASS_TREE,
    init_tree="torch.tensor",
    method_name="hsplit",
    dtype_value=helpers.dtype_and_values(
        available_dtypes=helpers.get_dtypes("valid"),
        shape=st.shared(helpers.get_shape(min_num_dims=2), key="value_shape"),
    ),
    indices_or_sections=_get_splits(
        min_num_dims=1,
        axis=1,
        allow_none=False,
        allow_array_indices=False,
        is_mod_split=True,
    ),
)
def test_torch_tensor_hsplit(
    dtype_value,
    indices_or_sections,
    frontend_method_data,
    init_flags,
    method_flags,
    frontend,
    on_device,
    backend_fw,
):
    input_dtype, x = dtype_value
    helpers.test_frontend_method(
        init_input_dtypes=input_dtype,
        backend_to_test=backend_fw,
        init_all_as_kwargs_np={
            "data": x[0],
        },
        method_input_dtypes=[],
        method_all_as_kwargs_np={"indices_or_sections": indices_or_sections},
        frontend_method_data=frontend_method_data,
        init_flags=init_flags,
        method_flags=method_flags,
        frontend=frontend,
        on_device=on_device,
    )


@given(
    dtype_x=helpers.dtype_and_values(
        available_dtypes=helpers.get_dtypes("complex", prune_function=False)
    ),
)
def test_torch_tensor_imag(dtype_x, backend_fw):
    ivy.set_backend(backend_fw)
    _, data = dtype_x
    x = Tensor(data[0])
    x.ivy_array = data[0]
    ivy.utils.assertions.check_equal(x.imag, ivy.imag(data[0]))
    ivy.previous_backend()


@handle_frontend_method(
    class_tree=CLASS_TREE,
    init_tree="torch.tensor",
    method_name="index_add",
    xs_dtypes_dim_idx=_arrays_dim_idx_n_dtypes(),
    alpha=st.integers(min_value=1, max_value=2),
)
def test_torch_tensor_index_add(
    *,
    xs_dtypes_dim_idx,
    alpha,
    frontend_method_data,
    init_flags,
    method_flags,
    on_device,
    frontend,
    backend_fw,
):
    xs, input_dtypes, axis, indices = xs_dtypes_dim_idx
    if xs[0].shape[axis] < xs[1].shape[axis]:
        source, input = xs
    else:
        input, source = xs
    helpers.test_frontend_method(
        init_input_dtypes=[input_dtypes[0]],
        backend_to_test=backend_fw,
        init_all_as_kwargs_np={
            "data": input,
        },
        method_input_dtypes=["int64", input_dtypes[1]],
        method_all_as_kwargs_np={
            "dim": axis,
            "index": indices,
            "source": source,
            "alpha": alpha,
        },
        frontend=frontend,
        frontend_method_data=frontend_method_data,
        init_flags=init_flags,
        method_flags=method_flags,
        on_device=on_device,
        rtol_=1e-03,
    )


# index_add
@handle_frontend_method(
    class_tree=CLASS_TREE,
    init_tree="torch.tensor",
    method_name="index_add_",
    xs_dtypes_dim_idx=_arrays_dim_idx_n_dtypes(),
    alpha=st.integers(min_value=1, max_value=2),
)
def test_torch_tensor_index_add_(
    *,
    xs_dtypes_dim_idx,
    alpha,
    frontend_method_data,
    init_flags,
    method_flags,
    on_device,
    frontend,
    backend_fw,
):
    xs, input_dtypes, axis, indices = xs_dtypes_dim_idx
    if xs[0].shape[axis] < xs[1].shape[axis]:
        source, input = xs
    else:
        input, source = xs
    helpers.test_frontend_method(
        init_input_dtypes=[input_dtypes[0]],
        backend_to_test=backend_fw,
        init_all_as_kwargs_np={
            "data": input,
        },
        method_input_dtypes=["int64", input_dtypes[1]],
        method_all_as_kwargs_np={
            "dim": axis,
            "index": indices,
            "source": source,
            "alpha": alpha,
        },
        frontend=frontend,
        frontend_method_data=frontend_method_data,
        init_flags=init_flags,
        method_flags=method_flags,
        on_device=on_device,
        rtol_=1e-03,
    )


# index_select
@handle_frontend_method(
    class_tree=CLASS_TREE,
    init_tree="torch.tensor",
    method_name="index_select",
    params_indices_others=helpers.array_indices_axis(
        array_dtypes=helpers.get_dtypes("valid"),
        indices_dtypes=["int64"],
        max_num_dims=1,
        indices_same_dims=True,
    ),
)
def test_torch_tensor_index_select(
    params_indices_others,
    frontend_method_data,
    init_flags,
    method_flags,
    frontend,
    on_device,
    backend_fw,
):
    input_dtypes, input, indices, axis, batch_dims = params_indices_others
    helpers.test_frontend_method(
        init_input_dtypes=[input_dtypes[0]],
        backend_to_test=backend_fw,
        init_all_as_kwargs_np={
            "data": input,
        },
        method_input_dtypes=[input_dtypes[1]],
        method_all_as_kwargs_np={
            "dim": axis,
            "index": indices,
        },
        frontend_method_data=frontend_method_data,
        init_flags=init_flags,
        method_flags=method_flags,
        frontend=frontend,
        on_device=on_device,
    )


@handle_frontend_method(
    class_tree=CLASS_TREE,
    init_tree="torch.tensor",
    method_name="bmm",
    dtype_and_matrices=_get_dtype_and_3dbatch_matrices(with_input=True, input_3d=True),
)
def test_torch_tensor_instance_bmm(
    dtype_and_matrices,
    backend_fw,
    frontend,
    frontend_method_data,
    init_flags,
    method_flags,
    on_device,
):
    input_dtype, _, x, mat2 = dtype_and_matrices
    helpers.test_frontend_method(
        init_input_dtypes=input_dtype,
        init_all_as_kwargs_np={"data": x},
        method_input_dtypes=input_dtype,
        method_all_as_kwargs_np={"mat2": mat2},
        frontend=frontend,
        frontend_method_data=frontend_method_data,
        init_flags=init_flags,
        method_flags=method_flags,
        on_device=on_device,
        backend_to_test=backend_fw,
    )


# int
@handle_frontend_method(
    class_tree=CLASS_TREE,
    init_tree="torch.tensor",
    method_name="int",
    dtype_and_x=helpers.dtype_and_values(
        available_dtypes=helpers.get_dtypes("integer"),
    ),
)
def test_torch_tensor_int(
    dtype_and_x,
    frontend_method_data,
    init_flags,
    method_flags,
    frontend,
    on_device,
    backend_fw,
):
    input_dtype, x = dtype_and_x
    helpers.test_frontend_method(
        init_input_dtypes=input_dtype,
        backend_to_test=backend_fw,
        init_all_as_kwargs_np={
            "data": x[0],
        },
        method_input_dtypes=input_dtype,
        method_all_as_kwargs_np={},
        frontend_method_data=frontend_method_data,
        init_flags=init_flags,
        method_flags=method_flags,
        frontend=frontend,
        on_device=on_device,
    )


# inverse
@handle_frontend_method(
    class_tree=CLASS_TREE,
    init_tree="torch.tensor",
    method_name="inverse",
    dtype_and_x=helpers.dtype_and_values(
        available_dtypes=helpers.get_dtypes("float"),
        min_num_dims=2,
    ).filter(lambda s: s[1][0].shape[-1] == s[1][0].shape[-2]),
)
def test_torch_tensor_inverse(
    dtype_and_x,
    frontend_method_data,
    init_flags,
    method_flags,
    frontend,
    on_device,
    backend_fw,
):
    input_dtype, x = dtype_and_x
    helpers.test_frontend_method(
        init_input_dtypes=input_dtype,
        backend_to_test=backend_fw,
        init_all_as_kwargs_np={
            "data": x[0],
        },
        method_input_dtypes=input_dtype,
        method_all_as_kwargs_np={},
        frontend_method_data=frontend_method_data,
        init_flags=init_flags,
        method_flags=method_flags,
        frontend=frontend,
        on_device=on_device,
    )


# is_complex
@handle_frontend_method(
    class_tree=CLASS_TREE,
    init_tree="torch.tensor",
    method_name="is_complex",
    dtype_and_x=helpers.dtype_and_values(
        available_dtypes=helpers.get_dtypes("valid"),
    ),
)
def test_torch_tensor_is_complex(
    dtype_and_x,
    frontend_method_data,
    init_flags,
    method_flags,
    frontend,
    on_device,
    backend_fw,
):
    input_dtype, x = dtype_and_x
    helpers.test_frontend_method(
        init_input_dtypes=input_dtype,
        backend_to_test=backend_fw,
        init_all_as_kwargs_np={"data": x[0]},
        method_input_dtypes=input_dtype,
        method_all_as_kwargs_np={},
        frontend_method_data=frontend_method_data,
        init_flags=init_flags,
        method_flags=method_flags,
        frontend=frontend,
        on_device=on_device,
    )


@given(
    dtype_x=helpers.dtype_and_values(
        available_dtypes=helpers.get_dtypes("valid", prune_function=False)
    ).filter(lambda x: "bfloat16" not in x[0]),
)
def test_torch_tensor_is_cuda(
    dtype_x,
    backend_fw,
):
    ivy.set_backend(backend_fw)
    _, data = dtype_x
    x = Tensor(data[0])
    x.ivy_array = data[0]
    ivy.utils.assertions.check_equal(
        x.is_cuda, "gpu" in ivy.dev(ivy.array(data[0])), as_array=False
    )
    ivy.previous_backend()


@given(
    requires_grad=st.booleans(),
)
def test_torch_tensor_is_leaf(requires_grad, backend_fw):
    ivy.set_backend(backend_fw)
    x = Tensor(ivy.array([3.0]), requires_grad=requires_grad)
    ivy.utils.assertions.check_equal(x.is_leaf, True, as_array=False)
    y = x.pow(2)
    ivy.utils.assertions.check_equal(y.is_leaf, not requires_grad, as_array=False)
    z = y.detach()
    ivy.utils.assertions.check_equal(z.is_leaf, True, as_array=False)
    ivy.previous_backend()


@given(
    dtype_x=helpers.dtype_and_values(
        available_dtypes=helpers.get_dtypes("valid", prune_function=False)
    ).filter(lambda x: "bfloat16" not in x[0]),
)
def test_torch_tensor_is_meta(
    dtype_x,
    backend_fw,
):
    ivy.set_backend(backend_fw)
    _, data = dtype_x
    x = Tensor(data[0])
    x.ivy_array = data[0]
    ivy.utils.assertions.check_equal(
        x.is_meta, "meta" in ivy.dev(ivy.array(data[0])), as_array=False
    )
    ivy.previous_backend()


@given(
    dtype_x=helpers.dtype_and_values(
        available_dtypes=helpers.get_dtypes("valid", prune_function=False)
    ).filter(lambda x: "bfloat16" not in x[0]),
)
def test_torch_tensor_is_quantized(
    dtype_x,
    backend_fw,
):
    ivy.set_backend(backend_fw)
    _, data = dtype_x
    x = Tensor(data[0])
    x.ivy_array = data[0]
    ivy.utils.assertions.check_equal(
        x.is_quantized, "q" in ivy.dtype(ivy.array(data[0])), as_array=False
    )
    ivy.previous_backend()


# isinf
@handle_frontend_method(
    class_tree=CLASS_TREE,
    init_tree="torch.tensor",
    method_name="isinf",
    dtype_and_x=helpers.dtype_and_values(
        available_dtypes=helpers.get_dtypes("valid"),
    ),
)
def test_torch_tensor_isinf(
    dtype_and_x,
    frontend_method_data,
    init_flags,
    method_flags,
    frontend,
    on_device,
    backend_fw,
):
    input_dtype, x = dtype_and_x
    helpers.test_frontend_method(
        init_input_dtypes=input_dtype,
        backend_to_test=backend_fw,
        init_all_as_kwargs_np={"data": x[0]},
        method_input_dtypes=input_dtype,
        method_all_as_kwargs_np={},
        frontend_method_data=frontend_method_data,
        init_flags=init_flags,
        method_flags=method_flags,
        frontend=frontend,
        on_device=on_device,
    )


# isreal
@handle_frontend_method(
    class_tree=CLASS_TREE,
    init_tree="torch.tensor",
    method_name="isreal",
    dtype_and_x=helpers.dtype_and_values(
        available_dtypes=helpers.get_dtypes("numeric"),
    ),
)
def test_torch_tensor_isreal(
    dtype_and_x,
    frontend_method_data,
    init_flags,
    method_flags,
    frontend,
    on_device,
    backend_fw,
):
    input_dtype, x = dtype_and_x
    helpers.test_frontend_method(
        init_input_dtypes=input_dtype,
        backend_to_test=backend_fw,
        init_all_as_kwargs_np={"data": x[0]},
        method_input_dtypes=input_dtype,
        method_all_as_kwargs_np={},
        frontend_method_data=frontend_method_data,
        init_flags=init_flags,
        method_flags=method_flags,
        frontend=frontend,
        on_device=on_device,
    )


@given(
    dtype_x=helpers.dtype_and_values(
        available_dtypes=helpers.get_dtypes("valid", prune_function=False)
    ).filter(lambda x: "bfloat16" not in x[0]),
)
def test_torch_tensor_ivy_array(
    dtype_x,
    backend_fw,
):
    _, data = dtype_x
    ivy.set_backend(backend_fw)
    x = Tensor(data[0])
    x.ivy_array = data[0]
    ret = helpers.flatten_and_to_np(ret=x.ivy_array.data, backend=backend_fw)
    ret_gt = helpers.flatten_and_to_np(ret=data[0], backend=backend_fw)
    helpers.value_test(
        ret_np_flat=ret,
        ret_np_from_gt_flat=ret_gt,
        backend="torch",
    )


# lcm
@handle_frontend_method(
    class_tree=CLASS_TREE,
    init_tree="torch.tensor",
    method_name="lcm",
    dtype_and_x=helpers.dtype_and_values(
        available_dtypes=helpers.get_dtypes("integer"),
        num_arrays=2,
        min_value=-100,
        max_value=100,
        min_num_dims=1,
        max_num_dims=3,
        min_dim_size=1,
        max_dim_size=3,
        shared_dtype=True,
    ),
)
def test_torch_tensor_lcm(
    dtype_and_x,
    frontend,
    frontend_method_data,
    init_flags,
    method_flags,
    on_device,
    backend_fw,
):
    input_dtype, x = dtype_and_x
    helpers.test_frontend_method(
        init_input_dtypes=input_dtype,
        backend_to_test=backend_fw,
        init_all_as_kwargs_np={
            "data": x[0],
        },
        method_input_dtypes=input_dtype,
        method_all_as_kwargs_np={
            "other": x[1],
        },
        frontend=frontend,
        frontend_method_data=frontend_method_data,
        init_flags=init_flags,
        method_flags=method_flags,
        on_device=on_device,
    )


# less
@handle_frontend_method(
    class_tree=CLASS_TREE,
    init_tree="torch.tensor",
    method_name="less",
    dtype_and_x=helpers.dtype_and_values(
        available_dtypes=helpers.get_dtypes("valid"),
        num_arrays=2,
        min_value=-1e04,
        max_value=1e04,
        allow_inf=False,
    ),
)
def test_torch_tensor_less(
    dtype_and_x,
    frontend_method_data,
    init_flags,
    method_flags,
    frontend,
    on_device,
    backend_fw,
):
    input_dtype, x = dtype_and_x
    helpers.test_frontend_method(
        init_input_dtypes=input_dtype,
        backend_to_test=backend_fw,
        init_all_as_kwargs_np={
            "data": x[0],
        },
        method_input_dtypes=input_dtype,
        method_all_as_kwargs_np={
            "other": x[1],
        },
        frontend_method_data=frontend_method_data,
        init_flags=init_flags,
        method_flags=method_flags,
        frontend=frontend,
        on_device=on_device,
    )


# less_
@handle_frontend_method(
    class_tree=CLASS_TREE,
    init_tree="torch.tensor",
    method_name="less_",
    dtype_and_x=helpers.dtype_and_values(
        available_dtypes=helpers.get_dtypes("valid"),
        num_arrays=2,
        min_value=-1e04,
        max_value=1e04,
        allow_inf=False,
    ),
)
def test_torch_tensor_less_(
    dtype_and_x,
    frontend_method_data,
    init_flags,
    method_flags,
    frontend,
    on_device,
    backend_fw,
):
    input_dtype, x = dtype_and_x
    helpers.test_frontend_method(
        init_input_dtypes=input_dtype,
        backend_to_test=backend_fw,
        init_all_as_kwargs_np={
            "data": x[0],
        },
        method_input_dtypes=input_dtype,
        method_all_as_kwargs_np={
            "other": x[1],
        },
        frontend_method_data=frontend_method_data,
        init_flags=init_flags,
        method_flags=method_flags,
        frontend=frontend,
        on_device=on_device,
    )


# less_equal
@handle_frontend_method(
    class_tree=CLASS_TREE,
    init_tree="torch.tensor",
    method_name="less_equal",
    dtype_and_x=helpers.dtype_and_values(
        available_dtypes=helpers.get_dtypes("valid"),
        num_arrays=2,
        min_value=-1e04,
        max_value=1e04,
        allow_inf=False,
    ),
)
def test_torch_tensor_less_equal(
    dtype_and_x,
    frontend_method_data,
    init_flags,
    method_flags,
    frontend,
    on_device,
    backend_fw,
):
    input_dtype, x = dtype_and_x
    helpers.test_frontend_method(
        init_input_dtypes=input_dtype,
        backend_to_test=backend_fw,
        init_all_as_kwargs_np={
            "data": x[0],
        },
        method_input_dtypes=input_dtype,
        method_all_as_kwargs_np={
            "other": x[1],
        },
        frontend_method_data=frontend_method_data,
        init_flags=init_flags,
        method_flags=method_flags,
        frontend=frontend,
        on_device=on_device,
    )


# less_equal_
@handle_frontend_method(
    class_tree=CLASS_TREE,
    init_tree="torch.tensor",
    method_name="less_equal_",
    dtype_and_x=helpers.dtype_and_values(
        available_dtypes=helpers.get_dtypes("valid"),
        num_arrays=2,
        min_value=-1e04,
        max_value=1e04,
        allow_inf=False,
    ),
)
def test_torch_tensor_less_equal_(
    dtype_and_x,
    frontend_method_data,
    init_flags,
    method_flags,
    frontend,
    on_device,
    backend_fw,
):
    input_dtype, x = dtype_and_x
    helpers.test_frontend_method(
        init_input_dtypes=input_dtype,
        backend_to_test=backend_fw,
        init_all_as_kwargs_np={
            "data": x[0],
        },
        method_input_dtypes=input_dtype,
        method_all_as_kwargs_np={
            "other": x[1],
        },
        frontend_method_data=frontend_method_data,
        init_flags=init_flags,
        method_flags=method_flags,
        frontend=frontend,
        on_device=on_device,
    )


# log
@handle_frontend_method(
    class_tree=CLASS_TREE,
    init_tree="torch.tensor",
    method_name="log",
    dtype_and_x=helpers.dtype_and_values(
        available_dtypes=helpers.get_dtypes("float"),
        allow_inf=False,
    ),
)
def test_torch_tensor_log(
    dtype_and_x,
    frontend_method_data,
    init_flags,
    method_flags,
    frontend,
    on_device,
    backend_fw,
):
    input_dtype, x = dtype_and_x
    helpers.test_frontend_method(
        init_input_dtypes=input_dtype,
        backend_to_test=backend_fw,
        init_all_as_kwargs_np={
            "data": x[0],
        },
        method_input_dtypes=input_dtype,
        method_all_as_kwargs_np={},
        frontend_method_data=frontend_method_data,
        init_flags=init_flags,
        method_flags=method_flags,
        frontend=frontend,
        on_device=on_device,
    )


# log10
@handle_frontend_method(
    class_tree=CLASS_TREE,
    init_tree="torch.tensor",
    method_name="log10",
    dtype_and_x=helpers.dtype_and_values(
        available_dtypes=helpers.get_dtypes("float"),
        allow_inf=False,
    ),
)
def test_torch_tensor_log10(
    dtype_and_x,
    frontend_method_data,
    init_flags,
    method_flags,
    frontend,
    on_device,
    backend_fw,
):
    input_dtype, x = dtype_and_x
    helpers.test_frontend_method(
        init_input_dtypes=input_dtype,
        backend_to_test=backend_fw,
        init_all_as_kwargs_np={
            "data": x[0],
        },
        method_input_dtypes=input_dtype,
        method_all_as_kwargs_np={},
        frontend_method_data=frontend_method_data,
        init_flags=init_flags,
        method_flags=method_flags,
        frontend=frontend,
        on_device=on_device,
    )


# log10_ tests
@handle_frontend_method(
    class_tree=CLASS_TREE,
    init_tree="torch.tensor",
    method_name="log10_",
    dtype_and_x=helpers.dtype_and_values(
        available_dtypes=helpers.get_dtypes("float"),
        allow_inf=False,
    ),
)
def test_torch_tensor_log10_(
    dtype_and_x,
    frontend_method_data,
    init_flags,
    method_flags,
    frontend,
    on_device,
    backend_fw,
):
    input_dtype, x = dtype_and_x
    helpers.test_frontend_method(
        init_input_dtypes=input_dtype,
        backend_to_test=backend_fw,
        init_all_as_kwargs_np={
            "data": x[0],
        },
        method_input_dtypes=input_dtype,
        method_all_as_kwargs_np={},
        frontend_method_data=frontend_method_data,
        init_flags=init_flags,
        method_flags=method_flags,
        frontend=frontend,
        on_device=on_device,
    )


@handle_frontend_method(
    class_tree=CLASS_TREE,
    init_tree="torch.tensor",
    method_name="log1p",
    dtype_x=helpers.dtype_and_values(
        available_dtypes=helpers.get_dtypes("valid"),
        max_value=1e37,
    ),
)
def test_torch_tensor_log1p(
    dtype_x,
    frontend,
    frontend_method_data,
    init_flags,
    method_flags,
    on_device,
    backend_fw,
):
    input_dtype, x = dtype_x
    helpers.test_frontend_method(
        init_input_dtypes=input_dtype,
        backend_to_test=backend_fw,
        init_all_as_kwargs_np={"data": x[0]},
        method_input_dtypes=input_dtype,
        method_all_as_kwargs_np={},
        frontend=frontend,
        frontend_method_data=frontend_method_data,
        init_flags=init_flags,
        method_flags=method_flags,
        on_device=on_device,
    )


# log1p_
@handle_frontend_method(
    class_tree=CLASS_TREE,
    init_tree="torch.tensor",
    method_name="log1p_",
    dtype_x=helpers.dtype_and_values(
        available_dtypes=helpers.get_dtypes("valid"),
        max_value=1e37,
    ),
)
def test_torch_tensor_log1p_(
    dtype_x,
    frontend,
    frontend_method_data,
    init_flags,
    method_flags,
    on_device,
    backend_fw,
):
    input_dtype, x = dtype_x
    helpers.test_frontend_method(
        init_input_dtypes=input_dtype,
        backend_to_test=backend_fw,
        init_all_as_kwargs_np={"data": x[0]},
        method_input_dtypes=input_dtype,
        method_all_as_kwargs_np={},
        frontend=frontend,
        frontend_method_data=frontend_method_data,
        init_flags=init_flags,
        method_flags=method_flags,
        on_device=on_device,
    )


# log2
@handle_frontend_method(
    class_tree=CLASS_TREE,
    init_tree="torch.tensor",
    method_name="log2",
    dtype_and_x=helpers.dtype_and_values(
        available_dtypes=helpers.get_dtypes("float"),
        allow_inf=False,
    ),
)
def test_torch_tensor_log2(
    dtype_and_x,
    frontend_method_data,
    init_flags,
    method_flags,
    frontend,
    on_device,
    backend_fw,
):
    input_dtype, x = dtype_and_x
    helpers.test_frontend_method(
        init_input_dtypes=input_dtype,
        backend_to_test=backend_fw,
        init_all_as_kwargs_np={
            "data": x[0],
        },
        method_input_dtypes=input_dtype,
        method_all_as_kwargs_np={},
        frontend_method_data=frontend_method_data,
        init_flags=init_flags,
        method_flags=method_flags,
        frontend=frontend,
        on_device=on_device,
    )


# log2_
@handle_frontend_method(
    class_tree=CLASS_TREE,
    init_tree="torch.tensor",
    method_name="log2_",
    dtype_and_x=helpers.dtype_and_values(
        available_dtypes=helpers.get_dtypes("valid"),
        allow_inf=False,
    ),
)
def test_torch_tensor_log2_(
    dtype_and_x,
    frontend_method_data,
    init_flags,
    method_flags,
    frontend,
    on_device,
    backend_fw,
):
    input_dtype, x = dtype_and_x
    helpers.test_frontend_method(
        init_input_dtypes=input_dtype,
        backend_to_test=backend_fw,
        init_all_as_kwargs_np={
            "data": x[0],
        },
        method_input_dtypes=input_dtype,
        method_all_as_kwargs_np={},
        frontend_method_data=frontend_method_data,
        init_flags=init_flags,
        method_flags=method_flags,
        frontend=frontend,
        on_device=on_device,
    )


# log_
@handle_frontend_method(
    class_tree=CLASS_TREE,
    init_tree="torch.tensor",
    method_name="log_",
    dtype_and_x=helpers.dtype_and_values(
        available_dtypes=helpers.get_dtypes("float"),
        allow_inf=False,
    ),
)
def test_torch_tensor_log_(
    dtype_and_x,
    frontend_method_data,
    init_flags,
    method_flags,
    frontend,
    on_device,
    backend_fw,
):
    input_dtype, x = dtype_and_x
    helpers.test_frontend_method(
        init_input_dtypes=input_dtype,
        backend_to_test=backend_fw,
        init_all_as_kwargs_np={
            "data": x[0],
        },
        method_input_dtypes=input_dtype,
        method_all_as_kwargs_np={},
        frontend_method_data=frontend_method_data,
        init_flags=init_flags,
        method_flags=method_flags,
        frontend=frontend,
        on_device=on_device,
    )


# logaddexp
@handle_frontend_method(
    class_tree=CLASS_TREE,
    init_tree="torch.tensor",
    method_name="logaddexp",
    dtype_and_x=helpers.dtype_and_values(
        available_dtypes=helpers.get_dtypes("float"),
        num_arrays=2,
        min_num_dims=1,
        min_value=-100,
        max_value=100,
        shared_dtype=True,
    ),
)
def test_torch_tensor_logaddexp(
    dtype_and_x,
    frontend_method_data,
    init_flags,
    method_flags,
    frontend,
    on_device,
    backend_fw,
):
    input_dtype, x = dtype_and_x
    helpers.test_frontend_method(
        init_input_dtypes=input_dtype,
        backend_to_test=backend_fw,
        init_all_as_kwargs_np={
            "data": x[0],
        },
        method_input_dtypes=input_dtype,
        method_all_as_kwargs_np={
            "other": x[1],
        },
        frontend_method_data=frontend_method_data,
        init_flags=init_flags,
        method_flags=method_flags,
        frontend=frontend,
        on_device=on_device,
    )


# logdet
@handle_frontend_method(
    class_tree=CLASS_TREE,
    init_tree="torch.tensor",
    method_name="logdet",
    dtype_and_x=_get_dtype_and_matrix(square=True, batch=True),
)
def test_torch_tensor_logdet(
    dtype_and_x,
    frontend_method_data,
    init_flags,
    method_flags,
    frontend,
    on_device,
    backend_fw,
):
    input_dtype, x = dtype_and_x
    dtype, x = dtype_and_x
    x = np.matmul(x.T, x) + np.identity(x.shape[0])
    helpers.test_frontend_method(
        init_input_dtypes=input_dtype,
        backend_to_test=backend_fw,
        init_all_as_kwargs_np={
            "data": x,
        },
        method_input_dtypes=input_dtype,
        method_all_as_kwargs_np={},
        frontend_method_data=frontend_method_data,
        init_flags=init_flags,
        method_flags=method_flags,
        frontend=frontend,
        on_device=on_device,
    )


# logical_and
@handle_frontend_method(
    class_tree=CLASS_TREE,
    init_tree="torch.tensor",
    method_name="logical_and",
    dtype_and_x=helpers.dtype_and_values(
        available_dtypes=helpers.get_dtypes("valid"),
        num_arrays=2,
    ),
)
def test_torch_tensor_logical_and(
    dtype_and_x,
    frontend_method_data,
    init_flags,
    method_flags,
    frontend,
    on_device,
    backend_fw,
):
    input_dtype, x = dtype_and_x
    helpers.test_frontend_method(
        init_input_dtypes=input_dtype,
        backend_to_test=backend_fw,
        init_all_as_kwargs_np={
            "data": x[0],
        },
        method_input_dtypes=input_dtype,
        method_all_as_kwargs_np={
            "other": x[1],
        },
        frontend_method_data=frontend_method_data,
        init_flags=init_flags,
        method_flags=method_flags,
        frontend=frontend,
        on_device=on_device,
    )


# logical_not
@handle_frontend_method(
    class_tree=CLASS_TREE,
    init_tree="torch.tensor",
    method_name="logical_not",
    dtype_and_x=helpers.dtype_and_values(
        available_dtypes=helpers.get_dtypes("valid"), num_arrays=1
    ),
)
def test_torch_tensor_logical_not(
    dtype_and_x,
    frontend_method_data,
    init_flags,
    method_flags,
    frontend,
    on_device,
    backend_fw,
):
    input_dtype, x = dtype_and_x
    helpers.test_frontend_method(
        init_input_dtypes=input_dtype,
        backend_to_test=backend_fw,
        init_all_as_kwargs_np={
            "data": x[0],
        },
        method_input_dtypes=input_dtype,
        method_all_as_kwargs_np={},
        frontend_method_data=frontend_method_data,
        init_flags=init_flags,
        method_flags=method_flags,
        frontend=frontend,
        on_device=on_device,
    )


# logical_not_
@handle_frontend_method(
    class_tree=CLASS_TREE,
    init_tree="torch.tensor",
    method_name="logical_not_",
    dtype_and_x=helpers.dtype_and_values(
        available_dtypes=helpers.get_dtypes("valid"),
        num_arrays=1,
        large_abs_safety_factor=12,
    ),
)
def test_torch_tensor_logical_not_(
    dtype_and_x,
    frontend_method_data,
    init_flags,
    method_flags,
    frontend,
    on_device,
    backend_fw,
):
    input_dtype, x = dtype_and_x
    helpers.test_frontend_method(
        init_input_dtypes=input_dtype,
        backend_to_test=backend_fw,
        init_all_as_kwargs_np={
            "data": x[0],
        },
        method_input_dtypes=input_dtype,
        method_all_as_kwargs_np={},
        frontend_method_data=frontend_method_data,
        init_flags=init_flags,
        method_flags=method_flags,
        frontend=frontend,
        on_device=on_device,
    )


# logical_or
@handle_frontend_method(
    class_tree=CLASS_TREE,
    init_tree="torch.tensor",
    method_name="logical_or",
    dtype_and_x=helpers.dtype_and_values(
        available_dtypes=helpers.get_dtypes("valid"),
        num_arrays=2,
    ),
)
def test_torch_tensor_logical_or(
    dtype_and_x,
    frontend_method_data,
    init_flags,
    method_flags,
    frontend,
    on_device,
    backend_fw,
):
    input_dtype, x = dtype_and_x
    helpers.test_frontend_method(
        init_input_dtypes=input_dtype,
        backend_to_test=backend_fw,
        init_all_as_kwargs_np={
            "data": x[0],
        },
        method_input_dtypes=input_dtype,
        method_all_as_kwargs_np={
            "other": x[1],
        },
        frontend_method_data=frontend_method_data,
        init_flags=init_flags,
        method_flags=method_flags,
        frontend=frontend,
        on_device=on_device,
    )


# long
@handle_frontend_method(
    class_tree=CLASS_TREE,
    init_tree="torch.tensor",
    method_name="long",
    dtype_and_x=helpers.dtype_and_values(
        available_dtypes=helpers.get_dtypes("integer"),
    ),
)
def test_torch_tensor_long(
    dtype_and_x,
    frontend_method_data,
    init_flags,
    method_flags,
    frontend,
    on_device,
    backend_fw,
):
    input_dtype, x = dtype_and_x
    helpers.test_frontend_method(
        init_input_dtypes=input_dtype,
        backend_to_test=backend_fw,
        init_all_as_kwargs_np={
            "data": x[0],
        },
        method_input_dtypes=input_dtype,
        method_all_as_kwargs_np={},
        frontend_method_data=frontend_method_data,
        init_flags=init_flags,
        method_flags=method_flags,
        frontend=frontend,
        on_device=on_device,
    )


# masked_fill
@handle_frontend_method(
    class_tree=CLASS_TREE,
    init_tree="torch.tensor",
    method_name="masked_fill",
    x_mask_val=_masked_fill_helper(),
)
def test_torch_tensor_masked_fill(
    x_mask_val,
    frontend_method_data,
    init_flags,
    method_flags,
    frontend,
    on_device,
    backend_fw,
):
    dtype, x, mask, val = x_mask_val
    helpers.test_frontend_method(
        init_input_dtypes=[dtype],
        backend_to_test=backend_fw,
        init_all_as_kwargs_np={
            "data": x,
        },
        method_input_dtypes=["bool", dtype],
        method_all_as_kwargs_np={
            "mask": mask,
            "value": val,
        },
        frontend_method_data=frontend_method_data,
        init_flags=init_flags,
        method_flags=method_flags,
        frontend=frontend,
        on_device=on_device,
    )


# matmul
@handle_frontend_method(
    class_tree=CLASS_TREE,
    init_tree="torch.tensor",
    method_name="matmul",
    dtype_tensor1_tensor2=_get_dtype_and_multiplicative_matrices(),
)
def test_torch_tensor_matmul(
    dtype_tensor1_tensor2,
    frontend_method_data,
    init_flags,
    method_flags,
    frontend,
    on_device,
    backend_fw,
):
    dtype, tensor1, tensor2 = dtype_tensor1_tensor2
    helpers.test_frontend_method(
        init_input_dtypes=dtype,
        backend_to_test=backend_fw,
        init_all_as_kwargs_np={
            "data": tensor1,
        },
        method_input_dtypes=dtype,
        method_all_as_kwargs_np={"other": tensor2},
        frontend_method_data=frontend_method_data,
        init_flags=init_flags,
        method_flags=method_flags,
        frontend=frontend,
        on_device=on_device,
    )


# max
@handle_frontend_method(
    class_tree=CLASS_TREE,
    init_tree="torch.tensor",
    method_name="max",
    dtype_x=helpers.dtype_and_values(
        available_dtypes=helpers.get_dtypes("float"),
    ),
)
def test_torch_tensor_max(
    dtype_x,
    frontend_method_data,
    init_flags,
    method_flags,
    frontend,
    on_device,
    backend_fw,
):
    input_dtype, x = dtype_x
    helpers.test_frontend_method(
        init_input_dtypes=input_dtype,
        backend_to_test=backend_fw,
        init_all_as_kwargs_np={
            "data": x[0],
        },
        method_input_dtypes=input_dtype,
        method_all_as_kwargs_np={},
        frontend_method_data=frontend_method_data,
        init_flags=init_flags,
        method_flags=method_flags,
        frontend=frontend,
        on_device=on_device,
    )


# mean
@handle_frontend_method(
    class_tree=CLASS_TREE,
    init_tree="torch.tensor",
    method_name="mean",
    dtype_and_x=_statistical_dtype_values(
        function="mean",
        min_value=-1e04,
        max_value=1e04,
    ),
    keepdims=st.booleans(),
)
def test_torch_tensor_mean(
    dtype_and_x,
    keepdims,
    frontend,
    frontend_method_data,
    init_flags,
    method_flags,
    on_device,
    backend_fw,
):
    input_dtype, x, axis = dtype_and_x
    helpers.test_frontend_method(
        init_input_dtypes=input_dtype,
        backend_to_test=backend_fw,
        init_all_as_kwargs_np={
            "data": x[0],
        },
        method_input_dtypes=input_dtype,
        method_all_as_kwargs_np={
            "dim": axis,
            "keepdim": keepdims,
        },
        frontend_method_data=frontend_method_data,
        init_flags=init_flags,
        method_flags=method_flags,
        frontend=frontend,
        on_device=on_device,
    )


# median
@handle_frontend_method(
    class_tree=CLASS_TREE,
    init_tree="torch.tensor",
    method_name="median",
    dtype_input_axis=helpers.dtype_values_axis(
        available_dtypes=helpers.get_dtypes("float"),
        min_num_dims=1,
        valid_axis=True,
        force_int_axis=True,
    ),
    keepdim=st.booleans(),
)
def test_torch_tensor_median(
    dtype_input_axis,
    keepdim,
    frontend,
    frontend_method_data,
    init_flags,
    method_flags,
    on_device,
    backend_fw,
):
    input_dtype, x, axis = dtype_input_axis
    helpers.test_frontend_method(
        init_input_dtypes=input_dtype,
        backend_to_test=backend_fw,
        init_all_as_kwargs_np={
            "data": x[0],
        },
        method_input_dtypes=input_dtype,
        method_all_as_kwargs_np={
            "dim": axis,
            "keepdim": keepdim,
        },
        frontend_method_data=frontend_method_data,
        init_flags=init_flags,
        method_flags=method_flags,
        frontend=frontend,
        on_device=on_device,
    )


# min
@handle_frontend_method(
    class_tree=CLASS_TREE,
    init_tree="torch.tensor",
    method_name="min",
    dtype_x=helpers.dtype_and_values(
        available_dtypes=helpers.get_dtypes("float"),
    ),
)
def test_torch_tensor_min(
    dtype_x,
    frontend,
    frontend_method_data,
    init_flags,
    method_flags,
    on_device,
    backend_fw,
):
    input_dtype, x = dtype_x
    helpers.test_frontend_method(
        init_input_dtypes=input_dtype,
        backend_to_test=backend_fw,
        init_all_as_kwargs_np={
            "data": x[0],
        },
        method_input_dtypes=input_dtype,
        method_all_as_kwargs_np={},
        frontend_method_data=frontend_method_data,
        init_flags=init_flags,
        method_flags=method_flags,
        frontend=frontend,
        on_device=on_device,
    )


# mm
@handle_frontend_method(
    class_tree=CLASS_TREE,
    init_tree="torch.tensor",
    method_name="mm",
    dtype_xy=_get_dtype_input_and_matrices(),
)
def test_torch_tensor_mm(
    dtype_xy,
    frontend_method_data,
    init_flags,
    method_flags,
    frontend,
    on_device,
    backend_fw,
):
    dtype, x, y = dtype_xy
    helpers.test_frontend_method(
        init_input_dtypes=dtype,
        backend_to_test=backend_fw,
        init_all_as_kwargs_np={
            "data": x,
        },
        method_input_dtypes=dtype,
        method_all_as_kwargs_np={
            "mat2": y,
        },
        frontend_method_data=frontend_method_data,
        init_flags=init_flags,
        method_flags=method_flags,
        frontend=frontend,
        on_device=on_device,
    )


@handle_frontend_method(
    class_tree=CLASS_TREE,
    init_tree="torch.tensor",
    method_name="movedim",
    dtype_and_input=helpers.dtype_and_values(
        available_dtypes=helpers.get_dtypes("float"),
        min_value=-100,
        max_value=100,
        shape=st.shared(
            helpers.get_shape(
                min_num_dims=1,
                max_num_dims=3,
                min_dim_size=1,
                max_dim_size=3,
            ),
            key="a_s_d",
        ),
    ),
    source=helpers.get_axis(
        allow_none=False,
        unique=True,
        shape=st.shared(
            helpers.get_shape(
                min_num_dims=1,
                max_num_dims=3,
                min_dim_size=1,
                max_dim_size=3,
            ),
            key="a_s_d",
        ),
        min_size=1,
        force_int=True,
    ),
    destination=helpers.get_axis(
        allow_none=False,
        unique=True,
        shape=st.shared(
            helpers.get_shape(
                min_num_dims=1,
                max_num_dims=3,
                min_dim_size=1,
                max_dim_size=3,
            ),
            key="a_s_d",
        ),
        min_size=1,
        force_int=True,
    ),
)
def test_torch_tensor_movedim(
    dtype_and_input,
    source,
    destination,
    frontend,
    frontend_method_data,
    init_flags,
    method_flags,
    on_device,
    backend_fw,
):
    input_dtype, value = dtype_and_input
    helpers.test_frontend_method(
        init_input_dtypes=input_dtype,
        backend_to_test=backend_fw,
        init_all_as_kwargs_np={"data": value[0]},
        method_input_dtypes=input_dtype,
        method_all_as_kwargs_np={
            "source": source,
            "destination": destination,
        },
        frontend=frontend,
        frontend_method_data=frontend_method_data,
        init_flags=init_flags,
        method_flags=method_flags,
        on_device=on_device,
    )


# msort
@handle_frontend_method(
    class_tree=CLASS_TREE,
    init_tree="torch.tensor",
    method_name="msort",
    dtype_value=helpers.dtype_and_values(
        available_dtypes=["float32", "float64", "int32", "int64"],
        shape=st.shared(helpers.get_shape(min_num_dims=1), key="shape"),
    ),
)
def test_torch_tensor_msort(
    dtype_value,
    frontend_method_data,
    init_flags,
    method_flags,
    frontend,
    on_device,
    backend_fw,
):
    input_dtype, x = dtype_value
    helpers.test_frontend_method(
        init_input_dtypes=input_dtype,
        backend_to_test=backend_fw,
        init_all_as_kwargs_np={
            "data": x[0],
        },
        method_input_dtypes=input_dtype,
        method_all_as_kwargs_np={},
        frontend_method_data=frontend_method_data,
        init_flags=init_flags,
        method_flags=method_flags,
        frontend=frontend,
        on_device=on_device,
    )


# mul
@handle_frontend_method(
    class_tree=CLASS_TREE,
    init_tree="torch.tensor",
    method_name="mul",
    dtype_and_x=helpers.dtype_and_values(
        available_dtypes=helpers.get_dtypes("numeric"),
        num_arrays=2,
    ),
)
def test_torch_tensor_mul(
    dtype_and_x,
    frontend_method_data,
    init_flags,
    method_flags,
    frontend,
    on_device,
    backend_fw,
):
    input_dtype, x = dtype_and_x
    helpers.test_frontend_method(
        init_input_dtypes=input_dtype,
        backend_to_test=backend_fw,
        init_all_as_kwargs_np={
            "data": x[0],
        },
        method_input_dtypes=input_dtype,
        method_all_as_kwargs_np={
            "other": x[1],
        },
        frontend_method_data=frontend_method_data,
        init_flags=init_flags,
        method_flags=method_flags,
        frontend=frontend,
        on_device=on_device,
    )


# mul_
@handle_frontend_method(
    class_tree=CLASS_TREE,
    init_tree="torch.tensor",
    method_name="mul_",
    dtype_and_x=helpers.dtype_and_values(
        available_dtypes=helpers.get_dtypes("numeric"),
        num_arrays=2,
        shared_dtype=True,
    ),
)
def test_torch_tensor_mul_(
    dtype_and_x,
    frontend_method_data,
    init_flags,
    method_flags,
    frontend,
    on_device,
    backend_fw,
):
    input_dtype, x = dtype_and_x
    helpers.test_frontend_method(
        init_input_dtypes=input_dtype,
        backend_to_test=backend_fw,
        init_all_as_kwargs_np={
            "data": x[0],
        },
        method_input_dtypes=input_dtype,
        method_all_as_kwargs_np={
            "other": x[1],
        },
        frontend_method_data=frontend_method_data,
        init_flags=init_flags,
        method_flags=method_flags,
        frontend=frontend,
        on_device=on_device,
    )


# multiply
@handle_frontend_method(
    class_tree=CLASS_TREE,
    init_tree="torch.tensor",
    method_name="multiply",
    dtype_and_x=helpers.dtype_and_values(
        available_dtypes=helpers.get_dtypes("numeric"),
        num_arrays=2,
    ),
)
def test_torch_tensor_multiply(
    dtype_and_x,
    frontend_method_data,
    init_flags,
    method_flags,
    frontend,
    on_device,
    backend_fw,
):
    input_dtype, x = dtype_and_x
    helpers.test_frontend_method(
        init_input_dtypes=input_dtype,
        backend_to_test=backend_fw,
        init_all_as_kwargs_np={
            "data": x[0],
        },
        method_input_dtypes=input_dtype,
        method_all_as_kwargs_np={
            "other": x[1],
        },
        frontend_method_data=frontend_method_data,
        init_flags=init_flags,
        method_flags=method_flags,
        frontend=frontend,
        on_device=on_device,
    )


# multiply_
@handle_frontend_method(
    class_tree=CLASS_TREE,
    init_tree="torch.tensor",
    method_name="multiply_",
    dtype_and_x=helpers.dtype_and_values(
        available_dtypes=helpers.get_dtypes("numeric"),
        num_arrays=2,
    ),
)
def test_torch_tensor_multiply_(
    dtype_and_x,
    frontend_method_data,
    init_flags,
    method_flags,
    frontend,
    on_device,
    backend_fw,
):
    input_dtype, x = dtype_and_x
    helpers.test_frontend_method(
        init_input_dtypes=input_dtype,
        backend_to_test=backend_fw,
        init_all_as_kwargs_np={
            "data": x[0],
        },
        method_input_dtypes=input_dtype,
        method_all_as_kwargs_np={
            "other": x[1],
        },
        frontend_method_data=frontend_method_data,
        init_flags=init_flags,
        method_flags=method_flags,
        frontend=frontend,
        on_device=on_device,
    )


# nanmean
@handle_frontend_method(
    class_tree=CLASS_TREE,
    init_tree="torch.tensor",
    method_name="nanmean",
    dtype_x=helpers.dtype_and_values(
        available_dtypes=helpers.get_dtypes("float"),
        min_value=-1e04,
        max_value=1e04,
    ),
)
def test_torch_tensor_nanmean(
    dtype_x,
    frontend,
    frontend_method_data,
    init_flags,
    method_flags,
    on_device,
    backend_fw,
):
    input_dtype, x = dtype_x
    helpers.test_frontend_method(
        init_input_dtypes=input_dtype,
        backend_to_test=backend_fw,
        init_all_as_kwargs_np={
            "data": x[0],
        },
        method_input_dtypes=input_dtype,
        method_all_as_kwargs_np={},
        frontend_method_data=frontend_method_data,
        init_flags=init_flags,
        method_flags=method_flags,
        frontend=frontend,
        on_device=on_device,
    )


@handle_frontend_method(
    class_tree=CLASS_TREE,
    init_tree="torch.tensor",
    method_name="narrow",
    dtype_input_dim_start_length=_dtype_input_dim_start_length(),
)
def test_torch_tensor_narrow(
    dtype_input_dim_start_length,
    frontend,
    frontend_method_data,
    init_flags,
    method_flags,
    on_device,
    backend_fw,
):
    (input_dtype, x, dim, start, length) = dtype_input_dim_start_length
    helpers.test_frontend_method(
        init_input_dtypes=input_dtype,
        backend_to_test=backend_fw,
        init_all_as_kwargs_np={"data": x[0]},
        method_input_dtypes=input_dtype,
        method_all_as_kwargs_np={
            "dim": dim,
            "start": start,
            "length": length,
        },
        frontend=frontend,
        frontend_method_data=frontend_method_data,
        init_flags=init_flags,
        method_flags=method_flags,
        on_device=on_device,
    )


@given(
    dtype_x=helpers.dtype_and_values(
        available_dtypes=helpers.get_dtypes("valid", prune_function=False),
        ret_shape=True,
    ).filter(lambda x: "bfloat16" not in x[0]),
)
def test_torch_tensor_ndim(dtype_x, backend_fw):
    ivy.set_backend(backend_fw)
    dtype, data, shape = dtype_x
    x = Tensor(data[0])
    ivy.utils.assertions.check_equal(x.ndim, data[0].ndim, as_array=False)
    ivy.previous_backend()


# ndimension
@handle_frontend_method(
    class_tree=CLASS_TREE,
    init_tree="torch.tensor",
    method_name="ndimension",
    dtype_and_x=helpers.dtype_and_values(
        available_dtypes=helpers.get_dtypes("numeric"),
    ),
)
def test_torch_tensor_ndimension(
    dtype_and_x,
    frontend_method_data,
    init_flags,
    method_flags,
    frontend,
    on_device,
    backend_fw,
):
    input_dtype, x = dtype_and_x
    helpers.test_frontend_method(
        init_input_dtypes=input_dtype,
        backend_to_test=backend_fw,
        init_all_as_kwargs_np={
            "data": x[0],
        },
        method_input_dtypes=[],
        method_all_as_kwargs_np={},
        frontend_method_data=frontend_method_data,
        init_flags=init_flags,
        method_flags=method_flags,
        frontend=frontend,
        on_device=on_device,
    )


# ne
@handle_frontend_method(
    class_tree=CLASS_TREE,
    init_tree="torch.tensor",
    method_name="ne",
    dtype_and_x=helpers.dtype_and_values(
        available_dtypes=helpers.get_dtypes("float"),
        num_arrays=2,
        min_value=-1e04,
        max_value=1e04,
        allow_inf=False,
    ),
)
def test_torch_tensor_ne(
    dtype_and_x,
    frontend_method_data,
    init_flags,
    method_flags,
    frontend,
    on_device,
    backend_fw,
):
    input_dtype, x = dtype_and_x
    helpers.test_frontend_method(
        init_input_dtypes=input_dtype,
        backend_to_test=backend_fw,
        init_all_as_kwargs_np={
            "data": x[0],
        },
        method_input_dtypes=input_dtype,
        method_all_as_kwargs_np={
            "other": x[1],
        },
        frontend_method_data=frontend_method_data,
        init_flags=init_flags,
        method_flags=method_flags,
        frontend=frontend,
        on_device=on_device,
    )


# neg
@handle_frontend_method(
    class_tree=CLASS_TREE,
    init_tree="torch.tensor",
    method_name="neg",
    dtype_and_x=helpers.dtype_and_values(
        available_dtypes=helpers.get_dtypes("float"),
        min_value=-1e04,
        max_value=1e04,
        allow_inf=False,
    ),
)
def test_torch_tensor_neg(
    dtype_and_x,
    frontend,
    frontend_method_data,
    init_flags,
    method_flags,
    on_device,
    backend_fw,
):
    input_dtype, x = dtype_and_x
    helpers.test_frontend_method(
        init_input_dtypes=input_dtype,
        backend_to_test=backend_fw,
        init_all_as_kwargs_np={
            "data": x[0],
        },
        method_input_dtypes=input_dtype,
        method_all_as_kwargs_np={},
        frontend_method_data=frontend_method_data,
        init_flags=init_flags,
        method_flags=method_flags,
        frontend=frontend,
        on_device=on_device,
    )


# neg_
@handle_frontend_method(
    class_tree=CLASS_TREE,
    init_tree="torch.tensor",
    method_name="neg_",
    dtype_and_x=helpers.dtype_and_values(
        available_dtypes=helpers.get_dtypes("valid"),
        min_value=-1e04,
        max_value=1e04,
        allow_inf=False,
    ),
)
def test_torch_tensor_neg_(
    dtype_and_x,
    frontend,
    frontend_method_data,
    init_flags,
    method_flags,
    on_device,
    backend_fw,
):
    input_dtype, x = dtype_and_x
    helpers.test_frontend_method(
        init_input_dtypes=input_dtype,
        backend_to_test=backend_fw,
        init_all_as_kwargs_np={
            "data": x[0],
        },
        method_input_dtypes=input_dtype,
        method_all_as_kwargs_np={},
        frontend_method_data=frontend_method_data,
        init_flags=init_flags,
        method_flags=method_flags,
        frontend=frontend,
        on_device=on_device,
    )


# new_empty (not actually intuitive for testing)
@handle_frontend_method(
    class_tree=CLASS_TREE,
    init_tree="torch.tensor",
    method_name="new_empty",
    dtype_and_x=helpers.dtype_and_values(
        available_dtypes=helpers.get_dtypes("numeric"),
    ),
    size=helpers.get_shape(
        min_num_dims=1,
        max_num_dims=3,
    ),
)
def test_torch_tensor_new_empty(
    dtype_and_x,
    size,
    frontend_method_data,
    init_flags,
    method_flags,
    frontend,
    on_device,
    backend_fw,
):
    input_dtype, x = dtype_and_x
    helpers.test_frontend_method(
        init_input_dtypes=[input_dtype[0]],
        backend_to_test=backend_fw,
        init_all_as_kwargs_np={
            "data": x,
        },
        method_input_dtypes=[ivy.int32],
        method_all_as_kwargs_np={
            "size": size,
        },
        frontend_method_data=frontend_method_data,
        init_flags=init_flags,
        method_flags=method_flags,
        frontend=frontend,
        on_device=on_device,
    )


# new_full
@handle_frontend_method(
    class_tree=CLASS_TREE,
    init_tree="torch.tensor",
    method_name="new_full",
    dtype_and_x=_fill_value_and_size(max_num_dims=3),
)
def test_torch_tensor_new_full(
    dtype_and_x,
    frontend_method_data,
    init_flags,
    method_flags,
    frontend,
    on_device,
    backend_fw,
):
    input_dtype, x = dtype_and_x
    helpers.test_frontend_method(
        init_input_dtypes=[input_dtype[0]],
        backend_to_test=backend_fw,
        init_all_as_kwargs_np={
            "data": x[0],
        },
        method_input_dtypes=[input_dtype[1]],
        method_all_as_kwargs_np={
            "size": x[1],
            "fill_value": x[2],
        },
        frontend_method_data=frontend_method_data,
        init_flags=init_flags,
        method_flags=method_flags,
        frontend=frontend,
        on_device=on_device,
    )


# new_ones
@handle_frontend_method(
    class_tree=CLASS_TREE,
    init_tree="torch.tensor",
    method_name="new_ones",
    dtype_and_x=helpers.dtype_and_values(available_dtypes=helpers.get_dtypes("float")),
    size=helpers.get_shape(
        allow_none=False,
        min_num_dims=1,
        max_num_dims=5,
        min_dim_size=1,
        max_dim_size=10,
    ),
    dtypes=_dtypes(),
    requires_grad=_requires_grad(),
)
def test_torch_tensor_new_ones(
    dtype_and_x,
    size,
    dtypes,
    requires_grad,
    on_device,
    frontend_method_data,
    init_flags,
    method_flags,
    frontend,
    backend_fw,
):
    input_dtype, x = dtype_and_x
    helpers.test_frontend_method(
        init_input_dtypes=input_dtype,
        backend_to_test=backend_fw,
        init_all_as_kwargs_np={
            "data": x[0],
        },
        method_input_dtypes=dtypes,
        method_all_as_kwargs_np={
            "size": size,
            "dtype": dtypes[0],
            "requires_grad": requires_grad,
            "device": on_device,
        },
        frontend_method_data=frontend_method_data,
        init_flags=init_flags,
        method_flags=method_flags,
        frontend=frontend,
        on_device=on_device,
    )


# new_tensor
@handle_frontend_method(
    class_tree=CLASS_TREE,
    init_tree="torch.tensor",
    method_name="new_tensor",
    dtype_and_x=helpers.dtype_and_values(
        available_dtypes=helpers.get_dtypes("numeric"),
        num_arrays=2,
    ),
)
def test_torch_tensor_new_tensor(
    dtype_and_x,
    frontend_method_data,
    init_flags,
    method_flags,
    frontend,
    on_device,
    backend_fw,
):
    input_dtype, x = dtype_and_x
    helpers.test_frontend_method(
        init_input_dtypes=[input_dtype[0]],
        backend_to_test=backend_fw,
        init_all_as_kwargs_np={
            "data": x[0],
        },
        method_input_dtypes=[input_dtype[1]],
        method_all_as_kwargs_np={
            "data": x[1],
            "dtype": input_dtype[1],
        },
        frontend_method_data=frontend_method_data,
        init_flags=init_flags,
        method_flags=method_flags,
        frontend=frontend,
        on_device=on_device,
    )


# new_zeros
@handle_frontend_method(
    class_tree=CLASS_TREE,
    init_tree="torch.tensor",
    method_name="new_zeros",
    dtype_and_x=helpers.dtype_and_values(available_dtypes=helpers.get_dtypes("valid")),
    size=helpers.get_shape(
        allow_none=False,
        min_num_dims=1,
        max_num_dims=5,
        min_dim_size=1,
        max_dim_size=10,
    ),
    dtypes=_dtypes(),
    requires_grad=_requires_grad(),
)
def test_torch_tensor_new_zeros(
    dtype_and_x,
    size,
    dtypes,
    requires_grad,
    on_device,
    frontend_method_data,
    init_flags,
    method_flags,
    frontend,
    backend_fw,
):
    input_dtype, x = dtype_and_x
    helpers.test_frontend_method(
        init_input_dtypes=input_dtype,
        backend_to_test=backend_fw,
        init_all_as_kwargs_np={
            "data": x[0],
        },
        method_input_dtypes=dtypes,
        method_all_as_kwargs_np={
            "size": size,
            "dtype": dtypes[0],
            "requires_grad": requires_grad,
            "device": on_device,
        },
        frontend_method_data=frontend_method_data,
        init_flags=init_flags,
        method_flags=method_flags,
        frontend=frontend,
        on_device=on_device,
    )


# nonzero
@handle_frontend_method(
    class_tree=CLASS_TREE,
    init_tree="torch.tensor",
    method_name="nonzero",
    dtype_and_values=helpers.dtype_and_values(
        available_dtypes=helpers.get_dtypes("numeric"),
    ),
)
def test_torch_tensor_nonzero(
    dtype_and_values,
    frontend_method_data,
    init_flags,
    method_flags,
    frontend,
    on_device,
    backend_fw,
):
    input_dtype, x = dtype_and_values
    helpers.test_frontend_method(
        init_input_dtypes=input_dtype,
        backend_to_test=backend_fw,
        init_all_as_kwargs_np={
            "data": x[0],
        },
        method_input_dtypes=input_dtype,
        method_all_as_kwargs_np={},
        frontend_method_data=frontend_method_data,
        init_flags=init_flags,
        method_flags=method_flags,
        frontend=frontend,
        on_device=on_device,
    )


# norm
@handle_frontend_method(
    class_tree=CLASS_TREE,
    init_tree="torch.tensor",
    method_name="norm",
    p_dtype_x_axis=_get_axis_and_p(),
    keepdim=st.booleans(),
    dtype=helpers.get_dtypes("valid", full=False),
)
def test_torch_tensor_norm(
    p_dtype_x_axis,
    keepdim,
    dtype,
    frontend,
    frontend_method_data,
    init_flags,
    method_flags,
    on_device,
    backend_fw,
):
    p, values = p_dtype_x_axis
    input_dtype, x, axis = values
    helpers.test_frontend_method(
        init_input_dtypes=input_dtype,
        backend_to_test=backend_fw,
        init_all_as_kwargs_np={"data": x[0]},
        method_input_dtypes=input_dtype,
        method_all_as_kwargs_np={
            "p": p,
            "dim": axis,
            "keepdim": keepdim,
            "dtype": dtype[0],
        },
        frontend=frontend,
        frontend_method_data=frontend_method_data,
        init_flags=init_flags,
        method_flags=method_flags,
        on_device=on_device,
    )


# normal_
@handle_frontend_method(
    class_tree=CLASS_TREE,
    init_tree="torch.tensor",
    method_name="normal_",
    dtype_and_x=helpers.dtype_and_values(
        available_dtypes=helpers.get_dtypes("float"),
    ),
    mean=helpers.floats(min_value=-1, max_value=1),
    std=helpers.floats(min_value=0, max_value=1),
)
def test_torch_tensor_normal_(
    dtype_and_x,
    mean,
    std,
    frontend,
    frontend_method_data,
    init_flags,
    method_flags,
    on_device,
    backend_fw,
):
    dtype, x = dtype_and_x

    def call():
        return helpers.test_frontend_method(
            init_input_dtypes=dtype,
            backend_to_test=backend_fw,
            init_all_as_kwargs_np={"data": x[0]},
            method_input_dtypes=dtype,
            method_all_as_kwargs_np={
                "mean": mean,
                "std": std,
            },
            frontend_method_data=frontend_method_data,
            init_flags=init_flags,
            method_flags=method_flags,
            frontend=frontend,
            on_device=on_device,
            test_values=False,
        )

    ret = call()

    if not ivy.exists(ret):
        return

    ret_np, ret_from_np = ret
    ret_np = helpers.flatten_and_to_np(ret=ret_np)
    ret_from_np = helpers.flatten_and_to_np(ret=ret_from_np)
    for u, v in zip(ret_np, ret_from_np):
        assert u.dtype == v.dtype
        assert u.shape == v.shape


# not_equal
@handle_frontend_method(
    class_tree=CLASS_TREE,
    init_tree="torch.tensor",
    method_name="not_equal",
    dtype_and_x=helpers.dtype_and_values(
        available_dtypes=helpers.get_dtypes("valid"),
        num_arrays=2,
    ),
)
def test_torch_tensor_not_equal(
    dtype_and_x,
    frontend,
    frontend_method_data,
    init_flags,
    method_flags,
    on_device,
    backend_fw,
):
    input_dtype, x = dtype_and_x
    helpers.test_frontend_method(
        init_input_dtypes=input_dtype,
        backend_to_test=backend_fw,
        init_all_as_kwargs_np={
            "data": x[0],
        },
        method_input_dtypes=input_dtype,
        method_all_as_kwargs_np={
            "other": x[1],
        },
        frontend_method_data=frontend_method_data,
        init_flags=init_flags,
        method_flags=method_flags,
        frontend=frontend,
        atol_=1e-02,
        on_device=on_device,
    )


# numpy
@handle_frontend_method(
    class_tree=CLASS_TREE,
    init_tree="torch.tensor",
    method_name="numpy",
    dtype_and_x=helpers.dtype_and_values(
        available_dtypes=helpers.get_dtypes("valid"),
    ),
)
def test_torch_tensor_numpy(
    dtype_and_x,
    frontend_method_data,
    init_flags,
    method_flags,
    frontend,
    on_device,
    backend_fw,
):
    input_dtype, x = dtype_and_x
    ret, frontend_ret = helpers.test_frontend_method(
        init_input_dtypes=input_dtype,
        backend_to_test=backend_fw,
        init_all_as_kwargs_np={
            "data": x[0],
        },
        method_input_dtypes=[],
        method_all_as_kwargs_np={},
        frontend_method_data=frontend_method_data,
        init_flags=init_flags,
        method_flags=method_flags,
        frontend=frontend,
        on_device=on_device,
        test_values=False,
    )
    # manual testing required as function return is numpy frontend
    helpers.value_test(
        ret_np_flat=helpers.flatten_and_to_np(ret=ret),
        ret_np_from_gt_flat=frontend_ret[0],
        ground_truth_backend="torch",
    )


# permute
@handle_frontend_method(
    class_tree=CLASS_TREE,
    init_tree="torch.tensor",
    method_name="permute",
    dtype_values_axis=_array_idxes_n_dtype(
        available_dtypes=helpers.get_dtypes("float"),
    ),
)
def test_torch_tensor_permute(
    dtype_values_axis,
    frontend_method_data,
    init_flags,
    method_flags,
    frontend,
    on_device,
    backend_fw,
):
    x, idxes, dtype = dtype_values_axis
    unpack_dims = True
    if unpack_dims:
        method_flags.num_positional_args = len(idxes) + 1
        dims = {}
        i = 0
        for x_ in idxes:
            dims["x{}".format(i)] = x_
            i += 1
    else:
        dims = {
            "dims": tuple(idxes),
        }
    helpers.test_frontend_method(
        init_input_dtypes=dtype,
        backend_to_test=backend_fw,
        init_all_as_kwargs_np={
            "data": x[0],
        },
        method_input_dtypes=dtype,
        method_all_as_kwargs_np=dims,
        frontend_method_data=frontend_method_data,
        init_flags=init_flags,
        method_flags=method_flags,
        frontend=frontend,
        on_device=on_device,
    )


# pow
@handle_frontend_method(
    class_tree=CLASS_TREE,
    init_tree="torch.tensor",
    method_name="pow",
    dtype_and_x=helpers.dtype_and_values(
        available_dtypes=helpers.get_dtypes("numeric"),
        num_arrays=2,
        min_value=-1e04,
        max_value=1e04,
        allow_inf=False,
    ),
)
def test_torch_tensor_pow(
    dtype_and_x,
    frontend_method_data,
    init_flags,
    method_flags,
    frontend,
    on_device,
    backend_fw,
):
    input_dtype, x = dtype_and_x
    dtype = input_dtype[0]
    if "int" in dtype:
        x[1] = ivy.abs(x[1])
    helpers.test_frontend_method(
        init_input_dtypes=input_dtype,
        backend_to_test=backend_fw,
        init_all_as_kwargs_np={
            "data": x[0],
        },
        method_input_dtypes=input_dtype,
        method_all_as_kwargs_np={
            "exponent": x[1],
        },
        frontend_method_data=frontend_method_data,
        init_flags=init_flags,
        method_flags=method_flags,
        frontend=frontend,
        on_device=on_device,
    )


# pow_
@handle_frontend_method(
    class_tree=CLASS_TREE,
    init_tree="torch.tensor",
    method_name="pow_",
    dtype_and_x=helpers.dtype_and_values(
        available_dtypes=helpers.get_dtypes("numeric"),
        num_arrays=2,
    ),
)
def test_torch_tensor_pow_(
    dtype_and_x,
    frontend_method_data,
    init_flags,
    method_flags,
    frontend,
    on_device,
    backend_fw,
):
    input_dtype, x = dtype_and_x
    dtype = input_dtype[0]
    if "int" in dtype:
        x[1] = ivy.abs(x[1])
    helpers.test_frontend_method(
        init_input_dtypes=input_dtype,
        backend_to_test=backend_fw,
        init_all_as_kwargs_np={
            "data": x[0],
        },
        method_input_dtypes=input_dtype,
        method_all_as_kwargs_np={
            "exponent": x[1],
        },
        frontend_method_data=frontend_method_data,
        init_flags=init_flags,
        method_flags=method_flags,
        frontend=frontend,
        on_device=on_device,
    )


# prod
@handle_frontend_method(
    class_tree=CLASS_TREE,
    init_tree="torch.tensor",
    method_name="prod",
    dtype_x_axis=helpers.dtype_values_axis(
        available_dtypes=helpers.get_dtypes("numeric"),
        min_num_dims=1,
        max_num_dims=5,
        valid_axis=True,
        allow_neg_axes=False,
        max_axes_size=1,
        force_int_axis=True,
        large_abs_safety_factor=10,
        small_abs_safety_factor=10,
        safety_factor_scale="log",
    ),
    dtype=helpers.get_dtypes("float", none=True, full=False),
    keepdims=st.booleans(),
)
def test_torch_tensor_prod(
    dtype_x_axis,
    dtype,
    keepdims,
    frontend,
    frontend_method_data,
    init_flags,
    method_flags,
    on_device,
    backend_fw,
):
    input_dtype, x, axis = dtype_x_axis
    if ivy.current_backend_str() == "torch":
        init_flags.as_variable = [False]
        method_flags.as_variable = [False]
    helpers.test_frontend_method(
        init_input_dtypes=input_dtype,
        backend_to_test=backend_fw,
        init_all_as_kwargs_np={"data": x[0]},
        method_input_dtypes=input_dtype,
        method_all_as_kwargs_np={
            "dim": axis,
            "keepdim": keepdims,
            "dtype": dtype[0],
        },
        frontend_method_data=frontend_method_data,
        init_flags=init_flags,
        method_flags=method_flags,
        frontend=frontend,
        on_device=on_device,
    )


@handle_frontend_method(
    class_tree=CLASS_TREE,
    init_tree="torch.tensor",
    method_name="quantile",
    dtype_and_x=_quantile_helper().filter(lambda x: "bfloat16" not in x[0]),
    keepdims=st.booleans(),
)
def test_torch_tensor_quantile(
    dtype_and_x,
    keepdims,
    frontend,
    frontend_method_data,
    init_flags,
    method_flags,
    on_device,
    backend_fw,
):
    input_dtype, x, axis, interpolation, q = dtype_and_x
    if type(axis) is tuple:
        axis = axis[0]
    helpers.test_frontend_method(
        init_input_dtypes=input_dtype,
        backend_to_test=backend_fw,
        init_all_as_kwargs_np={
            "data": x[0],
        },
        method_input_dtypes=input_dtype,
        method_all_as_kwargs_np={
            "q": q,
            "dim": axis,
            "keepdim": keepdims,
            "interpolation": interpolation[0],
        },
        frontend=frontend,
        frontend_method_data=frontend_method_data,
        init_flags=init_flags,
        method_flags=method_flags,
        on_device=on_device,
    )


# ravel
@handle_frontend_method(
    class_tree=CLASS_TREE,
    init_tree="torch.tensor",
    method_name="ravel",
    dtype_value=helpers.dtype_and_values(
        available_dtypes=helpers.get_dtypes("valid"),
        shape=st.shared(helpers.get_shape(min_num_dims=1), key="shape"),
    ),
)
def test_torch_tensor_ravel(
    dtype_value,
    frontend_method_data,
    init_flags,
    method_flags,
    frontend,
    on_device,
    backend_fw,
):
    input_dtype, x = dtype_value
    helpers.test_frontend_method(
        init_input_dtypes=input_dtype,
        backend_to_test=backend_fw,
        init_all_as_kwargs_np={
            "data": x[0],
        },
        method_input_dtypes=input_dtype,
        method_all_as_kwargs_np={},
        frontend_method_data=frontend_method_data,
        init_flags=init_flags,
        method_flags=method_flags,
        frontend=frontend,
        on_device=on_device,
    )


@given(
    dtype_x=helpers.dtype_and_values(
        available_dtypes=helpers.get_dtypes("complex", prune_function=False)
    ).filter(lambda x: "bfloat16" not in x[0]),
)
def test_torch_tensor_real(dtype_x, backend_fw):
    ivy.set_backend(backend_fw)
    _, data = dtype_x
    x = Tensor(data[0])
    x.ivy_array = data[0]
    ivy.utils.assertions.check_equal(x.real, ivy.real(data[0]))
    ivy.previous_backend()


# reciprocal
@handle_frontend_method(
    class_tree=CLASS_TREE,
    init_tree="torch.tensor",
    method_name="reciprocal",
    dtype_and_x=helpers.dtype_and_values(
        available_dtypes=helpers.get_dtypes("float"),
        min_value=1,
    ),
)
def test_torch_tensor_reciprocal(
    dtype_and_x,
    frontend_method_data,
    init_flags,
    method_flags,
    frontend,
    on_device,
    backend_fw,
):
    input_dtype, x = dtype_and_x
    helpers.test_frontend_method(
        init_input_dtypes=input_dtype,
        backend_to_test=backend_fw,
        init_all_as_kwargs_np={
            "data": x[0],
        },
        method_input_dtypes=input_dtype,
        method_all_as_kwargs_np={},
        frontend_method_data=frontend_method_data,
        init_flags=init_flags,
        method_flags=method_flags,
        frontend=frontend,
        on_device=on_device,
    )


# reciprocal_
@handle_frontend_method(
    class_tree=CLASS_TREE,
    init_tree="torch.tensor",
    method_name="reciprocal_",
    dtype_and_x=helpers.dtype_and_values(
        available_dtypes=helpers.get_dtypes("valid"),
        min_value=1,
    ),
)
def test_torch_tensor_reciprocal_(
    dtype_and_x,
    frontend_method_data,
    init_flags,
    method_flags,
    frontend,
    on_device,
    backend_fw,
):
    input_dtype, x = dtype_and_x
    helpers.test_frontend_method(
        init_input_dtypes=input_dtype,
        backend_to_test=backend_fw,
        init_all_as_kwargs_np={
            "data": x[0],
        },
        method_input_dtypes=input_dtype,
        method_all_as_kwargs_np={},
        frontend_method_data=frontend_method_data,
        init_flags=init_flags,
        method_flags=method_flags,
        frontend=frontend,
        on_device=on_device,
    )


# relu
@handle_frontend_method(
    class_tree=CLASS_TREE,
    init_tree="torch.tensor",
    method_name="relu",
    dtype_and_x=helpers.dtype_and_values(
        available_dtypes=helpers.get_dtypes("float"),
        allow_inf=False,
    ),
)
def test_torch_tensor_relu(
    dtype_and_x,
    frontend_method_data,
    init_flags,
    method_flags,
    frontend,
    on_device,
    backend_fw,
):
    input_dtype, x = dtype_and_x
    helpers.test_frontend_method(
        init_input_dtypes=input_dtype,
        backend_to_test=backend_fw,
        init_all_as_kwargs_np={
            "data": x[0],
        },
        method_input_dtypes=input_dtype,
        method_all_as_kwargs_np={},
        frontend_method_data=frontend_method_data,
        init_flags=init_flags,
        method_flags=method_flags,
        frontend=frontend,
        on_device=on_device,
    )


# remainder
@handle_frontend_method(
    class_tree=CLASS_TREE,
    init_tree="torch.tensor",
    method_name="remainder",
    dtype_and_x=helpers.dtype_and_values(
        available_dtypes=helpers.get_dtypes("float"),
        large_abs_safety_factor=2.5,
        small_abs_safety_factor=2.5,
        shared_dtype=True,
        num_arrays=2,
    ),
)
def test_torch_tensor_remainder(
    dtype_and_x,
    frontend_method_data,
    init_flags,
    method_flags,
    frontend,
    on_device,
    backend_fw,
):
    input_dtype, x = dtype_and_x
    helpers.test_frontend_method(
        init_input_dtypes=input_dtype,
        backend_to_test=backend_fw,
        init_all_as_kwargs_np={
            "data": x[0],
        },
        method_input_dtypes=input_dtype,
        method_all_as_kwargs_np={
            "other": x[1],
        },
        frontend_method_data=frontend_method_data,
        init_flags=init_flags,
        method_flags=method_flags,
        frontend=frontend,
        on_device=on_device,
    )


# remainder_
@handle_frontend_method(
    class_tree=CLASS_TREE,
    init_tree="torch.tensor",
    method_name="remainder_",
    dtype_and_x=helpers.dtype_and_values(
        available_dtypes=helpers.get_dtypes("valid"),
        min_value=-1e04,
        max_value=1e04,
        large_abs_safety_factor=2.5,
        small_abs_safety_factor=2.5,
        shared_dtype=True,
        num_arrays=2,
    ),
)
def test_torch_tensor_remainder_(
    dtype_and_x,
    frontend_method_data,
    init_flags,
    method_flags,
    frontend,
    on_device,
    backend_fw,
):
    input_dtype, x = dtype_and_x
    helpers.test_frontend_method(
        init_input_dtypes=input_dtype,
        backend_to_test=backend_fw,
        init_all_as_kwargs_np={
            "data": x[0],
        },
        method_input_dtypes=input_dtype,
        method_all_as_kwargs_np={
            "other": x[1],
        },
        frontend_method_data=frontend_method_data,
        init_flags=init_flags,
        method_flags=method_flags,
        frontend=frontend,
        on_device=on_device,
    )


# repeat
@handle_frontend_method(
    class_tree=CLASS_TREE,
    init_tree="torch.tensor",
    method_name="repeat",
    dtype_x_repeats=_repeat_helper(),
    unpack_repeat=st.booleans(),
)
def test_torch_tensor_repeat(
    dtype_x_repeats,
    unpack_repeat,
    frontend_method_data,
    init_flags,
    method_flags,
    frontend,
    on_device,
    backend_fw,
):
    input_dtype, x, repeats = dtype_x_repeats
    repeat = {
        "repeats": repeats,
    }
    if unpack_repeat:
        method_flags.num_positional_args = len(repeat["repeats"]) + 1
        for i, x_ in enumerate(repeat["repeats"]):
            repeat["x{}".format(i)] = x_
    helpers.test_frontend_method(
        init_input_dtypes=input_dtype,
        backend_to_test=backend_fw,
        init_all_as_kwargs_np={
            "data": x[0],
        },
        method_input_dtypes=input_dtype,
        method_all_as_kwargs_np=repeat,
        frontend_method_data=frontend_method_data,
        init_flags=init_flags,
        method_flags=method_flags,
        frontend=frontend,
        on_device=on_device,
    )


@given(
    dtype_x=helpers.dtype_and_values(
        available_dtypes=helpers.get_dtypes("valid", prune_function=False),
    ),
    requires_grad=st.booleans(),
)
def test_torch_tensor_requires_grad(dtype_x, requires_grad, backend_fw):
    ivy.set_backend(backend_fw)
    _, data = dtype_x
    x = Tensor(data[0], requires_grad=requires_grad)
    ivy.utils.assertions.check_equal(x.requires_grad, requires_grad, as_array=False)
    x.requires_grad = not requires_grad
    ivy.utils.assertions.check_equal(x.requires_grad, not requires_grad, as_array=False)
    ivy.previous_backend()


@handle_frontend_method(
    class_tree=CLASS_TREE,
    init_tree="torch.tensor",
    method_name="reshape",
    dtype_x=helpers.dtype_and_values(
        available_dtypes=helpers.get_dtypes("valid"),
        shape=st.shared(helpers.get_shape(), key="value_shape"),
    ),
    shape=helpers.reshape_shapes(
        shape=st.shared(helpers.get_shape(), key="value_shape")
    ),
    unpack_shape=st.booleans(),
)
def test_torch_tensor_reshape(
    dtype_x,
    shape,
    unpack_shape,
    frontend_method_data,
    init_flags,
    method_flags,
    frontend,
    on_device,
    backend_fw,
):
    input_dtype, x = dtype_x
    shape = {
        "shape": shape,
    }
    if unpack_shape:
        method_flags.num_positional_args = len(shape["shape"]) + 1
        i = 0
        for x_ in shape["shape"]:
            shape["x{}".format(i)] = x_
            i += 1
    helpers.test_frontend_method(
        init_input_dtypes=input_dtype,
        backend_to_test=backend_fw,
        init_all_as_kwargs_np={
            "data": x[0],
        },
        method_input_dtypes=input_dtype,
        method_all_as_kwargs_np=shape,
        frontend_method_data=frontend_method_data,
        init_flags=init_flags,
        method_flags=method_flags,
        frontend=frontend,
        on_device=on_device,
    )


# reshape_as
@handle_frontend_method(
    class_tree=CLASS_TREE,
    init_tree="torch.tensor",
    method_name="reshape_as",
    dtype_x=helpers.dtype_and_values(
        available_dtypes=helpers.get_dtypes("valid"), num_arrays=2
    ),
)
def test_torch_tensor_reshape_as(
    dtype_x,
    frontend_method_data,
    init_flags,
    method_flags,
    frontend,
    on_device,
    backend_fw,
):
    input_dtype, x = dtype_x
    helpers.test_frontend_method(
        init_input_dtypes=input_dtype,
        backend_to_test=backend_fw,
        init_all_as_kwargs_np={
            "data": x[0],
        },
        method_input_dtypes=input_dtype,
        method_all_as_kwargs_np={
            "other": x[1],
        },
        frontend_method_data=frontend_method_data,
        init_flags=init_flags,
        method_flags=method_flags,
        frontend=frontend,
        on_device=on_device,
    )


# round
@handle_frontend_method(
    class_tree=CLASS_TREE,
    init_tree="torch.tensor",
    method_name="round",
    dtype_and_x=helpers.dtype_and_values(
        available_dtypes=helpers.get_dtypes("float"),
    ),
    decimals=st.integers(min_value=0, max_value=5),
)
def test_torch_tensor_round(
    dtype_and_x,
    decimals,
    frontend_method_data,
    init_flags,
    method_flags,
    frontend,
    on_device,
    backend_fw,
):
    input_dtype, x = dtype_and_x
    helpers.test_frontend_method(
        init_input_dtypes=input_dtype,
        backend_to_test=backend_fw,
        init_all_as_kwargs_np={
            "data": x[0],
        },
        method_input_dtypes=input_dtype,
        method_all_as_kwargs_np={
            "decimals": decimals,
        },
        frontend_method_data=frontend_method_data,
        init_flags=init_flags,
        method_flags=method_flags,
        frontend=frontend,
        on_device=on_device,
    )


# round_
@handle_frontend_method(
    class_tree=CLASS_TREE,
    init_tree="torch.tensor",
    method_name="round_",
    dtype_and_x=helpers.dtype_and_values(
        available_dtypes=helpers.get_dtypes("float"),
    ),
    decimals=st.integers(min_value=0, max_value=5),
)
def test_torch_tensor_round_(
    dtype_and_x,
    decimals,
    frontend_method_data,
    init_flags,
    method_flags,
    frontend,
    on_device,
    backend_fw,
):
    input_dtype, x = dtype_and_x
    helpers.test_frontend_method(
        init_input_dtypes=input_dtype,
        backend_to_test=backend_fw,
        init_all_as_kwargs_np={
            "data": x[0],
        },
        method_input_dtypes=input_dtype,
        method_all_as_kwargs_np={
            "decimals": decimals,
        },
        frontend_method_data=frontend_method_data,
        init_flags=init_flags,
        method_flags=method_flags,
        frontend=frontend,
        on_device=on_device,
    )


# rsqrt
@handle_frontend_method(
    class_tree=CLASS_TREE,
    init_tree="torch.tensor",
    method_name="rsqrt",
    dtype_and_x=helpers.dtype_and_values(
        available_dtypes=helpers.get_dtypes("float"),
    ),
)
def test_torch_tensor_rsqrt(
    dtype_and_x,
    frontend_method_data,
    init_flags,
    method_flags,
    frontend,
    on_device,
    backend_fw,
):
    input_dtype, x = dtype_and_x
    helpers.test_frontend_method(
        init_input_dtypes=input_dtype,
        backend_to_test=backend_fw,
        init_all_as_kwargs_np={
            "data": x[0],
        },
        method_input_dtypes=input_dtype,
        method_all_as_kwargs_np={},
        frontend_method_data=frontend_method_data,
        init_flags=init_flags,
        method_flags=method_flags,
        frontend=frontend,
        on_device=on_device,
    )


@given(
    dtype_x=helpers.dtype_and_values(
        available_dtypes=helpers.get_dtypes("valid", prune_function=False),
        ret_shape=True,
    ).filter(lambda x: "bfloat16" not in x[0]),
)
def test_torch_tensor_shape(dtype_x, backend_fw):
    ivy.set_backend(backend_fw)
    dtype, data, shape = dtype_x
    x = Tensor(data[0])
    ivy.utils.assertions.check_equal(
        x.ivy_array.shape, ivy.Shape(shape), as_array=False
    )
    ivy.previous_backend()


# short
@handle_frontend_method(
    class_tree=CLASS_TREE,
    init_tree="torch.tensor",
    method_name="short",
    dtype_and_x=helpers.dtype_and_values(
        available_dtypes=helpers.get_dtypes("numeric"),
        min_value=-1e04,
        max_value=1e04,
        allow_inf=False,
    ),
)
def test_torch_tensor_short(
    dtype_and_x,
    frontend_method_data,
    init_flags,
    method_flags,
    frontend,
    on_device,
    backend_fw,
):
    input_dtype, x = dtype_and_x
    helpers.test_frontend_method(
        init_input_dtypes=input_dtype,
        backend_to_test=backend_fw,
        init_all_as_kwargs_np={
            "data": x[0],
        },
        method_input_dtypes=input_dtype,
        method_all_as_kwargs_np={},
        frontend_method_data=frontend_method_data,
        init_flags=init_flags,
        method_flags=method_flags,
        frontend=frontend,
        on_device=on_device,
    )


# sigmoid
@handle_frontend_method(
    class_tree=CLASS_TREE,
    init_tree="torch.tensor",
    method_name="sigmoid",
    dtype_x=helpers.dtype_and_values(
        available_dtypes=helpers.get_dtypes("float"),
    ),
)
def test_torch_tensor_sigmoid(
    dtype_x,
    frontend_method_data,
    init_flags,
    method_flags,
    frontend,
    on_device,
    backend_fw,
):
    input_dtype, x = dtype_x
    helpers.test_frontend_method(
        init_input_dtypes=input_dtype,
        backend_to_test=backend_fw,
        init_all_as_kwargs_np={
            "data": x[0],
        },
        method_input_dtypes=input_dtype,
        method_all_as_kwargs_np={},
        frontend_method_data=frontend_method_data,
        init_flags=init_flags,
        method_flags=method_flags,
        frontend=frontend,
        on_device=on_device,
    )


# sigmoid
@handle_frontend_method(
    class_tree=CLASS_TREE,
    init_tree="torch.tensor",
    method_name="sigmoid_",
    dtype_x=helpers.dtype_and_values(
        available_dtypes=helpers.get_dtypes("float"),
    ),
)
def test_torch_tensor_sigmoid_(
    dtype_x,
    frontend_method_data,
    init_flags,
    method_flags,
    frontend,
    on_device,
    backend_fw,
):
    input_dtype, x = dtype_x
    helpers.test_frontend_method(
        init_input_dtypes=input_dtype,
        backend_to_test=backend_fw,
        init_all_as_kwargs_np={
            "data": x[0],
        },
        method_input_dtypes=input_dtype,
        method_all_as_kwargs_np={},
        frontend_method_data=frontend_method_data,
        init_flags=init_flags,
        method_flags=method_flags,
        frontend=frontend,
        on_device=on_device,
    )


# sign
@handle_frontend_method(
    class_tree=CLASS_TREE,
    init_tree="torch.tensor",
    method_name="sign",
    dtype_x=helpers.dtype_and_values(
        available_dtypes=helpers.get_dtypes("valid"),
    ),
)
def test_torch_tensor_sign(
    dtype_x,
    frontend,
    frontend_method_data,
    init_flags,
    method_flags,
    on_device,
    backend_fw,
):
    input_dtype, x = dtype_x
    helpers.test_frontend_method(
        init_input_dtypes=input_dtype,
        backend_to_test=backend_fw,
        init_all_as_kwargs_np={"data": x[0]},
        method_input_dtypes=input_dtype,
        method_all_as_kwargs_np={},
        frontend_method_data=frontend_method_data,
        init_flags=init_flags,
        method_flags=method_flags,
        frontend=frontend,
        on_device=on_device,
    )


# sign_
@handle_frontend_method(
    class_tree=CLASS_TREE,
    init_tree="torch.tensor",
    method_name="sign_",
    dtype_x=helpers.dtype_and_values(
        available_dtypes=helpers.get_dtypes("valid"),
    ),
)
def test_torch_tensor_sign_(
    dtype_x,
    frontend,
    frontend_method_data,
    init_flags,
    method_flags,
    on_device,
    backend_fw,
):
    input_dtype, x = dtype_x
    helpers.test_frontend_method(
        init_input_dtypes=input_dtype,
        backend_to_test=backend_fw,
        init_all_as_kwargs_np={"data": x[0]},
        method_input_dtypes=[input_dtype],
        method_all_as_kwargs_np={},
        frontend_method_data=frontend_method_data,
        init_flags=init_flags,
        method_flags=method_flags,
        on_device=on_device,
        frontend=frontend,
    )


# sin
@handle_frontend_method(
    class_tree=CLASS_TREE,
    init_tree="torch.tensor",
    method_name="sin",
    dtype_and_x=helpers.dtype_and_values(
        available_dtypes=helpers.get_dtypes("float"),
        allow_inf=False,
    ),
)
def test_torch_tensor_sin(
    dtype_and_x,
    frontend_method_data,
    init_flags,
    method_flags,
    frontend,
    on_device,
    backend_fw,
):
    input_dtype, x = dtype_and_x
    helpers.test_frontend_method(
        init_input_dtypes=input_dtype,
        backend_to_test=backend_fw,
        init_all_as_kwargs_np={
            "data": x[0],
        },
        method_input_dtypes=input_dtype,
        method_all_as_kwargs_np={},
        frontend_method_data=frontend_method_data,
        init_flags=init_flags,
        method_flags=method_flags,
        frontend=frontend,
        on_device=on_device,
    )


# sin_
@handle_frontend_method(
    class_tree=CLASS_TREE,
    init_tree="torch.tensor",
    method_name="sin_",
    dtype_and_x=helpers.dtype_and_values(
        available_dtypes=helpers.get_dtypes("float"),
        allow_inf=False,
    ),
)
def test_torch_tensor_sin_(
    dtype_and_x,
    frontend_method_data,
    init_flags,
    method_flags,
    frontend,
    on_device,
    backend_fw,
):
    input_dtype, x = dtype_and_x
    helpers.test_frontend_method(
        init_input_dtypes=input_dtype,
        backend_to_test=backend_fw,
        init_all_as_kwargs_np={
            "data": x[0],
        },
        method_input_dtypes=input_dtype,
        method_all_as_kwargs_np={},
        frontend_method_data=frontend_method_data,
        init_flags=init_flags,
        method_flags=method_flags,
        frontend=frontend,
        on_device=on_device,
    )


# sinh
@handle_frontend_method(
    class_tree=CLASS_TREE,
    init_tree="torch.tensor",
    method_name="sinh",
    dtype_and_x=helpers.dtype_and_values(
        available_dtypes=helpers.get_dtypes("float"),
        allow_inf=False,
    ),
)
def test_torch_tensor_sinh(
    dtype_and_x,
    frontend_method_data,
    init_flags,
    method_flags,
    frontend,
    on_device,
    backend_fw,
):
    input_dtype, x = dtype_and_x
    helpers.test_frontend_method(
        init_input_dtypes=input_dtype,
        backend_to_test=backend_fw,
        init_all_as_kwargs_np={
            "data": x[0],
        },
        method_input_dtypes=input_dtype,
        method_all_as_kwargs_np={},
        frontend_method_data=frontend_method_data,
        init_flags=init_flags,
        method_flags=method_flags,
        frontend=frontend,
        on_device=on_device,
    )


# sinh_
@handle_frontend_method(
    class_tree=CLASS_TREE,
    init_tree="torch.tensor",
    method_name="sinh_",
    dtype_and_x=helpers.dtype_and_values(
        available_dtypes=helpers.get_dtypes("float"),
        allow_inf=False,
    ),
)
def test_torch_tensor_sinh_(
    dtype_and_x,
    frontend_method_data,
    init_flags,
    method_flags,
    frontend,
    on_device,
    backend_fw,
):
    input_dtype, x = dtype_and_x
    helpers.test_frontend_method(
        init_input_dtypes=input_dtype,
        backend_to_test=backend_fw,
        init_all_as_kwargs_np={
            "data": x[0],
        },
        method_input_dtypes=input_dtype,
        method_all_as_kwargs_np={},
        frontend_method_data=frontend_method_data,
        init_flags=init_flags,
        method_flags=method_flags,
        frontend=frontend,
        on_device=on_device,
    )


# size
@handle_frontend_method(
    class_tree=CLASS_TREE,
    init_tree="torch.tensor",
    method_name="size",
    dtype_and_x=helpers.dtype_and_values(
        available_dtypes=helpers.get_dtypes("valid"),
        shape=st.shared(helpers.get_shape(min_num_dims=1), key="shape"),
    ),
    dim=helpers.get_axis(
        shape=st.shared(helpers.get_shape(min_num_dims=1), key="shape"),
        force_int=True,
    ),
)
def test_torch_tensor_size(
    dtype_and_x,
    dim,
    frontend_method_data,
    init_flags,
    method_flags,
    frontend,
    on_device,
    backend_fw,
):
    input_dtype, x = dtype_and_x
    helpers.test_frontend_method(
        init_input_dtypes=input_dtype,
        backend_to_test=backend_fw,
        init_all_as_kwargs_np={
            "data": x[0],
        },
        method_input_dtypes=input_dtype,
        method_all_as_kwargs_np={
            "dim": dim,
        },
        frontend_method_data=frontend_method_data,
        init_flags=init_flags,
        method_flags=method_flags,
        frontend=frontend,
        on_device=on_device,
    )


# softmax
@handle_frontend_method(
    class_tree=CLASS_TREE,
    init_tree="torch.tensor",
    method_name="softmax",
    dtype_x_and_axis=helpers.dtype_values_axis(
        available_dtypes=helpers.get_dtypes("float"),
        min_num_dims=1,
        max_axes_size=1,
        force_int_axis=True,
        valid_axis=True,
    ),
    dtype=helpers.get_dtypes("float", full=False),
)
def test_torch_tensor_softmax(
    dtype_x_and_axis,
    dtype,
    frontend_method_data,
    init_flags,
    method_flags,
    frontend,
    on_device,
    backend_fw,
):
    input_dtype, x, axis = dtype_x_and_axis
    helpers.test_frontend_method(
        init_input_dtypes=input_dtype,
        backend_to_test=backend_fw,
        init_all_as_kwargs_np={
            "data": x[0],
        },
        method_input_dtypes=input_dtype,
        method_all_as_kwargs_np={
            "dim": axis,
            "dtype": dtype[0],
        },
        frontend_method_data=frontend_method_data,
        init_flags=init_flags,
        method_flags=method_flags,
        frontend=frontend,
        on_device=on_device,
    )


# sort
@handle_frontend_method(
    class_tree=CLASS_TREE,
    init_tree="torch.tensor",
    method_name="sort",
    dtype_value=helpers.dtype_and_values(
        available_dtypes=helpers.get_dtypes("valid"),
        shape=st.shared(helpers.get_shape(min_num_dims=1), key="shape"),
    ),
    dim=helpers.get_axis(
        shape=st.shared(helpers.get_shape(), key="shape"),
        allow_neg=True,
        force_int=True,
    ),
    descending=st.booleans(),
)
def test_torch_tensor_sort(
    dtype_value,
    dim,
    descending,
    frontend_method_data,
    init_flags,
    method_flags,
    frontend,
    on_device,
    backend_fw,
):
    input_dtype, x = dtype_value
    helpers.test_frontend_method(
        init_input_dtypes=input_dtype,
        backend_to_test=backend_fw,
        init_all_as_kwargs_np={
            "data": x[0],
        },
        method_input_dtypes=input_dtype,
        method_all_as_kwargs_np={
            "dim": dim,
            "descending": descending,
        },
        frontend_method_data=frontend_method_data,
        init_flags=init_flags,
        method_flags=method_flags,
        frontend=frontend,
        on_device=on_device,
    )


# split
@handle_frontend_method(
    class_tree=CLASS_TREE,
    init_tree="torch.tensor",
    method_name="split",
    dtype_value=helpers.dtype_and_values(
        available_dtypes=helpers.get_dtypes("valid"),
        shape=st.shared(helpers.get_shape(min_num_dims=1), key="value_shape"),
    ),
    split_size=_get_splits(allow_none=False, min_num_dims=1, allow_array_indices=False),
    dim=st.shared(
        helpers.get_axis(
            shape=st.shared(helpers.get_shape(min_num_dims=1), key="value_shape"),
            force_int=True,
        ),
        key="target_axis",
    ),
)
def test_torch_tensor_split(
    dtype_value,
    split_size,
    dim,
    frontend_method_data,
    init_flags,
    method_flags,
    frontend,
    on_device,
    backend_fw,
):
    input_dtype, x = dtype_value
    helpers.test_frontend_method(
        init_input_dtypes=input_dtype,
        backend_to_test=backend_fw,
        init_all_as_kwargs_np={
            "data": x[0],
        },
        method_input_dtypes=input_dtype,
        method_all_as_kwargs_np={
            "split_size": split_size,
            "dim": dim,
        },
        frontend_method_data=frontend_method_data,
        init_flags=init_flags,
        method_flags=method_flags,
        frontend=frontend,
        on_device=on_device,
    )


# sqrt
@handle_frontend_method(
    class_tree=CLASS_TREE,
    init_tree="torch.tensor",
    method_name="sqrt",
    dtype_x=helpers.dtype_and_values(
        available_dtypes=helpers.get_dtypes("numeric"),
    ),
)
def test_torch_tensor_sqrt(
    dtype_x,
    frontend,
    frontend_method_data,
    init_flags,
    method_flags,
    on_device,
    backend_fw,
):
    input_dtype, x = dtype_x
    helpers.test_frontend_method(
        init_input_dtypes=input_dtype,
        backend_to_test=backend_fw,
        init_all_as_kwargs_np={"data": x[0]},
        method_input_dtypes=input_dtype,
        method_all_as_kwargs_np={},
        frontend_method_data=frontend_method_data,
        init_flags=init_flags,
        method_flags=method_flags,
        frontend=frontend,
        on_device=on_device,
    )


# sqrt_
@handle_frontend_method(
    class_tree=CLASS_TREE,
    init_tree="torch.tensor",
    method_name="sqrt_",
    dtype_x=helpers.dtype_and_values(
        available_dtypes=helpers.get_dtypes("float"),
    ),
)
def test_torch_tensor_sqrt_(
    dtype_x,
    frontend,
    frontend_method_data,
    init_flags,
    method_flags,
    on_device,
    backend_fw,
):
    input_dtype, x = dtype_x
    helpers.test_frontend_method(
        init_input_dtypes=input_dtype,
        backend_to_test=backend_fw,
        init_all_as_kwargs_np={"data": x[0]},
        method_input_dtypes=input_dtype,
        method_all_as_kwargs_np={},
        frontend_method_data=frontend_method_data,
        init_flags=init_flags,
        method_flags=method_flags,
        frontend=frontend,
        on_device=on_device,
    )


# square
@handle_frontend_method(
    class_tree=CLASS_TREE,
    init_tree="torch.tensor",
    method_name="square",
    dtype_x=helpers.dtype_and_values(
        available_dtypes=helpers.get_dtypes("float"),
    ),
)
def test_torch_tensor_square(
    dtype_x,
    frontend,
    frontend_method_data,
    init_flags,
    method_flags,
    on_device,
    backend_fw,
):
    input_dtype, x = dtype_x
    helpers.test_frontend_method(
        init_input_dtypes=input_dtype,
        backend_to_test=backend_fw,
        init_all_as_kwargs_np={"data": x[0]},
        method_input_dtypes=input_dtype,
        method_all_as_kwargs_np={},
        frontend_method_data=frontend_method_data,
        init_flags=init_flags,
        method_flags=method_flags,
        frontend=frontend,
        on_device=on_device,
    )


# squeeze
@handle_frontend_method(
    class_tree=CLASS_TREE,
    init_tree="torch.tensor",
    method_name="squeeze",
    dtype_value_axis=helpers.dtype_values_axis(
        available_dtypes=helpers.get_dtypes("valid"),
        min_num_dims=1,
        valid_axis=True,
        force_int_axis=True,
        shape=st.shared(helpers.get_shape(min_num_dims=1), key="shape"),
    ),
)
def test_torch_tensor_squeeze(
    dtype_value_axis,
    frontend_method_data,
    init_flags,
    method_flags,
    frontend,
    on_device,
    backend_fw,
):
    input_dtype, x, axis = dtype_value_axis
    helpers.test_frontend_method(
        init_input_dtypes=input_dtype,
        backend_to_test=backend_fw,
        init_all_as_kwargs_np={
            "data": x[0],
        },
        method_input_dtypes=input_dtype,
        method_all_as_kwargs_np={
            "dim": axis,
        },
        frontend_method_data=frontend_method_data,
        init_flags=init_flags,
        method_flags=method_flags,
        frontend=frontend,
        on_device=on_device,
    )


# squeeze_
@handle_frontend_method(
    class_tree=CLASS_TREE,
    init_tree="torch.tensor",
    method_name="squeeze_",
    dtype_value_axis=helpers.dtype_values_axis(
        available_dtypes=helpers.get_dtypes("valid"),
        min_num_dims=1,
        valid_axis=True,
        force_int_axis=True,
        shape=st.shared(helpers.get_shape(min_num_dims=1), key="shape"),
    ),
)
def test_torch_tensor_squeeze_(
    dtype_value_axis,
    frontend_method_data,
    init_flags,
    method_flags,
    frontend,
    on_device,
    backend_fw,
):
    input_dtype, x, axis = dtype_value_axis
    helpers.test_frontend_method(
        init_input_dtypes=input_dtype,
        backend_to_test=backend_fw,
        init_all_as_kwargs_np={
            "data": x[0],
        },
        method_input_dtypes=input_dtype,
        method_all_as_kwargs_np={
            "dim": axis,
        },
        frontend_method_data=frontend_method_data,
        init_flags=init_flags,
        method_flags=method_flags,
        frontend=frontend,
        on_device=on_device,
    )


# std
@handle_frontend_method(
    class_tree=CLASS_TREE,
    init_tree="torch.tensor",
    method_name="std",
    dtype_and_x=_statistical_dtype_values(function="std"),
)
def test_torch_tensor_std(
    dtype_and_x,
    frontend,
    frontend_method_data,
    init_flags,
    method_flags,
    on_device,
    backend_fw,
):
    input_dtype, x, _, _ = dtype_and_x
    helpers.test_frontend_method(
        init_input_dtypes=input_dtype,
        backend_to_test=backend_fw,
        init_all_as_kwargs_np={
            "data": x[0],
        },
        method_input_dtypes=input_dtype,
        method_all_as_kwargs_np={},
        frontend_method_data=frontend_method_data,
        init_flags=init_flags,
        method_flags=method_flags,
        frontend=frontend,
        on_device=on_device,
    )


@handle_frontend_method(
    class_tree=CLASS_TREE,
    init_tree="torch.tensor",
    method_name="stride",
    dtype_value_axis=helpers.dtype_values_axis(
        available_dtypes=helpers.get_dtypes("valid"),
        min_num_dims=1,
        valid_axis=True,
        force_int_axis=True,
    ),
)
def test_torch_tensor_stride(
    dtype_value_axis,
    frontend,
    frontend_method_data,
    init_flags,
    method_flags,
    on_device,
    backend_fw,
):
    input_dtype, x, axis = dtype_value_axis
    helpers.test_frontend_method(
        init_input_dtypes=input_dtype,
        backend_to_test=backend_fw,
        init_all_as_kwargs_np={"data": x[0]},
        method_input_dtypes=input_dtype,
        method_all_as_kwargs_np={"dim": axis},
        frontend=frontend,
        frontend_method_data=frontend_method_data,
        init_flags=init_flags,
        method_flags=method_flags,
        on_device=on_device,
    )


# sub
@handle_frontend_method(
    class_tree=CLASS_TREE,
    init_tree="torch.tensor",
    method_name="sub",
    dtype_and_x=helpers.dtype_and_values(
        available_dtypes=helpers.get_dtypes("float"),
        num_arrays=2,
        min_value=-1e04,
        max_value=1e04,
        allow_inf=False,
    ),
    alpha=st.floats(min_value=-1e04, max_value=1e04, allow_infinity=False),
)
def test_torch_tensor_sub(
    dtype_and_x,
    alpha,
    frontend,
    frontend_method_data,
    init_flags,
    method_flags,
    on_device,
    backend_fw,
):
    input_dtype, x = dtype_and_x
    helpers.test_frontend_method(
        init_input_dtypes=input_dtype,
        backend_to_test=backend_fw,
        init_all_as_kwargs_np={
            "data": x[0],
        },
        method_input_dtypes=input_dtype,
        method_all_as_kwargs_np={
            "other": x[1],
            "alpha": alpha,
        },
        frontend_method_data=frontend_method_data,
        init_flags=init_flags,
        method_flags=method_flags,
        frontend=frontend,
        atol_=1e-02,
        on_device=on_device,
    )


# subtract_
@handle_frontend_method(
    class_tree=CLASS_TREE,
    init_tree="torch.tensor",
    method_name="subtract_",
    dtype_and_x=helpers.dtype_and_values(
        available_dtypes=helpers.get_dtypes("numeric"),
        num_arrays=2,
    ),
)
def test_torch_tensor_subtract_(
    dtype_and_x,
    frontend_method_data,
    init_flags,
    method_flags,
    frontend,
    on_device,
    backend_fw,
):
    input_dtype, x = dtype_and_x
    helpers.test_frontend_method(
        init_input_dtypes=[input_dtype[0]],
        backend_to_test=backend_fw,
        init_all_as_kwargs_np={
            "data": x[0],
        },
        method_input_dtypes=input_dtype,
        method_all_as_kwargs_np={
            "other": x[1],
        },
        frontend_method_data=frontend_method_data,
        init_flags=init_flags,
        method_flags=method_flags,
        frontend=frontend,
        on_device=on_device,
    )


# sum
@handle_frontend_method(
    class_tree=CLASS_TREE,
    init_tree="torch.tensor",
    method_name="sum",
    dtype_x_dim=_get_castable_dtype(
        min_value=-1e04,
        max_value=1e04,
    ),
    keepdim=st.booleans(),
)
def test_torch_tensor_sum(
    dtype_x_dim,
    keepdim,
    frontend_method_data,
    init_flags,
    method_flags,
    frontend,
    on_device,
    backend_fw,
):
    input_dtype, x, dim, castable_dtype = dtype_x_dim
    if method_flags.as_variable:
        castable_dtype = input_dtype
    input_dtype = [input_dtype]
    helpers.test_frontend_method(
        init_input_dtypes=input_dtype,
        backend_to_test=backend_fw,
        init_all_as_kwargs_np={
            "data": x[0],
        },
        method_input_dtypes=input_dtype,
        method_all_as_kwargs_np={
            "dim": dim,
            "keepdim": keepdim,
            "dtype": castable_dtype,
        },
        frontend_method_data=frontend_method_data,
        init_flags=init_flags,
        method_flags=method_flags,
        frontend=frontend,
        on_device=on_device,
    )


@handle_frontend_method(
    class_tree=CLASS_TREE,
    init_tree="torch.tensor",
    method_name="svd",
    dtype_and_x=helpers.dtype_and_values(
        available_dtypes=helpers.get_dtypes("float"),
        min_value=0,
        max_value=10,
        shape=helpers.ints(min_value=2, max_value=5).map(lambda x: tuple([x, x])),
    ),
    some=st.booleans(),
    compute_uv=st.booleans(),
)
def test_torch_tensor_svd(
    dtype_and_x,
    some,
    compute_uv,
    frontend,
    backend_fw,
    frontend_method_data,
    init_flags,
    method_flags,
    on_device,
):
    input_dtype, x = dtype_and_x
    x = np.asarray(x[0], dtype=input_dtype[0])

    ret, frontend_ret = helpers.test_frontend_method(
        init_input_dtypes=input_dtype,
        init_all_as_kwargs_np={
            "data": x,
        },
        method_input_dtypes=input_dtype,
        method_all_as_kwargs_np={
            "some": some,
            "compute_uv": compute_uv,
        },
        frontend_method_data=frontend_method_data,
        init_flags=init_flags,
        method_flags=method_flags,
        frontend=frontend,
        backend_to_test=backend_fw,
        on_device=on_device,
        test_values=False,
    )
    with helpers.update_backend(backend_fw) as ivy_backend:
        ret = [ivy_backend.to_numpy(x) for x in ret]
    frontend_ret = [np.asarray(x) for x in frontend_ret]

    u, s, vh = ret
    frontend_u, frontend_s, frontend_vh = frontend_ret

    if compute_uv:
        helpers.assert_all_close(
            ret_np=frontend_u @ np.diag(frontend_s) @ frontend_vh.T,
            ret_from_gt_np=u @ np.diag(s) @ vh,
            rtol=1e-2,
            atol=1e-2,
            backend=backend_fw,
            ground_truth_backend=frontend,
        )
    else:
        helpers.assert_all_close(
            ret_np=frontend_s,
            ret_from_gt_np=s,
            rtol=1e-2,
            atol=1e-2,
            backend=backend_fw,
            ground_truth_backend=frontend,
        )


# t
@handle_frontend_method(
    class_tree=CLASS_TREE,
    init_tree="torch.tensor",
    method_name="t",
    dtype_and_x=helpers.dtype_and_values(
        available_dtypes=helpers.get_dtypes("valid"),
        shape=helpers.get_shape(min_num_dims=2, max_num_dims=2),
    ),
)
def test_torch_tensor_t(
    dtype_and_x,
    frontend_method_data,
    init_flags,
    method_flags,
    frontend,
    on_device,
    backend_fw,
):
    input_dtype, x = dtype_and_x
    helpers.test_frontend_method(
        init_input_dtypes=input_dtype,
        backend_to_test=backend_fw,
        init_all_as_kwargs_np={
            "data": x[0],
        },
        method_input_dtypes=input_dtype,
        method_all_as_kwargs_np={},
        frontend_method_data=frontend_method_data,
        init_flags=init_flags,
        method_flags=method_flags,
        frontend=frontend,
        on_device=on_device,
    )


@handle_frontend_method(
    class_tree=CLASS_TREE,
    init_tree="torch.tensor",
    method_name="take_along_dim",
    dtype_indices_axis=helpers.array_indices_axis(
        array_dtypes=helpers.get_dtypes("numeric"),
        indices_dtypes=["int64"],
        min_num_dims=1,
        max_num_dims=5,
        min_dim_size=1,
        max_dim_size=10,
        indices_same_dims=True,
    ),
)
def test_torch_tensor_take_along_dim(
    dtype_indices_axis,
    frontend_method_data,
    init_flags,
    method_flags,
    frontend,
    on_device,
    backend_fw,
):
    input_dtypes, value, indices, axis, _ = dtype_indices_axis
    helpers.test_frontend_method(
        init_input_dtypes=[input_dtypes[0]],
        backend_to_test=backend_fw,
        init_all_as_kwargs_np={
            "data": value,
        },
        method_input_dtypes=[input_dtypes[1]],
        method_all_as_kwargs_np={
            "indices": indices,
            "dim": axis,
        },
        frontend_method_data=frontend_method_data,
        init_flags=init_flags,
        method_flags=method_flags,
        frontend=frontend,
        on_device=on_device,
    )


# tan
@handle_frontend_method(
    class_tree=CLASS_TREE,
    init_tree="torch.tensor",
    method_name="tan",
    dtype_and_x=helpers.dtype_and_values(
        available_dtypes=helpers.get_dtypes("float"),
        allow_inf=False,
    ),
)
def test_torch_tensor_tan(
    dtype_and_x,
    frontend_method_data,
    init_flags,
    method_flags,
    frontend,
    on_device,
    backend_fw,
):
    input_dtype, x = dtype_and_x
    helpers.test_frontend_method(
        init_input_dtypes=input_dtype,
        backend_to_test=backend_fw,
        init_all_as_kwargs_np={
            "data": x[0],
        },
        method_input_dtypes=input_dtype,
        method_all_as_kwargs_np={},
        frontend_method_data=frontend_method_data,
        init_flags=init_flags,
        method_flags=method_flags,
        frontend=frontend,
        on_device=on_device,
    )


# tan_
@handle_frontend_method(
    class_tree=CLASS_TREE,
    init_tree="torch.tensor",
    method_name="tan_",
    dtype_and_x=helpers.dtype_and_values(
        available_dtypes=helpers.get_dtypes("float"),
        allow_inf=False,
    ),
)
def test_torch_tensor_tan_(
    dtype_and_x,
    frontend_method_data,
    init_flags,
    method_flags,
    frontend,
    on_device,
    backend_fw,
):
    input_dtype, x = dtype_and_x
    helpers.test_frontend_method(
        init_input_dtypes=input_dtype,
        backend_to_test=backend_fw,
        init_all_as_kwargs_np={
            "data": x[0],
        },
        method_input_dtypes=[],
        method_all_as_kwargs_np={},
        frontend_method_data=frontend_method_data,
        init_flags=init_flags,
        method_flags=method_flags,
        frontend=frontend,
        on_device=on_device,
    )


# tanh
@handle_frontend_method(
    class_tree=CLASS_TREE,
    init_tree="torch.tensor",
    method_name="tanh",
    dtype_and_x=helpers.dtype_and_values(
        available_dtypes=helpers.get_dtypes("float"),
        allow_inf=False,
    ),
)
def test_torch_tensor_tanh(
    dtype_and_x,
    frontend_method_data,
    init_flags,
    method_flags,
    frontend,
    on_device,
    backend_fw,
):
    input_dtype, x = dtype_and_x
    helpers.test_frontend_method(
        init_input_dtypes=input_dtype,
        backend_to_test=backend_fw,
        init_all_as_kwargs_np={
            "data": x[0],
        },
        method_input_dtypes=input_dtype,
        method_all_as_kwargs_np={},
        frontend_method_data=frontend_method_data,
        init_flags=init_flags,
        method_flags=method_flags,
        frontend=frontend,
        on_device=on_device,
    )


# tanh_
@handle_frontend_method(
    class_tree=CLASS_TREE,
    init_tree="torch.tensor",
    method_name="tanh_",
    dtype_and_x=helpers.dtype_and_values(
        available_dtypes=helpers.get_dtypes("float"),
        allow_inf=False,
    ),
)
def test_torch_tensor_tanh_(
    dtype_and_x,
    frontend_method_data,
    init_flags,
    method_flags,
    frontend,
    on_device,
    backend_fw,
):
    input_dtype, x = dtype_and_x
    helpers.test_frontend_method(
        init_input_dtypes=input_dtype,
        backend_to_test=backend_fw,
        init_all_as_kwargs_np={
            "data": x[0],
        },
        method_input_dtypes=input_dtype,
        method_all_as_kwargs_np={},
        frontend_method_data=frontend_method_data,
        init_flags=init_flags,
        method_flags=method_flags,
        frontend=frontend,
        on_device=on_device,
    )


# tensor_split
@handle_frontend_method(
    class_tree=CLASS_TREE,
    init_tree="torch.tensor",
    method_name="tensor_split",
    dtype_value=helpers.dtype_and_values(
        available_dtypes=helpers.get_dtypes("integer"),
        shape=st.shared(helpers.get_shape(min_num_dims=1), key="value_shape"),
    ),
    indices_or_sections=_get_splits(
        min_num_dims=1, allow_none=False, allow_array_indices=False
    ),
    dim=st.shared(
        helpers.get_axis(
            shape=st.shared(helpers.get_shape(min_num_dims=1), key="value_shape"),
            force_int=True,
        ),
        key="target_axis",
    ),
    method_num_positional_args=st.just(1),
)
def test_torch_tensor_tensor_split(
    dtype_value,
    indices_or_sections,
    dim,
    frontend_method_data,
    init_flags,
    method_flags,
    frontend,
    on_device,
    backend_fw,
):
    input_dtype, x = dtype_value
    helpers.test_frontend_method(
        init_input_dtypes=input_dtype,
        backend_to_test=backend_fw,
        init_all_as_kwargs_np={
            "data": x[0],
        },
        method_input_dtypes=[],
        method_all_as_kwargs_np={
            "indices_or_sections": indices_or_sections,
            "dim": dim,
        },
        frontend_method_data=frontend_method_data,
        init_flags=init_flags,
        method_flags=method_flags,
        frontend=frontend,
        on_device=on_device,
    )


@handle_frontend_method(
    class_tree=CLASS_TREE,
    init_tree="torch.tensor",
    method_name="tile",
    dtype_and_values=helpers.dtype_and_values(
        available_dtypes=helpers.get_dtypes("valid"),
        shape=st.shared(helpers.get_shape(), key="shape"),
    ),
    reps=helpers.get_axis(
        shape=st.shared(helpers.get_shape(), key="shape"),
        allow_neg=False,
    ),
)
def test_torch_tensor_tile(
    dtype_and_values,
    reps,
    frontend,
    frontend_method_data,
    init_flags,
    method_flags,
    on_device,
    backend_fw,
):
    input_dtype, values = dtype_and_values
    if isinstance(reps, tuple):
        method_flags.num_positional_args = len(reps)
    else:
        method_flags.num_positional_args = 1
    helpers.test_frontend_method(
        init_input_dtypes=input_dtype,
        backend_to_test=backend_fw,
        init_all_as_kwargs_np={
            "data": values[0],
        },
        method_input_dtypes=input_dtype,
        method_all_as_kwargs_np={
            "reps": reps,
        },
        init_flags=init_flags,
        method_flags=method_flags,
        frontend_method_data=frontend_method_data,
        frontend=frontend,
        on_device=on_device,
    )


# to
@handle_frontend_method(
    class_tree=CLASS_TREE,
    init_tree="torch.tensor",
    method_name="to",
    args_kwargs=_to_helper(),
)
def test_torch_tensor_to(
    args_kwargs,
    frontend_method_data,
    init_flags,
    method_flags,
    frontend,
    on_device,
    backend_fw,
):
    input_dtype, x, method_num_positional_args, method_all_as_kwargs_np = args_kwargs
    method_flags.num_positional_args = method_num_positional_args
    helpers.test_frontend_method(
        init_input_dtypes=input_dtype,
        backend_to_test=backend_fw,
        init_all_as_kwargs_np={
            "data": x[0],
        },
        method_input_dtypes=input_dtype,
        method_all_as_kwargs_np=method_all_as_kwargs_np,
        frontend_method_data=frontend_method_data,
        init_flags=init_flags,
        method_flags=method_flags,
        frontend=frontend,
        on_device=on_device,
    )


# topk
# TODO: add value test after the stable sorting is added to torch
# https://github.com/pytorch/pytorch/issues/88184
@handle_frontend_method(
    class_tree=CLASS_TREE,
    init_tree="torch.tensor",
    method_name="topk",
    dtype_x_axis_k=_topk_helper(),
    largest=st.booleans(),
    sorted=st.booleans(),
)
def test_torch_tensor_topk(
    dtype_x_axis_k,
    largest,
    sorted,
    frontend,
    frontend_method_data,
    init_flags,
    method_flags,
    on_device,
    backend_fw,
):
    input_dtype, input, axis, k = dtype_x_axis_k
    helpers.test_frontend_method(
        init_input_dtypes=input_dtype,
        backend_to_test=backend_fw,
        init_all_as_kwargs_np={"data": input[0]},
        method_input_dtypes=input_dtype,
        method_all_as_kwargs_np={
            "k": k,
            "dim": axis,
            "largest": largest,
            "sorted": sorted,
        },
        frontend=frontend,
        frontend_method_data=frontend_method_data,
        init_flags=init_flags,
        method_flags=method_flags,
        on_device=on_device,
        test_values=False,
    )


# transpose
@handle_frontend_method(
    class_tree=CLASS_TREE,
    init_tree="torch.tensor",
    method_name="transpose",
    dtype_value=helpers.dtype_and_values(
        available_dtypes=helpers.get_dtypes("valid"),
        shape=st.shared(helpers.get_shape(min_num_dims=1), key="shape"),
    ),
    dim0=helpers.get_axis(
        shape=st.shared(helpers.get_shape(), key="shape"),
        allow_neg=True,
        force_int=True,
    ),
    dim1=helpers.get_axis(
        shape=st.shared(helpers.get_shape(), key="shape"),
        allow_neg=True,
        force_int=True,
    ),
)
def test_torch_tensor_transpose(
    dtype_value,
    dim0,
    dim1,
    frontend_method_data,
    init_flags,
    method_flags,
    frontend,
    on_device,
    backend_fw,
):
    input_dtype, x = dtype_value
    helpers.test_frontend_method(
        init_input_dtypes=input_dtype,
        backend_to_test=backend_fw,
        init_all_as_kwargs_np={
            "data": x[0],
        },
        method_input_dtypes=input_dtype,
        method_all_as_kwargs_np={"dim0": dim0, "dim1": dim1},
        frontend_method_data=frontend_method_data,
        init_flags=init_flags,
        method_flags=method_flags,
        frontend=frontend,
        on_device=on_device,
    )


# transpose_
@handle_frontend_method(
    class_tree=CLASS_TREE,
    init_tree="torch.tensor",
    method_name="transpose_",
    dtype_value=helpers.dtype_and_values(
        available_dtypes=helpers.get_dtypes("valid"),
        shape=st.shared(helpers.get_shape(min_num_dims=1), key="shape"),
    ),
    dim0=helpers.get_axis(
        shape=st.shared(helpers.get_shape(), key="shape"),
        allow_neg=True,
        force_int=True,
    ),
    dim1=helpers.get_axis(
        shape=st.shared(helpers.get_shape(), key="shape"),
        allow_neg=True,
        force_int=True,
    ),
)
def test_torch_tensor_transpose_(
    dtype_value,
    dim0,
    dim1,
    frontend_method_data,
    init_flags,
    method_flags,
    frontend,
    on_device,
    backend_fw,
):
    input_dtype, x = dtype_value
    helpers.test_frontend_method(
        init_input_dtypes=input_dtype,
        backend_to_test=backend_fw,
        init_all_as_kwargs_np={
            "data": x[0],
        },
        method_input_dtypes=input_dtype,
        method_all_as_kwargs_np={
            "dim0": dim0,
            "dim1": dim1,
        },
        frontend_method_data=frontend_method_data,
        init_flags=init_flags,
        method_flags=method_flags,
        frontend=frontend,
        on_device=on_device,
    )


# tril
@handle_frontend_method(
    class_tree=CLASS_TREE,
    init_tree="torch.tensor",
    method_name="tril",
    dtype_and_values=helpers.dtype_and_values(
        available_dtypes=helpers.get_dtypes("numeric"),
        min_num_dims=2,  # Torch requires this.
    ),
    diagonal=st.integers(min_value=-100, max_value=100),
)
def test_torch_tensor_tril(
    dtype_and_values,
    diagonal,
    frontend_method_data,
    init_flags,
    method_flags,
    frontend,
    on_device,
    backend_fw,
):
    input_dtype, x = dtype_and_values
    helpers.test_frontend_method(
        init_input_dtypes=input_dtype,
        backend_to_test=backend_fw,
        init_all_as_kwargs_np={
            "data": x[0],
        },
        method_input_dtypes=input_dtype,
        method_all_as_kwargs_np={
            "diagonal": diagonal,
        },
        frontend_method_data=frontend_method_data,
        init_flags=init_flags,
        method_flags=method_flags,
        frontend=frontend,
        on_device=on_device,
    )


# tril_
@handle_frontend_method(
    class_tree=CLASS_TREE,
    init_tree="torch.tensor",
    method_name="tril_",
    dtype_and_values=helpers.dtype_and_values(
        available_dtypes=helpers.get_dtypes("numeric"),
        min_num_dims=2,  # Torch requires this.
    ),
    diagonal=st.integers(min_value=-100, max_value=100),
)
def test_torch_tensor_tril_(
    dtype_and_values,
    diagonal,
    frontend_method_data,
    init_flags,
    method_flags,
    frontend,
    on_device,
    backend_fw,
):
    input_dtype, x = dtype_and_values
    helpers.test_frontend_method(
        init_input_dtypes=input_dtype,
        backend_to_test=backend_fw,
        init_all_as_kwargs_np={
            "data": x[0],
        },
        method_input_dtypes=input_dtype,
        method_all_as_kwargs_np={
            "diagonal": diagonal,
        },
        frontend_method_data=frontend_method_data,
        init_flags=init_flags,
        method_flags=method_flags,
        frontend=frontend,
        on_device=on_device,
    )


# true_divide_
@handle_frontend_method(
    class_tree=CLASS_TREE,
    init_tree="torch.tensor",
    method_name="true_divide_",
    dtype_and_x=helpers.dtype_and_values(
        available_dtypes=helpers.get_dtypes("valid"),
        num_arrays=2,
        large_abs_safety_factor=2.5,
        small_abs_safety_factor=2.5,
        safety_factor_scale="log",
    ),
)
def test_torch_tensor_true_divide_(
    dtype_and_x,
    frontend,
    frontend_method_data,
    init_flags,
    method_flags,
    on_device,
    backend_fw,
):
    input_dtype, x = dtype_and_x
    assume(not np.any(np.isclose(x[1], 0)))

    helpers.test_frontend_method(
        init_input_dtypes=input_dtype,
        backend_to_test=backend_fw,
        init_all_as_kwargs_np={"data": x[0]},
        method_input_dtypes=input_dtype,
        method_all_as_kwargs_np={
            "other": x[1],
        },
        frontend_method_data=frontend_method_data,
        init_flags=init_flags,
        method_flags=method_flags,
        frontend=frontend,
        on_device=on_device,
    )


# trunc
@handle_frontend_method(
    class_tree=CLASS_TREE,
    init_tree="torch.tensor",
    method_name="trunc",
    dtype_value=helpers.dtype_and_values(
        available_dtypes=helpers.get_dtypes("numeric"),
        shape=st.shared(helpers.get_shape(min_num_dims=1), key="shape"),
    ),
)
def test_torch_tensor_trunc(
    dtype_value,
    frontend_method_data,
    init_flags,
    method_flags,
    frontend,
    on_device,
    backend_fw,
):
    input_dtype, x = dtype_value
    helpers.test_frontend_method(
        init_input_dtypes=input_dtype,
        backend_to_test=backend_fw,
        init_all_as_kwargs_np={
            "data": x[0],
        },
        method_input_dtypes=input_dtype,
        method_all_as_kwargs_np={},
        frontend_method_data=frontend_method_data,
        init_flags=init_flags,
        method_flags=method_flags,
        frontend=frontend,
        on_device=on_device,
    )


# trunc_
@handle_frontend_method(
    class_tree=CLASS_TREE,
    init_tree="torch.tensor",
    method_name="trunc_",
    dtype_value=helpers.dtype_and_values(
        available_dtypes=helpers.get_dtypes("numeric"),
        shape=st.shared(helpers.get_shape(min_num_dims=1), key="shape"),
    ),
)
def test_torch_tensor_trunc_(
    dtype_value,
    frontend_method_data,
    init_flags,
    method_flags,
    frontend,
    on_device,
    backend_fw,
):
    input_dtype, x = dtype_value
    helpers.test_frontend_method(
        init_input_dtypes=input_dtype,
        backend_to_test=backend_fw,
        init_all_as_kwargs_np={
            "data": x[0],
        },
        method_input_dtypes=input_dtype,
        method_all_as_kwargs_np={},
        frontend_method_data=frontend_method_data,
        init_flags=init_flags,
        method_flags=method_flags,
        frontend=frontend,
        on_device=on_device,
    )


# type
@handle_frontend_method(
    class_tree=CLASS_TREE,
    init_tree="torch.tensor",
    method_name="type",
    dtype_and_x=helpers.dtype_and_values(
        available_dtypes=helpers.get_dtypes("valid"),
    ),
    dtype=helpers.get_dtypes("valid", full=False),
)
def test_torch_tensor_type(
    dtype_and_x,
    dtype,
    frontend_method_data,
    init_flags,
    method_flags,
    frontend,
    on_device,
    backend_fw,
):
    input_dtype, x = dtype_and_x
    helpers.test_frontend_method(
        init_input_dtypes=input_dtype,
        backend_to_test=backend_fw,
        init_all_as_kwargs_np={
            "data": x[0],
        },
        method_input_dtypes=input_dtype,
        method_all_as_kwargs_np={
            "dtype": dtype[0],
        },
        frontend_method_data=frontend_method_data,
        init_flags=init_flags,
        method_flags=method_flags,
        frontend=frontend,
        on_device=on_device,
    )


# type_as
@handle_frontend_method(
    class_tree=CLASS_TREE,
    init_tree="torch.tensor",
    method_name="type_as",
    dtype_and_x=helpers.dtype_and_values(
        available_dtypes=helpers.get_dtypes("valid"),
        num_arrays=2,
    ),
)
def test_torch_tensor_type_as(
    dtype_and_x,
    frontend_method_data,
    init_flags,
    method_flags,
    frontend,
    on_device,
    backend_fw,
):
    input_dtype, x = dtype_and_x
    helpers.test_frontend_method(
        init_input_dtypes=input_dtype,
        backend_to_test=backend_fw,
        init_all_as_kwargs_np={
            "data": x[0],
        },
        method_input_dtypes=input_dtype,
        method_all_as_kwargs_np={
            "other": x[1],
        },
        frontend_method_data=frontend_method_data,
        init_flags=init_flags,
        method_flags=method_flags,
        frontend=frontend,
        on_device=on_device,
    )


# unbind
@handle_frontend_method(
    class_tree=CLASS_TREE,
    init_tree="torch.tensor",
    method_name="unbind",
    dtype_value_axis=helpers.dtype_values_axis(
        available_dtypes=helpers.get_dtypes("numeric"),
        min_num_dims=1,
        valid_axis=True,
        force_int_axis=True,
    ),
)
def test_torch_tensor_unbind(
    dtype_value_axis,
    frontend_method_data,
    init_flags,
    method_flags,
    frontend,
    on_device,
    backend_fw,
):
    input_dtypes, x, axis = dtype_value_axis
    helpers.test_frontend_method(
        init_input_dtypes=input_dtypes,
        backend_to_test=backend_fw,
        init_all_as_kwargs_np={
            "data": x[0],
        },
        method_input_dtypes=input_dtypes,
        method_all_as_kwargs_np={
            "dim": axis,
        },
        frontend_method_data=frontend_method_data,
        init_flags=init_flags,
        method_flags=method_flags,
        frontend=frontend,
        on_device=on_device,
    )


# unfold
@handle_frontend_method(
    class_tree=CLASS_TREE,
    init_tree="torch.tensor",
    method_name="unfold",
    dtype_values_args=_unfold_args(),
)
def test_torch_tensor_unfold(
    dtype_values_args,
    frontend_method_data,
    init_flags,
    method_flags,
    frontend,
    on_device,
    backend_fw,
):
    input_dtype, x, axis, size, step = dtype_values_args
    print(axis, size, step)
    helpers.test_frontend_method(
        init_input_dtypes=input_dtype,
        backend_to_test=backend_fw,
        init_all_as_kwargs_np={
            "data": x,
        },
        method_input_dtypes=input_dtype,
        method_all_as_kwargs_np={
            "dimension": axis,
            "size": size,
            "step": step,
        },
        frontend_method_data=frontend_method_data,
        init_flags=init_flags,
        method_flags=method_flags,
        frontend=frontend,
        on_device=on_device,
    )


# unsqueeze
@handle_frontend_method(
    class_tree=CLASS_TREE,
    init_tree="torch.tensor",
    method_name="unsqueeze",
    dtype_value=helpers.dtype_and_values(
        available_dtypes=helpers.get_dtypes("valid"),
        shape=st.shared(helpers.get_shape(), key="shape"),
    ),
    dim=helpers.get_axis(
        shape=st.shared(helpers.get_shape(), key="shape"),
        allow_neg=True,
        force_int=True,
    ),
)
def test_torch_tensor_unsqueeze(
    dtype_value,
    dim,
    frontend_method_data,
    init_flags,
    method_flags,
    frontend,
    on_device,
    backend_fw,
):
    input_dtype, x = dtype_value
    helpers.test_frontend_method(
        init_input_dtypes=input_dtype,
        backend_to_test=backend_fw,
        init_all_as_kwargs_np={
            "data": x[0],
        },
        method_input_dtypes=input_dtype,
        method_all_as_kwargs_np={
            "dim": dim,
        },
        frontend_method_data=frontend_method_data,
        init_flags=init_flags,
        method_flags=method_flags,
        frontend=frontend,
        on_device=on_device,
    )


# unsqueeze_
@handle_frontend_method(
    class_tree=CLASS_TREE,
    init_tree="torch.tensor",
    method_name="unsqueeze_",
    dtype_value=helpers.dtype_and_values(
        available_dtypes=helpers.get_dtypes("valid"),
        shape=st.shared(helpers.get_shape(), key="shape"),
    ),
    dim=helpers.get_axis(
        shape=st.shared(helpers.get_shape(), key="shape"),
        allow_neg=True,
        force_int=True,
    ),
)
def test_torch_tensor_unsqueeze_(
    dtype_value,
    dim,
    frontend_method_data,
    init_flags,
    method_flags,
    frontend,
    on_device,
    backend_fw,
):
    input_dtype, x = dtype_value
    helpers.test_frontend_method(
        init_input_dtypes=input_dtype,
        backend_to_test=backend_fw,
        init_all_as_kwargs_np={
            "data": x[0],
        },
        method_input_dtypes=input_dtype,
        method_all_as_kwargs_np={
            "dim": dim,
        },
        frontend_method_data=frontend_method_data,
        init_flags=init_flags,
        method_flags=method_flags,
        frontend=frontend,
        on_device=on_device,
    )


@handle_frontend_method(
    class_tree=CLASS_TREE,
    init_tree="torch.tensor",
    method_name="var",
    dtype_and_x=_statistical_dtype_values(
        function="var",
        min_value=-1e04,
        max_value=1e04,
    ),
    keepdim=st.booleans(),
)
def test_torch_tensor_var(
    dtype_and_x,
    keepdim,
    frontend,
    frontend_method_data,
    init_flags,
    method_flags,
    on_device,
    backend_fw,
):
    input_dtype, x, axis, correction = dtype_and_x
    helpers.test_frontend_method(
        init_input_dtypes=input_dtype,
        backend_to_test=backend_fw,
        init_all_as_kwargs_np={"data": x[0]},
        method_input_dtypes=input_dtype,
        method_all_as_kwargs_np={
            "dim": axis,
            "correction": int(correction),
            "keepdim": keepdim,
        },
        frontend=frontend,
        frontend_method_data=frontend_method_data,
        init_flags=init_flags,
        method_flags=method_flags,
        on_device=on_device,
    )


# view
@handle_frontend_method(
    class_tree=CLASS_TREE,
    init_tree="torch.tensor",
    method_name="view",
    dtype_x=helpers.dtype_and_values(
        available_dtypes=helpers.get_dtypes("valid"),
        shape=st.shared(helpers.get_shape(), key="value_shape"),
    ),
    shape=helpers.reshape_shapes(
        shape=st.shared(helpers.get_shape(min_num_dims=1), key="value_shape")
    ),
)
def test_torch_tensor_view(
    dtype_x,
    shape,
    frontend_method_data,
    init_flags,
    method_flags,
    frontend,
    on_device,
    backend_fw,
):
    input_dtype, x = dtype_x
    helpers.test_frontend_method(
        init_input_dtypes=input_dtype,
        backend_to_test=backend_fw,
        init_all_as_kwargs_np={
            "data": x[0],
        },
        method_input_dtypes=input_dtype,
        method_all_as_kwargs_np={
            "size": shape,
        },
        frontend_method_data=frontend_method_data,
        init_flags=init_flags,
        method_flags=method_flags,
        frontend=frontend,
        on_device=on_device,
    )


# view_as
@handle_frontend_method(
    class_tree=CLASS_TREE,
    init_tree="torch.tensor",
    method_name="view_as",
    dtype_x=helpers.dtype_and_values(
        available_dtypes=helpers.get_dtypes("numeric"),
        shape=st.shared(helpers.get_shape(), key="value_shape"),
        num_arrays=2,
    ),
)
def test_torch_tensor_view_as(
    dtype_x,
    frontend_method_data,
    init_flags,
    method_flags,
    frontend,
    on_device,
    backend_fw,
):
    input_dtype, x = dtype_x
    helpers.test_frontend_method(
        init_input_dtypes=input_dtype,
        backend_to_test=backend_fw,
        init_all_as_kwargs_np={
            "data": x[0],
        },
        method_input_dtypes=input_dtype,
        method_all_as_kwargs_np={
            "other": x[1],
        },
        frontend_method_data=frontend_method_data,
        init_flags=init_flags,
        method_flags=method_flags,
        frontend=frontend,
        on_device=on_device,
    )


# vsplit
@handle_frontend_method(
    class_tree=CLASS_TREE,
    init_tree="torch.tensor",
    method_name="vsplit",
    dtype_value=helpers.dtype_and_values(
        available_dtypes=helpers.get_dtypes("valid"),
        shape=st.shared(helpers.get_shape(min_num_dims=2), key="value_shape"),
    ),
    indices_or_sections=_get_splits(
        min_num_dims=2,
        axis=0,
        allow_none=False,
        allow_array_indices=False,
        is_mod_split=True,
    ),
)
def test_torch_tensor_vsplit(
    dtype_value,
    indices_or_sections,
    frontend_method_data,
    init_flags,
    method_flags,
    frontend,
    on_device,
    backend_fw,
):
    input_dtype, x = dtype_value
    helpers.test_frontend_method(
        init_input_dtypes=input_dtype,
        backend_to_test=backend_fw,
        init_all_as_kwargs_np={
            "data": x[0],
        },
        method_input_dtypes=[],
        method_all_as_kwargs_np={"indices_or_sections": indices_or_sections},
        frontend_method_data=frontend_method_data,
        init_flags=init_flags,
        method_flags=method_flags,
        frontend=frontend,
        on_device=on_device,
    )


# where
@handle_frontend_method(
    class_tree=CLASS_TREE,
    init_tree="torch.tensor",
    method_name="where",
    broadcastables=_broadcastable_trio(),
)
def test_torch_tensor_where(
    broadcastables,
    frontend_method_data,
    init_flags,
    method_flags,
    frontend,
    on_device,
    backend_fw,
):
    cond, xs, dtypes = broadcastables
    helpers.test_frontend_method(
        init_input_dtypes=dtypes,
        backend_to_test=backend_fw,
        init_all_as_kwargs_np={
            "data": xs[0],
        },
        method_input_dtypes=["bool", dtypes[1]],
        method_all_as_kwargs_np={
            "condition": cond,
            "other": xs[1],
        },
        frontend_method_data=frontend_method_data,
        init_flags=init_flags,
        method_flags=method_flags,
        frontend=frontend,
        on_device=on_device,
    )


# zero_ tests
@handle_frontend_method(
    class_tree=CLASS_TREE,
    init_tree="torch.tensor",
    method_name="zero_",
    dtype_and_x=helpers.dtype_and_values(
        available_dtypes=helpers.get_dtypes("float"),
        allow_inf=False,
    ),
)
def test_torch_tensor_zero_(
    dtype_and_x,
    frontend_method_data,
    init_flags,
    method_flags,
    frontend,
    on_device,
    backend_fw,
):
    input_dtype, x = dtype_and_x
    helpers.test_frontend_method(
        init_input_dtypes=input_dtype,
        backend_to_test=backend_fw,
        init_all_as_kwargs_np={
            "data": x[0],
        },
        method_input_dtypes=input_dtype,
        method_all_as_kwargs_np={},
        frontend_method_data=frontend_method_data,
        init_flags=init_flags,
        method_flags=method_flags,
        frontend=frontend,
        on_device=on_device,
    )


# triu_
@handle_frontend_method(
    class_tree=CLASS_TREE,
    init_tree="torch.tensor",
    method_name="triu_",
    dtype_x=helpers.dtype_and_values(
        available_dtypes=helpers.get_dtypes("valid"),
        min_num_dims=2,
        max_num_dims=5,
        min_dim_size=1,
        max_dim_size=5,
    ),
    diagonal=st.integers(
        min_value=-4,
        max_value=4,
    ),
)
def test_torch_triu_(
    dtype_x,
    diagonal,
    frontend,
    frontend_method_data,
    init_flags,
    method_flags,
    on_device,
    backend_fw,
):
    input_dtype, x = dtype_x
    helpers.test_frontend_method(
        init_input_dtypes=input_dtype,
        backend_to_test=backend_fw,
        init_all_as_kwargs_np={"data": x[0]},
        method_input_dtypes=input_dtype,
        method_all_as_kwargs_np={"diagonal": diagonal},
        frontend_method_data=frontend_method_data,
        init_flags=init_flags,
        method_flags=method_flags,
        frontend=frontend,
        on_device=on_device,
<<<<<<< HEAD
    )


@handle_frontend_method(
    class_tree=CLASS_TREE,
    init_tree="torch.tensor",
    method_name="__array__",
    dtype_and_x=helpers.dtype_and_values(available_dtypes=helpers.get_dtypes("valid")),
    dtype=helpers.get_dtypes("valid", full=False),
)
def test_torch__array__(
    dtype_and_x,
    dtype,
    frontend,
    backend_fw,
):
    input_dtype, x = dtype_and_x
    if x[0].dtype == "bfloat16":
        return
    dtype[0] = np.dtype(dtype[0])
    ret_gt = torch.tensor(x[0]).__array__(dtype[0])
    with BackendHandler.update_backend(backend_fw) as ivy_backend:
        local_importer = ivy_backend.utils.dynamic_import
        function_module = local_importer.import_module("ivy.functional.frontends.torch")
        ret = function_module.tensor(x[0]).__array__(dtype[0])

    helpers.value_test(
        ret_np_flat=ret.ravel(),
        ret_np_from_gt_flat=ret_gt.ravel(),
        ground_truth_backend="torch",
        backend=backend_fw,
    )


@handle_frontend_method(
    class_tree=CLASS_TREE,
    init_tree="torch.tensor",
    method_name="__array_wrap__",
    dtype_and_x=helpers.dtype_and_values(
        available_dtypes=helpers.get_dtypes("valid"),
        num_arrays=2,
    ),
)
def test_torch___array_wrap__(
    dtype_and_x,
    backend_fw,
    frontend,
):
    input_dtypes, x = dtype_and_x
    if x[1].dtype == "bfloat16":
        return
    if x[0].dtype == "bfloat16":
        ret_gt = torch.tensor(x[0].tolist(), dtype=torch.bfloat16).__array_wrap__(x[1])
    else:
        ret_gt = torch.tensor(x[0]).__array_wrap__(x[1])
    with BackendHandler.update_backend(backend_fw) as ivy_backend:
        local_importer = ivy_backend.utils.dynamic_import
        function_module = local_importer.import_module("ivy.functional.frontends.torch")
        ret = function_module.tensor(x[0]).__array_wrap__(x[1])
        assert isinstance(ret, function_module.Tensor)
    helpers.value_test(
        ret_np_flat=np.array(ret.ivy_array).ravel(),
        ret_np_from_gt_flat=ret_gt.numpy().ravel(),
        ground_truth_backend="torch",
        backend=backend_fw,
    )


@st.composite
def put_along_axis_helper(draw):
    input_dtype, x, axis, shape = draw(
        helpers.dtype_values_axis(
            available_dtypes=helpers.get_dtypes("valid"),
            min_num_dims=2,
            max_num_dims=3,
            min_dim_size=2,
            max_dim_size=5,
            min_value=-1e2,
            max_value=1e2,
            valid_axis=True,
            force_int_axis=True,
            ret_shape=True,
            min_axis=0,
        )
    )

    x = x[0] if isinstance(x, list) else x
    input_dtype = input_dtype[0] if isinstance(input_dtype, list) else input_dtype

    # TODO: helpers.dtype_and_values draws
    #  unwantend axis values
    if axis < 0:
        axis = 0
    idx_shape = list(shape)
    idx_shape[axis] = 1

    idx_strategy = nph.arrays(
        dtype=np.int64, shape=idx_shape, elements=st.integers(0, len(idx_shape) - 2)
    )
    indices = draw(idx_strategy)

    values_strategy = nph.arrays(
        dtype=input_dtype, shape=idx_shape, elements=st.integers(0, 1e3)
    )
    values = draw(values_strategy)

    return input_dtype, x, indices, values, axis


# scatter_add_
@handle_frontend_method(
    class_tree=CLASS_TREE,
    init_tree="torch.tensor",
    method_name="scatter_add_",
    args=put_along_axis_helper(),
)
def test_torch_instance_scatter_add_(
    args,
    frontend,
    frontend_method_data,
    init_flags,
    method_flags,
    on_device,
    backend_fw,
):
    input_dtype, x, indices, values, axis = args
    helpers.test_frontend_method(
        init_input_dtypes=[input_dtype],
        backend_to_test=backend_fw,
        init_all_as_kwargs_np={
            "data": x,
        },
        method_input_dtypes=["int64", input_dtype],
        method_all_as_kwargs_np={
            "dim": axis,
            "index": indices,
            "src": values,
        },
        frontend=frontend,
        frontend_method_data=frontend_method_data,
        init_flags=init_flags,
        method_flags=method_flags,
        on_device=on_device,
    )


# scatter_
@handle_frontend_method(
    class_tree=CLASS_TREE,
    init_tree="torch.tensor",
    method_name="scatter_",
    args=put_along_axis_helper(),
    mode=st.sampled_from(["add", "multiply"]),
)
def test_torch_instance_scatter_(
    args,
    mode,
    frontend,
    frontend_method_data,
    init_flags,
    method_flags,
    on_device,
    backend_fw,
):
    input_dtype, x, indices, values, axis = args
    helpers.test_frontend_method(
        init_input_dtypes=[input_dtype],
        backend_to_test="torch",
        init_all_as_kwargs_np={
            "data": x,
        },
        method_input_dtypes=["int64", input_dtype],
        method_all_as_kwargs_np={
            "dim": axis,
            "index": indices,
            "src": values,
            "reduce": mode,
        },
        frontend=frontend,
        frontend_method_data=frontend_method_data,
        init_flags=init_flags,
        method_flags=method_flags,
        on_device=on_device,
    )


# scatter_reduce_
@handle_frontend_method(
    class_tree=CLASS_TREE,
    init_tree="torch.tensor",
    method_name="scatter_reduce_",
    args=put_along_axis_helper(),
    mode=st.sampled_from(["sum", "prod", "mean", "amax", "amin"]),
)
def test_torch_instance_scatter_reduce_(
    args,
    mode,
    frontend,
    frontend_method_data,
    init_flags,
    method_flags,
    on_device,
    backend_fw,
):
    input_dtype, x, indices, values, axis = args
    helpers.test_frontend_method(
        init_input_dtypes=[input_dtype],
        backend_to_test="torch",
        init_all_as_kwargs_np={
            "data": x,
        },
        method_input_dtypes=["int64", input_dtype],
        method_all_as_kwargs_np={
            "dim": axis,
            "index": indices,
            "src": values,
            "reduce": mode,
        },
        frontend=frontend,
        frontend_method_data=frontend_method_data,
        init_flags=init_flags,
        method_flags=method_flags,
        on_device=on_device,
    )


# scatter_add
@handle_frontend_method(
    class_tree=CLASS_TREE,
    init_tree="torch.tensor",
    method_name="scatter_add",
    args=put_along_axis_helper(),
)
def test_torch_instance_scatter_add(
    args,
    frontend,
    frontend_method_data,
    init_flags,
    method_flags,
    on_device,
    backend_fw,
):
    input_dtype, x, indices, values, axis = args
    helpers.test_frontend_method(
        init_input_dtypes=[input_dtype],
        backend_to_test=backend_fw,
        init_all_as_kwargs_np={
            "data": x,
        },
        method_input_dtypes=["int64", input_dtype],
        method_all_as_kwargs_np={
            "dim": axis,
            "index": indices,
            "src": values,
        },
        frontend=frontend,
        frontend_method_data=frontend_method_data,
        init_flags=init_flags,
        method_flags=method_flags,
        on_device=on_device,
    )


# scatter
@handle_frontend_method(
    class_tree=CLASS_TREE,
    init_tree="torch.tensor",
    method_name="scatter",
    args=put_along_axis_helper(),
)
def test_torch_instance_scatter(
    args,
    frontend,
    frontend_method_data,
    init_flags,
    method_flags,
    on_device,
    backend_fw,
):
    input_dtype, x, indices, values, axis = args
    helpers.test_frontend_method(
        init_input_dtypes=[input_dtype],
        backend_to_test=backend_fw,
        init_all_as_kwargs_np={
            "data": x,
        },
        method_input_dtypes=["int64", input_dtype],
        method_all_as_kwargs_np={
            "dim": axis,
            "index": indices,
            "src": values,
        },
        frontend=frontend,
        frontend_method_data=frontend_method_data,
        init_flags=init_flags,
        method_flags=method_flags,
        on_device=on_device,
    )


# scatter_reduce
@handle_frontend_method(
    class_tree=CLASS_TREE,
    init_tree="torch.tensor",
    method_name="scatter_reduce",
    args=put_along_axis_helper(),
    mode=st.sampled_from(["sum", "prod", "mean", "amax", "amin"]),
)
def test_torch_instance_scatter_reduce(
    args,
    mode,
    frontend,
    frontend_method_data,
    init_flags,
    method_flags,
    on_device,
    backend_fw,
):
    input_dtype, x, indices, values, axis = args
    helpers.test_frontend_method(
        init_input_dtypes=[input_dtype],
        backend_to_test="torch",
        init_all_as_kwargs_np={
            "data": x,
        },
        method_input_dtypes=["int64", input_dtype],
        method_all_as_kwargs_np={
            "dim": axis,
            "index": indices,
            "src": values,
            "reduce": mode,
        },
        frontend=frontend,
        frontend_method_data=frontend_method_data,
        init_flags=init_flags,
        method_flags=method_flags,
        on_device=on_device,
=======
>>>>>>> e9a6e88e
    )<|MERGE_RESOLUTION|>--- conflicted
+++ resolved
@@ -435,6 +435,47 @@
     return dim1, dim2, offset
 
 
+@st.composite
+def put_along_axis_helper(draw):
+    input_dtype, x, axis, shape = draw(
+        helpers.dtype_values_axis(
+            available_dtypes=helpers.get_dtypes("valid"),
+            min_num_dims=2,
+            max_num_dims=3,
+            min_dim_size=2,
+            max_dim_size=5,
+            min_value=-1e2,
+            max_value=1e2,
+            valid_axis=True,
+            force_int_axis=True,
+            ret_shape=True,
+            min_axis=0,
+        )
+    )
+
+    x = x[0] if isinstance(x, list) else x
+    input_dtype = input_dtype[0] if isinstance(input_dtype, list) else input_dtype
+
+    # TODO: helpers.dtype_and_values draws
+    #  unwantend axis values
+    if axis < 0:
+        axis = 0
+    idx_shape = list(shape)
+    idx_shape[axis] = 1
+
+    idx_strategy = nph.arrays(
+        dtype=np.int64, shape=idx_shape, elements=st.integers(0, len(idx_shape) - 2)
+    )
+    indices = draw(idx_strategy)
+
+    values_strategy = nph.arrays(
+        dtype=input_dtype, shape=idx_shape, elements=st.integers(0, 1e3)
+    )
+    values = draw(values_strategy)
+
+    return input_dtype, x, indices, values, axis
+
+
 # --- Main --- #
 # ------------ #
 
@@ -1536,6 +1577,237 @@
             "dim": axis,
             "index": indices,
             "value": value,
+        },
+        frontend=frontend,
+        frontend_method_data=frontend_method_data,
+        init_flags=init_flags,
+        method_flags=method_flags,
+        on_device=on_device,
+    )
+
+
+# scatter
+@handle_frontend_method(
+    class_tree=CLASS_TREE,
+    init_tree="torch.tensor",
+    method_name="scatter",
+    args=put_along_axis_helper(),
+)
+def test_torch_instance_scatter(
+    args,
+    frontend,
+    frontend_method_data,
+    init_flags,
+    method_flags,
+    on_device,
+    backend_fw,
+):
+    input_dtype, x, indices, values, axis = args
+    helpers.test_frontend_method(
+        init_input_dtypes=[input_dtype],
+        backend_to_test=backend_fw,
+        init_all_as_kwargs_np={
+            "data": x,
+        },
+        method_input_dtypes=["int64", input_dtype],
+        method_all_as_kwargs_np={
+            "dim": axis,
+            "index": indices,
+            "src": values,
+        },
+        frontend=frontend,
+        frontend_method_data=frontend_method_data,
+        init_flags=init_flags,
+        method_flags=method_flags,
+        on_device=on_device,
+    )
+
+
+# scatter_
+@handle_frontend_method(
+    class_tree=CLASS_TREE,
+    init_tree="torch.tensor",
+    method_name="scatter_",
+    args=put_along_axis_helper(),
+    mode=st.sampled_from(["add", "multiply"]),
+)
+def test_torch_instance_scatter_(
+    args,
+    mode,
+    frontend,
+    frontend_method_data,
+    init_flags,
+    method_flags,
+    on_device,
+    backend_fw,
+):
+    input_dtype, x, indices, values, axis = args
+    helpers.test_frontend_method(
+        init_input_dtypes=[input_dtype],
+        backend_to_test="torch",
+        init_all_as_kwargs_np={
+            "data": x,
+        },
+        method_input_dtypes=["int64", input_dtype],
+        method_all_as_kwargs_np={
+            "dim": axis,
+            "index": indices,
+            "src": values,
+            "reduce": mode,
+        },
+        frontend=frontend,
+        frontend_method_data=frontend_method_data,
+        init_flags=init_flags,
+        method_flags=method_flags,
+        on_device=on_device,
+    )
+
+
+# scatter_add
+@handle_frontend_method(
+    class_tree=CLASS_TREE,
+    init_tree="torch.tensor",
+    method_name="scatter_add",
+    args=put_along_axis_helper(),
+)
+def test_torch_instance_scatter_add(
+    args,
+    frontend,
+    frontend_method_data,
+    init_flags,
+    method_flags,
+    on_device,
+    backend_fw,
+):
+    input_dtype, x, indices, values, axis = args
+    helpers.test_frontend_method(
+        init_input_dtypes=[input_dtype],
+        backend_to_test=backend_fw,
+        init_all_as_kwargs_np={
+            "data": x,
+        },
+        method_input_dtypes=["int64", input_dtype],
+        method_all_as_kwargs_np={
+            "dim": axis,
+            "index": indices,
+            "src": values,
+        },
+        frontend=frontend,
+        frontend_method_data=frontend_method_data,
+        init_flags=init_flags,
+        method_flags=method_flags,
+        on_device=on_device,
+    )
+
+
+# scatter_add_
+@handle_frontend_method(
+    class_tree=CLASS_TREE,
+    init_tree="torch.tensor",
+    method_name="scatter_add_",
+    args=put_along_axis_helper(),
+)
+def test_torch_instance_scatter_add_(
+    args,
+    frontend,
+    frontend_method_data,
+    init_flags,
+    method_flags,
+    on_device,
+    backend_fw,
+):
+    input_dtype, x, indices, values, axis = args
+    helpers.test_frontend_method(
+        init_input_dtypes=[input_dtype],
+        backend_to_test=backend_fw,
+        init_all_as_kwargs_np={
+            "data": x,
+        },
+        method_input_dtypes=["int64", input_dtype],
+        method_all_as_kwargs_np={
+            "dim": axis,
+            "index": indices,
+            "src": values,
+        },
+        frontend=frontend,
+        frontend_method_data=frontend_method_data,
+        init_flags=init_flags,
+        method_flags=method_flags,
+        on_device=on_device,
+    )
+
+
+# scatter_reduce
+@handle_frontend_method(
+    class_tree=CLASS_TREE,
+    init_tree="torch.tensor",
+    method_name="scatter_reduce",
+    args=put_along_axis_helper(),
+    mode=st.sampled_from(["sum", "prod", "mean", "amax", "amin"]),
+)
+def test_torch_instance_scatter_reduce(
+    args,
+    mode,
+    frontend,
+    frontend_method_data,
+    init_flags,
+    method_flags,
+    on_device,
+    backend_fw,
+):
+    input_dtype, x, indices, values, axis = args
+    helpers.test_frontend_method(
+        init_input_dtypes=[input_dtype],
+        backend_to_test="torch",
+        init_all_as_kwargs_np={
+            "data": x,
+        },
+        method_input_dtypes=["int64", input_dtype],
+        method_all_as_kwargs_np={
+            "dim": axis,
+            "index": indices,
+            "src": values,
+            "reduce": mode,
+        },
+        frontend=frontend,
+        frontend_method_data=frontend_method_data,
+        init_flags=init_flags,
+        method_flags=method_flags,
+        on_device=on_device,
+    )
+
+
+# scatter_reduce_
+@handle_frontend_method(
+    class_tree=CLASS_TREE,
+    init_tree="torch.tensor",
+    method_name="scatter_reduce_",
+    args=put_along_axis_helper(),
+    mode=st.sampled_from(["sum", "prod", "mean", "amax", "amin"]),
+)
+def test_torch_instance_scatter_reduce_(
+    args,
+    mode,
+    frontend,
+    frontend_method_data,
+    init_flags,
+    method_flags,
+    on_device,
+    backend_fw,
+):
+    input_dtype, x, indices, values, axis = args
+    helpers.test_frontend_method(
+        init_input_dtypes=[input_dtype],
+        backend_to_test="torch",
+        init_all_as_kwargs_np={
+            "data": x,
+        },
+        method_input_dtypes=["int64", input_dtype],
+        method_all_as_kwargs_np={
+            "dim": axis,
+            "index": indices,
+            "src": values,
+            "reduce": mode,
         },
         frontend=frontend,
         frontend_method_data=frontend_method_data,
@@ -12510,344 +12782,4 @@
         method_flags=method_flags,
         frontend=frontend,
         on_device=on_device,
-<<<<<<< HEAD
-    )
-
-
-@handle_frontend_method(
-    class_tree=CLASS_TREE,
-    init_tree="torch.tensor",
-    method_name="__array__",
-    dtype_and_x=helpers.dtype_and_values(available_dtypes=helpers.get_dtypes("valid")),
-    dtype=helpers.get_dtypes("valid", full=False),
-)
-def test_torch__array__(
-    dtype_and_x,
-    dtype,
-    frontend,
-    backend_fw,
-):
-    input_dtype, x = dtype_and_x
-    if x[0].dtype == "bfloat16":
-        return
-    dtype[0] = np.dtype(dtype[0])
-    ret_gt = torch.tensor(x[0]).__array__(dtype[0])
-    with BackendHandler.update_backend(backend_fw) as ivy_backend:
-        local_importer = ivy_backend.utils.dynamic_import
-        function_module = local_importer.import_module("ivy.functional.frontends.torch")
-        ret = function_module.tensor(x[0]).__array__(dtype[0])
-
-    helpers.value_test(
-        ret_np_flat=ret.ravel(),
-        ret_np_from_gt_flat=ret_gt.ravel(),
-        ground_truth_backend="torch",
-        backend=backend_fw,
-    )
-
-
-@handle_frontend_method(
-    class_tree=CLASS_TREE,
-    init_tree="torch.tensor",
-    method_name="__array_wrap__",
-    dtype_and_x=helpers.dtype_and_values(
-        available_dtypes=helpers.get_dtypes("valid"),
-        num_arrays=2,
-    ),
-)
-def test_torch___array_wrap__(
-    dtype_and_x,
-    backend_fw,
-    frontend,
-):
-    input_dtypes, x = dtype_and_x
-    if x[1].dtype == "bfloat16":
-        return
-    if x[0].dtype == "bfloat16":
-        ret_gt = torch.tensor(x[0].tolist(), dtype=torch.bfloat16).__array_wrap__(x[1])
-    else:
-        ret_gt = torch.tensor(x[0]).__array_wrap__(x[1])
-    with BackendHandler.update_backend(backend_fw) as ivy_backend:
-        local_importer = ivy_backend.utils.dynamic_import
-        function_module = local_importer.import_module("ivy.functional.frontends.torch")
-        ret = function_module.tensor(x[0]).__array_wrap__(x[1])
-        assert isinstance(ret, function_module.Tensor)
-    helpers.value_test(
-        ret_np_flat=np.array(ret.ivy_array).ravel(),
-        ret_np_from_gt_flat=ret_gt.numpy().ravel(),
-        ground_truth_backend="torch",
-        backend=backend_fw,
-    )
-
-
-@st.composite
-def put_along_axis_helper(draw):
-    input_dtype, x, axis, shape = draw(
-        helpers.dtype_values_axis(
-            available_dtypes=helpers.get_dtypes("valid"),
-            min_num_dims=2,
-            max_num_dims=3,
-            min_dim_size=2,
-            max_dim_size=5,
-            min_value=-1e2,
-            max_value=1e2,
-            valid_axis=True,
-            force_int_axis=True,
-            ret_shape=True,
-            min_axis=0,
-        )
-    )
-
-    x = x[0] if isinstance(x, list) else x
-    input_dtype = input_dtype[0] if isinstance(input_dtype, list) else input_dtype
-
-    # TODO: helpers.dtype_and_values draws
-    #  unwantend axis values
-    if axis < 0:
-        axis = 0
-    idx_shape = list(shape)
-    idx_shape[axis] = 1
-
-    idx_strategy = nph.arrays(
-        dtype=np.int64, shape=idx_shape, elements=st.integers(0, len(idx_shape) - 2)
-    )
-    indices = draw(idx_strategy)
-
-    values_strategy = nph.arrays(
-        dtype=input_dtype, shape=idx_shape, elements=st.integers(0, 1e3)
-    )
-    values = draw(values_strategy)
-
-    return input_dtype, x, indices, values, axis
-
-
-# scatter_add_
-@handle_frontend_method(
-    class_tree=CLASS_TREE,
-    init_tree="torch.tensor",
-    method_name="scatter_add_",
-    args=put_along_axis_helper(),
-)
-def test_torch_instance_scatter_add_(
-    args,
-    frontend,
-    frontend_method_data,
-    init_flags,
-    method_flags,
-    on_device,
-    backend_fw,
-):
-    input_dtype, x, indices, values, axis = args
-    helpers.test_frontend_method(
-        init_input_dtypes=[input_dtype],
-        backend_to_test=backend_fw,
-        init_all_as_kwargs_np={
-            "data": x,
-        },
-        method_input_dtypes=["int64", input_dtype],
-        method_all_as_kwargs_np={
-            "dim": axis,
-            "index": indices,
-            "src": values,
-        },
-        frontend=frontend,
-        frontend_method_data=frontend_method_data,
-        init_flags=init_flags,
-        method_flags=method_flags,
-        on_device=on_device,
-    )
-
-
-# scatter_
-@handle_frontend_method(
-    class_tree=CLASS_TREE,
-    init_tree="torch.tensor",
-    method_name="scatter_",
-    args=put_along_axis_helper(),
-    mode=st.sampled_from(["add", "multiply"]),
-)
-def test_torch_instance_scatter_(
-    args,
-    mode,
-    frontend,
-    frontend_method_data,
-    init_flags,
-    method_flags,
-    on_device,
-    backend_fw,
-):
-    input_dtype, x, indices, values, axis = args
-    helpers.test_frontend_method(
-        init_input_dtypes=[input_dtype],
-        backend_to_test="torch",
-        init_all_as_kwargs_np={
-            "data": x,
-        },
-        method_input_dtypes=["int64", input_dtype],
-        method_all_as_kwargs_np={
-            "dim": axis,
-            "index": indices,
-            "src": values,
-            "reduce": mode,
-        },
-        frontend=frontend,
-        frontend_method_data=frontend_method_data,
-        init_flags=init_flags,
-        method_flags=method_flags,
-        on_device=on_device,
-    )
-
-
-# scatter_reduce_
-@handle_frontend_method(
-    class_tree=CLASS_TREE,
-    init_tree="torch.tensor",
-    method_name="scatter_reduce_",
-    args=put_along_axis_helper(),
-    mode=st.sampled_from(["sum", "prod", "mean", "amax", "amin"]),
-)
-def test_torch_instance_scatter_reduce_(
-    args,
-    mode,
-    frontend,
-    frontend_method_data,
-    init_flags,
-    method_flags,
-    on_device,
-    backend_fw,
-):
-    input_dtype, x, indices, values, axis = args
-    helpers.test_frontend_method(
-        init_input_dtypes=[input_dtype],
-        backend_to_test="torch",
-        init_all_as_kwargs_np={
-            "data": x,
-        },
-        method_input_dtypes=["int64", input_dtype],
-        method_all_as_kwargs_np={
-            "dim": axis,
-            "index": indices,
-            "src": values,
-            "reduce": mode,
-        },
-        frontend=frontend,
-        frontend_method_data=frontend_method_data,
-        init_flags=init_flags,
-        method_flags=method_flags,
-        on_device=on_device,
-    )
-
-
-# scatter_add
-@handle_frontend_method(
-    class_tree=CLASS_TREE,
-    init_tree="torch.tensor",
-    method_name="scatter_add",
-    args=put_along_axis_helper(),
-)
-def test_torch_instance_scatter_add(
-    args,
-    frontend,
-    frontend_method_data,
-    init_flags,
-    method_flags,
-    on_device,
-    backend_fw,
-):
-    input_dtype, x, indices, values, axis = args
-    helpers.test_frontend_method(
-        init_input_dtypes=[input_dtype],
-        backend_to_test=backend_fw,
-        init_all_as_kwargs_np={
-            "data": x,
-        },
-        method_input_dtypes=["int64", input_dtype],
-        method_all_as_kwargs_np={
-            "dim": axis,
-            "index": indices,
-            "src": values,
-        },
-        frontend=frontend,
-        frontend_method_data=frontend_method_data,
-        init_flags=init_flags,
-        method_flags=method_flags,
-        on_device=on_device,
-    )
-
-
-# scatter
-@handle_frontend_method(
-    class_tree=CLASS_TREE,
-    init_tree="torch.tensor",
-    method_name="scatter",
-    args=put_along_axis_helper(),
-)
-def test_torch_instance_scatter(
-    args,
-    frontend,
-    frontend_method_data,
-    init_flags,
-    method_flags,
-    on_device,
-    backend_fw,
-):
-    input_dtype, x, indices, values, axis = args
-    helpers.test_frontend_method(
-        init_input_dtypes=[input_dtype],
-        backend_to_test=backend_fw,
-        init_all_as_kwargs_np={
-            "data": x,
-        },
-        method_input_dtypes=["int64", input_dtype],
-        method_all_as_kwargs_np={
-            "dim": axis,
-            "index": indices,
-            "src": values,
-        },
-        frontend=frontend,
-        frontend_method_data=frontend_method_data,
-        init_flags=init_flags,
-        method_flags=method_flags,
-        on_device=on_device,
-    )
-
-
-# scatter_reduce
-@handle_frontend_method(
-    class_tree=CLASS_TREE,
-    init_tree="torch.tensor",
-    method_name="scatter_reduce",
-    args=put_along_axis_helper(),
-    mode=st.sampled_from(["sum", "prod", "mean", "amax", "amin"]),
-)
-def test_torch_instance_scatter_reduce(
-    args,
-    mode,
-    frontend,
-    frontend_method_data,
-    init_flags,
-    method_flags,
-    on_device,
-    backend_fw,
-):
-    input_dtype, x, indices, values, axis = args
-    helpers.test_frontend_method(
-        init_input_dtypes=[input_dtype],
-        backend_to_test="torch",
-        init_all_as_kwargs_np={
-            "data": x,
-        },
-        method_input_dtypes=["int64", input_dtype],
-        method_all_as_kwargs_np={
-            "dim": axis,
-            "index": indices,
-            "src": values,
-            "reduce": mode,
-        },
-        frontend=frontend,
-        frontend_method_data=frontend_method_data,
-        init_flags=init_flags,
-        method_flags=method_flags,
-        on_device=on_device,
-=======
->>>>>>> e9a6e88e
     )