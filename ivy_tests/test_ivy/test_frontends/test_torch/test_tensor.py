# global
import pytest
from types import SimpleNamespace
import numpy as np

from ivy_tests.test_ivy.test_frontends.test_torch.test_comparison_ops import (
    _topk_helper,
)
from ivy_tests.test_ivy.test_frontends.test_torch.test_reduction_ops import (
    _get_axis_and_p,
)

try:
    import torch
except ImportError:
    torch = SimpleNamespace()

import ivy
from hypothesis import strategies as st, given, assume

# local
import ivy_tests.test_ivy.helpers as helpers
from ivy_tests.test_ivy.test_frontends.test_torch.test_blas_and_lapack_ops import (
    _get_dtype_and_3dbatch_matrices,
    _get_dtype_input_and_matrices,
)
from ivy.functional.frontends.torch import Tensor
from ivy_tests.test_ivy.helpers import handle_frontend_method
from ivy_tests.test_ivy.test_functional.test_core.test_manipulation import _get_splits
from ivy_tests.test_ivy.test_functional.test_core.test_searching import (
    _broadcastable_trio,
)
from ivy_tests.test_ivy.test_functional.test_core.test_manipulation import (  # noqa
    _get_splits,
)
from ivy_tests.test_ivy.test_frontends.test_torch.test_miscellaneous_ops import (  # noqa
    dtype_value1_value2_axis,
)
from ivy_tests.test_ivy.test_frontends.test_torch.test_linalg import (  # noqa
    _get_dtype_and_square_matrix,
)
from ivy_tests.test_ivy.test_functional.test_core.test_statistical import (
    _get_castable_dtype,
)


CLASS_TREE = "ivy.functional.frontends.torch.Tensor"


# Helper functions
@st.composite
def _dtypes(draw):
    return draw(
        st.shared(
            helpers.list_of_size(
                x=st.sampled_from(
                    draw(helpers.get_dtypes("numeric", prune_function=False))
                ),
                size=1,
            ),
            key="dtype",
        )
    )


@st.composite
def _requires_grad(draw):
    dtype = draw(_dtypes())[0]
    if ivy.is_int_dtype(dtype) or ivy.is_uint_dtype(dtype):
        return draw(st.just(False))
    return draw(st.booleans())


@given(
    dtype_x=helpers.dtype_and_values(
        available_dtypes=helpers.get_dtypes("valid", prune_function=False)
    ).filter(lambda x: "bfloat16" not in x[0]),
)
def test_torch_tensor_property_ivy_array(
    dtype_x,
):
    _, data = dtype_x
    x = Tensor(data[0])
    x.ivy_array = data[0]
    ret = helpers.flatten_and_to_np(ret=x.ivy_array.data)
    ret_gt = helpers.flatten_and_to_np(ret=data[0])
    helpers.value_test(
        ret_np_flat=ret,
        ret_np_from_gt_flat=ret_gt,
        ground_truth_backend="torch",
    )


@given(
    dtype_x=helpers.dtype_and_values(
        available_dtypes=helpers.get_dtypes("valid", prune_function=False)
    ).filter(lambda x: "bfloat16" not in x[0]),
)
def test_torch_tensor_property_device(
    dtype_x,
):
    _, data = dtype_x
    x = Tensor(data[0])
    x.ivy_array = data[0]
    ivy.utils.assertions.check_equal(x.device, ivy.dev(ivy.array(data[0])))


@given(
    dtype_x=helpers.dtype_and_values(
        available_dtypes=helpers.get_dtypes("valid", prune_function=False)
    ).filter(lambda x: "bfloat16" not in x[0]),
)
def test_torch_tensor_property_dtype(
    dtype_x,
):
    dtype, data = dtype_x
    x = Tensor(data[0])
    x.ivy_array = data[0]
    ivy.utils.assertions.check_equal(x.dtype, dtype[0])


@given(
    dtype_x=helpers.dtype_and_values(
        available_dtypes=helpers.get_dtypes("valid", prune_function=False),
        ret_shape=True,
    ).filter(lambda x: "bfloat16" not in x[0]),
)
def test_torch_tensor_property_shape(dtype_x):
    dtype, data, shape = dtype_x
    x = Tensor(data[0])
    ivy.utils.assertions.check_equal(x.ivy_array.shape, ivy.Shape(shape))


@given(
    dtype_x=helpers.dtype_and_values(
        available_dtypes=helpers.get_dtypes("valid", prune_function=False)
    ).filter(lambda x: "bfloat16" not in x[0]),
)
def test_torch_tensor_property_real(
    dtype_x,
):
    _, data = dtype_x
    x = Tensor(data[0])
    x.ivy_array = data[0]
    ivy.utils.assertions.check_equal(x.real, ivy.real(data[0]))


@given(
    dtype_x=helpers.dtype_and_values(
        available_dtypes=helpers.get_dtypes("complex", prune_function=False)
    ),
)
def test_torch_tensor_property_imag(
    dtype_x,
):
    _, data = dtype_x
    x = Tensor(data[0])
    x.ivy_array = data[0]
    ivy.utils.assertions.check_equal(x.imag, ivy.imag(data[0]))


@given(
    dtype_x=helpers.dtype_and_values(
        available_dtypes=helpers.get_dtypes("valid", prune_function=False),
        ret_shape=True,
    ).filter(lambda x: "bfloat16" not in x[0]),
)
def test_torch_tensor_property_ndim(
    dtype_x,
):
    dtype, data, shape = dtype_x
    x = Tensor(data[0])
    ivy.utils.assertions.check_equal(x.ndim, data[0].ndim)


# chunk
@pytest.mark.skip("Testing takes a lot of time")
@handle_frontend_method(
    class_tree=CLASS_TREE,
    init_tree="torch.tensor",
    method_name="chunk",
    dtype_x_dim=helpers.dtype_values_axis(
        available_dtypes=helpers.get_dtypes("float"),
        min_num_dims=1,
        min_value=-1e04,
        max_value=1e04,
        force_int_axis=True,
        valid_axis=True,
    ),
    chunks=st.integers(
        min_value=1,
        max_value=5,
    ),
)
def test_torch_instance_chunk(
    dtype_x_dim,
    chunks,
    frontend,
    frontend_method_data,
    init_flags,
    method_flags,
    on_device,
):
    input_dtype, x, dim = dtype_x_dim
    helpers.test_frontend_method(
        init_input_dtypes=input_dtype,
        init_all_as_kwargs_np={
            "data": x[0],
        },
        method_input_dtypes=input_dtype,
        method_all_as_kwargs_np={
            "chunks": chunks,
            "dim": dim,
        },
        frontend_method_data=frontend_method_data,
        init_flags=init_flags,
        method_flags=method_flags,
        frontend=frontend,
        on_device=on_device,
    )


# any
@handle_frontend_method(
    class_tree=CLASS_TREE,
    init_tree="torch.tensor",
    method_name="any",
    dtype_input_axis=helpers.dtype_values_axis(
        available_dtypes=helpers.get_dtypes("numeric"),
        min_num_dims=1,
        min_value=-1e04,
        max_value=1e04,
        valid_axis=True,
        force_int_axis=True,
    ),
    keepdim=st.booleans(),
)
def test_torch_instance_any(
    dtype_input_axis,
    keepdim,
    frontend_method_data,
    init_flags,
    method_flags,
    frontend,
    on_device,
):
    input_dtype, x, axis = dtype_input_axis
    helpers.test_frontend_method(
        init_input_dtypes=input_dtype,
        init_all_as_kwargs_np={
            "data": x[0],
        },
        method_input_dtypes=input_dtype,
        method_all_as_kwargs_np={
            "dim": axis,
            "keepdim": keepdim,
        },
        frontend_method_data=frontend_method_data,
        init_flags=init_flags,
        method_flags=method_flags,
        frontend=frontend,
        on_device=on_device,
    )


# all
@handle_frontend_method(
    class_tree=CLASS_TREE,
    init_tree="torch.tensor",
    method_name="all",
    dtype_input_axis=helpers.dtype_values_axis(
        available_dtypes=helpers.get_dtypes("numeric"),
        min_num_dims=1,
        min_value=-1e04,
        max_value=1e04,
        valid_axis=True,
        force_int_axis=True,
    ),
    keepdim=st.booleans(),
)
def test_torch_instance_all(
    dtype_input_axis,
    keepdim,
    frontend_method_data,
    init_flags,
    method_flags,
    frontend,
    on_device,
):
    input_dtype, x, axis = dtype_input_axis
    helpers.test_frontend_method(
        init_input_dtypes=input_dtype,
        init_all_as_kwargs_np={
            "data": x[0],
        },
        method_input_dtypes=input_dtype,
        method_all_as_kwargs_np={
            "dim": axis,
            "keepdim": keepdim,
        },
        frontend_method_data=frontend_method_data,
        init_flags=init_flags,
        method_flags=method_flags,
        frontend=frontend,
        on_device=on_device,
    )


# add
@handle_frontend_method(
    class_tree=CLASS_TREE,
    init_tree="torch.tensor",
    method_name="add",
    dtype_and_x=helpers.dtype_and_values(
        available_dtypes=helpers.get_dtypes("float"),
        num_arrays=2,
        min_value=-1e04,
        max_value=1e04,
        allow_inf=False,
    ),
    alpha=st.floats(min_value=-1e04, max_value=1e04, allow_infinity=False),
)
def test_torch_instance_add(
    dtype_and_x,
    alpha,
    frontend,
    frontend_method_data,
    init_flags,
    method_flags,
    on_device,
):
    input_dtype, x = dtype_and_x
    helpers.test_frontend_method(
        init_input_dtypes=input_dtype,
        init_all_as_kwargs_np={
            "data": x[0],
        },
        method_input_dtypes=input_dtype,
        method_all_as_kwargs_np={
            "other": x[1],
            "alpha": alpha,
        },
        frontend_method_data=frontend_method_data,
        init_flags=init_flags,
        method_flags=method_flags,
        frontend=frontend,
        atol_=1e-02,
        on_device=on_device,
    )


# addmm
@handle_frontend_method(
    class_tree=CLASS_TREE,
    init_tree="torch.tensor",
    method_name="addmm",
    dtype_and_matrices=_get_dtype_input_and_matrices(with_input=True),
    beta=st.floats(
        min_value=-5,
        max_value=5,
        allow_nan=False,
        allow_subnormal=False,
        allow_infinity=False,
    ),
    alpha=st.floats(
        min_value=-5,
        max_value=5,
        allow_nan=False,
        allow_subnormal=False,
        allow_infinity=False,
    ),
)
def test_torch_instance_addmm(
    dtype_and_matrices,
    beta,
    alpha,
    frontend,
    frontend_method_data,
    init_flags,
    method_flags,
    on_device,
):
    input_dtype, x, mat1, mat2 = dtype_and_matrices
    helpers.test_frontend_method(
        init_input_dtypes=input_dtype,
        init_all_as_kwargs_np={
            "data": x,
        },
        method_input_dtypes=input_dtype,
        method_all_as_kwargs_np={
            "mat1": mat1,
            "mat2": mat2,
            "beta": beta,
            "alpha": alpha,
        },
        frontend_method_data=frontend_method_data,
        init_flags=init_flags,
        method_flags=method_flags,
        frontend=frontend,
        atol_=1e-02,
        on_device=on_device,
    )


# addmm_
@handle_frontend_method(
    class_tree=CLASS_TREE,
    init_tree="torch.tensor",
    method_name="addmm_",
    dtype_and_matrices=_get_dtype_input_and_matrices(with_input=True),
    beta=st.floats(
        min_value=-5,
        max_value=5,
        allow_nan=False,
        allow_subnormal=False,
        allow_infinity=False,
    ),
    alpha=st.floats(
        min_value=-5,
        max_value=5,
        allow_nan=False,
        allow_subnormal=False,
        allow_infinity=False,
    ),
)
def test_torch_instance_addmm_(
    dtype_and_matrices,
    beta,
    alpha,
    frontend,
    frontend_method_data,
    init_flags,
    method_flags,
    on_device,
):
    input_dtype, x, mat1, mat2 = dtype_and_matrices
    helpers.test_frontend_method(
        init_input_dtypes=input_dtype,
        init_all_as_kwargs_np={
            "data": x,
        },
        method_input_dtypes=input_dtype,
        method_all_as_kwargs_np={
            "mat1": mat1,
            "mat2": mat2,
            "beta": beta,
            "alpha": alpha,
        },
        frontend_method_data=frontend_method_data,
        init_flags=init_flags,
        method_flags=method_flags,
        frontend=frontend,
        atol_=1e-02,
        on_device=on_device,
    )


# addbmm
@handle_frontend_method(
    class_tree=CLASS_TREE,
    init_tree="torch.tensor",
    method_name="addbmm",
    dtype_and_matrices=_get_dtype_and_3dbatch_matrices(with_input=True),
    beta=st.floats(
        min_value=-5,
        max_value=5,
        allow_nan=False,
        allow_subnormal=False,
        allow_infinity=False,
    ),
    alpha=st.floats(
        min_value=-5,
        max_value=5,
        allow_nan=False,
        allow_subnormal=False,
        allow_infinity=False,
    ),
)
def test_torch_instance_addbmm(
    dtype_and_matrices,
    beta,
    alpha,
    frontend,
    frontend_method_data,
    init_flags,
    method_flags,
    on_device,
):
    input_dtype, x, batch1, batch2 = dtype_and_matrices
    helpers.test_frontend_method(
        init_input_dtypes=input_dtype,
        init_all_as_kwargs_np={
            "data": x,
        },
        method_input_dtypes=input_dtype,
        method_all_as_kwargs_np={
            "batch1": batch1,
            "batch2": batch2,
            "beta": beta,
            "alpha": alpha,
        },
        frontend_method_data=frontend_method_data,
        init_flags=init_flags,
        method_flags=method_flags,
        frontend=frontend,
        atol_=1e-02,
        on_device=on_device,
    )


# addbmm_
@handle_frontend_method(
    class_tree=CLASS_TREE,
    init_tree="torch.tensor",
    method_name="addbmm_",
    dtype_and_matrices=_get_dtype_and_3dbatch_matrices(with_input=True),
    beta=st.floats(
        min_value=-5,
        max_value=5,
        allow_nan=False,
        allow_subnormal=False,
        allow_infinity=False,
    ),
    alpha=st.floats(
        min_value=-5,
        max_value=5,
        allow_nan=False,
        allow_subnormal=False,
        allow_infinity=False,
    ),
)
def test_torch_instance_addbmm_(
    dtype_and_matrices,
    beta,
    alpha,
    frontend,
    frontend_method_data,
    init_flags,
    method_flags,
    on_device,
):
    input_dtype, x, batch1, batch2 = dtype_and_matrices
    helpers.test_frontend_method(
        init_input_dtypes=input_dtype,
        init_all_as_kwargs_np={
            "data": x,
        },
        method_input_dtypes=input_dtype,
        method_all_as_kwargs_np={
            "batch1": batch1,
            "batch2": batch2,
            "beta": beta,
            "alpha": alpha,
        },
        frontend_method_data=frontend_method_data,
        init_flags=init_flags,
        method_flags=method_flags,
        frontend=frontend,
        atol_=1e-02,
        on_device=on_device,
    )


# sub
@handle_frontend_method(
    class_tree=CLASS_TREE,
    init_tree="torch.tensor",
    method_name="sub",
    dtype_and_x=helpers.dtype_and_values(
        available_dtypes=helpers.get_dtypes("float"),
        num_arrays=2,
        min_value=-1e04,
        max_value=1e04,
        allow_inf=False,
    ),
    alpha=st.floats(min_value=-1e04, max_value=1e04, allow_infinity=False),
)
def test_torch_instance_sub(
    dtype_and_x,
    alpha,
    frontend,
    frontend_method_data,
    init_flags,
    method_flags,
    on_device,
):
    input_dtype, x = dtype_and_x
    helpers.test_frontend_method(
        init_input_dtypes=input_dtype,
        init_all_as_kwargs_np={
            "data": x[0],
        },
        method_input_dtypes=input_dtype,
        method_all_as_kwargs_np={
            "other": x[1],
            "alpha": alpha,
        },
        frontend_method_data=frontend_method_data,
        init_flags=init_flags,
        method_flags=method_flags,
        frontend=frontend,
        atol_=1e-02,
        on_device=on_device,
    )


# new_ones
@handle_frontend_method(
    class_tree=CLASS_TREE,
    init_tree="torch.tensor",
    method_name="new_ones",
    dtype_and_x=helpers.dtype_and_values(available_dtypes=helpers.get_dtypes("float")),
    size=helpers.get_shape(
        allow_none=False,
        min_num_dims=1,
        max_num_dims=5,
        min_dim_size=1,
        max_dim_size=10,
    ),
    dtypes=_dtypes(),
    requires_grad=_requires_grad(),
)
def test_torch_instance_new_ones(
    dtype_and_x,
    size,
    dtypes,
    requires_grad,
    on_device,
    frontend_method_data,
    init_flags,
    method_flags,
    frontend,
):
    input_dtype, x = dtype_and_x
    helpers.test_frontend_method(
        init_input_dtypes=input_dtype,
        init_all_as_kwargs_np={
            "data": x[0],
        },
        method_input_dtypes=dtypes,
        method_all_as_kwargs_np={
            "size": size,
            "dtype": dtypes[0],
            "requires_grad": requires_grad,
            "device": on_device,
        },
        frontend_method_data=frontend_method_data,
        init_flags=init_flags,
        method_flags=method_flags,
        frontend=frontend,
        on_device=on_device,
    )


# new_zeros
@handle_frontend_method(
    class_tree=CLASS_TREE,
    init_tree="torch.tensor",
    method_name="new_zeros",
    dtype_and_x=helpers.dtype_and_values(available_dtypes=helpers.get_dtypes("valid")),
    size=helpers.get_shape(
        allow_none=False,
        min_num_dims=1,
        max_num_dims=5,
        min_dim_size=1,
        max_dim_size=10,
    ),
    dtypes=_dtypes(),
    requires_grad=_requires_grad(),
)
def test_torch_instance_new_zeros(
    dtype_and_x,
    size,
    dtypes,
    requires_grad,
    on_device,
    frontend_method_data,
    init_flags,
    method_flags,
    frontend,
):
    input_dtype, x = dtype_and_x
    helpers.test_frontend_method(
        init_input_dtypes=input_dtype,
        init_all_as_kwargs_np={
            "data": x[0],
        },
        method_input_dtypes=dtypes,
        method_all_as_kwargs_np={
            "size": size,
            "dtype": dtypes[0],
            "requires_grad": requires_grad,
            "device": on_device,
        },
        frontend_method_data=frontend_method_data,
        init_flags=init_flags,
        method_flags=method_flags,
        frontend=frontend,
        on_device=on_device,
    )


@handle_frontend_method(
    class_tree=CLASS_TREE,
    init_tree="torch.tensor",
    method_name="reshape",
    dtype_x=helpers.dtype_and_values(
        available_dtypes=helpers.get_dtypes("valid", full=True),
        shape=st.shared(helpers.get_shape(), key="value_shape"),
    ),
    shape=helpers.reshape_shapes(
        shape=st.shared(helpers.get_shape(), key="value_shape")
    ),
    unpack_shape=st.booleans(),
)
def test_torch_instance_reshape(
    dtype_x,
    shape,
    unpack_shape,
    frontend_method_data,
    init_flags,
    method_flags,
    frontend,
    on_device,
):
    input_dtype, x = dtype_x
    shape = {
        "shape": shape,
    }
    if unpack_shape:
        method_flags.num_positional_args = len(shape["shape"]) + 1
        i = 0
        for x_ in shape["shape"]:
            shape["x{}".format(i)] = x_
            i += 1
    helpers.test_frontend_method(
        init_input_dtypes=input_dtype,
        init_all_as_kwargs_np={
            "data": x[0],
        },
        method_input_dtypes=input_dtype,
        method_all_as_kwargs_np=shape,
        frontend_method_data=frontend_method_data,
        init_flags=init_flags,
        method_flags=method_flags,
        frontend=frontend,
        on_device=on_device,
    )


# reshape_as
@handle_frontend_method(
    class_tree=CLASS_TREE,
    init_tree="torch.tensor",
    method_name="reshape_as",
    dtype_x=helpers.dtype_and_values(
        available_dtypes=helpers.get_dtypes("valid", full=True), num_arrays=2
    ),
)
def test_torch_instance_reshape_as(
    dtype_x,
    frontend_method_data,
    init_flags,
    method_flags,
    frontend,
    on_device,
):
    input_dtype, x = dtype_x
    helpers.test_frontend_method(
        init_input_dtypes=input_dtype,
        init_all_as_kwargs_np={
            "data": x[0],
        },
        method_input_dtypes=input_dtype,
        method_all_as_kwargs_np={
            "other": x[1],
        },
        frontend_method_data=frontend_method_data,
        init_flags=init_flags,
        method_flags=method_flags,
        frontend=frontend,
        on_device=on_device,
    )


# sin
@handle_frontend_method(
    class_tree=CLASS_TREE,
    init_tree="torch.tensor",
    method_name="sin",
    dtype_and_x=helpers.dtype_and_values(
        available_dtypes=helpers.get_dtypes("float"),
        allow_inf=False,
    ),
)
def test_torch_instance_sin(
    dtype_and_x,
    frontend_method_data,
    init_flags,
    method_flags,
    frontend,
    on_device,
):
    input_dtype, x = dtype_and_x
    helpers.test_frontend_method(
        init_input_dtypes=input_dtype,
        init_all_as_kwargs_np={
            "data": x[0],
        },
        method_input_dtypes=input_dtype,
        method_all_as_kwargs_np={},
        frontend_method_data=frontend_method_data,
        init_flags=init_flags,
        method_flags=method_flags,
        frontend=frontend,
        on_device=on_device,
    )


# arcsin
@handle_frontend_method(
    class_tree=CLASS_TREE,
    init_tree="torch.tensor",
    method_name="arcsin",
    dtype_and_x=helpers.dtype_and_values(
        available_dtypes=helpers.get_dtypes("float"),
        allow_inf=False,
    ),
)
def test_torch_instance_arcsin(
    dtype_and_x,
    frontend_method_data,
    init_flags,
    method_flags,
    frontend,
    on_device,
):
    input_dtype, x = dtype_and_x
    helpers.test_frontend_method(
        init_input_dtypes=input_dtype,
        init_all_as_kwargs_np={
            "data": x[0],
        },
        method_input_dtypes=input_dtype,
        method_all_as_kwargs_np={},
        frontend_method_data=frontend_method_data,
        init_flags=init_flags,
        method_flags=method_flags,
        frontend=frontend,
        on_device=on_device,
    )


# sum
@handle_frontend_method(
    class_tree=CLASS_TREE,
    init_tree="torch.tensor",
    method_name="sum",
    dtype_x_dim=_get_castable_dtype(
        min_value=-1e04,
        max_value=1e04,
    ),
    keepdim=st.booleans(),
)
def test_torch_instance_sum(
    dtype_x_dim,
    keepdim,
    frontend_method_data,
    init_flags,
    method_flags,
    frontend,
    on_device,
):
    input_dtype, x, dim, castable_dtype = dtype_x_dim
    if method_flags.as_variable:
        castable_dtype = input_dtype
    input_dtype = [input_dtype]
    helpers.test_frontend_method(
        init_input_dtypes=input_dtype,
        init_all_as_kwargs_np={
            "data": x[0],
        },
        method_input_dtypes=input_dtype,
        method_all_as_kwargs_np={
            "dim": dim,
            "keepdim": keepdim,
            "dtype": castable_dtype,
        },
        frontend_method_data=frontend_method_data,
        init_flags=init_flags,
        method_flags=method_flags,
        frontend=frontend,
        on_device=on_device,
    )


# atan
@handle_frontend_method(
    class_tree=CLASS_TREE,
    init_tree="torch.tensor",
    method_name="atan",
    dtype_and_x=helpers.dtype_and_values(
        available_dtypes=helpers.get_dtypes("float"),
        allow_inf=False,
    ),
)
def test_torch_instance_atan(
    dtype_and_x,
    frontend_method_data,
    init_flags,
    method_flags,
    frontend,
    on_device,
):
    input_dtype, x = dtype_and_x
    helpers.test_frontend_method(
        init_input_dtypes=input_dtype,
        init_all_as_kwargs_np={
            "data": x[0],
        },
        method_input_dtypes=input_dtype,
        method_all_as_kwargs_np={},
        frontend_method_data=frontend_method_data,
        init_flags=init_flags,
        method_flags=method_flags,
        frontend=frontend,
        on_device=on_device,
    )


# atan2
@handle_frontend_method(
    class_tree=CLASS_TREE,
    init_tree="torch.tensor",
    method_name="atan2",
    dtype_and_x=helpers.dtype_and_values(
        available_dtypes=helpers.get_dtypes("float"),
        num_arrays=2,
    ),
)
def test_torch_instance_atan2(
    dtype_and_x,
    frontend_method_data,
    init_flags,
    method_flags,
    frontend,
    on_device,
):
    input_dtype, x = dtype_and_x
    helpers.test_frontend_method(
        init_input_dtypes=input_dtype,
        init_all_as_kwargs_np={
            "data": x[0],
        },
        method_input_dtypes=input_dtype,
        method_all_as_kwargs_np={
            "other": x[1],
        },
        frontend_method_data=frontend_method_data,
        init_flags=init_flags,
        method_flags=method_flags,
        frontend=frontend,
        on_device=on_device,
    )


# sin_
@handle_frontend_method(
    class_tree=CLASS_TREE,
    init_tree="torch.tensor",
    method_name="sin_",
    dtype_and_x=helpers.dtype_and_values(
        available_dtypes=helpers.get_dtypes("float"),
        allow_inf=False,
    ),
)
def test_torch_instance_sin_(
    dtype_and_x,
    frontend_method_data,
    init_flags,
    method_flags,
    frontend,
    on_device,
):
    input_dtype, x = dtype_and_x
    helpers.test_frontend_method(
        init_input_dtypes=input_dtype,
        init_all_as_kwargs_np={
            "data": x[0],
        },
        method_input_dtypes=input_dtype,
        method_all_as_kwargs_np={},
        frontend_method_data=frontend_method_data,
        init_flags=init_flags,
        method_flags=method_flags,
        frontend=frontend,
        on_device=on_device,
    )


# cos
@handle_frontend_method(
    class_tree=CLASS_TREE,
    init_tree="torch.tensor",
    method_name="cos",
    dtype_and_x=helpers.dtype_and_values(
        available_dtypes=helpers.get_dtypes("float"),
        allow_inf=False,
    ),
)
def test_torch_instance_cos(
    dtype_and_x,
    frontend_method_data,
    init_flags,
    method_flags,
    frontend,
    on_device,
):
    input_dtype, x = dtype_and_x
    helpers.test_frontend_method(
        init_input_dtypes=input_dtype,
        init_all_as_kwargs_np={
            "data": x[0],
        },
        method_input_dtypes=input_dtype,
        method_all_as_kwargs_np={},
        frontend_method_data=frontend_method_data,
        init_flags=init_flags,
        method_flags=method_flags,
        frontend=frontend,
        on_device=on_device,
    )


# cos_
@handle_frontend_method(
    class_tree=CLASS_TREE,
    init_tree="torch.tensor",
    method_name="cos_",
    dtype_and_x=helpers.dtype_and_values(
        available_dtypes=helpers.get_dtypes("float"),
        allow_inf=False,
    ),
)
def test_torch_instance_cos_(
    dtype_and_x,
    frontend_method_data,
    init_flags,
    method_flags,
    frontend,
    on_device,
):
    input_dtype, x = dtype_and_x
    helpers.test_frontend_method(
        init_input_dtypes=input_dtype,
        init_all_as_kwargs_np={
            "data": list(x[0]) if type(x[0]) == int else x[0],
        },
        method_input_dtypes=input_dtype,
        method_all_as_kwargs_np={},
        frontend_method_data=frontend_method_data,
        init_flags=init_flags,
        method_flags=method_flags,
        frontend=frontend,
        on_device=on_device,
    )


# sinh
@handle_frontend_method(
    class_tree=CLASS_TREE,
    init_tree="torch.tensor",
    method_name="sinh",
    dtype_and_x=helpers.dtype_and_values(
        available_dtypes=helpers.get_dtypes("float"),
        allow_inf=False,
    ),
)
def test_torch_instance_sinh(
    dtype_and_x,
    frontend_method_data,
    init_flags,
    method_flags,
    frontend,
    on_device,
):
    input_dtype, x = dtype_and_x
    helpers.test_frontend_method(
        init_input_dtypes=input_dtype,
        init_all_as_kwargs_np={
            "data": x[0],
        },
        method_input_dtypes=input_dtype,
        method_all_as_kwargs_np={},
        frontend_method_data=frontend_method_data,
        init_flags=init_flags,
        method_flags=method_flags,
        frontend=frontend,
        on_device=on_device,
    )


# sinh_
@handle_frontend_method(
    class_tree=CLASS_TREE,
    init_tree="torch.tensor",
    method_name="sinh_",
    dtype_and_x=helpers.dtype_and_values(
        available_dtypes=helpers.get_dtypes("float"),
        allow_inf=False,
    ),
)
def test_torch_instance_sinh_(
    dtype_and_x,
    frontend_method_data,
    init_flags,
    method_flags,
    frontend,
    on_device,
):
    input_dtype, x = dtype_and_x
    helpers.test_frontend_method(
        init_input_dtypes=input_dtype,
        init_all_as_kwargs_np={
            "data": x[0],
        },
        method_input_dtypes=input_dtype,
        method_all_as_kwargs_np={},
        frontend_method_data=frontend_method_data,
        init_flags=init_flags,
        method_flags=method_flags,
        frontend=frontend,
        on_device=on_device,
    )


# cosh
@handle_frontend_method(
    class_tree=CLASS_TREE,
    init_tree="torch.tensor",
    method_name="cosh",
    dtype_and_x=helpers.dtype_and_values(
        available_dtypes=helpers.get_dtypes("float"),
        allow_inf=False,
    ),
)
def test_torch_instance_cosh(
    dtype_and_x,
    frontend_method_data,
    init_flags,
    method_flags,
    frontend,
    on_device,
):
    input_dtype, x = dtype_and_x
    helpers.test_frontend_method(
        init_input_dtypes=input_dtype,
        init_all_as_kwargs_np={
            "data": x[0],
        },
        method_input_dtypes=input_dtype,
        method_all_as_kwargs_np={},
        frontend_method_data=frontend_method_data,
        init_flags=init_flags,
        method_flags=method_flags,
        frontend=frontend,
        on_device=on_device,
    )


# cosh_
@handle_frontend_method(
    class_tree=CLASS_TREE,
    init_tree="torch.tensor",
    method_name="cosh_",
    dtype_and_x=helpers.dtype_and_values(
        available_dtypes=helpers.get_dtypes("float"),
        allow_inf=False,
    ),
)
def test_torch_instance_cosh_(
    dtype_and_x,
    frontend_method_data,
    init_flags,
    method_flags,
    frontend,
    on_device,
):
    input_dtype, x = dtype_and_x
    helpers.test_frontend_method(
        init_input_dtypes=input_dtype,
        init_all_as_kwargs_np={
            "data": x[0],
        },
        method_input_dtypes=input_dtype,
        method_all_as_kwargs_np={},
        frontend_method_data=frontend_method_data,
        init_flags=init_flags,
        method_flags=method_flags,
        frontend=frontend,
        on_device=on_device,
        rtol_=1e-2,
        atol_=1e-2,
    )


# view
@handle_frontend_method(
    class_tree=CLASS_TREE,
    init_tree="torch.tensor",
    method_name="view",
    dtype_x=helpers.dtype_and_values(
        available_dtypes=helpers.get_dtypes("valid", full=True),
        shape=st.shared(helpers.get_shape(), key="value_shape"),
    ),
    shape=helpers.reshape_shapes(
        shape=st.shared(helpers.get_shape(), key="value_shape")
    ),
)
def test_torch_instance_view(
    dtype_x,
    shape,
    frontend_method_data,
    init_flags,
    method_flags,
    frontend,
    on_device,
):
    input_dtype, x = dtype_x
    helpers.test_frontend_method(
        init_input_dtypes=input_dtype,
        init_all_as_kwargs_np={
            "data": x[0],
        },
        method_input_dtypes=input_dtype,
        method_all_as_kwargs_np={
            "shape": shape,
        },
        frontend_method_data=frontend_method_data,
        init_flags=init_flags,
        method_flags=method_flags,
        frontend=frontend,
        on_device=on_device,
    )


@handle_frontend_method(
    class_tree=CLASS_TREE,
    init_tree="torch.tensor",
    method_name="float",
    dtype_x=helpers.dtype_and_values(
        available_dtypes=helpers.get_dtypes("valid", full=True),
    ),
)
def test_torch_instance_float(
    dtype_x,
    frontend_method_data,
    init_flags,
    method_flags,
    frontend,
    on_device,
):
    input_dtype, x = dtype_x
    helpers.test_frontend_method(
        init_input_dtypes=input_dtype,
        init_all_as_kwargs_np={
            "data": x[0],
        },
        method_input_dtypes=input_dtype,
        method_all_as_kwargs_np={},
        frontend_method_data=frontend_method_data,
        init_flags=init_flags,
        method_flags=method_flags,
        frontend=frontend,
        on_device=on_device,
    )


# asinh
@handle_frontend_method(
    class_tree=CLASS_TREE,
    init_tree="torch.tensor",
    method_name="asinh",
    dtype_and_x=helpers.dtype_and_values(
        available_dtypes=helpers.get_dtypes("float"),
        allow_inf=False,
    ),
)
def test_torch_instance_asinh(
    dtype_and_x,
    frontend_method_data,
    init_flags,
    method_flags,
    frontend,
    on_device,
):
    input_dtype, x = dtype_and_x
    helpers.test_frontend_method(
        init_input_dtypes=input_dtype,
        init_all_as_kwargs_np={
            "data": x[0],
        },
        method_input_dtypes=input_dtype,
        method_all_as_kwargs_np={},
        frontend_method_data=frontend_method_data,
        init_flags=init_flags,
        method_flags=method_flags,
        frontend=frontend,
        rtol_=1e-2,
        atol_=1e-2,
        on_device=on_device,
    )


# asinh_
@handle_frontend_method(
    class_tree=CLASS_TREE,
    init_tree="torch.tensor",
    method_name="asinh_",
    dtype_and_x=helpers.dtype_and_values(
        available_dtypes=helpers.get_dtypes("float"),
        allow_inf=False,
    ),
)
def test_torch_instance_asinh_(
    dtype_and_x,
    frontend_method_data,
    init_flags,
    method_flags,
    frontend,
    on_device,
):
    input_dtype, x = dtype_and_x
    helpers.test_frontend_method(
        init_input_dtypes=input_dtype,
        init_all_as_kwargs_np={
            "data": x[0],
        },
        method_input_dtypes=input_dtype,
        method_all_as_kwargs_np={},
        frontend_method_data=frontend_method_data,
        init_flags=init_flags,
        method_flags=method_flags,
        frontend=frontend,
        rtol_=1e-2,
        atol_=1e-2,
        on_device=on_device,
    )


# tan
@handle_frontend_method(
    class_tree=CLASS_TREE,
    init_tree="torch.tensor",
    method_name="tan",
    dtype_and_x=helpers.dtype_and_values(
        available_dtypes=helpers.get_dtypes("float"),
        allow_inf=False,
    ),
)
def test_torch_instance_tan(
    dtype_and_x,
    frontend_method_data,
    init_flags,
    method_flags,
    frontend,
    on_device,
):
    input_dtype, x = dtype_and_x
    helpers.test_frontend_method(
        init_input_dtypes=input_dtype,
        init_all_as_kwargs_np={
            "data": x[0],
        },
        method_input_dtypes=input_dtype,
        method_all_as_kwargs_np={},
        frontend_method_data=frontend_method_data,
        init_flags=init_flags,
        method_flags=method_flags,
        frontend=frontend,
        on_device=on_device,
    )


# tanh
@handle_frontend_method(
    class_tree=CLASS_TREE,
    init_tree="torch.tensor",
    method_name="tanh",
    dtype_and_x=helpers.dtype_and_values(
        available_dtypes=helpers.get_dtypes("float"),
        allow_inf=False,
    ),
)
def test_torch_instance_tanh(
    dtype_and_x,
    frontend_method_data,
    init_flags,
    method_flags,
    frontend,
    on_device,
):
    input_dtype, x = dtype_and_x
    helpers.test_frontend_method(
        init_input_dtypes=input_dtype,
        init_all_as_kwargs_np={
            "data": x[0],
        },
        method_input_dtypes=input_dtype,
        method_all_as_kwargs_np={},
        frontend_method_data=frontend_method_data,
        init_flags=init_flags,
        method_flags=method_flags,
        frontend=frontend,
        on_device=on_device,
    )


# tanh_
@handle_frontend_method(
    class_tree=CLASS_TREE,
    init_tree="torch.tensor",
    method_name="tanh_",
    dtype_and_x=helpers.dtype_and_values(
        available_dtypes=helpers.get_dtypes("float"),
        allow_inf=False,
    ),
)
def test_torch_instance_tanh_(
    dtype_and_x,
    frontend_method_data,
    init_flags,
    method_flags,
    frontend,
    on_device,
):
    input_dtype, x = dtype_and_x
    helpers.test_frontend_method(
        init_input_dtypes=input_dtype,
        init_all_as_kwargs_np={
            "data": x[0],
        },
        method_input_dtypes=input_dtype,
        method_all_as_kwargs_np={},
        frontend_method_data=frontend_method_data,
        init_flags=init_flags,
        method_flags=method_flags,
        frontend=frontend,
        on_device=on_device,
    )


# asin
@handle_frontend_method(
    class_tree=CLASS_TREE,
    init_tree="torch.tensor",
    method_name="asin",
    dtype_and_x=helpers.dtype_and_values(
        available_dtypes=helpers.get_dtypes("float"),
        allow_inf=False,
    ),
)
def test_torch_instance_asin(
    dtype_and_x,
    frontend_method_data,
    init_flags,
    method_flags,
    frontend,
    on_device,
):
    input_dtype, x = dtype_and_x
    helpers.test_frontend_method(
        init_input_dtypes=input_dtype,
        init_all_as_kwargs_np={
            "data": x[0],
        },
        method_input_dtypes=input_dtype,
        method_all_as_kwargs_np={},
        frontend_method_data=frontend_method_data,
        init_flags=init_flags,
        method_flags=method_flags,
        frontend=frontend,
        on_device=on_device,
    )


# amax
@handle_frontend_method(
    class_tree=CLASS_TREE,
    init_tree="torch.tensor",
    method_name="amax",
    dtype_x=helpers.dtype_and_values(
        available_dtypes=helpers.get_dtypes("numeric", full=True),
    ),
)
def test_torch_instance_amax(
    dtype_x,
    frontend_method_data,
    init_flags,
    method_flags,
    frontend,
    on_device,
):
    input_dtype, x = dtype_x
    helpers.test_frontend_method(
        init_input_dtypes=input_dtype,
        init_all_as_kwargs_np={
            "data": x[0],
        },
        method_input_dtypes=input_dtype,
        method_all_as_kwargs_np={},
        frontend_method_data=frontend_method_data,
        init_flags=init_flags,
        method_flags=method_flags,
        frontend=frontend,
        on_device=on_device,
    )


# abs
@handle_frontend_method(
    class_tree=CLASS_TREE,
    init_tree="torch.tensor",
    method_name="abs",
    dtype_and_x=helpers.dtype_and_values(
        available_dtypes=helpers.get_dtypes("float"),
    ),
)
def test_torch_instance_abs(
    dtype_and_x,
    frontend_method_data,
    init_flags,
    method_flags,
    frontend,
    on_device,
):
    input_dtype, x = dtype_and_x
    helpers.test_frontend_method(
        init_input_dtypes=input_dtype,
        init_all_as_kwargs_np={
            "data": x[0],
        },
        method_input_dtypes=input_dtype,
        method_all_as_kwargs_np={},
        frontend_method_data=frontend_method_data,
        init_flags=init_flags,
        method_flags=method_flags,
        frontend=frontend,
        on_device=on_device,
    )


# abs_
@handle_frontend_method(
    class_tree=CLASS_TREE,
    init_tree="torch.tensor",
    method_name="abs_",
    dtype_and_x=helpers.dtype_and_values(
        available_dtypes=helpers.get_dtypes("float"),
    ),
)
def test_torch_instance_abs_(
    dtype_and_x,
    frontend_method_data,
    init_flags,
    method_flags,
    frontend,
    on_device,
):
    input_dtype, x = dtype_and_x
    helpers.test_frontend_method(
        init_input_dtypes=input_dtype,
        init_all_as_kwargs_np={
            "data": x[0],
        },
        method_input_dtypes=input_dtype,
        method_all_as_kwargs_np={},
        frontend_method_data=frontend_method_data,
        init_flags=init_flags,
        method_flags=method_flags,
        frontend=frontend,
        on_device=on_device,
    )


# amin
@handle_frontend_method(
    class_tree=CLASS_TREE,
    init_tree="torch.tensor",
    method_name="amin",
    dtype_x=helpers.dtype_and_values(
        available_dtypes=helpers.get_dtypes("numeric", full=True),
    ),
)
def test_torch_instance_amin(
    dtype_x,
    frontend_method_data,
    init_flags,
    method_flags,
    frontend,
    on_device,
):
    input_dtype, x = dtype_x
    helpers.test_frontend_method(
        init_input_dtypes=input_dtype,
        init_all_as_kwargs_np={
            "data": x[0],
        },
        method_input_dtypes=input_dtype,
        method_all_as_kwargs_np={},
        frontend_method_data=frontend_method_data,
        init_flags=init_flags,
        method_flags=method_flags,
        frontend=frontend,
        on_device=on_device,
    )


# aminmax
@handle_frontend_method(
    class_tree=CLASS_TREE,
    init_tree="torch.tensor",
    method_name="aminmax",
    dtype_x=helpers.dtype_and_values(
        available_dtypes=helpers.get_dtypes("numeric", full=True),
    ),
    keepdim=st.booleans(),
)
def test_torch_instance_aminmax(
    dtype_x,
    keepdim,
    frontend_method_data,
    init_flags,
    method_flags,
    frontend,
    on_device,
):
    input_dtype, x = dtype_x
    helpers.test_frontend_method(
        init_input_dtypes=input_dtype,
        init_all_as_kwargs_np={
            "data": x[0],
        },
        method_input_dtypes=input_dtype,
        method_all_as_kwargs_np={
            "keepdim": keepdim,
        },
        frontend_method_data=frontend_method_data,
        init_flags=init_flags,
        method_flags=method_flags,
        frontend=frontend,
        on_device=on_device,
    )


# contiguous
@handle_frontend_method(
    class_tree=CLASS_TREE,
    init_tree="torch.tensor",
    method_name="contiguous",
    dtype_and_x=helpers.dtype_and_values(
        available_dtypes=helpers.get_dtypes("float"),
        allow_inf=False,
    ),
)
def test_torch_instance_contiguous(
    dtype_and_x,
    frontend_method_data,
    init_flags,
    method_flags,
    frontend,
    on_device,
):
    input_dtype, x = dtype_and_x
    helpers.test_frontend_method(
        init_input_dtypes=input_dtype,
        init_all_as_kwargs_np={
            "data": x[0],
        },
        method_input_dtypes=input_dtype,
        method_all_as_kwargs_np={},
        frontend_method_data=frontend_method_data,
        init_flags=init_flags,
        method_flags=method_flags,
        frontend=frontend,
        on_device=on_device,
    )


# log
@handle_frontend_method(
    class_tree=CLASS_TREE,
    init_tree="torch.tensor",
    method_name="log",
    dtype_and_x=helpers.dtype_and_values(
        available_dtypes=helpers.get_dtypes("float"),
        allow_inf=False,
    ),
)
def test_torch_instance_log(
    dtype_and_x,
    frontend_method_data,
    init_flags,
    method_flags,
    frontend,
    on_device,
):
    input_dtype, x = dtype_and_x
    helpers.test_frontend_method(
        init_input_dtypes=input_dtype,
        init_all_as_kwargs_np={
            "data": x[0],
        },
        method_input_dtypes=input_dtype,
        method_all_as_kwargs_np={},
        frontend_method_data=frontend_method_data,
        init_flags=init_flags,
        method_flags=method_flags,
        frontend=frontend,
        on_device=on_device,
    )


# log_
@handle_frontend_method(
    class_tree=CLASS_TREE,
    init_tree="torch.tensor",
    method_name="log_",
    dtype_and_x=helpers.dtype_and_values(
        available_dtypes=helpers.get_dtypes("float"),
        allow_inf=False,
    ),
)
def test_torch_instance_log_(
    dtype_and_x,
    frontend_method_data,
    init_flags,
    method_flags,
    frontend,
    on_device,
):
    input_dtype, x = dtype_and_x
    helpers.test_frontend_method(
        init_input_dtypes=input_dtype,
        init_all_as_kwargs_np={
            "data": x[0],
        },
        method_input_dtypes=input_dtype,
        method_all_as_kwargs_np={},
        frontend_method_data=frontend_method_data,
        init_flags=init_flags,
        method_flags=method_flags,
        frontend=frontend,
        on_device=on_device,
    )


# log2
@handle_frontend_method(
    class_tree=CLASS_TREE,
    init_tree="torch.tensor",
    method_name="log2",
    dtype_and_x=helpers.dtype_and_values(
        available_dtypes=helpers.get_dtypes("float"),
        allow_inf=False,
    ),
)
def test_torch_instance_log2(
    dtype_and_x,
    frontend_method_data,
    init_flags,
    method_flags,
    frontend,
    on_device,
):
    input_dtype, x = dtype_and_x
    helpers.test_frontend_method(
        init_input_dtypes=input_dtype,
        init_all_as_kwargs_np={
            "data": x[0],
        },
        method_input_dtypes=input_dtype,
        method_all_as_kwargs_np={},
        frontend_method_data=frontend_method_data,
        init_flags=init_flags,
        method_flags=method_flags,
        frontend=frontend,
        on_device=on_device,
    )


# __add__
@handle_frontend_method(
    class_tree=CLASS_TREE,
    init_tree="torch.tensor",
    method_name="__add__",
    dtype_and_x=helpers.dtype_and_values(
        available_dtypes=helpers.get_dtypes("float"),
        num_arrays=2,
        min_value=-1e04,
        max_value=1e04,
        allow_inf=False,
    ),
)
def test_torch_special_add(
    dtype_and_x,
    frontend_method_data,
    init_flags,
    method_flags,
    frontend,
    on_device,
):
    input_dtype, x = dtype_and_x
    helpers.test_frontend_method(
        init_input_dtypes=input_dtype,
        init_all_as_kwargs_np={
            "data": x[0],
        },
        method_input_dtypes=input_dtype,
        method_all_as_kwargs_np={
            "other": x[1],
        },
        frontend_method_data=frontend_method_data,
        init_flags=init_flags,
        method_flags=method_flags,
        frontend=frontend,
        on_device=on_device,
    )


# arcsinh
@handle_frontend_method(
    class_tree=CLASS_TREE,
    init_tree="torch.tensor",
    method_name="arcsinh",
    dtype_and_x=helpers.dtype_and_values(
        min_value=-1.0,
        max_value=1.0,
        available_dtypes=helpers.get_dtypes("float"),
    ),
)
def test_torch_instance_arcsinh(
    dtype_and_x,
    frontend_method_data,
    init_flags,
    method_flags,
    frontend,
    on_device,
):
    input_dtype, x = dtype_and_x
    helpers.test_frontend_method(
        init_input_dtypes=input_dtype,
        init_all_as_kwargs_np={
            "data": x[0],
        },
        method_input_dtypes=[],
        method_all_as_kwargs_np={},
        frontend_method_data=frontend_method_data,
        init_flags=init_flags,
        method_flags=method_flags,
        frontend=frontend,
        on_device=on_device,
    )


# __long__
@handle_frontend_method(
    class_tree=CLASS_TREE,
    init_tree="torch.tensor",
    method_name="__long__",
    dtype_and_x=helpers.dtype_and_values(
        available_dtypes=helpers.get_dtypes("integer"),
        min_value=-1e04,
        max_value=1e04,
        allow_inf=False,
    ),
)
def test_torch_special_long(
    dtype_and_x,
    frontend_method_data,
    init_flags,
    method_flags,
    frontend,
    on_device,
):
    input_dtype, x = dtype_and_x
    helpers.test_frontend_method(
        init_input_dtypes=input_dtype,
        init_all_as_kwargs_np={
            "data": x[0],
        },
        method_input_dtypes=input_dtype,
        method_all_as_kwargs_np={},
        frontend_method_data=frontend_method_data,
        init_flags=init_flags,
        method_flags=method_flags,
        frontend=frontend,
        on_device=on_device,
    )


# __radd__
@handle_frontend_method(
    class_tree=CLASS_TREE,
    init_tree="torch.tensor",
    method_name="__radd__",
    dtype_and_x=helpers.dtype_and_values(
        available_dtypes=helpers.get_dtypes("float"),
        num_arrays=2,
        min_value=-1e04,
        max_value=1e04,
        allow_inf=False,
    ),
)
def test_torch_special_radd(
    dtype_and_x,
    frontend_method_data,
    init_flags,
    method_flags,
    frontend,
    on_device,
):
    input_dtype, x = dtype_and_x
    helpers.test_frontend_method(
        init_input_dtypes=input_dtype,
        init_all_as_kwargs_np={
            "data": x[0],
        },
        method_input_dtypes=input_dtype,
        method_all_as_kwargs_np={
            "other": x[1],
        },
        frontend_method_data=frontend_method_data,
        init_flags=init_flags,
        method_flags=method_flags,
        frontend=frontend,
        on_device=on_device,
    )


# __sub__
@handle_frontend_method(
    class_tree=CLASS_TREE,
    init_tree="torch.tensor",
    method_name="__sub__",
    dtype_and_x=helpers.dtype_and_values(
        available_dtypes=helpers.get_dtypes("float"),
        num_arrays=2,
        min_value=-1e04,
        max_value=1e04,
        allow_inf=False,
    ),
)
def test_torch_special_sub(
    dtype_and_x,
    frontend_method_data,
    init_flags,
    method_flags,
    frontend,
    on_device,
):
    input_dtype, x = dtype_and_x
    helpers.test_frontend_method(
        init_input_dtypes=input_dtype,
        init_all_as_kwargs_np={
            "data": x[0],
        },
        method_input_dtypes=input_dtype,
        method_all_as_kwargs_np={
            "other": x[1],
        },
        frontend_method_data=frontend_method_data,
        init_flags=init_flags,
        method_flags=method_flags,
        frontend=frontend,
        on_device=on_device,
    )


# __mul__
@handle_frontend_method(
    class_tree=CLASS_TREE,
    init_tree="torch.tensor",
    method_name="__mul__",
    dtype_and_x=helpers.dtype_and_values(
        available_dtypes=helpers.get_dtypes("float"),
        num_arrays=2,
        min_value=-1e04,
        max_value=1e04,
        allow_inf=False,
    ),
)
def test_torch_special_mul(
    dtype_and_x,
    frontend_method_data,
    init_flags,
    method_flags,
    frontend,
    on_device,
):
    input_dtype, x = dtype_and_x
    helpers.test_frontend_method(
        init_input_dtypes=input_dtype,
        init_all_as_kwargs_np={
            "data": x[0],
        },
        method_input_dtypes=input_dtype,
        method_all_as_kwargs_np={
            "other": x[1],
        },
        frontend_method_data=frontend_method_data,
        init_flags=init_flags,
        method_flags=method_flags,
        frontend=frontend,
        on_device=on_device,
    )


@st.composite
def _get_dtype_and_multiplicative_matrices(draw):
    return draw(
        st.one_of(
            _get_dtype_input_and_matrices(),
            _get_dtype_and_3dbatch_matrices(),
        )
    )


# __matmul__
@handle_frontend_method(
    class_tree=CLASS_TREE,
    init_tree="torch.tensor",
    method_name="__matmul__",
    dtype_tensor1_tensor2=_get_dtype_and_multiplicative_matrices(),
)
def test_torch_special_matmul(
    dtype_tensor1_tensor2,
    frontend_method_data,
    init_flags,
    method_flags,
    frontend,
    on_device,
):
    dtype, tensor1, tensor2 = dtype_tensor1_tensor2
    helpers.test_frontend_method(
        init_input_dtypes=dtype,
        init_all_as_kwargs_np={
            "data": tensor1,
        },
        method_input_dtypes=dtype,
        method_all_as_kwargs_np={"other": tensor2},
        frontend_method_data=frontend_method_data,
        init_flags=init_flags,
        method_flags=method_flags,
        frontend=frontend,
        on_device=on_device,
    )


# __rsub__
@handle_frontend_method(
    class_tree=CLASS_TREE,
    init_tree="torch.tensor",
    method_name="__rsub__",
    dtype_and_x=helpers.dtype_and_values(
        available_dtypes=helpers.get_dtypes("numeric"),
        num_arrays=2,
    ),
)
def test_torch_special_rsub(
    dtype_and_x,
    frontend_method_data,
    init_flags,
    method_flags,
    frontend,
    on_device,
):
    input_dtype, x = dtype_and_x
    helpers.test_frontend_method(
        init_input_dtypes=input_dtype,
        init_all_as_kwargs_np={
            "data": x[0],
        },
        method_input_dtypes=input_dtype,
        method_all_as_kwargs_np={
            "other": x[1],
        },
        frontend_method_data=frontend_method_data,
        init_flags=init_flags,
        method_flags=method_flags,
        frontend=frontend,
        on_device=on_device,
    )


# __rmul__
@handle_frontend_method(
    class_tree=CLASS_TREE,
    init_tree="torch.tensor",
    method_name="__rmul__",
    dtype_and_x=helpers.dtype_and_values(
        available_dtypes=helpers.get_dtypes("float"),
        num_arrays=2,
        min_value=-1e04,
        max_value=1e04,
        allow_inf=False,
    ),
)
def test_torch_special_rmul(
    dtype_and_x,
    frontend_method_data,
    init_flags,
    method_flags,
    frontend,
    on_device,
):
    input_dtype, x = dtype_and_x
    helpers.test_frontend_method(
        init_input_dtypes=input_dtype,
        init_all_as_kwargs_np={
            "data": x[0],
        },
        method_input_dtypes=input_dtype,
        method_all_as_kwargs_np={
            "other": x[1],
        },
        frontend_method_data=frontend_method_data,
        init_flags=init_flags,
        method_flags=method_flags,
        frontend=frontend,
        on_device=on_device,
    )


# __truediv__
@handle_frontend_method(
    class_tree=CLASS_TREE,
    init_tree="torch.tensor",
    method_name="__truediv__",
    dtype_and_x=helpers.dtype_and_values(
        available_dtypes=helpers.get_dtypes("float"),
        shared_dtype=True,
        num_arrays=2,
        min_value=-1e04,
        max_value=1e04,
        allow_inf=False,
    ),
)
def test_torch_special_truediv(
    dtype_and_x,
    frontend_method_data,
    init_flags,
    method_flags,
    frontend,
    on_device,
):
    input_dtype, x = dtype_and_x
    helpers.test_frontend_method(
        init_input_dtypes=input_dtype,
        init_all_as_kwargs_np={
            "data": x[0],
        },
        method_input_dtypes=input_dtype,
        method_all_as_kwargs_np={
            "other": x[1],
        },
        frontend_method_data=frontend_method_data,
        init_flags=init_flags,
        method_flags=method_flags,
        frontend=frontend,
        on_device=on_device,
    )


# remainder
@handle_frontend_method(
    class_tree=CLASS_TREE,
    init_tree="torch.tensor",
    method_name="remainder",
    dtype_and_x=helpers.dtype_and_values(
        available_dtypes=helpers.get_dtypes("float"),
        large_abs_safety_factor=2.5,
        small_abs_safety_factor=2.5,
        shared_dtype=True,
        num_arrays=2,
    ),
)
def test_torch_remainder(
    dtype_and_x,
    frontend_method_data,
    init_flags,
    method_flags,
    frontend,
    on_device,
):
    input_dtype, x = dtype_and_x
    helpers.test_frontend_method(
        init_input_dtypes=input_dtype,
        init_all_as_kwargs_np={
            "data": x[0],
        },
        method_input_dtypes=input_dtype,
        method_all_as_kwargs_np={
            "other": x[1],
        },
        frontend_method_data=frontend_method_data,
        init_flags=init_flags,
        method_flags=method_flags,
        frontend=frontend,
        on_device=on_device,
    )


@st.composite
def _to_helper(draw):
    dtype_x = draw(
        helpers.dtype_and_values(
            available_dtypes=helpers.get_dtypes("valid"),
            num_arrays=2,
            large_abs_safety_factor=3,
        )
    )
    input_dtype, x = dtype_x
    arg = draw(st.sampled_from(["tensor", "dtype", "device"]))
    if arg == "tensor":
        method_num_positional_args = 1
        method_all_as_kwargs_np = {"other": x[1]}
    elif arg == "dtype":
        method_num_positional_args = 1
        dtype = draw(helpers.get_dtypes("valid", full=False))[0]
        method_all_as_kwargs_np = {"dtype": dtype}
    else:
        method_num_positional_args = 0
        device = draw(st.just("cpu"))
        dtype = draw(helpers.get_dtypes("valid", full=False, none=True))[0]
        method_all_as_kwargs_np = {"dtype": dtype, "device": device}
    return input_dtype, x, method_num_positional_args, method_all_as_kwargs_np


# to
@handle_frontend_method(
    class_tree=CLASS_TREE,
    init_tree="torch.tensor",
    method_name="to",
    args_kwargs=_to_helper(),
)
def test_torch_instance_to(
    args_kwargs,
    frontend_method_data,
    init_flags,
    method_flags,
    frontend,
    on_device,
):
    input_dtype, x, method_num_positional_args, method_all_as_kwargs_np = args_kwargs
    method_flags.num_positional_args = method_num_positional_args
    helpers.test_frontend_method(
        init_input_dtypes=input_dtype,
        init_all_as_kwargs_np={
            "data": x[0],
        },
        method_input_dtypes=input_dtype,
        method_all_as_kwargs_np=method_all_as_kwargs_np,
        frontend_method_data=frontend_method_data,
        init_flags=init_flags,
        method_flags=method_flags,
        frontend=frontend,
        on_device=on_device,
    )


# arctan
@handle_frontend_method(
    class_tree=CLASS_TREE,
    init_tree="torch.tensor",
    method_name="arctan",
    dtype_and_x=helpers.dtype_and_values(
        available_dtypes=helpers.get_dtypes("float"),
        allow_inf=False,
    ),
)
def test_torch_instance_arctan(
    dtype_and_x,
    frontend_method_data,
    init_flags,
    method_flags,
    frontend,
    on_device,
):
    input_dtype, x = dtype_and_x
    helpers.test_frontend_method(
        init_input_dtypes=input_dtype,
        init_all_as_kwargs_np={
            "data": x[0],
        },
        method_input_dtypes=input_dtype,
        method_all_as_kwargs_np={},
        frontend_method_data=frontend_method_data,
        init_flags=init_flags,
        method_flags=method_flags,
        frontend=frontend,
        on_device=on_device,
    )


# arctan_
@handle_frontend_method(
    class_tree=CLASS_TREE,
    init_tree="torch.tensor",
    method_name="arctan_",
    dtype_and_x=helpers.dtype_and_values(
        available_dtypes=helpers.get_dtypes("float"),
        allow_inf=False,
    ),
)
def test_torch_instance_arctan_(
    dtype_and_x,
    frontend_method_data,
    init_flags,
    method_flags,
    frontend,
    on_device,
):
    input_dtype, x = dtype_and_x
    helpers.test_frontend_method(
        init_input_dtypes=input_dtype,
        init_all_as_kwargs_np={
            "data": x[0],
        },
        method_input_dtypes=input_dtype,
        method_all_as_kwargs_np={},
        frontend_method_data=frontend_method_data,
        init_flags=init_flags,
        method_flags=method_flags,
        frontend=frontend,
        on_device=on_device,
    )


# arctan2
@handle_frontend_method(
    class_tree=CLASS_TREE,
    init_tree="torch.tensor",
    method_name="arctan2",
    dtype_and_x=helpers.dtype_and_values(
        available_dtypes=helpers.get_dtypes("float"),
        num_arrays=2,
    ),
)
def test_torch_instance_arctan2(
    dtype_and_x,
    frontend_method_data,
    init_flags,
    method_flags,
    frontend,
    on_device,
):
    input_dtype, x = dtype_and_x
    helpers.test_frontend_method(
        init_input_dtypes=input_dtype,
        init_all_as_kwargs_np={
            "data": x[0],
        },
        method_input_dtypes=input_dtype,
        method_all_as_kwargs_np={
            "other": x[1],
        },
        frontend_method_data=frontend_method_data,
        init_flags=init_flags,
        method_flags=method_flags,
        frontend=frontend,
        on_device=on_device,
    )


# arctan2_
@handle_frontend_method(
    class_tree=CLASS_TREE,
    init_tree="torch.tensor",
    method_name="arctan2_",
    dtype_and_x=helpers.dtype_and_values(
        available_dtypes=helpers.get_dtypes("float"),
        num_arrays=2,
    ),
)
def test_torch_instance_arctan2_(
    dtype_and_x,
    frontend_method_data,
    init_flags,
    method_flags,
    frontend,
    on_device,
):
    input_dtype, x = dtype_and_x
    helpers.test_frontend_method(
        init_input_dtypes=input_dtype,
        init_all_as_kwargs_np={
            "data": x[0],
        },
        method_input_dtypes=input_dtype,
        method_all_as_kwargs_np={
            "other": x[1],
        },
        frontend_method_data=frontend_method_data,
        init_flags=init_flags,
        method_flags=method_flags,
        frontend=frontend,
        on_device=on_device,
    )


# acos
@handle_frontend_method(
    class_tree=CLASS_TREE,
    init_tree="torch.tensor",
    method_name="acos",
    dtype_and_x=helpers.dtype_and_values(
        available_dtypes=helpers.get_dtypes("float"),
        allow_inf=False,
    ),
)
def test_torch_instance_acos(
    dtype_and_x,
    frontend_method_data,
    init_flags,
    method_flags,
    frontend,
    on_device,
):
    input_dtype, x = dtype_and_x
    helpers.test_frontend_method(
        init_input_dtypes=input_dtype,
        init_all_as_kwargs_np={
            "data": x[0],
        },
        method_input_dtypes=input_dtype,
        method_all_as_kwargs_np={},
        frontend_method_data=frontend_method_data,
        init_flags=init_flags,
        method_flags=method_flags,
        frontend=frontend,
        on_device=on_device,
    )


# floor
@handle_frontend_method(
    class_tree=CLASS_TREE,
    init_tree="torch.tensor",
    method_name="floor",
    dtype_and_x=helpers.dtype_and_values(
        available_dtypes=helpers.get_dtypes("float"),
    ),
)
def test_torch_instance_floor(
    dtype_and_x,
    frontend_method_data,
    init_flags,
    method_flags,
    frontend,
    on_device,
):
    input_dtype, x = dtype_and_x
    helpers.test_frontend_method(
        init_input_dtypes=input_dtype,
        init_all_as_kwargs_np={
            "data": x[0],
        },
        method_input_dtypes=input_dtype,
        method_all_as_kwargs_np={},
        frontend_method_data=frontend_method_data,
        init_flags=init_flags,
        method_flags=method_flags,
        frontend=frontend,
        on_device=on_device,
    )


# new_tensor
@handle_frontend_method(
    class_tree=CLASS_TREE,
    init_tree="torch.tensor",
    method_name="new_tensor",
    dtype_and_x=helpers.dtype_and_values(
        available_dtypes=helpers.get_dtypes("numeric"),
        num_arrays=2,
    ),
)
def test_torch_instance_new_tensor(
    dtype_and_x,
    frontend_method_data,
    init_flags,
    method_flags,
    frontend,
    on_device,
):
    input_dtype, x = dtype_and_x
    helpers.test_frontend_method(
        init_input_dtypes=[input_dtype[0]],
        init_all_as_kwargs_np={
            "data": x[0],
        },
        method_input_dtypes=[input_dtype[1]],
        method_all_as_kwargs_np={
            "data": x[1],
            "dtype": input_dtype[1],
        },
        frontend_method_data=frontend_method_data,
        init_flags=init_flags,
        method_flags=method_flags,
        frontend=frontend,
        on_device=on_device,
    )


# __getitem__
@handle_frontend_method(
    class_tree=CLASS_TREE,
    init_tree="torch.tensor",
    method_name="__getitem__",
    dtype_x_index=helpers.dtype_array_index(
        available_dtypes=helpers.get_dtypes("valid"),
        allow_neg_step=False,
    ),
)
def test_torch_instance_getitem(
    dtype_x_index,
    frontend_method_data,
    init_flags,
    method_flags,
    frontend,
    on_device,
):
    input_dtype, x, index = dtype_x_index
    helpers.test_frontend_method(
        init_input_dtypes=[input_dtype[0]],
        init_all_as_kwargs_np={"data": x},
        method_input_dtypes=[input_dtype[1]],
        method_all_as_kwargs_np={"query": index},
        frontend_method_data=frontend_method_data,
        init_flags=init_flags,
        method_flags=method_flags,
        frontend=frontend,
        on_device=on_device,
    )


@st.composite
def _setitem_helper(draw, available_dtypes, allow_neg_step=True):
    input_dtype, x, index = draw(
        helpers.dtype_array_index(
            available_dtypes=available_dtypes,
            allow_neg_step=allow_neg_step,
        )
    )
    val_dtype, val = draw(
        helpers.dtype_and_values(
            available_dtypes=available_dtypes,
            shape=x[index].shape,
        )
    )
    return input_dtype + val_dtype, x, index, val[0]


# __setitem__
@handle_frontend_method(
    class_tree=CLASS_TREE,
    init_tree="torch.tensor",
    method_name="__setitem__",
    dtypes_x_index_val=_setitem_helper(
        available_dtypes=helpers.get_dtypes("valid"),
        allow_neg_step=False,
    ),
)
def test_torch_instance_setitem(
    dtypes_x_index_val,
    frontend_method_data,
    init_flags,
    method_flags,
    frontend,
    on_device,
):
    input_dtype, x, index, val = dtypes_x_index_val
    helpers.test_frontend_method(
        init_input_dtypes=[input_dtype[0]],
        init_all_as_kwargs_np={"data": x},
        method_input_dtypes=[*input_dtype[1:]],
        method_all_as_kwargs_np={"key": index, "value": val},
        frontend_method_data=frontend_method_data,
        init_flags=init_flags,
        method_flags=method_flags,
        frontend=frontend,
        on_device=on_device,
    )


# view_as
@handle_frontend_method(
    class_tree=CLASS_TREE,
    init_tree="torch.tensor",
    method_name="view_as",
    dtype_x=helpers.dtype_and_values(
        available_dtypes=helpers.get_dtypes("numeric"),
        shape=st.shared(helpers.get_shape(), key="value_shape"),
        num_arrays=2,
    ),
)
def test_torch_instance_view_as(
    dtype_x,
    frontend_method_data,
    init_flags,
    method_flags,
    frontend,
    on_device,
):
    input_dtype, x = dtype_x
    helpers.test_frontend_method(
        init_input_dtypes=input_dtype,
        init_all_as_kwargs_np={
            "data": x[0],
        },
        method_input_dtypes=input_dtype,
        method_all_as_kwargs_np={
            "other": x[1],
        },
        frontend_method_data=frontend_method_data,
        init_flags=init_flags,
        method_flags=method_flags,
        frontend=frontend,
        on_device=on_device,
    )


# unsqueeze
@handle_frontend_method(
    class_tree=CLASS_TREE,
    init_tree="torch.tensor",
    method_name="unsqueeze",
    dtype_value=helpers.dtype_and_values(
        available_dtypes=helpers.get_dtypes("valid"),
        shape=st.shared(helpers.get_shape(), key="shape"),
    ),
    dim=helpers.get_axis(
        shape=st.shared(helpers.get_shape(), key="shape"),
        allow_neg=True,
        force_int=True,
    ),
)
def test_torch_instance_unsqueeze(
    dtype_value,
    dim,
    frontend_method_data,
    init_flags,
    method_flags,
    frontend,
    on_device,
):
    input_dtype, x = dtype_value
    helpers.test_frontend_method(
        init_input_dtypes=input_dtype,
        init_all_as_kwargs_np={
            "data": x[0],
        },
        method_input_dtypes=input_dtype,
        method_all_as_kwargs_np={
            "dim": dim,
        },
        frontend_method_data=frontend_method_data,
        init_flags=init_flags,
        method_flags=method_flags,
        frontend=frontend,
        on_device=on_device,
    )


# unsqueeze_
@handle_frontend_method(
    class_tree=CLASS_TREE,
    init_tree="torch.tensor",
    method_name="unsqueeze_",
    dtype_value=helpers.dtype_and_values(
        available_dtypes=helpers.get_dtypes("valid"),
        shape=st.shared(helpers.get_shape(), key="shape"),
    ),
    dim=helpers.get_axis(
        shape=st.shared(helpers.get_shape(), key="shape"),
        allow_neg=True,
        force_int=True,
    ),
)
def test_torch_instance_unsqueeze_(
    dtype_value,
    dim,
    frontend_method_data,
    init_flags,
    method_flags,
    frontend,
    on_device,
):
    input_dtype, x = dtype_value
    helpers.test_frontend_method(
        init_input_dtypes=input_dtype,
        init_all_as_kwargs_np={
            "data": x[0],
        },
        method_input_dtypes=input_dtype,
        method_all_as_kwargs_np={
            "dim": dim,
        },
        frontend_method_data=frontend_method_data,
        init_flags=init_flags,
        method_flags=method_flags,
        frontend=frontend,
        on_device=on_device,
    )


# ravel
@handle_frontend_method(
    class_tree=CLASS_TREE,
    init_tree="torch.tensor",
    method_name="ravel",
    dtype_value=helpers.dtype_and_values(
        available_dtypes=helpers.get_dtypes("valid"),
        shape=st.shared(helpers.get_shape(min_num_dims=1), key="shape"),
    ),
)
def test_torch_instance_ravel(
    dtype_value,
    frontend_method_data,
    init_flags,
    method_flags,
    frontend,
    on_device,
):
    input_dtype, x = dtype_value
    helpers.test_frontend_method(
        init_input_dtypes=input_dtype,
        init_all_as_kwargs_np={
            "data": x[0],
        },
        method_input_dtypes=input_dtype,
        method_all_as_kwargs_np={},
        frontend_method_data=frontend_method_data,
        init_flags=init_flags,
        method_flags=method_flags,
        frontend=frontend,
        on_device=on_device,
    )


# split
@handle_frontend_method(
    class_tree=CLASS_TREE,
    init_tree="torch.tensor",
    method_name="split",
    dtype_value=helpers.dtype_and_values(
        available_dtypes=helpers.get_dtypes("valid"),
        shape=st.shared(helpers.get_shape(min_num_dims=1), key="value_shape"),
    ),
    split_size=_get_splits().filter(lambda s: s is not None),
    dim=st.shared(
        helpers.get_axis(
            shape=st.shared(helpers.get_shape(min_num_dims=1), key="value_shape"),
            force_int=True,
        ),
        key="target_axis",
    ),
)
def test_torch_instance_split(
    dtype_value,
    split_size,
    dim,
    frontend_method_data,
    init_flags,
    method_flags,
    frontend,
    on_device,
):
    input_dtype, x = dtype_value
    helpers.test_frontend_method(
        init_input_dtypes=input_dtype,
        init_all_as_kwargs_np={
            "data": x[0],
        },
        method_input_dtypes=input_dtype,
        method_all_as_kwargs_np={
            "split_size": split_size,
            "dim": dim,
        },
        frontend_method_data=frontend_method_data,
        init_flags=init_flags,
        method_flags=method_flags,
        frontend=frontend,
        on_device=on_device,
    )


# tensor_split
@handle_frontend_method(
    class_tree=CLASS_TREE,
    init_tree="torch.tensor",
    method_name="tensor_split",
    dtype_value=helpers.dtype_and_values(
        available_dtypes=helpers.get_dtypes("integer"),
        shape=st.shared(helpers.get_shape(min_num_dims=1), key="value_shape"),
    ),
    indices_or_sections=_get_splits(min_num_dims=1),
    dim=st.shared(
        helpers.get_axis(
            shape=st.shared(helpers.get_shape(min_num_dims=1), key="value_shape"),
            force_int=True,
        ),
        key="target_axis",
    ),
    method_num_positional_args=st.just(1),
)
def test_torch_instance_tensor_split(
    dtype_value,
    indices_or_sections,
    dim,
    frontend_method_data,
    init_flags,
    method_flags,
    frontend,
):
    input_dtype, x = dtype_value
    helpers.test_frontend_method(
        init_input_dtypes=input_dtype,
        init_all_as_kwargs_np={
            "data": x[0],
        },
        method_input_dtypes=[],
        method_all_as_kwargs_np={
            "indices_or_sections": indices_or_sections,
            "dim": dim,
        },
        frontend_method_data=frontend_method_data,
        init_flags=init_flags,
        method_flags=method_flags,
        frontend=frontend,
    )


# vsplit
@handle_frontend_method(
    class_tree=CLASS_TREE,
    init_tree="torch.tensor",
    method_name="vsplit",
    dtype_value=helpers.dtype_and_values(
        available_dtypes=helpers.get_dtypes("valid"),
        shape=st.shared(helpers.get_shape(min_num_dims=2), key="value_shape"),
    ),
    indices_or_sections=_get_splits(min_num_dims=2, axis=0),
)
def test_torch_instance_vsplit(
    dtype_value,
    indices_or_sections,
    frontend_method_data,
    init_flags,
    method_flags,
    frontend,
    on_device,
):
    input_dtype, x = dtype_value
    helpers.test_frontend_method(
        init_input_dtypes=input_dtype,
        init_all_as_kwargs_np={
            "data": x[0],
        },
        method_input_dtypes=[],
        method_all_as_kwargs_np={"indices_or_sections": indices_or_sections},
        frontend_method_data=frontend_method_data,
        init_flags=init_flags,
        method_flags=method_flags,
        frontend=frontend,
        on_device=on_device,
    )


# hsplit
@handle_frontend_method(
    class_tree=CLASS_TREE,
    init_tree="torch.tensor",
    method_name="hsplit",
    dtype_value=helpers.dtype_and_values(
        available_dtypes=helpers.get_dtypes("valid"),
        shape=st.shared(helpers.get_shape(min_num_dims=1), key="value_shape"),
    ),
    indices_or_sections=_get_splits(min_num_dims=1, axis=1),
)
def test_torch_instance_hsplit(
    dtype_value,
    indices_or_sections,
    frontend_method_data,
    init_flags,
    method_flags,
    frontend,
    on_device,
):
    input_dtype, x = dtype_value
    # TODO: remove the assumption when these bugfixes are merged and version-pinned
    # https://github.com/tensorflow/tensorflow/pull/59523
    # https://github.com/google/jax/pull/14275
    assume(
        not (
            len(x[0].shape) == 1 and ivy.current_backend_str() in ("tensorflow", "jax")
        )
    )
    helpers.test_frontend_method(
        init_input_dtypes=input_dtype,
        init_all_as_kwargs_np={
            "data": x[0],
        },
        method_input_dtypes=[],
        method_all_as_kwargs_np={"indices_or_sections": indices_or_sections},
        frontend_method_data=frontend_method_data,
        init_flags=init_flags,
        method_flags=method_flags,
        frontend=frontend,
        on_device=on_device,
    )


# dsplit
@handle_frontend_method(
    class_tree=CLASS_TREE,
    init_tree="torch.tensor",
    method_name="dsplit",
    dtype_value=helpers.dtype_and_values(
        available_dtypes=helpers.get_dtypes("valid"),
        shape=st.shared(helpers.get_shape(min_num_dims=3), key="value_shape"),
    ),
    indices_or_sections=_get_splits(min_num_dims=3, axis=2),
)
def test_torch_instance_dsplit(
    dtype_value,
    indices_or_sections,
    frontend_method_data,
    init_flags,
    method_flags,
    frontend,
    on_device,
):
    input_dtype, x = dtype_value
    helpers.test_frontend_method(
        init_input_dtypes=input_dtype,
        init_all_as_kwargs_np={
            "data": x[0],
        },
        method_input_dtypes=[],
        method_all_as_kwargs_np={"indices_or_sections": indices_or_sections},
        frontend_method_data=frontend_method_data,
        init_flags=init_flags,
        method_flags=method_flags,
        frontend=frontend,
        on_device=on_device,
    )


# detach
@handle_frontend_method(
    class_tree=CLASS_TREE,
    init_tree="torch.tensor",
    method_name="detach",
    dtype_and_x=helpers.dtype_and_values(
        available_dtypes=helpers.get_dtypes("valid"),
    ),
)
def test_torch_instance_detach(
    dtype_and_x,
    frontend_method_data,
    init_flags,
    method_flags,
    frontend,
    on_device,
):
    input_dtype, x = dtype_and_x
    helpers.test_frontend_method(
        init_input_dtypes=input_dtype,
        init_all_as_kwargs_np={
            "data": x[0],
        },
        method_input_dtypes=input_dtype,
        method_all_as_kwargs_np={},
        frontend_method_data=frontend_method_data,
        init_flags=init_flags,
        method_flags=method_flags,
        frontend=frontend,
        on_device=on_device,
    )


# detach_
@handle_frontend_method(
    class_tree=CLASS_TREE,
    init_tree="torch.tensor",
    method_name="detach_",
    dtype_and_x=helpers.dtype_and_values(
        available_dtypes=helpers.get_dtypes("valid"),
    ),
)
def test_torch_instance_detach_(
    dtype_and_x,
    frontend_method_data,
    init_flags,
    method_flags,
    frontend,
    on_device,
):
    input_dtype, x = dtype_and_x
    helpers.test_frontend_method(
        init_input_dtypes=input_dtype,
        init_all_as_kwargs_np={
            "data": x[0],
        },
        method_input_dtypes=input_dtype,
        method_all_as_kwargs_np={},
        frontend_method_data=frontend_method_data,
        init_flags=init_flags,
        method_flags=method_flags,
        frontend=frontend,
        on_device=on_device,
    )


# dim
@handle_frontend_method(
    class_tree=CLASS_TREE,
    init_tree="torch.tensor",
    method_name="dim",
    dtype_and_x=helpers.dtype_and_values(
        available_dtypes=helpers.get_dtypes("numeric"),
    ),
)
def test_torch_instance_dim(
    dtype_and_x,
    frontend_method_data,
    init_flags,
    method_flags,
    frontend,
    on_device,
):
    input_dtype, x = dtype_and_x
    helpers.test_frontend_method(
        init_input_dtypes=input_dtype,
        init_all_as_kwargs_np={
            "data": x[0],
        },
        method_input_dtypes=[],
        method_all_as_kwargs_np={},
        frontend_method_data=frontend_method_data,
        init_flags=init_flags,
        method_flags=method_flags,
        frontend=frontend,
        on_device=on_device,
    )


# ndimension
@handle_frontend_method(
    class_tree=CLASS_TREE,
    init_tree="torch.tensor",
    method_name="ndimension",
    dtype_and_x=helpers.dtype_and_values(
        available_dtypes=helpers.get_dtypes("numeric"),
    ),
)
def test_torch_instance_ndimension(
    dtype_and_x,
    frontend_method_data,
    init_flags,
    method_flags,
    frontend,
    on_device,
):
    input_dtype, x = dtype_and_x
    helpers.test_frontend_method(
        init_input_dtypes=input_dtype,
        init_all_as_kwargs_np={
            "data": x[0],
        },
        method_input_dtypes=[],
        method_all_as_kwargs_np={},
        frontend_method_data=frontend_method_data,
        init_flags=init_flags,
        method_flags=method_flags,
        frontend=frontend,
        on_device=on_device,
    )


@st.composite
def _fill_value_and_size(
    draw,
    *,
    min_num_dims=1,
    max_num_dims=5,
    min_dim_size=1,
    max_dim_size=10,
):
    if isinstance(min_dim_size, st._internal.SearchStrategy):
        min_dim_size = draw(min_dim_size)
    if isinstance(max_dim_size, st._internal.SearchStrategy):
        max_dim_size = draw(max_dim_size)

    available_dtypes = draw(helpers.get_dtypes("numeric"))
    dtype = draw(
        helpers.array_dtypes(
            num_arrays=1,
            available_dtypes=available_dtypes,
        )
    )
    array = draw(
        helpers.array_values(
            dtype=dtype[0],
            shape=(1,),
        )
    )
    dtype.append("int32")
    size = draw(
        st.shared(
            helpers.get_shape(
                min_num_dims=min_num_dims,
                max_num_dims=max_num_dims,
                min_dim_size=min_dim_size,
                max_dim_size=max_dim_size,
            ),
            key="shape",
        )
    )
    fill_value = draw(helpers.ints()) if "int" in dtype[0] else draw(helpers.floats())

    return dtype, [array, size, fill_value]


# new_full
@handle_frontend_method(
    class_tree=CLASS_TREE,
    init_tree="torch.tensor",
    method_name="new_full",
    dtype_and_x=_fill_value_and_size(max_num_dims=3),
)
def test_torch_instance_new_full(
    dtype_and_x,
    frontend_method_data,
    init_flags,
    method_flags,
    frontend,
    on_device,
):
    input_dtype, x = dtype_and_x
    helpers.test_frontend_method(
        init_input_dtypes=[input_dtype[0]],
        init_all_as_kwargs_np={
            "data": x[0],
        },
        method_input_dtypes=[input_dtype[1]],
        method_all_as_kwargs_np={
            "size": x[1],
            "fill_value": x[2],
        },
        frontend_method_data=frontend_method_data,
        init_flags=init_flags,
        method_flags=method_flags,
        frontend=frontend,
        on_device=on_device,
    )


# new_empty (not actually intuitive for testing)
@handle_frontend_method(
    class_tree=CLASS_TREE,
    init_tree="torch.tensor",
    method_name="new_empty",
    dtype_and_x=helpers.dtype_and_values(
        available_dtypes=helpers.get_dtypes("numeric"),
    ),
    size=helpers.get_shape(
        min_num_dims=1,
        max_num_dims=3,
    ),
)
def test_torch_instance_new_empty(
    dtype_and_x,
    size,
    frontend_method_data,
    init_flags,
    method_flags,
    frontend,
    on_device,
):
    input_dtype, x = dtype_and_x
    helpers.test_frontend_method(
        init_input_dtypes=[input_dtype[0]],
        init_all_as_kwargs_np={
            "data": x,
        },
        method_input_dtypes=[ivy.int32],
        method_all_as_kwargs_np={
            "size": size,
        },
        frontend_method_data=frontend_method_data,
        init_flags=init_flags,
        method_flags=method_flags,
        frontend=frontend,
        on_device=on_device,
    )


@st.composite
def _expand_helper(draw):
    num_dims = draw(st.integers(min_value=1, max_value=10))
    shape = draw(
        helpers.get_shape(min_num_dims=num_dims, max_num_dims=num_dims).filter(
            lambda x: any(i == 1 for i in x)
        )
    )
    new_shape = draw(
        helpers.get_shape(min_num_dims=num_dims, max_num_dims=num_dims).filter(
            lambda x: all(x[i] == v if v != 1 else True for i, v in enumerate(shape))
        )
    )
    dtype, x = draw(
        helpers.dtype_and_values(
            available_dtypes=helpers.get_dtypes("valid"),
            shape=shape,
        )
    )
    return dtype, x, new_shape


@handle_frontend_method(
    class_tree=CLASS_TREE,
    init_tree="torch.tensor",
    method_name="expand",
    dtype_x_shape=_expand_helper(),
    unpack_shape=st.booleans(),
)
def test_torch_instance_expand(
    dtype_x_shape,
    unpack_shape,
    frontend_method_data,
    init_flags,
    method_flags,
    frontend,
    on_device,
):
    input_dtype, x, shape = dtype_x_shape
    if unpack_shape:
        method_flags.num_positional_args = len(shape) + 1
        size = {}
        i = 0
        for x_ in shape:
            size["x{}".format(i)] = x_
            i += 1
    else:
        size = {
            "size": shape,
        }
    helpers.test_frontend_method(
        init_input_dtypes=input_dtype,
        init_all_as_kwargs_np={
            "data": x[0],
        },
        method_input_dtypes=input_dtype,
        method_all_as_kwargs_np=size,
        frontend_method_data=frontend_method_data,
        init_flags=init_flags,
        method_flags=method_flags,
        frontend=frontend,
        on_device=on_device,
    )


# expand_as
@handle_frontend_method(
    class_tree=CLASS_TREE,
    init_tree="torch.tensor",
    method_name="expand_as",
    dtype_x=helpers.dtype_and_values(
        available_dtypes=helpers.get_dtypes("valid", full=True), num_arrays=2
    ),
)
def test_torch_instance_expand_as(
    dtype_x,
    frontend_method_data,
    init_flags,
    method_flags,
    frontend,
    on_device,
):
    input_dtype, x = dtype_x
    helpers.test_frontend_method(
        init_input_dtypes=input_dtype,
        init_all_as_kwargs_np={
            "data": x[0],
        },
        method_input_dtypes=input_dtype,
        method_all_as_kwargs_np={
            "other": x[1],
        },
        frontend_method_data=frontend_method_data,
        init_flags=init_flags,
        method_flags=method_flags,
        frontend=frontend,
        on_device=on_device,
    )


@st.composite
def _unfold_args(draw):
    values_dtype, values, axis, shape = draw(
        helpers.dtype_values_axis(
            available_dtypes=helpers.get_dtypes("float"),
            force_int_axis=True,
            shape=draw(
                helpers.get_shape(
                    allow_none=False,
                    min_num_dims=1,
                    min_dim_size=1,
                )
            ),
            ret_shape=True,
        )
    )
    size = draw(
        st.integers(
            min_value=1,
            max_value=max(shape[axis] - 1, 1),
        )
    )
    step = draw(
        st.integers(
            min_value=1,
            max_value=size,
        )
    )
    return values_dtype, values, axis, size, step


# unfold
@handle_frontend_method(
    class_tree=CLASS_TREE,
    init_tree="torch.tensor",
    method_name="unfold",
    dtype_values_args=_unfold_args(),
)
def test_torch_instance_unfold(
    dtype_values_args,
    frontend_method_data,
    init_flags,
    method_flags,
    frontend,
    on_device,
):
    input_dtype, x, axis, size, step = dtype_values_args
    print(axis, size, step)
    helpers.test_frontend_method(
        init_input_dtypes=input_dtype,
        init_all_as_kwargs_np={
            "data": x,
        },
        method_input_dtypes=input_dtype,
        method_all_as_kwargs_np={
            "dimension": axis,
            "size": size,
            "step": step,
        },
        frontend_method_data=frontend_method_data,
        init_flags=init_flags,
        method_flags=method_flags,
        frontend=frontend,
        on_device=on_device,
    )


# __mod__
@handle_frontend_method(
    class_tree=CLASS_TREE,
    init_tree="torch.tensor",
    method_name="__mod__",
    dtype_and_x=helpers.dtype_and_values(
        available_dtypes=helpers.get_dtypes("float"),
        num_arrays=2,
    ),
)
def test_torch_special_mod(
    dtype_and_x,
    frontend_method_data,
    init_flags,
    method_flags,
    frontend,
    on_device,
):
    input_dtype, x = dtype_and_x
    helpers.test_frontend_method(
        init_input_dtypes=input_dtype,
        init_all_as_kwargs_np={
            "data": x[0],
        },
        method_input_dtypes=input_dtype,
        method_all_as_kwargs_np={
            "other": x[1],
        },
        frontend_method_data=frontend_method_data,
        init_flags=init_flags,
        method_flags=method_flags,
        frontend=frontend,
        on_device=on_device,
    )


# long
@handle_frontend_method(
    class_tree=CLASS_TREE,
    init_tree="torch.tensor",
    method_name="long",
    dtype_and_x=helpers.dtype_and_values(
        available_dtypes=helpers.get_dtypes("integer"),
    ),
)
def test_torch_instance_long(
    dtype_and_x,
    frontend_method_data,
    init_flags,
    method_flags,
    frontend,
    on_device,
):
    input_dtype, x = dtype_and_x
    helpers.test_frontend_method(
        init_input_dtypes=input_dtype,
        init_all_as_kwargs_np={
            "data": x[0],
        },
        method_input_dtypes=input_dtype,
        method_all_as_kwargs_np={},
        frontend_method_data=frontend_method_data,
        init_flags=init_flags,
        method_flags=method_flags,
        frontend=frontend,
        on_device=on_device,
    )


# max
@handle_frontend_method(
    class_tree=CLASS_TREE,
    init_tree="torch.tensor",
    method_name="max",
    dtype_x=helpers.dtype_and_values(
        available_dtypes=helpers.get_dtypes("numeric", full=True),
    ),
)
def test_torch_instance_max(
    dtype_x,
    frontend_method_data,
    init_flags,
    method_flags,
    frontend,
    on_device,
):
    input_dtype, x = dtype_x
    helpers.test_frontend_method(
        init_input_dtypes=input_dtype,
        init_all_as_kwargs_np={
            "data": x[0],
        },
        method_input_dtypes=input_dtype,
        method_all_as_kwargs_np={},
        frontend_method_data=frontend_method_data,
        init_flags=init_flags,
        method_flags=method_flags,
        frontend=frontend,
        on_device=on_device,
    )


# is_cuda
@handle_frontend_method(
    class_tree=CLASS_TREE,
    init_tree="torch.tensor",
    method_name="is_cuda",
    dtype_and_x=helpers.dtype_and_values(
        available_dtypes=helpers.get_dtypes("numeric"),
    ),
    size=helpers.get_shape(
        allow_none=False,
        min_num_dims=1,
        max_num_dims=5,
        min_dim_size=1,
        max_dim_size=10,
    ),
    dtypes=_dtypes(),
    requires_grad=_requires_grad(),
    device=st.booleans(),
)
def test_torch_instance_is_cuda(
    dtype_and_x,
    size,
    dtypes,
    requires_grad,
    device,
    frontend,
    frontend_method_data,
    init_flags,
    method_flags,
    on_device,
):
    input_dtype, x = dtype_and_x
    device = "cpu" if device is False else "gpu:0"
    x = Tensor(x[0]).new_ones(
        size=size, dtype=dtypes[0], device=device, requires_grad=requires_grad
    )

    helpers.test_frontend_method(
        init_input_dtypes=input_dtype,
        init_all_as_kwargs_np={
            "data": x,
        },
        method_input_dtypes=[],
        method_all_as_kwargs_np={},
        frontend_method_data=frontend_method_data,
        init_flags=init_flags,
        method_flags=method_flags,
        frontend=frontend,
        on_device=on_device,
    )


# logical_and
@handle_frontend_method(
    class_tree=CLASS_TREE,
    init_tree="torch.tensor",
    method_name="logical_and",
    dtype_and_x=helpers.dtype_and_values(
        available_dtypes=helpers.get_dtypes("bool", "integer"),
        num_arrays=2,
    ),
)
def test_torch_instance_logical_and(
    dtype_and_x,
    frontend_method_data,
    init_flags,
    method_flags,
    frontend,
    on_device,
):
    input_dtype, x = dtype_and_x
    helpers.test_frontend_method(
        init_input_dtypes=input_dtype,
        init_all_as_kwargs_np={
            "data": x[0],
        },
        method_input_dtypes=input_dtype,
        method_all_as_kwargs_np={
            "other": x[1],
        },
        frontend_method_data=frontend_method_data,
        init_flags=init_flags,
        method_flags=method_flags,
        frontend=frontend,
        on_device=on_device,
    )


# logical_not
@handle_frontend_method(
    class_tree=CLASS_TREE,
    init_tree="torch.tensor",
    method_name="logical_not",
    dtype_and_x=helpers.dtype_and_values(
        available_dtypes=helpers.get_dtypes("valid"), num_arrays=1
    ),
)
def test_torch_instance_logical_not(
    dtype_and_x,
    frontend_method_data,
    init_flags,
    method_flags,
    frontend,
    on_device,
):
    input_dtype, x = dtype_and_x
    helpers.test_frontend_method(
        init_input_dtypes=input_dtype,
        init_all_as_kwargs_np={
            "data": x[0],
        },
        method_input_dtypes=input_dtype,
        method_all_as_kwargs_np={},
        frontend_method_data=frontend_method_data,
        init_flags=init_flags,
        method_flags=method_flags,
        frontend=frontend,
        on_device=on_device,
    )


# logical_or
@handle_frontend_method(
    class_tree=CLASS_TREE,
    init_tree="torch.tensor",
    method_name="logical_or",
    dtype_and_x=helpers.dtype_and_values(
        available_dtypes=helpers.get_dtypes("bool", "integer"),
        num_arrays=2,
    ),
)
def test_torch_instance_logical_or(
    dtype_and_x,
    frontend_method_data,
    init_flags,
    method_flags,
    frontend,
    on_device,
):
    input_dtype, x = dtype_and_x
    helpers.test_frontend_method(
        init_input_dtypes=input_dtype,
        init_all_as_kwargs_np={
            "data": x[0],
        },
        method_input_dtypes=input_dtype,
        method_all_as_kwargs_np={
            "other": x[1],
        },
        frontend_method_data=frontend_method_data,
        init_flags=init_flags,
        method_flags=method_flags,
        frontend=frontend,
        on_device=on_device,
    )


# bitwise_not
@handle_frontend_method(
    class_tree=CLASS_TREE,
    init_tree="torch.tensor",
    method_name="bitwise_not",
    dtype_and_x=helpers.dtype_and_values(
        available_dtypes=helpers.get_dtypes("integer"),
        num_arrays=2,
    ),
)
def test_torch_instance_bitwise_not(
    dtype_and_x,
    frontend_method_data,
    init_flags,
    method_flags,
    frontend,
    on_device,
):
    input_dtype, x = dtype_and_x
    helpers.test_frontend_method(
        init_input_dtypes=input_dtype,
        init_all_as_kwargs_np={
            "data": x[0],
        },
        method_input_dtypes=input_dtype,
        frontend_method_data=frontend_method_data,
        init_flags=init_flags,
        method_flags=method_flags,
        method_all_as_kwargs_np={},
        frontend=frontend,
        on_device=on_device,
    )


# bitwise_and
@handle_frontend_method(
    class_tree=CLASS_TREE,
    init_tree="torch.tensor",
    method_name="bitwise_and",
    dtype_and_x=helpers.dtype_and_values(
        available_dtypes=helpers.get_dtypes("integer"),
        num_arrays=2,
    ),
)
def test_torch_instance_bitwise_and(
    dtype_and_x,
    frontend_method_data,
    init_flags,
    method_flags,
    frontend,
    on_device,
):
    input_dtype, x = dtype_and_x
    helpers.test_frontend_method(
        init_input_dtypes=input_dtype,
        init_all_as_kwargs_np={
            "data": x[0],
        },
        method_input_dtypes=input_dtype,
        method_all_as_kwargs_np={
            "other": x[1],
        },
        frontend_method_data=frontend_method_data,
        init_flags=init_flags,
        method_flags=method_flags,
        frontend=frontend,
        on_device=on_device,
    )


# bitwise_or
@handle_frontend_method(
    class_tree=CLASS_TREE,
    init_tree="torch.tensor",
    method_name="bitwise_or",
    dtype_and_x=helpers.dtype_and_values(
        available_dtypes=helpers.get_dtypes("integer"),
        num_arrays=2,
    ),
)
def test_torch_instance_bitwise_or(
    dtype_and_x,
    frontend_method_data,
    init_flags,
    method_flags,
    frontend,
    on_device,
):
    input_dtype, x = dtype_and_x
    helpers.test_frontend_method(
        init_input_dtypes=input_dtype,
        init_all_as_kwargs_np={
            "data": x[0],
        },
        method_input_dtypes=input_dtype,
        method_all_as_kwargs_np={
            "other": x[1],
        },
        frontend_method_data=frontend_method_data,
        init_flags=init_flags,
        method_flags=method_flags,
        frontend=frontend,
        on_device=on_device,
    )


# bitwise_or_
@handle_frontend_method(
    class_tree=CLASS_TREE,
    init_tree="torch.tensor",
    method_name="bitwise_or_",
    dtype_and_x=helpers.dtype_and_values(
        available_dtypes=helpers.get_dtypes("valid"),
        num_arrays=2,
    ),
)
def test_torch_instance_bitwise_or_(
    dtype_and_x,
    frontend_method_data,
    init_flags,
    method_flags,
    frontend,
    on_device,
):
    input_dtype, x = dtype_and_x
    helpers.test_frontend_method(
        init_input_dtypes=input_dtype,
        init_all_as_kwargs_np={
            "data": x[0],
        },
        method_input_dtypes=input_dtype,
        method_all_as_kwargs_np={
            "other": x[1],
        },
        frontend_method_data=frontend_method_data,
        init_flags=init_flags,
        method_flags=method_flags,
        frontend=frontend,
        on_device=on_device,
    )


# bitwise_left_shift
@handle_frontend_method(
    class_tree=CLASS_TREE,
    init_tree="torch.tensor",
    method_name="bitwise_left_shift",
    dtype_and_x=helpers.dtype_and_values(
        available_dtypes=helpers.get_dtypes("integer"),
        num_arrays=2,
    ),
)
def test_torch_instance_bitwise_left_shift(
    dtype_and_x,
    frontend_method_data,
    init_flags,
    method_flags,
    frontend,
    on_device,
):
    input_dtype, x = dtype_and_x
    helpers.test_frontend_method(
        init_input_dtypes=input_dtype,
        init_all_as_kwargs_np={
            "data": x[0],
        },
        method_input_dtypes=input_dtype,
        method_all_as_kwargs_np={
            "other": x[1],
        },
        frontend_method_data=frontend_method_data,
        init_flags=init_flags,
        method_flags=method_flags,
        frontend=frontend,
        on_device=on_device,
    )


# add_
@handle_frontend_method(
    class_tree=CLASS_TREE,
    init_tree="torch.tensor",
    method_name="add_",
    dtype_and_x=helpers.dtype_and_values(
        available_dtypes=helpers.get_dtypes("numeric"),
        num_arrays=2,
    ),
)
def test_torch_instance_add_(
    dtype_and_x,
    frontend_method_data,
    init_flags,
    method_flags,
    frontend,
    on_device,
):
    input_dtype, x = dtype_and_x
    helpers.test_frontend_method(
        init_input_dtypes=[input_dtype[0]],
        init_all_as_kwargs_np={
            "data": x[0],
        },
        method_input_dtypes=input_dtype,
        method_all_as_kwargs_np={
            "other": x[1],
        },
        frontend_method_data=frontend_method_data,
        init_flags=init_flags,
        method_flags=method_flags,
        frontend=frontend,
        on_device=on_device,
    )


# subtract_
@handle_frontend_method(
    class_tree=CLASS_TREE,
    init_tree="torch.tensor",
    method_name="subtract_",
    dtype_and_x=helpers.dtype_and_values(
        available_dtypes=helpers.get_dtypes("numeric"),
        num_arrays=2,
    ),
)
def test_torch_instance_subtract_(
    dtype_and_x,
    frontend_method_data,
    init_flags,
    method_flags,
    frontend,
    on_device,
):
    input_dtype, x = dtype_and_x
    helpers.test_frontend_method(
        init_input_dtypes=[input_dtype[0]],
        init_all_as_kwargs_np={
            "data": x[0],
        },
        method_input_dtypes=input_dtype,
        method_all_as_kwargs_np={
            "other": x[1],
        },
        frontend_method_data=frontend_method_data,
        init_flags=init_flags,
        method_flags=method_flags,
        frontend=frontend,
        on_device=on_device,
    )


# arccos_
@handle_frontend_method(
    class_tree=CLASS_TREE,
    init_tree="torch.tensor",
    method_name="arccos_",
    dtype_and_x=helpers.dtype_and_values(
        min_value=-1.0,
        max_value=1.0,
        available_dtypes=helpers.get_dtypes("float"),
    ),
)
def test_torch_instance_arccos_(
    dtype_and_x,
    frontend_method_data,
    init_flags,
    method_flags,
    frontend,
    on_device,
):
    input_dtype, x = dtype_and_x
    helpers.test_frontend_method(
        init_input_dtypes=input_dtype,
        init_all_as_kwargs_np={
            "data": x[0],
        },
        method_input_dtypes=[],
        method_all_as_kwargs_np={},
        frontend_method_data=frontend_method_data,
        init_flags=init_flags,
        method_flags=method_flags,
        frontend=frontend,
        on_device=on_device,
    )


# arccos
@handle_frontend_method(
    class_tree=CLASS_TREE,
    init_tree="torch.tensor",
    method_name="arccos",
    dtype_and_x=helpers.dtype_and_values(
        min_value=-1.0,
        max_value=1.0,
        available_dtypes=helpers.get_dtypes("float"),
    ),
)
def test_torch_instance_arccos(
    dtype_and_x,
    frontend_method_data,
    init_flags,
    method_flags,
    frontend,
    on_device,
):
    input_dtype, x = dtype_and_x
    helpers.test_frontend_method(
        init_input_dtypes=input_dtype,
        init_all_as_kwargs_np={
            "data": x[0],
        },
        method_input_dtypes=[],
        method_all_as_kwargs_np={},
        frontend_method_data=frontend_method_data,
        init_flags=init_flags,
        method_flags=method_flags,
        frontend=frontend,
        on_device=on_device,
    )


# acos_
@handle_frontend_method(
    class_tree=CLASS_TREE,
    init_tree="torch.tensor",
    method_name="acos_",
    dtype_and_x=helpers.dtype_and_values(
        min_value=-1.0,
        max_value=1.0,
        available_dtypes=helpers.get_dtypes("float"),
    ),
)
def test_torch_instance_acos_(
    dtype_and_x,
    frontend_method_data,
    init_flags,
    method_flags,
    frontend,
    on_device,
):
    input_dtype, x = dtype_and_x
    helpers.test_frontend_method(
        init_input_dtypes=input_dtype,
        init_all_as_kwargs_np={
            "data": x[0],
        },
        method_input_dtypes=[],
        method_all_as_kwargs_np={},
        frontend_method_data=frontend_method_data,
        init_flags=init_flags,
        method_flags=method_flags,
        frontend=frontend,
        on_device=on_device,
    )


# asin_
@handle_frontend_method(
    class_tree=CLASS_TREE,
    init_tree="torch.tensor",
    method_name="asin_",
    dtype_and_x=helpers.dtype_and_values(
        min_value=-1.0,
        max_value=1.0,
        available_dtypes=helpers.get_dtypes("float"),
    ),
)
def test_torch_instance_asin_(
    dtype_and_x,
    frontend_method_data,
    init_flags,
    method_flags,
    frontend,
    on_device,
):
    input_dtype, x = dtype_and_x
    helpers.test_frontend_method(
        init_input_dtypes=input_dtype,
        init_all_as_kwargs_np={
            "data": x[0],
        },
        method_input_dtypes=[],
        method_all_as_kwargs_np={},
        frontend_method_data=frontend_method_data,
        init_flags=init_flags,
        method_flags=method_flags,
        frontend=frontend,
        on_device=on_device,
    )


# arcsin_
@handle_frontend_method(
    class_tree=CLASS_TREE,
    init_tree="torch.tensor",
    method_name="arcsin_",
    dtype_and_x=helpers.dtype_and_values(
        min_value=-1.0,
        max_value=1.0,
        available_dtypes=helpers.get_dtypes("float"),
    ),
)
def test_torch_instance_arcsin_(
    dtype_and_x,
    frontend_method_data,
    init_flags,
    method_flags,
    frontend,
    on_device,
):
    input_dtype, x = dtype_and_x
    helpers.test_frontend_method(
        init_input_dtypes=input_dtype,
        init_all_as_kwargs_np={
            "data": x[0],
        },
        method_input_dtypes=[],
        method_all_as_kwargs_np={},
        frontend_method_data=frontend_method_data,
        init_flags=init_flags,
        method_flags=method_flags,
        frontend=frontend,
        on_device=on_device,
    )


# atan_
@handle_frontend_method(
    class_tree=CLASS_TREE,
    init_tree="torch.tensor",
    method_name="atan_",
    dtype_and_x=helpers.dtype_and_values(
        available_dtypes=helpers.get_dtypes("float"),
        allow_inf=False,
    ),
)
def test_torch_instance_atan_(
    dtype_and_x,
    frontend_method_data,
    init_flags,
    method_flags,
    frontend,
    on_device,
):
    input_dtype, x = dtype_and_x
    helpers.test_frontend_method(
        init_input_dtypes=input_dtype,
        init_all_as_kwargs_np={
            "data": x[0],
        },
        method_input_dtypes=[],
        method_all_as_kwargs_np={},
        frontend_method_data=frontend_method_data,
        init_flags=init_flags,
        method_flags=method_flags,
        frontend=frontend,
        on_device=on_device,
    )


# tan_
@handle_frontend_method(
    class_tree=CLASS_TREE,
    init_tree="torch.tensor",
    method_name="tan_",
    dtype_and_x=helpers.dtype_and_values(
        available_dtypes=helpers.get_dtypes("float"),
        allow_inf=False,
    ),
)
def test_torch_instance_tan_(
    dtype_and_x,
    frontend_method_data,
    init_flags,
    method_flags,
    frontend,
    on_device,
):
    input_dtype, x = dtype_and_x
    helpers.test_frontend_method(
        init_input_dtypes=input_dtype,
        init_all_as_kwargs_np={
            "data": x[0],
        },
        method_input_dtypes=[],
        method_all_as_kwargs_np={},
        frontend_method_data=frontend_method_data,
        init_flags=init_flags,
        method_flags=method_flags,
        frontend=frontend,
        on_device=on_device,
    )


# atanh
@handle_frontend_method(
    class_tree=CLASS_TREE,
    init_tree="torch.tensor",
    method_name="atanh",
    dtype_and_x=helpers.dtype_and_values(
        min_value=-1.0,
        max_value=1.0,
        available_dtypes=helpers.get_dtypes("float"),
    ),
)
def test_torch_instance_atanh(
    dtype_and_x,
    frontend_method_data,
    init_flags,
    method_flags,
    frontend,
    on_device,
):
    input_dtype, x = dtype_and_x
    helpers.test_frontend_method(
        init_input_dtypes=input_dtype,
        init_all_as_kwargs_np={
            "data": x[0],
        },
        method_input_dtypes=[],
        method_all_as_kwargs_np={},
        frontend_method_data=frontend_method_data,
        init_flags=init_flags,
        method_flags=method_flags,
        frontend=frontend,
        on_device=on_device,
    )


# atanh_
@handle_frontend_method(
    class_tree=CLASS_TREE,
    init_tree="torch.tensor",
    method_name="atanh_",
    dtype_and_x=helpers.dtype_and_values(
        min_value=-1.0,
        max_value=1.0,
        available_dtypes=helpers.get_dtypes("float"),
    ),
)
def test_torch_instance_atanh_(
    dtype_and_x,
    frontend_method_data,
    init_flags,
    method_flags,
    frontend,
    on_device,
):
    input_dtype, x = dtype_and_x
    helpers.test_frontend_method(
        init_input_dtypes=input_dtype,
        init_all_as_kwargs_np={
            "data": x[0],
        },
        method_input_dtypes=[],
        method_all_as_kwargs_np={},
        frontend_method_data=frontend_method_data,
        init_flags=init_flags,
        method_flags=method_flags,
        frontend=frontend,
        on_device=on_device,
    )


# arctanh
@handle_frontend_method(
    class_tree=CLASS_TREE,
    init_tree="torch.tensor",
    method_name="arctanh",
    dtype_and_x=helpers.dtype_and_values(
        min_value=-1.0,
        max_value=1.0,
        available_dtypes=helpers.get_dtypes("float"),
    ),
)
def test_torch_instance_arctanh(
    dtype_and_x,
    frontend_method_data,
    init_flags,
    method_flags,
    frontend,
    on_device,
):
    input_dtype, x = dtype_and_x
    helpers.test_frontend_method(
        init_input_dtypes=input_dtype,
        init_all_as_kwargs_np={
            "data": x[0],
        },
        method_input_dtypes=[],
        method_all_as_kwargs_np={},
        frontend_method_data=frontend_method_data,
        init_flags=init_flags,
        method_flags=method_flags,
        frontend=frontend,
    )


# arctanh_
@handle_frontend_method(
    class_tree=CLASS_TREE,
    init_tree="torch.tensor",
    method_name="arctanh_",
    dtype_and_x=helpers.dtype_and_values(
        min_value=-1.0,
        max_value=1.0,
        available_dtypes=helpers.get_dtypes("float"),
    ),
)
def test_torch_instance_arctanh_(
    dtype_and_x,
    frontend_method_data,
    init_flags,
    method_flags,
    frontend,
    on_device,
):
    input_dtype, x = dtype_and_x
    helpers.test_frontend_method(
        init_input_dtypes=input_dtype,
        init_all_as_kwargs_np={
            "data": x[0],
        },
        method_input_dtypes=[],
        method_all_as_kwargs_np={},
        frontend_method_data=frontend_method_data,
        init_flags=init_flags,
        method_flags=method_flags,
        frontend=frontend,
        on_device=on_device,
    )


# pow
@handle_frontend_method(
    class_tree=CLASS_TREE,
    init_tree="torch.tensor",
    method_name="pow",
    dtype_and_x=helpers.dtype_and_values(
        available_dtypes=helpers.get_dtypes("numeric"),
        num_arrays=2,
        min_value=-1e04,
        max_value=1e04,
        allow_inf=False,
    ),
)
def test_torch_instance_pow(
    dtype_and_x,
    frontend_method_data,
    init_flags,
    method_flags,
    frontend,
    on_device,
):
    input_dtype, x = dtype_and_x
    dtype = input_dtype[0]
    if "int" in dtype:
        x[1] = ivy.abs(x[1])
    helpers.test_frontend_method(
        init_input_dtypes=input_dtype,
        init_all_as_kwargs_np={
            "data": x[0],
        },
        method_input_dtypes=input_dtype,
        method_all_as_kwargs_np={
            "exponent": x[1],
        },
        frontend_method_data=frontend_method_data,
        init_flags=init_flags,
        method_flags=method_flags,
        frontend=frontend,
        on_device=on_device,
    )


# pow_
@handle_frontend_method(
    class_tree=CLASS_TREE,
    init_tree="torch.tensor",
    method_name="pow_",
    dtype_and_x=helpers.dtype_and_values(
        available_dtypes=helpers.get_dtypes("numeric"),
        num_arrays=2,
    ),
)
def test_torch_instance_pow_(
    dtype_and_x,
    frontend_method_data,
    init_flags,
    method_flags,
    frontend,
    on_device,
):
    input_dtype, x = dtype_and_x
    dtype = input_dtype[0]
    if "int" in dtype:
        x[1] = ivy.abs(x[1])
    helpers.test_frontend_method(
        init_input_dtypes=input_dtype,
        init_all_as_kwargs_np={
            "data": x[0],
        },
        method_input_dtypes=input_dtype,
        method_all_as_kwargs_np={
            "exponent": x[1],
        },
        frontend_method_data=frontend_method_data,
        init_flags=init_flags,
        method_flags=method_flags,
        frontend=frontend,
        on_device=on_device,
    )


# __pow__
@handle_frontend_method(
    class_tree=CLASS_TREE,
    init_tree="torch.tensor",
    method_name="__pow__",
    dtype_and_x=helpers.dtype_and_values(
        available_dtypes=helpers.get_dtypes("numeric"),
        num_arrays=2,
    ),
)
def test_torch_special_pow(
    dtype_and_x,
    frontend_method_data,
    init_flags,
    method_flags,
    frontend,
    on_device,
):
    input_dtype, x = dtype_and_x
    dtype = input_dtype[0]
    if "int" in dtype:
        x[1] = ivy.abs(x[1])
    helpers.test_frontend_method(
        init_input_dtypes=input_dtype,
        init_all_as_kwargs_np={
            "data": x[0],
        },
        method_input_dtypes=input_dtype,
        method_all_as_kwargs_np={
            "exponent": x[1],
        },
        frontend_method_data=frontend_method_data,
        init_flags=init_flags,
        method_flags=method_flags,
        frontend=frontend,
        on_device=on_device,
    )


# __rpow__
@handle_frontend_method(
    class_tree=CLASS_TREE,
    init_tree="torch.tensor",
    method_name="__rpow__",
    dtype_and_x=helpers.dtype_and_values(
        available_dtypes=helpers.get_dtypes("numeric"),
        num_arrays=2,
        min_value=1,
    ),
)
def test_torch_special_rpow(
    dtype_and_x,
    frontend_method_data,
    init_flags,
    method_flags,
    frontend,
    on_device,
):
    input_dtype, x = dtype_and_x
    dtype = input_dtype[0]
    if "int" in dtype:
        x[0] = ivy.abs(x[0])
    helpers.test_frontend_method(
        init_input_dtypes=input_dtype,
        init_all_as_kwargs_np={
            "data": x[0],
        },
        method_input_dtypes=input_dtype,
        method_all_as_kwargs_np={
            "other": x[1],
        },
        frontend_method_data=frontend_method_data,
        init_flags=init_flags,
        method_flags=method_flags,
        frontend=frontend,
        on_device=on_device,
    )


# arccosh_
@handle_frontend_method(
    class_tree=CLASS_TREE,
    init_tree="torch.tensor",
    method_name="arccosh_",
    dtype_and_x=helpers.dtype_and_values(
        min_value=-1.0,
        max_value=1.0,
        available_dtypes=helpers.get_dtypes("float"),
    ),
)
def test_torch_instance_arccosh_(
    dtype_and_x,
    frontend_method_data,
    init_flags,
    method_flags,
    frontend,
    on_device,
):
    input_dtype, x = dtype_and_x
    helpers.test_frontend_method(
        init_input_dtypes=input_dtype,
        init_all_as_kwargs_np={
            "data": x[0],
        },
        method_input_dtypes=[],
        method_all_as_kwargs_np={},
        frontend_method_data=frontend_method_data,
        init_flags=init_flags,
        method_flags=method_flags,
        frontend=frontend,
        on_device=on_device,
    )


# argmax
@handle_frontend_method(
    class_tree=CLASS_TREE,
    init_tree="torch.tensor",
    method_name="argmax",
    dtype_input_axis=helpers.dtype_values_axis(
        available_dtypes=helpers.get_dtypes("numeric"),
        force_int_axis=True,
        min_num_dims=1,
        max_num_dims=3,
        min_dim_size=1,
        max_dim_size=3,
        min_value=1,
        max_value=5,
        valid_axis=True,
        allow_neg_axes=True,
    ),
    keepdim=st.booleans(),
)
def test_torch_instance_argmax(
    dtype_input_axis,
    keepdim,
    frontend_method_data,
    init_flags,
    method_flags,
    frontend,
    on_device,
):
    input_dtype, x, axis = dtype_input_axis
    helpers.test_frontend_method(
        init_input_dtypes=input_dtype,
        init_all_as_kwargs_np={
            "data": x[0],
        },
        method_input_dtypes=input_dtype,
        method_all_as_kwargs_np={
            "dim": axis,
            "keepdim": keepdim,
        },
        frontend_method_data=frontend_method_data,
        init_flags=init_flags,
        method_flags=method_flags,
        frontend=frontend,
        on_device=on_device,
    )


# argmin
@handle_frontend_method(
    class_tree=CLASS_TREE,
    init_tree="torch.tensor",
    method_name="argmin",
    dtype_input_axis=helpers.dtype_values_axis(
        available_dtypes=helpers.get_dtypes("numeric"),
        force_int_axis=True,
        min_num_dims=1,
        max_num_dims=3,
        min_dim_size=1,
        max_dim_size=3,
        min_value=1,
        max_value=5,
        valid_axis=True,
        allow_neg_axes=True,
    ),
    keepdim=st.booleans(),
)
def test_torch_instance_argmin(
    dtype_input_axis,
    keepdim,
    frontend_method_data,
    init_flags,
    method_flags,
    frontend,
    on_device,
):
    input_dtype, x, axis = dtype_input_axis
    helpers.test_frontend_method(
        init_input_dtypes=input_dtype,
        init_all_as_kwargs_np={
            "data": x[0],
        },
        method_input_dtypes=input_dtype,
        method_all_as_kwargs_np={
            "dim": axis,
            "keepdim": keepdim,
        },
        frontend_method_data=frontend_method_data,
        init_flags=init_flags,
        method_flags=method_flags,
        frontend=frontend,
        on_device=on_device,
    )


# argsort
@handle_frontend_method(
    class_tree=CLASS_TREE,
    init_tree="torch.tensor",
    method_name="argsort",
    dtype_input_axis=helpers.dtype_values_axis(
        available_dtypes=helpers.get_dtypes("numeric"),
        min_num_dims=1,
        max_num_dims=5,
        min_dim_size=1,
        max_dim_size=3,
        min_axis=-1,
        max_axis=0,
    ),
    descending=st.booleans(),
)
def test_torch_instance_argsort(
    dtype_input_axis,
    descending,
    frontend_method_data,
    init_flags,
    method_flags,
    frontend,
    on_device,
):
    input_dtype, x, axis = dtype_input_axis
    helpers.test_frontend_method(
        init_input_dtypes=input_dtype,
        init_all_as_kwargs_np={
            "data": x[0],
        },
        method_input_dtypes=input_dtype,
        method_all_as_kwargs_np={
            "dim": axis,
            "descending": descending,
        },
        frontend_method_data=frontend_method_data,
        init_flags=init_flags,
        method_flags=method_flags,
        frontend=frontend,
        on_device=on_device,
    )


# arccosh
@handle_frontend_method(
    class_tree=CLASS_TREE,
    init_tree="torch.tensor",
    method_name="arccosh",
    dtype_and_x=helpers.dtype_and_values(
        min_value=-1.0,
        max_value=1.0,
        available_dtypes=helpers.get_dtypes("float"),
    ),
)
def test_torch_instance_arccosh(
    dtype_and_x,
    frontend_method_data,
    init_flags,
    method_flags,
    frontend,
    on_device,
):
    input_dtype, x = dtype_and_x
    helpers.test_frontend_method(
        init_input_dtypes=input_dtype,
        init_all_as_kwargs_np={
            "data": x[0],
        },
        method_input_dtypes=[],
        method_all_as_kwargs_np={},
        frontend_method_data=frontend_method_data,
        init_flags=init_flags,
        method_flags=method_flags,
        frontend=frontend,
        on_device=on_device,
    )


# ceil
@handle_frontend_method(
    class_tree=CLASS_TREE,
    init_tree="torch.tensor",
    method_name="ceil",
    dtype_and_x=helpers.dtype_and_values(
        available_dtypes=helpers.get_dtypes("float"),
    ),
)
def test_torch_instance_ceil(
    dtype_and_x,
    frontend_method_data,
    init_flags,
    method_flags,
    frontend,
    on_device,
):
    input_dtype, x = dtype_and_x
    helpers.test_frontend_method(
        init_input_dtypes=input_dtype,
        init_all_as_kwargs_np={
            "data": x[0],
        },
        method_input_dtypes=input_dtype,
        method_all_as_kwargs_np={},
        frontend_method_data=frontend_method_data,
        init_flags=init_flags,
        method_flags=method_flags,
        frontend=frontend,
        on_device=on_device,
    )


# argwhere
@handle_frontend_method(
    class_tree=CLASS_TREE,
    init_tree="torch.tensor",
    method_name="argwhere",
    dtype_and_x=helpers.dtype_and_values(
        available_dtypes=helpers.get_dtypes("valid"),
    ),
)
def test_torch_instance_argwhere(
    dtype_and_x,
    frontend_method_data,
    init_flags,
    method_flags,
    frontend,
    on_device,
):
    input_dtype, x = dtype_and_x
    helpers.test_frontend_method(
        init_input_dtypes=input_dtype,
        init_all_as_kwargs_np={
            "data": x[0],
        },
        method_input_dtypes=input_dtype,
        method_all_as_kwargs_np={},
        frontend_method_data=frontend_method_data,
        init_flags=init_flags,
        method_flags=method_flags,
        frontend=frontend,
        on_device=on_device,
    )


# size
@handle_frontend_method(
    class_tree=CLASS_TREE,
    init_tree="torch.tensor",
    method_name="size",
    dtype_and_x=helpers.dtype_and_values(
        available_dtypes=helpers.get_dtypes("valid"),
        shape=st.shared(helpers.get_shape(min_num_dims=1), key="shape"),
    ),
    dim=helpers.get_axis(
        shape=st.shared(helpers.get_shape(min_num_dims=1), key="shape"),
        force_int=True,
    ),
)
def test_torch_instance_size(
    dtype_and_x,
    dim,
    frontend_method_data,
    init_flags,
    method_flags,
    frontend,
    on_device,
):
    input_dtype, x = dtype_and_x
    helpers.test_frontend_method(
        init_input_dtypes=input_dtype,
        init_all_as_kwargs_np={
            "data": x[0],
        },
        method_input_dtypes=input_dtype,
        method_all_as_kwargs_np={
            "dim": dim,
        },
        frontend_method_data=frontend_method_data,
        init_flags=init_flags,
        method_flags=method_flags,
        frontend=frontend,
        on_device=on_device,
    )


# min
@handle_frontend_method(
    class_tree=CLASS_TREE,
    init_tree="torch.tensor",
    method_name="min",
    dtype_x=helpers.dtype_and_values(
        available_dtypes=helpers.get_dtypes("numeric", full=True),
    ),
)
def test_torch_instance_min(
    dtype_x,
    frontend,
    frontend_method_data,
    init_flags,
    method_flags,
    on_device,
):
    input_dtype, x = dtype_x
    helpers.test_frontend_method(
        init_input_dtypes=input_dtype,
        init_all_as_kwargs_np={
            "data": x[0],
        },
        method_input_dtypes=input_dtype,
        method_all_as_kwargs_np={},
        frontend_method_data=frontend_method_data,
        init_flags=init_flags,
        method_flags=method_flags,
        frontend=frontend,
        on_device=on_device,
    )


@st.composite
def _get_dtype_and_multiplicative_matrices(draw):
    return draw(
        st.one_of(
            _get_dtype_input_and_matrices(),
            _get_dtype_and_3dbatch_matrices(),
        )
    )


# matmul
@handle_frontend_method(
    class_tree=CLASS_TREE,
    init_tree="torch.tensor",
    method_name="matmul",
    dtype_tensor1_tensor2=_get_dtype_and_multiplicative_matrices(),
)
def test_torch_instance_matmul(
    dtype_tensor1_tensor2,
    frontend_method_data,
    init_flags,
    method_flags,
    frontend,
    on_device,
):
    dtype, tensor1, tensor2 = dtype_tensor1_tensor2
    helpers.test_frontend_method(
        init_input_dtypes=dtype,
        init_all_as_kwargs_np={
            "data": tensor1,
        },
        method_input_dtypes=dtype,
        method_all_as_kwargs_np={"other": tensor2},
        frontend_method_data=frontend_method_data,
        init_flags=init_flags,
        method_flags=method_flags,
        frontend=frontend,
        on_device=on_device,
    )


@st.composite
def _array_idxes_n_dtype(draw, **kwargs):
    num_dims = draw(helpers.ints(min_value=1, max_value=4))
    dtype, x = draw(
        helpers.dtype_and_values(
            **kwargs, min_num_dims=num_dims, max_num_dims=num_dims, shared_dtype=True
        )
    )
    idxes = draw(
        st.lists(
            helpers.ints(min_value=0, max_value=num_dims - 1),
            min_size=num_dims,
            max_size=num_dims,
            unique=True,
        )
    )
    return x, idxes, dtype


# permute
@handle_frontend_method(
    class_tree=CLASS_TREE,
    init_tree="torch.tensor",
    method_name="permute",
    dtype_values_axis=_array_idxes_n_dtype(
        available_dtypes=helpers.get_dtypes("float"),
    ),
    unpack_dims=st.booleans(),
)
def test_torch_instance_permute(
    dtype_values_axis,
    frontend_method_data,
    init_flags,
    method_flags,
    frontend,
    on_device,
):
    x, idxes, dtype = dtype_values_axis
    unpack_dims = True
    if unpack_dims:
        method_flags.num_positional_args = len(idxes) + 1
        dims = {}
        i = 0
        for x_ in idxes:
            dims["x{}".format(i)] = x_
            i += 1
    else:
        dims = {
            "dims": tuple(idxes),
        }
    helpers.test_frontend_method(
        init_input_dtypes=dtype,
        init_all_as_kwargs_np={
            "data": x[0],
        },
        method_input_dtypes=dtype,
        method_all_as_kwargs_np=dims,
        frontend_method_data=frontend_method_data,
        init_flags=init_flags,
        method_flags=method_flags,
        frontend=frontend,
        on_device=on_device,
    )


# mean
@handle_frontend_method(
    class_tree=CLASS_TREE,
    init_tree="torch.tensor",
    method_name="mean",
    dtype_x=helpers.dtype_and_values(
        available_dtypes=helpers.get_dtypes("float"),
        min_value=-1e04,
        max_value=1e04,
    ),
)
def test_torch_instance_mean(
    dtype_x,
    frontend,
    frontend_method_data,
    init_flags,
    method_flags,
    on_device,
):
    input_dtype, x = dtype_x
    helpers.test_frontend_method(
        init_input_dtypes=input_dtype,
        init_all_as_kwargs_np={
            "data": x[0],
        },
        method_input_dtypes=input_dtype,
        method_all_as_kwargs_np={},
        frontend_method_data=frontend_method_data,
        init_flags=init_flags,
        method_flags=method_flags,
        frontend=frontend,
        on_device=on_device,
    )


# median
@handle_frontend_method(
    class_tree=CLASS_TREE,
    init_tree="torch.tensor",
    method_name="median",
    dtype_input_axis=helpers.dtype_values_axis(
        available_dtypes=helpers.get_dtypes("float"),
        min_num_dims=1,
        valid_axis=True,
        force_int_axis=True,
    ),
    keepdim=st.booleans(),
)
def test_torch_instance_median(
    dtype_input_axis,
    keepdim,
    frontend,
    frontend_method_data,
    init_flags,
    method_flags,
    on_device,
):
    input_dtype, x, axis = dtype_input_axis
    helpers.test_frontend_method(
        init_input_dtypes=input_dtype,
        init_all_as_kwargs_np={
            "data": x[0],
        },
        method_input_dtypes=input_dtype,
        method_all_as_kwargs_np={
            "dim": axis,
            "keepdim": keepdim,
        },
        frontend_method_data=frontend_method_data,
        init_flags=init_flags,
        method_flags=method_flags,
        frontend=frontend,
        on_device=on_device,
    )


# transpose
@handle_frontend_method(
    class_tree=CLASS_TREE,
    init_tree="torch.tensor",
    method_name="transpose",
    dtype_value=helpers.dtype_and_values(
        available_dtypes=helpers.get_dtypes("valid"),
        shape=st.shared(helpers.get_shape(min_num_dims=1), key="shape"),
    ),
    dim0=helpers.get_axis(
        shape=st.shared(helpers.get_shape(), key="shape"),
        allow_neg=True,
        force_int=True,
    ),
    dim1=helpers.get_axis(
        shape=st.shared(helpers.get_shape(), key="shape"),
        allow_neg=True,
        force_int=True,
    ),
)
def test_torch_instance_transpose(
    dtype_value,
    dim0,
    dim1,
    frontend_method_data,
    init_flags,
    method_flags,
    frontend,
    on_device,
):
    input_dtype, x = dtype_value
    helpers.test_frontend_method(
        init_input_dtypes=input_dtype,
        init_all_as_kwargs_np={
            "data": x[0],
        },
        method_input_dtypes=input_dtype,
        method_all_as_kwargs_np={"dim0": dim0, "dim1": dim1},
        frontend_method_data=frontend_method_data,
        init_flags=init_flags,
        method_flags=method_flags,
        frontend=frontend,
        on_device=on_device,
    )


# transpose_
@handle_frontend_method(
    class_tree=CLASS_TREE,
    init_tree="torch.tensor",
    method_name="transpose_",
    dtype_value=helpers.dtype_and_values(
        available_dtypes=helpers.get_dtypes("valid"),
        shape=st.shared(helpers.get_shape(min_num_dims=1), key="shape"),
    ),
    dim0=helpers.get_axis(
        shape=st.shared(helpers.get_shape(), key="shape"),
        allow_neg=True,
        force_int=True,
    ),
    dim1=helpers.get_axis(
        shape=st.shared(helpers.get_shape(), key="shape"),
        allow_neg=True,
        force_int=True,
    ),
)
def test_torch_instance_transpose_(
    dtype_value,
    dim0,
    dim1,
    frontend_method_data,
    init_flags,
    method_flags,
    frontend,
    on_device,
):
    input_dtype, x = dtype_value
    helpers.test_frontend_method(
        init_input_dtypes=input_dtype,
        init_all_as_kwargs_np={
            "data": x[0],
        },
        method_input_dtypes=input_dtype,
        method_all_as_kwargs_np={
            "dim0": dim0,
            "dim1": dim1,
        },
        frontend_method_data=frontend_method_data,
        init_flags=init_flags,
        method_flags=method_flags,
        frontend=frontend,
        on_device=on_device,
    )


# t
@handle_frontend_method(
    class_tree=CLASS_TREE,
    init_tree="torch.tensor",
    method_name="t",
    dtype_and_x=helpers.dtype_and_values(
        available_dtypes=helpers.get_dtypes("valid"),
        shape=helpers.get_shape(min_num_dims=2, max_num_dims=2),
    ),
)
def test_torch_instance_t(
    dtype_and_x,
    frontend_method_data,
    init_flags,
    method_flags,
    frontend,
    on_device,
):
    input_dtype, x = dtype_and_x
    helpers.test_frontend_method(
        init_input_dtypes=input_dtype,
        init_all_as_kwargs_np={
            "data": x[0],
        },
        method_input_dtypes=input_dtype,
        method_all_as_kwargs_np={},
        frontend_method_data=frontend_method_data,
        init_flags=init_flags,
        method_flags=method_flags,
        frontend=frontend,
        on_device=on_device,
    )


# flatten
@handle_frontend_method(
    class_tree=CLASS_TREE,
    init_tree="torch.tensor",
    method_name="flatten",
    dtype_value=helpers.dtype_and_values(
        available_dtypes=helpers.get_dtypes("valid"),
        shape=st.shared(helpers.get_shape(), key="shape"),
    ),
    start_dim=helpers.get_axis(
        shape=st.shared(helpers.get_shape(), key="shape"),
        allow_neg=True,
        force_int=True,
    ),
    end_dim=helpers.get_axis(
        shape=st.shared(helpers.get_shape(), key="shape"),
        allow_neg=True,
        force_int=True,
    ),
)
def test_torch_instance_flatten(
    dtype_value,
    start_dim,
    end_dim,
    frontend_method_data,
    init_flags,
    method_flags,
    frontend,
    on_device,
):
    if start_dim > end_dim:
        temp = start_dim
        start_dim = end_dim
        end_dim = temp
    input_dtype, x = dtype_value
    helpers.test_frontend_method(
        init_input_dtypes=input_dtype,
        init_all_as_kwargs_np={
            "data": x[0],
        },
        method_input_dtypes=input_dtype,
        method_all_as_kwargs_np={
            "start_dim": start_dim,
            "end_dim": end_dim,
        },
        frontend_method_data=frontend_method_data,
        init_flags=init_flags,
        method_flags=method_flags,
        frontend=frontend,
        on_device=on_device,
    )


# cumsum
@handle_frontend_method(
    class_tree=CLASS_TREE,
    init_tree="torch.tensor",
    method_name="cumsum",
    dtype_value=helpers.dtype_and_values(
        available_dtypes=helpers.get_dtypes("valid"),
        shape=st.shared(helpers.get_shape(min_num_dims=1), key="shape"),
    ),
    dim=helpers.get_axis(
        shape=st.shared(helpers.get_shape(), key="shape"),
        allow_neg=True,
        force_int=True,
    ),
    dtypes=_dtypes(),
)
def test_torch_instance_cumsum(
    dtype_value,
    dim,
    dtypes,
    frontend_method_data,
    init_flags,
    method_flags,
    frontend,
    on_device,
):
    input_dtype, x = dtype_value
    helpers.test_frontend_method(
        init_input_dtypes=input_dtype,
        init_all_as_kwargs_np={
            "data": x[0],
        },
        method_input_dtypes=dtypes,
        method_all_as_kwargs_np={
            "dim": dim,
            "dtype": dtypes[0],
        },
        frontend_method_data=frontend_method_data,
        init_flags=init_flags,
        method_flags=method_flags,
        frontend=frontend,
        on_device=on_device,
    )


# cumsum_
@handle_frontend_method(
    class_tree=CLASS_TREE,
    init_tree="torch.tensor",
    method_name="cumsum_",
    dtype_value=helpers.dtype_and_values(
        available_dtypes=helpers.get_dtypes("numeric"),
        shape=st.shared(helpers.get_shape(min_num_dims=1), key="shape"),
    ),
    dim=helpers.get_axis(
        shape=st.shared(helpers.get_shape(), key="shape"),
        allow_neg=True,
        force_int=True,
    ),
)
def test_torch_instance_cumsum_(
    dtype_value,
    dim,
    frontend_method_data,
    init_flags,
    method_flags,
    frontend,
    on_device,
):
    input_dtype, x = dtype_value
    helpers.test_frontend_method(
        init_input_dtypes=input_dtype,
        init_all_as_kwargs_np={
            "data": x[0],
        },
        method_input_dtypes=input_dtype,
        method_all_as_kwargs_np={
            "dim": dim,
            "dtype": input_dtype[0],
        },
        frontend_method_data=frontend_method_data,
        init_flags=init_flags,
        method_flags=method_flags,
        frontend=frontend,
        on_device=on_device,
    )


# sort
@handle_frontend_method(
    class_tree=CLASS_TREE,
    init_tree="torch.tensor",
    method_name="sort",
    dtype_value=helpers.dtype_and_values(
        available_dtypes=helpers.get_dtypes("valid"),
        shape=st.shared(helpers.get_shape(min_num_dims=1), key="shape"),
    ),
    dim=helpers.get_axis(
        shape=st.shared(helpers.get_shape(), key="shape"),
        allow_neg=True,
        force_int=True,
    ),
    descending=st.booleans(),
)
def test_torch_instance_sort(
    dtype_value,
    dim,
    descending,
    frontend_method_data,
    init_flags,
    method_flags,
    frontend,
    on_device,
):
    input_dtype, x = dtype_value
    helpers.test_frontend_method(
        init_input_dtypes=input_dtype,
        init_all_as_kwargs_np={
            "data": x[0],
        },
        method_input_dtypes=input_dtype,
        method_all_as_kwargs_np={
            "dim": dim,
            "descending": descending,
        },
        frontend_method_data=frontend_method_data,
        init_flags=init_flags,
        method_flags=method_flags,
        frontend=frontend,
        on_device=on_device,
    )


# sigmoid
@handle_frontend_method(
    class_tree=CLASS_TREE,
    init_tree="torch.tensor",
    method_name="sigmoid",
    dtype_x=helpers.dtype_and_values(
        available_dtypes=helpers.get_dtypes("float"),
    ),
)
def test_torch_instance_sigmoid(
    dtype_x,
    frontend_method_data,
    init_flags,
    method_flags,
    frontend,
    on_device,
):
    input_dtype, x = dtype_x
    helpers.test_frontend_method(
        init_input_dtypes=input_dtype,
        init_all_as_kwargs_np={
            "data": x[0],
        },
        method_input_dtypes=input_dtype,
        method_all_as_kwargs_np={},
        frontend_method_data=frontend_method_data,
        init_flags=init_flags,
        method_flags=method_flags,
        frontend=frontend,
        on_device=on_device,
    )


# sigmoid
@handle_frontend_method(
    class_tree=CLASS_TREE,
    init_tree="torch.tensor",
    method_name="sigmoid_",
    dtype_x=helpers.dtype_and_values(
        available_dtypes=helpers.get_dtypes("float"),
    ),
)
def test_torch_instance_sigmoid_(
    dtype_x,
    frontend_method_data,
    init_flags,
    method_flags,
    frontend,
    on_device,
):
    input_dtype, x = dtype_x
    helpers.test_frontend_method(
        init_input_dtypes=input_dtype,
        init_all_as_kwargs_np={
            "data": x[0],
        },
        method_input_dtypes=input_dtype,
        method_all_as_kwargs_np={},
        frontend_method_data=frontend_method_data,
        init_flags=init_flags,
        method_flags=method_flags,
        frontend=frontend,
        on_device=on_device,
    )


# softmax
@handle_frontend_method(
    class_tree=CLASS_TREE,
    init_tree="torch.tensor",
    method_name="softmax",
    dtype_x_and_axis=helpers.dtype_values_axis(
        available_dtypes=helpers.get_dtypes("float"),
        min_num_dims=1,
        max_axes_size=1,
        force_int_axis=True,
        valid_axis=True,
    ),
    dtype=helpers.get_dtypes("float", full=False),
)
def test_torch_instance_softmax(
    dtype_x_and_axis,
    dtype,
    frontend_method_data,
    init_flags,
    method_flags,
    frontend,
    on_device,
):
    input_dtype, x, axis = dtype_x_and_axis
    helpers.test_frontend_method(
        init_input_dtypes=input_dtype,
        init_all_as_kwargs_np={
            "data": x[0],
        },
        method_input_dtypes=input_dtype,
        method_all_as_kwargs_np={
            "dim": axis,
            "dtype": dtype[0],
        },
        frontend_method_data=frontend_method_data,
        init_flags=init_flags,
        method_flags=method_flags,
        frontend=frontend,
        on_device=on_device,
    )


@st.composite
def _repeat_helper(draw):
    shape = draw(
        helpers.get_shape(
            min_num_dims=1, max_num_dims=5, min_dim_size=2, max_dim_size=10
        )
    )

    input_dtype, x = draw(
        helpers.dtype_and_values(
            available_dtypes=helpers.get_dtypes("valid"),
            shape=shape,
        )
    )

    repeats = draw(st.lists(st.integers(min_value=1, max_value=5), min_size=len(shape)))
    return input_dtype, x, repeats


# repeat
@handle_frontend_method(
    class_tree=CLASS_TREE,
    init_tree="torch.tensor",
    method_name="repeat",
    dtype_x_repeats=_repeat_helper(),
    unpack_repeat=st.booleans(),
)
def test_torch_instance_repeat(
    dtype_x_repeats,
    unpack_repeat,
    frontend_method_data,
    init_flags,
    method_flags,
    frontend,
    on_device,
):
    input_dtype, x, repeats = dtype_x_repeats
    repeat = {
        "repeats": repeats,
    }
    if unpack_repeat:
        method_flags.num_positional_args = len(repeat["repeats"]) + 1
        for i, x_ in enumerate(repeat["repeats"]):
            repeat["x{}".format(i)] = x_
    helpers.test_frontend_method(
        init_input_dtypes=input_dtype,
        init_all_as_kwargs_np={
            "data": x[0],
        },
        method_input_dtypes=input_dtype,
        method_all_as_kwargs_np=repeat,
        frontend_method_data=frontend_method_data,
        init_flags=init_flags,
        method_flags=method_flags,
        frontend=frontend,
        on_device=on_device,
    )


# unbind
@handle_frontend_method(
    class_tree=CLASS_TREE,
    init_tree="torch.tensor",
    method_name="unbind",
    dtype_value_axis=helpers.dtype_values_axis(
        available_dtypes=helpers.get_dtypes("numeric"),
        min_num_dims=1,
        valid_axis=True,
        force_int_axis=True,
    ),
)
def test_torch_instance_unbind(
    dtype_value_axis,
    frontend_method_data,
    init_flags,
    method_flags,
    frontend,
    on_device,
):
    input_dtypes, x, axis = dtype_value_axis
    helpers.test_frontend_method(
        init_input_dtypes=input_dtypes,
        init_all_as_kwargs_np={
            "data": x[0],
        },
        method_input_dtypes=input_dtypes,
        method_all_as_kwargs_np={
            "dim": axis,
        },
        frontend_method_data=frontend_method_data,
        init_flags=init_flags,
        method_flags=method_flags,
        frontend=frontend,
        on_device=on_device,
    )


# __eq__
@handle_frontend_method(
    class_tree=CLASS_TREE,
    init_tree="torch.tensor",
    method_name="__eq__",
    dtype_and_x=helpers.dtype_and_values(
        available_dtypes=helpers.get_dtypes("float"),
        num_arrays=2,
        min_value=-1e04,
        max_value=1e04,
        allow_inf=False,
    ),
)
def test_torch_special_eq(
    dtype_and_x,
    frontend_method_data,
    init_flags,
    method_flags,
    frontend,
    on_device,
):
    input_dtype, x = dtype_and_x
    helpers.test_frontend_method(
        init_input_dtypes=input_dtype,
        init_all_as_kwargs_np={
            "data": x[0],
        },
        method_input_dtypes=input_dtype,
        method_all_as_kwargs_np={
            "other": x[1],
        },
        frontend_method_data=frontend_method_data,
        init_flags=init_flags,
        method_flags=method_flags,
        frontend=frontend,
        on_device=on_device,
    )


# inverse
@handle_frontend_method(
    class_tree=CLASS_TREE,
    init_tree="torch.tensor",
    method_name="inverse",
    dtype_and_x=helpers.dtype_and_values(
        available_dtypes=helpers.get_dtypes("float"),
        min_num_dims=2,
    ).filter(lambda s: s[1][0].shape[-1] == s[1][0].shape[-2]),
)
def test_torch_instance_inverse(
    dtype_and_x,
    frontend_method_data,
    init_flags,
    method_flags,
    frontend,
    on_device,
):
    input_dtype, x = dtype_and_x
    helpers.test_frontend_method(
        init_input_dtypes=input_dtype,
        init_all_as_kwargs_np={
            "data": x[0],
        },
        method_input_dtypes=input_dtype,
        method_all_as_kwargs_np={},
        frontend_method_data=frontend_method_data,
        init_flags=init_flags,
        method_flags=method_flags,
        frontend=frontend,
        on_device=on_device,
    )


# neg
@handle_frontend_method(
    class_tree=CLASS_TREE,
    init_tree="torch.tensor",
    method_name="neg",
    dtype_and_x=helpers.dtype_and_values(
        available_dtypes=helpers.get_dtypes("float"),
        min_value=-1e04,
        max_value=1e04,
        allow_inf=False,
    ),
)
def test_torch_instance_neg(
    dtype_and_x,
    frontend,
    frontend_method_data,
    init_flags,
    method_flags,
    on_device,
):
    input_dtype, x = dtype_and_x
    helpers.test_frontend_method(
        init_input_dtypes=input_dtype,
        init_all_as_kwargs_np={
            "data": x[0],
        },
        method_input_dtypes=input_dtype,
        method_all_as_kwargs_np={},
        frontend_method_data=frontend_method_data,
        init_flags=init_flags,
        method_flags=method_flags,
        frontend=frontend,
        on_device=on_device,
    )


# int
@handle_frontend_method(
    class_tree=CLASS_TREE,
    init_tree="torch.tensor",
    method_name="int",
    dtype_and_x=helpers.dtype_and_values(
        available_dtypes=helpers.get_dtypes("integer"),
    ),
)
def test_torch_instance_int(
    dtype_and_x,
    frontend_method_data,
    init_flags,
    method_flags,
    frontend,
    on_device,
):
    input_dtype, x = dtype_and_x
    helpers.test_frontend_method(
        init_input_dtypes=input_dtype,
        init_all_as_kwargs_np={
            "data": x[0],
        },
        method_input_dtypes=input_dtype,
        method_all_as_kwargs_np={},
        frontend_method_data=frontend_method_data,
        init_flags=init_flags,
        method_flags=method_flags,
        frontend=frontend,
        on_device=on_device,
    )


# half
@handle_frontend_method(
    class_tree=CLASS_TREE,
    init_tree="torch.tensor",
    method_name="half",
    dtype_and_x=helpers.dtype_and_values(
        available_dtypes=helpers.get_dtypes("valid"),
    ),
)
def test_torch_instance_half(
    dtype_and_x,
    frontend_method_data,
    init_flags,
    method_flags,
    frontend,
    on_device,
):
    input_dtype, x = dtype_and_x
    helpers.test_frontend_method(
        init_input_dtypes=input_dtype,
        init_all_as_kwargs_np={
            "data": x[0],
        },
        method_input_dtypes=input_dtype,
        method_all_as_kwargs_np={},
        frontend_method_data=frontend_method_data,
        init_flags=init_flags,
        method_flags=method_flags,
        frontend=frontend,
        on_device=on_device,
    )


# bool
@handle_frontend_method(
    class_tree=CLASS_TREE,
    init_tree="torch.tensor",
    method_name="bool",
    dtype_and_x=helpers.dtype_and_values(
        available_dtypes=helpers.get_dtypes("integer"),
    ),
)
def test_torch_instance_bool(
    dtype_and_x,
    frontend_method_data,
    init_flags,
    method_flags,
    frontend,
    on_device,
):
    input_dtype, x = dtype_and_x
    helpers.test_frontend_method(
        init_input_dtypes=input_dtype,
        init_all_as_kwargs_np={
            "data": x[0],
        },
        method_input_dtypes=input_dtype,
        method_all_as_kwargs_np={},
        frontend_method_data=frontend_method_data,
        init_flags=init_flags,
        method_flags=method_flags,
        frontend=frontend,
        on_device=on_device,
    )


# type
@handle_frontend_method(
    class_tree=CLASS_TREE,
    init_tree="torch.tensor",
    method_name="type",
    dtype_and_x=helpers.dtype_and_values(
        available_dtypes=helpers.get_dtypes("valid"),
    ),
    dtype=helpers.get_dtypes("valid", full=False),
)
def test_torch_instance_type(
    dtype_and_x,
    dtype,
    frontend_method_data,
    init_flags,
    method_flags,
    frontend,
    on_device,
):
    input_dtype, x = dtype_and_x
    helpers.test_frontend_method(
        init_input_dtypes=input_dtype,
        init_all_as_kwargs_np={
            "data": x[0],
        },
        method_input_dtypes=input_dtype,
        method_all_as_kwargs_np={
            "dtype": dtype[0],
        },
        frontend_method_data=frontend_method_data,
        init_flags=init_flags,
        method_flags=method_flags,
        frontend=frontend,
        on_device=on_device,
    )


# type_as
@handle_frontend_method(
    class_tree=CLASS_TREE,
    init_tree="torch.tensor",
    method_name="type_as",
    dtype_and_x=helpers.dtype_and_values(
        available_dtypes=helpers.get_dtypes("valid"),
        num_arrays=2,
    ),
)
def test_torch_instance_type_as(
    dtype_and_x,
    frontend_method_data,
    init_flags,
    method_flags,
    frontend,
    on_device,
):
    input_dtype, x = dtype_and_x
    helpers.test_frontend_method(
        init_input_dtypes=input_dtype,
        init_all_as_kwargs_np={
            "data": x[0],
        },
        method_input_dtypes=input_dtype,
        method_all_as_kwargs_np={
            "other": x[1],
        },
        frontend_method_data=frontend_method_data,
        init_flags=init_flags,
        method_flags=method_flags,
        frontend=frontend,
        on_device=on_device,
    )


# byte
@handle_frontend_method(
    class_tree=CLASS_TREE,
    init_tree="torch.tensor",
    method_name="byte",
    dtype_and_x=helpers.dtype_and_values(
        available_dtypes=helpers.get_dtypes("valid"),
    ),
)
def test_torch_instance_byte(
    dtype_and_x,
    frontend_method_data,
    init_flags,
    method_flags,
    frontend,
    on_device,
):
    input_dtype, x = dtype_and_x
    helpers.test_frontend_method(
        init_input_dtypes=input_dtype,
        init_all_as_kwargs_np={
            "data": x[0],
        },
        method_input_dtypes=input_dtype,
        method_all_as_kwargs_np={},
        frontend_method_data=frontend_method_data,
        init_flags=init_flags,
        method_flags=method_flags,
        frontend=frontend,
        on_device=on_device,
    )


# ne
@handle_frontend_method(
    class_tree=CLASS_TREE,
    init_tree="torch.tensor",
    method_name="ne",
    dtype_and_x=helpers.dtype_and_values(
        available_dtypes=helpers.get_dtypes("float"),
        num_arrays=2,
        min_value=-1e04,
        max_value=1e04,
        allow_inf=False,
    ),
)
def test_torch_instance_ne(
    dtype_and_x,
    frontend_method_data,
    init_flags,
    method_flags,
    frontend,
    on_device,
):
    input_dtype, x = dtype_and_x
    helpers.test_frontend_method(
        init_input_dtypes=input_dtype,
        init_all_as_kwargs_np={
            "data": x[0],
        },
        method_input_dtypes=input_dtype,
        method_all_as_kwargs_np={
            "other": x[1],
        },
        frontend_method_data=frontend_method_data,
        init_flags=init_flags,
        method_flags=method_flags,
        frontend=frontend,
        on_device=on_device,
    )


# squeeze
@handle_frontend_method(
    class_tree=CLASS_TREE,
    init_tree="torch.tensor",
    method_name="squeeze",
    dtype_value=helpers.dtype_and_values(
        available_dtypes=helpers.get_dtypes("valid"),
        shape=st.shared(helpers.get_shape(min_num_dims=1), key="shape"),
    ),
    dim=helpers.get_shape(min_num_dims=1),
)
def test_torch_instance_squeeze(
    dtype_value,
    dim,
    frontend_method_data,
    init_flags,
    method_flags,
    frontend,
    on_device,
):
    input_dtype, x = dtype_value
    helpers.test_frontend_method(
        init_input_dtypes=input_dtype,
        init_all_as_kwargs_np={
            "data": x[0],
        },
        method_input_dtypes=input_dtype,
        method_all_as_kwargs_np={
            "dim": dim,
        },
        frontend_method_data=frontend_method_data,
        init_flags=init_flags,
        method_flags=method_flags,
        frontend=frontend,
        on_device=on_device,
    )


# flip
@handle_frontend_method(
    class_tree=CLASS_TREE,
    init_tree="torch.tensor",
    method_name="flip",
    dtype_values_axis=_array_idxes_n_dtype(
        available_dtypes=helpers.get_dtypes("float"),
    ),
)
def test_torch_instance_flip(
    dtype_values_axis,
    frontend_method_data,
    init_flags,
    method_flags,
    frontend,
    on_device,
):
    x, idxes, dtype = dtype_values_axis
    helpers.test_frontend_method(
        init_input_dtypes=dtype,
        init_all_as_kwargs_np={
            "data": x[0],
        },
        method_input_dtypes=dtype,
        method_all_as_kwargs_np={
            "dims": idxes,
        },
        frontend_method_data=frontend_method_data,
        init_flags=init_flags,
        method_flags=method_flags,
        frontend=frontend,
        on_device=on_device,
    )


# fliplr
@handle_frontend_method(
    class_tree=CLASS_TREE,
    init_tree="torch.tensor",
    method_name="fliplr",
    dtype_and_x=helpers.dtype_and_values(
        available_dtypes=helpers.get_dtypes("float"),
        min_num_dims=2,
    ),
)
def test_torch_instance_fliplr(
    dtype_and_x,
    frontend_method_data,
    init_flags,
    method_flags,
    frontend,
    on_device,
):
    dtype, x = dtype_and_x
    helpers.test_frontend_method(
        init_input_dtypes=dtype,
        init_all_as_kwargs_np={
            "data": x[0],
        },
        method_input_dtypes=dtype,
        method_all_as_kwargs_np={},
        frontend_method_data=frontend_method_data,
        init_flags=init_flags,
        method_flags=method_flags,
        frontend=frontend,
        on_device=on_device,
    )


# tril
@handle_frontend_method(
    class_tree=CLASS_TREE,
    init_tree="torch.tensor",
    method_name="tril",
    dtype_and_values=helpers.dtype_and_values(
        available_dtypes=helpers.get_dtypes("numeric"),
        min_num_dims=2,  # Torch requires this.
    ),
    diagonal=st.integers(min_value=-100, max_value=100),
)
def test_torch_instance_tril(
    dtype_and_values,
    diagonal,
    frontend_method_data,
    init_flags,
    method_flags,
    frontend,
    on_device,
):
    input_dtype, x = dtype_and_values
    helpers.test_frontend_method(
        init_input_dtypes=input_dtype,
        init_all_as_kwargs_np={
            "data": x[0],
        },
        method_input_dtypes=input_dtype,
        method_all_as_kwargs_np={
            "diagonal": diagonal,
        },
        frontend_method_data=frontend_method_data,
        init_flags=init_flags,
        method_flags=method_flags,
        frontend=frontend,
        on_device=on_device,
    )


# sqrt
@handle_frontend_method(
    class_tree=CLASS_TREE,
    init_tree="torch.tensor",
    method_name="sqrt",
    dtype_x=helpers.dtype_and_values(
        available_dtypes=helpers.get_dtypes("numeric"),
    ),
)
def test_torch_instance_sqrt(
    dtype_x,
    frontend,
    frontend_method_data,
    init_flags,
    method_flags,
    on_device,
):
    input_dtype, x = dtype_x
    helpers.test_frontend_method(
        init_input_dtypes=input_dtype,
        init_all_as_kwargs_np={"data": x[0]},
        method_input_dtypes=input_dtype,
        method_all_as_kwargs_np={},
        frontend_method_data=frontend_method_data,
        init_flags=init_flags,
        method_flags=method_flags,
        frontend=frontend,
        on_device=on_device,
    )


# sqrt_
@handle_frontend_method(
    class_tree=CLASS_TREE,
    init_tree="torch.tensor",
    method_name="sqrt_",
    dtype_x=helpers.dtype_and_values(
        available_dtypes=helpers.get_dtypes("float"),
    ),
)
def test_torch_instance_sqrt_(
    dtype_x,
    frontend,
    frontend_method_data,
    init_flags,
    method_flags,
    on_device,
):
    input_dtype, x = dtype_x
    helpers.test_frontend_method(
        init_input_dtypes=input_dtype,
        init_all_as_kwargs_np={"data": x[0]},
        method_input_dtypes=input_dtype,
        method_all_as_kwargs_np={},
        frontend_method_data=frontend_method_data,
        init_flags=init_flags,
        method_flags=method_flags,
        frontend=frontend,
        on_device=on_device,
    )


# index_select
@handle_frontend_method(
    class_tree=CLASS_TREE,
    init_tree="torch.tensor",
    method_name="index_select",
    params_indices_others=helpers.array_indices_axis(
        array_dtypes=helpers.get_dtypes("valid"),
        indices_dtypes=["int64"],
        max_num_dims=1,
        indices_same_dims=True,
    ),
)
def test_torch_instance_index_select(
    params_indices_others,
    frontend_method_data,
    init_flags,
    method_flags,
    frontend,
    on_device,
):
    input_dtypes, input, indices, axis, batch_dims = params_indices_others
    helpers.test_frontend_method(
        init_input_dtypes=[input_dtypes[0]],
        init_all_as_kwargs_np={
            "data": input,
        },
        method_input_dtypes=[input_dtypes[1]],
        method_all_as_kwargs_np={
            "dim": axis,
            "index": indices,
        },
        frontend_method_data=frontend_method_data,
        init_flags=init_flags,
        method_flags=method_flags,
        frontend=frontend,
        on_device=on_device,
    )


@st.composite
def _arrays_dim_idx_n_dtypes(draw):
    num_dims = draw(st.shared(helpers.ints(min_value=1, max_value=4), key="num_dims"))
    num_arrays = 2
    common_shape = draw(
        helpers.lists(
            x=helpers.ints(min_value=2, max_value=3),
            min_size=num_dims - 1,
            max_size=num_dims - 1,
        )
    )
    _dim = draw(helpers.ints(min_value=0, max_value=num_dims - 1))
    unique_dims = draw(
        helpers.lists(
            x=helpers.ints(min_value=2, max_value=3),
            min_size=num_arrays,
            max_size=num_arrays,
        )
    )

    min_dim = min(unique_dims)
    max_dim = max(unique_dims)
    _idx = draw(
        helpers.array_values(
            shape=min_dim,
            dtype="int64",
            min_value=0,
            max_value=max_dim,
            exclude_min=False,
        )
    )

    xs = list()
    available_input_types = draw(helpers.get_dtypes("numeric"))
    input_dtypes = draw(
        helpers.array_dtypes(
            available_dtypes=available_input_types,
            num_arrays=num_arrays,
            shared_dtype=True,
        )
    )
    for ud, dt in zip(unique_dims, input_dtypes):
        x = draw(
            helpers.array_values(
                shape=common_shape[:_dim] + [ud] + common_shape[_dim:],
                dtype=dt,
                large_abs_safety_factor=2.5,
                small_abs_safety_factor=2.5,
                safety_factor_scale="log",
            )
        )
        xs.append(x)
    return xs, input_dtypes, _dim, _idx


# index_add
@handle_frontend_method(
    class_tree=CLASS_TREE,
    init_tree="torch.tensor",
    method_name="index_add_",
    xs_dtypes_dim_idx=_arrays_dim_idx_n_dtypes(),
    alpha=st.integers(min_value=1, max_value=2),
)
def test_torch_instance_index_add_(
    *,
    xs_dtypes_dim_idx,
    alpha,
    frontend_method_data,
    init_flags,
    method_flags,
    on_device,
    frontend,
):
    xs, input_dtypes, axis, indices = xs_dtypes_dim_idx
    if xs[0].shape[axis] < xs[1].shape[axis]:
        source, input = xs
    else:
        input, source = xs
    helpers.test_frontend_method(
        init_input_dtypes=[input_dtypes[0]],
        init_all_as_kwargs_np={
            "data": input,
        },
        method_input_dtypes=["int64", input_dtypes[1]],
        method_all_as_kwargs_np={
            "dim": axis,
            "index": indices,
            "source": source,
            "alpha": alpha,
        },
        frontend=frontend,
        frontend_method_data=frontend_method_data,
        init_flags=init_flags,
        method_flags=method_flags,
        on_device=on_device,
        rtol_=1e-03,
    )


@handle_frontend_method(
    class_tree=CLASS_TREE,
    init_tree="torch.tensor",
    method_name="index_add",
    xs_dtypes_dim_idx=_arrays_dim_idx_n_dtypes(),
    alpha=st.integers(min_value=1, max_value=2),
)
def test_torch_instance_index_add(
    *,
    xs_dtypes_dim_idx,
    alpha,
    frontend_method_data,
    init_flags,
    method_flags,
    on_device,
    frontend,
):
    xs, input_dtypes, axis, indices = xs_dtypes_dim_idx
    if xs[0].shape[axis] < xs[1].shape[axis]:
        source, input = xs
    else:
        input, source = xs
    helpers.test_frontend_method(
        init_input_dtypes=[input_dtypes[0]],
        init_all_as_kwargs_np={
            "data": input,
        },
        method_input_dtypes=["int64", input_dtypes[1]],
        method_all_as_kwargs_np={
            "dim": axis,
            "index": indices,
            "source": source,
            "alpha": alpha,
        },
        frontend=frontend,
        frontend_method_data=frontend_method_data,
        init_flags=init_flags,
        method_flags=method_flags,
        on_device=on_device,
        rtol_=1e-03,
    )


@st.composite
def _get_clamp_inputs(draw):
    shape = draw(
        helpers.get_shape(
            min_num_dims=1, max_num_dims=5, min_dim_size=2, max_dim_size=10
        )
    )
    x_dtype, x = draw(
        helpers.dtype_and_values(
            available_dtypes=helpers.get_dtypes("numeric"),
            shape=shape,
        )
    )
    min = draw(st.booleans())
    if min:
        max = draw(st.booleans())
        min = draw(
            helpers.array_values(
                dtype=x_dtype[0], shape=shape, min_value=0, max_value=25
            )
        )
        max = (
            draw(
                helpers.array_values(
                    dtype=x_dtype[0], shape=shape, min_value=26, max_value=50
                )
            )
            if max
            else None
        )
    else:
        min = None
        max = draw(
            helpers.array_values(
                dtype=x_dtype[0], shape=shape, min_value=26, max_value=50
            )
        )
    return x_dtype, x, min, max


# clamp
@handle_frontend_method(
    class_tree=CLASS_TREE,
    init_tree="torch.tensor",
    method_name="clamp",
    dtype_and_x_min_max=_get_clamp_inputs(),
)
def test_torch_instance_clamp(
    dtype_and_x_min_max,
    frontend,
    frontend_method_data,
    init_flags,
    method_flags,
    on_device,
):
    input_dtype, x, min, max = dtype_and_x_min_max
    helpers.test_frontend_method(
        init_input_dtypes=input_dtype,
        init_all_as_kwargs_np={
            "data": x[0],
        },
        method_input_dtypes=input_dtype,
        method_all_as_kwargs_np={"min": min, "max": max},
        frontend_method_data=frontend_method_data,
        init_flags=init_flags,
        method_flags=method_flags,
        frontend=frontend,
        on_device=on_device,
    )


# clamp_
@handle_frontend_method(
    class_tree=CLASS_TREE,
    init_tree="torch.tensor",
    method_name="clamp_",
    dtype_and_x_min_max=_get_clamp_inputs(),
)
def test_torch_instance_clamp_(
    dtype_and_x_min_max,
    frontend,
    frontend_method_data,
    init_flags,
    method_flags,
    on_device,
):
    input_dtype, x, min, max = dtype_and_x_min_max
    helpers.test_frontend_method(
        init_input_dtypes=input_dtype,
        init_all_as_kwargs_np={
            "data": x[0],
        },
        method_input_dtypes=input_dtype,
        method_all_as_kwargs_np={"min": min, "max": max},
        frontend_method_data=frontend_method_data,
        init_flags=init_flags,
        method_flags=method_flags,
        frontend=frontend,
        on_device=on_device,
    )


# clip
@handle_frontend_method(
    class_tree=CLASS_TREE,
    init_tree="torch.tensor",
    method_name="clip",
    input_and_ranges=_get_clamp_inputs(),
)
def test_torch_instance_clip(
    input_and_ranges,
    frontend,
    frontend_method_data,
    init_flags,
    method_flags,
    on_device,
):
    input_dtype, x, min, max = input_and_ranges
    helpers.test_frontend_method(
        init_input_dtypes=input_dtype,
        init_all_as_kwargs_np={
            "data": x[0],
        },
        method_input_dtypes=input_dtype,
        method_all_as_kwargs_np={"min": min, "max": max},
        frontend_method_data=frontend_method_data,
        init_flags=init_flags,
        method_flags=method_flags,
        frontend=frontend,
        on_device=on_device,
    )


# clip_
@handle_frontend_method(
    class_tree=CLASS_TREE,
    init_tree="torch.tensor",
    method_name="clip_",
    input_and_ranges=_get_clamp_inputs(),
)
def test_torch_instance_clip_(
    input_and_ranges,
    frontend,
    frontend_method_data,
    init_flags,
    method_flags,
    on_device,
):
    input_dtype, x, min, max = input_and_ranges
    helpers.test_frontend_method(
        init_input_dtypes=input_dtype,
        init_all_as_kwargs_np={
            "data": x[0],
        },
        method_input_dtypes=input_dtype,
        method_all_as_kwargs_np={"min": min, "max": max},
        frontend_method_data=frontend_method_data,
        init_flags=init_flags,
        method_flags=method_flags,
        frontend=frontend,
        on_device=on_device,
    )


# __gt__
@handle_frontend_method(
    class_tree=CLASS_TREE,
    init_tree="torch.tensor",
    method_name="__gt__",
    dtype_and_x=helpers.dtype_and_values(
        available_dtypes=helpers.get_dtypes("float"),
        num_arrays=2,
        min_value=-1e04,
        max_value=1e04,
        allow_inf=False,
    ),
)
def test_torch_special_gt(
    dtype_and_x,
    frontend_method_data,
    init_flags,
    method_flags,
    frontend,
    on_device,
):
    input_dtype, x = dtype_and_x
    helpers.test_frontend_method(
        init_input_dtypes=input_dtype,
        init_all_as_kwargs_np={
            "data": x[0],
        },
        method_input_dtypes=input_dtype,
        method_all_as_kwargs_np={
            "other": x[1],
        },
        frontend_method_data=frontend_method_data,
        init_flags=init_flags,
        method_flags=method_flags,
        frontend=frontend,
        on_device=on_device,
    )


# __ne__
@handle_frontend_method(
    class_tree=CLASS_TREE,
    init_tree="torch.tensor",
    method_name="__ne__",
    dtype_and_x=helpers.dtype_and_values(
        available_dtypes=helpers.get_dtypes("float"),
        num_arrays=2,
        min_value=-1e04,
        max_value=1e04,
        allow_inf=False,
    ),
)
def test_torch_special_ne(
    dtype_and_x,
    frontend_method_data,
    init_flags,
    method_flags,
    frontend,
    on_device,
):
    input_dtype, x = dtype_and_x
    helpers.test_frontend_method(
        init_input_dtypes=input_dtype,
        init_all_as_kwargs_np={
            "data": x[0],
        },
        method_input_dtypes=input_dtype,
        method_all_as_kwargs_np={
            "other": x[1],
        },
        frontend_method_data=frontend_method_data,
        init_flags=init_flags,
        method_flags=method_flags,
        frontend=frontend,
        on_device=on_device,
    )


# __lt__
@handle_frontend_method(
    class_tree=CLASS_TREE,
    init_tree="torch.tensor",
    method_name="__lt__",
    dtype_and_x=helpers.dtype_and_values(
        available_dtypes=helpers.get_dtypes("float"),
        num_arrays=2,
        min_value=-1e04,
        max_value=1e04,
        allow_inf=False,
    ),
)
def test_torch_special_lt(
    dtype_and_x,
    frontend_method_data,
    init_flags,
    method_flags,
    frontend,
    on_device,
):
    input_dtype, x = dtype_and_x
    helpers.test_frontend_method(
        init_input_dtypes=input_dtype,
        init_all_as_kwargs_np={
            "data": x[0],
        },
        method_input_dtypes=input_dtype,
        method_all_as_kwargs_np={
            "other": x[1],
        },
        frontend_method_data=frontend_method_data,
        init_flags=init_flags,
        method_flags=method_flags,
        frontend=frontend,
        on_device=on_device,
    )


# __or__
@handle_frontend_method(
    class_tree=CLASS_TREE,
    init_tree="torch.tensor",
    method_name="__or__",
    dtype_and_x=helpers.dtype_and_values(
        available_dtypes=helpers.get_dtypes("valid"),
        num_arrays=2,
        min_value=-1e04,
        max_value=1e04,
        allow_inf=False,
    ),
)
def test_torch_special_or(
    dtype_and_x,
    frontend_method_data,
    init_flags,
    method_flags,
    frontend,
    on_device,
):
    input_dtype, x = dtype_and_x
    helpers.test_frontend_method(
        init_input_dtypes=input_dtype,
        init_all_as_kwargs_np={
            "data": x[0],
        },
        method_input_dtypes=input_dtype,
        method_all_as_kwargs_np={
            "other": x[1],
        },
        frontend_method_data=frontend_method_data,
        init_flags=init_flags,
        method_flags=method_flags,
        frontend=frontend,
        on_device=on_device,
    )


# where
@handle_frontend_method(
    class_tree=CLASS_TREE,
    init_tree="torch.tensor",
    method_name="where",
    broadcastables=_broadcastable_trio(),
)
def test_torch_instance_where(
    broadcastables,
    frontend_method_data,
    init_flags,
    method_flags,
    frontend,
    on_device,
):
    cond, xs, dtypes = broadcastables
    helpers.test_frontend_method(
        init_input_dtypes=dtypes,
        init_all_as_kwargs_np={
            "data": xs[0],
        },
        method_input_dtypes=["bool", dtypes[1]],
        method_all_as_kwargs_np={
            "condition": cond,
            "other": xs[1],
        },
        frontend_method_data=frontend_method_data,
        init_flags=init_flags,
        method_flags=method_flags,
        frontend=frontend,
        on_device=on_device,
    )


# clone
@handle_frontend_method(
    class_tree=CLASS_TREE,
    init_tree="torch.tensor",
    method_name="clone",
    dtype_and_x=helpers.dtype_and_values(
        available_dtypes=helpers.get_dtypes("valid"),
        num_arrays=1,
    ),
)
def test_torch_instance_clone(
    dtype_and_x,
    frontend_method_data,
    init_flags,
    method_flags,
    frontend,
    on_device,
):
    input_dtype, x = dtype_and_x
    helpers.test_frontend_method(
        init_input_dtypes=input_dtype,
        init_all_as_kwargs_np={
            "data": x[0],
        },
        method_input_dtypes=input_dtype,
        method_all_as_kwargs_np={},
        frontend_method_data=frontend_method_data,
        init_flags=init_flags,
        method_flags=method_flags,
        frontend=frontend,
        on_device=on_device,
    )


# __invert__
@handle_frontend_method(
    class_tree=CLASS_TREE,
    init_tree="torch.tensor",
    method_name="__invert__",
    dtype_and_x=helpers.dtype_and_values(
        available_dtypes=helpers.get_dtypes("integer"),
        num_arrays=1,
    ),
)
def test_torch_special_invert(
    dtype_and_x,
    frontend_method_data,
    init_flags,
    method_flags,
    frontend,
    on_device,
):
    input_dtype, x = dtype_and_x
    helpers.test_frontend_method(
        init_input_dtypes=input_dtype,
        init_all_as_kwargs_np={
            "data": x[0],
        },
        method_input_dtypes=input_dtype,
        method_all_as_kwargs_np={},
        frontend_method_data=frontend_method_data,
        init_flags=init_flags,
        method_flags=method_flags,
        frontend=frontend,
        on_device=on_device,
    )


# acosh
@handle_frontend_method(
    class_tree=CLASS_TREE,
    init_tree="torch.tensor",
    method_name="acosh",
    dtype_and_x=helpers.dtype_and_values(
        min_value=1.0,
        available_dtypes=helpers.get_dtypes("float"),
    ),
)
def test_torch_instance_acosh(
    dtype_and_x,
    frontend_method_data,
    init_flags,
    method_flags,
    frontend,
    on_device,
):
    input_dtype, x = dtype_and_x
    helpers.test_frontend_method(
        init_input_dtypes=input_dtype,
        init_all_as_kwargs_np={
            "data": x[0],
        },
        method_input_dtypes=[],
        method_all_as_kwargs_np={},
        frontend_method_data=frontend_method_data,
        init_flags=init_flags,
        method_flags=method_flags,
        frontend=frontend,
        on_device=on_device,
    )


@st.composite
def _masked_fill_helper(draw):
    cond, xs, dtypes = draw(_broadcastable_trio())
    if ivy.is_uint_dtype(dtypes[0]):
        fill_value = draw(helpers.ints(min_value=0, max_value=5))
    elif ivy.is_int_dtype(dtypes[0]):
        fill_value = draw(helpers.ints(min_value=-5, max_value=5))
    else:
        fill_value = draw(helpers.floats(min_value=-5, max_value=5))
    return dtypes[0], xs[0], cond, fill_value


# masked_fill
@handle_frontend_method(
    class_tree=CLASS_TREE,
    init_tree="torch.tensor",
    method_name="masked_fill",
    x_mask_val=_masked_fill_helper(),
)
def test_torch_instance_masked_fill(
    x_mask_val,
    frontend_method_data,
    init_flags,
    method_flags,
    frontend,
    on_device,
):
    dtype, x, mask, val = x_mask_val
    helpers.test_frontend_method(
        init_input_dtypes=[dtype],
        init_all_as_kwargs_np={
            "data": x,
        },
        method_input_dtypes=["bool", dtype],
        method_all_as_kwargs_np={
            "mask": mask,
            "value": val,
        },
        frontend_method_data=frontend_method_data,
        init_flags=init_flags,
        method_flags=method_flags,
        frontend=frontend,
        on_device=on_device,
    )


# acosh_
@handle_frontend_method(
    class_tree=CLASS_TREE,
    init_tree="torch.tensor",
    method_name="acosh_",
    dtype_and_x=helpers.dtype_and_values(
        min_value=1.0,
        available_dtypes=helpers.get_dtypes("float"),
    ),
)
def test_torch_instance_acosh_(
    dtype_and_x,
    frontend_method_data,
    init_flags,
    method_flags,
    frontend,
    on_device,
):
    input_dtype, x = dtype_and_x
    helpers.test_frontend_method(
        init_input_dtypes=input_dtype,
        init_all_as_kwargs_np={
            "data": x[0],
        },
        method_input_dtypes=[],
        method_all_as_kwargs_np={},
        frontend_method_data=frontend_method_data,
        init_flags=init_flags,
        method_flags=method_flags,
        frontend=frontend,
        on_device=on_device,
    )


# numpy
@handle_frontend_method(
    class_tree=CLASS_TREE,
    init_tree="torch.tensor",
    method_name="numpy",
    dtype_and_x=helpers.dtype_and_values(
        available_dtypes=helpers.get_dtypes("valid"),
    ),
)
def test_torch_instance_numpy(
    dtype_and_x,
    frontend_method_data,
    init_flags,
    method_flags,
    frontend,
    on_device,
):
    input_dtype, x = dtype_and_x
    ret, frontend_ret = helpers.test_frontend_method(
        init_input_dtypes=input_dtype,
        init_all_as_kwargs_np={
            "data": x[0],
        },
        method_input_dtypes=[],
        method_all_as_kwargs_np={},
        frontend_method_data=frontend_method_data,
        init_flags=init_flags,
        method_flags=method_flags,
        frontend=frontend,
        on_device=on_device,
        test_values=False,
    )
    # manual testing required as function return is numpy frontend
    helpers.value_test(
        ret_np_flat=helpers.flatten_and_to_np(ret=ret),
        ret_np_from_gt_flat=frontend_ret[0],
        ground_truth_backend="torch",
    )


# atan2_
@handle_frontend_method(
    class_tree=CLASS_TREE,
    init_tree="torch.tensor",
    method_name="atan2_",
    dtype_and_x=helpers.dtype_and_values(
        available_dtypes=helpers.get_dtypes("float"),
        num_arrays=2,
    ),
)
def test_torch_instance_atan2_(
    dtype_and_x,
    frontend_method_data,
    init_flags,
    method_flags,
    frontend,
):
    input_dtype, x = dtype_and_x
    helpers.test_frontend_method(
        init_input_dtypes=input_dtype,
        init_all_as_kwargs_np={
            "data": x[0],
        },
        method_input_dtypes=input_dtype,
        method_all_as_kwargs_np={
            "other": x[1],
        },
        frontend_method_data=frontend_method_data,
        init_flags=init_flags,
        method_flags=method_flags,
        frontend=frontend,
    )


# bitwise_and_
@handle_frontend_method(
    class_tree=CLASS_TREE,
    init_tree="torch.tensor",
    method_name="bitwise_and_",
    dtype_and_x=helpers.dtype_and_values(
        available_dtypes=helpers.get_dtypes("integer"),
        num_arrays=2,
    ),
)
def test_torch_instance_bitwise_and_(
    dtype_and_x,
    frontend_method_data,
    init_flags,
    method_flags,
    frontend,
    on_device,
):
    input_dtype, x = dtype_and_x
    helpers.test_frontend_method(
        init_input_dtypes=input_dtype,
        init_all_as_kwargs_np={
            "data": x[0],
        },
        method_input_dtypes=input_dtype,
        method_all_as_kwargs_np={
            "other": x[1],
        },
        frontend_method_data=frontend_method_data,
        init_flags=init_flags,
        method_flags=method_flags,
        frontend=frontend,
        on_device=on_device,
    )


# __and__
@handle_frontend_method(
    class_tree=CLASS_TREE,
    init_tree="torch.tensor",
    method_name="__and__",
    dtype_and_x=helpers.dtype_and_values(
        available_dtypes=st.one_of(st.just(("bool",)), helpers.get_dtypes("integer")),
        num_arrays=2,
        min_value=-1e04,
        max_value=1e04,
        allow_inf=False,
    ),
)
def test_torch_special_and(
    dtype_and_x,
    frontend_method_data,
    init_flags,
    method_flags,
    frontend,
    on_device,
):
    input_dtype, x = dtype_and_x
    helpers.test_frontend_method(
        init_input_dtypes=input_dtype,
        init_all_as_kwargs_np={
            "data": x[0],
        },
        method_input_dtypes=input_dtype,
        method_all_as_kwargs_np={
            "other": x[1],
        },
        frontend_method_data=frontend_method_data,
        init_flags=init_flags,
        method_flags=method_flags,
        frontend=frontend,
        on_device=on_device,
    )


# bitwise_xor
@handle_frontend_method(
    class_tree=CLASS_TREE,
    init_tree="torch.tensor",
    method_name="bitwise_xor",
    dtype_and_x=helpers.dtype_and_values(
        available_dtypes=st.one_of(st.just(("bool",)), helpers.get_dtypes("integer")),
        num_arrays=2,
    ),
)
def test_torch_instance_bitwise_xor(
    dtype_and_x,
    frontend_method_data,
    init_flags,
    method_flags,
    frontend,
    on_device,
):
    input_dtype, x = dtype_and_x
    helpers.test_frontend_method(
        init_input_dtypes=input_dtype,
        init_all_as_kwargs_np={
            "data": x[0],
        },
        method_input_dtypes=input_dtype,
        method_all_as_kwargs_np={
            "other": x[1],
        },
        frontend_method_data=frontend_method_data,
        init_flags=init_flags,
        method_flags=method_flags,
        frontend=frontend,
        on_device=on_device,
    )


# cumprod
@handle_frontend_method(
    class_tree=CLASS_TREE,
    init_tree="torch.tensor",
    method_name="cumprod",
    dtype_value=helpers.dtype_and_values(
        available_dtypes=helpers.get_dtypes("valid"),
        shape=st.shared(helpers.get_shape(min_num_dims=1), key="shape"),
    ),
    dim=helpers.get_axis(
        shape=st.shared(helpers.get_shape(), key="shape"),
        allow_neg=True,
        force_int=True,
    ),
    dtypes=_dtypes(),
)
def test_torch_instance_cumprod(
    dtype_value,
    dim,
    dtypes,
    frontend_method_data,
    init_flags,
    method_flags,
    frontend,
    on_device,
):
    input_dtype, x = dtype_value
    helpers.test_frontend_method(
        init_input_dtypes=input_dtype,
        init_all_as_kwargs_np={
            "data": x[0],
        },
        method_input_dtypes=dtypes,
        method_all_as_kwargs_np={
            "dim": dim,
            "dtype": dtypes[0],
        },
        frontend_method_data=frontend_method_data,
        init_flags=init_flags,
        method_flags=method_flags,
        frontend=frontend,
        on_device=on_device,
    )


# relu
@handle_frontend_method(
    class_tree=CLASS_TREE,
    init_tree="torch.tensor",
    method_name="relu",
    dtype_and_x=helpers.dtype_and_values(
        available_dtypes=helpers.get_dtypes("float"),
        allow_inf=False,
    ),
)
def test_torch_instance_relu(
    dtype_and_x,
    frontend_method_data,
    init_flags,
    method_flags,
    frontend,
    on_device,
):
    input_dtype, x = dtype_and_x
    helpers.test_frontend_method(
        init_input_dtypes=input_dtype,
        init_all_as_kwargs_np={
            "data": x[0],
        },
        method_input_dtypes=input_dtype,
        method_all_as_kwargs_np={},
        frontend_method_data=frontend_method_data,
        init_flags=init_flags,
        method_flags=method_flags,
        frontend=frontend,
        on_device=on_device,
    )


# fmin
@handle_frontend_method(
    class_tree=CLASS_TREE,
    init_tree="torch.tensor",
    method_name="fmin",
    dtype_and_x=helpers.dtype_and_values(
        available_dtypes=helpers.get_dtypes("float"),
        num_arrays=2,
    ),
)
def test_torch_instance_fmin(
    dtype_and_x,
    frontend_method_data,
    init_flags,
    method_flags,
    frontend,
    on_device,
):
    input_dtype, x = dtype_and_x
    helpers.test_frontend_method(
        init_input_dtypes=input_dtype,
        init_all_as_kwargs_np={
            "data": x[0],
        },
        method_input_dtypes=input_dtype,
        method_all_as_kwargs_np={
            "other": x[1],
        },
        frontend_method_data=frontend_method_data,
        init_flags=init_flags,
        method_flags=method_flags,
        frontend=frontend,
        on_device=on_device,
    )


# count_nonzero
@handle_frontend_method(
    class_tree=CLASS_TREE,
    init_tree="torch.tensor",
    method_name="count_nonzero",
    dtype_value=helpers.dtype_and_values(
        available_dtypes=helpers.get_dtypes("valid"),
        shape=st.shared(helpers.get_shape(min_num_dims=1), key="shape"),
    ),
    dim=helpers.get_axis(
        shape=st.shared(helpers.get_shape(), key="shape"),
        allow_neg=True,
        force_int=True,
    ),
)
def test_torch_instance_count_nonzero(
    dtype_value,
    dim,
    frontend_method_data,
    init_flags,
    method_flags,
    frontend,
    on_device,
):
    input_dtype, x = dtype_value
    helpers.test_frontend_method(
        init_input_dtypes=input_dtype,
        init_all_as_kwargs_np={
            "data": x[0],
        },
        method_input_dtypes=input_dtype,
        method_all_as_kwargs_np={"dim": dim},
        frontend_method_data=frontend_method_data,
        init_flags=init_flags,
        method_flags=method_flags,
        frontend=frontend,
        on_device=on_device,
    )


# exp
@handle_frontend_method(
    class_tree=CLASS_TREE,
    init_tree="torch.tensor",
    method_name="exp",
    dtype_and_x=helpers.dtype_and_values(
        available_dtypes=helpers.get_dtypes("numeric"),
    ),
)
def test_torch_instance_exp(
    dtype_and_x,
    frontend_method_data,
    init_flags,
    method_flags,
    frontend,
    on_device,
):
    input_dtype, x = dtype_and_x
    helpers.test_frontend_method(
        init_input_dtypes=input_dtype,
        init_all_as_kwargs_np={
            "data": x[0],
        },
        method_input_dtypes=input_dtype,
        method_all_as_kwargs_np={},
        frontend_method_data=frontend_method_data,
        init_flags=init_flags,
        method_flags=method_flags,
        frontend=frontend,
        on_device=on_device,
    )


# exp_
@handle_frontend_method(
    class_tree=CLASS_TREE,
    init_tree="torch.tensor",
    method_name="exp_",
    dtype_and_x=helpers.dtype_and_values(
        available_dtypes=helpers.get_dtypes("numeric"),
    ),
)
def test_torch_instance_exp_(
    dtype_and_x,
    frontend_method_data,
    init_flags,
    method_flags,
    frontend,
    on_device,
):
    input_dtype, x = dtype_and_x
    helpers.test_frontend_method(
        init_input_dtypes=input_dtype,
        init_all_as_kwargs_np={
            "data": x[0],
        },
        method_input_dtypes=input_dtype,
        method_all_as_kwargs_np={},
        frontend_method_data=frontend_method_data,
        init_flags=init_flags,
        method_flags=method_flags,
        frontend=frontend,
        on_device=on_device,
    )


# mul
@handle_frontend_method(
    class_tree=CLASS_TREE,
    init_tree="torch.tensor",
    method_name="mul",
    dtype_and_x=helpers.dtype_and_values(
        available_dtypes=helpers.get_dtypes("numeric"),
        num_arrays=2,
    ),
)
def test_torch_instance_mul(
    dtype_and_x,
    frontend_method_data,
    init_flags,
    method_flags,
    frontend,
    on_device,
):
    input_dtype, x = dtype_and_x
    helpers.test_frontend_method(
        init_input_dtypes=input_dtype,
        init_all_as_kwargs_np={
            "data": x[0],
        },
        method_input_dtypes=input_dtype,
        method_all_as_kwargs_np={
            "other": x[1],
        },
        frontend_method_data=frontend_method_data,
        init_flags=init_flags,
        method_flags=method_flags,
        frontend=frontend,
        on_device=on_device,
    )


# ceil_
@handle_frontend_method(
    class_tree=CLASS_TREE,
    init_tree="torch.tensor",
    method_name="ceil_",
    dtype_and_x=helpers.dtype_and_values(
        available_dtypes=helpers.get_dtypes("float"),
    ),
)
def test_torch_instance_ceil_(
    dtype_and_x,
    frontend_method_data,
    init_flags,
    method_flags,
    frontend,
    on_device,
):
    input_dtype, x = dtype_and_x
    helpers.test_frontend_method(
        init_input_dtypes=input_dtype,
        init_all_as_kwargs_np={
            "data": x[0],
        },
        method_input_dtypes=input_dtype,
        method_all_as_kwargs_np={},
        frontend_method_data=frontend_method_data,
        init_flags=init_flags,
        method_flags=method_flags,
        frontend=frontend,
        on_device=on_device,
    )


# mul_
@handle_frontend_method(
    class_tree=CLASS_TREE,
    init_tree="torch.tensor",
    method_name="mul_",
    dtype_and_x=helpers.dtype_and_values(
        available_dtypes=helpers.get_dtypes("numeric"),
        num_arrays=2,
        shared_dtype=True,
    ),
)
def test_torch_instance_mul_(
    dtype_and_x,
    frontend_method_data,
    init_flags,
    method_flags,
    frontend,
    on_device,
):
    input_dtype, x = dtype_and_x
    helpers.test_frontend_method(
        init_input_dtypes=input_dtype,
        init_all_as_kwargs_np={
            "data": x[0],
        },
        method_input_dtypes=input_dtype,
        method_all_as_kwargs_np={
            "other": x[1],
        },
        frontend_method_data=frontend_method_data,
        init_flags=init_flags,
        method_flags=method_flags,
        frontend=frontend,
        on_device=on_device,
    )


# trunc
@handle_frontend_method(
    class_tree=CLASS_TREE,
    init_tree="torch.tensor",
    method_name="trunc",
    dtype_value=helpers.dtype_and_values(
        available_dtypes=helpers.get_dtypes("numeric"),
        shape=st.shared(helpers.get_shape(min_num_dims=1), key="shape"),
    ),
)
def test_torch_instance_trunc(
    dtype_value,
    frontend_method_data,
    init_flags,
    method_flags,
    frontend,
    on_device,
):
    input_dtype, x = dtype_value
    helpers.test_frontend_method(
        init_input_dtypes=input_dtype,
        init_all_as_kwargs_np={
            "data": x[0],
        },
        method_input_dtypes=input_dtype,
        method_all_as_kwargs_np={},
        frontend_method_data=frontend_method_data,
        init_flags=init_flags,
        method_flags=method_flags,
        frontend=frontend,
        on_device=on_device,
    )


# trunc_
@handle_frontend_method(
    class_tree=CLASS_TREE,
    init_tree="torch.tensor",
    method_name="trunc_",
    dtype_value=helpers.dtype_and_values(
        available_dtypes=helpers.get_dtypes("numeric"),
        shape=st.shared(helpers.get_shape(min_num_dims=1), key="shape"),
    ),
)
def test_torch_instance_trunc_(
    dtype_value,
    frontend_method_data,
    init_flags,
    method_flags,
    frontend,
    on_device,
):
    input_dtype, x = dtype_value
    helpers.test_frontend_method(
        init_input_dtypes=input_dtype,
        init_all_as_kwargs_np={
            "data": x[0],
        },
        method_input_dtypes=input_dtype,
        method_all_as_kwargs_np={},
        frontend_method_data=frontend_method_data,
        init_flags=init_flags,
        method_flags=method_flags,
        frontend=frontend,
        on_device=on_device,
    )


# fix
@handle_frontend_method(
    class_tree=CLASS_TREE,
    init_tree="torch.tensor",
    method_name="fix",
    dtype_value=helpers.dtype_and_values(
        available_dtypes=helpers.get_dtypes("numeric"),
        shape=st.shared(helpers.get_shape(min_num_dims=1), key="shape"),
    ),
)
def test_torch_instance_fix(
    dtype_value,
    frontend_method_data,
    init_flags,
    method_flags,
    frontend,
    on_device,
):
    input_dtype, x = dtype_value
    helpers.test_frontend_method(
        init_input_dtypes=input_dtype,
        init_all_as_kwargs_np={
            "data": x[0],
        },
        method_input_dtypes=input_dtype,
        method_all_as_kwargs_np={},
        frontend_method_data=frontend_method_data,
        init_flags=init_flags,
        method_flags=method_flags,
        frontend=frontend,
        on_device=on_device,
    )


# fix_
@handle_frontend_method(
    class_tree=CLASS_TREE,
    init_tree="torch.tensor",
    method_name="fix_",
    dtype_value=helpers.dtype_and_values(
        available_dtypes=helpers.get_dtypes("numeric"),
        shape=st.shared(helpers.get_shape(min_num_dims=1), key="shape"),
    ),
)
def test_torch_instance_fix_(
    dtype_value,
    frontend_method_data,
    init_flags,
    method_flags,
    frontend,
    on_device,
):
    input_dtype, x = dtype_value
    helpers.test_frontend_method(
        init_input_dtypes=input_dtype,
        init_all_as_kwargs_np={
            "data": x[0],
        },
        method_input_dtypes=input_dtype,
        method_all_as_kwargs_np={},
        frontend_method_data=frontend_method_data,
        init_flags=init_flags,
        method_flags=method_flags,
        frontend=frontend,
        on_device=on_device,
    )


# round
@handle_frontend_method(
    class_tree=CLASS_TREE,
    init_tree="torch.tensor",
    method_name="round",
    dtype_and_x=helpers.dtype_and_values(
        available_dtypes=helpers.get_dtypes("float"),
    ),
    decimals=st.integers(min_value=0, max_value=5),
)
def test_torch_instance_round(
    dtype_and_x,
    decimals,
    frontend_method_data,
    init_flags,
    method_flags,
    frontend,
    on_device,
):
    input_dtype, x = dtype_and_x
    helpers.test_frontend_method(
        init_input_dtypes=input_dtype,
        init_all_as_kwargs_np={
            "data": x[0],
        },
        method_input_dtypes=input_dtype,
        method_all_as_kwargs_np={
            "decimals": decimals,
        },
        frontend_method_data=frontend_method_data,
        init_flags=init_flags,
        method_flags=method_flags,
        frontend=frontend,
        on_device=on_device,
    )


# cross
@handle_frontend_method(
    class_tree=CLASS_TREE,
    init_tree="torch.tensor",
    method_name="cross",
    dtype_input_other_dim=dtype_value1_value2_axis(
        available_dtypes=helpers.get_dtypes("numeric"),
        min_num_dims=1,
        max_num_dims=10,
        min_dim_size=3,
        max_dim_size=3,
        min_value=-1e10,
        max_value=1e10,
        abs_smallest_val=0.01,
        large_abs_safety_factor=2,
        safety_factor_scale="log",
    ),
)
def test_torch_instance_cross(
    dtype_input_other_dim,
    frontend_method_data,
    init_flags,
    method_flags,
    frontend,
    on_device,
):
    dtype, input, other, dim = dtype_input_other_dim
    helpers.test_frontend_method(
        init_input_dtypes=dtype,
        init_all_as_kwargs_np={
            "data": input,
        },
        method_input_dtypes=dtype,
        method_all_as_kwargs_np={
            "other": other,
            "dim": dim,
        },
        frontend_method_data=frontend_method_data,
        init_flags=init_flags,
        method_flags=method_flags,
        frontend=frontend,
        on_device=on_device,
        rtol_=1e-2,
        atol_=1e-2,
    )


# det
@handle_frontend_method(
    class_tree=CLASS_TREE,
    init_tree="torch.tensor",
    method_name="det",
    dtype_and_x=_get_dtype_and_square_matrix(),
)
def test_torch_instance_det(
    dtype_and_x,
    frontend_method_data,
    init_flags,
    method_flags,
    frontend,
    on_device,
):
    input_dtype, x = dtype_and_x
    helpers.test_frontend_method(
        init_input_dtypes=input_dtype,
        init_all_as_kwargs_np={
            "data": x,
        },
        method_input_dtypes=input_dtype,
        method_all_as_kwargs_np={},
        frontend_method_data=frontend_method_data,
        init_flags=init_flags,
        method_flags=method_flags,
        frontend=frontend,
        on_device=on_device,
    )


# reciprocal
@handle_frontend_method(
    class_tree=CLASS_TREE,
    init_tree="torch.tensor",
    method_name="reciprocal",
    dtype_and_x=helpers.dtype_and_values(
        available_dtypes=helpers.get_dtypes("float"),
        min_value=1,
    ),
)
def test_torch_instance_reciprocal(
    dtype_and_x,
    frontend_method_data,
    init_flags,
    method_flags,
    frontend,
    on_device,
):
    input_dtype, x = dtype_and_x
    helpers.test_frontend_method(
        init_input_dtypes=input_dtype,
        init_all_as_kwargs_np={
            "data": x[0],
        },
        method_input_dtypes=input_dtype,
        method_all_as_kwargs_np={},
        frontend_method_data=frontend_method_data,
        init_flags=init_flags,
        method_flags=method_flags,
        frontend=frontend,
        on_device=on_device,
    )


# fill_
@handle_frontend_method(
    class_tree=CLASS_TREE,
    init_tree="torch.tensor",
    method_name="fill_",
    dtype_and_x=helpers.dtype_and_values(
        available_dtypes=helpers.get_dtypes("float"),
    ),
    value=helpers.floats(min_value=1, max_value=10),
)
def test_torch_instance_fill_(
    dtype_and_x,
    value,
    frontend_method_data,
    init_flags,
    method_flags,
    frontend,
    on_device,
):
    input_dtype, x = dtype_and_x
    helpers.test_frontend_method(
        init_input_dtypes=input_dtype,
        init_all_as_kwargs_np={
            "data": x[0],
        },
        method_input_dtypes=input_dtype,
        method_all_as_kwargs_np={
            "value": value,
        },
        frontend_method_data=frontend_method_data,
        init_flags=init_flags,
        method_flags=method_flags,
        frontend=frontend,
        on_device=on_device,
    )


# nonzero
@handle_frontend_method(
    class_tree=CLASS_TREE,
    init_tree="torch.tensor",
    method_name="nonzero",
    dtype_and_values=helpers.dtype_and_values(
        available_dtypes=helpers.get_dtypes("numeric"),
    ),
)
def test_torch_instance_nonzero(
    dtype_and_values,
    frontend_method_data,
    init_flags,
    method_flags,
    frontend,
    on_device,
):
    input_dtype, x = dtype_and_values
    helpers.test_frontend_method(
        init_input_dtypes=input_dtype,
        init_all_as_kwargs_np={
            "data": x[0],
        },
        method_input_dtypes=input_dtype,
        method_all_as_kwargs_np={},
        frontend_method_data=frontend_method_data,
        init_flags=init_flags,
        method_flags=method_flags,
        frontend=frontend,
        on_device=on_device,
    )


# mm
@handle_frontend_method(
    class_tree=CLASS_TREE,
    init_tree="torch.tensor",
    method_name="mm",
    dtype_xy=_get_dtype_input_and_matrices(),
)
def test_torch_instance_mm(
    dtype_xy,
    frontend_method_data,
    init_flags,
    method_flags,
    frontend,
    on_device,
):
    dtype, x, y = dtype_xy
    helpers.test_frontend_method(
        init_input_dtypes=dtype,
        init_all_as_kwargs_np={
            "data": x,
        },
        method_input_dtypes=dtype,
        method_all_as_kwargs_np={
            "mat2": y,
        },
        frontend_method_data=frontend_method_data,
        init_flags=init_flags,
        method_flags=method_flags,
        frontend=frontend,
        on_device=on_device,
    )


# square
@handle_frontend_method(
    class_tree=CLASS_TREE,
    init_tree="torch.tensor",
    method_name="square",
    dtype_x=helpers.dtype_and_values(
        available_dtypes=helpers.get_dtypes("float"),
    ),
)
def test_torch_instance_square(
    dtype_x,
    frontend,
    frontend_method_data,
    init_flags,
    method_flags,
    on_device,
):
    input_dtype, x = dtype_x
    helpers.test_frontend_method(
        init_input_dtypes=input_dtype,
        init_all_as_kwargs_np={"data": x[0]},
        method_input_dtypes=input_dtype,
        method_all_as_kwargs_np={},
        frontend_method_data=frontend_method_data,
        init_flags=init_flags,
        method_flags=method_flags,
        frontend=frontend,
        on_device=on_device,
    )


# log10
@handle_frontend_method(
    class_tree=CLASS_TREE,
    init_tree="torch.tensor",
    method_name="log10",
    dtype_and_x=helpers.dtype_and_values(
        available_dtypes=helpers.get_dtypes("float"),
        allow_inf=False,
    ),
)
def test_torch_instance_log10(
    dtype_and_x,
    frontend_method_data,
    init_flags,
    method_flags,
    frontend,
    on_device,
):
    input_dtype, x = dtype_and_x
    helpers.test_frontend_method(
        init_input_dtypes=input_dtype,
        init_all_as_kwargs_np={
            "data": x[0],
        },
        method_input_dtypes=input_dtype,
        method_all_as_kwargs_np={},
        frontend_method_data=frontend_method_data,
        init_flags=init_flags,
        method_flags=method_flags,
        frontend=frontend,
        on_device=on_device,
    )


# short
@handle_frontend_method(
    class_tree=CLASS_TREE,
    init_tree="torch.tensor",
    method_name="short",
    dtype_and_x=helpers.dtype_and_values(
        available_dtypes=helpers.get_dtypes("numeric"),
        min_value=-1e04,
        max_value=1e04,
        allow_inf=False,
    ),
)
def test_torch_instance_short(
    dtype_and_x,
    frontend_method_data,
    init_flags,
    method_flags,
    frontend,
    on_device,
):
    input_dtype, x = dtype_and_x
    helpers.test_frontend_method(
        init_input_dtypes=input_dtype,
        init_all_as_kwargs_np={
            "data": x[0],
        },
        method_input_dtypes=input_dtype,
        method_all_as_kwargs_np={},
        frontend_method_data=frontend_method_data,
        init_flags=init_flags,
        method_flags=method_flags,
        frontend=frontend,
        on_device=on_device,
    )


# prod
@handle_frontend_method(
    class_tree=CLASS_TREE,
    init_tree="torch.tensor",
    method_name="prod",
    dtype_x_axis=helpers.dtype_values_axis(
        available_dtypes=helpers.get_dtypes("numeric"),
        min_num_dims=1,
        max_num_dims=5,
        valid_axis=True,
        allow_neg_axes=False,
        max_axes_size=1,
        force_int_axis=True,
        large_abs_safety_factor=10,
        small_abs_safety_factor=10,
        safety_factor_scale="log",
    ),
    dtype=helpers.get_dtypes("float", none=True, full=False),
    keepdims=st.booleans(),
)
def test_torch_instance_prod(
    dtype_x_axis,
    dtype,
    keepdims,
    frontend,
    frontend_method_data,
    init_flags,
    method_flags,
    on_device,
):
    input_dtype, x, axis = dtype_x_axis
    if ivy.current_backend_str() == "torch":
        init_flags.as_variable = [False]
        method_flags.as_variable = [False]
    helpers.test_frontend_method(
        init_input_dtypes=input_dtype,
        init_all_as_kwargs_np={"data": x[0]},
        method_input_dtypes=input_dtype,
        method_all_as_kwargs_np={
            "dim": axis,
            "keepdim": keepdims,
            "dtype": dtype[0],
        },
        frontend_method_data=frontend_method_data,
        init_flags=init_flags,
        method_flags=method_flags,
        frontend=frontend,
        on_device=on_device,
    )


# div
@handle_frontend_method(
    class_tree=CLASS_TREE,
    init_tree="torch.tensor",
    method_name="div",
    dtype_and_x=helpers.dtype_and_values(
        available_dtypes=helpers.get_dtypes("numeric"),
        num_arrays=2,
        large_abs_safety_factor=2.5,
        small_abs_safety_factor=2.5,
        safety_factor_scale="log",
    ),
    rounding_mode=st.sampled_from(["floor", "trunc"]) | st.none(),
)
def test_torch_instance_div(
    dtype_and_x,
    rounding_mode,
    frontend,
    frontend_method_data,
    init_flags,
    method_flags,
    on_device,
):
    input_dtype, x = dtype_and_x
    assume(not np.any(np.isclose(x[1], 0)))

    helpers.test_frontend_method(
        init_input_dtypes=input_dtype,
        init_all_as_kwargs_np={"data": x[0]},
        method_input_dtypes=input_dtype,
        method_all_as_kwargs_np={
            "other": x[1],
            "rounding_mode": rounding_mode,
        },
        frontend_method_data=frontend_method_data,
        init_flags=init_flags,
        method_flags=method_flags,
        frontend=frontend,
        on_device=on_device,
    )


# div_
@handle_frontend_method(
    class_tree=CLASS_TREE,
    init_tree="torch.tensor",
    method_name="div_",
    dtype_and_x=helpers.dtype_and_values(
        available_dtypes=helpers.get_dtypes("numeric"),
        num_arrays=2,
        large_abs_safety_factor=2.5,
        small_abs_safety_factor=2.5,
        safety_factor_scale="log",
    ),
    rounding_mode=st.sampled_from(["floor", "trunc"]) | st.none(),
)
def test_torch_instance_div_(
    dtype_and_x,
    rounding_mode,
    frontend,
    frontend_method_data,
    init_flags,
    method_flags,
    on_device,
):
    input_dtype, x = dtype_and_x
    assume(not np.any(np.isclose(x[1], 0)))

    helpers.test_frontend_method(
        init_input_dtypes=input_dtype,
        init_all_as_kwargs_np={"data": x[0]},
        method_input_dtypes=input_dtype,
        method_all_as_kwargs_np={
            "other": x[1],
            "rounding_mode": rounding_mode,
        },
        frontend_method_data=frontend_method_data,
        init_flags=init_flags,
        method_flags=method_flags,
        frontend=frontend,
        on_device=on_device,
    )


# normal_
@handle_frontend_method(
    class_tree=CLASS_TREE,
    init_tree="torch.tensor",
    method_name="normal_",
    dtype_and_x=helpers.dtype_and_values(
        available_dtypes=helpers.get_dtypes("float"),
    ),
    mean=helpers.floats(min_value=-1, max_value=1),
    std=helpers.floats(min_value=0, max_value=1),
)
def test_torch_instance_normal_(
    dtype_and_x,
    mean,
    std,
    frontend,
    frontend_method_data,
    init_flags,
    method_flags,
    on_device,
):
    dtype, x = dtype_and_x

    def call():
        return helpers.test_frontend_method(
            init_input_dtypes=dtype,
            init_all_as_kwargs_np={"data": x[0]},
            method_input_dtypes=dtype,
            method_all_as_kwargs_np={
                "mean": mean,
                "std": std,
            },
            frontend_method_data=frontend_method_data,
            init_flags=init_flags,
            method_flags=method_flags,
            frontend=frontend,
            on_device=on_device,
            test_values=False,
        )

    ret = call()

    if not ivy.exists(ret):
        return

    ret_np, ret_from_np = ret
    ret_np = helpers.flatten_and_to_np(ret=ret_np)
    ret_from_np = helpers.flatten_and_to_np(ret=ret_from_np)
    for u, v in zip(ret_np, ret_from_np):
        assert u.dtype == v.dtype
        assert u.shape == v.shape


# addcdiv
@handle_frontend_method(
    class_tree=CLASS_TREE,
    init_tree="torch.tensor",
    method_name="addcdiv",
    dtype_and_x=helpers.dtype_and_values(
        available_dtypes=helpers.get_dtypes("float"),
        num_arrays=3,
        large_abs_safety_factor=2.5,
        small_abs_safety_factor=2.5,
        safety_factor_scale="log",
        shared_dtype=True,
    ),
    value=st.floats(min_value=-100, max_value=100),
)
def test_torch_instance_addcdiv(
    dtype_and_x,
    value,
    frontend,
    frontend_method_data,
    init_flags,
    method_flags,
    on_device,
):
    input_dtype, x = dtype_and_x
    assume(not np.any(np.isclose(x[2], 0)))

    helpers.test_frontend_method(
        init_input_dtypes=input_dtype,
        init_all_as_kwargs_np={"data": x[0]},
        method_input_dtypes=input_dtype,
        method_all_as_kwargs_np={
            "tensor1": x[1],
            "tensor2": x[2],
            "value": value,
        },
        frontend_method_data=frontend_method_data,
        init_flags=init_flags,
        method_flags=method_flags,
        frontend=frontend,
        on_device=on_device,
        atol_=1e-03,
    )


# sign
@handle_frontend_method(
    class_tree=CLASS_TREE,
    init_tree="torch.tensor",
    method_name="sign",
    dtype_x=helpers.dtype_and_values(
        available_dtypes=helpers.get_dtypes("valid"),
    ),
)
def test_torch_instance_sign(
    dtype_x,
    frontend,
    frontend_method_data,
    init_flags,
    method_flags,
    on_device,
):
    input_dtype, x = dtype_x
    helpers.test_frontend_method(
        init_input_dtypes=input_dtype,
        init_all_as_kwargs_np={"data": x[0]},
        method_input_dtypes=input_dtype,
        method_all_as_kwargs_np={},
        frontend_method_data=frontend_method_data,
        init_flags=init_flags,
        method_flags=method_flags,
        frontend=frontend,
        on_device=on_device,
    )


# fmod
@handle_frontend_method(
    class_tree=CLASS_TREE,
    init_tree="torch.tensor",
    method_name="fmod",
    dtype_and_x=helpers.dtype_and_values(
        available_dtypes=helpers.get_dtypes("float"),
        num_arrays=2,
        shared_dtype=True,
        min_num_dims=1,
        min_value=-100,
        max_value=100,
    ),
)
def test_torch_instance_fmod(
    dtype_and_x,
    frontend,
    frontend_method_data,
    init_flags,
    method_flags,
    on_device,
):
    input_dtype, x = dtype_and_x
    helpers.test_frontend_method(
        init_input_dtypes=input_dtype,
        init_all_as_kwargs_np={"data": x[0]},
        method_input_dtypes=input_dtype,
        method_all_as_kwargs_np={"other": x[1]},
        frontend=frontend,
        frontend_method_data=frontend_method_data,
        init_flags=init_flags,
        method_flags=method_flags,
        on_device=on_device,
    )


# fmod_
@handle_frontend_method(
    class_tree=CLASS_TREE,
    init_tree="torch.tensor",
    method_name="fmod_",
    dtype_and_x=helpers.dtype_and_values(
        available_dtypes=helpers.get_dtypes("float"),
        num_arrays=2,
        shared_dtype=True,
        min_num_dims=1,
        min_value=-100,
        max_value=100,
    ),
)
def test_torch_instance_fmod_(
    dtype_and_x,
    frontend,
    frontend_method_data,
    init_flags,
    method_flags,
    on_device,
):
    input_dtype, x = dtype_and_x
    helpers.test_frontend_method(
        init_input_dtypes=input_dtype,
        init_all_as_kwargs_np={"data": x[0]},
        method_input_dtypes=input_dtype,
        method_all_as_kwargs_np={"other": x[1]},
        frontend=frontend,
        frontend_method_data=frontend_method_data,
        init_flags=init_flags,
        method_flags=method_flags,
        on_device=on_device,
    )


# topk
# TODO: add value test after the stable sorting is added to torch
# https://github.com/pytorch/pytorch/issues/88184
@handle_frontend_method(
    class_tree=CLASS_TREE,
    init_tree="torch.tensor",
    method_name="topk",
    dtype_x_axis_k=_topk_helper(),
    largest=st.booleans(),
    sorted=st.booleans(),
)
def test_torch_instance_topk(
    dtype_x_axis_k,
    largest,
    sorted,
    frontend,
    frontend_method_data,
    init_flags,
    method_flags,
    on_device,
):
    input_dtype, input, axis, k = dtype_x_axis_k
    helpers.test_frontend_method(
        init_input_dtypes=input_dtype,
        init_all_as_kwargs_np={"data": input[0]},
        method_input_dtypes=input_dtype,
        method_all_as_kwargs_np={
            "k": k,
            "dim": axis,
            "largest": largest,
            "sorted": sorted,
        },
        frontend=frontend,
        frontend_method_data=frontend_method_data,
        init_flags=init_flags,
        method_flags=method_flags,
        on_device=on_device,
        test_values=False,
    )


# bitwise right shift
@handle_frontend_method(
    class_tree=CLASS_TREE,
    init_tree="torch.tensor",
    method_name="bitwise_right_shift",
    dtype_and_x=helpers.dtype_and_values(
        available_dtypes=helpers.get_dtypes("valid"),
        num_arrays=2,
        shared_dtype=True,
    ),
)
def test_torch_instance_bitwise_right_shift(
    dtype_and_x,
    frontend_method_data,
    init_flags,
    method_flags,
    frontend,
    on_device,
):
    input_dtype, x = dtype_and_x
    # negative shifts will throw an exception
    # shifts >= dtype witdth produce backend-defined behavior
    x[1] = np.asarray(
        np.clip(x[1], 0, np.iinfo(input_dtype[1]).bits - 1), dtype=input_dtype[1]
    )
    helpers.test_frontend_method(
        init_input_dtypes=input_dtype,
        init_all_as_kwargs_np={
            "data": x[0],
        },
        method_input_dtypes=input_dtype,
        method_all_as_kwargs_np={
            "other": x[1],
        },
        frontend_method_data=frontend_method_data,
        init_flags=init_flags,
        method_flags=method_flags,
        frontend=frontend,
        on_device=on_device,
    )


# logdet
@handle_frontend_method(
    class_tree=CLASS_TREE,
    init_tree="torch.tensor",
    method_name="logdet",
    dtype_and_x=_get_dtype_and_square_matrix(),
)
def test_torch_instance_logdet(
    dtype_and_x,
    frontend_method_data,
    init_flags,
    method_flags,
    frontend,
    on_device,
):
    input_dtype, x = dtype_and_x
    dtype, x = dtype_and_x
    x = np.matmul(x.T, x) + np.identity(x.shape[0])
    helpers.test_frontend_method(
        init_input_dtypes=input_dtype,
        init_all_as_kwargs_np={
            "data": x,
        },
        method_input_dtypes=input_dtype,
        method_all_as_kwargs_np={},
        frontend_method_data=frontend_method_data,
        init_flags=init_flags,
        method_flags=method_flags,
        frontend=frontend,
        on_device=on_device,
    )


# multiply
@handle_frontend_method(
    class_tree=CLASS_TREE,
    init_tree="torch.tensor",
    method_name="multiply",
    dtype_and_x=helpers.dtype_and_values(
        available_dtypes=helpers.get_dtypes("numeric"),
        num_arrays=2,
    ),
)
def test_torch_instance_multiply(
    dtype_and_x,
    frontend_method_data,
    init_flags,
    method_flags,
    frontend,
    on_device,
):
    input_dtype, x = dtype_and_x
    helpers.test_frontend_method(
        init_input_dtypes=input_dtype,
        init_all_as_kwargs_np={
            "data": x[0],
        },
        method_input_dtypes=input_dtype,
        method_all_as_kwargs_np={
            "other": x[1],
        },
        frontend_method_data=frontend_method_data,
        init_flags=init_flags,
        method_flags=method_flags,
        frontend=frontend,
        on_device=on_device,
    )


# norm
@handle_frontend_method(
    class_tree=CLASS_TREE,
    init_tree="torch.tensor",
    method_name="norm",
    p_dtype_x_axis=_get_axis_and_p(),
    keepdim=st.booleans(),
    dtype=helpers.get_dtypes("valid", full=False),
)
def test_torch_instance_norm(
    p_dtype_x_axis,
    keepdim,
    dtype,
    frontend,
    frontend_method_data,
    init_flags,
    method_flags,
    on_device,
):
    p, values = p_dtype_x_axis
    input_dtype, x, axis = values
    helpers.test_frontend_method(
        init_input_dtypes=input_dtype,
        init_all_as_kwargs_np={"data": x[0]},
        method_input_dtypes=input_dtype,
        method_all_as_kwargs_np={
<<<<<<< HEAD
            "p": p, "dim": axis, "keepdim": keepdim, "dtype": dtype[0]},
=======
            "p": p,
            "dim": axis,
            "keepdim": keepdim,
            "dtype": dtype[0],
        },
>>>>>>> c17ae07e
        frontend=frontend,
        frontend_method_data=frontend_method_data,
        init_flags=init_flags,
        method_flags=method_flags,
        on_device=on_device,
    )<|MERGE_RESOLUTION|>--- conflicted
+++ resolved
@@ -8268,15 +8268,11 @@
         init_all_as_kwargs_np={"data": x[0]},
         method_input_dtypes=input_dtype,
         method_all_as_kwargs_np={
-<<<<<<< HEAD
-            "p": p, "dim": axis, "keepdim": keepdim, "dtype": dtype[0]},
-=======
             "p": p,
             "dim": axis,
             "keepdim": keepdim,
             "dtype": dtype[0],
         },
->>>>>>> c17ae07e
         frontend=frontend,
         frontend_method_data=frontend_method_data,
         init_flags=init_flags,
