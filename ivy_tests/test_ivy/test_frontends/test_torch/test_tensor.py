--- conflicted
+++ resolved
@@ -10874,13 +10874,7 @@
         indices_same_dims=True,
     ),
 )
-<<<<<<< HEAD
-
-
-def test_torch_instance_gather(
-=======
 def test_torch_tensor_gather(
->>>>>>> f11c6286
     params_indices_others,
     frontend,
     frontend_method_data,
@@ -11233,543 +11227,4 @@
         frontend_method_data=frontend_method_data,
         frontend=frontend,
         on_device=on_device,
-    )
-
-<<<<<<< HEAD
-@handle_frontend_test(
-    fn_tree="torch.resolve_neg",
-    dtype_and_x=helpers.dtype_and_values(
-        available_dtypes=helpers.get_dtypes(),
-    ),
-)
-
-
-def test_torch_tensor_property_resolve_neg(
-    *,
-    dtype_and_x,
-    on_device,
-    fn_tree,
-    frontend,
-    backend_fw,
-    test_flags,
-):
-    input_dtype, x = dtype_and_x
-    helpers.test_frontend_function(
-        input_dtypes=input_dtype,
-        frontend=frontend,
-        backend_to_test=backend_fw,
-        test_flags=test_flags,
-        fn_tree=fn_tree,
-        on_device=on_device,
-        input=x[0],
-=======
-
-# write test for torch instance apply_
-
-
-@handle_frontend_method(
-    class_tree=CLASS_TREE,
-    init_tree="torch.tensor",
-    method_name="apply_",
-    dtype_and_values=helpers.dtype_and_values(
-        available_dtypes=helpers.get_dtypes("float"),
-        num_arrays=1,
-    ),
-)
-def test_torch_tensor_apply_(
-    dtype_and_values,
-    frontend,
-    frontend_method_data,
-    init_flags,
-    method_flags,
-    on_device,
-    backend_fw,
-):
-    def func(x):
-        return x + 1
-
-    input_dtype, values = dtype_and_values
-
-    helpers.test_frontend_method(
-        init_input_dtypes=input_dtype,
-        backend_to_test=backend_fw,
-        init_all_as_kwargs_np={
-            "data": values[0],
-        },
-        method_input_dtypes=input_dtype,
-        method_all_as_kwargs_np={
-            "callable": func,
-        },
-        init_flags=init_flags,
-        method_flags=method_flags,
-        frontend_method_data=frontend_method_data,
-        frontend=frontend,
-        on_device=on_device,
-    )
-
-
-@given(
-    dtype_x=helpers.dtype_and_values(
-        available_dtypes=helpers.get_dtypes("float", prune_function=False),
-        num_arrays=3,
-        min_value=-1e3,
-        max_value=1e3,
-    ).filter(lambda x: all(dt == "float32" for dt in x[0])),
-)
-def test_torch_tensor_backward(
-    dtype_x,
-    backend_fw,
-):
-    ivy.set_backend(backend_fw)
-    if ivy.current_backend_str() == "numpy":
-        ivy.warnings.warn("Gradient calculation unavailable for numpy backend")
-        return
-    if ivy.current_backend_str() == "paddle":
-        ivy.warnings.warn("torch.Tensor.backward() unavailable for paddle backend")
-        return
-    _, values = dtype_x
-    x = Tensor(values[0], requires_grad=True)
-    y = Tensor(values[1], requires_grad=True)
-    z = Tensor(values[2], requires_grad=True)
-    a = x + y.pow(2)
-    b = z * a
-    c = b.sum()
-    c.backward()
-    x_torch = torch.tensor(values[0], requires_grad=True, dtype=torch.float32)
-    y_torch = torch.tensor(values[1], requires_grad=True, dtype=torch.float32)
-    z_torch = torch.tensor(values[2], requires_grad=True, dtype=torch.float32)
-    a_torch = x_torch + y_torch.pow(2)
-    b_torch = z_torch * a_torch
-    c_torch = b_torch.sum()
-    c_torch.backward()
-    helpers.assertions.value_test(
-        ret_np_flat=helpers.flatten_and_to_np(
-            ret=x._grads.ivy_array, backend=backend_fw
-        ),
-        ret_np_from_gt_flat=helpers.flatten_and_to_np(
-            ret=ivy.to_ivy(x_torch.grad.numpy()), backend=backend_fw
-        ),
-        rtol=1e-3,
-        atol=1e-3,
-        backend="torch",
-    )
-    helpers.assertions.value_test(
-        ret_np_flat=helpers.flatten_and_to_np(
-            ret=y._grads.ivy_array, backend=backend_fw
-        ),
-        ret_np_from_gt_flat=helpers.flatten_and_to_np(
-            ret=ivy.to_ivy(y_torch.grad.numpy()), backend=backend_fw
-        ),
-        rtol=1e-3,
-        atol=1e-3,
-        backend="torch",
-    )
-    helpers.assertions.value_test(
-        ret_np_flat=helpers.flatten_and_to_np(
-            ret=z._grads.ivy_array, backend=backend_fw
-        ),
-        ret_np_from_gt_flat=helpers.flatten_and_to_np(
-            ret=ivy.to_ivy(z_torch.grad.numpy()), backend=backend_fw
-        ),
-        rtol=1e-3,
-        atol=1e-3,
-        backend="torch",
-    )
-
-
-# angle
-@handle_frontend_method(
-    class_tree=CLASS_TREE,
-    init_tree="torch.tensor",
-    method_name="angle",
-    dtype_and_values=helpers.dtype_and_values(
-        available_dtypes=["float64", "complex64", "complex128"],
-    ),
-)
-def test_torch_tensor_angle(
-    dtype_and_values,
-    frontend,
-    frontend_method_data,
-    init_flags,
-    method_flags,
-    on_device,
-):
-    input_dtype, values = dtype_and_values
-
-    helpers.test_frontend_method(
-        init_input_dtypes=input_dtype,
-        init_all_as_kwargs_np={
-            "data": values[0],
-        },
-        method_input_dtypes=input_dtype,
-        method_all_as_kwargs_np={},
-        init_flags=init_flags,
-        method_flags=method_flags,
-        frontend_method_data=frontend_method_data,
-        frontend=frontend,
-        on_device=on_device,
-    )
-
-
-# logaddexp
-@handle_frontend_method(
-    class_tree=CLASS_TREE,
-    init_tree="torch.tensor",
-    method_name="logaddexp",
-    dtype_and_x=helpers.dtype_and_values(
-        available_dtypes=helpers.get_dtypes("float"),
-        num_arrays=2,
-        min_num_dims=1,
-        min_value=-100,
-        max_value=100,
-        shared_dtype=True,
-    ),
-)
-def test_torch_tensor_logaddexp(
-    dtype_and_x,
-    frontend_method_data,
-    init_flags,
-    method_flags,
-    frontend,
-    on_device,
-    backend_fw,
-):
-    input_dtype, x = dtype_and_x
-    helpers.test_frontend_method(
-        init_input_dtypes=input_dtype,
-        backend_to_test=backend_fw,
-        init_all_as_kwargs_np={
-            "data": x[0],
-        },
-        method_input_dtypes=input_dtype,
-        method_all_as_kwargs_np={
-            "other": x[1],
-        },
-        frontend_method_data=frontend_method_data,
-        init_flags=init_flags,
-        method_flags=method_flags,
-        frontend=frontend,
-        on_device=on_device,
-    )
-
-
-@handle_frontend_method(
-    class_tree=CLASS_TREE,
-    init_tree="torch.tensor",
-    method_name="adjoint",
-    dtype_and_values=helpers.dtype_and_values(
-        available_dtypes=helpers.get_dtypes("real_and_complex"),
-        min_num_dims=2,
-        min_dim_size=2,
-    ),
-)
-def test_torch_tensor_adjoint(
-    dtype_and_values,
-    frontend,
-    frontend_method_data,
-    init_flags,
-    method_flags,
-    on_device,
-    backend_fw,
-):
-    input_dtype, values = dtype_and_values
-
-    helpers.test_frontend_method(
-        init_input_dtypes=input_dtype,
-        backend_to_test=backend_fw,
-        init_all_as_kwargs_np={
-            "data": values[0],
-        },
-        method_input_dtypes=input_dtype,
-        method_all_as_kwargs_np={},
-        init_flags=init_flags,
-        method_flags=method_flags,
-        frontend_method_data=frontend_method_data,
-        frontend=frontend,
-        on_device=on_device,
-    )
-
-
-@handle_frontend_method(
-    class_tree=CLASS_TREE,
-    init_tree="torch.tensor",
-    method_name="conj",
-    dtype_and_x=helpers.dtype_and_values(
-        available_dtypes=helpers.get_dtypes("float_and_complex")
-    ),
-)
-def test_torch_tensor_conj(
-    dtype_and_x,
-    frontend_method_data,
-    init_flags,
-    method_flags,
-    frontend,
-    on_device,
-    backend_fw,
-):
-    input_dtype, x = dtype_and_x
-    helpers.test_frontend_method(
-        init_input_dtypes=input_dtype,
-        backend_to_test=backend_fw,
-        init_all_as_kwargs_np={
-            "data": x[0],
-        },
-        method_input_dtypes=input_dtype,
-        method_all_as_kwargs_np={},
-        frontend_method_data=frontend_method_data,
-        init_flags=init_flags,
-        method_flags=method_flags,
-        frontend=frontend,
-        on_device=on_device,
-    )
-
-
-@handle_frontend_method(
-    class_tree=CLASS_TREE,
-    init_tree="torch.tensor",
-    method_name="svd",
-    dtype_and_x=helpers.dtype_and_values(
-        available_dtypes=helpers.get_dtypes("float"),
-        min_value=0,
-        max_value=10,
-        shape=helpers.ints(min_value=2, max_value=5).map(lambda x: tuple([x, x])),
-    ),
-    some=st.booleans(),
-    compute_uv=st.booleans(),
-)
-def test_torch_tensor_svd(
-    dtype_and_x,
-    some,
-    compute_uv,
-    frontend,
-    backend_fw,
-    frontend_method_data,
-    init_flags,
-    method_flags,
-    on_device,
-):
-    input_dtype, x = dtype_and_x
-    x = np.asarray(x[0], dtype=input_dtype[0])
-
-    ret, frontend_ret = helpers.test_frontend_method(
-        init_input_dtypes=input_dtype,
-        init_all_as_kwargs_np={
-            "data": x,
-        },
-        method_input_dtypes=input_dtype,
-        method_all_as_kwargs_np={
-            "some": some,
-            "compute_uv": compute_uv,
-        },
-        frontend_method_data=frontend_method_data,
-        init_flags=init_flags,
-        method_flags=method_flags,
-        frontend=frontend,
-        backend_to_test=backend_fw,
-        on_device=on_device,
-        test_values=False,
-    )
-    with helpers.update_backend(backend_fw) as ivy_backend:
-        ret = [ivy_backend.to_numpy(x) for x in ret]
-    frontend_ret = [np.asarray(x) for x in frontend_ret]
-
-    u, s, vh = ret
-    frontend_u, frontend_s, frontend_vh = frontend_ret
-
-    if compute_uv:
-        helpers.assert_all_close(
-            ret_np=frontend_u @ np.diag(frontend_s) @ frontend_vh.T,
-            ret_from_gt_np=u @ np.diag(s) @ vh,
-            rtol=1e-2,
-            atol=1e-2,
-            backend=backend_fw,
-            ground_truth_backend=frontend,
-        )
-    else:
-        helpers.assert_all_close(
-            ret_np=frontend_s,
-            ret_from_gt_np=s,
-            rtol=1e-2,
-            atol=1e-2,
-            backend=backend_fw,
-            ground_truth_backend=frontend,
-        )
-
-
-@st.composite
-def _get_clip_min_inputs(draw):
-    shape = draw(
-        helpers.get_shape(
-            min_num_dims=1, max_num_dims=5, min_dim_size=2, max_dim_size=10
-        )
-    )
-    x_dtype, x = draw(
-        helpers.dtype_and_values(
-            available_dtypes=helpers.get_dtypes("valid"),
-            shape=shape,
-        )
-    )
-
-    min = draw(
-        helpers.array_values(dtype=x_dtype[0], shape=shape, min_value=0, max_value=25)
-    )
-
-    return x_dtype, x, min
-
-
-@handle_frontend_method(
-    class_tree=CLASS_TREE,
-    init_tree="torch.tensor",
-    method_name="clamp_min",
-    input_and_ranges=_get_clip_min_inputs(),
-)
-def test_torch_tensor_clamp_min(
-    input_and_ranges,
-    frontend_method_data,
-    init_flags,
-    backend_fw,
-    frontend,
-    on_device,
-    method_flags,
-):
-    x_dtype, x, min = input_and_ranges
-    helpers.test_frontend_method(
-        init_input_dtypes=x_dtype,
-        backend_to_test=backend_fw,
-        init_all_as_kwargs_np={
-            "data": x[0],
-        },
-        method_input_dtypes=x_dtype,
-        method_all_as_kwargs_np={
-            "min": min,
-        },
-        frontend_method_data=frontend_method_data,
-        init_flags=init_flags,
-        method_flags=method_flags,
-        frontend=frontend,
-        on_device=on_device,
-    )
-
-
-# gcd
-@handle_frontend_method(
-    class_tree=CLASS_TREE,
-    init_tree="torch.tensor",
-    method_name="gcd",
-    dtype_and_x=helpers.dtype_and_values(
-        available_dtypes=helpers.get_dtypes("integer"),
-        min_value=-100,
-        max_value=100,
-        min_num_dims=1,
-        max_num_dims=3,
-        min_dim_size=1,
-        max_dim_size=3,
-        num_arrays=2,
-        shared_dtype=True,
-    ),
-)
-def test_torch_tensor_gcd(
-    dtype_and_x,
-    frontend,
-    frontend_method_data,
-    init_flags,
-    method_flags,
-    on_device,
-    backend_fw,
-):
-    input_dtype, x = dtype_and_x
-    helpers.test_frontend_method(
-        init_input_dtypes=input_dtype,
-        backend_to_test=backend_fw,
-        init_all_as_kwargs_np={
-            "data": x[0],
-        },
-        method_input_dtypes=input_dtype,
-        method_all_as_kwargs_np={
-            "other": x[1],
-        },
-        frontend=frontend,
-        frontend_method_data=frontend_method_data,
-        init_flags=init_flags,
-        method_flags=method_flags,
-        on_device=on_device,
-    )
-
-
-# isnan
-@handle_frontend_method(
-    class_tree=CLASS_TREE,
-    init_tree="torch.tensor",
-    method_name="isnan",
-    dtype_x=helpers.dtype_and_values(
-        available_dtypes=helpers.get_dtypes("valid"),
-    ),
-)
-def test_torch_isnan(
-    dtype_x,
-    frontend,
-    frontend_method_data,
-    init_flags,
-    method_flags,
-    on_device,
-    backend_fw,
-):
-    input_dtype, x = dtype_x
-    helpers.test_frontend_method(
-        init_input_dtypes=input_dtype,
-        backend_to_test=backend_fw,
-        init_all_as_kwargs_np={"data": x[0]},
-        method_input_dtypes=input_dtype,
-        method_all_as_kwargs_np={},
-        frontend_method_data=frontend_method_data,
-        init_flags=init_flags,
-        method_flags=method_flags,
-        frontend=frontend,
-        on_device=on_device,
-    )
-
-
-# lcm
-@handle_frontend_method(
-    class_tree=CLASS_TREE,
-    init_tree="torch.tensor",
-    method_name="lcm",
-    dtype_and_x=helpers.dtype_and_values(
-        available_dtypes=helpers.get_dtypes("integer"),
-        num_arrays=2,
-        min_value=-100,
-        max_value=100,
-        min_num_dims=1,
-        max_num_dims=3,
-        min_dim_size=1,
-        max_dim_size=3,
-        shared_dtype=True,
-    ),
-)
-def test_torch_tensor_lcm(
-    dtype_and_x,
-    frontend,
-    frontend_method_data,
-    init_flags,
-    method_flags,
-    on_device,
-    backend_fw,
-):
-    input_dtype, x = dtype_and_x
-    helpers.test_frontend_method(
-        init_input_dtypes=input_dtype,
-        backend_to_test=backend_fw,
-        init_all_as_kwargs_np={
-            "data": x[0],
-        },
-        method_input_dtypes=input_dtype,
-        method_all_as_kwargs_np={
-            "other": x[1],
-        },
-        frontend=frontend,
-        frontend_method_data=frontend_method_data,
-        init_flags=init_flags,
-        method_flags=method_flags,
-        on_device=on_device,
->>>>>>> f11c6286
     )