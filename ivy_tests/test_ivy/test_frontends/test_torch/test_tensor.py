--- conflicted
+++ resolved
@@ -183,7 +183,13 @@
     ivy.utils.assertions.check_equal(x.ndim, data[0].ndim, as_array=False)
 
 
-<<<<<<< HEAD
+def test_torch_tensor_property_grad():
+    x = Tensor(ivy.array([1.0, 2.0, 3.0]))
+    grads = ivy.array([1.0, 2.0, 3.0])
+    x._grads = grads
+    assert ivy.array_equal(x.grad, grads)
+
+
 @given(
     dtype_x=helpers.dtype_and_values(
         available_dtypes=helpers.get_dtypes("valid", prune_function=False),
@@ -225,13 +231,6 @@
     )
     z = y.detach()
     ivy.utils.assertions.check_equal(z.grad_fn, None, as_array=False)
-=======
-def test_torch_tensor_property_grad():
-    x = Tensor(ivy.array([1.0, 2.0, 3.0]))
-    grads = ivy.array([1.0, 2.0, 3.0])
-    x._grads = grads
-    assert ivy.array_equal(x.grad, grads)
->>>>>>> 528954ef
 
 
 # chunk
