--- conflicted
+++ resolved
@@ -838,12 +838,9 @@
         init_flags=init_flags,
         method_flags=method_flags,
         frontend=frontend,
-<<<<<<< HEAD
-=======
         on_device=on_device,
         rtol_=1e-2,
         atol_=1e-2,
->>>>>>> 807bea65
     )
 
 
