# global
import pytest
from types import SimpleNamespace
import numpy as np

from ivy_tests.test_ivy.test_frontends.test_torch.test_comparison_ops import (
    _topk_helper,
)
from ivy_tests.test_ivy.test_frontends.test_torch.test_creation_ops import (
    _as_strided_helper,
)
from ivy_tests.test_ivy.test_frontends.test_torch.test_indexing_slicing_joining_mutating_ops import (  # noqa: E501
    _dtype_input_dim_start_length,
)
from ivy_tests.test_ivy.test_frontends.test_torch.test_reduction_ops import (
    _get_axis_and_p,
)

try:
    import torch
except ImportError:
    torch = SimpleNamespace()

import ivy
from hypothesis import strategies as st, given, assume

# local
import ivy_tests.test_ivy.helpers as helpers
from ivy_tests.test_ivy.test_frontends.test_torch.test_blas_and_lapack_ops import (
    _get_dtype_and_3dbatch_matrices,
    _get_dtype_input_and_matrices,
    _get_dtype_input_and_mat_vec,
)
from ivy.functional.frontends.torch import Tensor
from ivy_tests.test_ivy.helpers import handle_frontend_method
from ivy_tests.test_ivy.test_functional.test_core.test_searching import (
    _broadcastable_trio,
)
from ivy_tests.test_ivy.test_functional.test_core.test_manipulation import (  # noqa
    _get_splits,
)
from ivy_tests.test_ivy.test_frontends.test_torch.test_miscellaneous_ops import (  # noqa
    dtype_value1_value2_axis,
)
from ivy_tests.test_ivy.test_frontends.test_torch.test_linalg import (  # noqa
    _get_dtype_and_matrix,
)
from ivy_tests.test_ivy.test_functional.test_core.test_statistical import (
    _get_castable_dtype,
    _statistical_dtype_values,
)

CLASS_TREE = "ivy.functional.frontends.torch.Tensor"


# Helper functions
@st.composite
def _dtypes(draw):
    return draw(
        st.shared(
            helpers.list_of_size(
                x=st.sampled_from(
                    draw(helpers.get_dtypes("numeric", prune_function=False))
                ),
                size=1,
            ),
            key="dtype",
        )
    )


@st.composite
def _requires_grad(draw):
    dtype = draw(_dtypes())[0]
    if ivy.is_int_dtype(dtype) or ivy.is_uint_dtype(dtype):
        return draw(st.just(False))
    return draw(st.booleans())


@given(
    dtype_x=helpers.dtype_and_values(
        available_dtypes=helpers.get_dtypes("valid", prune_function=False)
    ).filter(lambda x: "bfloat16" not in x[0]),
)
def test_torch_tensor_property_ivy_array(
    dtype_x,
):
    _, data = dtype_x
    x = Tensor(data[0])
    x.ivy_array = data[0]
    ret = helpers.flatten_and_to_np(ret=x.ivy_array.data)
    ret_gt = helpers.flatten_and_to_np(ret=data[0])
    helpers.value_test(
        ret_np_flat=ret,
        ret_np_from_gt_flat=ret_gt,
        ground_truth_backend="torch",
    )


@given(
    dtype_x=helpers.dtype_and_values(
        available_dtypes=helpers.get_dtypes("valid", prune_function=False)
    ).filter(lambda x: "bfloat16" not in x[0]),
)
def test_torch_tensor_property_device(
    dtype_x,
):
    _, data = dtype_x
    x = Tensor(data[0])
    x.ivy_array = data[0]
    ivy.utils.assertions.check_equal(
        x.device, ivy.dev(ivy.array(data[0])), as_array=False
    )


@given(
    dtype_x=helpers.dtype_and_values(
        available_dtypes=helpers.get_dtypes("valid", prune_function=False)
    ).filter(lambda x: "bfloat16" not in x[0]),
)
def test_torch_tensor_property_dtype(
    dtype_x,
):
    dtype, data = dtype_x
    x = Tensor(data[0])
    x.ivy_array = data[0]
    ivy.utils.assertions.check_equal(x.dtype, dtype[0], as_array=False)


@given(
    dtype_x=helpers.dtype_and_values(
        available_dtypes=helpers.get_dtypes("valid", prune_function=False),
        ret_shape=True,
    ).filter(lambda x: "bfloat16" not in x[0]),
)
def test_torch_tensor_property_shape(dtype_x):
    dtype, data, shape = dtype_x
    x = Tensor(data[0])
    ivy.utils.assertions.check_equal(
        x.ivy_array.shape, ivy.Shape(shape), as_array=False
    )


@given(
    dtype_x=helpers.dtype_and_values(
        available_dtypes=helpers.get_dtypes("complex", prune_function=False)
    ).filter(lambda x: "bfloat16" not in x[0]),
)
def test_torch_tensor_property_real(
    dtype_x,
):
    _, data = dtype_x
    x = Tensor(data[0])
    x.ivy_array = data[0]
    ivy.utils.assertions.check_equal(x.real, ivy.real(data[0]))


@given(
    dtype_x=helpers.dtype_and_values(
        available_dtypes=helpers.get_dtypes("complex", prune_function=False)
    ),
)
def test_torch_tensor_property_imag(
    dtype_x,
):
    _, data = dtype_x
    x = Tensor(data[0])
    x.ivy_array = data[0]
    ivy.utils.assertions.check_equal(x.imag, ivy.imag(data[0]))


@given(
    dtype_x=helpers.dtype_and_values(
        available_dtypes=helpers.get_dtypes("valid", prune_function=False),
        ret_shape=True,
    ).filter(lambda x: "bfloat16" not in x[0]),
)
def test_torch_tensor_property_ndim(
    dtype_x,
):
    dtype, data, shape = dtype_x
    x = Tensor(data[0])
    ivy.utils.assertions.check_equal(x.ndim, data[0].ndim, as_array=False)


<<<<<<< HEAD
@given(
    dtype_x=helpers.dtype_and_values(
        available_dtypes=helpers.get_dtypes("valid", prune_function=False),
    ),
    requires_grad=st.booleans(),
)
def test_torch_tensor_property_requires_grad(
    dtype_x,
    requires_grad,
):
    _, data = dtype_x
    x = Tensor(data[0], requires_grad=requires_grad)
    ivy.utils.assertions.check_equal(x.requires_grad, requires_grad, as_array=False)
    x.requires_grad = not requires_grad
    ivy.utils.assertions.check_equal(x.requires_grad, not requires_grad, as_array=False)


@given(
    requires_grad=st.booleans(),
)
def test_torch_tensor_property_is_leaf(
    requires_grad,
):
    x = Tensor(ivy.array([3.0]), requires_grad=requires_grad)
    ivy.utils.assertions.check_equal(x.is_leaf, True, as_array=False)
    y = x.pow(2)
    ivy.utils.assertions.check_equal(y.is_leaf, not requires_grad, as_array=False)
    z = y.detach()
    ivy.utils.assertions.check_equal(z.is_leaf, True, as_array=False)
=======
def test_torch_tensor_property_grad():
    x = Tensor(ivy.array([1.0, 2.0, 3.0]))
    grads = ivy.array([1.0, 2.0, 3.0])
    x._grads = grads
    assert ivy.array_equal(x.grad, grads)
>>>>>>> 528954ef


# chunk
@pytest.mark.skip("Testing takes a lot of time")
@handle_frontend_method(
    class_tree=CLASS_TREE,
    init_tree="torch.tensor",
    method_name="chunk",
    dtype_x_dim=helpers.dtype_values_axis(
        available_dtypes=helpers.get_dtypes("float"),
        min_num_dims=1,
        min_value=-1e04,
        max_value=1e04,
        force_int_axis=True,
        valid_axis=True,
    ),
    chunks=st.integers(
        min_value=1,
        max_value=5,
    ),
)
def test_torch_instance_chunk(
    dtype_x_dim,
    chunks,
    frontend,
    frontend_method_data,
    init_flags,
    method_flags,
    on_device,
):
    input_dtype, x, dim = dtype_x_dim
    helpers.test_frontend_method(
        init_input_dtypes=input_dtype,
        init_all_as_kwargs_np={
            "data": x[0],
        },
        method_input_dtypes=input_dtype,
        method_all_as_kwargs_np={
            "chunks": chunks,
            "dim": dim,
        },
        frontend_method_data=frontend_method_data,
        init_flags=init_flags,
        method_flags=method_flags,
        frontend=frontend,
        on_device=on_device,
    )


# any
@handle_frontend_method(
    class_tree=CLASS_TREE,
    init_tree="torch.tensor",
    method_name="any",
    dtype_input_axis=helpers.dtype_values_axis(
        available_dtypes=helpers.get_dtypes("numeric"),
        min_num_dims=1,
        min_value=-1e04,
        max_value=1e04,
        valid_axis=True,
        force_int_axis=True,
    ),
    keepdim=st.booleans(),
)
def test_torch_instance_any(
    dtype_input_axis,
    keepdim,
    frontend_method_data,
    init_flags,
    method_flags,
    frontend,
    on_device,
):
    input_dtype, x, axis = dtype_input_axis
    helpers.test_frontend_method(
        init_input_dtypes=input_dtype,
        init_all_as_kwargs_np={
            "data": x[0],
        },
        method_input_dtypes=input_dtype,
        method_all_as_kwargs_np={
            "dim": axis,
            "keepdim": keepdim,
        },
        frontend_method_data=frontend_method_data,
        init_flags=init_flags,
        method_flags=method_flags,
        frontend=frontend,
        on_device=on_device,
    )


# all
@handle_frontend_method(
    class_tree=CLASS_TREE,
    init_tree="torch.tensor",
    method_name="all",
    dtype_input_axis=helpers.dtype_values_axis(
        available_dtypes=helpers.get_dtypes("numeric"),
        min_num_dims=1,
        min_value=-1e04,
        max_value=1e04,
        valid_axis=True,
        force_int_axis=True,
    ),
    keepdim=st.booleans(),
)
def test_torch_instance_all(
    dtype_input_axis,
    keepdim,
    frontend_method_data,
    init_flags,
    method_flags,
    frontend,
    on_device,
):
    input_dtype, x, axis = dtype_input_axis
    helpers.test_frontend_method(
        init_input_dtypes=input_dtype,
        init_all_as_kwargs_np={
            "data": x[0],
        },
        method_input_dtypes=input_dtype,
        method_all_as_kwargs_np={
            "dim": axis,
            "keepdim": keepdim,
        },
        frontend_method_data=frontend_method_data,
        init_flags=init_flags,
        method_flags=method_flags,
        frontend=frontend,
        on_device=on_device,
    )


# add
@handle_frontend_method(
    class_tree=CLASS_TREE,
    init_tree="torch.tensor",
    method_name="add",
    dtype_and_x=helpers.dtype_and_values(
        available_dtypes=helpers.get_dtypes("float"),
        num_arrays=2,
        min_value=-1e04,
        max_value=1e04,
        allow_inf=False,
    ),
    alpha=st.floats(min_value=-1e04, max_value=1e04, allow_infinity=False),
)
def test_torch_instance_add(
    dtype_and_x,
    alpha,
    frontend,
    frontend_method_data,
    init_flags,
    method_flags,
    on_device,
):
    input_dtype, x = dtype_and_x
    helpers.test_frontend_method(
        init_input_dtypes=input_dtype,
        init_all_as_kwargs_np={
            "data": x[0],
        },
        method_input_dtypes=input_dtype,
        method_all_as_kwargs_np={
            "other": x[1],
            "alpha": alpha,
        },
        frontend_method_data=frontend_method_data,
        init_flags=init_flags,
        method_flags=method_flags,
        frontend=frontend,
        atol_=1e-02,
        on_device=on_device,
    )


# addmm
@handle_frontend_method(
    class_tree=CLASS_TREE,
    init_tree="torch.tensor",
    method_name="addmm",
    dtype_and_matrices=_get_dtype_input_and_matrices(with_input=True),
    beta=st.floats(
        min_value=-5,
        max_value=5,
        allow_nan=False,
        allow_subnormal=False,
        allow_infinity=False,
    ),
    alpha=st.floats(
        min_value=-5,
        max_value=5,
        allow_nan=False,
        allow_subnormal=False,
        allow_infinity=False,
    ),
)
def test_torch_instance_addmm(
    dtype_and_matrices,
    beta,
    alpha,
    frontend,
    frontend_method_data,
    init_flags,
    method_flags,
    on_device,
):
    input_dtype, x, mat1, mat2 = dtype_and_matrices
    helpers.test_frontend_method(
        init_input_dtypes=input_dtype,
        init_all_as_kwargs_np={
            "data": x,
        },
        method_input_dtypes=input_dtype,
        method_all_as_kwargs_np={
            "mat1": mat1,
            "mat2": mat2,
            "beta": beta,
            "alpha": alpha,
        },
        frontend_method_data=frontend_method_data,
        init_flags=init_flags,
        method_flags=method_flags,
        frontend=frontend,
        atol_=1e-02,
        on_device=on_device,
    )


# addmm_
@handle_frontend_method(
    class_tree=CLASS_TREE,
    init_tree="torch.tensor",
    method_name="addmm_",
    dtype_and_matrices=_get_dtype_input_and_matrices(with_input=True),
    beta=st.floats(
        min_value=-5,
        max_value=5,
        allow_nan=False,
        allow_subnormal=False,
        allow_infinity=False,
    ),
    alpha=st.floats(
        min_value=-5,
        max_value=5,
        allow_nan=False,
        allow_subnormal=False,
        allow_infinity=False,
    ),
)
def test_torch_instance_addmm_(
    dtype_and_matrices,
    beta,
    alpha,
    frontend,
    frontend_method_data,
    init_flags,
    method_flags,
    on_device,
):
    input_dtype, x, mat1, mat2 = dtype_and_matrices
    helpers.test_frontend_method(
        init_input_dtypes=input_dtype,
        init_all_as_kwargs_np={
            "data": x,
        },
        method_input_dtypes=input_dtype,
        method_all_as_kwargs_np={
            "mat1": mat1,
            "mat2": mat2,
            "beta": beta,
            "alpha": alpha,
        },
        frontend_method_data=frontend_method_data,
        init_flags=init_flags,
        method_flags=method_flags,
        frontend=frontend,
        atol_=1e-02,
        on_device=on_device,
    )


# addmv
@handle_frontend_method(
    class_tree=CLASS_TREE,
    init_tree="torch.tensor",
    method_name="addmv",
    dtype_and_matrices=_get_dtype_input_and_mat_vec(with_input=True),
    beta=st.floats(
        min_value=-5,
        max_value=5,
        allow_nan=False,
        allow_subnormal=False,
        allow_infinity=False,
    ),
    alpha=st.floats(
        min_value=-5,
        max_value=5,
        allow_nan=False,
        allow_subnormal=False,
        allow_infinity=False,
    ),
)
def test_torch_instance_addmv(
    dtype_and_matrices,
    beta,
    alpha,
    frontend,
    frontend_method_data,
    init_flags,
    method_flags,
    on_device,
):
    input_dtype, x, mat, vec = dtype_and_matrices
    helpers.test_frontend_method(
        init_input_dtypes=input_dtype,
        init_all_as_kwargs_np={
            "data": x,
        },
        method_input_dtypes=input_dtype,
        method_all_as_kwargs_np={
            "mat": mat,
            "vec": vec,
            "beta": beta,
            "alpha": alpha,
        },
        frontend_method_data=frontend_method_data,
        init_flags=init_flags,
        method_flags=method_flags,
        frontend=frontend,
        atol_=1e-02,
        on_device=on_device,
    )


# addbmm
@handle_frontend_method(
    class_tree=CLASS_TREE,
    init_tree="torch.tensor",
    method_name="addbmm",
    dtype_and_matrices=_get_dtype_and_3dbatch_matrices(with_input=True),
    beta=st.floats(
        min_value=-5,
        max_value=5,
        allow_nan=False,
        allow_subnormal=False,
        allow_infinity=False,
    ),
    alpha=st.floats(
        min_value=-5,
        max_value=5,
        allow_nan=False,
        allow_subnormal=False,
        allow_infinity=False,
    ),
)
def test_torch_instance_addbmm(
    dtype_and_matrices,
    beta,
    alpha,
    frontend,
    frontend_method_data,
    init_flags,
    method_flags,
    on_device,
):
    input_dtype, x, batch1, batch2 = dtype_and_matrices
    helpers.test_frontend_method(
        init_input_dtypes=input_dtype,
        init_all_as_kwargs_np={
            "data": x,
        },
        method_input_dtypes=input_dtype,
        method_all_as_kwargs_np={
            "batch1": batch1,
            "batch2": batch2,
            "beta": beta,
            "alpha": alpha,
        },
        frontend_method_data=frontend_method_data,
        init_flags=init_flags,
        method_flags=method_flags,
        frontend=frontend,
        atol_=1e-02,
        on_device=on_device,
    )


# addbmm_
@handle_frontend_method(
    class_tree=CLASS_TREE,
    init_tree="torch.tensor",
    method_name="addbmm_",
    dtype_and_matrices=_get_dtype_and_3dbatch_matrices(with_input=True),
    beta=st.floats(
        min_value=-5,
        max_value=5,
        allow_nan=False,
        allow_subnormal=False,
        allow_infinity=False,
    ),
    alpha=st.floats(
        min_value=-5,
        max_value=5,
        allow_nan=False,
        allow_subnormal=False,
        allow_infinity=False,
    ),
)
def test_torch_instance_addbmm_(
    dtype_and_matrices,
    beta,
    alpha,
    frontend,
    frontend_method_data,
    init_flags,
    method_flags,
    on_device,
):
    input_dtype, x, batch1, batch2 = dtype_and_matrices
    helpers.test_frontend_method(
        init_input_dtypes=input_dtype,
        init_all_as_kwargs_np={
            "data": x,
        },
        method_input_dtypes=input_dtype,
        method_all_as_kwargs_np={
            "batch1": batch1,
            "batch2": batch2,
            "beta": beta,
            "alpha": alpha,
        },
        frontend_method_data=frontend_method_data,
        init_flags=init_flags,
        method_flags=method_flags,
        frontend=frontend,
        atol_=1e-02,
        on_device=on_device,
    )


# sub
@handle_frontend_method(
    class_tree=CLASS_TREE,
    init_tree="torch.tensor",
    method_name="sub",
    dtype_and_x=helpers.dtype_and_values(
        available_dtypes=helpers.get_dtypes("float"),
        num_arrays=2,
        min_value=-1e04,
        max_value=1e04,
        allow_inf=False,
    ),
    alpha=st.floats(min_value=-1e04, max_value=1e04, allow_infinity=False),
)
def test_torch_instance_sub(
    dtype_and_x,
    alpha,
    frontend,
    frontend_method_data,
    init_flags,
    method_flags,
    on_device,
):
    input_dtype, x = dtype_and_x
    helpers.test_frontend_method(
        init_input_dtypes=input_dtype,
        init_all_as_kwargs_np={
            "data": x[0],
        },
        method_input_dtypes=input_dtype,
        method_all_as_kwargs_np={
            "other": x[1],
            "alpha": alpha,
        },
        frontend_method_data=frontend_method_data,
        init_flags=init_flags,
        method_flags=method_flags,
        frontend=frontend,
        atol_=1e-02,
        on_device=on_device,
    )


# new_ones
@handle_frontend_method(
    class_tree=CLASS_TREE,
    init_tree="torch.tensor",
    method_name="new_ones",
    dtype_and_x=helpers.dtype_and_values(available_dtypes=helpers.get_dtypes("float")),
    size=helpers.get_shape(
        allow_none=False,
        min_num_dims=1,
        max_num_dims=5,
        min_dim_size=1,
        max_dim_size=10,
    ),
    dtypes=_dtypes(),
    requires_grad=_requires_grad(),
)
def test_torch_instance_new_ones(
    dtype_and_x,
    size,
    dtypes,
    requires_grad,
    on_device,
    frontend_method_data,
    init_flags,
    method_flags,
    frontend,
):
    input_dtype, x = dtype_and_x
    helpers.test_frontend_method(
        init_input_dtypes=input_dtype,
        init_all_as_kwargs_np={
            "data": x[0],
        },
        method_input_dtypes=dtypes,
        method_all_as_kwargs_np={
            "size": size,
            "dtype": dtypes[0],
            "requires_grad": requires_grad,
            "device": on_device,
        },
        frontend_method_data=frontend_method_data,
        init_flags=init_flags,
        method_flags=method_flags,
        frontend=frontend,
        on_device=on_device,
    )


# new_zeros
@handle_frontend_method(
    class_tree=CLASS_TREE,
    init_tree="torch.tensor",
    method_name="new_zeros",
    dtype_and_x=helpers.dtype_and_values(available_dtypes=helpers.get_dtypes("valid")),
    size=helpers.get_shape(
        allow_none=False,
        min_num_dims=1,
        max_num_dims=5,
        min_dim_size=1,
        max_dim_size=10,
    ),
    dtypes=_dtypes(),
    requires_grad=_requires_grad(),
)
def test_torch_instance_new_zeros(
    dtype_and_x,
    size,
    dtypes,
    requires_grad,
    on_device,
    frontend_method_data,
    init_flags,
    method_flags,
    frontend,
):
    input_dtype, x = dtype_and_x
    helpers.test_frontend_method(
        init_input_dtypes=input_dtype,
        init_all_as_kwargs_np={
            "data": x[0],
        },
        method_input_dtypes=dtypes,
        method_all_as_kwargs_np={
            "size": size,
            "dtype": dtypes[0],
            "requires_grad": requires_grad,
            "device": on_device,
        },
        frontend_method_data=frontend_method_data,
        init_flags=init_flags,
        method_flags=method_flags,
        frontend=frontend,
        on_device=on_device,
    )


@handle_frontend_method(
    class_tree=CLASS_TREE,
    init_tree="torch.tensor",
    method_name="reshape",
    dtype_x=helpers.dtype_and_values(
        available_dtypes=helpers.get_dtypes("valid"),
        shape=st.shared(helpers.get_shape(), key="value_shape"),
    ),
    shape=helpers.reshape_shapes(
        shape=st.shared(helpers.get_shape(), key="value_shape")
    ),
    unpack_shape=st.booleans(),
)
def test_torch_instance_reshape(
    dtype_x,
    shape,
    unpack_shape,
    frontend_method_data,
    init_flags,
    method_flags,
    frontend,
    on_device,
):
    input_dtype, x = dtype_x
    shape = {
        "shape": shape,
    }
    if unpack_shape:
        method_flags.num_positional_args = len(shape["shape"]) + 1
        i = 0
        for x_ in shape["shape"]:
            shape["x{}".format(i)] = x_
            i += 1
    helpers.test_frontend_method(
        init_input_dtypes=input_dtype,
        init_all_as_kwargs_np={
            "data": x[0],
        },
        method_input_dtypes=input_dtype,
        method_all_as_kwargs_np=shape,
        frontend_method_data=frontend_method_data,
        init_flags=init_flags,
        method_flags=method_flags,
        frontend=frontend,
        on_device=on_device,
    )


# reshape_as
@handle_frontend_method(
    class_tree=CLASS_TREE,
    init_tree="torch.tensor",
    method_name="reshape_as",
    dtype_x=helpers.dtype_and_values(
        available_dtypes=helpers.get_dtypes("valid"), num_arrays=2
    ),
)
def test_torch_instance_reshape_as(
    dtype_x,
    frontend_method_data,
    init_flags,
    method_flags,
    frontend,
    on_device,
):
    input_dtype, x = dtype_x
    helpers.test_frontend_method(
        init_input_dtypes=input_dtype,
        init_all_as_kwargs_np={
            "data": x[0],
        },
        method_input_dtypes=input_dtype,
        method_all_as_kwargs_np={
            "other": x[1],
        },
        frontend_method_data=frontend_method_data,
        init_flags=init_flags,
        method_flags=method_flags,
        frontend=frontend,
        on_device=on_device,
    )


# sin
@handle_frontend_method(
    class_tree=CLASS_TREE,
    init_tree="torch.tensor",
    method_name="sin",
    dtype_and_x=helpers.dtype_and_values(
        available_dtypes=helpers.get_dtypes("float"),
        allow_inf=False,
    ),
)
def test_torch_instance_sin(
    dtype_and_x,
    frontend_method_data,
    init_flags,
    method_flags,
    frontend,
    on_device,
):
    input_dtype, x = dtype_and_x
    helpers.test_frontend_method(
        init_input_dtypes=input_dtype,
        init_all_as_kwargs_np={
            "data": x[0],
        },
        method_input_dtypes=input_dtype,
        method_all_as_kwargs_np={},
        frontend_method_data=frontend_method_data,
        init_flags=init_flags,
        method_flags=method_flags,
        frontend=frontend,
        on_device=on_device,
    )


# arcsin
@handle_frontend_method(
    class_tree=CLASS_TREE,
    init_tree="torch.tensor",
    method_name="arcsin",
    dtype_and_x=helpers.dtype_and_values(
        available_dtypes=helpers.get_dtypes("float"),
        allow_inf=False,
    ),
)
def test_torch_instance_arcsin(
    dtype_and_x,
    frontend_method_data,
    init_flags,
    method_flags,
    frontend,
    on_device,
):
    input_dtype, x = dtype_and_x
    helpers.test_frontend_method(
        init_input_dtypes=input_dtype,
        init_all_as_kwargs_np={
            "data": x[0],
        },
        method_input_dtypes=input_dtype,
        method_all_as_kwargs_np={},
        frontend_method_data=frontend_method_data,
        init_flags=init_flags,
        method_flags=method_flags,
        frontend=frontend,
        on_device=on_device,
    )


# sum
@handle_frontend_method(
    class_tree=CLASS_TREE,
    init_tree="torch.tensor",
    method_name="sum",
    dtype_x_dim=_get_castable_dtype(
        min_value=-1e04,
        max_value=1e04,
    ),
    keepdim=st.booleans(),
)
def test_torch_instance_sum(
    dtype_x_dim,
    keepdim,
    frontend_method_data,
    init_flags,
    method_flags,
    frontend,
    on_device,
):
    input_dtype, x, dim, castable_dtype = dtype_x_dim
    if method_flags.as_variable:
        castable_dtype = input_dtype
    input_dtype = [input_dtype]
    helpers.test_frontend_method(
        init_input_dtypes=input_dtype,
        init_all_as_kwargs_np={
            "data": x[0],
        },
        method_input_dtypes=input_dtype,
        method_all_as_kwargs_np={
            "dim": dim,
            "keepdim": keepdim,
            "dtype": castable_dtype,
        },
        frontend_method_data=frontend_method_data,
        init_flags=init_flags,
        method_flags=method_flags,
        frontend=frontend,
        on_device=on_device,
    )


# atan
@handle_frontend_method(
    class_tree=CLASS_TREE,
    init_tree="torch.tensor",
    method_name="atan",
    dtype_and_x=helpers.dtype_and_values(
        available_dtypes=helpers.get_dtypes("float"),
        allow_inf=False,
    ),
)
def test_torch_instance_atan(
    dtype_and_x,
    frontend_method_data,
    init_flags,
    method_flags,
    frontend,
    on_device,
):
    input_dtype, x = dtype_and_x
    helpers.test_frontend_method(
        init_input_dtypes=input_dtype,
        init_all_as_kwargs_np={
            "data": x[0],
        },
        method_input_dtypes=input_dtype,
        method_all_as_kwargs_np={},
        frontend_method_data=frontend_method_data,
        init_flags=init_flags,
        method_flags=method_flags,
        frontend=frontend,
        on_device=on_device,
    )


# atan2
@handle_frontend_method(
    class_tree=CLASS_TREE,
    init_tree="torch.tensor",
    method_name="atan2",
    dtype_and_x=helpers.dtype_and_values(
        available_dtypes=helpers.get_dtypes("float"),
        num_arrays=2,
    ),
)
def test_torch_instance_atan2(
    dtype_and_x,
    frontend_method_data,
    init_flags,
    method_flags,
    frontend,
    on_device,
):
    input_dtype, x = dtype_and_x
    helpers.test_frontend_method(
        init_input_dtypes=input_dtype,
        init_all_as_kwargs_np={
            "data": x[0],
        },
        method_input_dtypes=input_dtype,
        method_all_as_kwargs_np={
            "other": x[1],
        },
        frontend_method_data=frontend_method_data,
        init_flags=init_flags,
        method_flags=method_flags,
        frontend=frontend,
        on_device=on_device,
    )


# sin_
@handle_frontend_method(
    class_tree=CLASS_TREE,
    init_tree="torch.tensor",
    method_name="sin_",
    dtype_and_x=helpers.dtype_and_values(
        available_dtypes=helpers.get_dtypes("float"),
        allow_inf=False,
    ),
)
def test_torch_instance_sin_(
    dtype_and_x,
    frontend_method_data,
    init_flags,
    method_flags,
    frontend,
    on_device,
):
    input_dtype, x = dtype_and_x
    helpers.test_frontend_method(
        init_input_dtypes=input_dtype,
        init_all_as_kwargs_np={
            "data": x[0],
        },
        method_input_dtypes=input_dtype,
        method_all_as_kwargs_np={},
        frontend_method_data=frontend_method_data,
        init_flags=init_flags,
        method_flags=method_flags,
        frontend=frontend,
        on_device=on_device,
    )


# cos
@handle_frontend_method(
    class_tree=CLASS_TREE,
    init_tree="torch.tensor",
    method_name="cos",
    dtype_and_x=helpers.dtype_and_values(
        available_dtypes=helpers.get_dtypes("float"),
        allow_inf=False,
    ),
)
def test_torch_instance_cos(
    dtype_and_x,
    frontend_method_data,
    init_flags,
    method_flags,
    frontend,
    on_device,
):
    input_dtype, x = dtype_and_x
    helpers.test_frontend_method(
        init_input_dtypes=input_dtype,
        init_all_as_kwargs_np={
            "data": x[0],
        },
        method_input_dtypes=input_dtype,
        method_all_as_kwargs_np={},
        frontend_method_data=frontend_method_data,
        init_flags=init_flags,
        method_flags=method_flags,
        frontend=frontend,
        on_device=on_device,
    )


# cos_
@handle_frontend_method(
    class_tree=CLASS_TREE,
    init_tree="torch.tensor",
    method_name="cos_",
    dtype_and_x=helpers.dtype_and_values(
        available_dtypes=helpers.get_dtypes("float"),
        allow_inf=False,
    ),
)
def test_torch_instance_cos_(
    dtype_and_x,
    frontend_method_data,
    init_flags,
    method_flags,
    frontend,
    on_device,
):
    input_dtype, x = dtype_and_x
    helpers.test_frontend_method(
        init_input_dtypes=input_dtype,
        init_all_as_kwargs_np={
            "data": list(x[0]) if type(x[0]) == int else x[0],
        },
        method_input_dtypes=input_dtype,
        method_all_as_kwargs_np={},
        frontend_method_data=frontend_method_data,
        init_flags=init_flags,
        method_flags=method_flags,
        frontend=frontend,
        on_device=on_device,
    )


# sinh
@handle_frontend_method(
    class_tree=CLASS_TREE,
    init_tree="torch.tensor",
    method_name="sinh",
    dtype_and_x=helpers.dtype_and_values(
        available_dtypes=helpers.get_dtypes("float"),
        allow_inf=False,
    ),
)
def test_torch_instance_sinh(
    dtype_and_x,
    frontend_method_data,
    init_flags,
    method_flags,
    frontend,
    on_device,
):
    input_dtype, x = dtype_and_x
    helpers.test_frontend_method(
        init_input_dtypes=input_dtype,
        init_all_as_kwargs_np={
            "data": x[0],
        },
        method_input_dtypes=input_dtype,
        method_all_as_kwargs_np={},
        frontend_method_data=frontend_method_data,
        init_flags=init_flags,
        method_flags=method_flags,
        frontend=frontend,
        on_device=on_device,
    )


# sinh_
@handle_frontend_method(
    class_tree=CLASS_TREE,
    init_tree="torch.tensor",
    method_name="sinh_",
    dtype_and_x=helpers.dtype_and_values(
        available_dtypes=helpers.get_dtypes("float"),
        allow_inf=False,
    ),
)
def test_torch_instance_sinh_(
    dtype_and_x,
    frontend_method_data,
    init_flags,
    method_flags,
    frontend,
    on_device,
):
    input_dtype, x = dtype_and_x
    helpers.test_frontend_method(
        init_input_dtypes=input_dtype,
        init_all_as_kwargs_np={
            "data": x[0],
        },
        method_input_dtypes=input_dtype,
        method_all_as_kwargs_np={},
        frontend_method_data=frontend_method_data,
        init_flags=init_flags,
        method_flags=method_flags,
        frontend=frontend,
        on_device=on_device,
    )


# cosh
@handle_frontend_method(
    class_tree=CLASS_TREE,
    init_tree="torch.tensor",
    method_name="cosh",
    dtype_and_x=helpers.dtype_and_values(
        available_dtypes=helpers.get_dtypes("float"),
        allow_inf=False,
    ),
)
def test_torch_instance_cosh(
    dtype_and_x,
    frontend_method_data,
    init_flags,
    method_flags,
    frontend,
    on_device,
):
    input_dtype, x = dtype_and_x
    helpers.test_frontend_method(
        init_input_dtypes=input_dtype,
        init_all_as_kwargs_np={
            "data": x[0],
        },
        method_input_dtypes=input_dtype,
        method_all_as_kwargs_np={},
        frontend_method_data=frontend_method_data,
        init_flags=init_flags,
        method_flags=method_flags,
        frontend=frontend,
        on_device=on_device,
    )


# cosh_
@handle_frontend_method(
    class_tree=CLASS_TREE,
    init_tree="torch.tensor",
    method_name="cosh_",
    dtype_and_x=helpers.dtype_and_values(
        available_dtypes=helpers.get_dtypes("float"),
        allow_inf=False,
    ),
)
def test_torch_instance_cosh_(
    dtype_and_x,
    frontend_method_data,
    init_flags,
    method_flags,
    frontend,
    on_device,
):
    input_dtype, x = dtype_and_x
    helpers.test_frontend_method(
        init_input_dtypes=input_dtype,
        init_all_as_kwargs_np={
            "data": x[0],
        },
        method_input_dtypes=input_dtype,
        method_all_as_kwargs_np={},
        frontend_method_data=frontend_method_data,
        init_flags=init_flags,
        method_flags=method_flags,
        frontend=frontend,
        on_device=on_device,
        rtol_=1e-2,
        atol_=1e-2,
    )


# view
@handle_frontend_method(
    class_tree=CLASS_TREE,
    init_tree="torch.tensor",
    method_name="view",
    dtype_x=helpers.dtype_and_values(
        available_dtypes=helpers.get_dtypes("valid"),
        shape=st.shared(helpers.get_shape(), key="value_shape"),
    ),
    shape=helpers.reshape_shapes(
        shape=st.shared(helpers.get_shape(min_num_dims=1), key="value_shape")
    ),
)
def test_torch_instance_view(
    dtype_x,
    shape,
    frontend_method_data,
    init_flags,
    method_flags,
    frontend,
    on_device,
):
    input_dtype, x = dtype_x
    helpers.test_frontend_method(
        init_input_dtypes=input_dtype,
        init_all_as_kwargs_np={
            "data": x[0],
        },
        method_input_dtypes=input_dtype,
        method_all_as_kwargs_np={
            "size": shape,
        },
        frontend_method_data=frontend_method_data,
        init_flags=init_flags,
        method_flags=method_flags,
        frontend=frontend,
        on_device=on_device,
    )


@handle_frontend_method(
    class_tree=CLASS_TREE,
    init_tree="torch.tensor",
    method_name="float",
    dtype_x=helpers.dtype_and_values(
        available_dtypes=helpers.get_dtypes("valid"),
    ),
)
def test_torch_instance_float(
    dtype_x,
    frontend_method_data,
    init_flags,
    method_flags,
    frontend,
    on_device,
):
    input_dtype, x = dtype_x
    helpers.test_frontend_method(
        init_input_dtypes=input_dtype,
        init_all_as_kwargs_np={
            "data": x[0],
        },
        method_input_dtypes=input_dtype,
        method_all_as_kwargs_np={},
        frontend_method_data=frontend_method_data,
        init_flags=init_flags,
        method_flags=method_flags,
        frontend=frontend,
        on_device=on_device,
    )


# asinh
@handle_frontend_method(
    class_tree=CLASS_TREE,
    init_tree="torch.tensor",
    method_name="asinh",
    dtype_and_x=helpers.dtype_and_values(
        available_dtypes=helpers.get_dtypes("float"),
        allow_inf=False,
    ),
)
def test_torch_instance_asinh(
    dtype_and_x,
    frontend_method_data,
    init_flags,
    method_flags,
    frontend,
    on_device,
):
    input_dtype, x = dtype_and_x
    helpers.test_frontend_method(
        init_input_dtypes=input_dtype,
        init_all_as_kwargs_np={
            "data": x[0],
        },
        method_input_dtypes=input_dtype,
        method_all_as_kwargs_np={},
        frontend_method_data=frontend_method_data,
        init_flags=init_flags,
        method_flags=method_flags,
        frontend=frontend,
        rtol_=1e-2,
        atol_=1e-2,
        on_device=on_device,
    )


# asinh_
@handle_frontend_method(
    class_tree=CLASS_TREE,
    init_tree="torch.tensor",
    method_name="asinh_",
    dtype_and_x=helpers.dtype_and_values(
        available_dtypes=helpers.get_dtypes("float"),
        allow_inf=False,
    ),
)
def test_torch_instance_asinh_(
    dtype_and_x,
    frontend_method_data,
    init_flags,
    method_flags,
    frontend,
    on_device,
):
    input_dtype, x = dtype_and_x
    helpers.test_frontend_method(
        init_input_dtypes=input_dtype,
        init_all_as_kwargs_np={
            "data": x[0],
        },
        method_input_dtypes=input_dtype,
        method_all_as_kwargs_np={},
        frontend_method_data=frontend_method_data,
        init_flags=init_flags,
        method_flags=method_flags,
        frontend=frontend,
        rtol_=1e-2,
        atol_=1e-2,
        on_device=on_device,
    )


# tan
@handle_frontend_method(
    class_tree=CLASS_TREE,
    init_tree="torch.tensor",
    method_name="tan",
    dtype_and_x=helpers.dtype_and_values(
        available_dtypes=helpers.get_dtypes("float"),
        allow_inf=False,
    ),
)
def test_torch_instance_tan(
    dtype_and_x,
    frontend_method_data,
    init_flags,
    method_flags,
    frontend,
    on_device,
):
    input_dtype, x = dtype_and_x
    helpers.test_frontend_method(
        init_input_dtypes=input_dtype,
        init_all_as_kwargs_np={
            "data": x[0],
        },
        method_input_dtypes=input_dtype,
        method_all_as_kwargs_np={},
        frontend_method_data=frontend_method_data,
        init_flags=init_flags,
        method_flags=method_flags,
        frontend=frontend,
        on_device=on_device,
    )


# tanh
@handle_frontend_method(
    class_tree=CLASS_TREE,
    init_tree="torch.tensor",
    method_name="tanh",
    dtype_and_x=helpers.dtype_and_values(
        available_dtypes=helpers.get_dtypes("float"),
        allow_inf=False,
    ),
)
def test_torch_instance_tanh(
    dtype_and_x,
    frontend_method_data,
    init_flags,
    method_flags,
    frontend,
    on_device,
):
    input_dtype, x = dtype_and_x
    helpers.test_frontend_method(
        init_input_dtypes=input_dtype,
        init_all_as_kwargs_np={
            "data": x[0],
        },
        method_input_dtypes=input_dtype,
        method_all_as_kwargs_np={},
        frontend_method_data=frontend_method_data,
        init_flags=init_flags,
        method_flags=method_flags,
        frontend=frontend,
        on_device=on_device,
    )


# tanh_
@handle_frontend_method(
    class_tree=CLASS_TREE,
    init_tree="torch.tensor",
    method_name="tanh_",
    dtype_and_x=helpers.dtype_and_values(
        available_dtypes=helpers.get_dtypes("float"),
        allow_inf=False,
    ),
)
def test_torch_instance_tanh_(
    dtype_and_x,
    frontend_method_data,
    init_flags,
    method_flags,
    frontend,
    on_device,
):
    input_dtype, x = dtype_and_x
    helpers.test_frontend_method(
        init_input_dtypes=input_dtype,
        init_all_as_kwargs_np={
            "data": x[0],
        },
        method_input_dtypes=input_dtype,
        method_all_as_kwargs_np={},
        frontend_method_data=frontend_method_data,
        init_flags=init_flags,
        method_flags=method_flags,
        frontend=frontend,
        on_device=on_device,
    )


# asin
@handle_frontend_method(
    class_tree=CLASS_TREE,
    init_tree="torch.tensor",
    method_name="asin",
    dtype_and_x=helpers.dtype_and_values(
        available_dtypes=helpers.get_dtypes("float"),
        allow_inf=False,
    ),
)
def test_torch_instance_asin(
    dtype_and_x,
    frontend_method_data,
    init_flags,
    method_flags,
    frontend,
    on_device,
):
    input_dtype, x = dtype_and_x
    helpers.test_frontend_method(
        init_input_dtypes=input_dtype,
        init_all_as_kwargs_np={
            "data": x[0],
        },
        method_input_dtypes=input_dtype,
        method_all_as_kwargs_np={},
        frontend_method_data=frontend_method_data,
        init_flags=init_flags,
        method_flags=method_flags,
        frontend=frontend,
        on_device=on_device,
    )


# amax
@handle_frontend_method(
    class_tree=CLASS_TREE,
    init_tree="torch.tensor",
    method_name="amax",
    dtype_x_axis=helpers.dtype_values_axis(
        available_dtypes=helpers.get_dtypes("numeric"),
        valid_axis=True,
        force_int_axis=True,
    ),
    keepdim=st.booleans(),
)
def test_torch_instance_amax(
    dtype_x_axis,
    keepdim,
    frontend_method_data,
    init_flags,
    method_flags,
    frontend,
    on_device,
):
    input_dtype, x, axis = dtype_x_axis
    helpers.test_frontend_method(
        init_input_dtypes=input_dtype,
        init_all_as_kwargs_np={
            "data": x[0],
        },
        method_input_dtypes=input_dtype,
        method_all_as_kwargs_np={
            "dim": axis,
            "keepdim": keepdim,
        },
        frontend_method_data=frontend_method_data,
        init_flags=init_flags,
        method_flags=method_flags,
        frontend=frontend,
        on_device=on_device,
    )


# abs
@handle_frontend_method(
    class_tree=CLASS_TREE,
    init_tree="torch.tensor",
    method_name="abs",
    dtype_and_x=helpers.dtype_and_values(
        available_dtypes=helpers.get_dtypes("float"),
    ),
)
def test_torch_instance_abs(
    dtype_and_x,
    frontend_method_data,
    init_flags,
    method_flags,
    frontend,
    on_device,
):
    input_dtype, x = dtype_and_x
    helpers.test_frontend_method(
        init_input_dtypes=input_dtype,
        init_all_as_kwargs_np={
            "data": x[0],
        },
        method_input_dtypes=input_dtype,
        method_all_as_kwargs_np={},
        frontend_method_data=frontend_method_data,
        init_flags=init_flags,
        method_flags=method_flags,
        frontend=frontend,
        on_device=on_device,
    )


# abs_
@handle_frontend_method(
    class_tree=CLASS_TREE,
    init_tree="torch.tensor",
    method_name="abs_",
    dtype_and_x=helpers.dtype_and_values(
        available_dtypes=helpers.get_dtypes("float"),
    ),
)
def test_torch_instance_abs_(
    dtype_and_x,
    frontend_method_data,
    init_flags,
    method_flags,
    frontend,
    on_device,
):
    input_dtype, x = dtype_and_x
    helpers.test_frontend_method(
        init_input_dtypes=input_dtype,
        init_all_as_kwargs_np={
            "data": x[0],
        },
        method_input_dtypes=input_dtype,
        method_all_as_kwargs_np={},
        frontend_method_data=frontend_method_data,
        init_flags=init_flags,
        method_flags=method_flags,
        frontend=frontend,
        on_device=on_device,
    )


# amin
@handle_frontend_method(
    class_tree=CLASS_TREE,
    init_tree="torch.tensor",
    method_name="amin",
    dtype_x_axis=helpers.dtype_values_axis(
        available_dtypes=helpers.get_dtypes("numeric"),
        valid_axis=True,
        force_int_axis=True,
    ),
    keepdim=st.booleans(),
)
def test_torch_instance_amin(
    dtype_x_axis,
    keepdim,
    frontend_method_data,
    init_flags,
    method_flags,
    frontend,
    on_device,
):
    input_dtype, x, axis = dtype_x_axis
    helpers.test_frontend_method(
        init_input_dtypes=input_dtype,
        init_all_as_kwargs_np={
            "data": x[0],
        },
        method_input_dtypes=input_dtype,
        method_all_as_kwargs_np={
            "dim": axis,
            "keepdim": keepdim,
        },
        frontend_method_data=frontend_method_data,
        init_flags=init_flags,
        method_flags=method_flags,
        frontend=frontend,
        on_device=on_device,
    )


# aminmax
@handle_frontend_method(
    class_tree=CLASS_TREE,
    init_tree="torch.tensor",
    method_name="aminmax",
    dtype_input_axis=helpers.dtype_and_values(
        available_dtypes=helpers.get_dtypes("numeric"),
    ),
)
def test_torch_instance_aminmax(
    dtype_input_axis,
    frontend_method_data,
    init_flags,
    method_flags,
    frontend,
    on_device,
):
    input_dtype, x = dtype_input_axis
    helpers.test_frontend_method(
        init_input_dtypes=input_dtype,
        init_all_as_kwargs_np={
            "data": x[0],
        },
        method_input_dtypes=input_dtype,
        method_all_as_kwargs_np={},
        frontend_method_data=frontend_method_data,
        init_flags=init_flags,
        method_flags=method_flags,
        frontend=frontend,
        on_device=on_device,
    )


# bernoulli
@handle_frontend_method(
    class_tree=CLASS_TREE,
    init_tree="torch.tensor",
    method_name="bernoulli",
    dtype_and_x=helpers.dtype_and_values(
        available_dtypes=helpers.get_dtypes("valid"),
    ),
    test_with_out=st.just(True),
)
def test_torch_instance_bernoulli(
    dtype_and_x,
    frontend,
    frontend_method_data,
    init_flags,
    method_flags,
):
    input_dtype, x = dtype_and_x
    helpers.test_frontend_method(
        init_input_dtypes=input_dtype,
        init_all_as_kwargs_np={
            "input": x[0],
        },
        method_input_dtypes=input_dtype,
        method_all_as_kwargs_np={"generator": x[1], "out": x[2]},
        frontend_method_data=frontend_method_data,
        init_flags=init_flags,
        method_flags=method_flags,
        frontend=frontend,
    )


# contiguous
@handle_frontend_method(
    class_tree=CLASS_TREE,
    init_tree="torch.tensor",
    method_name="contiguous",
    dtype_and_x=helpers.dtype_and_values(
        available_dtypes=helpers.get_dtypes("float"),
        allow_inf=False,
    ),
)
def test_torch_instance_contiguous(
    dtype_and_x,
    frontend_method_data,
    init_flags,
    method_flags,
    frontend,
    on_device,
):
    input_dtype, x = dtype_and_x
    helpers.test_frontend_method(
        init_input_dtypes=input_dtype,
        init_all_as_kwargs_np={
            "data": x[0],
        },
        method_input_dtypes=input_dtype,
        method_all_as_kwargs_np={},
        frontend_method_data=frontend_method_data,
        init_flags=init_flags,
        method_flags=method_flags,
        frontend=frontend,
        on_device=on_device,
    )


# log
@handle_frontend_method(
    class_tree=CLASS_TREE,
    init_tree="torch.tensor",
    method_name="log",
    dtype_and_x=helpers.dtype_and_values(
        available_dtypes=helpers.get_dtypes("float"),
        allow_inf=False,
    ),
)
def test_torch_instance_log(
    dtype_and_x,
    frontend_method_data,
    init_flags,
    method_flags,
    frontend,
    on_device,
):
    input_dtype, x = dtype_and_x
    helpers.test_frontend_method(
        init_input_dtypes=input_dtype,
        init_all_as_kwargs_np={
            "data": x[0],
        },
        method_input_dtypes=input_dtype,
        method_all_as_kwargs_np={},
        frontend_method_data=frontend_method_data,
        init_flags=init_flags,
        method_flags=method_flags,
        frontend=frontend,
        on_device=on_device,
    )


# log_
@handle_frontend_method(
    class_tree=CLASS_TREE,
    init_tree="torch.tensor",
    method_name="log_",
    dtype_and_x=helpers.dtype_and_values(
        available_dtypes=helpers.get_dtypes("float"),
        allow_inf=False,
    ),
)
def test_torch_instance_log_(
    dtype_and_x,
    frontend_method_data,
    init_flags,
    method_flags,
    frontend,
    on_device,
):
    input_dtype, x = dtype_and_x
    helpers.test_frontend_method(
        init_input_dtypes=input_dtype,
        init_all_as_kwargs_np={
            "data": x[0],
        },
        method_input_dtypes=input_dtype,
        method_all_as_kwargs_np={},
        frontend_method_data=frontend_method_data,
        init_flags=init_flags,
        method_flags=method_flags,
        frontend=frontend,
        on_device=on_device,
    )


# log2
@handle_frontend_method(
    class_tree=CLASS_TREE,
    init_tree="torch.tensor",
    method_name="log2",
    dtype_and_x=helpers.dtype_and_values(
        available_dtypes=helpers.get_dtypes("float"),
        allow_inf=False,
    ),
)
def test_torch_instance_log2(
    dtype_and_x,
    frontend_method_data,
    init_flags,
    method_flags,
    frontend,
    on_device,
):
    input_dtype, x = dtype_and_x
    helpers.test_frontend_method(
        init_input_dtypes=input_dtype,
        init_all_as_kwargs_np={
            "data": x[0],
        },
        method_input_dtypes=input_dtype,
        method_all_as_kwargs_np={},
        frontend_method_data=frontend_method_data,
        init_flags=init_flags,
        method_flags=method_flags,
        frontend=frontend,
        on_device=on_device,
    )


# __bool__
@handle_frontend_method(
    class_tree=CLASS_TREE,
    init_tree="torch.tensor",
    method_name="__bool__",
    dtype_and_x=helpers.dtype_and_values(
        max_dim_size=1,
        min_value=-1e04,
        max_value=1e04,
    ),
)
def test_torch_special_bool(
    dtype_and_x,
    frontend_method_data,
    init_flags,
    method_flags,
    frontend,
    on_device,
):
    input_dtype, x = dtype_and_x
    helpers.test_frontend_method(
        init_input_dtypes=input_dtype,
        init_all_as_kwargs_np={
            "data": x[0],
        },
        method_input_dtypes=[],
        method_all_as_kwargs_np={},
        frontend_method_data=frontend_method_data,
        init_flags=init_flags,
        method_flags=method_flags,
        frontend=frontend,
        on_device=on_device,
    )


# __add__
@handle_frontend_method(
    class_tree=CLASS_TREE,
    init_tree="torch.tensor",
    method_name="__add__",
    dtype_and_x=helpers.dtype_and_values(
        available_dtypes=helpers.get_dtypes("float"),
        num_arrays=2,
        min_value=-1e04,
        max_value=1e04,
        allow_inf=False,
    ),
)
def test_torch_special_add(
    dtype_and_x,
    frontend_method_data,
    init_flags,
    method_flags,
    frontend,
    on_device,
):
    input_dtype, x = dtype_and_x
    helpers.test_frontend_method(
        init_input_dtypes=input_dtype,
        init_all_as_kwargs_np={
            "data": x[0],
        },
        method_input_dtypes=input_dtype,
        method_all_as_kwargs_np={
            "other": x[1],
        },
        frontend_method_data=frontend_method_data,
        init_flags=init_flags,
        method_flags=method_flags,
        frontend=frontend,
        on_device=on_device,
    )


# arcsinh
@handle_frontend_method(
    class_tree=CLASS_TREE,
    init_tree="torch.tensor",
    method_name="arcsinh",
    dtype_and_x=helpers.dtype_and_values(
        min_value=-1.0,
        max_value=1.0,
        available_dtypes=helpers.get_dtypes("float"),
    ),
)
def test_torch_instance_arcsinh(
    dtype_and_x,
    frontend_method_data,
    init_flags,
    method_flags,
    frontend,
    on_device,
):
    input_dtype, x = dtype_and_x
    helpers.test_frontend_method(
        init_input_dtypes=input_dtype,
        init_all_as_kwargs_np={
            "data": x[0],
        },
        method_input_dtypes=[],
        method_all_as_kwargs_np={},
        frontend_method_data=frontend_method_data,
        init_flags=init_flags,
        method_flags=method_flags,
        frontend=frontend,
        on_device=on_device,
    )


# __long__
@handle_frontend_method(
    class_tree=CLASS_TREE,
    init_tree="torch.tensor",
    method_name="__long__",
    dtype_and_x=helpers.dtype_and_values(
        available_dtypes=helpers.get_dtypes("integer"),
        min_value=-1e04,
        max_value=1e04,
        allow_inf=False,
    ),
)
def test_torch_special_long(
    dtype_and_x,
    frontend_method_data,
    init_flags,
    method_flags,
    frontend,
    on_device,
):
    input_dtype, x = dtype_and_x
    helpers.test_frontend_method(
        init_input_dtypes=input_dtype,
        init_all_as_kwargs_np={
            "data": x[0],
        },
        method_input_dtypes=input_dtype,
        method_all_as_kwargs_np={},
        frontend_method_data=frontend_method_data,
        init_flags=init_flags,
        method_flags=method_flags,
        frontend=frontend,
        on_device=on_device,
    )


# __radd__
@handle_frontend_method(
    class_tree=CLASS_TREE,
    init_tree="torch.tensor",
    method_name="__radd__",
    dtype_and_x=helpers.dtype_and_values(
        available_dtypes=helpers.get_dtypes("float"),
        num_arrays=2,
        min_value=-1e04,
        max_value=1e04,
        allow_inf=False,
    ),
)
def test_torch_special_radd(
    dtype_and_x,
    frontend_method_data,
    init_flags,
    method_flags,
    frontend,
    on_device,
):
    input_dtype, x = dtype_and_x
    helpers.test_frontend_method(
        init_input_dtypes=input_dtype,
        init_all_as_kwargs_np={
            "data": x[0],
        },
        method_input_dtypes=input_dtype,
        method_all_as_kwargs_np={
            "other": x[1],
        },
        frontend_method_data=frontend_method_data,
        init_flags=init_flags,
        method_flags=method_flags,
        frontend=frontend,
        on_device=on_device,
    )


# __sub__
@handle_frontend_method(
    class_tree=CLASS_TREE,
    init_tree="torch.tensor",
    method_name="__sub__",
    dtype_and_x=helpers.dtype_and_values(
        available_dtypes=helpers.get_dtypes("float"),
        num_arrays=2,
        min_value=-1e04,
        max_value=1e04,
        allow_inf=False,
    ),
)
def test_torch_special_sub(
    dtype_and_x,
    frontend_method_data,
    init_flags,
    method_flags,
    frontend,
    on_device,
):
    input_dtype, x = dtype_and_x
    helpers.test_frontend_method(
        init_input_dtypes=input_dtype,
        init_all_as_kwargs_np={
            "data": x[0],
        },
        method_input_dtypes=input_dtype,
        method_all_as_kwargs_np={
            "other": x[1],
        },
        frontend_method_data=frontend_method_data,
        init_flags=init_flags,
        method_flags=method_flags,
        frontend=frontend,
        on_device=on_device,
    )


# __mul__
@handle_frontend_method(
    class_tree=CLASS_TREE,
    init_tree="torch.tensor",
    method_name="__mul__",
    dtype_and_x=helpers.dtype_and_values(
        available_dtypes=helpers.get_dtypes("float"),
        num_arrays=2,
        min_value=-1e04,
        max_value=1e04,
        allow_inf=False,
    ),
)
def test_torch_special_mul(
    dtype_and_x,
    frontend_method_data,
    init_flags,
    method_flags,
    frontend,
    on_device,
):
    input_dtype, x = dtype_and_x
    helpers.test_frontend_method(
        init_input_dtypes=input_dtype,
        init_all_as_kwargs_np={
            "data": x[0],
        },
        method_input_dtypes=input_dtype,
        method_all_as_kwargs_np={
            "other": x[1],
        },
        frontend_method_data=frontend_method_data,
        init_flags=init_flags,
        method_flags=method_flags,
        frontend=frontend,
        on_device=on_device,
    )


@st.composite
def _get_dtype_and_multiplicative_matrices(draw):
    return draw(
        st.one_of(
            _get_dtype_input_and_matrices(),
            _get_dtype_and_3dbatch_matrices(),
        )
    )


# __matmul__
@handle_frontend_method(
    class_tree=CLASS_TREE,
    init_tree="torch.tensor",
    method_name="__matmul__",
    dtype_tensor1_tensor2=_get_dtype_and_multiplicative_matrices(),
)
def test_torch_special_matmul(
    dtype_tensor1_tensor2,
    frontend_method_data,
    init_flags,
    method_flags,
    frontend,
    on_device,
):
    dtype, tensor1, tensor2 = dtype_tensor1_tensor2
    helpers.test_frontend_method(
        init_input_dtypes=dtype,
        init_all_as_kwargs_np={
            "data": tensor1,
        },
        method_input_dtypes=dtype,
        method_all_as_kwargs_np={"other": tensor2},
        frontend_method_data=frontend_method_data,
        init_flags=init_flags,
        method_flags=method_flags,
        frontend=frontend,
        on_device=on_device,
    )


# __rsub__
@handle_frontend_method(
    class_tree=CLASS_TREE,
    init_tree="torch.tensor",
    method_name="__rsub__",
    dtype_and_x=helpers.dtype_and_values(
        available_dtypes=helpers.get_dtypes("numeric"),
        num_arrays=2,
    ),
)
def test_torch_special_rsub(
    dtype_and_x,
    frontend_method_data,
    init_flags,
    method_flags,
    frontend,
    on_device,
):
    input_dtype, x = dtype_and_x
    helpers.test_frontend_method(
        init_input_dtypes=input_dtype,
        init_all_as_kwargs_np={
            "data": x[0],
        },
        method_input_dtypes=input_dtype,
        method_all_as_kwargs_np={
            "other": x[1],
        },
        frontend_method_data=frontend_method_data,
        init_flags=init_flags,
        method_flags=method_flags,
        frontend=frontend,
        on_device=on_device,
    )


# __rmul__
@handle_frontend_method(
    class_tree=CLASS_TREE,
    init_tree="torch.tensor",
    method_name="__rmul__",
    dtype_and_x=helpers.dtype_and_values(
        available_dtypes=helpers.get_dtypes("float"),
        num_arrays=2,
        min_value=-1e04,
        max_value=1e04,
        allow_inf=False,
    ),
)
def test_torch_special_rmul(
    dtype_and_x,
    frontend_method_data,
    init_flags,
    method_flags,
    frontend,
    on_device,
):
    input_dtype, x = dtype_and_x
    helpers.test_frontend_method(
        init_input_dtypes=input_dtype,
        init_all_as_kwargs_np={
            "data": x[0],
        },
        method_input_dtypes=input_dtype,
        method_all_as_kwargs_np={
            "other": x[1],
        },
        frontend_method_data=frontend_method_data,
        init_flags=init_flags,
        method_flags=method_flags,
        frontend=frontend,
        on_device=on_device,
    )


# __truediv__
@handle_frontend_method(
    class_tree=CLASS_TREE,
    init_tree="torch.tensor",
    method_name="__truediv__",
    dtype_and_x=helpers.dtype_and_values(
        available_dtypes=helpers.get_dtypes("float"),
        shared_dtype=True,
        num_arrays=2,
        min_value=-1e04,
        max_value=1e04,
        allow_inf=False,
    ),
)
def test_torch_special_truediv(
    dtype_and_x,
    frontend_method_data,
    init_flags,
    method_flags,
    frontend,
    on_device,
):
    input_dtype, x = dtype_and_x
    helpers.test_frontend_method(
        init_input_dtypes=input_dtype,
        init_all_as_kwargs_np={
            "data": x[0],
        },
        method_input_dtypes=input_dtype,
        method_all_as_kwargs_np={
            "other": x[1],
        },
        frontend_method_data=frontend_method_data,
        init_flags=init_flags,
        method_flags=method_flags,
        frontend=frontend,
        on_device=on_device,
    )


@handle_frontend_method(
    class_tree=CLASS_TREE,
    init_tree="torch.tensor",
    method_name="__floordiv__",
    dtype_and_x=helpers.dtype_and_values(
        available_dtypes=helpers.get_dtypes("float"),
        num_arrays=2,
        large_abs_safety_factor=2.5,
        small_abs_safety_factor=2.5,
        safety_factor_scale="log",
    ),
)
def test_torch_special_floordiv(
    dtype_and_x,
    frontend_method_data,
    init_flags,
    method_flags,
    frontend,
    on_device,
):
    input_dtype, x = dtype_and_x
    assume(not np.any(np.isclose(x[1], 0)))
    helpers.test_frontend_method(
        init_input_dtypes=input_dtype,
        init_all_as_kwargs_np={
            "data": x[0],
        },
        method_input_dtypes=input_dtype,
        method_all_as_kwargs_np={
            "other": x[1],
        },
        frontend_method_data=frontend_method_data,
        init_flags=init_flags,
        method_flags=method_flags,
        frontend=frontend,
        on_device=on_device,
        atol_=1,
    )


# remainder
@handle_frontend_method(
    class_tree=CLASS_TREE,
    init_tree="torch.tensor",
    method_name="remainder",
    dtype_and_x=helpers.dtype_and_values(
        available_dtypes=helpers.get_dtypes("float"),
        large_abs_safety_factor=2.5,
        small_abs_safety_factor=2.5,
        shared_dtype=True,
        num_arrays=2,
    ),
)
def test_torch_remainder(
    dtype_and_x,
    frontend_method_data,
    init_flags,
    method_flags,
    frontend,
    on_device,
):
    input_dtype, x = dtype_and_x
    helpers.test_frontend_method(
        init_input_dtypes=input_dtype,
        init_all_as_kwargs_np={
            "data": x[0],
        },
        method_input_dtypes=input_dtype,
        method_all_as_kwargs_np={
            "other": x[1],
        },
        frontend_method_data=frontend_method_data,
        init_flags=init_flags,
        method_flags=method_flags,
        frontend=frontend,
        on_device=on_device,
    )


@st.composite
def _to_helper(draw):
    dtype_x = draw(
        helpers.dtype_and_values(
            available_dtypes=helpers.get_dtypes("valid"),
            num_arrays=2,
            large_abs_safety_factor=3,
        )
    )
    input_dtype, x = dtype_x
    arg = draw(st.sampled_from(["tensor", "dtype", "device"]))
    if arg == "tensor":
        method_num_positional_args = 1
        method_all_as_kwargs_np = {"other": x[1]}
    elif arg == "dtype":
        method_num_positional_args = 1
        dtype = draw(helpers.get_dtypes("valid", full=False))[0]
        method_all_as_kwargs_np = {"dtype": dtype}
    else:
        method_num_positional_args = 0
        device = draw(st.just("cpu"))
        dtype = draw(helpers.get_dtypes("valid", full=False, none=True))[0]
        method_all_as_kwargs_np = {"dtype": dtype, "device": device}
    return input_dtype, x, method_num_positional_args, method_all_as_kwargs_np


# to
@handle_frontend_method(
    class_tree=CLASS_TREE,
    init_tree="torch.tensor",
    method_name="to",
    args_kwargs=_to_helper(),
)
def test_torch_instance_to(
    args_kwargs,
    frontend_method_data,
    init_flags,
    method_flags,
    frontend,
    on_device,
):
    input_dtype, x, method_num_positional_args, method_all_as_kwargs_np = args_kwargs
    method_flags.num_positional_args = method_num_positional_args
    helpers.test_frontend_method(
        init_input_dtypes=input_dtype,
        init_all_as_kwargs_np={
            "data": x[0],
        },
        method_input_dtypes=input_dtype,
        method_all_as_kwargs_np=method_all_as_kwargs_np,
        frontend_method_data=frontend_method_data,
        init_flags=init_flags,
        method_flags=method_flags,
        frontend=frontend,
        on_device=on_device,
    )


# arctan
@handle_frontend_method(
    class_tree=CLASS_TREE,
    init_tree="torch.tensor",
    method_name="arctan",
    dtype_and_x=helpers.dtype_and_values(
        available_dtypes=helpers.get_dtypes("float"),
        allow_inf=False,
    ),
)
def test_torch_instance_arctan(
    dtype_and_x,
    frontend_method_data,
    init_flags,
    method_flags,
    frontend,
    on_device,
):
    input_dtype, x = dtype_and_x
    helpers.test_frontend_method(
        init_input_dtypes=input_dtype,
        init_all_as_kwargs_np={
            "data": x[0],
        },
        method_input_dtypes=input_dtype,
        method_all_as_kwargs_np={},
        frontend_method_data=frontend_method_data,
        init_flags=init_flags,
        method_flags=method_flags,
        frontend=frontend,
        on_device=on_device,
    )


# arctan_
@handle_frontend_method(
    class_tree=CLASS_TREE,
    init_tree="torch.tensor",
    method_name="arctan_",
    dtype_and_x=helpers.dtype_and_values(
        available_dtypes=helpers.get_dtypes("float"),
        allow_inf=False,
    ),
)
def test_torch_instance_arctan_(
    dtype_and_x,
    frontend_method_data,
    init_flags,
    method_flags,
    frontend,
    on_device,
):
    input_dtype, x = dtype_and_x
    helpers.test_frontend_method(
        init_input_dtypes=input_dtype,
        init_all_as_kwargs_np={
            "data": x[0],
        },
        method_input_dtypes=input_dtype,
        method_all_as_kwargs_np={},
        frontend_method_data=frontend_method_data,
        init_flags=init_flags,
        method_flags=method_flags,
        frontend=frontend,
        on_device=on_device,
    )


# arctan2
@handle_frontend_method(
    class_tree=CLASS_TREE,
    init_tree="torch.tensor",
    method_name="arctan2",
    dtype_and_x=helpers.dtype_and_values(
        available_dtypes=helpers.get_dtypes("float"),
        num_arrays=2,
    ),
)
def test_torch_instance_arctan2(
    dtype_and_x,
    frontend_method_data,
    init_flags,
    method_flags,
    frontend,
    on_device,
):
    input_dtype, x = dtype_and_x
    helpers.test_frontend_method(
        init_input_dtypes=input_dtype,
        init_all_as_kwargs_np={
            "data": x[0],
        },
        method_input_dtypes=input_dtype,
        method_all_as_kwargs_np={
            "other": x[1],
        },
        frontend_method_data=frontend_method_data,
        init_flags=init_flags,
        method_flags=method_flags,
        frontend=frontend,
        on_device=on_device,
    )


# arctan2_
@handle_frontend_method(
    class_tree=CLASS_TREE,
    init_tree="torch.tensor",
    method_name="arctan2_",
    dtype_and_x=helpers.dtype_and_values(
        available_dtypes=helpers.get_dtypes("float"),
        num_arrays=2,
    ),
)
def test_torch_instance_arctan2_(
    dtype_and_x,
    frontend_method_data,
    init_flags,
    method_flags,
    frontend,
    on_device,
):
    input_dtype, x = dtype_and_x
    helpers.test_frontend_method(
        init_input_dtypes=input_dtype,
        init_all_as_kwargs_np={
            "data": x[0],
        },
        method_input_dtypes=input_dtype,
        method_all_as_kwargs_np={
            "other": x[1],
        },
        frontend_method_data=frontend_method_data,
        init_flags=init_flags,
        method_flags=method_flags,
        frontend=frontend,
        on_device=on_device,
    )


# acos
@handle_frontend_method(
    class_tree=CLASS_TREE,
    init_tree="torch.tensor",
    method_name="acos",
    dtype_and_x=helpers.dtype_and_values(
        available_dtypes=helpers.get_dtypes("float"),
        allow_inf=False,
    ),
)
def test_torch_instance_acos(
    dtype_and_x,
    frontend_method_data,
    init_flags,
    method_flags,
    frontend,
    on_device,
):
    input_dtype, x = dtype_and_x
    helpers.test_frontend_method(
        init_input_dtypes=input_dtype,
        init_all_as_kwargs_np={
            "data": x[0],
        },
        method_input_dtypes=input_dtype,
        method_all_as_kwargs_np={},
        frontend_method_data=frontend_method_data,
        init_flags=init_flags,
        method_flags=method_flags,
        frontend=frontend,
        on_device=on_device,
    )


# floor
@handle_frontend_method(
    class_tree=CLASS_TREE,
    init_tree="torch.tensor",
    method_name="floor",
    dtype_and_x=helpers.dtype_and_values(
        available_dtypes=helpers.get_dtypes("float"),
    ),
)
def test_torch_instance_floor(
    dtype_and_x,
    frontend_method_data,
    init_flags,
    method_flags,
    frontend,
    on_device,
):
    input_dtype, x = dtype_and_x
    helpers.test_frontend_method(
        init_input_dtypes=input_dtype,
        init_all_as_kwargs_np={
            "data": x[0],
        },
        method_input_dtypes=input_dtype,
        method_all_as_kwargs_np={},
        frontend_method_data=frontend_method_data,
        init_flags=init_flags,
        method_flags=method_flags,
        frontend=frontend,
        on_device=on_device,
    )


# new_tensor
@handle_frontend_method(
    class_tree=CLASS_TREE,
    init_tree="torch.tensor",
    method_name="new_tensor",
    dtype_and_x=helpers.dtype_and_values(
        available_dtypes=helpers.get_dtypes("numeric"),
        num_arrays=2,
    ),
)
def test_torch_instance_new_tensor(
    dtype_and_x,
    frontend_method_data,
    init_flags,
    method_flags,
    frontend,
    on_device,
):
    input_dtype, x = dtype_and_x
    helpers.test_frontend_method(
        init_input_dtypes=[input_dtype[0]],
        init_all_as_kwargs_np={
            "data": x[0],
        },
        method_input_dtypes=[input_dtype[1]],
        method_all_as_kwargs_np={
            "data": x[1],
            "dtype": input_dtype[1],
        },
        frontend_method_data=frontend_method_data,
        init_flags=init_flags,
        method_flags=method_flags,
        frontend=frontend,
        on_device=on_device,
    )


# __getitem__
@handle_frontend_method(
    class_tree=CLASS_TREE,
    init_tree="torch.tensor",
    method_name="__getitem__",
    dtype_x_index=helpers.dtype_array_query(
        available_dtypes=helpers.get_dtypes("valid"),
        allow_neg_step=False,
    ),
)
def test_torch_instance_getitem(
    dtype_x_index,
    frontend_method_data,
    init_flags,
    method_flags,
    frontend,
    on_device,
):
    input_dtype, x, index = dtype_x_index
    helpers.test_frontend_method(
        init_input_dtypes=[input_dtype[0]],
        init_all_as_kwargs_np={"data": x},
        method_input_dtypes=[*input_dtype[1:]],
        method_all_as_kwargs_np={"query": index},
        frontend_method_data=frontend_method_data,
        init_flags=init_flags,
        method_flags=method_flags,
        frontend=frontend,
        on_device=on_device,
    )


# __setitem__
@handle_frontend_method(
    class_tree=CLASS_TREE,
    init_tree="torch.tensor",
    method_name="__setitem__",
    dtypes_x_index_val=helpers.dtype_array_query_val(
        available_dtypes=helpers.get_dtypes("valid"),
        allow_neg_step=False,
    ).filter(lambda x: x[0][0] == x[0][-1]),
)
def test_torch_instance_setitem(
    dtypes_x_index_val,
    frontend_method_data,
    init_flags,
    method_flags,
    frontend,
    on_device,
):
    input_dtype, x, index, val = dtypes_x_index_val
    helpers.test_frontend_method(
        init_input_dtypes=[input_dtype[0]],
        init_all_as_kwargs_np={"data": x},
        method_input_dtypes=[*input_dtype[1:]],
        method_all_as_kwargs_np={"key": index, "value": val},
        frontend_method_data=frontend_method_data,
        init_flags=init_flags,
        method_flags=method_flags,
        frontend=frontend,
        on_device=on_device,
    )


# view_as
@handle_frontend_method(
    class_tree=CLASS_TREE,
    init_tree="torch.tensor",
    method_name="view_as",
    dtype_x=helpers.dtype_and_values(
        available_dtypes=helpers.get_dtypes("numeric"),
        shape=st.shared(helpers.get_shape(), key="value_shape"),
        num_arrays=2,
    ),
)
def test_torch_instance_view_as(
    dtype_x,
    frontend_method_data,
    init_flags,
    method_flags,
    frontend,
    on_device,
):
    input_dtype, x = dtype_x
    helpers.test_frontend_method(
        init_input_dtypes=input_dtype,
        init_all_as_kwargs_np={
            "data": x[0],
        },
        method_input_dtypes=input_dtype,
        method_all_as_kwargs_np={
            "other": x[1],
        },
        frontend_method_data=frontend_method_data,
        init_flags=init_flags,
        method_flags=method_flags,
        frontend=frontend,
        on_device=on_device,
    )


# unsqueeze
@handle_frontend_method(
    class_tree=CLASS_TREE,
    init_tree="torch.tensor",
    method_name="unsqueeze",
    dtype_value=helpers.dtype_and_values(
        available_dtypes=helpers.get_dtypes("valid"),
        shape=st.shared(helpers.get_shape(), key="shape"),
    ),
    dim=helpers.get_axis(
        shape=st.shared(helpers.get_shape(), key="shape"),
        allow_neg=True,
        force_int=True,
    ),
)
def test_torch_instance_unsqueeze(
    dtype_value,
    dim,
    frontend_method_data,
    init_flags,
    method_flags,
    frontend,
    on_device,
):
    input_dtype, x = dtype_value
    helpers.test_frontend_method(
        init_input_dtypes=input_dtype,
        init_all_as_kwargs_np={
            "data": x[0],
        },
        method_input_dtypes=input_dtype,
        method_all_as_kwargs_np={
            "dim": dim,
        },
        frontend_method_data=frontend_method_data,
        init_flags=init_flags,
        method_flags=method_flags,
        frontend=frontend,
        on_device=on_device,
    )


# unsqueeze_
@handle_frontend_method(
    class_tree=CLASS_TREE,
    init_tree="torch.tensor",
    method_name="unsqueeze_",
    dtype_value=helpers.dtype_and_values(
        available_dtypes=helpers.get_dtypes("valid"),
        shape=st.shared(helpers.get_shape(), key="shape"),
    ),
    dim=helpers.get_axis(
        shape=st.shared(helpers.get_shape(), key="shape"),
        allow_neg=True,
        force_int=True,
    ),
)
def test_torch_instance_unsqueeze_(
    dtype_value,
    dim,
    frontend_method_data,
    init_flags,
    method_flags,
    frontend,
    on_device,
):
    input_dtype, x = dtype_value
    helpers.test_frontend_method(
        init_input_dtypes=input_dtype,
        init_all_as_kwargs_np={
            "data": x[0],
        },
        method_input_dtypes=input_dtype,
        method_all_as_kwargs_np={
            "dim": dim,
        },
        frontend_method_data=frontend_method_data,
        init_flags=init_flags,
        method_flags=method_flags,
        frontend=frontend,
        on_device=on_device,
    )


# ravel
@handle_frontend_method(
    class_tree=CLASS_TREE,
    init_tree="torch.tensor",
    method_name="ravel",
    dtype_value=helpers.dtype_and_values(
        available_dtypes=helpers.get_dtypes("valid"),
        shape=st.shared(helpers.get_shape(min_num_dims=1), key="shape"),
    ),
)
def test_torch_instance_ravel(
    dtype_value,
    frontend_method_data,
    init_flags,
    method_flags,
    frontend,
    on_device,
):
    input_dtype, x = dtype_value
    helpers.test_frontend_method(
        init_input_dtypes=input_dtype,
        init_all_as_kwargs_np={
            "data": x[0],
        },
        method_input_dtypes=input_dtype,
        method_all_as_kwargs_np={},
        frontend_method_data=frontend_method_data,
        init_flags=init_flags,
        method_flags=method_flags,
        frontend=frontend,
        on_device=on_device,
    )


# split
@handle_frontend_method(
    class_tree=CLASS_TREE,
    init_tree="torch.tensor",
    method_name="split",
    dtype_value=helpers.dtype_and_values(
        available_dtypes=helpers.get_dtypes("valid"),
        shape=st.shared(helpers.get_shape(min_num_dims=1), key="value_shape"),
    ),
    split_size=_get_splits(allow_none=False, min_num_dims=1, allow_array_indices=False),
    dim=st.shared(
        helpers.get_axis(
            shape=st.shared(helpers.get_shape(min_num_dims=1), key="value_shape"),
            force_int=True,
        ),
        key="target_axis",
    ),
)
def test_torch_instance_split(
    dtype_value,
    split_size,
    dim,
    frontend_method_data,
    init_flags,
    method_flags,
    frontend,
    on_device,
):
    input_dtype, x = dtype_value
    helpers.test_frontend_method(
        init_input_dtypes=input_dtype,
        init_all_as_kwargs_np={
            "data": x[0],
        },
        method_input_dtypes=input_dtype,
        method_all_as_kwargs_np={
            "split_size": split_size,
            "dim": dim,
        },
        frontend_method_data=frontend_method_data,
        init_flags=init_flags,
        method_flags=method_flags,
        frontend=frontend,
        on_device=on_device,
    )


# tensor_split
@handle_frontend_method(
    class_tree=CLASS_TREE,
    init_tree="torch.tensor",
    method_name="tensor_split",
    dtype_value=helpers.dtype_and_values(
        available_dtypes=helpers.get_dtypes("integer"),
        shape=st.shared(helpers.get_shape(min_num_dims=1), key="value_shape"),
    ),
    indices_or_sections=_get_splits(
        min_num_dims=1, allow_none=False, allow_array_indices=False
    ),
    dim=st.shared(
        helpers.get_axis(
            shape=st.shared(helpers.get_shape(min_num_dims=1), key="value_shape"),
            force_int=True,
        ),
        key="target_axis",
    ),
    method_num_positional_args=st.just(1),
)
def test_torch_instance_tensor_split(
    dtype_value,
    indices_or_sections,
    dim,
    frontend_method_data,
    init_flags,
    method_flags,
    frontend,
    on_device,
):
    input_dtype, x = dtype_value
    helpers.test_frontend_method(
        init_input_dtypes=input_dtype,
        init_all_as_kwargs_np={
            "data": x[0],
        },
        method_input_dtypes=[],
        method_all_as_kwargs_np={
            "indices_or_sections": indices_or_sections,
            "dim": dim,
        },
        frontend_method_data=frontend_method_data,
        init_flags=init_flags,
        method_flags=method_flags,
        frontend=frontend,
        on_device=on_device,
    )


# vsplit
@handle_frontend_method(
    class_tree=CLASS_TREE,
    init_tree="torch.tensor",
    method_name="vsplit",
    dtype_value=helpers.dtype_and_values(
        available_dtypes=helpers.get_dtypes("valid"),
        shape=st.shared(helpers.get_shape(min_num_dims=2), key="value_shape"),
    ),
    indices_or_sections=_get_splits(
        min_num_dims=2,
        axis=0,
        allow_none=False,
        allow_array_indices=False,
        is_mod_split=True,
    ),
)
def test_torch_instance_vsplit(
    dtype_value,
    indices_or_sections,
    frontend_method_data,
    init_flags,
    method_flags,
    frontend,
    on_device,
):
    input_dtype, x = dtype_value
    helpers.test_frontend_method(
        init_input_dtypes=input_dtype,
        init_all_as_kwargs_np={
            "data": x[0],
        },
        method_input_dtypes=[],
        method_all_as_kwargs_np={"indices_or_sections": indices_or_sections},
        frontend_method_data=frontend_method_data,
        init_flags=init_flags,
        method_flags=method_flags,
        frontend=frontend,
        on_device=on_device,
    )


# hsplit
@handle_frontend_method(
    class_tree=CLASS_TREE,
    init_tree="torch.tensor",
    method_name="hsplit",
    dtype_value=helpers.dtype_and_values(
        available_dtypes=helpers.get_dtypes("valid"),
        shape=st.shared(helpers.get_shape(min_num_dims=2), key="value_shape"),
    ),
    indices_or_sections=_get_splits(
        min_num_dims=1,
        axis=1,
        allow_none=False,
        allow_array_indices=False,
        is_mod_split=True,
    ),
)
def test_torch_instance_hsplit(
    dtype_value,
    indices_or_sections,
    frontend_method_data,
    init_flags,
    method_flags,
    frontend,
    on_device,
):
    input_dtype, x = dtype_value
    helpers.test_frontend_method(
        init_input_dtypes=input_dtype,
        init_all_as_kwargs_np={
            "data": x[0],
        },
        method_input_dtypes=[],
        method_all_as_kwargs_np={"indices_or_sections": indices_or_sections},
        frontend_method_data=frontend_method_data,
        init_flags=init_flags,
        method_flags=method_flags,
        frontend=frontend,
        on_device=on_device,
    )


# dsplit
@handle_frontend_method(
    class_tree=CLASS_TREE,
    init_tree="torch.tensor",
    method_name="dsplit",
    dtype_value=helpers.dtype_and_values(
        available_dtypes=helpers.get_dtypes("valid"),
        shape=st.shared(helpers.get_shape(min_num_dims=3), key="value_shape"),
    ),
    indices_or_sections=_get_splits(
        min_num_dims=3,
        axis=2,
        allow_none=False,
        allow_array_indices=False,
        is_mod_split=True,
    ),
)
def test_torch_instance_dsplit(
    dtype_value,
    indices_or_sections,
    frontend_method_data,
    init_flags,
    method_flags,
    frontend,
    on_device,
):
    input_dtype, x = dtype_value
    helpers.test_frontend_method(
        init_input_dtypes=input_dtype,
        init_all_as_kwargs_np={
            "data": x[0],
        },
        method_input_dtypes=[],
        method_all_as_kwargs_np={"indices_or_sections": indices_or_sections},
        frontend_method_data=frontend_method_data,
        init_flags=init_flags,
        method_flags=method_flags,
        frontend=frontend,
        on_device=on_device,
    )


# detach
@handle_frontend_method(
    class_tree=CLASS_TREE,
    init_tree="torch.tensor",
    method_name="detach",
    dtype_and_x=helpers.dtype_and_values(
        available_dtypes=helpers.get_dtypes("valid"),
    ),
)
def test_torch_instance_detach(
    dtype_and_x,
    frontend_method_data,
    init_flags,
    method_flags,
    frontend,
    on_device,
):
    input_dtype, x = dtype_and_x
    helpers.test_frontend_method(
        init_input_dtypes=input_dtype,
        init_all_as_kwargs_np={
            "data": x[0],
        },
        method_input_dtypes=input_dtype,
        method_all_as_kwargs_np={},
        frontend_method_data=frontend_method_data,
        init_flags=init_flags,
        method_flags=method_flags,
        frontend=frontend,
        on_device=on_device,
    )


# detach_
@handle_frontend_method(
    class_tree=CLASS_TREE,
    init_tree="torch.tensor",
    method_name="detach_",
    dtype_and_x=helpers.dtype_and_values(
        available_dtypes=helpers.get_dtypes("valid"),
    ),
)
def test_torch_instance_detach_(
    dtype_and_x,
    frontend_method_data,
    init_flags,
    method_flags,
    frontend,
    on_device,
):
    input_dtype, x = dtype_and_x
    helpers.test_frontend_method(
        init_input_dtypes=input_dtype,
        init_all_as_kwargs_np={
            "data": x[0],
        },
        method_input_dtypes=input_dtype,
        method_all_as_kwargs_np={},
        frontend_method_data=frontend_method_data,
        init_flags=init_flags,
        method_flags=method_flags,
        frontend=frontend,
        on_device=on_device,
    )


# dim
@handle_frontend_method(
    class_tree=CLASS_TREE,
    init_tree="torch.tensor",
    method_name="dim",
    dtype_and_x=helpers.dtype_and_values(
        available_dtypes=helpers.get_dtypes("numeric"),
    ),
)
def test_torch_instance_dim(
    dtype_and_x,
    frontend_method_data,
    init_flags,
    method_flags,
    frontend,
    on_device,
):
    input_dtype, x = dtype_and_x
    helpers.test_frontend_method(
        init_input_dtypes=input_dtype,
        init_all_as_kwargs_np={
            "data": x[0],
        },
        method_input_dtypes=[],
        method_all_as_kwargs_np={},
        frontend_method_data=frontend_method_data,
        init_flags=init_flags,
        method_flags=method_flags,
        frontend=frontend,
        on_device=on_device,
    )


# ndimension
@handle_frontend_method(
    class_tree=CLASS_TREE,
    init_tree="torch.tensor",
    method_name="ndimension",
    dtype_and_x=helpers.dtype_and_values(
        available_dtypes=helpers.get_dtypes("numeric"),
    ),
)
def test_torch_instance_ndimension(
    dtype_and_x,
    frontend_method_data,
    init_flags,
    method_flags,
    frontend,
    on_device,
):
    input_dtype, x = dtype_and_x
    helpers.test_frontend_method(
        init_input_dtypes=input_dtype,
        init_all_as_kwargs_np={
            "data": x[0],
        },
        method_input_dtypes=[],
        method_all_as_kwargs_np={},
        frontend_method_data=frontend_method_data,
        init_flags=init_flags,
        method_flags=method_flags,
        frontend=frontend,
        on_device=on_device,
    )


@st.composite
def _fill_value_and_size(
    draw,
    *,
    min_num_dims=1,
    max_num_dims=5,
    min_dim_size=1,
    max_dim_size=10,
):
    if isinstance(min_dim_size, st._internal.SearchStrategy):
        min_dim_size = draw(min_dim_size)
    if isinstance(max_dim_size, st._internal.SearchStrategy):
        max_dim_size = draw(max_dim_size)

    available_dtypes = draw(helpers.get_dtypes("numeric"))
    dtype = draw(
        helpers.array_dtypes(
            num_arrays=1,
            available_dtypes=available_dtypes,
        )
    )
    array = draw(
        helpers.array_values(
            dtype=dtype[0],
            shape=(1,),
        )
    )
    dtype.append("int32")
    size = draw(
        st.shared(
            helpers.get_shape(
                min_num_dims=min_num_dims,
                max_num_dims=max_num_dims,
                min_dim_size=min_dim_size,
                max_dim_size=max_dim_size,
            ),
            key="shape",
        )
    )
    fill_value = draw(helpers.ints()) if "int" in dtype[0] else draw(helpers.floats())

    return dtype, [array, size, fill_value]


# new_full
@handle_frontend_method(
    class_tree=CLASS_TREE,
    init_tree="torch.tensor",
    method_name="new_full",
    dtype_and_x=_fill_value_and_size(max_num_dims=3),
)
def test_torch_instance_new_full(
    dtype_and_x,
    frontend_method_data,
    init_flags,
    method_flags,
    frontend,
    on_device,
):
    input_dtype, x = dtype_and_x
    helpers.test_frontend_method(
        init_input_dtypes=[input_dtype[0]],
        init_all_as_kwargs_np={
            "data": x[0],
        },
        method_input_dtypes=[input_dtype[1]],
        method_all_as_kwargs_np={
            "size": x[1],
            "fill_value": x[2],
        },
        frontend_method_data=frontend_method_data,
        init_flags=init_flags,
        method_flags=method_flags,
        frontend=frontend,
        on_device=on_device,
    )


# new_empty (not actually intuitive for testing)
@handle_frontend_method(
    class_tree=CLASS_TREE,
    init_tree="torch.tensor",
    method_name="new_empty",
    dtype_and_x=helpers.dtype_and_values(
        available_dtypes=helpers.get_dtypes("numeric"),
    ),
    size=helpers.get_shape(
        min_num_dims=1,
        max_num_dims=3,
    ),
)
def test_torch_instance_new_empty(
    dtype_and_x,
    size,
    frontend_method_data,
    init_flags,
    method_flags,
    frontend,
    on_device,
):
    input_dtype, x = dtype_and_x
    helpers.test_frontend_method(
        init_input_dtypes=[input_dtype[0]],
        init_all_as_kwargs_np={
            "data": x,
        },
        method_input_dtypes=[ivy.int32],
        method_all_as_kwargs_np={
            "size": size,
        },
        frontend_method_data=frontend_method_data,
        init_flags=init_flags,
        method_flags=method_flags,
        frontend=frontend,
        on_device=on_device,
    )


@st.composite
def _expand_helper(draw):
    num_dims = draw(st.integers(min_value=1, max_value=10))
    shape = draw(
        helpers.get_shape(min_num_dims=num_dims, max_num_dims=num_dims).filter(
            lambda x: any(i == 1 for i in x)
        )
    )
    new_shape = draw(
        helpers.get_shape(min_num_dims=num_dims, max_num_dims=num_dims).filter(
            lambda x: all(x[i] == v if v != 1 else True for i, v in enumerate(shape))
        )
    )
    dtype, x = draw(
        helpers.dtype_and_values(
            available_dtypes=helpers.get_dtypes("valid"),
            shape=shape,
        )
    )
    return dtype, x, new_shape


@handle_frontend_method(
    class_tree=CLASS_TREE,
    init_tree="torch.tensor",
    method_name="expand",
    dtype_x_shape=_expand_helper(),
    unpack_shape=st.booleans(),
)
def test_torch_instance_expand(
    dtype_x_shape,
    unpack_shape,
    frontend_method_data,
    init_flags,
    method_flags,
    frontend,
    on_device,
):
    input_dtype, x, shape = dtype_x_shape
    if unpack_shape:
        method_flags.num_positional_args = len(shape) + 1
        size = {}
        i = 0
        for x_ in shape:
            size["x{}".format(i)] = x_
            i += 1
    else:
        size = {
            "size": shape,
        }
    helpers.test_frontend_method(
        init_input_dtypes=input_dtype,
        init_all_as_kwargs_np={
            "data": x[0],
        },
        method_input_dtypes=input_dtype,
        method_all_as_kwargs_np=size,
        frontend_method_data=frontend_method_data,
        init_flags=init_flags,
        method_flags=method_flags,
        frontend=frontend,
        on_device=on_device,
    )


# expand_as
@handle_frontend_method(
    class_tree=CLASS_TREE,
    init_tree="torch.tensor",
    method_name="expand_as",
    dtype_x=helpers.dtype_and_values(
        available_dtypes=helpers.get_dtypes("valid"), num_arrays=2
    ),
)
def test_torch_instance_expand_as(
    dtype_x,
    frontend_method_data,
    init_flags,
    method_flags,
    frontend,
    on_device,
):
    input_dtype, x = dtype_x
    helpers.test_frontend_method(
        init_input_dtypes=input_dtype,
        init_all_as_kwargs_np={
            "data": x[0],
        },
        method_input_dtypes=input_dtype,
        method_all_as_kwargs_np={
            "other": x[1],
        },
        frontend_method_data=frontend_method_data,
        init_flags=init_flags,
        method_flags=method_flags,
        frontend=frontend,
        on_device=on_device,
    )


@st.composite
def _unfold_args(draw):
    values_dtype, values, axis, shape = draw(
        helpers.dtype_values_axis(
            available_dtypes=helpers.get_dtypes("float"),
            force_int_axis=True,
            shape=draw(
                helpers.get_shape(
                    allow_none=False,
                    min_num_dims=1,
                    min_dim_size=1,
                )
            ),
            ret_shape=True,
        )
    )
    size = draw(
        st.integers(
            min_value=1,
            max_value=max(shape[axis] - 1, 1),
        )
    )
    step = draw(
        st.integers(
            min_value=1,
            max_value=size,
        )
    )
    return values_dtype, values, axis, size, step


# unfold
@handle_frontend_method(
    class_tree=CLASS_TREE,
    init_tree="torch.tensor",
    method_name="unfold",
    dtype_values_args=_unfold_args(),
)
def test_torch_instance_unfold(
    dtype_values_args,
    frontend_method_data,
    init_flags,
    method_flags,
    frontend,
    on_device,
):
    input_dtype, x, axis, size, step = dtype_values_args
    print(axis, size, step)
    helpers.test_frontend_method(
        init_input_dtypes=input_dtype,
        init_all_as_kwargs_np={
            "data": x,
        },
        method_input_dtypes=input_dtype,
        method_all_as_kwargs_np={
            "dimension": axis,
            "size": size,
            "step": step,
        },
        frontend_method_data=frontend_method_data,
        init_flags=init_flags,
        method_flags=method_flags,
        frontend=frontend,
        on_device=on_device,
    )


# __mod__
@handle_frontend_method(
    class_tree=CLASS_TREE,
    init_tree="torch.tensor",
    method_name="__mod__",
    dtype_and_x=helpers.dtype_and_values(
        available_dtypes=helpers.get_dtypes("float"),
        num_arrays=2,
    ),
)
def test_torch_special_mod(
    dtype_and_x,
    frontend_method_data,
    init_flags,
    method_flags,
    frontend,
    on_device,
):
    input_dtype, x = dtype_and_x
    helpers.test_frontend_method(
        init_input_dtypes=input_dtype,
        init_all_as_kwargs_np={
            "data": x[0],
        },
        method_input_dtypes=input_dtype,
        method_all_as_kwargs_np={
            "other": x[1],
        },
        frontend_method_data=frontend_method_data,
        init_flags=init_flags,
        method_flags=method_flags,
        frontend=frontend,
        on_device=on_device,
    )


# long
@handle_frontend_method(
    class_tree=CLASS_TREE,
    init_tree="torch.tensor",
    method_name="long",
    dtype_and_x=helpers.dtype_and_values(
        available_dtypes=helpers.get_dtypes("integer"),
    ),
)
def test_torch_instance_long(
    dtype_and_x,
    frontend_method_data,
    init_flags,
    method_flags,
    frontend,
    on_device,
):
    input_dtype, x = dtype_and_x
    helpers.test_frontend_method(
        init_input_dtypes=input_dtype,
        init_all_as_kwargs_np={
            "data": x[0],
        },
        method_input_dtypes=input_dtype,
        method_all_as_kwargs_np={},
        frontend_method_data=frontend_method_data,
        init_flags=init_flags,
        method_flags=method_flags,
        frontend=frontend,
        on_device=on_device,
    )


# max
@handle_frontend_method(
    class_tree=CLASS_TREE,
    init_tree="torch.tensor",
    method_name="max",
    dtype_x=helpers.dtype_and_values(
        available_dtypes=helpers.get_dtypes("float"),
    ),
)
def test_torch_instance_max(
    dtype_x,
    frontend_method_data,
    init_flags,
    method_flags,
    frontend,
    on_device,
):
    input_dtype, x = dtype_x
    helpers.test_frontend_method(
        init_input_dtypes=input_dtype,
        init_all_as_kwargs_np={
            "data": x[0],
        },
        method_input_dtypes=input_dtype,
        method_all_as_kwargs_np={},
        frontend_method_data=frontend_method_data,
        init_flags=init_flags,
        method_flags=method_flags,
        frontend=frontend,
        on_device=on_device,
    )


@given(
    dtype_x=helpers.dtype_and_values(
        available_dtypes=helpers.get_dtypes("valid", prune_function=False)
    ).filter(lambda x: "bfloat16" not in x[0]),
)
def test_torch_tensor_property_is_quantized(
    dtype_x,
):
    _, data = dtype_x
    x = Tensor(data[0])
    x.ivy_array = data[0]
    ivy.utils.assertions.check_equal(
        x.is_quantized, "q" in ivy.dtype(ivy.array(data[0])), as_array=False
    )


@given(
    dtype_x=helpers.dtype_and_values(
        available_dtypes=helpers.get_dtypes("valid", prune_function=False)
    ).filter(lambda x: "bfloat16" not in x[0]),
)
def test_torch_tensor_property_is_cuda(
    dtype_x,
):
    _, data = dtype_x
    x = Tensor(data[0])
    x.ivy_array = data[0]
    ivy.utils.assertions.check_equal(
        x.is_cuda, "gpu" in ivy.dev(ivy.array(data[0])), as_array=False
    )


# logical_and
@handle_frontend_method(
    class_tree=CLASS_TREE,
    init_tree="torch.tensor",
    method_name="logical_and",
    dtype_and_x=helpers.dtype_and_values(
        available_dtypes=helpers.get_dtypes("valid"),
        num_arrays=2,
    ),
)
def test_torch_instance_logical_and(
    dtype_and_x,
    frontend_method_data,
    init_flags,
    method_flags,
    frontend,
    on_device,
):
    input_dtype, x = dtype_and_x
    helpers.test_frontend_method(
        init_input_dtypes=input_dtype,
        init_all_as_kwargs_np={
            "data": x[0],
        },
        method_input_dtypes=input_dtype,
        method_all_as_kwargs_np={
            "other": x[1],
        },
        frontend_method_data=frontend_method_data,
        init_flags=init_flags,
        method_flags=method_flags,
        frontend=frontend,
        on_device=on_device,
    )


# logical_not
@handle_frontend_method(
    class_tree=CLASS_TREE,
    init_tree="torch.tensor",
    method_name="logical_not",
    dtype_and_x=helpers.dtype_and_values(
        available_dtypes=helpers.get_dtypes("valid"), num_arrays=1
    ),
)
def test_torch_instance_logical_not(
    dtype_and_x,
    frontend_method_data,
    init_flags,
    method_flags,
    frontend,
    on_device,
):
    input_dtype, x = dtype_and_x
    helpers.test_frontend_method(
        init_input_dtypes=input_dtype,
        init_all_as_kwargs_np={
            "data": x[0],
        },
        method_input_dtypes=input_dtype,
        method_all_as_kwargs_np={},
        frontend_method_data=frontend_method_data,
        init_flags=init_flags,
        method_flags=method_flags,
        frontend=frontend,
        on_device=on_device,
    )


# logical_or
@handle_frontend_method(
    class_tree=CLASS_TREE,
    init_tree="torch.tensor",
    method_name="logical_or",
    dtype_and_x=helpers.dtype_and_values(
        available_dtypes=helpers.get_dtypes("valid"),
        num_arrays=2,
    ),
)
def test_torch_instance_logical_or(
    dtype_and_x,
    frontend_method_data,
    init_flags,
    method_flags,
    frontend,
    on_device,
):
    input_dtype, x = dtype_and_x
    helpers.test_frontend_method(
        init_input_dtypes=input_dtype,
        init_all_as_kwargs_np={
            "data": x[0],
        },
        method_input_dtypes=input_dtype,
        method_all_as_kwargs_np={
            "other": x[1],
        },
        frontend_method_data=frontend_method_data,
        init_flags=init_flags,
        method_flags=method_flags,
        frontend=frontend,
        on_device=on_device,
    )


# bitwise_not
@handle_frontend_method(
    class_tree=CLASS_TREE,
    init_tree="torch.tensor",
    method_name="bitwise_not",
    dtype_and_x=helpers.dtype_and_values(
        available_dtypes=helpers.get_dtypes("integer"),
        num_arrays=2,
    ),
)
def test_torch_instance_bitwise_not(
    dtype_and_x,
    frontend_method_data,
    init_flags,
    method_flags,
    frontend,
    on_device,
):
    input_dtype, x = dtype_and_x
    helpers.test_frontend_method(
        init_input_dtypes=input_dtype,
        init_all_as_kwargs_np={
            "data": x[0],
        },
        method_input_dtypes=input_dtype,
        frontend_method_data=frontend_method_data,
        init_flags=init_flags,
        method_flags=method_flags,
        method_all_as_kwargs_np={},
        frontend=frontend,
        on_device=on_device,
    )


# bitwise_and
@handle_frontend_method(
    class_tree=CLASS_TREE,
    init_tree="torch.tensor",
    method_name="bitwise_and",
    dtype_and_x=helpers.dtype_and_values(
        available_dtypes=helpers.get_dtypes("integer"),
        num_arrays=2,
    ),
)
def test_torch_instance_bitwise_and(
    dtype_and_x,
    frontend_method_data,
    init_flags,
    method_flags,
    frontend,
    on_device,
):
    input_dtype, x = dtype_and_x
    helpers.test_frontend_method(
        init_input_dtypes=input_dtype,
        init_all_as_kwargs_np={
            "data": x[0],
        },
        method_input_dtypes=input_dtype,
        method_all_as_kwargs_np={
            "other": x[1],
        },
        frontend_method_data=frontend_method_data,
        init_flags=init_flags,
        method_flags=method_flags,
        frontend=frontend,
        on_device=on_device,
    )


# bitwise_or
@handle_frontend_method(
    class_tree=CLASS_TREE,
    init_tree="torch.tensor",
    method_name="bitwise_or",
    dtype_and_x=helpers.dtype_and_values(
        available_dtypes=helpers.get_dtypes("valid"),
        num_arrays=2,
    ),
)
def test_torch_instance_bitwise_or(
    dtype_and_x,
    frontend_method_data,
    init_flags,
    method_flags,
    frontend,
    on_device,
):
    input_dtype, x = dtype_and_x
    helpers.test_frontend_method(
        init_input_dtypes=input_dtype,
        init_all_as_kwargs_np={
            "data": x[0],
        },
        method_input_dtypes=input_dtype,
        method_all_as_kwargs_np={
            "other": x[1],
        },
        frontend_method_data=frontend_method_data,
        init_flags=init_flags,
        method_flags=method_flags,
        frontend=frontend,
        on_device=on_device,
    )


# bitwise_or_
@handle_frontend_method(
    class_tree=CLASS_TREE,
    init_tree="torch.tensor",
    method_name="bitwise_or_",
    dtype_and_x=helpers.dtype_and_values(
        available_dtypes=helpers.get_dtypes("valid"),
        num_arrays=2,
    ),
)
def test_torch_instance_bitwise_or_(
    dtype_and_x,
    frontend_method_data,
    init_flags,
    method_flags,
    frontend,
    on_device,
):
    input_dtype, x = dtype_and_x
    helpers.test_frontend_method(
        init_input_dtypes=input_dtype,
        init_all_as_kwargs_np={
            "data": x[0],
        },
        method_input_dtypes=input_dtype,
        method_all_as_kwargs_np={
            "other": x[1],
        },
        frontend_method_data=frontend_method_data,
        init_flags=init_flags,
        method_flags=method_flags,
        frontend=frontend,
        on_device=on_device,
    )


# bitwise_left_shift
@handle_frontend_method(
    class_tree=CLASS_TREE,
    init_tree="torch.tensor",
    method_name="bitwise_left_shift",
    dtype_and_x=helpers.dtype_and_values(
        available_dtypes=helpers.get_dtypes("integer"),
        num_arrays=2,
    ),
)
def test_torch_instance_bitwise_left_shift(
    dtype_and_x,
    frontend_method_data,
    init_flags,
    method_flags,
    frontend,
    on_device,
):
    input_dtype, x = dtype_and_x
    helpers.test_frontend_method(
        init_input_dtypes=input_dtype,
        init_all_as_kwargs_np={
            "data": x[0],
        },
        method_input_dtypes=input_dtype,
        method_all_as_kwargs_np={
            "other": x[1],
        },
        frontend_method_data=frontend_method_data,
        init_flags=init_flags,
        method_flags=method_flags,
        frontend=frontend,
        on_device=on_device,
    )


# add_
@handle_frontend_method(
    class_tree=CLASS_TREE,
    init_tree="torch.tensor",
    method_name="add_",
    dtype_and_x=helpers.dtype_and_values(
        available_dtypes=helpers.get_dtypes("numeric"),
        num_arrays=2,
    ),
)
def test_torch_instance_add_(
    dtype_and_x,
    frontend_method_data,
    init_flags,
    method_flags,
    frontend,
    on_device,
):
    input_dtype, x = dtype_and_x
    helpers.test_frontend_method(
        init_input_dtypes=[input_dtype[0]],
        init_all_as_kwargs_np={
            "data": x[0],
        },
        method_input_dtypes=input_dtype,
        method_all_as_kwargs_np={
            "other": x[1],
        },
        frontend_method_data=frontend_method_data,
        init_flags=init_flags,
        method_flags=method_flags,
        frontend=frontend,
        on_device=on_device,
    )


# subtract_
@handle_frontend_method(
    class_tree=CLASS_TREE,
    init_tree="torch.tensor",
    method_name="subtract_",
    dtype_and_x=helpers.dtype_and_values(
        available_dtypes=helpers.get_dtypes("numeric"),
        num_arrays=2,
    ),
)
def test_torch_instance_subtract_(
    dtype_and_x,
    frontend_method_data,
    init_flags,
    method_flags,
    frontend,
    on_device,
):
    input_dtype, x = dtype_and_x
    helpers.test_frontend_method(
        init_input_dtypes=[input_dtype[0]],
        init_all_as_kwargs_np={
            "data": x[0],
        },
        method_input_dtypes=input_dtype,
        method_all_as_kwargs_np={
            "other": x[1],
        },
        frontend_method_data=frontend_method_data,
        init_flags=init_flags,
        method_flags=method_flags,
        frontend=frontend,
        on_device=on_device,
    )


# arccos_
@handle_frontend_method(
    class_tree=CLASS_TREE,
    init_tree="torch.tensor",
    method_name="arccos_",
    dtype_and_x=helpers.dtype_and_values(
        min_value=-1.0,
        max_value=1.0,
        available_dtypes=helpers.get_dtypes("float"),
    ),
)
def test_torch_instance_arccos_(
    dtype_and_x,
    frontend_method_data,
    init_flags,
    method_flags,
    frontend,
    on_device,
):
    input_dtype, x = dtype_and_x
    helpers.test_frontend_method(
        init_input_dtypes=input_dtype,
        init_all_as_kwargs_np={
            "data": x[0],
        },
        method_input_dtypes=[],
        method_all_as_kwargs_np={},
        frontend_method_data=frontend_method_data,
        init_flags=init_flags,
        method_flags=method_flags,
        frontend=frontend,
        on_device=on_device,
    )


# arccos
@handle_frontend_method(
    class_tree=CLASS_TREE,
    init_tree="torch.tensor",
    method_name="arccos",
    dtype_and_x=helpers.dtype_and_values(
        min_value=-1.0,
        max_value=1.0,
        available_dtypes=helpers.get_dtypes("float"),
    ),
)
def test_torch_instance_arccos(
    dtype_and_x,
    frontend_method_data,
    init_flags,
    method_flags,
    frontend,
    on_device,
):
    input_dtype, x = dtype_and_x
    helpers.test_frontend_method(
        init_input_dtypes=input_dtype,
        init_all_as_kwargs_np={
            "data": x[0],
        },
        method_input_dtypes=[],
        method_all_as_kwargs_np={},
        frontend_method_data=frontend_method_data,
        init_flags=init_flags,
        method_flags=method_flags,
        frontend=frontend,
        on_device=on_device,
    )


# acos_
@handle_frontend_method(
    class_tree=CLASS_TREE,
    init_tree="torch.tensor",
    method_name="acos_",
    dtype_and_x=helpers.dtype_and_values(
        min_value=-1.0,
        max_value=1.0,
        available_dtypes=helpers.get_dtypes("float"),
    ),
)
def test_torch_instance_acos_(
    dtype_and_x,
    frontend_method_data,
    init_flags,
    method_flags,
    frontend,
    on_device,
):
    input_dtype, x = dtype_and_x
    helpers.test_frontend_method(
        init_input_dtypes=input_dtype,
        init_all_as_kwargs_np={
            "data": x[0],
        },
        method_input_dtypes=[],
        method_all_as_kwargs_np={},
        frontend_method_data=frontend_method_data,
        init_flags=init_flags,
        method_flags=method_flags,
        frontend=frontend,
        on_device=on_device,
    )


# asin_
@handle_frontend_method(
    class_tree=CLASS_TREE,
    init_tree="torch.tensor",
    method_name="asin_",
    dtype_and_x=helpers.dtype_and_values(
        min_value=-1.0,
        max_value=1.0,
        available_dtypes=helpers.get_dtypes("float"),
    ),
)
def test_torch_instance_asin_(
    dtype_and_x,
    frontend_method_data,
    init_flags,
    method_flags,
    frontend,
    on_device,
):
    input_dtype, x = dtype_and_x
    helpers.test_frontend_method(
        init_input_dtypes=input_dtype,
        init_all_as_kwargs_np={
            "data": x[0],
        },
        method_input_dtypes=[],
        method_all_as_kwargs_np={},
        frontend_method_data=frontend_method_data,
        init_flags=init_flags,
        method_flags=method_flags,
        frontend=frontend,
        on_device=on_device,
    )


# arcsin_
@handle_frontend_method(
    class_tree=CLASS_TREE,
    init_tree="torch.tensor",
    method_name="arcsin_",
    dtype_and_x=helpers.dtype_and_values(
        min_value=-1.0,
        max_value=1.0,
        available_dtypes=helpers.get_dtypes("float"),
    ),
)
def test_torch_instance_arcsin_(
    dtype_and_x,
    frontend_method_data,
    init_flags,
    method_flags,
    frontend,
    on_device,
):
    input_dtype, x = dtype_and_x
    helpers.test_frontend_method(
        init_input_dtypes=input_dtype,
        init_all_as_kwargs_np={
            "data": x[0],
        },
        method_input_dtypes=[],
        method_all_as_kwargs_np={},
        frontend_method_data=frontend_method_data,
        init_flags=init_flags,
        method_flags=method_flags,
        frontend=frontend,
        on_device=on_device,
    )


# atan_
@handle_frontend_method(
    class_tree=CLASS_TREE,
    init_tree="torch.tensor",
    method_name="atan_",
    dtype_and_x=helpers.dtype_and_values(
        available_dtypes=helpers.get_dtypes("float"),
        allow_inf=False,
    ),
)
def test_torch_instance_atan_(
    dtype_and_x,
    frontend_method_data,
    init_flags,
    method_flags,
    frontend,
    on_device,
):
    input_dtype, x = dtype_and_x
    helpers.test_frontend_method(
        init_input_dtypes=input_dtype,
        init_all_as_kwargs_np={
            "data": x[0],
        },
        method_input_dtypes=[],
        method_all_as_kwargs_np={},
        frontend_method_data=frontend_method_data,
        init_flags=init_flags,
        method_flags=method_flags,
        frontend=frontend,
        on_device=on_device,
    )


# tan_
@handle_frontend_method(
    class_tree=CLASS_TREE,
    init_tree="torch.tensor",
    method_name="tan_",
    dtype_and_x=helpers.dtype_and_values(
        available_dtypes=helpers.get_dtypes("float"),
        allow_inf=False,
    ),
)
def test_torch_instance_tan_(
    dtype_and_x,
    frontend_method_data,
    init_flags,
    method_flags,
    frontend,
    on_device,
):
    input_dtype, x = dtype_and_x
    helpers.test_frontend_method(
        init_input_dtypes=input_dtype,
        init_all_as_kwargs_np={
            "data": x[0],
        },
        method_input_dtypes=[],
        method_all_as_kwargs_np={},
        frontend_method_data=frontend_method_data,
        init_flags=init_flags,
        method_flags=method_flags,
        frontend=frontend,
        on_device=on_device,
    )


# atanh
@handle_frontend_method(
    class_tree=CLASS_TREE,
    init_tree="torch.tensor",
    method_name="atanh",
    dtype_and_x=helpers.dtype_and_values(
        min_value=-1.0,
        max_value=1.0,
        available_dtypes=helpers.get_dtypes("float"),
    ),
)
def test_torch_instance_atanh(
    dtype_and_x,
    frontend_method_data,
    init_flags,
    method_flags,
    frontend,
    on_device,
):
    input_dtype, x = dtype_and_x
    helpers.test_frontend_method(
        init_input_dtypes=input_dtype,
        init_all_as_kwargs_np={
            "data": x[0],
        },
        method_input_dtypes=[],
        method_all_as_kwargs_np={},
        frontend_method_data=frontend_method_data,
        init_flags=init_flags,
        method_flags=method_flags,
        frontend=frontend,
        on_device=on_device,
    )


# atanh_
@handle_frontend_method(
    class_tree=CLASS_TREE,
    init_tree="torch.tensor",
    method_name="atanh_",
    dtype_and_x=helpers.dtype_and_values(
        min_value=-1.0,
        max_value=1.0,
        available_dtypes=helpers.get_dtypes("float"),
    ),
)
def test_torch_instance_atanh_(
    dtype_and_x,
    frontend_method_data,
    init_flags,
    method_flags,
    frontend,
    on_device,
):
    input_dtype, x = dtype_and_x
    helpers.test_frontend_method(
        init_input_dtypes=input_dtype,
        init_all_as_kwargs_np={
            "data": x[0],
        },
        method_input_dtypes=[],
        method_all_as_kwargs_np={},
        frontend_method_data=frontend_method_data,
        init_flags=init_flags,
        method_flags=method_flags,
        frontend=frontend,
        on_device=on_device,
    )


# arctanh
@handle_frontend_method(
    class_tree=CLASS_TREE,
    init_tree="torch.tensor",
    method_name="arctanh",
    dtype_and_x=helpers.dtype_and_values(
        min_value=-1.0,
        max_value=1.0,
        available_dtypes=helpers.get_dtypes("float"),
    ),
)
def test_torch_instance_arctanh(
    dtype_and_x,
    frontend_method_data,
    init_flags,
    method_flags,
    frontend,
    on_device,
):
    input_dtype, x = dtype_and_x
    helpers.test_frontend_method(
        init_input_dtypes=input_dtype,
        init_all_as_kwargs_np={
            "data": x[0],
        },
        method_input_dtypes=[],
        method_all_as_kwargs_np={},
        frontend_method_data=frontend_method_data,
        init_flags=init_flags,
        method_flags=method_flags,
        frontend=frontend,
        on_device=on_device,
    )


# arctanh_
@handle_frontend_method(
    class_tree=CLASS_TREE,
    init_tree="torch.tensor",
    method_name="arctanh_",
    dtype_and_x=helpers.dtype_and_values(
        min_value=-1.0,
        max_value=1.0,
        available_dtypes=helpers.get_dtypes("float"),
    ),
)
def test_torch_instance_arctanh_(
    dtype_and_x,
    frontend_method_data,
    init_flags,
    method_flags,
    frontend,
    on_device,
):
    input_dtype, x = dtype_and_x
    helpers.test_frontend_method(
        init_input_dtypes=input_dtype,
        init_all_as_kwargs_np={
            "data": x[0],
        },
        method_input_dtypes=[],
        method_all_as_kwargs_np={},
        frontend_method_data=frontend_method_data,
        init_flags=init_flags,
        method_flags=method_flags,
        frontend=frontend,
        on_device=on_device,
    )


# pow
@handle_frontend_method(
    class_tree=CLASS_TREE,
    init_tree="torch.tensor",
    method_name="pow",
    dtype_and_x=helpers.dtype_and_values(
        available_dtypes=helpers.get_dtypes("numeric"),
        num_arrays=2,
        min_value=-1e04,
        max_value=1e04,
        allow_inf=False,
    ),
)
def test_torch_instance_pow(
    dtype_and_x,
    frontend_method_data,
    init_flags,
    method_flags,
    frontend,
    on_device,
):
    input_dtype, x = dtype_and_x
    dtype = input_dtype[0]
    if "int" in dtype:
        x[1] = ivy.abs(x[1])
    helpers.test_frontend_method(
        init_input_dtypes=input_dtype,
        init_all_as_kwargs_np={
            "data": x[0],
        },
        method_input_dtypes=input_dtype,
        method_all_as_kwargs_np={
            "exponent": x[1],
        },
        frontend_method_data=frontend_method_data,
        init_flags=init_flags,
        method_flags=method_flags,
        frontend=frontend,
        on_device=on_device,
    )


# pow_
@handle_frontend_method(
    class_tree=CLASS_TREE,
    init_tree="torch.tensor",
    method_name="pow_",
    dtype_and_x=helpers.dtype_and_values(
        available_dtypes=helpers.get_dtypes("numeric"),
        num_arrays=2,
    ),
)
def test_torch_instance_pow_(
    dtype_and_x,
    frontend_method_data,
    init_flags,
    method_flags,
    frontend,
    on_device,
):
    input_dtype, x = dtype_and_x
    dtype = input_dtype[0]
    if "int" in dtype:
        x[1] = ivy.abs(x[1])
    helpers.test_frontend_method(
        init_input_dtypes=input_dtype,
        init_all_as_kwargs_np={
            "data": x[0],
        },
        method_input_dtypes=input_dtype,
        method_all_as_kwargs_np={
            "exponent": x[1],
        },
        frontend_method_data=frontend_method_data,
        init_flags=init_flags,
        method_flags=method_flags,
        frontend=frontend,
        on_device=on_device,
    )


# __pow__
@handle_frontend_method(
    class_tree=CLASS_TREE,
    init_tree="torch.tensor",
    method_name="__pow__",
    dtype_and_x=helpers.dtype_and_values(
        available_dtypes=helpers.get_dtypes("numeric"),
        num_arrays=2,
    ),
)
def test_torch_special_pow(
    dtype_and_x,
    frontend_method_data,
    init_flags,
    method_flags,
    frontend,
    on_device,
):
    input_dtype, x = dtype_and_x
    dtype = input_dtype[0]
    if "int" in dtype:
        x[1] = ivy.abs(x[1])
    helpers.test_frontend_method(
        init_input_dtypes=input_dtype,
        init_all_as_kwargs_np={
            "data": x[0],
        },
        method_input_dtypes=input_dtype,
        method_all_as_kwargs_np={
            "exponent": x[1],
        },
        frontend_method_data=frontend_method_data,
        init_flags=init_flags,
        method_flags=method_flags,
        frontend=frontend,
        on_device=on_device,
    )


# __rpow__
@handle_frontend_method(
    class_tree=CLASS_TREE,
    init_tree="torch.tensor",
    method_name="__rpow__",
    dtype_and_x=helpers.dtype_and_values(
        available_dtypes=helpers.get_dtypes("numeric"),
        num_arrays=2,
        min_value=1,
    ),
)
def test_torch_special_rpow(
    dtype_and_x,
    frontend_method_data,
    init_flags,
    method_flags,
    frontend,
    on_device,
):
    input_dtype, x = dtype_and_x
    dtype = input_dtype[0]
    if "int" in dtype:
        x[0] = ivy.abs(x[0])
    helpers.test_frontend_method(
        init_input_dtypes=input_dtype,
        init_all_as_kwargs_np={
            "data": x[0],
        },
        method_input_dtypes=input_dtype,
        method_all_as_kwargs_np={
            "other": x[1],
        },
        frontend_method_data=frontend_method_data,
        init_flags=init_flags,
        method_flags=method_flags,
        frontend=frontend,
        on_device=on_device,
    )


# arccosh_
@handle_frontend_method(
    class_tree=CLASS_TREE,
    init_tree="torch.tensor",
    method_name="arccosh_",
    dtype_and_x=helpers.dtype_and_values(
        min_value=-1.0,
        max_value=1.0,
        available_dtypes=helpers.get_dtypes("float"),
    ),
)
def test_torch_instance_arccosh_(
    dtype_and_x,
    frontend_method_data,
    init_flags,
    method_flags,
    frontend,
    on_device,
):
    input_dtype, x = dtype_and_x
    helpers.test_frontend_method(
        init_input_dtypes=input_dtype,
        init_all_as_kwargs_np={
            "data": x[0],
        },
        method_input_dtypes=[],
        method_all_as_kwargs_np={},
        frontend_method_data=frontend_method_data,
        init_flags=init_flags,
        method_flags=method_flags,
        frontend=frontend,
        on_device=on_device,
    )


# argmax
@handle_frontend_method(
    class_tree=CLASS_TREE,
    init_tree="torch.tensor",
    method_name="argmax",
    dtype_input_axis=helpers.dtype_values_axis(
        available_dtypes=helpers.get_dtypes("numeric"),
        force_int_axis=True,
        min_num_dims=1,
        max_num_dims=3,
        min_dim_size=1,
        max_dim_size=3,
        min_value=1,
        max_value=5,
        valid_axis=True,
        allow_neg_axes=True,
    ),
    keepdim=st.booleans(),
)
def test_torch_instance_argmax(
    dtype_input_axis,
    keepdim,
    frontend_method_data,
    init_flags,
    method_flags,
    frontend,
    on_device,
):
    input_dtype, x, axis = dtype_input_axis
    helpers.test_frontend_method(
        init_input_dtypes=input_dtype,
        init_all_as_kwargs_np={
            "data": x[0],
        },
        method_input_dtypes=input_dtype,
        method_all_as_kwargs_np={
            "dim": axis,
            "keepdim": keepdim,
        },
        frontend_method_data=frontend_method_data,
        init_flags=init_flags,
        method_flags=method_flags,
        frontend=frontend,
        on_device=on_device,
    )


# argmin
@handle_frontend_method(
    class_tree=CLASS_TREE,
    init_tree="torch.tensor",
    method_name="argmin",
    dtype_input_axis=helpers.dtype_values_axis(
        available_dtypes=helpers.get_dtypes("numeric"),
        force_int_axis=True,
        min_num_dims=1,
        max_num_dims=3,
        min_dim_size=1,
        max_dim_size=3,
        min_value=1,
        max_value=5,
        valid_axis=True,
        allow_neg_axes=True,
    ),
    keepdim=st.booleans(),
)
def test_torch_instance_argmin(
    dtype_input_axis,
    keepdim,
    frontend_method_data,
    init_flags,
    method_flags,
    frontend,
    on_device,
):
    input_dtype, x, axis = dtype_input_axis
    helpers.test_frontend_method(
        init_input_dtypes=input_dtype,
        init_all_as_kwargs_np={
            "data": x[0],
        },
        method_input_dtypes=input_dtype,
        method_all_as_kwargs_np={
            "dim": axis,
            "keepdim": keepdim,
        },
        frontend_method_data=frontend_method_data,
        init_flags=init_flags,
        method_flags=method_flags,
        frontend=frontend,
        on_device=on_device,
    )


# argsort
@handle_frontend_method(
    class_tree=CLASS_TREE,
    init_tree="torch.tensor",
    method_name="argsort",
    dtype_input_axis=helpers.dtype_values_axis(
        available_dtypes=helpers.get_dtypes("numeric"),
        force_int_axis=True,
        min_num_dims=1,
        max_num_dims=3,
        min_dim_size=1,
        max_dim_size=3,
        min_value=1,
        max_value=5,
        valid_axis=True,
        allow_neg_axes=True,
    ),
    descending=st.booleans(),
)
def test_torch_instance_argsort(
    dtype_input_axis,
    descending,
    frontend_method_data,
    init_flags,
    method_flags,
    frontend,
    on_device,
):
    input_dtype, x, axis = dtype_input_axis
    helpers.test_frontend_method(
        init_input_dtypes=input_dtype,
        init_all_as_kwargs_np={
            "data": x[0],
        },
        method_input_dtypes=input_dtype,
        method_all_as_kwargs_np={
            "dim": axis,
            "descending": descending,
        },
        frontend_method_data=frontend_method_data,
        init_flags=init_flags,
        method_flags=method_flags,
        frontend=frontend,
        on_device=on_device,
    )


# arccosh
@handle_frontend_method(
    class_tree=CLASS_TREE,
    init_tree="torch.tensor",
    method_name="arccosh",
    dtype_and_x=helpers.dtype_and_values(
        min_value=-1.0,
        max_value=1.0,
        available_dtypes=helpers.get_dtypes("float"),
    ),
)
def test_torch_instance_arccosh(
    dtype_and_x,
    frontend_method_data,
    init_flags,
    method_flags,
    frontend,
    on_device,
):
    input_dtype, x = dtype_and_x
    helpers.test_frontend_method(
        init_input_dtypes=input_dtype,
        init_all_as_kwargs_np={
            "data": x[0],
        },
        method_input_dtypes=[],
        method_all_as_kwargs_np={},
        frontend_method_data=frontend_method_data,
        init_flags=init_flags,
        method_flags=method_flags,
        frontend=frontend,
        on_device=on_device,
    )


# ceil
@handle_frontend_method(
    class_tree=CLASS_TREE,
    init_tree="torch.tensor",
    method_name="ceil",
    dtype_and_x=helpers.dtype_and_values(
        available_dtypes=helpers.get_dtypes("float"),
    ),
)
def test_torch_instance_ceil(
    dtype_and_x,
    frontend_method_data,
    init_flags,
    method_flags,
    frontend,
    on_device,
):
    input_dtype, x = dtype_and_x
    helpers.test_frontend_method(
        init_input_dtypes=input_dtype,
        init_all_as_kwargs_np={
            "data": x[0],
        },
        method_input_dtypes=input_dtype,
        method_all_as_kwargs_np={},
        frontend_method_data=frontend_method_data,
        init_flags=init_flags,
        method_flags=method_flags,
        frontend=frontend,
        on_device=on_device,
    )


# argwhere
@handle_frontend_method(
    class_tree=CLASS_TREE,
    init_tree="torch.tensor",
    method_name="argwhere",
    dtype_and_x=helpers.dtype_and_values(
        available_dtypes=helpers.get_dtypes("valid"),
    ),
)
def test_torch_instance_argwhere(
    dtype_and_x,
    frontend_method_data,
    init_flags,
    method_flags,
    frontend,
    on_device,
):
    input_dtype, x = dtype_and_x
    helpers.test_frontend_method(
        init_input_dtypes=input_dtype,
        init_all_as_kwargs_np={
            "data": x[0],
        },
        method_input_dtypes=input_dtype,
        method_all_as_kwargs_np={},
        frontend_method_data=frontend_method_data,
        init_flags=init_flags,
        method_flags=method_flags,
        frontend=frontend,
        on_device=on_device,
    )


# size
@handle_frontend_method(
    class_tree=CLASS_TREE,
    init_tree="torch.tensor",
    method_name="size",
    dtype_and_x=helpers.dtype_and_values(
        available_dtypes=helpers.get_dtypes("valid"),
        shape=st.shared(helpers.get_shape(min_num_dims=1), key="shape"),
    ),
    dim=helpers.get_axis(
        shape=st.shared(helpers.get_shape(min_num_dims=1), key="shape"),
        force_int=True,
    ),
)
def test_torch_instance_size(
    dtype_and_x,
    dim,
    frontend_method_data,
    init_flags,
    method_flags,
    frontend,
    on_device,
):
    input_dtype, x = dtype_and_x
    helpers.test_frontend_method(
        init_input_dtypes=input_dtype,
        init_all_as_kwargs_np={
            "data": x[0],
        },
        method_input_dtypes=input_dtype,
        method_all_as_kwargs_np={
            "dim": dim,
        },
        frontend_method_data=frontend_method_data,
        init_flags=init_flags,
        method_flags=method_flags,
        frontend=frontend,
        on_device=on_device,
    )


# min
@handle_frontend_method(
    class_tree=CLASS_TREE,
    init_tree="torch.tensor",
    method_name="min",
    dtype_x=helpers.dtype_and_values(
        available_dtypes=helpers.get_dtypes("float"),
    ),
)
def test_torch_instance_min(
    dtype_x,
    frontend,
    frontend_method_data,
    init_flags,
    method_flags,
    on_device,
):
    input_dtype, x = dtype_x
    helpers.test_frontend_method(
        init_input_dtypes=input_dtype,
        init_all_as_kwargs_np={
            "data": x[0],
        },
        method_input_dtypes=input_dtype,
        method_all_as_kwargs_np={},
        frontend_method_data=frontend_method_data,
        init_flags=init_flags,
        method_flags=method_flags,
        frontend=frontend,
        on_device=on_device,
    )


@st.composite
def _get_dtype_and_multiplicative_matrices(draw):
    return draw(
        st.one_of(
            _get_dtype_input_and_matrices(),
            _get_dtype_and_3dbatch_matrices(),
        )
    )


# matmul
@handle_frontend_method(
    class_tree=CLASS_TREE,
    init_tree="torch.tensor",
    method_name="matmul",
    dtype_tensor1_tensor2=_get_dtype_and_multiplicative_matrices(),
)
def test_torch_instance_matmul(
    dtype_tensor1_tensor2,
    frontend_method_data,
    init_flags,
    method_flags,
    frontend,
    on_device,
):
    dtype, tensor1, tensor2 = dtype_tensor1_tensor2
    helpers.test_frontend_method(
        init_input_dtypes=dtype,
        init_all_as_kwargs_np={
            "data": tensor1,
        },
        method_input_dtypes=dtype,
        method_all_as_kwargs_np={"other": tensor2},
        frontend_method_data=frontend_method_data,
        init_flags=init_flags,
        method_flags=method_flags,
        frontend=frontend,
        on_device=on_device,
    )


@st.composite
def _array_idxes_n_dtype(draw, **kwargs):
    num_dims = draw(helpers.ints(min_value=1, max_value=4))
    dtype, x = draw(
        helpers.dtype_and_values(
            **kwargs, min_num_dims=num_dims, max_num_dims=num_dims, shared_dtype=True
        )
    )
    idxes = draw(
        st.lists(
            helpers.ints(min_value=0, max_value=num_dims - 1),
            min_size=num_dims,
            max_size=num_dims,
            unique=True,
        )
    )
    return x, idxes, dtype


# permute
@handle_frontend_method(
    class_tree=CLASS_TREE,
    init_tree="torch.tensor",
    method_name="permute",
    dtype_values_axis=_array_idxes_n_dtype(
        available_dtypes=helpers.get_dtypes("float"),
    ),
)
def test_torch_instance_permute(
    dtype_values_axis,
    frontend_method_data,
    init_flags,
    method_flags,
    frontend,
    on_device,
):
    x, idxes, dtype = dtype_values_axis
    unpack_dims = True
    if unpack_dims:
        method_flags.num_positional_args = len(idxes) + 1
        dims = {}
        i = 0
        for x_ in idxes:
            dims["x{}".format(i)] = x_
            i += 1
    else:
        dims = {
            "dims": tuple(idxes),
        }
    helpers.test_frontend_method(
        init_input_dtypes=dtype,
        init_all_as_kwargs_np={
            "data": x[0],
        },
        method_input_dtypes=dtype,
        method_all_as_kwargs_np=dims,
        frontend_method_data=frontend_method_data,
        init_flags=init_flags,
        method_flags=method_flags,
        frontend=frontend,
        on_device=on_device,
    )


# mean
@handle_frontend_method(
    class_tree=CLASS_TREE,
    init_tree="torch.tensor",
    method_name="mean",
    dtype_and_x=_statistical_dtype_values(
        function="mean",
        min_value=-1e04,
        max_value=1e04,
    ),
    keepdims=st.booleans(),
)
def test_torch_instance_mean(
    dtype_and_x,
    keepdims,
    frontend,
    frontend_method_data,
    init_flags,
    method_flags,
    on_device,
):
    input_dtype, x, axis = dtype_and_x
    helpers.test_frontend_method(
        init_input_dtypes=input_dtype,
        init_all_as_kwargs_np={
            "data": x[0],
        },
        method_input_dtypes=input_dtype,
        method_all_as_kwargs_np={
            "dim": axis,
            "keepdim": keepdims,
        },
        frontend_method_data=frontend_method_data,
        init_flags=init_flags,
        method_flags=method_flags,
        frontend=frontend,
        on_device=on_device,
    )


# nanmean
@handle_frontend_method(
    class_tree=CLASS_TREE,
    init_tree="torch.tensor",
    method_name="nanmean",
    dtype_x=helpers.dtype_and_values(
        available_dtypes=helpers.get_dtypes("float"),
        min_value=-1e04,
        max_value=1e04,
    ),
)
def test_torch_instance_nanmean(
    dtype_x,
    frontend,
    frontend_method_data,
    init_flags,
    method_flags,
    on_device,
):
    input_dtype, x = dtype_x
    helpers.test_frontend_method(
        init_input_dtypes=input_dtype,
        init_all_as_kwargs_np={
            "data": x[0],
        },
        method_input_dtypes=input_dtype,
        method_all_as_kwargs_np={},
        frontend_method_data=frontend_method_data,
        init_flags=init_flags,
        method_flags=method_flags,
        frontend=frontend,
        on_device=on_device,
    )


# median
@handle_frontend_method(
    class_tree=CLASS_TREE,
    init_tree="torch.tensor",
    method_name="median",
    dtype_input_axis=helpers.dtype_values_axis(
        available_dtypes=helpers.get_dtypes("float"),
        min_num_dims=1,
        valid_axis=True,
        force_int_axis=True,
    ),
    keepdim=st.booleans(),
)
def test_torch_instance_median(
    dtype_input_axis,
    keepdim,
    frontend,
    frontend_method_data,
    init_flags,
    method_flags,
    on_device,
):
    input_dtype, x, axis = dtype_input_axis
    helpers.test_frontend_method(
        init_input_dtypes=input_dtype,
        init_all_as_kwargs_np={
            "data": x[0],
        },
        method_input_dtypes=input_dtype,
        method_all_as_kwargs_np={
            "dim": axis,
            "keepdim": keepdim,
        },
        frontend_method_data=frontend_method_data,
        init_flags=init_flags,
        method_flags=method_flags,
        frontend=frontend,
        on_device=on_device,
    )


# transpose
@handle_frontend_method(
    class_tree=CLASS_TREE,
    init_tree="torch.tensor",
    method_name="transpose",
    dtype_value=helpers.dtype_and_values(
        available_dtypes=helpers.get_dtypes("valid"),
        shape=st.shared(helpers.get_shape(min_num_dims=1), key="shape"),
    ),
    dim0=helpers.get_axis(
        shape=st.shared(helpers.get_shape(), key="shape"),
        allow_neg=True,
        force_int=True,
    ),
    dim1=helpers.get_axis(
        shape=st.shared(helpers.get_shape(), key="shape"),
        allow_neg=True,
        force_int=True,
    ),
)
def test_torch_instance_transpose(
    dtype_value,
    dim0,
    dim1,
    frontend_method_data,
    init_flags,
    method_flags,
    frontend,
    on_device,
):
    input_dtype, x = dtype_value
    helpers.test_frontend_method(
        init_input_dtypes=input_dtype,
        init_all_as_kwargs_np={
            "data": x[0],
        },
        method_input_dtypes=input_dtype,
        method_all_as_kwargs_np={"dim0": dim0, "dim1": dim1},
        frontend_method_data=frontend_method_data,
        init_flags=init_flags,
        method_flags=method_flags,
        frontend=frontend,
        on_device=on_device,
    )


# transpose_
@handle_frontend_method(
    class_tree=CLASS_TREE,
    init_tree="torch.tensor",
    method_name="transpose_",
    dtype_value=helpers.dtype_and_values(
        available_dtypes=helpers.get_dtypes("valid"),
        shape=st.shared(helpers.get_shape(min_num_dims=1), key="shape"),
    ),
    dim0=helpers.get_axis(
        shape=st.shared(helpers.get_shape(), key="shape"),
        allow_neg=True,
        force_int=True,
    ),
    dim1=helpers.get_axis(
        shape=st.shared(helpers.get_shape(), key="shape"),
        allow_neg=True,
        force_int=True,
    ),
)
def test_torch_instance_transpose_(
    dtype_value,
    dim0,
    dim1,
    frontend_method_data,
    init_flags,
    method_flags,
    frontend,
    on_device,
):
    input_dtype, x = dtype_value
    helpers.test_frontend_method(
        init_input_dtypes=input_dtype,
        init_all_as_kwargs_np={
            "data": x[0],
        },
        method_input_dtypes=input_dtype,
        method_all_as_kwargs_np={
            "dim0": dim0,
            "dim1": dim1,
        },
        frontend_method_data=frontend_method_data,
        init_flags=init_flags,
        method_flags=method_flags,
        frontend=frontend,
        on_device=on_device,
    )


# t
@handle_frontend_method(
    class_tree=CLASS_TREE,
    init_tree="torch.tensor",
    method_name="t",
    dtype_and_x=helpers.dtype_and_values(
        available_dtypes=helpers.get_dtypes("valid"),
        shape=helpers.get_shape(min_num_dims=2, max_num_dims=2),
    ),
)
def test_torch_instance_t(
    dtype_and_x,
    frontend_method_data,
    init_flags,
    method_flags,
    frontend,
    on_device,
):
    input_dtype, x = dtype_and_x
    helpers.test_frontend_method(
        init_input_dtypes=input_dtype,
        init_all_as_kwargs_np={
            "data": x[0],
        },
        method_input_dtypes=input_dtype,
        method_all_as_kwargs_np={},
        frontend_method_data=frontend_method_data,
        init_flags=init_flags,
        method_flags=method_flags,
        frontend=frontend,
        on_device=on_device,
    )


# flatten
@handle_frontend_method(
    class_tree=CLASS_TREE,
    init_tree="torch.tensor",
    method_name="flatten",
    dtype_value=helpers.dtype_and_values(
        available_dtypes=helpers.get_dtypes("valid"),
        shape=st.shared(helpers.get_shape(), key="shape"),
    ),
    axes=helpers.get_axis(
        shape=st.shared(helpers.get_shape(), key="shape"),
        min_size=2,
        max_size=2,
        unique=False,
        force_tuple=True,
    ),
)
def test_torch_instance_flatten(
    dtype_value,
    axes,
    frontend_method_data,
    init_flags,
    method_flags,
    frontend,
    on_device,
):
    input_dtype, x = dtype_value
    helpers.test_frontend_method(
        init_input_dtypes=input_dtype,
        init_all_as_kwargs_np={
            "data": x[0],
        },
        method_input_dtypes=input_dtype,
        method_all_as_kwargs_np={
            "start_dim": axes[0],
            "end_dim": axes[1],
        },
        frontend_method_data=frontend_method_data,
        init_flags=init_flags,
        method_flags=method_flags,
        frontend=frontend,
        on_device=on_device,
    )


# cumsum
@handle_frontend_method(
    class_tree=CLASS_TREE,
    init_tree="torch.tensor",
    method_name="cumsum",
    dtype_value=helpers.dtype_and_values(
        available_dtypes=helpers.get_dtypes("valid"),
        shape=st.shared(helpers.get_shape(min_num_dims=1), key="shape"),
    ),
    dim=helpers.get_axis(
        shape=st.shared(helpers.get_shape(), key="shape"),
        allow_neg=True,
        force_int=True,
    ),
    dtypes=_dtypes(),
)
def test_torch_instance_cumsum(
    dtype_value,
    dim,
    dtypes,
    frontend_method_data,
    init_flags,
    method_flags,
    frontend,
    on_device,
):
    input_dtype, x = dtype_value
    helpers.test_frontend_method(
        init_input_dtypes=input_dtype,
        init_all_as_kwargs_np={
            "data": x[0],
        },
        method_input_dtypes=dtypes,
        method_all_as_kwargs_np={
            "dim": dim,
            "dtype": dtypes[0],
        },
        frontend_method_data=frontend_method_data,
        init_flags=init_flags,
        method_flags=method_flags,
        frontend=frontend,
        on_device=on_device,
    )


# cumsum_
@handle_frontend_method(
    class_tree=CLASS_TREE,
    init_tree="torch.tensor",
    method_name="cumsum_",
    dtype_value=helpers.dtype_and_values(
        available_dtypes=helpers.get_dtypes("numeric"),
        shape=st.shared(helpers.get_shape(min_num_dims=1), key="shape"),
    ),
    dim=helpers.get_axis(
        shape=st.shared(helpers.get_shape(), key="shape"),
        allow_neg=True,
        force_int=True,
    ),
)
def test_torch_instance_cumsum_(
    dtype_value,
    dim,
    frontend_method_data,
    init_flags,
    method_flags,
    frontend,
    on_device,
):
    input_dtype, x = dtype_value
    helpers.test_frontend_method(
        init_input_dtypes=input_dtype,
        init_all_as_kwargs_np={
            "data": x[0],
        },
        method_input_dtypes=input_dtype,
        method_all_as_kwargs_np={
            "dim": dim,
            "dtype": input_dtype[0],
        },
        frontend_method_data=frontend_method_data,
        init_flags=init_flags,
        method_flags=method_flags,
        frontend=frontend,
        on_device=on_device,
    )


# sort
@handle_frontend_method(
    class_tree=CLASS_TREE,
    init_tree="torch.tensor",
    method_name="sort",
    dtype_value=helpers.dtype_and_values(
        available_dtypes=helpers.get_dtypes("valid"),
        shape=st.shared(helpers.get_shape(min_num_dims=1), key="shape"),
    ),
    dim=helpers.get_axis(
        shape=st.shared(helpers.get_shape(), key="shape"),
        allow_neg=True,
        force_int=True,
    ),
    descending=st.booleans(),
)
def test_torch_instance_sort(
    dtype_value,
    dim,
    descending,
    frontend_method_data,
    init_flags,
    method_flags,
    frontend,
    on_device,
):
    input_dtype, x = dtype_value
    helpers.test_frontend_method(
        init_input_dtypes=input_dtype,
        init_all_as_kwargs_np={
            "data": x[0],
        },
        method_input_dtypes=input_dtype,
        method_all_as_kwargs_np={
            "dim": dim,
            "descending": descending,
        },
        frontend_method_data=frontend_method_data,
        init_flags=init_flags,
        method_flags=method_flags,
        frontend=frontend,
        on_device=on_device,
    )


# sigmoid
@handle_frontend_method(
    class_tree=CLASS_TREE,
    init_tree="torch.tensor",
    method_name="sigmoid",
    dtype_x=helpers.dtype_and_values(
        available_dtypes=helpers.get_dtypes("float"),
    ),
)
def test_torch_instance_sigmoid(
    dtype_x,
    frontend_method_data,
    init_flags,
    method_flags,
    frontend,
    on_device,
):
    input_dtype, x = dtype_x
    helpers.test_frontend_method(
        init_input_dtypes=input_dtype,
        init_all_as_kwargs_np={
            "data": x[0],
        },
        method_input_dtypes=input_dtype,
        method_all_as_kwargs_np={},
        frontend_method_data=frontend_method_data,
        init_flags=init_flags,
        method_flags=method_flags,
        frontend=frontend,
        on_device=on_device,
    )


# sigmoid
@handle_frontend_method(
    class_tree=CLASS_TREE,
    init_tree="torch.tensor",
    method_name="sigmoid_",
    dtype_x=helpers.dtype_and_values(
        available_dtypes=helpers.get_dtypes("float"),
    ),
)
def test_torch_instance_sigmoid_(
    dtype_x,
    frontend_method_data,
    init_flags,
    method_flags,
    frontend,
    on_device,
):
    input_dtype, x = dtype_x
    helpers.test_frontend_method(
        init_input_dtypes=input_dtype,
        init_all_as_kwargs_np={
            "data": x[0],
        },
        method_input_dtypes=input_dtype,
        method_all_as_kwargs_np={},
        frontend_method_data=frontend_method_data,
        init_flags=init_flags,
        method_flags=method_flags,
        frontend=frontend,
        on_device=on_device,
    )


# softmax
@handle_frontend_method(
    class_tree=CLASS_TREE,
    init_tree="torch.tensor",
    method_name="softmax",
    dtype_x_and_axis=helpers.dtype_values_axis(
        available_dtypes=helpers.get_dtypes("float"),
        min_num_dims=1,
        max_axes_size=1,
        force_int_axis=True,
        valid_axis=True,
    ),
    dtype=helpers.get_dtypes("float", full=False),
)
def test_torch_instance_softmax(
    dtype_x_and_axis,
    dtype,
    frontend_method_data,
    init_flags,
    method_flags,
    frontend,
    on_device,
):
    input_dtype, x, axis = dtype_x_and_axis
    helpers.test_frontend_method(
        init_input_dtypes=input_dtype,
        init_all_as_kwargs_np={
            "data": x[0],
        },
        method_input_dtypes=input_dtype,
        method_all_as_kwargs_np={
            "dim": axis,
            "dtype": dtype[0],
        },
        frontend_method_data=frontend_method_data,
        init_flags=init_flags,
        method_flags=method_flags,
        frontend=frontend,
        on_device=on_device,
    )


@st.composite
def _repeat_helper(draw):
    shape = draw(
        helpers.get_shape(
            min_num_dims=1, max_num_dims=5, min_dim_size=2, max_dim_size=10
        )
    )

    input_dtype, x = draw(
        helpers.dtype_and_values(
            available_dtypes=helpers.get_dtypes("valid"),
            shape=shape,
        )
    )

    repeats = draw(st.lists(st.integers(min_value=1, max_value=5), min_size=len(shape)))
    return input_dtype, x, repeats


# repeat
@handle_frontend_method(
    class_tree=CLASS_TREE,
    init_tree="torch.tensor",
    method_name="repeat",
    dtype_x_repeats=_repeat_helper(),
    unpack_repeat=st.booleans(),
)
def test_torch_instance_repeat(
    dtype_x_repeats,
    unpack_repeat,
    frontend_method_data,
    init_flags,
    method_flags,
    frontend,
    on_device,
):
    input_dtype, x, repeats = dtype_x_repeats
    repeat = {
        "repeats": repeats,
    }
    if unpack_repeat:
        method_flags.num_positional_args = len(repeat["repeats"]) + 1
        for i, x_ in enumerate(repeat["repeats"]):
            repeat["x{}".format(i)] = x_
    helpers.test_frontend_method(
        init_input_dtypes=input_dtype,
        init_all_as_kwargs_np={
            "data": x[0],
        },
        method_input_dtypes=input_dtype,
        method_all_as_kwargs_np=repeat,
        frontend_method_data=frontend_method_data,
        init_flags=init_flags,
        method_flags=method_flags,
        frontend=frontend,
        on_device=on_device,
    )


# unbind
@handle_frontend_method(
    class_tree=CLASS_TREE,
    init_tree="torch.tensor",
    method_name="unbind",
    dtype_value_axis=helpers.dtype_values_axis(
        available_dtypes=helpers.get_dtypes("numeric"),
        min_num_dims=1,
        valid_axis=True,
        force_int_axis=True,
    ),
)
def test_torch_instance_unbind(
    dtype_value_axis,
    frontend_method_data,
    init_flags,
    method_flags,
    frontend,
    on_device,
):
    input_dtypes, x, axis = dtype_value_axis
    helpers.test_frontend_method(
        init_input_dtypes=input_dtypes,
        init_all_as_kwargs_np={
            "data": x[0],
        },
        method_input_dtypes=input_dtypes,
        method_all_as_kwargs_np={
            "dim": axis,
        },
        frontend_method_data=frontend_method_data,
        init_flags=init_flags,
        method_flags=method_flags,
        frontend=frontend,
        on_device=on_device,
    )


# __eq__
@handle_frontend_method(
    class_tree=CLASS_TREE,
    init_tree="torch.tensor",
    method_name="__eq__",
    dtype_and_x=helpers.dtype_and_values(
        available_dtypes=helpers.get_dtypes("float"),
        num_arrays=2,
        min_value=-1e04,
        max_value=1e04,
        allow_inf=False,
    ),
)
def test_torch_special_eq(
    dtype_and_x,
    frontend_method_data,
    init_flags,
    method_flags,
    frontend,
    on_device,
):
    input_dtype, x = dtype_and_x
    helpers.test_frontend_method(
        init_input_dtypes=input_dtype,
        init_all_as_kwargs_np={
            "data": x[0],
        },
        method_input_dtypes=input_dtype,
        method_all_as_kwargs_np={
            "other": x[1],
        },
        frontend_method_data=frontend_method_data,
        init_flags=init_flags,
        method_flags=method_flags,
        frontend=frontend,
        on_device=on_device,
    )


# inverse
@handle_frontend_method(
    class_tree=CLASS_TREE,
    init_tree="torch.tensor",
    method_name="inverse",
    dtype_and_x=helpers.dtype_and_values(
        available_dtypes=helpers.get_dtypes("float"),
        min_num_dims=2,
    ).filter(lambda s: s[1][0].shape[-1] == s[1][0].shape[-2]),
)
def test_torch_instance_inverse(
    dtype_and_x,
    frontend_method_data,
    init_flags,
    method_flags,
    frontend,
    on_device,
):
    input_dtype, x = dtype_and_x
    helpers.test_frontend_method(
        init_input_dtypes=input_dtype,
        init_all_as_kwargs_np={
            "data": x[0],
        },
        method_input_dtypes=input_dtype,
        method_all_as_kwargs_np={},
        frontend_method_data=frontend_method_data,
        init_flags=init_flags,
        method_flags=method_flags,
        frontend=frontend,
        on_device=on_device,
    )


# neg
@handle_frontend_method(
    class_tree=CLASS_TREE,
    init_tree="torch.tensor",
    method_name="neg",
    dtype_and_x=helpers.dtype_and_values(
        available_dtypes=helpers.get_dtypes("float"),
        min_value=-1e04,
        max_value=1e04,
        allow_inf=False,
    ),
)
def test_torch_instance_neg(
    dtype_and_x,
    frontend,
    frontend_method_data,
    init_flags,
    method_flags,
    on_device,
):
    input_dtype, x = dtype_and_x
    helpers.test_frontend_method(
        init_input_dtypes=input_dtype,
        init_all_as_kwargs_np={
            "data": x[0],
        },
        method_input_dtypes=input_dtype,
        method_all_as_kwargs_np={},
        frontend_method_data=frontend_method_data,
        init_flags=init_flags,
        method_flags=method_flags,
        frontend=frontend,
        on_device=on_device,
    )


# __neg__
@handle_frontend_method(
    class_tree=CLASS_TREE,
    init_tree="torch.tensor",
    method_name="__neg__",
    dtype_and_x=helpers.dtype_and_values(
        available_dtypes=helpers.get_dtypes("float"),
        min_value=-1e04,
        max_value=1e04,
        allow_inf=False,
    ),
)
def test_torch_special_neg(
    dtype_and_x,
    frontend_method_data,
    init_flags,
    method_flags,
    frontend,
    on_device,
):
    input_dtype, x = dtype_and_x
    helpers.test_frontend_method(
        init_input_dtypes=input_dtype,
        init_all_as_kwargs_np={
            "data": x[0],
        },
        method_input_dtypes=input_dtype,
        method_all_as_kwargs_np={},
        frontend_method_data=frontend_method_data,
        init_flags=init_flags,
        method_flags=method_flags,
        frontend=frontend,
        on_device=on_device,
    )


# int
@handle_frontend_method(
    class_tree=CLASS_TREE,
    init_tree="torch.tensor",
    method_name="int",
    dtype_and_x=helpers.dtype_and_values(
        available_dtypes=helpers.get_dtypes("integer"),
    ),
)
def test_torch_instance_int(
    dtype_and_x,
    frontend_method_data,
    init_flags,
    method_flags,
    frontend,
    on_device,
):
    input_dtype, x = dtype_and_x
    helpers.test_frontend_method(
        init_input_dtypes=input_dtype,
        init_all_as_kwargs_np={
            "data": x[0],
        },
        method_input_dtypes=input_dtype,
        method_all_as_kwargs_np={},
        frontend_method_data=frontend_method_data,
        init_flags=init_flags,
        method_flags=method_flags,
        frontend=frontend,
        on_device=on_device,
    )


# half
@handle_frontend_method(
    class_tree=CLASS_TREE,
    init_tree="torch.tensor",
    method_name="half",
    dtype_and_x=helpers.dtype_and_values(
        available_dtypes=helpers.get_dtypes("valid"),
    ),
)
def test_torch_instance_half(
    dtype_and_x,
    frontend_method_data,
    init_flags,
    method_flags,
    frontend,
    on_device,
):
    input_dtype, x = dtype_and_x
    helpers.test_frontend_method(
        init_input_dtypes=input_dtype,
        init_all_as_kwargs_np={
            "data": x[0],
        },
        method_input_dtypes=input_dtype,
        method_all_as_kwargs_np={},
        frontend_method_data=frontend_method_data,
        init_flags=init_flags,
        method_flags=method_flags,
        frontend=frontend,
        on_device=on_device,
    )


# bool
@handle_frontend_method(
    class_tree=CLASS_TREE,
    init_tree="torch.tensor",
    method_name="bool",
    dtype_and_x=helpers.dtype_and_values(
        available_dtypes=helpers.get_dtypes("integer"),
    ),
)
def test_torch_instance_bool(
    dtype_and_x,
    frontend_method_data,
    init_flags,
    method_flags,
    frontend,
    on_device,
):
    input_dtype, x = dtype_and_x
    helpers.test_frontend_method(
        init_input_dtypes=input_dtype,
        init_all_as_kwargs_np={
            "data": x[0],
        },
        method_input_dtypes=input_dtype,
        method_all_as_kwargs_np={},
        frontend_method_data=frontend_method_data,
        init_flags=init_flags,
        method_flags=method_flags,
        frontend=frontend,
        on_device=on_device,
    )


# type
@handle_frontend_method(
    class_tree=CLASS_TREE,
    init_tree="torch.tensor",
    method_name="type",
    dtype_and_x=helpers.dtype_and_values(
        available_dtypes=helpers.get_dtypes("valid"),
    ),
    dtype=helpers.get_dtypes("valid", full=False),
)
def test_torch_instance_type(
    dtype_and_x,
    dtype,
    frontend_method_data,
    init_flags,
    method_flags,
    frontend,
    on_device,
):
    input_dtype, x = dtype_and_x
    helpers.test_frontend_method(
        init_input_dtypes=input_dtype,
        init_all_as_kwargs_np={
            "data": x[0],
        },
        method_input_dtypes=input_dtype,
        method_all_as_kwargs_np={
            "dtype": dtype[0],
        },
        frontend_method_data=frontend_method_data,
        init_flags=init_flags,
        method_flags=method_flags,
        frontend=frontend,
        on_device=on_device,
    )


# type_as
@handle_frontend_method(
    class_tree=CLASS_TREE,
    init_tree="torch.tensor",
    method_name="type_as",
    dtype_and_x=helpers.dtype_and_values(
        available_dtypes=helpers.get_dtypes("valid"),
        num_arrays=2,
    ),
)
def test_torch_instance_type_as(
    dtype_and_x,
    frontend_method_data,
    init_flags,
    method_flags,
    frontend,
    on_device,
):
    input_dtype, x = dtype_and_x
    helpers.test_frontend_method(
        init_input_dtypes=input_dtype,
        init_all_as_kwargs_np={
            "data": x[0],
        },
        method_input_dtypes=input_dtype,
        method_all_as_kwargs_np={
            "other": x[1],
        },
        frontend_method_data=frontend_method_data,
        init_flags=init_flags,
        method_flags=method_flags,
        frontend=frontend,
        on_device=on_device,
    )


# byte
@handle_frontend_method(
    class_tree=CLASS_TREE,
    init_tree="torch.tensor",
    method_name="byte",
    dtype_and_x=helpers.dtype_and_values(
        available_dtypes=helpers.get_dtypes("valid"),
    ),
)
def test_torch_instance_byte(
    dtype_and_x,
    frontend_method_data,
    init_flags,
    method_flags,
    frontend,
    on_device,
):
    input_dtype, x = dtype_and_x
    helpers.test_frontend_method(
        init_input_dtypes=input_dtype,
        init_all_as_kwargs_np={
            "data": x[0],
        },
        method_input_dtypes=input_dtype,
        method_all_as_kwargs_np={},
        frontend_method_data=frontend_method_data,
        init_flags=init_flags,
        method_flags=method_flags,
        frontend=frontend,
        on_device=on_device,
    )


# ne
@handle_frontend_method(
    class_tree=CLASS_TREE,
    init_tree="torch.tensor",
    method_name="ne",
    dtype_and_x=helpers.dtype_and_values(
        available_dtypes=helpers.get_dtypes("float"),
        num_arrays=2,
        min_value=-1e04,
        max_value=1e04,
        allow_inf=False,
    ),
)
def test_torch_instance_ne(
    dtype_and_x,
    frontend_method_data,
    init_flags,
    method_flags,
    frontend,
    on_device,
):
    input_dtype, x = dtype_and_x
    helpers.test_frontend_method(
        init_input_dtypes=input_dtype,
        init_all_as_kwargs_np={
            "data": x[0],
        },
        method_input_dtypes=input_dtype,
        method_all_as_kwargs_np={
            "other": x[1],
        },
        frontend_method_data=frontend_method_data,
        init_flags=init_flags,
        method_flags=method_flags,
        frontend=frontend,
        on_device=on_device,
    )


# squeeze
@handle_frontend_method(
    class_tree=CLASS_TREE,
    init_tree="torch.tensor",
    method_name="squeeze",
    dtype_value_axis=helpers.dtype_values_axis(
        available_dtypes=helpers.get_dtypes("valid"),
        min_num_dims=1,
        valid_axis=True,
        force_int_axis=True,
        shape=st.shared(helpers.get_shape(min_num_dims=1), key="shape"),
    ),
)
def test_torch_instance_squeeze(
    dtype_value_axis,
    frontend_method_data,
    init_flags,
    method_flags,
    frontend,
    on_device,
):
    input_dtype, x, axis = dtype_value_axis
    helpers.test_frontend_method(
        init_input_dtypes=input_dtype,
        init_all_as_kwargs_np={
            "data": x[0],
        },
        method_input_dtypes=input_dtype,
        method_all_as_kwargs_np={
            "dim": axis,
        },
        frontend_method_data=frontend_method_data,
        init_flags=init_flags,
        method_flags=method_flags,
        frontend=frontend,
        on_device=on_device,
    )


# flip
@handle_frontend_method(
    class_tree=CLASS_TREE,
    init_tree="torch.tensor",
    method_name="flip",
    dtype_values_axis=_array_idxes_n_dtype(
        available_dtypes=helpers.get_dtypes("float"),
    ),
)
def test_torch_instance_flip(
    dtype_values_axis,
    frontend_method_data,
    init_flags,
    method_flags,
    frontend,
    on_device,
):
    x, idxes, dtype = dtype_values_axis
    helpers.test_frontend_method(
        init_input_dtypes=dtype,
        init_all_as_kwargs_np={
            "data": x[0],
        },
        method_input_dtypes=dtype,
        method_all_as_kwargs_np={
            "dims": idxes,
        },
        frontend_method_data=frontend_method_data,
        init_flags=init_flags,
        method_flags=method_flags,
        frontend=frontend,
        on_device=on_device,
    )


# fliplr
@handle_frontend_method(
    class_tree=CLASS_TREE,
    init_tree="torch.tensor",
    method_name="fliplr",
    dtype_and_x=helpers.dtype_and_values(
        available_dtypes=helpers.get_dtypes("float"),
        min_num_dims=2,
    ),
)
def test_torch_instance_fliplr(
    dtype_and_x,
    frontend_method_data,
    init_flags,
    method_flags,
    frontend,
    on_device,
):
    dtype, x = dtype_and_x
    helpers.test_frontend_method(
        init_input_dtypes=dtype,
        init_all_as_kwargs_np={
            "data": x[0],
        },
        method_input_dtypes=dtype,
        method_all_as_kwargs_np={},
        frontend_method_data=frontend_method_data,
        init_flags=init_flags,
        method_flags=method_flags,
        frontend=frontend,
        on_device=on_device,
    )


# tril
@handle_frontend_method(
    class_tree=CLASS_TREE,
    init_tree="torch.tensor",
    method_name="tril",
    dtype_and_values=helpers.dtype_and_values(
        available_dtypes=helpers.get_dtypes("numeric"),
        min_num_dims=2,  # Torch requires this.
    ),
    diagonal=st.integers(min_value=-100, max_value=100),
)
def test_torch_instance_tril(
    dtype_and_values,
    diagonal,
    frontend_method_data,
    init_flags,
    method_flags,
    frontend,
    on_device,
):
    input_dtype, x = dtype_and_values
    helpers.test_frontend_method(
        init_input_dtypes=input_dtype,
        init_all_as_kwargs_np={
            "data": x[0],
        },
        method_input_dtypes=input_dtype,
        method_all_as_kwargs_np={
            "diagonal": diagonal,
        },
        frontend_method_data=frontend_method_data,
        init_flags=init_flags,
        method_flags=method_flags,
        frontend=frontend,
        on_device=on_device,
    )


# sqrt
@handle_frontend_method(
    class_tree=CLASS_TREE,
    init_tree="torch.tensor",
    method_name="sqrt",
    dtype_x=helpers.dtype_and_values(
        available_dtypes=helpers.get_dtypes("numeric"),
    ),
)
def test_torch_instance_sqrt(
    dtype_x,
    frontend,
    frontend_method_data,
    init_flags,
    method_flags,
    on_device,
):
    input_dtype, x = dtype_x
    helpers.test_frontend_method(
        init_input_dtypes=input_dtype,
        init_all_as_kwargs_np={"data": x[0]},
        method_input_dtypes=input_dtype,
        method_all_as_kwargs_np={},
        frontend_method_data=frontend_method_data,
        init_flags=init_flags,
        method_flags=method_flags,
        frontend=frontend,
        on_device=on_device,
    )


# sqrt_
@handle_frontend_method(
    class_tree=CLASS_TREE,
    init_tree="torch.tensor",
    method_name="sqrt_",
    dtype_x=helpers.dtype_and_values(
        available_dtypes=helpers.get_dtypes("float"),
    ),
)
def test_torch_instance_sqrt_(
    dtype_x,
    frontend,
    frontend_method_data,
    init_flags,
    method_flags,
    on_device,
):
    input_dtype, x = dtype_x
    helpers.test_frontend_method(
        init_input_dtypes=input_dtype,
        init_all_as_kwargs_np={"data": x[0]},
        method_input_dtypes=input_dtype,
        method_all_as_kwargs_np={},
        frontend_method_data=frontend_method_data,
        init_flags=init_flags,
        method_flags=method_flags,
        frontend=frontend,
        on_device=on_device,
    )


# index_select
@handle_frontend_method(
    class_tree=CLASS_TREE,
    init_tree="torch.tensor",
    method_name="index_select",
    params_indices_others=helpers.array_indices_axis(
        array_dtypes=helpers.get_dtypes("valid"),
        indices_dtypes=["int64"],
        max_num_dims=1,
        indices_same_dims=True,
    ),
)
def test_torch_instance_index_select(
    params_indices_others,
    frontend_method_data,
    init_flags,
    method_flags,
    frontend,
    on_device,
):
    input_dtypes, input, indices, axis, batch_dims = params_indices_others
    helpers.test_frontend_method(
        init_input_dtypes=[input_dtypes[0]],
        init_all_as_kwargs_np={
            "data": input,
        },
        method_input_dtypes=[input_dtypes[1]],
        method_all_as_kwargs_np={
            "dim": axis,
            "index": indices,
        },
        frontend_method_data=frontend_method_data,
        init_flags=init_flags,
        method_flags=method_flags,
        frontend=frontend,
        on_device=on_device,
    )


@st.composite
def _arrays_dim_idx_n_dtypes(draw):
    num_dims = draw(st.shared(helpers.ints(min_value=1, max_value=4), key="num_dims"))
    num_arrays = 2
    common_shape = draw(
        helpers.lists(
            x=helpers.ints(min_value=2, max_value=3),
            min_size=num_dims - 1,
            max_size=num_dims - 1,
        )
    )
    _dim = draw(helpers.ints(min_value=0, max_value=num_dims - 1))
    unique_dims = draw(
        helpers.lists(
            x=helpers.ints(min_value=2, max_value=3),
            min_size=num_arrays,
            max_size=num_arrays,
        )
    )

    min_dim = min(unique_dims)
    max_dim = max(unique_dims)
    _idx = draw(
        helpers.array_values(
            shape=min_dim,
            dtype="int64",
            min_value=0,
            max_value=max_dim,
            exclude_min=False,
        )
    )

    xs = list()
    available_input_types = draw(helpers.get_dtypes("numeric"))
    input_dtypes = draw(
        helpers.array_dtypes(
            available_dtypes=available_input_types,
            num_arrays=num_arrays,
            shared_dtype=True,
        )
    )
    for ud, dt in zip(unique_dims, input_dtypes):
        x = draw(
            helpers.array_values(
                shape=common_shape[:_dim] + [ud] + common_shape[_dim:],
                dtype=dt,
                large_abs_safety_factor=2.5,
                small_abs_safety_factor=2.5,
                safety_factor_scale="log",
            )
        )
        xs.append(x)
    return xs, input_dtypes, _dim, _idx


# index_add
@handle_frontend_method(
    class_tree=CLASS_TREE,
    init_tree="torch.tensor",
    method_name="index_add_",
    xs_dtypes_dim_idx=_arrays_dim_idx_n_dtypes(),
    alpha=st.integers(min_value=1, max_value=2),
)
def test_torch_instance_index_add_(
    *,
    xs_dtypes_dim_idx,
    alpha,
    frontend_method_data,
    init_flags,
    method_flags,
    on_device,
    frontend,
):
    xs, input_dtypes, axis, indices = xs_dtypes_dim_idx
    if xs[0].shape[axis] < xs[1].shape[axis]:
        source, input = xs
    else:
        input, source = xs
    helpers.test_frontend_method(
        init_input_dtypes=[input_dtypes[0]],
        init_all_as_kwargs_np={
            "data": input,
        },
        method_input_dtypes=["int64", input_dtypes[1]],
        method_all_as_kwargs_np={
            "dim": axis,
            "index": indices,
            "source": source,
            "alpha": alpha,
        },
        frontend=frontend,
        frontend_method_data=frontend_method_data,
        init_flags=init_flags,
        method_flags=method_flags,
        on_device=on_device,
        rtol_=1e-03,
    )


@handle_frontend_method(
    class_tree=CLASS_TREE,
    init_tree="torch.tensor",
    method_name="index_add",
    xs_dtypes_dim_idx=_arrays_dim_idx_n_dtypes(),
    alpha=st.integers(min_value=1, max_value=2),
)
def test_torch_instance_index_add(
    *,
    xs_dtypes_dim_idx,
    alpha,
    frontend_method_data,
    init_flags,
    method_flags,
    on_device,
    frontend,
):
    xs, input_dtypes, axis, indices = xs_dtypes_dim_idx
    if xs[0].shape[axis] < xs[1].shape[axis]:
        source, input = xs
    else:
        input, source = xs
    helpers.test_frontend_method(
        init_input_dtypes=[input_dtypes[0]],
        init_all_as_kwargs_np={
            "data": input,
        },
        method_input_dtypes=["int64", input_dtypes[1]],
        method_all_as_kwargs_np={
            "dim": axis,
            "index": indices,
            "source": source,
            "alpha": alpha,
        },
        frontend=frontend,
        frontend_method_data=frontend_method_data,
        init_flags=init_flags,
        method_flags=method_flags,
        on_device=on_device,
        rtol_=1e-03,
    )


@st.composite
def _get_clamp_inputs(draw):
    shape = draw(
        helpers.get_shape(
            min_num_dims=1, max_num_dims=5, min_dim_size=2, max_dim_size=10
        )
    )
    x_dtype, x = draw(
        helpers.dtype_and_values(
            available_dtypes=helpers.get_dtypes("numeric"),
            shape=shape,
        )
    )
    min = draw(st.booleans())
    if min:
        max = draw(st.booleans())
        min = draw(
            helpers.array_values(
                dtype=x_dtype[0], shape=shape, min_value=0, max_value=25
            )
        )
        max = (
            draw(
                helpers.array_values(
                    dtype=x_dtype[0], shape=shape, min_value=26, max_value=50
                )
            )
            if max
            else None
        )
    else:
        min = None
        max = draw(
            helpers.array_values(
                dtype=x_dtype[0], shape=shape, min_value=26, max_value=50
            )
        )
    return x_dtype, x, min, max


# clamp
@handle_frontend_method(
    class_tree=CLASS_TREE,
    init_tree="torch.tensor",
    method_name="clamp",
    dtype_and_x_min_max=_get_clamp_inputs(),
)
def test_torch_instance_clamp(
    dtype_and_x_min_max,
    frontend,
    frontend_method_data,
    init_flags,
    method_flags,
    on_device,
):
    input_dtype, x, min, max = dtype_and_x_min_max
    helpers.test_frontend_method(
        init_input_dtypes=input_dtype,
        init_all_as_kwargs_np={
            "data": x[0],
        },
        method_input_dtypes=input_dtype,
        method_all_as_kwargs_np={"min": min, "max": max},
        frontend_method_data=frontend_method_data,
        init_flags=init_flags,
        method_flags=method_flags,
        frontend=frontend,
        on_device=on_device,
    )


# clamp_
@handle_frontend_method(
    class_tree=CLASS_TREE,
    init_tree="torch.tensor",
    method_name="clamp_",
    dtype_and_x_min_max=_get_clamp_inputs(),
)
def test_torch_instance_clamp_(
    dtype_and_x_min_max,
    frontend,
    frontend_method_data,
    init_flags,
    method_flags,
    on_device,
):
    input_dtype, x, min, max = dtype_and_x_min_max
    helpers.test_frontend_method(
        init_input_dtypes=input_dtype,
        init_all_as_kwargs_np={
            "data": x[0],
        },
        method_input_dtypes=input_dtype,
        method_all_as_kwargs_np={"min": min, "max": max},
        frontend_method_data=frontend_method_data,
        init_flags=init_flags,
        method_flags=method_flags,
        frontend=frontend,
        on_device=on_device,
    )


# clip
@handle_frontend_method(
    class_tree=CLASS_TREE,
    init_tree="torch.tensor",
    method_name="clip",
    input_and_ranges=_get_clamp_inputs(),
)
def test_torch_instance_clip(
    input_and_ranges,
    frontend,
    frontend_method_data,
    init_flags,
    method_flags,
    on_device,
):
    input_dtype, x, min, max = input_and_ranges
    helpers.test_frontend_method(
        init_input_dtypes=input_dtype,
        init_all_as_kwargs_np={
            "data": x[0],
        },
        method_input_dtypes=input_dtype,
        method_all_as_kwargs_np={"min": min, "max": max},
        frontend_method_data=frontend_method_data,
        init_flags=init_flags,
        method_flags=method_flags,
        frontend=frontend,
        on_device=on_device,
    )


# clip_
@handle_frontend_method(
    class_tree=CLASS_TREE,
    init_tree="torch.tensor",
    method_name="clip_",
    input_and_ranges=_get_clamp_inputs(),
)
def test_torch_instance_clip_(
    input_and_ranges,
    frontend,
    frontend_method_data,
    init_flags,
    method_flags,
    on_device,
):
    input_dtype, x, min, max = input_and_ranges
    helpers.test_frontend_method(
        init_input_dtypes=input_dtype,
        init_all_as_kwargs_np={
            "data": x[0],
        },
        method_input_dtypes=input_dtype,
        method_all_as_kwargs_np={"min": min, "max": max},
        frontend_method_data=frontend_method_data,
        init_flags=init_flags,
        method_flags=method_flags,
        frontend=frontend,
        on_device=on_device,
    )


# __gt__
@handle_frontend_method(
    class_tree=CLASS_TREE,
    init_tree="torch.tensor",
    method_name="__gt__",
    dtype_and_x=helpers.dtype_and_values(
        available_dtypes=helpers.get_dtypes("float"),
        num_arrays=2,
        min_value=-1e04,
        max_value=1e04,
        allow_inf=False,
    ),
)
def test_torch_special_gt(
    dtype_and_x,
    frontend_method_data,
    init_flags,
    method_flags,
    frontend,
    on_device,
):
    input_dtype, x = dtype_and_x
    helpers.test_frontend_method(
        init_input_dtypes=input_dtype,
        init_all_as_kwargs_np={
            "data": x[0],
        },
        method_input_dtypes=input_dtype,
        method_all_as_kwargs_np={
            "other": x[1],
        },
        frontend_method_data=frontend_method_data,
        init_flags=init_flags,
        method_flags=method_flags,
        frontend=frontend,
        on_device=on_device,
    )


# __ne__
@handle_frontend_method(
    class_tree=CLASS_TREE,
    init_tree="torch.tensor",
    method_name="__ne__",
    dtype_and_x=helpers.dtype_and_values(
        available_dtypes=helpers.get_dtypes("float"),
        num_arrays=2,
        min_value=-1e04,
        max_value=1e04,
        allow_inf=False,
    ),
)
def test_torch_special_ne(
    dtype_and_x,
    frontend_method_data,
    init_flags,
    method_flags,
    frontend,
    on_device,
):
    input_dtype, x = dtype_and_x
    helpers.test_frontend_method(
        init_input_dtypes=input_dtype,
        init_all_as_kwargs_np={
            "data": x[0],
        },
        method_input_dtypes=input_dtype,
        method_all_as_kwargs_np={
            "other": x[1],
        },
        frontend_method_data=frontend_method_data,
        init_flags=init_flags,
        method_flags=method_flags,
        frontend=frontend,
        on_device=on_device,
    )


# __lt__
@handle_frontend_method(
    class_tree=CLASS_TREE,
    init_tree="torch.tensor",
    method_name="__lt__",
    dtype_and_x=helpers.dtype_and_values(
        available_dtypes=helpers.get_dtypes("float"),
        num_arrays=2,
        min_value=-1e04,
        max_value=1e04,
        allow_inf=False,
    ),
)
def test_torch_special_lt(
    dtype_and_x,
    frontend_method_data,
    init_flags,
    method_flags,
    frontend,
    on_device,
):
    input_dtype, x = dtype_and_x
    helpers.test_frontend_method(
        init_input_dtypes=input_dtype,
        init_all_as_kwargs_np={
            "data": x[0],
        },
        method_input_dtypes=input_dtype,
        method_all_as_kwargs_np={
            "other": x[1],
        },
        frontend_method_data=frontend_method_data,
        init_flags=init_flags,
        method_flags=method_flags,
        frontend=frontend,
        on_device=on_device,
    )


# __or__
@handle_frontend_method(
    class_tree=CLASS_TREE,
    init_tree="torch.tensor",
    method_name="__or__",
    dtype_and_x=helpers.dtype_and_values(
        available_dtypes=helpers.get_dtypes("valid"),
        num_arrays=2,
        min_value=-1e04,
        max_value=1e04,
        allow_inf=False,
    ),
)
def test_torch_special_or(
    dtype_and_x,
    frontend_method_data,
    init_flags,
    method_flags,
    frontend,
    on_device,
):
    input_dtype, x = dtype_and_x
    helpers.test_frontend_method(
        init_input_dtypes=input_dtype,
        init_all_as_kwargs_np={
            "data": x[0],
        },
        method_input_dtypes=input_dtype,
        method_all_as_kwargs_np={
            "other": x[1],
        },
        frontend_method_data=frontend_method_data,
        init_flags=init_flags,
        method_flags=method_flags,
        frontend=frontend,
        on_device=on_device,
    )


# where
@handle_frontend_method(
    class_tree=CLASS_TREE,
    init_tree="torch.tensor",
    method_name="where",
    broadcastables=_broadcastable_trio(),
)
def test_torch_instance_where(
    broadcastables,
    frontend_method_data,
    init_flags,
    method_flags,
    frontend,
    on_device,
):
    cond, xs, dtypes = broadcastables
    helpers.test_frontend_method(
        init_input_dtypes=dtypes,
        init_all_as_kwargs_np={
            "data": xs[0],
        },
        method_input_dtypes=["bool", dtypes[1]],
        method_all_as_kwargs_np={
            "condition": cond,
            "other": xs[1],
        },
        frontend_method_data=frontend_method_data,
        init_flags=init_flags,
        method_flags=method_flags,
        frontend=frontend,
        on_device=on_device,
    )


# clone
@handle_frontend_method(
    class_tree=CLASS_TREE,
    init_tree="torch.tensor",
    method_name="clone",
    dtype_and_x=helpers.dtype_and_values(
        available_dtypes=helpers.get_dtypes("valid"),
        num_arrays=1,
    ),
)
def test_torch_instance_clone(
    dtype_and_x,
    frontend_method_data,
    init_flags,
    method_flags,
    frontend,
    on_device,
):
    input_dtype, x = dtype_and_x
    helpers.test_frontend_method(
        init_input_dtypes=input_dtype,
        init_all_as_kwargs_np={
            "data": x[0],
        },
        method_input_dtypes=input_dtype,
        method_all_as_kwargs_np={},
        frontend_method_data=frontend_method_data,
        init_flags=init_flags,
        method_flags=method_flags,
        frontend=frontend,
        on_device=on_device,
    )


# __invert__
@handle_frontend_method(
    class_tree=CLASS_TREE,
    init_tree="torch.tensor",
    method_name="__invert__",
    dtype_and_x=helpers.dtype_and_values(
        available_dtypes=helpers.get_dtypes("integer"),
        num_arrays=1,
    ),
)
def test_torch_special_invert(
    dtype_and_x,
    frontend_method_data,
    init_flags,
    method_flags,
    frontend,
    on_device,
):
    input_dtype, x = dtype_and_x
    helpers.test_frontend_method(
        init_input_dtypes=input_dtype,
        init_all_as_kwargs_np={
            "data": x[0],
        },
        method_input_dtypes=input_dtype,
        method_all_as_kwargs_np={},
        frontend_method_data=frontend_method_data,
        init_flags=init_flags,
        method_flags=method_flags,
        frontend=frontend,
        on_device=on_device,
    )


# acosh
@handle_frontend_method(
    class_tree=CLASS_TREE,
    init_tree="torch.tensor",
    method_name="acosh",
    dtype_and_x=helpers.dtype_and_values(
        min_value=1.0,
        available_dtypes=helpers.get_dtypes("float"),
    ),
)
def test_torch_instance_acosh(
    dtype_and_x,
    frontend_method_data,
    init_flags,
    method_flags,
    frontend,
    on_device,
):
    input_dtype, x = dtype_and_x
    helpers.test_frontend_method(
        init_input_dtypes=input_dtype,
        init_all_as_kwargs_np={
            "data": x[0],
        },
        method_input_dtypes=[],
        method_all_as_kwargs_np={},
        frontend_method_data=frontend_method_data,
        init_flags=init_flags,
        method_flags=method_flags,
        frontend=frontend,
        on_device=on_device,
    )


@st.composite
def _masked_fill_helper(draw):
    cond, xs, dtypes = draw(_broadcastable_trio())
    if ivy.is_uint_dtype(dtypes[0]):
        fill_value = draw(helpers.ints(min_value=0, max_value=5))
    elif ivy.is_int_dtype(dtypes[0]):
        fill_value = draw(helpers.ints(min_value=-5, max_value=5))
    else:
        fill_value = draw(helpers.floats(min_value=-5, max_value=5))
    return dtypes[0], xs[0], cond, fill_value


# masked_fill
@handle_frontend_method(
    class_tree=CLASS_TREE,
    init_tree="torch.tensor",
    method_name="masked_fill",
    x_mask_val=_masked_fill_helper(),
)
def test_torch_instance_masked_fill(
    x_mask_val,
    frontend_method_data,
    init_flags,
    method_flags,
    frontend,
    on_device,
):
    dtype, x, mask, val = x_mask_val
    helpers.test_frontend_method(
        init_input_dtypes=[dtype],
        init_all_as_kwargs_np={
            "data": x,
        },
        method_input_dtypes=["bool", dtype],
        method_all_as_kwargs_np={
            "mask": mask,
            "value": val,
        },
        frontend_method_data=frontend_method_data,
        init_flags=init_flags,
        method_flags=method_flags,
        frontend=frontend,
        on_device=on_device,
    )


# acosh_
@handle_frontend_method(
    class_tree=CLASS_TREE,
    init_tree="torch.tensor",
    method_name="acosh_",
    dtype_and_x=helpers.dtype_and_values(
        min_value=1.0,
        available_dtypes=helpers.get_dtypes("float"),
    ),
)
def test_torch_instance_acosh_(
    dtype_and_x,
    frontend_method_data,
    init_flags,
    method_flags,
    frontend,
    on_device,
):
    input_dtype, x = dtype_and_x
    helpers.test_frontend_method(
        init_input_dtypes=input_dtype,
        init_all_as_kwargs_np={
            "data": x[0],
        },
        method_input_dtypes=[],
        method_all_as_kwargs_np={},
        frontend_method_data=frontend_method_data,
        init_flags=init_flags,
        method_flags=method_flags,
        frontend=frontend,
        on_device=on_device,
    )


# numpy
@handle_frontend_method(
    class_tree=CLASS_TREE,
    init_tree="torch.tensor",
    method_name="numpy",
    dtype_and_x=helpers.dtype_and_values(
        available_dtypes=helpers.get_dtypes("valid"),
    ),
)
def test_torch_instance_numpy(
    dtype_and_x,
    frontend_method_data,
    init_flags,
    method_flags,
    frontend,
    on_device,
):
    input_dtype, x = dtype_and_x
    ret, frontend_ret = helpers.test_frontend_method(
        init_input_dtypes=input_dtype,
        init_all_as_kwargs_np={
            "data": x[0],
        },
        method_input_dtypes=[],
        method_all_as_kwargs_np={},
        frontend_method_data=frontend_method_data,
        init_flags=init_flags,
        method_flags=method_flags,
        frontend=frontend,
        on_device=on_device,
        test_values=False,
    )
    # manual testing required as function return is numpy frontend
    helpers.value_test(
        ret_np_flat=helpers.flatten_and_to_np(ret=ret),
        ret_np_from_gt_flat=frontend_ret[0],
        ground_truth_backend="torch",
    )


# atan2_
@handle_frontend_method(
    class_tree=CLASS_TREE,
    init_tree="torch.tensor",
    method_name="atan2_",
    dtype_and_x=helpers.dtype_and_values(
        available_dtypes=helpers.get_dtypes("float"),
        num_arrays=2,
    ),
)
def test_torch_instance_atan2_(
    dtype_and_x, frontend_method_data, init_flags, method_flags, frontend, on_device
):
    input_dtype, x = dtype_and_x
    helpers.test_frontend_method(
        init_input_dtypes=input_dtype,
        init_all_as_kwargs_np={
            "data": x[0],
        },
        method_input_dtypes=input_dtype,
        method_all_as_kwargs_np={
            "other": x[1],
        },
        frontend_method_data=frontend_method_data,
        init_flags=init_flags,
        method_flags=method_flags,
        frontend=frontend,
        on_device=on_device,
    )


# bitwise_not_
@handle_frontend_method(
    class_tree=CLASS_TREE,
    init_tree="torch.tensor",
    method_name="bitwise_not_",
    dtype_and_x=helpers.dtype_and_values(
        available_dtypes=helpers.get_dtypes("integer"),
        num_arrays=2,
    ),
)
def test_torch_instance_bitwise_not_(
    dtype_and_x,
    frontend_method_data,
    init_flags,
    method_flags,
    frontend,
    on_device,
):
    input_dtype, x = dtype_and_x
    helpers.test_frontend_method(
        init_input_dtypes=input_dtype,
        init_all_as_kwargs_np={
            "data": x[0],
        },
        method_input_dtypes=input_dtype,
        frontend_method_data=frontend_method_data,
        init_flags=init_flags,
        method_flags=method_flags,
        method_all_as_kwargs_np={},
        frontend=frontend,
        on_device=on_device,
    )


# bitwise_and_
@handle_frontend_method(
    class_tree=CLASS_TREE,
    init_tree="torch.tensor",
    method_name="bitwise_and_",
    dtype_and_x=helpers.dtype_and_values(
        available_dtypes=helpers.get_dtypes("integer"),
        num_arrays=2,
    ),
)
def test_torch_instance_bitwise_and_(
    dtype_and_x,
    frontend_method_data,
    init_flags,
    method_flags,
    frontend,
    on_device,
):
    input_dtype, x = dtype_and_x
    helpers.test_frontend_method(
        init_input_dtypes=input_dtype,
        init_all_as_kwargs_np={
            "data": x[0],
        },
        method_input_dtypes=input_dtype,
        method_all_as_kwargs_np={
            "other": x[1],
        },
        frontend_method_data=frontend_method_data,
        init_flags=init_flags,
        method_flags=method_flags,
        frontend=frontend,
        on_device=on_device,
    )


# __and__
@handle_frontend_method(
    class_tree=CLASS_TREE,
    init_tree="torch.tensor",
    method_name="__and__",
    dtype_and_x=helpers.dtype_and_values(
        available_dtypes=st.one_of(st.just(("bool",)), helpers.get_dtypes("integer")),
        num_arrays=2,
        min_value=-1e04,
        max_value=1e04,
        allow_inf=False,
    ),
)
def test_torch_special_and(
    dtype_and_x,
    frontend_method_data,
    init_flags,
    method_flags,
    frontend,
    on_device,
):
    input_dtype, x = dtype_and_x
    helpers.test_frontend_method(
        init_input_dtypes=input_dtype,
        init_all_as_kwargs_np={
            "data": x[0],
        },
        method_input_dtypes=input_dtype,
        method_all_as_kwargs_np={
            "other": x[1],
        },
        frontend_method_data=frontend_method_data,
        init_flags=init_flags,
        method_flags=method_flags,
        frontend=frontend,
        on_device=on_device,
    )


# bitwise_xor
@handle_frontend_method(
    class_tree=CLASS_TREE,
    init_tree="torch.tensor",
    method_name="bitwise_xor",
    dtype_and_x=helpers.dtype_and_values(
        available_dtypes=st.one_of(st.just(("bool",)), helpers.get_dtypes("integer")),
        num_arrays=2,
    ),
)
def test_torch_instance_bitwise_xor(
    dtype_and_x,
    frontend_method_data,
    init_flags,
    method_flags,
    frontend,
    on_device,
):
    input_dtype, x = dtype_and_x
    helpers.test_frontend_method(
        init_input_dtypes=input_dtype,
        init_all_as_kwargs_np={
            "data": x[0],
        },
        method_input_dtypes=input_dtype,
        method_all_as_kwargs_np={
            "other": x[1],
        },
        frontend_method_data=frontend_method_data,
        init_flags=init_flags,
        method_flags=method_flags,
        frontend=frontend,
        on_device=on_device,
    )


# cumprod
@handle_frontend_method(
    class_tree=CLASS_TREE,
    init_tree="torch.tensor",
    method_name="cumprod",
    dtype_value=helpers.dtype_and_values(
        available_dtypes=helpers.get_dtypes("valid"),
        shape=st.shared(helpers.get_shape(min_num_dims=1), key="shape"),
    ),
    dim=helpers.get_axis(
        shape=st.shared(helpers.get_shape(), key="shape"),
        allow_neg=True,
        force_int=True,
    ),
    dtypes=_dtypes(),
)
def test_torch_instance_cumprod(
    dtype_value,
    dim,
    dtypes,
    frontend_method_data,
    init_flags,
    method_flags,
    frontend,
    on_device,
):
    input_dtype, x = dtype_value
    helpers.test_frontend_method(
        init_input_dtypes=input_dtype,
        init_all_as_kwargs_np={
            "data": x[0],
        },
        method_input_dtypes=dtypes,
        method_all_as_kwargs_np={
            "dim": dim,
            "dtype": dtypes[0],
        },
        frontend_method_data=frontend_method_data,
        init_flags=init_flags,
        method_flags=method_flags,
        frontend=frontend,
        on_device=on_device,
    )


# relu
@handle_frontend_method(
    class_tree=CLASS_TREE,
    init_tree="torch.tensor",
    method_name="relu",
    dtype_and_x=helpers.dtype_and_values(
        available_dtypes=helpers.get_dtypes("float"),
        allow_inf=False,
    ),
)
def test_torch_instance_relu(
    dtype_and_x,
    frontend_method_data,
    init_flags,
    method_flags,
    frontend,
    on_device,
):
    input_dtype, x = dtype_and_x
    helpers.test_frontend_method(
        init_input_dtypes=input_dtype,
        init_all_as_kwargs_np={
            "data": x[0],
        },
        method_input_dtypes=input_dtype,
        method_all_as_kwargs_np={},
        frontend_method_data=frontend_method_data,
        init_flags=init_flags,
        method_flags=method_flags,
        frontend=frontend,
        on_device=on_device,
    )


# fmin
@handle_frontend_method(
    class_tree=CLASS_TREE,
    init_tree="torch.tensor",
    method_name="fmin",
    dtype_and_x=helpers.dtype_and_values(
        available_dtypes=helpers.get_dtypes("float"),
        num_arrays=2,
    ),
)
def test_torch_instance_fmin(
    dtype_and_x,
    frontend_method_data,
    init_flags,
    method_flags,
    frontend,
    on_device,
):
    input_dtype, x = dtype_and_x
    helpers.test_frontend_method(
        init_input_dtypes=input_dtype,
        init_all_as_kwargs_np={
            "data": x[0],
        },
        method_input_dtypes=input_dtype,
        method_all_as_kwargs_np={
            "other": x[1],
        },
        frontend_method_data=frontend_method_data,
        init_flags=init_flags,
        method_flags=method_flags,
        frontend=frontend,
        on_device=on_device,
    )


# count_nonzero
@handle_frontend_method(
    class_tree=CLASS_TREE,
    init_tree="torch.tensor",
    method_name="count_nonzero",
    dtype_value=helpers.dtype_and_values(
        available_dtypes=helpers.get_dtypes("valid"),
        shape=st.shared(helpers.get_shape(min_num_dims=1), key="shape"),
    ),
    dim=helpers.get_axis(
        shape=st.shared(helpers.get_shape(), key="shape"),
        allow_neg=True,
        force_int=True,
    ),
)
def test_torch_instance_count_nonzero(
    dtype_value,
    dim,
    frontend_method_data,
    init_flags,
    method_flags,
    frontend,
    on_device,
):
    input_dtype, x = dtype_value
    helpers.test_frontend_method(
        init_input_dtypes=input_dtype,
        init_all_as_kwargs_np={
            "data": x[0],
        },
        method_input_dtypes=input_dtype,
        method_all_as_kwargs_np={"dim": dim},
        frontend_method_data=frontend_method_data,
        init_flags=init_flags,
        method_flags=method_flags,
        frontend=frontend,
        on_device=on_device,
    )


# exp
@handle_frontend_method(
    class_tree=CLASS_TREE,
    init_tree="torch.tensor",
    method_name="exp",
    dtype_and_x=helpers.dtype_and_values(
        available_dtypes=helpers.get_dtypes("numeric"),
    ),
)
def test_torch_instance_exp(
    dtype_and_x,
    frontend_method_data,
    init_flags,
    method_flags,
    frontend,
    on_device,
):
    input_dtype, x = dtype_and_x
    helpers.test_frontend_method(
        init_input_dtypes=input_dtype,
        init_all_as_kwargs_np={
            "data": x[0],
        },
        method_input_dtypes=input_dtype,
        method_all_as_kwargs_np={},
        frontend_method_data=frontend_method_data,
        init_flags=init_flags,
        method_flags=method_flags,
        frontend=frontend,
        on_device=on_device,
    )


# exp_
@handle_frontend_method(
    class_tree=CLASS_TREE,
    init_tree="torch.tensor",
    method_name="exp_",
    dtype_and_x=helpers.dtype_and_values(
        available_dtypes=helpers.get_dtypes("numeric"),
    ),
)
def test_torch_instance_exp_(
    dtype_and_x,
    frontend_method_data,
    init_flags,
    method_flags,
    frontend,
    on_device,
):
    input_dtype, x = dtype_and_x
    helpers.test_frontend_method(
        init_input_dtypes=input_dtype,
        init_all_as_kwargs_np={
            "data": x[0],
        },
        method_input_dtypes=input_dtype,
        method_all_as_kwargs_np={},
        frontend_method_data=frontend_method_data,
        init_flags=init_flags,
        method_flags=method_flags,
        frontend=frontend,
        on_device=on_device,
    )


# expm1
@handle_frontend_method(
    class_tree=CLASS_TREE,
    init_tree="torch.tensor",
    method_name="expm1",
    dtype_and_x=helpers.dtype_and_values(
        available_dtypes=helpers.get_dtypes("numeric"),
    ),
)
def test_torch_instance_expm1(
    dtype_and_x,
    frontend_method_data,
    init_flags,
    method_flags,
    frontend,
    on_device,
):
    input_dtype, x = dtype_and_x
    helpers.test_frontend_method(
        init_input_dtypes=input_dtype,
        init_all_as_kwargs_np={
            "data": x[0],
        },
        method_input_dtypes=input_dtype,
        method_all_as_kwargs_np={},
        frontend_method_data=frontend_method_data,
        init_flags=init_flags,
        method_flags=method_flags,
        frontend=frontend,
        on_device=on_device,
    )


# mul
@handle_frontend_method(
    class_tree=CLASS_TREE,
    init_tree="torch.tensor",
    method_name="mul",
    dtype_and_x=helpers.dtype_and_values(
        available_dtypes=helpers.get_dtypes("numeric"),
        num_arrays=2,
    ),
)
def test_torch_instance_mul(
    dtype_and_x,
    frontend_method_data,
    init_flags,
    method_flags,
    frontend,
    on_device,
):
    input_dtype, x = dtype_and_x
    helpers.test_frontend_method(
        init_input_dtypes=input_dtype,
        init_all_as_kwargs_np={
            "data": x[0],
        },
        method_input_dtypes=input_dtype,
        method_all_as_kwargs_np={
            "other": x[1],
        },
        frontend_method_data=frontend_method_data,
        init_flags=init_flags,
        method_flags=method_flags,
        frontend=frontend,
        on_device=on_device,
    )


# ceil_
@handle_frontend_method(
    class_tree=CLASS_TREE,
    init_tree="torch.tensor",
    method_name="ceil_",
    dtype_and_x=helpers.dtype_and_values(
        available_dtypes=helpers.get_dtypes("float"),
    ),
)
def test_torch_instance_ceil_(
    dtype_and_x,
    frontend_method_data,
    init_flags,
    method_flags,
    frontend,
    on_device,
):
    input_dtype, x = dtype_and_x
    helpers.test_frontend_method(
        init_input_dtypes=input_dtype,
        init_all_as_kwargs_np={
            "data": x[0],
        },
        method_input_dtypes=input_dtype,
        method_all_as_kwargs_np={},
        frontend_method_data=frontend_method_data,
        init_flags=init_flags,
        method_flags=method_flags,
        frontend=frontend,
        on_device=on_device,
    )


# mul_
@handle_frontend_method(
    class_tree=CLASS_TREE,
    init_tree="torch.tensor",
    method_name="mul_",
    dtype_and_x=helpers.dtype_and_values(
        available_dtypes=helpers.get_dtypes("numeric"),
        num_arrays=2,
        shared_dtype=True,
    ),
)
def test_torch_instance_mul_(
    dtype_and_x,
    frontend_method_data,
    init_flags,
    method_flags,
    frontend,
    on_device,
):
    input_dtype, x = dtype_and_x
    helpers.test_frontend_method(
        init_input_dtypes=input_dtype,
        init_all_as_kwargs_np={
            "data": x[0],
        },
        method_input_dtypes=input_dtype,
        method_all_as_kwargs_np={
            "other": x[1],
        },
        frontend_method_data=frontend_method_data,
        init_flags=init_flags,
        method_flags=method_flags,
        frontend=frontend,
        on_device=on_device,
    )


# trunc
@handle_frontend_method(
    class_tree=CLASS_TREE,
    init_tree="torch.tensor",
    method_name="trunc",
    dtype_value=helpers.dtype_and_values(
        available_dtypes=helpers.get_dtypes("numeric"),
        shape=st.shared(helpers.get_shape(min_num_dims=1), key="shape"),
    ),
)
def test_torch_instance_trunc(
    dtype_value,
    frontend_method_data,
    init_flags,
    method_flags,
    frontend,
    on_device,
):
    input_dtype, x = dtype_value
    helpers.test_frontend_method(
        init_input_dtypes=input_dtype,
        init_all_as_kwargs_np={
            "data": x[0],
        },
        method_input_dtypes=input_dtype,
        method_all_as_kwargs_np={},
        frontend_method_data=frontend_method_data,
        init_flags=init_flags,
        method_flags=method_flags,
        frontend=frontend,
        on_device=on_device,
    )


# trunc_
@handle_frontend_method(
    class_tree=CLASS_TREE,
    init_tree="torch.tensor",
    method_name="trunc_",
    dtype_value=helpers.dtype_and_values(
        available_dtypes=helpers.get_dtypes("numeric"),
        shape=st.shared(helpers.get_shape(min_num_dims=1), key="shape"),
    ),
)
def test_torch_instance_trunc_(
    dtype_value,
    frontend_method_data,
    init_flags,
    method_flags,
    frontend,
    on_device,
):
    input_dtype, x = dtype_value
    helpers.test_frontend_method(
        init_input_dtypes=input_dtype,
        init_all_as_kwargs_np={
            "data": x[0],
        },
        method_input_dtypes=input_dtype,
        method_all_as_kwargs_np={},
        frontend_method_data=frontend_method_data,
        init_flags=init_flags,
        method_flags=method_flags,
        frontend=frontend,
        on_device=on_device,
    )


# fix
@handle_frontend_method(
    class_tree=CLASS_TREE,
    init_tree="torch.tensor",
    method_name="fix",
    dtype_value=helpers.dtype_and_values(
        available_dtypes=helpers.get_dtypes("numeric"),
        shape=st.shared(helpers.get_shape(min_num_dims=1), key="shape"),
    ),
)
def test_torch_instance_fix(
    dtype_value,
    frontend_method_data,
    init_flags,
    method_flags,
    frontend,
    on_device,
):
    input_dtype, x = dtype_value
    helpers.test_frontend_method(
        init_input_dtypes=input_dtype,
        init_all_as_kwargs_np={
            "data": x[0],
        },
        method_input_dtypes=input_dtype,
        method_all_as_kwargs_np={},
        frontend_method_data=frontend_method_data,
        init_flags=init_flags,
        method_flags=method_flags,
        frontend=frontend,
        on_device=on_device,
    )


# fix_
@handle_frontend_method(
    class_tree=CLASS_TREE,
    init_tree="torch.tensor",
    method_name="fix_",
    dtype_value=helpers.dtype_and_values(
        available_dtypes=helpers.get_dtypes("numeric"),
        shape=st.shared(helpers.get_shape(min_num_dims=1), key="shape"),
    ),
)
def test_torch_instance_fix_(
    dtype_value,
    frontend_method_data,
    init_flags,
    method_flags,
    frontend,
    on_device,
):
    input_dtype, x = dtype_value
    helpers.test_frontend_method(
        init_input_dtypes=input_dtype,
        init_all_as_kwargs_np={
            "data": x[0],
        },
        method_input_dtypes=input_dtype,
        method_all_as_kwargs_np={},
        frontend_method_data=frontend_method_data,
        init_flags=init_flags,
        method_flags=method_flags,
        frontend=frontend,
        on_device=on_device,
    )


# round
@handle_frontend_method(
    class_tree=CLASS_TREE,
    init_tree="torch.tensor",
    method_name="round",
    dtype_and_x=helpers.dtype_and_values(
        available_dtypes=helpers.get_dtypes("float"),
    ),
    decimals=st.integers(min_value=0, max_value=5),
)
def test_torch_instance_round(
    dtype_and_x,
    decimals,
    frontend_method_data,
    init_flags,
    method_flags,
    frontend,
    on_device,
):
    input_dtype, x = dtype_and_x
    helpers.test_frontend_method(
        init_input_dtypes=input_dtype,
        init_all_as_kwargs_np={
            "data": x[0],
        },
        method_input_dtypes=input_dtype,
        method_all_as_kwargs_np={
            "decimals": decimals,
        },
        frontend_method_data=frontend_method_data,
        init_flags=init_flags,
        method_flags=method_flags,
        frontend=frontend,
        on_device=on_device,
    )


# cross
@handle_frontend_method(
    class_tree=CLASS_TREE,
    init_tree="torch.tensor",
    method_name="cross",
    dtype_input_other_dim=dtype_value1_value2_axis(
        available_dtypes=helpers.get_dtypes("numeric"),
        min_num_dims=1,
        max_num_dims=10,
        min_dim_size=3,
        max_dim_size=3,
        min_value=-1e10,
        max_value=1e10,
        abs_smallest_val=0.01,
        large_abs_safety_factor=2,
        safety_factor_scale="log",
    ),
)
def test_torch_instance_cross(
    dtype_input_other_dim,
    frontend_method_data,
    init_flags,
    method_flags,
    frontend,
    on_device,
):
    dtype, input, other, dim = dtype_input_other_dim
    helpers.test_frontend_method(
        init_input_dtypes=dtype,
        init_all_as_kwargs_np={
            "data": input,
        },
        method_input_dtypes=dtype,
        method_all_as_kwargs_np={
            "other": other,
            "dim": dim,
        },
        frontend_method_data=frontend_method_data,
        init_flags=init_flags,
        method_flags=method_flags,
        frontend=frontend,
        on_device=on_device,
        rtol_=1e-2,
        atol_=1e-2,
    )


# det
@handle_frontend_method(
    class_tree=CLASS_TREE,
    init_tree="torch.tensor",
    method_name="det",
    dtype_and_x=_get_dtype_and_matrix(square=True, batch=True),
)
def test_torch_instance_det(
    dtype_and_x,
    frontend_method_data,
    init_flags,
    method_flags,
    frontend,
    on_device,
):
    input_dtype, x = dtype_and_x
    helpers.test_frontend_method(
        init_input_dtypes=input_dtype,
        init_all_as_kwargs_np={
            "data": x,
        },
        method_input_dtypes=input_dtype,
        method_all_as_kwargs_np={},
        frontend_method_data=frontend_method_data,
        init_flags=init_flags,
        method_flags=method_flags,
        frontend=frontend,
        on_device=on_device,
    )


# reciprocal
@handle_frontend_method(
    class_tree=CLASS_TREE,
    init_tree="torch.tensor",
    method_name="reciprocal",
    dtype_and_x=helpers.dtype_and_values(
        available_dtypes=helpers.get_dtypes("float"),
        min_value=1,
    ),
)
def test_torch_instance_reciprocal(
    dtype_and_x,
    frontend_method_data,
    init_flags,
    method_flags,
    frontend,
    on_device,
):
    input_dtype, x = dtype_and_x
    helpers.test_frontend_method(
        init_input_dtypes=input_dtype,
        init_all_as_kwargs_np={
            "data": x[0],
        },
        method_input_dtypes=input_dtype,
        method_all_as_kwargs_np={},
        frontend_method_data=frontend_method_data,
        init_flags=init_flags,
        method_flags=method_flags,
        frontend=frontend,
        on_device=on_device,
    )


# fill_
@handle_frontend_method(
    class_tree=CLASS_TREE,
    init_tree="torch.tensor",
    method_name="fill_",
    dtype_and_x=helpers.dtype_and_values(
        available_dtypes=helpers.get_dtypes("float"),
    ),
    value=helpers.floats(min_value=1, max_value=10),
)
def test_torch_instance_fill_(
    dtype_and_x,
    value,
    frontend_method_data,
    init_flags,
    method_flags,
    frontend,
    on_device,
):
    input_dtype, x = dtype_and_x
    helpers.test_frontend_method(
        init_input_dtypes=input_dtype,
        init_all_as_kwargs_np={
            "data": x[0],
        },
        method_input_dtypes=input_dtype,
        method_all_as_kwargs_np={
            "value": value,
        },
        frontend_method_data=frontend_method_data,
        init_flags=init_flags,
        method_flags=method_flags,
        frontend=frontend,
        on_device=on_device,
    )


# nonzero
@handle_frontend_method(
    class_tree=CLASS_TREE,
    init_tree="torch.tensor",
    method_name="nonzero",
    dtype_and_values=helpers.dtype_and_values(
        available_dtypes=helpers.get_dtypes("numeric"),
    ),
)
def test_torch_instance_nonzero(
    dtype_and_values,
    frontend_method_data,
    init_flags,
    method_flags,
    frontend,
    on_device,
):
    input_dtype, x = dtype_and_values
    helpers.test_frontend_method(
        init_input_dtypes=input_dtype,
        init_all_as_kwargs_np={
            "data": x[0],
        },
        method_input_dtypes=input_dtype,
        method_all_as_kwargs_np={},
        frontend_method_data=frontend_method_data,
        init_flags=init_flags,
        method_flags=method_flags,
        frontend=frontend,
        on_device=on_device,
    )


# mm
@handle_frontend_method(
    class_tree=CLASS_TREE,
    init_tree="torch.tensor",
    method_name="mm",
    dtype_xy=_get_dtype_input_and_matrices(),
)
def test_torch_instance_mm(
    dtype_xy,
    frontend_method_data,
    init_flags,
    method_flags,
    frontend,
    on_device,
):
    dtype, x, y = dtype_xy
    helpers.test_frontend_method(
        init_input_dtypes=dtype,
        init_all_as_kwargs_np={
            "data": x,
        },
        method_input_dtypes=dtype,
        method_all_as_kwargs_np={
            "mat2": y,
        },
        frontend_method_data=frontend_method_data,
        init_flags=init_flags,
        method_flags=method_flags,
        frontend=frontend,
        on_device=on_device,
    )


# square
@handle_frontend_method(
    class_tree=CLASS_TREE,
    init_tree="torch.tensor",
    method_name="square",
    dtype_x=helpers.dtype_and_values(
        available_dtypes=helpers.get_dtypes("float"),
    ),
)
def test_torch_instance_square(
    dtype_x,
    frontend,
    frontend_method_data,
    init_flags,
    method_flags,
    on_device,
):
    input_dtype, x = dtype_x
    helpers.test_frontend_method(
        init_input_dtypes=input_dtype,
        init_all_as_kwargs_np={"data": x[0]},
        method_input_dtypes=input_dtype,
        method_all_as_kwargs_np={},
        frontend_method_data=frontend_method_data,
        init_flags=init_flags,
        method_flags=method_flags,
        frontend=frontend,
        on_device=on_device,
    )


# log10
@handle_frontend_method(
    class_tree=CLASS_TREE,
    init_tree="torch.tensor",
    method_name="log10",
    dtype_and_x=helpers.dtype_and_values(
        available_dtypes=helpers.get_dtypes("float"),
        allow_inf=False,
    ),
)
def test_torch_instance_log10(
    dtype_and_x,
    frontend_method_data,
    init_flags,
    method_flags,
    frontend,
    on_device,
):
    input_dtype, x = dtype_and_x
    helpers.test_frontend_method(
        init_input_dtypes=input_dtype,
        init_all_as_kwargs_np={
            "data": x[0],
        },
        method_input_dtypes=input_dtype,
        method_all_as_kwargs_np={},
        frontend_method_data=frontend_method_data,
        init_flags=init_flags,
        method_flags=method_flags,
        frontend=frontend,
        on_device=on_device,
    )


# short
@handle_frontend_method(
    class_tree=CLASS_TREE,
    init_tree="torch.tensor",
    method_name="short",
    dtype_and_x=helpers.dtype_and_values(
        available_dtypes=helpers.get_dtypes("numeric"),
        min_value=-1e04,
        max_value=1e04,
        allow_inf=False,
    ),
)
def test_torch_instance_short(
    dtype_and_x,
    frontend_method_data,
    init_flags,
    method_flags,
    frontend,
    on_device,
):
    input_dtype, x = dtype_and_x
    helpers.test_frontend_method(
        init_input_dtypes=input_dtype,
        init_all_as_kwargs_np={
            "data": x[0],
        },
        method_input_dtypes=input_dtype,
        method_all_as_kwargs_np={},
        frontend_method_data=frontend_method_data,
        init_flags=init_flags,
        method_flags=method_flags,
        frontend=frontend,
        on_device=on_device,
    )


# prod
@handle_frontend_method(
    class_tree=CLASS_TREE,
    init_tree="torch.tensor",
    method_name="prod",
    dtype_x_axis=helpers.dtype_values_axis(
        available_dtypes=helpers.get_dtypes("numeric"),
        min_num_dims=1,
        max_num_dims=5,
        valid_axis=True,
        allow_neg_axes=False,
        max_axes_size=1,
        force_int_axis=True,
        large_abs_safety_factor=10,
        small_abs_safety_factor=10,
        safety_factor_scale="log",
    ),
    dtype=helpers.get_dtypes("float", none=True, full=False),
    keepdims=st.booleans(),
)
def test_torch_instance_prod(
    dtype_x_axis,
    dtype,
    keepdims,
    frontend,
    frontend_method_data,
    init_flags,
    method_flags,
    on_device,
):
    input_dtype, x, axis = dtype_x_axis
    if ivy.current_backend_str() == "torch":
        init_flags.as_variable = [False]
        method_flags.as_variable = [False]
    helpers.test_frontend_method(
        init_input_dtypes=input_dtype,
        init_all_as_kwargs_np={"data": x[0]},
        method_input_dtypes=input_dtype,
        method_all_as_kwargs_np={
            "dim": axis,
            "keepdim": keepdims,
            "dtype": dtype[0],
        },
        frontend_method_data=frontend_method_data,
        init_flags=init_flags,
        method_flags=method_flags,
        frontend=frontend,
        on_device=on_device,
    )


# div
@handle_frontend_method(
    class_tree=CLASS_TREE,
    init_tree="torch.tensor",
    method_name="div",
    dtype_and_x=helpers.dtype_and_values(
        available_dtypes=helpers.get_dtypes("numeric"),
        num_arrays=2,
        large_abs_safety_factor=2.5,
        small_abs_safety_factor=2.5,
        safety_factor_scale="log",
    ),
    rounding_mode=st.sampled_from(["floor", "trunc"]) | st.none(),
)
def test_torch_instance_div(
    dtype_and_x,
    rounding_mode,
    frontend,
    frontend_method_data,
    init_flags,
    method_flags,
    on_device,
):
    input_dtype, x = dtype_and_x
    assume(not np.any(np.isclose(x[1], 0)))

    helpers.test_frontend_method(
        init_input_dtypes=input_dtype,
        init_all_as_kwargs_np={"data": x[0]},
        method_input_dtypes=input_dtype,
        method_all_as_kwargs_np={
            "other": x[1],
            "rounding_mode": rounding_mode,
        },
        frontend_method_data=frontend_method_data,
        init_flags=init_flags,
        method_flags=method_flags,
        frontend=frontend,
        on_device=on_device,
    )


# div_
@handle_frontend_method(
    class_tree=CLASS_TREE,
    init_tree="torch.tensor",
    method_name="div_",
    dtype_and_x=helpers.dtype_and_values(
        available_dtypes=helpers.get_dtypes("numeric"),
        num_arrays=2,
        large_abs_safety_factor=2.5,
        small_abs_safety_factor=2.5,
        safety_factor_scale="log",
    ),
    rounding_mode=st.sampled_from(["floor", "trunc"]) | st.none(),
)
def test_torch_instance_div_(
    dtype_and_x,
    rounding_mode,
    frontend,
    frontend_method_data,
    init_flags,
    method_flags,
    on_device,
):
    input_dtype, x = dtype_and_x
    assume(not np.any(np.isclose(x[1], 0)))

    helpers.test_frontend_method(
        init_input_dtypes=input_dtype,
        init_all_as_kwargs_np={"data": x[0]},
        method_input_dtypes=input_dtype,
        method_all_as_kwargs_np={
            "other": x[1],
            "rounding_mode": rounding_mode,
        },
        frontend_method_data=frontend_method_data,
        init_flags=init_flags,
        method_flags=method_flags,
        frontend=frontend,
        on_device=on_device,
    )


# normal_
@handle_frontend_method(
    class_tree=CLASS_TREE,
    init_tree="torch.tensor",
    method_name="normal_",
    dtype_and_x=helpers.dtype_and_values(
        available_dtypes=helpers.get_dtypes("float"),
    ),
    mean=helpers.floats(min_value=-1, max_value=1),
    std=helpers.floats(min_value=0, max_value=1),
)
def test_torch_instance_normal_(
    dtype_and_x,
    mean,
    std,
    frontend,
    frontend_method_data,
    init_flags,
    method_flags,
    on_device,
):
    dtype, x = dtype_and_x

    def call():
        return helpers.test_frontend_method(
            init_input_dtypes=dtype,
            init_all_as_kwargs_np={"data": x[0]},
            method_input_dtypes=dtype,
            method_all_as_kwargs_np={
                "mean": mean,
                "std": std,
            },
            frontend_method_data=frontend_method_data,
            init_flags=init_flags,
            method_flags=method_flags,
            frontend=frontend,
            on_device=on_device,
            test_values=False,
        )

    ret = call()

    if not ivy.exists(ret):
        return

    ret_np, ret_from_np = ret
    ret_np = helpers.flatten_and_to_np(ret=ret_np)
    ret_from_np = helpers.flatten_and_to_np(ret=ret_from_np)
    for u, v in zip(ret_np, ret_from_np):
        assert u.dtype == v.dtype
        assert u.shape == v.shape


# addcdiv
@handle_frontend_method(
    class_tree=CLASS_TREE,
    init_tree="torch.tensor",
    method_name="addcdiv",
    dtype_and_x=helpers.dtype_and_values(
        available_dtypes=helpers.get_dtypes("float"),
        num_arrays=3,
        large_abs_safety_factor=2.5,
        small_abs_safety_factor=2.5,
        safety_factor_scale="log",
        shared_dtype=True,
    ),
    value=st.floats(min_value=-100, max_value=100),
)
def test_torch_instance_addcdiv(
    dtype_and_x,
    value,
    frontend,
    frontend_method_data,
    init_flags,
    method_flags,
    on_device,
):
    input_dtype, x = dtype_and_x
    assume(not np.any(np.isclose(x[2], 0)))

    helpers.test_frontend_method(
        init_input_dtypes=input_dtype,
        init_all_as_kwargs_np={"data": x[0]},
        method_input_dtypes=input_dtype,
        method_all_as_kwargs_np={
            "tensor1": x[1],
            "tensor2": x[2],
            "value": value,
        },
        frontend_method_data=frontend_method_data,
        init_flags=init_flags,
        method_flags=method_flags,
        frontend=frontend,
        on_device=on_device,
        atol_=1e-03,
    )


# addcmul
@handle_frontend_method(
    class_tree=CLASS_TREE,
    init_tree="torch.tensor",
    method_name="addcmul",
    dtype_and_x=helpers.dtype_and_values(
        available_dtypes=helpers.get_dtypes("float"),
        num_arrays=3,
        large_abs_safety_factor=2.5,
        small_abs_safety_factor=2.5,
        safety_factor_scale="log",
        shared_dtype=True,
    ),
    value=st.floats(min_value=-100, max_value=100),
)
def test_torch_instance_addcmul(
    dtype_and_x,
    value,
    frontend,
    frontend_method_data,
    init_flags,
    method_flags,
    on_device,
):
    input_dtype, x = dtype_and_x

    helpers.test_frontend_method(
        init_input_dtypes=input_dtype,
        init_all_as_kwargs_np={"data": x[0]},
        method_input_dtypes=input_dtype,
        method_all_as_kwargs_np={
            "tensor1": x[1],
            "tensor2": x[2],
            "value": value,
        },
        frontend_method_data=frontend_method_data,
        init_flags=init_flags,
        method_flags=method_flags,
        frontend=frontend,
        on_device=on_device,
        atol_=1e-02,
    )


# addcmul_
@handle_frontend_method(
    class_tree=CLASS_TREE,
    init_tree="torch.tensor",
    method_name="addcmul_",
    dtype_and_x=helpers.dtype_and_values(
        available_dtypes=helpers.get_dtypes("float"),
        num_arrays=3,
        large_abs_safety_factor=2.5,
        small_abs_safety_factor=2.5,
        safety_factor_scale="log",
        shared_dtype=True,
    ),
    value=st.floats(min_value=-100, max_value=100),
)
def test_torch_instance_addcmul_(
    dtype_and_x,
    value,
    frontend,
    frontend_method_data,
    init_flags,
    method_flags,
    on_device,
):
    input_dtype, x = dtype_and_x

    helpers.test_frontend_method(
        init_input_dtypes=input_dtype,
        init_all_as_kwargs_np={"data": x[0]},
        method_input_dtypes=input_dtype,
        method_all_as_kwargs_np={
            "tensor1": x[1],
            "tensor2": x[2],
            "value": value,
        },
        frontend_method_data=frontend_method_data,
        init_flags=init_flags,
        method_flags=method_flags,
        frontend=frontend,
        on_device=on_device,
        atol_=1e-02,
    )


# sign
@handle_frontend_method(
    class_tree=CLASS_TREE,
    init_tree="torch.tensor",
    method_name="sign",
    dtype_x=helpers.dtype_and_values(
        available_dtypes=helpers.get_dtypes("valid"),
    ),
)
def test_torch_instance_sign(
    dtype_x,
    frontend,
    frontend_method_data,
    init_flags,
    method_flags,
    on_device,
):
    input_dtype, x = dtype_x
    helpers.test_frontend_method(
        init_input_dtypes=input_dtype,
        init_all_as_kwargs_np={"data": x[0]},
        method_input_dtypes=input_dtype,
        method_all_as_kwargs_np={},
        frontend_method_data=frontend_method_data,
        init_flags=init_flags,
        method_flags=method_flags,
        frontend=frontend,
        on_device=on_device,
    )


# sign_
@handle_frontend_method(
    class_tree=CLASS_TREE,
    init_tree="torch.tensor",
    method_name="sign_",
    dtype_x=helpers.dtype_and_values(
        available_dtypes=helpers.get_dtypes("valid"),
    ),
)
def test_torch_instance_sign_(
    dtype_x,
    frontend,
    frontend_method_data,
    init_flags,
    method_flags,
    on_device,
):
    input_dtype, x = dtype_x
    helpers.test_frontend_method(
        init_input_dtypes=input_dtype,
        init_all_as_kwargs_np={"data": x[0]},
        method_input_dtypes=[input_dtype],
        method_all_as_kwargs_np={},
        frontend_method_data=frontend_method_data,
        init_flags=init_flags,
        method_flags=method_flags,
        on_device=on_device,
        frontend=frontend,
    )


# std
@handle_frontend_method(
    class_tree=CLASS_TREE,
    init_tree="torch.tensor",
    method_name="std",
    dtype_and_x=_statistical_dtype_values(function="std"),
)
def test_torch_instance_std(
    dtype_and_x,
    frontend,
    frontend_method_data,
    init_flags,
    method_flags,
    on_device,
):
    input_dtype, x, _, _ = dtype_and_x
    helpers.test_frontend_method(
        init_input_dtypes=input_dtype,
        init_all_as_kwargs_np={
            "data": x[0],
        },
        method_input_dtypes=input_dtype,
        method_all_as_kwargs_np={},
        frontend_method_data=frontend_method_data,
        init_flags=init_flags,
        method_flags=method_flags,
        frontend=frontend,
        on_device=on_device,
    )


# fmod
@handle_frontend_method(
    class_tree=CLASS_TREE,
    init_tree="torch.tensor",
    method_name="fmod",
    dtype_and_x=helpers.dtype_and_values(
        available_dtypes=helpers.get_dtypes("float"),
        num_arrays=2,
        shared_dtype=True,
        min_num_dims=1,
        min_value=-100,
        max_value=100,
    ),
)
def test_torch_instance_fmod(
    dtype_and_x,
    frontend,
    frontend_method_data,
    init_flags,
    method_flags,
    on_device,
):
    input_dtype, x = dtype_and_x
    helpers.test_frontend_method(
        init_input_dtypes=input_dtype,
        init_all_as_kwargs_np={"data": x[0]},
        method_input_dtypes=input_dtype,
        method_all_as_kwargs_np={"other": x[1]},
        frontend=frontend,
        frontend_method_data=frontend_method_data,
        init_flags=init_flags,
        method_flags=method_flags,
        on_device=on_device,
    )


# fmod_
@handle_frontend_method(
    class_tree=CLASS_TREE,
    init_tree="torch.tensor",
    method_name="fmod_",
    dtype_and_x=helpers.dtype_and_values(
        available_dtypes=helpers.get_dtypes("float"),
        num_arrays=2,
        shared_dtype=True,
        min_num_dims=1,
        min_value=-100,
        max_value=100,
    ),
)
def test_torch_instance_fmod_(
    dtype_and_x,
    frontend,
    frontend_method_data,
    init_flags,
    method_flags,
    on_device,
):
    input_dtype, x = dtype_and_x
    helpers.test_frontend_method(
        init_input_dtypes=input_dtype,
        init_all_as_kwargs_np={"data": x[0]},
        method_input_dtypes=input_dtype,
        method_all_as_kwargs_np={"other": x[1]},
        frontend=frontend,
        frontend_method_data=frontend_method_data,
        init_flags=init_flags,
        method_flags=method_flags,
        on_device=on_device,
    )


# topk
# TODO: add value test after the stable sorting is added to torch
# https://github.com/pytorch/pytorch/issues/88184
@handle_frontend_method(
    class_tree=CLASS_TREE,
    init_tree="torch.tensor",
    method_name="topk",
    dtype_x_axis_k=_topk_helper(),
    largest=st.booleans(),
    sorted=st.booleans(),
)
def test_torch_instance_topk(
    dtype_x_axis_k,
    largest,
    sorted,
    frontend,
    frontend_method_data,
    init_flags,
    method_flags,
    on_device,
):
    input_dtype, input, axis, k = dtype_x_axis_k
    helpers.test_frontend_method(
        init_input_dtypes=input_dtype,
        init_all_as_kwargs_np={"data": input[0]},
        method_input_dtypes=input_dtype,
        method_all_as_kwargs_np={
            "k": k,
            "dim": axis,
            "largest": largest,
            "sorted": sorted,
        },
        frontend=frontend,
        frontend_method_data=frontend_method_data,
        init_flags=init_flags,
        method_flags=method_flags,
        on_device=on_device,
        test_values=False,
    )


# bitwise right shift
@handle_frontend_method(
    class_tree=CLASS_TREE,
    init_tree="torch.tensor",
    method_name="bitwise_right_shift",
    dtype_and_x=helpers.dtype_and_values(
        available_dtypes=helpers.get_dtypes("valid"),
        num_arrays=2,
        shared_dtype=True,
    ),
)
def test_torch_instance_bitwise_right_shift(
    dtype_and_x,
    frontend_method_data,
    init_flags,
    method_flags,
    frontend,
    on_device,
):
    input_dtype, x = dtype_and_x
    # negative shifts will throw an exception
    # shifts >= dtype witdth produce backend-defined behavior
    x[1] = np.asarray(
        np.clip(x[1], 0, np.iinfo(input_dtype[1]).bits - 1), dtype=input_dtype[1]
    )
    helpers.test_frontend_method(
        init_input_dtypes=input_dtype,
        init_all_as_kwargs_np={
            "data": x[0],
        },
        method_input_dtypes=input_dtype,
        method_all_as_kwargs_np={
            "other": x[1],
        },
        frontend_method_data=frontend_method_data,
        init_flags=init_flags,
        method_flags=method_flags,
        frontend=frontend,
        on_device=on_device,
    )


# logdet
@handle_frontend_method(
    class_tree=CLASS_TREE,
    init_tree="torch.tensor",
    method_name="logdet",
    dtype_and_x=_get_dtype_and_matrix(square=True, batch=True),
)
def test_torch_instance_logdet(
    dtype_and_x,
    frontend_method_data,
    init_flags,
    method_flags,
    frontend,
    on_device,
):
    input_dtype, x = dtype_and_x
    dtype, x = dtype_and_x
    x = np.matmul(x.T, x) + np.identity(x.shape[0])
    helpers.test_frontend_method(
        init_input_dtypes=input_dtype,
        init_all_as_kwargs_np={
            "data": x,
        },
        method_input_dtypes=input_dtype,
        method_all_as_kwargs_np={},
        frontend_method_data=frontend_method_data,
        init_flags=init_flags,
        method_flags=method_flags,
        frontend=frontend,
        on_device=on_device,
    )


# multiply
@handle_frontend_method(
    class_tree=CLASS_TREE,
    init_tree="torch.tensor",
    method_name="multiply",
    dtype_and_x=helpers.dtype_and_values(
        available_dtypes=helpers.get_dtypes("numeric"),
        num_arrays=2,
    ),
)
def test_torch_instance_multiply(
    dtype_and_x,
    frontend_method_data,
    init_flags,
    method_flags,
    frontend,
    on_device,
):
    input_dtype, x = dtype_and_x
    helpers.test_frontend_method(
        init_input_dtypes=input_dtype,
        init_all_as_kwargs_np={
            "data": x[0],
        },
        method_input_dtypes=input_dtype,
        method_all_as_kwargs_np={
            "other": x[1],
        },
        frontend_method_data=frontend_method_data,
        init_flags=init_flags,
        method_flags=method_flags,
        frontend=frontend,
        on_device=on_device,
    )


# norm
@handle_frontend_method(
    class_tree=CLASS_TREE,
    init_tree="torch.tensor",
    method_name="norm",
    p_dtype_x_axis=_get_axis_and_p(),
    keepdim=st.booleans(),
    dtype=helpers.get_dtypes("valid", full=False),
)
def test_torch_instance_norm(
    p_dtype_x_axis,
    keepdim,
    dtype,
    frontend,
    frontend_method_data,
    init_flags,
    method_flags,
    on_device,
):
    p, values = p_dtype_x_axis
    input_dtype, x, axis = values
    helpers.test_frontend_method(
        init_input_dtypes=input_dtype,
        init_all_as_kwargs_np={"data": x[0]},
        method_input_dtypes=input_dtype,
        method_all_as_kwargs_np={
            "p": p,
            "dim": axis,
            "keepdim": keepdim,
            "dtype": dtype[0],
        },
        frontend=frontend,
        frontend_method_data=frontend_method_data,
        init_flags=init_flags,
        method_flags=method_flags,
        on_device=on_device,
    )


# isinf
@handle_frontend_method(
    class_tree=CLASS_TREE,
    init_tree="torch.tensor",
    method_name="isinf",
    dtype_and_x=helpers.dtype_and_values(
        available_dtypes=helpers.get_dtypes("valid"),
    ),
)
def test_torch_instance_isinf(
    dtype_and_x,
    frontend_method_data,
    init_flags,
    method_flags,
    frontend,
    on_device,
):
    input_dtype, x = dtype_and_x
    helpers.test_frontend_method(
        init_input_dtypes=input_dtype,
        init_all_as_kwargs_np={"data": x[0]},
        method_input_dtypes=input_dtype,
        method_all_as_kwargs_np={},
        frontend_method_data=frontend_method_data,
        init_flags=init_flags,
        method_flags=method_flags,
        frontend=frontend,
        on_device=on_device,
    )


# is_complex
@handle_frontend_method(
    class_tree=CLASS_TREE,
    init_tree="torch.tensor",
    method_name="is_complex",
    dtype_and_x=helpers.dtype_and_values(
        available_dtypes=helpers.get_dtypes("valid"),
    ),
)
def test_torch_instance_is_complex(
    dtype_and_x,
    frontend_method_data,
    init_flags,
    method_flags,
    frontend,
    on_device,
):
    input_dtype, x = dtype_and_x
    helpers.test_frontend_method(
        init_input_dtypes=input_dtype,
        init_all_as_kwargs_np={"data": x[0]},
        method_input_dtypes=input_dtype,
        method_all_as_kwargs_np={},
        frontend_method_data=frontend_method_data,
        init_flags=init_flags,
        method_flags=method_flags,
        frontend=frontend,
        on_device=on_device,
    )


# copysign
@handle_frontend_method(
    class_tree=CLASS_TREE,
    init_tree="torch.tensor",
    method_name="copysign",
    dtype_and_x=helpers.dtype_and_values(
        available_dtypes=helpers.get_dtypes("float"),
        min_num_dims=1,
        num_arrays=2,
    ),
)
def test_torch_instance_copysign(
    dtype_and_x,
    frontend_method_data,
    init_flags,
    method_flags,
    frontend,
    on_device,
):
    input_dtype, x = dtype_and_x
    helpers.test_frontend_method(
        init_input_dtypes=input_dtype,
        init_all_as_kwargs_np={
            "data": x[0],
        },
        method_input_dtypes=input_dtype,
        method_all_as_kwargs_np={
            "other": x[1],
        },
        frontend_method_data=frontend_method_data,
        init_flags=init_flags,
        method_flags=method_flags,
        frontend=frontend,
        on_device=on_device,
    )


# not_equal
@handle_frontend_method(
    class_tree=CLASS_TREE,
    init_tree="torch.tensor",
    method_name="not_equal",
    dtype_and_x=helpers.dtype_and_values(
        available_dtypes=helpers.get_dtypes("valid"),
        num_arrays=2,
    ),
)
def test_torch_instance_not_equal(
    dtype_and_x,
    frontend,
    frontend_method_data,
    init_flags,
    method_flags,
    on_device,
):
    input_dtype, x = dtype_and_x
    helpers.test_frontend_method(
        init_input_dtypes=input_dtype,
        init_all_as_kwargs_np={
            "data": x[0],
        },
        method_input_dtypes=input_dtype,
        method_all_as_kwargs_np={
            "other": x[1],
        },
        frontend_method_data=frontend_method_data,
        init_flags=init_flags,
        method_flags=method_flags,
        frontend=frontend,
        atol_=1e-02,
        on_device=on_device,
    )


@st.composite
def _get_dtype_input_and_vectors(draw, with_input=False, same_size=False):
    dim_size1 = draw(helpers.ints(min_value=2, max_value=5))
    dim_size2 = dim_size1 if same_size else draw(helpers.ints(min_value=2, max_value=5))
    dtype = draw(helpers.get_dtypes("float", full=True))
    dtype = [
        draw(st.sampled_from(tuple(set(dtype).difference({"bfloat16", "float16"}))))
    ]
    vec1 = draw(
        helpers.array_values(
            dtype=dtype[0], shape=(dim_size1,), min_value=2, max_value=5
        )
    )
    vec2 = draw(
        helpers.array_values(
            dtype=dtype[0], shape=(dim_size2,), min_value=2, max_value=5
        )
    )
    if with_input:
        input = draw(
            helpers.array_values(
                dtype=dtype[0], shape=(dim_size1, dim_size2), min_value=2, max_value=5
            )
        )
        return dtype, input, vec1, vec2
    return dtype, vec1, vec2


# addr
@handle_frontend_method(
    class_tree=CLASS_TREE,
    init_tree="torch.tensor",
    method_name="addr",
    dtype_and_vecs=_get_dtype_input_and_vectors(with_input=True),
    beta=st.floats(
        min_value=-5,
        max_value=5,
        allow_nan=False,
        allow_subnormal=False,
        allow_infinity=False,
    ),
    alpha=st.floats(
        min_value=-5,
        max_value=5,
        allow_nan=False,
        allow_subnormal=False,
        allow_infinity=False,
    ),
)
def test_torch_instance_addr(
    dtype_and_vecs,
    beta,
    alpha,
    frontend,
    frontend_method_data,
    init_flags,
    method_flags,
    on_device,
):
    dtype, input, vec1, vec2 = dtype_and_vecs
    helpers.test_frontend_method(
        init_input_dtypes=dtype,
        init_all_as_kwargs_np={
            "data": input,
        },
        method_input_dtypes=dtype,
        method_all_as_kwargs_np={
            "vec1": vec1,
            "vec2": vec2,
            "beta": beta,
            "alpha": alpha,
        },
        frontend_method_data=frontend_method_data,
        init_flags=init_flags,
        method_flags=method_flags,
        frontend=frontend,
        atol_=1e-02,
        on_device=on_device,
    )


# logical_not_
@handle_frontend_method(
    class_tree=CLASS_TREE,
    init_tree="torch.tensor",
    method_name="logical_not_",
    dtype_and_x=helpers.dtype_and_values(
        available_dtypes=helpers.get_dtypes("valid"),
        num_arrays=1,
        large_abs_safety_factor=12,
    ),
)
def test_torch_instance_logical_not_(
    dtype_and_x,
    frontend_method_data,
    init_flags,
    method_flags,
    frontend,
    on_device,
):
    input_dtype, x = dtype_and_x
    helpers.test_frontend_method(
        init_input_dtypes=input_dtype,
        init_all_as_kwargs_np={
            "data": x[0],
        },
        method_input_dtypes=input_dtype,
        method_all_as_kwargs_np={},
        frontend_method_data=frontend_method_data,
        init_flags=init_flags,
        method_flags=method_flags,
        frontend=frontend,
        on_device=on_device,
    )


# rsqrt
@handle_frontend_method(
    class_tree=CLASS_TREE,
    init_tree="torch.tensor",
    method_name="rsqrt",
    dtype_and_x=helpers.dtype_and_values(
        available_dtypes=helpers.get_dtypes("float"),
    ),
)
def test_torch_instance_rsqrt(
    dtype_and_x,
    frontend_method_data,
    init_flags,
    method_flags,
    frontend,
    on_device,
):
    input_dtype, x = dtype_and_x
    helpers.test_frontend_method(
        init_input_dtypes=input_dtype,
        init_all_as_kwargs_np={
            "data": x[0],
        },
        method_input_dtypes=input_dtype,
        method_all_as_kwargs_np={},
        frontend_method_data=frontend_method_data,
        init_flags=init_flags,
        method_flags=method_flags,
        frontend=frontend,
        on_device=on_device,
    )


# equal
@handle_frontend_method(
    class_tree=CLASS_TREE,
    init_tree="torch.tensor",
    method_name="equal",
    dtype_and_x=helpers.dtype_and_values(
        available_dtypes=helpers.get_dtypes("numeric"),
        num_arrays=2,
        shared_dtype=True,
        min_num_dims=1,
        min_value=-1e04,
        max_value=1e04,
    ),
)
def test_torch_instance_equal(
    dtype_and_x,
    frontend,
    frontend_method_data,
    init_flags,
    method_flags,
    on_device,
):
    input_dtype, x = dtype_and_x
    helpers.test_frontend_method(
        init_input_dtypes=input_dtype,
        init_all_as_kwargs_np={
            "data": x[0],
        },
        method_input_dtypes=input_dtype,
        method_all_as_kwargs_np={
            "other": x[1],
        },
        frontend_method_data=frontend_method_data,
        init_flags=init_flags,
        method_flags=method_flags,
        frontend=frontend,
        atol_=1e-04,
        rtol_=1e-04,
        on_device=on_device,
    )


# erf
@handle_frontend_method(
    class_tree=CLASS_TREE,
    init_tree="torch.tensor",
    method_name="erf",
    dtype_and_x=helpers.dtype_and_values(
        available_dtypes=helpers.get_dtypes("float"),
    ),
)
def test_torch_instance_erf(
    dtype_and_x,
    frontend_method_data,
    init_flags,
    method_flags,
    frontend,
    on_device,
):
    input_dtype, x = dtype_and_x
    helpers.test_frontend_method(
        init_input_dtypes=input_dtype,
        init_all_as_kwargs_np={
            "data": x[0],
        },
        method_input_dtypes=input_dtype,
        method_all_as_kwargs_np={},
        frontend_method_data=frontend_method_data,
        init_flags=init_flags,
        method_flags=method_flags,
        frontend=frontend,
        on_device=on_device,
    )


# greater
@handle_frontend_method(
    class_tree=CLASS_TREE,
    init_tree="torch.tensor",
    method_name="greater",
    dtype_and_x=helpers.dtype_and_values(
        available_dtypes=helpers.get_dtypes("valid"),
        num_arrays=2,
        min_value=-1e04,
        max_value=1e04,
        allow_inf=False,
    ),
)
def test_torch_instance_greater(
    dtype_and_x,
    frontend_method_data,
    init_flags,
    method_flags,
    frontend,
    on_device,
):
    input_dtype, x = dtype_and_x
    helpers.test_frontend_method(
        init_input_dtypes=input_dtype,
        init_all_as_kwargs_np={
            "data": x[0],
        },
        method_input_dtypes=input_dtype,
        method_all_as_kwargs_np={
            "other": x[1],
        },
        frontend_method_data=frontend_method_data,
        init_flags=init_flags,
        method_flags=method_flags,
        frontend=frontend,
        on_device=on_device,
    )


# greater_
@handle_frontend_method(
    class_tree=CLASS_TREE,
    init_tree="torch.tensor",
    method_name="greater_",
    dtype_and_x=helpers.dtype_and_values(
        available_dtypes=helpers.get_dtypes("valid"),
        num_arrays=2,
        min_value=-1e04,
        max_value=1e04,
        allow_inf=False,
    ),
)
def test_torch_instance_greater_(
    dtype_and_x,
    frontend_method_data,
    init_flags,
    method_flags,
    frontend,
    on_device,
):
    input_dtype, x = dtype_and_x
    helpers.test_frontend_method(
        init_input_dtypes=input_dtype,
        init_all_as_kwargs_np={
            "data": x[0],
        },
        method_input_dtypes=input_dtype,
        method_all_as_kwargs_np={
            "other": x[1],
        },
        frontend_method_data=frontend_method_data,
        init_flags=init_flags,
        method_flags=method_flags,
        frontend=frontend,
        on_device=on_device,
    )


# greater_equal
@handle_frontend_method(
    class_tree=CLASS_TREE,
    init_tree="torch.tensor",
    method_name="greater_equal",
    dtype_and_x=helpers.dtype_and_values(
        available_dtypes=helpers.get_dtypes("valid"),
        num_arrays=2,
        min_value=-1e04,
        max_value=1e04,
        allow_inf=False,
    ),
)
def test_torch_instance_greater_equal(
    dtype_and_x,
    frontend_method_data,
    init_flags,
    method_flags,
    frontend,
    on_device,
):
    input_dtype, x = dtype_and_x
    helpers.test_frontend_method(
        init_input_dtypes=input_dtype,
        init_all_as_kwargs_np={
            "data": x[0],
        },
        method_input_dtypes=input_dtype,
        method_all_as_kwargs_np={
            "other": x[1],
        },
        frontend_method_data=frontend_method_data,
        init_flags=init_flags,
        method_flags=method_flags,
        frontend=frontend,
        on_device=on_device,
    )


# greater_equal_
@handle_frontend_method(
    class_tree=CLASS_TREE,
    init_tree="torch.tensor",
    method_name="greater_equal_",
    dtype_and_x=helpers.dtype_and_values(
        available_dtypes=helpers.get_dtypes("valid"),
        num_arrays=2,
        min_value=-1e04,
        max_value=1e04,
        allow_inf=False,
    ),
)
def test_torch_instance_greater_equal_(
    dtype_and_x,
    frontend_method_data,
    init_flags,
    method_flags,
    frontend,
    on_device,
):
    input_dtype, x = dtype_and_x
    helpers.test_frontend_method(
        init_input_dtypes=input_dtype,
        init_all_as_kwargs_np={
            "data": x[0],
        },
        method_input_dtypes=input_dtype,
        method_all_as_kwargs_np={
            "other": x[1],
        },
        frontend_method_data=frontend_method_data,
        init_flags=init_flags,
        method_flags=method_flags,
        frontend=frontend,
        on_device=on_device,
    )


# less
@handle_frontend_method(
    class_tree=CLASS_TREE,
    init_tree="torch.tensor",
    method_name="less",
    dtype_and_x=helpers.dtype_and_values(
        available_dtypes=helpers.get_dtypes("valid"),
        num_arrays=2,
        min_value=-1e04,
        max_value=1e04,
        allow_inf=False,
    ),
)
def test_torch_instance_less(
    dtype_and_x,
    frontend_method_data,
    init_flags,
    method_flags,
    frontend,
    on_device,
):
    input_dtype, x = dtype_and_x
    helpers.test_frontend_method(
        init_input_dtypes=input_dtype,
        init_all_as_kwargs_np={
            "data": x[0],
        },
        method_input_dtypes=input_dtype,
        method_all_as_kwargs_np={
            "other": x[1],
        },
        frontend_method_data=frontend_method_data,
        init_flags=init_flags,
        method_flags=method_flags,
        frontend=frontend,
        on_device=on_device,
    )


# less_
@handle_frontend_method(
    class_tree=CLASS_TREE,
    init_tree="torch.tensor",
    method_name="less_",
    dtype_and_x=helpers.dtype_and_values(
        available_dtypes=helpers.get_dtypes("valid"),
        num_arrays=2,
        min_value=-1e04,
        max_value=1e04,
        allow_inf=False,
    ),
)
def test_torch_instance_less_(
    dtype_and_x,
    frontend_method_data,
    init_flags,
    method_flags,
    frontend,
    on_device,
):
    input_dtype, x = dtype_and_x
    helpers.test_frontend_method(
        init_input_dtypes=input_dtype,
        init_all_as_kwargs_np={
            "data": x[0],
        },
        method_input_dtypes=input_dtype,
        method_all_as_kwargs_np={
            "other": x[1],
        },
        frontend_method_data=frontend_method_data,
        init_flags=init_flags,
        method_flags=method_flags,
        frontend=frontend,
        on_device=on_device,
    )


# less_equal
@handle_frontend_method(
    class_tree=CLASS_TREE,
    init_tree="torch.tensor",
    method_name="less_equal",
    dtype_and_x=helpers.dtype_and_values(
        available_dtypes=helpers.get_dtypes("valid"),
        num_arrays=2,
        min_value=-1e04,
        max_value=1e04,
        allow_inf=False,
    ),
)
def test_torch_instance_less_equal(
    dtype_and_x,
    frontend_method_data,
    init_flags,
    method_flags,
    frontend,
    on_device,
):
    input_dtype, x = dtype_and_x
    helpers.test_frontend_method(
        init_input_dtypes=input_dtype,
        init_all_as_kwargs_np={
            "data": x[0],
        },
        method_input_dtypes=input_dtype,
        method_all_as_kwargs_np={
            "other": x[1],
        },
        frontend_method_data=frontend_method_data,
        init_flags=init_flags,
        method_flags=method_flags,
        frontend=frontend,
        on_device=on_device,
    )


# less_equal_
@handle_frontend_method(
    class_tree=CLASS_TREE,
    init_tree="torch.tensor",
    method_name="less_equal_",
    dtype_and_x=helpers.dtype_and_values(
        available_dtypes=helpers.get_dtypes("valid"),
        num_arrays=2,
        min_value=-1e04,
        max_value=1e04,
        allow_inf=False,
    ),
)
def test_torch_instance_less_equal_(
    dtype_and_x,
    frontend_method_data,
    init_flags,
    method_flags,
    frontend,
    on_device,
):
    input_dtype, x = dtype_and_x
    helpers.test_frontend_method(
        init_input_dtypes=input_dtype,
        init_all_as_kwargs_np={
            "data": x[0],
        },
        method_input_dtypes=input_dtype,
        method_all_as_kwargs_np={
            "other": x[1],
        },
        frontend_method_data=frontend_method_data,
        init_flags=init_flags,
        method_flags=method_flags,
        frontend=frontend,
        on_device=on_device,
    )


# addr_
@handle_frontend_method(
    class_tree=CLASS_TREE,
    init_tree="torch.tensor",
    method_name="addr_",
    dtype_and_vecs=_get_dtype_input_and_vectors(with_input=True),
    beta=st.floats(
        min_value=-5,
        max_value=5,
        allow_nan=False,
        allow_subnormal=False,
        allow_infinity=False,
    ),
    alpha=st.floats(
        min_value=-5,
        max_value=5,
        allow_nan=False,
        allow_subnormal=False,
        allow_infinity=False,
    ),
)
def test_torch_instance_addr_(
    dtype_and_vecs,
    beta,
    alpha,
    frontend,
    frontend_method_data,
    init_flags,
    method_flags,
    on_device,
):
    dtype, input, vec1, vec2 = dtype_and_vecs
    helpers.test_frontend_method(
        init_input_dtypes=dtype,
        init_all_as_kwargs_np={
            "data": input,
        },
        method_input_dtypes=dtype,
        method_all_as_kwargs_np={
            "vec1": vec1,
            "vec2": vec2,
            "beta": beta,
            "alpha": alpha,
        },
        frontend_method_data=frontend_method_data,
        init_flags=init_flags,
        method_flags=method_flags,
        frontend=frontend,
        atol_=1e-02,
        on_device=on_device,
    )


@handle_frontend_method(
    class_tree=CLASS_TREE,
    init_tree="torch.tensor",
    method_name="eq_",
    dtype_and_x=helpers.dtype_and_values(
        available_dtypes=helpers.get_dtypes("float"),
        num_arrays=2,
        min_value=-1e04,
        max_value=1e04,
        allow_inf=False,
    ),
)
def test_torch_special_eq_(
    dtype_and_x,
    frontend_method_data,
    init_flags,
    method_flags,
    frontend,
    on_device,
):
    input_dtype, x = dtype_and_x
    helpers.test_frontend_method(
        init_input_dtypes=input_dtype,
        init_all_as_kwargs_np={
            "data": x[0],
        },
        method_input_dtypes=input_dtype,
        method_all_as_kwargs_np={
            "other": x[1],
        },
        frontend_method_data=frontend_method_data,
        init_flags=init_flags,
        method_flags=method_flags,
        frontend=frontend,
        on_device=on_device,
    )


@handle_frontend_method(
    class_tree=CLASS_TREE,
    init_tree="torch.tensor",
    method_name="var",
    dtype_and_x=_statistical_dtype_values(
        function="var",
        min_value=-1e04,
        max_value=1e04,
    ),
    keepdim=st.booleans(),
)
def test_torch_instance_var(
    dtype_and_x,
    keepdim,
    frontend,
    frontend_method_data,
    init_flags,
    method_flags,
    on_device,
):
    input_dtype, x, axis, correction = dtype_and_x
    helpers.test_frontend_method(
        init_input_dtypes=input_dtype,
        init_all_as_kwargs_np={"data": x[0]},
        method_input_dtypes=input_dtype,
        method_all_as_kwargs_np={
            "dim": axis,
            "correction": int(correction),
            "keepdim": keepdim,
        },
        frontend=frontend,
        frontend_method_data=frontend_method_data,
        init_flags=init_flags,
        method_flags=method_flags,
        on_device=on_device,
    )


@handle_frontend_method(
    class_tree=CLASS_TREE,
    init_tree="torch.tensor",
    method_name="narrow",
    dtype_input_dim_start_length=_dtype_input_dim_start_length(),
)
def test_torch_instance_narrow(
    dtype_input_dim_start_length,
    frontend,
    frontend_method_data,
    init_flags,
    method_flags,
    on_device,
):
    (input_dtype, x, dim, start, length) = dtype_input_dim_start_length
    helpers.test_frontend_method(
        init_input_dtypes=input_dtype,
        init_all_as_kwargs_np={"data": x[0]},
        method_input_dtypes=input_dtype,
        method_all_as_kwargs_np={
            "dim": dim,
            "start": start,
            "length": length,
        },
        frontend=frontend,
        frontend_method_data=frontend_method_data,
        init_flags=init_flags,
        method_flags=method_flags,
        on_device=on_device,
    )


@handle_frontend_method(
    class_tree=CLASS_TREE,
    init_tree="torch.tensor",
    method_name="as_strided",
    dtype_x_and_other=_as_strided_helper(),
)
def test_torch_instance_as_strided(
    dtype_x_and_other,
    frontend,
    frontend_method_data,
    init_flags,
    method_flags,
    on_device,
):
    input_dtype, x, size, stride, offset = dtype_x_and_other
    helpers.test_frontend_method(
        init_input_dtypes=input_dtype,
        init_all_as_kwargs_np={"data": x[0]},
        method_input_dtypes=input_dtype,
        method_all_as_kwargs_np={
            "size": size,
            "stride": stride,
            "storage_offset": offset,
        },
        frontend=frontend,
        frontend_method_data=frontend_method_data,
        init_flags=init_flags,
        method_flags=method_flags,
        on_device=on_device,
    )


@handle_frontend_method(
    class_tree=CLASS_TREE,
    init_tree="torch.tensor",
    method_name="stride",
    dtype_value_axis=helpers.dtype_values_axis(
        available_dtypes=helpers.get_dtypes("valid"),
        min_num_dims=1,
        valid_axis=True,
        force_int_axis=True,
    ),
)
def test_torch_instance_stride(
    dtype_value_axis,
    frontend,
    frontend_method_data,
    init_flags,
    method_flags,
    on_device,
):
    input_dtype, x, axis = dtype_value_axis
    helpers.test_frontend_method(
        init_input_dtypes=input_dtype,
        init_all_as_kwargs_np={"data": x[0]},
        method_input_dtypes=input_dtype,
        method_all_as_kwargs_np={"dim": axis},
        frontend=frontend,
        frontend_method_data=frontend_method_data,
        init_flags=init_flags,
        method_flags=method_flags,
        on_device=on_device,
    )


@handle_frontend_method(
    class_tree=CLASS_TREE,
    init_tree="torch.tensor",
    method_name="log1p",
    dtype_x=helpers.dtype_and_values(
        available_dtypes=helpers.get_dtypes("numeric"),
    ),
)
def test_torch_instance_log1p(
    dtype_x,
    frontend,
    frontend_method_data,
    init_flags,
    method_flags,
    on_device,
):
    input_dtype, x = dtype_x
    helpers.test_frontend_method(
        init_input_dtypes=input_dtype,
        init_all_as_kwargs_np={"data": x[0]},
        method_input_dtypes=input_dtype,
        method_all_as_kwargs_np={},
        frontend=frontend,
        frontend_method_data=frontend_method_data,
        init_flags=init_flags,
        method_flags=method_flags,
        on_device=on_device,
    )


@handle_frontend_method(
    class_tree=CLASS_TREE,
    init_tree="torch.tensor",
    method_name="baddbmm",
    dtype_and_matrices=_get_dtype_and_3dbatch_matrices(with_input=True, input_3d=True),
    beta=st.floats(
        min_value=-5,
        max_value=5,
        allow_nan=False,
        allow_subnormal=False,
        allow_infinity=False,
    ),
    alpha=st.floats(
        min_value=-5,
        max_value=5,
        allow_nan=False,
        allow_subnormal=False,
        allow_infinity=False,
    ),
)
def test_torch_instance_baddbmm(
    dtype_and_matrices,
    beta,
    alpha,
    frontend,
    frontend_method_data,
    init_flags,
    method_flags,
    on_device,
):
    input_dtype, x, batch1, batch2 = dtype_and_matrices
    helpers.test_frontend_method(
        init_input_dtypes=input_dtype,
        init_all_as_kwargs_np={"data": x[0]},
        method_input_dtypes=input_dtype,
        method_all_as_kwargs_np={
            "batch1": batch1,
            "batch2": batch2,
            "beta": beta,
            "alpha": alpha,
        },
        frontend=frontend,
        frontend_method_data=frontend_method_data,
        init_flags=init_flags,
        method_flags=method_flags,
        on_device=on_device,
    )


@handle_frontend_method(
    class_tree=CLASS_TREE,
    init_tree="torch.tensor",
    method_name="floor_",
    dtype_and_x=helpers.dtype_and_values(
        available_dtypes=helpers.get_dtypes("float"),
    ),
)
def test_torch_instance_floor_(
    dtype_and_x,
    frontend_method_data,
    init_flags,
    method_flags,
    frontend,
    on_device,
):
    input_dtype, x = dtype_and_x
    helpers.test_frontend_method(
        init_input_dtypes=input_dtype,
        init_all_as_kwargs_np={
            "data": x[0],
        },
        method_input_dtypes=input_dtype,
        method_all_as_kwargs_np={},
        frontend_method_data=frontend_method_data,
        init_flags=init_flags,
        method_flags=method_flags,
        frontend=frontend,
        on_device=on_device,
    )


@handle_frontend_method(
    class_tree=CLASS_TREE,
    init_tree="torch.tensor",
    method_name="diag",
    dtype_and_values=helpers.dtype_and_values(
        available_dtypes=helpers.get_dtypes("float"),
        shape=st.shared(helpers.get_shape(min_num_dims=1, max_num_dims=2), key="shape"),
    ),
    diagonal=st.integers(min_value=-100, max_value=100),
)
def test_torch_instance_diag(
    dtype_and_values,
    diagonal,
    frontend_method_data,
    init_flags,
    method_flags,
    frontend,
    on_device,
):
    input_dtype, values = dtype_and_values
    helpers.test_frontend_method(
        init_input_dtypes=input_dtype,
        init_all_as_kwargs_np={
            "data": values[0],
        },
        method_input_dtypes=input_dtype,
        method_all_as_kwargs_np={
            "diagonal": diagonal,
        },
        frontend_method_data=frontend_method_data,
        init_flags=init_flags,
        method_flags=method_flags,
        frontend=frontend,
        on_device=on_device,
    )


@handle_frontend_method(
    class_tree=CLASS_TREE,
    init_tree="torch.tensor",
    method_name="gather",
    params_indices_others=helpers.array_indices_axis(
        array_dtypes=helpers.get_dtypes("valid"),
        indices_dtypes=["int64"],
        indices_same_dims=True,
    ),
)
def test_torch_instance_gather(
    params_indices_others,
    frontend,
    frontend_method_data,
    init_flags,
    method_flags,
    on_device,
):
    input_dtypes, x, indices, axis, batch_dims = params_indices_others
    helpers.test_frontend_method(
        init_input_dtypes=[input_dtypes[0]],
        init_all_as_kwargs_np={"data": x},
        method_input_dtypes=[input_dtypes[1]],
        method_all_as_kwargs_np={
            "dim": axis,
            "index": indices,
        },
        frontend=frontend,
        frontend_method_data=frontend_method_data,
        init_flags=init_flags,
        method_flags=method_flags,
        on_device=on_device,
    )


@handle_frontend_method(
    class_tree=CLASS_TREE,
    init_tree="torch.tensor",
    method_name="take_along_dim",
    dtype_indices_axis=helpers.array_indices_axis(
        array_dtypes=helpers.get_dtypes("numeric"),
        indices_dtypes=["int64"],
        min_num_dims=1,
        max_num_dims=5,
        min_dim_size=1,
        max_dim_size=10,
        indices_same_dims=True,
    ),
)
def test_torch_instance_take_along_dim(
    dtype_indices_axis,
    frontend_method_data,
    init_flags,
    method_flags,
    frontend,
    on_device,
):
    input_dtypes, value, indices, axis, _ = dtype_indices_axis
    helpers.test_frontend_method(
        init_input_dtypes=[input_dtypes[0]],
        init_all_as_kwargs_np={
            "data": value,
        },
        method_input_dtypes=[input_dtypes[1]],
        method_all_as_kwargs_np={
            "indices": indices,
            "dim": axis,
        },
        frontend_method_data=frontend_method_data,
        init_flags=init_flags,
        method_flags=method_flags,
        frontend=frontend,
        on_device=on_device,
    )


@handle_frontend_method(
    class_tree=CLASS_TREE,
    init_tree="torch.tensor",
    method_name="movedim",
    dtype_and_input=helpers.dtype_and_values(
        available_dtypes=helpers.get_dtypes("float"),
        min_value=-100,
        max_value=100,
        shape=st.shared(
            helpers.get_shape(
                min_num_dims=1,
                max_num_dims=3,
                min_dim_size=1,
                max_dim_size=3,
            ),
            key="a_s_d",
        ),
    ),
    source=helpers.get_axis(
        allow_none=False,
        unique=True,
        shape=st.shared(
            helpers.get_shape(
                min_num_dims=1,
                max_num_dims=3,
                min_dim_size=1,
                max_dim_size=3,
            ),
            key="a_s_d",
        ),
        min_size=1,
        force_int=True,
    ),
    destination=helpers.get_axis(
        allow_none=False,
        unique=True,
        shape=st.shared(
            helpers.get_shape(
                min_num_dims=1,
                max_num_dims=3,
                min_dim_size=1,
                max_dim_size=3,
            ),
            key="a_s_d",
        ),
        min_size=1,
        force_int=True,
    ),
)
def test_torch_instance_movedim(
    dtype_and_input,
    source,
    destination,
    frontend,
    frontend_method_data,
    init_flags,
    method_flags,
    on_device,
):
    input_dtype, value = dtype_and_input
    helpers.test_frontend_method(
        init_input_dtypes=input_dtype,
        init_all_as_kwargs_np={"data": value[0]},
        method_input_dtypes=input_dtype,
        method_all_as_kwargs_np={
            "source": source,
            "destination": destination,
        },
        frontend=frontend,
        frontend_method_data=frontend_method_data,
        init_flags=init_flags,
        method_flags=method_flags,
        on_device=on_device,
    )


@handle_frontend_method(
    class_tree=CLASS_TREE,
    init_tree="torch.tensor",
    method_name="addcdiv_",
    dtype_and_x=helpers.dtype_and_values(
        available_dtypes=helpers.get_dtypes("float"),
        num_arrays=3,
        large_abs_safety_factor=2.5,
        small_abs_safety_factor=2.5,
        safety_factor_scale="log",
        shared_dtype=True,
    ),
    value=st.floats(min_value=-100, max_value=100),
)
def test_torch_instance_addcdiv_(
    dtype_and_x,
    value,
    frontend,
    frontend_method_data,
    init_flags,
    method_flags,
    on_device,
):
    input_dtype, x = dtype_and_x
    assume(not np.any(np.isclose(x[2], 0)))

    helpers.test_frontend_method(
        init_input_dtypes=input_dtype,
        init_all_as_kwargs_np={"data": x[0]},
        method_input_dtypes=input_dtype,
        method_all_as_kwargs_np={
            "tensor1": x[1],
            "tensor2": x[2],
            "value": value,
        },
        frontend_method_data=frontend_method_data,
        init_flags=init_flags,
        method_flags=method_flags,
        frontend=frontend,
        on_device=on_device,
        atol_=1e-03,
    )


@handle_frontend_method(
    class_tree=CLASS_TREE,
    init_tree="torch.tensor",
    method_name="cholesky",
    dtype_and_x=_get_dtype_and_matrix(square=True),
    upper=st.booleans(),
)
def test_torch_instance_cholesky(
    dtype_and_x,
    upper,
    frontend,
    frontend_method_data,
    init_flags,
    method_flags,
    on_device,
):
    input_dtype, x = dtype_and_x
    x = x[0]
    # make symmetric positive-definite
    x = np.matmul(x.swapaxes(-1, -2), x) + np.identity(x.shape[-1]) * 1e-3

    helpers.test_frontend_method(
        init_input_dtypes=input_dtype,
        init_all_as_kwargs_np={
            "data": x,
        },
        method_input_dtypes=input_dtype,
        method_all_as_kwargs_np={
            "upper": upper,
        },
        frontend_method_data=frontend_method_data,
        init_flags=init_flags,
        method_flags=method_flags,
        frontend=frontend,
        on_device=on_device,
        rtol_=1e-2,
    )


@handle_frontend_method(
    class_tree=CLASS_TREE,
    init_tree="torch.tensor",
    method_name="heaviside",
    dtype_and_values=helpers.dtype_and_values(
        available_dtypes=helpers.get_dtypes("float"),
        num_arrays=2,
    ),
)
def test_torch_instance_heaviside(
    dtype_and_values,
    frontend,
    frontend_method_data,
    init_flags,
    method_flags,
    on_device,
):
    input_dtype, values = dtype_and_values
    helpers.test_frontend_method(
        init_input_dtypes=input_dtype,
        init_all_as_kwargs_np={
            "data": values[0],
        },
        method_input_dtypes=input_dtype,
        method_all_as_kwargs_np={
            "values": values[1],
        },
        init_flags=init_flags,
        method_flags=method_flags,
        frontend_method_data=frontend_method_data,
        frontend=frontend,
        on_device=on_device,
    )


@handle_frontend_method(
    class_tree=CLASS_TREE,
    init_tree="torch.tensor",
    method_name="dot",
    dtype_and_x=helpers.dtype_and_values(
        available_dtypes=helpers.get_dtypes("float"),
        num_arrays=2,
        shape=(1,),
    ),
)
def test_torch_instance_dot(
    dtype_and_x,
    frontend_method_data,
    init_flags,
    method_flags,
    frontend,
    on_device,
):
    input_dtype, x = dtype_and_x
    helpers.test_frontend_method(
        init_input_dtypes=input_dtype,
        init_all_as_kwargs_np={
            "data": x[0],
        },
        method_input_dtypes=input_dtype,
        method_all_as_kwargs_np={
            "tensor": x[1],
        },
        frontend_method_data=frontend_method_data,
        init_flags=init_flags,
        method_flags=method_flags,
        frontend=frontend,
        on_device=on_device,
    )


@handle_frontend_method(
    class_tree=CLASS_TREE,
    init_tree="torch.tensor",
    method_name="tile",
    dtype_and_values=helpers.dtype_and_values(
        available_dtypes=helpers.get_dtypes("valid"),
        shape=st.shared(helpers.get_shape(), key="shape"),
    ),
    reps=helpers.get_axis(
        shape=st.shared(helpers.get_shape(), key="shape"),
        allow_neg=False,
    ),
)
def test_torch_instance_tile(
    dtype_and_values,
    reps,
    frontend,
    frontend_method_data,
    init_flags,
    method_flags,
    on_device,
):
    input_dtype, values = dtype_and_values
    if isinstance(reps, tuple):
        method_flags.num_positional_args = len(reps)
    else:
        method_flags.num_positional_args = 1
    helpers.test_frontend_method(
        init_input_dtypes=input_dtype,
        init_all_as_kwargs_np={
            "data": values[0],
        },
        method_input_dtypes=input_dtype,
        method_all_as_kwargs_np={
            "reps": reps,
        },
        init_flags=init_flags,
        method_flags=method_flags,
        frontend_method_data=frontend_method_data,
        frontend=frontend,
        on_device=on_device,
    )


# write test for torch instance apply_


@handle_frontend_method(
    class_tree=CLASS_TREE,
    init_tree="torch.tensor",
    method_name="apply_",
    dtype_and_values=helpers.dtype_and_values(
        available_dtypes=helpers.get_dtypes("float"),
        num_arrays=1,
    ),
)
def test_torch_instance_apply_(
    dtype_and_values,
    frontend,
    frontend_method_data,
    init_flags,
    method_flags,
    on_device,
):
    def func(x):
        return x + 1

    input_dtype, values = dtype_and_values

    helpers.test_frontend_method(
        init_input_dtypes=input_dtype,
        init_all_as_kwargs_np={
            "data": values[0],
        },
        method_input_dtypes=input_dtype,
        method_all_as_kwargs_np={
            "callable": func,
        },
        init_flags=init_flags,
        method_flags=method_flags,
        frontend_method_data=frontend_method_data,
        frontend=frontend,
        on_device=on_device,
    )<|MERGE_RESOLUTION|>--- conflicted
+++ resolved
@@ -183,7 +183,13 @@
     ivy.utils.assertions.check_equal(x.ndim, data[0].ndim, as_array=False)
 
 
-<<<<<<< HEAD
+def test_torch_tensor_property_grad():
+    x = Tensor(ivy.array([1.0, 2.0, 3.0]))
+    grads = ivy.array([1.0, 2.0, 3.0])
+    x._grads = grads
+    assert ivy.array_equal(x.grad, grads)
+
+
 @given(
     dtype_x=helpers.dtype_and_values(
         available_dtypes=helpers.get_dtypes("valid", prune_function=False),
@@ -213,13 +219,6 @@
     ivy.utils.assertions.check_equal(y.is_leaf, not requires_grad, as_array=False)
     z = y.detach()
     ivy.utils.assertions.check_equal(z.is_leaf, True, as_array=False)
-=======
-def test_torch_tensor_property_grad():
-    x = Tensor(ivy.array([1.0, 2.0, 3.0]))
-    grads = ivy.array([1.0, 2.0, 3.0])
-    x._grads = grads
-    assert ivy.array_equal(x.grad, grads)
->>>>>>> 528954ef
 
 
 # chunk
