# global
from hypothesis import assume, given, strategies as st

# local
import ivy_tests.test_ivy.helpers as helpers
from ivy_tests.test_ivy.helpers import handle_cmd_line_args


# add
@handle_cmd_line_args
@given(
    dtype_and_x=helpers.dtype_and_values(
        available_dtypes=helpers.get_dtypes("float"),
        num_arrays=2,
        min_value=-1e04,
        max_value=1e04,
        allow_inf=False,
    ),
<<<<<<< HEAD
    alpha=st.floats(min_value=-1e04, max_value=1e04, allow_infinity=False),
=======
    alpha=st.floats(min_value=-1e06, max_value=1e06, allow_infinity=False),
    num_positional_args=helpers.num_positional_args(
        fn_name="ivy.functional.frontends.torch.Tensor.add",
    ),
>>>>>>> 4a19b694
)
def test_torch_instance_add(
    dtype_and_x,
    alpha,
    as_variable,
<<<<<<< HEAD
    native_array,
):
    input_dtype, x = dtype_and_x
    assume("bfloat16" not in input_dtype)
=======
    num_positional_args,
    native_array,
):
    input_dtype, x = dtype_and_x
>>>>>>> 4a19b694
    helpers.test_frontend_method(
        input_dtypes_init=input_dtype,
        as_variable_flags_init=as_variable,
        num_positional_args_init=1,
        native_array_flags_init=native_array,
        all_as_kwargs_np_init={
            "data": x[0],
        },
        input_dtypes_method=input_dtype,
        as_variable_flags_method=as_variable,
        num_positional_args_method=1,
        native_array_flags_method=native_array,
        all_as_kwargs_np_method={
            "other": x[1],
            "alpha": alpha,
        },
        frontend="torch",
<<<<<<< HEAD
        class_name="tensor",
=======
        class_name="Tensor",
>>>>>>> 4a19b694
        method_name="add",
    )


@handle_cmd_line_args
@given(
    dtype_x=helpers.dtype_and_values(
        available_dtypes=helpers.get_dtypes("valid", full=True),
        shape=st.shared(helpers.get_shape(), key="value_shape"),
    ),
    shape=helpers.reshape_shapes(
        shape=st.shared(helpers.get_shape(), key="value_shape")
    ),
)
def test_torch_instance_reshape(
    dtype_x,
    shape,
    as_variable,
    native_array,
):
    input_dtype, x = dtype_x
    assume("bfloat16" not in input_dtype)
    helpers.test_frontend_method(
        input_dtypes_init=input_dtype,
        as_variable_flags_init=as_variable,
        num_positional_args_init=1,
        native_array_flags_init=native_array,
        all_as_kwargs_np_init={
            "data": x[0],
        },
        input_dtypes_method=input_dtype,
        as_variable_flags_method=as_variable,
        num_positional_args_method=1,
        native_array_flags_method=native_array,
        all_as_kwargs_np_method={
            "shape": shape,
        },
        frontend="torch",
        class_name="tensor",
        method_name="reshape",
    )


# sin
@handle_cmd_line_args
@given(
    dtype_and_x=helpers.dtype_and_values(
        available_dtypes=helpers.get_dtypes("float"),
        allow_inf=False,
    ),
)
def test_torch_instance_sin(
    dtype_and_x,
    as_variable,
<<<<<<< HEAD
    native_array,
):
    input_dtype, x = dtype_and_x
    assume("bfloat16" not in input_dtype)
    helpers.test_frontend_method(
        input_dtypes_init=["float64"] + input_dtype,
        as_variable_flags_init=as_variable,
        num_positional_args_init=1,
        native_array_flags_init=native_array,
        all_as_kwargs_np_init={
            "data": x[0],
        },
        input_dtypes_method=["float64"] + input_dtype,
        as_variable_flags_method=as_variable,
        num_positional_args_method=0,
        native_array_flags_method=native_array,
        all_as_kwargs_np_method={},
        frontend="torch",
        class_name="tensor",
        method_name="sin",
    )


# sin_
@handle_cmd_line_args
@given(
    dtype_and_x=helpers.dtype_and_values(
        available_dtypes=helpers.get_dtypes("float"),
        allow_inf=False,
    ),
)
def test_torch_instance_sin_(
    dtype_and_x,
    as_variable,
    native_array,
):
    input_dtype, x = dtype_and_x
    assume("bfloat16" not in input_dtype)
    helpers.test_frontend_method(
        input_dtypes_init=["float64"] + input_dtype,
=======
    num_positional_args,
    native_array,
):
    input_dtype, x, shape = dtypes_x_reshape
    helpers.test_frontend_method(
        input_dtypes_init=input_dtype,
>>>>>>> 4a19b694
        as_variable_flags_init=as_variable,
        num_positional_args_init=1,
        native_array_flags_init=native_array,
        all_as_kwargs_np_init={
            "data": x[0],
        },
        input_dtypes_method=input_dtype,
        as_variable_flags_method=as_variable,
<<<<<<< HEAD
        num_positional_args_method=0,
        native_array_flags_method=native_array,
        all_as_kwargs_np_method={},
        frontend="torch",
        class_name="tensor",
        method_name="sin_",
=======
        num_positional_args_method=1,
        native_array_flags_method=native_array,
        all_as_kwargs_np_method={
            "shape": shape,
        },
        frontend="torch",
        class_name="Tensor",
        method_name="reshape",
>>>>>>> 4a19b694
    )<|MERGE_RESOLUTION|>--- conflicted
+++ resolved
@@ -16,30 +16,19 @@
         max_value=1e04,
         allow_inf=False,
     ),
-<<<<<<< HEAD
-    alpha=st.floats(min_value=-1e04, max_value=1e04, allow_infinity=False),
-=======
     alpha=st.floats(min_value=-1e06, max_value=1e06, allow_infinity=False),
     num_positional_args=helpers.num_positional_args(
         fn_name="ivy.functional.frontends.torch.Tensor.add",
     ),
->>>>>>> 4a19b694
 )
 def test_torch_instance_add(
     dtype_and_x,
     alpha,
     as_variable,
-<<<<<<< HEAD
-    native_array,
-):
-    input_dtype, x = dtype_and_x
-    assume("bfloat16" not in input_dtype)
-=======
     num_positional_args,
     native_array,
 ):
     input_dtype, x = dtype_and_x
->>>>>>> 4a19b694
     helpers.test_frontend_method(
         input_dtypes_init=input_dtype,
         as_variable_flags_init=as_variable,
@@ -57,11 +46,7 @@
             "alpha": alpha,
         },
         frontend="torch",
-<<<<<<< HEAD
-        class_name="tensor",
-=======
         class_name="Tensor",
->>>>>>> 4a19b694
         method_name="add",
     )
 
@@ -116,55 +101,12 @@
 def test_torch_instance_sin(
     dtype_and_x,
     as_variable,
-<<<<<<< HEAD
-    native_array,
-):
-    input_dtype, x = dtype_and_x
-    assume("bfloat16" not in input_dtype)
-    helpers.test_frontend_method(
-        input_dtypes_init=["float64"] + input_dtype,
-        as_variable_flags_init=as_variable,
-        num_positional_args_init=1,
-        native_array_flags_init=native_array,
-        all_as_kwargs_np_init={
-            "data": x[0],
-        },
-        input_dtypes_method=["float64"] + input_dtype,
-        as_variable_flags_method=as_variable,
-        num_positional_args_method=0,
-        native_array_flags_method=native_array,
-        all_as_kwargs_np_method={},
-        frontend="torch",
-        class_name="tensor",
-        method_name="sin",
-    )
-
-
-# sin_
-@handle_cmd_line_args
-@given(
-    dtype_and_x=helpers.dtype_and_values(
-        available_dtypes=helpers.get_dtypes("float"),
-        allow_inf=False,
-    ),
-)
-def test_torch_instance_sin_(
-    dtype_and_x,
-    as_variable,
-    native_array,
-):
-    input_dtype, x = dtype_and_x
-    assume("bfloat16" not in input_dtype)
-    helpers.test_frontend_method(
-        input_dtypes_init=["float64"] + input_dtype,
-=======
     num_positional_args,
     native_array,
 ):
     input_dtype, x, shape = dtypes_x_reshape
     helpers.test_frontend_method(
         input_dtypes_init=input_dtype,
->>>>>>> 4a19b694
         as_variable_flags_init=as_variable,
         num_positional_args_init=1,
         native_array_flags_init=native_array,
@@ -173,14 +115,6 @@
         },
         input_dtypes_method=input_dtype,
         as_variable_flags_method=as_variable,
-<<<<<<< HEAD
-        num_positional_args_method=0,
-        native_array_flags_method=native_array,
-        all_as_kwargs_np_method={},
-        frontend="torch",
-        class_name="tensor",
-        method_name="sin_",
-=======
         num_positional_args_method=1,
         native_array_flags_method=native_array,
         all_as_kwargs_np_method={
@@ -189,5 +123,4 @@
         frontend="torch",
         class_name="Tensor",
         method_name="reshape",
->>>>>>> 4a19b694
     )