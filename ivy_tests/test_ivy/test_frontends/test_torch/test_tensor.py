--- conflicted
+++ resolved
@@ -12509,7 +12509,6 @@
         method_flags=method_flags,
         frontend=frontend,
         on_device=on_device,
-<<<<<<< HEAD
     )
 
 
@@ -12618,6 +12617,4 @@
         ret_np_from_gt_flat=ret_gt.numpy().ravel(),
         ground_truth_backend="torch",
         backend=backend_fw,
-=======
->>>>>>> 2aa51ff2
     )