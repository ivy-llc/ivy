--- conflicted
+++ resolved
@@ -1320,11 +1320,7 @@
 
 # _to_with_device
 @handle_frontend_method(
-<<<<<<< HEAD
-    method_tree="torch.tensor._to_with_device",
-=======
     method_tree="torch.tensor.to",
->>>>>>> 299e2ce4
     dtype_x=helpers.dtype_and_values(
         available_dtypes=helpers.get_dtypes("valid", full=True),
     ),
@@ -1366,11 +1362,7 @@
 
 # _to_with_dtype
 @handle_frontend_method(
-<<<<<<< HEAD
-    method_tree="torch.tensor._to_with_dtype",
-=======
     method_tree="torch.tensor.to",
->>>>>>> 299e2ce4
     dtype_x=helpers.dtype_and_values(
         available_dtypes=helpers.get_dtypes("valid", full=True),
     ),
