--- conflicted
+++ resolved
@@ -297,23 +297,15 @@
     )
 
 
-<<<<<<< HEAD
 # asinh
-=======
-# tan
->>>>>>> 65539d90
-@handle_cmd_line_args
-@given(
-    dtype_and_x=helpers.dtype_and_values(
-        available_dtypes=helpers.get_dtypes("float"),
-        allow_inf=False,
-    ),
-)
-<<<<<<< HEAD
+@handle_cmd_line_args
+@given(
+    dtype_and_x=helpers.dtype_and_values(
+        available_dtypes=helpers.get_dtypes("float"),
+        allow_inf=False,
+    ),
+)
 def test_torch_instance_asinh(
-=======
-def test_torch_instance_tan(
->>>>>>> 65539d90
     dtype_and_x,
     as_variable,
     native_array,
@@ -335,7 +327,6 @@
         all_as_kwargs_np_method={},
         frontend="torch",
         class_name="tensor",
-<<<<<<< HEAD
         method_name="asinh",
         rtol_=1e-2,
         atol_=1e-2,
@@ -375,7 +366,38 @@
         method_name="asinh_",
         rtol_=1e-2,
         atol_=1e-2,
-=======
+    )
+
+
+# tan
+@handle_cmd_line_args
+@given(
+    dtype_and_x=helpers.dtype_and_values(
+        available_dtypes=helpers.get_dtypes("float"),
+        allow_inf=False,
+    ),
+)
+def test_torch_instance_tan(
+    dtype_and_x,
+    as_variable,
+    native_array,
+):
+    input_dtype, x = dtype_and_x
+    assume("bfloat16" not in input_dtype)
+    helpers.test_frontend_method(
+        input_dtypes_init=["float64"] + input_dtype,
+        as_variable_flags_init=as_variable,
+        num_positional_args_init=1,
+        native_array_flags_init=native_array,
+        all_as_kwargs_np_init={
+            "data": x[0],
+        },
+        input_dtypes_method=["float64"] + input_dtype,
+        as_variable_flags_method=as_variable,
+        num_positional_args_method=0,
+        native_array_flags_method=native_array,
+        all_as_kwargs_np_method={},
+        frontend="torch",
+        class_name="tensor",
         method_name="tan",
->>>>>>> 65539d90
-    )+    )
