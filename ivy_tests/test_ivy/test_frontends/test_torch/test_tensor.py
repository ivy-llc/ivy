# global
import ivy
import torch
from hypothesis import strategies as st, given
import hypothesis.extra.numpy as hnp

# local
import ivy_tests.test_ivy.helpers as helpers
from ivy_tests.test_ivy.test_frontends.test_torch.test_blas_and_lapack_ops import (
    _get_dtype_and_3dbatch_matrices,
    _get_dtype_input_and_matrices,
)
from ivy.functional.frontends.torch import Tensor
import ivy_tests.test_ivy.helpers.test_parameter_flags as pf
from ivy_tests.test_ivy.helpers import handle_frontend_method
from ivy_tests.test_ivy.test_functional.test_core.test_searching import (
    _broadcastable_trio,
)

CLASS_TREE = "ivy.functional.frontends.torch.Tensor"


# Helper functions
@st.composite
def _dtypes(draw):
    return draw(
        st.shared(
            helpers.list_of_length(
                x=st.sampled_from(draw(helpers.get_dtypes("numeric"))), length=1
            ),
            key="dtype",
        )
    )


@st.composite
def _requires_grad(draw):
    dtype = draw(_dtypes())[0]
    if ivy.is_int_dtype(dtype) or ivy.is_uint_dtype(dtype):
        return draw(st.just(False))
    return draw(st.booleans())


@given(
    dtype_x=helpers.dtype_and_values(
        available_dtypes=helpers.get_dtypes("valid")
    ).filter(lambda x: "bfloat16" not in x[0]),
)
def test_torch_tensor_property_ivy_array(
    dtype_x,
):
    _, data = dtype_x
    x = Tensor(data[0])
    x.ivy_array = data[0]
    ret = helpers.flatten_and_to_np(ret=x.ivy_array.data)
    ret_gt = helpers.flatten_and_to_np(ret=data[0])
    helpers.value_test(
        ret_np_flat=ret,
        ret_np_from_gt_flat=ret_gt,
        ground_truth_backend="torch",
    )


@given(
    dtype_x=helpers.dtype_and_values(available_dtypes=helpers.get_dtypes("valid")),
)
def test_torch_tensor_property_device(
    dtype_x,
):
    _, data = dtype_x
    x = Tensor(data[0])
    x.ivy_array = data[0]
    ivy.assertions.check_equal(x.device, ivy.dev(ivy.array(data[0])))


@given(
    dtype_x=helpers.dtype_and_values(available_dtypes=helpers.get_dtypes("valid")),
)
def test_torch_tensor_property_dtype(
    dtype_x,
):
    dtype, data = dtype_x
    x = Tensor(data[0])
    x.ivy_array = data[0]
    ivy.assertions.check_equal(x.dtype, dtype[0])


# chunk
@handle_frontend_method(
    class_tree=CLASS_TREE,
    init_tree="torch.tensor",
    method_name="chunk",
    dtype_x_dim=helpers.dtype_values_axis(
        available_dtypes=helpers.get_dtypes("float"),
        min_num_dims=1,
        min_value=-1e04,
        max_value=1e04,
        force_int_axis=True,
        valid_axis=True,
    ),
    chunks=st.integers(
        min_value=1,
        max_value=50,
    ),
)
def test_torch_instance_chunk(
    dtype_x_dim,
    chunks,
    init_num_positional_args: pf.NumPositionalArgFn,
    method_num_positional_args: pf.NumPositionalArgMethod,
    as_variable: pf.AsVariableFlags,
    native_array: pf.NativeArrayFlags,
    frontend,
    frontend_method_data,
):
    input_dtype, x, dim = dtype_x_dim
    helpers.test_frontend_method(
        init_input_dtypes=input_dtype,
        init_as_variable_flags=as_variable,
        init_num_positional_args=init_num_positional_args,
        init_native_array_flags=native_array,
        init_all_as_kwargs_np={
            "data": x[0],
        },
        method_input_dtypes=input_dtype,
        method_as_variable_flags=as_variable,
        method_num_positional_args=method_num_positional_args,
        method_native_array_flags=native_array,
        method_all_as_kwargs_np={
            "chunks": chunks,
            "dim": dim,
        },
        frontend_method_data=frontend_method_data,
        frontend=frontend,
    )


# add
@handle_frontend_method(
    class_tree=CLASS_TREE,
    init_tree="torch.tensor",
    method_name="add",
    dtype_and_x=helpers.dtype_and_values(
        available_dtypes=helpers.get_dtypes("float"),
        num_arrays=2,
        min_value=-1e04,
        max_value=1e04,
        allow_inf=False,
    ),
    alpha=st.floats(min_value=-1e04, max_value=1e04, allow_infinity=False),
)
def test_torch_instance_add(
    dtype_and_x,
    alpha,
    init_num_positional_args: pf.NumPositionalArgFn,
    method_num_positional_args: pf.NumPositionalArgMethod,
    as_variable: pf.AsVariableFlags,
    native_array: pf.NativeArrayFlags,
    frontend,
    frontend_method_data,
):
    input_dtype, x = dtype_and_x
    helpers.test_frontend_method(
        init_input_dtypes=input_dtype,
        init_as_variable_flags=as_variable,
        init_num_positional_args=init_num_positional_args,
        init_native_array_flags=native_array,
        init_all_as_kwargs_np={
            "data": x[0],
        },
        method_input_dtypes=input_dtype,
        method_as_variable_flags=as_variable,
        method_num_positional_args=method_num_positional_args,
        method_native_array_flags=native_array,
        method_all_as_kwargs_np={
            "other": x[1],
            "alpha": alpha,
        },
        frontend_method_data=frontend_method_data,
        frontend=frontend,
    )


# new_ones
@handle_frontend_method(
    class_tree=CLASS_TREE,
    init_tree="torch.tensor",
    method_name="new_ones",
    dtype_and_x=helpers.dtype_and_values(available_dtypes=helpers.get_dtypes("float")),
    size=helpers.get_shape(
        allow_none=False,
        min_num_dims=1,
        max_num_dims=5,
        min_dim_size=1,
        max_dim_size=10,
    ),
    dtypes=_dtypes(),
    requires_grad=_requires_grad(),
)
def test_torch_instance_new_ones(
    dtype_and_x,
    size,
    dtypes,
    requires_grad,
    on_device,
    init_num_positional_args: pf.NumPositionalArgFn,
    method_num_positional_args: pf.NumPositionalArgMethod,
    as_variable: pf.AsVariableFlags,
    native_array: pf.NativeArrayFlags,
    frontend_method_data,
    frontend,
):
    input_dtype, x = dtype_and_x
    helpers.test_frontend_method(
        init_input_dtypes=input_dtype,
        init_as_variable_flags=as_variable,
        init_num_positional_args=init_num_positional_args,
        init_native_array_flags=native_array,
        init_all_as_kwargs_np={
            "data": x[0],
        },
        method_input_dtypes=dtypes,
        method_as_variable_flags=as_variable,
        method_num_positional_args=method_num_positional_args,
        method_native_array_flags=native_array,
        method_all_as_kwargs_np={
            "size": size,
            "dtype": dtypes[0],
            "requires_grad": requires_grad,
            "device": on_device,
        },
        frontend_method_data=frontend_method_data,
        frontend=frontend,
    )


# new_zeros
@handle_frontend_method(
    class_tree=CLASS_TREE,
    init_tree="torch.tensor",
    method_name="new_zeros",
    dtype_and_x=helpers.dtype_and_values(available_dtypes=helpers.get_dtypes("valid")),
    size=helpers.get_shape(
        allow_none=False,
        min_num_dims=1,
        max_num_dims=5,
        min_dim_size=1,
        max_dim_size=10,
    ),
    dtypes=_dtypes(),
    requires_grad=_requires_grad(),
)
def test_torch_instance_new_zeros(
    dtype_and_x,
    size,
    dtypes,
    requires_grad,
    on_device,
    init_num_positional_args: pf.NumPositionalArgFn,
    method_num_positional_args: pf.NumPositionalArgMethod,
    as_variable: pf.AsVariableFlags,
    native_array: pf.NativeArrayFlags,
    frontend_method_data,
    frontend,
):
    input_dtype, x = dtype_and_x
    helpers.test_frontend_method(
        init_input_dtypes=input_dtype,
        init_as_variable_flags=as_variable,
        init_num_positional_args=init_num_positional_args,
        init_native_array_flags=native_array,
        init_all_as_kwargs_np={
            "data": x[0],
        },
        method_input_dtypes=dtypes,
        method_as_variable_flags=as_variable,
        method_num_positional_args=method_num_positional_args,
        method_native_array_flags=native_array,
        method_all_as_kwargs_np={
            "size": size,
            "dtype": dtypes[0],
            "requires_grad": requires_grad,
            "device": on_device,
        },
        frontend_method_data=frontend_method_data,
        frontend=frontend,
    )


@handle_frontend_method(
    class_tree=CLASS_TREE,
    init_tree="torch.tensor",
    method_name="reshape",
    dtype_x=helpers.dtype_and_values(
        available_dtypes=helpers.get_dtypes("valid", full=True),
        shape=st.shared(helpers.get_shape(), key="value_shape"),
    ),
    shape=helpers.reshape_shapes(
        shape=st.shared(helpers.get_shape(), key="value_shape")
    ),
)
def test_torch_instance_reshape(
    dtype_x,
    shape,
    init_num_positional_args: pf.NumPositionalArgFn,
    method_num_positional_args: pf.NumPositionalArgMethod,
    as_variable: pf.AsVariableFlags,
    native_array: pf.NativeArrayFlags,
    frontend_method_data,
    frontend,
):
    input_dtype, x = dtype_x
    helpers.test_frontend_method(
        init_input_dtypes=input_dtype,
        init_as_variable_flags=as_variable,
        init_num_positional_args=init_num_positional_args,
        init_native_array_flags=native_array,
        init_all_as_kwargs_np={
            "data": x[0],
        },
        method_input_dtypes=input_dtype,
        method_as_variable_flags=as_variable,
        method_num_positional_args=method_num_positional_args,
        method_native_array_flags=native_array,
        method_all_as_kwargs_np={
            "shape": shape,
        },
        frontend_method_data=frontend_method_data,
        frontend=frontend,
    )


# sin
@handle_frontend_method(
    class_tree=CLASS_TREE,
    init_tree="torch.tensor",
    method_name="sin",
    dtype_and_x=helpers.dtype_and_values(
        available_dtypes=helpers.get_dtypes("float"),
        allow_inf=False,
    ),
)
def test_torch_instance_sin(
    dtype_and_x,
    init_num_positional_args: pf.NumPositionalArgFn,
    method_num_positional_args: pf.NumPositionalArgMethod,
    as_variable: pf.AsVariableFlags,
    native_array: pf.NativeArrayFlags,
    frontend_method_data,
    frontend,
):
    input_dtype, x = dtype_and_x
    helpers.test_frontend_method(
        init_input_dtypes=input_dtype,
        init_as_variable_flags=as_variable,
        init_num_positional_args=init_num_positional_args,
        init_native_array_flags=native_array,
        init_all_as_kwargs_np={
            "data": x[0],
        },
        method_input_dtypes=input_dtype,
        method_as_variable_flags=as_variable,
        method_num_positional_args=method_num_positional_args,
        method_native_array_flags=native_array,
        method_all_as_kwargs_np={},
        frontend_method_data=frontend_method_data,
        frontend=frontend,
    )


# arcsin
@handle_frontend_method(
    class_tree=CLASS_TREE,
    init_tree="torch.tensor",
    method_name="arcsin",
    dtype_and_x=helpers.dtype_and_values(
        available_dtypes=helpers.get_dtypes("float"),
        allow_inf=False,
    ),
)
def test_torch_instance_arcsin(
    dtype_and_x,
    init_num_positional_args: pf.NumPositionalArgFn,
    method_num_positional_args: pf.NumPositionalArgMethod,
    as_variable: pf.AsVariableFlags,
    native_array: pf.NativeArrayFlags,
    frontend_method_data,
    frontend,
):
    input_dtype, x = dtype_and_x
    helpers.test_frontend_method(
        init_input_dtypes=input_dtype,
        init_as_variable_flags=as_variable,
        init_num_positional_args=init_num_positional_args,
        init_native_array_flags=native_array,
        init_all_as_kwargs_np={
            "data": x[0],
        },
        method_input_dtypes=input_dtype,
        method_as_variable_flags=as_variable,
        method_num_positional_args=method_num_positional_args,
        method_native_array_flags=native_array,
        method_all_as_kwargs_np={},
        frontend_method_data=frontend_method_data,
        frontend=frontend,
    )


# sum
@handle_frontend_method(
    class_tree=CLASS_TREE,
    init_tree="torch.tensor",
    method_name="sum",
    dtype_and_x=helpers.dtype_and_values(
        available_dtypes=helpers.get_dtypes("float"),
        allow_inf=False,
    ),
)
def test_torch_instance_sum(
    dtype_and_x,
    init_num_positional_args: pf.NumPositionalArgFn,
    method_num_positional_args: pf.NumPositionalArgMethod,
    as_variable: pf.AsVariableFlags,
    native_array: pf.NativeArrayFlags,
    frontend_method_data,
    frontend,
):
    input_dtype, x = dtype_and_x
    helpers.test_frontend_method(
        init_input_dtypes=["float64"] + input_dtype,
        init_as_variable_flags=as_variable,
        init_num_positional_args=init_num_positional_args,
        init_native_array_flags=native_array,
        init_all_as_kwargs_np={
            "data": x[0],
        },
        method_input_dtypes=["float64"] + input_dtype,
        method_as_variable_flags=as_variable,
        method_num_positional_args=method_num_positional_args,
        method_native_array_flags=native_array,
        method_all_as_kwargs_np={},
        frontend_method_data=frontend_method_data,
        frontend=frontend,
    )


# atan
@handle_frontend_method(
    class_tree=CLASS_TREE,
    init_tree="torch.tensor",
    method_name="atan",
    dtype_and_x=helpers.dtype_and_values(
        available_dtypes=helpers.get_dtypes("float"),
        allow_inf=False,
    ),
)
def test_torch_instance_atan(
    dtype_and_x,
    init_num_positional_args: pf.NumPositionalArgFn,
    method_num_positional_args: pf.NumPositionalArgMethod,
    as_variable: pf.AsVariableFlags,
    native_array: pf.NativeArrayFlags,
    frontend_method_data,
    frontend,
):
    input_dtype, x = dtype_and_x
    helpers.test_frontend_method(
        init_input_dtypes=input_dtype,
        init_as_variable_flags=as_variable,
        init_num_positional_args=init_num_positional_args,
        init_native_array_flags=native_array,
        init_all_as_kwargs_np={
            "data": x[0],
        },
        method_input_dtypes=input_dtype,
        method_as_variable_flags=as_variable,
        method_num_positional_args=method_num_positional_args,
        method_native_array_flags=native_array,
        method_all_as_kwargs_np={},
        frontend_method_data=frontend_method_data,
        frontend=frontend,
    )


# atan2
@handle_frontend_method(
    class_tree=CLASS_TREE,
    init_tree="torch.tensor",
    method_name="atan2",
    dtype_and_x=helpers.dtype_and_values(
        available_dtypes=helpers.get_dtypes("float"),
        num_arrays=2,
    ),
)
def test_torch_instance_atan2(
    dtype_and_x,
    init_num_positional_args: pf.NumPositionalArgFn,
    method_num_positional_args: pf.NumPositionalArgMethod,
    as_variable: pf.AsVariableFlags,
    native_array: pf.NativeArrayFlags,
    frontend_method_data,
    frontend,
):
    input_dtype, x = dtype_and_x
    helpers.test_frontend_method(
        init_input_dtypes=input_dtype,
        init_as_variable_flags=as_variable,
        init_num_positional_args=init_num_positional_args,
        init_native_array_flags=native_array,
        init_all_as_kwargs_np={
            "data": x[0],
        },
        method_input_dtypes=input_dtype,
        method_as_variable_flags=as_variable,
        method_num_positional_args=method_num_positional_args,
        method_native_array_flags=native_array,
        method_all_as_kwargs_np={
            "other": x[1],
        },
        frontend_method_data=frontend_method_data,
        frontend=frontend,
    )


# sin_
@handle_frontend_method(
    class_tree=CLASS_TREE,
    init_tree="torch.tensor",
    method_name="sin_",
    dtype_and_x=helpers.dtype_and_values(
        available_dtypes=helpers.get_dtypes("float"),
        allow_inf=False,
    ),
)
def test_torch_instance_sin_(
    dtype_and_x,
    init_num_positional_args: pf.NumPositionalArgFn,
    method_num_positional_args: pf.NumPositionalArgMethod,
    as_variable: pf.AsVariableFlags,
    native_array: pf.NativeArrayFlags,
    frontend_method_data,
    frontend,
):
    input_dtype, x = dtype_and_x
    helpers.test_frontend_method(
        init_input_dtypes=input_dtype,
        init_as_variable_flags=as_variable,
        init_num_positional_args=init_num_positional_args,
        init_native_array_flags=native_array,
        init_all_as_kwargs_np={
            "data": x[0],
        },
        method_input_dtypes=input_dtype,
        method_as_variable_flags=as_variable,
        method_num_positional_args=method_num_positional_args,
        method_native_array_flags=native_array,
        method_all_as_kwargs_np={},
        frontend_method_data=frontend_method_data,
        frontend=frontend,
    )


# cos
@handle_frontend_method(
    class_tree=CLASS_TREE,
    init_tree="torch.tensor",
    method_name="cos",
    dtype_and_x=helpers.dtype_and_values(
        available_dtypes=helpers.get_dtypes("float"),
        allow_inf=False,
    ),
)
def test_torch_instance_cos(
    dtype_and_x,
    init_num_positional_args: pf.NumPositionalArgFn,
    method_num_positional_args: pf.NumPositionalArgMethod,
    as_variable: pf.AsVariableFlags,
    native_array: pf.NativeArrayFlags,
    frontend_method_data,
    frontend,
):
    input_dtype, x = dtype_and_x
    helpers.test_frontend_method(
        init_input_dtypes=input_dtype,
        init_as_variable_flags=as_variable,
        init_num_positional_args=init_num_positional_args,
        init_native_array_flags=native_array,
        init_all_as_kwargs_np={
            "data": x[0],
        },
        method_input_dtypes=input_dtype,
        method_as_variable_flags=as_variable,
        method_num_positional_args=method_num_positional_args,
        method_native_array_flags=native_array,
        method_all_as_kwargs_np={},
        frontend_method_data=frontend_method_data,
        frontend=frontend,
    )


# cos_
@handle_frontend_method(
    class_tree=CLASS_TREE,
    init_tree="torch.tensor",
    method_name="cos_",
    dtype_and_x=helpers.dtype_and_values(
        available_dtypes=helpers.get_dtypes("float"),
        allow_inf=False,
    ),
)
def test_torch_instance_cos_(
    dtype_and_x,
    init_num_positional_args: pf.NumPositionalArgFn,
    method_num_positional_args: pf.NumPositionalArgMethod,
    as_variable: pf.AsVariableFlags,
    native_array: pf.NativeArrayFlags,
    frontend_method_data,
    frontend,
):
    input_dtype, x = dtype_and_x
    helpers.test_frontend_method(
        init_input_dtypes=input_dtype,
        init_as_variable_flags=as_variable,
        init_num_positional_args=init_num_positional_args,
        init_native_array_flags=native_array,
        init_all_as_kwargs_np={
            "data": list(x[0]) if type(x[0]) == int else x[0],
        },
        method_input_dtypes=input_dtype,
        method_as_variable_flags=as_variable,
        method_num_positional_args=method_num_positional_args,
        method_native_array_flags=native_array,
        method_all_as_kwargs_np={},
        frontend_method_data=frontend_method_data,
        frontend=frontend,
    )


# sinh
@handle_frontend_method(
    class_tree=CLASS_TREE,
    init_tree="torch.tensor",
    method_name="sinh",
    dtype_and_x=helpers.dtype_and_values(
        available_dtypes=helpers.get_dtypes("float"),
        allow_inf=False,
    ),
)
def test_torch_instance_sinh(
    dtype_and_x,
    init_num_positional_args: pf.NumPositionalArgFn,
    method_num_positional_args: pf.NumPositionalArgMethod,
    as_variable: pf.AsVariableFlags,
    native_array: pf.NativeArrayFlags,
    frontend_method_data,
    frontend,
):
    input_dtype, x = dtype_and_x
    helpers.test_frontend_method(
        init_input_dtypes=input_dtype,
        init_as_variable_flags=as_variable,
        init_num_positional_args=init_num_positional_args,
        init_native_array_flags=native_array,
        init_all_as_kwargs_np={
            "data": x[0],
        },
        method_input_dtypes=input_dtype,
        method_as_variable_flags=as_variable,
        method_num_positional_args=method_num_positional_args,
        method_native_array_flags=native_array,
        method_all_as_kwargs_np={},
        frontend_method_data=frontend_method_data,
        frontend=frontend,
    )


# sinh_
@handle_frontend_method(
    class_tree=CLASS_TREE,
    init_tree="torch.tensor",
    method_name="sinh_",
    dtype_and_x=helpers.dtype_and_values(
        available_dtypes=helpers.get_dtypes("float"),
        allow_inf=False,
    ),
)
def test_torch_instance_sinh_(
    dtype_and_x,
    init_num_positional_args: pf.NumPositionalArgFn,
    method_num_positional_args: pf.NumPositionalArgMethod,
    as_variable: pf.AsVariableFlags,
    native_array: pf.NativeArrayFlags,
    frontend_method_data,
    frontend,
):
    input_dtype, x = dtype_and_x
    helpers.test_frontend_method(
        init_input_dtypes=input_dtype,
        init_as_variable_flags=as_variable,
        init_num_positional_args=init_num_positional_args,
        init_native_array_flags=native_array,
        init_all_as_kwargs_np={
            "data": x[0],
        },
        method_input_dtypes=input_dtype,
        method_as_variable_flags=as_variable,
        method_num_positional_args=method_num_positional_args,
        method_native_array_flags=native_array,
        method_all_as_kwargs_np={},
        frontend_method_data=frontend_method_data,
        frontend=frontend,
    )


# cosh
@handle_frontend_method(
    class_tree=CLASS_TREE,
    init_tree="torch.tensor",
    method_name="cosh",
    dtype_and_x=helpers.dtype_and_values(
        available_dtypes=helpers.get_dtypes("float"),
        allow_inf=False,
    ),
)
def test_torch_instance_cosh(
    dtype_and_x,
    init_num_positional_args: pf.NumPositionalArgFn,
    method_num_positional_args: pf.NumPositionalArgMethod,
    as_variable: pf.AsVariableFlags,
    native_array: pf.NativeArrayFlags,
    frontend_method_data,
    frontend,
):
    input_dtype, x = dtype_and_x
    helpers.test_frontend_method(
        init_input_dtypes=input_dtype,
        init_as_variable_flags=as_variable,
        init_num_positional_args=init_num_positional_args,
        init_native_array_flags=native_array,
        init_all_as_kwargs_np={
            "data": x[0],
        },
        method_input_dtypes=input_dtype,
        method_as_variable_flags=as_variable,
        method_num_positional_args=method_num_positional_args,
        method_native_array_flags=native_array,
        method_all_as_kwargs_np={},
        frontend_method_data=frontend_method_data,
        frontend=frontend,
    )


# cosh_
@handle_frontend_method(
    class_tree=CLASS_TREE,
    init_tree="torch.tensor",
    method_name="cosh_",
    dtype_and_x=helpers.dtype_and_values(
        available_dtypes=helpers.get_dtypes("float"),
        allow_inf=False,
    ),
)
def test_torch_instance_cosh_(
    dtype_and_x,
    init_num_positional_args: pf.NumPositionalArgFn,
    method_num_positional_args: pf.NumPositionalArgMethod,
    as_variable: pf.AsVariableFlags,
    native_array: pf.NativeArrayFlags,
    frontend_method_data,
    frontend,
):
    input_dtype, x = dtype_and_x
    helpers.test_frontend_method(
        init_input_dtypes=input_dtype,
        init_as_variable_flags=as_variable,
        init_num_positional_args=init_num_positional_args,
        init_native_array_flags=native_array,
        init_all_as_kwargs_np={
            "data": x[0],
        },
        method_input_dtypes=input_dtype,
        method_as_variable_flags=as_variable,
        method_num_positional_args=method_num_positional_args,
        method_native_array_flags=native_array,
        method_all_as_kwargs_np={},
        frontend_method_data=frontend_method_data,
        frontend=frontend,
    )


# view
@handle_frontend_method(
    class_tree=CLASS_TREE,
    init_tree="torch.tensor",
    method_name="view",
    dtype_x=helpers.dtype_and_values(
        available_dtypes=helpers.get_dtypes("valid", full=True),
        shape=st.shared(helpers.get_shape(), key="value_shape"),
    ),
    shape=helpers.reshape_shapes(
        shape=st.shared(helpers.get_shape(), key="value_shape")
    ),
)
def test_torch_instance_view(
    dtype_x,
    shape,
    init_num_positional_args: pf.NumPositionalArgFn,
    method_num_positional_args: pf.NumPositionalArgMethod,
    as_variable: pf.AsVariableFlags,
    native_array: pf.NativeArrayFlags,
    frontend_method_data,
    frontend,
):
    input_dtype, x = dtype_x
    helpers.test_frontend_method(
        init_input_dtypes=input_dtype,
        init_as_variable_flags=as_variable,
        init_num_positional_args=init_num_positional_args,
        init_native_array_flags=native_array,
        init_all_as_kwargs_np={
            "data": x[0],
        },
        method_input_dtypes=input_dtype,
        method_as_variable_flags=as_variable,
        method_num_positional_args=method_num_positional_args,
        method_native_array_flags=native_array,
        method_all_as_kwargs_np={
            "shape": shape,
        },
        frontend_method_data=frontend_method_data,
        frontend=frontend,
    )


@handle_frontend_method(
    class_tree=CLASS_TREE,
    init_tree="torch.tensor",
    method_name="float",
    dtype_x=helpers.dtype_and_values(
        available_dtypes=helpers.get_dtypes("valid", full=True),
    ),
)
def test_torch_instance_float(
    dtype_x,
    init_num_positional_args: pf.NumPositionalArgFn,
    method_num_positional_args: pf.NumPositionalArgMethod,
    as_variable: pf.AsVariableFlags,
    native_array: pf.NativeArrayFlags,
    frontend_method_data,
    frontend,
):
    input_dtype, x = dtype_x
    helpers.test_frontend_method(
        init_input_dtypes=input_dtype,
        init_as_variable_flags=as_variable,
        init_num_positional_args=init_num_positional_args,
        init_native_array_flags=native_array,
        init_all_as_kwargs_np={
            "data": x[0],
        },
        method_input_dtypes=input_dtype,
        method_as_variable_flags=as_variable,
        method_num_positional_args=method_num_positional_args,
        method_native_array_flags=native_array,
        method_all_as_kwargs_np={},
        frontend_method_data=frontend_method_data,
        frontend=frontend,
    )


# asinh
@handle_frontend_method(
    class_tree=CLASS_TREE,
    init_tree="torch.tensor",
    method_name="asinh",
    dtype_and_x=helpers.dtype_and_values(
        available_dtypes=helpers.get_dtypes("float"),
        allow_inf=False,
    ),
)
def test_torch_instance_asinh(
    dtype_and_x,
    init_num_positional_args: pf.NumPositionalArgFn,
    method_num_positional_args: pf.NumPositionalArgMethod,
    as_variable: pf.AsVariableFlags,
    native_array: pf.NativeArrayFlags,
    frontend_method_data,
    frontend,
):
    input_dtype, x = dtype_and_x
    helpers.test_frontend_method(
        init_input_dtypes=input_dtype,
        init_as_variable_flags=as_variable,
        init_num_positional_args=init_num_positional_args,
        init_native_array_flags=native_array,
        init_all_as_kwargs_np={
            "data": x[0],
        },
        method_input_dtypes=input_dtype,
        method_as_variable_flags=as_variable,
        method_num_positional_args=method_num_positional_args,
        method_native_array_flags=native_array,
        method_all_as_kwargs_np={},
        frontend_method_data=frontend_method_data,
        frontend=frontend,
        rtol_=1e-2,
        atol_=1e-2,
    )


# asinh_
@handle_frontend_method(
    class_tree=CLASS_TREE,
    init_tree="torch.tensor",
    method_name="asinh_",
    dtype_and_x=helpers.dtype_and_values(
        available_dtypes=helpers.get_dtypes("float"),
        allow_inf=False,
    ),
)
def test_torch_instance_asinh_(
    dtype_and_x,
    init_num_positional_args: pf.NumPositionalArgFn,
    method_num_positional_args: pf.NumPositionalArgMethod,
    as_variable: pf.AsVariableFlags,
    native_array: pf.NativeArrayFlags,
    frontend_method_data,
    frontend,
):
    input_dtype, x = dtype_and_x
    helpers.test_frontend_method(
        init_input_dtypes=input_dtype,
        init_as_variable_flags=as_variable,
        init_num_positional_args=init_num_positional_args,
        init_native_array_flags=native_array,
        init_all_as_kwargs_np={
            "data": x[0],
        },
        method_input_dtypes=input_dtype,
        method_as_variable_flags=as_variable,
        method_num_positional_args=method_num_positional_args,
        method_native_array_flags=native_array,
        method_all_as_kwargs_np={},
        frontend_method_data=frontend_method_data,
        frontend=frontend,
        rtol_=1e-2,
        atol_=1e-2,
    )


# tan
@handle_frontend_method(
    class_tree=CLASS_TREE,
    init_tree="torch.tensor",
    method_name="tan",
    dtype_and_x=helpers.dtype_and_values(
        available_dtypes=helpers.get_dtypes("float"),
        allow_inf=False,
    ),
)
def test_torch_instance_tan(
    dtype_and_x,
    init_num_positional_args: pf.NumPositionalArgFn,
    method_num_positional_args: pf.NumPositionalArgMethod,
    as_variable: pf.AsVariableFlags,
    native_array: pf.NativeArrayFlags,
    frontend_method_data,
    frontend,
):
    input_dtype, x = dtype_and_x
    helpers.test_frontend_method(
        init_input_dtypes=input_dtype,
        init_as_variable_flags=as_variable,
        init_num_positional_args=init_num_positional_args,
        init_native_array_flags=native_array,
        init_all_as_kwargs_np={
            "data": x[0],
        },
        method_input_dtypes=input_dtype,
        method_as_variable_flags=as_variable,
        method_num_positional_args=method_num_positional_args,
        method_native_array_flags=native_array,
        method_all_as_kwargs_np={},
        frontend_method_data=frontend_method_data,
        frontend=frontend,
    )


# tanh
@handle_frontend_method(
    class_tree=CLASS_TREE,
    init_tree="torch.tensor",
    method_name="tanh",
    dtype_and_x=helpers.dtype_and_values(
        available_dtypes=helpers.get_dtypes("float"),
        allow_inf=False,
    ),
)
def test_torch_instance_tanh(
    dtype_and_x,
    init_num_positional_args: pf.NumPositionalArgFn,
    method_num_positional_args: pf.NumPositionalArgMethod,
    as_variable: pf.AsVariableFlags,
    native_array: pf.NativeArrayFlags,
    frontend_method_data,
    frontend,
):
    input_dtype, x = dtype_and_x
    helpers.test_frontend_method(
        init_input_dtypes=input_dtype,
        init_as_variable_flags=as_variable,
        init_num_positional_args=init_num_positional_args,
        init_native_array_flags=native_array,
        init_all_as_kwargs_np={
            "data": x[0],
        },
        method_input_dtypes=input_dtype,
        method_as_variable_flags=as_variable,
        method_num_positional_args=method_num_positional_args,
        method_native_array_flags=native_array,
        method_all_as_kwargs_np={},
        frontend_method_data=frontend_method_data,
        frontend=frontend,
    )


# tanh_
@handle_frontend_method(
    class_tree=CLASS_TREE,
    init_tree="torch.tensor",
    method_name="tanh_",
    dtype_and_x=helpers.dtype_and_values(
        available_dtypes=helpers.get_dtypes("float"),
        allow_inf=False,
    ),
)
def test_torch_instance_tanh_(
    dtype_and_x,
    init_num_positional_args: pf.NumPositionalArgFn,
    method_num_positional_args: pf.NumPositionalArgMethod,
    as_variable: pf.AsVariableFlags,
    native_array: pf.NativeArrayFlags,
    frontend_method_data,
    frontend,
):
    input_dtype, x = dtype_and_x
    helpers.test_frontend_method(
        init_input_dtypes=input_dtype,
        init_as_variable_flags=as_variable,
        init_num_positional_args=init_num_positional_args,
        init_native_array_flags=native_array,
        init_all_as_kwargs_np={
            "data": x[0],
        },
        method_input_dtypes=input_dtype,
        method_as_variable_flags=as_variable,
        method_num_positional_args=method_num_positional_args,
        method_native_array_flags=native_array,
        method_all_as_kwargs_np={},
        frontend_method_data=frontend_method_data,
        frontend=frontend,
    )


# asin
@handle_frontend_method(
    class_tree=CLASS_TREE,
    init_tree="torch.tensor",
    method_name="asin",
    dtype_and_x=helpers.dtype_and_values(
        available_dtypes=helpers.get_dtypes("float"),
        allow_inf=False,
    ),
)
def test_torch_instance_asin(
    dtype_and_x,
    init_num_positional_args: pf.NumPositionalArgFn,
    method_num_positional_args: pf.NumPositionalArgMethod,
    as_variable: pf.AsVariableFlags,
    native_array: pf.NativeArrayFlags,
    frontend_method_data,
    frontend,
):
    input_dtype, x = dtype_and_x
    helpers.test_frontend_method(
        init_input_dtypes=input_dtype,
        init_as_variable_flags=as_variable,
        init_num_positional_args=init_num_positional_args,
        init_native_array_flags=native_array,
        init_all_as_kwargs_np={
            "data": x[0],
        },
        method_input_dtypes=input_dtype,
        method_as_variable_flags=as_variable,
        method_num_positional_args=method_num_positional_args,
        method_native_array_flags=native_array,
        method_all_as_kwargs_np={},
        frontend_method_data=frontend_method_data,
        frontend=frontend,
    )


# amax
@handle_frontend_method(
    class_tree=CLASS_TREE,
    init_tree="torch.tensor",
    method_name="amax",
    dtype_x=helpers.dtype_and_values(
        available_dtypes=helpers.get_dtypes("numeric", full=True),
    ),
)
def test_torch_instance_amax(
    dtype_x,
    init_num_positional_args: pf.NumPositionalArgFn,
    method_num_positional_args: pf.NumPositionalArgMethod,
    as_variable: pf.AsVariableFlags,
    native_array: pf.NativeArrayFlags,
    frontend_method_data,
    frontend,
):
    input_dtype, x = dtype_x
    helpers.test_frontend_method(
        init_input_dtypes=input_dtype,
        init_as_variable_flags=as_variable,
        init_num_positional_args=init_num_positional_args,
        init_native_array_flags=native_array,
        init_all_as_kwargs_np={
            "data": x[0],
        },
        method_input_dtypes=input_dtype,
        method_as_variable_flags=as_variable,
        method_num_positional_args=method_num_positional_args,
        method_native_array_flags=native_array,
        method_all_as_kwargs_np={},
        frontend_method_data=frontend_method_data,
        frontend=frontend,
    )


# abs
@handle_frontend_method(
    class_tree=CLASS_TREE,
    init_tree="torch.tensor",
    method_name="abs",
    dtype_and_x=helpers.dtype_and_values(
        available_dtypes=helpers.get_dtypes("float"),
    ),
)
def test_torch_instance_abs(
    dtype_and_x,
    init_num_positional_args: pf.NumPositionalArgFn,
    method_num_positional_args: pf.NumPositionalArgMethod,
    as_variable: pf.AsVariableFlags,
    native_array: pf.NativeArrayFlags,
    frontend_method_data,
    frontend,
):
    input_dtype, x = dtype_and_x
    helpers.test_frontend_method(
        init_input_dtypes=input_dtype,
        init_as_variable_flags=as_variable,
        init_num_positional_args=init_num_positional_args,
        init_native_array_flags=native_array,
        init_all_as_kwargs_np={
            "data": x[0],
        },
        method_input_dtypes=input_dtype,
        method_as_variable_flags=as_variable,
        method_num_positional_args=method_num_positional_args,
        method_native_array_flags=native_array,
        method_all_as_kwargs_np={},
        frontend_method_data=frontend_method_data,
        frontend=frontend,
    )


# abs_
@handle_frontend_method(
    class_tree=CLASS_TREE,
    init_tree="torch.tensor",
    method_name="abs_",
    dtype_and_x=helpers.dtype_and_values(
        available_dtypes=helpers.get_dtypes("float"),
    ),
)
def test_torch_instance_abs_(
    dtype_and_x,
    init_num_positional_args: pf.NumPositionalArgFn,
    method_num_positional_args: pf.NumPositionalArgMethod,
    as_variable: pf.AsVariableFlags,
    native_array: pf.NativeArrayFlags,
    frontend_method_data,
    frontend,
):
    input_dtype, x = dtype_and_x
    helpers.test_frontend_method(
        init_input_dtypes=input_dtype,
        init_as_variable_flags=as_variable,
        init_num_positional_args=init_num_positional_args,
        init_native_array_flags=native_array,
        init_all_as_kwargs_np={
            "data": x[0],
        },
        method_input_dtypes=input_dtype,
        method_as_variable_flags=as_variable,
        method_num_positional_args=method_num_positional_args,
        method_native_array_flags=native_array,
        method_all_as_kwargs_np={},
        frontend_method_data=frontend_method_data,
        frontend=frontend,
    )


# amin
@handle_frontend_method(
    class_tree=CLASS_TREE,
    init_tree="torch.tensor",
    method_name="amin",
    dtype_x=helpers.dtype_and_values(
        available_dtypes=helpers.get_dtypes("valid", full=True),
    ),
)
def test_torch_instance_amin(
    dtype_x,
    init_num_positional_args: pf.NumPositionalArgFn,
    method_num_positional_args: pf.NumPositionalArgMethod,
    as_variable: pf.AsVariableFlags,
    native_array: pf.NativeArrayFlags,
    frontend_method_data,
    frontend,
):
    input_dtype, x = dtype_x
    helpers.test_frontend_method(
        init_input_dtypes=input_dtype,
        init_as_variable_flags=as_variable,
        init_num_positional_args=init_num_positional_args,
        init_native_array_flags=native_array,
        init_all_as_kwargs_np={
            "data": x[0],
        },
        method_input_dtypes=input_dtype,
        method_as_variable_flags=as_variable,
        method_num_positional_args=method_num_positional_args,
        method_native_array_flags=native_array,
        method_all_as_kwargs_np={},
        frontend_method_data=frontend_method_data,
        frontend=frontend,
    )


# contiguous
@handle_frontend_method(
    class_tree=CLASS_TREE,
    init_tree="torch.tensor",
    method_name="contiguous",
    dtype_and_x=helpers.dtype_and_values(
        available_dtypes=helpers.get_dtypes("float"),
        allow_inf=False,
    ),
)
def test_torch_instance_contiguous(
    dtype_and_x,
    init_num_positional_args: pf.NumPositionalArgFn,
    method_num_positional_args: pf.NumPositionalArgMethod,
    as_variable: pf.AsVariableFlags,
    native_array: pf.NativeArrayFlags,
    frontend_method_data,
    frontend,
):
    input_dtype, x = dtype_and_x
    helpers.test_frontend_method(
        init_input_dtypes=input_dtype,
        init_as_variable_flags=as_variable,
        init_num_positional_args=init_num_positional_args,
        init_native_array_flags=native_array,
        init_all_as_kwargs_np={
            "data": x[0],
        },
        method_input_dtypes=input_dtype,
        method_as_variable_flags=as_variable,
        method_num_positional_args=method_num_positional_args,
        method_native_array_flags=native_array,
        method_all_as_kwargs_np={},
        frontend_method_data=frontend_method_data,
        frontend=frontend,
    )


# log
@handle_frontend_method(
    class_tree=CLASS_TREE,
    init_tree="torch.tensor",
    method_name="log",
    dtype_and_x=helpers.dtype_and_values(
        available_dtypes=helpers.get_dtypes("float"),
        allow_inf=False,
    ),
)
def test_torch_instance_log(
    dtype_and_x,
    init_num_positional_args: pf.NumPositionalArgFn,
    method_num_positional_args: pf.NumPositionalArgMethod,
    as_variable: pf.AsVariableFlags,
    native_array: pf.NativeArrayFlags,
    frontend_method_data,
    frontend,
):
    input_dtype, x = dtype_and_x
    helpers.test_frontend_method(
        init_input_dtypes=input_dtype,
        init_as_variable_flags=as_variable,
        init_num_positional_args=init_num_positional_args,
        init_native_array_flags=native_array,
        init_all_as_kwargs_np={
            "data": x[0],
        },
        method_input_dtypes=input_dtype,
        method_as_variable_flags=as_variable,
        method_num_positional_args=method_num_positional_args,
        method_native_array_flags=native_array,
        method_all_as_kwargs_np={},
        frontend_method_data=frontend_method_data,
        frontend=frontend,
    )


# __add__
@handle_frontend_method(
    class_tree=CLASS_TREE,
    init_tree="torch.tensor",
    method_name="__add__",
    dtype_and_x=helpers.dtype_and_values(
        available_dtypes=helpers.get_dtypes("float"),
        num_arrays=2,
        min_value=-1e04,
        max_value=1e04,
        allow_inf=False,
    ),
)
def test_torch_special_add(
    dtype_and_x,
    init_num_positional_args: pf.NumPositionalArgFn,
    method_num_positional_args: pf.NumPositionalArgMethod,
    as_variable: pf.AsVariableFlags,
    native_array: pf.NativeArrayFlags,
    frontend_method_data,
    frontend,
):
    input_dtype, x = dtype_and_x
    helpers.test_frontend_method(
        init_input_dtypes=input_dtype,
        init_as_variable_flags=as_variable,
        init_num_positional_args=init_num_positional_args,
        init_native_array_flags=native_array,
        init_all_as_kwargs_np={
            "data": x[0],
        },
        method_input_dtypes=input_dtype,
        method_as_variable_flags=as_variable,
        method_num_positional_args=method_num_positional_args,
        method_native_array_flags=native_array,
        method_all_as_kwargs_np={
            "other": x[1],
        },
        frontend_method_data=frontend_method_data,
        frontend=frontend,
    )


# __long__
@handle_frontend_method(
    class_tree=CLASS_TREE,
    init_tree="torch.tensor",
    method_name="__long__",
    dtype_and_x=helpers.dtype_and_values(
        available_dtypes=helpers.get_dtypes("integer"),
        min_value=-1e04,
        max_value=1e04,
        allow_inf=False,
    ),
)
def test_torch_special_long(
    dtype_and_x,
    init_num_positional_args: pf.NumPositionalArgFn,
    method_num_positional_args: pf.NumPositionalArgMethod,
    as_variable: pf.AsVariableFlags,
    native_array: pf.NativeArrayFlags,
    frontend_method_data,
    frontend,
):
    input_dtype, x = dtype_and_x
    helpers.test_frontend_method(
        init_input_dtypes=input_dtype,
        init_as_variable_flags=as_variable,
        init_num_positional_args=init_num_positional_args,
        init_native_array_flags=native_array,
        init_all_as_kwargs_np={
            "data": x,
        },
        method_input_dtypes=input_dtype,
        method_as_variable_flags=as_variable,
        method_num_positional_args=method_num_positional_args,
        method_native_array_flags=native_array,
        method_all_as_kwargs_np={},
        frontend_method_data=frontend_method_data,
        frontend=frontend,
    )


# __radd__
@handle_frontend_method(
    class_tree=CLASS_TREE,
    init_tree="torch.tensor",
    method_name="__radd__",
    dtype_and_x=helpers.dtype_and_values(
        available_dtypes=helpers.get_dtypes("float"),
        num_arrays=2,
        min_value=-1e04,
        max_value=1e04,
        allow_inf=False,
    ),
)
def test_torch_special_radd(
    dtype_and_x,
    init_num_positional_args: pf.NumPositionalArgFn,
    method_num_positional_args: pf.NumPositionalArgMethod,
    as_variable: pf.AsVariableFlags,
    native_array: pf.NativeArrayFlags,
    frontend_method_data,
    frontend,
):
    input_dtype, x = dtype_and_x
    helpers.test_frontend_method(
        init_input_dtypes=input_dtype,
        init_as_variable_flags=as_variable,
        init_num_positional_args=init_num_positional_args,
        init_native_array_flags=native_array,
        init_all_as_kwargs_np={
            "data": x[0],
        },
        method_input_dtypes=input_dtype,
        method_as_variable_flags=as_variable,
        method_num_positional_args=method_num_positional_args,
        method_native_array_flags=native_array,
        method_all_as_kwargs_np={
            "other": x[1],
        },
        frontend_method_data=frontend_method_data,
        frontend=frontend,
    )


# __sub__
@handle_frontend_method(
    class_tree=CLASS_TREE,
    init_tree="torch.tensor",
    method_name="__sub__",
    dtype_and_x=helpers.dtype_and_values(
        available_dtypes=helpers.get_dtypes("float"),
        num_arrays=2,
        min_value=-1e04,
        max_value=1e04,
        allow_inf=False,
    ),
)
def test_torch_special_sub(
    dtype_and_x,
    init_num_positional_args: pf.NumPositionalArgFn,
    method_num_positional_args: pf.NumPositionalArgMethod,
    as_variable: pf.AsVariableFlags,
    native_array: pf.NativeArrayFlags,
    frontend_method_data,
    frontend,
):
    input_dtype, x = dtype_and_x
    helpers.test_frontend_method(
        init_input_dtypes=input_dtype,
        init_as_variable_flags=as_variable,
        init_num_positional_args=init_num_positional_args,
        init_native_array_flags=native_array,
        init_all_as_kwargs_np={
            "data": x[0],
        },
        method_input_dtypes=input_dtype,
        method_as_variable_flags=as_variable,
        method_num_positional_args=method_num_positional_args,
        method_native_array_flags=native_array,
        method_all_as_kwargs_np={
            "other": x[1],
        },
        frontend_method_data=frontend_method_data,
        frontend=frontend,
    )


# __mul__
@handle_frontend_method(
    class_tree=CLASS_TREE,
    init_tree="torch.tensor",
    method_name="__mul__",
    dtype_and_x=helpers.dtype_and_values(
        available_dtypes=helpers.get_dtypes("float"),
        num_arrays=2,
        min_value=-1e04,
        max_value=1e04,
        allow_inf=False,
    ),
)
def test_torch_special_mul(
    dtype_and_x,
    init_num_positional_args: pf.NumPositionalArgFn,
    method_num_positional_args: pf.NumPositionalArgMethod,
    as_variable: pf.AsVariableFlags,
    native_array: pf.NativeArrayFlags,
    frontend_method_data,
    frontend,
):
    input_dtype, x = dtype_and_x
    helpers.test_frontend_method(
        init_input_dtypes=input_dtype,
        init_as_variable_flags=as_variable,
        init_num_positional_args=init_num_positional_args,
        init_native_array_flags=native_array,
        init_all_as_kwargs_np={
            "data": x[0],
        },
        method_input_dtypes=input_dtype,
        method_as_variable_flags=as_variable,
        method_num_positional_args=method_num_positional_args,
        method_native_array_flags=native_array,
        method_all_as_kwargs_np={
            "other": x[1],
        },
        frontend_method_data=frontend_method_data,
        frontend=frontend,
    )


# __rsub__
@handle_frontend_method(
    class_tree=CLASS_TREE,
    init_tree="torch.tensor",
    method_name="__rsub__",
    dtype_and_x=helpers.dtype_and_values(
        available_dtypes=helpers.get_dtypes("numeric"),
        num_arrays=2,
    ),
)
def test_torch_special_rsub(
    dtype_and_x,
    init_num_positional_args: pf.NumPositionalArgFn,
    method_num_positional_args: pf.NumPositionalArgMethod,
    as_variable: pf.AsVariableFlags,
    native_array: pf.NativeArrayFlags,
    frontend_method_data,
    frontend,
):
    input_dtype, x = dtype_and_x
    helpers.test_frontend_method(
        init_input_dtypes=input_dtype,
        init_as_variable_flags=as_variable,
        init_num_positional_args=init_num_positional_args,
        init_native_array_flags=native_array,
        init_all_as_kwargs_np={
            "data": x[0],
        },
        method_input_dtypes=input_dtype,
        method_as_variable_flags=as_variable,
        method_num_positional_args=method_num_positional_args,
        method_native_array_flags=native_array,
        method_all_as_kwargs_np={
            "other": x[1],
        },
        frontend_method_data=frontend_method_data,
        frontend=frontend,
    )


# __rmul__
@handle_frontend_method(
    class_tree=CLASS_TREE,
    init_tree="torch.tensor",
    method_name="__rmul__",
    dtype_and_x=helpers.dtype_and_values(
        available_dtypes=helpers.get_dtypes("float"),
        num_arrays=2,
        min_value=-1e04,
        max_value=1e04,
        allow_inf=False,
    ),
)
def test_torch_special_rmul(
    dtype_and_x,
    init_num_positional_args: pf.NumPositionalArgFn,
    method_num_positional_args: pf.NumPositionalArgMethod,
    as_variable: pf.AsVariableFlags,
    native_array: pf.NativeArrayFlags,
    frontend_method_data,
    frontend,
):
    input_dtype, x = dtype_and_x
    helpers.test_frontend_method(
        init_input_dtypes=input_dtype,
        init_as_variable_flags=as_variable,
        init_num_positional_args=init_num_positional_args,
        init_native_array_flags=native_array,
        init_all_as_kwargs_np={
            "data": x[0],
        },
        method_input_dtypes=input_dtype,
        method_as_variable_flags=as_variable,
        method_num_positional_args=method_num_positional_args,
        method_native_array_flags=native_array,
        method_all_as_kwargs_np={
            "other": x[1],
        },
        frontend_method_data=frontend_method_data,
        frontend=frontend,
    )


# __truediv__
@handle_frontend_method(
    class_tree=CLASS_TREE,
    init_tree="torch.tensor",
    method_name="__truediv__",
    dtype_and_x=helpers.dtype_and_values(
        available_dtypes=helpers.get_dtypes("float"),
        shared_dtype=True,
        num_arrays=2,
        min_value=-1e04,
        max_value=1e04,
        allow_inf=False,
    ),
)
def test_torch_special_truediv(
    dtype_and_x,
    init_num_positional_args: pf.NumPositionalArgFn,
    method_num_positional_args: pf.NumPositionalArgMethod,
    as_variable: pf.AsVariableFlags,
    native_array: pf.NativeArrayFlags,
    frontend_method_data,
    frontend,
):
    input_dtype, x = dtype_and_x
    helpers.test_frontend_method(
        init_input_dtypes=input_dtype,
        init_as_variable_flags=as_variable,
        init_num_positional_args=init_num_positional_args,
        init_native_array_flags=native_array,
        init_all_as_kwargs_np={
            "data": x[0],
        },
        method_input_dtypes=input_dtype,
        method_as_variable_flags=as_variable,
        method_num_positional_args=method_num_positional_args,
        method_native_array_flags=native_array,
        method_all_as_kwargs_np={
            "other": x[1],
        },
        frontend_method_data=frontend_method_data,
        frontend=frontend,
    )


# _to_with_device
@handle_frontend_method(
    class_tree=CLASS_TREE,
    init_tree="torch.tensor",
    method_name="to",
    dtype_x=helpers.dtype_and_values(
        available_dtypes=helpers.get_dtypes("valid", full=True),
    ),
    copy=st.booleans(),
)
def test_torch_instance_to_with_device(
    dtype_x,
    copy,
    init_num_positional_args: pf.NumPositionalArgFn,
    method_num_positional_args: pf.NumPositionalArgMethod,
    as_variable: pf.AsVariableFlags,
    native_array: pf.NativeArrayFlags,
    frontend_method_data,
    frontend,
):
    input_dtype, x = dtype_x
    helpers.test_frontend_method(
        init_input_dtypes=input_dtype,
        init_as_variable_flags=as_variable,
        init_num_positional_args=init_num_positional_args,
        init_native_array_flags=native_array,
        init_all_as_kwargs_np={
            "data": x[0],
        },
        method_input_dtypes=input_dtype,
        method_as_variable_flags=as_variable,
        method_num_positional_args=method_num_positional_args,
        method_native_array_flags=native_array,
        method_all_as_kwargs_np={
            "device": ivy.Device("cpu"),
            "dtype": ivy.as_ivy_dtype(input_dtype[0]),
            "non_blocking": False,
            "copy": copy,
            "memory_format": torch.preserve_format,
        },
        frontend_method_data=frontend_method_data,
        frontend=frontend,
    )


@st.composite
def _to_helper(draw):
    dtype_x = draw(
        helpers.dtype_and_values(
            available_dtypes=helpers.get_dtypes("valid"),
            num_arrays=2,
        )
    )
    input_dtype, x = dtype_x
    arg = draw(st.sampled_from(["tensor", "dtype", "device"]))
    if arg == "tensor":
        method_num_positional_args = 1
        method_all_as_kwargs_np = {"other": x[1]}
    elif arg == "dtype":
        method_num_positional_args = 1
        dtype = draw(helpers.get_dtypes("valid", full=False))
        method_all_as_kwargs_np = {"dtype": dtype}
    else:
        method_num_positional_args = 0
        device = draw(st.sampled_from([torch.device("cuda"), torch.device("cpu")]))
        dtype = draw(helpers.get_dtypes("valid", full=False, none=True))
        method_all_as_kwargs_np = {"dtype": dtype, "device": device}
    return input_dtype, x, method_num_positional_args, method_all_as_kwargs_np


# to
@handle_frontend_method(
    class_tree=CLASS_TREE,
    init_tree="torch.tensor",
    method_name="to",
    args_kwargs=_to_helper(),
)
def test_torch_instance_to(
    args_kwargs,
    init_num_positional_args: pf.NumPositionalArgFn,
    method_num_positional_args: pf.NumPositionalArgMethod,
    as_variable: pf.AsVariableFlags,
    native_array: pf.NativeArrayFlags,
    frontend_method_data,
    frontend,
):
    input_dtype, x, method_num_positional_args, method_all_as_kwargs_np = args_kwargs
    helpers.test_frontend_method(
        init_input_dtypes=input_dtype,
        init_as_variable_flags=as_variable,
        init_num_positional_args=init_num_positional_args,
        init_native_array_flags=native_array,
        init_all_as_kwargs_np={
            "data": x[0],
        },
        method_input_dtypes=input_dtype,
        method_as_variable_flags=as_variable,
        method_num_positional_args=method_num_positional_args,
        method_native_array_flags=native_array,
        method_all_as_kwargs_np=method_all_as_kwargs_np,
        frontend_method_data=frontend_method_data,
        frontend=frontend,
    )


# arctan
@handle_frontend_method(
    class_tree=CLASS_TREE,
    init_tree="torch.tensor",
    method_name="arctan",
    dtype_and_x=helpers.dtype_and_values(
        available_dtypes=helpers.get_dtypes("float"),
        allow_inf=False,
    ),
)
def test_torch_instance_arctan(
    dtype_and_x,
    init_num_positional_args: pf.NumPositionalArgFn,
    method_num_positional_args: pf.NumPositionalArgMethod,
    as_variable: pf.AsVariableFlags,
    native_array: pf.NativeArrayFlags,
    frontend_method_data,
    frontend,
):
    input_dtype, x = dtype_and_x
    helpers.test_frontend_method(
        init_input_dtypes=input_dtype,
        init_as_variable_flags=as_variable,
        init_num_positional_args=init_num_positional_args,
        init_native_array_flags=native_array,
        init_all_as_kwargs_np={
            "data": x[0],
        },
        method_input_dtypes=input_dtype,
        method_as_variable_flags=as_variable,
        method_num_positional_args=method_num_positional_args,
        method_native_array_flags=native_array,
        method_all_as_kwargs_np={},
        frontend_method_data=frontend_method_data,
        frontend=frontend,
    )


# arctan_
@handle_frontend_method(
    class_tree=CLASS_TREE,
    init_tree="torch.tensor",
    method_name="arctan_",
    dtype_and_x=helpers.dtype_and_values(
        available_dtypes=helpers.get_dtypes("float"),
        allow_inf=False,
    ),
)
def test_torch_instance_arctan_(
    dtype_and_x,
    init_num_positional_args: pf.NumPositionalArgFn,
    method_num_positional_args: pf.NumPositionalArgMethod,
    as_variable: pf.AsVariableFlags,
    native_array: pf.NativeArrayFlags,
    frontend_method_data,
    frontend,
):
    input_dtype, x = dtype_and_x
    helpers.test_frontend_method(
        init_input_dtypes=input_dtype,
        init_as_variable_flags=as_variable,
        init_num_positional_args=init_num_positional_args,
        init_native_array_flags=native_array,
        init_all_as_kwargs_np={
            "data": x[0],
        },
        method_input_dtypes=input_dtype,
        method_as_variable_flags=as_variable,
        method_num_positional_args=method_num_positional_args,
        method_native_array_flags=native_array,
        method_all_as_kwargs_np={},
        frontend_method_data=frontend_method_data,
        frontend=frontend,
    )


# acos
@handle_frontend_method(
    class_tree=CLASS_TREE,
    init_tree="torch.tensor",
    method_name="acos",
    dtype_and_x=helpers.dtype_and_values(
        available_dtypes=helpers.get_dtypes("float"),
        allow_inf=False,
    ),
)
def test_torch_instance_acos(
    dtype_and_x,
    init_num_positional_args: pf.NumPositionalArgFn,
    method_num_positional_args: pf.NumPositionalArgMethod,
    as_variable: pf.AsVariableFlags,
    native_array: pf.NativeArrayFlags,
    frontend_method_data,
    frontend,
):
    input_dtype, x = dtype_and_x
    helpers.test_frontend_method(
        init_input_dtypes=input_dtype,
        init_as_variable_flags=as_variable,
        init_num_positional_args=init_num_positional_args,
        init_native_array_flags=native_array,
        init_all_as_kwargs_np={
            "data": x[0],
        },
        method_input_dtypes=input_dtype,
        method_as_variable_flags=as_variable,
        method_num_positional_args=method_num_positional_args,
        method_native_array_flags=native_array,
        method_all_as_kwargs_np={},
        frontend_method_data=frontend_method_data,
        frontend=frontend,
    )


# new_tensor
@handle_frontend_method(
    class_tree=CLASS_TREE,
    init_tree="torch.tensor",
    method_name="new_tensor",
    dtype_and_x=helpers.dtype_and_values(
        available_dtypes=helpers.get_dtypes("numeric"),
        num_arrays=2,
    ),
)
def test_torch_instance_new_tensor(
    init_num_positional_args: pf.NumPositionalArgFn,
    method_num_positional_args: pf.NumPositionalArgMethod,
    dtype_and_x,
    as_variable: pf.AsVariableFlags,
    native_array: pf.NativeArrayFlags,
    frontend_method_data,
    frontend,
):
    input_dtype, x = dtype_and_x
    helpers.test_frontend_method(
        init_input_dtypes=[input_dtype[0]],
        init_as_variable_flags=as_variable,
        init_num_positional_args=init_num_positional_args,
        init_native_array_flags=native_array,
        init_all_as_kwargs_np={
            "data": x[0],
        },
        method_input_dtypes=[input_dtype[1]],
        method_as_variable_flags=as_variable,
        method_num_positional_args=method_num_positional_args,
        method_native_array_flags=native_array,
        method_all_as_kwargs_np={
            "data": x[1],
            "dtype": input_dtype[1],
        },
        frontend_method_data=frontend_method_data,
        frontend=frontend,
    )


@st.composite
def _array_and_index(
    draw,
    *,
    available_dtypes=helpers.get_dtypes("numeric"),
    min_num_dims=1,
    max_num_dims=3,
    min_dim_size=1,
    max_dim_size=10,
    shape=None,
):
    if isinstance(min_dim_size, st._internal.SearchStrategy):
        min_dim_size = draw(min_dim_size)
    if isinstance(max_dim_size, st._internal.SearchStrategy):
        max_dim_size = draw(max_dim_size)
    if isinstance(available_dtypes, st._internal.SearchStrategy):
        available_dtypes = draw(available_dtypes)

    assert available_dtypes is not None, "Unspecified dtype or available_dtypes."
    dtype = draw(
        helpers.array_dtypes(
            num_arrays=1,
            available_dtypes=available_dtypes,
        )
    )
    dtype.append("int32")

    if shape is not None:
        if not isinstance(shape, (tuple, list)):
            shape = draw(shape)
    else:
        shape = draw(
            st.shared(
                helpers.get_shape(
                    min_num_dims=min_num_dims,
                    max_num_dims=max_num_dims,
                    min_dim_size=min_dim_size,
                    max_dim_size=max_dim_size,
                ),
                key="shape",
            )
        )

    array = draw(
        helpers.array_values(
            dtype=dtype[0],
            shape=shape,
        )
    )

    index = tuple([draw(helpers.ints(min_value=0, max_value=_ - 1)) for _ in shape])
    index = index if len(index) != 0 else index[0]
    return dtype, [array, index]


# __getitem__
@handle_frontend_method(
    class_tree=CLASS_TREE,
    init_tree="torch.tensor",
    method_name="__getitem__",
    dtype_and_x=_array_and_index(available_dtypes=helpers.get_dtypes("numeric")),
)
def test_torch_instance_getitem(
    init_num_positional_args: pf.NumPositionalArgFn,
    method_num_positional_args: pf.NumPositionalArgMethod,
    dtype_and_x,
    as_variable: pf.AsVariableFlags,
    native_array: pf.NativeArrayFlags,
    frontend_method_data,
    frontend,
):
    input_dtype, x = dtype_and_x
    data = x[0]
    index = x[1]
    helpers.test_frontend_method(
        init_input_dtypes=[input_dtype[0]],
        init_as_variable_flags=as_variable,
        init_num_positional_args=init_num_positional_args,
        init_native_array_flags=native_array,
        init_all_as_kwargs_np={"data": data},
        method_input_dtypes=[input_dtype[1]],
        method_as_variable_flags=as_variable,
        method_num_positional_args=method_num_positional_args,
        method_native_array_flags=native_array,
        method_all_as_kwargs_np={"query": index},
        frontend_method_data=frontend_method_data,
        frontend=frontend,
    )


# view_as
@handle_frontend_method(
    class_tree=CLASS_TREE,
    init_tree="torch.tensor",
    method_name="view_as",
    dtype_x=helpers.dtype_and_values(
        available_dtypes=helpers.get_dtypes("numeric"),
        shape=st.shared(helpers.get_shape(), key="value_shape"),
        num_arrays=2,
    ),
)
def test_torch_instance_view_as(
    dtype_x,
    init_num_positional_args: pf.NumPositionalArgFn,
    method_num_positional_args: pf.NumPositionalArgMethod,
    as_variable: pf.AsVariableFlags,
    native_array: pf.NativeArrayFlags,
    frontend_method_data,
    frontend,
):
    input_dtype, x = dtype_x
    helpers.test_frontend_method(
        init_input_dtypes=input_dtype,
        init_as_variable_flags=as_variable,
        init_num_positional_args=init_num_positional_args,
        init_native_array_flags=native_array,
        init_all_as_kwargs_np={
            "data": x[0],
        },
        method_input_dtypes=input_dtype,
        method_as_variable_flags=as_variable,
        method_num_positional_args=method_num_positional_args,
        method_native_array_flags=native_array,
        method_all_as_kwargs_np={
            "other": x[1],
        },
        frontend_method_data=frontend_method_data,
        frontend=frontend,
    )


# unsqueeze
@handle_frontend_method(
    class_tree=CLASS_TREE,
    init_tree="torch.tensor",
    method_name="unsqueeze",
    dtype_value=helpers.dtype_and_values(
        available_dtypes=helpers.get_dtypes("valid"),
        shape=st.shared(helpers.get_shape(), key="shape"),
    ),
    dim=helpers.get_axis(
        shape=st.shared(helpers.get_shape(), key="shape"),
        allow_neg=True,
        force_int=True,
    ),
)
def test_torch_instance_unsqueeze(
    dtype_value,
    dim,
    init_num_positional_args: pf.NumPositionalArgFn,
    method_num_positional_args: pf.NumPositionalArgMethod,
    as_variable: pf.AsVariableFlags,
    native_array: pf.NativeArrayFlags,
    frontend_method_data,
    frontend,
):
    input_dtype, x = dtype_value
    helpers.test_frontend_method(
        init_input_dtypes=input_dtype,
        init_as_variable_flags=as_variable,
        init_num_positional_args=init_num_positional_args,
        init_native_array_flags=native_array,
        init_all_as_kwargs_np={
            "data": x[0],
        },
        method_input_dtypes=input_dtype,
        method_as_variable_flags=as_variable,
        method_num_positional_args=method_num_positional_args,
        method_native_array_flags=native_array,
        method_all_as_kwargs_np={
            "dim": dim,
        },
        frontend_method_data=frontend_method_data,
        frontend=frontend,
    )


# unsqueeze_
@handle_frontend_method(
    class_tree=CLASS_TREE,
    init_tree="torch.tensor",
    method_name="unsqueeze_",
    dtype_value=helpers.dtype_and_values(
        available_dtypes=helpers.get_dtypes("valid"),
        shape=st.shared(helpers.get_shape(), key="shape"),
    ),
    dim=helpers.get_axis(
        shape=st.shared(helpers.get_shape(), key="shape"),
        allow_neg=True,
        force_int=True,
    ),
)
def test_torch_instance_unsqueeze_(
    dtype_value,
    dim,
    init_num_positional_args: pf.NumPositionalArgFn,
    method_num_positional_args: pf.NumPositionalArgMethod,
    as_variable: pf.AsVariableFlags,
    native_array: pf.NativeArrayFlags,
    frontend_method_data,
    frontend,
):
    input_dtype, x = dtype_value
    helpers.test_frontend_method(
        init_input_dtypes=input_dtype,
        init_as_variable_flags=as_variable,
        init_num_positional_args=init_num_positional_args,
        init_native_array_flags=native_array,
        init_all_as_kwargs_np={
            "data": x[0],
        },
        method_input_dtypes=input_dtype,
        method_as_variable_flags=as_variable,
        method_num_positional_args=method_num_positional_args,
        method_native_array_flags=native_array,
        method_all_as_kwargs_np={
            "dim": dim,
        },
        frontend_method_data=frontend_method_data,
        frontend=frontend,
    )


# detach
@handle_frontend_method(
    class_tree=CLASS_TREE,
    init_tree="torch.tensor",
    method_name="detach",
    dtype_and_x=helpers.dtype_and_values(
        available_dtypes=helpers.get_dtypes("valid"),
    ),
)
def test_torch_instance_detach(
    init_num_positional_args: pf.NumPositionalArgFn,
    method_num_positional_args: pf.NumPositionalArgMethod,
    dtype_and_x,
    as_variable: pf.AsVariableFlags,
    native_array: pf.NativeArrayFlags,
    frontend_method_data,
    frontend,
):
    input_dtype, x = dtype_and_x
    helpers.test_frontend_method(
        init_input_dtypes=input_dtype,
        init_as_variable_flags=as_variable,
        init_num_positional_args=init_num_positional_args,
        init_native_array_flags=native_array,
        init_all_as_kwargs_np={
            "data": x[0],
        },
        method_input_dtypes=input_dtype,
        method_as_variable_flags=as_variable,
        method_num_positional_args=method_num_positional_args,
        method_native_array_flags=native_array,
        method_all_as_kwargs_np={},
        frontend_method_data=frontend_method_data,
        frontend=frontend,
    )


# dim
@handle_frontend_method(
    class_tree=CLASS_TREE,
    init_tree="torch.tensor",
    method_name="dim",
    dtype_and_x=helpers.dtype_and_values(
        available_dtypes=helpers.get_dtypes("numeric"),
    ),
)
def test_torch_instance_dim(
    init_num_positional_args: pf.NumPositionalArgFn,
    method_num_positional_args: pf.NumPositionalArgMethod,
    dtype_and_x,
    as_variable: pf.AsVariableFlags,
    native_array: pf.NativeArrayFlags,
    frontend_method_data,
    frontend,
):
    input_dtype, x = dtype_and_x
    helpers.test_frontend_method(
        init_input_dtypes=input_dtype,
        init_as_variable_flags=as_variable,
        init_num_positional_args=init_num_positional_args,
        init_native_array_flags=native_array,
        init_all_as_kwargs_np={
            "data": x[0],
        },
        method_input_dtypes=[],
        method_as_variable_flags=as_variable,
        method_num_positional_args=method_num_positional_args,
        method_native_array_flags=native_array,
        method_all_as_kwargs_np={},
        frontend_method_data=frontend_method_data,
        frontend=frontend,
    )


# ndimension
@handle_frontend_method(
    class_tree=CLASS_TREE,
    init_tree="torch.tensor",
    method_name="ndimension",
    dtype_and_x=helpers.dtype_and_values(
        available_dtypes=helpers.get_dtypes("numeric"),
    ),
)
def test_torch_instance_ndimension(
    init_num_positional_args: pf.NumPositionalArgFn,
    method_num_positional_args: pf.NumPositionalArgMethod,
    dtype_and_x,
    as_variable: pf.AsVariableFlags,
    native_array: pf.NativeArrayFlags,
    frontend_method_data,
    frontend,
):
    input_dtype, x = dtype_and_x
    helpers.test_frontend_method(
        init_input_dtypes=input_dtype,
        init_as_variable_flags=as_variable,
        init_num_positional_args=init_num_positional_args,
        init_native_array_flags=native_array,
        init_all_as_kwargs_np={
            "data": x[0],
        },
        method_input_dtypes=[],
        method_as_variable_flags=as_variable,
        method_num_positional_args=method_num_positional_args,
        method_native_array_flags=native_array,
        method_all_as_kwargs_np={},
        frontend_method_data=frontend_method_data,
        frontend=frontend,
    )


@st.composite
def _fill_value_and_size(
    draw,
    *,
    min_num_dims=1,
    max_num_dims=5,
    min_dim_size=1,
    max_dim_size=10,
):
    if isinstance(min_dim_size, st._internal.SearchStrategy):
        min_dim_size = draw(min_dim_size)
    if isinstance(max_dim_size, st._internal.SearchStrategy):
        max_dim_size = draw(max_dim_size)

    available_dtypes = draw(helpers.get_dtypes("numeric"))
    dtype = draw(
        helpers.array_dtypes(
            num_arrays=1,
            available_dtypes=available_dtypes,
        )
    )
    array = draw(
        helpers.array_values(
            dtype=dtype[0],
            shape=(1,),
        )
    )
    dtype.append("int32")
    size = draw(
        st.shared(
            helpers.get_shape(
                min_num_dims=min_num_dims,
                max_num_dims=max_num_dims,
                min_dim_size=min_dim_size,
                max_dim_size=max_dim_size,
            ),
            key="shape",
        )
    )
    fill_value = draw(helpers.ints())

    return dtype, [array, size, fill_value]


# new_full
@handle_frontend_method(
    class_tree=CLASS_TREE,
    init_tree="torch.tensor",
    method_name="new_full",
    dtype_and_x=_fill_value_and_size(max_num_dims=3),
)
def test_torch_instance_new_full(
    init_num_positional_args: pf.NumPositionalArgFn,
    method_num_positional_args: pf.NumPositionalArgMethod,
    dtype_and_x,
    as_variable: pf.AsVariableFlags,
    native_array: pf.NativeArrayFlags,
    frontend_method_data,
    frontend,
):
    input_dtype, x = dtype_and_x
    helpers.test_frontend_method(
        init_input_dtypes=[input_dtype[0]],
        init_as_variable_flags=as_variable,
        init_num_positional_args=init_num_positional_args,
        init_native_array_flags=native_array,
        init_all_as_kwargs_np={
            "data": x[0],
        },
        method_input_dtypes=[input_dtype[1]],
        method_as_variable_flags=as_variable,
        method_num_positional_args=method_num_positional_args,
        method_native_array_flags=native_array,
        method_all_as_kwargs_np={
            "size": x[1],
            "fill_value": x[2],
        },
        frontend_method_data=frontend_method_data,
        frontend=frontend,
    )


# new_empty (not actually intuitive for testing)
@handle_frontend_method(
    class_tree=CLASS_TREE,
    init_tree="torch.tensor",
    method_name="new_empty",
    dtype_and_x=helpers.dtype_and_values(
        available_dtypes=helpers.get_dtypes("numeric"),
    ),
    size=helpers.get_shape(
        min_num_dims=1,
        max_num_dims=3,
    ),
)
def test_torch_instance_new_empty(
    init_num_positional_args: pf.NumPositionalArgFn,
    method_num_positional_args: pf.NumPositionalArgMethod,
    dtype_and_x,
    size,
    as_variable: pf.AsVariableFlags,
    native_array: pf.NativeArrayFlags,
    frontend_method_data,
    frontend,
):
    input_dtype, x = dtype_and_x
    helpers.test_frontend_method(
        init_input_dtypes=[input_dtype[0]],
        init_as_variable_flags=as_variable,
        init_num_positional_args=init_num_positional_args,
        init_native_array_flags=native_array,
        init_all_as_kwargs_np={
            "data": x,
        },
        method_input_dtypes=[ivy.int32],
        method_as_variable_flags=as_variable,
        method_num_positional_args=method_num_positional_args,
        method_native_array_flags=native_array,
        method_all_as_kwargs_np={
            "size": size,
        },
        frontend_method_data=frontend_method_data,
        frontend=frontend,
    )


@st.composite
def _expand_helper(draw):
    shape, _ = draw(hnp.mutually_broadcastable_shapes(num_shapes=2, min_dims=2))
    shape1, shape2 = shape
    dtype_x = draw(
        helpers.dtype_and_values(
            available_dtypes=helpers.get_dtypes("valid", full=True), shape=shape1
        )
    )
    dtype, x = dtype_x
    return dtype, x, shape1


@handle_frontend_method(
    class_tree=CLASS_TREE,
    init_tree="torch.tensor",
    method_name="expand",
    dtype_x_shape=_expand_helper(),
)
def test_torch_instance_expand(
    dtype_x_shape,
    init_num_positional_args: pf.NumPositionalArgFn,
    method_num_positional_args: pf.NumPositionalArgMethod,
    as_variable: pf.AsVariableFlags,
    native_array: pf.NativeArrayFlags,
    frontend_method_data,
    frontend,
):
    input_dtype, x, shape = dtype_x_shape
    helpers.test_frontend_method(
        init_input_dtypes=input_dtype,
        init_as_variable_flags=as_variable,
        init_num_positional_args=init_num_positional_args,
        init_native_array_flags=native_array,
        init_all_as_kwargs_np={
            "data": x[0],
        },
        method_input_dtypes=input_dtype,
        method_as_variable_flags=as_variable,
        method_num_positional_args=method_num_positional_args,
        method_native_array_flags=native_array,
        method_all_as_kwargs_np={str(i): s for i, s in enumerate(shape)},
        frontend_method_data=frontend_method_data,
        frontend=frontend,
    )


@st.composite
def _unfold_args(draw):
    values_dtype, values, axis, shape = draw(
        helpers.dtype_values_axis(
            available_dtypes=helpers.get_dtypes("float"),
            force_int_axis=True,
            shape=draw(
                helpers.get_shape(
                    allow_none=False,
                    min_num_dims=1,
                    min_dim_size=1,
                )
            ),
            ret_shape=True,
        )
    )
    size = draw(
        st.integers(
            min_value=1,
            max_value=len(shape[axis] - 1),
        )
    )
    step = draw(
        st.integers(
            min_value=1,
            max_value=size,
        )
    )
    return values_dtype, values, axis, size, step


# unfold
@handle_frontend_method(
    class_tree=CLASS_TREE,
    init_tree="torch.tensor",
    method_name="unfold",
    dtype_values_args=_unfold_args(),
)
def test_torch_instance_unfold(
    dtype_values_args,
    size,
    step,
    init_num_positional_args: pf.NumPositionalArgFn,
    method_num_positional_args: pf.NumPositionalArgMethod,
    as_variable: pf.AsVariableFlags,
    native_array: pf.NativeArrayFlags,
    frontend_method_data,
    frontend,
):
    input_dtype, x, axis, size, step = dtype_values_args
    print(axis, size, step)
    helpers.test_frontend_method(
        init_input_dtypes=input_dtype,
        init_as_variable_flags=as_variable,
        init_num_positional_args=init_num_positional_args,
        init_native_array_flags=native_array,
        init_all_as_kwargs_np={
            "data": x,
        },
        method_input_dtypes=input_dtype,
        method_as_variable_flags=as_variable,
        method_num_positional_args=method_num_positional_args,
        method_native_array_flags=native_array,
        method_all_as_kwargs_np={
            "dimension": axis,
            "size": size,
            "step": step,
        },
        frontend_method_data=frontend_method_data,
        frontend=frontend,
    )


# __mod__
@handle_frontend_method(
    class_tree=CLASS_TREE,
    init_tree="torch.tensor",
    method_name="__mod__",
    dtype_and_x=helpers.dtype_and_values(
        available_dtypes=helpers.get_dtypes("float"),
        num_arrays=2,
    ),
)
def test_torch_special_mod(
    dtype_and_x,
    init_num_positional_args: pf.NumPositionalArgFn,
    method_num_positional_args: pf.NumPositionalArgMethod,
    as_variable: pf.AsVariableFlags,
    native_array: pf.NativeArrayFlags,
    frontend_method_data,
    frontend,
):
    input_dtype, x = dtype_and_x
    helpers.test_frontend_method(
        init_input_dtypes=input_dtype,
        init_as_variable_flags=as_variable,
        init_num_positional_args=init_num_positional_args,
        init_native_array_flags=native_array,
        init_all_as_kwargs_np={
            "data": x[0],
        },
        method_input_dtypes=input_dtype,
        method_as_variable_flags=as_variable,
        method_num_positional_args=method_num_positional_args,
        method_native_array_flags=native_array,
        method_all_as_kwargs_np={
            "other": x[1],
        },
        frontend_method_data=frontend_method_data,
        frontend=frontend,
    )


# long
@handle_frontend_method(
    class_tree=CLASS_TREE,
    init_tree="torch.tensor",
    method_name="long",
    dtype_and_x=helpers.dtype_and_values(
        available_dtypes=helpers.get_dtypes("integer"),
    ),
)
def test_torch_instance_long(
    dtype_and_x,
    init_num_positional_args: pf.NumPositionalArgFn,
    method_num_positional_args: pf.NumPositionalArgMethod,
    as_variable: pf.AsVariableFlags,
    native_array: pf.NativeArrayFlags,
    frontend_method_data,
    frontend,
):
    input_dtype, x = dtype_and_x
    helpers.test_frontend_method(
        init_input_dtypes=input_dtype,
        init_as_variable_flags=as_variable,
        init_num_positional_args=init_num_positional_args,
        init_native_array_flags=native_array,
        init_all_as_kwargs_np={
            "data": x,
        },
        method_input_dtypes=input_dtype,
        method_as_variable_flags=as_variable,
        method_num_positional_args=method_num_positional_args,
        method_native_array_flags=native_array,
        method_all_as_kwargs_np={},
        frontend_method_data=frontend_method_data,
        frontend=frontend,
    )


# max
@handle_frontend_method(
    class_tree=CLASS_TREE,
    init_tree="torch.tensor",
    method_name="max",
    dtype_x=helpers.dtype_and_values(
        available_dtypes=helpers.get_dtypes("numeric", full=True),
    ),
)
def test_torch_instance_max(
    dtype_x,
    init_num_positional_args: pf.NumPositionalArgFn,
    method_num_positional_args: pf.NumPositionalArgMethod,
    as_variable: pf.AsVariableFlags,
    native_array: pf.NativeArrayFlags,
    frontend_method_data,
    frontend,
):
    input_dtype, x = dtype_x
    helpers.test_frontend_method(
        init_input_dtypes=input_dtype,
        init_as_variable_flags=as_variable,
        init_num_positional_args=init_num_positional_args,
        init_native_array_flags=native_array,
        init_all_as_kwargs_np={
            "data": x[0],
        },
        method_input_dtypes=input_dtype,
        method_as_variable_flags=as_variable,
        method_num_positional_args=method_num_positional_args,
        method_native_array_flags=native_array,
        method_all_as_kwargs_np={},
        frontend_method_data=frontend_method_data,
        frontend=frontend,
    )


# is_cuda
@handle_frontend_method(
    class_tree=CLASS_TREE,
    init_tree="torch.tensor",
    method_name="is_cuda",
    dtype_and_x=helpers.dtype_and_values(
        available_dtypes=helpers.get_dtypes("numeric"),
    ),
    size=helpers.get_shape(
        allow_none=False,
        min_num_dims=1,
        max_num_dims=5,
        min_dim_size=1,
        max_dim_size=10,
    ),
    dtypes=_dtypes(),
    requires_grad=_requires_grad(),
    device=st.booleans(),
)
def test_torch_instance_is_cuda(
    dtype_and_x,
    size,
    dtypes,
    requires_grad,
    device,
    init_num_positional_args: pf.NumPositionalArgFn,
    method_num_positional_args: pf.NumPositionalArgMethod,
    as_variable: pf.AsVariableFlags,
    native_array: pf.NativeArrayFlags,
    frontend,
    frontend_method_data,
):
    input_dtype, x = dtype_and_x
    device = "cpu" if device is False else "gpu:0"
    x = Tensor(x[0]).new_ones(
        size=size, dtype=dtypes[0], device=device, requires_grad=requires_grad
    )

    helpers.test_frontend_method(
        init_input_dtypes=input_dtype,
        init_as_variable_flags=as_variable,
        init_num_positional_args=init_num_positional_args,
        init_native_array_flags=native_array,
        init_all_as_kwargs_np={
            "data": x,
        },
        method_input_dtypes=[],
        method_as_variable_flags=as_variable,
        method_num_positional_args=method_num_positional_args,
        method_native_array_flags=native_array,
        method_all_as_kwargs_np={},
        frontend_method_data=frontend_method_data,
        frontend=frontend,
    )


# bitwise_and
@handle_frontend_method(
    class_tree=CLASS_TREE,
    init_tree="torch.tensor",
    method_name="bitwise_and",
    dtype_and_x=helpers.dtype_and_values(
        available_dtypes=helpers.get_dtypes("integer"),
        num_arrays=2,
    ),
)
def test_torch_instance_bitwise_and(
    dtype_and_x,
    init_num_positional_args: pf.NumPositionalArgFn,
    method_num_positional_args: pf.NumPositionalArgMethod,
    as_variable: pf.AsVariableFlags,
    native_array: pf.NativeArrayFlags,
    frontend_method_data,
    frontend,
):
    input_dtype, x = dtype_and_x
    helpers.test_frontend_method(
        init_input_dtypes=input_dtype,
        init_as_variable_flags=as_variable,
        init_num_positional_args=init_num_positional_args,
        init_native_array_flags=native_array,
        init_all_as_kwargs_np={
            "data": x[0],
        },
        method_input_dtypes=input_dtype,
        method_as_variable_flags=as_variable,
        method_num_positional_args=method_num_positional_args,
        method_native_array_flags=native_array,
        method_all_as_kwargs_np={
            "other": x[1],
        },
        frontend_method_data=frontend_method_data,
        frontend=frontend,
    )


# add_
@handle_frontend_method(
    class_tree=CLASS_TREE,
    init_tree="torch.tensor",
    method_name="add_",
    dtype_and_x=helpers.dtype_and_values(
        available_dtypes=helpers.get_dtypes("numeric"),
        num_arrays=2,
    ),
)
def test_torch_instance_add_(
    init_num_positional_args: pf.NumPositionalArgFn,
    method_num_positional_args: pf.NumPositionalArgMethod,
    dtype_and_x,
    as_variable: pf.AsVariableFlags,
    native_array: pf.NativeArrayFlags,
    frontend_method_data,
    frontend,
):
    input_dtype, x = dtype_and_x
    helpers.test_frontend_method(
        init_input_dtypes=[input_dtype[0]],
        init_as_variable_flags=as_variable,
        init_num_positional_args=init_num_positional_args,
        init_native_array_flags=native_array,
        init_all_as_kwargs_np={
            "data": x[0],
        },
        method_input_dtypes=input_dtype,
        method_as_variable_flags=as_variable,
        method_num_positional_args=method_num_positional_args,
        method_native_array_flags=native_array,
        method_all_as_kwargs_np={
            "other": x[1],
        },
        frontend_method_data=frontend_method_data,
        frontend=frontend,
    )


# arccos_
@handle_frontend_method(
    class_tree=CLASS_TREE,
    init_tree="torch.tensor",
    method_name="arccos_",
    dtype_and_x=helpers.dtype_and_values(
        min_value=-1.0,
        max_value=1.0,
        available_dtypes=helpers.get_dtypes("float"),
    ),
)
def test_torch_instance_arccos_(
    init_num_positional_args: pf.NumPositionalArgFn,
    method_num_positional_args: pf.NumPositionalArgMethod,
    dtype_and_x,
    as_variable: pf.AsVariableFlags,
    native_array: pf.NativeArrayFlags,
    frontend_method_data,
    frontend,
):
    input_dtype, x = dtype_and_x
    helpers.test_frontend_method(
        init_input_dtypes=input_dtype,
        init_as_variable_flags=as_variable,
        init_num_positional_args=init_num_positional_args,
        init_native_array_flags=native_array,
        init_all_as_kwargs_np={
            "data": x[0],
        },
        method_input_dtypes=[],
        method_as_variable_flags=as_variable,
        method_num_positional_args=method_num_positional_args,
        method_native_array_flags=native_array,
        method_all_as_kwargs_np={},
        frontend_method_data=frontend_method_data,
        frontend=frontend,
    )


# arccos
@handle_frontend_method(
    class_tree=CLASS_TREE,
    init_tree="torch.tensor",
    method_name="arccos",
    dtype_and_x=helpers.dtype_and_values(
        min_value=-1.0,
        max_value=1.0,
        available_dtypes=helpers.get_dtypes("float"),
    ),
)
def test_torch_instance_arccos(
    init_num_positional_args: pf.NumPositionalArgFn,
    method_num_positional_args: pf.NumPositionalArgMethod,
    dtype_and_x,
    as_variable: pf.AsVariableFlags,
    native_array: pf.NativeArrayFlags,
    frontend_method_data,
    frontend,
):
    input_dtype, x = dtype_and_x
    helpers.test_frontend_method(
        init_input_dtypes=input_dtype,
        init_as_variable_flags=as_variable,
        init_num_positional_args=init_num_positional_args,
        init_native_array_flags=native_array,
        init_all_as_kwargs_np={
            "data": x[0],
        },
        method_input_dtypes=[],
        method_as_variable_flags=as_variable,
        method_num_positional_args=method_num_positional_args,
        method_native_array_flags=native_array,
        method_all_as_kwargs_np={},
        frontend_method_data=frontend_method_data,
        frontend=frontend,
    )


# acos_
@handle_frontend_method(
    class_tree=CLASS_TREE,
    init_tree="torch.tensor",
    method_name="acos_",
    dtype_and_x=helpers.dtype_and_values(
        min_value=-1.0,
        max_value=1.0,
        available_dtypes=helpers.get_dtypes("float"),
    ),
)
def test_torch_instance_acos_(
    dtype_and_x,
    init_num_positional_args: pf.NumPositionalArgFn,
    method_num_positional_args: pf.NumPositionalArgMethod,
    as_variable: pf.AsVariableFlags,
    native_array: pf.NativeArrayFlags,
    frontend_method_data,
    frontend,
):
    input_dtype, x = dtype_and_x
    helpers.test_frontend_method(
        init_input_dtypes=input_dtype,
        init_as_variable_flags=as_variable,
        init_num_positional_args=init_num_positional_args,
        init_native_array_flags=native_array,
        init_all_as_kwargs_np={
            "data": x[0],
        },
        method_input_dtypes=[],
        method_as_variable_flags=as_variable,
        method_num_positional_args=method_num_positional_args,
        method_native_array_flags=native_array,
        method_all_as_kwargs_np={},
        frontend_method_data=frontend_method_data,
        frontend=frontend,
    )


# asin_
@handle_frontend_method(
    class_tree=CLASS_TREE,
    init_tree="torch.tensor",
    method_name="asin_",
    dtype_and_x=helpers.dtype_and_values(
        min_value=-1.0,
        max_value=1.0,
        available_dtypes=helpers.get_dtypes("float"),
    ),
)
def test_torch_instance_asin_(
    dtype_and_x,
    init_num_positional_args: pf.NumPositionalArgFn,
    method_num_positional_args: pf.NumPositionalArgMethod,
    as_variable: pf.AsVariableFlags,
    native_array: pf.NativeArrayFlags,
    frontend_method_data,
    frontend,
):
    input_dtype, x = dtype_and_x
    helpers.test_frontend_method(
        init_input_dtypes=input_dtype,
        init_as_variable_flags=as_variable,
        init_num_positional_args=init_num_positional_args,
        init_native_array_flags=native_array,
        init_all_as_kwargs_np={
            "data": x[0],
        },
        method_input_dtypes=[],
        method_as_variable_flags=as_variable,
        method_num_positional_args=method_num_positional_args,
        method_native_array_flags=native_array,
        method_all_as_kwargs_np={},
        frontend_method_data=frontend_method_data,
        frontend=frontend,
    )


# arcsin_
@handle_frontend_method(
    class_tree=CLASS_TREE,
    init_tree="torch.tensor",
    method_name="arcsin_",
    dtype_and_x=helpers.dtype_and_values(
        min_value=-1.0,
        max_value=1.0,
        available_dtypes=helpers.get_dtypes("float"),
    ),
)
def test_torch_instance_arcsin_(
    init_num_positional_args: pf.NumPositionalArgFn,
    method_num_positional_args: pf.NumPositionalArgMethod,
    dtype_and_x,
    as_variable: pf.AsVariableFlags,
    native_array: pf.NativeArrayFlags,
    frontend_method_data,
    frontend,
):
    input_dtype, x = dtype_and_x
    helpers.test_frontend_method(
        init_input_dtypes=input_dtype,
        init_as_variable_flags=as_variable,
        init_num_positional_args=init_num_positional_args,
        init_native_array_flags=native_array,
        init_all_as_kwargs_np={
            "data": x[0],
        },
        method_input_dtypes=[],
        method_as_variable_flags=as_variable,
        method_num_positional_args=method_num_positional_args,
        method_native_array_flags=native_array,
        method_all_as_kwargs_np={},
        frontend_method_data=frontend_method_data,
        frontend=frontend,
    )


# atan_
@handle_frontend_method(
    class_tree=CLASS_TREE,
    init_tree="torch.tensor",
    method_name="atan_",
    dtype_and_x=helpers.dtype_and_values(
        available_dtypes=helpers.get_dtypes("float"),
        allow_inf=False,
    ),
)
def test_torch_instance_atan_(
    dtype_and_x,
    init_num_positional_args: pf.NumPositionalArgFn,
    method_num_positional_args: pf.NumPositionalArgMethod,
    as_variable: pf.AsVariableFlags,
    native_array: pf.NativeArrayFlags,
    frontend_method_data,
    frontend,
):
    input_dtype, x = dtype_and_x
    helpers.test_frontend_method(
        init_input_dtypes=input_dtype,
        init_as_variable_flags=as_variable,
        init_num_positional_args=init_num_positional_args,
        init_native_array_flags=native_array,
        init_all_as_kwargs_np={
            "data": x[0],
        },
        method_input_dtypes=[],
        method_as_variable_flags=as_variable,
        method_num_positional_args=method_num_positional_args,
        method_native_array_flags=native_array,
        method_all_as_kwargs_np={},
        frontend_method_data=frontend_method_data,
        frontend=frontend,
    )


# tan_
@handle_frontend_method(
    class_tree=CLASS_TREE,
    init_tree="torch.tensor",
    method_name="tan_",
    dtype_and_x=helpers.dtype_and_values(
        available_dtypes=helpers.get_dtypes("float"),
        allow_inf=False,
    ),
)
def test_torch_instance_tan_(
    dtype_and_x,
    init_num_positional_args: pf.NumPositionalArgFn,
    method_num_positional_args: pf.NumPositionalArgMethod,
    as_variable: pf.AsVariableFlags,
    native_array: pf.NativeArrayFlags,
    frontend_method_data,
    frontend,
):
    input_dtype, x = dtype_and_x
    helpers.test_frontend_method(
        init_input_dtypes=input_dtype,
        init_as_variable_flags=as_variable,
        init_num_positional_args=init_num_positional_args,
        init_native_array_flags=native_array,
        init_all_as_kwargs_np={
            "data": x[0],
        },
        method_input_dtypes=[],
        method_as_variable_flags=as_variable,
        method_num_positional_args=method_num_positional_args,
        method_native_array_flags=native_array,
        method_all_as_kwargs_np={},
        frontend_method_data=frontend_method_data,
        frontend=frontend,
    )


# atanh
@handle_frontend_method(
    class_tree=CLASS_TREE,
    init_tree="torch.tensor",
    method_name="atanh",
    dtype_and_x=helpers.dtype_and_values(
        min_value=-1.0,
        max_value=1.0,
        available_dtypes=helpers.get_dtypes("float"),
    ),
)
def test_torch_instance_atanh(
    init_num_positional_args: pf.NumPositionalArgFn,
    method_num_positional_args: pf.NumPositionalArgMethod,
    dtype_and_x,
    as_variable: pf.AsVariableFlags,
    native_array: pf.NativeArrayFlags,
    frontend_method_data,
    frontend,
):
    input_dtype, x = dtype_and_x
    helpers.test_frontend_method(
        init_input_dtypes=input_dtype,
        init_as_variable_flags=as_variable,
        init_num_positional_args=init_num_positional_args,
        init_native_array_flags=native_array,
        init_all_as_kwargs_np={
            "data": x[0],
        },
        method_input_dtypes=[],
        method_as_variable_flags=as_variable,
        method_num_positional_args=method_num_positional_args,
        method_native_array_flags=native_array,
        method_all_as_kwargs_np={},
        frontend_method_data=frontend_method_data,
        frontend=frontend,
    )


# atanh_
@handle_frontend_method(
    class_tree=CLASS_TREE,
    init_tree="torch.tensor",
    method_name="atanh_",
    dtype_and_x=helpers.dtype_and_values(
        min_value=-1.0,
        max_value=1.0,
        available_dtypes=helpers.get_dtypes("float"),
    ),
)
def test_torch_instance_atanh_(
    init_num_positional_args: pf.NumPositionalArgFn,
    method_num_positional_args: pf.NumPositionalArgMethod,
    dtype_and_x,
    as_variable: pf.AsVariableFlags,
    native_array: pf.NativeArrayFlags,
    frontend_method_data,
    frontend,
):
    input_dtype, x = dtype_and_x
    helpers.test_frontend_method(
        init_input_dtypes=input_dtype,
        init_as_variable_flags=as_variable,
        init_num_positional_args=init_num_positional_args,
        init_native_array_flags=native_array,
        init_all_as_kwargs_np={
            "data": x[0],
        },
        method_input_dtypes=[],
        method_as_variable_flags=as_variable,
        method_num_positional_args=method_num_positional_args,
        method_native_array_flags=native_array,
        method_all_as_kwargs_np={},
        frontend_method_data=frontend_method_data,
        frontend=frontend,
    )


# arctanh
@handle_frontend_method(
    class_tree=CLASS_TREE,
    init_tree="torch.tensor",
    method_name="arctanh",
    dtype_and_x=helpers.dtype_and_values(
        min_value=-1.0,
        max_value=1.0,
        available_dtypes=helpers.get_dtypes("float"),
    ),
)
def test_torch_instance_arctanh(
    init_num_positional_args: pf.NumPositionalArgFn,
    method_num_positional_args: pf.NumPositionalArgMethod,
    dtype_and_x,
    as_variable: pf.AsVariableFlags,
    native_array: pf.NativeArrayFlags,
    frontend_method_data,
    frontend,
):
    input_dtype, x = dtype_and_x
    helpers.test_frontend_method(
        init_input_dtypes=input_dtype,
        init_as_variable_flags=as_variable,
        init_num_positional_args=init_num_positional_args,
        init_native_array_flags=native_array,
        init_all_as_kwargs_np={
            "data": x[0],
        },
        method_input_dtypes=[],
        method_as_variable_flags=as_variable,
        method_num_positional_args=method_num_positional_args,
        method_native_array_flags=native_array,
        method_all_as_kwargs_np={},
        frontend_method_data=frontend_method_data,
        frontend=frontend,
    )


# arctanh_
@handle_frontend_method(
    class_tree=CLASS_TREE,
    init_tree="torch.tensor",
    method_name="arctanh_",
    dtype_and_x=helpers.dtype_and_values(
        min_value=-1.0,
        max_value=1.0,
        available_dtypes=helpers.get_dtypes("float"),
    ),
)
def test_torch_instance_arctanh_(
    init_num_positional_args: pf.NumPositionalArgFn,
    method_num_positional_args: pf.NumPositionalArgMethod,
    dtype_and_x,
    as_variable: pf.AsVariableFlags,
    native_array: pf.NativeArrayFlags,
    frontend_method_data,
    frontend,
):
    input_dtype, x = dtype_and_x
    helpers.test_frontend_method(
        init_input_dtypes=input_dtype,
        init_as_variable_flags=as_variable,
        init_num_positional_args=init_num_positional_args,
        init_native_array_flags=native_array,
        init_all_as_kwargs_np={
            "data": x[0],
        },
        method_input_dtypes=[],
        method_as_variable_flags=as_variable,
        method_num_positional_args=method_num_positional_args,
        method_native_array_flags=native_array,
        method_all_as_kwargs_np={},
        frontend_method_data=frontend_method_data,
        frontend=frontend,
    )


# pow
@handle_frontend_method(
    class_tree=CLASS_TREE,
    init_tree="torch.tensor",
    method_name="pow",
    dtype_and_x=helpers.dtype_and_values(
        available_dtypes=helpers.get_dtypes("float"),
        num_arrays=2,
        min_value=-1e04,
        max_value=1e04,
        allow_inf=False,
    ),
)
def test_torch_instance_pow(
    dtype_and_x,
    init_num_positional_args: pf.NumPositionalArgFn,
    method_num_positional_args: pf.NumPositionalArgMethod,
    as_variable: pf.AsVariableFlags,
    native_array: pf.NativeArrayFlags,
    frontend_method_data,
    frontend,
):
    input_dtype, x = dtype_and_x
    helpers.test_frontend_method(
        init_input_dtypes=input_dtype,
        init_as_variable_flags=as_variable,
        init_num_positional_args=init_num_positional_args,
        init_native_array_flags=native_array,
        init_all_as_kwargs_np={
            "data": x[0],
        },
        method_input_dtypes=input_dtype,
        method_as_variable_flags=as_variable,
        method_num_positional_args=method_num_positional_args,
        method_native_array_flags=native_array,
        method_all_as_kwargs_np={
            "exponent": x[1],
        },
        frontend_method_data=frontend_method_data,
        frontend=frontend,
    )


# pow_
@handle_frontend_method(
    class_tree=CLASS_TREE,
    init_tree="torch.tensor",
    method_name="pow_",
    dtype_and_x=helpers.dtype_and_values(
        available_dtypes=helpers.get_dtypes("numeric"),
        num_arrays=2,
    ),
)
def test_torch_instance_pow_(
    init_num_positional_args: pf.NumPositionalArgFn,
    method_num_positional_args: pf.NumPositionalArgMethod,
    dtype_and_x,
    as_variable: pf.AsVariableFlags,
    native_array: pf.NativeArrayFlags,
    frontend_method_data,
    frontend,
):
    input_dtype, x = dtype_and_x
    helpers.test_frontend_method(
        init_input_dtypes=[input_dtype[0]],
        init_as_variable_flags=as_variable,
        init_num_positional_args=init_num_positional_args,
        init_native_array_flags=native_array,
        init_all_as_kwargs_np={
            "data": x[0],
        },
        method_input_dtypes=input_dtype,
        method_as_variable_flags=as_variable,
        method_num_positional_args=method_num_positional_args,
        method_native_array_flags=native_array,
        method_all_as_kwargs_np={
            "exponent": x[1],
        },
        frontend_method_data=frontend_method_data,
        frontend=frontend,
    )


# argmax
@handle_frontend_method(
    class_tree=CLASS_TREE,
    init_tree="torch.tensor",
    method_name="argmax",
    dtype_input_axis=helpers.dtype_values_axis(
        available_dtypes=helpers.get_dtypes("numeric"),
        force_int_axis=True,
        min_num_dims=1,
        max_num_dims=3,
        min_dim_size=1,
        max_dim_size=3,
        min_value=1,
        max_value=5,
        valid_axis=True,
        allow_neg_axes=True,
    ),
    keepdim=st.booleans(),
)
def test_torch_instance_argmax(
    init_num_positional_args: pf.NumPositionalArgFn,
    method_num_positional_args: pf.NumPositionalArgMethod,
    dtype_input_axis,
    as_variable: pf.AsVariableFlags,
    native_array: pf.NativeArrayFlags,
    keepdim,
    frontend_method_data,
    frontend,
):
    input_dtype, x, axis = dtype_input_axis
    helpers.test_frontend_method(
        init_input_dtypes=input_dtype,
        init_as_variable_flags=as_variable,
        init_num_positional_args=init_num_positional_args,
        init_native_array_flags=native_array,
        init_all_as_kwargs_np={
            "data": x[0],
        },
        method_input_dtypes=input_dtype,
        method_as_variable_flags=as_variable,
        method_num_positional_args=method_num_positional_args,
        method_native_array_flags=native_array,
        method_all_as_kwargs_np={
            "dim": axis,
            "keepdim": keepdim,
        },
        frontend_method_data=frontend_method_data,
        frontend=frontend,
    )


# argmin
@handle_frontend_method(
    class_tree=CLASS_TREE,
    init_tree="torch.tensor",
    method_name="argmin",
    dtype_input_axis=helpers.dtype_values_axis(
        available_dtypes=helpers.get_dtypes("valid"),
        force_int_axis=True,
        min_num_dims=1,
        max_num_dims=3,
        min_dim_size=1,
        max_dim_size=3,
        min_value=1,
        max_value=5,
        valid_axis=True,
        allow_neg_axes=True,
    ),
    keepdim=st.booleans(),
)
def test_torch_instance_argmin(
    init_num_positional_args: pf.NumPositionalArgFn,
    method_num_positional_args: pf.NumPositionalArgMethod,
    dtype_input_axis,
    as_variable: pf.AsVariableFlags,
    native_array: pf.NativeArrayFlags,
    keepdim,
    frontend_method_data,
    frontend,
):
    input_dtype, x, axis = dtype_input_axis
    helpers.test_frontend_method(
        init_input_dtypes=input_dtype,
        init_as_variable_flags=as_variable,
        init_num_positional_args=init_num_positional_args,
        init_native_array_flags=native_array,
        init_all_as_kwargs_np={
            "data": x[0],
        },
        method_input_dtypes=input_dtype,
        method_as_variable_flags=as_variable,
        method_num_positional_args=method_num_positional_args,
        method_native_array_flags=native_array,
        method_all_as_kwargs_np={
            "dim": axis,
            "keepdim": keepdim,
        },
        frontend_method_data=frontend_method_data,
        frontend=frontend,
    )


# ceil
@handle_frontend_method(
    class_tree=CLASS_TREE,
    init_tree="torch.tensor",
    method_name="ceil",
    dtype_and_x=helpers.dtype_and_values(
        available_dtypes=helpers.get_dtypes("float"),
    ),
)
def test_torch_instance_ceil(
    dtype_and_x,
    init_num_positional_args: pf.NumPositionalArgFn,
    method_num_positional_args: pf.NumPositionalArgMethod,
    as_variable: pf.AsVariableFlags,
    native_array: pf.NativeArrayFlags,
    frontend_method_data,
    frontend,
):
    input_dtype, x = dtype_and_x
    helpers.test_frontend_method(
        init_input_dtypes=input_dtype,
        init_as_variable_flags=as_variable,
        init_num_positional_args=init_num_positional_args,
        init_native_array_flags=native_array,
        init_all_as_kwargs_np={
            "data": x[0],
        },
        method_input_dtypes=input_dtype,
        method_as_variable_flags=as_variable,
        method_num_positional_args=method_num_positional_args,
        method_native_array_flags=native_array,
        method_all_as_kwargs_np={},
        frontend_method_data=frontend_method_data,
        frontend=frontend,
    )


# argwhere
@handle_frontend_method(
    class_tree=CLASS_TREE,
    init_tree="torch.tensor",
    method_name="argwhere",
    dtype_and_x=helpers.dtype_and_values(
        available_dtypes=helpers.get_dtypes("valid"),
    ),
)
def test_torch_instance_argwhere(
    dtype_and_x,
    init_num_positional_args: pf.NumPositionalArgFn,
    method_num_positional_args: pf.NumPositionalArgMethod,
    as_variable: pf.AsVariableFlags,
    native_array: pf.NativeArrayFlags,
    frontend_method_data,
    frontend,
):
    input_dtype, x = dtype_and_x
    helpers.test_frontend_method(
        init_input_dtypes=input_dtype,
        init_as_variable_flags=as_variable,
        init_num_positional_args=init_num_positional_args,
        init_native_array_flags=native_array,
        init_all_as_kwargs_np={
            "data": x[0],
        },
        method_input_dtypes=input_dtype,
        method_as_variable_flags=as_variable,
        method_num_positional_args=method_num_positional_args,
        method_native_array_flags=native_array,
        method_all_as_kwargs_np={},
        frontend_method_data=frontend_method_data,
        frontend=frontend,
    )


# min
@handle_frontend_method(
    class_tree=CLASS_TREE,
    init_tree="torch.tensor",
    method_name="min",
    dtype_x=helpers.dtype_and_values(
        available_dtypes=helpers.get_dtypes("numeric", full=True),
    ),
)
def test_torch_instance_min(
    dtype_x,
    init_num_positional_args: pf.NumPositionalArgFn,
    method_num_positional_args: pf.NumPositionalArgMethod,
    as_variable: pf.AsVariableFlags,
    native_array: pf.NativeArrayFlags,
    frontend,
    frontend_method_data,
):
    input_dtype, x = dtype_x
    helpers.test_frontend_method(
        init_input_dtypes=input_dtype,
        init_as_variable_flags=as_variable,
        init_num_positional_args=init_num_positional_args,
        init_native_array_flags=native_array,
        init_all_as_kwargs_np={
            "data": x[0],
        },
        method_input_dtypes=input_dtype,
        method_as_variable_flags=as_variable,
        method_num_positional_args=method_num_positional_args,
        method_native_array_flags=native_array,
        method_all_as_kwargs_np={},
        frontend_method_data=frontend_method_data,
        frontend=frontend,
    )


@st.composite
def _get_dtype_and_multiplicative_matrices(draw):
    return draw(
        st.one_of(
            _get_dtype_input_and_matrices(),
            _get_dtype_and_3dbatch_matrices(),
        )
    )


# matmul
@handle_frontend_method(
    class_tree=CLASS_TREE,
    init_tree="torch.tensor",
    method_name="matmul",
    dtype_tensor1_tensor2=_get_dtype_and_multiplicative_matrices(),
)
def test_torch_instance_matmul(
    dtype_tensor1_tensor2,
    init_num_positional_args: pf.NumPositionalArgFn,
    method_num_positional_args: pf.NumPositionalArgMethod,
    as_variable: pf.AsVariableFlags,
    native_array: pf.NativeArrayFlags,
    frontend_method_data,
    frontend,
):
    dtype, tensor1, tensor2 = dtype_tensor1_tensor2
    helpers.test_frontend_method(
        init_input_dtypes=dtype,
        init_as_variable_flags=as_variable,
        init_num_positional_args=init_num_positional_args,
        init_native_array_flags=native_array,
        init_all_as_kwargs_np={
            "data": tensor1,
        },
        method_input_dtypes=dtype,
        method_as_variable_flags=as_variable,
        method_num_positional_args=method_num_positional_args,
        method_native_array_flags=native_array,
        method_all_as_kwargs_np={"other": tensor2},
        frontend_method_data=frontend_method_data,
        frontend=frontend,
    )


@st.composite
def _array_idxes_n_dtype(draw, **kwargs):
    num_dims = draw(helpers.ints(min_value=1, max_value=4))
    dtype, x = draw(
        helpers.dtype_and_values(
            **kwargs, min_num_dims=num_dims, max_num_dims=num_dims, shared_dtype=True
        )
    )
    idxes = draw(
        st.lists(
            helpers.ints(min_value=0, max_value=num_dims - 1),
            min_size=num_dims,
            max_size=num_dims,
            unique=True,
        )
    )
    return x, idxes, dtype


# permute
@handle_frontend_method(
    class_tree=CLASS_TREE,
    init_tree="torch.tensor",
    method_name="permute",
    dtype_values_axis=_array_idxes_n_dtype(
        available_dtypes=helpers.get_dtypes("float"),
    ),
)
def test_torch_instance_permute(
    dtype_values_axis,
    as_variable: pf.AsVariableFlags,
    native_array: pf.NativeArrayFlags,
    init_num_positional_args: pf.NumPositionalArgFn,
    method_num_positional_args: pf.NumPositionalArgMethod,
    frontend_method_data,
    frontend,
):
    x, idxes, dtype = dtype_values_axis
    helpers.test_frontend_method(
        init_input_dtypes=dtype,
        init_as_variable_flags=as_variable,
        init_num_positional_args=init_num_positional_args,
        init_native_array_flags=native_array,
        init_all_as_kwargs_np={
            "data": x[0],
        },
        method_input_dtypes=dtype,
        method_num_positional_args=method_num_positional_args,
        method_as_variable_flags=as_variable,
        method_native_array_flags=native_array,
        method_all_as_kwargs_np={
            "dims": idxes,
        },
        frontend_method_data=frontend_method_data,
        frontend=frontend,
    )


# mean
@handle_frontend_method(
    class_tree=CLASS_TREE,
    init_tree="torch.tensor",
    method_name="mean",
    dtype_x=helpers.dtype_and_values(
        available_dtypes=helpers.get_dtypes("float"),
    ),
)
def test_torch_instance_mean(
    dtype_x,
    init_num_positional_args: pf.NumPositionalArgFn,
    method_num_positional_args: pf.NumPositionalArgMethod,
    as_variable: pf.AsVariableFlags,
    native_array: pf.NativeArrayFlags,
    frontend,
    frontend_method_data,
):
    input_dtype, x = dtype_x
    helpers.test_frontend_method(
        init_input_dtypes=input_dtype,
        init_as_variable_flags=as_variable,
        init_num_positional_args=init_num_positional_args,
        init_native_array_flags=native_array,
        init_all_as_kwargs_np={
            "data": x[0],
        },
        method_input_dtypes=input_dtype,
        method_as_variable_flags=as_variable,
        method_num_positional_args=method_num_positional_args,
        method_native_array_flags=native_array,
        method_all_as_kwargs_np={},
        frontend_method_data=frontend_method_data,
        frontend=frontend,
    )


# transpose
@handle_frontend_method(
    class_tree=CLASS_TREE,
    init_tree="torch.tensor",
    method_name="transpose",
    dtype_value=helpers.dtype_and_values(
        available_dtypes=helpers.get_dtypes("valid"),
        shape=st.shared(helpers.get_shape(min_num_dims=1), key="shape"),
    ),
    dim0=helpers.get_axis(
        shape=st.shared(helpers.get_shape(), key="shape"),
        allow_neg=True,
        force_int=True,
    ),
    dim1=helpers.get_axis(
        shape=st.shared(helpers.get_shape(), key="shape"),
        allow_neg=True,
        force_int=True,
    ),
)
def test_torch_instance_transpose(
    dtype_value,
    dim0,
    dim1,
    init_num_positional_args: pf.NumPositionalArgFn,
    method_num_positional_args: pf.NumPositionalArgMethod,
    as_variable: pf.AsVariableFlags,
    native_array: pf.NativeArrayFlags,
    frontend_method_data,
    frontend,
):
    input_dtype, x = dtype_value
    helpers.test_frontend_method(
        init_input_dtypes=input_dtype,
        init_as_variable_flags=as_variable,
        init_num_positional_args=init_num_positional_args,
        init_native_array_flags=native_array,
        init_all_as_kwargs_np={
            "data": x[0],
        },
        method_input_dtypes=input_dtype,
        method_as_variable_flags=as_variable,
        method_num_positional_args=method_num_positional_args,
        method_native_array_flags=native_array,
        method_all_as_kwargs_np={"dim0": dim0, "dim1": dim1},
        frontend_method_data=frontend_method_data,
        frontend=frontend,
    )


# transpose_
@handle_frontend_method(
    class_tree=CLASS_TREE,
    init_tree="torch.tensor",
    method_name="transpose_",
    dtype_value=helpers.dtype_and_values(
        available_dtypes=helpers.get_dtypes("valid"),
        shape=st.shared(helpers.get_shape(min_num_dims=1), key="shape"),
    ),
    dim0=helpers.get_axis(
        shape=st.shared(helpers.get_shape(), key="shape"),
        allow_neg=True,
        force_int=True,
    ),
    dim1=helpers.get_axis(
        shape=st.shared(helpers.get_shape(), key="shape"),
        allow_neg=True,
        force_int=True,
    ),
)
def test_torch_instance_transpose_(
    dtype_value,
    dim0,
    dim1,
    init_num_positional_args: pf.NumPositionalArgFn,
    method_num_positional_args: pf.NumPositionalArgMethod,
    as_variable: pf.AsVariableFlags,
    native_array: pf.NativeArrayFlags,
    frontend_method_data,
    frontend,
):
    input_dtype, x = dtype_value
    helpers.test_frontend_method(
        init_input_dtypes=input_dtype,
        init_as_variable_flags=as_variable,
        init_num_positional_args=init_num_positional_args,
        init_native_array_flags=native_array,
        init_all_as_kwargs_np={
            "data": x[0],
        },
        method_input_dtypes=input_dtype,
        method_as_variable_flags=as_variable,
        method_num_positional_args=method_num_positional_args,
        method_native_array_flags=native_array,
        method_all_as_kwargs_np={
            "dim0": dim0,
            "dim1": dim1,
        },
        frontend_method_data=frontend_method_data,
        frontend=frontend,
    )


# flatten
@handle_frontend_method(
    class_tree=CLASS_TREE,
    init_tree="torch.tensor",
    method_name="flatten",
    dtype_value=helpers.dtype_and_values(
        available_dtypes=helpers.get_dtypes("valid"),
        shape=st.shared(helpers.get_shape(), key="shape"),
    ),
    start_dim=helpers.get_axis(
        shape=st.shared(helpers.get_shape(), key="shape"),
        allow_neg=True,
        force_int=True,
    ),
    end_dim=helpers.get_axis(
        shape=st.shared(helpers.get_shape(), key="shape"),
        allow_neg=True,
        force_int=True,
    ),
)
def test_torch_instance_flatten(
    dtype_value,
    start_dim,
    end_dim,
    init_num_positional_args: pf.NumPositionalArgFn,
    method_num_positional_args: pf.NumPositionalArgMethod,
    as_variable: pf.AsVariableFlags,
    native_array: pf.NativeArrayFlags,
    frontend_method_data,
    frontend,
):
    input_dtype, x = dtype_value
    helpers.test_frontend_method(
        init_input_dtypes=input_dtype,
        init_as_variable_flags=as_variable,
        init_num_positional_args=init_num_positional_args,
        init_native_array_flags=native_array,
        init_all_as_kwargs_np={
            "data": x[0],
        },
        method_input_dtypes=input_dtype,
        method_as_variable_flags=as_variable,
        method_num_positional_args=method_num_positional_args,
        method_native_array_flags=native_array,
        method_all_as_kwargs_np={
            "start_dim": start_dim,
            "end_dim": end_dim,
        },
        frontend_method_data=frontend_method_data,
        frontend=frontend,
    )


# cumsum
@handle_frontend_method(
    class_tree=CLASS_TREE,
    init_tree="torch.tensor",
    method_name="cumsum",
    dtype_value=helpers.dtype_and_values(
        available_dtypes=helpers.get_dtypes("valid"),
        shape=st.shared(helpers.get_shape(min_num_dims=1), key="shape"),
    ),
    dim=helpers.get_axis(
        shape=st.shared(helpers.get_shape(), key="shape"),
        allow_neg=True,
        force_int=True,
    ),
    dtypes=_dtypes(),
)
def test_torch_instance_cumsum(
    dtype_value,
    dim,
    dtypes,
    init_num_positional_args: pf.NumPositionalArgFn,
    method_num_positional_args: pf.NumPositionalArgMethod,
    as_variable: pf.AsVariableFlags,
    native_array: pf.NativeArrayFlags,
    frontend_method_data,
    frontend,
):
    input_dtype, x = dtype_value
    helpers.test_frontend_method(
        init_input_dtypes=input_dtype,
        init_as_variable_flags=as_variable,
        init_num_positional_args=init_num_positional_args,
        init_native_array_flags=native_array,
        init_all_as_kwargs_np={
            "data": x[0],
        },
        method_input_dtypes=dtypes,
        method_as_variable_flags=as_variable,
        method_num_positional_args=method_num_positional_args,
        method_native_array_flags=native_array,
        method_all_as_kwargs_np={
            "dim": dim,
            "dtype": dtypes[0],
        },
        frontend_method_data=frontend_method_data,
        frontend=frontend,
    )


# sort
@handle_frontend_method(
    class_tree=CLASS_TREE,
    init_tree="torch.tensor",
    method_name="sort",
    dtype_value=helpers.dtype_and_values(
        available_dtypes=helpers.get_dtypes("valid"),
        shape=st.shared(helpers.get_shape(min_num_dims=1), key="shape"),
    ),
    dim=helpers.get_axis(
        shape=st.shared(helpers.get_shape(), key="shape"),
        allow_neg=True,
        force_int=True,
    ),
    descending=st.booleans(),
)
def test_torch_instance_sort(
    dtype_value,
    dim,
    descending,
    init_num_positional_args: pf.NumPositionalArgFn,
    method_num_positional_args: pf.NumPositionalArgMethod,
    as_variable: pf.AsVariableFlags,
    native_array: pf.NativeArrayFlags,
    frontend_method_data,
    frontend,
):
    input_dtype, x = dtype_value
    helpers.test_frontend_method(
        init_input_dtypes=input_dtype,
        init_as_variable_flags=as_variable,
        init_num_positional_args=init_num_positional_args,
        init_native_array_flags=native_array,
        init_all_as_kwargs_np={
            "data": x[0],
        },
        method_input_dtypes=input_dtype,
        method_as_variable_flags=as_variable,
        method_num_positional_args=method_num_positional_args,
        method_native_array_flags=native_array,
        method_all_as_kwargs_np={
            "dim": dim,
            "descending": descending,
        },
        frontend_method_data=frontend_method_data,
        frontend=frontend,
    )


# __eq__
@handle_frontend_method(
    class_tree=CLASS_TREE,
    init_tree="torch.tensor",
    method_name="__eq__",
    dtype_and_x=helpers.dtype_and_values(
        available_dtypes=helpers.get_dtypes("float"),
        num_arrays=2,
        min_value=-1e04,
        max_value=1e04,
        allow_inf=False,
    ),
)
def test_torch_special_eq(
    dtype_and_x,
    init_num_positional_args: pf.NumPositionalArgFn,
    method_num_positional_args: pf.NumPositionalArgMethod,
    as_variable: pf.AsVariableFlags,
    native_array: pf.NativeArrayFlags,
    frontend_method_data,
    frontend,
):
    input_dtype, x = dtype_and_x
    helpers.test_frontend_method(
        init_input_dtypes=input_dtype,
        init_as_variable_flags=as_variable,
        init_num_positional_args=init_num_positional_args,
        init_native_array_flags=native_array,
        init_all_as_kwargs_np={
            "data": x[0],
        },
        method_input_dtypes=input_dtype,
        method_as_variable_flags=as_variable,
        method_num_positional_args=method_num_positional_args,
        method_native_array_flags=native_array,
        method_all_as_kwargs_np={
            "other": x[1],
        },
        frontend_method_data=frontend_method_data,
        frontend=frontend,
    )


# inverse
@handle_frontend_method(
    class_tree=CLASS_TREE,
    init_tree="torch.tensor",
    method_name="inverse",
    dtype_and_x=helpers.dtype_and_values(
        available_dtypes=helpers.get_dtypes("float"),
        min_num_dims=2,
    ),
)
def test_torch_instance_inverse(
    dtype_and_x,
    init_num_positional_args: pf.NumPositionalArgFn,
    method_num_positional_args: pf.NumPositionalArgMethod,
    as_variable: pf.AsVariableFlags,
    native_array: pf.NativeArrayFlags,
    frontend_method_data,
    frontend,
):
    input_dtype, x = dtype_and_x
    helpers.test_frontend_method(
        init_input_dtypes=input_dtype,
        init_as_variable_flags=as_variable,
        init_num_positional_args=init_num_positional_args,
        init_native_array_flags=native_array,
        init_all_as_kwargs_np={
            "data": x[0],
        },
        method_input_dtypes=input_dtype,
        method_as_variable_flags=as_variable,
        method_num_positional_args=method_num_positional_args,
        method_native_array_flags=native_array,
        method_all_as_kwargs_np={},
        frontend_method_data=frontend_method_data,
        frontend=frontend,
    )


# neg
@handle_frontend_method(
    class_tree=CLASS_TREE,
    init_tree="torch.tensor",
    method_name="neg",
    dtype_and_x=helpers.dtype_and_values(
        available_dtypes=helpers.get_dtypes("float"),
        min_value=-1e04,
        max_value=1e04,
        allow_inf=False,
    ),
)
def test_torch_instance_neg(
    dtype_and_x,
    init_num_positional_args: pf.NumPositionalArgFn,
    method_num_positional_args: pf.NumPositionalArgMethod,
    as_variable: pf.AsVariableFlags,
    native_array: pf.NativeArrayFlags,
    frontend,
    frontend_method_data,
):
    input_dtype, x = dtype_and_x
    helpers.test_frontend_method(
        init_input_dtypes=input_dtype,
        init_as_variable_flags=as_variable,
        init_num_positional_args=init_num_positional_args,
        init_native_array_flags=native_array,
        init_all_as_kwargs_np={
            "data": x[0],
        },
        method_input_dtypes=input_dtype,
        method_as_variable_flags=as_variable,
        method_num_positional_args=method_num_positional_args,
        method_native_array_flags=native_array,
        method_all_as_kwargs_np={},
        frontend_method_data=frontend_method_data,
        frontend=frontend,
    )


# int
@handle_frontend_method(
    class_tree=CLASS_TREE,
    init_tree="torch.tensor",
    method_name="int",
    dtype_and_x=helpers.dtype_and_values(
        available_dtypes=helpers.get_dtypes("integer"),
    ),
)
def test_torch_instance_int(
    dtype_and_x,
    init_num_positional_args: pf.NumPositionalArgFn,
    method_num_positional_args: pf.NumPositionalArgMethod,
    as_variable: pf.AsVariableFlags,
    native_array: pf.NativeArrayFlags,
    frontend_method_data,
    frontend,
):
    input_dtype, x = dtype_and_x
    helpers.test_frontend_method(
        init_input_dtypes=input_dtype,
        init_as_variable_flags=as_variable,
        init_num_positional_args=init_num_positional_args,
        init_native_array_flags=native_array,
        init_all_as_kwargs_np={
            "data": x,
        },
        method_input_dtypes=input_dtype,
        method_as_variable_flags=as_variable,
        method_num_positional_args=method_num_positional_args,
        method_native_array_flags=native_array,
        method_all_as_kwargs_np={},
        frontend_method_data=frontend_method_data,
        frontend=frontend,
    )


# bool
@handle_frontend_method(
    class_tree=CLASS_TREE,
    init_tree="torch.tensor",
    method_name="bool",
    dtype_and_x=helpers.dtype_and_values(
        available_dtypes=helpers.get_dtypes("integer"),
    ),
)
def test_torch_instance_bool(
    dtype_and_x,
    init_num_positional_args: pf.NumPositionalArgFn,
    method_num_positional_args: pf.NumPositionalArgMethod,
    as_variable: pf.AsVariableFlags,
    native_array: pf.NativeArrayFlags,
    frontend_method_data,
    frontend,
):
    input_dtype, x = dtype_and_x
    helpers.test_frontend_method(
        init_input_dtypes=input_dtype,
        init_as_variable_flags=as_variable,
        init_num_positional_args=init_num_positional_args,
        init_native_array_flags=native_array,
        init_all_as_kwargs_np={
            "data": x[0],
        },
        method_input_dtypes=input_dtype,
        method_as_variable_flags=as_variable,
        method_num_positional_args=method_num_positional_args,
        method_native_array_flags=native_array,
        method_all_as_kwargs_np={},
        frontend_method_data=frontend_method_data,
        frontend=frontend,
    )


# type
@handle_frontend_method(
    class_tree=CLASS_TREE,
    init_tree="torch.tensor",
    method_name="type",
    dtype_and_x=helpers.dtype_and_values(
        available_dtypes=helpers.get_dtypes("valid"),
    ),
    dtype=helpers.get_dtypes("valid", full=False),
)
def test_torch_instance_type(
    dtype_and_x,
    dtype,
    init_num_positional_args: pf.NumPositionalArgFn,
    method_num_positional_args: pf.NumPositionalArgMethod,
    as_variable: pf.AsVariableFlags,
    native_array: pf.NativeArrayFlags,
    frontend_method_data,
    frontend,
):
    input_dtype, x = dtype_and_x
    helpers.test_frontend_method(
        init_input_dtypes=input_dtype,
        init_as_variable_flags=as_variable,
        init_num_positional_args=init_num_positional_args,
        init_native_array_flags=native_array,
        init_all_as_kwargs_np={
            "data": x[0],
        },
        method_input_dtypes=input_dtype,
        method_as_variable_flags=as_variable,
        method_num_positional_args=method_num_positional_args,
        method_native_array_flags=native_array,
        method_all_as_kwargs_np={
            "dtype": dtype[0],
        },
        frontend_method_data=frontend_method_data,
        frontend=frontend,
    )


# type_as
@handle_frontend_method(
    class_tree=CLASS_TREE,
    init_tree="torch.tensor",
    method_name="type_as",
    dtype_and_x=helpers.dtype_and_values(
        available_dtypes=helpers.get_dtypes("valid"),
        num_arrays=2,
    ),
)
def test_torch_instance_type_as(
    dtype_and_x,
    init_num_positional_args: pf.NumPositionalArgFn,
    method_num_positional_args: pf.NumPositionalArgMethod,
    as_variable: pf.AsVariableFlags,
    native_array: pf.NativeArrayFlags,
    frontend_method_data,
    frontend,
):
    input_dtype, x = dtype_and_x
    helpers.test_frontend_method(
        init_input_dtypes=input_dtype,
        init_as_variable_flags=as_variable,
        init_num_positional_args=init_num_positional_args,
        init_native_array_flags=native_array,
        init_all_as_kwargs_np={
            "data": x[0],
        },
        method_input_dtypes=input_dtype,
        method_as_variable_flags=as_variable,
        method_num_positional_args=method_num_positional_args,
        method_native_array_flags=native_array,
        method_all_as_kwargs_np={
            "other": x[1],
        },
        frontend_method_data=frontend_method_data,
        frontend=frontend,
    )


# byte
@handle_frontend_method(
    class_tree=CLASS_TREE,
    init_tree="torch.tensor",
    method_name="byte",
    dtype_and_x=helpers.dtype_and_values(
        available_dtypes=helpers.get_dtypes("valid"),
    ),
)
def test_torch_instance_byte(
    dtype_and_x,
    init_num_positional_args: pf.NumPositionalArgFn,
    method_num_positional_args: pf.NumPositionalArgMethod,
    as_variable: pf.AsVariableFlags,
    native_array: pf.NativeArrayFlags,
    frontend_method_data,
    frontend,
):
    input_dtype, x = dtype_and_x
    helpers.test_frontend_method(
        init_input_dtypes=input_dtype,
        init_as_variable_flags=as_variable,
        init_num_positional_args=init_num_positional_args,
        init_native_array_flags=native_array,
        init_all_as_kwargs_np={
            "data": x[0],
        },
        method_input_dtypes=input_dtype,
        method_as_variable_flags=as_variable,
        method_num_positional_args=method_num_positional_args,
        method_native_array_flags=native_array,
        method_all_as_kwargs_np={},
        frontend_method_data=frontend_method_data,
        frontend=frontend,
    )


# ne
@handle_frontend_method(
    class_tree=CLASS_TREE,
    init_tree="torch.tensor",
    method_name="ne",
    dtype_and_x=helpers.dtype_and_values(
        available_dtypes=helpers.get_dtypes("float"),
        num_arrays=2,
        min_value=-1e04,
        max_value=1e04,
        allow_inf=False,
    ),
)
def test_torch_instance_ne(
    dtype_and_x,
    init_num_positional_args: pf.NumPositionalArgFn,
    method_num_positional_args: pf.NumPositionalArgMethod,
    as_variable: pf.AsVariableFlags,
    native_array: pf.NativeArrayFlags,
    frontend_method_data,
    frontend,
):
    input_dtype, x = dtype_and_x
    helpers.test_frontend_method(
        init_input_dtypes=input_dtype,
        init_as_variable_flags=as_variable,
        init_num_positional_args=init_num_positional_args,
        init_native_array_flags=native_array,
        init_all_as_kwargs_np={
            "data": x[0],
        },
        method_input_dtypes=input_dtype,
        method_as_variable_flags=as_variable,
        method_num_positional_args=method_num_positional_args,
        method_native_array_flags=native_array,
        method_all_as_kwargs_np={
            "other": x[1],
        },
        frontend_method_data=frontend_method_data,
        frontend=frontend,
    )


# squeeze
@handle_frontend_method(
    class_tree=CLASS_TREE,
    init_tree="torch.tensor",
    method_name="squeeze",
    dtype_value=helpers.dtype_and_values(
        available_dtypes=helpers.get_dtypes("valid"),
        shape=st.shared(helpers.get_shape(min_num_dims=1), key="shape"),
    ),
    dim=helpers.get_shape(min_num_dims=1),
)
def test_torch_instance_squeeze(
    dtype_value,
    dim,
    init_num_positional_args: pf.NumPositionalArgFn,
    method_num_positional_args: pf.NumPositionalArgMethod,
    as_variable: pf.AsVariableFlags,
    native_array: pf.NativeArrayFlags,
    frontend_method_data,
    frontend,
):
    input_dtype, x = dtype_value
    helpers.test_frontend_method(
        init_input_dtypes=input_dtype,
        init_as_variable_flags=as_variable,
        init_num_positional_args=init_num_positional_args,
        init_native_array_flags=native_array,
        init_all_as_kwargs_np={
            "data": x[0],
        },
        method_input_dtypes=input_dtype,
        method_as_variable_flags=as_variable,
        method_num_positional_args=method_num_positional_args,
        method_native_array_flags=native_array,
        method_all_as_kwargs_np={
            "dim": dim,
        },
        frontend_method_data=frontend_method_data,
        frontend=frontend,
    )


# flip
@handle_frontend_method(
    class_tree=CLASS_TREE,
    init_tree="torch.tensor",
    method_name="flip",
    dtype_values_axis=_array_idxes_n_dtype(
        available_dtypes=helpers.get_dtypes("float"),
    ),
)
def test_torch_instance_flip(
    dtype_values_axis,
    as_variable: pf.AsVariableFlags,
    native_array: pf.NativeArrayFlags,
    init_num_positional_args: pf.NumPositionalArgFn,
    method_num_positional_args: pf.NumPositionalArgMethod,
    frontend_method_data,
    frontend,
):
    x, idxes, dtype = dtype_values_axis
    helpers.test_frontend_method(
        init_input_dtypes=dtype,
        init_as_variable_flags=as_variable,
        init_num_positional_args=init_num_positional_args,
        init_native_array_flags=native_array,
        init_all_as_kwargs_np={
            "data": x[0],
        },
        method_input_dtypes=dtype,
        method_num_positional_args=method_num_positional_args,
        method_as_variable_flags=as_variable,
        method_native_array_flags=native_array,
        method_all_as_kwargs_np={
            "dims": idxes,
        },
        frontend_method_data=frontend_method_data,
        frontend=frontend,
    )


# tril
@handle_frontend_method(
    class_tree=CLASS_TREE,
    init_tree="torch.tensor",
    method_name="tril",
    dtype_and_values=helpers.dtype_and_values(
        available_dtypes=helpers.get_dtypes("numeric"),
        min_num_dims=2,  # Torch requires this.
    ),
    diagonal=st.integers(min_value=-100, max_value=100),
)
def test_torch_instance_tril(
    dtype_and_values,
    diagonal,
    as_variable: pf.AsVariableFlags,
    native_array: pf.NativeArrayFlags,
    init_num_positional_args: pf.NumPositionalArgFn,
    method_num_positional_args: pf.NumPositionalArgMethod,
    frontend_method_data,
    frontend,
):
    input_dtype, x = dtype_and_values
    helpers.test_frontend_method(
        init_input_dtypes=input_dtype,
        init_as_variable_flags=as_variable,
        init_num_positional_args=init_num_positional_args,
        init_native_array_flags=native_array,
        init_all_as_kwargs_np={
            "data": x[0],
        },
        method_input_dtypes=input_dtype,
        method_num_positional_args=method_num_positional_args,
        method_as_variable_flags=as_variable,
        method_native_array_flags=native_array,
        method_all_as_kwargs_np={
            "diagonal": diagonal,
        },
        frontend_method_data=frontend_method_data,
        frontend=frontend,
    )


# sqrt
@handle_frontend_method(
    class_tree=CLASS_TREE,
    init_tree="torch.tensor",
    method_name="sqrt",
    dtype_x=helpers.dtype_and_values(
        available_dtypes=helpers.get_dtypes("numeric"),
    ),
)
def test_torch_instance_sqrt(
    dtype_x,
    init_num_positional_args: pf.NumPositionalArgFn,
    method_num_positional_args: pf.NumPositionalArgMethod,
    as_variable: pf.AsVariableFlags,
    native_array: pf.NativeArrayFlags,
    frontend,
    frontend_method_data,
):
    input_dtype, x = dtype_x
    helpers.test_frontend_method(
        init_input_dtypes=input_dtype,
        init_as_variable_flags=as_variable,
        init_num_positional_args=init_num_positional_args,
        init_native_array_flags=native_array,
        init_all_as_kwargs_np={"data": x[0]},
        method_input_dtypes=input_dtype,
        method_as_variable_flags=as_variable,
        method_num_positional_args=method_num_positional_args,
        method_native_array_flags=native_array,
        method_all_as_kwargs_np={},
        frontend_method_data=frontend_method_data,
        frontend=frontend,
    )


# index_select
@handle_frontend_method(
    class_tree=CLASS_TREE,
    init_tree="torch.tensor",
    method_name="index_select",
    params_indices_others=helpers.array_indices_axis(
        array_dtypes=helpers.get_dtypes("valid"),
        indices_dtypes=["int64"],
        max_num_dims=1,
        indices_same_dims=True,
    ),
)
def test_torch_instance_index_select(
    params_indices_others,
    as_variable: pf.AsVariableFlags,
    native_array: pf.NativeArrayFlags,
    init_num_positional_args: pf.NumPositionalArgFn,
    method_num_positional_args: pf.NumPositionalArgMethod,
    frontend_method_data,
    frontend,
):
    input_dtypes, input, indices, axis, batch_dims = params_indices_others
    helpers.test_frontend_method(
        init_input_dtypes=[input_dtypes[0]],
        init_as_variable_flags=as_variable,
        init_num_positional_args=init_num_positional_args,
        init_native_array_flags=native_array,
        init_all_as_kwargs_np={
            "data": input,
        },
        method_input_dtypes=[input_dtypes[1]],
        method_num_positional_args=method_num_positional_args,
        method_as_variable_flags=as_variable,
        method_native_array_flags=native_array,
        method_all_as_kwargs_np={
            "dim": axis,
            "index": indices,
        },
        frontend_method_data=frontend_method_data,
        frontend=frontend,
    )


@st.composite
def _get_clamp_inputs(draw):
    shape = draw(
        helpers.get_shape(
            min_num_dims=1, max_num_dims=5, min_dim_size=2, max_dim_size=10
        )
    )
    x_dtype, x = draw(
        helpers.dtype_and_values(
            available_dtypes=helpers.get_dtypes("numeric"),
            shape=shape,
        )
    )
    min = draw(st.booleans())
    if min:
        max = draw(st.booleans())
        min = draw(
            helpers.array_values(
                dtype=x_dtype[0], shape=shape, min_value=0, max_value=25
            )
        )
        max = (
            draw(
                helpers.array_values(
                    dtype=x_dtype[0], shape=shape, min_value=26, max_value=50
                )
            )
            if max
            else None
        )
    else:
        min = None
        max = draw(
            helpers.array_values(
                dtype=x_dtype[0], shape=shape, min_value=26, max_value=50
            )
        )
    return x_dtype, x, min, max


# clamp
@handle_frontend_method(
    class_tree=CLASS_TREE,
    init_tree="torch.tensor",
    method_name="clamp",
    dtype_and_x_min_max=_get_clamp_inputs(),
)
def test_torch_instance_clamp(
    dtype_and_x_min_max,
    init_num_positional_args: pf.NumPositionalArgFn,
    method_num_positional_args: pf.NumPositionalArgMethod,
    as_variable: pf.AsVariableFlags,
    native_array: pf.NativeArrayFlags,
    frontend,
    frontend_method_data,
):
    input_dtype, x, min, max = dtype_and_x_min_max
    helpers.test_frontend_method(
        init_input_dtypes=input_dtype,
        init_as_variable_flags=as_variable,
        init_num_positional_args=init_num_positional_args,
        init_native_array_flags=native_array,
        init_all_as_kwargs_np={
            "data": x[0],
        },
        method_input_dtypes=input_dtype,
        method_as_variable_flags=as_variable,
        method_num_positional_args=method_num_positional_args,
        method_native_array_flags=native_array,
        method_all_as_kwargs_np={"min": min, "max": max},
        frontend_method_data=frontend_method_data,
        frontend=frontend,
    )


# __gt__
@handle_frontend_method(
    class_tree=CLASS_TREE,
    init_tree="torch.tensor",
    method_name="__gt__",
    dtype_and_x=helpers.dtype_and_values(
        available_dtypes=helpers.get_dtypes("float"),
        num_arrays=2,
        min_value=-1e04,
        max_value=1e04,
        allow_inf=False,
    ),
)
def test_torch_special_gt(
    dtype_and_x,
    init_num_positional_args: pf.NumPositionalArgFn,
    method_num_positional_args: pf.NumPositionalArgMethod,
    as_variable: pf.AsVariableFlags,
    native_array: pf.NativeArrayFlags,
    frontend_method_data,
    frontend,
):
    input_dtype, x = dtype_and_x
    helpers.test_frontend_method(
        init_input_dtypes=input_dtype,
        init_as_variable_flags=as_variable,
        init_num_positional_args=init_num_positional_args,
        init_native_array_flags=native_array,
        init_all_as_kwargs_np={
            "data": x[0],
        },
        method_input_dtypes=input_dtype,
        method_as_variable_flags=as_variable,
        method_num_positional_args=method_num_positional_args,
        method_native_array_flags=native_array,
        method_all_as_kwargs_np={
            "other": x[1],
        },
        frontend_method_data=frontend_method_data,
        frontend=frontend,
    )


# __ne__
@handle_frontend_method(
    class_tree=CLASS_TREE,
    init_tree="torch.tensor",
    method_name="__ne__",
    dtype_and_x=helpers.dtype_and_values(
        available_dtypes=helpers.get_dtypes("float"),
        num_arrays=2,
        min_value=-1e04,
        max_value=1e04,
        allow_inf=False,
    ),
)
def test_torch_special_ne(
    dtype_and_x,
    init_num_positional_args: pf.NumPositionalArgFn,
    method_num_positional_args: pf.NumPositionalArgMethod,
    as_variable: pf.AsVariableFlags,
    native_array: pf.NativeArrayFlags,
    frontend_method_data,
    frontend,
):
    input_dtype, x = dtype_and_x
    helpers.test_frontend_method(
        init_input_dtypes=input_dtype,
        init_as_variable_flags=as_variable,
        init_num_positional_args=init_num_positional_args,
        init_native_array_flags=native_array,
        init_all_as_kwargs_np={
            "data": x[0],
        },
        method_input_dtypes=input_dtype,
        method_as_variable_flags=as_variable,
        method_num_positional_args=method_num_positional_args,
        method_native_array_flags=native_array,
        method_all_as_kwargs_np={
            "other": x[1],
        },
        frontend_method_data=frontend_method_data,
        frontend=frontend,
    )


# __lt__
@handle_frontend_method(
    class_tree=CLASS_TREE,
    init_tree="torch.tensor",
    method_name="__lt__",
    dtype_and_x=helpers.dtype_and_values(
        available_dtypes=helpers.get_dtypes("float"),
        num_arrays=2,
        min_value=-1e04,
        max_value=1e04,
        allow_inf=False,
    ),
)
def test_torch_special_lt(
    dtype_and_x,
    init_num_positional_args: pf.NumPositionalArgFn,
    method_num_positional_args: pf.NumPositionalArgMethod,
    as_variable: pf.AsVariableFlags,
    native_array: pf.NativeArrayFlags,
    frontend_method_data,
    frontend,
):
    input_dtype, x = dtype_and_x
    helpers.test_frontend_method(
        init_input_dtypes=input_dtype,
        init_as_variable_flags=as_variable,
        init_num_positional_args=init_num_positional_args,
        init_native_array_flags=native_array,
        init_all_as_kwargs_np={
            "data": x[0],
        },
        method_input_dtypes=input_dtype,
        method_as_variable_flags=as_variable,
        method_num_positional_args=method_num_positional_args,
        method_native_array_flags=native_array,
        method_all_as_kwargs_np={
            "other": x[1],
        },
        frontend_method_data=frontend_method_data,
        frontend=frontend,
    )


# __or__
@handle_frontend_method(
    class_tree=CLASS_TREE,
    init_tree="torch.tensor",
    method_name="__or__",
    dtype_and_x=helpers.dtype_and_values(
        available_dtypes=helpers.get_dtypes("valid"),
        num_arrays=2,
        min_value=-1e04,
        max_value=1e04,
        allow_inf=False,
    ),
)
def test_torch_special_or(
    dtype_and_x,
    init_num_positional_args: pf.NumPositionalArgFn,
    method_num_positional_args: pf.NumPositionalArgMethod,
    as_variable: pf.AsVariableFlags,
    native_array: pf.NativeArrayFlags,
    frontend_method_data,
    frontend,
):
    input_dtype, x = dtype_and_x
    helpers.test_frontend_method(
        init_input_dtypes=input_dtype,
        init_as_variable_flags=as_variable,
        init_num_positional_args=init_num_positional_args,
        init_native_array_flags=native_array,
        init_all_as_kwargs_np={
            "data": x[0],
        },
        method_input_dtypes=input_dtype,
        method_as_variable_flags=as_variable,
        method_num_positional_args=method_num_positional_args,
        method_native_array_flags=native_array,
        method_all_as_kwargs_np={
            "other": x[1],
        },
        frontend_method_data=frontend_method_data,
        frontend=frontend,
    )


# where
@handle_frontend_method(
    class_tree=CLASS_TREE,
    init_tree="torch.tensor",
    method_name="where",
    broadcastables=_broadcastable_trio(),
)
def test_torch_instance_where(
    broadcastables,
    init_num_positional_args: pf.NumPositionalArgFn,
    method_num_positional_args: pf.NumPositionalArgMethod,
    as_variable: pf.AsVariableFlags,
    native_array: pf.NativeArrayFlags,
    frontend_method_data,
    frontend,
):
    cond, xs, dtypes = broadcastables
    helpers.test_frontend_method(
        init_input_dtypes=dtypes,
        init_as_variable_flags=as_variable,
        init_num_positional_args=init_num_positional_args,
        init_native_array_flags=native_array,
        init_all_as_kwargs_np={
            "data": xs[0],
        },
        method_input_dtypes=["bool", dtypes[1]],
        method_as_variable_flags=as_variable,
        method_num_positional_args=method_num_positional_args,
        method_native_array_flags=native_array,
        method_all_as_kwargs_np={
            "condition": cond,
            "other": xs[1],
        },
        frontend_method_data=frontend_method_data,
        frontend=frontend,
    )


# clone
@handle_frontend_method(
    class_tree=CLASS_TREE,
    init_tree="torch.tensor",
    method_name="clone",
    dtype_and_x=helpers.dtype_and_values(
        available_dtypes=helpers.get_dtypes("valid"),
        num_arrays=1,
    ),
)
def test_torch_instance_clone(
    dtype_and_x,
    init_num_positional_args: pf.NumPositionalArgFn,
    method_num_positional_args: pf.NumPositionalArgMethod,
    as_variable: pf.AsVariableFlags,
    native_array: pf.NativeArrayFlags,
    frontend_method_data,
    frontend,
):
    input_dtype, x = dtype_and_x
    helpers.test_frontend_method(
        init_input_dtypes=input_dtype,
        init_as_variable_flags=as_variable,
        init_num_positional_args=init_num_positional_args,
        init_native_array_flags=native_array,
        init_all_as_kwargs_np={
            "data": x[0],
        },
        method_input_dtypes=input_dtype,
        method_as_variable_flags=as_variable,
        method_num_positional_args=method_num_positional_args,
        method_native_array_flags=native_array,
        method_all_as_kwargs_np={},
        frontend_method_data=frontend_method_data,
        frontend=frontend,
    )


# __invert__
@handle_frontend_method(
    class_tree=CLASS_TREE,
    init_tree="torch.tensor",
    method_name="__invert__",
    dtype_and_x=helpers.dtype_and_values(
        available_dtypes=helpers.get_dtypes("integer"),
        num_arrays=1,
    ),
)
def test_torch_special_invert(
    dtype_and_x,
    init_num_positional_args: pf.NumPositionalArgFn,
    method_num_positional_args: pf.NumPositionalArgMethod,
    as_variable: pf.AsVariableFlags,
    native_array: pf.NativeArrayFlags,
    frontend_method_data,
    frontend,
):
    input_dtype, x = dtype_and_x
    helpers.test_frontend_method(
        init_input_dtypes=input_dtype,
        init_as_variable_flags=as_variable,
        init_num_positional_args=init_num_positional_args,
        init_native_array_flags=native_array,
        init_all_as_kwargs_np={
            "data": x[0],
        },
        method_input_dtypes=input_dtype,
        method_as_variable_flags=as_variable,
        method_num_positional_args=method_num_positional_args,
        method_native_array_flags=native_array,
        method_all_as_kwargs_np={},
        frontend_method_data=frontend_method_data,
        frontend=frontend,
    )


# acosh
@handle_frontend_method(
    class_tree=CLASS_TREE,
    init_tree="torch.tensor",
    method_name="acosh",
    dtype_and_x=helpers.dtype_and_values(
        min_value=1.0,
        available_dtypes=helpers.get_dtypes("float"),
    ),
)
def test_torch_instance_acosh(
    init_num_positional_args: pf.NumPositionalArgFn,
    method_num_positional_args: pf.NumPositionalArgMethod,
    dtype_and_x,
    as_variable: pf.AsVariableFlags,
    native_array: pf.NativeArrayFlags,
    frontend_method_data,
    frontend,
):
    input_dtype, x = dtype_and_x
    helpers.test_frontend_method(
        init_input_dtypes=input_dtype,
        init_as_variable_flags=as_variable,
        init_num_positional_args=init_num_positional_args,
        init_native_array_flags=native_array,
        init_all_as_kwargs_np={
            "data": x[0],
        },
        method_input_dtypes=[],
        method_as_variable_flags=as_variable,
        method_num_positional_args=method_num_positional_args,
        method_native_array_flags=native_array,
        method_all_as_kwargs_np={},
        frontend_method_data=frontend_method_data,
        frontend=frontend,
    )

<<<<<<< HEAD
# real
@handle_frontend_method(
    class_tree=CLASS_TREE,
    init_tree="torch.tensor",
    method_name="real",
    dtype_and_x=helpers.dtype_and_values(
        available_dtypes=helpers.get_dtypes("float"),
        allow_inf=False,
    ),
)
def test_torch_instance_real(
    dtype_and_x,
=======

@st.composite
def _masked_fill_helper(draw):
    cond, xs, dtypes = draw(_broadcastable_trio())
    if ivy.is_uint_dtype(dtypes[0]):
        fill_value = draw(helpers.ints(min_value=0, max_value=5))
    elif ivy.is_int_dtype(dtypes[0]):
        fill_value = draw(helpers.ints(min_value=-5, max_value=5))
    else:
        fill_value = draw(helpers.floats(min_value=-5, max_value=5))
    return dtypes[0], xs[0], cond, fill_value


# masked_fill
@handle_frontend_method(
    class_tree=CLASS_TREE,
    init_tree="torch.tensor",
    method_name="masked_fill",
    x_mask_val=_masked_fill_helper(),
)
def test_torch_instance_masked_fill(
    x_mask_val,
>>>>>>> 7f3e6b7d
    init_num_positional_args: pf.NumPositionalArgFn,
    method_num_positional_args: pf.NumPositionalArgMethod,
    as_variable: pf.AsVariableFlags,
    native_array: pf.NativeArrayFlags,
    frontend_method_data,
    frontend,
):
<<<<<<< HEAD
    input_dtype, x = dtype_and_x
    helpers.test_frontend_method(
        init_input_dtypes=input_dtype,
=======
    dtype, x, mask, val = x_mask_val
    helpers.test_frontend_method(
        init_input_dtypes=[dtype],
>>>>>>> 7f3e6b7d
        init_as_variable_flags=as_variable,
        init_num_positional_args=init_num_positional_args,
        init_native_array_flags=native_array,
        init_all_as_kwargs_np={
<<<<<<< HEAD
            "data": x[0],
        },
        method_input_dtypes=input_dtype,
        method_as_variable_flags=as_variable,
        method_num_positional_args=method_num_positional_args,
        method_native_array_flags=native_array,
        method_all_as_kwargs_np={},
=======
            "data": x,
        },
        method_input_dtypes=["bool", dtype],
        method_as_variable_flags=as_variable,
        method_num_positional_args=method_num_positional_args,
        method_native_array_flags=native_array,
        method_all_as_kwargs_np={
            "mask": mask,
            "value": val,
        },
>>>>>>> 7f3e6b7d
        frontend_method_data=frontend_method_data,
        frontend=frontend,
    )<|MERGE_RESOLUTION|>--- conflicted
+++ resolved
@@ -4825,7 +4825,7 @@
         frontend=frontend,
     )
 
-<<<<<<< HEAD
+
 # real
 @handle_frontend_method(
     class_tree=CLASS_TREE,
@@ -4838,7 +4838,31 @@
 )
 def test_torch_instance_real(
     dtype_and_x,
-=======
+    init_num_positional_args: pf.NumPositionalArgFn,
+    method_num_positional_args: pf.NumPositionalArgMethod,
+    as_variable: pf.AsVariableFlags,
+    native_array: pf.NativeArrayFlags,
+    frontend_method_data,
+    frontend,
+):
+    input_dtype, x = dtype_and_x
+    helpers.test_frontend_method(
+        init_input_dtypes=input_dtype,
+        init_as_variable_flags=as_variable,
+        init_num_positional_args=init_num_positional_args,
+        init_native_array_flags=native_array,
+        init_all_as_kwargs_np={
+            "data": x[0],
+        },
+        method_input_dtypes=input_dtype,
+        method_as_variable_flags=as_variable,
+        method_num_positional_args=method_num_positional_args,
+        method_native_array_flags=native_array,
+        method_all_as_kwargs_np={},
+        frontend_method_data=frontend_method_data,
+        frontend=frontend,
+    )
+
 
 @st.composite
 def _masked_fill_helper(draw):
@@ -4861,36 +4885,20 @@
 )
 def test_torch_instance_masked_fill(
     x_mask_val,
->>>>>>> 7f3e6b7d
-    init_num_positional_args: pf.NumPositionalArgFn,
-    method_num_positional_args: pf.NumPositionalArgMethod,
-    as_variable: pf.AsVariableFlags,
-    native_array: pf.NativeArrayFlags,
-    frontend_method_data,
-    frontend,
-):
-<<<<<<< HEAD
-    input_dtype, x = dtype_and_x
-    helpers.test_frontend_method(
-        init_input_dtypes=input_dtype,
-=======
+    init_num_positional_args: pf.NumPositionalArgFn,
+    method_num_positional_args: pf.NumPositionalArgMethod,
+    as_variable: pf.AsVariableFlags,
+    native_array: pf.NativeArrayFlags,
+    frontend_method_data,
+    frontend,
+):
     dtype, x, mask, val = x_mask_val
     helpers.test_frontend_method(
         init_input_dtypes=[dtype],
->>>>>>> 7f3e6b7d
-        init_as_variable_flags=as_variable,
-        init_num_positional_args=init_num_positional_args,
-        init_native_array_flags=native_array,
-        init_all_as_kwargs_np={
-<<<<<<< HEAD
-            "data": x[0],
-        },
-        method_input_dtypes=input_dtype,
-        method_as_variable_flags=as_variable,
-        method_num_positional_args=method_num_positional_args,
-        method_native_array_flags=native_array,
-        method_all_as_kwargs_np={},
-=======
+        init_as_variable_flags=as_variable,
+        init_num_positional_args=init_num_positional_args,
+        init_native_array_flags=native_array,
+        init_all_as_kwargs_np={
             "data": x,
         },
         method_input_dtypes=["bool", dtype],
@@ -4901,7 +4909,6 @@
             "mask": mask,
             "value": val,
         },
->>>>>>> 7f3e6b7d
         frontend_method_data=frontend_method_data,
         frontend=frontend,
     )