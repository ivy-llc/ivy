--- conflicted
+++ resolved
@@ -6626,7 +6626,6 @@
     )
 
 
-<<<<<<< HEAD
 # negative
 @handle_frontend_method(
     class_tree=CLASS_TREE,
@@ -6665,10 +6664,7 @@
     )
 
 
-# int
-=======
 # fliplr
->>>>>>> b774e265
 @handle_frontend_method(
     class_tree=CLASS_TREE,
     init_tree="torch.tensor",
@@ -12478,12 +12474,8 @@
         on_device=on_device,
     )
 
-<<<<<<< HEAD
-    
-=======
-
+ 
 # where
->>>>>>> b774e265
 @handle_frontend_method(
     class_tree=CLASS_TREE,
     init_tree="torch.tensor",
