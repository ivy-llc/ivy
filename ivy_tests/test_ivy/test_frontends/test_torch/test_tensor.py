# global
import pytest
from types import SimpleNamespace


try:
    import torch
except ImportError:
    torch = SimpleNamespace()

import ivy
from hypothesis import strategies as st, given, assume

# local
import ivy_tests.test_ivy.helpers as helpers
from ivy_tests.test_ivy.test_frontends.test_torch.test_blas_and_lapack_ops import (
    _get_dtype_and_3dbatch_matrices,
    _get_dtype_input_and_matrices,
)
from ivy.functional.frontends.torch import Tensor
from ivy_tests.test_ivy.helpers import handle_frontend_method
from ivy_tests.test_ivy.test_functional.test_core.test_manipulation import _get_splits
from ivy_tests.test_ivy.test_functional.test_core.test_searching import (
    _broadcastable_trio,
)
from ivy_tests.test_ivy.test_functional.test_experimental.test_core.test_manipulation import (  # noqa
    _get_split_locations,
)

CLASS_TREE = "ivy.functional.frontends.torch.Tensor"


# Helper functions
@st.composite
def _dtypes(draw):
    return draw(
        st.shared(
            helpers.list_of_size(
                x=st.sampled_from(
                    draw(helpers.get_dtypes("numeric", prune_function=False))
                ),
                size=1,
            ),
            key="dtype",
        )
    )


@st.composite
def _requires_grad(draw):
    dtype = draw(_dtypes())[0]
    if ivy.is_int_dtype(dtype) or ivy.is_uint_dtype(dtype):
        return draw(st.just(False))
    return draw(st.booleans())


@given(
    dtype_x=helpers.dtype_and_values(
        available_dtypes=helpers.get_dtypes("valid", prune_function=False)
    ).filter(lambda x: "bfloat16" not in x[0]),
)
def test_torch_tensor_property_ivy_array(
    dtype_x,
):
    _, data = dtype_x
    x = Tensor(data[0])
    x.ivy_array = data[0]
    ret = helpers.flatten_and_to_np(ret=x.ivy_array.data)
    ret_gt = helpers.flatten_and_to_np(ret=data[0])
    helpers.value_test(
        ret_np_flat=ret,
        ret_np_from_gt_flat=ret_gt,
        ground_truth_backend="torch",
    )


@given(
    dtype_x=helpers.dtype_and_values(
        available_dtypes=helpers.get_dtypes("valid", prune_function=False)
    ).filter(lambda x: "bfloat16" not in x[0]),
)
def test_torch_tensor_property_device(
    dtype_x,
):
    _, data = dtype_x
    x = Tensor(data[0])
    x.ivy_array = data[0]
    ivy.utils.assertions.check_equal(x.device, ivy.dev(ivy.array(data[0])))


@given(
    dtype_x=helpers.dtype_and_values(
        available_dtypes=helpers.get_dtypes("valid", prune_function=False)
    ).filter(lambda x: "bfloat16" not in x[0]),
)
def test_torch_tensor_property_dtype(
    dtype_x,
):
    dtype, data = dtype_x
    x = Tensor(data[0])
    x.ivy_array = data[0]
    ivy.utils.assertions.check_equal(x.dtype, dtype[0])


@given(
    dtype_x=helpers.dtype_and_values(
        available_dtypes=helpers.get_dtypes("valid", prune_function=False),
        ret_shape=True,
    ).filter(lambda x: "bfloat16" not in x[0]),
)
def test_torch_tensor_property_shape(dtype_x):
    dtype, data, shape = dtype_x
    x = Tensor(data[0])
    ivy.utils.assertions.check_equal(x.ivy_array.shape, ivy.Shape(shape))


# chunk
@pytest.mark.skip("Testing takes a lot of time")
@handle_frontend_method(
    class_tree=CLASS_TREE,
    init_tree="torch.tensor",
    method_name="chunk",
    dtype_x_dim=helpers.dtype_values_axis(
        available_dtypes=helpers.get_dtypes("float"),
        min_num_dims=1,
        min_value=-1e04,
        max_value=1e04,
        force_int_axis=True,
        valid_axis=True,
    ),
    chunks=st.integers(
        min_value=1,
        max_value=5,
    ),
)
def test_torch_instance_chunk(
    dtype_x_dim,
    chunks,
    frontend,
    frontend_method_data,
    init_flags,
    method_flags,
    on_device,
):
    input_dtype, x, dim = dtype_x_dim
    helpers.test_frontend_method(
        init_input_dtypes=input_dtype,
        init_all_as_kwargs_np={
            "data": x[0],
        },
        method_input_dtypes=input_dtype,
        method_all_as_kwargs_np={
            "chunks": chunks,
            "dim": dim,
        },
        frontend_method_data=frontend_method_data,
        init_flags=init_flags,
        method_flags=method_flags,
        frontend=frontend,
        on_device=on_device,
    )


# any
@handle_frontend_method(
    class_tree=CLASS_TREE,
    init_tree="torch.tensor",
    method_name="any",
    dtype_input_axis=helpers.dtype_values_axis(
        available_dtypes=helpers.get_dtypes("numeric"),
        min_num_dims=1,
        min_value=-1e04,
        max_value=1e04,
        valid_axis=True,
        force_int_axis=True,
    ),
    keepdim=st.booleans(),
)
def test_torch_instance_any(
    dtype_input_axis,
    keepdim,
    frontend_method_data,
    init_flags,
    method_flags,
    frontend,
    on_device,
):
    input_dtype, x, axis = dtype_input_axis
    helpers.test_frontend_method(
        init_input_dtypes=input_dtype,
        init_all_as_kwargs_np={
            "data": x[0],
        },
        method_input_dtypes=input_dtype,
        method_all_as_kwargs_np={
            "dim": axis,
            "keepdim": keepdim,
        },
        frontend_method_data=frontend_method_data,
        init_flags=init_flags,
        method_flags=method_flags,
        frontend=frontend,
        on_device=on_device,
    )


# all
@handle_frontend_method(
    class_tree=CLASS_TREE,
    init_tree="torch.tensor",
    method_name="all",
    dtype_input_axis=helpers.dtype_values_axis(
        available_dtypes=helpers.get_dtypes("numeric"),
        min_num_dims=1,
        min_value=-1e04,
        max_value=1e04,
        valid_axis=True,
        force_int_axis=True,
    ),
    keepdim=st.booleans(),
)
def test_torch_instance_all(
    dtype_input_axis,
    keepdim,
    frontend_method_data,
    init_flags,
    method_flags,
    frontend,
    on_device,
):
    input_dtype, x, axis = dtype_input_axis
    helpers.test_frontend_method(
        init_input_dtypes=input_dtype,
        init_all_as_kwargs_np={
            "data": x[0],
        },
        method_input_dtypes=input_dtype,
        method_all_as_kwargs_np={
            "dim": axis,
            "keepdim": keepdim,
        },
        frontend_method_data=frontend_method_data,
        init_flags=init_flags,
        method_flags=method_flags,
        frontend=frontend,
        on_device=on_device,
    )


# add
@handle_frontend_method(
    class_tree=CLASS_TREE,
    init_tree="torch.tensor",
    method_name="add",
    dtype_and_x=helpers.dtype_and_values(
        available_dtypes=helpers.get_dtypes("float"),
        num_arrays=2,
        min_value=-1e04,
        max_value=1e04,
        allow_inf=False,
    ),
    alpha=st.floats(min_value=-1e04, max_value=1e04, allow_infinity=False),
)
def test_torch_instance_add(
    dtype_and_x,
    alpha,
    frontend,
    frontend_method_data,
    init_flags,
    method_flags,
    on_device,
):
    input_dtype, x = dtype_and_x
    helpers.test_frontend_method(
        init_input_dtypes=input_dtype,
        init_all_as_kwargs_np={
            "data": x[0],
        },
        method_input_dtypes=input_dtype,
        method_all_as_kwargs_np={
            "other": x[1],
            "alpha": alpha,
        },
        frontend_method_data=frontend_method_data,
        init_flags=init_flags,
        method_flags=method_flags,
        frontend=frontend,
        atol_=1e-02,
        on_device=on_device,
    )

# sub
@handle_frontend_method(
    class_tree=CLASS_TREE,
    init_tree="torch.tensor",
    method_name="sub",
    dtype_and_x=helpers.dtype_and_values(
        available_dtypes=helpers.get_dtypes("float"),
        num_arrays=2,
        min_value=-1e04,
        max_value=1e04,
        allow_inf=False,
    ),
    alpha=st.floats(min_value=-1e04, max_value=1e04, allow_infinity=False),
)
def test_torch_instance_add(
    dtype_and_x,
    alpha,
    frontend,
    frontend_method_data,
    init_flags,
    method_flags,
    on_device,
):
    input_dtype, x = dtype_and_x
    helpers.test_frontend_method(
        init_input_dtypes=input_dtype,
        init_all_as_kwargs_np={
            "data": x[0],
        },
        method_input_dtypes=input_dtype,
        method_all_as_kwargs_np={
            "other": x[1],
            "alpha": alpha,
        },
        frontend_method_data=frontend_method_data,
        init_flags=init_flags,
        method_flags=method_flags,
        frontend=frontend,
        atol_=1e-02,
        on_device=on_device,
    )


# new_ones
@handle_frontend_method(
    class_tree=CLASS_TREE,
    init_tree="torch.tensor",
    method_name="new_ones",
    dtype_and_x=helpers.dtype_and_values(available_dtypes=helpers.get_dtypes("float")),
    size=helpers.get_shape(
        allow_none=False,
        min_num_dims=1,
        max_num_dims=5,
        min_dim_size=1,
        max_dim_size=10,
    ),
    dtypes=_dtypes(),
    requires_grad=_requires_grad(),
)
def test_torch_instance_new_ones(
    dtype_and_x,
    size,
    dtypes,
    requires_grad,
    on_device,
    frontend_method_data,
    init_flags,
    method_flags,
    frontend,
):
    input_dtype, x = dtype_and_x
    helpers.test_frontend_method(
        init_input_dtypes=input_dtype,
        init_all_as_kwargs_np={
            "data": x[0],
        },
        method_input_dtypes=dtypes,
        method_all_as_kwargs_np={
            "size": size,
            "dtype": dtypes[0],
            "requires_grad": requires_grad,
            "device": on_device,
        },
        frontend_method_data=frontend_method_data,
        init_flags=init_flags,
        method_flags=method_flags,
        frontend=frontend,
        on_device=on_device,
    )


# new_zeros
@handle_frontend_method(
    class_tree=CLASS_TREE,
    init_tree="torch.tensor",
    method_name="new_zeros",
    dtype_and_x=helpers.dtype_and_values(available_dtypes=helpers.get_dtypes("valid")),
    size=helpers.get_shape(
        allow_none=False,
        min_num_dims=1,
        max_num_dims=5,
        min_dim_size=1,
        max_dim_size=10,
    ),
    dtypes=_dtypes(),
    requires_grad=_requires_grad(),
)
def test_torch_instance_new_zeros(
    dtype_and_x,
    size,
    dtypes,
    requires_grad,
    on_device,
    frontend_method_data,
    init_flags,
    method_flags,
    frontend,
):
    input_dtype, x = dtype_and_x
    helpers.test_frontend_method(
        init_input_dtypes=input_dtype,
        init_all_as_kwargs_np={
            "data": x[0],
        },
        method_input_dtypes=dtypes,
        method_all_as_kwargs_np={
            "size": size,
            "dtype": dtypes[0],
            "requires_grad": requires_grad,
            "device": on_device,
        },
        frontend_method_data=frontend_method_data,
        init_flags=init_flags,
        method_flags=method_flags,
        frontend=frontend,
        on_device=on_device,
    )


@handle_frontend_method(
    class_tree=CLASS_TREE,
    init_tree="torch.tensor",
    method_name="reshape",
    dtype_x=helpers.dtype_and_values(
        available_dtypes=helpers.get_dtypes("valid", full=True),
        shape=st.shared(helpers.get_shape(), key="value_shape"),
    ),
    shape=helpers.reshape_shapes(
        shape=st.shared(helpers.get_shape(), key="value_shape")
    ),
    unpack_shape=st.booleans(),
)
def test_torch_instance_reshape(
    dtype_x,
    shape,
    unpack_shape,
    frontend_method_data,
    init_flags,
    method_flags,
    frontend,
    on_device,
):
    input_dtype, x = dtype_x
    shape = {
        "shape": shape,
    }
    if unpack_shape:
        method_flags.num_positional_args = len(shape["shape"]) + 1
        i = 0
        for x_ in shape["shape"]:
            shape["x{}".format(i)] = x_
            i += 1
    helpers.test_frontend_method(
        init_input_dtypes=input_dtype,
        init_all_as_kwargs_np={
            "data": x[0],
        },
        method_input_dtypes=input_dtype,
        method_all_as_kwargs_np=shape,
        frontend_method_data=frontend_method_data,
        init_flags=init_flags,
        method_flags=method_flags,
        frontend=frontend,
        on_device=on_device,
    )


# reshape_as
@handle_frontend_method(
    class_tree=CLASS_TREE,
    init_tree="torch.tensor",
    method_name="reshape_as",
    dtype_x=helpers.dtype_and_values(
        available_dtypes=helpers.get_dtypes("valid", full=True), num_arrays=2
    ),
)
def test_torch_instance_reshape_as(
    dtype_x,
    frontend_method_data,
    init_flags,
    method_flags,
    frontend,
    on_device,
):
    input_dtype, x = dtype_x
    helpers.test_frontend_method(
        init_input_dtypes=input_dtype,
        init_all_as_kwargs_np={
            "data": x[0],
        },
        method_input_dtypes=input_dtype,
        method_all_as_kwargs_np={
            "other": x[1],
        },
        frontend_method_data=frontend_method_data,
        init_flags=init_flags,
        method_flags=method_flags,
        frontend=frontend,
        on_device=on_device,
    )


# sin
@handle_frontend_method(
    class_tree=CLASS_TREE,
    init_tree="torch.tensor",
    method_name="sin",
    dtype_and_x=helpers.dtype_and_values(
        available_dtypes=helpers.get_dtypes("float"),
        allow_inf=False,
    ),
)
def test_torch_instance_sin(
    dtype_and_x,
    frontend_method_data,
    init_flags,
    method_flags,
    frontend,
    on_device,
):
    input_dtype, x = dtype_and_x
    helpers.test_frontend_method(
        init_input_dtypes=input_dtype,
        init_all_as_kwargs_np={
            "data": x[0],
        },
        method_input_dtypes=input_dtype,
        method_all_as_kwargs_np={},
        frontend_method_data=frontend_method_data,
        init_flags=init_flags,
        method_flags=method_flags,
        frontend=frontend,
        on_device=on_device,
    )


# arcsin
@handle_frontend_method(
    class_tree=CLASS_TREE,
    init_tree="torch.tensor",
    method_name="arcsin",
    dtype_and_x=helpers.dtype_and_values(
        available_dtypes=helpers.get_dtypes("float"),
        allow_inf=False,
    ),
)
def test_torch_instance_arcsin(
    dtype_and_x,
    frontend_method_data,
    init_flags,
    method_flags,
    frontend,
    on_device,
):
    input_dtype, x = dtype_and_x
    helpers.test_frontend_method(
        init_input_dtypes=input_dtype,
        init_all_as_kwargs_np={
            "data": x[0],
        },
        method_input_dtypes=input_dtype,
        method_all_as_kwargs_np={},
        frontend_method_data=frontend_method_data,
        init_flags=init_flags,
        method_flags=method_flags,
        frontend=frontend,
        on_device=on_device,
    )


# sum
@handle_frontend_method(
    class_tree=CLASS_TREE,
    init_tree="torch.tensor",
    method_name="sum",
    dtype_and_x=helpers.dtype_and_values(
        available_dtypes=helpers.get_dtypes("float"),
        min_value=-1e04,
        max_value=1e04,
    ),
)
def test_torch_instance_sum(
    dtype_and_x,
    frontend_method_data,
    init_flags,
    method_flags,
    frontend,
    on_device,
):
    input_dtype, x = dtype_and_x
    helpers.test_frontend_method(
        init_input_dtypes=["float64"] + input_dtype,
        init_all_as_kwargs_np={
            "data": x[0],
        },
        method_input_dtypes=["float64"] + input_dtype,
        method_all_as_kwargs_np={},
        frontend_method_data=frontend_method_data,
        init_flags=init_flags,
        method_flags=method_flags,
        frontend=frontend,
        on_device=on_device,
    )


# atan
@handle_frontend_method(
    class_tree=CLASS_TREE,
    init_tree="torch.tensor",
    method_name="atan",
    dtype_and_x=helpers.dtype_and_values(
        available_dtypes=helpers.get_dtypes("float"),
        allow_inf=False,
    ),
)
def test_torch_instance_atan(
    dtype_and_x,
    frontend_method_data,
    init_flags,
    method_flags,
    frontend,
    on_device,
):
    input_dtype, x = dtype_and_x
    helpers.test_frontend_method(
        init_input_dtypes=input_dtype,
        init_all_as_kwargs_np={
            "data": x[0],
        },
        method_input_dtypes=input_dtype,
        method_all_as_kwargs_np={},
        frontend_method_data=frontend_method_data,
        init_flags=init_flags,
        method_flags=method_flags,
        frontend=frontend,
        on_device=on_device,
    )


# atan2
@handle_frontend_method(
    class_tree=CLASS_TREE,
    init_tree="torch.tensor",
    method_name="atan2",
    dtype_and_x=helpers.dtype_and_values(
        available_dtypes=helpers.get_dtypes("float"),
        num_arrays=2,
    ),
)
def test_torch_instance_atan2(
    dtype_and_x,
    frontend_method_data,
    init_flags,
    method_flags,
    frontend,
    on_device,
):
    input_dtype, x = dtype_and_x
    helpers.test_frontend_method(
        init_input_dtypes=input_dtype,
        init_all_as_kwargs_np={
            "data": x[0],
        },
        method_input_dtypes=input_dtype,
        method_all_as_kwargs_np={
            "other": x[1],
        },
        frontend_method_data=frontend_method_data,
        init_flags=init_flags,
        method_flags=method_flags,
        frontend=frontend,
        on_device=on_device,
    )


# sin_
@handle_frontend_method(
    class_tree=CLASS_TREE,
    init_tree="torch.tensor",
    method_name="sin_",
    dtype_and_x=helpers.dtype_and_values(
        available_dtypes=helpers.get_dtypes("float"),
        allow_inf=False,
    ),
)
def test_torch_instance_sin_(
    dtype_and_x,
    frontend_method_data,
    init_flags,
    method_flags,
    frontend,
    on_device,
):
    input_dtype, x = dtype_and_x
    helpers.test_frontend_method(
        init_input_dtypes=input_dtype,
        init_all_as_kwargs_np={
            "data": x[0],
        },
        method_input_dtypes=input_dtype,
        method_all_as_kwargs_np={},
        frontend_method_data=frontend_method_data,
        init_flags=init_flags,
        method_flags=method_flags,
        frontend=frontend,
        on_device=on_device,
    )


# cos
@handle_frontend_method(
    class_tree=CLASS_TREE,
    init_tree="torch.tensor",
    method_name="cos",
    dtype_and_x=helpers.dtype_and_values(
        available_dtypes=helpers.get_dtypes("float"),
        allow_inf=False,
    ),
)
def test_torch_instance_cos(
    dtype_and_x,
    frontend_method_data,
    init_flags,
    method_flags,
    frontend,
    on_device,
):
    input_dtype, x = dtype_and_x
    helpers.test_frontend_method(
        init_input_dtypes=input_dtype,
        init_all_as_kwargs_np={
            "data": x[0],
        },
        method_input_dtypes=input_dtype,
        method_all_as_kwargs_np={},
        frontend_method_data=frontend_method_data,
        init_flags=init_flags,
        method_flags=method_flags,
        frontend=frontend,
        on_device=on_device,
    )


# cos_
@handle_frontend_method(
    class_tree=CLASS_TREE,
    init_tree="torch.tensor",
    method_name="cos_",
    dtype_and_x=helpers.dtype_and_values(
        available_dtypes=helpers.get_dtypes("float"),
        allow_inf=False,
    ),
)
def test_torch_instance_cos_(
    dtype_and_x,
    frontend_method_data,
    init_flags,
    method_flags,
    frontend,
    on_device,
):
    input_dtype, x = dtype_and_x
    helpers.test_frontend_method(
        init_input_dtypes=input_dtype,
        init_all_as_kwargs_np={
            "data": list(x[0]) if type(x[0]) == int else x[0],
        },
        method_input_dtypes=input_dtype,
        method_all_as_kwargs_np={},
        frontend_method_data=frontend_method_data,
        init_flags=init_flags,
        method_flags=method_flags,
        frontend=frontend,
        on_device=on_device,
    )


# sinh
@handle_frontend_method(
    class_tree=CLASS_TREE,
    init_tree="torch.tensor",
    method_name="sinh",
    dtype_and_x=helpers.dtype_and_values(
        available_dtypes=helpers.get_dtypes("float"),
        allow_inf=False,
    ),
)
def test_torch_instance_sinh(
    dtype_and_x,
    frontend_method_data,
    init_flags,
    method_flags,
    frontend,
    on_device,
):
    input_dtype, x = dtype_and_x
    helpers.test_frontend_method(
        init_input_dtypes=input_dtype,
        init_all_as_kwargs_np={
            "data": x[0],
        },
        method_input_dtypes=input_dtype,
        method_all_as_kwargs_np={},
        frontend_method_data=frontend_method_data,
        init_flags=init_flags,
        method_flags=method_flags,
        frontend=frontend,
        on_device=on_device,
    )


# sinh_
@handle_frontend_method(
    class_tree=CLASS_TREE,
    init_tree="torch.tensor",
    method_name="sinh_",
    dtype_and_x=helpers.dtype_and_values(
        available_dtypes=helpers.get_dtypes("float"),
        allow_inf=False,
    ),
)
def test_torch_instance_sinh_(
    dtype_and_x,
    frontend_method_data,
    init_flags,
    method_flags,
    frontend,
    on_device,
):
    input_dtype, x = dtype_and_x
    helpers.test_frontend_method(
        init_input_dtypes=input_dtype,
        init_all_as_kwargs_np={
            "data": x[0],
        },
        method_input_dtypes=input_dtype,
        method_all_as_kwargs_np={},
        frontend_method_data=frontend_method_data,
        init_flags=init_flags,
        method_flags=method_flags,
        frontend=frontend,
        on_device=on_device,
    )


# cosh
@handle_frontend_method(
    class_tree=CLASS_TREE,
    init_tree="torch.tensor",
    method_name="cosh",
    dtype_and_x=helpers.dtype_and_values(
        available_dtypes=helpers.get_dtypes("float"),
        allow_inf=False,
    ),
)
def test_torch_instance_cosh(
    dtype_and_x,
    frontend_method_data,
    init_flags,
    method_flags,
    frontend,
    on_device,
):
    input_dtype, x = dtype_and_x
    helpers.test_frontend_method(
        init_input_dtypes=input_dtype,
        init_all_as_kwargs_np={
            "data": x[0],
        },
        method_input_dtypes=input_dtype,
        method_all_as_kwargs_np={},
        frontend_method_data=frontend_method_data,
        init_flags=init_flags,
        method_flags=method_flags,
        frontend=frontend,
        on_device=on_device,
    )


# cosh_
@handle_frontend_method(
    class_tree=CLASS_TREE,
    init_tree="torch.tensor",
    method_name="cosh_",
    dtype_and_x=helpers.dtype_and_values(
        available_dtypes=helpers.get_dtypes("float"),
        allow_inf=False,
    ),
)
def test_torch_instance_cosh_(
    dtype_and_x,
    frontend_method_data,
    init_flags,
    method_flags,
    frontend,
    on_device,
):
    input_dtype, x = dtype_and_x
    helpers.test_frontend_method(
        init_input_dtypes=input_dtype,
        init_all_as_kwargs_np={
            "data": x[0],
        },
        method_input_dtypes=input_dtype,
        method_all_as_kwargs_np={},
        frontend_method_data=frontend_method_data,
        init_flags=init_flags,
        method_flags=method_flags,
        frontend=frontend,
        on_device=on_device,
        rtol_=1e-2,
        atol_=1e-2,
    )


# view
@handle_frontend_method(
    class_tree=CLASS_TREE,
    init_tree="torch.tensor",
    method_name="view",
    dtype_x=helpers.dtype_and_values(
        available_dtypes=helpers.get_dtypes("valid", full=True),
        shape=st.shared(helpers.get_shape(), key="value_shape"),
    ),
    shape=helpers.reshape_shapes(
        shape=st.shared(helpers.get_shape(), key="value_shape")
    ),
)
def test_torch_instance_view(
    dtype_x,
    shape,
    frontend_method_data,
    init_flags,
    method_flags,
    frontend,
    on_device,
):
    input_dtype, x = dtype_x
    helpers.test_frontend_method(
        init_input_dtypes=input_dtype,
        init_all_as_kwargs_np={
            "data": x[0],
        },
        method_input_dtypes=input_dtype,
        method_all_as_kwargs_np={
            "shape": shape,
        },
        frontend_method_data=frontend_method_data,
        init_flags=init_flags,
        method_flags=method_flags,
        frontend=frontend,
        on_device=on_device,
    )


@handle_frontend_method(
    class_tree=CLASS_TREE,
    init_tree="torch.tensor",
    method_name="float",
    dtype_x=helpers.dtype_and_values(
        available_dtypes=helpers.get_dtypes("valid", full=True),
    ),
)
def test_torch_instance_float(
    dtype_x,
    frontend_method_data,
    init_flags,
    method_flags,
    frontend,
    on_device,
):
    input_dtype, x = dtype_x
    helpers.test_frontend_method(
        init_input_dtypes=input_dtype,
        init_all_as_kwargs_np={
            "data": x[0],
        },
        method_input_dtypes=input_dtype,
        method_all_as_kwargs_np={},
        frontend_method_data=frontend_method_data,
        init_flags=init_flags,
        method_flags=method_flags,
        frontend=frontend,
        on_device=on_device,
    )


# asinh
@handle_frontend_method(
    class_tree=CLASS_TREE,
    init_tree="torch.tensor",
    method_name="asinh",
    dtype_and_x=helpers.dtype_and_values(
        available_dtypes=helpers.get_dtypes("float"),
        allow_inf=False,
    ),
)
def test_torch_instance_asinh(
    dtype_and_x,
    frontend_method_data,
    init_flags,
    method_flags,
    frontend,
    on_device,
):
    input_dtype, x = dtype_and_x
    helpers.test_frontend_method(
        init_input_dtypes=input_dtype,
        init_all_as_kwargs_np={
            "data": x[0],
        },
        method_input_dtypes=input_dtype,
        method_all_as_kwargs_np={},
        frontend_method_data=frontend_method_data,
        init_flags=init_flags,
        method_flags=method_flags,
        frontend=frontend,
        rtol_=1e-2,
        atol_=1e-2,
        on_device=on_device,
    )


# asinh_
@handle_frontend_method(
    class_tree=CLASS_TREE,
    init_tree="torch.tensor",
    method_name="asinh_",
    dtype_and_x=helpers.dtype_and_values(
        available_dtypes=helpers.get_dtypes("float"),
        allow_inf=False,
    ),
)
def test_torch_instance_asinh_(
    dtype_and_x,
    frontend_method_data,
    init_flags,
    method_flags,
    frontend,
    on_device,
):
    input_dtype, x = dtype_and_x
    helpers.test_frontend_method(
        init_input_dtypes=input_dtype,
        init_all_as_kwargs_np={
            "data": x[0],
        },
        method_input_dtypes=input_dtype,
        method_all_as_kwargs_np={},
        frontend_method_data=frontend_method_data,
        init_flags=init_flags,
        method_flags=method_flags,
        frontend=frontend,
        rtol_=1e-2,
        atol_=1e-2,
        on_device=on_device,
    )


# tan
@handle_frontend_method(
    class_tree=CLASS_TREE,
    init_tree="torch.tensor",
    method_name="tan",
    dtype_and_x=helpers.dtype_and_values(
        available_dtypes=helpers.get_dtypes("float"),
        allow_inf=False,
    ),
)
def test_torch_instance_tan(
    dtype_and_x,
    frontend_method_data,
    init_flags,
    method_flags,
    frontend,
    on_device,
):
    input_dtype, x = dtype_and_x
    helpers.test_frontend_method(
        init_input_dtypes=input_dtype,
        init_all_as_kwargs_np={
            "data": x[0],
        },
        method_input_dtypes=input_dtype,
        method_all_as_kwargs_np={},
        frontend_method_data=frontend_method_data,
        init_flags=init_flags,
        method_flags=method_flags,
        frontend=frontend,
        on_device=on_device,
    )


# tanh
@handle_frontend_method(
    class_tree=CLASS_TREE,
    init_tree="torch.tensor",
    method_name="tanh",
    dtype_and_x=helpers.dtype_and_values(
        available_dtypes=helpers.get_dtypes("float"),
        allow_inf=False,
    ),
)
def test_torch_instance_tanh(
    dtype_and_x,
    frontend_method_data,
    init_flags,
    method_flags,
    frontend,
    on_device,
):
    input_dtype, x = dtype_and_x
    helpers.test_frontend_method(
        init_input_dtypes=input_dtype,
        init_all_as_kwargs_np={
            "data": x[0],
        },
        method_input_dtypes=input_dtype,
        method_all_as_kwargs_np={},
        frontend_method_data=frontend_method_data,
        init_flags=init_flags,
        method_flags=method_flags,
        frontend=frontend,
        on_device=on_device,
    )


# tanh_
@handle_frontend_method(
    class_tree=CLASS_TREE,
    init_tree="torch.tensor",
    method_name="tanh_",
    dtype_and_x=helpers.dtype_and_values(
        available_dtypes=helpers.get_dtypes("float"),
        allow_inf=False,
    ),
)
def test_torch_instance_tanh_(
    dtype_and_x,
    frontend_method_data,
    init_flags,
    method_flags,
    frontend,
    on_device,
):
    input_dtype, x = dtype_and_x
    helpers.test_frontend_method(
        init_input_dtypes=input_dtype,
        init_all_as_kwargs_np={
            "data": x[0],
        },
        method_input_dtypes=input_dtype,
        method_all_as_kwargs_np={},
        frontend_method_data=frontend_method_data,
        init_flags=init_flags,
        method_flags=method_flags,
        frontend=frontend,
        on_device=on_device,
    )


# asin
@handle_frontend_method(
    class_tree=CLASS_TREE,
    init_tree="torch.tensor",
    method_name="asin",
    dtype_and_x=helpers.dtype_and_values(
        available_dtypes=helpers.get_dtypes("float"),
        allow_inf=False,
    ),
)
def test_torch_instance_asin(
    dtype_and_x,
    frontend_method_data,
    init_flags,
    method_flags,
    frontend,
    on_device,
):
    input_dtype, x = dtype_and_x
    helpers.test_frontend_method(
        init_input_dtypes=input_dtype,
        init_all_as_kwargs_np={
            "data": x[0],
        },
        method_input_dtypes=input_dtype,
        method_all_as_kwargs_np={},
        frontend_method_data=frontend_method_data,
        init_flags=init_flags,
        method_flags=method_flags,
        frontend=frontend,
        on_device=on_device,
    )


# amax
@handle_frontend_method(
    class_tree=CLASS_TREE,
    init_tree="torch.tensor",
    method_name="amax",
    dtype_x=helpers.dtype_and_values(
        available_dtypes=helpers.get_dtypes("numeric", full=True),
    ),
)
def test_torch_instance_amax(
    dtype_x,
    frontend_method_data,
    init_flags,
    method_flags,
    frontend,
    on_device,
):
    input_dtype, x = dtype_x
    helpers.test_frontend_method(
        init_input_dtypes=input_dtype,
        init_all_as_kwargs_np={
            "data": x[0],
        },
        method_input_dtypes=input_dtype,
        method_all_as_kwargs_np={},
        frontend_method_data=frontend_method_data,
        init_flags=init_flags,
        method_flags=method_flags,
        frontend=frontend,
        on_device=on_device,
    )


# abs
@handle_frontend_method(
    class_tree=CLASS_TREE,
    init_tree="torch.tensor",
    method_name="abs",
    dtype_and_x=helpers.dtype_and_values(
        available_dtypes=helpers.get_dtypes("float"),
    ),
)
def test_torch_instance_abs(
    dtype_and_x,
    frontend_method_data,
    init_flags,
    method_flags,
    frontend,
    on_device,
):
    input_dtype, x = dtype_and_x
    helpers.test_frontend_method(
        init_input_dtypes=input_dtype,
        init_all_as_kwargs_np={
            "data": x[0],
        },
        method_input_dtypes=input_dtype,
        method_all_as_kwargs_np={},
        frontend_method_data=frontend_method_data,
        init_flags=init_flags,
        method_flags=method_flags,
        frontend=frontend,
        on_device=on_device,
    )


# abs_
@handle_frontend_method(
    class_tree=CLASS_TREE,
    init_tree="torch.tensor",
    method_name="abs_",
    dtype_and_x=helpers.dtype_and_values(
        available_dtypes=helpers.get_dtypes("float"),
    ),
)
def test_torch_instance_abs_(
    dtype_and_x,
    frontend_method_data,
    init_flags,
    method_flags,
    frontend,
    on_device,
):
    input_dtype, x = dtype_and_x
    helpers.test_frontend_method(
        init_input_dtypes=input_dtype,
        init_all_as_kwargs_np={
            "data": x[0],
        },
        method_input_dtypes=input_dtype,
        method_all_as_kwargs_np={},
        frontend_method_data=frontend_method_data,
        init_flags=init_flags,
        method_flags=method_flags,
        frontend=frontend,
        on_device=on_device,
    )


# amin
@handle_frontend_method(
    class_tree=CLASS_TREE,
    init_tree="torch.tensor",
    method_name="amin",
    dtype_x=helpers.dtype_and_values(
        available_dtypes=helpers.get_dtypes("numeric", full=True),
    ),
)
def test_torch_instance_amin(
    dtype_x,
    frontend_method_data,
    init_flags,
    method_flags,
    frontend,
    on_device,
):
    input_dtype, x = dtype_x
    helpers.test_frontend_method(
        init_input_dtypes=input_dtype,
        init_all_as_kwargs_np={
            "data": x[0],
        },
        method_input_dtypes=input_dtype,
        method_all_as_kwargs_np={},
        frontend_method_data=frontend_method_data,
        init_flags=init_flags,
        method_flags=method_flags,
        frontend=frontend,
        on_device=on_device,
    )


# aminmax
@handle_frontend_method(
    class_tree=CLASS_TREE,
    init_tree="torch.tensor",
    method_name="aminmax",
    dtype_x=helpers.dtype_and_values(
        available_dtypes=helpers.get_dtypes("numeric", full=True),
    ),
    keepdim=st.booleans(),
)
def test_torch_instance_aminmax(
    dtype_x,
    keepdim,
    frontend_method_data,
    init_flags,
    method_flags,
    frontend,
    on_device,
):
    input_dtype, x = dtype_x
    helpers.test_frontend_method(
        init_input_dtypes=input_dtype,
        init_all_as_kwargs_np={
            "data": x[0],
        },
        method_input_dtypes=input_dtype,
        method_all_as_kwargs_np={
            "keepdim": keepdim,
        },
        frontend_method_data=frontend_method_data,
        init_flags=init_flags,
        method_flags=method_flags,
        frontend=frontend,
        on_device=on_device,
    )


# contiguous
@handle_frontend_method(
    class_tree=CLASS_TREE,
    init_tree="torch.tensor",
    method_name="contiguous",
    dtype_and_x=helpers.dtype_and_values(
        available_dtypes=helpers.get_dtypes("float"),
        allow_inf=False,
    ),
)
def test_torch_instance_contiguous(
    dtype_and_x,
    frontend_method_data,
    init_flags,
    method_flags,
    frontend,
    on_device,
):
    input_dtype, x = dtype_and_x
    helpers.test_frontend_method(
        init_input_dtypes=input_dtype,
        init_all_as_kwargs_np={
            "data": x[0],
        },
        method_input_dtypes=input_dtype,
        method_all_as_kwargs_np={},
        frontend_method_data=frontend_method_data,
        init_flags=init_flags,
        method_flags=method_flags,
        frontend=frontend,
        on_device=on_device,
    )


# log
@handle_frontend_method(
    class_tree=CLASS_TREE,
    init_tree="torch.tensor",
    method_name="log",
    dtype_and_x=helpers.dtype_and_values(
        available_dtypes=helpers.get_dtypes("float"),
        allow_inf=False,
    ),
)
def test_torch_instance_log(
    dtype_and_x,
    frontend_method_data,
    init_flags,
    method_flags,
    frontend,
    on_device,
):
    input_dtype, x = dtype_and_x
    helpers.test_frontend_method(
        init_input_dtypes=input_dtype,
        init_all_as_kwargs_np={
            "data": x[0],
        },
        method_input_dtypes=input_dtype,
        method_all_as_kwargs_np={},
        frontend_method_data=frontend_method_data,
        init_flags=init_flags,
        method_flags=method_flags,
        frontend=frontend,
        on_device=on_device,
    )


# log_
@handle_frontend_method(
    class_tree=CLASS_TREE,
    init_tree="torch.tensor",
    method_name="log_",
    dtype_and_x=helpers.dtype_and_values(
        available_dtypes=helpers.get_dtypes("float"),
        allow_inf=False,
    ),
)
def test_torch_instance_log_(
    dtype_and_x,
    frontend_method_data,
    init_flags,
    method_flags,
    frontend,
    on_device,
):
    input_dtype, x = dtype_and_x
    helpers.test_frontend_method(
        init_input_dtypes=input_dtype,
        init_all_as_kwargs_np={
            "data": x[0],
        },
        method_input_dtypes=input_dtype,
        method_all_as_kwargs_np={},
        frontend_method_data=frontend_method_data,
        init_flags=init_flags,
        method_flags=method_flags,
        frontend=frontend,
        on_device=on_device,
    )


# log2
@handle_frontend_method(
    class_tree=CLASS_TREE,
    init_tree="torch.tensor",
    method_name="log2",
    dtype_and_x=helpers.dtype_and_values(
        available_dtypes=helpers.get_dtypes("float"),
        allow_inf=False,
    ),
)
def test_torch_instance_log2(
    dtype_and_x,
    frontend_method_data,
    init_flags,
    method_flags,
    frontend,
    on_device,
):
    input_dtype, x = dtype_and_x
    helpers.test_frontend_method(
        init_input_dtypes=input_dtype,
        init_all_as_kwargs_np={
            "data": x[0],
        },
        method_input_dtypes=input_dtype,
        method_all_as_kwargs_np={},
        frontend_method_data=frontend_method_data,
        init_flags=init_flags,
        method_flags=method_flags,
        frontend=frontend,
        on_device=on_device,
    )


# __add__
@handle_frontend_method(
    class_tree=CLASS_TREE,
    init_tree="torch.tensor",
    method_name="__add__",
    dtype_and_x=helpers.dtype_and_values(
        available_dtypes=helpers.get_dtypes("float"),
        num_arrays=2,
        min_value=-1e04,
        max_value=1e04,
        allow_inf=False,
    ),
)
def test_torch_special_add(
    dtype_and_x,
    frontend_method_data,
    init_flags,
    method_flags,
    frontend,
    on_device,
):
    input_dtype, x = dtype_and_x
    helpers.test_frontend_method(
        init_input_dtypes=input_dtype,
        init_all_as_kwargs_np={
            "data": x[0],
        },
        method_input_dtypes=input_dtype,
        method_all_as_kwargs_np={
            "other": x[1],
        },
        frontend_method_data=frontend_method_data,
        init_flags=init_flags,
        method_flags=method_flags,
        frontend=frontend,
        on_device=on_device,
    )


# __long__
@handle_frontend_method(
    class_tree=CLASS_TREE,
    init_tree="torch.tensor",
    method_name="__long__",
    dtype_and_x=helpers.dtype_and_values(
        available_dtypes=helpers.get_dtypes("integer"),
        min_value=-1e04,
        max_value=1e04,
        allow_inf=False,
    ),
)
def test_torch_special_long(
    dtype_and_x,
    frontend_method_data,
    init_flags,
    method_flags,
    frontend,
    on_device,
):
    input_dtype, x = dtype_and_x
    helpers.test_frontend_method(
        init_input_dtypes=input_dtype,
        init_all_as_kwargs_np={
            "data": x[0],
        },
        method_input_dtypes=input_dtype,
        method_all_as_kwargs_np={},
        frontend_method_data=frontend_method_data,
        init_flags=init_flags,
        method_flags=method_flags,
        frontend=frontend,
        on_device=on_device,
    )


# __radd__
@handle_frontend_method(
    class_tree=CLASS_TREE,
    init_tree="torch.tensor",
    method_name="__radd__",
    dtype_and_x=helpers.dtype_and_values(
        available_dtypes=helpers.get_dtypes("float"),
        num_arrays=2,
        min_value=-1e04,
        max_value=1e04,
        allow_inf=False,
    ),
)
def test_torch_special_radd(
    dtype_and_x,
    frontend_method_data,
    init_flags,
    method_flags,
    frontend,
    on_device,
):
    input_dtype, x = dtype_and_x
    helpers.test_frontend_method(
        init_input_dtypes=input_dtype,
        init_all_as_kwargs_np={
            "data": x[0],
        },
        method_input_dtypes=input_dtype,
        method_all_as_kwargs_np={
            "other": x[1],
        },
        frontend_method_data=frontend_method_data,
        init_flags=init_flags,
        method_flags=method_flags,
        frontend=frontend,
        on_device=on_device,
    )


# __sub__
@handle_frontend_method(
    class_tree=CLASS_TREE,
    init_tree="torch.tensor",
    method_name="__sub__",
    dtype_and_x=helpers.dtype_and_values(
        available_dtypes=helpers.get_dtypes("float"),
        num_arrays=2,
        min_value=-1e04,
        max_value=1e04,
        allow_inf=False,
    ),
)
def test_torch_special_sub(
    dtype_and_x,
    frontend_method_data,
    init_flags,
    method_flags,
    frontend,
    on_device,
):
    input_dtype, x = dtype_and_x
    helpers.test_frontend_method(
        init_input_dtypes=input_dtype,
        init_all_as_kwargs_np={
            "data": x[0],
        },
        method_input_dtypes=input_dtype,
        method_all_as_kwargs_np={
            "other": x[1],
        },
        frontend_method_data=frontend_method_data,
        init_flags=init_flags,
        method_flags=method_flags,
        frontend=frontend,
        on_device=on_device,
    )


# __mul__
@handle_frontend_method(
    class_tree=CLASS_TREE,
    init_tree="torch.tensor",
    method_name="__mul__",
    dtype_and_x=helpers.dtype_and_values(
        available_dtypes=helpers.get_dtypes("float"),
        num_arrays=2,
        min_value=-1e04,
        max_value=1e04,
        allow_inf=False,
    ),
)
def test_torch_special_mul(
    dtype_and_x,
    frontend_method_data,
    init_flags,
    method_flags,
    frontend,
    on_device,
):
    input_dtype, x = dtype_and_x
    helpers.test_frontend_method(
        init_input_dtypes=input_dtype,
        init_all_as_kwargs_np={
            "data": x[0],
        },
        method_input_dtypes=input_dtype,
        method_all_as_kwargs_np={
            "other": x[1],
        },
        frontend_method_data=frontend_method_data,
        init_flags=init_flags,
        method_flags=method_flags,
        frontend=frontend,
        on_device=on_device,
    )


# __rsub__
@handle_frontend_method(
    class_tree=CLASS_TREE,
    init_tree="torch.tensor",
    method_name="__rsub__",
    dtype_and_x=helpers.dtype_and_values(
        available_dtypes=helpers.get_dtypes("numeric"),
        num_arrays=2,
    ),
)
def test_torch_special_rsub(
    dtype_and_x,
    frontend_method_data,
    init_flags,
    method_flags,
    frontend,
    on_device,
):
    input_dtype, x = dtype_and_x
    helpers.test_frontend_method(
        init_input_dtypes=input_dtype,
        init_all_as_kwargs_np={
            "data": x[0],
        },
        method_input_dtypes=input_dtype,
        method_all_as_kwargs_np={
            "other": x[1],
        },
        frontend_method_data=frontend_method_data,
        init_flags=init_flags,
        method_flags=method_flags,
        frontend=frontend,
        on_device=on_device,
    )


# __rmul__
@handle_frontend_method(
    class_tree=CLASS_TREE,
    init_tree="torch.tensor",
    method_name="__rmul__",
    dtype_and_x=helpers.dtype_and_values(
        available_dtypes=helpers.get_dtypes("float"),
        num_arrays=2,
        min_value=-1e04,
        max_value=1e04,
        allow_inf=False,
    ),
)
def test_torch_special_rmul(
    dtype_and_x,
    frontend_method_data,
    init_flags,
    method_flags,
    frontend,
    on_device,
):
    input_dtype, x = dtype_and_x
    helpers.test_frontend_method(
        init_input_dtypes=input_dtype,
        init_all_as_kwargs_np={
            "data": x[0],
        },
        method_input_dtypes=input_dtype,
        method_all_as_kwargs_np={
            "other": x[1],
        },
        frontend_method_data=frontend_method_data,
        init_flags=init_flags,
        method_flags=method_flags,
        frontend=frontend,
        on_device=on_device,
    )


# __truediv__
@handle_frontend_method(
    class_tree=CLASS_TREE,
    init_tree="torch.tensor",
    method_name="__truediv__",
    dtype_and_x=helpers.dtype_and_values(
        available_dtypes=helpers.get_dtypes("float"),
        shared_dtype=True,
        num_arrays=2,
        min_value=-1e04,
        max_value=1e04,
        allow_inf=False,
    ),
)
def test_torch_special_truediv(
    dtype_and_x,
    frontend_method_data,
    init_flags,
    method_flags,
    frontend,
    on_device,
):
    input_dtype, x = dtype_and_x
    helpers.test_frontend_method(
        init_input_dtypes=input_dtype,
        init_all_as_kwargs_np={
            "data": x[0],
        },
        method_input_dtypes=input_dtype,
        method_all_as_kwargs_np={
            "other": x[1],
        },
        frontend_method_data=frontend_method_data,
        init_flags=init_flags,
        method_flags=method_flags,
        frontend=frontend,
        on_device=on_device,
    )


@st.composite
def _to_helper(draw):
    dtype_x = draw(
        helpers.dtype_and_values(
            available_dtypes=helpers.get_dtypes("valid"),
            num_arrays=2,
            large_abs_safety_factor=3,
        )
    )
    input_dtype, x = dtype_x
    arg = draw(st.sampled_from(["tensor", "dtype", "device"]))
    if arg == "tensor":
        method_num_positional_args = 1
        method_all_as_kwargs_np = {"other": x[1]}
    elif arg == "dtype":
        method_num_positional_args = 1
        dtype = draw(helpers.get_dtypes("valid", full=False))[0]
        method_all_as_kwargs_np = {"dtype": dtype}
    else:
        method_num_positional_args = 0
        device = draw(st.just("cpu"))
        dtype = draw(helpers.get_dtypes("valid", full=False, none=True))[0]
        method_all_as_kwargs_np = {"dtype": dtype, "device": device}
    return input_dtype, x, method_num_positional_args, method_all_as_kwargs_np


# to
@handle_frontend_method(
    class_tree=CLASS_TREE,
    init_tree="torch.tensor",
    method_name="to",
    args_kwargs=_to_helper(),
)
def test_torch_instance_to(
    args_kwargs,
    frontend_method_data,
    init_flags,
    method_flags,
    frontend,
    on_device,
):
    input_dtype, x, method_num_positional_args, method_all_as_kwargs_np = args_kwargs
    method_flags.num_positional_args = method_num_positional_args
    helpers.test_frontend_method(
        init_input_dtypes=input_dtype,
        init_all_as_kwargs_np={
            "data": x[0],
        },
        method_input_dtypes=input_dtype,
        method_all_as_kwargs_np=method_all_as_kwargs_np,
        frontend_method_data=frontend_method_data,
        init_flags=init_flags,
        method_flags=method_flags,
        frontend=frontend,
        on_device=on_device,
    )


# arctan
@handle_frontend_method(
    class_tree=CLASS_TREE,
    init_tree="torch.tensor",
    method_name="arctan",
    dtype_and_x=helpers.dtype_and_values(
        available_dtypes=helpers.get_dtypes("float"),
        allow_inf=False,
    ),
)
def test_torch_instance_arctan(
    dtype_and_x,
    frontend_method_data,
    init_flags,
    method_flags,
    frontend,
    on_device,
):
    input_dtype, x = dtype_and_x
    helpers.test_frontend_method(
        init_input_dtypes=input_dtype,
        init_all_as_kwargs_np={
            "data": x[0],
        },
        method_input_dtypes=input_dtype,
        method_all_as_kwargs_np={},
        frontend_method_data=frontend_method_data,
        init_flags=init_flags,
        method_flags=method_flags,
        frontend=frontend,
        on_device=on_device,
    )


# arctan_
@handle_frontend_method(
    class_tree=CLASS_TREE,
    init_tree="torch.tensor",
    method_name="arctan_",
    dtype_and_x=helpers.dtype_and_values(
        available_dtypes=helpers.get_dtypes("float"),
        allow_inf=False,
    ),
)
def test_torch_instance_arctan_(
    dtype_and_x,
    frontend_method_data,
    init_flags,
    method_flags,
    frontend,
    on_device,
):
    input_dtype, x = dtype_and_x
    helpers.test_frontend_method(
        init_input_dtypes=input_dtype,
        init_all_as_kwargs_np={
            "data": x[0],
        },
        method_input_dtypes=input_dtype,
        method_all_as_kwargs_np={},
        frontend_method_data=frontend_method_data,
        init_flags=init_flags,
        method_flags=method_flags,
        frontend=frontend,
        on_device=on_device,
    )


# arctan2
@handle_frontend_method(
    class_tree=CLASS_TREE,
    init_tree="torch.tensor",
    method_name="arctan2",
    dtype_and_x=helpers.dtype_and_values(
        available_dtypes=helpers.get_dtypes("float"),
        num_arrays=2,
    ),
)
def test_torch_instance_arctan2(
    dtype_and_x,
    frontend_method_data,
    init_flags,
    method_flags,
    frontend,
    on_device,
):
    input_dtype, x = dtype_and_x
    helpers.test_frontend_method(
        init_input_dtypes=input_dtype,
        init_all_as_kwargs_np={
            "data": x[0],
        },
        method_input_dtypes=input_dtype,
        method_all_as_kwargs_np={
            "other": x[1],
        },
        frontend_method_data=frontend_method_data,
        init_flags=init_flags,
        method_flags=method_flags,
        frontend=frontend,
        on_device=on_device,
    )


# arctan2_
@handle_frontend_method(
    class_tree=CLASS_TREE,
    init_tree="torch.tensor",
    method_name="arctan2_",
    dtype_and_x=helpers.dtype_and_values(
        available_dtypes=helpers.get_dtypes("float"),
        num_arrays=2,
    ),
)
def test_torch_instance_arctan2_(
    dtype_and_x,
    frontend_method_data,
    init_flags,
    method_flags,
    frontend,
    on_device,
):
    input_dtype, x = dtype_and_x
    helpers.test_frontend_method(
        init_input_dtypes=input_dtype,
        init_all_as_kwargs_np={
            "data": x[0],
        },
        method_input_dtypes=input_dtype,
        method_all_as_kwargs_np={
            "other": x[1],
        },
        frontend_method_data=frontend_method_data,
        init_flags=init_flags,
        method_flags=method_flags,
        frontend=frontend,
        on_device=on_device,
    )


# acos
@handle_frontend_method(
    class_tree=CLASS_TREE,
    init_tree="torch.tensor",
    method_name="acos",
    dtype_and_x=helpers.dtype_and_values(
        available_dtypes=helpers.get_dtypes("float"),
        allow_inf=False,
    ),
)
def test_torch_instance_acos(
    dtype_and_x,
    frontend_method_data,
    init_flags,
    method_flags,
    frontend,
    on_device,
):
    input_dtype, x = dtype_and_x
    helpers.test_frontend_method(
        init_input_dtypes=input_dtype,
        init_all_as_kwargs_np={
            "data": x[0],
        },
        method_input_dtypes=input_dtype,
        method_all_as_kwargs_np={},
        frontend_method_data=frontend_method_data,
        init_flags=init_flags,
        method_flags=method_flags,
        frontend=frontend,
        on_device=on_device,
    )


# floor
@handle_frontend_method(
    class_tree=CLASS_TREE,
    init_tree="torch.tensor",
    method_name="floor",
    dtype_and_x=helpers.dtype_and_values(
        available_dtypes=helpers.get_dtypes("float"),
    ),
)
def test_torch_instance_floor(
    dtype_and_x,
    frontend_method_data,
    init_flags,
    method_flags,
    frontend,
    on_device,
):
    input_dtype, x = dtype_and_x
    helpers.test_frontend_method(
        init_input_dtypes=input_dtype,
        init_all_as_kwargs_np={
            "data": x[0],
        },
        method_input_dtypes=input_dtype,
        method_all_as_kwargs_np={},
        frontend_method_data=frontend_method_data,
        init_flags=init_flags,
        method_flags=method_flags,
        frontend=frontend,
        on_device=on_device,
    )


# new_tensor
@handle_frontend_method(
    class_tree=CLASS_TREE,
    init_tree="torch.tensor",
    method_name="new_tensor",
    dtype_and_x=helpers.dtype_and_values(
        available_dtypes=helpers.get_dtypes("numeric"),
        num_arrays=2,
    ),
)
def test_torch_instance_new_tensor(
    dtype_and_x,
    frontend_method_data,
    init_flags,
    method_flags,
    frontend,
    on_device,
):
    input_dtype, x = dtype_and_x
    helpers.test_frontend_method(
        init_input_dtypes=[input_dtype[0]],
        init_all_as_kwargs_np={
            "data": x[0],
        },
        method_input_dtypes=[input_dtype[1]],
        method_all_as_kwargs_np={
            "data": x[1],
            "dtype": input_dtype[1],
        },
        frontend_method_data=frontend_method_data,
        init_flags=init_flags,
        method_flags=method_flags,
        frontend=frontend,
        on_device=on_device,
    )


@st.composite
def _array_and_index(
    draw,
    *,
    available_dtypes=helpers.get_dtypes("numeric"),
    min_num_dims=1,
    max_num_dims=3,
    min_dim_size=1,
    max_dim_size=10,
    shape=None,
):
    if isinstance(min_dim_size, st._internal.SearchStrategy):
        min_dim_size = draw(min_dim_size)
    if isinstance(max_dim_size, st._internal.SearchStrategy):
        max_dim_size = draw(max_dim_size)
    if isinstance(available_dtypes, st._internal.SearchStrategy):
        available_dtypes = draw(available_dtypes)

    assert available_dtypes is not None, "Unspecified dtype or available_dtypes."
    dtype = draw(
        helpers.array_dtypes(
            num_arrays=1,
            available_dtypes=available_dtypes,
        )
    )
    dtype.append("int32")

    if shape is not None:
        if not isinstance(shape, (tuple, list)):
            shape = draw(shape)
    else:
        shape = draw(
            st.shared(
                helpers.get_shape(
                    min_num_dims=min_num_dims,
                    max_num_dims=max_num_dims,
                    min_dim_size=min_dim_size,
                    max_dim_size=max_dim_size,
                ),
                key="shape",
            )
        )

    array = draw(
        helpers.array_values(
            dtype=dtype[0],
            shape=shape,
        )
    )

    index = tuple([draw(helpers.ints(min_value=0, max_value=_ - 1)) for _ in shape])
    index = index if len(index) != 0 else index[0]
    return dtype, [array, index]


# __getitem__
@handle_frontend_method(
    class_tree=CLASS_TREE,
    init_tree="torch.tensor",
    method_name="__getitem__",
    dtype_and_x=_array_and_index(available_dtypes=helpers.get_dtypes("numeric")),
)
def test_torch_instance_getitem(
    dtype_and_x,
    frontend_method_data,
    init_flags,
    method_flags,
    frontend,
    on_device,
):
    input_dtype, x = dtype_and_x
    data = x[0]
    index = x[1]
    helpers.test_frontend_method(
        init_input_dtypes=[input_dtype[0]],
        init_all_as_kwargs_np={"data": data},
        method_input_dtypes=[input_dtype[1]],
        method_all_as_kwargs_np={"query": index},
        frontend_method_data=frontend_method_data,
        init_flags=init_flags,
        method_flags=method_flags,
        frontend=frontend,
        on_device=on_device,
    )


# view_as
@handle_frontend_method(
    class_tree=CLASS_TREE,
    init_tree="torch.tensor",
    method_name="view_as",
    dtype_x=helpers.dtype_and_values(
        available_dtypes=helpers.get_dtypes("numeric"),
        shape=st.shared(helpers.get_shape(), key="value_shape"),
        num_arrays=2,
    ),
)
def test_torch_instance_view_as(
    dtype_x,
    frontend_method_data,
    init_flags,
    method_flags,
    frontend,
    on_device,
):
    input_dtype, x = dtype_x
    helpers.test_frontend_method(
        init_input_dtypes=input_dtype,
        init_all_as_kwargs_np={
            "data": x[0],
        },
        method_input_dtypes=input_dtype,
        method_all_as_kwargs_np={
            "other": x[1],
        },
        frontend_method_data=frontend_method_data,
        init_flags=init_flags,
        method_flags=method_flags,
        frontend=frontend,
        on_device=on_device,
    )


# unsqueeze
@handle_frontend_method(
    class_tree=CLASS_TREE,
    init_tree="torch.tensor",
    method_name="unsqueeze",
    dtype_value=helpers.dtype_and_values(
        available_dtypes=helpers.get_dtypes("valid"),
        shape=st.shared(helpers.get_shape(), key="shape"),
    ),
    dim=helpers.get_axis(
        shape=st.shared(helpers.get_shape(), key="shape"),
        allow_neg=True,
        force_int=True,
    ),
)
def test_torch_instance_unsqueeze(
    dtype_value,
    dim,
    frontend_method_data,
    init_flags,
    method_flags,
    frontend,
    on_device,
):
    input_dtype, x = dtype_value
    helpers.test_frontend_method(
        init_input_dtypes=input_dtype,
        init_all_as_kwargs_np={
            "data": x[0],
        },
        method_input_dtypes=input_dtype,
        method_all_as_kwargs_np={
            "dim": dim,
        },
        frontend_method_data=frontend_method_data,
        init_flags=init_flags,
        method_flags=method_flags,
        frontend=frontend,
        on_device=on_device,
    )


# unsqueeze_
@handle_frontend_method(
    class_tree=CLASS_TREE,
    init_tree="torch.tensor",
    method_name="unsqueeze_",
    dtype_value=helpers.dtype_and_values(
        available_dtypes=helpers.get_dtypes("valid"),
        shape=st.shared(helpers.get_shape(), key="shape"),
    ),
    dim=helpers.get_axis(
        shape=st.shared(helpers.get_shape(), key="shape"),
        allow_neg=True,
        force_int=True,
    ),
)
def test_torch_instance_unsqueeze_(
    dtype_value,
    dim,
    frontend_method_data,
    init_flags,
    method_flags,
    frontend,
    on_device,
):
    input_dtype, x = dtype_value
    helpers.test_frontend_method(
        init_input_dtypes=input_dtype,
        init_all_as_kwargs_np={
            "data": x[0],
        },
        method_input_dtypes=input_dtype,
        method_all_as_kwargs_np={
            "dim": dim,
        },
        frontend_method_data=frontend_method_data,
        init_flags=init_flags,
        method_flags=method_flags,
        frontend=frontend,
        on_device=on_device,
    )


# ravel
@handle_frontend_method(
    class_tree=CLASS_TREE,
    init_tree="torch.tensor",
    method_name="ravel",
    dtype_value=helpers.dtype_and_values(
        available_dtypes=helpers.get_dtypes("valid"),
        shape=st.shared(helpers.get_shape(min_num_dims=1), key="shape"),
    ),
)
def test_torch_instance_ravel(
    dtype_value,
    frontend_method_data,
    init_flags,
    method_flags,
    frontend,
    on_device,
):
    input_dtype, x = dtype_value
    helpers.test_frontend_method(
        init_input_dtypes=input_dtype,
        init_all_as_kwargs_np={
            "data": x[0],
        },
        method_input_dtypes=input_dtype,
        method_all_as_kwargs_np={},
        frontend_method_data=frontend_method_data,
        init_flags=init_flags,
        method_flags=method_flags,
        frontend=frontend,
        on_device=on_device,
    )


# split
@handle_frontend_method(
    class_tree=CLASS_TREE,
    init_tree="torch.tensor",
    method_name="split",
    dtype_value=helpers.dtype_and_values(
        available_dtypes=helpers.get_dtypes("valid"),
        shape=st.shared(helpers.get_shape(min_num_dims=1), key="value_shape"),
    ),
    split_size=_get_splits().filter(lambda s: s is not None),
    dim=st.shared(
        helpers.get_axis(
            shape=st.shared(helpers.get_shape(min_num_dims=1), key="value_shape"),
            force_int=True,
        ),
        key="target_axis",
    ),
)
def test_torch_instance_split(
    dtype_value,
    split_size,
    dim,
    frontend_method_data,
    init_flags,
    method_flags,
    frontend,
    on_device,
):
    input_dtype, x = dtype_value
    helpers.test_frontend_method(
        init_input_dtypes=input_dtype,
        init_all_as_kwargs_np={
            "data": x[0],
        },
        method_input_dtypes=input_dtype,
        method_all_as_kwargs_np={
            "split_size": split_size,
            "dim": dim,
        },
        frontend_method_data=frontend_method_data,
        init_flags=init_flags,
        method_flags=method_flags,
        frontend=frontend,
        on_device=on_device,
    )


# tensor_split
@handle_frontend_method(
    class_tree=CLASS_TREE,
    init_tree="torch.tensor",
    method_name="tensor_split",
    dtype_value=helpers.dtype_and_values(
        available_dtypes=helpers.get_dtypes("integer"),
        shape=st.shared(helpers.get_shape(min_num_dims=1), key="value_shape"),
    ),
    indices_or_sections=_get_split_locations(min_num_dims=1),
    dim=st.shared(
        helpers.get_axis(
            shape=st.shared(helpers.get_shape(min_num_dims=1), key="value_shape"),
            force_int=True,
        ),
        key="target_axis",
    ),
    method_num_positional_args=st.just(1),
)
def test_torch_instance_tensor_split(
    dtype_value,
    indices_or_sections,
    dim,
    frontend_method_data,
    init_flags,
    method_flags,
    frontend,
):
    input_dtype, x = dtype_value
    helpers.test_frontend_method(
        init_input_dtypes=input_dtype,
        init_all_as_kwargs_np={
            "data": x[0],
        },
        method_input_dtypes=[],
        method_all_as_kwargs_np={
            "indices_or_sections": indices_or_sections,
            "dim": dim,
        },
        frontend_method_data=frontend_method_data,
        init_flags=init_flags,
        method_flags=method_flags,
        frontend=frontend,
    )


# vsplit
@handle_frontend_method(
    class_tree=CLASS_TREE,
    init_tree="torch.tensor",
    method_name="vsplit",
    dtype_value=helpers.dtype_and_values(
        available_dtypes=helpers.get_dtypes("valid"),
        shape=st.shared(helpers.get_shape(min_num_dims=2), key="value_shape"),
    ),
    indices_or_sections=_get_split_locations(min_num_dims=2, axis=0),
)
def test_torch_instance_vsplit(
    dtype_value,
    indices_or_sections,
    frontend_method_data,
    init_flags,
    method_flags,
    frontend,
    on_device,
):
    input_dtype, x = dtype_value
    helpers.test_frontend_method(
        init_input_dtypes=input_dtype,
        init_all_as_kwargs_np={
            "data": x[0],
        },
        method_input_dtypes=[],
        method_all_as_kwargs_np={"indices_or_sections": indices_or_sections},
        frontend_method_data=frontend_method_data,
        init_flags=init_flags,
        method_flags=method_flags,
        frontend=frontend,
        on_device=on_device,
    )


# hsplit
@handle_frontend_method(
    class_tree=CLASS_TREE,
    init_tree="torch.tensor",
    method_name="hsplit",
    dtype_value=helpers.dtype_and_values(
        available_dtypes=helpers.get_dtypes("valid"),
        shape=st.shared(helpers.get_shape(min_num_dims=1), key="value_shape"),
    ),
    indices_or_sections=_get_split_locations(min_num_dims=1, axis=1),
)
def test_torch_instance_hsplit(
    dtype_value,
    indices_or_sections,
    frontend_method_data,
    init_flags,
    method_flags,
    frontend,
    on_device,
):
    input_dtype, x = dtype_value
    # TODO: remove the assumption when these bugfixes are merged and version-pinned
    # https://github.com/tensorflow/tensorflow/pull/59523
    # https://github.com/google/jax/pull/14275
    assume(
        not (
            len(x[0].shape) == 1 and ivy.current_backend_str() in ("tensorflow", "jax")
        )
    )
    helpers.test_frontend_method(
        init_input_dtypes=input_dtype,
        init_all_as_kwargs_np={
            "data": x[0],
        },
        method_input_dtypes=[],
        method_all_as_kwargs_np={"indices_or_sections": indices_or_sections},
        frontend_method_data=frontend_method_data,
        init_flags=init_flags,
        method_flags=method_flags,
        frontend=frontend,
        on_device=on_device,
    )


# dsplit
@handle_frontend_method(
    class_tree=CLASS_TREE,
    init_tree="torch.tensor",
    method_name="dsplit",
    dtype_value=helpers.dtype_and_values(
        available_dtypes=helpers.get_dtypes("valid"),
        shape=st.shared(helpers.get_shape(min_num_dims=3), key="value_shape"),
    ),
    indices_or_sections=_get_split_locations(min_num_dims=3, axis=2),
)
def test_torch_instance_dsplit(
    dtype_value,
    indices_or_sections,
    frontend_method_data,
    init_flags,
    method_flags,
    frontend,
    on_device,
):
    input_dtype, x = dtype_value
    helpers.test_frontend_method(
        init_input_dtypes=input_dtype,
        init_all_as_kwargs_np={
            "data": x[0],
        },
        method_input_dtypes=[],
        method_all_as_kwargs_np={"indices_or_sections": indices_or_sections},
        frontend_method_data=frontend_method_data,
        init_flags=init_flags,
        method_flags=method_flags,
        frontend=frontend,
        on_device=on_device,
    )


# detach
@handle_frontend_method(
    class_tree=CLASS_TREE,
    init_tree="torch.tensor",
    method_name="detach",
    dtype_and_x=helpers.dtype_and_values(
        available_dtypes=helpers.get_dtypes("valid"),
    ),
)
def test_torch_instance_detach(
    dtype_and_x,
    frontend_method_data,
    init_flags,
    method_flags,
    frontend,
    on_device,
):
    input_dtype, x = dtype_and_x
    helpers.test_frontend_method(
        init_input_dtypes=input_dtype,
        init_all_as_kwargs_np={
            "data": x[0],
        },
        method_input_dtypes=input_dtype,
        method_all_as_kwargs_np={},
        frontend_method_data=frontend_method_data,
        init_flags=init_flags,
        method_flags=method_flags,
        frontend=frontend,
        on_device=on_device,
    )


# dim
@handle_frontend_method(
    class_tree=CLASS_TREE,
    init_tree="torch.tensor",
    method_name="dim",
    dtype_and_x=helpers.dtype_and_values(
        available_dtypes=helpers.get_dtypes("numeric"),
    ),
)
def test_torch_instance_dim(
    dtype_and_x,
    frontend_method_data,
    init_flags,
    method_flags,
    frontend,
    on_device,
):
    input_dtype, x = dtype_and_x
    helpers.test_frontend_method(
        init_input_dtypes=input_dtype,
        init_all_as_kwargs_np={
            "data": x[0],
        },
        method_input_dtypes=[],
        method_all_as_kwargs_np={},
        frontend_method_data=frontend_method_data,
        init_flags=init_flags,
        method_flags=method_flags,
        frontend=frontend,
        on_device=on_device,
    )


# ndimension
@handle_frontend_method(
    class_tree=CLASS_TREE,
    init_tree="torch.tensor",
    method_name="ndimension",
    dtype_and_x=helpers.dtype_and_values(
        available_dtypes=helpers.get_dtypes("numeric"),
    ),
)
def test_torch_instance_ndimension(
    dtype_and_x,
    frontend_method_data,
    init_flags,
    method_flags,
    frontend,
    on_device,
):
    input_dtype, x = dtype_and_x
    helpers.test_frontend_method(
        init_input_dtypes=input_dtype,
        init_all_as_kwargs_np={
            "data": x[0],
        },
        method_input_dtypes=[],
        method_all_as_kwargs_np={},
        frontend_method_data=frontend_method_data,
        init_flags=init_flags,
        method_flags=method_flags,
        frontend=frontend,
        on_device=on_device,
    )


@st.composite
def _fill_value_and_size(
    draw,
    *,
    min_num_dims=1,
    max_num_dims=5,
    min_dim_size=1,
    max_dim_size=10,
):
    if isinstance(min_dim_size, st._internal.SearchStrategy):
        min_dim_size = draw(min_dim_size)
    if isinstance(max_dim_size, st._internal.SearchStrategy):
        max_dim_size = draw(max_dim_size)

    available_dtypes = draw(helpers.get_dtypes("numeric"))
    dtype = draw(
        helpers.array_dtypes(
            num_arrays=1,
            available_dtypes=available_dtypes,
        )
    )
    array = draw(
        helpers.array_values(
            dtype=dtype[0],
            shape=(1,),
        )
    )
    dtype.append("int32")
    size = draw(
        st.shared(
            helpers.get_shape(
                min_num_dims=min_num_dims,
                max_num_dims=max_num_dims,
                min_dim_size=min_dim_size,
                max_dim_size=max_dim_size,
            ),
            key="shape",
        )
    )
    fill_value = draw(helpers.ints()) if "int" in dtype[0] else draw(helpers.floats())

    return dtype, [array, size, fill_value]


# new_full
@handle_frontend_method(
    class_tree=CLASS_TREE,
    init_tree="torch.tensor",
    method_name="new_full",
    dtype_and_x=_fill_value_and_size(max_num_dims=3),
)
def test_torch_instance_new_full(
    dtype_and_x,
    frontend_method_data,
    init_flags,
    method_flags,
    frontend,
    on_device,
):
    input_dtype, x = dtype_and_x
    helpers.test_frontend_method(
        init_input_dtypes=[input_dtype[0]],
        init_all_as_kwargs_np={
            "data": x[0],
        },
        method_input_dtypes=[input_dtype[1]],
        method_all_as_kwargs_np={
            "size": x[1],
            "fill_value": x[2],
        },
        frontend_method_data=frontend_method_data,
        init_flags=init_flags,
        method_flags=method_flags,
        frontend=frontend,
        on_device=on_device,
    )


# new_empty (not actually intuitive for testing)
@handle_frontend_method(
    class_tree=CLASS_TREE,
    init_tree="torch.tensor",
    method_name="new_empty",
    dtype_and_x=helpers.dtype_and_values(
        available_dtypes=helpers.get_dtypes("numeric"),
    ),
    size=helpers.get_shape(
        min_num_dims=1,
        max_num_dims=3,
    ),
)
def test_torch_instance_new_empty(
    dtype_and_x,
    size,
    frontend_method_data,
    init_flags,
    method_flags,
    frontend,
    on_device,
):
    input_dtype, x = dtype_and_x
    helpers.test_frontend_method(
        init_input_dtypes=[input_dtype[0]],
        init_all_as_kwargs_np={
            "data": x,
        },
        method_input_dtypes=[ivy.int32],
        method_all_as_kwargs_np={
            "size": size,
        },
        frontend_method_data=frontend_method_data,
        init_flags=init_flags,
        method_flags=method_flags,
        frontend=frontend,
        on_device=on_device,
    )


@st.composite
def _expand_helper(draw):
    num_dims = draw(st.integers(min_value=1, max_value=10))
    shape = draw(
        helpers.get_shape(min_num_dims=num_dims, max_num_dims=num_dims).filter(
            lambda x: any(i == 1 for i in x)
        )
    )
    new_shape = draw(
        helpers.get_shape(min_num_dims=num_dims, max_num_dims=num_dims).filter(
            lambda x: all(x[i] == v if v != 1 else True for i, v in enumerate(shape))
        )
    )
    dtype, x = draw(
        helpers.dtype_and_values(
            available_dtypes=helpers.get_dtypes("valid"),
            shape=shape,
        )
    )
    return dtype, x, new_shape


@handle_frontend_method(
    class_tree=CLASS_TREE,
    init_tree="torch.tensor",
    method_name="expand",
    dtype_x_shape=_expand_helper(),
    unpack_shape=st.booleans(),
)
def test_torch_instance_expand(
    dtype_x_shape,
    unpack_shape,
    frontend_method_data,
    init_flags,
    method_flags,
    frontend,
    on_device,
):
    input_dtype, x, shape = dtype_x_shape
    if unpack_shape:
        method_flags.num_positional_args = len(shape) + 1
        size = {}
        i = 0
        for x_ in shape:
            size["x{}".format(i)] = x_
            i += 1
    else:
        size = {
            "size": shape,
        }
    helpers.test_frontend_method(
        init_input_dtypes=input_dtype,
        init_all_as_kwargs_np={
            "data": x[0],
        },
        method_input_dtypes=input_dtype,
        method_all_as_kwargs_np=size,
        frontend_method_data=frontend_method_data,
        init_flags=init_flags,
        method_flags=method_flags,
        frontend=frontend,
        on_device=on_device,
    )


# expand_as
@handle_frontend_method(
    class_tree=CLASS_TREE,
    init_tree="torch.tensor",
    method_name="expand_as",
    dtype_x=helpers.dtype_and_values(
        available_dtypes=helpers.get_dtypes("valid", full=True), num_arrays=2
    ),
)
def test_torch_instance_expand_as(
    dtype_x,
    frontend_method_data,
    init_flags,
    method_flags,
    frontend,
    on_device,
):
    input_dtype, x = dtype_x
    helpers.test_frontend_method(
        init_input_dtypes=input_dtype,
        init_all_as_kwargs_np={
            "data": x[0],
        },
        method_input_dtypes=input_dtype,
        method_all_as_kwargs_np={
            "other": x[1],
        },
        frontend_method_data=frontend_method_data,
        init_flags=init_flags,
        method_flags=method_flags,
        frontend=frontend,
        on_device=on_device,
    )


@st.composite
def _unfold_args(draw):
    values_dtype, values, axis, shape = draw(
        helpers.dtype_values_axis(
            available_dtypes=helpers.get_dtypes("float"),
            force_int_axis=True,
            shape=draw(
                helpers.get_shape(
                    allow_none=False,
                    min_num_dims=1,
                    min_dim_size=1,
                )
            ),
            ret_shape=True,
        )
    )
    size = draw(
        st.integers(
            min_value=1,
            max_value=max(shape[axis] - 1, 1),
        )
    )
    step = draw(
        st.integers(
            min_value=1,
            max_value=size,
        )
    )
    return values_dtype, values, axis, size, step


# unfold
@handle_frontend_method(
    class_tree=CLASS_TREE,
    init_tree="torch.tensor",
    method_name="unfold",
    dtype_values_args=_unfold_args(),
)
def test_torch_instance_unfold(
    dtype_values_args,
    frontend_method_data,
    init_flags,
    method_flags,
    frontend,
    on_device,
):
    input_dtype, x, axis, size, step = dtype_values_args
    print(axis, size, step)
    helpers.test_frontend_method(
        init_input_dtypes=input_dtype,
        init_all_as_kwargs_np={
            "data": x,
        },
        method_input_dtypes=input_dtype,
        method_all_as_kwargs_np={
            "dimension": axis,
            "size": size,
            "step": step,
        },
        frontend_method_data=frontend_method_data,
        init_flags=init_flags,
        method_flags=method_flags,
        frontend=frontend,
        on_device=on_device,
    )


# __mod__
@handle_frontend_method(
    class_tree=CLASS_TREE,
    init_tree="torch.tensor",
    method_name="__mod__",
    dtype_and_x=helpers.dtype_and_values(
        available_dtypes=helpers.get_dtypes("float"),
        num_arrays=2,
    ),
)
def test_torch_special_mod(
    dtype_and_x,
    frontend_method_data,
    init_flags,
    method_flags,
    frontend,
    on_device,
):
    input_dtype, x = dtype_and_x
    helpers.test_frontend_method(
        init_input_dtypes=input_dtype,
        init_all_as_kwargs_np={
            "data": x[0],
        },
        method_input_dtypes=input_dtype,
        method_all_as_kwargs_np={
            "other": x[1],
        },
        frontend_method_data=frontend_method_data,
        init_flags=init_flags,
        method_flags=method_flags,
        frontend=frontend,
        on_device=on_device,
    )


# long
@handle_frontend_method(
    class_tree=CLASS_TREE,
    init_tree="torch.tensor",
    method_name="long",
    dtype_and_x=helpers.dtype_and_values(
        available_dtypes=helpers.get_dtypes("integer"),
    ),
)
def test_torch_instance_long(
    dtype_and_x,
    frontend_method_data,
    init_flags,
    method_flags,
    frontend,
    on_device,
):
    input_dtype, x = dtype_and_x
    helpers.test_frontend_method(
        init_input_dtypes=input_dtype,
        init_all_as_kwargs_np={
            "data": x[0],
        },
        method_input_dtypes=input_dtype,
        method_all_as_kwargs_np={},
        frontend_method_data=frontend_method_data,
        init_flags=init_flags,
        method_flags=method_flags,
        frontend=frontend,
        on_device=on_device,
    )


# max
@handle_frontend_method(
    class_tree=CLASS_TREE,
    init_tree="torch.tensor",
    method_name="max",
    dtype_x=helpers.dtype_and_values(
        available_dtypes=helpers.get_dtypes("numeric", full=True),
    ),
)
def test_torch_instance_max(
    dtype_x,
    frontend_method_data,
    init_flags,
    method_flags,
    frontend,
    on_device,
):
    input_dtype, x = dtype_x
    helpers.test_frontend_method(
        init_input_dtypes=input_dtype,
        init_all_as_kwargs_np={
            "data": x[0],
        },
        method_input_dtypes=input_dtype,
        method_all_as_kwargs_np={},
        frontend_method_data=frontend_method_data,
        init_flags=init_flags,
        method_flags=method_flags,
        frontend=frontend,
        on_device=on_device,
    )


# is_cuda
@handle_frontend_method(
    class_tree=CLASS_TREE,
    init_tree="torch.tensor",
    method_name="is_cuda",
    dtype_and_x=helpers.dtype_and_values(
        available_dtypes=helpers.get_dtypes("numeric"),
    ),
    size=helpers.get_shape(
        allow_none=False,
        min_num_dims=1,
        max_num_dims=5,
        min_dim_size=1,
        max_dim_size=10,
    ),
    dtypes=_dtypes(),
    requires_grad=_requires_grad(),
    device=st.booleans(),
)
def test_torch_instance_is_cuda(
    dtype_and_x,
    size,
    dtypes,
    requires_grad,
    device,
    frontend,
    frontend_method_data,
    init_flags,
    method_flags,
    on_device,
):
    input_dtype, x = dtype_and_x
    device = "cpu" if device is False else "gpu:0"
    x = Tensor(x[0]).new_ones(
        size=size, dtype=dtypes[0], device=device, requires_grad=requires_grad
    )

    helpers.test_frontend_method(
        init_input_dtypes=input_dtype,
        init_all_as_kwargs_np={
            "data": x,
        },
        method_input_dtypes=[],
        method_all_as_kwargs_np={},
        frontend_method_data=frontend_method_data,
        init_flags=init_flags,
        method_flags=method_flags,
        frontend=frontend,
        on_device=on_device,
    )


# logical_and
@handle_frontend_method(
    class_tree=CLASS_TREE,
    init_tree="torch.tensor",
    method_name="logical_and",
    dtype_and_x=helpers.dtype_and_values(
        available_dtypes=helpers.get_dtypes("bool", "integer"),
        num_arrays=2,
    ),
)
def test_torch_instance_logical_and(
    dtype_and_x,
    frontend_method_data,
    init_flags,
    method_flags,
    frontend,
    on_device,
):
    input_dtype, x = dtype_and_x
    helpers.test_frontend_method(
        init_input_dtypes=input_dtype,
        init_all_as_kwargs_np={
            "data": x[0],
        },
        method_input_dtypes=input_dtype,
        method_all_as_kwargs_np={
            "other": x[1],
        },
        frontend_method_data=frontend_method_data,
        init_flags=init_flags,
        method_flags=method_flags,
        frontend=frontend,
        on_device=on_device,
    )


# logical_or
@handle_frontend_method(
    class_tree=CLASS_TREE,
    init_tree="torch.tensor",
    method_name="logical_or",
    dtype_and_x=helpers.dtype_and_values(
        available_dtypes=helpers.get_dtypes("bool", "integer"),
        num_arrays=2,
    ),
)
def test_torch_instance_logical_or(
    dtype_and_x,
    frontend_method_data,
    init_flags,
    method_flags,
    frontend,
    on_device,
):
    input_dtype, x = dtype_and_x
    helpers.test_frontend_method(
        init_input_dtypes=input_dtype,
        init_all_as_kwargs_np={
            "data": x[0],
        },
        method_input_dtypes=input_dtype,
        method_all_as_kwargs_np={
            "other": x[1],
        },
        frontend_method_data=frontend_method_data,
        init_flags=init_flags,
        method_flags=method_flags,
        frontend=frontend,
        on_device=on_device,
    )


# bitwise_not
@handle_frontend_method(
    class_tree=CLASS_TREE,
    init_tree="torch.tensor",
    method_name="bitwise_not",
    dtype_and_x=helpers.dtype_and_values(
        available_dtypes=helpers.get_dtypes("integer"),
        num_arrays=2,
    ),
)
def test_torch_instance_bitwise_not(
    dtype_and_x,
    frontend_method_data,
    init_flags,
    method_flags,
    frontend,
    on_device,
):
    input_dtype, x = dtype_and_x
    helpers.test_frontend_method(
        init_input_dtypes=input_dtype,
        init_all_as_kwargs_np={
            "data": x[0],
        },
        method_input_dtypes=input_dtype,
        frontend_method_data=frontend_method_data,
        init_flags=init_flags,
        method_flags=method_flags,
        method_all_as_kwargs_np={},
        frontend=frontend,
        on_device=on_device,
    )


# bitwise_and
@handle_frontend_method(
    class_tree=CLASS_TREE,
    init_tree="torch.tensor",
    method_name="bitwise_and",
    dtype_and_x=helpers.dtype_and_values(
        available_dtypes=helpers.get_dtypes("integer"),
        num_arrays=2,
    ),
)
def test_torch_instance_bitwise_and(
    dtype_and_x,
    frontend_method_data,
    init_flags,
    method_flags,
    frontend,
    on_device,
):
    input_dtype, x = dtype_and_x
    helpers.test_frontend_method(
        init_input_dtypes=input_dtype,
        init_all_as_kwargs_np={
            "data": x[0],
        },
        method_input_dtypes=input_dtype,
        method_all_as_kwargs_np={
            "other": x[1],
        },
        frontend_method_data=frontend_method_data,
        init_flags=init_flags,
        method_flags=method_flags,
        frontend=frontend,
        on_device=on_device,
    )


# bitwise_or
@handle_frontend_method(
    class_tree=CLASS_TREE,
    init_tree="torch.tensor",
    method_name="bitwise_or",
    dtype_and_x=helpers.dtype_and_values(
        available_dtypes=helpers.get_dtypes("integer"),
        num_arrays=2,
    ),
)
def test_torch_instance_bitwise_or(
    dtype_and_x,
    frontend_method_data,
    init_flags,
    method_flags,
    frontend,
    on_device,
):
    input_dtype, x = dtype_and_x
    helpers.test_frontend_method(
        init_input_dtypes=input_dtype,
        init_all_as_kwargs_np={
            "data": x[0],
        },
        method_input_dtypes=input_dtype,
        method_all_as_kwargs_np={
            "other": x[1],
        },
        frontend_method_data=frontend_method_data,
        init_flags=init_flags,
        method_flags=method_flags,
        frontend=frontend,
        on_device=on_device,
    )


# bitwise_or_
@handle_frontend_method(
    class_tree=CLASS_TREE,
    init_tree="torch.tensor",
    method_name="bitwise_or_",
    dtype_and_x=helpers.dtype_and_values(
        available_dtypes=helpers.get_dtypes("valid"),
        num_arrays=2,
    ),
)
def test_torch_instance_bitwise_or_(
    dtype_and_x,
    frontend_method_data,
    init_flags,
    method_flags,
    frontend,
    on_device,
):
    input_dtype, x = dtype_and_x
    helpers.test_frontend_method(
        init_input_dtypes=input_dtype,
        init_all_as_kwargs_np={
            "data": x[0],
        },
        method_input_dtypes=input_dtype,
        method_all_as_kwargs_np={
            "other": x[1],
        },
        frontend_method_data=frontend_method_data,
        init_flags=init_flags,
        method_flags=method_flags,
        frontend=frontend,
        on_device=on_device,
    )


# bitwise_left_shift
@handle_frontend_method(
    class_tree=CLASS_TREE,
    init_tree="torch.tensor",
    method_name="bitwise_left_shift",
    dtype_and_x=helpers.dtype_and_values(
        available_dtypes=helpers.get_dtypes("integer"),
        num_arrays=2,
    ),
)
def test_torch_instance_bitwise_left_shift(
    dtype_and_x,
    frontend_method_data,
    init_flags,
    method_flags,
    frontend,
    on_device,
):
    input_dtype, x = dtype_and_x
    helpers.test_frontend_method(
        init_input_dtypes=input_dtype,
        init_all_as_kwargs_np={
            "data": x[0],
        },
        method_input_dtypes=input_dtype,
        method_all_as_kwargs_np={
            "other": x[1],
        },
        frontend_method_data=frontend_method_data,
        init_flags=init_flags,
        method_flags=method_flags,
        frontend=frontend,
        on_device=on_device,
    )


# add_
@handle_frontend_method(
    class_tree=CLASS_TREE,
    init_tree="torch.tensor",
    method_name="add_",
    dtype_and_x=helpers.dtype_and_values(
        available_dtypes=helpers.get_dtypes("numeric"),
        num_arrays=2,
    ),
)
def test_torch_instance_add_(
    dtype_and_x,
    frontend_method_data,
    init_flags,
    method_flags,
    frontend,
    on_device,
):
    input_dtype, x = dtype_and_x
    helpers.test_frontend_method(
        init_input_dtypes=[input_dtype[0]],
        init_all_as_kwargs_np={
            "data": x[0],
        },
        method_input_dtypes=input_dtype,
        method_all_as_kwargs_np={
            "other": x[1],
        },
        frontend_method_data=frontend_method_data,
        init_flags=init_flags,
        method_flags=method_flags,
        frontend=frontend,
        on_device=on_device,
    )


# arccos_
@handle_frontend_method(
    class_tree=CLASS_TREE,
    init_tree="torch.tensor",
    method_name="arccos_",
    dtype_and_x=helpers.dtype_and_values(
        min_value=-1.0,
        max_value=1.0,
        available_dtypes=helpers.get_dtypes("float"),
    ),
)
def test_torch_instance_arccos_(
    dtype_and_x,
    frontend_method_data,
    init_flags,
    method_flags,
    frontend,
    on_device,
):
    input_dtype, x = dtype_and_x
    helpers.test_frontend_method(
        init_input_dtypes=input_dtype,
        init_all_as_kwargs_np={
            "data": x[0],
        },
        method_input_dtypes=[],
        method_all_as_kwargs_np={},
        frontend_method_data=frontend_method_data,
        init_flags=init_flags,
        method_flags=method_flags,
        frontend=frontend,
        on_device=on_device,
    )


# arccos
@handle_frontend_method(
    class_tree=CLASS_TREE,
    init_tree="torch.tensor",
    method_name="arccos",
    dtype_and_x=helpers.dtype_and_values(
        min_value=-1.0,
        max_value=1.0,
        available_dtypes=helpers.get_dtypes("float"),
    ),
)
def test_torch_instance_arccos(
    dtype_and_x,
    frontend_method_data,
    init_flags,
    method_flags,
    frontend,
    on_device,
):
    input_dtype, x = dtype_and_x
    helpers.test_frontend_method(
        init_input_dtypes=input_dtype,
        init_all_as_kwargs_np={
            "data": x[0],
        },
        method_input_dtypes=[],
        method_all_as_kwargs_np={},
        frontend_method_data=frontend_method_data,
        init_flags=init_flags,
        method_flags=method_flags,
        frontend=frontend,
        on_device=on_device,
    )


# acos_
@handle_frontend_method(
    class_tree=CLASS_TREE,
    init_tree="torch.tensor",
    method_name="acos_",
    dtype_and_x=helpers.dtype_and_values(
        min_value=-1.0,
        max_value=1.0,
        available_dtypes=helpers.get_dtypes("float"),
    ),
)
def test_torch_instance_acos_(
    dtype_and_x,
    frontend_method_data,
    init_flags,
    method_flags,
    frontend,
    on_device,
):
    input_dtype, x = dtype_and_x
    helpers.test_frontend_method(
        init_input_dtypes=input_dtype,
        init_all_as_kwargs_np={
            "data": x[0],
        },
        method_input_dtypes=[],
        method_all_as_kwargs_np={},
        frontend_method_data=frontend_method_data,
        init_flags=init_flags,
        method_flags=method_flags,
        frontend=frontend,
        on_device=on_device,
    )


# asin_
@handle_frontend_method(
    class_tree=CLASS_TREE,
    init_tree="torch.tensor",
    method_name="asin_",
    dtype_and_x=helpers.dtype_and_values(
        min_value=-1.0,
        max_value=1.0,
        available_dtypes=helpers.get_dtypes("float"),
    ),
)
def test_torch_instance_asin_(
    dtype_and_x,
    frontend_method_data,
    init_flags,
    method_flags,
    frontend,
    on_device,
):
    input_dtype, x = dtype_and_x
    helpers.test_frontend_method(
        init_input_dtypes=input_dtype,
        init_all_as_kwargs_np={
            "data": x[0],
        },
        method_input_dtypes=[],
        method_all_as_kwargs_np={},
        frontend_method_data=frontend_method_data,
        init_flags=init_flags,
        method_flags=method_flags,
        frontend=frontend,
        on_device=on_device,
    )


# arcsin_
@handle_frontend_method(
    class_tree=CLASS_TREE,
    init_tree="torch.tensor",
    method_name="arcsin_",
    dtype_and_x=helpers.dtype_and_values(
        min_value=-1.0,
        max_value=1.0,
        available_dtypes=helpers.get_dtypes("float"),
    ),
)
def test_torch_instance_arcsin_(
    dtype_and_x,
    frontend_method_data,
    init_flags,
    method_flags,
    frontend,
    on_device,
):
    input_dtype, x = dtype_and_x
    helpers.test_frontend_method(
        init_input_dtypes=input_dtype,
        init_all_as_kwargs_np={
            "data": x[0],
        },
        method_input_dtypes=[],
        method_all_as_kwargs_np={},
        frontend_method_data=frontend_method_data,
        init_flags=init_flags,
        method_flags=method_flags,
        frontend=frontend,
        on_device=on_device,
    )


# atan_
@handle_frontend_method(
    class_tree=CLASS_TREE,
    init_tree="torch.tensor",
    method_name="atan_",
    dtype_and_x=helpers.dtype_and_values(
        available_dtypes=helpers.get_dtypes("float"),
        allow_inf=False,
    ),
)
def test_torch_instance_atan_(
    dtype_and_x,
    frontend_method_data,
    init_flags,
    method_flags,
    frontend,
    on_device,
):
    input_dtype, x = dtype_and_x
    helpers.test_frontend_method(
        init_input_dtypes=input_dtype,
        init_all_as_kwargs_np={
            "data": x[0],
        },
        method_input_dtypes=[],
        method_all_as_kwargs_np={},
        frontend_method_data=frontend_method_data,
        init_flags=init_flags,
        method_flags=method_flags,
        frontend=frontend,
        on_device=on_device,
    )


# tan_
@handle_frontend_method(
    class_tree=CLASS_TREE,
    init_tree="torch.tensor",
    method_name="tan_",
    dtype_and_x=helpers.dtype_and_values(
        available_dtypes=helpers.get_dtypes("float"),
        allow_inf=False,
    ),
)
def test_torch_instance_tan_(
    dtype_and_x,
    frontend_method_data,
    init_flags,
    method_flags,
    frontend,
    on_device,
):
    input_dtype, x = dtype_and_x
    helpers.test_frontend_method(
        init_input_dtypes=input_dtype,
        init_all_as_kwargs_np={
            "data": x[0],
        },
        method_input_dtypes=[],
        method_all_as_kwargs_np={},
        frontend_method_data=frontend_method_data,
        init_flags=init_flags,
        method_flags=method_flags,
        frontend=frontend,
        on_device=on_device,
    )


# atanh
@handle_frontend_method(
    class_tree=CLASS_TREE,
    init_tree="torch.tensor",
    method_name="atanh",
    dtype_and_x=helpers.dtype_and_values(
        min_value=-1.0,
        max_value=1.0,
        available_dtypes=helpers.get_dtypes("float"),
    ),
)
def test_torch_instance_atanh(
    dtype_and_x,
    frontend_method_data,
    init_flags,
    method_flags,
    frontend,
    on_device,
):
    input_dtype, x = dtype_and_x
    helpers.test_frontend_method(
        init_input_dtypes=input_dtype,
        init_all_as_kwargs_np={
            "data": x[0],
        },
        method_input_dtypes=[],
        method_all_as_kwargs_np={},
        frontend_method_data=frontend_method_data,
        init_flags=init_flags,
        method_flags=method_flags,
        frontend=frontend,
        on_device=on_device,
    )


# atanh_
@handle_frontend_method(
    class_tree=CLASS_TREE,
    init_tree="torch.tensor",
    method_name="atanh_",
    dtype_and_x=helpers.dtype_and_values(
        min_value=-1.0,
        max_value=1.0,
        available_dtypes=helpers.get_dtypes("float"),
    ),
)
def test_torch_instance_atanh_(
    dtype_and_x,
    frontend_method_data,
    init_flags,
    method_flags,
    frontend,
    on_device,
):
    input_dtype, x = dtype_and_x
    helpers.test_frontend_method(
        init_input_dtypes=input_dtype,
        init_all_as_kwargs_np={
            "data": x[0],
        },
        method_input_dtypes=[],
        method_all_as_kwargs_np={},
        frontend_method_data=frontend_method_data,
        init_flags=init_flags,
        method_flags=method_flags,
        frontend=frontend,
        on_device=on_device,
    )


# arctanh
@handle_frontend_method(
    class_tree=CLASS_TREE,
    init_tree="torch.tensor",
    method_name="arctanh",
    dtype_and_x=helpers.dtype_and_values(
        min_value=-1.0,
        max_value=1.0,
        available_dtypes=helpers.get_dtypes("float"),
    ),
)
def test_torch_instance_arctanh(
    dtype_and_x,
    frontend_method_data,
    init_flags,
    method_flags,
    frontend,
    on_device,
):
    input_dtype, x = dtype_and_x
    helpers.test_frontend_method(
        init_input_dtypes=input_dtype,
        init_all_as_kwargs_np={
            "data": x[0],
        },
        method_input_dtypes=[],
        method_all_as_kwargs_np={},
        frontend_method_data=frontend_method_data,
        init_flags=init_flags,
        method_flags=method_flags,
        frontend=frontend,
    )


# arctanh_
@handle_frontend_method(
    class_tree=CLASS_TREE,
    init_tree="torch.tensor",
    method_name="arctanh_",
    dtype_and_x=helpers.dtype_and_values(
        min_value=-1.0,
        max_value=1.0,
        available_dtypes=helpers.get_dtypes("float"),
    ),
)
def test_torch_instance_arctanh_(
    dtype_and_x,
    frontend_method_data,
    init_flags,
    method_flags,
    frontend,
    on_device,
):
    input_dtype, x = dtype_and_x
    helpers.test_frontend_method(
        init_input_dtypes=input_dtype,
        init_all_as_kwargs_np={
            "data": x[0],
        },
        method_input_dtypes=[],
        method_all_as_kwargs_np={},
        frontend_method_data=frontend_method_data,
        init_flags=init_flags,
        method_flags=method_flags,
        frontend=frontend,
        on_device=on_device,
    )


# pow
@handle_frontend_method(
    class_tree=CLASS_TREE,
    init_tree="torch.tensor",
    method_name="pow",
    dtype_and_x=helpers.dtype_and_values(
        available_dtypes=helpers.get_dtypes("numeric"),
        num_arrays=2,
        min_value=-1e04,
        max_value=1e04,
        allow_inf=False,
    ),
)
def test_torch_instance_pow(
    dtype_and_x,
    frontend_method_data,
    init_flags,
    method_flags,
    frontend,
    on_device,
):
    input_dtype, x = dtype_and_x
    dtype = input_dtype[0]
    if "int" in dtype:
        x[1] = ivy.abs(x[1])
    helpers.test_frontend_method(
        init_input_dtypes=input_dtype,
        init_all_as_kwargs_np={
            "data": x[0],
        },
        method_input_dtypes=input_dtype,
        method_all_as_kwargs_np={
            "exponent": x[1],
        },
        frontend_method_data=frontend_method_data,
        init_flags=init_flags,
        method_flags=method_flags,
        frontend=frontend,
        on_device=on_device,
    )


# pow_
@handle_frontend_method(
    class_tree=CLASS_TREE,
    init_tree="torch.tensor",
    method_name="pow_",
    dtype_and_x=helpers.dtype_and_values(
        available_dtypes=helpers.get_dtypes("numeric"),
        num_arrays=2,
    ),
)
def test_torch_instance_pow_(
    dtype_and_x,
    frontend_method_data,
    init_flags,
    method_flags,
    frontend,
    on_device,
):
    input_dtype, x = dtype_and_x
    dtype = input_dtype[0]
    if "int" in dtype:
        x[1] = ivy.abs(x[1])
    helpers.test_frontend_method(
        init_input_dtypes=input_dtype,
        init_all_as_kwargs_np={
            "data": x[0],
        },
        method_input_dtypes=input_dtype,
        method_all_as_kwargs_np={
            "exponent": x[1],
        },
        frontend_method_data=frontend_method_data,
        init_flags=init_flags,
        method_flags=method_flags,
        frontend=frontend,
        on_device=on_device,
    )


# __pow__
@handle_frontend_method(
    class_tree=CLASS_TREE,
    init_tree="torch.tensor",
    method_name="__pow__",
    dtype_and_x=helpers.dtype_and_values(
        available_dtypes=helpers.get_dtypes("numeric"),
        num_arrays=2,
    ),
)
def test_torch_special_pow(
    dtype_and_x,
    frontend_method_data,
    init_flags,
    method_flags,
    frontend,
    on_device,
):
    input_dtype, x = dtype_and_x
    dtype = input_dtype[0]
    if "int" in dtype:
        x[1] = ivy.abs(x[1])
    helpers.test_frontend_method(
        init_input_dtypes=input_dtype,
        init_all_as_kwargs_np={
            "data": x[0],
        },
        method_input_dtypes=input_dtype,
        method_all_as_kwargs_np={
            "exponent": x[1],
        },
        frontend_method_data=frontend_method_data,
        init_flags=init_flags,
        method_flags=method_flags,
        frontend=frontend,
        on_device=on_device,
    )


# argmax
@handle_frontend_method(
    class_tree=CLASS_TREE,
    init_tree="torch.tensor",
    method_name="argmax",
    dtype_input_axis=helpers.dtype_values_axis(
        available_dtypes=helpers.get_dtypes("numeric"),
        force_int_axis=True,
        min_num_dims=1,
        max_num_dims=3,
        min_dim_size=1,
        max_dim_size=3,
        min_value=1,
        max_value=5,
        valid_axis=True,
        allow_neg_axes=True,
    ),
    keepdim=st.booleans(),
)
def test_torch_instance_argmax(
    dtype_input_axis,
    keepdim,
    frontend_method_data,
    init_flags,
    method_flags,
    frontend,
    on_device,
):
    input_dtype, x, axis = dtype_input_axis
    helpers.test_frontend_method(
        init_input_dtypes=input_dtype,
        init_all_as_kwargs_np={
            "data": x[0],
        },
        method_input_dtypes=input_dtype,
        method_all_as_kwargs_np={
            "dim": axis,
            "keepdim": keepdim,
        },
        frontend_method_data=frontend_method_data,
        init_flags=init_flags,
        method_flags=method_flags,
        frontend=frontend,
        on_device=on_device,
    )


# argmin
@handle_frontend_method(
    class_tree=CLASS_TREE,
    init_tree="torch.tensor",
    method_name="argmin",
    dtype_input_axis=helpers.dtype_values_axis(
        available_dtypes=helpers.get_dtypes("numeric"),
        force_int_axis=True,
        min_num_dims=1,
        max_num_dims=3,
        min_dim_size=1,
        max_dim_size=3,
        min_value=1,
        max_value=5,
        valid_axis=True,
        allow_neg_axes=True,
    ),
    keepdim=st.booleans(),
)
def test_torch_instance_argmin(
    dtype_input_axis,
    keepdim,
    frontend_method_data,
    init_flags,
    method_flags,
    frontend,
    on_device,
):
    input_dtype, x, axis = dtype_input_axis
    helpers.test_frontend_method(
        init_input_dtypes=input_dtype,
        init_all_as_kwargs_np={
            "data": x[0],
        },
        method_input_dtypes=input_dtype,
        method_all_as_kwargs_np={
            "dim": axis,
            "keepdim": keepdim,
        },
        frontend_method_data=frontend_method_data,
        init_flags=init_flags,
        method_flags=method_flags,
        frontend=frontend,
        on_device=on_device,
    )


# argsort
@handle_frontend_method(
    class_tree=CLASS_TREE,
    init_tree="torch.tensor",
    method_name="argsort",
    dtype_input_axis=helpers.dtype_values_axis(
        available_dtypes=helpers.get_dtypes("numeric"),
        min_num_dims=1,
        max_num_dims=5,
        min_dim_size=1,
        max_dim_size=3,
        min_axis=-1,
        max_axis=0,
    ),
    descending=st.booleans(),
)
def test_torch_instance_argsort(
    dtype_input_axis,
    descending,
    frontend_method_data,
    init_flags,
    method_flags,
    frontend,
    on_device,
):
    input_dtype, x, axis = dtype_input_axis
    helpers.test_frontend_method(
        init_input_dtypes=input_dtype,
        init_all_as_kwargs_np={
            "data": x[0],
        },
        method_input_dtypes=input_dtype,
        method_all_as_kwargs_np={
            "dim": axis,
            "descending": descending,
        },
        frontend_method_data=frontend_method_data,
        init_flags=init_flags,
        method_flags=method_flags,
        frontend=frontend,
        on_device=on_device,
    )


# ceil
@handle_frontend_method(
    class_tree=CLASS_TREE,
    init_tree="torch.tensor",
    method_name="ceil",
    dtype_and_x=helpers.dtype_and_values(
        available_dtypes=helpers.get_dtypes("float"),
    ),
)
def test_torch_instance_ceil(
    dtype_and_x,
    frontend_method_data,
    init_flags,
    method_flags,
    frontend,
    on_device,
):
    input_dtype, x = dtype_and_x
    helpers.test_frontend_method(
        init_input_dtypes=input_dtype,
        init_all_as_kwargs_np={
            "data": x[0],
        },
        method_input_dtypes=input_dtype,
        method_all_as_kwargs_np={},
        frontend_method_data=frontend_method_data,
        init_flags=init_flags,
        method_flags=method_flags,
        frontend=frontend,
        on_device=on_device,
    )


# argwhere
@handle_frontend_method(
    class_tree=CLASS_TREE,
    init_tree="torch.tensor",
    method_name="argwhere",
    dtype_and_x=helpers.dtype_and_values(
        available_dtypes=helpers.get_dtypes("valid"),
    ),
)
def test_torch_instance_argwhere(
    dtype_and_x,
    frontend_method_data,
    init_flags,
    method_flags,
    frontend,
    on_device,
):
    input_dtype, x = dtype_and_x
    helpers.test_frontend_method(
        init_input_dtypes=input_dtype,
        init_all_as_kwargs_np={
            "data": x[0],
        },
        method_input_dtypes=input_dtype,
        method_all_as_kwargs_np={},
        frontend_method_data=frontend_method_data,
        init_flags=init_flags,
        method_flags=method_flags,
        frontend=frontend,
        on_device=on_device,
    )


# size
@handle_frontend_method(
    class_tree=CLASS_TREE,
    init_tree="torch.tensor",
    method_name="size",
    dtype_and_x=helpers.dtype_and_values(
        available_dtypes=helpers.get_dtypes("valid"),
        shape=st.shared(helpers.get_shape(min_num_dims=1), key="shape"),
    ),
    dim=helpers.get_axis(
        shape=st.shared(helpers.get_shape(min_num_dims=1), key="shape"),
        force_int=True,
    ),
)
def test_torch_instance_size(
    dtype_and_x,
    dim,
    frontend_method_data,
    init_flags,
    method_flags,
    frontend,
    on_device,
):
    input_dtype, x = dtype_and_x
    helpers.test_frontend_method(
        init_input_dtypes=input_dtype,
        init_all_as_kwargs_np={
            "data": x[0],
        },
        method_input_dtypes=input_dtype,
        method_all_as_kwargs_np={
            "dim": dim,
        },
        frontend_method_data=frontend_method_data,
        init_flags=init_flags,
        method_flags=method_flags,
        frontend=frontend,
        on_device=on_device,
    )


# min
@handle_frontend_method(
    class_tree=CLASS_TREE,
    init_tree="torch.tensor",
    method_name="min",
    dtype_x=helpers.dtype_and_values(
        available_dtypes=helpers.get_dtypes("numeric", full=True),
    ),
)
def test_torch_instance_min(
    dtype_x,
    frontend,
    frontend_method_data,
    init_flags,
    method_flags,
    on_device,
):
    input_dtype, x = dtype_x
    helpers.test_frontend_method(
        init_input_dtypes=input_dtype,
        init_all_as_kwargs_np={
            "data": x[0],
        },
        method_input_dtypes=input_dtype,
        method_all_as_kwargs_np={},
        frontend_method_data=frontend_method_data,
        init_flags=init_flags,
        method_flags=method_flags,
        frontend=frontend,
        on_device=on_device,
    )


@st.composite
def _get_dtype_and_multiplicative_matrices(draw):
    return draw(
        st.one_of(
            _get_dtype_input_and_matrices(),
            _get_dtype_and_3dbatch_matrices(),
        )
    )


# matmul
@handle_frontend_method(
    class_tree=CLASS_TREE,
    init_tree="torch.tensor",
    method_name="matmul",
    dtype_tensor1_tensor2=_get_dtype_and_multiplicative_matrices(),
)
def test_torch_instance_matmul(
    dtype_tensor1_tensor2,
    frontend_method_data,
    init_flags,
    method_flags,
    frontend,
    on_device,
):
    dtype, tensor1, tensor2 = dtype_tensor1_tensor2
    helpers.test_frontend_method(
        init_input_dtypes=dtype,
        init_all_as_kwargs_np={
            "data": tensor1,
        },
        method_input_dtypes=dtype,
        method_all_as_kwargs_np={"other": tensor2},
        frontend_method_data=frontend_method_data,
        init_flags=init_flags,
        method_flags=method_flags,
        frontend=frontend,
        on_device=on_device,
    )


@st.composite
def _array_idxes_n_dtype(draw, **kwargs):
    num_dims = draw(helpers.ints(min_value=1, max_value=4))
    dtype, x = draw(
        helpers.dtype_and_values(
            **kwargs, min_num_dims=num_dims, max_num_dims=num_dims, shared_dtype=True
        )
    )
    idxes = draw(
        st.lists(
            helpers.ints(min_value=0, max_value=num_dims - 1),
            min_size=num_dims,
            max_size=num_dims,
            unique=True,
        )
    )
    return x, idxes, dtype


# permute
@handle_frontend_method(
    class_tree=CLASS_TREE,
    init_tree="torch.tensor",
    method_name="permute",
    dtype_values_axis=_array_idxes_n_dtype(
        available_dtypes=helpers.get_dtypes("float"),
    ),
    unpack_dims=st.booleans(),
)
def test_torch_instance_permute(
    dtype_values_axis,
    frontend_method_data,
    init_flags,
    method_flags,
    frontend,
    on_device,
):
    x, idxes, dtype = dtype_values_axis
    unpack_dims = True
    if unpack_dims:
        method_flags.num_positional_args = len(idxes) + 1
        dims = {}
        i = 0
        for x_ in idxes:
            dims["x{}".format(i)] = x_
            i += 1
    else:
        dims = {
            "dims": tuple(idxes),
        }
    helpers.test_frontend_method(
        init_input_dtypes=dtype,
        init_all_as_kwargs_np={
            "data": x[0],
        },
        method_input_dtypes=dtype,
        method_all_as_kwargs_np=dims,
        frontend_method_data=frontend_method_data,
        init_flags=init_flags,
        method_flags=method_flags,
        frontend=frontend,
        on_device=on_device,
    )


# mean
@handle_frontend_method(
    class_tree=CLASS_TREE,
    init_tree="torch.tensor",
    method_name="mean",
    dtype_x=helpers.dtype_and_values(
        available_dtypes=helpers.get_dtypes("float"),
        min_value=-1e04,
        max_value=1e04,
    ),
)
def test_torch_instance_mean(
    dtype_x,
    frontend,
    frontend_method_data,
    init_flags,
    method_flags,
    on_device,
):
    input_dtype, x = dtype_x
    helpers.test_frontend_method(
        init_input_dtypes=input_dtype,
        init_all_as_kwargs_np={
            "data": x[0],
        },
        method_input_dtypes=input_dtype,
        method_all_as_kwargs_np={},
        frontend_method_data=frontend_method_data,
        init_flags=init_flags,
        method_flags=method_flags,
        frontend=frontend,
        on_device=on_device,
    )


# median
@handle_frontend_method(
    class_tree=CLASS_TREE,
    init_tree="torch.tensor",
    method_name="median",
    dtype_input_axis=helpers.dtype_values_axis(
        available_dtypes=helpers.get_dtypes("float"),
        min_num_dims=1,
        valid_axis=True,
        force_int_axis=True,
    ),
    keepdim=st.booleans(),
)
def test_torch_instance_median(
    dtype_input_axis,
    keepdim,
    frontend,
    frontend_method_data,
    init_flags,
    method_flags,
    on_device,
):
    input_dtype, x, axis = dtype_input_axis
    helpers.test_frontend_method(
        init_input_dtypes=input_dtype,
        init_all_as_kwargs_np={
            "data": x[0],
        },
        method_input_dtypes=input_dtype,
        method_all_as_kwargs_np={
            "dim": axis,
            "keepdim": keepdim,
        },
        frontend_method_data=frontend_method_data,
        init_flags=init_flags,
        method_flags=method_flags,
        frontend=frontend,
        on_device=on_device,
    )


# transpose
@handle_frontend_method(
    class_tree=CLASS_TREE,
    init_tree="torch.tensor",
    method_name="transpose",
    dtype_value=helpers.dtype_and_values(
        available_dtypes=helpers.get_dtypes("valid"),
        shape=st.shared(helpers.get_shape(min_num_dims=1), key="shape"),
    ),
    dim0=helpers.get_axis(
        shape=st.shared(helpers.get_shape(), key="shape"),
        allow_neg=True,
        force_int=True,
    ),
    dim1=helpers.get_axis(
        shape=st.shared(helpers.get_shape(), key="shape"),
        allow_neg=True,
        force_int=True,
    ),
)
def test_torch_instance_transpose(
    dtype_value,
    dim0,
    dim1,
    frontend_method_data,
    init_flags,
    method_flags,
    frontend,
    on_device,
):
    input_dtype, x = dtype_value
    helpers.test_frontend_method(
        init_input_dtypes=input_dtype,
        init_all_as_kwargs_np={
            "data": x[0],
        },
        method_input_dtypes=input_dtype,
        method_all_as_kwargs_np={"dim0": dim0, "dim1": dim1},
        frontend_method_data=frontend_method_data,
        init_flags=init_flags,
        method_flags=method_flags,
        frontend=frontend,
        on_device=on_device,
    )


# transpose_
@handle_frontend_method(
    class_tree=CLASS_TREE,
    init_tree="torch.tensor",
    method_name="transpose_",
    dtype_value=helpers.dtype_and_values(
        available_dtypes=helpers.get_dtypes("valid"),
        shape=st.shared(helpers.get_shape(min_num_dims=1), key="shape"),
    ),
    dim0=helpers.get_axis(
        shape=st.shared(helpers.get_shape(), key="shape"),
        allow_neg=True,
        force_int=True,
    ),
    dim1=helpers.get_axis(
        shape=st.shared(helpers.get_shape(), key="shape"),
        allow_neg=True,
        force_int=True,
    ),
)
def test_torch_instance_transpose_(
    dtype_value,
    dim0,
    dim1,
    frontend_method_data,
    init_flags,
    method_flags,
    frontend,
    on_device,
):
    input_dtype, x = dtype_value
    helpers.test_frontend_method(
        init_input_dtypes=input_dtype,
        init_all_as_kwargs_np={
            "data": x[0],
        },
        method_input_dtypes=input_dtype,
        method_all_as_kwargs_np={
            "dim0": dim0,
            "dim1": dim1,
        },
        frontend_method_data=frontend_method_data,
        init_flags=init_flags,
        method_flags=method_flags,
        frontend=frontend,
        on_device=on_device,
    )


# t
@handle_frontend_method(
    class_tree=CLASS_TREE,
    init_tree="torch.tensor",
    method_name="t",
    dtype_and_x=helpers.dtype_and_values(
        available_dtypes=helpers.get_dtypes("valid"),
        shape=helpers.get_shape(min_num_dims=2, max_num_dims=2),
    ),
)
def test_torch_instance_t(
    dtype_and_x,
    frontend_method_data,
    init_flags,
    method_flags,
    frontend,
    on_device,
):
    input_dtype, x = dtype_and_x
    helpers.test_frontend_method(
        init_input_dtypes=input_dtype,
        init_all_as_kwargs_np={
            "data": x[0],
        },
        method_input_dtypes=input_dtype,
        method_all_as_kwargs_np={},
        frontend_method_data=frontend_method_data,
        init_flags=init_flags,
        method_flags=method_flags,
        frontend=frontend,
        on_device=on_device,
    )


# flatten
@handle_frontend_method(
    class_tree=CLASS_TREE,
    init_tree="torch.tensor",
    method_name="flatten",
    dtype_value=helpers.dtype_and_values(
        available_dtypes=helpers.get_dtypes("valid"),
        shape=st.shared(helpers.get_shape(), key="shape"),
    ),
    start_dim=helpers.get_axis(
        shape=st.shared(helpers.get_shape(), key="shape"),
        allow_neg=True,
        force_int=True,
    ),
    end_dim=helpers.get_axis(
        shape=st.shared(helpers.get_shape(), key="shape"),
        allow_neg=True,
        force_int=True,
    ),
)
def test_torch_instance_flatten(
    dtype_value,
    start_dim,
    end_dim,
    frontend_method_data,
    init_flags,
    method_flags,
    frontend,
    on_device,
):
    if start_dim > end_dim:
        temp = start_dim
        start_dim = end_dim
        end_dim = temp
    input_dtype, x = dtype_value
    helpers.test_frontend_method(
        init_input_dtypes=input_dtype,
        init_all_as_kwargs_np={
            "data": x[0],
        },
        method_input_dtypes=input_dtype,
        method_all_as_kwargs_np={
            "start_dim": start_dim,
            "end_dim": end_dim,
        },
        frontend_method_data=frontend_method_data,
        init_flags=init_flags,
        method_flags=method_flags,
        frontend=frontend,
        on_device=on_device,
    )


# cumsum
@handle_frontend_method(
    class_tree=CLASS_TREE,
    init_tree="torch.tensor",
    method_name="cumsum",
    dtype_value=helpers.dtype_and_values(
        available_dtypes=helpers.get_dtypes("valid"),
        shape=st.shared(helpers.get_shape(min_num_dims=1), key="shape"),
    ),
    dim=helpers.get_axis(
        shape=st.shared(helpers.get_shape(), key="shape"),
        allow_neg=True,
        force_int=True,
    ),
    dtypes=_dtypes(),
)
def test_torch_instance_cumsum(
    dtype_value,
    dim,
    dtypes,
    frontend_method_data,
    init_flags,
    method_flags,
    frontend,
    on_device,
):
    input_dtype, x = dtype_value
    helpers.test_frontend_method(
        init_input_dtypes=input_dtype,
        init_all_as_kwargs_np={
            "data": x[0],
        },
        method_input_dtypes=dtypes,
        method_all_as_kwargs_np={
            "dim": dim,
            "dtype": dtypes[0],
        },
        frontend_method_data=frontend_method_data,
        init_flags=init_flags,
        method_flags=method_flags,
        frontend=frontend,
        on_device=on_device,
    )


# cumsum_
@handle_frontend_method(
    class_tree=CLASS_TREE,
    init_tree="torch.tensor",
    method_name="cumsum_",
    dtype_value=helpers.dtype_and_values(
        available_dtypes=helpers.get_dtypes("numeric"),
        shape=st.shared(helpers.get_shape(min_num_dims=1), key="shape"),
    ),
    dim=helpers.get_axis(
        shape=st.shared(helpers.get_shape(), key="shape"),
        allow_neg=True,
        force_int=True,
    ),
)
def test_torch_instance_cumsum_(
    dtype_value,
    dim,
    frontend_method_data,
    init_flags,
    method_flags,
    frontend,
    on_device,
):
    input_dtype, x = dtype_value
    helpers.test_frontend_method(
        init_input_dtypes=input_dtype,
        init_all_as_kwargs_np={
            "data": x[0],
        },
        method_input_dtypes=input_dtype,
        method_all_as_kwargs_np={
            "dim": dim,
            "dtype": input_dtype[0],
        },
        frontend_method_data=frontend_method_data,
        init_flags=init_flags,
        method_flags=method_flags,
        frontend=frontend,
        on_device=on_device,
    )


# sort
@handle_frontend_method(
    class_tree=CLASS_TREE,
    init_tree="torch.tensor",
    method_name="sort",
    dtype_value=helpers.dtype_and_values(
        available_dtypes=helpers.get_dtypes("valid"),
        shape=st.shared(helpers.get_shape(min_num_dims=1), key="shape"),
    ),
    dim=helpers.get_axis(
        shape=st.shared(helpers.get_shape(), key="shape"),
        allow_neg=True,
        force_int=True,
    ),
    descending=st.booleans(),
)
def test_torch_instance_sort(
    dtype_value,
    dim,
    descending,
    frontend_method_data,
    init_flags,
    method_flags,
    frontend,
    on_device,
):
    input_dtype, x = dtype_value
    helpers.test_frontend_method(
        init_input_dtypes=input_dtype,
        init_all_as_kwargs_np={
            "data": x[0],
        },
        method_input_dtypes=input_dtype,
        method_all_as_kwargs_np={
            "dim": dim,
            "descending": descending,
        },
        frontend_method_data=frontend_method_data,
        init_flags=init_flags,
        method_flags=method_flags,
        frontend=frontend,
        on_device=on_device,
    )


# sigmoid
@handle_frontend_method(
    class_tree=CLASS_TREE,
    init_tree="torch.tensor",
    method_name="sigmoid",
    dtype_x=helpers.dtype_and_values(
        available_dtypes=helpers.get_dtypes("float"),
    ),
)
def test_torch_instance_sigmoid(
    dtype_x,
    frontend_method_data,
    init_flags,
    method_flags,
    frontend,
    on_device,
):
    input_dtype, x = dtype_x
    helpers.test_frontend_method(
        init_input_dtypes=input_dtype,
        init_all_as_kwargs_np={
            "data": x[0],
        },
        method_input_dtypes=input_dtype,
        method_all_as_kwargs_np={},
        frontend_method_data=frontend_method_data,
        init_flags=init_flags,
        method_flags=method_flags,
        frontend=frontend,
        on_device=on_device,
    )


# softmax
@handle_frontend_method(
    class_tree=CLASS_TREE,
    init_tree="torch.tensor",
    method_name="softmax",
    dtype_x_and_axis=helpers.dtype_values_axis(
        available_dtypes=helpers.get_dtypes("float"),
        min_num_dims=1,
        max_axes_size=1,
        force_int_axis=True,
        valid_axis=True,
    ),
    dtype=helpers.get_dtypes("float", full=False),
)
def test_torch_instance_softmax(
    dtype_x_and_axis,
    dtype,
    frontend_method_data,
    init_flags,
    method_flags,
    frontend,
    on_device,
):
    input_dtype, x, axis = dtype_x_and_axis
    helpers.test_frontend_method(
        init_input_dtypes=input_dtype,
        init_all_as_kwargs_np={
            "data": x[0],
        },
        method_input_dtypes=input_dtype,
        method_all_as_kwargs_np={
            "dim": axis,
            "dtype": dtype[0],
        },
        frontend_method_data=frontend_method_data,
        init_flags=init_flags,
        method_flags=method_flags,
        frontend=frontend,
        on_device=on_device,
    )


@st.composite
def _repeat_helper(draw):
    shape = draw(
        helpers.get_shape(
            min_num_dims=1, max_num_dims=5, min_dim_size=2, max_dim_size=10
        )
    )

    input_dtype, x = draw(
        helpers.dtype_and_values(
            available_dtypes=helpers.get_dtypes("valid"),
            shape=shape,
        )
    )

    repeats = draw(st.lists(st.integers(min_value=1, max_value=5), min_size=len(shape)))
    return input_dtype, x, repeats


# repeat
@handle_frontend_method(
    class_tree=CLASS_TREE,
    init_tree="torch.tensor",
    method_name="repeat",
    dtype_x_repeats=_repeat_helper(),
    unpack_repeat=st.booleans(),
)
def test_torch_instance_repeat(
    dtype_x_repeats,
    unpack_repeat,
    frontend_method_data,
    init_flags,
    method_flags,
    frontend,
    on_device,
):
    input_dtype, x, repeats = dtype_x_repeats
    repeat = {
        "repeats": repeats,
    }
    if unpack_repeat:
        method_flags.num_positional_args = len(repeat["repeats"]) + 1
        for i, x_ in enumerate(repeat["repeats"]):
            repeat["x{}".format(i)] = x_
    helpers.test_frontend_method(
        init_input_dtypes=input_dtype,
        init_all_as_kwargs_np={
            "data": x[0],
        },
        method_input_dtypes=input_dtype,
        method_all_as_kwargs_np=repeat,
        frontend_method_data=frontend_method_data,
        init_flags=init_flags,
        method_flags=method_flags,
        frontend=frontend,
        on_device=on_device,
    )


# unbind
@handle_frontend_method(
    class_tree=CLASS_TREE,
    init_tree="torch.tensor",
    method_name="unbind",
    dtype_value_axis=helpers.dtype_values_axis(
        available_dtypes=helpers.get_dtypes("numeric"),
        min_num_dims=1,
        valid_axis=True,
        force_int_axis=True,
    ),
)
def test_torch_instance_unbind(
    dtype_value_axis,
    frontend_method_data,
    init_flags,
    method_flags,
    frontend,
    on_device,
):
    input_dtypes, x, axis = dtype_value_axis
    helpers.test_frontend_method(
        init_input_dtypes=input_dtypes,
        init_all_as_kwargs_np={
            "data": x[0],
        },
        method_input_dtypes=input_dtypes,
        method_all_as_kwargs_np={
            "dim": axis,
        },
        frontend_method_data=frontend_method_data,
        init_flags=init_flags,
        method_flags=method_flags,
        frontend=frontend,
        on_device=on_device,
    )


# __eq__
@handle_frontend_method(
    class_tree=CLASS_TREE,
    init_tree="torch.tensor",
    method_name="__eq__",
    dtype_and_x=helpers.dtype_and_values(
        available_dtypes=helpers.get_dtypes("float"),
        num_arrays=2,
        min_value=-1e04,
        max_value=1e04,
        allow_inf=False,
    ),
)
def test_torch_special_eq(
    dtype_and_x,
    frontend_method_data,
    init_flags,
    method_flags,
    frontend,
    on_device,
):
    input_dtype, x = dtype_and_x
    helpers.test_frontend_method(
        init_input_dtypes=input_dtype,
        init_all_as_kwargs_np={
            "data": x[0],
        },
        method_input_dtypes=input_dtype,
        method_all_as_kwargs_np={
            "other": x[1],
        },
        frontend_method_data=frontend_method_data,
        init_flags=init_flags,
        method_flags=method_flags,
        frontend=frontend,
        on_device=on_device,
    )


# inverse
@handle_frontend_method(
    class_tree=CLASS_TREE,
    init_tree="torch.tensor",
    method_name="inverse",
    dtype_and_x=helpers.dtype_and_values(
        available_dtypes=helpers.get_dtypes("float"),
        min_num_dims=2,
    ).filter(lambda s: s[1][0].shape[-1] == s[1][0].shape[-2]),
)
def test_torch_instance_inverse(
    dtype_and_x,
    frontend_method_data,
    init_flags,
    method_flags,
    frontend,
    on_device,
):
    input_dtype, x = dtype_and_x
    helpers.test_frontend_method(
        init_input_dtypes=input_dtype,
        init_all_as_kwargs_np={
            "data": x[0],
        },
        method_input_dtypes=input_dtype,
        method_all_as_kwargs_np={},
        frontend_method_data=frontend_method_data,
        init_flags=init_flags,
        method_flags=method_flags,
        frontend=frontend,
        on_device=on_device,
    )


# neg
@handle_frontend_method(
    class_tree=CLASS_TREE,
    init_tree="torch.tensor",
    method_name="neg",
    dtype_and_x=helpers.dtype_and_values(
        available_dtypes=helpers.get_dtypes("float"),
        min_value=-1e04,
        max_value=1e04,
        allow_inf=False,
    ),
)
def test_torch_instance_neg(
    dtype_and_x,
    frontend,
    frontend_method_data,
    init_flags,
    method_flags,
    on_device,
):
    input_dtype, x = dtype_and_x
    helpers.test_frontend_method(
        init_input_dtypes=input_dtype,
        init_all_as_kwargs_np={
            "data": x[0],
        },
        method_input_dtypes=input_dtype,
        method_all_as_kwargs_np={},
        frontend_method_data=frontend_method_data,
        init_flags=init_flags,
        method_flags=method_flags,
        frontend=frontend,
        on_device=on_device,
    )


# int
@handle_frontend_method(
    class_tree=CLASS_TREE,
    init_tree="torch.tensor",
    method_name="int",
    dtype_and_x=helpers.dtype_and_values(
        available_dtypes=helpers.get_dtypes("integer"),
    ),
)
def test_torch_instance_int(
    dtype_and_x,
    frontend_method_data,
    init_flags,
    method_flags,
    frontend,
    on_device,
):
    input_dtype, x = dtype_and_x
    helpers.test_frontend_method(
        init_input_dtypes=input_dtype,
        init_all_as_kwargs_np={
            "data": x,
        },
        method_input_dtypes=input_dtype,
        method_all_as_kwargs_np={},
        frontend_method_data=frontend_method_data,
        init_flags=init_flags,
        method_flags=method_flags,
        frontend=frontend,
        on_device=on_device,
    )


# bool
@handle_frontend_method(
    class_tree=CLASS_TREE,
    init_tree="torch.tensor",
    method_name="bool",
    dtype_and_x=helpers.dtype_and_values(
        available_dtypes=helpers.get_dtypes("integer"),
    ),
)
def test_torch_instance_bool(
    dtype_and_x,
    frontend_method_data,
    init_flags,
    method_flags,
    frontend,
    on_device,
):
    input_dtype, x = dtype_and_x
    helpers.test_frontend_method(
        init_input_dtypes=input_dtype,
        init_all_as_kwargs_np={
            "data": x[0],
        },
        method_input_dtypes=input_dtype,
        method_all_as_kwargs_np={},
        frontend_method_data=frontend_method_data,
        init_flags=init_flags,
        method_flags=method_flags,
        frontend=frontend,
        on_device=on_device,
    )


# type
@handle_frontend_method(
    class_tree=CLASS_TREE,
    init_tree="torch.tensor",
    method_name="type",
    dtype_and_x=helpers.dtype_and_values(
        available_dtypes=helpers.get_dtypes("valid"),
    ),
    dtype=helpers.get_dtypes("valid", full=False),
)
def test_torch_instance_type(
    dtype_and_x,
    dtype,
    frontend_method_data,
    init_flags,
    method_flags,
    frontend,
    on_device,
):
    input_dtype, x = dtype_and_x
    helpers.test_frontend_method(
        init_input_dtypes=input_dtype,
        init_all_as_kwargs_np={
            "data": x[0],
        },
        method_input_dtypes=input_dtype,
        method_all_as_kwargs_np={
            "dtype": dtype[0],
        },
        frontend_method_data=frontend_method_data,
        init_flags=init_flags,
        method_flags=method_flags,
        frontend=frontend,
        on_device=on_device,
    )


# type_as
@handle_frontend_method(
    class_tree=CLASS_TREE,
    init_tree="torch.tensor",
    method_name="type_as",
    dtype_and_x=helpers.dtype_and_values(
        available_dtypes=helpers.get_dtypes("valid"),
        num_arrays=2,
    ),
)
def test_torch_instance_type_as(
    dtype_and_x,
    frontend_method_data,
    init_flags,
    method_flags,
    frontend,
    on_device,
):
    input_dtype, x = dtype_and_x
    helpers.test_frontend_method(
        init_input_dtypes=input_dtype,
        init_all_as_kwargs_np={
            "data": x[0],
        },
        method_input_dtypes=input_dtype,
        method_all_as_kwargs_np={
            "other": x[1],
        },
        frontend_method_data=frontend_method_data,
        init_flags=init_flags,
        method_flags=method_flags,
        frontend=frontend,
        on_device=on_device,
    )


# byte
@handle_frontend_method(
    class_tree=CLASS_TREE,
    init_tree="torch.tensor",
    method_name="byte",
    dtype_and_x=helpers.dtype_and_values(
        available_dtypes=helpers.get_dtypes("valid"),
    ),
)
def test_torch_instance_byte(
    dtype_and_x,
    frontend_method_data,
    init_flags,
    method_flags,
    frontend,
    on_device,
):
    input_dtype, x = dtype_and_x
    helpers.test_frontend_method(
        init_input_dtypes=input_dtype,
        init_all_as_kwargs_np={
            "data": x[0],
        },
        method_input_dtypes=input_dtype,
        method_all_as_kwargs_np={},
        frontend_method_data=frontend_method_data,
        init_flags=init_flags,
        method_flags=method_flags,
        frontend=frontend,
        on_device=on_device,
    )


# ne
@handle_frontend_method(
    class_tree=CLASS_TREE,
    init_tree="torch.tensor",
    method_name="ne",
    dtype_and_x=helpers.dtype_and_values(
        available_dtypes=helpers.get_dtypes("float"),
        num_arrays=2,
        min_value=-1e04,
        max_value=1e04,
        allow_inf=False,
    ),
)
def test_torch_instance_ne(
    dtype_and_x,
    frontend_method_data,
    init_flags,
    method_flags,
    frontend,
    on_device,
):
    input_dtype, x = dtype_and_x
    helpers.test_frontend_method(
        init_input_dtypes=input_dtype,
        init_all_as_kwargs_np={
            "data": x[0],
        },
        method_input_dtypes=input_dtype,
        method_all_as_kwargs_np={
            "other": x[1],
        },
        frontend_method_data=frontend_method_data,
        init_flags=init_flags,
        method_flags=method_flags,
        frontend=frontend,
        on_device=on_device,
    )


# squeeze
@handle_frontend_method(
    class_tree=CLASS_TREE,
    init_tree="torch.tensor",
    method_name="squeeze",
    dtype_value=helpers.dtype_and_values(
        available_dtypes=helpers.get_dtypes("valid"),
        shape=st.shared(helpers.get_shape(min_num_dims=1), key="shape"),
    ),
    dim=helpers.get_shape(min_num_dims=1),
)
def test_torch_instance_squeeze(
    dtype_value,
    dim,
    frontend_method_data,
    init_flags,
    method_flags,
    frontend,
    on_device,
):
    input_dtype, x = dtype_value
    helpers.test_frontend_method(
        init_input_dtypes=input_dtype,
        init_all_as_kwargs_np={
            "data": x[0],
        },
        method_input_dtypes=input_dtype,
        method_all_as_kwargs_np={
            "dim": dim,
        },
        frontend_method_data=frontend_method_data,
        init_flags=init_flags,
        method_flags=method_flags,
        frontend=frontend,
        on_device=on_device,
    )


# flip
@handle_frontend_method(
    class_tree=CLASS_TREE,
    init_tree="torch.tensor",
    method_name="flip",
    dtype_values_axis=_array_idxes_n_dtype(
        available_dtypes=helpers.get_dtypes("float"),
    ),
)
def test_torch_instance_flip(
    dtype_values_axis,
    frontend_method_data,
    init_flags,
    method_flags,
    frontend,
    on_device,
):
    x, idxes, dtype = dtype_values_axis
    helpers.test_frontend_method(
        init_input_dtypes=dtype,
        init_all_as_kwargs_np={
            "data": x[0],
        },
        method_input_dtypes=dtype,
        method_all_as_kwargs_np={
            "dims": idxes,
        },
        frontend_method_data=frontend_method_data,
        init_flags=init_flags,
        method_flags=method_flags,
        frontend=frontend,
        on_device=on_device,
    )


# fliplr
@handle_frontend_method(
    class_tree=CLASS_TREE,
    init_tree="torch.tensor",
    method_name="fliplr",
    dtype_and_x=helpers.dtype_and_values(
        available_dtypes=helpers.get_dtypes("float"),
        min_num_dims=2,
    ),
)
def test_torch_instance_fliplr(
    dtype_and_x,
    frontend_method_data,
    init_flags,
    method_flags,
    frontend,
    on_device,
):
    dtype, x = dtype_and_x
    helpers.test_frontend_method(
        init_input_dtypes=dtype,
        init_all_as_kwargs_np={
            "data": x[0],
        },
        method_input_dtypes=dtype,
        method_all_as_kwargs_np={},
        frontend_method_data=frontend_method_data,
        init_flags=init_flags,
        method_flags=method_flags,
        frontend=frontend,
        on_device=on_device,
    )


# tril
@handle_frontend_method(
    class_tree=CLASS_TREE,
    init_tree="torch.tensor",
    method_name="tril",
    dtype_and_values=helpers.dtype_and_values(
        available_dtypes=helpers.get_dtypes("numeric"),
        min_num_dims=2,  # Torch requires this.
    ),
    diagonal=st.integers(min_value=-100, max_value=100),
)
def test_torch_instance_tril(
    dtype_and_values,
    diagonal,
    frontend_method_data,
    init_flags,
    method_flags,
    frontend,
    on_device,
):
    input_dtype, x = dtype_and_values
    helpers.test_frontend_method(
        init_input_dtypes=input_dtype,
        init_all_as_kwargs_np={
            "data": x[0],
        },
        method_input_dtypes=input_dtype,
        method_all_as_kwargs_np={
            "diagonal": diagonal,
        },
        frontend_method_data=frontend_method_data,
        init_flags=init_flags,
        method_flags=method_flags,
        frontend=frontend,
        on_device=on_device,
    )


# sqrt
@handle_frontend_method(
    class_tree=CLASS_TREE,
    init_tree="torch.tensor",
    method_name="sqrt",
    dtype_x=helpers.dtype_and_values(
        available_dtypes=helpers.get_dtypes("numeric"),
    ),
)
def test_torch_instance_sqrt(
    dtype_x,
    frontend,
    frontend_method_data,
    init_flags,
    method_flags,
    on_device,
):
    input_dtype, x = dtype_x
    helpers.test_frontend_method(
        init_input_dtypes=input_dtype,
        init_all_as_kwargs_np={"data": x[0]},
        method_input_dtypes=input_dtype,
        method_all_as_kwargs_np={},
        frontend_method_data=frontend_method_data,
        init_flags=init_flags,
        method_flags=method_flags,
        frontend=frontend,
        on_device=on_device,
    )


# sqrt_
@handle_frontend_method(
    class_tree=CLASS_TREE,
    init_tree="torch.tensor",
    method_name="sqrt_",
    dtype_x=helpers.dtype_and_values(
        available_dtypes=helpers.get_dtypes("float"),
    ),
)
def test_torch_instance_sqrt_(
    dtype_x,
    frontend,
    frontend_method_data,
    init_flags,
    method_flags,
    on_device,
):
    input_dtype, x = dtype_x
    helpers.test_frontend_method(
        init_input_dtypes=input_dtype,
        init_all_as_kwargs_np={"data": x[0]},
        method_input_dtypes=input_dtype,
        method_all_as_kwargs_np={},
        frontend_method_data=frontend_method_data,
        init_flags=init_flags,
        method_flags=method_flags,
        frontend=frontend,
        on_device=on_device,
    )


# index_select
@handle_frontend_method(
    class_tree=CLASS_TREE,
    init_tree="torch.tensor",
    method_name="index_select",
    params_indices_others=helpers.array_indices_axis(
        array_dtypes=helpers.get_dtypes("valid"),
        indices_dtypes=["int64"],
        max_num_dims=1,
        indices_same_dims=True,
    ),
)
def test_torch_instance_index_select(
    params_indices_others,
    frontend_method_data,
    init_flags,
    method_flags,
    frontend,
    on_device,
):
    input_dtypes, input, indices, axis, batch_dims = params_indices_others
    helpers.test_frontend_method(
        init_input_dtypes=[input_dtypes[0]],
        init_all_as_kwargs_np={
            "data": input,
        },
        method_input_dtypes=[input_dtypes[1]],
        method_all_as_kwargs_np={
            "dim": axis,
            "index": indices,
        },
        frontend_method_data=frontend_method_data,
        init_flags=init_flags,
        method_flags=method_flags,
        frontend=frontend,
        on_device=on_device,
    )


@st.composite
def _get_clamp_inputs(draw):
    shape = draw(
        helpers.get_shape(
            min_num_dims=1, max_num_dims=5, min_dim_size=2, max_dim_size=10
        )
    )
    x_dtype, x = draw(
        helpers.dtype_and_values(
            available_dtypes=helpers.get_dtypes("numeric"),
            shape=shape,
        )
    )
    min = draw(st.booleans())
    if min:
        max = draw(st.booleans())
        min = draw(
            helpers.array_values(
                dtype=x_dtype[0], shape=shape, min_value=0, max_value=25
            )
        )
        max = (
            draw(
                helpers.array_values(
                    dtype=x_dtype[0], shape=shape, min_value=26, max_value=50
                )
            )
            if max
            else None
        )
    else:
        min = None
        max = draw(
            helpers.array_values(
                dtype=x_dtype[0], shape=shape, min_value=26, max_value=50
            )
        )
    return x_dtype, x, min, max


# clamp
@handle_frontend_method(
    class_tree=CLASS_TREE,
    init_tree="torch.tensor",
    method_name="clamp",
    dtype_and_x_min_max=_get_clamp_inputs(),
)
def test_torch_instance_clamp(
    dtype_and_x_min_max,
    frontend,
    frontend_method_data,
    init_flags,
    method_flags,
    on_device,
):
    input_dtype, x, min, max = dtype_and_x_min_max
    helpers.test_frontend_method(
        init_input_dtypes=input_dtype,
        init_all_as_kwargs_np={
            "data": x[0],
        },
        method_input_dtypes=input_dtype,
        method_all_as_kwargs_np={"min": min, "max": max},
        frontend_method_data=frontend_method_data,
        init_flags=init_flags,
        method_flags=method_flags,
        frontend=frontend,
        on_device=on_device,
    )


# clamp_
@handle_frontend_method(
    class_tree=CLASS_TREE,
    init_tree="torch.tensor",
    method_name="clamp_",
    dtype_and_x_min_max=_get_clamp_inputs(),
)
def test_torch_instance_clamp_(
    dtype_and_x_min_max,
    frontend,
    frontend_method_data,
    init_flags,
    method_flags,
    on_device,
):
    input_dtype, x, min, max = dtype_and_x_min_max
    helpers.test_frontend_method(
        init_input_dtypes=input_dtype,
        init_all_as_kwargs_np={
            "data": x[0],
        },
        method_input_dtypes=input_dtype,
        method_all_as_kwargs_np={"min": min, "max": max},
        frontend_method_data=frontend_method_data,
        init_flags=init_flags,
        method_flags=method_flags,
        frontend=frontend,
        on_device=on_device,
    )


# __gt__
@handle_frontend_method(
    class_tree=CLASS_TREE,
    init_tree="torch.tensor",
    method_name="__gt__",
    dtype_and_x=helpers.dtype_and_values(
        available_dtypes=helpers.get_dtypes("float"),
        num_arrays=2,
        min_value=-1e04,
        max_value=1e04,
        allow_inf=False,
    ),
)
def test_torch_special_gt(
    dtype_and_x,
    frontend_method_data,
    init_flags,
    method_flags,
    frontend,
    on_device,
):
    input_dtype, x = dtype_and_x
    helpers.test_frontend_method(
        init_input_dtypes=input_dtype,
        init_all_as_kwargs_np={
            "data": x[0],
        },
        method_input_dtypes=input_dtype,
        method_all_as_kwargs_np={
            "other": x[1],
        },
        frontend_method_data=frontend_method_data,
        init_flags=init_flags,
        method_flags=method_flags,
        frontend=frontend,
        on_device=on_device,
    )


# __ne__
@handle_frontend_method(
    class_tree=CLASS_TREE,
    init_tree="torch.tensor",
    method_name="__ne__",
    dtype_and_x=helpers.dtype_and_values(
        available_dtypes=helpers.get_dtypes("float"),
        num_arrays=2,
        min_value=-1e04,
        max_value=1e04,
        allow_inf=False,
    ),
)
def test_torch_special_ne(
    dtype_and_x,
    frontend_method_data,
    init_flags,
    method_flags,
    frontend,
    on_device,
):
    input_dtype, x = dtype_and_x
    helpers.test_frontend_method(
        init_input_dtypes=input_dtype,
        init_all_as_kwargs_np={
            "data": x[0],
        },
        method_input_dtypes=input_dtype,
        method_all_as_kwargs_np={
            "other": x[1],
        },
        frontend_method_data=frontend_method_data,
        init_flags=init_flags,
        method_flags=method_flags,
        frontend=frontend,
        on_device=on_device,
    )


# __lt__
@handle_frontend_method(
    class_tree=CLASS_TREE,
    init_tree="torch.tensor",
    method_name="__lt__",
    dtype_and_x=helpers.dtype_and_values(
        available_dtypes=helpers.get_dtypes("float"),
        num_arrays=2,
        min_value=-1e04,
        max_value=1e04,
        allow_inf=False,
    ),
)
def test_torch_special_lt(
    dtype_and_x,
    frontend_method_data,
    init_flags,
    method_flags,
    frontend,
    on_device,
):
    input_dtype, x = dtype_and_x
    helpers.test_frontend_method(
        init_input_dtypes=input_dtype,
        init_all_as_kwargs_np={
            "data": x[0],
        },
        method_input_dtypes=input_dtype,
        method_all_as_kwargs_np={
            "other": x[1],
        },
        frontend_method_data=frontend_method_data,
        init_flags=init_flags,
        method_flags=method_flags,
        frontend=frontend,
        on_device=on_device,
    )


# __or__
@handle_frontend_method(
    class_tree=CLASS_TREE,
    init_tree="torch.tensor",
    method_name="__or__",
    dtype_and_x=helpers.dtype_and_values(
        available_dtypes=helpers.get_dtypes("valid"),
        num_arrays=2,
        min_value=-1e04,
        max_value=1e04,
        allow_inf=False,
    ),
)
def test_torch_special_or(
    dtype_and_x,
    frontend_method_data,
    init_flags,
    method_flags,
    frontend,
    on_device,
):
    input_dtype, x = dtype_and_x
    helpers.test_frontend_method(
        init_input_dtypes=input_dtype,
        init_all_as_kwargs_np={
            "data": x[0],
        },
        method_input_dtypes=input_dtype,
        method_all_as_kwargs_np={
            "other": x[1],
        },
        frontend_method_data=frontend_method_data,
        init_flags=init_flags,
        method_flags=method_flags,
        frontend=frontend,
        on_device=on_device,
    )


# where
@handle_frontend_method(
    class_tree=CLASS_TREE,
    init_tree="torch.tensor",
    method_name="where",
    broadcastables=_broadcastable_trio(),
)
def test_torch_instance_where(
    broadcastables,
    frontend_method_data,
    init_flags,
    method_flags,
    frontend,
    on_device,
):
    cond, xs, dtypes = broadcastables
    helpers.test_frontend_method(
        init_input_dtypes=dtypes,
        init_all_as_kwargs_np={
            "data": xs[0],
        },
        method_input_dtypes=["bool", dtypes[1]],
        method_all_as_kwargs_np={
            "condition": cond,
            "other": xs[1],
        },
        frontend_method_data=frontend_method_data,
        init_flags=init_flags,
        method_flags=method_flags,
        frontend=frontend,
        on_device=on_device,
    )


# clone
@handle_frontend_method(
    class_tree=CLASS_TREE,
    init_tree="torch.tensor",
    method_name="clone",
    dtype_and_x=helpers.dtype_and_values(
        available_dtypes=helpers.get_dtypes("valid"),
        num_arrays=1,
    ),
)
def test_torch_instance_clone(
    dtype_and_x,
    frontend_method_data,
    init_flags,
    method_flags,
    frontend,
    on_device,
):
    input_dtype, x = dtype_and_x
    helpers.test_frontend_method(
        init_input_dtypes=input_dtype,
        init_all_as_kwargs_np={
            "data": x[0],
        },
        method_input_dtypes=input_dtype,
        method_all_as_kwargs_np={},
        frontend_method_data=frontend_method_data,
        init_flags=init_flags,
        method_flags=method_flags,
        frontend=frontend,
        on_device=on_device,
    )


# __invert__
@handle_frontend_method(
    class_tree=CLASS_TREE,
    init_tree="torch.tensor",
    method_name="__invert__",
    dtype_and_x=helpers.dtype_and_values(
        available_dtypes=helpers.get_dtypes("integer"),
        num_arrays=1,
    ),
)
def test_torch_special_invert(
    dtype_and_x,
    frontend_method_data,
    init_flags,
    method_flags,
    frontend,
    on_device,
):
    input_dtype, x = dtype_and_x
    helpers.test_frontend_method(
        init_input_dtypes=input_dtype,
        init_all_as_kwargs_np={
            "data": x[0],
        },
        method_input_dtypes=input_dtype,
        method_all_as_kwargs_np={},
        frontend_method_data=frontend_method_data,
        init_flags=init_flags,
        method_flags=method_flags,
        frontend=frontend,
        on_device=on_device,
    )


# acosh
@handle_frontend_method(
    class_tree=CLASS_TREE,
    init_tree="torch.tensor",
    method_name="acosh",
    dtype_and_x=helpers.dtype_and_values(
        min_value=1.0,
        available_dtypes=helpers.get_dtypes("float"),
    ),
)
def test_torch_instance_acosh(
    dtype_and_x,
    frontend_method_data,
    init_flags,
    method_flags,
    frontend,
    on_device,
):
    input_dtype, x = dtype_and_x
    helpers.test_frontend_method(
        init_input_dtypes=input_dtype,
        init_all_as_kwargs_np={
            "data": x[0],
        },
        method_input_dtypes=[],
        method_all_as_kwargs_np={},
        frontend_method_data=frontend_method_data,
        init_flags=init_flags,
        method_flags=method_flags,
        frontend=frontend,
        on_device=on_device,
    )


# real
@handle_frontend_method(
    class_tree=CLASS_TREE,
    init_tree="torch.tensor",
    method_name="real",
    dtype_and_x=helpers.dtype_and_values(
        available_dtypes=helpers.get_dtypes("float"),
        allow_inf=False,
    ),
)
def test_torch_instance_real(
    dtype_and_x,
    frontend_method_data,
    init_flags,
    method_flags,
    frontend,
    on_device,
):
    input_dtype, x = dtype_and_x
    helpers.test_frontend_method(
        init_input_dtypes=input_dtype,
        init_all_as_kwargs_np={
            "data": x[0],
        },
        method_input_dtypes=input_dtype,
        method_all_as_kwargs_np={},
        frontend_method_data=frontend_method_data,
        init_flags=init_flags,
        method_flags=method_flags,
        frontend=frontend,
        on_device=on_device,
    )


@st.composite
def _masked_fill_helper(draw):
    cond, xs, dtypes = draw(_broadcastable_trio())
    if ivy.is_uint_dtype(dtypes[0]):
        fill_value = draw(helpers.ints(min_value=0, max_value=5))
    elif ivy.is_int_dtype(dtypes[0]):
        fill_value = draw(helpers.ints(min_value=-5, max_value=5))
    else:
        fill_value = draw(helpers.floats(min_value=-5, max_value=5))
    return dtypes[0], xs[0], cond, fill_value


# masked_fill
@handle_frontend_method(
    class_tree=CLASS_TREE,
    init_tree="torch.tensor",
    method_name="masked_fill",
    x_mask_val=_masked_fill_helper(),
)
def test_torch_instance_masked_fill(
    x_mask_val,
    frontend_method_data,
    init_flags,
    method_flags,
    frontend,
    on_device,
):
    dtype, x, mask, val = x_mask_val
    helpers.test_frontend_method(
        init_input_dtypes=[dtype],
        init_all_as_kwargs_np={
            "data": x,
        },
        method_input_dtypes=["bool", dtype],
        method_all_as_kwargs_np={
            "mask": mask,
            "value": val,
        },
        frontend_method_data=frontend_method_data,
        init_flags=init_flags,
        method_flags=method_flags,
        frontend=frontend,
        on_device=on_device,
    )


# acosh_
@handle_frontend_method(
    class_tree=CLASS_TREE,
    init_tree="torch.tensor",
    method_name="acosh_",
    dtype_and_x=helpers.dtype_and_values(
        min_value=1.0,
        available_dtypes=helpers.get_dtypes("float"),
    ),
)
def test_torch_instance_acosh_(
    dtype_and_x,
    frontend_method_data,
    init_flags,
    method_flags,
    frontend,
    on_device,
):
    input_dtype, x = dtype_and_x
    helpers.test_frontend_method(
        init_input_dtypes=input_dtype,
        init_all_as_kwargs_np={
            "data": x[0],
        },
        method_input_dtypes=[],
        method_all_as_kwargs_np={},
        frontend_method_data=frontend_method_data,
        init_flags=init_flags,
        method_flags=method_flags,
        frontend=frontend,
        on_device=on_device,
    )


# numpy
@handle_frontend_method(
    class_tree=CLASS_TREE,
    init_tree="torch.tensor",
    method_name="numpy",
    dtype_and_x=helpers.dtype_and_values(
        available_dtypes=helpers.get_dtypes("valid"),
    ),
)
def test_torch_instance_numpy(
    dtype_and_x,
    frontend_method_data,
    init_flags,
    method_flags,
    frontend,
    on_device,
):
    input_dtype, x = dtype_and_x
    ret, frontend_ret = helpers.test_frontend_method(
        init_input_dtypes=input_dtype,
        init_all_as_kwargs_np={
            "data": x[0],
        },
        method_input_dtypes=[],
        method_all_as_kwargs_np={},
        frontend_method_data=frontend_method_data,
        init_flags=init_flags,
        method_flags=method_flags,
        frontend=frontend,
        on_device=on_device,
        test_values=False,
    )
    # manual testing required as function return is numpy frontend
    helpers.value_test(
        ret_np_flat=helpers.flatten_and_to_np(ret=ret),
        ret_np_from_gt_flat=frontend_ret[0],
        ground_truth_backend="torch",
    )


# atan2_
@handle_frontend_method(
    class_tree=CLASS_TREE,
    init_tree="torch.tensor",
    method_name="atan2_",
    dtype_and_x=helpers.dtype_and_values(
        available_dtypes=helpers.get_dtypes("float"),
        num_arrays=2,
    ),
)
def test_torch_instance_atan2_(
    dtype_and_x,
    frontend_method_data,
    init_flags,
    method_flags,
    frontend,
):
    input_dtype, x = dtype_and_x
    helpers.test_frontend_method(
        init_input_dtypes=input_dtype,
        init_all_as_kwargs_np={
            "data": x[0],
        },
        method_input_dtypes=input_dtype,
        method_all_as_kwargs_np={
            "other": x[1],
        },
        frontend_method_data=frontend_method_data,
        init_flags=init_flags,
        method_flags=method_flags,
        frontend=frontend,
    )


# bitwise_and_
@handle_frontend_method(
    class_tree=CLASS_TREE,
    init_tree="torch.tensor",
    method_name="bitwise_and_",
    dtype_and_x=helpers.dtype_and_values(
        available_dtypes=helpers.get_dtypes("integer"),
        num_arrays=2,
    ),
)
def test_torch_instance_bitwise_and_(
    dtype_and_x,
    frontend_method_data,
    init_flags,
    method_flags,
    frontend,
    on_device,
):
    input_dtype, x = dtype_and_x
    helpers.test_frontend_method(
        init_input_dtypes=input_dtype,
        init_all_as_kwargs_np={
            "data": x[0],
        },
        method_input_dtypes=input_dtype,
        method_all_as_kwargs_np={
            "other": x[1],
        },
        frontend_method_data=frontend_method_data,
        init_flags=init_flags,
        method_flags=method_flags,
        frontend=frontend,
        on_device=on_device,
    )


# __and__
@handle_frontend_method(
    class_tree=CLASS_TREE,
    init_tree="torch.tensor",
    method_name="__and__",
    dtype_and_x=helpers.dtype_and_values(
        available_dtypes=st.one_of(st.just(("bool",)), helpers.get_dtypes("integer")),
        num_arrays=2,
        min_value=-1e04,
        max_value=1e04,
        allow_inf=False,
    ),
)
def test_torch_special_and(
    dtype_and_x,
    frontend_method_data,
    init_flags,
    method_flags,
    frontend,
    on_device,
):
    input_dtype, x = dtype_and_x
    helpers.test_frontend_method(
        init_input_dtypes=input_dtype,
        init_all_as_kwargs_np={
            "data": x[0],
        },
        method_input_dtypes=input_dtype,
        method_all_as_kwargs_np={
            "other": x[1],
        },
        frontend_method_data=frontend_method_data,
        init_flags=init_flags,
        method_flags=method_flags,
        frontend=frontend,
        on_device=on_device,
    )


# bitwise_xor
@handle_frontend_method(
    class_tree=CLASS_TREE,
    init_tree="torch.tensor",
    method_name="bitwise_xor",
    dtype_and_x=helpers.dtype_and_values(
        available_dtypes=st.one_of(st.just(("bool",)), helpers.get_dtypes("integer")),
        num_arrays=2,
    ),
)
def test_torch_instance_bitwise_xor(
    dtype_and_x,
    frontend_method_data,
    init_flags,
    method_flags,
    frontend,
    on_device,
):
    input_dtype, x = dtype_and_x
    helpers.test_frontend_method(
        init_input_dtypes=input_dtype,
        init_all_as_kwargs_np={
            "data": x[0],
        },
        method_input_dtypes=input_dtype,
        method_all_as_kwargs_np={
            "other": x[1],
        },
        frontend_method_data=frontend_method_data,
        init_flags=init_flags,
        method_flags=method_flags,
        frontend=frontend,
        on_device=on_device,
    )


# cumprod
@handle_frontend_method(
    class_tree=CLASS_TREE,
    init_tree="torch.tensor",
    method_name="cumprod",
    dtype_value=helpers.dtype_and_values(
        available_dtypes=helpers.get_dtypes("valid"),
        shape=st.shared(helpers.get_shape(min_num_dims=1), key="shape"),
    ),
    dim=helpers.get_axis(
        shape=st.shared(helpers.get_shape(), key="shape"),
        allow_neg=True,
        force_int=True,
    ),
    dtypes=_dtypes(),
)
def test_torch_instance_cumprod(
    dtype_value,
    dim,
    dtypes,
    frontend_method_data,
    init_flags,
    method_flags,
    frontend,
    on_device,
):
    input_dtype, x = dtype_value
    helpers.test_frontend_method(
        init_input_dtypes=input_dtype,
        init_all_as_kwargs_np={
            "data": x[0],
        },
        method_input_dtypes=dtypes,
        method_all_as_kwargs_np={
            "dim": dim,
            "dtype": dtypes[0],
        },
        frontend_method_data=frontend_method_data,
        init_flags=init_flags,
        method_flags=method_flags,
        frontend=frontend,
        on_device=on_device,
    )


# relu
@handle_frontend_method(
    class_tree=CLASS_TREE,
    init_tree="torch.tensor",
    method_name="relu",
    dtype_and_x=helpers.dtype_and_values(
        available_dtypes=helpers.get_dtypes("float"),
        allow_inf=False,
    ),
)
def test_torch_instance_relu(
    dtype_and_x,
    frontend_method_data,
    init_flags,
    method_flags,
    frontend,
    on_device,
):
    input_dtype, x = dtype_and_x
    helpers.test_frontend_method(
        init_input_dtypes=input_dtype,
        init_all_as_kwargs_np={
            "data": x[0],
        },
        method_input_dtypes=input_dtype,
        method_all_as_kwargs_np={},
        frontend_method_data=frontend_method_data,
        init_flags=init_flags,
        method_flags=method_flags,
        frontend=frontend,
        on_device=on_device,
    )


# fmin
@handle_frontend_method(
    class_tree=CLASS_TREE,
    init_tree="torch.tensor",
    method_name="fmin",
    dtype_and_x=helpers.dtype_and_values(
        available_dtypes=helpers.get_dtypes("float"),
        num_arrays=2,
    ),
)
def test_torch_instance_fmin(
    dtype_and_x,
    frontend_method_data,
    init_flags,
    method_flags,
    frontend,
    on_device,
):
    input_dtype, x = dtype_and_x
    helpers.test_frontend_method(
        init_input_dtypes=input_dtype,
        init_all_as_kwargs_np={
            "data": x[0],
        },
        method_input_dtypes=input_dtype,
        method_all_as_kwargs_np={
            "other": x[1],
        },
        frontend_method_data=frontend_method_data,
        init_flags=init_flags,
        method_flags=method_flags,
        frontend=frontend,
        on_device=on_device,
    )


<<<<<<< HEAD
# count_nonzero
@handle_frontend_method(
    class_tree=CLASS_TREE,
    init_tree="torch.tensor",
    method_name="count_nonzero",
    dtype_value=helpers.dtype_and_values(
        available_dtypes=helpers.get_dtypes("valid"),
        shape=st.shared(helpers.get_shape(min_num_dims=1), key="shape"),
    ),
    dim=helpers.get_axis(
        shape=st.shared(helpers.get_shape(), key="shape"),
        allow_neg=True,
        force_int=True,
    ),
)
def test_torch_instance_count_nonzero(
    dtype_value,
    dim,
=======
# exp
@handle_frontend_method(
    class_tree=CLASS_TREE,
    init_tree="torch.tensor",
    method_name="exp",
    dtype_and_x=helpers.dtype_and_values(
        available_dtypes=helpers.get_dtypes("numeric"),
    ),
)
def test_torch_instance_exp(
    dtype_and_x,
    frontend_method_data,
    init_flags,
    method_flags,
    frontend,
    on_device,
):
    input_dtype, x = dtype_and_x
    helpers.test_frontend_method(
        init_input_dtypes=input_dtype,
        init_all_as_kwargs_np={
            "data": x[0],
        },
        method_input_dtypes=input_dtype,
        method_all_as_kwargs_np={},
        frontend_method_data=frontend_method_data,
        init_flags=init_flags,
        method_flags=method_flags,
        frontend=frontend,
        on_device=on_device,
    )


# mul
@handle_frontend_method(
    class_tree=CLASS_TREE,
    init_tree="torch.tensor",
    method_name="mul",
    dtype_and_x=helpers.dtype_and_values(
        available_dtypes=helpers.get_dtypes("numeric"),
        num_arrays=2,
    ),
)
def test_torch_instance_mul(
    dtype_and_x,
>>>>>>> 19b4c82e
    frontend_method_data,
    init_flags,
    method_flags,
    frontend,
    on_device,
):
<<<<<<< HEAD
    input_dtype, x = dtype_value
=======
    input_dtype, x = dtype_and_x
>>>>>>> 19b4c82e
    helpers.test_frontend_method(
        init_input_dtypes=input_dtype,
        init_all_as_kwargs_np={
            "data": x[0],
        },
        method_input_dtypes=input_dtype,
<<<<<<< HEAD
        method_all_as_kwargs_np={"dim": dim},
=======
        method_all_as_kwargs_np={
            "other": x[1],
        },
>>>>>>> 19b4c82e
        frontend_method_data=frontend_method_data,
        init_flags=init_flags,
        method_flags=method_flags,
        frontend=frontend,
        on_device=on_device,
    )<|MERGE_RESOLUTION|>--- conflicted
+++ resolved
@@ -6215,7 +6215,7 @@
     )
 
 
-<<<<<<< HEAD
+
 # count_nonzero
 @handle_frontend_method(
     class_tree=CLASS_TREE,
@@ -6234,7 +6234,28 @@
 def test_torch_instance_count_nonzero(
     dtype_value,
     dim,
-=======
+    frontend_method_data,
+    init_flags,
+    method_flags,
+    frontend,
+    on_device,
+):
+    input_dtype, x = dtype_value
+    helpers.test_frontend_method(
+        init_input_dtypes=input_dtype,
+        init_all_as_kwargs_np={
+            "data": x[0],
+        },
+        method_input_dtypes=input_dtype,
+        method_all_as_kwargs_np={"dim": dim},
+        frontend_method_data=frontend_method_data,
+        init_flags=init_flags,
+        method_flags=method_flags,
+        frontend=frontend,
+        on_device=on_device,
+    )    
+
+
 # exp
 @handle_frontend_method(
     class_tree=CLASS_TREE,
@@ -6280,31 +6301,22 @@
 )
 def test_torch_instance_mul(
     dtype_and_x,
->>>>>>> 19b4c82e
-    frontend_method_data,
-    init_flags,
-    method_flags,
-    frontend,
-    on_device,
-):
-<<<<<<< HEAD
-    input_dtype, x = dtype_value
-=======
-    input_dtype, x = dtype_and_x
->>>>>>> 19b4c82e
-    helpers.test_frontend_method(
-        init_input_dtypes=input_dtype,
-        init_all_as_kwargs_np={
-            "data": x[0],
-        },
-        method_input_dtypes=input_dtype,
-<<<<<<< HEAD
-        method_all_as_kwargs_np={"dim": dim},
-=======
+    frontend_method_data,
+    init_flags,
+    method_flags,
+    frontend,
+    on_device,
+):
+    input_dtype, x = dtype_and_x
+    helpers.test_frontend_method(
+        init_input_dtypes=input_dtype,
+        init_all_as_kwargs_np={
+            "data": x[0],
+        },
+        method_input_dtypes=input_dtype,
         method_all_as_kwargs_np={
             "other": x[1],
         },
->>>>>>> 19b4c82e
         frontend_method_data=frontend_method_data,
         init_flags=init_flags,
         method_flags=method_flags,
