# global
import pytest
from types import SimpleNamespace
import numpy as np

from ivy_tests.test_ivy.test_frontends.test_torch.test_comparison_ops import (
    _topk_helper,
)
from ivy_tests.test_ivy.test_frontends.test_torch.test_creation_ops import (
    _as_strided_helper,
)
from ivy_tests.test_ivy.test_frontends.test_torch.test_indexing_slicing_joining_mutating_ops import (  # noqa: E501
    _dtype_input_dim_start_length,
)
from ivy_tests.test_ivy.test_frontends.test_torch.test_reduction_ops import (
    _get_axis_and_p,
)

try:
    import torch
except ImportError:
    torch = SimpleNamespace()

import ivy
from hypothesis import strategies as st, given, assume

# local
import ivy_tests.test_ivy.helpers as helpers
from ivy_tests.test_ivy.test_frontends.test_torch.test_blas_and_lapack_ops import (
    _get_dtype_and_3dbatch_matrices,
    _get_dtype_input_and_matrices,
)
from ivy.functional.frontends.torch import Tensor
from ivy_tests.test_ivy.helpers import handle_frontend_method
from ivy_tests.test_ivy.test_functional.test_core.test_searching import (
    _broadcastable_trio,
)
from ivy_tests.test_ivy.test_functional.test_core.test_manipulation import (  # noqa
    _get_splits,
)
from ivy_tests.test_ivy.test_frontends.test_torch.test_miscellaneous_ops import (  # noqa
    dtype_value1_value2_axis,
)
from ivy_tests.test_ivy.test_frontends.test_torch.test_linalg import (  # noqa
    _get_dtype_and_square_matrix,
)
from ivy_tests.test_ivy.test_functional.test_core.test_statistical import (
    _get_castable_dtype,
    _statistical_dtype_values,
)

CLASS_TREE = "ivy.functional.frontends.torch.Tensor"


# Helper functions
@st.composite
def _dtypes(draw):
    return draw(
        st.shared(
            helpers.list_of_size(
                x=st.sampled_from(
                    draw(helpers.get_dtypes("numeric", prune_function=False))
                ),
                size=1,
            ),
            key="dtype",
        )
    )


@st.composite
def _requires_grad(draw):
    dtype = draw(_dtypes())[0]
    if ivy.is_int_dtype(dtype) or ivy.is_uint_dtype(dtype):
        return draw(st.just(False))
    return draw(st.booleans())


@given(
    dtype_x=helpers.dtype_and_values(
        available_dtypes=helpers.get_dtypes("valid", prune_function=False)
    ).filter(lambda x: "bfloat16" not in x[0]),
)
def test_torch_tensor_property_ivy_array(
    dtype_x,
):
    _, data = dtype_x
    x = Tensor(data[0])
    x.ivy_array = data[0]
    ret = helpers.flatten_and_to_np(ret=x.ivy_array.data)
    ret_gt = helpers.flatten_and_to_np(ret=data[0])
    helpers.value_test(
        ret_np_flat=ret,
        ret_np_from_gt_flat=ret_gt,
        ground_truth_backend="torch",
    )


@given(
    dtype_x=helpers.dtype_and_values(
        available_dtypes=helpers.get_dtypes("valid", prune_function=False)
    ).filter(lambda x: "bfloat16" not in x[0]),
)
def test_torch_tensor_property_device(
    dtype_x,
):
    _, data = dtype_x
    x = Tensor(data[0])
    x.ivy_array = data[0]
    ivy.utils.assertions.check_equal(
        x.device, ivy.dev(ivy.array(data[0])), as_array=False
    )


@given(
    dtype_x=helpers.dtype_and_values(
        available_dtypes=helpers.get_dtypes("valid", prune_function=False)
    ).filter(lambda x: "bfloat16" not in x[0]),
)
def test_torch_tensor_property_dtype(
    dtype_x,
):
    dtype, data = dtype_x
    x = Tensor(data[0])
    x.ivy_array = data[0]
    ivy.utils.assertions.check_equal(x.dtype, dtype[0], as_array=False)


@given(
    dtype_x=helpers.dtype_and_values(
        available_dtypes=helpers.get_dtypes("valid", prune_function=False),
        ret_shape=True,
    ).filter(lambda x: "bfloat16" not in x[0]),
)
def test_torch_tensor_property_shape(dtype_x):
    dtype, data, shape = dtype_x
    x = Tensor(data[0])
    ivy.utils.assertions.check_equal(
        x.ivy_array.shape, ivy.Shape(shape), as_array=False
    )


@given(
    dtype_x=helpers.dtype_and_values(
        available_dtypes=helpers.get_dtypes("complex", prune_function=False)
    ).filter(lambda x: "bfloat16" not in x[0]),
)
def test_torch_tensor_property_real(
    dtype_x,
):
    _, data = dtype_x
    x = Tensor(data[0])
    x.ivy_array = data[0]
    ivy.utils.assertions.check_equal(x.real, ivy.real(data[0]))


@given(
    dtype_x=helpers.dtype_and_values(
        available_dtypes=helpers.get_dtypes("complex", prune_function=False)
    ),
)
def test_torch_tensor_property_imag(
    dtype_x,
):
    _, data = dtype_x
    x = Tensor(data[0])
    x.ivy_array = data[0]
    ivy.utils.assertions.check_equal(x.imag, ivy.imag(data[0]))


@given(
    dtype_x=helpers.dtype_and_values(
        available_dtypes=helpers.get_dtypes("valid", prune_function=False),
        ret_shape=True,
    ).filter(lambda x: "bfloat16" not in x[0]),
)
def test_torch_tensor_property_ndim(
    dtype_x,
):
    dtype, data, shape = dtype_x
    x = Tensor(data[0])
    ivy.utils.assertions.check_equal(x.ndim, data[0].ndim, as_array=False)


# chunk
@pytest.mark.skip("Testing takes a lot of time")
@handle_frontend_method(
    class_tree=CLASS_TREE,
    init_tree="torch.tensor",
    method_name="chunk",
    dtype_x_dim=helpers.dtype_values_axis(
        available_dtypes=helpers.get_dtypes("float"),
        min_num_dims=1,
        min_value=-1e04,
        max_value=1e04,
        force_int_axis=True,
        valid_axis=True,
    ),
    chunks=st.integers(
        min_value=1,
        max_value=5,
    ),
)
def test_torch_instance_chunk(
    dtype_x_dim,
    chunks,
    frontend,
    frontend_method_data,
    init_flags,
    method_flags,
    on_device,
):
    input_dtype, x, dim = dtype_x_dim
    helpers.test_frontend_method(
        init_input_dtypes=input_dtype,
        init_all_as_kwargs_np={
            "data": x[0],
        },
        method_input_dtypes=input_dtype,
        method_all_as_kwargs_np={
            "chunks": chunks,
            "dim": dim,
        },
        frontend_method_data=frontend_method_data,
        init_flags=init_flags,
        method_flags=method_flags,
        frontend=frontend,
        on_device=on_device,
    )


# any
@handle_frontend_method(
    class_tree=CLASS_TREE,
    init_tree="torch.tensor",
    method_name="any",
    dtype_input_axis=helpers.dtype_values_axis(
        available_dtypes=helpers.get_dtypes("numeric"),
        min_num_dims=1,
        min_value=-1e04,
        max_value=1e04,
        valid_axis=True,
        force_int_axis=True,
    ),
    keepdim=st.booleans(),
)
def test_torch_instance_any(
    dtype_input_axis,
    keepdim,
    frontend_method_data,
    init_flags,
    method_flags,
    frontend,
    on_device,
):
    input_dtype, x, axis = dtype_input_axis
    helpers.test_frontend_method(
        init_input_dtypes=input_dtype,
        init_all_as_kwargs_np={
            "data": x[0],
        },
        method_input_dtypes=input_dtype,
        method_all_as_kwargs_np={
            "dim": axis,
            "keepdim": keepdim,
        },
        frontend_method_data=frontend_method_data,
        init_flags=init_flags,
        method_flags=method_flags,
        frontend=frontend,
        on_device=on_device,
    )


# all
@handle_frontend_method(
    class_tree=CLASS_TREE,
    init_tree="torch.tensor",
    method_name="all",
    dtype_input_axis=helpers.dtype_values_axis(
        available_dtypes=helpers.get_dtypes("numeric"),
        min_num_dims=1,
        min_value=-1e04,
        max_value=1e04,
        valid_axis=True,
        force_int_axis=True,
    ),
    keepdim=st.booleans(),
)
def test_torch_instance_all(
    dtype_input_axis,
    keepdim,
    frontend_method_data,
    init_flags,
    method_flags,
    frontend,
    on_device,
):
    input_dtype, x, axis = dtype_input_axis
    helpers.test_frontend_method(
        init_input_dtypes=input_dtype,
        init_all_as_kwargs_np={
            "data": x[0],
        },
        method_input_dtypes=input_dtype,
        method_all_as_kwargs_np={
            "dim": axis,
            "keepdim": keepdim,
        },
        frontend_method_data=frontend_method_data,
        init_flags=init_flags,
        method_flags=method_flags,
        frontend=frontend,
        on_device=on_device,
    )


# add
@handle_frontend_method(
    class_tree=CLASS_TREE,
    init_tree="torch.tensor",
    method_name="add",
    dtype_and_x=helpers.dtype_and_values(
        available_dtypes=helpers.get_dtypes("float"),
        num_arrays=2,
        min_value=-1e04,
        max_value=1e04,
        allow_inf=False,
    ),
    alpha=st.floats(min_value=-1e04, max_value=1e04, allow_infinity=False),
)
def test_torch_instance_add(
    dtype_and_x,
    alpha,
    frontend,
    frontend_method_data,
    init_flags,
    method_flags,
    on_device,
):
    input_dtype, x = dtype_and_x
    helpers.test_frontend_method(
        init_input_dtypes=input_dtype,
        init_all_as_kwargs_np={
            "data": x[0],
        },
        method_input_dtypes=input_dtype,
        method_all_as_kwargs_np={
            "other": x[1],
            "alpha": alpha,
        },
        frontend_method_data=frontend_method_data,
        init_flags=init_flags,
        method_flags=method_flags,
        frontend=frontend,
        atol_=1e-02,
        on_device=on_device,
    )


# addmm
@handle_frontend_method(
    class_tree=CLASS_TREE,
    init_tree="torch.tensor",
    method_name="addmm",
    dtype_and_matrices=_get_dtype_input_and_matrices(with_input=True),
    beta=st.floats(
        min_value=-5,
        max_value=5,
        allow_nan=False,
        allow_subnormal=False,
        allow_infinity=False,
    ),
    alpha=st.floats(
        min_value=-5,
        max_value=5,
        allow_nan=False,
        allow_subnormal=False,
        allow_infinity=False,
    ),
)
def test_torch_instance_addmm(
    dtype_and_matrices,
    beta,
    alpha,
    frontend,
    frontend_method_data,
    init_flags,
    method_flags,
    on_device,
):
    input_dtype, x, mat1, mat2 = dtype_and_matrices
    helpers.test_frontend_method(
        init_input_dtypes=input_dtype,
        init_all_as_kwargs_np={
            "data": x,
        },
        method_input_dtypes=input_dtype,
        method_all_as_kwargs_np={
            "mat1": mat1,
            "mat2": mat2,
            "beta": beta,
            "alpha": alpha,
        },
        frontend_method_data=frontend_method_data,
        init_flags=init_flags,
        method_flags=method_flags,
        frontend=frontend,
        atol_=1e-02,
        on_device=on_device,
    )


# addmm_
@handle_frontend_method(
    class_tree=CLASS_TREE,
    init_tree="torch.tensor",
    method_name="addmm_",
    dtype_and_matrices=_get_dtype_input_and_matrices(with_input=True),
    beta=st.floats(
        min_value=-5,
        max_value=5,
        allow_nan=False,
        allow_subnormal=False,
        allow_infinity=False,
    ),
    alpha=st.floats(
        min_value=-5,
        max_value=5,
        allow_nan=False,
        allow_subnormal=False,
        allow_infinity=False,
    ),
)
def test_torch_instance_addmm_(
    dtype_and_matrices,
    beta,
    alpha,
    frontend,
    frontend_method_data,
    init_flags,
    method_flags,
    on_device,
):
    input_dtype, x, mat1, mat2 = dtype_and_matrices
    helpers.test_frontend_method(
        init_input_dtypes=input_dtype,
        init_all_as_kwargs_np={
            "data": x,
        },
        method_input_dtypes=input_dtype,
        method_all_as_kwargs_np={
            "mat1": mat1,
            "mat2": mat2,
            "beta": beta,
            "alpha": alpha,
        },
        frontend_method_data=frontend_method_data,
        init_flags=init_flags,
        method_flags=method_flags,
        frontend=frontend,
        atol_=1e-02,
        on_device=on_device,
    )


# addbmm
@handle_frontend_method(
    class_tree=CLASS_TREE,
    init_tree="torch.tensor",
    method_name="addbmm",
    dtype_and_matrices=_get_dtype_and_3dbatch_matrices(with_input=True),
    beta=st.floats(
        min_value=-5,
        max_value=5,
        allow_nan=False,
        allow_subnormal=False,
        allow_infinity=False,
    ),
    alpha=st.floats(
        min_value=-5,
        max_value=5,
        allow_nan=False,
        allow_subnormal=False,
        allow_infinity=False,
    ),
)
def test_torch_instance_addbmm(
    dtype_and_matrices,
    beta,
    alpha,
    frontend,
    frontend_method_data,
    init_flags,
    method_flags,
    on_device,
):
    input_dtype, x, batch1, batch2 = dtype_and_matrices
    helpers.test_frontend_method(
        init_input_dtypes=input_dtype,
        init_all_as_kwargs_np={
            "data": x,
        },
        method_input_dtypes=input_dtype,
        method_all_as_kwargs_np={
            "batch1": batch1,
            "batch2": batch2,
            "beta": beta,
            "alpha": alpha,
        },
        frontend_method_data=frontend_method_data,
        init_flags=init_flags,
        method_flags=method_flags,
        frontend=frontend,
        atol_=1e-02,
        on_device=on_device,
    )


# addbmm_
@handle_frontend_method(
    class_tree=CLASS_TREE,
    init_tree="torch.tensor",
    method_name="addbmm_",
    dtype_and_matrices=_get_dtype_and_3dbatch_matrices(with_input=True),
    beta=st.floats(
        min_value=-5,
        max_value=5,
        allow_nan=False,
        allow_subnormal=False,
        allow_infinity=False,
    ),
    alpha=st.floats(
        min_value=-5,
        max_value=5,
        allow_nan=False,
        allow_subnormal=False,
        allow_infinity=False,
    ),
)
def test_torch_instance_addbmm_(
    dtype_and_matrices,
    beta,
    alpha,
    frontend,
    frontend_method_data,
    init_flags,
    method_flags,
    on_device,
):
    input_dtype, x, batch1, batch2 = dtype_and_matrices
    helpers.test_frontend_method(
        init_input_dtypes=input_dtype,
        init_all_as_kwargs_np={
            "data": x,
        },
        method_input_dtypes=input_dtype,
        method_all_as_kwargs_np={
            "batch1": batch1,
            "batch2": batch2,
            "beta": beta,
            "alpha": alpha,
        },
        frontend_method_data=frontend_method_data,
        init_flags=init_flags,
        method_flags=method_flags,
        frontend=frontend,
        atol_=1e-02,
        on_device=on_device,
    )


# sub
@handle_frontend_method(
    class_tree=CLASS_TREE,
    init_tree="torch.tensor",
    method_name="sub",
    dtype_and_x=helpers.dtype_and_values(
        available_dtypes=helpers.get_dtypes("float"),
        num_arrays=2,
        min_value=-1e04,
        max_value=1e04,
        allow_inf=False,
    ),
    alpha=st.floats(min_value=-1e04, max_value=1e04, allow_infinity=False),
)
def test_torch_instance_sub(
    dtype_and_x,
    alpha,
    frontend,
    frontend_method_data,
    init_flags,
    method_flags,
    on_device,
):
    input_dtype, x = dtype_and_x
    helpers.test_frontend_method(
        init_input_dtypes=input_dtype,
        init_all_as_kwargs_np={
            "data": x[0],
        },
        method_input_dtypes=input_dtype,
        method_all_as_kwargs_np={
            "other": x[1],
            "alpha": alpha,
        },
        frontend_method_data=frontend_method_data,
        init_flags=init_flags,
        method_flags=method_flags,
        frontend=frontend,
        atol_=1e-02,
        on_device=on_device,
    )


# new_ones
@handle_frontend_method(
    class_tree=CLASS_TREE,
    init_tree="torch.tensor",
    method_name="new_ones",
    dtype_and_x=helpers.dtype_and_values(available_dtypes=helpers.get_dtypes("float")),
    size=helpers.get_shape(
        allow_none=False,
        min_num_dims=1,
        max_num_dims=5,
        min_dim_size=1,
        max_dim_size=10,
    ),
    dtypes=_dtypes(),
    requires_grad=_requires_grad(),
)
def test_torch_instance_new_ones(
    dtype_and_x,
    size,
    dtypes,
    requires_grad,
    on_device,
    frontend_method_data,
    init_flags,
    method_flags,
    frontend,
):
    input_dtype, x = dtype_and_x
    helpers.test_frontend_method(
        init_input_dtypes=input_dtype,
        init_all_as_kwargs_np={
            "data": x[0],
        },
        method_input_dtypes=dtypes,
        method_all_as_kwargs_np={
            "size": size,
            "dtype": dtypes[0],
            "requires_grad": requires_grad,
            "device": on_device,
        },
        frontend_method_data=frontend_method_data,
        init_flags=init_flags,
        method_flags=method_flags,
        frontend=frontend,
        on_device=on_device,
    )


# new_zeros
@handle_frontend_method(
    class_tree=CLASS_TREE,
    init_tree="torch.tensor",
    method_name="new_zeros",
    dtype_and_x=helpers.dtype_and_values(available_dtypes=helpers.get_dtypes("valid")),
    size=helpers.get_shape(
        allow_none=False,
        min_num_dims=1,
        max_num_dims=5,
        min_dim_size=1,
        max_dim_size=10,
    ),
    dtypes=_dtypes(),
    requires_grad=_requires_grad(),
)
def test_torch_instance_new_zeros(
    dtype_and_x,
    size,
    dtypes,
    requires_grad,
    on_device,
    frontend_method_data,
    init_flags,
    method_flags,
    frontend,
):
    input_dtype, x = dtype_and_x
    helpers.test_frontend_method(
        init_input_dtypes=input_dtype,
        init_all_as_kwargs_np={
            "data": x[0],
        },
        method_input_dtypes=dtypes,
        method_all_as_kwargs_np={
            "size": size,
            "dtype": dtypes[0],
            "requires_grad": requires_grad,
            "device": on_device,
        },
        frontend_method_data=frontend_method_data,
        init_flags=init_flags,
        method_flags=method_flags,
        frontend=frontend,
        on_device=on_device,
    )


@handle_frontend_method(
    class_tree=CLASS_TREE,
    init_tree="torch.tensor",
    method_name="reshape",
    dtype_x=helpers.dtype_and_values(
        available_dtypes=helpers.get_dtypes("valid"),
        shape=st.shared(helpers.get_shape(), key="value_shape"),
    ),
    shape=helpers.reshape_shapes(
        shape=st.shared(helpers.get_shape(), key="value_shape")
    ),
    unpack_shape=st.booleans(),
)
def test_torch_instance_reshape(
    dtype_x,
    shape,
    unpack_shape,
    frontend_method_data,
    init_flags,
    method_flags,
    frontend,
    on_device,
):
    input_dtype, x = dtype_x
    shape = {
        "shape": shape,
    }
    if unpack_shape:
        method_flags.num_positional_args = len(shape["shape"]) + 1
        i = 0
        for x_ in shape["shape"]:
            shape["x{}".format(i)] = x_
            i += 1
    helpers.test_frontend_method(
        init_input_dtypes=input_dtype,
        init_all_as_kwargs_np={
            "data": x[0],
        },
        method_input_dtypes=input_dtype,
        method_all_as_kwargs_np=shape,
        frontend_method_data=frontend_method_data,
        init_flags=init_flags,
        method_flags=method_flags,
        frontend=frontend,
        on_device=on_device,
    )


# reshape_as
@handle_frontend_method(
    class_tree=CLASS_TREE,
    init_tree="torch.tensor",
    method_name="reshape_as",
    dtype_x=helpers.dtype_and_values(
        available_dtypes=helpers.get_dtypes("valid"), num_arrays=2
    ),
)
def test_torch_instance_reshape_as(
    dtype_x,
    frontend_method_data,
    init_flags,
    method_flags,
    frontend,
    on_device,
):
    input_dtype, x = dtype_x
    helpers.test_frontend_method(
        init_input_dtypes=input_dtype,
        init_all_as_kwargs_np={
            "data": x[0],
        },
        method_input_dtypes=input_dtype,
        method_all_as_kwargs_np={
            "other": x[1],
        },
        frontend_method_data=frontend_method_data,
        init_flags=init_flags,
        method_flags=method_flags,
        frontend=frontend,
        on_device=on_device,
    )


# sin
@handle_frontend_method(
    class_tree=CLASS_TREE,
    init_tree="torch.tensor",
    method_name="sin",
    dtype_and_x=helpers.dtype_and_values(
        available_dtypes=helpers.get_dtypes("float"),
        allow_inf=False,
    ),
)
def test_torch_instance_sin(
    dtype_and_x,
    frontend_method_data,
    init_flags,
    method_flags,
    frontend,
    on_device,
):
    input_dtype, x = dtype_and_x
    helpers.test_frontend_method(
        init_input_dtypes=input_dtype,
        init_all_as_kwargs_np={
            "data": x[0],
        },
        method_input_dtypes=input_dtype,
        method_all_as_kwargs_np={},
        frontend_method_data=frontend_method_data,
        init_flags=init_flags,
        method_flags=method_flags,
        frontend=frontend,
        on_device=on_device,
    )


# arcsin
@handle_frontend_method(
    class_tree=CLASS_TREE,
    init_tree="torch.tensor",
    method_name="arcsin",
    dtype_and_x=helpers.dtype_and_values(
        available_dtypes=helpers.get_dtypes("float"),
        allow_inf=False,
    ),
)
def test_torch_instance_arcsin(
    dtype_and_x,
    frontend_method_data,
    init_flags,
    method_flags,
    frontend,
    on_device,
):
    input_dtype, x = dtype_and_x
    helpers.test_frontend_method(
        init_input_dtypes=input_dtype,
        init_all_as_kwargs_np={
            "data": x[0],
        },
        method_input_dtypes=input_dtype,
        method_all_as_kwargs_np={},
        frontend_method_data=frontend_method_data,
        init_flags=init_flags,
        method_flags=method_flags,
        frontend=frontend,
        on_device=on_device,
    )


# sum
@handle_frontend_method(
    class_tree=CLASS_TREE,
    init_tree="torch.tensor",
    method_name="sum",
    dtype_x_dim=_get_castable_dtype(
        min_value=-1e04,
        max_value=1e04,
    ),
    keepdim=st.booleans(),
)
def test_torch_instance_sum(
    dtype_x_dim,
    keepdim,
    frontend_method_data,
    init_flags,
    method_flags,
    frontend,
    on_device,
):
    input_dtype, x, dim, castable_dtype = dtype_x_dim
    if method_flags.as_variable:
        castable_dtype = input_dtype
    input_dtype = [input_dtype]
    helpers.test_frontend_method(
        init_input_dtypes=input_dtype,
        init_all_as_kwargs_np={
            "data": x[0],
        },
        method_input_dtypes=input_dtype,
        method_all_as_kwargs_np={
            "dim": dim,
            "keepdim": keepdim,
            "dtype": castable_dtype,
        },
        frontend_method_data=frontend_method_data,
        init_flags=init_flags,
        method_flags=method_flags,
        frontend=frontend,
        on_device=on_device,
    )


# atan
@handle_frontend_method(
    class_tree=CLASS_TREE,
    init_tree="torch.tensor",
    method_name="atan",
    dtype_and_x=helpers.dtype_and_values(
        available_dtypes=helpers.get_dtypes("float"),
        allow_inf=False,
    ),
)
def test_torch_instance_atan(
    dtype_and_x,
    frontend_method_data,
    init_flags,
    method_flags,
    frontend,
    on_device,
):
    input_dtype, x = dtype_and_x
    helpers.test_frontend_method(
        init_input_dtypes=input_dtype,
        init_all_as_kwargs_np={
            "data": x[0],
        },
        method_input_dtypes=input_dtype,
        method_all_as_kwargs_np={},
        frontend_method_data=frontend_method_data,
        init_flags=init_flags,
        method_flags=method_flags,
        frontend=frontend,
        on_device=on_device,
    )


# atan2
@handle_frontend_method(
    class_tree=CLASS_TREE,
    init_tree="torch.tensor",
    method_name="atan2",
    dtype_and_x=helpers.dtype_and_values(
        available_dtypes=helpers.get_dtypes("float"),
        num_arrays=2,
    ),
)
def test_torch_instance_atan2(
    dtype_and_x,
    frontend_method_data,
    init_flags,
    method_flags,
    frontend,
    on_device,
):
    input_dtype, x = dtype_and_x
    helpers.test_frontend_method(
        init_input_dtypes=input_dtype,
        init_all_as_kwargs_np={
            "data": x[0],
        },
        method_input_dtypes=input_dtype,
        method_all_as_kwargs_np={
            "other": x[1],
        },
        frontend_method_data=frontend_method_data,
        init_flags=init_flags,
        method_flags=method_flags,
        frontend=frontend,
        on_device=on_device,
    )


# sin_
@handle_frontend_method(
    class_tree=CLASS_TREE,
    init_tree="torch.tensor",
    method_name="sin_",
    dtype_and_x=helpers.dtype_and_values(
        available_dtypes=helpers.get_dtypes("float"),
        allow_inf=False,
    ),
)
def test_torch_instance_sin_(
    dtype_and_x,
    frontend_method_data,
    init_flags,
    method_flags,
    frontend,
    on_device,
):
    input_dtype, x = dtype_and_x
    helpers.test_frontend_method(
        init_input_dtypes=input_dtype,
        init_all_as_kwargs_np={
            "data": x[0],
        },
        method_input_dtypes=input_dtype,
        method_all_as_kwargs_np={},
        frontend_method_data=frontend_method_data,
        init_flags=init_flags,
        method_flags=method_flags,
        frontend=frontend,
        on_device=on_device,
    )


# cos
@handle_frontend_method(
    class_tree=CLASS_TREE,
    init_tree="torch.tensor",
    method_name="cos",
    dtype_and_x=helpers.dtype_and_values(
        available_dtypes=helpers.get_dtypes("float"),
        allow_inf=False,
    ),
)
def test_torch_instance_cos(
    dtype_and_x,
    frontend_method_data,
    init_flags,
    method_flags,
    frontend,
    on_device,
):
    input_dtype, x = dtype_and_x
    helpers.test_frontend_method(
        init_input_dtypes=input_dtype,
        init_all_as_kwargs_np={
            "data": x[0],
        },
        method_input_dtypes=input_dtype,
        method_all_as_kwargs_np={},
        frontend_method_data=frontend_method_data,
        init_flags=init_flags,
        method_flags=method_flags,
        frontend=frontend,
        on_device=on_device,
    )


# cos_
@handle_frontend_method(
    class_tree=CLASS_TREE,
    init_tree="torch.tensor",
    method_name="cos_",
    dtype_and_x=helpers.dtype_and_values(
        available_dtypes=helpers.get_dtypes("float"),
        allow_inf=False,
    ),
)
def test_torch_instance_cos_(
    dtype_and_x,
    frontend_method_data,
    init_flags,
    method_flags,
    frontend,
    on_device,
):
    input_dtype, x = dtype_and_x
    helpers.test_frontend_method(
        init_input_dtypes=input_dtype,
        init_all_as_kwargs_np={
            "data": list(x[0]) if type(x[0]) == int else x[0],
        },
        method_input_dtypes=input_dtype,
        method_all_as_kwargs_np={},
        frontend_method_data=frontend_method_data,
        init_flags=init_flags,
        method_flags=method_flags,
        frontend=frontend,
        on_device=on_device,
    )


# sinh
@handle_frontend_method(
    class_tree=CLASS_TREE,
    init_tree="torch.tensor",
    method_name="sinh",
    dtype_and_x=helpers.dtype_and_values(
        available_dtypes=helpers.get_dtypes("float"),
        allow_inf=False,
    ),
)
def test_torch_instance_sinh(
    dtype_and_x,
    frontend_method_data,
    init_flags,
    method_flags,
    frontend,
    on_device,
):
    input_dtype, x = dtype_and_x
    helpers.test_frontend_method(
        init_input_dtypes=input_dtype,
        init_all_as_kwargs_np={
            "data": x[0],
        },
        method_input_dtypes=input_dtype,
        method_all_as_kwargs_np={},
        frontend_method_data=frontend_method_data,
        init_flags=init_flags,
        method_flags=method_flags,
        frontend=frontend,
        on_device=on_device,
    )


# sinh_
@handle_frontend_method(
    class_tree=CLASS_TREE,
    init_tree="torch.tensor",
    method_name="sinh_",
    dtype_and_x=helpers.dtype_and_values(
        available_dtypes=helpers.get_dtypes("float"),
        allow_inf=False,
    ),
)
def test_torch_instance_sinh_(
    dtype_and_x,
    frontend_method_data,
    init_flags,
    method_flags,
    frontend,
    on_device,
):
    input_dtype, x = dtype_and_x
    helpers.test_frontend_method(
        init_input_dtypes=input_dtype,
        init_all_as_kwargs_np={
            "data": x[0],
        },
        method_input_dtypes=input_dtype,
        method_all_as_kwargs_np={},
        frontend_method_data=frontend_method_data,
        init_flags=init_flags,
        method_flags=method_flags,
        frontend=frontend,
        on_device=on_device,
    )


# cosh
@handle_frontend_method(
    class_tree=CLASS_TREE,
    init_tree="torch.tensor",
    method_name="cosh",
    dtype_and_x=helpers.dtype_and_values(
        available_dtypes=helpers.get_dtypes("float"),
        allow_inf=False,
    ),
)
def test_torch_instance_cosh(
    dtype_and_x,
    frontend_method_data,
    init_flags,
    method_flags,
    frontend,
    on_device,
):
    input_dtype, x = dtype_and_x
    helpers.test_frontend_method(
        init_input_dtypes=input_dtype,
        init_all_as_kwargs_np={
            "data": x[0],
        },
        method_input_dtypes=input_dtype,
        method_all_as_kwargs_np={},
        frontend_method_data=frontend_method_data,
        init_flags=init_flags,
        method_flags=method_flags,
        frontend=frontend,
        on_device=on_device,
    )


# cosh_
@handle_frontend_method(
    class_tree=CLASS_TREE,
    init_tree="torch.tensor",
    method_name="cosh_",
    dtype_and_x=helpers.dtype_and_values(
        available_dtypes=helpers.get_dtypes("float"),
        allow_inf=False,
    ),
)
def test_torch_instance_cosh_(
    dtype_and_x,
    frontend_method_data,
    init_flags,
    method_flags,
    frontend,
    on_device,
):
    input_dtype, x = dtype_and_x
    helpers.test_frontend_method(
        init_input_dtypes=input_dtype,
        init_all_as_kwargs_np={
            "data": x[0],
        },
        method_input_dtypes=input_dtype,
        method_all_as_kwargs_np={},
        frontend_method_data=frontend_method_data,
        init_flags=init_flags,
        method_flags=method_flags,
        frontend=frontend,
        on_device=on_device,
        rtol_=1e-2,
        atol_=1e-2,
    )


# view
@handle_frontend_method(
    class_tree=CLASS_TREE,
    init_tree="torch.tensor",
    method_name="view",
    dtype_x=helpers.dtype_and_values(
        available_dtypes=helpers.get_dtypes("valid"),
        shape=st.shared(helpers.get_shape(), key="value_shape"),
    ),
    shape=helpers.reshape_shapes(
        shape=st.shared(helpers.get_shape(min_num_dims=1), key="value_shape")
    ),
)
def test_torch_instance_view(
    dtype_x,
    shape,
    frontend_method_data,
    init_flags,
    method_flags,
    frontend,
    on_device,
):
    input_dtype, x = dtype_x
    helpers.test_frontend_method(
        init_input_dtypes=input_dtype,
        init_all_as_kwargs_np={
            "data": x[0],
        },
        method_input_dtypes=input_dtype,
        method_all_as_kwargs_np={
            "size": shape,
        },
        frontend_method_data=frontend_method_data,
        init_flags=init_flags,
        method_flags=method_flags,
        frontend=frontend,
        on_device=on_device,
    )


@handle_frontend_method(
    class_tree=CLASS_TREE,
    init_tree="torch.tensor",
    method_name="float",
    dtype_x=helpers.dtype_and_values(
        available_dtypes=helpers.get_dtypes("valid"),
    ),
)
def test_torch_instance_float(
    dtype_x,
    frontend_method_data,
    init_flags,
    method_flags,
    frontend,
    on_device,
):
    input_dtype, x = dtype_x
    helpers.test_frontend_method(
        init_input_dtypes=input_dtype,
        init_all_as_kwargs_np={
            "data": x[0],
        },
        method_input_dtypes=input_dtype,
        method_all_as_kwargs_np={},
        frontend_method_data=frontend_method_data,
        init_flags=init_flags,
        method_flags=method_flags,
        frontend=frontend,
        on_device=on_device,
    )


# asinh
@handle_frontend_method(
    class_tree=CLASS_TREE,
    init_tree="torch.tensor",
    method_name="asinh",
    dtype_and_x=helpers.dtype_and_values(
        available_dtypes=helpers.get_dtypes("float"),
        allow_inf=False,
    ),
)
def test_torch_instance_asinh(
    dtype_and_x,
    frontend_method_data,
    init_flags,
    method_flags,
    frontend,
    on_device,
):
    input_dtype, x = dtype_and_x
    helpers.test_frontend_method(
        init_input_dtypes=input_dtype,
        init_all_as_kwargs_np={
            "data": x[0],
        },
        method_input_dtypes=input_dtype,
        method_all_as_kwargs_np={},
        frontend_method_data=frontend_method_data,
        init_flags=init_flags,
        method_flags=method_flags,
        frontend=frontend,
        rtol_=1e-2,
        atol_=1e-2,
        on_device=on_device,
    )


# asinh_
@handle_frontend_method(
    class_tree=CLASS_TREE,
    init_tree="torch.tensor",
    method_name="asinh_",
    dtype_and_x=helpers.dtype_and_values(
        available_dtypes=helpers.get_dtypes("float"),
        allow_inf=False,
    ),
)
def test_torch_instance_asinh_(
    dtype_and_x,
    frontend_method_data,
    init_flags,
    method_flags,
    frontend,
    on_device,
):
    input_dtype, x = dtype_and_x
    helpers.test_frontend_method(
        init_input_dtypes=input_dtype,
        init_all_as_kwargs_np={
            "data": x[0],
        },
        method_input_dtypes=input_dtype,
        method_all_as_kwargs_np={},
        frontend_method_data=frontend_method_data,
        init_flags=init_flags,
        method_flags=method_flags,
        frontend=frontend,
        rtol_=1e-2,
        atol_=1e-2,
        on_device=on_device,
    )


# tan
@handle_frontend_method(
    class_tree=CLASS_TREE,
    init_tree="torch.tensor",
    method_name="tan",
    dtype_and_x=helpers.dtype_and_values(
        available_dtypes=helpers.get_dtypes("float"),
        allow_inf=False,
    ),
)
def test_torch_instance_tan(
    dtype_and_x,
    frontend_method_data,
    init_flags,
    method_flags,
    frontend,
    on_device,
):
    input_dtype, x = dtype_and_x
    helpers.test_frontend_method(
        init_input_dtypes=input_dtype,
        init_all_as_kwargs_np={
            "data": x[0],
        },
        method_input_dtypes=input_dtype,
        method_all_as_kwargs_np={},
        frontend_method_data=frontend_method_data,
        init_flags=init_flags,
        method_flags=method_flags,
        frontend=frontend,
        on_device=on_device,
    )


# tanh
@handle_frontend_method(
    class_tree=CLASS_TREE,
    init_tree="torch.tensor",
    method_name="tanh",
    dtype_and_x=helpers.dtype_and_values(
        available_dtypes=helpers.get_dtypes("float"),
        allow_inf=False,
    ),
)
def test_torch_instance_tanh(
    dtype_and_x,
    frontend_method_data,
    init_flags,
    method_flags,
    frontend,
    on_device,
):
    input_dtype, x = dtype_and_x
    helpers.test_frontend_method(
        init_input_dtypes=input_dtype,
        init_all_as_kwargs_np={
            "data": x[0],
        },
        method_input_dtypes=input_dtype,
        method_all_as_kwargs_np={},
        frontend_method_data=frontend_method_data,
        init_flags=init_flags,
        method_flags=method_flags,
        frontend=frontend,
        on_device=on_device,
    )


# tanh_
@handle_frontend_method(
    class_tree=CLASS_TREE,
    init_tree="torch.tensor",
    method_name="tanh_",
    dtype_and_x=helpers.dtype_and_values(
        available_dtypes=helpers.get_dtypes("float"),
        allow_inf=False,
    ),
)
def test_torch_instance_tanh_(
    dtype_and_x,
    frontend_method_data,
    init_flags,
    method_flags,
    frontend,
    on_device,
):
    input_dtype, x = dtype_and_x
    helpers.test_frontend_method(
        init_input_dtypes=input_dtype,
        init_all_as_kwargs_np={
            "data": x[0],
        },
        method_input_dtypes=input_dtype,
        method_all_as_kwargs_np={},
        frontend_method_data=frontend_method_data,
        init_flags=init_flags,
        method_flags=method_flags,
        frontend=frontend,
        on_device=on_device,
    )


# asin
@handle_frontend_method(
    class_tree=CLASS_TREE,
    init_tree="torch.tensor",
    method_name="asin",
    dtype_and_x=helpers.dtype_and_values(
        available_dtypes=helpers.get_dtypes("float"),
        allow_inf=False,
    ),
)
def test_torch_instance_asin(
    dtype_and_x,
    frontend_method_data,
    init_flags,
    method_flags,
    frontend,
    on_device,
):
    input_dtype, x = dtype_and_x
    helpers.test_frontend_method(
        init_input_dtypes=input_dtype,
        init_all_as_kwargs_np={
            "data": x[0],
        },
        method_input_dtypes=input_dtype,
        method_all_as_kwargs_np={},
        frontend_method_data=frontend_method_data,
        init_flags=init_flags,
        method_flags=method_flags,
        frontend=frontend,
        on_device=on_device,
    )


# amax
@handle_frontend_method(
    class_tree=CLASS_TREE,
    init_tree="torch.tensor",
    method_name="amax",
    dtype_x_axis=helpers.dtype_values_axis(
        available_dtypes=helpers.get_dtypes("numeric"),
        valid_axis=True,
        force_int_axis=True,
    ),
    keepdim=st.booleans(),
)
def test_torch_instance_amax(
    dtype_x_axis,
    keepdim,
    frontend_method_data,
    init_flags,
    method_flags,
    frontend,
    on_device,
):
    input_dtype, x, axis = dtype_x_axis
    helpers.test_frontend_method(
        init_input_dtypes=input_dtype,
        init_all_as_kwargs_np={
            "data": x[0],
        },
        method_input_dtypes=input_dtype,
        method_all_as_kwargs_np={
            "dim": axis,
            "keepdim": keepdim,
        },
        frontend_method_data=frontend_method_data,
        init_flags=init_flags,
        method_flags=method_flags,
        frontend=frontend,
        on_device=on_device,
    )


# abs
@handle_frontend_method(
    class_tree=CLASS_TREE,
    init_tree="torch.tensor",
    method_name="abs",
    dtype_and_x=helpers.dtype_and_values(
        available_dtypes=helpers.get_dtypes("float"),
    ),
)
def test_torch_instance_abs(
    dtype_and_x,
    frontend_method_data,
    init_flags,
    method_flags,
    frontend,
    on_device,
):
    input_dtype, x = dtype_and_x
    helpers.test_frontend_method(
        init_input_dtypes=input_dtype,
        init_all_as_kwargs_np={
            "data": x[0],
        },
        method_input_dtypes=input_dtype,
        method_all_as_kwargs_np={},
        frontend_method_data=frontend_method_data,
        init_flags=init_flags,
        method_flags=method_flags,
        frontend=frontend,
        on_device=on_device,
    )


# abs_
@handle_frontend_method(
    class_tree=CLASS_TREE,
    init_tree="torch.tensor",
    method_name="abs_",
    dtype_and_x=helpers.dtype_and_values(
        available_dtypes=helpers.get_dtypes("float"),
    ),
)
def test_torch_instance_abs_(
    dtype_and_x,
    frontend_method_data,
    init_flags,
    method_flags,
    frontend,
    on_device,
):
    input_dtype, x = dtype_and_x
    helpers.test_frontend_method(
        init_input_dtypes=input_dtype,
        init_all_as_kwargs_np={
            "data": x[0],
        },
        method_input_dtypes=input_dtype,
        method_all_as_kwargs_np={},
        frontend_method_data=frontend_method_data,
        init_flags=init_flags,
        method_flags=method_flags,
        frontend=frontend,
        on_device=on_device,
    )


# amin
@handle_frontend_method(
    class_tree=CLASS_TREE,
    init_tree="torch.tensor",
    method_name="amin",
    dtype_x_axis=helpers.dtype_values_axis(
        available_dtypes=helpers.get_dtypes("numeric"),
        valid_axis=True,
        force_int_axis=True,
    ),
    keepdim=st.booleans(),
)
def test_torch_instance_amin(
    dtype_x_axis,
    keepdim,
    frontend_method_data,
    init_flags,
    method_flags,
    frontend,
    on_device,
):
    input_dtype, x, axis = dtype_x_axis
    helpers.test_frontend_method(
        init_input_dtypes=input_dtype,
        init_all_as_kwargs_np={
            "data": x[0],
        },
        method_input_dtypes=input_dtype,
        method_all_as_kwargs_np={
            "dim": axis,
            "keepdim": keepdim,
        },
        frontend_method_data=frontend_method_data,
        init_flags=init_flags,
        method_flags=method_flags,
        frontend=frontend,
        on_device=on_device,
    )


# aminmax
@handle_frontend_method(
    class_tree=CLASS_TREE,
    init_tree="torch.tensor",
    method_name="aminmax",
    dtype_input_axis=helpers.dtype_and_values(
        available_dtypes=helpers.get_dtypes("numeric"),
    ),
)
def test_torch_instance_aminmax(
    dtype_input_axis,
    frontend_method_data,
    init_flags,
    method_flags,
    frontend,
    on_device,
):
    input_dtype, x = dtype_input_axis
    helpers.test_frontend_method(
        init_input_dtypes=input_dtype,
        init_all_as_kwargs_np={
            "data": x[0],
        },
        method_input_dtypes=input_dtype,
        method_all_as_kwargs_np={},
        frontend_method_data=frontend_method_data,
        init_flags=init_flags,
        method_flags=method_flags,
        frontend=frontend,
        on_device=on_device,
    )


# contiguous
@handle_frontend_method(
    class_tree=CLASS_TREE,
    init_tree="torch.tensor",
    method_name="contiguous",
    dtype_and_x=helpers.dtype_and_values(
        available_dtypes=helpers.get_dtypes("float"),
        allow_inf=False,
    ),
)
def test_torch_instance_contiguous(
    dtype_and_x,
    frontend_method_data,
    init_flags,
    method_flags,
    frontend,
    on_device,
):
    input_dtype, x = dtype_and_x
    helpers.test_frontend_method(
        init_input_dtypes=input_dtype,
        init_all_as_kwargs_np={
            "data": x[0],
        },
        method_input_dtypes=input_dtype,
        method_all_as_kwargs_np={},
        frontend_method_data=frontend_method_data,
        init_flags=init_flags,
        method_flags=method_flags,
        frontend=frontend,
        on_device=on_device,
    )


# log
@handle_frontend_method(
    class_tree=CLASS_TREE,
    init_tree="torch.tensor",
    method_name="log",
    dtype_and_x=helpers.dtype_and_values(
        available_dtypes=helpers.get_dtypes("float"),
        allow_inf=False,
    ),
)
def test_torch_instance_log(
    dtype_and_x,
    frontend_method_data,
    init_flags,
    method_flags,
    frontend,
    on_device,
):
    input_dtype, x = dtype_and_x
    helpers.test_frontend_method(
        init_input_dtypes=input_dtype,
        init_all_as_kwargs_np={
            "data": x[0],
        },
        method_input_dtypes=input_dtype,
        method_all_as_kwargs_np={},
        frontend_method_data=frontend_method_data,
        init_flags=init_flags,
        method_flags=method_flags,
        frontend=frontend,
        on_device=on_device,
    )


# log_
@handle_frontend_method(
    class_tree=CLASS_TREE,
    init_tree="torch.tensor",
    method_name="log_",
    dtype_and_x=helpers.dtype_and_values(
        available_dtypes=helpers.get_dtypes("float"),
        allow_inf=False,
    ),
)
def test_torch_instance_log_(
    dtype_and_x,
    frontend_method_data,
    init_flags,
    method_flags,
    frontend,
    on_device,
):
    input_dtype, x = dtype_and_x
    helpers.test_frontend_method(
        init_input_dtypes=input_dtype,
        init_all_as_kwargs_np={
            "data": x[0],
        },
        method_input_dtypes=input_dtype,
        method_all_as_kwargs_np={},
        frontend_method_data=frontend_method_data,
        init_flags=init_flags,
        method_flags=method_flags,
        frontend=frontend,
        on_device=on_device,
    )


# log2
@handle_frontend_method(
    class_tree=CLASS_TREE,
    init_tree="torch.tensor",
    method_name="log2",
    dtype_and_x=helpers.dtype_and_values(
        available_dtypes=helpers.get_dtypes("float"),
        allow_inf=False,
    ),
)
def test_torch_instance_log2(
    dtype_and_x,
    frontend_method_data,
    init_flags,
    method_flags,
    frontend,
    on_device,
):
    input_dtype, x = dtype_and_x
    helpers.test_frontend_method(
        init_input_dtypes=input_dtype,
        init_all_as_kwargs_np={
            "data": x[0],
        },
        method_input_dtypes=input_dtype,
        method_all_as_kwargs_np={},
        frontend_method_data=frontend_method_data,
        init_flags=init_flags,
        method_flags=method_flags,
        frontend=frontend,
        on_device=on_device,
    )


# __bool__
@handle_frontend_method(
    class_tree=CLASS_TREE,
    init_tree="torch.tensor",
    method_name="__bool__",
    dtype_and_x=helpers.dtype_and_values(
        max_dim_size=1,
        min_value=-1e04,
        max_value=1e04,
    ),
)
def test_torch_special_bool(
    dtype_and_x,
    frontend_method_data,
    init_flags,
    method_flags,
    frontend,
    on_device,
):
    input_dtype, x = dtype_and_x
    helpers.test_frontend_method(
        init_input_dtypes=input_dtype,
        init_all_as_kwargs_np={
            "data": x[0],
        },
        method_input_dtypes=[],
        method_all_as_kwargs_np={},
        frontend_method_data=frontend_method_data,
        init_flags=init_flags,
        method_flags=method_flags,
        frontend=frontend,
        on_device=on_device,
    )


# __add__
@handle_frontend_method(
    class_tree=CLASS_TREE,
    init_tree="torch.tensor",
    method_name="__add__",
    dtype_and_x=helpers.dtype_and_values(
        available_dtypes=helpers.get_dtypes("float"),
        num_arrays=2,
        min_value=-1e04,
        max_value=1e04,
        allow_inf=False,
    ),
)
def test_torch_special_add(
    dtype_and_x,
    frontend_method_data,
    init_flags,
    method_flags,
    frontend,
    on_device,
):
    input_dtype, x = dtype_and_x
    helpers.test_frontend_method(
        init_input_dtypes=input_dtype,
        init_all_as_kwargs_np={
            "data": x[0],
        },
        method_input_dtypes=input_dtype,
        method_all_as_kwargs_np={
            "other": x[1],
        },
        frontend_method_data=frontend_method_data,
        init_flags=init_flags,
        method_flags=method_flags,
        frontend=frontend,
        on_device=on_device,
    )


# arcsinh
@handle_frontend_method(
    class_tree=CLASS_TREE,
    init_tree="torch.tensor",
    method_name="arcsinh",
    dtype_and_x=helpers.dtype_and_values(
        min_value=-1.0,
        max_value=1.0,
        available_dtypes=helpers.get_dtypes("float"),
    ),
)
def test_torch_instance_arcsinh(
    dtype_and_x,
    frontend_method_data,
    init_flags,
    method_flags,
    frontend,
    on_device,
):
    input_dtype, x = dtype_and_x
    helpers.test_frontend_method(
        init_input_dtypes=input_dtype,
        init_all_as_kwargs_np={
            "data": x[0],
        },
        method_input_dtypes=[],
        method_all_as_kwargs_np={},
        frontend_method_data=frontend_method_data,
        init_flags=init_flags,
        method_flags=method_flags,
        frontend=frontend,
        on_device=on_device,
    )


# __long__
@handle_frontend_method(
    class_tree=CLASS_TREE,
    init_tree="torch.tensor",
    method_name="__long__",
    dtype_and_x=helpers.dtype_and_values(
        available_dtypes=helpers.get_dtypes("integer"),
        min_value=-1e04,
        max_value=1e04,
        allow_inf=False,
    ),
)
def test_torch_special_long(
    dtype_and_x,
    frontend_method_data,
    init_flags,
    method_flags,
    frontend,
    on_device,
):
    input_dtype, x = dtype_and_x
    helpers.test_frontend_method(
        init_input_dtypes=input_dtype,
        init_all_as_kwargs_np={
            "data": x[0],
        },
        method_input_dtypes=input_dtype,
        method_all_as_kwargs_np={},
        frontend_method_data=frontend_method_data,
        init_flags=init_flags,
        method_flags=method_flags,
        frontend=frontend,
        on_device=on_device,
    )


# __radd__
@handle_frontend_method(
    class_tree=CLASS_TREE,
    init_tree="torch.tensor",
    method_name="__radd__",
    dtype_and_x=helpers.dtype_and_values(
        available_dtypes=helpers.get_dtypes("float"),
        num_arrays=2,
        min_value=-1e04,
        max_value=1e04,
        allow_inf=False,
    ),
)
def test_torch_special_radd(
    dtype_and_x,
    frontend_method_data,
    init_flags,
    method_flags,
    frontend,
    on_device,
):
    input_dtype, x = dtype_and_x
    helpers.test_frontend_method(
        init_input_dtypes=input_dtype,
        init_all_as_kwargs_np={
            "data": x[0],
        },
        method_input_dtypes=input_dtype,
        method_all_as_kwargs_np={
            "other": x[1],
        },
        frontend_method_data=frontend_method_data,
        init_flags=init_flags,
        method_flags=method_flags,
        frontend=frontend,
        on_device=on_device,
    )


# __sub__
@handle_frontend_method(
    class_tree=CLASS_TREE,
    init_tree="torch.tensor",
    method_name="__sub__",
    dtype_and_x=helpers.dtype_and_values(
        available_dtypes=helpers.get_dtypes("float"),
        num_arrays=2,
        min_value=-1e04,
        max_value=1e04,
        allow_inf=False,
    ),
)
def test_torch_special_sub(
    dtype_and_x,
    frontend_method_data,
    init_flags,
    method_flags,
    frontend,
    on_device,
):
    input_dtype, x = dtype_and_x
    helpers.test_frontend_method(
        init_input_dtypes=input_dtype,
        init_all_as_kwargs_np={
            "data": x[0],
        },
        method_input_dtypes=input_dtype,
        method_all_as_kwargs_np={
            "other": x[1],
        },
        frontend_method_data=frontend_method_data,
        init_flags=init_flags,
        method_flags=method_flags,
        frontend=frontend,
        on_device=on_device,
    )


# __mul__
@handle_frontend_method(
    class_tree=CLASS_TREE,
    init_tree="torch.tensor",
    method_name="__mul__",
    dtype_and_x=helpers.dtype_and_values(
        available_dtypes=helpers.get_dtypes("float"),
        num_arrays=2,
        min_value=-1e04,
        max_value=1e04,
        allow_inf=False,
    ),
)
def test_torch_special_mul(
    dtype_and_x,
    frontend_method_data,
    init_flags,
    method_flags,
    frontend,
    on_device,
):
    input_dtype, x = dtype_and_x
    helpers.test_frontend_method(
        init_input_dtypes=input_dtype,
        init_all_as_kwargs_np={
            "data": x[0],
        },
        method_input_dtypes=input_dtype,
        method_all_as_kwargs_np={
            "other": x[1],
        },
        frontend_method_data=frontend_method_data,
        init_flags=init_flags,
        method_flags=method_flags,
        frontend=frontend,
        on_device=on_device,
    )


@st.composite
def _get_dtype_and_multiplicative_matrices(draw):
    return draw(
        st.one_of(
            _get_dtype_input_and_matrices(),
            _get_dtype_and_3dbatch_matrices(),
        )
    )


# __matmul__
@handle_frontend_method(
    class_tree=CLASS_TREE,
    init_tree="torch.tensor",
    method_name="__matmul__",
    dtype_tensor1_tensor2=_get_dtype_and_multiplicative_matrices(),
)
def test_torch_special_matmul(
    dtype_tensor1_tensor2,
    frontend_method_data,
    init_flags,
    method_flags,
    frontend,
    on_device,
):
    dtype, tensor1, tensor2 = dtype_tensor1_tensor2
    helpers.test_frontend_method(
        init_input_dtypes=dtype,
        init_all_as_kwargs_np={
            "data": tensor1,
        },
        method_input_dtypes=dtype,
        method_all_as_kwargs_np={"other": tensor2},
        frontend_method_data=frontend_method_data,
        init_flags=init_flags,
        method_flags=method_flags,
        frontend=frontend,
        on_device=on_device,
    )


# __rsub__
@handle_frontend_method(
    class_tree=CLASS_TREE,
    init_tree="torch.tensor",
    method_name="__rsub__",
    dtype_and_x=helpers.dtype_and_values(
        available_dtypes=helpers.get_dtypes("numeric"),
        num_arrays=2,
    ),
)
def test_torch_special_rsub(
    dtype_and_x,
    frontend_method_data,
    init_flags,
    method_flags,
    frontend,
    on_device,
):
    input_dtype, x = dtype_and_x
    helpers.test_frontend_method(
        init_input_dtypes=input_dtype,
        init_all_as_kwargs_np={
            "data": x[0],
        },
        method_input_dtypes=input_dtype,
        method_all_as_kwargs_np={
            "other": x[1],
        },
        frontend_method_data=frontend_method_data,
        init_flags=init_flags,
        method_flags=method_flags,
        frontend=frontend,
        on_device=on_device,
    )


# __rmul__
@handle_frontend_method(
    class_tree=CLASS_TREE,
    init_tree="torch.tensor",
    method_name="__rmul__",
    dtype_and_x=helpers.dtype_and_values(
        available_dtypes=helpers.get_dtypes("float"),
        num_arrays=2,
        min_value=-1e04,
        max_value=1e04,
        allow_inf=False,
    ),
)
def test_torch_special_rmul(
    dtype_and_x,
    frontend_method_data,
    init_flags,
    method_flags,
    frontend,
    on_device,
):
    input_dtype, x = dtype_and_x
    helpers.test_frontend_method(
        init_input_dtypes=input_dtype,
        init_all_as_kwargs_np={
            "data": x[0],
        },
        method_input_dtypes=input_dtype,
        method_all_as_kwargs_np={
            "other": x[1],
        },
        frontend_method_data=frontend_method_data,
        init_flags=init_flags,
        method_flags=method_flags,
        frontend=frontend,
        on_device=on_device,
    )


# __truediv__
@handle_frontend_method(
    class_tree=CLASS_TREE,
    init_tree="torch.tensor",
    method_name="__truediv__",
    dtype_and_x=helpers.dtype_and_values(
        available_dtypes=helpers.get_dtypes("float"),
        shared_dtype=True,
        num_arrays=2,
        min_value=-1e04,
        max_value=1e04,
        allow_inf=False,
    ),
)
def test_torch_special_truediv(
    dtype_and_x,
    frontend_method_data,
    init_flags,
    method_flags,
    frontend,
    on_device,
):
    input_dtype, x = dtype_and_x
    helpers.test_frontend_method(
        init_input_dtypes=input_dtype,
        init_all_as_kwargs_np={
            "data": x[0],
        },
        method_input_dtypes=input_dtype,
        method_all_as_kwargs_np={
            "other": x[1],
        },
        frontend_method_data=frontend_method_data,
        init_flags=init_flags,
        method_flags=method_flags,
        frontend=frontend,
        on_device=on_device,
    )


# remainder
@handle_frontend_method(
    class_tree=CLASS_TREE,
    init_tree="torch.tensor",
    method_name="remainder",
    dtype_and_x=helpers.dtype_and_values(
        available_dtypes=helpers.get_dtypes("float"),
        large_abs_safety_factor=2.5,
        small_abs_safety_factor=2.5,
        shared_dtype=True,
        num_arrays=2,
    ),
)
def test_torch_remainder(
    dtype_and_x,
    frontend_method_data,
    init_flags,
    method_flags,
    frontend,
    on_device,
):
    input_dtype, x = dtype_and_x
    helpers.test_frontend_method(
        init_input_dtypes=input_dtype,
        init_all_as_kwargs_np={
            "data": x[0],
        },
        method_input_dtypes=input_dtype,
        method_all_as_kwargs_np={
            "other": x[1],
        },
        frontend_method_data=frontend_method_data,
        init_flags=init_flags,
        method_flags=method_flags,
        frontend=frontend,
        on_device=on_device,
    )


@st.composite
def _to_helper(draw):
    dtype_x = draw(
        helpers.dtype_and_values(
            available_dtypes=helpers.get_dtypes("valid"),
            num_arrays=2,
            large_abs_safety_factor=3,
        )
    )
    input_dtype, x = dtype_x
    arg = draw(st.sampled_from(["tensor", "dtype", "device"]))
    if arg == "tensor":
        method_num_positional_args = 1
        method_all_as_kwargs_np = {"other": x[1]}
    elif arg == "dtype":
        method_num_positional_args = 1
        dtype = draw(helpers.get_dtypes("valid", full=False))[0]
        method_all_as_kwargs_np = {"dtype": dtype}
    else:
        method_num_positional_args = 0
        device = draw(st.just("cpu"))
        dtype = draw(helpers.get_dtypes("valid", full=False, none=True))[0]
        method_all_as_kwargs_np = {"dtype": dtype, "device": device}
    return input_dtype, x, method_num_positional_args, method_all_as_kwargs_np


# to
@handle_frontend_method(
    class_tree=CLASS_TREE,
    init_tree="torch.tensor",
    method_name="to",
    args_kwargs=_to_helper(),
)
def test_torch_instance_to(
    args_kwargs,
    frontend_method_data,
    init_flags,
    method_flags,
    frontend,
    on_device,
):
    input_dtype, x, method_num_positional_args, method_all_as_kwargs_np = args_kwargs
    method_flags.num_positional_args = method_num_positional_args
    helpers.test_frontend_method(
        init_input_dtypes=input_dtype,
        init_all_as_kwargs_np={
            "data": x[0],
        },
        method_input_dtypes=input_dtype,
        method_all_as_kwargs_np=method_all_as_kwargs_np,
        frontend_method_data=frontend_method_data,
        init_flags=init_flags,
        method_flags=method_flags,
        frontend=frontend,
        on_device=on_device,
    )


# arctan
@handle_frontend_method(
    class_tree=CLASS_TREE,
    init_tree="torch.tensor",
    method_name="arctan",
    dtype_and_x=helpers.dtype_and_values(
        available_dtypes=helpers.get_dtypes("float"),
        allow_inf=False,
    ),
)
def test_torch_instance_arctan(
    dtype_and_x,
    frontend_method_data,
    init_flags,
    method_flags,
    frontend,
    on_device,
):
    input_dtype, x = dtype_and_x
    helpers.test_frontend_method(
        init_input_dtypes=input_dtype,
        init_all_as_kwargs_np={
            "data": x[0],
        },
        method_input_dtypes=input_dtype,
        method_all_as_kwargs_np={},
        frontend_method_data=frontend_method_data,
        init_flags=init_flags,
        method_flags=method_flags,
        frontend=frontend,
        on_device=on_device,
    )


# arctan_
@handle_frontend_method(
    class_tree=CLASS_TREE,
    init_tree="torch.tensor",
    method_name="arctan_",
    dtype_and_x=helpers.dtype_and_values(
        available_dtypes=helpers.get_dtypes("float"),
        allow_inf=False,
    ),
)
def test_torch_instance_arctan_(
    dtype_and_x,
    frontend_method_data,
    init_flags,
    method_flags,
    frontend,
    on_device,
):
    input_dtype, x = dtype_and_x
    helpers.test_frontend_method(
        init_input_dtypes=input_dtype,
        init_all_as_kwargs_np={
            "data": x[0],
        },
        method_input_dtypes=input_dtype,
        method_all_as_kwargs_np={},
        frontend_method_data=frontend_method_data,
        init_flags=init_flags,
        method_flags=method_flags,
        frontend=frontend,
        on_device=on_device,
    )


# arctan2
@handle_frontend_method(
    class_tree=CLASS_TREE,
    init_tree="torch.tensor",
    method_name="arctan2",
    dtype_and_x=helpers.dtype_and_values(
        available_dtypes=helpers.get_dtypes("float"),
        num_arrays=2,
    ),
)
def test_torch_instance_arctan2(
    dtype_and_x,
    frontend_method_data,
    init_flags,
    method_flags,
    frontend,
    on_device,
):
    input_dtype, x = dtype_and_x
    helpers.test_frontend_method(
        init_input_dtypes=input_dtype,
        init_all_as_kwargs_np={
            "data": x[0],
        },
        method_input_dtypes=input_dtype,
        method_all_as_kwargs_np={
            "other": x[1],
        },
        frontend_method_data=frontend_method_data,
        init_flags=init_flags,
        method_flags=method_flags,
        frontend=frontend,
        on_device=on_device,
    )


# arctan2_
@handle_frontend_method(
    class_tree=CLASS_TREE,
    init_tree="torch.tensor",
    method_name="arctan2_",
    dtype_and_x=helpers.dtype_and_values(
        available_dtypes=helpers.get_dtypes("float"),
        num_arrays=2,
    ),
)
def test_torch_instance_arctan2_(
    dtype_and_x,
    frontend_method_data,
    init_flags,
    method_flags,
    frontend,
    on_device,
):
    input_dtype, x = dtype_and_x
    helpers.test_frontend_method(
        init_input_dtypes=input_dtype,
        init_all_as_kwargs_np={
            "data": x[0],
        },
        method_input_dtypes=input_dtype,
        method_all_as_kwargs_np={
            "other": x[1],
        },
        frontend_method_data=frontend_method_data,
        init_flags=init_flags,
        method_flags=method_flags,
        frontend=frontend,
        on_device=on_device,
    )


# acos
@handle_frontend_method(
    class_tree=CLASS_TREE,
    init_tree="torch.tensor",
    method_name="acos",
    dtype_and_x=helpers.dtype_and_values(
        available_dtypes=helpers.get_dtypes("float"),
        allow_inf=False,
    ),
)
def test_torch_instance_acos(
    dtype_and_x,
    frontend_method_data,
    init_flags,
    method_flags,
    frontend,
    on_device,
):
    input_dtype, x = dtype_and_x
    helpers.test_frontend_method(
        init_input_dtypes=input_dtype,
        init_all_as_kwargs_np={
            "data": x[0],
        },
        method_input_dtypes=input_dtype,
        method_all_as_kwargs_np={},
        frontend_method_data=frontend_method_data,
        init_flags=init_flags,
        method_flags=method_flags,
        frontend=frontend,
        on_device=on_device,
    )


# floor
@handle_frontend_method(
    class_tree=CLASS_TREE,
    init_tree="torch.tensor",
    method_name="floor",
    dtype_and_x=helpers.dtype_and_values(
        available_dtypes=helpers.get_dtypes("float"),
    ),
)
def test_torch_instance_floor(
    dtype_and_x,
    frontend_method_data,
    init_flags,
    method_flags,
    frontend,
    on_device,
):
    input_dtype, x = dtype_and_x
    helpers.test_frontend_method(
        init_input_dtypes=input_dtype,
        init_all_as_kwargs_np={
            "data": x[0],
        },
        method_input_dtypes=input_dtype,
        method_all_as_kwargs_np={},
        frontend_method_data=frontend_method_data,
        init_flags=init_flags,
        method_flags=method_flags,
        frontend=frontend,
        on_device=on_device,
    )


# new_tensor
@handle_frontend_method(
    class_tree=CLASS_TREE,
    init_tree="torch.tensor",
    method_name="new_tensor",
    dtype_and_x=helpers.dtype_and_values(
        available_dtypes=helpers.get_dtypes("numeric"),
        num_arrays=2,
    ),
)
def test_torch_instance_new_tensor(
    dtype_and_x,
    frontend_method_data,
    init_flags,
    method_flags,
    frontend,
    on_device,
):
    input_dtype, x = dtype_and_x
    helpers.test_frontend_method(
        init_input_dtypes=[input_dtype[0]],
        init_all_as_kwargs_np={
            "data": x[0],
        },
        method_input_dtypes=[input_dtype[1]],
        method_all_as_kwargs_np={
            "data": x[1],
            "dtype": input_dtype[1],
        },
        frontend_method_data=frontend_method_data,
        init_flags=init_flags,
        method_flags=method_flags,
        frontend=frontend,
        on_device=on_device,
    )


# __getitem__
@handle_frontend_method(
    class_tree=CLASS_TREE,
    init_tree="torch.tensor",
    method_name="__getitem__",
    dtype_x_index=helpers.dtype_array_index(
        available_dtypes=helpers.get_dtypes("valid"),
        allow_neg_step=False,
    ),
)
def test_torch_instance_getitem(
    dtype_x_index,
    frontend_method_data,
    init_flags,
    method_flags,
    frontend,
    on_device,
):
    input_dtype, x, index = dtype_x_index
    helpers.test_frontend_method(
        init_input_dtypes=[input_dtype[0]],
        init_all_as_kwargs_np={"data": x},
        method_input_dtypes=[input_dtype[1]],
        method_all_as_kwargs_np={"query": index},
        frontend_method_data=frontend_method_data,
        init_flags=init_flags,
        method_flags=method_flags,
        frontend=frontend,
        on_device=on_device,
    )


@st.composite
def _setitem_helper(draw, available_dtypes, allow_neg_step=True):
    input_dtype, x, index = draw(
        helpers.dtype_array_index(
            available_dtypes=available_dtypes,
            allow_neg_step=allow_neg_step,
        )
    )
    val_dtype, val = draw(
        helpers.dtype_and_values(
            available_dtypes=available_dtypes,
            shape=x[index].shape,
        )
    )
    return input_dtype + val_dtype, x, index, val[0]


# __setitem__
@handle_frontend_method(
    class_tree=CLASS_TREE,
    init_tree="torch.tensor",
    method_name="__setitem__",
    dtypes_x_index_val=_setitem_helper(
        available_dtypes=helpers.get_dtypes("valid"),
        allow_neg_step=False,
    ),
)
def test_torch_instance_setitem(
    dtypes_x_index_val,
    frontend_method_data,
    init_flags,
    method_flags,
    frontend,
    on_device,
):
    input_dtype, x, index, val = dtypes_x_index_val
    helpers.test_frontend_method(
        init_input_dtypes=[input_dtype[0]],
        init_all_as_kwargs_np={"data": x},
        method_input_dtypes=[*input_dtype[1:]],
        method_all_as_kwargs_np={"key": index, "value": val},
        frontend_method_data=frontend_method_data,
        init_flags=init_flags,
        method_flags=method_flags,
        frontend=frontend,
        on_device=on_device,
    )


# view_as
@handle_frontend_method(
    class_tree=CLASS_TREE,
    init_tree="torch.tensor",
    method_name="view_as",
    dtype_x=helpers.dtype_and_values(
        available_dtypes=helpers.get_dtypes("numeric"),
        shape=st.shared(helpers.get_shape(), key="value_shape"),
        num_arrays=2,
    ),
)
def test_torch_instance_view_as(
    dtype_x,
    frontend_method_data,
    init_flags,
    method_flags,
    frontend,
    on_device,
):
    input_dtype, x = dtype_x
    helpers.test_frontend_method(
        init_input_dtypes=input_dtype,
        init_all_as_kwargs_np={
            "data": x[0],
        },
        method_input_dtypes=input_dtype,
        method_all_as_kwargs_np={
            "other": x[1],
        },
        frontend_method_data=frontend_method_data,
        init_flags=init_flags,
        method_flags=method_flags,
        frontend=frontend,
        on_device=on_device,
    )


# unsqueeze
@handle_frontend_method(
    class_tree=CLASS_TREE,
    init_tree="torch.tensor",
    method_name="unsqueeze",
    dtype_value=helpers.dtype_and_values(
        available_dtypes=helpers.get_dtypes("valid"),
        shape=st.shared(helpers.get_shape(), key="shape"),
    ),
    dim=helpers.get_axis(
        shape=st.shared(helpers.get_shape(), key="shape"),
        allow_neg=True,
        force_int=True,
    ),
)
def test_torch_instance_unsqueeze(
    dtype_value,
    dim,
    frontend_method_data,
    init_flags,
    method_flags,
    frontend,
    on_device,
):
    input_dtype, x = dtype_value
    helpers.test_frontend_method(
        init_input_dtypes=input_dtype,
        init_all_as_kwargs_np={
            "data": x[0],
        },
        method_input_dtypes=input_dtype,
        method_all_as_kwargs_np={
            "dim": dim,
        },
        frontend_method_data=frontend_method_data,
        init_flags=init_flags,
        method_flags=method_flags,
        frontend=frontend,
        on_device=on_device,
    )


# unsqueeze_
@handle_frontend_method(
    class_tree=CLASS_TREE,
    init_tree="torch.tensor",
    method_name="unsqueeze_",
    dtype_value=helpers.dtype_and_values(
        available_dtypes=helpers.get_dtypes("valid"),
        shape=st.shared(helpers.get_shape(), key="shape"),
    ),
    dim=helpers.get_axis(
        shape=st.shared(helpers.get_shape(), key="shape"),
        allow_neg=True,
        force_int=True,
    ),
)
def test_torch_instance_unsqueeze_(
    dtype_value,
    dim,
    frontend_method_data,
    init_flags,
    method_flags,
    frontend,
    on_device,
):
    input_dtype, x = dtype_value
    helpers.test_frontend_method(
        init_input_dtypes=input_dtype,
        init_all_as_kwargs_np={
            "data": x[0],
        },
        method_input_dtypes=input_dtype,
        method_all_as_kwargs_np={
            "dim": dim,
        },
        frontend_method_data=frontend_method_data,
        init_flags=init_flags,
        method_flags=method_flags,
        frontend=frontend,
        on_device=on_device,
    )


# ravel
@handle_frontend_method(
    class_tree=CLASS_TREE,
    init_tree="torch.tensor",
    method_name="ravel",
    dtype_value=helpers.dtype_and_values(
        available_dtypes=helpers.get_dtypes("valid"),
        shape=st.shared(helpers.get_shape(min_num_dims=1), key="shape"),
    ),
)
def test_torch_instance_ravel(
    dtype_value,
    frontend_method_data,
    init_flags,
    method_flags,
    frontend,
    on_device,
):
    input_dtype, x = dtype_value
    helpers.test_frontend_method(
        init_input_dtypes=input_dtype,
        init_all_as_kwargs_np={
            "data": x[0],
        },
        method_input_dtypes=input_dtype,
        method_all_as_kwargs_np={},
        frontend_method_data=frontend_method_data,
        init_flags=init_flags,
        method_flags=method_flags,
        frontend=frontend,
        on_device=on_device,
    )


# split
@handle_frontend_method(
    class_tree=CLASS_TREE,
    init_tree="torch.tensor",
    method_name="split",
    dtype_value=helpers.dtype_and_values(
        available_dtypes=helpers.get_dtypes("valid"),
        shape=st.shared(helpers.get_shape(min_num_dims=1), key="value_shape"),
    ),
    split_size=_get_splits(allow_none=False, min_num_dims=1, allow_array_indices=False),
    dim=st.shared(
        helpers.get_axis(
            shape=st.shared(helpers.get_shape(min_num_dims=1), key="value_shape"),
            force_int=True,
        ),
        key="target_axis",
    ),
)
def test_torch_instance_split(
    dtype_value,
    split_size,
    dim,
    frontend_method_data,
    init_flags,
    method_flags,
    frontend,
    on_device,
):
    input_dtype, x = dtype_value
    helpers.test_frontend_method(
        init_input_dtypes=input_dtype,
        init_all_as_kwargs_np={
            "data": x[0],
        },
        method_input_dtypes=input_dtype,
        method_all_as_kwargs_np={
            "split_size": split_size,
            "dim": dim,
        },
        frontend_method_data=frontend_method_data,
        init_flags=init_flags,
        method_flags=method_flags,
        frontend=frontend,
        on_device=on_device,
    )


# tensor_split
@handle_frontend_method(
    class_tree=CLASS_TREE,
    init_tree="torch.tensor",
    method_name="tensor_split",
    dtype_value=helpers.dtype_and_values(
        available_dtypes=helpers.get_dtypes("integer"),
        shape=st.shared(helpers.get_shape(min_num_dims=1), key="value_shape"),
    ),
    indices_or_sections=_get_splits(
        min_num_dims=1, allow_none=False, allow_array_indices=False
    ),
    dim=st.shared(
        helpers.get_axis(
            shape=st.shared(helpers.get_shape(min_num_dims=1), key="value_shape"),
            force_int=True,
        ),
        key="target_axis",
    ),
    method_num_positional_args=st.just(1),
)
def test_torch_instance_tensor_split(
    dtype_value,
    indices_or_sections,
    dim,
    frontend_method_data,
    init_flags,
    method_flags,
    frontend,
    on_device,
):
    input_dtype, x = dtype_value
    helpers.test_frontend_method(
        init_input_dtypes=input_dtype,
        init_all_as_kwargs_np={
            "data": x[0],
        },
        method_input_dtypes=[],
        method_all_as_kwargs_np={
            "indices_or_sections": indices_or_sections,
            "dim": dim,
        },
        frontend_method_data=frontend_method_data,
        init_flags=init_flags,
        method_flags=method_flags,
        frontend=frontend,
        on_device=on_device,
    )


# vsplit
@handle_frontend_method(
    class_tree=CLASS_TREE,
    init_tree="torch.tensor",
    method_name="vsplit",
    dtype_value=helpers.dtype_and_values(
        available_dtypes=helpers.get_dtypes("valid"),
        shape=st.shared(helpers.get_shape(min_num_dims=2), key="value_shape"),
    ),
    indices_or_sections=_get_splits(
        min_num_dims=2,
        axis=0,
        allow_none=False,
        allow_array_indices=False,
        is_mod_split=True,
    ),
)
def test_torch_instance_vsplit(
    dtype_value,
    indices_or_sections,
    frontend_method_data,
    init_flags,
    method_flags,
    frontend,
    on_device,
):
    input_dtype, x = dtype_value
    helpers.test_frontend_method(
        init_input_dtypes=input_dtype,
        init_all_as_kwargs_np={
            "data": x[0],
        },
        method_input_dtypes=[],
        method_all_as_kwargs_np={"indices_or_sections": indices_or_sections},
        frontend_method_data=frontend_method_data,
        init_flags=init_flags,
        method_flags=method_flags,
        frontend=frontend,
        on_device=on_device,
    )


# hsplit
@handle_frontend_method(
    class_tree=CLASS_TREE,
    init_tree="torch.tensor",
    method_name="hsplit",
    dtype_value=helpers.dtype_and_values(
        available_dtypes=helpers.get_dtypes("valid"),
        shape=st.shared(helpers.get_shape(min_num_dims=2), key="value_shape"),
    ),
    indices_or_sections=_get_splits(
        min_num_dims=1,
        axis=1,
        allow_none=False,
        allow_array_indices=False,
        is_mod_split=True,
    ),
)
def test_torch_instance_hsplit(
    dtype_value,
    indices_or_sections,
    frontend_method_data,
    init_flags,
    method_flags,
    frontend,
    on_device,
):
    input_dtype, x = dtype_value
    helpers.test_frontend_method(
        init_input_dtypes=input_dtype,
        init_all_as_kwargs_np={
            "data": x[0],
        },
        method_input_dtypes=[],
        method_all_as_kwargs_np={"indices_or_sections": indices_or_sections},
        frontend_method_data=frontend_method_data,
        init_flags=init_flags,
        method_flags=method_flags,
        frontend=frontend,
        on_device=on_device,
    )


# dsplit
@handle_frontend_method(
    class_tree=CLASS_TREE,
    init_tree="torch.tensor",
    method_name="dsplit",
    dtype_value=helpers.dtype_and_values(
        available_dtypes=helpers.get_dtypes("valid"),
        shape=st.shared(helpers.get_shape(min_num_dims=3), key="value_shape"),
    ),
    indices_or_sections=_get_splits(
        min_num_dims=3,
        axis=2,
        allow_none=False,
        allow_array_indices=False,
        is_mod_split=True,
    ),
)
def test_torch_instance_dsplit(
    dtype_value,
    indices_or_sections,
    frontend_method_data,
    init_flags,
    method_flags,
    frontend,
    on_device,
):
    input_dtype, x = dtype_value
    helpers.test_frontend_method(
        init_input_dtypes=input_dtype,
        init_all_as_kwargs_np={
            "data": x[0],
        },
        method_input_dtypes=[],
        method_all_as_kwargs_np={"indices_or_sections": indices_or_sections},
        frontend_method_data=frontend_method_data,
        init_flags=init_flags,
        method_flags=method_flags,
        frontend=frontend,
        on_device=on_device,
    )


# detach
@handle_frontend_method(
    class_tree=CLASS_TREE,
    init_tree="torch.tensor",
    method_name="detach",
    dtype_and_x=helpers.dtype_and_values(
        available_dtypes=helpers.get_dtypes("valid"),
    ),
)
def test_torch_instance_detach(
    dtype_and_x,
    frontend_method_data,
    init_flags,
    method_flags,
    frontend,
    on_device,
):
    input_dtype, x = dtype_and_x
    helpers.test_frontend_method(
        init_input_dtypes=input_dtype,
        init_all_as_kwargs_np={
            "data": x[0],
        },
        method_input_dtypes=input_dtype,
        method_all_as_kwargs_np={},
        frontend_method_data=frontend_method_data,
        init_flags=init_flags,
        method_flags=method_flags,
        frontend=frontend,
        on_device=on_device,
    )


# detach_
@handle_frontend_method(
    class_tree=CLASS_TREE,
    init_tree="torch.tensor",
    method_name="detach_",
    dtype_and_x=helpers.dtype_and_values(
        available_dtypes=helpers.get_dtypes("valid"),
    ),
)
def test_torch_instance_detach_(
    dtype_and_x,
    frontend_method_data,
    init_flags,
    method_flags,
    frontend,
    on_device,
):
    input_dtype, x = dtype_and_x
    helpers.test_frontend_method(
        init_input_dtypes=input_dtype,
        init_all_as_kwargs_np={
            "data": x[0],
        },
        method_input_dtypes=input_dtype,
        method_all_as_kwargs_np={},
        frontend_method_data=frontend_method_data,
        init_flags=init_flags,
        method_flags=method_flags,
        frontend=frontend,
        on_device=on_device,
    )


# dim
@handle_frontend_method(
    class_tree=CLASS_TREE,
    init_tree="torch.tensor",
    method_name="dim",
    dtype_and_x=helpers.dtype_and_values(
        available_dtypes=helpers.get_dtypes("numeric"),
    ),
)
def test_torch_instance_dim(
    dtype_and_x,
    frontend_method_data,
    init_flags,
    method_flags,
    frontend,
    on_device,
):
    input_dtype, x = dtype_and_x
    helpers.test_frontend_method(
        init_input_dtypes=input_dtype,
        init_all_as_kwargs_np={
            "data": x[0],
        },
        method_input_dtypes=[],
        method_all_as_kwargs_np={},
        frontend_method_data=frontend_method_data,
        init_flags=init_flags,
        method_flags=method_flags,
        frontend=frontend,
        on_device=on_device,
    )


# ndimension
@handle_frontend_method(
    class_tree=CLASS_TREE,
    init_tree="torch.tensor",
    method_name="ndimension",
    dtype_and_x=helpers.dtype_and_values(
        available_dtypes=helpers.get_dtypes("numeric"),
    ),
)
def test_torch_instance_ndimension(
    dtype_and_x,
    frontend_method_data,
    init_flags,
    method_flags,
    frontend,
    on_device,
):
    input_dtype, x = dtype_and_x
    helpers.test_frontend_method(
        init_input_dtypes=input_dtype,
        init_all_as_kwargs_np={
            "data": x[0],
        },
        method_input_dtypes=[],
        method_all_as_kwargs_np={},
        frontend_method_data=frontend_method_data,
        init_flags=init_flags,
        method_flags=method_flags,
        frontend=frontend,
        on_device=on_device,
    )


@st.composite
def _fill_value_and_size(
    draw,
    *,
    min_num_dims=1,
    max_num_dims=5,
    min_dim_size=1,
    max_dim_size=10,
):
    if isinstance(min_dim_size, st._internal.SearchStrategy):
        min_dim_size = draw(min_dim_size)
    if isinstance(max_dim_size, st._internal.SearchStrategy):
        max_dim_size = draw(max_dim_size)

    available_dtypes = draw(helpers.get_dtypes("numeric"))
    dtype = draw(
        helpers.array_dtypes(
            num_arrays=1,
            available_dtypes=available_dtypes,
        )
    )
    array = draw(
        helpers.array_values(
            dtype=dtype[0],
            shape=(1,),
        )
    )
    dtype.append("int32")
    size = draw(
        st.shared(
            helpers.get_shape(
                min_num_dims=min_num_dims,
                max_num_dims=max_num_dims,
                min_dim_size=min_dim_size,
                max_dim_size=max_dim_size,
            ),
            key="shape",
        )
    )
    fill_value = draw(helpers.ints()) if "int" in dtype[0] else draw(helpers.floats())

    return dtype, [array, size, fill_value]


# new_full
@handle_frontend_method(
    class_tree=CLASS_TREE,
    init_tree="torch.tensor",
    method_name="new_full",
    dtype_and_x=_fill_value_and_size(max_num_dims=3),
)
def test_torch_instance_new_full(
    dtype_and_x,
    frontend_method_data,
    init_flags,
    method_flags,
    frontend,
    on_device,
):
    input_dtype, x = dtype_and_x
    helpers.test_frontend_method(
        init_input_dtypes=[input_dtype[0]],
        init_all_as_kwargs_np={
            "data": x[0],
        },
        method_input_dtypes=[input_dtype[1]],
        method_all_as_kwargs_np={
            "size": x[1],
            "fill_value": x[2],
        },
        frontend_method_data=frontend_method_data,
        init_flags=init_flags,
        method_flags=method_flags,
        frontend=frontend,
        on_device=on_device,
    )


# new_empty (not actually intuitive for testing)
@handle_frontend_method(
    class_tree=CLASS_TREE,
    init_tree="torch.tensor",
    method_name="new_empty",
    dtype_and_x=helpers.dtype_and_values(
        available_dtypes=helpers.get_dtypes("numeric"),
    ),
    size=helpers.get_shape(
        min_num_dims=1,
        max_num_dims=3,
    ),
)
def test_torch_instance_new_empty(
    dtype_and_x,
    size,
    frontend_method_data,
    init_flags,
    method_flags,
    frontend,
    on_device,
):
    input_dtype, x = dtype_and_x
    helpers.test_frontend_method(
        init_input_dtypes=[input_dtype[0]],
        init_all_as_kwargs_np={
            "data": x,
        },
        method_input_dtypes=[ivy.int32],
        method_all_as_kwargs_np={
            "size": size,
        },
        frontend_method_data=frontend_method_data,
        init_flags=init_flags,
        method_flags=method_flags,
        frontend=frontend,
        on_device=on_device,
    )


@st.composite
def _expand_helper(draw):
    num_dims = draw(st.integers(min_value=1, max_value=10))
    shape = draw(
        helpers.get_shape(min_num_dims=num_dims, max_num_dims=num_dims).filter(
            lambda x: any(i == 1 for i in x)
        )
    )
    new_shape = draw(
        helpers.get_shape(min_num_dims=num_dims, max_num_dims=num_dims).filter(
            lambda x: all(x[i] == v if v != 1 else True for i, v in enumerate(shape))
        )
    )
    dtype, x = draw(
        helpers.dtype_and_values(
            available_dtypes=helpers.get_dtypes("valid"),
            shape=shape,
        )
    )
    return dtype, x, new_shape


@handle_frontend_method(
    class_tree=CLASS_TREE,
    init_tree="torch.tensor",
    method_name="expand",
    dtype_x_shape=_expand_helper(),
    unpack_shape=st.booleans(),
)
def test_torch_instance_expand(
    dtype_x_shape,
    unpack_shape,
    frontend_method_data,
    init_flags,
    method_flags,
    frontend,
    on_device,
):
    input_dtype, x, shape = dtype_x_shape
    if unpack_shape:
        method_flags.num_positional_args = len(shape) + 1
        size = {}
        i = 0
        for x_ in shape:
            size["x{}".format(i)] = x_
            i += 1
    else:
        size = {
            "size": shape,
        }
    helpers.test_frontend_method(
        init_input_dtypes=input_dtype,
        init_all_as_kwargs_np={
            "data": x[0],
        },
        method_input_dtypes=input_dtype,
        method_all_as_kwargs_np=size,
        frontend_method_data=frontend_method_data,
        init_flags=init_flags,
        method_flags=method_flags,
        frontend=frontend,
        on_device=on_device,
    )


# expand_as
@handle_frontend_method(
    class_tree=CLASS_TREE,
    init_tree="torch.tensor",
    method_name="expand_as",
    dtype_x=helpers.dtype_and_values(
        available_dtypes=helpers.get_dtypes("valid"), num_arrays=2
    ),
)
def test_torch_instance_expand_as(
    dtype_x,
    frontend_method_data,
    init_flags,
    method_flags,
    frontend,
    on_device,
):
    input_dtype, x = dtype_x
    helpers.test_frontend_method(
        init_input_dtypes=input_dtype,
        init_all_as_kwargs_np={
            "data": x[0],
        },
        method_input_dtypes=input_dtype,
        method_all_as_kwargs_np={
            "other": x[1],
        },
        frontend_method_data=frontend_method_data,
        init_flags=init_flags,
        method_flags=method_flags,
        frontend=frontend,
        on_device=on_device,
    )


@st.composite
def _unfold_args(draw):
    values_dtype, values, axis, shape = draw(
        helpers.dtype_values_axis(
            available_dtypes=helpers.get_dtypes("float"),
            force_int_axis=True,
            shape=draw(
                helpers.get_shape(
                    allow_none=False,
                    min_num_dims=1,
                    min_dim_size=1,
                )
            ),
            ret_shape=True,
        )
    )
    size = draw(
        st.integers(
            min_value=1,
            max_value=max(shape[axis] - 1, 1),
        )
    )
    step = draw(
        st.integers(
            min_value=1,
            max_value=size,
        )
    )
    return values_dtype, values, axis, size, step


# unfold
@handle_frontend_method(
    class_tree=CLASS_TREE,
    init_tree="torch.tensor",
    method_name="unfold",
    dtype_values_args=_unfold_args(),
)
def test_torch_instance_unfold(
    dtype_values_args,
    frontend_method_data,
    init_flags,
    method_flags,
    frontend,
    on_device,
):
    input_dtype, x, axis, size, step = dtype_values_args
    print(axis, size, step)
    helpers.test_frontend_method(
        init_input_dtypes=input_dtype,
        init_all_as_kwargs_np={
            "data": x,
        },
        method_input_dtypes=input_dtype,
        method_all_as_kwargs_np={
            "dimension": axis,
            "size": size,
            "step": step,
        },
        frontend_method_data=frontend_method_data,
        init_flags=init_flags,
        method_flags=method_flags,
        frontend=frontend,
        on_device=on_device,
    )


# __mod__
@handle_frontend_method(
    class_tree=CLASS_TREE,
    init_tree="torch.tensor",
    method_name="__mod__",
    dtype_and_x=helpers.dtype_and_values(
        available_dtypes=helpers.get_dtypes("float"),
        num_arrays=2,
    ),
)
def test_torch_special_mod(
    dtype_and_x,
    frontend_method_data,
    init_flags,
    method_flags,
    frontend,
    on_device,
):
    input_dtype, x = dtype_and_x
    helpers.test_frontend_method(
        init_input_dtypes=input_dtype,
        init_all_as_kwargs_np={
            "data": x[0],
        },
        method_input_dtypes=input_dtype,
        method_all_as_kwargs_np={
            "other": x[1],
        },
        frontend_method_data=frontend_method_data,
        init_flags=init_flags,
        method_flags=method_flags,
        frontend=frontend,
        on_device=on_device,
    )


# long
@handle_frontend_method(
    class_tree=CLASS_TREE,
    init_tree="torch.tensor",
    method_name="long",
    dtype_and_x=helpers.dtype_and_values(
        available_dtypes=helpers.get_dtypes("integer"),
    ),
)
def test_torch_instance_long(
    dtype_and_x,
    frontend_method_data,
    init_flags,
    method_flags,
    frontend,
    on_device,
):
    input_dtype, x = dtype_and_x
    helpers.test_frontend_method(
        init_input_dtypes=input_dtype,
        init_all_as_kwargs_np={
            "data": x[0],
        },
        method_input_dtypes=input_dtype,
        method_all_as_kwargs_np={},
        frontend_method_data=frontend_method_data,
        init_flags=init_flags,
        method_flags=method_flags,
        frontend=frontend,
        on_device=on_device,
    )


# max
@handle_frontend_method(
    class_tree=CLASS_TREE,
    init_tree="torch.tensor",
    method_name="max",
    dtype_x=helpers.dtype_and_values(
        available_dtypes=helpers.get_dtypes("float"),
    ),
)
def test_torch_instance_max(
    dtype_x,
    frontend_method_data,
    init_flags,
    method_flags,
    frontend,
    on_device,
):
    input_dtype, x = dtype_x
    helpers.test_frontend_method(
        init_input_dtypes=input_dtype,
        init_all_as_kwargs_np={
            "data": x[0],
        },
        method_input_dtypes=input_dtype,
        method_all_as_kwargs_np={},
        frontend_method_data=frontend_method_data,
        init_flags=init_flags,
        method_flags=method_flags,
        frontend=frontend,
        on_device=on_device,
    )


# is_cuda
@handle_frontend_method(
    class_tree=CLASS_TREE,
    init_tree="torch.tensor",
    method_name="is_cuda",
    dtype_and_x=helpers.dtype_and_values(
        available_dtypes=helpers.get_dtypes("numeric"),
        min_num_dims=2,
    ),
    size=helpers.get_shape(
        allow_none=False,
        min_num_dims=1,
        max_num_dims=5,
        min_dim_size=1,
        max_dim_size=10,
    ),
    dtypes=_dtypes(),
    requires_grad=_requires_grad(),
    device=st.booleans(),
)
def test_torch_instance_is_cuda(
    dtype_and_x,
    size,
    dtypes,
    requires_grad,
    device,
    frontend,
    frontend_method_data,
    init_flags,
    method_flags,
    on_device,
):
    input_dtype, x = dtype_and_x
    device = "cpu" if device is False else "gpu:0"
    x = Tensor(x[0]).new_ones(
        size=size, dtype=dtypes[0], device=device, requires_grad=requires_grad
    )

    helpers.test_frontend_method(
        init_input_dtypes=input_dtype,
        init_all_as_kwargs_np={
            "data": x,
        },
        method_input_dtypes=[],
        method_all_as_kwargs_np={},
        frontend_method_data=frontend_method_data,
        init_flags=init_flags,
        method_flags=method_flags,
        frontend=frontend,
        on_device=on_device,
    )


# logical_and
@handle_frontend_method(
    class_tree=CLASS_TREE,
    init_tree="torch.tensor",
    method_name="logical_and",
    dtype_and_x=helpers.dtype_and_values(
        available_dtypes=helpers.get_dtypes("valid"),
        num_arrays=2,
    ),
)
def test_torch_instance_logical_and(
    dtype_and_x,
    frontend_method_data,
    init_flags,
    method_flags,
    frontend,
    on_device,
):
    input_dtype, x = dtype_and_x
    helpers.test_frontend_method(
        init_input_dtypes=input_dtype,
        init_all_as_kwargs_np={
            "data": x[0],
        },
        method_input_dtypes=input_dtype,
        method_all_as_kwargs_np={
            "other": x[1],
        },
        frontend_method_data=frontend_method_data,
        init_flags=init_flags,
        method_flags=method_flags,
        frontend=frontend,
        on_device=on_device,
    )


# logical_not
@handle_frontend_method(
    class_tree=CLASS_TREE,
    init_tree="torch.tensor",
    method_name="logical_not",
    dtype_and_x=helpers.dtype_and_values(
        available_dtypes=helpers.get_dtypes("valid"), num_arrays=1
    ),
)
def test_torch_instance_logical_not(
    dtype_and_x,
    frontend_method_data,
    init_flags,
    method_flags,
    frontend,
    on_device,
):
    input_dtype, x = dtype_and_x
    helpers.test_frontend_method(
        init_input_dtypes=input_dtype,
        init_all_as_kwargs_np={
            "data": x[0],
        },
        method_input_dtypes=input_dtype,
        method_all_as_kwargs_np={},
        frontend_method_data=frontend_method_data,
        init_flags=init_flags,
        method_flags=method_flags,
        frontend=frontend,
        on_device=on_device,
    )


# logical_or
@handle_frontend_method(
    class_tree=CLASS_TREE,
    init_tree="torch.tensor",
    method_name="logical_or",
    dtype_and_x=helpers.dtype_and_values(
        available_dtypes=helpers.get_dtypes("valid"),
        num_arrays=2,
    ),
)
def test_torch_instance_logical_or(
    dtype_and_x,
    frontend_method_data,
    init_flags,
    method_flags,
    frontend,
    on_device,
):
    input_dtype, x = dtype_and_x
    helpers.test_frontend_method(
        init_input_dtypes=input_dtype,
        init_all_as_kwargs_np={
            "data": x[0],
        },
        method_input_dtypes=input_dtype,
        method_all_as_kwargs_np={
            "other": x[1],
        },
        frontend_method_data=frontend_method_data,
        init_flags=init_flags,
        method_flags=method_flags,
        frontend=frontend,
        on_device=on_device,
    )


# bitwise_not
@handle_frontend_method(
    class_tree=CLASS_TREE,
    init_tree="torch.tensor",
    method_name="bitwise_not",
    dtype_and_x=helpers.dtype_and_values(
        available_dtypes=helpers.get_dtypes("integer"),
        num_arrays=2,
    ),
)
def test_torch_instance_bitwise_not(
    dtype_and_x,
    frontend_method_data,
    init_flags,
    method_flags,
    frontend,
    on_device,
):
    input_dtype, x = dtype_and_x
    helpers.test_frontend_method(
        init_input_dtypes=input_dtype,
        init_all_as_kwargs_np={
            "data": x[0],
        },
        method_input_dtypes=input_dtype,
        frontend_method_data=frontend_method_data,
        init_flags=init_flags,
        method_flags=method_flags,
        method_all_as_kwargs_np={},
        frontend=frontend,
        on_device=on_device,
    )


# bitwise_and
@handle_frontend_method(
    class_tree=CLASS_TREE,
    init_tree="torch.tensor",
    method_name="bitwise_and",
    dtype_and_x=helpers.dtype_and_values(
        available_dtypes=helpers.get_dtypes("integer"),
        num_arrays=2,
    ),
)
def test_torch_instance_bitwise_and(
    dtype_and_x,
    frontend_method_data,
    init_flags,
    method_flags,
    frontend,
    on_device,
):
    input_dtype, x = dtype_and_x
    helpers.test_frontend_method(
        init_input_dtypes=input_dtype,
        init_all_as_kwargs_np={
            "data": x[0],
        },
        method_input_dtypes=input_dtype,
        method_all_as_kwargs_np={
            "other": x[1],
        },
        frontend_method_data=frontend_method_data,
        init_flags=init_flags,
        method_flags=method_flags,
        frontend=frontend,
        on_device=on_device,
    )


# bitwise_or
@handle_frontend_method(
    class_tree=CLASS_TREE,
    init_tree="torch.tensor",
    method_name="bitwise_or",
    dtype_and_x=helpers.dtype_and_values(
        available_dtypes=helpers.get_dtypes("valid"),
        num_arrays=2,
    ),
)
def test_torch_instance_bitwise_or(
    dtype_and_x,
    frontend_method_data,
    init_flags,
    method_flags,
    frontend,
    on_device,
):
    input_dtype, x = dtype_and_x
    helpers.test_frontend_method(
        init_input_dtypes=input_dtype,
        init_all_as_kwargs_np={
            "data": x[0],
        },
        method_input_dtypes=input_dtype,
        method_all_as_kwargs_np={
            "other": x[1],
        },
        frontend_method_data=frontend_method_data,
        init_flags=init_flags,
        method_flags=method_flags,
        frontend=frontend,
        on_device=on_device,
    )


# bitwise_or_
@handle_frontend_method(
    class_tree=CLASS_TREE,
    init_tree="torch.tensor",
    method_name="bitwise_or_",
    dtype_and_x=helpers.dtype_and_values(
        available_dtypes=helpers.get_dtypes("valid"),
        num_arrays=2,
    ),
)
def test_torch_instance_bitwise_or_(
    dtype_and_x,
    frontend_method_data,
    init_flags,
    method_flags,
    frontend,
    on_device,
):
    input_dtype, x = dtype_and_x
    helpers.test_frontend_method(
        init_input_dtypes=input_dtype,
        init_all_as_kwargs_np={
            "data": x[0],
        },
        method_input_dtypes=input_dtype,
        method_all_as_kwargs_np={
            "other": x[1],
        },
        frontend_method_data=frontend_method_data,
        init_flags=init_flags,
        method_flags=method_flags,
        frontend=frontend,
        on_device=on_device,
    )


# bitwise_left_shift
@handle_frontend_method(
    class_tree=CLASS_TREE,
    init_tree="torch.tensor",
    method_name="bitwise_left_shift",
    dtype_and_x=helpers.dtype_and_values(
        available_dtypes=helpers.get_dtypes("integer"),
        num_arrays=2,
    ),
)
def test_torch_instance_bitwise_left_shift(
    dtype_and_x,
    frontend_method_data,
    init_flags,
    method_flags,
    frontend,
    on_device,
):
    input_dtype, x = dtype_and_x
    helpers.test_frontend_method(
        init_input_dtypes=input_dtype,
        init_all_as_kwargs_np={
            "data": x[0],
        },
        method_input_dtypes=input_dtype,
        method_all_as_kwargs_np={
            "other": x[1],
        },
        frontend_method_data=frontend_method_data,
        init_flags=init_flags,
        method_flags=method_flags,
        frontend=frontend,
        on_device=on_device,
    )


# add_
@handle_frontend_method(
    class_tree=CLASS_TREE,
    init_tree="torch.tensor",
    method_name="add_",
    dtype_and_x=helpers.dtype_and_values(
        available_dtypes=helpers.get_dtypes("numeric"),
        num_arrays=2,
    ),
)
def test_torch_instance_add_(
    dtype_and_x,
    frontend_method_data,
    init_flags,
    method_flags,
    frontend,
    on_device,
):
    input_dtype, x = dtype_and_x
    helpers.test_frontend_method(
        init_input_dtypes=[input_dtype[0]],
        init_all_as_kwargs_np={
            "data": x[0],
        },
        method_input_dtypes=input_dtype,
        method_all_as_kwargs_np={
            "other": x[1],
        },
        frontend_method_data=frontend_method_data,
        init_flags=init_flags,
        method_flags=method_flags,
        frontend=frontend,
        on_device=on_device,
    )


# subtract_
@handle_frontend_method(
    class_tree=CLASS_TREE,
    init_tree="torch.tensor",
    method_name="subtract_",
    dtype_and_x=helpers.dtype_and_values(
        available_dtypes=helpers.get_dtypes("numeric"),
        num_arrays=2,
    ),
)
def test_torch_instance_subtract_(
    dtype_and_x,
    frontend_method_data,
    init_flags,
    method_flags,
    frontend,
    on_device,
):
    input_dtype, x = dtype_and_x
    helpers.test_frontend_method(
        init_input_dtypes=[input_dtype[0]],
        init_all_as_kwargs_np={
            "data": x[0],
        },
        method_input_dtypes=input_dtype,
        method_all_as_kwargs_np={
            "other": x[1],
        },
        frontend_method_data=frontend_method_data,
        init_flags=init_flags,
        method_flags=method_flags,
        frontend=frontend,
        on_device=on_device,
    )


# arccos_
@handle_frontend_method(
    class_tree=CLASS_TREE,
    init_tree="torch.tensor",
    method_name="arccos_",
    dtype_and_x=helpers.dtype_and_values(
        min_value=-1.0,
        max_value=1.0,
        available_dtypes=helpers.get_dtypes("float"),
    ),
)
def test_torch_instance_arccos_(
    dtype_and_x,
    frontend_method_data,
    init_flags,
    method_flags,
    frontend,
    on_device,
):
    input_dtype, x = dtype_and_x
    helpers.test_frontend_method(
        init_input_dtypes=input_dtype,
        init_all_as_kwargs_np={
            "data": x[0],
        },
        method_input_dtypes=[],
        method_all_as_kwargs_np={},
        frontend_method_data=frontend_method_data,
        init_flags=init_flags,
        method_flags=method_flags,
        frontend=frontend,
        on_device=on_device,
    )


# arccos
@handle_frontend_method(
    class_tree=CLASS_TREE,
    init_tree="torch.tensor",
    method_name="arccos",
    dtype_and_x=helpers.dtype_and_values(
        min_value=-1.0,
        max_value=1.0,
        available_dtypes=helpers.get_dtypes("float"),
    ),
)
def test_torch_instance_arccos(
    dtype_and_x,
    frontend_method_data,
    init_flags,
    method_flags,
    frontend,
    on_device,
):
    input_dtype, x = dtype_and_x
    helpers.test_frontend_method(
        init_input_dtypes=input_dtype,
        init_all_as_kwargs_np={
            "data": x[0],
        },
        method_input_dtypes=[],
        method_all_as_kwargs_np={},
        frontend_method_data=frontend_method_data,
        init_flags=init_flags,
        method_flags=method_flags,
        frontend=frontend,
        on_device=on_device,
    )


# acos_
@handle_frontend_method(
    class_tree=CLASS_TREE,
    init_tree="torch.tensor",
    method_name="acos_",
    dtype_and_x=helpers.dtype_and_values(
        min_value=-1.0,
        max_value=1.0,
        available_dtypes=helpers.get_dtypes("float"),
    ),
)
def test_torch_instance_acos_(
    dtype_and_x,
    frontend_method_data,
    init_flags,
    method_flags,
    frontend,
    on_device,
):
    input_dtype, x = dtype_and_x
    helpers.test_frontend_method(
        init_input_dtypes=input_dtype,
        init_all_as_kwargs_np={
            "data": x[0],
        },
        method_input_dtypes=[],
        method_all_as_kwargs_np={},
        frontend_method_data=frontend_method_data,
        init_flags=init_flags,
        method_flags=method_flags,
        frontend=frontend,
        on_device=on_device,
    )


# asin_
@handle_frontend_method(
    class_tree=CLASS_TREE,
    init_tree="torch.tensor",
    method_name="asin_",
    dtype_and_x=helpers.dtype_and_values(
        min_value=-1.0,
        max_value=1.0,
        available_dtypes=helpers.get_dtypes("float"),
    ),
)
def test_torch_instance_asin_(
    dtype_and_x,
    frontend_method_data,
    init_flags,
    method_flags,
    frontend,
    on_device,
):
    input_dtype, x = dtype_and_x
    helpers.test_frontend_method(
        init_input_dtypes=input_dtype,
        init_all_as_kwargs_np={
            "data": x[0],
        },
        method_input_dtypes=[],
        method_all_as_kwargs_np={},
        frontend_method_data=frontend_method_data,
        init_flags=init_flags,
        method_flags=method_flags,
        frontend=frontend,
        on_device=on_device,
    )


# arcsin_
@handle_frontend_method(
    class_tree=CLASS_TREE,
    init_tree="torch.tensor",
    method_name="arcsin_",
    dtype_and_x=helpers.dtype_and_values(
        min_value=-1.0,
        max_value=1.0,
        available_dtypes=helpers.get_dtypes("float"),
    ),
)
def test_torch_instance_arcsin_(
    dtype_and_x,
    frontend_method_data,
    init_flags,
    method_flags,
    frontend,
    on_device,
):
    input_dtype, x = dtype_and_x
    helpers.test_frontend_method(
        init_input_dtypes=input_dtype,
        init_all_as_kwargs_np={
            "data": x[0],
        },
        method_input_dtypes=[],
        method_all_as_kwargs_np={},
        frontend_method_data=frontend_method_data,
        init_flags=init_flags,
        method_flags=method_flags,
        frontend=frontend,
        on_device=on_device,
    )


# atan_
@handle_frontend_method(
    class_tree=CLASS_TREE,
    init_tree="torch.tensor",
    method_name="atan_",
    dtype_and_x=helpers.dtype_and_values(
        available_dtypes=helpers.get_dtypes("float"),
        allow_inf=False,
    ),
)
def test_torch_instance_atan_(
    dtype_and_x,
    frontend_method_data,
    init_flags,
    method_flags,
    frontend,
    on_device,
):
    input_dtype, x = dtype_and_x
    helpers.test_frontend_method(
        init_input_dtypes=input_dtype,
        init_all_as_kwargs_np={
            "data": x[0],
        },
        method_input_dtypes=[],
        method_all_as_kwargs_np={},
        frontend_method_data=frontend_method_data,
        init_flags=init_flags,
        method_flags=method_flags,
        frontend=frontend,
        on_device=on_device,
    )


# tan_
@handle_frontend_method(
    class_tree=CLASS_TREE,
    init_tree="torch.tensor",
    method_name="tan_",
    dtype_and_x=helpers.dtype_and_values(
        available_dtypes=helpers.get_dtypes("float"),
        allow_inf=False,
    ),
)
def test_torch_instance_tan_(
    dtype_and_x,
    frontend_method_data,
    init_flags,
    method_flags,
    frontend,
    on_device,
):
    input_dtype, x = dtype_and_x
    helpers.test_frontend_method(
        init_input_dtypes=input_dtype,
        init_all_as_kwargs_np={
            "data": x[0],
        },
        method_input_dtypes=[],
        method_all_as_kwargs_np={},
        frontend_method_data=frontend_method_data,
        init_flags=init_flags,
        method_flags=method_flags,
        frontend=frontend,
        on_device=on_device,
    )


# atanh
@handle_frontend_method(
    class_tree=CLASS_TREE,
    init_tree="torch.tensor",
    method_name="atanh",
    dtype_and_x=helpers.dtype_and_values(
        min_value=-1.0,
        max_value=1.0,
        available_dtypes=helpers.get_dtypes("float"),
    ),
)
def test_torch_instance_atanh(
    dtype_and_x,
    frontend_method_data,
    init_flags,
    method_flags,
    frontend,
    on_device,
):
    input_dtype, x = dtype_and_x
    helpers.test_frontend_method(
        init_input_dtypes=input_dtype,
        init_all_as_kwargs_np={
            "data": x[0],
        },
        method_input_dtypes=[],
        method_all_as_kwargs_np={},
        frontend_method_data=frontend_method_data,
        init_flags=init_flags,
        method_flags=method_flags,
        frontend=frontend,
        on_device=on_device,
    )


# atanh_
@handle_frontend_method(
    class_tree=CLASS_TREE,
    init_tree="torch.tensor",
    method_name="atanh_",
    dtype_and_x=helpers.dtype_and_values(
        min_value=-1.0,
        max_value=1.0,
        available_dtypes=helpers.get_dtypes("float"),
    ),
)
def test_torch_instance_atanh_(
    dtype_and_x,
    frontend_method_data,
    init_flags,
    method_flags,
    frontend,
    on_device,
):
    input_dtype, x = dtype_and_x
    helpers.test_frontend_method(
        init_input_dtypes=input_dtype,
        init_all_as_kwargs_np={
            "data": x[0],
        },
        method_input_dtypes=[],
        method_all_as_kwargs_np={},
        frontend_method_data=frontend_method_data,
        init_flags=init_flags,
        method_flags=method_flags,
        frontend=frontend,
        on_device=on_device,
    )


# arctanh
@handle_frontend_method(
    class_tree=CLASS_TREE,
    init_tree="torch.tensor",
    method_name="arctanh",
    dtype_and_x=helpers.dtype_and_values(
        min_value=-1.0,
        max_value=1.0,
        available_dtypes=helpers.get_dtypes("float"),
    ),
)
def test_torch_instance_arctanh(
    dtype_and_x,
    frontend_method_data,
    init_flags,
    method_flags,
    frontend,
    on_device,
):
    input_dtype, x = dtype_and_x
    helpers.test_frontend_method(
        init_input_dtypes=input_dtype,
        init_all_as_kwargs_np={
            "data": x[0],
        },
        method_input_dtypes=[],
        method_all_as_kwargs_np={},
        frontend_method_data=frontend_method_data,
        init_flags=init_flags,
        method_flags=method_flags,
        frontend=frontend,
        on_device=on_device,
    )


# arctanh_
@handle_frontend_method(
    class_tree=CLASS_TREE,
    init_tree="torch.tensor",
    method_name="arctanh_",
    dtype_and_x=helpers.dtype_and_values(
        min_value=-1.0,
        max_value=1.0,
        available_dtypes=helpers.get_dtypes("float"),
    ),
)
def test_torch_instance_arctanh_(
    dtype_and_x,
    frontend_method_data,
    init_flags,
    method_flags,
    frontend,
    on_device,
):
    input_dtype, x = dtype_and_x
    helpers.test_frontend_method(
        init_input_dtypes=input_dtype,
        init_all_as_kwargs_np={
            "data": x[0],
        },
        method_input_dtypes=[],
        method_all_as_kwargs_np={},
        frontend_method_data=frontend_method_data,
        init_flags=init_flags,
        method_flags=method_flags,
        frontend=frontend,
        on_device=on_device,
    )


# pow
@handle_frontend_method(
    class_tree=CLASS_TREE,
    init_tree="torch.tensor",
    method_name="pow",
    dtype_and_x=helpers.dtype_and_values(
        available_dtypes=helpers.get_dtypes("numeric"),
        num_arrays=2,
        min_value=-1e04,
        max_value=1e04,
        allow_inf=False,
    ),
)
def test_torch_instance_pow(
    dtype_and_x,
    frontend_method_data,
    init_flags,
    method_flags,
    frontend,
    on_device,
):
    input_dtype, x = dtype_and_x
    dtype = input_dtype[0]
    if "int" in dtype:
        x[1] = ivy.abs(x[1])
    helpers.test_frontend_method(
        init_input_dtypes=input_dtype,
        init_all_as_kwargs_np={
            "data": x[0],
        },
        method_input_dtypes=input_dtype,
        method_all_as_kwargs_np={
            "exponent": x[1],
        },
        frontend_method_data=frontend_method_data,
        init_flags=init_flags,
        method_flags=method_flags,
        frontend=frontend,
        on_device=on_device,
    )


# pow_
@handle_frontend_method(
    class_tree=CLASS_TREE,
    init_tree="torch.tensor",
    method_name="pow_",
    dtype_and_x=helpers.dtype_and_values(
        available_dtypes=helpers.get_dtypes("numeric"),
        num_arrays=2,
    ),
)
def test_torch_instance_pow_(
    dtype_and_x,
    frontend_method_data,
    init_flags,
    method_flags,
    frontend,
    on_device,
):
    input_dtype, x = dtype_and_x
    dtype = input_dtype[0]
    if "int" in dtype:
        x[1] = ivy.abs(x[1])
    helpers.test_frontend_method(
        init_input_dtypes=input_dtype,
        init_all_as_kwargs_np={
            "data": x[0],
        },
        method_input_dtypes=input_dtype,
        method_all_as_kwargs_np={
            "exponent": x[1],
        },
        frontend_method_data=frontend_method_data,
        init_flags=init_flags,
        method_flags=method_flags,
        frontend=frontend,
        on_device=on_device,
    )


# __pow__
@handle_frontend_method(
    class_tree=CLASS_TREE,
    init_tree="torch.tensor",
    method_name="__pow__",
    dtype_and_x=helpers.dtype_and_values(
        available_dtypes=helpers.get_dtypes("numeric"),
        num_arrays=2,
    ),
)
def test_torch_special_pow(
    dtype_and_x,
    frontend_method_data,
    init_flags,
    method_flags,
    frontend,
    on_device,
):
    input_dtype, x = dtype_and_x
    dtype = input_dtype[0]
    if "int" in dtype:
        x[1] = ivy.abs(x[1])
    helpers.test_frontend_method(
        init_input_dtypes=input_dtype,
        init_all_as_kwargs_np={
            "data": x[0],
        },
        method_input_dtypes=input_dtype,
        method_all_as_kwargs_np={
            "exponent": x[1],
        },
        frontend_method_data=frontend_method_data,
        init_flags=init_flags,
        method_flags=method_flags,
        frontend=frontend,
        on_device=on_device,
    )


# __rpow__
@handle_frontend_method(
    class_tree=CLASS_TREE,
    init_tree="torch.tensor",
    method_name="__rpow__",
    dtype_and_x=helpers.dtype_and_values(
        available_dtypes=helpers.get_dtypes("numeric"),
        num_arrays=2,
        min_value=1,
    ),
)
def test_torch_special_rpow(
    dtype_and_x,
    frontend_method_data,
    init_flags,
    method_flags,
    frontend,
    on_device,
):
    input_dtype, x = dtype_and_x
    dtype = input_dtype[0]
    if "int" in dtype:
        x[0] = ivy.abs(x[0])
    helpers.test_frontend_method(
        init_input_dtypes=input_dtype,
        init_all_as_kwargs_np={
            "data": x[0],
        },
        method_input_dtypes=input_dtype,
        method_all_as_kwargs_np={
            "other": x[1],
        },
        frontend_method_data=frontend_method_data,
        init_flags=init_flags,
        method_flags=method_flags,
        frontend=frontend,
        on_device=on_device,
    )


# arccosh_
@handle_frontend_method(
    class_tree=CLASS_TREE,
    init_tree="torch.tensor",
    method_name="arccosh_",
    dtype_and_x=helpers.dtype_and_values(
        min_value=-1.0,
        max_value=1.0,
        available_dtypes=helpers.get_dtypes("float"),
    ),
)
def test_torch_instance_arccosh_(
    dtype_and_x,
    frontend_method_data,
    init_flags,
    method_flags,
    frontend,
    on_device,
):
    input_dtype, x = dtype_and_x
    helpers.test_frontend_method(
        init_input_dtypes=input_dtype,
        init_all_as_kwargs_np={
            "data": x[0],
        },
        method_input_dtypes=[],
        method_all_as_kwargs_np={},
        frontend_method_data=frontend_method_data,
        init_flags=init_flags,
        method_flags=method_flags,
        frontend=frontend,
        on_device=on_device,
    )


# argmax
@handle_frontend_method(
    class_tree=CLASS_TREE,
    init_tree="torch.tensor",
    method_name="argmax",
    dtype_input_axis=helpers.dtype_values_axis(
        available_dtypes=helpers.get_dtypes("numeric"),
        force_int_axis=True,
        min_num_dims=1,
        max_num_dims=3,
        min_dim_size=1,
        max_dim_size=3,
        min_value=1,
        max_value=5,
        valid_axis=True,
        allow_neg_axes=True,
    ),
    keepdim=st.booleans(),
)
def test_torch_instance_argmax(
    dtype_input_axis,
    keepdim,
    frontend_method_data,
    init_flags,
    method_flags,
    frontend,
    on_device,
):
    input_dtype, x, axis = dtype_input_axis
    helpers.test_frontend_method(
        init_input_dtypes=input_dtype,
        init_all_as_kwargs_np={
            "data": x[0],
        },
        method_input_dtypes=input_dtype,
        method_all_as_kwargs_np={
            "dim": axis,
            "keepdim": keepdim,
        },
        frontend_method_data=frontend_method_data,
        init_flags=init_flags,
        method_flags=method_flags,
        frontend=frontend,
        on_device=on_device,
    )


# argmin
@handle_frontend_method(
    class_tree=CLASS_TREE,
    init_tree="torch.tensor",
    method_name="argmin",
    dtype_input_axis=helpers.dtype_values_axis(
        available_dtypes=helpers.get_dtypes("numeric"),
        force_int_axis=True,
        min_num_dims=1,
        max_num_dims=3,
        min_dim_size=1,
        max_dim_size=3,
        min_value=1,
        max_value=5,
        valid_axis=True,
        allow_neg_axes=True,
    ),
    keepdim=st.booleans(),
)
def test_torch_instance_argmin(
    dtype_input_axis,
    keepdim,
    frontend_method_data,
    init_flags,
    method_flags,
    frontend,
    on_device,
):
    input_dtype, x, axis = dtype_input_axis
    helpers.test_frontend_method(
        init_input_dtypes=input_dtype,
        init_all_as_kwargs_np={
            "data": x[0],
        },
        method_input_dtypes=input_dtype,
        method_all_as_kwargs_np={
            "dim": axis,
            "keepdim": keepdim,
        },
        frontend_method_data=frontend_method_data,
        init_flags=init_flags,
        method_flags=method_flags,
        frontend=frontend,
        on_device=on_device,
    )


# argsort
@handle_frontend_method(
    class_tree=CLASS_TREE,
    init_tree="torch.tensor",
    method_name="argsort",
    dtype_input_axis=helpers.dtype_values_axis(
        available_dtypes=helpers.get_dtypes("numeric"),
        force_int_axis=True,
        min_num_dims=1,
        max_num_dims=3,
        min_dim_size=1,
        max_dim_size=3,
        min_value=1,
        max_value=5,
        valid_axis=True,
        allow_neg_axes=True,
    ),
    descending=st.booleans(),
)
def test_torch_instance_argsort(
    dtype_input_axis,
    descending,
    frontend_method_data,
    init_flags,
    method_flags,
    frontend,
    on_device,
):
    input_dtype, x, axis = dtype_input_axis
    helpers.test_frontend_method(
        init_input_dtypes=input_dtype,
        init_all_as_kwargs_np={
            "data": x[0],
        },
        method_input_dtypes=input_dtype,
        method_all_as_kwargs_np={
            "dim": axis,
            "descending": descending,
        },
        frontend_method_data=frontend_method_data,
        init_flags=init_flags,
        method_flags=method_flags,
        frontend=frontend,
        on_device=on_device,
    )


# arccosh
@handle_frontend_method(
    class_tree=CLASS_TREE,
    init_tree="torch.tensor",
    method_name="arccosh",
    dtype_and_x=helpers.dtype_and_values(
        min_value=-1.0,
        max_value=1.0,
        available_dtypes=helpers.get_dtypes("float"),
    ),
)
def test_torch_instance_arccosh(
    dtype_and_x,
    frontend_method_data,
    init_flags,
    method_flags,
    frontend,
    on_device,
):
    input_dtype, x = dtype_and_x
    helpers.test_frontend_method(
        init_input_dtypes=input_dtype,
        init_all_as_kwargs_np={
            "data": x[0],
        },
        method_input_dtypes=[],
        method_all_as_kwargs_np={},
        frontend_method_data=frontend_method_data,
        init_flags=init_flags,
        method_flags=method_flags,
        frontend=frontend,
        on_device=on_device,
    )


# ceil
@handle_frontend_method(
    class_tree=CLASS_TREE,
    init_tree="torch.tensor",
    method_name="ceil",
    dtype_and_x=helpers.dtype_and_values(
        available_dtypes=helpers.get_dtypes("float"),
    ),
)
def test_torch_instance_ceil(
    dtype_and_x,
    frontend_method_data,
    init_flags,
    method_flags,
    frontend,
    on_device,
):
    input_dtype, x = dtype_and_x
    helpers.test_frontend_method(
        init_input_dtypes=input_dtype,
        init_all_as_kwargs_np={
            "data": x[0],
        },
        method_input_dtypes=input_dtype,
        method_all_as_kwargs_np={},
        frontend_method_data=frontend_method_data,
        init_flags=init_flags,
        method_flags=method_flags,
        frontend=frontend,
        on_device=on_device,
    )


# argwhere
@handle_frontend_method(
    class_tree=CLASS_TREE,
    init_tree="torch.tensor",
    method_name="argwhere",
    dtype_and_x=helpers.dtype_and_values(
        available_dtypes=helpers.get_dtypes("valid"),
    ),
)
def test_torch_instance_argwhere(
    dtype_and_x,
    frontend_method_data,
    init_flags,
    method_flags,
    frontend,
    on_device,
):
    input_dtype, x = dtype_and_x
    helpers.test_frontend_method(
        init_input_dtypes=input_dtype,
        init_all_as_kwargs_np={
            "data": x[0],
        },
        method_input_dtypes=input_dtype,
        method_all_as_kwargs_np={},
        frontend_method_data=frontend_method_data,
        init_flags=init_flags,
        method_flags=method_flags,
        frontend=frontend,
        on_device=on_device,
    )


# size
@handle_frontend_method(
    class_tree=CLASS_TREE,
    init_tree="torch.tensor",
    method_name="size",
    dtype_and_x=helpers.dtype_and_values(
        available_dtypes=helpers.get_dtypes("valid"),
        shape=st.shared(helpers.get_shape(min_num_dims=1), key="shape"),
    ),
    dim=helpers.get_axis(
        shape=st.shared(helpers.get_shape(min_num_dims=1), key="shape"),
        force_int=True,
    ),
)
def test_torch_instance_size(
    dtype_and_x,
    dim,
    frontend_method_data,
    init_flags,
    method_flags,
    frontend,
    on_device,
):
    input_dtype, x = dtype_and_x
    helpers.test_frontend_method(
        init_input_dtypes=input_dtype,
        init_all_as_kwargs_np={
            "data": x[0],
        },
        method_input_dtypes=input_dtype,
        method_all_as_kwargs_np={
            "dim": dim,
        },
        frontend_method_data=frontend_method_data,
        init_flags=init_flags,
        method_flags=method_flags,
        frontend=frontend,
        on_device=on_device,
    )


# min
@handle_frontend_method(
    class_tree=CLASS_TREE,
    init_tree="torch.tensor",
    method_name="min",
    dtype_x=helpers.dtype_and_values(
        available_dtypes=helpers.get_dtypes("float"),
    ),
)
def test_torch_instance_min(
    dtype_x,
    frontend,
    frontend_method_data,
    init_flags,
    method_flags,
    on_device,
):
    input_dtype, x = dtype_x
    helpers.test_frontend_method(
        init_input_dtypes=input_dtype,
        init_all_as_kwargs_np={
            "data": x[0],
        },
        method_input_dtypes=input_dtype,
        method_all_as_kwargs_np={},
        frontend_method_data=frontend_method_data,
        init_flags=init_flags,
        method_flags=method_flags,
        frontend=frontend,
        on_device=on_device,
    )


@st.composite
def _get_dtype_and_multiplicative_matrices(draw):
    return draw(
        st.one_of(
            _get_dtype_input_and_matrices(),
            _get_dtype_and_3dbatch_matrices(),
        )
    )


# matmul
@handle_frontend_method(
    class_tree=CLASS_TREE,
    init_tree="torch.tensor",
    method_name="matmul",
    dtype_tensor1_tensor2=_get_dtype_and_multiplicative_matrices(),
)
def test_torch_instance_matmul(
    dtype_tensor1_tensor2,
    frontend_method_data,
    init_flags,
    method_flags,
    frontend,
    on_device,
):
    dtype, tensor1, tensor2 = dtype_tensor1_tensor2
    helpers.test_frontend_method(
        init_input_dtypes=dtype,
        init_all_as_kwargs_np={
            "data": tensor1,
        },
        method_input_dtypes=dtype,
        method_all_as_kwargs_np={"other": tensor2},
        frontend_method_data=frontend_method_data,
        init_flags=init_flags,
        method_flags=method_flags,
        frontend=frontend,
        on_device=on_device,
    )


@st.composite
def _array_idxes_n_dtype(draw, **kwargs):
    num_dims = draw(helpers.ints(min_value=1, max_value=4))
    dtype, x = draw(
        helpers.dtype_and_values(
            **kwargs, min_num_dims=num_dims, max_num_dims=num_dims, shared_dtype=True
        )
    )
    idxes = draw(
        st.lists(
            helpers.ints(min_value=0, max_value=num_dims - 1),
            min_size=num_dims,
            max_size=num_dims,
            unique=True,
        )
    )
    return x, idxes, dtype


# permute
@handle_frontend_method(
    class_tree=CLASS_TREE,
    init_tree="torch.tensor",
    method_name="permute",
    dtype_values_axis=_array_idxes_n_dtype(
        available_dtypes=helpers.get_dtypes("float"),
    ),
    unpack_dims=st.booleans(),
)
def test_torch_instance_permute(
    dtype_values_axis,
    frontend_method_data,
    init_flags,
    method_flags,
    frontend,
    on_device,
):
    x, idxes, dtype = dtype_values_axis
    unpack_dims = True
    if unpack_dims:
        method_flags.num_positional_args = len(idxes) + 1
        dims = {}
        i = 0
        for x_ in idxes:
            dims["x{}".format(i)] = x_
            i += 1
    else:
        dims = {
            "dims": tuple(idxes),
        }
    helpers.test_frontend_method(
        init_input_dtypes=dtype,
        init_all_as_kwargs_np={
            "data": x[0],
        },
        method_input_dtypes=dtype,
        method_all_as_kwargs_np=dims,
        frontend_method_data=frontend_method_data,
        init_flags=init_flags,
        method_flags=method_flags,
        frontend=frontend,
        on_device=on_device,
    )


# mean
@handle_frontend_method(
    class_tree=CLASS_TREE,
    init_tree="torch.tensor",
    method_name="mean",
    dtype_x=helpers.dtype_and_values(
        available_dtypes=helpers.get_dtypes("float"),
        min_value=-1e04,
        max_value=1e04,
    ),
)
def test_torch_instance_mean(
    dtype_x,
    frontend,
    frontend_method_data,
    init_flags,
    method_flags,
    on_device,
):
    input_dtype, x = dtype_x
    helpers.test_frontend_method(
        init_input_dtypes=input_dtype,
        init_all_as_kwargs_np={
            "data": x[0],
        },
        method_input_dtypes=input_dtype,
        method_all_as_kwargs_np={},
        frontend_method_data=frontend_method_data,
        init_flags=init_flags,
        method_flags=method_flags,
        frontend=frontend,
        on_device=on_device,
    )


# nanmean
@handle_frontend_method(
    class_tree=CLASS_TREE,
    init_tree="torch.tensor",
    method_name="nanmean",
    dtype_x=helpers.dtype_and_values(
        available_dtypes=helpers.get_dtypes("float"),
        min_value=-1e04,
        max_value=1e04,
    ),
)
def test_torch_instance_nanmean(
    dtype_x,
    frontend,
    frontend_method_data,
    init_flags,
    method_flags,
    on_device,
):
    input_dtype, x = dtype_x
    helpers.test_frontend_method(
        init_input_dtypes=input_dtype,
        init_all_as_kwargs_np={
            "data": x[0],
        },
        method_input_dtypes=input_dtype,
        method_all_as_kwargs_np={},
        frontend_method_data=frontend_method_data,
        init_flags=init_flags,
        method_flags=method_flags,
        frontend=frontend,
        on_device=on_device,
    )


# median
@handle_frontend_method(
    class_tree=CLASS_TREE,
    init_tree="torch.tensor",
    method_name="median",
    dtype_input_axis=helpers.dtype_values_axis(
        available_dtypes=helpers.get_dtypes("float"),
        min_num_dims=1,
        valid_axis=True,
        force_int_axis=True,
    ),
    keepdim=st.booleans(),
)
def test_torch_instance_median(
    dtype_input_axis,
    keepdim,
    frontend,
    frontend_method_data,
    init_flags,
    method_flags,
    on_device,
):
    input_dtype, x, axis = dtype_input_axis
    helpers.test_frontend_method(
        init_input_dtypes=input_dtype,
        init_all_as_kwargs_np={
            "data": x[0],
        },
        method_input_dtypes=input_dtype,
        method_all_as_kwargs_np={
            "dim": axis,
            "keepdim": keepdim,
        },
        frontend_method_data=frontend_method_data,
        init_flags=init_flags,
        method_flags=method_flags,
        frontend=frontend,
        on_device=on_device,
    )


# transpose
@handle_frontend_method(
    class_tree=CLASS_TREE,
    init_tree="torch.tensor",
    method_name="transpose",
    dtype_value=helpers.dtype_and_values(
        available_dtypes=helpers.get_dtypes("valid"),
        shape=st.shared(helpers.get_shape(min_num_dims=1), key="shape"),
    ),
    dim0=helpers.get_axis(
        shape=st.shared(helpers.get_shape(), key="shape"),
        allow_neg=True,
        force_int=True,
    ),
    dim1=helpers.get_axis(
        shape=st.shared(helpers.get_shape(), key="shape"),
        allow_neg=True,
        force_int=True,
    ),
)
def test_torch_instance_transpose(
    dtype_value,
    dim0,
    dim1,
    frontend_method_data,
    init_flags,
    method_flags,
    frontend,
    on_device,
):
    input_dtype, x = dtype_value
    helpers.test_frontend_method(
        init_input_dtypes=input_dtype,
        init_all_as_kwargs_np={
            "data": x[0],
        },
        method_input_dtypes=input_dtype,
        method_all_as_kwargs_np={"dim0": dim0, "dim1": dim1},
        frontend_method_data=frontend_method_data,
        init_flags=init_flags,
        method_flags=method_flags,
        frontend=frontend,
        on_device=on_device,
    )


# transpose_
@handle_frontend_method(
    class_tree=CLASS_TREE,
    init_tree="torch.tensor",
    method_name="transpose_",
    dtype_value=helpers.dtype_and_values(
        available_dtypes=helpers.get_dtypes("valid"),
        shape=st.shared(helpers.get_shape(min_num_dims=1), key="shape"),
    ),
    dim0=helpers.get_axis(
        shape=st.shared(helpers.get_shape(), key="shape"),
        allow_neg=True,
        force_int=True,
    ),
    dim1=helpers.get_axis(
        shape=st.shared(helpers.get_shape(), key="shape"),
        allow_neg=True,
        force_int=True,
    ),
)
def test_torch_instance_transpose_(
    dtype_value,
    dim0,
    dim1,
    frontend_method_data,
    init_flags,
    method_flags,
    frontend,
    on_device,
):
    input_dtype, x = dtype_value
    helpers.test_frontend_method(
        init_input_dtypes=input_dtype,
        init_all_as_kwargs_np={
            "data": x[0],
        },
        method_input_dtypes=input_dtype,
        method_all_as_kwargs_np={
            "dim0": dim0,
            "dim1": dim1,
        },
        frontend_method_data=frontend_method_data,
        init_flags=init_flags,
        method_flags=method_flags,
        frontend=frontend,
        on_device=on_device,
    )


# t
@handle_frontend_method(
    class_tree=CLASS_TREE,
    init_tree="torch.tensor",
    method_name="t",
    dtype_and_x=helpers.dtype_and_values(
        available_dtypes=helpers.get_dtypes("valid"),
        shape=helpers.get_shape(min_num_dims=2, max_num_dims=2),
    ),
)
def test_torch_instance_t(
    dtype_and_x,
    frontend_method_data,
    init_flags,
    method_flags,
    frontend,
    on_device,
):
    input_dtype, x = dtype_and_x
    helpers.test_frontend_method(
        init_input_dtypes=input_dtype,
        init_all_as_kwargs_np={
            "data": x[0],
        },
        method_input_dtypes=input_dtype,
        method_all_as_kwargs_np={},
        frontend_method_data=frontend_method_data,
        init_flags=init_flags,
        method_flags=method_flags,
        frontend=frontend,
        on_device=on_device,
    )


# flatten
@handle_frontend_method(
    class_tree=CLASS_TREE,
    init_tree="torch.tensor",
    method_name="flatten",
    dtype_value=helpers.dtype_and_values(
        available_dtypes=helpers.get_dtypes("valid"),
        shape=st.shared(helpers.get_shape(), key="shape"),
    ),
    axes=helpers.get_axis(
        shape=st.shared(helpers.get_shape(), key="shape"),
        min_size=2,
        max_size=2,
        unique=False,
        force_tuple=True,
    ),
)
def test_torch_instance_flatten(
    dtype_value,
    axes,
    frontend_method_data,
    init_flags,
    method_flags,
    frontend,
    on_device,
):
    input_dtype, x = dtype_value
    helpers.test_frontend_method(
        init_input_dtypes=input_dtype,
        init_all_as_kwargs_np={
            "data": x[0],
        },
        method_input_dtypes=input_dtype,
        method_all_as_kwargs_np={
            "start_dim": axes[0],
            "end_dim": axes[1],
        },
        frontend_method_data=frontend_method_data,
        init_flags=init_flags,
        method_flags=method_flags,
        frontend=frontend,
        on_device=on_device,
    )


# cumsum
@handle_frontend_method(
    class_tree=CLASS_TREE,
    init_tree="torch.tensor",
    method_name="cumsum",
    dtype_value=helpers.dtype_and_values(
        available_dtypes=helpers.get_dtypes("valid"),
        shape=st.shared(helpers.get_shape(min_num_dims=1), key="shape"),
    ),
    dim=helpers.get_axis(
        shape=st.shared(helpers.get_shape(), key="shape"),
        allow_neg=True,
        force_int=True,
    ),
    dtypes=_dtypes(),
)
def test_torch_instance_cumsum(
    dtype_value,
    dim,
    dtypes,
    frontend_method_data,
    init_flags,
    method_flags,
    frontend,
    on_device,
):
    input_dtype, x = dtype_value
    helpers.test_frontend_method(
        init_input_dtypes=input_dtype,
        init_all_as_kwargs_np={
            "data": x[0],
        },
        method_input_dtypes=dtypes,
        method_all_as_kwargs_np={
            "dim": dim,
            "dtype": dtypes[0],
        },
        frontend_method_data=frontend_method_data,
        init_flags=init_flags,
        method_flags=method_flags,
        frontend=frontend,
        on_device=on_device,
    )


# cumsum_
@handle_frontend_method(
    class_tree=CLASS_TREE,
    init_tree="torch.tensor",
    method_name="cumsum_",
    dtype_value=helpers.dtype_and_values(
        available_dtypes=helpers.get_dtypes("numeric"),
        shape=st.shared(helpers.get_shape(min_num_dims=1), key="shape"),
    ),
    dim=helpers.get_axis(
        shape=st.shared(helpers.get_shape(), key="shape"),
        allow_neg=True,
        force_int=True,
    ),
)
def test_torch_instance_cumsum_(
    dtype_value,
    dim,
    frontend_method_data,
    init_flags,
    method_flags,
    frontend,
    on_device,
):
    input_dtype, x = dtype_value
    helpers.test_frontend_method(
        init_input_dtypes=input_dtype,
        init_all_as_kwargs_np={
            "data": x[0],
        },
        method_input_dtypes=input_dtype,
        method_all_as_kwargs_np={
            "dim": dim,
            "dtype": input_dtype[0],
        },
        frontend_method_data=frontend_method_data,
        init_flags=init_flags,
        method_flags=method_flags,
        frontend=frontend,
        on_device=on_device,
    )


# sort
@handle_frontend_method(
    class_tree=CLASS_TREE,
    init_tree="torch.tensor",
    method_name="sort",
    dtype_value=helpers.dtype_and_values(
        available_dtypes=helpers.get_dtypes("valid"),
        shape=st.shared(helpers.get_shape(min_num_dims=1), key="shape"),
    ),
    dim=helpers.get_axis(
        shape=st.shared(helpers.get_shape(), key="shape"),
        allow_neg=True,
        force_int=True,
    ),
    descending=st.booleans(),
)
def test_torch_instance_sort(
    dtype_value,
    dim,
    descending,
    frontend_method_data,
    init_flags,
    method_flags,
    frontend,
    on_device,
):
    input_dtype, x = dtype_value
    helpers.test_frontend_method(
        init_input_dtypes=input_dtype,
        init_all_as_kwargs_np={
            "data": x[0],
        },
        method_input_dtypes=input_dtype,
        method_all_as_kwargs_np={
            "dim": dim,
            "descending": descending,
        },
        frontend_method_data=frontend_method_data,
        init_flags=init_flags,
        method_flags=method_flags,
        frontend=frontend,
        on_device=on_device,
    )


# sigmoid
@handle_frontend_method(
    class_tree=CLASS_TREE,
    init_tree="torch.tensor",
    method_name="sigmoid",
    dtype_x=helpers.dtype_and_values(
        available_dtypes=helpers.get_dtypes("float"),
    ),
)
def test_torch_instance_sigmoid(
    dtype_x,
    frontend_method_data,
    init_flags,
    method_flags,
    frontend,
    on_device,
):
    input_dtype, x = dtype_x
    helpers.test_frontend_method(
        init_input_dtypes=input_dtype,
        init_all_as_kwargs_np={
            "data": x[0],
        },
        method_input_dtypes=input_dtype,
        method_all_as_kwargs_np={},
        frontend_method_data=frontend_method_data,
        init_flags=init_flags,
        method_flags=method_flags,
        frontend=frontend,
        on_device=on_device,
    )


# sigmoid
@handle_frontend_method(
    class_tree=CLASS_TREE,
    init_tree="torch.tensor",
    method_name="sigmoid_",
    dtype_x=helpers.dtype_and_values(
        available_dtypes=helpers.get_dtypes("float"),
    ),
)
def test_torch_instance_sigmoid_(
    dtype_x,
    frontend_method_data,
    init_flags,
    method_flags,
    frontend,
    on_device,
):
    input_dtype, x = dtype_x
    helpers.test_frontend_method(
        init_input_dtypes=input_dtype,
        init_all_as_kwargs_np={
            "data": x[0],
        },
        method_input_dtypes=input_dtype,
        method_all_as_kwargs_np={},
        frontend_method_data=frontend_method_data,
        init_flags=init_flags,
        method_flags=method_flags,
        frontend=frontend,
        on_device=on_device,
    )


# softmax
@handle_frontend_method(
    class_tree=CLASS_TREE,
    init_tree="torch.tensor",
    method_name="softmax",
    dtype_x_and_axis=helpers.dtype_values_axis(
        available_dtypes=helpers.get_dtypes("float"),
        min_num_dims=1,
        max_axes_size=1,
        force_int_axis=True,
        valid_axis=True,
    ),
    dtype=helpers.get_dtypes("float", full=False),
)
def test_torch_instance_softmax(
    dtype_x_and_axis,
    dtype,
    frontend_method_data,
    init_flags,
    method_flags,
    frontend,
    on_device,
):
    input_dtype, x, axis = dtype_x_and_axis
    helpers.test_frontend_method(
        init_input_dtypes=input_dtype,
        init_all_as_kwargs_np={
            "data": x[0],
        },
        method_input_dtypes=input_dtype,
        method_all_as_kwargs_np={
            "dim": axis,
            "dtype": dtype[0],
        },
        frontend_method_data=frontend_method_data,
        init_flags=init_flags,
        method_flags=method_flags,
        frontend=frontend,
        on_device=on_device,
    )


@st.composite
def _repeat_helper(draw):
    shape = draw(
        helpers.get_shape(
            min_num_dims=1, max_num_dims=5, min_dim_size=2, max_dim_size=10
        )
    )

    input_dtype, x = draw(
        helpers.dtype_and_values(
            available_dtypes=helpers.get_dtypes("valid"),
            shape=shape,
        )
    )

    repeats = draw(st.lists(st.integers(min_value=1, max_value=5), min_size=len(shape)))
    return input_dtype, x, repeats


# repeat
@handle_frontend_method(
    class_tree=CLASS_TREE,
    init_tree="torch.tensor",
    method_name="repeat",
    dtype_x_repeats=_repeat_helper(),
    unpack_repeat=st.booleans(),
)
def test_torch_instance_repeat(
    dtype_x_repeats,
    unpack_repeat,
    frontend_method_data,
    init_flags,
    method_flags,
    frontend,
    on_device,
):
    input_dtype, x, repeats = dtype_x_repeats
    repeat = {
        "repeats": repeats,
    }
    if unpack_repeat:
        method_flags.num_positional_args = len(repeat["repeats"]) + 1
        for i, x_ in enumerate(repeat["repeats"]):
            repeat["x{}".format(i)] = x_
    helpers.test_frontend_method(
        init_input_dtypes=input_dtype,
        init_all_as_kwargs_np={
            "data": x[0],
        },
        method_input_dtypes=input_dtype,
        method_all_as_kwargs_np=repeat,
        frontend_method_data=frontend_method_data,
        init_flags=init_flags,
        method_flags=method_flags,
        frontend=frontend,
        on_device=on_device,
    )


# unbind
@handle_frontend_method(
    class_tree=CLASS_TREE,
    init_tree="torch.tensor",
    method_name="unbind",
    dtype_value_axis=helpers.dtype_values_axis(
        available_dtypes=helpers.get_dtypes("numeric"),
        min_num_dims=1,
        valid_axis=True,
        force_int_axis=True,
    ),
)
def test_torch_instance_unbind(
    dtype_value_axis,
    frontend_method_data,
    init_flags,
    method_flags,
    frontend,
    on_device,
):
    input_dtypes, x, axis = dtype_value_axis
    helpers.test_frontend_method(
        init_input_dtypes=input_dtypes,
        init_all_as_kwargs_np={
            "data": x[0],
        },
        method_input_dtypes=input_dtypes,
        method_all_as_kwargs_np={
            "dim": axis,
        },
        frontend_method_data=frontend_method_data,
        init_flags=init_flags,
        method_flags=method_flags,
        frontend=frontend,
        on_device=on_device,
    )


# __eq__
@handle_frontend_method(
    class_tree=CLASS_TREE,
    init_tree="torch.tensor",
    method_name="__eq__",
    dtype_and_x=helpers.dtype_and_values(
        available_dtypes=helpers.get_dtypes("float"),
        num_arrays=2,
        min_value=-1e04,
        max_value=1e04,
        allow_inf=False,
    ),
)
def test_torch_special_eq(
    dtype_and_x,
    frontend_method_data,
    init_flags,
    method_flags,
    frontend,
    on_device,
):
    input_dtype, x = dtype_and_x
    helpers.test_frontend_method(
        init_input_dtypes=input_dtype,
        init_all_as_kwargs_np={
            "data": x[0],
        },
        method_input_dtypes=input_dtype,
        method_all_as_kwargs_np={
            "other": x[1],
        },
        frontend_method_data=frontend_method_data,
        init_flags=init_flags,
        method_flags=method_flags,
        frontend=frontend,
        on_device=on_device,
    )


# inverse
@handle_frontend_method(
    class_tree=CLASS_TREE,
    init_tree="torch.tensor",
    method_name="inverse",
    dtype_and_x=helpers.dtype_and_values(
        available_dtypes=helpers.get_dtypes("float"),
        min_num_dims=2,
    ).filter(lambda s: s[1][0].shape[-1] == s[1][0].shape[-2]),
)
def test_torch_instance_inverse(
    dtype_and_x,
    frontend_method_data,
    init_flags,
    method_flags,
    frontend,
    on_device,
):
    input_dtype, x = dtype_and_x
    helpers.test_frontend_method(
        init_input_dtypes=input_dtype,
        init_all_as_kwargs_np={
            "data": x[0],
        },
        method_input_dtypes=input_dtype,
        method_all_as_kwargs_np={},
        frontend_method_data=frontend_method_data,
        init_flags=init_flags,
        method_flags=method_flags,
        frontend=frontend,
        on_device=on_device,
    )


# neg
@handle_frontend_method(
    class_tree=CLASS_TREE,
    init_tree="torch.tensor",
    method_name="neg",
    dtype_and_x=helpers.dtype_and_values(
        available_dtypes=helpers.get_dtypes("float"),
        min_value=-1e04,
        max_value=1e04,
        allow_inf=False,
    ),
)
def test_torch_instance_neg(
    dtype_and_x,
    frontend,
    frontend_method_data,
    init_flags,
    method_flags,
    on_device,
):
    input_dtype, x = dtype_and_x
    helpers.test_frontend_method(
        init_input_dtypes=input_dtype,
        init_all_as_kwargs_np={
            "data": x[0],
        },
        method_input_dtypes=input_dtype,
        method_all_as_kwargs_np={},
        frontend_method_data=frontend_method_data,
        init_flags=init_flags,
        method_flags=method_flags,
        frontend=frontend,
        on_device=on_device,
    )


# __neg__
@handle_frontend_method(
    class_tree=CLASS_TREE,
    init_tree="torch.tensor",
    method_name="__neg__",
    dtype_and_x=helpers.dtype_and_values(
        available_dtypes=helpers.get_dtypes("float"),
        min_value=-1e04,
        max_value=1e04,
        allow_inf=False,
    ),
)
def test_torch_special_neg(
    dtype_and_x,
    frontend_method_data,
    init_flags,
    method_flags,
    frontend,
    on_device,
):
    input_dtype, x = dtype_and_x
    helpers.test_frontend_method(
        init_input_dtypes=input_dtype,
        init_all_as_kwargs_np={
            "data": x[0],
        },
        method_input_dtypes=input_dtype,
        method_all_as_kwargs_np={},
        frontend_method_data=frontend_method_data,
        init_flags=init_flags,
        method_flags=method_flags,
        frontend=frontend,
        on_device=on_device,
    )


# int
@handle_frontend_method(
    class_tree=CLASS_TREE,
    init_tree="torch.tensor",
    method_name="int",
    dtype_and_x=helpers.dtype_and_values(
        available_dtypes=helpers.get_dtypes("integer"),
    ),
)
def test_torch_instance_int(
    dtype_and_x,
    frontend_method_data,
    init_flags,
    method_flags,
    frontend,
    on_device,
):
    input_dtype, x = dtype_and_x
    helpers.test_frontend_method(
        init_input_dtypes=input_dtype,
        init_all_as_kwargs_np={
            "data": x[0],
        },
        method_input_dtypes=input_dtype,
        method_all_as_kwargs_np={},
        frontend_method_data=frontend_method_data,
        init_flags=init_flags,
        method_flags=method_flags,
        frontend=frontend,
        on_device=on_device,
    )


# half
@handle_frontend_method(
    class_tree=CLASS_TREE,
    init_tree="torch.tensor",
    method_name="half",
    dtype_and_x=helpers.dtype_and_values(
        available_dtypes=helpers.get_dtypes("valid"),
    ),
)
def test_torch_instance_half(
    dtype_and_x,
    frontend_method_data,
    init_flags,
    method_flags,
    frontend,
    on_device,
):
    input_dtype, x = dtype_and_x
    helpers.test_frontend_method(
        init_input_dtypes=input_dtype,
        init_all_as_kwargs_np={
            "data": x[0],
        },
        method_input_dtypes=input_dtype,
        method_all_as_kwargs_np={},
        frontend_method_data=frontend_method_data,
        init_flags=init_flags,
        method_flags=method_flags,
        frontend=frontend,
        on_device=on_device,
    )


# bool
@handle_frontend_method(
    class_tree=CLASS_TREE,
    init_tree="torch.tensor",
    method_name="bool",
    dtype_and_x=helpers.dtype_and_values(
        available_dtypes=helpers.get_dtypes("integer"),
    ),
)
def test_torch_instance_bool(
    dtype_and_x,
    frontend_method_data,
    init_flags,
    method_flags,
    frontend,
    on_device,
):
    input_dtype, x = dtype_and_x
    helpers.test_frontend_method(
        init_input_dtypes=input_dtype,
        init_all_as_kwargs_np={
            "data": x[0],
        },
        method_input_dtypes=input_dtype,
        method_all_as_kwargs_np={},
        frontend_method_data=frontend_method_data,
        init_flags=init_flags,
        method_flags=method_flags,
        frontend=frontend,
        on_device=on_device,
    )


# type
@handle_frontend_method(
    class_tree=CLASS_TREE,
    init_tree="torch.tensor",
    method_name="type",
    dtype_and_x=helpers.dtype_and_values(
        available_dtypes=helpers.get_dtypes("valid"),
    ),
    dtype=helpers.get_dtypes("valid", full=False),
)
def test_torch_instance_type(
    dtype_and_x,
    dtype,
    frontend_method_data,
    init_flags,
    method_flags,
    frontend,
    on_device,
):
    input_dtype, x = dtype_and_x
    helpers.test_frontend_method(
        init_input_dtypes=input_dtype,
        init_all_as_kwargs_np={
            "data": x[0],
        },
        method_input_dtypes=input_dtype,
        method_all_as_kwargs_np={
            "dtype": dtype[0],
        },
        frontend_method_data=frontend_method_data,
        init_flags=init_flags,
        method_flags=method_flags,
        frontend=frontend,
        on_device=on_device,
    )


# type_as
@handle_frontend_method(
    class_tree=CLASS_TREE,
    init_tree="torch.tensor",
    method_name="type_as",
    dtype_and_x=helpers.dtype_and_values(
        available_dtypes=helpers.get_dtypes("valid"),
        num_arrays=2,
    ),
)
def test_torch_instance_type_as(
    dtype_and_x,
    frontend_method_data,
    init_flags,
    method_flags,
    frontend,
    on_device,
):
    input_dtype, x = dtype_and_x
    helpers.test_frontend_method(
        init_input_dtypes=input_dtype,
        init_all_as_kwargs_np={
            "data": x[0],
        },
        method_input_dtypes=input_dtype,
        method_all_as_kwargs_np={
            "other": x[1],
        },
        frontend_method_data=frontend_method_data,
        init_flags=init_flags,
        method_flags=method_flags,
        frontend=frontend,
        on_device=on_device,
    )


# byte
@handle_frontend_method(
    class_tree=CLASS_TREE,
    init_tree="torch.tensor",
    method_name="byte",
    dtype_and_x=helpers.dtype_and_values(
        available_dtypes=helpers.get_dtypes("valid"),
    ),
)
def test_torch_instance_byte(
    dtype_and_x,
    frontend_method_data,
    init_flags,
    method_flags,
    frontend,
    on_device,
):
    input_dtype, x = dtype_and_x
    helpers.test_frontend_method(
        init_input_dtypes=input_dtype,
        init_all_as_kwargs_np={
            "data": x[0],
        },
        method_input_dtypes=input_dtype,
        method_all_as_kwargs_np={},
        frontend_method_data=frontend_method_data,
        init_flags=init_flags,
        method_flags=method_flags,
        frontend=frontend,
        on_device=on_device,
    )


# ne
@handle_frontend_method(
    class_tree=CLASS_TREE,
    init_tree="torch.tensor",
    method_name="ne",
    dtype_and_x=helpers.dtype_and_values(
        available_dtypes=helpers.get_dtypes("float"),
        num_arrays=2,
        min_value=-1e04,
        max_value=1e04,
        allow_inf=False,
    ),
)
def test_torch_instance_ne(
    dtype_and_x,
    frontend_method_data,
    init_flags,
    method_flags,
    frontend,
    on_device,
):
    input_dtype, x = dtype_and_x
    helpers.test_frontend_method(
        init_input_dtypes=input_dtype,
        init_all_as_kwargs_np={
            "data": x[0],
        },
        method_input_dtypes=input_dtype,
        method_all_as_kwargs_np={
            "other": x[1],
        },
        frontend_method_data=frontend_method_data,
        init_flags=init_flags,
        method_flags=method_flags,
        frontend=frontend,
        on_device=on_device,
    )


# squeeze
@handle_frontend_method(
    class_tree=CLASS_TREE,
    init_tree="torch.tensor",
    method_name="squeeze",
    dtype_value=helpers.dtype_and_values(
        available_dtypes=helpers.get_dtypes("valid"),
        shape=st.shared(helpers.get_shape(min_num_dims=1), key="shape"),
    ),
    dim=helpers.get_shape(min_num_dims=1),
)
def test_torch_instance_squeeze(
    dtype_value,
    dim,
    frontend_method_data,
    init_flags,
    method_flags,
    frontend,
    on_device,
):
    input_dtype, x = dtype_value
    helpers.test_frontend_method(
        init_input_dtypes=input_dtype,
        init_all_as_kwargs_np={
            "data": x[0],
        },
        method_input_dtypes=input_dtype,
        method_all_as_kwargs_np={
            "dim": dim,
        },
        frontend_method_data=frontend_method_data,
        init_flags=init_flags,
        method_flags=method_flags,
        frontend=frontend,
        on_device=on_device,
    )


# flip
@handle_frontend_method(
    class_tree=CLASS_TREE,
    init_tree="torch.tensor",
    method_name="flip",
    dtype_values_axis=_array_idxes_n_dtype(
        available_dtypes=helpers.get_dtypes("float"),
    ),
)
def test_torch_instance_flip(
    dtype_values_axis,
    frontend_method_data,
    init_flags,
    method_flags,
    frontend,
    on_device,
):
    x, idxes, dtype = dtype_values_axis
    helpers.test_frontend_method(
        init_input_dtypes=dtype,
        init_all_as_kwargs_np={
            "data": x[0],
        },
        method_input_dtypes=dtype,
        method_all_as_kwargs_np={
            "dims": idxes,
        },
        frontend_method_data=frontend_method_data,
        init_flags=init_flags,
        method_flags=method_flags,
        frontend=frontend,
        on_device=on_device,
    )


# fliplr
@handle_frontend_method(
    class_tree=CLASS_TREE,
    init_tree="torch.tensor",
    method_name="fliplr",
    dtype_and_x=helpers.dtype_and_values(
        available_dtypes=helpers.get_dtypes("float"),
        min_num_dims=2,
    ),
)
def test_torch_instance_fliplr(
    dtype_and_x,
    frontend_method_data,
    init_flags,
    method_flags,
    frontend,
    on_device,
):
    dtype, x = dtype_and_x
    helpers.test_frontend_method(
        init_input_dtypes=dtype,
        init_all_as_kwargs_np={
            "data": x[0],
        },
        method_input_dtypes=dtype,
        method_all_as_kwargs_np={},
        frontend_method_data=frontend_method_data,
        init_flags=init_flags,
        method_flags=method_flags,
        frontend=frontend,
        on_device=on_device,
    )


# tril
@handle_frontend_method(
    class_tree=CLASS_TREE,
    init_tree="torch.tensor",
    method_name="tril",
    dtype_and_values=helpers.dtype_and_values(
        available_dtypes=helpers.get_dtypes("numeric"),
        min_num_dims=2,  # Torch requires this.
    ),
    diagonal=st.integers(min_value=-100, max_value=100),
)
def test_torch_instance_tril(
    dtype_and_values,
    diagonal,
    frontend_method_data,
    init_flags,
    method_flags,
    frontend,
    on_device,
):
    input_dtype, x = dtype_and_values
    helpers.test_frontend_method(
        init_input_dtypes=input_dtype,
        init_all_as_kwargs_np={
            "data": x[0],
        },
        method_input_dtypes=input_dtype,
        method_all_as_kwargs_np={
            "diagonal": diagonal,
        },
        frontend_method_data=frontend_method_data,
        init_flags=init_flags,
        method_flags=method_flags,
        frontend=frontend,
        on_device=on_device,
    )


# sqrt
@handle_frontend_method(
    class_tree=CLASS_TREE,
    init_tree="torch.tensor",
    method_name="sqrt",
    dtype_x=helpers.dtype_and_values(
        available_dtypes=helpers.get_dtypes("numeric"),
    ),
)
def test_torch_instance_sqrt(
    dtype_x,
    frontend,
    frontend_method_data,
    init_flags,
    method_flags,
    on_device,
):
    input_dtype, x = dtype_x
    helpers.test_frontend_method(
        init_input_dtypes=input_dtype,
        init_all_as_kwargs_np={"data": x[0]},
        method_input_dtypes=input_dtype,
        method_all_as_kwargs_np={},
        frontend_method_data=frontend_method_data,
        init_flags=init_flags,
        method_flags=method_flags,
        frontend=frontend,
        on_device=on_device,
    )


# sqrt_
@handle_frontend_method(
    class_tree=CLASS_TREE,
    init_tree="torch.tensor",
    method_name="sqrt_",
    dtype_x=helpers.dtype_and_values(
        available_dtypes=helpers.get_dtypes("float"),
    ),
)
def test_torch_instance_sqrt_(
    dtype_x,
    frontend,
    frontend_method_data,
    init_flags,
    method_flags,
    on_device,
):
    input_dtype, x = dtype_x
    helpers.test_frontend_method(
        init_input_dtypes=input_dtype,
        init_all_as_kwargs_np={"data": x[0]},
        method_input_dtypes=input_dtype,
        method_all_as_kwargs_np={},
        frontend_method_data=frontend_method_data,
        init_flags=init_flags,
        method_flags=method_flags,
        frontend=frontend,
        on_device=on_device,
    )


# index_select
@handle_frontend_method(
    class_tree=CLASS_TREE,
    init_tree="torch.tensor",
    method_name="index_select",
    params_indices_others=helpers.array_indices_axis(
        array_dtypes=helpers.get_dtypes("valid"),
        indices_dtypes=["int64"],
        max_num_dims=1,
        indices_same_dims=True,
    ),
)
def test_torch_instance_index_select(
    params_indices_others,
    frontend_method_data,
    init_flags,
    method_flags,
    frontend,
    on_device,
):
    input_dtypes, input, indices, axis, batch_dims = params_indices_others
    helpers.test_frontend_method(
        init_input_dtypes=[input_dtypes[0]],
        init_all_as_kwargs_np={
            "data": input,
        },
        method_input_dtypes=[input_dtypes[1]],
        method_all_as_kwargs_np={
            "dim": axis,
            "index": indices,
        },
        frontend_method_data=frontend_method_data,
        init_flags=init_flags,
        method_flags=method_flags,
        frontend=frontend,
        on_device=on_device,
    )


@st.composite
def _arrays_dim_idx_n_dtypes(draw):
    num_dims = draw(st.shared(helpers.ints(min_value=1, max_value=4), key="num_dims"))
    num_arrays = 2
    common_shape = draw(
        helpers.lists(
            x=helpers.ints(min_value=2, max_value=3),
            min_size=num_dims - 1,
            max_size=num_dims - 1,
        )
    )
    _dim = draw(helpers.ints(min_value=0, max_value=num_dims - 1))
    unique_dims = draw(
        helpers.lists(
            x=helpers.ints(min_value=2, max_value=3),
            min_size=num_arrays,
            max_size=num_arrays,
        )
    )

    min_dim = min(unique_dims)
    max_dim = max(unique_dims)
    _idx = draw(
        helpers.array_values(
            shape=min_dim,
            dtype="int64",
            min_value=0,
            max_value=max_dim,
            exclude_min=False,
        )
    )

    xs = list()
    available_input_types = draw(helpers.get_dtypes("numeric"))
    input_dtypes = draw(
        helpers.array_dtypes(
            available_dtypes=available_input_types,
            num_arrays=num_arrays,
            shared_dtype=True,
        )
    )
    for ud, dt in zip(unique_dims, input_dtypes):
        x = draw(
            helpers.array_values(
                shape=common_shape[:_dim] + [ud] + common_shape[_dim:],
                dtype=dt,
                large_abs_safety_factor=2.5,
                small_abs_safety_factor=2.5,
                safety_factor_scale="log",
            )
        )
        xs.append(x)
    return xs, input_dtypes, _dim, _idx


# index_add
@handle_frontend_method(
    class_tree=CLASS_TREE,
    init_tree="torch.tensor",
    method_name="index_add_",
    xs_dtypes_dim_idx=_arrays_dim_idx_n_dtypes(),
    alpha=st.integers(min_value=1, max_value=2),
)
def test_torch_instance_index_add_(
    *,
    xs_dtypes_dim_idx,
    alpha,
    frontend_method_data,
    init_flags,
    method_flags,
    on_device,
    frontend,
):
    xs, input_dtypes, axis, indices = xs_dtypes_dim_idx
    if xs[0].shape[axis] < xs[1].shape[axis]:
        source, input = xs
    else:
        input, source = xs
    helpers.test_frontend_method(
        init_input_dtypes=[input_dtypes[0]],
        init_all_as_kwargs_np={
            "data": input,
        },
        method_input_dtypes=["int64", input_dtypes[1]],
        method_all_as_kwargs_np={
            "dim": axis,
            "index": indices,
            "source": source,
            "alpha": alpha,
        },
        frontend=frontend,
        frontend_method_data=frontend_method_data,
        init_flags=init_flags,
        method_flags=method_flags,
        on_device=on_device,
        rtol_=1e-03,
    )


@handle_frontend_method(
    class_tree=CLASS_TREE,
    init_tree="torch.tensor",
    method_name="index_add",
    xs_dtypes_dim_idx=_arrays_dim_idx_n_dtypes(),
    alpha=st.integers(min_value=1, max_value=2),
)
def test_torch_instance_index_add(
    *,
    xs_dtypes_dim_idx,
    alpha,
    frontend_method_data,
    init_flags,
    method_flags,
    on_device,
    frontend,
):
    xs, input_dtypes, axis, indices = xs_dtypes_dim_idx
    if xs[0].shape[axis] < xs[1].shape[axis]:
        source, input = xs
    else:
        input, source = xs
    helpers.test_frontend_method(
        init_input_dtypes=[input_dtypes[0]],
        init_all_as_kwargs_np={
            "data": input,
        },
        method_input_dtypes=["int64", input_dtypes[1]],
        method_all_as_kwargs_np={
            "dim": axis,
            "index": indices,
            "source": source,
            "alpha": alpha,
        },
        frontend=frontend,
        frontend_method_data=frontend_method_data,
        init_flags=init_flags,
        method_flags=method_flags,
        on_device=on_device,
        rtol_=1e-03,
    )


@st.composite
def _get_clamp_inputs(draw):
    shape = draw(
        helpers.get_shape(
            min_num_dims=1, max_num_dims=5, min_dim_size=2, max_dim_size=10
        )
    )
    x_dtype, x = draw(
        helpers.dtype_and_values(
            available_dtypes=helpers.get_dtypes("numeric"),
            shape=shape,
        )
    )
    min = draw(st.booleans())
    if min:
        max = draw(st.booleans())
        min = draw(
            helpers.array_values(
                dtype=x_dtype[0], shape=shape, min_value=0, max_value=25
            )
        )
        max = (
            draw(
                helpers.array_values(
                    dtype=x_dtype[0], shape=shape, min_value=26, max_value=50
                )
            )
            if max
            else None
        )
    else:
        min = None
        max = draw(
            helpers.array_values(
                dtype=x_dtype[0], shape=shape, min_value=26, max_value=50
            )
        )
    return x_dtype, x, min, max


# clamp
@handle_frontend_method(
    class_tree=CLASS_TREE,
    init_tree="torch.tensor",
    method_name="clamp",
    dtype_and_x_min_max=_get_clamp_inputs(),
)
def test_torch_instance_clamp(
    dtype_and_x_min_max,
    frontend,
    frontend_method_data,
    init_flags,
    method_flags,
    on_device,
):
    input_dtype, x, min, max = dtype_and_x_min_max
    helpers.test_frontend_method(
        init_input_dtypes=input_dtype,
        init_all_as_kwargs_np={
            "data": x[0],
        },
        method_input_dtypes=input_dtype,
        method_all_as_kwargs_np={"min": min, "max": max},
        frontend_method_data=frontend_method_data,
        init_flags=init_flags,
        method_flags=method_flags,
        frontend=frontend,
        on_device=on_device,
    )


# clamp_
@handle_frontend_method(
    class_tree=CLASS_TREE,
    init_tree="torch.tensor",
    method_name="clamp_",
    dtype_and_x_min_max=_get_clamp_inputs(),
)
def test_torch_instance_clamp_(
    dtype_and_x_min_max,
    frontend,
    frontend_method_data,
    init_flags,
    method_flags,
    on_device,
):
    input_dtype, x, min, max = dtype_and_x_min_max
    helpers.test_frontend_method(
        init_input_dtypes=input_dtype,
        init_all_as_kwargs_np={
            "data": x[0],
        },
        method_input_dtypes=input_dtype,
        method_all_as_kwargs_np={"min": min, "max": max},
        frontend_method_data=frontend_method_data,
        init_flags=init_flags,
        method_flags=method_flags,
        frontend=frontend,
        on_device=on_device,
    )


# clip
@handle_frontend_method(
    class_tree=CLASS_TREE,
    init_tree="torch.tensor",
    method_name="clip",
    input_and_ranges=_get_clamp_inputs(),
)
def test_torch_instance_clip(
    input_and_ranges,
    frontend,
    frontend_method_data,
    init_flags,
    method_flags,
    on_device,
):
    input_dtype, x, min, max = input_and_ranges
    helpers.test_frontend_method(
        init_input_dtypes=input_dtype,
        init_all_as_kwargs_np={
            "data": x[0],
        },
        method_input_dtypes=input_dtype,
        method_all_as_kwargs_np={"min": min, "max": max},
        frontend_method_data=frontend_method_data,
        init_flags=init_flags,
        method_flags=method_flags,
        frontend=frontend,
        on_device=on_device,
    )


# clip_
@handle_frontend_method(
    class_tree=CLASS_TREE,
    init_tree="torch.tensor",
    method_name="clip_",
    input_and_ranges=_get_clamp_inputs(),
)
def test_torch_instance_clip_(
    input_and_ranges,
    frontend,
    frontend_method_data,
    init_flags,
    method_flags,
    on_device,
):
    input_dtype, x, min, max = input_and_ranges
    helpers.test_frontend_method(
        init_input_dtypes=input_dtype,
        init_all_as_kwargs_np={
            "data": x[0],
        },
        method_input_dtypes=input_dtype,
        method_all_as_kwargs_np={"min": min, "max": max},
        frontend_method_data=frontend_method_data,
        init_flags=init_flags,
        method_flags=method_flags,
        frontend=frontend,
        on_device=on_device,
    )


# __gt__
@handle_frontend_method(
    class_tree=CLASS_TREE,
    init_tree="torch.tensor",
    method_name="__gt__",
    dtype_and_x=helpers.dtype_and_values(
        available_dtypes=helpers.get_dtypes("float"),
        num_arrays=2,
        min_value=-1e04,
        max_value=1e04,
        allow_inf=False,
    ),
)
def test_torch_special_gt(
    dtype_and_x,
    frontend_method_data,
    init_flags,
    method_flags,
    frontend,
    on_device,
):
    input_dtype, x = dtype_and_x
    helpers.test_frontend_method(
        init_input_dtypes=input_dtype,
        init_all_as_kwargs_np={
            "data": x[0],
        },
        method_input_dtypes=input_dtype,
        method_all_as_kwargs_np={
            "other": x[1],
        },
        frontend_method_data=frontend_method_data,
        init_flags=init_flags,
        method_flags=method_flags,
        frontend=frontend,
        on_device=on_device,
    )


# __ne__
@handle_frontend_method(
    class_tree=CLASS_TREE,
    init_tree="torch.tensor",
    method_name="__ne__",
    dtype_and_x=helpers.dtype_and_values(
        available_dtypes=helpers.get_dtypes("float"),
        num_arrays=2,
        min_value=-1e04,
        max_value=1e04,
        allow_inf=False,
    ),
)
def test_torch_special_ne(
    dtype_and_x,
    frontend_method_data,
    init_flags,
    method_flags,
    frontend,
    on_device,
):
    input_dtype, x = dtype_and_x
    helpers.test_frontend_method(
        init_input_dtypes=input_dtype,
        init_all_as_kwargs_np={
            "data": x[0],
        },
        method_input_dtypes=input_dtype,
        method_all_as_kwargs_np={
            "other": x[1],
        },
        frontend_method_data=frontend_method_data,
        init_flags=init_flags,
        method_flags=method_flags,
        frontend=frontend,
        on_device=on_device,
    )


# __lt__
@handle_frontend_method(
    class_tree=CLASS_TREE,
    init_tree="torch.tensor",
    method_name="__lt__",
    dtype_and_x=helpers.dtype_and_values(
        available_dtypes=helpers.get_dtypes("float"),
        num_arrays=2,
        min_value=-1e04,
        max_value=1e04,
        allow_inf=False,
    ),
)
def test_torch_special_lt(
    dtype_and_x,
    frontend_method_data,
    init_flags,
    method_flags,
    frontend,
    on_device,
):
    input_dtype, x = dtype_and_x
    helpers.test_frontend_method(
        init_input_dtypes=input_dtype,
        init_all_as_kwargs_np={
            "data": x[0],
        },
        method_input_dtypes=input_dtype,
        method_all_as_kwargs_np={
            "other": x[1],
        },
        frontend_method_data=frontend_method_data,
        init_flags=init_flags,
        method_flags=method_flags,
        frontend=frontend,
        on_device=on_device,
    )


# __or__
@handle_frontend_method(
    class_tree=CLASS_TREE,
    init_tree="torch.tensor",
    method_name="__or__",
    dtype_and_x=helpers.dtype_and_values(
        available_dtypes=helpers.get_dtypes("valid"),
        num_arrays=2,
        min_value=-1e04,
        max_value=1e04,
        allow_inf=False,
    ),
)
def test_torch_special_or(
    dtype_and_x,
    frontend_method_data,
    init_flags,
    method_flags,
    frontend,
    on_device,
):
    input_dtype, x = dtype_and_x
    helpers.test_frontend_method(
        init_input_dtypes=input_dtype,
        init_all_as_kwargs_np={
            "data": x[0],
        },
        method_input_dtypes=input_dtype,
        method_all_as_kwargs_np={
            "other": x[1],
        },
        frontend_method_data=frontend_method_data,
        init_flags=init_flags,
        method_flags=method_flags,
        frontend=frontend,
        on_device=on_device,
    )


# where
@handle_frontend_method(
    class_tree=CLASS_TREE,
    init_tree="torch.tensor",
    method_name="where",
    broadcastables=_broadcastable_trio(),
)
def test_torch_instance_where(
    broadcastables,
    frontend_method_data,
    init_flags,
    method_flags,
    frontend,
    on_device,
):
    cond, xs, dtypes = broadcastables
    helpers.test_frontend_method(
        init_input_dtypes=dtypes,
        init_all_as_kwargs_np={
            "data": xs[0],
        },
        method_input_dtypes=["bool", dtypes[1]],
        method_all_as_kwargs_np={
            "condition": cond,
            "other": xs[1],
        },
        frontend_method_data=frontend_method_data,
        init_flags=init_flags,
        method_flags=method_flags,
        frontend=frontend,
        on_device=on_device,
    )


# clone
@handle_frontend_method(
    class_tree=CLASS_TREE,
    init_tree="torch.tensor",
    method_name="clone",
    dtype_and_x=helpers.dtype_and_values(
        available_dtypes=helpers.get_dtypes("valid"),
        num_arrays=1,
    ),
)
def test_torch_instance_clone(
    dtype_and_x,
    frontend_method_data,
    init_flags,
    method_flags,
    frontend,
    on_device,
):
    input_dtype, x = dtype_and_x
    helpers.test_frontend_method(
        init_input_dtypes=input_dtype,
        init_all_as_kwargs_np={
            "data": x[0],
        },
        method_input_dtypes=input_dtype,
        method_all_as_kwargs_np={},
        frontend_method_data=frontend_method_data,
        init_flags=init_flags,
        method_flags=method_flags,
        frontend=frontend,
        on_device=on_device,
    )


# __invert__
@handle_frontend_method(
    class_tree=CLASS_TREE,
    init_tree="torch.tensor",
    method_name="__invert__",
    dtype_and_x=helpers.dtype_and_values(
        available_dtypes=helpers.get_dtypes("integer"),
        num_arrays=1,
    ),
)
def test_torch_special_invert(
    dtype_and_x,
    frontend_method_data,
    init_flags,
    method_flags,
    frontend,
    on_device,
):
    input_dtype, x = dtype_and_x
    helpers.test_frontend_method(
        init_input_dtypes=input_dtype,
        init_all_as_kwargs_np={
            "data": x[0],
        },
        method_input_dtypes=input_dtype,
        method_all_as_kwargs_np={},
        frontend_method_data=frontend_method_data,
        init_flags=init_flags,
        method_flags=method_flags,
        frontend=frontend,
        on_device=on_device,
    )


# acosh
@handle_frontend_method(
    class_tree=CLASS_TREE,
    init_tree="torch.tensor",
    method_name="acosh",
    dtype_and_x=helpers.dtype_and_values(
        min_value=1.0,
        available_dtypes=helpers.get_dtypes("float"),
    ),
)
def test_torch_instance_acosh(
    dtype_and_x,
    frontend_method_data,
    init_flags,
    method_flags,
    frontend,
    on_device,
):
    input_dtype, x = dtype_and_x
    helpers.test_frontend_method(
        init_input_dtypes=input_dtype,
        init_all_as_kwargs_np={
            "data": x[0],
        },
        method_input_dtypes=[],
        method_all_as_kwargs_np={},
        frontend_method_data=frontend_method_data,
        init_flags=init_flags,
        method_flags=method_flags,
        frontend=frontend,
        on_device=on_device,
    )


@st.composite
def _masked_fill_helper(draw):
    cond, xs, dtypes = draw(_broadcastable_trio())
    if ivy.is_uint_dtype(dtypes[0]):
        fill_value = draw(helpers.ints(min_value=0, max_value=5))
    elif ivy.is_int_dtype(dtypes[0]):
        fill_value = draw(helpers.ints(min_value=-5, max_value=5))
    else:
        fill_value = draw(helpers.floats(min_value=-5, max_value=5))
    return dtypes[0], xs[0], cond, fill_value


# masked_fill
@handle_frontend_method(
    class_tree=CLASS_TREE,
    init_tree="torch.tensor",
    method_name="masked_fill",
    x_mask_val=_masked_fill_helper(),
)
def test_torch_instance_masked_fill(
    x_mask_val,
    frontend_method_data,
    init_flags,
    method_flags,
    frontend,
    on_device,
):
    dtype, x, mask, val = x_mask_val
    helpers.test_frontend_method(
        init_input_dtypes=[dtype],
        init_all_as_kwargs_np={
            "data": x,
        },
        method_input_dtypes=["bool", dtype],
        method_all_as_kwargs_np={
            "mask": mask,
            "value": val,
        },
        frontend_method_data=frontend_method_data,
        init_flags=init_flags,
        method_flags=method_flags,
        frontend=frontend,
        on_device=on_device,
    )


# acosh_
@handle_frontend_method(
    class_tree=CLASS_TREE,
    init_tree="torch.tensor",
    method_name="acosh_",
    dtype_and_x=helpers.dtype_and_values(
        min_value=1.0,
        available_dtypes=helpers.get_dtypes("float"),
    ),
)
def test_torch_instance_acosh_(
    dtype_and_x,
    frontend_method_data,
    init_flags,
    method_flags,
    frontend,
    on_device,
):
    input_dtype, x = dtype_and_x
    helpers.test_frontend_method(
        init_input_dtypes=input_dtype,
        init_all_as_kwargs_np={
            "data": x[0],
        },
        method_input_dtypes=[],
        method_all_as_kwargs_np={},
        frontend_method_data=frontend_method_data,
        init_flags=init_flags,
        method_flags=method_flags,
        frontend=frontend,
        on_device=on_device,
    )


# numpy
@handle_frontend_method(
    class_tree=CLASS_TREE,
    init_tree="torch.tensor",
    method_name="numpy",
    dtype_and_x=helpers.dtype_and_values(
        available_dtypes=helpers.get_dtypes("valid"),
    ),
)
def test_torch_instance_numpy(
    dtype_and_x,
    frontend_method_data,
    init_flags,
    method_flags,
    frontend,
    on_device,
):
    input_dtype, x = dtype_and_x
    ret, frontend_ret = helpers.test_frontend_method(
        init_input_dtypes=input_dtype,
        init_all_as_kwargs_np={
            "data": x[0],
        },
        method_input_dtypes=[],
        method_all_as_kwargs_np={},
        frontend_method_data=frontend_method_data,
        init_flags=init_flags,
        method_flags=method_flags,
        frontend=frontend,
        on_device=on_device,
        test_values=False,
    )
    # manual testing required as function return is numpy frontend
    helpers.value_test(
        ret_np_flat=helpers.flatten_and_to_np(ret=ret),
        ret_np_from_gt_flat=frontend_ret[0],
        ground_truth_backend="torch",
    )


# atan2_
@handle_frontend_method(
    class_tree=CLASS_TREE,
    init_tree="torch.tensor",
    method_name="atan2_",
    dtype_and_x=helpers.dtype_and_values(
        available_dtypes=helpers.get_dtypes("float"),
        num_arrays=2,
    ),
)
def test_torch_instance_atan2_(
    dtype_and_x, frontend_method_data, init_flags, method_flags, frontend, on_device
):
    input_dtype, x = dtype_and_x
    helpers.test_frontend_method(
        init_input_dtypes=input_dtype,
        init_all_as_kwargs_np={
            "data": x[0],
        },
        method_input_dtypes=input_dtype,
        method_all_as_kwargs_np={
            "other": x[1],
        },
        frontend_method_data=frontend_method_data,
        init_flags=init_flags,
        method_flags=method_flags,
        frontend=frontend,
        on_device=on_device,
    )


# bitwise_and_
@handle_frontend_method(
    class_tree=CLASS_TREE,
    init_tree="torch.tensor",
    method_name="bitwise_and_",
    dtype_and_x=helpers.dtype_and_values(
        available_dtypes=helpers.get_dtypes("integer"),
        num_arrays=2,
    ),
)
def test_torch_instance_bitwise_and_(
    dtype_and_x,
    frontend_method_data,
    init_flags,
    method_flags,
    frontend,
    on_device,
):
    input_dtype, x = dtype_and_x
    helpers.test_frontend_method(
        init_input_dtypes=input_dtype,
        init_all_as_kwargs_np={
            "data": x[0],
        },
        method_input_dtypes=input_dtype,
        method_all_as_kwargs_np={
            "other": x[1],
        },
        frontend_method_data=frontend_method_data,
        init_flags=init_flags,
        method_flags=method_flags,
        frontend=frontend,
        on_device=on_device,
    )


# __and__
@handle_frontend_method(
    class_tree=CLASS_TREE,
    init_tree="torch.tensor",
    method_name="__and__",
    dtype_and_x=helpers.dtype_and_values(
        available_dtypes=st.one_of(st.just(("bool",)), helpers.get_dtypes("integer")),
        num_arrays=2,
        min_value=-1e04,
        max_value=1e04,
        allow_inf=False,
    ),
)
def test_torch_special_and(
    dtype_and_x,
    frontend_method_data,
    init_flags,
    method_flags,
    frontend,
    on_device,
):
    input_dtype, x = dtype_and_x
    helpers.test_frontend_method(
        init_input_dtypes=input_dtype,
        init_all_as_kwargs_np={
            "data": x[0],
        },
        method_input_dtypes=input_dtype,
        method_all_as_kwargs_np={
            "other": x[1],
        },
        frontend_method_data=frontend_method_data,
        init_flags=init_flags,
        method_flags=method_flags,
        frontend=frontend,
        on_device=on_device,
    )


# bitwise_xor
@handle_frontend_method(
    class_tree=CLASS_TREE,
    init_tree="torch.tensor",
    method_name="bitwise_xor",
    dtype_and_x=helpers.dtype_and_values(
        available_dtypes=st.one_of(st.just(("bool",)), helpers.get_dtypes("integer")),
        num_arrays=2,
    ),
)
def test_torch_instance_bitwise_xor(
    dtype_and_x,
    frontend_method_data,
    init_flags,
    method_flags,
    frontend,
    on_device,
):
    input_dtype, x = dtype_and_x
    helpers.test_frontend_method(
        init_input_dtypes=input_dtype,
        init_all_as_kwargs_np={
            "data": x[0],
        },
        method_input_dtypes=input_dtype,
        method_all_as_kwargs_np={
            "other": x[1],
        },
        frontend_method_data=frontend_method_data,
        init_flags=init_flags,
        method_flags=method_flags,
        frontend=frontend,
        on_device=on_device,
    )


# cumprod
@handle_frontend_method(
    class_tree=CLASS_TREE,
    init_tree="torch.tensor",
    method_name="cumprod",
    dtype_value=helpers.dtype_and_values(
        available_dtypes=helpers.get_dtypes("valid"),
        shape=st.shared(helpers.get_shape(min_num_dims=1), key="shape"),
    ),
    dim=helpers.get_axis(
        shape=st.shared(helpers.get_shape(), key="shape"),
        allow_neg=True,
        force_int=True,
    ),
    dtypes=_dtypes(),
)
def test_torch_instance_cumprod(
    dtype_value,
    dim,
    dtypes,
    frontend_method_data,
    init_flags,
    method_flags,
    frontend,
    on_device,
):
    input_dtype, x = dtype_value
    helpers.test_frontend_method(
        init_input_dtypes=input_dtype,
        init_all_as_kwargs_np={
            "data": x[0],
        },
        method_input_dtypes=dtypes,
        method_all_as_kwargs_np={
            "dim": dim,
            "dtype": dtypes[0],
        },
        frontend_method_data=frontend_method_data,
        init_flags=init_flags,
        method_flags=method_flags,
        frontend=frontend,
        on_device=on_device,
    )


# relu
@handle_frontend_method(
    class_tree=CLASS_TREE,
    init_tree="torch.tensor",
    method_name="relu",
    dtype_and_x=helpers.dtype_and_values(
        available_dtypes=helpers.get_dtypes("float"),
        allow_inf=False,
    ),
)
def test_torch_instance_relu(
    dtype_and_x,
    frontend_method_data,
    init_flags,
    method_flags,
    frontend,
    on_device,
):
    input_dtype, x = dtype_and_x
    helpers.test_frontend_method(
        init_input_dtypes=input_dtype,
        init_all_as_kwargs_np={
            "data": x[0],
        },
        method_input_dtypes=input_dtype,
        method_all_as_kwargs_np={},
        frontend_method_data=frontend_method_data,
        init_flags=init_flags,
        method_flags=method_flags,
        frontend=frontend,
        on_device=on_device,
    )


# fmin
@handle_frontend_method(
    class_tree=CLASS_TREE,
    init_tree="torch.tensor",
    method_name="fmin",
    dtype_and_x=helpers.dtype_and_values(
        available_dtypes=helpers.get_dtypes("float"),
        num_arrays=2,
    ),
)
def test_torch_instance_fmin(
    dtype_and_x,
    frontend_method_data,
    init_flags,
    method_flags,
    frontend,
    on_device,
):
    input_dtype, x = dtype_and_x
    helpers.test_frontend_method(
        init_input_dtypes=input_dtype,
        init_all_as_kwargs_np={
            "data": x[0],
        },
        method_input_dtypes=input_dtype,
        method_all_as_kwargs_np={
            "other": x[1],
        },
        frontend_method_data=frontend_method_data,
        init_flags=init_flags,
        method_flags=method_flags,
        frontend=frontend,
        on_device=on_device,
    )


# count_nonzero
@handle_frontend_method(
    class_tree=CLASS_TREE,
    init_tree="torch.tensor",
    method_name="count_nonzero",
    dtype_value=helpers.dtype_and_values(
        available_dtypes=helpers.get_dtypes("valid"),
        shape=st.shared(helpers.get_shape(min_num_dims=1), key="shape"),
    ),
    dim=helpers.get_axis(
        shape=st.shared(helpers.get_shape(), key="shape"),
        allow_neg=True,
        force_int=True,
    ),
)
def test_torch_instance_count_nonzero(
    dtype_value,
    dim,
    frontend_method_data,
    init_flags,
    method_flags,
    frontend,
    on_device,
):
    input_dtype, x = dtype_value
    helpers.test_frontend_method(
        init_input_dtypes=input_dtype,
        init_all_as_kwargs_np={
            "data": x[0],
        },
        method_input_dtypes=input_dtype,
        method_all_as_kwargs_np={"dim": dim},
        frontend_method_data=frontend_method_data,
        init_flags=init_flags,
        method_flags=method_flags,
        frontend=frontend,
        on_device=on_device,
    )


# exp
@handle_frontend_method(
    class_tree=CLASS_TREE,
    init_tree="torch.tensor",
    method_name="exp",
    dtype_and_x=helpers.dtype_and_values(
        available_dtypes=helpers.get_dtypes("numeric"),
    ),
)
def test_torch_instance_exp(
    dtype_and_x,
    frontend_method_data,
    init_flags,
    method_flags,
    frontend,
    on_device,
):
    input_dtype, x = dtype_and_x
    helpers.test_frontend_method(
        init_input_dtypes=input_dtype,
        init_all_as_kwargs_np={
            "data": x[0],
        },
        method_input_dtypes=input_dtype,
        method_all_as_kwargs_np={},
        frontend_method_data=frontend_method_data,
        init_flags=init_flags,
        method_flags=method_flags,
        frontend=frontend,
        on_device=on_device,
    )


# exp_
@handle_frontend_method(
    class_tree=CLASS_TREE,
    init_tree="torch.tensor",
    method_name="exp_",
    dtype_and_x=helpers.dtype_and_values(
        available_dtypes=helpers.get_dtypes("numeric"),
    ),
)
def test_torch_instance_exp_(
    dtype_and_x,
    frontend_method_data,
    init_flags,
    method_flags,
    frontend,
    on_device,
):
    input_dtype, x = dtype_and_x
    helpers.test_frontend_method(
        init_input_dtypes=input_dtype,
        init_all_as_kwargs_np={
            "data": x[0],
        },
        method_input_dtypes=input_dtype,
        method_all_as_kwargs_np={},
        frontend_method_data=frontend_method_data,
        init_flags=init_flags,
        method_flags=method_flags,
        frontend=frontend,
        on_device=on_device,
    )


# expm1
@handle_frontend_method(
    class_tree=CLASS_TREE,
    init_tree="torch.tensor",
    method_name="expm1",
    dtype_and_x=helpers.dtype_and_values(
        available_dtypes=helpers.get_dtypes("numeric"),
    ),
)
def test_torch_instance_expm1(
    dtype_and_x,
    frontend_method_data,
    init_flags,
    method_flags,
    frontend,
    on_device,
):
    input_dtype, x = dtype_and_x
    helpers.test_frontend_method(
        init_input_dtypes=input_dtype,
        init_all_as_kwargs_np={
            "data": x[0],
        },
        method_input_dtypes=input_dtype,
        method_all_as_kwargs_np={},
        frontend_method_data=frontend_method_data,
        init_flags=init_flags,
        method_flags=method_flags,
        frontend=frontend,
        on_device=on_device,
    )


# mul
@handle_frontend_method(
    class_tree=CLASS_TREE,
    init_tree="torch.tensor",
    method_name="mul",
    dtype_and_x=helpers.dtype_and_values(
        available_dtypes=helpers.get_dtypes("numeric"),
        num_arrays=2,
    ),
)
def test_torch_instance_mul(
    dtype_and_x,
    frontend_method_data,
    init_flags,
    method_flags,
    frontend,
    on_device,
):
    input_dtype, x = dtype_and_x
    helpers.test_frontend_method(
        init_input_dtypes=input_dtype,
        init_all_as_kwargs_np={
            "data": x[0],
        },
        method_input_dtypes=input_dtype,
        method_all_as_kwargs_np={
            "other": x[1],
        },
        frontend_method_data=frontend_method_data,
        init_flags=init_flags,
        method_flags=method_flags,
        frontend=frontend,
        on_device=on_device,
    )


# ceil_
@handle_frontend_method(
    class_tree=CLASS_TREE,
    init_tree="torch.tensor",
    method_name="ceil_",
    dtype_and_x=helpers.dtype_and_values(
        available_dtypes=helpers.get_dtypes("float"),
    ),
)
def test_torch_instance_ceil_(
    dtype_and_x,
    frontend_method_data,
    init_flags,
    method_flags,
    frontend,
    on_device,
):
    input_dtype, x = dtype_and_x
    helpers.test_frontend_method(
        init_input_dtypes=input_dtype,
        init_all_as_kwargs_np={
            "data": x[0],
        },
        method_input_dtypes=input_dtype,
        method_all_as_kwargs_np={},
        frontend_method_data=frontend_method_data,
        init_flags=init_flags,
        method_flags=method_flags,
        frontend=frontend,
        on_device=on_device,
    )


# mul_
@handle_frontend_method(
    class_tree=CLASS_TREE,
    init_tree="torch.tensor",
    method_name="mul_",
    dtype_and_x=helpers.dtype_and_values(
        available_dtypes=helpers.get_dtypes("numeric"),
        num_arrays=2,
        shared_dtype=True,
    ),
)
def test_torch_instance_mul_(
    dtype_and_x,
    frontend_method_data,
    init_flags,
    method_flags,
    frontend,
    on_device,
):
    input_dtype, x = dtype_and_x
    helpers.test_frontend_method(
        init_input_dtypes=input_dtype,
        init_all_as_kwargs_np={
            "data": x[0],
        },
        method_input_dtypes=input_dtype,
        method_all_as_kwargs_np={
            "other": x[1],
        },
        frontend_method_data=frontend_method_data,
        init_flags=init_flags,
        method_flags=method_flags,
        frontend=frontend,
        on_device=on_device,
    )


# trunc
@handle_frontend_method(
    class_tree=CLASS_TREE,
    init_tree="torch.tensor",
    method_name="trunc",
    dtype_value=helpers.dtype_and_values(
        available_dtypes=helpers.get_dtypes("numeric"),
        shape=st.shared(helpers.get_shape(min_num_dims=1), key="shape"),
    ),
)
def test_torch_instance_trunc(
    dtype_value,
    frontend_method_data,
    init_flags,
    method_flags,
    frontend,
    on_device,
):
    input_dtype, x = dtype_value
    helpers.test_frontend_method(
        init_input_dtypes=input_dtype,
        init_all_as_kwargs_np={
            "data": x[0],
        },
        method_input_dtypes=input_dtype,
        method_all_as_kwargs_np={},
        frontend_method_data=frontend_method_data,
        init_flags=init_flags,
        method_flags=method_flags,
        frontend=frontend,
        on_device=on_device,
    )


# trunc_
@handle_frontend_method(
    class_tree=CLASS_TREE,
    init_tree="torch.tensor",
    method_name="trunc_",
    dtype_value=helpers.dtype_and_values(
        available_dtypes=helpers.get_dtypes("numeric"),
        shape=st.shared(helpers.get_shape(min_num_dims=1), key="shape"),
    ),
)
def test_torch_instance_trunc_(
    dtype_value,
    frontend_method_data,
    init_flags,
    method_flags,
    frontend,
    on_device,
):
    input_dtype, x = dtype_value
    helpers.test_frontend_method(
        init_input_dtypes=input_dtype,
        init_all_as_kwargs_np={
            "data": x[0],
        },
        method_input_dtypes=input_dtype,
        method_all_as_kwargs_np={},
        frontend_method_data=frontend_method_data,
        init_flags=init_flags,
        method_flags=method_flags,
        frontend=frontend,
        on_device=on_device,
    )


# fix
@handle_frontend_method(
    class_tree=CLASS_TREE,
    init_tree="torch.tensor",
    method_name="fix",
    dtype_value=helpers.dtype_and_values(
        available_dtypes=helpers.get_dtypes("numeric"),
        shape=st.shared(helpers.get_shape(min_num_dims=1), key="shape"),
    ),
)
def test_torch_instance_fix(
    dtype_value,
    frontend_method_data,
    init_flags,
    method_flags,
    frontend,
    on_device,
):
    input_dtype, x = dtype_value
    helpers.test_frontend_method(
        init_input_dtypes=input_dtype,
        init_all_as_kwargs_np={
            "data": x[0],
        },
        method_input_dtypes=input_dtype,
        method_all_as_kwargs_np={},
        frontend_method_data=frontend_method_data,
        init_flags=init_flags,
        method_flags=method_flags,
        frontend=frontend,
        on_device=on_device,
    )


# fix_
@handle_frontend_method(
    class_tree=CLASS_TREE,
    init_tree="torch.tensor",
    method_name="fix_",
    dtype_value=helpers.dtype_and_values(
        available_dtypes=helpers.get_dtypes("numeric"),
        shape=st.shared(helpers.get_shape(min_num_dims=1), key="shape"),
    ),
)
def test_torch_instance_fix_(
    dtype_value,
    frontend_method_data,
    init_flags,
    method_flags,
    frontend,
    on_device,
):
    input_dtype, x = dtype_value
    helpers.test_frontend_method(
        init_input_dtypes=input_dtype,
        init_all_as_kwargs_np={
            "data": x[0],
        },
        method_input_dtypes=input_dtype,
        method_all_as_kwargs_np={},
        frontend_method_data=frontend_method_data,
        init_flags=init_flags,
        method_flags=method_flags,
        frontend=frontend,
        on_device=on_device,
    )


# round
@handle_frontend_method(
    class_tree=CLASS_TREE,
    init_tree="torch.tensor",
    method_name="round",
    dtype_and_x=helpers.dtype_and_values(
        available_dtypes=helpers.get_dtypes("float"),
    ),
    decimals=st.integers(min_value=0, max_value=5),
)
def test_torch_instance_round(
    dtype_and_x,
    decimals,
    frontend_method_data,
    init_flags,
    method_flags,
    frontend,
    on_device,
):
    input_dtype, x = dtype_and_x
    helpers.test_frontend_method(
        init_input_dtypes=input_dtype,
        init_all_as_kwargs_np={
            "data": x[0],
        },
        method_input_dtypes=input_dtype,
        method_all_as_kwargs_np={
            "decimals": decimals,
        },
        frontend_method_data=frontend_method_data,
        init_flags=init_flags,
        method_flags=method_flags,
        frontend=frontend,
        on_device=on_device,
    )


# cross
@handle_frontend_method(
    class_tree=CLASS_TREE,
    init_tree="torch.tensor",
    method_name="cross",
    dtype_input_other_dim=dtype_value1_value2_axis(
        available_dtypes=helpers.get_dtypes("numeric"),
        min_num_dims=1,
        max_num_dims=10,
        min_dim_size=3,
        max_dim_size=3,
        min_value=-1e10,
        max_value=1e10,
        abs_smallest_val=0.01,
        large_abs_safety_factor=2,
        safety_factor_scale="log",
    ),
)
def test_torch_instance_cross(
    dtype_input_other_dim,
    frontend_method_data,
    init_flags,
    method_flags,
    frontend,
    on_device,
):
    dtype, input, other, dim = dtype_input_other_dim
    helpers.test_frontend_method(
        init_input_dtypes=dtype,
        init_all_as_kwargs_np={
            "data": input,
        },
        method_input_dtypes=dtype,
        method_all_as_kwargs_np={
            "other": other,
            "dim": dim,
        },
        frontend_method_data=frontend_method_data,
        init_flags=init_flags,
        method_flags=method_flags,
        frontend=frontend,
        on_device=on_device,
        rtol_=1e-2,
        atol_=1e-2,
    )


# det
@handle_frontend_method(
    class_tree=CLASS_TREE,
    init_tree="torch.tensor",
    method_name="det",
    dtype_and_x=_get_dtype_and_square_matrix(),
)
def test_torch_instance_det(
    dtype_and_x,
    frontend_method_data,
    init_flags,
    method_flags,
    frontend,
    on_device,
):
    input_dtype, x = dtype_and_x
    helpers.test_frontend_method(
        init_input_dtypes=input_dtype,
        init_all_as_kwargs_np={
            "data": x,
        },
        method_input_dtypes=input_dtype,
        method_all_as_kwargs_np={},
        frontend_method_data=frontend_method_data,
        init_flags=init_flags,
        method_flags=method_flags,
        frontend=frontend,
        on_device=on_device,
    )


# reciprocal
@handle_frontend_method(
    class_tree=CLASS_TREE,
    init_tree="torch.tensor",
    method_name="reciprocal",
    dtype_and_x=helpers.dtype_and_values(
        available_dtypes=helpers.get_dtypes("float"),
        min_value=1,
    ),
)
def test_torch_instance_reciprocal(
    dtype_and_x,
    frontend_method_data,
    init_flags,
    method_flags,
    frontend,
    on_device,
):
    input_dtype, x = dtype_and_x
    helpers.test_frontend_method(
        init_input_dtypes=input_dtype,
        init_all_as_kwargs_np={
            "data": x[0],
        },
        method_input_dtypes=input_dtype,
        method_all_as_kwargs_np={},
        frontend_method_data=frontend_method_data,
        init_flags=init_flags,
        method_flags=method_flags,
        frontend=frontend,
        on_device=on_device,
    )


# fill_
@handle_frontend_method(
    class_tree=CLASS_TREE,
    init_tree="torch.tensor",
    method_name="fill_",
    dtype_and_x=helpers.dtype_and_values(
        available_dtypes=helpers.get_dtypes("float"),
    ),
    value=helpers.floats(min_value=1, max_value=10),
)
def test_torch_instance_fill_(
    dtype_and_x,
    value,
    frontend_method_data,
    init_flags,
    method_flags,
    frontend,
    on_device,
):
    input_dtype, x = dtype_and_x
    helpers.test_frontend_method(
        init_input_dtypes=input_dtype,
        init_all_as_kwargs_np={
            "data": x[0],
        },
        method_input_dtypes=input_dtype,
        method_all_as_kwargs_np={
            "value": value,
        },
        frontend_method_data=frontend_method_data,
        init_flags=init_flags,
        method_flags=method_flags,
        frontend=frontend,
        on_device=on_device,
    )


# nonzero
@handle_frontend_method(
    class_tree=CLASS_TREE,
    init_tree="torch.tensor",
    method_name="nonzero",
    dtype_and_values=helpers.dtype_and_values(
        available_dtypes=helpers.get_dtypes("numeric"),
    ),
)
def test_torch_instance_nonzero(
    dtype_and_values,
    frontend_method_data,
    init_flags,
    method_flags,
    frontend,
    on_device,
):
    input_dtype, x = dtype_and_values
    helpers.test_frontend_method(
        init_input_dtypes=input_dtype,
        init_all_as_kwargs_np={
            "data": x[0],
        },
        method_input_dtypes=input_dtype,
        method_all_as_kwargs_np={},
        frontend_method_data=frontend_method_data,
        init_flags=init_flags,
        method_flags=method_flags,
        frontend=frontend,
        on_device=on_device,
    )


# mm
@handle_frontend_method(
    class_tree=CLASS_TREE,
    init_tree="torch.tensor",
    method_name="mm",
    dtype_xy=_get_dtype_input_and_matrices(),
)
def test_torch_instance_mm(
    dtype_xy,
    frontend_method_data,
    init_flags,
    method_flags,
    frontend,
    on_device,
):
    dtype, x, y = dtype_xy
    helpers.test_frontend_method(
        init_input_dtypes=dtype,
        init_all_as_kwargs_np={
            "data": x,
        },
        method_input_dtypes=dtype,
        method_all_as_kwargs_np={
            "mat2": y,
        },
        frontend_method_data=frontend_method_data,
        init_flags=init_flags,
        method_flags=method_flags,
        frontend=frontend,
        on_device=on_device,
    )


# square
@handle_frontend_method(
    class_tree=CLASS_TREE,
    init_tree="torch.tensor",
    method_name="square",
    dtype_x=helpers.dtype_and_values(
        available_dtypes=helpers.get_dtypes("float"),
    ),
)
def test_torch_instance_square(
    dtype_x,
    frontend,
    frontend_method_data,
    init_flags,
    method_flags,
    on_device,
):
    input_dtype, x = dtype_x
    helpers.test_frontend_method(
        init_input_dtypes=input_dtype,
        init_all_as_kwargs_np={"data": x[0]},
        method_input_dtypes=input_dtype,
        method_all_as_kwargs_np={},
        frontend_method_data=frontend_method_data,
        init_flags=init_flags,
        method_flags=method_flags,
        frontend=frontend,
        on_device=on_device,
    )


# log10
@handle_frontend_method(
    class_tree=CLASS_TREE,
    init_tree="torch.tensor",
    method_name="log10",
    dtype_and_x=helpers.dtype_and_values(
        available_dtypes=helpers.get_dtypes("float"),
        allow_inf=False,
    ),
)
def test_torch_instance_log10(
    dtype_and_x,
    frontend_method_data,
    init_flags,
    method_flags,
    frontend,
    on_device,
):
    input_dtype, x = dtype_and_x
    helpers.test_frontend_method(
        init_input_dtypes=input_dtype,
        init_all_as_kwargs_np={
            "data": x[0],
        },
        method_input_dtypes=input_dtype,
        method_all_as_kwargs_np={},
        frontend_method_data=frontend_method_data,
        init_flags=init_flags,
        method_flags=method_flags,
        frontend=frontend,
        on_device=on_device,
    )


# short
@handle_frontend_method(
    class_tree=CLASS_TREE,
    init_tree="torch.tensor",
    method_name="short",
    dtype_and_x=helpers.dtype_and_values(
        available_dtypes=helpers.get_dtypes("numeric"),
        min_value=-1e04,
        max_value=1e04,
        allow_inf=False,
    ),
)
def test_torch_instance_short(
    dtype_and_x,
    frontend_method_data,
    init_flags,
    method_flags,
    frontend,
    on_device,
):
    input_dtype, x = dtype_and_x
    helpers.test_frontend_method(
        init_input_dtypes=input_dtype,
        init_all_as_kwargs_np={
            "data": x[0],
        },
        method_input_dtypes=input_dtype,
        method_all_as_kwargs_np={},
        frontend_method_data=frontend_method_data,
        init_flags=init_flags,
        method_flags=method_flags,
        frontend=frontend,
        on_device=on_device,
    )


# prod
@handle_frontend_method(
    class_tree=CLASS_TREE,
    init_tree="torch.tensor",
    method_name="prod",
    dtype_x_axis=helpers.dtype_values_axis(
        available_dtypes=helpers.get_dtypes("numeric"),
        min_num_dims=1,
        max_num_dims=5,
        valid_axis=True,
        allow_neg_axes=False,
        max_axes_size=1,
        force_int_axis=True,
        large_abs_safety_factor=10,
        small_abs_safety_factor=10,
        safety_factor_scale="log",
    ),
    dtype=helpers.get_dtypes("float", none=True, full=False),
    keepdims=st.booleans(),
)
def test_torch_instance_prod(
    dtype_x_axis,
    dtype,
    keepdims,
    frontend,
    frontend_method_data,
    init_flags,
    method_flags,
    on_device,
):
    input_dtype, x, axis = dtype_x_axis
    if ivy.current_backend_str() == "torch":
        init_flags.as_variable = [False]
        method_flags.as_variable = [False]
    helpers.test_frontend_method(
        init_input_dtypes=input_dtype,
        init_all_as_kwargs_np={"data": x[0]},
        method_input_dtypes=input_dtype,
        method_all_as_kwargs_np={
            "dim": axis,
            "keepdim": keepdims,
            "dtype": dtype[0],
        },
        frontend_method_data=frontend_method_data,
        init_flags=init_flags,
        method_flags=method_flags,
        frontend=frontend,
        on_device=on_device,
    )


# div
@handle_frontend_method(
    class_tree=CLASS_TREE,
    init_tree="torch.tensor",
    method_name="div",
    dtype_and_x=helpers.dtype_and_values(
        available_dtypes=helpers.get_dtypes("numeric"),
        num_arrays=2,
        large_abs_safety_factor=2.5,
        small_abs_safety_factor=2.5,
        safety_factor_scale="log",
    ),
    rounding_mode=st.sampled_from(["floor", "trunc"]) | st.none(),
)
def test_torch_instance_div(
    dtype_and_x,
    rounding_mode,
    frontend,
    frontend_method_data,
    init_flags,
    method_flags,
    on_device,
):
    input_dtype, x = dtype_and_x
    assume(not np.any(np.isclose(x[1], 0)))

    helpers.test_frontend_method(
        init_input_dtypes=input_dtype,
        init_all_as_kwargs_np={"data": x[0]},
        method_input_dtypes=input_dtype,
        method_all_as_kwargs_np={
            "other": x[1],
            "rounding_mode": rounding_mode,
        },
        frontend_method_data=frontend_method_data,
        init_flags=init_flags,
        method_flags=method_flags,
        frontend=frontend,
        on_device=on_device,
    )


# div_
@handle_frontend_method(
    class_tree=CLASS_TREE,
    init_tree="torch.tensor",
    method_name="div_",
    dtype_and_x=helpers.dtype_and_values(
        available_dtypes=helpers.get_dtypes("numeric"),
        num_arrays=2,
        large_abs_safety_factor=2.5,
        small_abs_safety_factor=2.5,
        safety_factor_scale="log",
    ),
    rounding_mode=st.sampled_from(["floor", "trunc"]) | st.none(),
)
def test_torch_instance_div_(
    dtype_and_x,
    rounding_mode,
    frontend,
    frontend_method_data,
    init_flags,
    method_flags,
    on_device,
):
    input_dtype, x = dtype_and_x
    assume(not np.any(np.isclose(x[1], 0)))

    helpers.test_frontend_method(
        init_input_dtypes=input_dtype,
        init_all_as_kwargs_np={"data": x[0]},
        method_input_dtypes=input_dtype,
        method_all_as_kwargs_np={
            "other": x[1],
            "rounding_mode": rounding_mode,
        },
        frontend_method_data=frontend_method_data,
        init_flags=init_flags,
        method_flags=method_flags,
        frontend=frontend,
        on_device=on_device,
    )


# normal_
@handle_frontend_method(
    class_tree=CLASS_TREE,
    init_tree="torch.tensor",
    method_name="normal_",
    dtype_and_x=helpers.dtype_and_values(
        available_dtypes=helpers.get_dtypes("float"),
    ),
    mean=helpers.floats(min_value=-1, max_value=1),
    std=helpers.floats(min_value=0, max_value=1),
)
def test_torch_instance_normal_(
    dtype_and_x,
    mean,
    std,
    frontend,
    frontend_method_data,
    init_flags,
    method_flags,
    on_device,
):
    dtype, x = dtype_and_x

    def call():
        return helpers.test_frontend_method(
            init_input_dtypes=dtype,
            init_all_as_kwargs_np={"data": x[0]},
            method_input_dtypes=dtype,
            method_all_as_kwargs_np={
                "mean": mean,
                "std": std,
            },
            frontend_method_data=frontend_method_data,
            init_flags=init_flags,
            method_flags=method_flags,
            frontend=frontend,
            on_device=on_device,
            test_values=False,
        )

    ret = call()

    if not ivy.exists(ret):
        return

    ret_np, ret_from_np = ret
    ret_np = helpers.flatten_and_to_np(ret=ret_np)
    ret_from_np = helpers.flatten_and_to_np(ret=ret_from_np)
    for u, v in zip(ret_np, ret_from_np):
        assert u.dtype == v.dtype
        assert u.shape == v.shape


# addcdiv
@handle_frontend_method(
    class_tree=CLASS_TREE,
    init_tree="torch.tensor",
    method_name="addcdiv",
    dtype_and_x=helpers.dtype_and_values(
        available_dtypes=helpers.get_dtypes("float"),
        num_arrays=3,
        large_abs_safety_factor=2.5,
        small_abs_safety_factor=2.5,
        safety_factor_scale="log",
        shared_dtype=True,
    ),
    value=st.floats(min_value=-100, max_value=100),
)
def test_torch_instance_addcdiv(
    dtype_and_x,
    value,
    frontend,
    frontend_method_data,
    init_flags,
    method_flags,
    on_device,
):
    input_dtype, x = dtype_and_x
    assume(not np.any(np.isclose(x[2], 0)))

    helpers.test_frontend_method(
        init_input_dtypes=input_dtype,
        init_all_as_kwargs_np={"data": x[0]},
        method_input_dtypes=input_dtype,
        method_all_as_kwargs_np={
            "tensor1": x[1],
            "tensor2": x[2],
            "value": value,
        },
        frontend_method_data=frontend_method_data,
        init_flags=init_flags,
        method_flags=method_flags,
        frontend=frontend,
        on_device=on_device,
        atol_=1e-03,
    )


# addcmul
@handle_frontend_method(
    class_tree=CLASS_TREE,
    init_tree="torch.tensor",
    method_name="addcmul",
    dtype_and_x=helpers.dtype_and_values(
        available_dtypes=helpers.get_dtypes("float"),
        num_arrays=3,
        large_abs_safety_factor=2.5,
        small_abs_safety_factor=2.5,
        safety_factor_scale="log",
        shared_dtype=True,
    ),
    value=st.floats(min_value=-100, max_value=100),
)
def test_torch_instance_addcmul(
    dtype_and_x,
    value,
    frontend,
    frontend_method_data,
    init_flags,
    method_flags,
    on_device,
):
    input_dtype, x = dtype_and_x

    helpers.test_frontend_method(
        init_input_dtypes=input_dtype,
        init_all_as_kwargs_np={"data": x[0]},
        method_input_dtypes=input_dtype,
        method_all_as_kwargs_np={
            "tensor1": x[1],
            "tensor2": x[2],
            "value": value,
        },
        frontend_method_data=frontend_method_data,
        init_flags=init_flags,
        method_flags=method_flags,
        frontend=frontend,
        on_device=on_device,
        atol_=1e-02,
    )


# addcmul_
@handle_frontend_method(
    class_tree=CLASS_TREE,
    init_tree="torch.tensor",
    method_name="addcmul_",
    dtype_and_x=helpers.dtype_and_values(
        available_dtypes=helpers.get_dtypes("float"),
        num_arrays=3,
        large_abs_safety_factor=2.5,
        small_abs_safety_factor=2.5,
        safety_factor_scale="log",
        shared_dtype=True,
    ),
    value=st.floats(min_value=-100, max_value=100),
)
def test_torch_instance_addcmul_(
    dtype_and_x,
    value,
    frontend,
    frontend_method_data,
    init_flags,
    method_flags,
    on_device,
):
    input_dtype, x = dtype_and_x

    helpers.test_frontend_method(
        init_input_dtypes=input_dtype,
        init_all_as_kwargs_np={"data": x[0]},
        method_input_dtypes=input_dtype,
        method_all_as_kwargs_np={
            "tensor1": x[1],
            "tensor2": x[2],
            "value": value,
        },
        frontend_method_data=frontend_method_data,
        init_flags=init_flags,
        method_flags=method_flags,
        frontend=frontend,
        on_device=on_device,
        atol_=1e-02,
    )


# sign
@handle_frontend_method(
    class_tree=CLASS_TREE,
    init_tree="torch.tensor",
    method_name="sign",
    dtype_x=helpers.dtype_and_values(
        available_dtypes=helpers.get_dtypes("valid"),
    ),
)
def test_torch_instance_sign(
    dtype_x,
    frontend,
    frontend_method_data,
    init_flags,
    method_flags,
    on_device,
):
    input_dtype, x = dtype_x
    helpers.test_frontend_method(
        init_input_dtypes=input_dtype,
        init_all_as_kwargs_np={"data": x[0]},
        method_input_dtypes=input_dtype,
        method_all_as_kwargs_np={},
        frontend_method_data=frontend_method_data,
        init_flags=init_flags,
        method_flags=method_flags,
        frontend=frontend,
        on_device=on_device,
    )


# std
@handle_frontend_method(
    class_tree=CLASS_TREE,
    init_tree="torch.tensor",
    method_name="std",
    dtype_and_x=_statistical_dtype_values(function="std"),
)
def test_torch_instance_std(
    dtype_and_x,
    frontend,
    frontend_method_data,
    init_flags,
    method_flags,
    on_device,
):
    input_dtype, x, _, _ = dtype_and_x
    helpers.test_frontend_method(
        init_input_dtypes=input_dtype,
        init_all_as_kwargs_np={
            "data": x[0],
        },
        method_input_dtypes=input_dtype,
        method_all_as_kwargs_np={},
        frontend_method_data=frontend_method_data,
        init_flags=init_flags,
        method_flags=method_flags,
        frontend=frontend,
        on_device=on_device,
    )


# fmod
@handle_frontend_method(
    class_tree=CLASS_TREE,
    init_tree="torch.tensor",
    method_name="fmod",
    dtype_and_x=helpers.dtype_and_values(
        available_dtypes=helpers.get_dtypes("float"),
        num_arrays=2,
        shared_dtype=True,
        min_num_dims=1,
        min_value=-100,
        max_value=100,
    ),
)
def test_torch_instance_fmod(
    dtype_and_x,
    frontend,
    frontend_method_data,
    init_flags,
    method_flags,
    on_device,
):
    input_dtype, x = dtype_and_x
    helpers.test_frontend_method(
        init_input_dtypes=input_dtype,
        init_all_as_kwargs_np={"data": x[0]},
        method_input_dtypes=input_dtype,
        method_all_as_kwargs_np={"other": x[1]},
        frontend=frontend,
        frontend_method_data=frontend_method_data,
        init_flags=init_flags,
        method_flags=method_flags,
        on_device=on_device,
    )


# fmod_
@handle_frontend_method(
    class_tree=CLASS_TREE,
    init_tree="torch.tensor",
    method_name="fmod_",
    dtype_and_x=helpers.dtype_and_values(
        available_dtypes=helpers.get_dtypes("float"),
        num_arrays=2,
        shared_dtype=True,
        min_num_dims=1,
        min_value=-100,
        max_value=100,
    ),
)
def test_torch_instance_fmod_(
    dtype_and_x,
    frontend,
    frontend_method_data,
    init_flags,
    method_flags,
    on_device,
):
    input_dtype, x = dtype_and_x
    helpers.test_frontend_method(
        init_input_dtypes=input_dtype,
        init_all_as_kwargs_np={"data": x[0]},
        method_input_dtypes=input_dtype,
        method_all_as_kwargs_np={"other": x[1]},
        frontend=frontend,
        frontend_method_data=frontend_method_data,
        init_flags=init_flags,
        method_flags=method_flags,
        on_device=on_device,
    )


# topk
# TODO: add value test after the stable sorting is added to torch
# https://github.com/pytorch/pytorch/issues/88184
@handle_frontend_method(
    class_tree=CLASS_TREE,
    init_tree="torch.tensor",
    method_name="topk",
    dtype_x_axis_k=_topk_helper(),
    largest=st.booleans(),
    sorted=st.booleans(),
)
def test_torch_instance_topk(
    dtype_x_axis_k,
    largest,
    sorted,
    frontend,
    frontend_method_data,
    init_flags,
    method_flags,
    on_device,
):
    input_dtype, input, axis, k = dtype_x_axis_k
    helpers.test_frontend_method(
        init_input_dtypes=input_dtype,
        init_all_as_kwargs_np={"data": input[0]},
        method_input_dtypes=input_dtype,
        method_all_as_kwargs_np={
            "k": k,
            "dim": axis,
            "largest": largest,
            "sorted": sorted,
        },
        frontend=frontend,
        frontend_method_data=frontend_method_data,
        init_flags=init_flags,
        method_flags=method_flags,
        on_device=on_device,
        test_values=False,
    )


# bitwise right shift
@handle_frontend_method(
    class_tree=CLASS_TREE,
    init_tree="torch.tensor",
    method_name="bitwise_right_shift",
    dtype_and_x=helpers.dtype_and_values(
        available_dtypes=helpers.get_dtypes("valid"),
        num_arrays=2,
        shared_dtype=True,
    ),
)
def test_torch_instance_bitwise_right_shift(
    dtype_and_x,
    frontend_method_data,
    init_flags,
    method_flags,
    frontend,
    on_device,
):
    input_dtype, x = dtype_and_x
    # negative shifts will throw an exception
    # shifts >= dtype witdth produce backend-defined behavior
    x[1] = np.asarray(
        np.clip(x[1], 0, np.iinfo(input_dtype[1]).bits - 1), dtype=input_dtype[1]
    )
    helpers.test_frontend_method(
        init_input_dtypes=input_dtype,
        init_all_as_kwargs_np={
            "data": x[0],
        },
        method_input_dtypes=input_dtype,
        method_all_as_kwargs_np={
            "other": x[1],
        },
        frontend_method_data=frontend_method_data,
        init_flags=init_flags,
        method_flags=method_flags,
        frontend=frontend,
        on_device=on_device,
    )


# logdet
@handle_frontend_method(
    class_tree=CLASS_TREE,
    init_tree="torch.tensor",
    method_name="logdet",
    dtype_and_x=_get_dtype_and_square_matrix(),
)
def test_torch_instance_logdet(
    dtype_and_x,
    frontend_method_data,
    init_flags,
    method_flags,
    frontend,
    on_device,
):
    input_dtype, x = dtype_and_x
    dtype, x = dtype_and_x
    x = np.matmul(x.T, x) + np.identity(x.shape[0])
    helpers.test_frontend_method(
        init_input_dtypes=input_dtype,
        init_all_as_kwargs_np={
            "data": x,
        },
        method_input_dtypes=input_dtype,
        method_all_as_kwargs_np={},
        frontend_method_data=frontend_method_data,
        init_flags=init_flags,
        method_flags=method_flags,
        frontend=frontend,
        on_device=on_device,
    )


# multiply
@handle_frontend_method(
    class_tree=CLASS_TREE,
    init_tree="torch.tensor",
    method_name="multiply",
    dtype_and_x=helpers.dtype_and_values(
        available_dtypes=helpers.get_dtypes("numeric"),
        num_arrays=2,
    ),
)
def test_torch_instance_multiply(
    dtype_and_x,
    frontend_method_data,
    init_flags,
    method_flags,
    frontend,
    on_device,
):
    input_dtype, x = dtype_and_x
    helpers.test_frontend_method(
        init_input_dtypes=input_dtype,
        init_all_as_kwargs_np={
            "data": x[0],
        },
        method_input_dtypes=input_dtype,
        method_all_as_kwargs_np={
            "other": x[1],
        },
        frontend_method_data=frontend_method_data,
        init_flags=init_flags,
        method_flags=method_flags,
        frontend=frontend,
        on_device=on_device,
    )


# norm
@handle_frontend_method(
    class_tree=CLASS_TREE,
    init_tree="torch.tensor",
    method_name="norm",
    p_dtype_x_axis=_get_axis_and_p(),
    keepdim=st.booleans(),
    dtype=helpers.get_dtypes("valid", full=False),
)
def test_torch_instance_norm(
    p_dtype_x_axis,
    keepdim,
    dtype,
    frontend,
    frontend_method_data,
    init_flags,
    method_flags,
    on_device,
):
    p, values = p_dtype_x_axis
    input_dtype, x, axis = values
    helpers.test_frontend_method(
        init_input_dtypes=input_dtype,
        init_all_as_kwargs_np={"data": x[0]},
        method_input_dtypes=input_dtype,
        method_all_as_kwargs_np={
            "p": p,
            "dim": axis,
            "keepdim": keepdim,
            "dtype": dtype[0],
        },
        frontend=frontend,
        frontend_method_data=frontend_method_data,
        init_flags=init_flags,
        method_flags=method_flags,
        on_device=on_device,
    )


# is_complex
@handle_frontend_method(
    class_tree=CLASS_TREE,
    init_tree="torch.tensor",
    method_name="is_complex",
    dtype_and_x=helpers.dtype_and_values(
        available_dtypes=helpers.get_dtypes("valid"),
    ),
)
def test_torch_instance_is_complex(
    dtype_and_x,
    frontend_method_data,
    init_flags,
    method_flags,
    frontend,
    on_device,
):
    input_dtype, x = dtype_and_x
    helpers.test_frontend_method(
        init_input_dtypes=input_dtype,
        init_all_as_kwargs_np={"data": x[0]},
        method_input_dtypes=input_dtype,
        method_all_as_kwargs_np={},
        frontend_method_data=frontend_method_data,
        init_flags=init_flags,
        method_flags=method_flags,
        frontend=frontend,
        on_device=on_device,
    )


# copysign
@handle_frontend_method(
    class_tree=CLASS_TREE,
    init_tree="torch.tensor",
    method_name="copysign",
    dtype_and_x=helpers.dtype_and_values(
        available_dtypes=helpers.get_dtypes("float"),
        min_num_dims=1,
        num_arrays=2,
    ),
)
def test_torch_instance_copysign(
    dtype_and_x,
    frontend_method_data,
    init_flags,
    method_flags,
    frontend,
    on_device,
):
    input_dtype, x = dtype_and_x
    helpers.test_frontend_method(
        init_input_dtypes=input_dtype,
        init_all_as_kwargs_np={
            "data": x[0],
        },
        method_input_dtypes=input_dtype,
        method_all_as_kwargs_np={
            "other": x[1],
        },
        frontend_method_data=frontend_method_data,
        init_flags=init_flags,
        method_flags=method_flags,
        frontend=frontend,
        on_device=on_device,
    )


# not_equal
@handle_frontend_method(
    class_tree=CLASS_TREE,
    init_tree="torch.tensor",
    method_name="not_equal",
    dtype_and_x=helpers.dtype_and_values(
        available_dtypes=helpers.get_dtypes("valid"),
        num_arrays=2,
    ),
)
def test_torch_instance_not_equal(
    dtype_and_x,
    frontend,
    frontend_method_data,
    init_flags,
    method_flags,
    on_device,
):
    input_dtype, x = dtype_and_x
    helpers.test_frontend_method(
        init_input_dtypes=input_dtype,
        init_all_as_kwargs_np={
            "data": x[0],
        },
        method_input_dtypes=input_dtype,
        method_all_as_kwargs_np={
            "other": x[1],
        },
        frontend_method_data=frontend_method_data,
        init_flags=init_flags,
        method_flags=method_flags,
        frontend=frontend,
        atol_=1e-02,
        on_device=on_device,
    )


@st.composite
def _get_dtype_input_and_vectors(draw, with_input=False, same_size=False):
    dim_size1 = draw(helpers.ints(min_value=2, max_value=5))
    dim_size2 = dim_size1 if same_size else draw(helpers.ints(min_value=2, max_value=5))
    dtype = draw(helpers.get_dtypes("float", full=True))
    dtype = [
        draw(st.sampled_from(tuple(set(dtype).difference({"bfloat16", "float16"}))))
    ]
    vec1 = draw(
        helpers.array_values(
            dtype=dtype[0], shape=(dim_size1,), min_value=2, max_value=5
        )
    )
    vec2 = draw(
        helpers.array_values(
            dtype=dtype[0], shape=(dim_size2,), min_value=2, max_value=5
        )
    )
    if with_input:
        input = draw(
            helpers.array_values(
                dtype=dtype[0], shape=(dim_size1, dim_size2), min_value=2, max_value=5
            )
        )
        return dtype, input, vec1, vec2
    return dtype, vec1, vec2


# addr
@handle_frontend_method(
    class_tree=CLASS_TREE,
    init_tree="torch.tensor",
    method_name="addr",
    dtype_and_vecs=_get_dtype_input_and_vectors(with_input=True),
    beta=st.floats(
        min_value=-5,
        max_value=5,
        allow_nan=False,
        allow_subnormal=False,
        allow_infinity=False,
    ),
    alpha=st.floats(
        min_value=-5,
        max_value=5,
        allow_nan=False,
        allow_subnormal=False,
        allow_infinity=False,
    ),
)
def test_torch_instance_addr(
    dtype_and_vecs,
    beta,
    alpha,
    frontend,
    frontend_method_data,
    init_flags,
    method_flags,
    on_device,
):
    dtype, input, vec1, vec2 = dtype_and_vecs
    helpers.test_frontend_method(
        init_input_dtypes=dtype,
        init_all_as_kwargs_np={
            "data": input,
        },
        method_input_dtypes=dtype,
        method_all_as_kwargs_np={
            "vec1": vec1,
            "vec2": vec2,
            "beta": beta,
            "alpha": alpha,
        },
        frontend_method_data=frontend_method_data,
        init_flags=init_flags,
        method_flags=method_flags,
        frontend=frontend,
        atol_=1e-02,
        on_device=on_device,
    )


# logical_not_
@handle_frontend_method(
    class_tree=CLASS_TREE,
    init_tree="torch.tensor",
    method_name="logical_not_",
    dtype_and_x=helpers.dtype_and_values(
        available_dtypes=helpers.get_dtypes("valid"),
        num_arrays=1,
        large_abs_safety_factor=12,
    ),
)
def test_torch_instance_logical_not_(
    dtype_and_x,
    frontend_method_data,
    init_flags,
    method_flags,
    frontend,
    on_device,
):
    input_dtype, x = dtype_and_x
    helpers.test_frontend_method(
        init_input_dtypes=input_dtype,
        init_all_as_kwargs_np={
            "data": x[0],
        },
        method_input_dtypes=input_dtype,
        method_all_as_kwargs_np={},
        frontend_method_data=frontend_method_data,
        init_flags=init_flags,
        method_flags=method_flags,
        frontend=frontend,
        on_device=on_device,
    )


# rsqrt
@handle_frontend_method(
    class_tree=CLASS_TREE,
    init_tree="torch.tensor",
    method_name="rsqrt",
    dtype_and_x=helpers.dtype_and_values(
        available_dtypes=helpers.get_dtypes("float"),
    ),
)
def test_torch_instance_rsqrt(
    dtype_and_x,
    frontend_method_data,
    init_flags,
    method_flags,
    frontend,
    on_device,
):
    input_dtype, x = dtype_and_x
    helpers.test_frontend_method(
        init_input_dtypes=input_dtype,
        init_all_as_kwargs_np={
            "data": x[0],
        },
        method_input_dtypes=input_dtype,
        method_all_as_kwargs_np={},
        frontend_method_data=frontend_method_data,
        init_flags=init_flags,
        method_flags=method_flags,
        frontend=frontend,
        on_device=on_device,
    )


# equal
@handle_frontend_method(
    class_tree=CLASS_TREE,
    init_tree="torch.tensor",
    method_name="equal",
    dtype_and_x=helpers.dtype_and_values(
        available_dtypes=helpers.get_dtypes("numeric"),
        num_arrays=2,
        shared_dtype=True,
        min_num_dims=1,
        min_value=-1e04,
        max_value=1e04,
    ),
)
def test_torch_instance_equal(
    dtype_and_x,
    frontend,
    frontend_method_data,
    init_flags,
    method_flags,
    on_device,
):
    input_dtype, x = dtype_and_x
    helpers.test_frontend_method(
        init_input_dtypes=input_dtype,
        init_all_as_kwargs_np={
            "data": x[0],
        },
        method_input_dtypes=input_dtype,
        method_all_as_kwargs_np={
            "other": x[1],
        },
        frontend_method_data=frontend_method_data,
        init_flags=init_flags,
        method_flags=method_flags,
        frontend=frontend,
        atol_=1e-04,
        rtol_=1e-04,
        on_device=on_device,
    )


@handle_frontend_method(
    class_tree=CLASS_TREE,
    init_tree="torch.tensor",
    method_name="greater",
    dtype_and_x=helpers.dtype_and_values(
        available_dtypes=helpers.get_dtypes("numeric"),
        num_arrays=2,
        min_value=-1e04,
        max_value=1e04,
        allow_inf=False,
    ),
)
def test_torch_greater(
    dtype_and_x,
    frontend_method_data,
    init_flags,
    method_flags,
    frontend,
    on_device,
):
    input_dtype, x = dtype_and_x
    helpers.test_frontend_method(
        init_input_dtypes=input_dtype,
        init_all_as_kwargs_np={
            "data": x[0],
        },
        method_input_dtypes=input_dtype,
        method_all_as_kwargs_np={
            "other": x[1],
        },
        frontend_method_data=frontend_method_data,
        init_flags=init_flags,
        method_flags=method_flags,
        frontend=frontend,
        on_device=on_device,
    )


# greater_
@handle_frontend_method(
    class_tree=CLASS_TREE,
    init_tree="torch.tensor",
    method_name="greater_",
    dtype_and_x=helpers.dtype_and_values(
        available_dtypes=helpers.get_dtypes("numeric"),
        num_arrays=2,
        min_value=-1e04,
        max_value=1e04,
        allow_inf=False,
    ),
)
def test_torch_greater_(
    dtype_and_x,
    frontend_method_data,
    init_flags,
    method_flags,
    frontend,
    on_device,
):
    input_dtype, x = dtype_and_x
    helpers.test_frontend_method(
        init_input_dtypes=input_dtype,
        init_all_as_kwargs_np={
            "data": x[0],
        },
        method_input_dtypes=input_dtype,
        method_all_as_kwargs_np={
            "other": x[1],
        },
        frontend_method_data=frontend_method_data,
        init_flags=init_flags,
        method_flags=method_flags,
        frontend=frontend,
        on_device=on_device,
    )


# addr_
@handle_frontend_method(
    class_tree=CLASS_TREE,
    init_tree="torch.tensor",
    method_name="addr_",
    dtype_and_vecs=_get_dtype_input_and_vectors(with_input=True),
    beta=st.floats(
        min_value=-5,
        max_value=5,
        allow_nan=False,
        allow_subnormal=False,
        allow_infinity=False,
    ),
    alpha=st.floats(
        min_value=-5,
        max_value=5,
        allow_nan=False,
        allow_subnormal=False,
        allow_infinity=False,
    ),
)
def test_torch_instance_addr_(
    dtype_and_vecs,
    beta,
    alpha,
    frontend,
    frontend_method_data,
    init_flags,
    method_flags,
    on_device,
):
    dtype, input, vec1, vec2 = dtype_and_vecs
    helpers.test_frontend_method(
        init_input_dtypes=dtype,
        init_all_as_kwargs_np={
            "data": input,
        },
        method_input_dtypes=dtype,
        method_all_as_kwargs_np={
            "vec1": vec1,
            "vec2": vec2,
            "beta": beta,
            "alpha": alpha,
        },
        frontend_method_data=frontend_method_data,
        init_flags=init_flags,
        method_flags=method_flags,
        frontend=frontend,
        atol_=1e-02,
        on_device=on_device,
    )


@handle_frontend_method(
    class_tree=CLASS_TREE,
    init_tree="torch.tensor",
    method_name="eq_",
    dtype_and_x=helpers.dtype_and_values(
        available_dtypes=helpers.get_dtypes("float"),
        num_arrays=2,
        min_value=-1e04,
        max_value=1e04,
        allow_inf=False,
    ),
)
def test_torch_special_eq_(
    dtype_and_x,
    frontend_method_data,
    init_flags,
    method_flags,
    frontend,
    on_device,
):
    input_dtype, x = dtype_and_x
    helpers.test_frontend_method(
        init_input_dtypes=input_dtype,
        init_all_as_kwargs_np={
            "data": x[0],
        },
        method_input_dtypes=input_dtype,
        method_all_as_kwargs_np={
            "other": x[1],
        },
        frontend_method_data=frontend_method_data,
        init_flags=init_flags,
        method_flags=method_flags,
        frontend=frontend,
        on_device=on_device,
    )


@handle_frontend_method(
    class_tree=CLASS_TREE,
    init_tree="torch.tensor",
    method_name="var",
    dtype_and_x=_statistical_dtype_values(
        function="var",
        min_value=-1e04,
        max_value=1e04,
    ),
    keepdim=st.booleans(),
)
def test_torch_instance_var(
    dtype_and_x,
    keepdim,
    frontend,
    frontend_method_data,
    init_flags,
    method_flags,
    on_device,
):
    input_dtype, x, axis, correction = dtype_and_x
    helpers.test_frontend_method(
        init_input_dtypes=input_dtype,
        init_all_as_kwargs_np={"data": x[0]},
        method_input_dtypes=input_dtype,
        method_all_as_kwargs_np={
            "dim": axis,
            "correction": int(correction),
            "keepdim": keepdim,
        },
        frontend=frontend,
        frontend_method_data=frontend_method_data,
        init_flags=init_flags,
        method_flags=method_flags,
        on_device=on_device,
    )


@handle_frontend_method(
    class_tree=CLASS_TREE,
    init_tree="torch.tensor",
    method_name="narrow",
    dtype_input_dim_start_length=_dtype_input_dim_start_length(),
)
def test_torch_instance_narrow(
    dtype_input_dim_start_length,
    frontend,
    frontend_method_data,
    init_flags,
    method_flags,
    on_device,
):
    (input_dtype, x, dim, start, length) = dtype_input_dim_start_length
    helpers.test_frontend_method(
        init_input_dtypes=input_dtype,
        init_all_as_kwargs_np={"data": x[0]},
        method_input_dtypes=input_dtype,
        method_all_as_kwargs_np={
            "dim": dim,
            "start": start,
            "length": length,
        },
        frontend=frontend,
        frontend_method_data=frontend_method_data,
        init_flags=init_flags,
        method_flags=method_flags,
        on_device=on_device,
    )


@handle_frontend_method(
    class_tree=CLASS_TREE,
    init_tree="torch.tensor",
    method_name="as_strided",
    dtype_x_and_other=_as_strided_helper(),
)
def test_torch_instance_as_strided(
    dtype_x_and_other,
    frontend,
    frontend_method_data,
    init_flags,
    method_flags,
    on_device,
):
    input_dtype, x, size, stride, offset = dtype_x_and_other
    helpers.test_frontend_method(
        init_input_dtypes=input_dtype,
        init_all_as_kwargs_np={"data": x[0]},
        method_input_dtypes=input_dtype,
        method_all_as_kwargs_np={
            "size": size,
            "stride": stride,
            "storage_offset": offset,
        },
        frontend=frontend,
        frontend_method_data=frontend_method_data,
        init_flags=init_flags,
        method_flags=method_flags,
        on_device=on_device,
    )


@handle_frontend_method(
    class_tree=CLASS_TREE,
    init_tree="torch.tensor",
    method_name="log1p",
    dtype_x=helpers.dtype_and_values(
        available_dtypes=helpers.get_dtypes("numeric"),
    ),
)
def test_torch_instance_log1p(
    dtype_x,
    frontend,
    frontend_method_data,
    init_flags,
    method_flags,
    on_device,
):
    input_dtype, x = dtype_x
    helpers.test_frontend_method(
        init_input_dtypes=input_dtype,
        init_all_as_kwargs_np={"data": x[0]},
        method_input_dtypes=input_dtype,
        method_all_as_kwargs_np={},
        frontend=frontend,
        frontend_method_data=frontend_method_data,
        init_flags=init_flags,
        method_flags=method_flags,
        on_device=on_device,
    )


@handle_frontend_method(
    class_tree=CLASS_TREE,
    init_tree="torch.tensor",
    method_name="baddbmm",
    dtype_and_matrices=_get_dtype_and_3dbatch_matrices(with_input=True, input_3d=True),
    beta=st.floats(
        min_value=-5,
        max_value=5,
        allow_nan=False,
        allow_subnormal=False,
        allow_infinity=False,
    ),
    alpha=st.floats(
        min_value=-5,
        max_value=5,
        allow_nan=False,
        allow_subnormal=False,
        allow_infinity=False,
    ),
)
def test_torch_instance_baddbmm(
    dtype_and_matrices,
    beta,
    alpha,
    frontend,
    frontend_method_data,
    init_flags,
    method_flags,
    on_device,
):
    input_dtype, x, batch1, batch2 = dtype_and_matrices
    helpers.test_frontend_method(
        init_input_dtypes=input_dtype,
        init_all_as_kwargs_np={"data": x[0]},
        method_input_dtypes=input_dtype,
        method_all_as_kwargs_np={
            "batch1": batch1,
            "batch2": batch2,
            "beta": beta,
            "alpha": alpha,
        },
        frontend=frontend,
        frontend_method_data=frontend_method_data,
        init_flags=init_flags,
        method_flags=method_flags,
        on_device=on_device,
    )

<<<<<<< HEAD
# is_meta
@handle_frontend_method(
    class_tree=CLASS_TREE,
    init_tree="torch.tensor",
    method_name="is_meta",
)
def test_torch_instance_is_meta(
    frontend,
    frontend_method_data,
    init_flags,
    method_flags,
    on_device,
):
    # Test for a meta tensor
    meta_tensor = None
    helpers.test_frontend_method(
        init_input_dtypes=None,
        method_input_dtypes=None,
        init_flags=init_flags,
        method_flags=method_flags,
        init_all_as_kwargs_np={"ivy_array": meta_tensor},
        method_all_as_kwargs_np={},
        frontend_method_data=frontend_method_data,
        frontend=frontend,
        on_device=on_device,
        test_values=False
    )

    # Test for a tensor with data
    data_tensor = frontend.tensor([1, 2, 3])
    helpers.test_frontend_method(
        init_input_dtypes=None,
        method_input_dtypes=None,
        init_flags=init_flags,
        method_flags=method_flags,
        init_all_as_kwargs_np={"ivy_array": data_tensor},
        method_all_as_kwargs_np={},
        frontend_method_data=frontend_method_data,
        frontend=frontend,
        on_device=on_device,
        test_values=False
=======

@handle_frontend_method(
    class_tree=CLASS_TREE,
    init_tree="torch.tensor",
    method_name="floor_",
    dtype_and_x=helpers.dtype_and_values(
        available_dtypes=helpers.get_dtypes("float"),
    ),
)
def test_torch_instance_floor_(
    dtype_and_x,
    frontend_method_data,
    init_flags,
    method_flags,
    frontend,
    on_device,
):
    input_dtype, x = dtype_and_x
    helpers.test_frontend_method(
        init_input_dtypes=input_dtype,
        init_all_as_kwargs_np={
            "data": x[0],
        },
        method_input_dtypes=input_dtype,
        method_all_as_kwargs_np={},
        frontend_method_data=frontend_method_data,
        init_flags=init_flags,
        method_flags=method_flags,
        frontend=frontend,
        on_device=on_device,
    )


@handle_frontend_method(
    class_tree=CLASS_TREE,
    init_tree="torch.tensor",
    method_name="diag",
    dtype_and_values=helpers.dtype_and_values(
        available_dtypes=helpers.get_dtypes("float"),
        shape=st.shared(helpers.get_shape(min_num_dims=1, max_num_dims=2), key="shape"),
    ),
    diagonal=st.integers(min_value=-100, max_value=100),
)
def test_torch_instance_diag(
    dtype_and_values,
    diagonal,
    frontend_method_data,
    init_flags,
    method_flags,
    frontend,
    on_device,
):
    input_dtype, values = dtype_and_values
    helpers.test_frontend_method(
        init_input_dtypes=input_dtype,
        init_all_as_kwargs_np={
            "data": values[0],
        },
        method_input_dtypes=input_dtype,
        method_all_as_kwargs_np={
            "diagonal": diagonal,
        },
        frontend_method_data=frontend_method_data,
        init_flags=init_flags,
        method_flags=method_flags,
        frontend=frontend,
        on_device=on_device,
>>>>>>> 36c0e487
    )<|MERGE_RESOLUTION|>--- conflicted
+++ resolved
@@ -9210,49 +9210,6 @@
         on_device=on_device,
     )
 
-<<<<<<< HEAD
-# is_meta
-@handle_frontend_method(
-    class_tree=CLASS_TREE,
-    init_tree="torch.tensor",
-    method_name="is_meta",
-)
-def test_torch_instance_is_meta(
-    frontend,
-    frontend_method_data,
-    init_flags,
-    method_flags,
-    on_device,
-):
-    # Test for a meta tensor
-    meta_tensor = None
-    helpers.test_frontend_method(
-        init_input_dtypes=None,
-        method_input_dtypes=None,
-        init_flags=init_flags,
-        method_flags=method_flags,
-        init_all_as_kwargs_np={"ivy_array": meta_tensor},
-        method_all_as_kwargs_np={},
-        frontend_method_data=frontend_method_data,
-        frontend=frontend,
-        on_device=on_device,
-        test_values=False
-    )
-
-    # Test for a tensor with data
-    data_tensor = frontend.tensor([1, 2, 3])
-    helpers.test_frontend_method(
-        init_input_dtypes=None,
-        method_input_dtypes=None,
-        init_flags=init_flags,
-        method_flags=method_flags,
-        init_all_as_kwargs_np={"ivy_array": data_tensor},
-        method_all_as_kwargs_np={},
-        frontend_method_data=frontend_method_data,
-        frontend=frontend,
-        on_device=on_device,
-        test_values=False
-=======
 
 @handle_frontend_method(
     class_tree=CLASS_TREE,
@@ -9320,5 +9277,47 @@
         method_flags=method_flags,
         frontend=frontend,
         on_device=on_device,
->>>>>>> 36c0e487
+    )
+
+# is_meta
+@handle_frontend_method(
+    class_tree=CLASS_TREE,
+    init_tree="torch.tensor",
+    method_name="is_meta",
+)
+def test_torch_instance_is_meta(
+    frontend,
+    frontend_method_data,
+    init_flags,
+    method_flags,
+    on_device,
+):
+    # Test for a meta tensor
+    meta_tensor = None
+    helpers.test_frontend_method(
+        init_input_dtypes=None,
+        method_input_dtypes=None,
+        init_flags=init_flags,
+        method_flags=method_flags,
+        init_all_as_kwargs_np={"ivy_array": meta_tensor},
+        method_all_as_kwargs_np={},
+        frontend_method_data=frontend_method_data,
+        frontend=frontend,
+        on_device=on_device,
+        test_values=False
+    )
+
+    # Test for a tensor with data
+    data_tensor = frontend.tensor([1, 2, 3])
+    helpers.test_frontend_method(
+        init_input_dtypes=None,
+        method_input_dtypes=None,
+        init_flags=init_flags,
+        method_flags=method_flags,
+        init_all_as_kwargs_np={"ivy_array": data_tensor},
+        method_all_as_kwargs_np={},
+        frontend_method_data=frontend_method_data,
+        frontend=frontend,
+        on_device=on_device,
+        test_values=False
     )