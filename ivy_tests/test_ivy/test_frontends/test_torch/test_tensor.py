--- conflicted
+++ resolved
@@ -1533,7 +1533,6 @@
     )
 
 
-<<<<<<< HEAD
 # fill_diagonal_
 @handle_frontend_method(
     class_tree=CLASS_TREE,
@@ -1579,9 +1578,54 @@
 
 
 # index_fill
-=======
+@handle_frontend_method(
+    class_tree=CLASS_TREE,
+    init_tree="torch.tensor",
+    method_name="index_fill",
+    dtype_indices_axis=helpers.array_indices_axis(
+        array_dtypes=helpers.get_dtypes("numeric"),
+        indices_dtypes=["int64"],
+        min_num_dims=1,
+        max_num_dims=5,
+        min_dim_size=1,
+        max_dim_size=10,
+        first_dimension_only=True,
+        indices_same_dims=False,
+    ),
+    value=st.floats(min_value=-100, max_value=100),
+)
+def test_torch_index_fill(
+    dtype_indices_axis,
+    value,
+    frontend,
+    frontend_method_data,
+    init_flags,
+    method_flags,
+    on_device,
+    backend_fw,
+):
+    input_dtypes, x, indices, axis, _ = dtype_indices_axis
+    if indices.ndim != 1:
+        indices = ivy.flatten(indices)
+    helpers.test_frontend_method(
+        init_input_dtypes=[input_dtypes[0]],
+        backend_to_test=backend_fw,
+        init_all_as_kwargs_np={"data": x},
+        method_input_dtypes=[input_dtypes[1]],
+        method_all_as_kwargs_np={
+            "dim": axis,
+            "index": indices,
+            "value": value,
+        },
+        frontend=frontend,
+        frontend_method_data=frontend_method_data,
+        init_flags=init_flags,
+        method_flags=method_flags,
+        on_device=on_device,
+    )
+
+
 # acos
->>>>>>> ea0eaad4
 @handle_frontend_method(
     class_tree=CLASS_TREE,
     init_tree="torch.tensor",
