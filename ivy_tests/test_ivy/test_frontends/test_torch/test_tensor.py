--- conflicted
+++ resolved
@@ -9933,7 +9933,86 @@
     )
 
 
-<<<<<<< HEAD
+@handle_frontend_method(
+    class_tree=CLASS_TREE,
+    init_tree="torch.tensor",
+    method_name="dot",
+    dtype_and_x=helpers.dtype_and_values(
+        available_dtypes=helpers.get_dtypes("float"),
+        num_arrays=2,
+        shape=(1,),
+    ),
+)
+def test_torch_instance_dot(
+    dtype_and_x,
+    frontend_method_data,
+    init_flags,
+    method_flags,
+    frontend,
+    on_device,
+):
+    input_dtype, x = dtype_and_x
+    helpers.test_frontend_method(
+        init_input_dtypes=input_dtype,
+        init_all_as_kwargs_np={
+            "data": x[0],
+        },
+        method_input_dtypes=input_dtype,
+        method_all_as_kwargs_np={
+            "tensor": x[1],
+        },
+        frontend_method_data=frontend_method_data,
+        init_flags=init_flags,
+        method_flags=method_flags,
+        frontend=frontend,
+        on_device=on_device,
+    )
+
+
+@handle_frontend_method(
+    class_tree=CLASS_TREE,
+    init_tree="torch.tensor",
+    method_name="tile",
+    dtype_and_values=helpers.dtype_and_values(
+        available_dtypes=helpers.get_dtypes("valid"),
+        shape=st.shared(helpers.get_shape(), key="shape"),
+    ),
+    reps=helpers.get_axis(
+        shape=st.shared(helpers.get_shape(), key="shape"),
+        allow_neg=False,
+    ),
+)
+def test_torch_instance_tile(
+    dtype_and_values,
+    reps,
+    frontend,
+    frontend_method_data,
+    init_flags,
+    method_flags,
+    on_device,
+):
+    input_dtype, values = dtype_and_values
+    if isinstance(reps, tuple):
+        method_flags.num_positional_args = len(reps)
+    else:
+        method_flags.num_positional_args = 1
+    helpers.test_frontend_method(
+        init_input_dtypes=input_dtype,
+        init_all_as_kwargs_np={
+            "data": values[0],
+        },
+        method_input_dtypes=input_dtype,
+        method_all_as_kwargs_np={
+            "reps": reps,
+        },
+        init_flags=init_flags,
+        method_flags=method_flags,
+        frontend_method_data=frontend_method_data,
+        frontend=frontend,
+        on_device=on_device,
+    )
+
+
 @given(
     dtype_x=helpers.dtype_and_values(
         available_dtypes=helpers.get_dtypes("float", prune_function=False),
@@ -9992,83 +10071,4 @@
         rtol=1e-3,
         atol=1e-3,
         ground_truth_backend="torch",
-=======
-@handle_frontend_method(
-    class_tree=CLASS_TREE,
-    init_tree="torch.tensor",
-    method_name="dot",
-    dtype_and_x=helpers.dtype_and_values(
-        available_dtypes=helpers.get_dtypes("float"),
-        num_arrays=2,
-        shape=(1,),
-    ),
-)
-def test_torch_instance_dot(
-    dtype_and_x,
-    frontend_method_data,
-    init_flags,
-    method_flags,
-    frontend,
-    on_device,
-):
-    input_dtype, x = dtype_and_x
-    helpers.test_frontend_method(
-        init_input_dtypes=input_dtype,
-        init_all_as_kwargs_np={
-            "data": x[0],
-        },
-        method_input_dtypes=input_dtype,
-        method_all_as_kwargs_np={
-            "tensor": x[1],
-        },
-        frontend_method_data=frontend_method_data,
-        init_flags=init_flags,
-        method_flags=method_flags,
-        frontend=frontend,
-        on_device=on_device,
-    )
-
-
-@handle_frontend_method(
-    class_tree=CLASS_TREE,
-    init_tree="torch.tensor",
-    method_name="tile",
-    dtype_and_values=helpers.dtype_and_values(
-        available_dtypes=helpers.get_dtypes("valid"),
-        shape=st.shared(helpers.get_shape(), key="shape"),
-    ),
-    reps=helpers.get_axis(
-        shape=st.shared(helpers.get_shape(), key="shape"),
-        allow_neg=False,
-    ),
-)
-def test_torch_instance_tile(
-    dtype_and_values,
-    reps,
-    frontend,
-    frontend_method_data,
-    init_flags,
-    method_flags,
-    on_device,
-):
-    input_dtype, values = dtype_and_values
-    if isinstance(reps, tuple):
-        method_flags.num_positional_args = len(reps)
-    else:
-        method_flags.num_positional_args = 1
-    helpers.test_frontend_method(
-        init_input_dtypes=input_dtype,
-        init_all_as_kwargs_np={
-            "data": values[0],
-        },
-        method_input_dtypes=input_dtype,
-        method_all_as_kwargs_np={
-            "reps": reps,
-        },
-        init_flags=init_flags,
-        method_flags=method_flags,
-        frontend_method_data=frontend_method_data,
-        frontend=frontend,
-        on_device=on_device,
->>>>>>> 80145d6e
     )