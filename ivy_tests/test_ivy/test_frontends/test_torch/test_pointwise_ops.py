--- conflicted
+++ resolved
@@ -1362,11 +1362,7 @@
         fw=fw,
         frontend="torch",
         fn_tree="ceil",
-<<<<<<< HEAD
-        input=np.asarray(x, dtype=input_dtype),
-=======
-        input=x[0],
->>>>>>> d692686f
+        input=x[0],
         out=None,
     )
 
@@ -1378,12 +1374,7 @@
         available_dtypes=("float32", "float64"),
         num_arrays=3,
         shared_dtype=True,
-<<<<<<< HEAD
-        allow_inf=True,
-        shape=(5,)
-=======
         shape=(5,),
->>>>>>> d692686f
     ),
     num_positional_args=helpers.num_positional_args(
         fn_name="functional.frontends.torch.clamp"
@@ -1421,12 +1412,7 @@
         available_dtypes=("float32", "float64"),
         num_arrays=3,
         shared_dtype=True,
-<<<<<<< HEAD
-        allow_inf=True,
-        shape=(5,)
-=======
         shape=(5,),
->>>>>>> d692686f
     ),
     num_positional_args=helpers.num_positional_args(
         fn_name="functional.frontends.torch.clip"
