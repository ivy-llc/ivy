# global
import numpy as np
from hypothesis import given, strategies as st

# local
import ivy_tests.test_ivy.helpers as helpers
import ivy.functional.backends.numpy as ivy_np
import ivy.functional.backends.torch as ivy_torch
from ivy_tests.test_ivy.helpers import handle_cmd_line_args


# add
@handle_cmd_line_args
@given(
    dtype_and_x=helpers.dtype_and_values(
        available_dtypes=tuple(
            set(ivy_np.valid_float_dtypes).intersection(
                set(ivy_torch.valid_float_dtypes)
            )
        ),
        num_arrays=2,
        min_value=-1e04,
        max_value=1e04,
        allow_inf=False,
    ),
    alpha=st.floats(min_value=-1e06, max_value=1e06, allow_infinity=False),
    num_positional_args=helpers.num_positional_args(
        fn_name="functional.frontends.torch.add"
    ),
)
def test_torch_add(
    dtype_and_x,
    alpha,
    as_variable,
    with_out,
    num_positional_args,
    native_array,
    fw,
):
    input_dtype, x = dtype_and_x
    helpers.test_frontend_function(
        input_dtypes=input_dtype,
        as_variable_flags=as_variable,
        with_out=with_out,
        num_positional_args=num_positional_args,
        native_array_flags=native_array,
        fw=fw,
        frontend="torch",
        fn_tree="add",
        rtol=1e-04,
        input=np.asarray(x[0], dtype=input_dtype[0]),
        other=np.asarray(x[1], dtype=input_dtype[1]),
        alpha=alpha,
        out=None,
    )


# tan
@handle_cmd_line_args
@given(
    dtype_and_x=helpers.dtype_and_values(
        available_dtypes=tuple(
            set(ivy_np.valid_float_dtypes).intersection(
                set(ivy_torch.valid_float_dtypes)
            )
        )
    ),
    num_positional_args=helpers.num_positional_args(
        fn_name="functional.frontends.torch.tan"
    ),
)
def test_torch_tan(
    dtype_and_x,
    as_variable,
    with_out,
    num_positional_args,
    native_array,
    fw,
):
    input_dtype, x = dtype_and_x
    helpers.test_frontend_function(
        input_dtypes=input_dtype,
        as_variable_flags=as_variable,
        with_out=with_out,
        num_positional_args=num_positional_args,
        native_array_flags=native_array,
        fw=fw,
        frontend="torch",
        fn_tree="tan",
        input=np.asarray(x, dtype=input_dtype),
        out=None,
    )


# atan
@given(
    dtype_and_x=helpers.dtype_and_values(
        available_dtypes=tuple(
            set(ivy_np.valid_float_dtypes).intersection(
                set(ivy_torch.valid_float_dtypes)
            )
        )
    ),
    as_variable=st.booleans(),
    with_out=st.booleans(),
    num_positional_args=helpers.num_positional_args(
        fn_name="functional.frontends.torch.atan"
    ),
    native_array=st.booleans(),
)
def test_torch_atan(
    dtype_and_x,
    as_variable,
    with_out,
    num_positional_args,
    native_array,
    fw,
):
    input_dtype, x = dtype_and_x
    helpers.test_frontend_function(
        input_dtypes=input_dtype,
        as_variable_flags=as_variable,
        with_out=with_out,
        num_positional_args=num_positional_args,
        native_array_flags=native_array,
        fw=fw,
        frontend="torch",
        fn_tree="atan",
        input=np.asarray(x, dtype=input_dtype),
        out=None,
    )


# tanh
@handle_cmd_line_args
@given(
    dtype_and_x=helpers.dtype_and_values(
        available_dtypes=tuple(
            set(ivy_np.valid_float_dtypes).intersection(
                set(ivy_torch.valid_float_dtypes)
            )
        )
    ),
    num_positional_args=helpers.num_positional_args(
        fn_name="functional.frontends.torch.tanh"
    ),
)
def test_torch_tanh(
    dtype_and_x,
    as_variable,
    with_out,
    num_positional_args,
    native_array,
    fw,
):
    input_dtype, x = dtype_and_x
    helpers.test_frontend_function(
        input_dtypes=input_dtype,
        as_variable_flags=as_variable,
        with_out=with_out,
        num_positional_args=num_positional_args,
        native_array_flags=native_array,
        fw=fw,
        frontend="torch",
        fn_tree="tanh",
        input=np.asarray(x, dtype=input_dtype),
        out=None,
    )


# abs
@handle_cmd_line_args
@given(
    dtype_and_x=helpers.dtype_and_values(
        available_dtypes=tuple(
            set(ivy_np.valid_float_dtypes).intersection(
                set(ivy_torch.valid_float_dtypes)
            )
        )
    ),
    num_positional_args=helpers.num_positional_args(
        fn_name="functional.frontends.torch.abs"
    ),
)
def test_torch_abs(
    dtype_and_x,
    as_variable,
    with_out,
    num_positional_args,
    native_array,
    fw,
):
    input_dtype, x = dtype_and_x
    helpers.test_frontend_function(
        input_dtypes=input_dtype,
        as_variable_flags=as_variable,
        with_out=with_out,
        num_positional_args=num_positional_args,
        native_array_flags=native_array,
        fw=fw,
        frontend="torch",
        fn_tree="abs",
        input=np.asarray(x, dtype=input_dtype),
        out=None,
    )


# cos
@handle_cmd_line_args
@given(
    dtype_and_x=helpers.dtype_and_values(
        available_dtypes=tuple(
            set(ivy_np.valid_float_dtypes).intersection(
                set(ivy_torch.valid_float_dtypes)
            )
        )
    ),
    num_positional_args=helpers.num_positional_args(
        fn_name="functional.frontends.torch.cos"
    ),
)
def test_torch_cos(
    dtype_and_x,
    as_variable,
    with_out,
    num_positional_args,
    native_array,
    fw,
):
    input_dtype, x = dtype_and_x
    helpers.test_frontend_function(
        input_dtypes=input_dtype,
        as_variable_flags=as_variable,
        with_out=with_out,
        num_positional_args=num_positional_args,
        native_array_flags=native_array,
        fw=fw,
        frontend="torch",
        fn_tree="cos",
        input=np.asarray(x, dtype=input_dtype),
        out=None,
    )


# sin
@handle_cmd_line_args
@given(
    dtype_and_x=helpers.dtype_and_values(
        available_dtypes=tuple(
            set(ivy_np.valid_float_dtypes).intersection(
                set(ivy_torch.valid_float_dtypes)
            )
        )
    ),
    num_positional_args=helpers.num_positional_args(
        fn_name="functional.frontends.torch.sin"
    ),
)
def test_torch_sin(
    dtype_and_x,
    as_variable,
    with_out,
    num_positional_args,
    native_array,
    fw,
):
    input_dtype, x = dtype_and_x
    helpers.test_frontend_function(
        input_dtypes=input_dtype,
        as_variable_flags=as_variable,
        with_out=with_out,
        num_positional_args=num_positional_args,
        native_array_flags=native_array,
        fw=fw,
        frontend="torch",
        fn_tree="sin",
        input=np.asarray(x, dtype=input_dtype),
        out=None,
    )


# acos
@handle_cmd_line_args
@given(
    dtype_and_x=helpers.dtype_and_values(
        available_dtypes=tuple(
            set(ivy_np.valid_float_dtypes).intersection(
                set(ivy_torch.valid_float_dtypes)
            )
        )
    ),
    num_positional_args=helpers.num_positional_args(
        fn_name="functional.frontends.torch.acos"
    ),
)
def test_torch_acos(
    dtype_and_x,
    as_variable,
    with_out,
    num_positional_args,
    native_array,
    fw,
):
    input_dtype, x = dtype_and_x
    helpers.test_frontend_function(
        input_dtypes=input_dtype,
        as_variable_flags=as_variable,
        with_out=with_out,
        num_positional_args=num_positional_args,
        native_array_flags=native_array,
        fw=fw,
        frontend="torch",
        fn_tree="acos",
        input=np.asarray(x, dtype=input_dtype),
        out=None,
    )


# sinh
@handle_cmd_line_args
@given(
    dtype_and_x=helpers.dtype_and_values(
        available_dtypes=tuple(
            set(ivy_np.valid_float_dtypes).intersection(
                set(ivy_torch.valid_float_dtypes)
            )
        )
    ),
    num_positional_args=helpers.num_positional_args(
        fn_name="functional.frontends.torch.sinh"
    ),
)
def test_torch_sinh(
    dtype_and_x,
    as_variable,
    with_out,
    num_positional_args,
    native_array,
    fw,
):
    input_dtype, x = dtype_and_x
    helpers.test_frontend_function(
        input_dtypes=input_dtype,
        as_variable_flags=as_variable,
        with_out=with_out,
        num_positional_args=num_positional_args,
        native_array_flags=native_array,
        fw=fw,
        frontend="torch",
        fn_tree="sinh",
        input=np.asarray(x, dtype=input_dtype),
        out=None,
    )


# acosh
@handle_cmd_line_args
@given(
    dtype_and_x=helpers.dtype_and_values(
        available_dtypes=tuple(
            set(ivy_np.valid_float_dtypes).intersection(
                set(ivy_torch.valid_float_dtypes)
            )
        )
    ),
    num_positional_args=helpers.num_positional_args(
        fn_name="functional.frontends.torch.acosh"
    ),
)
def test_torch_acosh(
    dtype_and_x,
    as_variable,
    with_out,
    num_positional_args,
    native_array,
    fw,
):
    input_dtype, x = dtype_and_x
    helpers.test_frontend_function(
        input_dtypes=input_dtype,
        as_variable_flags=as_variable,
        with_out=with_out,
        num_positional_args=num_positional_args,
        native_array_flags=native_array,
        fw=fw,
        frontend="torch",
        fn_tree="acosh",
        input=np.asarray(x, dtype=input_dtype),
        out=None,
    )


# arccos
@handle_cmd_line_args
@given(
    dtype_and_x=helpers.dtype_and_values(
        available_dtypes=tuple(
            set(ivy_np.valid_float_dtypes).intersection(
                set(ivy_torch.valid_float_dtypes)
            )
        )
    ),
    num_positional_args=helpers.num_positional_args(
        fn_name="functional.frontends.torch.arccos"
    ),
)
def test_torch_arccos(
    dtype_and_x,
    as_variable,
    with_out,
    num_positional_args,
    native_array,
    fw,
):
    input_dtype, x = dtype_and_x
    helpers.test_frontend_function(
        input_dtypes=input_dtype,
        as_variable_flags=as_variable,
        with_out=with_out,
        num_positional_args=num_positional_args,
        native_array_flags=native_array,
        fw=fw,
        frontend="torch",
        fn_tree="arccos",
        input=np.asarray(x, dtype=input_dtype),
        out=None,
    )


# subtract
@handle_cmd_line_args
@given(
    dtype_and_x=helpers.dtype_and_values(
        available_dtypes=tuple(
            set(ivy_np.valid_float_dtypes).intersection(
                set(ivy_torch.valid_float_dtypes)
            )
        ),
        num_arrays=2,
        min_value=-1e04,
        max_value=1e04,
        allow_inf=False,
    ),
    alpha=st.floats(min_value=-1e06, max_value=1e06, allow_infinity=False),
    num_positional_args=helpers.num_positional_args(
        fn_name="functional.frontends.torch.subtract"
    ),
)
def test_torch_subtract(
    dtype_and_x,
    alpha,
    as_variable,
    with_out,
    num_positional_args,
    native_array,
    fw,
):
    input_dtype, x = dtype_and_x
    helpers.test_frontend_function(
        input_dtypes=input_dtype,
        as_variable_flags=as_variable,
        with_out=with_out,
        num_positional_args=num_positional_args,
        native_array_flags=native_array,
        fw=fw,
        frontend="torch",
        fn_tree="subtract",
        input=np.asarray(x[0], dtype=input_dtype[0]),
        other=np.asarray(x[1], dtype=input_dtype[1]),
        alpha=alpha,
        out=None,
        rtol=1e-04,
    )


# exp
@given(
    dtype_and_x=helpers.dtype_and_values(
        available_dtypes=tuple(
            set(ivy_np.valid_float_dtypes).intersection(
                set(ivy_torch.valid_float_dtypes)
            )
        )
    ),
    as_variable=st.booleans(),
    with_out=st.booleans(),
    num_positional_args=helpers.num_positional_args(
        fn_name="functional.frontends.torch.exp"
    ),
    native_array=st.booleans(),
)
def test_torch_exp(
    dtype_and_x,
    as_variable,
    with_out,
    num_positional_args,
    native_array,
    fw,
):
    input_dtype, x = dtype_and_x
    helpers.test_frontend_function(
        input_dtypes=input_dtype,
        as_variable_flags=as_variable,
        with_out=with_out,
        num_positional_args=num_positional_args,
        native_array_flags=native_array,
        fw=fw,
        frontend="torch",
        fn_tree="exp",
        input=np.asarray(x, dtype=input_dtype),
        out=None,
    )


# asin
@handle_cmd_line_args
@given(
    dtype_and_x=helpers.dtype_and_values(
        available_dtypes=tuple(
            set(ivy_np.valid_float_dtypes).intersection(
                set(ivy_torch.valid_float_dtypes)
            )
        )
    ),
    num_positional_args=helpers.num_positional_args(
        fn_name="functional.frontends.torch.asin"
    ),
)
def test_torch_asin(
    dtype_and_x,
    as_variable,
    with_out,
    num_positional_args,
    native_array,
    fw,
):
    input_dtype, x = dtype_and_x
    helpers.test_frontend_function(
        input_dtypes=input_dtype,
        as_variable_flags=as_variable,
        with_out=with_out,
        num_positional_args=num_positional_args,
        native_array_flags=native_array,
        fw=fw,
        frontend="torch",
        fn_tree="asin",
        input=np.asarray(x, dtype=input_dtype),
        out=None,
    )


# arccosh
@handle_cmd_line_args
@given(
    dtype_and_x=helpers.dtype_and_values(
        available_dtypes=tuple(
            set(ivy_np.valid_float_dtypes).intersection(
                set(ivy_torch.valid_float_dtypes)
            )
        )
    ),
    num_positional_args=helpers.num_positional_args(
        fn_name="functional.frontends.torch.arccosh"
    ),
)
def test_torch_arccosh(
    dtype_and_x,
    as_variable,
    with_out,
    num_positional_args,
    native_array,
    fw,
):
    input_dtype, x = dtype_and_x
    helpers.test_frontend_function(
        input_dtypes=input_dtype,
        as_variable_flags=as_variable,
        with_out=with_out,
        num_positional_args=num_positional_args,
        native_array_flags=native_array,
        fw=fw,
        frontend="torch",
        fn_tree="arccosh",
        input=np.asarray(x, dtype=input_dtype),
        out=None,
    )


# arcsin
@handle_cmd_line_args
@given(
    dtype_and_x=helpers.dtype_and_values(
        available_dtypes=tuple(
            set(ivy_np.valid_float_dtypes).intersection(
                set(ivy_torch.valid_float_dtypes)
            )
        )
    ),
    num_positional_args=helpers.num_positional_args(
        fn_name="functional.frontends.torch.arcsin"
    ),
)
def test_torch_arcsin(
    dtype_and_x,
    as_variable,
    with_out,
    num_positional_args,
    native_array,
    fw,
):
    input_dtype, x = dtype_and_x
    helpers.test_frontend_function(
        input_dtypes=input_dtype,
        as_variable_flags=as_variable,
        with_out=with_out,
        num_positional_args=num_positional_args,
        native_array_flags=native_array,
        fw=fw,
        frontend="torch",
        fn_tree="arcsin",
        input=np.asarray(x, dtype=input_dtype),
        out=None,
    )


# asinh
@handle_cmd_line_args
@given(
    dtype_and_x=helpers.dtype_and_values(
        available_dtypes=tuple(
            set(ivy_np.valid_float_dtypes).intersection(
                set(ivy_torch.valid_float_dtypes)
            )
        )
    ),
    num_positional_args=helpers.num_positional_args(
        fn_name="functional.frontends.torch.asinh"
    ),
)
def test_torch_asinh(
    dtype_and_x,
    as_variable,
    with_out,
    num_positional_args,
    native_array,
    fw,
):
    input_dtype, x = dtype_and_x
    helpers.test_frontend_function(
        input_dtypes=input_dtype,
        as_variable_flags=as_variable,
        with_out=with_out,
        num_positional_args=num_positional_args,
        native_array_flags=native_array,
        fw=fw,
        frontend="torch",
        fn_tree="asinh",
        input=np.asarray(x, dtype=input_dtype),
        out=None,
    )


# cosh
@given(
    dtype_and_x=helpers.dtype_and_values(
        available_dtypes=tuple(
            set(ivy_np.valid_float_dtypes).intersection(
                set(ivy_torch.valid_float_dtypes)
            )
        )
    ),
    as_variable=st.booleans(),
    with_out=st.booleans(),
    num_positional_args=helpers.num_positional_args(
        fn_name="functional.frontends.torch.cosh"
    ),
    native_array=st.booleans(),
)
def test_torch_cosh(
    dtype_and_x,
    as_variable,
    with_out,
    num_positional_args,
    native_array,
    fw,
):
    input_dtype, x = dtype_and_x
    helpers.test_frontend_function(
        input_dtypes=input_dtype,
        as_variable_flags=as_variable,
        with_out=with_out,
        num_positional_args=num_positional_args,
        native_array_flags=native_array,
        fw=fw,
        frontend="torch",
        fn_tree="cosh",
        input=np.asarray(x, dtype=input_dtype),
        out=None,
    )


# atanh
@given(
    dtype_and_x=helpers.dtype_and_values(
        available_dtypes=tuple(
            set(ivy_np.valid_float_dtypes).intersection(
                set(ivy_torch.valid_float_dtypes)
            )
        )
    ),
    as_variable=st.booleans(),
    with_out=st.booleans(),
    num_positional_args=helpers.num_positional_args(
        fn_name="functional.frontends.torch.atanh"
    ),
    native_array=st.booleans(),
)
def test_torch_atanh(
    dtype_and_x,
    as_variable,
    with_out,
    num_positional_args,
    native_array,
    fw,
):
    input_dtype, x = dtype_and_x
    helpers.test_frontend_function(
        input_dtypes=input_dtype,
        as_variable_flags=as_variable,
        with_out=with_out,
        num_positional_args=num_positional_args,
        native_array_flags=native_array,
        fw=fw,
        frontend="torch",
        fn_tree="atanh",
        input=np.asarray(x, dtype=input_dtype),
        out=None,
    )


# arctanh
@given(
    dtype_and_x=helpers.dtype_and_values(
        available_dtypes=tuple(
            set(ivy_np.valid_float_dtypes).intersection(
                set(ivy_torch.valid_float_dtypes)
            )
        )
    ),
    as_variable=st.booleans(),
    with_out=st.booleans(),
    num_positional_args=helpers.num_positional_args(
        fn_name="functional.frontends.torch.arctanh"
    ),
    native_array=st.booleans(),
)
def test_torch_arctanh(
    dtype_and_x,
    as_variable,
    with_out,
    num_positional_args,
    native_array,
    fw,
):
    input_dtype, x = dtype_and_x
    helpers.test_frontend_function(
        input_dtypes=input_dtype,
        as_variable_flags=as_variable,
        with_out=with_out,
        num_positional_args=num_positional_args,
        native_array_flags=native_array,
        fw=fw,
        frontend="torch",
        fn_tree="arctanh",
        input=np.asarray(x, dtype=input_dtype),
        out=None,
    )


# square
@given(
    dtype_and_x=helpers.dtype_and_values(
        available_dtypes=tuple(
            set(ivy_np.valid_numeric_dtypes).intersection(
                set(ivy_torch.valid_numeric_dtypes)
            )
        )
    ),
    as_variable=st.booleans(),
    with_out=st.booleans(),
    num_positional_args=helpers.num_positional_args(
        fn_name="ivy.functional.frontends.torch.square"
    ),
    native_array=st.booleans(),
)
def test_torch_square(
    dtype_and_x,
    as_variable,
    with_out,
    num_positional_args,
    native_array,
    fw,
):
    input_dtype, input = dtype_and_x
    helpers.test_frontend_function(
        input_dtypes=input_dtype,
        as_variable_flags=as_variable,
        with_out=with_out,
        num_positional_args=num_positional_args,
        native_array_flags=native_array,
        fw=fw,
        frontend="torch",
        fn_tree="square",
        input=np.asarray(input, dtype=input_dtype),
        out=None,
    )


# atan2
@handle_cmd_line_args
@given(
    dtype_and_x=helpers.dtype_and_values(
        available_dtypes=tuple(
            set(ivy_np.valid_float_dtypes).intersection(
                set(ivy_torch.valid_float_dtypes)
            )
        ),
        num_arrays=2,
        shared_dtype=True,
    ),
    as_variable=helpers.list_of_length(x=st.booleans(), length=2),
    with_out=st.booleans(),
    num_positional_args=helpers.num_positional_args(
        fn_name="functional.frontends.torch.atan2"
    ),
    native_array=helpers.list_of_length(x=st.booleans(), length=2),
)
def test_torch_atan2(
    dtype_and_x,
    as_variable,
    with_out,
    num_positional_args,
    native_array,
    fw,
):
    input_dtype, x = dtype_and_x
    helpers.test_frontend_function(
        input_dtypes=input_dtype,
        as_variable_flags=as_variable,
        with_out=with_out,
        num_positional_args=num_positional_args,
        native_array_flags=native_array,
        fw=fw,
        frontend="torch",
        fn_tree="atan2",
        input=np.asarray(x[0], dtype=input_dtype[0]),
        other=np.asarray(x[1], dtype=input_dtype[1]),
        out=None,
    )


<<<<<<< HEAD
# bitwise_and
@given(
    dtype_and_x=helpers.dtype_and_values(
        available_dtypes=tuple(
            set(ivy_np.valid_int_dtypes).intersection(set(ivy_torch.valid_int_dtypes))
        ),
        num_arrays=2,
        min_value=-1e04,
        max_value=1e04,
        allow_inf=False,
    ),
    as_variable=helpers.list_of_length(x=st.booleans(), length=2),
    with_out=st.booleans(),
    num_positional_args=helpers.num_positional_args(
        fn_name="functional.frontends.torch.bitwise_and"
    ),
    native_array=helpers.list_of_length(x=st.booleans(), length=2),
)
def test_torch_bitwise_and(
=======
# log10
@given(
    dtype_and_x=helpers.dtype_and_values(
        available_dtypes=tuple(
            set(ivy_np.valid_float_dtypes).intersection(
                set(ivy_torch.valid_float_dtypes)
            )
        )
    ),
    as_variable=st.booleans(),
    with_out=st.booleans(),
    num_positional_args=helpers.num_positional_args(
        fn_name="functional.frontends.torch.log10"
    ),
    native_array=st.booleans(),
)
def test_torch_log10(
>>>>>>> 253a3811
    dtype_and_x,
    as_variable,
    with_out,
    num_positional_args,
    native_array,
    fw,
):
    input_dtype, x = dtype_and_x
    helpers.test_frontend_function(
        input_dtypes=input_dtype,
        as_variable_flags=as_variable,
        with_out=with_out,
        num_positional_args=num_positional_args,
        native_array_flags=native_array,
        fw=fw,
        frontend="torch",
<<<<<<< HEAD
        fn_tree="bitwise_and",
        rtol=1e-04,
        input=np.asarray(x[0], dtype=input_dtype[0]),
        other=np.asarray(x[1], dtype=input_dtype[1]),
=======
        fn_tree="log10",
        input=np.asarray(x, dtype=input_dtype),
>>>>>>> 253a3811
        out=None,
    )<|MERGE_RESOLUTION|>--- conflicted
+++ resolved
@@ -859,7 +859,6 @@
     )
 
 
-<<<<<<< HEAD
 # bitwise_and
 @given(
     dtype_and_x=helpers.dtype_and_values(
@@ -879,49 +878,64 @@
     native_array=helpers.list_of_length(x=st.booleans(), length=2),
 )
 def test_torch_bitwise_and(
-=======
-# log10
-@given(
-    dtype_and_x=helpers.dtype_and_values(
-        available_dtypes=tuple(
-            set(ivy_np.valid_float_dtypes).intersection(
-                set(ivy_torch.valid_float_dtypes)
-            )
-        )
-    ),
-    as_variable=st.booleans(),
-    with_out=st.booleans(),
-    num_positional_args=helpers.num_positional_args(
-        fn_name="functional.frontends.torch.log10"
-    ),
-    native_array=st.booleans(),
-)
-def test_torch_log10(
->>>>>>> 253a3811
-    dtype_and_x,
-    as_variable,
-    with_out,
-    num_positional_args,
-    native_array,
-    fw,
-):
-    input_dtype, x = dtype_and_x
-    helpers.test_frontend_function(
-        input_dtypes=input_dtype,
-        as_variable_flags=as_variable,
-        with_out=with_out,
-        num_positional_args=num_positional_args,
-        native_array_flags=native_array,
-        fw=fw,
-        frontend="torch",
-<<<<<<< HEAD
+    dtype_and_x,
+    as_variable,
+    with_out,
+    num_positional_args,
+    native_array,
+    fw,
+):
+    input_dtype, x = dtype_and_x
+    helpers.test_frontend_function(
+        input_dtypes=input_dtype,
+        as_variable_flags=as_variable,
+        with_out=with_out,
+        num_positional_args=num_positional_args,
+        native_array_flags=native_array,
+        fw=fw,
+        frontend="torch",
         fn_tree="bitwise_and",
         rtol=1e-04,
         input=np.asarray(x[0], dtype=input_dtype[0]),
         other=np.asarray(x[1], dtype=input_dtype[1]),
-=======
+        out=None,
+    )
+
+
+# log10
+@given(
+    dtype_and_x=helpers.dtype_and_values(
+        available_dtypes=tuple(
+            set(ivy_np.valid_float_dtypes).intersection(
+                set(ivy_torch.valid_float_dtypes)
+            )
+        )
+    ),
+    as_variable=st.booleans(),
+    with_out=st.booleans(),
+    num_positional_args=helpers.num_positional_args(
+        fn_name="functional.frontends.torch.log10"
+    ),
+    native_array=st.booleans(),
+)
+def test_torch_log10(
+    dtype_and_x,
+    as_variable,
+    with_out,
+    num_positional_args,
+    native_array,
+    fw,
+):
+    input_dtype, x = dtype_and_x
+    helpers.test_frontend_function(
+        input_dtypes=input_dtype,
+        as_variable_flags=as_variable,
+        with_out=with_out,
+        num_positional_args=num_positional_args,
+        native_array_flags=native_array,
+        fw=fw,
+        frontend="torch",
         fn_tree="log10",
         input=np.asarray(x, dtype=input_dtype),
->>>>>>> 253a3811
         out=None,
     )