--- conflicted
+++ resolved
@@ -1621,15 +1621,12 @@
         fn_tree=fn_tree,
         on_device=on_device,
         input=x[0],
-<<<<<<< HEAD
-=======
-        out=None,
     )
 
 
 # true_divide
-@handle_cmd_line_args
-@given(
+@handle_frontend_test(
+    fn_tree="torch.true_divide",
     dtype_and_x=helpers.dtype_and_values(
         available_dtypes=helpers.get_dtypes("numeric"),
         num_arrays=2,
@@ -1637,16 +1634,17 @@
         small_abs_safety_factor=2.5,
         safety_factor_scale="log",
     ),
-    num_positional_args=helpers.num_positional_args(
-        fn_name="functional.frontends.torch.true_divide"
-    ),
 )
 def test_torch_true_divide(
-    dtype_and_x,
-    as_variable,
-    with_out,
-    num_positional_args,
-    native_array,
+    *,
+    dtype_and_x,
+    as_variable,
+    with_out,
+    num_positional_args,
+    native_array,
+    on_device,
+    fn_tree,
+    frontend,
 ):
     input_dtype, x = dtype_and_x
     assume(not np.any(np.isclose(x[1], 0)))
@@ -1656,10 +1654,9 @@
         with_out=with_out,
         num_positional_args=num_positional_args,
         native_array_flags=native_array,
-        frontend="torch",
-        fn_tree="true_divide",
+        frontend=frontend,
+        fn_tree=fn_tree,
+        on_device=on_device,
         input=x[0],
         other=x[1],
-        out=None,
->>>>>>> 41bf05ab
     )