# global
import numpy as np
from hypothesis import given, strategies as st

# local
import ivy_tests.test_ivy.helpers as helpers
import ivy.functional.backends.numpy as ivy_np
import ivy.functional.backends.torch as ivy_torch


# add
@given(
    dtype_and_x=helpers.dtype_and_values(
        available_dtypes=tuple(
            set(ivy_np.valid_float_dtypes).intersection(
                set(ivy_torch.valid_float_dtypes)
            )
        ),
        num_arrays=2,
        min_value=-1e04,
        max_value=1e04,
        allow_inf=False,
    ),
    alpha=st.floats(min_value=-1e06, max_value=1e06, allow_infinity=False),
    as_variable=st.booleans(),
    with_out=st.booleans(),
    num_positional_args=helpers.num_positional_args(
        fn_name="functional.frontends.torch.add"
    ),
    native_array=st.booleans(),
)
def test_torch_add(
    dtype_and_x,
    alpha,
    as_variable,
    with_out,
    num_positional_args,
    native_array,
    fw,
):
    input_dtype, x = dtype_and_x
    helpers.test_frontend_function(
        input_dtypes=input_dtype,
        as_variable_flags=as_variable,
        with_out=with_out,
        num_positional_args=num_positional_args,
        native_array_flags=native_array,
        fw=fw,
        frontend="torch",
        fn_tree="add",
        rtol=1e-04,
        input=np.asarray(x[0], dtype=input_dtype[0]),
        other=np.asarray(x[1], dtype=input_dtype[1]),
        alpha=alpha,
        out=None,
    )


# tan
@given(
    dtype_and_x=helpers.dtype_and_values(
        available_dtypes=tuple(
            set(ivy_np.valid_float_dtypes).intersection(
                set(ivy_torch.valid_float_dtypes)
            )
        )
    ),
    as_variable=st.booleans(),
    with_out=st.booleans(),
    num_positional_args=helpers.num_positional_args(
        fn_name="functional.frontends.torch.tan"
    ),
    native_array=st.booleans(),
)
def test_torch_tan(
    dtype_and_x,
    as_variable,
    with_out,
    num_positional_args,
    native_array,
    fw,
):
    input_dtype, x = dtype_and_x
    helpers.test_frontend_function(
        input_dtypes=input_dtype,
        as_variable_flags=as_variable,
        with_out=with_out,
        num_positional_args=num_positional_args,
        native_array_flags=native_array,
        fw=fw,
        frontend="torch",
        fn_tree="tan",
        input=np.asarray(x, dtype=input_dtype),
        out=None,
    )


# tanh
@given(
    dtype_and_x=helpers.dtype_and_values(
        available_dtypes=tuple(
            set(ivy_np.valid_float_dtypes).intersection(
                set(ivy_torch.valid_float_dtypes)
            )
        )
    ),
    as_variable=st.booleans(),
    with_out=st.booleans(),
    num_positional_args=helpers.num_positional_args(
        fn_name="functional.frontends.torch.tanh"
    ),
    native_array=st.booleans(),
)
def test_torch_tanh(
    dtype_and_x,
    as_variable,
    with_out,
    num_positional_args,
    native_array,
    fw,
):
    input_dtype, x = dtype_and_x
    helpers.test_frontend_function(
        input_dtypes=input_dtype,
        as_variable_flags=as_variable,
        with_out=with_out,
        num_positional_args=num_positional_args,
        native_array_flags=native_array,
        fw=fw,
        frontend="torch",
        fn_tree="tanh",
        input=np.asarray(x, dtype=input_dtype),
        out=None,
    )


# abs
@given(
    dtype_and_x=helpers.dtype_and_values(
        available_dtypes=tuple(
            set(ivy_np.valid_float_dtypes).intersection(
                set(ivy_torch.valid_float_dtypes)
            )
        )
    ),
    as_variable=st.booleans(),
    with_out=st.booleans(),
    num_positional_args=helpers.num_positional_args(
        fn_name="functional.frontends.torch.abs"
    ),
    native_array=st.booleans(),
)
def test_torch_abs(
    dtype_and_x,
    as_variable,
    with_out,
    num_positional_args,
    native_array,
    fw,
):
    input_dtype, x = dtype_and_x
    helpers.test_frontend_function(
        input_dtypes=input_dtype,
        as_variable_flags=as_variable,
        with_out=with_out,
        num_positional_args=num_positional_args,
        native_array_flags=native_array,
        fw=fw,
        frontend="torch",
        fn_tree="abs",
        input=np.asarray(x, dtype=input_dtype),
        out=None,
    )


# cos
@given(
    dtype_and_x=helpers.dtype_and_values(
        available_dtypes=tuple(
            set(ivy_np.valid_float_dtypes).intersection(
                set(ivy_torch.valid_float_dtypes)
            )
        )
    ),
    as_variable=st.booleans(),
    with_out=st.booleans(),
    num_positional_args=helpers.num_positional_args(
        fn_name="functional.frontends.torch.cos"
    ),
    native_array=st.booleans(),
)
def test_torch_cos(
    dtype_and_x,
    as_variable,
    with_out,
    num_positional_args,
    native_array,
    fw,
):
    input_dtype, x = dtype_and_x
    helpers.test_frontend_function(
        input_dtypes=input_dtype,
        as_variable_flags=as_variable,
        with_out=with_out,
        num_positional_args=num_positional_args,
        native_array_flags=native_array,
        fw=fw,
        frontend="torch",
        fn_tree="cos",
        input=np.asarray(x, dtype=input_dtype),
        out=None,
    )


# sin
@given(
    dtype_and_x=helpers.dtype_and_values(
        available_dtypes=tuple(
            set(ivy_np.valid_float_dtypes).intersection(
                set(ivy_torch.valid_float_dtypes)
            )
        )
    ),
    as_variable=st.booleans(),
    with_out=st.booleans(),
    num_positional_args=helpers.num_positional_args(
        fn_name="functional.frontends.torch.sin"
    ),
    native_array=st.booleans(),
)
def test_torch_sin(
    dtype_and_x,
    as_variable,
    with_out,
    num_positional_args,
    native_array,
    fw,
):
    input_dtype, x = dtype_and_x
    helpers.test_frontend_function(
        input_dtypes=input_dtype,
        as_variable_flags=as_variable,
        with_out=with_out,
        num_positional_args=num_positional_args,
        native_array_flags=native_array,
        fw=fw,
        frontend="torch",
        fn_tree="sin",
        input=np.asarray(x, dtype=input_dtype),
        out=None,
    )


# acos
@given(
    dtype_and_x=helpers.dtype_and_values(
        available_dtypes=tuple(
            set(ivy_np.valid_float_dtypes).intersection(
                set(ivy_torch.valid_float_dtypes)
            )
        )
    ),
    as_variable=st.booleans(),
    with_out=st.booleans(),
    num_positional_args=helpers.num_positional_args(
        fn_name="functional.frontends.torch.acos"
    ),
    native_array=st.booleans(),
)
def test_torch_acos(
    dtype_and_x,
    as_variable,
    with_out,
    num_positional_args,
    native_array,
    fw,
):
    input_dtype, x = dtype_and_x
    helpers.test_frontend_function(
        input_dtypes=input_dtype,
        as_variable_flags=as_variable,
        with_out=with_out,
        num_positional_args=num_positional_args,
        native_array_flags=native_array,
        fw=fw,
        frontend="torch",
        fn_tree="acos",
        input=np.asarray(x, dtype=input_dtype),
        out=None,
    )


# sinh
@given(
    dtype_and_x=helpers.dtype_and_values(
        available_dtypes=tuple(
            set(ivy_np.valid_float_dtypes).intersection(
                set(ivy_torch.valid_float_dtypes)
            )
        )
    ),
    as_variable=st.booleans(),
    with_out=st.booleans(),
    num_positional_args=helpers.num_positional_args(
        fn_name="functional.frontends.torch.sinh"
    ),
    native_array=st.booleans(),
)
def test_torch_sinh(
    dtype_and_x,
    as_variable,
    with_out,
    num_positional_args,
    native_array,
    fw,
):
    input_dtype, x = dtype_and_x
    helpers.test_frontend_function(
        input_dtypes=input_dtype,
        as_variable_flags=as_variable,
        with_out=with_out,
        num_positional_args=num_positional_args,
        native_array_flags=native_array,
        fw=fw,
        frontend="torch",
        fn_tree="sinh",
        input=np.asarray(x, dtype=input_dtype),
        out=None,
    )


# acosh
@given(
    dtype_and_x=helpers.dtype_and_values(
        available_dtypes=tuple(
            set(ivy_np.valid_float_dtypes).intersection(
                set(ivy_torch.valid_float_dtypes)
            )
        )
    ),
    as_variable=st.booleans(),
    with_out=st.booleans(),
    num_positional_args=helpers.num_positional_args(
        fn_name="functional.frontends.torch.acosh"
    ),
    native_array=st.booleans(),
)
def test_torch_acosh(
    dtype_and_x,
    as_variable,
    with_out,
    num_positional_args,
    native_array,
    fw,
):
    input_dtype, x = dtype_and_x
    helpers.test_frontend_function(
        input_dtypes=input_dtype,
        as_variable_flags=as_variable,
        with_out=with_out,
        num_positional_args=num_positional_args,
        native_array_flags=native_array,
        fw=fw,
        frontend="torch",
        fn_tree="acosh",
        input=np.asarray(x, dtype=input_dtype),
        out=None,
    )


# arccos
@given(
    dtype_and_x=helpers.dtype_and_values(
        available_dtypes=tuple(
            set(ivy_np.valid_float_dtypes).intersection(
                set(ivy_torch.valid_float_dtypes)
            )
        )
    ),
    as_variable=st.booleans(),
    with_out=st.booleans(),
    num_positional_args=helpers.num_positional_args(
        fn_name="functional.frontends.torch.arccos"
    ),
    native_array=st.booleans(),
)
def test_torch_arccos(
    dtype_and_x,
    as_variable,
    with_out,
    num_positional_args,
    native_array,
    fw,
):
    input_dtype, x = dtype_and_x
    helpers.test_frontend_function(
        input_dtypes=input_dtype,
        as_variable_flags=as_variable,
        with_out=with_out,
        num_positional_args=num_positional_args,
        native_array_flags=native_array,
        fw=fw,
        frontend="torch",
        fn_tree="arccos",
        input=np.asarray(x, dtype=input_dtype),
        out=None,
    )


# subtract
@given(
    dtype_and_x=helpers.dtype_and_values(
        available_dtypes=tuple(
            set(ivy_np.valid_float_dtypes).intersection(
                set(ivy_torch.valid_float_dtypes)
            )
        ),
        num_arrays=2,
        min_value=-1e04,
        max_value=1e04,
        allow_inf=False,
    ),
    alpha=st.floats(min_value=-1e06, max_value=1e06, allow_infinity=False),
    as_variable=st.booleans(),
    with_out=st.booleans(),
    num_positional_args=helpers.num_positional_args(
        fn_name="functional.frontends.torch.subtract"
    ),
    native_array=st.booleans(),
)
def test_torch_subtract(
    dtype_and_x,
    alpha,
    as_variable,
    with_out,
    num_positional_args,
    native_array,
    fw,
):
    input_dtype, x = dtype_and_x
    helpers.test_frontend_function(
        input_dtypes=input_dtype,
        as_variable_flags=as_variable,
        with_out=with_out,
        num_positional_args=num_positional_args,
        native_array_flags=native_array,
        fw=fw,
        frontend="torch",
        fn_tree="subtract",
        input=np.asarray(x[0], dtype=input_dtype[0]),
        other=np.asarray(x[1], dtype=input_dtype[1]),
        alpha=alpha,
        out=None,
        rtol=1e-04,
    )
    

<<<<<<< HEAD
# exp
@given(
    dtype_and_x=helpers.dtype_and_values(
        available_dtypes=tuple(
            set(ivy_np.valid_float_dtypes).intersection(
                set(ivy_torch.valid_float_dtypes)
            )
        )
    ),
    as_variable=st.booleans(),
    with_out=st.booleans(),
    num_positional_args=helpers.num_positional_args(
        fn_name="functional.frontends.torch.exp"
    ),
    native_array=st.booleans(),
)
def test_torch_exp(
    dtype_and_x,
    as_variable,
    with_out,
    num_positional_args,
    native_array,
    fw,
):
    input_dtype, x = dtype_and_x
    helpers.test_frontend_function(
        input_dtypes=input_dtype,
        as_variable_flags=as_variable,
        with_out=with_out,
        num_positional_args=num_positional_args,
        native_array_flags=native_array,
        fw=fw,
        frontend="torch",
        fn_name="exp",
        input=np.asarray(x, dtype=input_dtype),
        out=None,
    )
    
=======
>>>>>>> 4117bd3c

# asin
@given(
    dtype_and_x=helpers.dtype_and_values(
        available_dtypes=tuple(
            set(ivy_np.valid_float_dtypes).intersection(
                set(ivy_torch.valid_float_dtypes)
            )
        )
    ),
    as_variable=st.booleans(),
    with_out=st.booleans(),
    num_positional_args=helpers.num_positional_args(
        fn_name="functional.frontends.torch.asin"
    ),
    native_array=st.booleans(),
)
def test_torch_asin(
    dtype_and_x,
    as_variable,
    with_out,
    num_positional_args,
    native_array,
    fw,
):
    input_dtype, x = dtype_and_x
    helpers.test_frontend_function(
        input_dtypes=input_dtype,
        as_variable_flags=as_variable,
        with_out=with_out,
        num_positional_args=num_positional_args,
        native_array_flags=native_array,
        fw=fw,
        frontend="torch",
        fn_tree="asin",
        input=np.asarray(x, dtype=input_dtype),
        out=None,
    )


# arccosh
@given(
    dtype_and_x=helpers.dtype_and_values(
        available_dtypes=tuple(
            set(ivy_np.valid_float_dtypes).intersection(
                set(ivy_torch.valid_float_dtypes)
            )
        )
    ),
    as_variable=st.booleans(),
    with_out=st.booleans(),
    num_positional_args=helpers.num_positional_args(
        fn_name="functional.frontends.torch.arccosh"
    ),
    native_array=st.booleans(),
)
def test_torch_arccosh(
    dtype_and_x,
    as_variable,
    with_out,
    num_positional_args,
    native_array,
    fw,
):
    input_dtype, x = dtype_and_x
    helpers.test_frontend_function(
        input_dtypes=input_dtype,
        as_variable_flags=as_variable,
        with_out=with_out,
        num_positional_args=num_positional_args,
        native_array_flags=native_array,
        fw=fw,
        frontend="torch",
        fn_tree="arccosh",
        input=np.asarray(x, dtype=input_dtype),
        out=None,
    )


# asinh
@given(
    dtype_and_x=helpers.dtype_and_values(
        available_dtypes=tuple(
            set(ivy_np.valid_float_dtypes).intersection(
                set(ivy_torch.valid_float_dtypes)
            )
        )
    ),
    as_variable=st.booleans(),
    with_out=st.booleans(),
    num_positional_args=helpers.num_positional_args(
        fn_name="functional.frontends.torch.asinh"
    ),
    native_array=st.booleans(),
)
def test_torch_asinh(
    dtype_and_x,
    as_variable,
    with_out,
    num_positional_args,
    native_array,
    fw,
):
    input_dtype, x = dtype_and_x
    helpers.test_frontend_function(
        input_dtypes=input_dtype,
        as_variable_flags=as_variable,
        with_out=with_out,
        num_positional_args=num_positional_args,
        native_array_flags=native_array,
        fw=fw,
        frontend="torch",
        fn_tree="asinh",
        input=np.asarray(x, dtype=input_dtype),
        out=None,
    )
    <|MERGE_RESOLUTION|>--- conflicted
+++ resolved
@@ -455,7 +455,6 @@
     )
     
 
-<<<<<<< HEAD
 # exp
 @given(
     dtype_and_x=helpers.dtype_and_values(
@@ -489,13 +488,11 @@
         native_array_flags=native_array,
         fw=fw,
         frontend="torch",
-        fn_name="exp",
+        fn_tree="exp",
         input=np.asarray(x, dtype=input_dtype),
         out=None,
     )
     
-=======
->>>>>>> 4117bd3c
 
 # asin
 @given(
