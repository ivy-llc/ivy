--- conflicted
+++ resolved
@@ -1659,39 +1659,37 @@
         on_device=on_device,
         input=x[0],
         other=x[1],
-<<<<<<< HEAD
-=======
+    )
+
+
+# floor
+@handle_frontend_test(
+    fn_tree="torch.floor",
+    dtype_and_x=helpers.dtype_and_values(
+        available_dtypes=helpers.get_dtypes("float"),
+    ),
+)
+def test_torch_floor(
+    *,
+    dtype_and_x,
+    as_variable,
+    with_out,
+    num_positional_args,
+    native_array,
+    on_device,
+    fn_tree,
+    frontend,
+):
+    input_dtype, x = dtype_and_x
+    helpers.test_frontend_function(
+        input_dtypes=input_dtype,
+        as_variable_flags=as_variable,
+        with_out=with_out,
+        num_positional_args=num_positional_args,
+        native_array_flags=native_array,
+        frontend=frontend,
+        fn_tree=fn_tree,
+        on_device=on_device,
+        input=x[0],
         out=None,
-    )
-
-
-# floor
-@handle_cmd_line_args
-@given(
-    dtype_and_x=helpers.dtype_and_values(
-        available_dtypes=helpers.get_dtypes("float"),
-    ),
-    num_positional_args=helpers.num_positional_args(
-        fn_name="functional.frontends.torch.floor"
-    ),
-)
-def test_torch_floor(
-    dtype_and_x,
-    as_variable,
-    with_out,
-    num_positional_args,
-    native_array,
-):
-    input_dtype, x = dtype_and_x
-    helpers.test_frontend_function(
-        input_dtypes=input_dtype,
-        as_variable_flags=as_variable,
-        with_out=with_out,
-        num_positional_args=num_positional_args,
-        native_array_flags=native_array,
-        frontend="torch",
-        fn_tree="floor",
-        input=x[0],
-        out=None,
->>>>>>> 72ae80c4
     )