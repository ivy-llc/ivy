# global
import numpy as np
from hypothesis import given, strategies as st, assume

# local
import ivy_tests.test_ivy.helpers as helpers
from ivy_tests.test_ivy.helpers import handle_cmd_line_args


# add
@handle_cmd_line_args
@given(
    dtype_and_x=helpers.dtype_and_values(
        available_dtypes=helpers.get_dtypes("numeric"),
        num_arrays=2,
        large_abs_safety_factor=2.5,
        small_abs_safety_factor=2.5,
        safety_factor_scale="log",
    ),
    alpha=st.integers(min_value=1, max_value=5),
    num_positional_args=helpers.num_positional_args(
        fn_name="functional.frontends.torch.add"
    ),
)
def test_torch_add(
    dtype_and_x,
    alpha,
    as_variable,
    with_out,
    num_positional_args,
    native_array,
):
    input_dtype, x = dtype_and_x
    helpers.test_frontend_function(
        input_dtypes=input_dtype,
        as_variable_flags=as_variable,
        with_out=with_out,
        num_positional_args=num_positional_args,
        native_array_flags=native_array,
        frontend="torch",
        fn_tree="add",
        rtol=1e-03,
        input=x[0],
        other=x[1],
        alpha=alpha,
        out=None,
    )


# tan
@handle_cmd_line_args
@given(
    dtype_and_x=helpers.dtype_and_values(
        available_dtypes=helpers.get_dtypes("float"),
    ),
    num_positional_args=helpers.num_positional_args(
        fn_name="functional.frontends.torch.tan"
    ),
)
def test_torch_tan(
    dtype_and_x,
    as_variable,
    with_out,
    num_positional_args,
    native_array,
):
    input_dtype, x = dtype_and_x
    helpers.test_frontend_function(
        input_dtypes=input_dtype,
        as_variable_flags=as_variable,
        with_out=with_out,
        num_positional_args=num_positional_args,
        native_array_flags=native_array,
        frontend="torch",
        fn_tree="tan",
        input=x[0],
        out=None,
    )


# atan
@handle_cmd_line_args
@given(
    dtype_and_x=helpers.dtype_and_values(
        available_dtypes=helpers.get_dtypes("float"),
    ),
    num_positional_args=helpers.num_positional_args(
        fn_name="functional.frontends.torch.atan"
    ),
)
def test_torch_atan(
    dtype_and_x,
    as_variable,
    with_out,
    num_positional_args,
    native_array,
):
    input_dtype, x = dtype_and_x
    helpers.test_frontend_function(
        input_dtypes=input_dtype,
        as_variable_flags=as_variable,
        with_out=with_out,
        all_aliases=["arctan"],
        num_positional_args=num_positional_args,
        native_array_flags=native_array,
        frontend="torch",
        fn_tree="atan",
        input=x[0],
        out=None,
    )


# tanh
@handle_cmd_line_args
@given(
    dtype_and_x=helpers.dtype_and_values(
        available_dtypes=helpers.get_dtypes("float"),
    ),
    num_positional_args=helpers.num_positional_args(
        fn_name="functional.frontends.torch.tanh"
    ),
)
def test_torch_tanh(
    dtype_and_x,
    as_variable,
    with_out,
    num_positional_args,
    native_array,
):
    input_dtype, x = dtype_and_x
    helpers.test_frontend_function(
        input_dtypes=input_dtype,
        as_variable_flags=as_variable,
        with_out=with_out,
        num_positional_args=num_positional_args,
        native_array_flags=native_array,
        frontend="torch",
        fn_tree="tanh",
        input=x[0],
    )


# abs
@handle_cmd_line_args
@given(
    dtype_and_x=helpers.dtype_and_values(
        available_dtypes=helpers.get_dtypes("float"),
    ),
    num_positional_args=helpers.num_positional_args(
        fn_name="functional.frontends.torch.abs"
    ),
)
def test_torch_abs(
    dtype_and_x,
    as_variable,
    with_out,
    num_positional_args,
    native_array,
):
    input_dtype, x = dtype_and_x
    helpers.test_frontend_function(
        input_dtypes=input_dtype,
        as_variable_flags=as_variable,
        with_out=with_out,
        all_aliases=["absolute"],
        num_positional_args=num_positional_args,
        native_array_flags=native_array,
        frontend="torch",
        fn_tree="abs",
        input=x[0],
        out=None,
    )


# cos
@handle_cmd_line_args
@given(
    dtype_and_x=helpers.dtype_and_values(
        available_dtypes=helpers.get_dtypes("float"),
    ),
    num_positional_args=helpers.num_positional_args(
        fn_name="functional.frontends.torch.cos"
    ),
)
def test_torch_cos(
    dtype_and_x,
    as_variable,
    with_out,
    num_positional_args,
    native_array,
):
    input_dtype, x = dtype_and_x
    helpers.test_frontend_function(
        input_dtypes=input_dtype,
        as_variable_flags=as_variable,
        with_out=with_out,
        num_positional_args=num_positional_args,
        native_array_flags=native_array,
        frontend="torch",
        fn_tree="cos",
        input=x[0],
        out=None,
    )


# sin
@handle_cmd_line_args
@given(
    dtype_and_x=helpers.dtype_and_values(
        available_dtypes=helpers.get_dtypes("float"),
    ),
    num_positional_args=helpers.num_positional_args(
        fn_name="functional.frontends.torch.sin"
    ),
)
def test_torch_sin(
    dtype_and_x,
    as_variable,
    with_out,
    num_positional_args,
    native_array,
):
    input_dtype, x = dtype_and_x
    helpers.test_frontend_function(
        input_dtypes=input_dtype,
        as_variable_flags=as_variable,
        with_out=with_out,
        num_positional_args=num_positional_args,
        native_array_flags=native_array,
        frontend="torch",
        fn_tree="sin",
        input=x[0],
        out=None,
    )


# acos
@handle_cmd_line_args
@given(
    dtype_and_x=helpers.dtype_and_values(
        available_dtypes=helpers.get_dtypes("float"),
    ),
    num_positional_args=helpers.num_positional_args(
        fn_name="functional.frontends.torch.acos"
    ),
)
def test_torch_acos(
    dtype_and_x,
    as_variable,
    with_out,
    num_positional_args,
    native_array,
):
    input_dtype, x = dtype_and_x
    helpers.test_frontend_function(
        input_dtypes=input_dtype,
        as_variable_flags=as_variable,
        with_out=with_out,
        all_aliases=["arccos"],
        num_positional_args=num_positional_args,
        native_array_flags=native_array,
        frontend="torch",
        fn_tree="acos",
        input=x[0],
        out=None,
    )


# sinh
@handle_cmd_line_args
@given(
    dtype_and_x=helpers.dtype_and_values(
        available_dtypes=helpers.get_dtypes("float"),
    ),
    num_positional_args=helpers.num_positional_args(
        fn_name="functional.frontends.torch.sinh"
    ),
)
def test_torch_sinh(
    dtype_and_x,
    as_variable,
    with_out,
    num_positional_args,
    native_array,
):
    input_dtype, x = dtype_and_x
    helpers.test_frontend_function(
        input_dtypes=input_dtype,
        as_variable_flags=as_variable,
        with_out=with_out,
        num_positional_args=num_positional_args,
        native_array_flags=native_array,
        frontend="torch",
        fn_tree="sinh",
        input=x[0],
        out=None,
    )


# acosh
@handle_cmd_line_args
@given(
    dtype_and_x=helpers.dtype_and_values(
        available_dtypes=helpers.get_dtypes("float"),
    ),
    num_positional_args=helpers.num_positional_args(
        fn_name="functional.frontends.torch.acosh"
    ),
)
def test_torch_acosh(
    dtype_and_x,
    as_variable,
    with_out,
    num_positional_args,
    native_array,
):
    input_dtype, x = dtype_and_x
    helpers.test_frontend_function(
        input_dtypes=input_dtype,
        as_variable_flags=as_variable,
        with_out=with_out,
        num_positional_args=num_positional_args,
        native_array_flags=native_array,
        frontend="torch",
        fn_tree="acosh",
        input=x[0],
        out=None,
    )


# subtract
@handle_cmd_line_args
@given(
    dtype_and_x=helpers.dtype_and_values(
        available_dtypes=helpers.get_dtypes("numeric"),
        num_arrays=2,
        large_abs_safety_factor=2.5,
        small_abs_safety_factor=2.5,
        safety_factor_scale="log",
    ),
    alpha=st.integers(min_value=1, max_value=5),
    num_positional_args=helpers.num_positional_args(
        fn_name="functional.frontends.torch.subtract"
    ),
)
def test_torch_subtract(
    dtype_and_x,
    alpha,
    as_variable,
    with_out,
    num_positional_args,
    native_array,
):
    input_dtype, x = dtype_and_x
    helpers.test_frontend_function(
        input_dtypes=input_dtype,
        as_variable_flags=as_variable,
        with_out=with_out,
        all_aliases=["sub"],
        num_positional_args=num_positional_args,
        native_array_flags=native_array,
        frontend="torch",
        fn_tree="subtract",
        input=x[0],
        other=x[1],
        alpha=alpha,
        out=None,
    )


# exp
@handle_cmd_line_args
@given(
    dtype_and_x=helpers.dtype_and_values(
        available_dtypes=helpers.get_dtypes("float"),
    ),
    num_positional_args=helpers.num_positional_args(
        fn_name="functional.frontends.torch.exp"
    ),
)
def test_torch_exp(
    dtype_and_x,
    as_variable,
    with_out,
    num_positional_args,
    native_array,
):
    input_dtype, x = dtype_and_x
    helpers.test_frontend_function(
        input_dtypes=input_dtype,
        as_variable_flags=as_variable,
        with_out=with_out,
        num_positional_args=num_positional_args,
        native_array_flags=native_array,
        frontend="torch",
        fn_tree="exp",
        input=x[0],
        out=None,
    )


# asin
@handle_cmd_line_args
@given(
    dtype_and_x=helpers.dtype_and_values(
        available_dtypes=helpers.get_dtypes("float"),
    ),
    num_positional_args=helpers.num_positional_args(
        fn_name="functional.frontends.torch.asin"
    ),
)
def test_torch_asin(
    dtype_and_x,
    as_variable,
    with_out,
    num_positional_args,
    native_array,
):
    input_dtype, x = dtype_and_x
    helpers.test_frontend_function(
        input_dtypes=input_dtype,
        as_variable_flags=as_variable,
        with_out=with_out,
        all_aliases=["arcsin"],
        num_positional_args=num_positional_args,
        native_array_flags=native_array,
        frontend="torch",
        fn_tree="asin",
        input=x[0],
        out=None,
    )


# asinh
@handle_cmd_line_args
@given(
    dtype_and_x=helpers.dtype_and_values(
        available_dtypes=helpers.get_dtypes("float"),
    ),
    num_positional_args=helpers.num_positional_args(
        fn_name="functional.frontends.torch.asinh"
    ),
)
def test_torch_asinh(
    dtype_and_x,
    as_variable,
    with_out,
    num_positional_args,
    native_array,
):
    input_dtype, x = dtype_and_x
    helpers.test_frontend_function(
        input_dtypes=input_dtype,
        as_variable_flags=as_variable,
        with_out=with_out,
        all_aliases=["arcsinh"],
        num_positional_args=num_positional_args,
        native_array_flags=native_array,
        frontend="torch",
        fn_tree="asinh",
        input=x[0],
        out=None,
    )


# cosh
@handle_cmd_line_args
@given(
    dtype_and_x=helpers.dtype_and_values(
        available_dtypes=helpers.get_dtypes("float"),
    ),
    num_positional_args=helpers.num_positional_args(
        fn_name="functional.frontends.torch.cosh"
    ),
)
def test_torch_cosh(
    dtype_and_x,
    as_variable,
    with_out,
    num_positional_args,
    native_array,
):
    input_dtype, x = dtype_and_x
    helpers.test_frontend_function(
        input_dtypes=input_dtype,
        as_variable_flags=as_variable,
        with_out=with_out,
        num_positional_args=num_positional_args,
        native_array_flags=native_array,
        frontend="torch",
        fn_tree="cosh",
        input=x[0],
        out=None,
    )


# atanh
@handle_cmd_line_args
@given(
    dtype_and_x=helpers.dtype_and_values(
        available_dtypes=helpers.get_dtypes("float"),
    ),
    num_positional_args=helpers.num_positional_args(
        fn_name="functional.frontends.torch.atanh"
    ),
)
def test_torch_atanh(
    dtype_and_x,
    as_variable,
    with_out,
    num_positional_args,
    native_array,
):
    input_dtype, x = dtype_and_x
    helpers.test_frontend_function(
        input_dtypes=input_dtype,
        as_variable_flags=as_variable,
        with_out=with_out,
        all_aliases=["arctanh"],
        num_positional_args=num_positional_args,
        native_array_flags=native_array,
        frontend="torch",
        fn_tree="atanh",
        input=x[0],
        out=None,
    )


# log2
@handle_cmd_line_args
@given(
    dtype_and_x=helpers.dtype_and_values(
        available_dtypes=helpers.get_dtypes("float"),
    ),
    num_positional_args=helpers.num_positional_args(
        fn_name="functional.frontends.torch.log2"
    ),
)
def test_torch_log2(
    dtype_and_x,
    as_variable,
    with_out,
    num_positional_args,
    native_array,
):
    input_dtype, input = dtype_and_x
    helpers.test_frontend_function(
        input_dtypes=input_dtype,
        as_variable_flags=as_variable,
        with_out=with_out,
        num_positional_args=num_positional_args,
        native_array_flags=native_array,
        frontend="torch",
        fn_tree="log2",
        input=input[0],
        out=None,
    )


# square
@handle_cmd_line_args
@given(
    dtype_and_x=helpers.dtype_and_values(
        available_dtypes=helpers.get_dtypes("float"),
    ),
    num_positional_args=helpers.num_positional_args(
        fn_name="functional.frontends.torch.square"
    ),
)
def test_torch_square(
    dtype_and_x,
    as_variable,
    with_out,
    num_positional_args,
    native_array,
):
    input_dtype, input = dtype_and_x
    helpers.test_frontend_function(
        input_dtypes=input_dtype,
        as_variable_flags=as_variable,
        with_out=with_out,
        num_positional_args=num_positional_args,
        native_array_flags=native_array,
        frontend="torch",
        fn_tree="square",
        input=input[0],
        out=None,
    )


# atan2
@handle_cmd_line_args
@given(
    dtype_and_x=helpers.dtype_and_values(
        available_dtypes=helpers.get_dtypes("float"),
        num_arrays=2,
    ),
    num_positional_args=helpers.num_positional_args(
        fn_name="functional.frontends.torch.atan2"
    ),
)
def test_torch_atan2(
    dtype_and_x,
    as_variable,
    with_out,
    num_positional_args,
    native_array,
):
    input_dtype, x = dtype_and_x
    helpers.test_frontend_function(
        input_dtypes=input_dtype,
        as_variable_flags=as_variable,
        with_out=with_out,
        num_positional_args=num_positional_args,
        native_array_flags=native_array,
        frontend="torch",
        fn_tree="atan2",
        input=x[0],
        other=x[1],
        out=None,
    )


# negative
@handle_cmd_line_args
@given(
    dtype_and_x=helpers.dtype_and_values(
        available_dtypes=helpers.get_dtypes("numeric"),
        num_arrays=2,
    ),
    num_positional_args=helpers.num_positional_args(
        fn_name="functional.frontends.torch.negative"
    ),
)
def test_torch_negative(
    dtype_and_x,
    as_variable,
    with_out,
    num_positional_args,
    native_array,
):
    input_dtype, x = dtype_and_x
    helpers.test_frontend_function(
        input_dtypes=input_dtype,
        as_variable_flags=as_variable,
        with_out=with_out,
        num_positional_args=num_positional_args,
        native_array_flags=native_array,
        frontend="torch",
        fn_tree="negative",
        input=x[0],
        out=None,
    )


# bitwise_and
@handle_cmd_line_args
@given(
    dtype_and_x=helpers.dtype_and_values(
        available_dtypes=st.just(("bool",)) | helpers.get_dtypes("integer"),
        num_arrays=2,
    ),
    num_positional_args=helpers.num_positional_args(
        fn_name="functional.frontends.torch.bitwise_and"
    ),
)
def test_torch_bitwise_and(
    dtype_and_x,
    as_variable,
    with_out,
    num_positional_args,
    native_array,
):
    input_dtype, x = dtype_and_x
    helpers.test_frontend_function(
        input_dtypes=input_dtype,
        as_variable_flags=as_variable,
        with_out=with_out,
        num_positional_args=num_positional_args,
        native_array_flags=native_array,
        frontend="torch",
        fn_tree="bitwise_and",
        input=x[0],
        other=x[1],
        out=None,
    )


@handle_cmd_line_args
@given(
    dtype_and_x=helpers.dtype_and_values(
        available_dtypes=st.one_of(st.just(("bool",)), helpers.get_dtypes("integer")),
        num_arrays=1,
    ),
    num_positional_args=helpers.num_positional_args(
        fn_name="functional.frontends.torch.bitwise_not"
    ),
)
def test_torch_bitwise_not(
    dtype_and_x,
    as_variable,
    with_out,
    num_positional_args,
    native_array,
):
    input_dtype, x = dtype_and_x
    helpers.test_frontend_function(
        input_dtypes=input_dtype,
        as_variable_flags=as_variable,
        with_out=with_out,
        num_positional_args=num_positional_args,
        native_array_flags=native_array,
        frontend="torch",
        fn_tree="bitwise_not",
        input=x[0],
        out=None,
    )


@handle_cmd_line_args
@given(
    dtype_and_x=helpers.dtype_and_values(
        available_dtypes=st.just(("bool",)) | helpers.get_dtypes("integer"),
        num_arrays=2,
    ),
    num_positional_args=helpers.num_positional_args(
        fn_name="functional.frontends.torch.bitwise_xor"
    ),
)
def test_torch_bitwise_xor(
    dtype_and_x,
    as_variable,
    with_out,
    num_positional_args,
    native_array,
):
    input_dtype, x = dtype_and_x
    helpers.test_frontend_function(
        input_dtypes=input_dtype,
        as_variable_flags=as_variable,
        with_out=with_out,
        num_positional_args=num_positional_args,
        native_array_flags=native_array,
        frontend="torch",
        fn_tree="bitwise_xor",
        input=x[0],
        other=x[1],
        out=None,
    )


@handle_cmd_line_args
@given(
    dtype_and_x=helpers.dtype_and_values(
        available_dtypes=st.just(("bool",)) | helpers.get_dtypes("integer"),
        num_arrays=2,
    ),
    num_positional_args=helpers.num_positional_args(
        fn_name="functional.frontends.torch.bitwise_or"
    ),
)
def test_torch_bitwise_or(
    dtype_and_x,
    as_variable,
    with_out,
    num_positional_args,
    native_array,
):
    input_dtype, x = dtype_and_x
    helpers.test_frontend_function(
        input_dtypes=input_dtype,
        as_variable_flags=as_variable,
        with_out=with_out,
        num_positional_args=num_positional_args,
        native_array_flags=native_array,
        frontend="torch",
        fn_tree="bitwise_or",
        input=x[0],
        other=x[1],
        out=None,
    )


@handle_cmd_line_args
@given(
    dtype_and_x=helpers.dtype_and_values(
        available_dtypes=helpers.get_dtypes("integer"),
        num_arrays=2,
        array_api_dtypes=True,
    ),
    num_positional_args=helpers.num_positional_args(
        fn_name="functional.frontends.torch.bitwise_left_shift"
    ),
)
def test_torch_bitwise_left_shift(
    dtype_and_x,
    as_variable,
    with_out,
    num_positional_args,
    native_array,
):
    input_dtype, x = dtype_and_x
    # negative shifts will throw an exception
    # shifts >= dtype witdth produce backend-defined behavior
    x[1] = np.asarray(
        np.clip(x[1], 0, np.iinfo(input_dtype[1]).bits - 1), dtype=input_dtype[1]
    )
    helpers.test_frontend_function(
        input_dtypes=input_dtype,
        as_variable_flags=as_variable,
        with_out=with_out,
        num_positional_args=num_positional_args,
        native_array_flags=native_array,
        frontend="torch",
        fn_tree="bitwise_left_shift",
        input=x[0],
        other=x[1],
        out=None,
    )


@handle_cmd_line_args
@given(
    dtype_and_x=helpers.dtype_and_values(
        available_dtypes=helpers.get_dtypes("integer"),
        num_arrays=2,
        array_api_dtypes=True,
    ),
    num_positional_args=helpers.num_positional_args(
        fn_name="functional.frontends.torch.bitwise_right_shift"
    ),
)
def test_torch_bitwise_right_shift(
    dtype_and_x,
    as_variable,
    with_out,
    num_positional_args,
    native_array,
):
    input_dtype, x = dtype_and_x
    # negative shifts will throw an exception
    # shifts >= dtype witdth produce backend-defined behavior
    x[1] = np.asarray(
        np.clip(x[1], 0, np.iinfo(input_dtype[1]).bits - 1), dtype=input_dtype[1]
    )
    helpers.test_frontend_function(
        input_dtypes=input_dtype,
        as_variable_flags=as_variable,
        with_out=with_out,
        num_positional_args=num_positional_args,
        native_array_flags=native_array,
        frontend="torch",
        fn_tree="bitwise_right_shift",
        input=x[0],
        other=x[1],
        out=None,
    )


# log10
@handle_cmd_line_args
@given(
    dtype_and_x=helpers.dtype_and_values(
        available_dtypes=helpers.get_dtypes("float"),
    ),
    num_positional_args=helpers.num_positional_args(
        fn_name="functional.frontends.torch.log10"
    ),
)
def test_torch_log10(
    dtype_and_x,
    as_variable,
    with_out,
    num_positional_args,
    native_array,
):
    input_dtype, x = dtype_and_x
    helpers.test_frontend_function(
        input_dtypes=input_dtype,
        as_variable_flags=as_variable,
        with_out=with_out,
        num_positional_args=num_positional_args,
        native_array_flags=native_array,
        frontend="torch",
        fn_tree="log10",
        input=x[0],
        out=None,
    )


# trunc
@handle_cmd_line_args
@given(
    dtype_and_x=helpers.dtype_and_values(
        available_dtypes=helpers.get_dtypes("float"),
    ),
    num_positional_args=helpers.num_positional_args(
        fn_name="functional.frontends.torch.trunc"
    ),
)
def test_torch_trunc(
    dtype_and_x,
    as_variable,
    with_out,
    num_positional_args,
    native_array,
):
    input_dtype, x = dtype_and_x
    helpers.test_frontend_function(
        input_dtypes=input_dtype,
        as_variable_flags=as_variable,
        with_out=with_out,
        num_positional_args=num_positional_args,
        native_array_flags=native_array,
        frontend="torch",
        fn_tree="trunc",
        input=x[0],
        out=None,
    )


# sqrt
@handle_cmd_line_args
@given(
    dtype_and_x=helpers.dtype_and_values(available_dtypes=helpers.get_dtypes("float")),
    num_positional_args=helpers.num_positional_args(
        fn_name="ivy.functional.frontends.torch.sqrt"
    ),
)
def test_torch_sqrt(
    dtype_and_x,
    as_variable,
    with_out,
    num_positional_args,
    native_array,
):
    input_dtype, input = dtype_and_x
    helpers.test_frontend_function(
        input_dtypes=input_dtype,
        as_variable_flags=as_variable,
        with_out=with_out,
        num_positional_args=num_positional_args,
        native_array_flags=native_array,
        frontend="torch",
        fn_tree="sqrt",
        input=input[0],
        out=None,
    )


# sign
@handle_cmd_line_args
@given(
    dtype_and_x=helpers.dtype_and_values(
        available_dtypes=helpers.get_dtypes("numeric"),
    ),
    num_positional_args=helpers.num_positional_args(
        fn_name="functional.frontends.torch.sign"
    ),
)
def test_torch_sign(
    dtype_and_x,
    as_variable,
    with_out,
    num_positional_args,
    native_array,
):
    input_dtype, x = dtype_and_x
    helpers.test_frontend_function(
        input_dtypes=input_dtype,
        as_variable_flags=as_variable,
        with_out=with_out,
        num_positional_args=num_positional_args,
        native_array_flags=native_array,
        frontend="torch",
        fn_tree="sign",
        input=x[0],
        out=None,
    )


# logical not
@handle_cmd_line_args
@given(
    dtype_and_x=helpers.dtype_and_values(
        available_dtypes=helpers.get_dtypes("valid"), num_arrays=1
    ),
    num_positional_args=helpers.num_positional_args(
        fn_name="functional.frontends.torch.logical_not"
    ),
)
def test_torch_logical_not(
    dtype_and_x,
    as_variable,
    with_out,
    num_positional_args,
    native_array,
):
    input_dtype, x = dtype_and_x
    helpers.test_frontend_function(
        input_dtypes=input_dtype,
        as_variable_flags=as_variable,
        with_out=with_out,
        num_positional_args=num_positional_args,
        native_array_flags=native_array,
        frontend="torch",
        fn_tree="logical_not",
        input=x[0],
        out=None,
    )


# logical and
@handle_cmd_line_args
@given(
    dtype_and_x=helpers.dtype_and_values(
        available_dtypes=helpers.get_dtypes("valid"), num_arrays=2
    ),
    num_positional_args=helpers.num_positional_args(
        fn_name="functional.frontends.torch.logical_and"
    ),
)
def test_torch_logical_and(
    dtype_and_x,
    as_variable,
    with_out,
    num_positional_args,
    native_array,
):
    input_dtype, x = dtype_and_x
    helpers.test_frontend_function(
        input_dtypes=input_dtype,
        as_variable_flags=as_variable,
        with_out=with_out,
        num_positional_args=num_positional_args,
        native_array_flags=native_array,
        frontend="torch",
        fn_tree="logical_and",
        input=x[0],
        other=x[1],
        out=None,
    )


# logical or
@handle_cmd_line_args
@given(
    dtype_and_x=helpers.dtype_and_values(
        available_dtypes=helpers.get_dtypes("valid"), num_arrays=2
    ),
    num_positional_args=helpers.num_positional_args(
        fn_name="functional.frontends.torch.logical_or"
    ),
)
def test_torch_logical_or(
    dtype_and_x,
    as_variable,
    with_out,
    num_positional_args,
    native_array,
):
    input_dtype, x = dtype_and_x
    helpers.test_frontend_function(
        input_dtypes=input_dtype,
        as_variable_flags=as_variable,
        with_out=with_out,
        num_positional_args=num_positional_args,
        native_array_flags=native_array,
        frontend="torch",
        fn_tree="logical_or",
        input=x[0],
        other=x[1],
        out=None,
    )


# logical xor
@handle_cmd_line_args
@given(
    dtype_and_x=helpers.dtype_and_values(
        available_dtypes=helpers.get_dtypes("valid"), num_arrays=2
    ),
    num_positional_args=helpers.num_positional_args(
        fn_name="functional.frontends.torch.logical_xor"
    ),
)
def test_torch_logical_xor(
    dtype_and_x,
    as_variable,
    with_out,
    num_positional_args,
    native_array,
):
    input_dtype, x = dtype_and_x
    helpers.test_frontend_function(
        input_dtypes=input_dtype,
        as_variable_flags=as_variable,
        with_out=with_out,
        num_positional_args=num_positional_args,
        native_array_flags=native_array,
        frontend="torch",
        fn_tree="logical_xor",
        input=x[0],
        other=x[1],
        out=None,
    )


# ceil
@handle_cmd_line_args
@given(
    dtype_and_x=helpers.dtype_and_values(
        available_dtypes=helpers.get_dtypes("float"),
    ),
    num_positional_args=helpers.num_positional_args(
        fn_name="functional.frontends.torch.ceil"
    ),
)
def test_torch_ceil(
    dtype_and_x,
    as_variable,
    with_out,
    num_positional_args,
    native_array,
):
    input_dtype, x = dtype_and_x
    helpers.test_frontend_function(
        input_dtypes=input_dtype,
        as_variable_flags=as_variable,
        with_out=with_out,
        num_positional_args=num_positional_args,
        native_array_flags=native_array,
        frontend="torch",
        fn_tree="ceil",
        input=x[0],
        out=None,
    )


# round
@handle_cmd_line_args
@given(
    dtype_and_x=helpers.dtype_and_values(
        available_dtypes=helpers.get_dtypes("float"),
    ),
    decimals=st.integers(min_value=0, max_value=5),
    num_positional_args=helpers.num_positional_args(
        fn_name="functional.frontends.torch.round"
    ),
)
def test_torch_round(
    dtype_and_x,
    decimals,
    as_variable,
    with_out,
    num_positional_args,
    native_array,
):
    input_dtype, x = dtype_and_x
    helpers.test_frontend_function(
        input_dtypes=input_dtype,
        as_variable_flags=as_variable,
        with_out=with_out,
        num_positional_args=num_positional_args,
        native_array_flags=native_array,
        frontend="torch",
        fn_tree="round",
        input=x[0],
        decimals=decimals,
        out=None,
    )


@st.composite
def _get_clip_inputs(draw):
    shape = draw(
        helpers.get_shape(
            min_num_dims=1, max_num_dims=5, min_dim_size=2, max_dim_size=10
        )
    )
    x_dtype, x = draw(
        helpers.dtype_and_values(
            available_dtypes=helpers.get_dtypes("float"),
            shape=shape,
        )
    )
    min = draw(st.booleans())
    if min:
        max = draw(st.booleans())
        min = draw(
            helpers.array_values(
                dtype=x_dtype[0], shape=shape, min_value=-25, max_value=0
            )
        )
        max = (
            draw(
                helpers.array_values(
                    dtype=x_dtype[0], shape=shape, min_value=1, max_value=25
                )
            )
            if max
            else None
        )
    else:
        min = None
        max = draw(
            helpers.array_values(
                dtype=x_dtype[0], shape=shape, min_value=1, max_value=25
            )
        )
    return x_dtype, x, min, max


# clamp
@handle_cmd_line_args
@given(
    input_and_ranges=_get_clip_inputs(),
    num_positional_args=helpers.num_positional_args(
        fn_name="ivy.functional.frontends.torch.clamp"
    ),
)
def test_torch_clamp(
    input_and_ranges,
    as_variable,
    with_out,
    num_positional_args,
    native_array,
):
    x_dtype, x, min, max = input_and_ranges
    helpers.test_frontend_function(
        input_dtypes=x_dtype,
        as_variable_flags=as_variable,
        with_out=with_out,
        num_positional_args=num_positional_args,
        native_array_flags=native_array,
        frontend="torch",
        fn_tree="clamp",
        input=x[0],
        min=min,
        max=max,
        out=None,
    )


# clip
@handle_cmd_line_args
@given(
    input_and_ranges=_get_clip_inputs(),
    num_positional_args=helpers.num_positional_args(
        fn_name="ivy.functional.frontends.torch.clip"
    ),
)
def test_torch_clip(
    input_and_ranges,
    as_variable,
    with_out,
    num_positional_args,
    native_array,
):
    x_dtype, x, min, max = input_and_ranges
    helpers.test_frontend_function(
        input_dtypes=x_dtype,
        as_variable_flags=as_variable,
        with_out=with_out,
        num_positional_args=num_positional_args,
        native_array_flags=native_array,
        frontend="torch",
        fn_tree="clip",
        input=x[0],
        min=min,
        max=max,
        out=None,
    )


# mul
@handle_cmd_line_args
@given(
    dtype_and_x=helpers.dtype_and_values(
        available_dtypes=helpers.get_dtypes("numeric"),
        num_arrays=2,
        min_value=-1e04,
        max_value=1e04,
        allow_inf=False,
    ),
    num_positional_args=helpers.num_positional_args(
        fn_name="functional.frontends.torch.mul"
    ),
)
def test_torch_mul(
    dtype_and_x, as_variable, with_out, num_positional_args, native_array, fw
):
    input_dtype, x = dtype_and_x
    helpers.test_frontend_function(
        input_dtypes=input_dtype,
        as_variable_flags=as_variable,
        with_out=with_out,
        all_aliases=["multiply"],
        num_positional_args=num_positional_args,
        native_array_flags=native_array,
        frontend="torch",
        fn_tree="mul",
        rtol=1e-03,
        input=x[0],
        other=x[1],
        out=None,
    )


# div
@handle_cmd_line_args
@given(
    dtype_and_x=helpers.dtype_and_values(
        available_dtypes=helpers.get_dtypes("numeric"),
        num_arrays=2,
        large_abs_safety_factor=2.5,
        small_abs_safety_factor=2.5,
        safety_factor_scale="log",
    ),
    rounding_mode=st.one_of(
        st.sampled_from(["floor", "trunc"]),
        st.none(),
    ),
    num_positional_args=helpers.num_positional_args(
        fn_name="functional.frontends.torch.div"
    ),
)
def test_torch_div(
    dtype_and_x,
    rounding_mode,
    as_variable,
    with_out,
    num_positional_args,
    native_array,
):
    input_dtype, x = dtype_and_x
    assume(not np.any(np.isclose(x[1], 0)))

    # Absolute tolerance is 1,
    # due to flooring can cause absolute error of 1 due to precision
    helpers.test_frontend_function(
        input_dtypes=input_dtype,
        as_variable_flags=as_variable,
        with_out=with_out,
        all_aliases=["divide"],
        num_positional_args=num_positional_args,
        native_array_flags=native_array,
        frontend="torch",
        fn_tree="div",
        atol=1,
        input=x[0],
        other=x[1],
        rounding_mode=rounding_mode,
        out=None,
    )


# remainder
@handle_cmd_line_args
@given(
    dtype_and_x=helpers.dtype_and_values(
        available_dtypes=helpers.get_dtypes("float"),
        num_arrays=2,
        large_abs_safety_factor=2.5,
        small_abs_safety_factor=2.5,
        safety_factor_scale="log",
    ),
    num_positional_args=helpers.num_positional_args(
        fn_name="functional.frontends.torch.remainder"
    ),
)
def test_torch_remainder(
    dtype_and_x,
    as_variable,
    with_out,
    num_positional_args,
    native_array,
):
    input_dtype, x = dtype_and_x
    assume(not np.any(np.isclose(x[1], 0)))
    helpers.test_frontend_function(
        input_dtypes=input_dtype,
        as_variable_flags=as_variable,
        with_out=with_out,
        num_positional_args=num_positional_args,
        native_array_flags=native_array,
        frontend="torch",
        fn_tree="remainder",
        atol=1,
        input=x[0],
        other=x[1],
        out=None,
    )


# flipud
@handle_cmd_line_args
@given(
    dtype_and_m=helpers.dtype_and_values(
        available_dtypes=helpers.get_dtypes("float"),
        min_value=-100,
        max_value=100,
        min_num_dims=1,
        max_num_dims=3,
        min_dim_size=1,
        max_dim_size=3,
    ),
    num_positional_args=helpers.num_positional_args(
        fn_name="functional.frontends.torch.flipud"
    ),
)
def test_torch_flipud(
    dtype_and_m,
    as_variable,
    with_out,
    num_positional_args,
    native_array,
):
    input_dtype, m = dtype_and_m
    helpers.test_frontend_function(
        input_dtypes=input_dtype,
        as_variable_flags=as_variable,
        with_out=with_out,
        num_positional_args=num_positional_args,
        native_array_flags=native_array,
        frontend="torch",
        fn_tree="flipud",
        input=m[0],
    )


# deg2grad
@handle_cmd_line_args
@given(
    dtype_and_x=helpers.dtype_and_values(
        available_dtypes=helpers.get_dtypes("float"),
    ),
    num_positional_args=helpers.num_positional_args(
        fn_name="functional.frontends.torch.deg2rad"
    ),
)
def test_torch_deg2rad(
    dtype_and_x,
    as_variable,
    with_out,
    num_positional_args,
    native_array,
):
    input_dtype, x = dtype_and_x
    helpers.test_frontend_function(
        input_dtypes=input_dtype,
        as_variable_flags=as_variable,
        with_out=with_out,
        num_positional_args=num_positional_args,
        native_array_flags=native_array,
        frontend="torch",
        fn_tree="deg2rad",
        input=x[0],
        out=None,
    )


# true_divide
@handle_cmd_line_args
@given(
    dtype_and_x=helpers.dtype_and_values(
        available_dtypes=helpers.get_dtypes("numeric"),
        num_arrays=2,
        large_abs_safety_factor=2.5,
        small_abs_safety_factor=2.5,
        safety_factor_scale="log",
    ),
    num_positional_args=helpers.num_positional_args(
        fn_name="functional.frontends.torch.true_divide"
    ),
)
def test_torch_true_divide(
    dtype_and_x,
    as_variable,
    with_out,
    num_positional_args,
    native_array,
):
    input_dtype, x = dtype_and_x
    assume(not np.any(np.isclose(x[1], 0)))
    helpers.test_frontend_function(
        input_dtypes=input_dtype,
        as_variable_flags=as_variable,
        with_out=with_out,
        num_positional_args=num_positional_args,
        native_array_flags=native_array,
        frontend="torch",
        fn_tree="true_divide",
        input=x[0],
        other=x[1],
        out=None,
    )


# floor
@handle_cmd_line_args
@given(
    dtype_and_x=helpers.dtype_and_values(
        available_dtypes=helpers.get_dtypes("float"),
    ),
    num_positional_args=helpers.num_positional_args(
        fn_name="functional.frontends.torch.floor"
    ),
)
def test_torch_floor(
    dtype_and_x,
    as_variable,
    with_out,
    num_positional_args,
    native_array,
):
    input_dtype, x = dtype_and_x
    helpers.test_frontend_function(
        input_dtypes=input_dtype,
        as_variable_flags=as_variable,
        with_out=with_out,
        num_positional_args=num_positional_args,
        native_array_flags=native_array,
        frontend="torch",
        fn_tree="floor",
        input=x[0],
        out=None,
    )


<<<<<<< HEAD
# log1p
=======
# addcdiv
>>>>>>> 1f65661f
@handle_cmd_line_args
@given(
    dtype_and_x=helpers.dtype_and_values(
        available_dtypes=helpers.get_dtypes("float"),
<<<<<<< HEAD
    ),
    num_positional_args=helpers.num_positional_args(
        fn_name="functional.frontends.torch.log1p"
    ),
)
def test_torch_log1p(
    dtype_and_x,
=======
        num_arrays=3,
        large_abs_safety_factor=2.5,
        small_abs_safety_factor=2.5,
        safety_factor_scale="log",
        shared_dtype=True,
    ),
    value=st.floats(min_value=-100, max_value=100),
    num_positional_args=helpers.num_positional_args(
        fn_name="functional.frontends.torch.addcdiv"
    ),
)
def test_torch_addcdiv(
    dtype_and_x,
    value,
>>>>>>> 1f65661f
    as_variable,
    with_out,
    num_positional_args,
    native_array,
):
    input_dtype, x = dtype_and_x
<<<<<<< HEAD
=======
    assume(not np.any(np.isclose(x[2], 0)))
>>>>>>> 1f65661f
    helpers.test_frontend_function(
        input_dtypes=input_dtype,
        as_variable_flags=as_variable,
        with_out=with_out,
        num_positional_args=num_positional_args,
        native_array_flags=native_array,
        frontend="torch",
<<<<<<< HEAD
        fn_tree="log1p",
        input=x[0],
=======
        fn_tree="addcdiv",
        input=x[0],
        tensor1=x[1],
        tensor2=x[2],
        value=value,
        out=None,
    )


# addcmul
@handle_cmd_line_args
@given(
    dtype_and_x=helpers.dtype_and_values(
        available_dtypes=helpers.get_dtypes("float"),
        num_arrays=3,
        large_abs_safety_factor=2.5,
        small_abs_safety_factor=2.5,
        safety_factor_scale="log",
        shared_dtype=True,
    ),
    value=st.floats(min_value=-10, max_value=10),
    num_positional_args=helpers.num_positional_args(
        fn_name="functional.frontends.torch.addcmul"
    ),
)
def test_torch_addcmul(
    dtype_and_x,
    value,
    as_variable,
    with_out,
    num_positional_args,
    native_array,
):
    input_dtype, x = dtype_and_x
    helpers.test_frontend_function(
        input_dtypes=input_dtype,
        as_variable_flags=as_variable,
        with_out=with_out,
        num_positional_args=num_positional_args,
        native_array_flags=native_array,
        frontend="torch",
        fn_tree="addcmul",
        atol=1e-2,
        input=x[0],
        tensor1=x[1],
        tensor2=x[2],
        value=value,
>>>>>>> 1f65661f
        out=None,
    )<|MERGE_RESOLUTION|>--- conflicted
+++ resolved
@@ -1528,24 +1528,42 @@
     )
 
 
-<<<<<<< HEAD
 # log1p
-=======
+@handle_cmd_line_args
+@given(
+    dtype_and_x=helpers.dtype_and_values(
+        available_dtypes=helpers.get_dtypes("float"),
+    ),
+    num_positional_args=helpers.num_positional_args(
+        fn_name="functional.frontends.torch.log1p"
+    ),
+)
+def test_torch_log1p(
+    dtype_and_x,
+    as_variable,
+    with_out,
+    num_positional_args,
+    native_array,
+):
+    input_dtype, x = dtype_and_x
+    helpers.test_frontend_function(
+        input_dtypes=input_dtype,
+        as_variable_flags=as_variable,
+        with_out=with_out,
+        num_positional_args=num_positional_args,
+        native_array_flags=native_array,
+        frontend="torch",
+        fn_tree="log1p",
+        input=x[0],
+        out=None,
+    )    
+    
+
 # addcdiv
->>>>>>> 1f65661f
-@handle_cmd_line_args
-@given(
-    dtype_and_x=helpers.dtype_and_values(
-        available_dtypes=helpers.get_dtypes("float"),
-<<<<<<< HEAD
-    ),
-    num_positional_args=helpers.num_positional_args(
-        fn_name="functional.frontends.torch.log1p"
-    ),
-)
-def test_torch_log1p(
-    dtype_and_x,
-=======
+@handle_cmd_line_args
+@given(
+    dtype_and_x=helpers.dtype_and_values(
+        available_dtypes=helpers.get_dtypes("float"),
         num_arrays=3,
         large_abs_safety_factor=2.5,
         small_abs_safety_factor=2.5,
@@ -1560,28 +1578,20 @@
 def test_torch_addcdiv(
     dtype_and_x,
     value,
->>>>>>> 1f65661f
-    as_variable,
-    with_out,
-    num_positional_args,
-    native_array,
-):
-    input_dtype, x = dtype_and_x
-<<<<<<< HEAD
-=======
+    as_variable,
+    with_out,
+    num_positional_args,
+    native_array,
+):
+    input_dtype, x = dtype_and_x
     assume(not np.any(np.isclose(x[2], 0)))
->>>>>>> 1f65661f
-    helpers.test_frontend_function(
-        input_dtypes=input_dtype,
-        as_variable_flags=as_variable,
-        with_out=with_out,
-        num_positional_args=num_positional_args,
-        native_array_flags=native_array,
-        frontend="torch",
-<<<<<<< HEAD
-        fn_tree="log1p",
-        input=x[0],
-=======
+    helpers.test_frontend_function(
+        input_dtypes=input_dtype,
+        as_variable_flags=as_variable,
+        with_out=with_out,
+        num_positional_args=num_positional_args,
+        native_array_flags=native_array,
+        frontend="torch",
         fn_tree="addcdiv",
         input=x[0],
         tensor1=x[1],
@@ -1629,6 +1639,5 @@
         tensor1=x[1],
         tensor2=x[2],
         value=value,
->>>>>>> 1f65661f
         out=None,
     )