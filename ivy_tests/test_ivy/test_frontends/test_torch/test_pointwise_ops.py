--- conflicted
+++ resolved
@@ -134,59 +134,44 @@
     )
 
 
-<<<<<<< HEAD
+
 # log
-=======
-# cos
->>>>>>> 5cef9720
-@given(
-    dtype_and_x=helpers.dtype_and_values(
-        available_dtypes=tuple(
-            set(ivy_np.valid_float_dtypes).intersection(
-                set(ivy_torch.valid_float_dtypes)
-            )
-        )
-    ),
-    as_variable=st.booleans(),
-    with_out=st.booleans(),
-    num_positional_args=helpers.num_positional_args(
-<<<<<<< HEAD
+@given(
+    dtype_and_x=helpers.dtype_and_values(
+        available_dtypes=tuple(
+            set(ivy_np.valid_float_dtypes).intersection(
+                set(ivy_torch.valid_float_dtypes)
+            )
+        )
+    ),
+    as_variable=st.booleans(),
+    with_out=st.booleans(),
+    num_positional_args=helpers.num_positional_args(
         fn_name="functional.frontends.torch.log"
     ),
     native_array=st.booleans(),
 )
 def test_torch_log(
-=======
-        fn_name="functional.frontends.torch.cos"
-    ),
-    native_array=st.booleans(),
-)
-def test_torch_cos(
->>>>>>> 5cef9720
-    dtype_and_x,
-    as_variable,
-    with_out,
-    num_positional_args,
-    native_array,
-    fw,
-):
-    input_dtype, x = dtype_and_x
-    helpers.test_frontend_function(
-        input_dtypes=input_dtype,
-        as_variable_flags=as_variable,
-        with_out=with_out,
-        num_positional_args=num_positional_args,
-        native_array_flags=native_array,
-        fw=fw,
-        frontend="torch",
-<<<<<<< HEAD
+    dtype_and_x,
+    as_variable,
+    with_out,
+    num_positional_args,
+    native_array,
+    fw,
+):
+    input_dtype, x = dtype_and_x
+    helpers.test_frontend_function(
+        input_dtypes=input_dtype,
+        as_variable_flags=as_variable,
+        with_out=with_out,
+        num_positional_args=num_positional_args,
+        native_array_flags=native_array,
+        fw=fw,
+        frontend="torch",
         fn_name="log",
-=======
-        fn_name="cos",
-        input=np.asarray(x, dtype=input_dtype),
-        out=None,
-    )
-
+        input=np.asarray(x, dtype=input_dtype),
+        out=None,
+    )
 
 # sin
 @given(
@@ -261,7 +246,6 @@
         fw=fw,
         frontend="torch",
         fn_name="acos",
->>>>>>> 5cef9720
         input=np.asarray(x, dtype=input_dtype),
         out=None,
     )