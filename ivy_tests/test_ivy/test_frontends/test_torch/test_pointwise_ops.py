--- conflicted
+++ resolved
@@ -648,7 +648,6 @@
         input=np.asarray(x, dtype=input_dtype),
         out=None,
     )
-<<<<<<< HEAD
 
 
 @given(
@@ -686,7 +685,4 @@
         fn_tree="neg",
         input=np.asarray(x, dtype=input_dtype),
         out=None,
-    )
-=======
-    
->>>>>>> 29d3d6d4
+    )