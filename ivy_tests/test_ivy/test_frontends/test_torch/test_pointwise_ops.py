# global
import numpy as np
from hypothesis import strategies as st, assume

# local
import ivy_tests.test_ivy.helpers as helpers
from ivy_tests.test_ivy.helpers import handle_frontend_test


# add
@handle_frontend_test(
    fn_tree="torch.add",
    dtype_and_x=helpers.dtype_and_values(
        available_dtypes=helpers.get_dtypes("numeric"),
        num_arrays=2,
        large_abs_safety_factor=2.5,
        small_abs_safety_factor=2.5,
        safety_factor_scale="log",
    ),
    alpha=st.integers(min_value=1, max_value=5),
)
def test_torch_add(
    *,
    dtype_and_x,
    alpha,
    on_device,
    fn_tree,
    frontend,
    test_flags,
):
    input_dtype, x = dtype_and_x
    helpers.test_frontend_function(
        input_dtypes=input_dtype,
        frontend=frontend,
        test_flags=test_flags,
        fn_tree=fn_tree,
        on_device=on_device,
        rtol=1e-03,
        input=x[0],
        other=x[1],
        alpha=alpha,
    )


# tan
@handle_frontend_test(
    fn_tree="torch.tan",
    dtype_and_x=helpers.dtype_and_values(
        available_dtypes=helpers.get_dtypes("float"),
    ),
)
def test_torch_tan(
    *,
    dtype_and_x,
    on_device,
    fn_tree,
    frontend,
    test_flags,
):
    input_dtype, x = dtype_and_x
    helpers.test_frontend_function(
        input_dtypes=input_dtype,
        frontend=frontend,
        test_flags=test_flags,
        fn_tree=fn_tree,
        on_device=on_device,
        input=x[0],
    )


# atan
@handle_frontend_test(
    fn_tree="torch.atan",
    aliases=["torch.arctan"],
    dtype_and_x=helpers.dtype_and_values(
        available_dtypes=helpers.get_dtypes("float"),
    ),
)
def test_torch_atan(
    *,
    dtype_and_x,
    on_device,
    fn_tree,
    frontend,
    test_flags,
):
    input_dtype, x = dtype_and_x
    helpers.test_frontend_function(
        input_dtypes=input_dtype,
        frontend=frontend,
        test_flags=test_flags,
        fn_tree=fn_tree,
        on_device=on_device,
        input=x[0],
    )


# tanh
@handle_frontend_test(
    fn_tree="torch.tanh",
    dtype_and_x=helpers.dtype_and_values(
        available_dtypes=helpers.get_dtypes("float"),
    ),
)
def test_torch_tanh(
    *,
    dtype_and_x,
    on_device,
    fn_tree,
    frontend,
    test_flags,
):
    input_dtype, x = dtype_and_x
    helpers.test_frontend_function(
        input_dtypes=input_dtype,
        frontend=frontend,
        test_flags=test_flags,
        fn_tree=fn_tree,
        on_device=on_device,
        input=x[0],
    )


# abs
@handle_frontend_test(
    fn_tree="torch.abs",
    aliases=["torch.absolute"],
    dtype_and_x=helpers.dtype_and_values(
        available_dtypes=helpers.get_dtypes("float"),
    ),
)
def test_torch_abs(
    *,
    dtype_and_x,
    on_device,
    fn_tree,
    frontend,
    test_flags,
):
    input_dtype, x = dtype_and_x
    helpers.test_frontend_function(
        input_dtypes=input_dtype,
        frontend=frontend,
        test_flags=test_flags,
        fn_tree=fn_tree,
        on_device=on_device,
        input=x[0],
    )


# cos
@handle_frontend_test(
    fn_tree="torch.cos",
    dtype_and_x=helpers.dtype_and_values(
        available_dtypes=helpers.get_dtypes("float"),
    ),
)
def test_torch_cos(
    *,
    dtype_and_x,
    on_device,
    fn_tree,
    frontend,
    test_flags,
):
    input_dtype, x = dtype_and_x
    helpers.test_frontend_function(
        input_dtypes=input_dtype,
        frontend=frontend,
        test_flags=test_flags,
        fn_tree=fn_tree,
        on_device=on_device,
        input=x[0],
    )


# sin
@handle_frontend_test(
    fn_tree="torch.sin",
    dtype_and_x=helpers.dtype_and_values(
        available_dtypes=helpers.get_dtypes("float"),
    ),
)
def test_torch_sin(
    *,
    dtype_and_x,
    on_device,
    fn_tree,
    frontend,
    test_flags,
):
    input_dtype, x = dtype_and_x
    helpers.test_frontend_function(
        input_dtypes=input_dtype,
        frontend=frontend,
        test_flags=test_flags,
        fn_tree=fn_tree,
        on_device=on_device,
        input=x[0],
    )


# acos
@handle_frontend_test(
    fn_tree="torch.acos",
    aliases=["torch.arccos"],
    dtype_and_x=helpers.dtype_and_values(
        available_dtypes=helpers.get_dtypes("float"),
    ),
)
def test_torch_acos(
    *,
    dtype_and_x,
    on_device,
    fn_tree,
    frontend,
    test_flags,
):
    input_dtype, x = dtype_and_x
    helpers.test_frontend_function(
        input_dtypes=input_dtype,
        frontend=frontend,
        test_flags=test_flags,
        fn_tree=fn_tree,
        on_device=on_device,
        input=x[0],
    )


# sinh
@handle_frontend_test(
    fn_tree="torch.sinh",
    dtype_and_x=helpers.dtype_and_values(
        available_dtypes=helpers.get_dtypes("float"),
    ),
)
def test_torch_sinh(
    *,
    dtype_and_x,
    on_device,
    fn_tree,
    frontend,
    test_flags,
):
    input_dtype, x = dtype_and_x
    helpers.test_frontend_function(
        input_dtypes=input_dtype,
        frontend=frontend,
        test_flags=test_flags,
        fn_tree=fn_tree,
        on_device=on_device,
        input=x[0],
    )


# acosh
@handle_frontend_test(
    fn_tree="torch.acosh",
    dtype_and_x=helpers.dtype_and_values(
        available_dtypes=helpers.get_dtypes("float"),
    ),
)
def test_torch_acosh(
    *,
    dtype_and_x,
    on_device,
    fn_tree,
    frontend,
    test_flags,
):
    input_dtype, x = dtype_and_x
    helpers.test_frontend_function(
        input_dtypes=input_dtype,
        frontend=frontend,
        test_flags=test_flags,
        fn_tree=fn_tree,
        on_device=on_device,
        input=x[0],
    )


# arccos
@handle_frontend_test(
    fn_tree="torch.arccos",
    dtype_and_x=helpers.dtype_and_values(
        available_dtypes=helpers.get_dtypes("float"),
    ),
)
def test_torch_arccos(
    *,
    dtype_and_x,
    on_device,
    fn_tree,
    frontend,
    test_flags,
):
    input_dtype, x = dtype_and_x
    helpers.test_frontend_function(
        input_dtypes=input_dtype,
        frontend=frontend,
        test_flags=test_flags,
        fn_tree=fn_tree,
        on_device=on_device,
        input=x[0],
    )


# subtract
@handle_frontend_test(
    fn_tree="torch.subtract",
    aliases=["torch.sub"],
    dtype_and_x=helpers.dtype_and_values(
        available_dtypes=helpers.get_dtypes("numeric"),
        num_arrays=2,
        large_abs_safety_factor=2.5,
        small_abs_safety_factor=2.5,
        safety_factor_scale="log",
    ),
    alpha=st.integers(min_value=1, max_value=5),
)
def test_torch_subtract(
    *,
    dtype_and_x,
    alpha,
    on_device,
    fn_tree,
    frontend,
    test_flags,
):
    input_dtype, x = dtype_and_x
    helpers.test_frontend_function(
        input_dtypes=input_dtype,
        frontend=frontend,
        test_flags=test_flags,
        fn_tree=fn_tree,
        on_device=on_device,
        input=x[0],
        other=x[1],
        alpha=alpha,
    )


# exp
@handle_frontend_test(
    fn_tree="torch.exp",
    dtype_and_x=helpers.dtype_and_values(
        available_dtypes=helpers.get_dtypes("float"),
    ),
)
def test_torch_exp(
    *,
    dtype_and_x,
    on_device,
    fn_tree,
    frontend,
    test_flags,
):
    input_dtype, x = dtype_and_x
    helpers.test_frontend_function(
        input_dtypes=input_dtype,
        frontend=frontend,
        test_flags=test_flags,
        fn_tree=fn_tree,
        on_device=on_device,
        input=x[0],
    )


# asin
@handle_frontend_test(
    fn_tree="torch.asin",
    aliases=["torch.arcsin"],
    dtype_and_x=helpers.dtype_and_values(
        available_dtypes=helpers.get_dtypes("float"),
    ),
)
def test_torch_asin(
    *,
    dtype_and_x,
    on_device,
    fn_tree,
    frontend,
    test_flags,
):
    input_dtype, x = dtype_and_x
    helpers.test_frontend_function(
        input_dtypes=input_dtype,
        frontend=frontend,
        test_flags=test_flags,
        fn_tree=fn_tree,
        on_device=on_device,
        input=x[0],
    )


# arccosh
@handle_frontend_test(
    fn_tree="torch.arccosh",
    dtype_and_x=helpers.dtype_and_values(
        available_dtypes=helpers.get_dtypes("float"),
    ),
)
def test_torch_arccosh(
    *,
    dtype_and_x,
    on_device,
    fn_tree,
    frontend,
    test_flags,
):
    input_dtype, x = dtype_and_x
    helpers.test_frontend_function(
        input_dtypes=input_dtype,
        frontend=frontend,
        test_flags=test_flags,
        fn_tree=fn_tree,
        on_device=on_device,
        input=x[0],
    )


# arcsin
@handle_frontend_test(
    fn_tree="torch.arcsin",
    dtype_and_x=helpers.dtype_and_values(
        available_dtypes=helpers.get_dtypes("float"),
    ),
)
def test_torch_arcsin(
    *,
    dtype_and_x,
    on_device,
    fn_tree,
    frontend,
    test_flags,
):
    input_dtype, x = dtype_and_x
    helpers.test_frontend_function(
        input_dtypes=input_dtype,
        frontend=frontend,
        test_flags=test_flags,
        fn_tree=fn_tree,
        on_device=on_device,
        input=x[0],
    )


# asinh
@handle_frontend_test(
    fn_tree="torch.asinh",
    aliases=["torch.arcsinh"],
    dtype_and_x=helpers.dtype_and_values(
        available_dtypes=helpers.get_dtypes("float"),
    ),
)
def test_torch_asinh(
    *,
    dtype_and_x,
    on_device,
    fn_tree,
    frontend,
    test_flags,
):
    input_dtype, x = dtype_and_x
    helpers.test_frontend_function(
        input_dtypes=input_dtype,
        frontend=frontend,
        test_flags=test_flags,
        fn_tree=fn_tree,
        on_device=on_device,
        input=x[0],
    )


# cosh
@handle_frontend_test(
    fn_tree="torch.cosh",
    dtype_and_x=helpers.dtype_and_values(
        available_dtypes=helpers.get_dtypes("float"),
    ),
)
def test_torch_cosh(
    *,
    dtype_and_x,
    on_device,
    fn_tree,
    frontend,
    test_flags,
):
    input_dtype, x = dtype_and_x
    helpers.test_frontend_function(
        input_dtypes=input_dtype,
        frontend=frontend,
        test_flags=test_flags,
        fn_tree=fn_tree,
        on_device=on_device,
        input=x[0],
    )


# atanh
@handle_frontend_test(
    fn_tree="torch.atanh",
    aliases=["torch.arctanh"],
    dtype_and_x=helpers.dtype_and_values(
        available_dtypes=helpers.get_dtypes("float"),
    ),
)
def test_torch_atanh(
    *,
    dtype_and_x,
    on_device,
    fn_tree,
    frontend,
    test_flags,
):
    input_dtype, x = dtype_and_x
    helpers.test_frontend_function(
        input_dtypes=input_dtype,
        frontend=frontend,
        test_flags=test_flags,
        fn_tree=fn_tree,
        on_device=on_device,
        input=x[0],
    )


# arctanh
@handle_frontend_test(
    fn_tree="torch.arctanh",
    dtype_and_x=helpers.dtype_and_values(
        available_dtypes=helpers.get_dtypes("float"),
    ),
)
def test_torch_arctanh(
    *,
    dtype_and_x,
    on_device,
    fn_tree,
    frontend,
    test_flags,
):
    input_dtype, x = dtype_and_x
    helpers.test_frontend_function(
        input_dtypes=input_dtype,
        frontend=frontend,
        test_flags=test_flags,
        fn_tree=fn_tree,
        on_device=on_device,
        input=x[0],
    )


# log2
@handle_frontend_test(
    fn_tree="torch.log2",
    dtype_and_x=helpers.dtype_and_values(
        available_dtypes=helpers.get_dtypes("float"),
    ),
)
def test_torch_log2(
    *,
    dtype_and_x,
    on_device,
    fn_tree,
    frontend,
    test_flags,
):
    input_dtype, input = dtype_and_x
    helpers.test_frontend_function(
        input_dtypes=input_dtype,
        frontend=frontend,
        test_flags=test_flags,
        fn_tree=fn_tree,
        on_device=on_device,
        input=input[0],
    )


# square
@handle_frontend_test(
    fn_tree="torch.square",
    dtype_and_x=helpers.dtype_and_values(
        available_dtypes=helpers.get_dtypes("float"),
    ),
)
def test_torch_square(
    *,
    dtype_and_x,
    on_device,
    fn_tree,
    frontend,
    test_flags,
):
    input_dtype, input = dtype_and_x
    helpers.test_frontend_function(
        input_dtypes=input_dtype,
        frontend=frontend,
        test_flags=test_flags,
        fn_tree=fn_tree,
        on_device=on_device,
        input=input[0],
    )


# atan2
@handle_frontend_test(
    fn_tree="torch.atan2",
    aliases=["torch.arctan2"],
    dtype_and_x=helpers.dtype_and_values(
        available_dtypes=helpers.get_dtypes("float"),
        num_arrays=2,
    ),
)
def test_torch_atan2(
    *,
    dtype_and_x,
    on_device,
    fn_tree,
    frontend,
    test_flags,
):
    input_dtype, x = dtype_and_x
    helpers.test_frontend_function(
        input_dtypes=input_dtype,
        frontend=frontend,
        test_flags=test_flags,
        fn_tree=fn_tree,
        on_device=on_device,
        input=x[0],
        other=x[1],
    )


# arctan2
@handle_frontend_test(
    fn_tree="torch.arctan2",
    dtype_and_x=helpers.dtype_and_values(
        available_dtypes=helpers.get_dtypes("float"),
        num_arrays=2,
    ),
)
def test_torch_arctan2(
    *,
    dtype_and_x,
    on_device,
    fn_tree,
    frontend,
    test_flags,
):
    input_dtype, x = dtype_and_x
    helpers.test_frontend_function(
        input_dtypes=input_dtype,
        frontend=frontend,
        test_flags=test_flags,
        fn_tree=fn_tree,
        on_device=on_device,
        input=x[0],
        other=x[1],
    )


# negative
@handle_frontend_test(
    fn_tree="torch.negative",
    dtype_and_x=helpers.dtype_and_values(
        available_dtypes=helpers.get_dtypes("numeric"),
        num_arrays=2,
    ),
)
def test_torch_negative(
    *,
    dtype_and_x,
    on_device,
    fn_tree,
    frontend,
    test_flags,
):
    input_dtype, x = dtype_and_x
    helpers.test_frontend_function(
        input_dtypes=input_dtype,
        frontend=frontend,
        test_flags=test_flags,
        fn_tree=fn_tree,
        on_device=on_device,
        input=x[0],
    )


# bitwise_and
@handle_frontend_test(
    fn_tree="torch.bitwise_and",
    dtype_and_x=helpers.dtype_and_values(
        available_dtypes=st.just(("bool",)) | helpers.get_dtypes("integer"),
        num_arrays=2,
    ),
)
def test_torch_bitwise_and(
    *,
    dtype_and_x,
    on_device,
    fn_tree,
    frontend,
    test_flags,
):
    input_dtype, x = dtype_and_x
    helpers.test_frontend_function(
        input_dtypes=input_dtype,
        frontend=frontend,
        test_flags=test_flags,
        fn_tree=fn_tree,
        on_device=on_device,
        input=x[0],
        other=x[1],
    )


@handle_frontend_test(
    fn_tree="torch.bitwise_not",
    dtype_and_x=helpers.dtype_and_values(
        available_dtypes=st.one_of(st.just(("bool",)), helpers.get_dtypes("integer")),
        num_arrays=1,
    ),
)
def test_torch_bitwise_not(
    *,
    dtype_and_x,
    on_device,
    fn_tree,
    frontend,
    test_flags,
):
    input_dtype, x = dtype_and_x
    helpers.test_frontend_function(
        input_dtypes=input_dtype,
        frontend=frontend,
        test_flags=test_flags,
        fn_tree=fn_tree,
        on_device=on_device,
        input=x[0],
    )


@handle_frontend_test(
    fn_tree="torch.bitwise_or",
    dtype_and_x=helpers.dtype_and_values(
        available_dtypes=st.just(("bool",)) | helpers.get_dtypes("integer"),
        num_arrays=2,
    ),
)
def test_torch_bitwise_xor(
    *,
    dtype_and_x,
    on_device,
    fn_tree,
    frontend,
    test_flags,
):
    input_dtype, x = dtype_and_x
    helpers.test_frontend_function(
        input_dtypes=input_dtype,
        frontend=frontend,
        test_flags=test_flags,
        fn_tree=fn_tree,
        on_device=on_device,
        input=x[0],
        other=x[1],
    )


@handle_frontend_test(
    fn_tree="torch.bitwise_xor",
    dtype_and_x=helpers.dtype_and_values(
        available_dtypes=st.just(("bool",)) | helpers.get_dtypes("integer"),
        num_arrays=2,
    ),
)
def test_torch_bitwise_or(
    *,
    dtype_and_x,
    on_device,
    fn_tree,
    frontend,
    test_flags,
):
    input_dtype, x = dtype_and_x
    helpers.test_frontend_function(
        input_dtypes=input_dtype,
        frontend=frontend,
        test_flags=test_flags,
        fn_tree=fn_tree,
        on_device=on_device,
        input=x[0],
        other=x[1],
    )


@handle_frontend_test(
    fn_tree="torch.bitwise_left_shift",
    dtype_and_x=helpers.dtype_and_values(
        available_dtypes=helpers.get_dtypes("integer"),
        num_arrays=2,
        array_api_dtypes=True,
    ),
)
def test_torch_bitwise_left_shift(
    *,
    dtype_and_x,
    on_device,
    fn_tree,
    frontend,
    test_flags,
):
    input_dtype, x = dtype_and_x
    # negative shifts will throw an exception
    # shifts >= dtype witdth produce backend-defined behavior
    x[1] = np.asarray(
        np.clip(x[1], 0, np.iinfo(input_dtype[1]).bits - 1), dtype=input_dtype[1]
    )
    helpers.test_frontend_function(
        input_dtypes=input_dtype,
        frontend=frontend,
        test_flags=test_flags,
        fn_tree=fn_tree,
        on_device=on_device,
        input=x[0],
        other=x[1],
    )


@handle_frontend_test(
    fn_tree="torch.bitwise_right_shift",
    dtype_and_x=helpers.dtype_and_values(
        available_dtypes=helpers.get_dtypes("integer"),
        num_arrays=2,
        array_api_dtypes=True,
    ),
)
def test_torch_bitwise_right_shift(
    *,
    dtype_and_x,
    on_device,
    fn_tree,
    frontend,
    test_flags,
):
    input_dtype, x = dtype_and_x
    # negative shifts will throw an exception
    # shifts >= dtype witdth produce backend-defined behavior
    x[1] = np.asarray(
        np.clip(x[1], 0, np.iinfo(input_dtype[1]).bits - 1), dtype=input_dtype[1]
    )
    helpers.test_frontend_function(
        input_dtypes=input_dtype,
        frontend=frontend,
        test_flags=test_flags,
        fn_tree=fn_tree,
        on_device=on_device,
        input=x[0],
        other=x[1],
    )


# log10
@handle_frontend_test(
    fn_tree="torch.log10",
    dtype_and_x=helpers.dtype_and_values(
        available_dtypes=helpers.get_dtypes("float"),
    ),
)
def test_torch_log10(
    *,
    dtype_and_x,
    on_device,
    fn_tree,
    frontend,
    test_flags,
):
    input_dtype, x = dtype_and_x
    helpers.test_frontend_function(
        input_dtypes=input_dtype,
        frontend=frontend,
        test_flags=test_flags,
        fn_tree=fn_tree,
        on_device=on_device,
        input=x[0],
    )


# trunc
@handle_frontend_test(
    fn_tree="torch.trunc",
    dtype_and_x=helpers.dtype_and_values(
        available_dtypes=helpers.get_dtypes("float"),
    ),
)
def test_torch_trunc(
    *,
    dtype_and_x,
    on_device,
    fn_tree,
    frontend,
    test_flags,
):
    input_dtype, x = dtype_and_x
    helpers.test_frontend_function(
        input_dtypes=input_dtype,
        frontend=frontend,
        test_flags=test_flags,
        fn_tree=fn_tree,
        on_device=on_device,
        input=x[0],
    )


# sqrt
@handle_frontend_test(
    fn_tree="torch.sqrt",
    dtype_and_x=helpers.dtype_and_values(available_dtypes=helpers.get_dtypes("float")),
)
def test_torch_sqrt(
    *,
    dtype_and_x,
    on_device,
    fn_tree,
    frontend,
    test_flags,
):
    input_dtype, input = dtype_and_x
    helpers.test_frontend_function(
        input_dtypes=input_dtype,
        frontend=frontend,
        test_flags=test_flags,
        fn_tree=fn_tree,
        on_device=on_device,
        input=input[0],
    )


# sign
@handle_frontend_test(
    fn_tree="torch.sign",
    dtype_and_x=helpers.dtype_and_values(
        available_dtypes=helpers.get_dtypes("numeric"),
    ),
)
def test_torch_sign(
    *,
    dtype_and_x,
    on_device,
    fn_tree,
    frontend,
    test_flags,
):
    input_dtype, x = dtype_and_x
    helpers.test_frontend_function(
        input_dtypes=input_dtype,
        frontend=frontend,
        test_flags=test_flags,
        fn_tree=fn_tree,
        on_device=on_device,
        input=x[0],
    )


# absolute
@handle_frontend_test(
    fn_tree="torch.abs",
    dtype_and_x=helpers.dtype_and_values(
        available_dtypes=helpers.get_dtypes("numeric")
    ),
)
def test_torch_absolute(
    *,
    dtype_and_x,
    on_device,
    fn_tree,
    frontend,
    test_flags,
):
    input_dtype, input = dtype_and_x
    helpers.test_frontend_function(
        input_dtypes=input_dtype,
        frontend=frontend,
        test_flags=test_flags,
        fn_tree=fn_tree,
        on_device=on_device,
        input=input[0],
    )


# logical not
@handle_frontend_test(
    fn_tree="torch.logical_not",
    dtype_and_x=helpers.dtype_and_values(
        available_dtypes=helpers.get_dtypes("valid"), num_arrays=1
    ),
)
def test_torch_logical_not(
    *,
    dtype_and_x,
    on_device,
    fn_tree,
    frontend,
    test_flags,
):
    input_dtype, x = dtype_and_x
    helpers.test_frontend_function(
        input_dtypes=input_dtype,
        frontend=frontend,
        test_flags=test_flags,
        fn_tree=fn_tree,
        on_device=on_device,
        input=x[0],
    )


# logical and
@handle_frontend_test(
    fn_tree="torch.logical_and",
    dtype_and_x=helpers.dtype_and_values(
        available_dtypes=helpers.get_dtypes("valid"), num_arrays=2
    ),
)
def test_torch_logical_and(
    *,
    dtype_and_x,
    on_device,
    fn_tree,
    frontend,
    test_flags,
):
    input_dtype, x = dtype_and_x
    helpers.test_frontend_function(
        input_dtypes=input_dtype,
        frontend=frontend,
        test_flags=test_flags,
        fn_tree=fn_tree,
        on_device=on_device,
        input=x[0],
        other=x[1],
    )


# logical or
@handle_frontend_test(
    fn_tree="torch.logical_or",
    dtype_and_x=helpers.dtype_and_values(
        available_dtypes=helpers.get_dtypes("valid"), num_arrays=2
    ),
)
def test_torch_logical_or(
    *,
    dtype_and_x,
    on_device,
    fn_tree,
    frontend,
    test_flags,
):
    input_dtype, x = dtype_and_x
    helpers.test_frontend_function(
        input_dtypes=input_dtype,
        frontend=frontend,
        test_flags=test_flags,
        fn_tree=fn_tree,
        on_device=on_device,
        input=x[0],
        other=x[1],
    )


# logical xor
@handle_frontend_test(
    fn_tree="torch.logical_xor",
    dtype_and_x=helpers.dtype_and_values(
        available_dtypes=helpers.get_dtypes("valid"), num_arrays=2
    ),
)
def test_torch_logical_xor(
    *,
    dtype_and_x,
    on_device,
    fn_tree,
    frontend,
    test_flags,
):
    input_dtype, x = dtype_and_x
    helpers.test_frontend_function(
        input_dtypes=input_dtype,
        frontend=frontend,
        test_flags=test_flags,
        fn_tree=fn_tree,
        on_device=on_device,
        input=x[0],
        other=x[1],
    )


# ceil
@handle_frontend_test(
    fn_tree="torch.ceil",
    dtype_and_x=helpers.dtype_and_values(
        available_dtypes=helpers.get_dtypes("float"),
    ),
)
def test_torch_ceil(
    *,
    dtype_and_x,
    on_device,
    fn_tree,
    frontend,
    test_flags,
):
    input_dtype, x = dtype_and_x
    helpers.test_frontend_function(
        input_dtypes=input_dtype,
        frontend=frontend,
        test_flags=test_flags,
        fn_tree=fn_tree,
        on_device=on_device,
        input=x[0],
    )


# round
@handle_frontend_test(
    fn_tree="torch.round",
    dtype_and_x=helpers.dtype_and_values(
        available_dtypes=helpers.get_dtypes("float"),
    ),
    decimals=st.integers(min_value=0, max_value=5),
)
def test_torch_round(
    dtype_and_x,
    decimals,
    frontend,
    test_flags,
    fn_tree,
):
    input_dtype, x = dtype_and_x
    helpers.test_frontend_function(
        input_dtypes=input_dtype,
        frontend=frontend,
        test_flags=test_flags,
        fn_tree=fn_tree,
        input=x[0],
        decimals=decimals,
        out=None,
    )


@st.composite
def _get_clip_inputs(draw):
    shape = draw(
        helpers.get_shape(
            min_num_dims=1, max_num_dims=5, min_dim_size=2, max_dim_size=10
        )
    )
    x_dtype, x = draw(
        helpers.dtype_and_values(
            available_dtypes=helpers.get_dtypes("float"),
            shape=shape,
        )
    )
    min = draw(st.booleans())
    if min:
        max = draw(st.booleans())
        min = draw(
            helpers.array_values(
                dtype=x_dtype[0], shape=shape, min_value=-25, max_value=0
            )
        )
        max = (
            draw(
                helpers.array_values(
                    dtype=x_dtype[0], shape=shape, min_value=1, max_value=25
                )
            )
            if max
            else None
        )
    else:
        min = None
        max = draw(
            helpers.array_values(
                dtype=x_dtype[0], shape=shape, min_value=1, max_value=25
            )
        )
    return x_dtype, x, min, max


# clamp
@handle_frontend_test(
    fn_tree="torch.clamp",
    input_and_ranges=_get_clip_inputs(),
)
def test_torch_clamp(
    *,
    input_and_ranges,
    on_device,
    fn_tree,
    frontend,
    test_flags,
):
    x_dtype, x, min, max = input_and_ranges
    helpers.test_frontend_function(
        input_dtypes=x_dtype,
        frontend=frontend,
        test_flags=test_flags,
        fn_tree=fn_tree,
        on_device=on_device,
        input=x[0],
        min=min,
        max=max,
    )


# clip
@handle_frontend_test(
    fn_tree="torch.clip",
    input_and_ranges=_get_clip_inputs(),
)
def test_torch_clip(
    *,
    input_and_ranges,
    on_device,
    fn_tree,
    frontend,
    test_flags,
):
    x_dtype, x, min, max = input_and_ranges
    helpers.test_frontend_function(
        input_dtypes=x_dtype,
        frontend=frontend,
        test_flags=test_flags,
        fn_tree=fn_tree,
        on_device=on_device,
        input=x[0],
        min=min,
        max=max,
    )


# mul
@handle_frontend_test(
    fn_tree="torch.mul",
    aliases=["torch.multiply"],
    dtype_and_x=helpers.dtype_and_values(
        available_dtypes=helpers.get_dtypes("numeric"),
        num_arrays=2,
        min_value=-1e04,
        max_value=1e04,
        allow_inf=False,
    ),
)
def test_torch_mul(
    dtype_and_x,
    on_device,
    fn_tree,
    frontend,
    test_flags,
):
    input_dtype, x = dtype_and_x
    helpers.test_frontend_function(
        input_dtypes=input_dtype,
        frontend=frontend,
        test_flags=test_flags,
        fn_tree=fn_tree,
        on_device=on_device,
        rtol=1e-03,
        input=x[0],
        other=x[1],
    )


# div
@handle_frontend_test(
    fn_tree="torch.div",
    aliases=["torch.divide"],
    dtype_and_x=helpers.dtype_and_values(
        available_dtypes=helpers.get_dtypes("numeric"),
        num_arrays=2,
        large_abs_safety_factor=2.5,
        small_abs_safety_factor=2.5,
        safety_factor_scale="log",
    ),
    rounding_mode=st.sampled_from(["floor", "trunc"]) | st.none(),
)
def test_torch_div(
    *,
    dtype_and_x,
    rounding_mode,
    on_device,
    fn_tree,
    frontend,
    test_flags,
):
    input_dtype, x = dtype_and_x
    assume(not np.any(np.isclose(x[1], 0)))

    # Absolute tolerance is 1,
    # due to flooring can cause absolute error of 1 due to precision
    helpers.test_frontend_function(
        input_dtypes=input_dtype,
        frontend=frontend,
        test_flags=test_flags,
        fn_tree=fn_tree,
        on_device=on_device,
        atol=1,
        input=x[0],
        other=x[1],
        rounding_mode=rounding_mode,
    )


# reciprocal
@handle_frontend_test(
    fn_tree="torch.reciprocal",
    dtype_and_x=helpers.dtype_and_values(
        available_dtypes=helpers.get_dtypes("float"),
        min_value=1,
    ),
)
def test_torch_reciprocal(
    dtype_and_x,
    frontend,
    test_flags,
    fn_tree,
):
    input_dtype, x = dtype_and_x
    helpers.test_frontend_function(
        input_dtypes=input_dtype,
        frontend=frontend,
        test_flags=test_flags,
        fn_tree=fn_tree,
        input=x[0],
    )


# remainder
@handle_frontend_test(
    fn_tree="torch.remainder",
    dtype_and_x=helpers.dtype_and_values(
        available_dtypes=helpers.get_dtypes("float"),
        num_arrays=2,
        large_abs_safety_factor=2.5,
        small_abs_safety_factor=2.5,
        safety_factor_scale="log",
    ),
)
def test_torch_remainder(
    *,
    dtype_and_x,
    on_device,
    fn_tree,
    frontend,
    test_flags,
):
    input_dtype, x = dtype_and_x
    assume(not np.any(np.isclose(x[1], 0)))
    helpers.test_frontend_function(
        input_dtypes=input_dtype,
        frontend=frontend,
        test_flags=test_flags,
        fn_tree=fn_tree,
        on_device=on_device,
        atol=1,
        input=x[0],
        other=x[1],
    )


# flipud
@handle_frontend_test(
    fn_tree="torch.flipud",
    dtype_and_m=helpers.dtype_and_values(
        available_dtypes=helpers.get_dtypes("float"),
        min_value=-100,
        max_value=100,
        min_num_dims=1,
        max_num_dims=3,
        min_dim_size=1,
        max_dim_size=3,
    ),
)
def test_torch_flipud(
    *,
    dtype_and_m,
    on_device,
    fn_tree,
    frontend,
    test_flags,
):
    input_dtype, m = dtype_and_m
    helpers.test_frontend_function(
        input_dtypes=input_dtype,
        frontend=frontend,
        test_flags=test_flags,
        fn_tree=fn_tree,
        on_device=on_device,
        input=m[0],
    )


# deg2rad
@handle_frontend_test(
    fn_tree="torch.deg2rad",
    dtype_and_x=helpers.dtype_and_values(
        available_dtypes=helpers.get_dtypes("float"),
        min_value=-1000,
        max_value=1000,
    ),
)
def test_torch_deg2rad(
    *,
    dtype_and_x,
    on_device,
    fn_tree,
    frontend,
    test_flags,
):
    input_dtype, x = dtype_and_x
    helpers.test_frontend_function(
        input_dtypes=input_dtype,
        frontend=frontend,
        test_flags=test_flags,
        fn_tree=fn_tree,
        on_device=on_device,
        input=x[0],
    )


# true_divide
@handle_frontend_test(
    fn_tree="torch.true_divide",
    dtype_and_x=helpers.dtype_and_values(
        available_dtypes=helpers.get_dtypes("numeric"),
        num_arrays=2,
        large_abs_safety_factor=2.5,
        small_abs_safety_factor=2.5,
        safety_factor_scale="log",
    ),
)
def test_torch_true_divide(
    *,
    dtype_and_x,
    on_device,
    fn_tree,
    frontend,
    test_flags,
):
    input_dtype, x = dtype_and_x
    assume(not np.any(np.isclose(x[1], 0)))
    helpers.test_frontend_function(
        input_dtypes=input_dtype,
        frontend=frontend,
        test_flags=test_flags,
        fn_tree=fn_tree,
        on_device=on_device,
        input=x[0],
        other=x[1],
    )


# floor
@handle_frontend_test(
    fn_tree="torch.floor",
    dtype_and_x=helpers.dtype_and_values(
        available_dtypes=helpers.get_dtypes("float"),
    ),
)
def test_torch_floor(
    *,
    dtype_and_x,
    on_device,
    fn_tree,
    frontend,
    test_flags,
):
    input_dtype, x = dtype_and_x
    helpers.test_frontend_function(
        input_dtypes=input_dtype,
        frontend=frontend,
        test_flags=test_flags,
        fn_tree=fn_tree,
        on_device=on_device,
        input=x[0],
        out=None,
    )


# floor_divide
@handle_frontend_test(
    fn_tree="torch.floor_divide",
    dtype_and_x=helpers.dtype_and_values(
        available_dtypes=helpers.get_dtypes("float"),
        num_arrays=2,
        large_abs_safety_factor=2.5,
        small_abs_safety_factor=2.5,
        safety_factor_scale="log",
    ),
)
def test_torch_floor_divide(
    *,
    dtype_and_x,
    test_flags,
    on_device,
    fn_tree,
    frontend,
):
    input_dtype, x = dtype_and_x
    assume(not np.any(np.isclose(x[1], 0)))
    helpers.test_frontend_function(
        input_dtypes=input_dtype,
        test_flags=test_flags,
        frontend=frontend,
        fn_tree=fn_tree,
        on_device=on_device,
        atol=1,
        input=x[0],
        other=x[1],
        out=None,
    )


# log1p
@handle_frontend_test(
    fn_tree="torch.log1p",
    dtype_and_x=helpers.dtype_and_values(
        available_dtypes=helpers.get_dtypes("float"),
        min_value=-1e4,
        max_value=1e4,
    ),
)
def test_torch_log1p(
    dtype_and_x,
    frontend,
    test_flags,
    fn_tree,
):
    input_dtype, x = dtype_and_x
    helpers.test_frontend_function(
        input_dtypes=input_dtype,
        frontend=frontend,
        test_flags=test_flags,
        fn_tree=fn_tree,
        input=x[0],
        out=None,
    )


# addcdiv
@handle_frontend_test(
    fn_tree="torch.addcdiv",
    dtype_and_x=helpers.dtype_and_values(
        available_dtypes=helpers.get_dtypes("float"),
        num_arrays=3,
        large_abs_safety_factor=2.5,
        small_abs_safety_factor=2.5,
        safety_factor_scale="log",
        shared_dtype=True,
    ),
    value=st.floats(min_value=-100, max_value=100),
)
def test_torch_addcdiv(
    dtype_and_x,
    value,
    frontend,
    test_flags,
    fn_tree,
):
    input_dtype, x = dtype_and_x
    assume(not np.any(np.isclose(x[2], 0)))
    helpers.test_frontend_function(
        input_dtypes=input_dtype,
        frontend=frontend,
        test_flags=test_flags,
        fn_tree=fn_tree,
        input=x[0],
        tensor1=x[1],
        tensor2=x[2],
        value=value,
        atol=1e-03,
        out=None,
    )


# addcmul
@handle_frontend_test(
    fn_tree="torch.addcmul",
    dtype_and_x=helpers.dtype_and_values(
        available_dtypes=helpers.get_dtypes("float"),
        num_arrays=3,
        min_value=-1e4,
        max_value=1e4,
        shared_dtype=True,
    ),
    value=st.floats(min_value=-10, max_value=10),
)
def test_torch_addcmul(
    dtype_and_x,
    value,
    frontend,
    test_flags,
    fn_tree,
):
    input_dtype, x = dtype_and_x
    helpers.test_frontend_function(
        input_dtypes=input_dtype,
        frontend=frontend,
        test_flags=test_flags,
        fn_tree=fn_tree,
        atol=1e-2,
        input=x[0],
        tensor1=x[1],
        tensor2=x[2],
        value=value,
        out=None,
    )


@handle_frontend_test(
    fn_tree="torch.pow",
    dtype_and_x=helpers.dtype_and_values(
        available_dtypes=helpers.get_dtypes("float"),
        num_arrays=2,
        large_abs_safety_factor=2.5,
        small_abs_safety_factor=2.5,
        safety_factor_scale="log",
    ),
)
def test_torch_pow(
    dtype_and_x,
    on_device,
    fn_tree,
    frontend,
    test_flags,
):
    input_dtype, x = dtype_and_x
    helpers.test_frontend_function(
        input_dtypes=input_dtype,
        frontend=frontend,
        test_flags=test_flags,
        fn_tree=fn_tree,
        on_device=on_device,
        rtol=1e-03,
        input=x[0],
        exponent=x[1],
    )


# logaddexp
@handle_frontend_test(
    fn_tree="torch.logaddexp",
    dtype_and_x=helpers.dtype_and_values(
        available_dtypes=helpers.get_dtypes("float"),
        num_arrays=2,
        min_num_dims=1,
        min_value=-100,
        max_value=100,
        shared_dtype=True,
    ),
)
def test_torch_logaddexp(
    *,
    dtype_and_x,
    on_device,
    fn_tree,
    frontend,
    test_flags,
):
    input_dtype, x = dtype_and_x
    helpers.test_frontend_function(
        input_dtypes=input_dtype,
        frontend=frontend,
        test_flags=test_flags,
        fn_tree=fn_tree,
        on_device=on_device,
        atol=1e-03,
        x1=x[0],
        x2=x[1],
    )


# exp2
@handle_frontend_test(
    fn_tree="torch.exp2",
    dtype_and_x=helpers.dtype_and_values(
        available_dtypes=helpers.get_dtypes("float"),
    ),
)
def test_torch_exp2(
    *,
    dtype_and_x,
    on_device,
    fn_tree,
    frontend,
    test_flags,
):
    input_dtype, x = dtype_and_x
    helpers.test_frontend_function(
        input_dtypes=input_dtype,
        frontend=frontend,
        test_flags=test_flags,
        fn_tree=fn_tree,
        on_device=on_device,
        input=x[0],
    )


# log
@handle_frontend_test(
    fn_tree="torch.log",
    dtype_and_x=helpers.dtype_and_values(
        available_dtypes=helpers.get_dtypes("float"),
    ),
)
def test_torch_log(
    *,
    dtype_and_x,
    on_device,
    fn_tree,
    frontend,
    test_flags,
):
    input_dtype, x = dtype_and_x
    helpers.test_frontend_function(
        input_dtypes=input_dtype,
        frontend=frontend,
        test_flags=test_flags,
        fn_tree=fn_tree,
        on_device=on_device,
        input=x[0],
    )


# rsqrt
@handle_frontend_test(
    fn_tree="torch.rsqrt",
    dtype_and_x=helpers.dtype_and_values(
        available_dtypes=helpers.get_dtypes("float"),
    ),
)
def test_torch_rsqrt(
    *,
    dtype_and_x,
    on_device,
    fn_tree,
    frontend,
    test_flags,
):
    input_dtype, x = dtype_and_x
    helpers.test_frontend_function(
        input_dtypes=input_dtype,
        frontend=frontend,
        test_flags=test_flags,
        fn_tree=fn_tree,
        on_device=on_device,
        input=x[0],
    )


# expm1
@handle_frontend_test(
    fn_tree="torch.expm1",
    dtype_and_x=helpers.dtype_and_values(
        available_dtypes=helpers.get_dtypes("float"),
    ),
)
def test_torch_expm1(
    *,
    dtype_and_x,
    on_device,
    fn_tree,
    frontend,
    test_flags,
):
    input_dtype, x = dtype_and_x
    helpers.test_frontend_function(
        input_dtypes=input_dtype,
        frontend=frontend,
        test_flags=test_flags,
        fn_tree=fn_tree,
        on_device=on_device,
        input=x[0],
    )


# logaddexp2
@handle_frontend_test(
    fn_tree="torch.logaddexp2",
    dtype_and_x=helpers.dtype_and_values(
        available_dtypes=helpers.get_dtypes("float"),
        num_arrays=2,
        min_num_dims=1,
        min_value=-100,
        max_value=100,
        shared_dtype=True,
    ),
)
def test_torch_logaddexp2(
    *,
    dtype_and_x,
    on_device,
    fn_tree,
    frontend,
    test_flags,
):
    input_dtype, x = dtype_and_x
    helpers.test_frontend_function(
        input_dtypes=input_dtype,
        frontend=frontend,
        test_flags=test_flags,
        fn_tree=fn_tree,
        on_device=on_device,
        atol=1e-02,
        x1=x[0],
        x2=x[1],
    )


# i0
@handle_frontend_test(
    fn_tree="torch.i0",
    dtype_and_x=helpers.dtype_and_values(
        available_dtypes=helpers.get_dtypes("float"), num_arrays=2, shared_dtype=True
    ),
)
def test_torch_i0(
    *,
    dtype_and_x,
    on_device,
    fn_tree,
    frontend,
    test_flags,
):
    input_dtype, x = dtype_and_x
    helpers.test_frontend_function(
        input_dtypes=input_dtype,
        frontend=frontend,
        test_flags=test_flags,
        fn_tree=fn_tree,
        on_device=on_device,
        atol=1e-03,
        x=x[0],
    )


# rad2deg
@handle_frontend_test(
    fn_tree="torch.rad2deg",
    dtype_and_x=helpers.dtype_and_values(
        available_dtypes=helpers.get_dtypes("float"),
        num_arrays=2,
        shared_dtype=True,
        max_dim_size=3,
        max_num_dims=3,
        min_dim_size=1,
        min_num_dims=1,
    ),
)
def test_torch_rad2deg(
    *,
    dtype_and_x,
    on_device,
    fn_tree,
    frontend,
    test_flags,
):
    input_dtype, x = dtype_and_x
    helpers.test_frontend_function(
        input_dtypes=input_dtype,
        frontend=frontend,
        test_flags=test_flags,
        fn_tree=fn_tree,
        on_device=on_device,
        input=x[0],
    )


# negative
@handle_frontend_test(
    fn_tree="torch.positive",
    dtype_and_x=helpers.dtype_and_values(
        available_dtypes=helpers.get_dtypes("numeric"),
        num_arrays=2,
    ),
)
def test_torch_positive(
    *,
    dtype_and_x,
    on_device,
    fn_tree,
    frontend,
    test_flags,
):
    input_dtype, x = dtype_and_x
    helpers.test_frontend_function(
        input_dtypes=input_dtype,
        frontend=frontend,
        test_flags=test_flags,
        fn_tree=fn_tree,
        on_device=on_device,
        input=x[0],
    )


# frac
@handle_frontend_test(
    fn_tree="torch.frac",
    dtype_and_x=helpers.dtype_and_values(
        available_dtypes=helpers.get_dtypes("float"),
    ),
)
def test_torch_frac(
    *,
    dtype_and_x,
    on_device,
    fn_tree,
    frontend,
    test_flags,
):
    input_dtype, x = dtype_and_x
    helpers.test_frontend_function(
        input_dtypes=input_dtype,
        frontend=frontend,
        test_flags=test_flags,
        fn_tree=fn_tree,
        on_device=on_device,
        input=x[0],
    )


# xlogy
@handle_frontend_test(
    fn_tree="torch.xlogy",
    dtype_and_x=helpers.dtype_and_values(
        available_dtypes=helpers.get_dtypes("float"),
        num_arrays=2,
        min_num_dims=1,
        min_value=-100,
        max_value=100,
        shared_dtype=True,
    ),
)
def test_torch_xlogy(
    *,
    dtype_and_x,
    on_device,
    fn_tree,
    frontend,
    test_flags,
):
    input_dtype, x = dtype_and_x
    helpers.test_frontend_function(
        input_dtypes=input_dtype,
        frontend=frontend,
        test_flags=test_flags,
        fn_tree=fn_tree,
        on_device=on_device,
        atol=1e-03,
        input=x[0],
        other=x[1],
    )


# copysign
@handle_frontend_test(
    fn_tree="torch.copysign",
    dtype_and_x=helpers.dtype_and_values(
        available_dtypes=helpers.get_dtypes("float"),
        num_arrays=2,
        min_num_dims=1,
        min_value=-100,
        max_value=100,
        shared_dtype=True,
    ),
)
def test_torch_copysign(
    *,
    dtype_and_x,
    on_device,
    fn_tree,
    frontend,
    test_flags,
):
    input_dtype, x = dtype_and_x
    helpers.test_frontend_function(
        input_dtypes=input_dtype,
        frontend=frontend,
        test_flags=test_flags,
        fn_tree=fn_tree,
        on_device=on_device,
        atol=1e-03,
        input=x[0],
        other=x[1],
    )


# sinc
@handle_frontend_test(
    fn_tree="torch.sinc",
    dtype_and_x=helpers.dtype_and_values(
        available_dtypes=helpers.get_dtypes("float"),
    ),
)
def test_torch_sinc(
    *,
    dtype_and_x,
    on_device,
    fn_tree,
    frontend,
    test_flags,
):
    input_dtype, x = dtype_and_x
    helpers.test_frontend_function(
        input_dtypes=input_dtype,
        frontend=frontend,
        test_flags=test_flags,
        fn_tree=fn_tree,
        on_device=on_device,
        input=x[0],
    )


# hypot
@handle_frontend_test(
    fn_tree="torch.hypot",
    dtype_and_x=helpers.dtype_and_values(
        available_dtypes=helpers.get_dtypes("float"),
        num_arrays=2,
        shared_dtype=True,
        min_value=-100,
        max_value=100,
        min_num_dims=1,
        max_num_dims=3,
    ),
)
def test_torch_hypot(
    *,
    dtype_and_x,
    on_device,
    fn_tree,
    frontend,
    test_flags,
):
    input_dtype, x = dtype_and_x
    helpers.test_frontend_function(
        input_dtypes=input_dtype,
        frontend=frontend,
        test_flags=test_flags,
        fn_tree=fn_tree,
        on_device=on_device,
        atol=1e-2,
        input=x[0],
        other=x[1],
    )


# sigmoid
@handle_frontend_test(
    fn_tree="torch.sigmoid",
    dtype_and_input=helpers.dtype_and_values(
        available_dtypes=helpers.get_dtypes("float"),
    ),
)
def test_torch_sigmoid(
    *,
    dtype_and_input,
    frontend,
    test_flags,
    fn_tree,
    on_device,
):
    input_dtype, x = dtype_and_input
    helpers.test_frontend_function(
        input_dtypes=input_dtype,
        frontend=frontend,
        test_flags=test_flags,
        fn_tree=fn_tree,
        on_device=on_device,
        input=x[0],
    )


# lerp
@handle_frontend_test(
    fn_tree="torch.lerp",
    dtype_and_input=helpers.dtype_and_values(
        available_dtypes=helpers.get_dtypes("float"),
        num_arrays=3,
        shared_dtype=True,
        large_abs_safety_factor=2.5,
        small_abs_safety_factor=2.5,
        safety_factor_scale="log",
    ),
)
def test_torch_lerp(
    *,
    dtype_and_input,
    frontend,
    test_flags,
    fn_tree,
    on_device,
):
    input_dtype, inputs = dtype_and_input
    start, end, weight = inputs
    helpers.test_frontend_function(
        input_dtypes=input_dtype,
        frontend=frontend,
        test_flags=test_flags,
        fn_tree=fn_tree,
        on_device=on_device,
        input=start,
        end=end,
        weight=weight,
    )


# signbit
@handle_frontend_test(
    fn_tree="torch.signbit",
    dtype_and_x=helpers.dtype_and_values(
        available_dtypes=helpers.get_dtypes("numeric"),
    ),
)
def test_torch_signbit(
    *,
    dtype_and_x,
    on_device,
    fn_tree,
    frontend,
    test_flags,
):
    input_dtype, x = dtype_and_x
    helpers.test_frontend_function(
        input_dtypes=input_dtype,
        frontend=frontend,
        test_flags=test_flags,
        fn_tree=fn_tree,
        on_device=on_device,
        input=x[0],
    )


# angle
@handle_frontend_test(
    fn_tree="torch.angle",
    dtype_and_input=helpers.dtype_and_values(
        available_dtypes=helpers.get_dtypes("float"),
    ),
)
def test_torch_angle(
    *,
    dtype_and_input,
    frontend,
    test_flags,
    fn_tree,
    on_device,
):
    input_dtype, x = dtype_and_input
    helpers.test_frontend_function(
        input_dtypes=input_dtype,
        frontend=frontend,
        test_flags=test_flags,
        fn_tree=fn_tree,
        on_device=on_device,
        input=x[0],
    )


# arctan
@handle_frontend_test(
    fn_tree="torch.arctan",
    dtype_and_input=helpers.dtype_and_values(
        available_dtypes=helpers.get_dtypes("float"),
    ),
)
def test_torch_arctan(
    *,
    dtype_and_input,
    frontend,
    test_flags,
    fn_tree,
    on_device,
):
    input_dtype, x = dtype_and_input
    helpers.test_frontend_function(
        input_dtypes=input_dtype,
        frontend=frontend,
        test_flags=test_flags,
        fn_tree=fn_tree,
        on_device=on_device,
        input=x[0],
<<<<<<< HEAD
    )
=======
    )    
>>>>>>> 2707161c


# conj_physical
@handle_frontend_test(
    fn_tree="torch.conj_physical",
    dtype_and_input=helpers.dtype_and_values(
        available_dtypes=helpers.get_dtypes("float"),
    ),
)
def test_torch_conj_physical(
    *,
    dtype_and_input,
    frontend,
    test_flags,
    fn_tree,
    on_device,
):
    input_dtype, x = dtype_and_input
    helpers.test_frontend_function(
        input_dtypes=input_dtype,
        frontend=frontend,
        test_flags=test_flags,
        fn_tree=fn_tree,
        on_device=on_device,
        input=x[0],
    )


# nextafter
@handle_frontend_test(
    fn_tree="torch.nextafter",
    dtype_and_input=helpers.dtype_and_values(
        available_dtypes=helpers.get_dtypes("float"),
    ),
)
def test_torch_nextafter(
    *,
    dtype_and_input,
    frontend,
    test_flags,
    fn_tree,
    on_device,
):
    input_dtype, x = dtype_and_input
    helpers.test_frontend_function(
        input_dtypes=input_dtype,
        frontend=frontend,
        test_flags=test_flags,
        fn_tree=fn_tree,
        on_device=on_device,
        input=x[0],
<<<<<<< HEAD
    )


# fmod
@handle_frontend_test(
    fn_tree="torch.fmod",
    dtype_and_x=helpers.dtype_and_values(
        available_dtypes=helpers.get_dtypes("float"),
        num_arrays=2,
        min_num_dims=1,
        min_value=-100,
        max_value=100,
        shared_dtype=True,
    ),
)
def test_torch_fmod(
    *,
    dtype_and_x,
    on_device,
    fn_tree,
    frontend,
    test_flags,
):
    input_dtype, x = dtype_and_x
    helpers.test_frontend_function(
        input_dtypes=input_dtype,
        frontend=frontend,
        test_flags=test_flags,
        fn_tree=fn_tree,
        on_device=on_device,
        atol=1e-03,
        x1=x[0],
        x2=x[1],
=======
>>>>>>> 2707161c
    )<|MERGE_RESOLUTION|>--- conflicted
+++ resolved
@@ -2192,11 +2192,7 @@
         fn_tree=fn_tree,
         on_device=on_device,
         input=x[0],
-<<<<<<< HEAD
-    )
-=======
     )    
->>>>>>> 2707161c
 
 
 # conj_physical
@@ -2248,40 +2244,4 @@
         fn_tree=fn_tree,
         on_device=on_device,
         input=x[0],
-<<<<<<< HEAD
-    )
-
-
-# fmod
-@handle_frontend_test(
-    fn_tree="torch.fmod",
-    dtype_and_x=helpers.dtype_and_values(
-        available_dtypes=helpers.get_dtypes("float"),
-        num_arrays=2,
-        min_num_dims=1,
-        min_value=-100,
-        max_value=100,
-        shared_dtype=True,
-    ),
-)
-def test_torch_fmod(
-    *,
-    dtype_and_x,
-    on_device,
-    fn_tree,
-    frontend,
-    test_flags,
-):
-    input_dtype, x = dtype_and_x
-    helpers.test_frontend_function(
-        input_dtypes=input_dtype,
-        frontend=frontend,
-        test_flags=test_flags,
-        fn_tree=fn_tree,
-        on_device=on_device,
-        atol=1e-03,
-        x1=x[0],
-        x2=x[1],
-=======
->>>>>>> 2707161c
     )