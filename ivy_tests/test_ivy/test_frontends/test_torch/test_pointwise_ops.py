--- conflicted
+++ resolved
@@ -23,13 +23,7 @@
         max_value=1e04,
         allow_inf=False,
     ),
-<<<<<<< HEAD
     alpha=st.floats(min_value=-1e06, max_value=1e06, allow_infinity=False),
-=======
-    alpha=helpers.floats(min_value=-1e06, max_value=1e06),
-    as_variable=st.booleans(),
-    with_out=st.booleans(),
->>>>>>> 09f2717e
     num_positional_args=helpers.num_positional_args(
         fn_name="functional.frontends.torch.add"
     ),
@@ -457,13 +451,7 @@
         max_value=1e04,
         allow_inf=False,
     ),
-<<<<<<< HEAD
     alpha=st.floats(min_value=-1e06, max_value=1e06, allow_infinity=False),
-=======
-    alpha=helpers.floats(min_value=-1e06, max_value=1e06),
-    as_variable=st.booleans(),
-    with_out=st.booleans(),
->>>>>>> 09f2717e
     num_positional_args=helpers.num_positional_args(
         fn_name="functional.frontends.torch.subtract"
     ),
