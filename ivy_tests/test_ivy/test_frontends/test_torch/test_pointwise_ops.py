# global
import numpy as np
from hypothesis import strategies as st, assume

# local
import ivy_tests.test_ivy.helpers as helpers
from ivy_tests.test_ivy.helpers import handle_frontend_test


# add
@handle_frontend_test(
    fn_tree="torch.add",
    dtype_and_x=helpers.dtype_and_values(
        available_dtypes=helpers.get_dtypes("numeric"),
        num_arrays=2,
        large_abs_safety_factor=2.5,
        small_abs_safety_factor=2.5,
        safety_factor_scale="log",
    ),
    alpha=st.integers(min_value=1, max_value=5),
)
def test_torch_add(
    *,
    dtype_and_x,
    alpha,
    as_variable,
    with_out,
    num_positional_args,
    native_array,
    on_device,
    fn_tree,
    frontend,
):
    input_dtype, x = dtype_and_x
    helpers.test_frontend_function(
        input_dtypes=input_dtype,
        as_variable_flags=as_variable,
        with_out=with_out,
        num_positional_args=num_positional_args,
        native_array_flags=native_array,
        frontend=frontend,
        fn_tree=fn_tree,
        on_device=on_device,
        rtol=1e-03,
        input=x[0],
        other=x[1],
        alpha=alpha,
    )


# tan
@handle_frontend_test(
    fn_tree="torch.tan",
    dtype_and_x=helpers.dtype_and_values(
        available_dtypes=helpers.get_dtypes("float"),
    ),
)
def test_torch_tan(
    *,
    dtype_and_x,
    as_variable,
    with_out,
    num_positional_args,
    native_array,
    on_device,
    fn_tree,
    frontend,
):
    input_dtype, x = dtype_and_x
    helpers.test_frontend_function(
        input_dtypes=input_dtype,
        as_variable_flags=as_variable,
        with_out=with_out,
        num_positional_args=num_positional_args,
        native_array_flags=native_array,
        frontend=frontend,
        fn_tree=fn_tree,
        on_device=on_device,
        input=x[0],
    )


# atan
@handle_frontend_test(
    fn_tree="torch.atan",
    dtype_and_x=helpers.dtype_and_values(
        available_dtypes=helpers.get_dtypes("float"),
    ),
)
def test_torch_atan(
    *,
    dtype_and_x,
    as_variable,
    with_out,
    num_positional_args,
    native_array,
    on_device,
    fn_tree,
    frontend,
):
    input_dtype, x = dtype_and_x
    helpers.test_frontend_function(
        input_dtypes=input_dtype,
        as_variable_flags=as_variable,
        with_out=with_out,
        all_aliases=["arctan"],
        num_positional_args=num_positional_args,
        native_array_flags=native_array,
        frontend=frontend,
        fn_tree=fn_tree,
        on_device=on_device,
        input=x[0],
    )


# tanh
@handle_frontend_test(
    fn_tree="torch.tanh",
    dtype_and_x=helpers.dtype_and_values(
        available_dtypes=helpers.get_dtypes("float"),
    ),
)
def test_torch_tanh(
    *,
    dtype_and_x,
    as_variable,
    with_out,
    num_positional_args,
    native_array,
    on_device,
    fn_tree,
    frontend,
):
    input_dtype, x = dtype_and_x
    helpers.test_frontend_function(
        input_dtypes=input_dtype,
        as_variable_flags=as_variable,
        with_out=with_out,
        num_positional_args=num_positional_args,
        native_array_flags=native_array,
        frontend=frontend,
        fn_tree=fn_tree,
        on_device=on_device,
        input=x[0],
    )


# abs
@handle_frontend_test(
    fn_tree="torch.abs",
    dtype_and_x=helpers.dtype_and_values(
        available_dtypes=helpers.get_dtypes("float"),
    ),
)
def test_torch_abs(
    *,
    dtype_and_x,
    as_variable,
    with_out,
    num_positional_args,
    native_array,
    on_device,
    fn_tree,
    frontend,
):
    input_dtype, x = dtype_and_x
    helpers.test_frontend_function(
        input_dtypes=input_dtype,
        as_variable_flags=as_variable,
        with_out=with_out,
        all_aliases=["absolute"],
        num_positional_args=num_positional_args,
        native_array_flags=native_array,
        frontend=frontend,
        fn_tree=fn_tree,
        on_device=on_device,
        input=x[0],
    )


# cos
@handle_frontend_test(
    fn_tree="torch.cos",
    dtype_and_x=helpers.dtype_and_values(
        available_dtypes=helpers.get_dtypes("float"),
    ),
)
def test_torch_cos(
    *,
    dtype_and_x,
    as_variable,
    with_out,
    num_positional_args,
    native_array,
    on_device,
    fn_tree,
    frontend,
):
    input_dtype, x = dtype_and_x
    helpers.test_frontend_function(
        input_dtypes=input_dtype,
        as_variable_flags=as_variable,
        with_out=with_out,
        num_positional_args=num_positional_args,
        native_array_flags=native_array,
        frontend=frontend,
        fn_tree=fn_tree,
        on_device=on_device,
        input=x[0],
    )


# sin
@handle_frontend_test(
    fn_tree="torch.sin",
    dtype_and_x=helpers.dtype_and_values(
        available_dtypes=helpers.get_dtypes("float"),
    ),
)
def test_torch_sin(
    *,
    dtype_and_x,
    as_variable,
    with_out,
    num_positional_args,
    native_array,
    on_device,
    fn_tree,
    frontend,
):
    input_dtype, x = dtype_and_x
    helpers.test_frontend_function(
        input_dtypes=input_dtype,
        as_variable_flags=as_variable,
        with_out=with_out,
        num_positional_args=num_positional_args,
        native_array_flags=native_array,
        frontend=frontend,
        fn_tree=fn_tree,
        on_device=on_device,
        input=x[0],
    )


# acos
@handle_frontend_test(
    fn_tree="torch.acos",
    dtype_and_x=helpers.dtype_and_values(
        available_dtypes=helpers.get_dtypes("float"),
    ),
)
def test_torch_acos(
    *,
    dtype_and_x,
    as_variable,
    with_out,
    num_positional_args,
    native_array,
    on_device,
    fn_tree,
    frontend,
):
    input_dtype, x = dtype_and_x
    helpers.test_frontend_function(
        input_dtypes=input_dtype,
        as_variable_flags=as_variable,
        with_out=with_out,
        all_aliases=["arccos"],
        num_positional_args=num_positional_args,
        native_array_flags=native_array,
        frontend=frontend,
        fn_tree=fn_tree,
        on_device=on_device,
        input=x[0],
    )


# sinh
@handle_frontend_test(
    fn_tree="torch.sinh",
    dtype_and_x=helpers.dtype_and_values(
        available_dtypes=helpers.get_dtypes("float"),
    ),
)
def test_torch_sinh(
    *,
    dtype_and_x,
    as_variable,
    with_out,
    num_positional_args,
    native_array,
    on_device,
    fn_tree,
    frontend,
):
    input_dtype, x = dtype_and_x
    helpers.test_frontend_function(
        input_dtypes=input_dtype,
        as_variable_flags=as_variable,
        with_out=with_out,
        num_positional_args=num_positional_args,
        native_array_flags=native_array,
        frontend=frontend,
        fn_tree=fn_tree,
        on_device=on_device,
        input=x[0],
    )


# acosh
@handle_frontend_test(
    fn_tree="torch.acosh",
    dtype_and_x=helpers.dtype_and_values(
        available_dtypes=helpers.get_dtypes("float"),
    ),
)
def test_torch_acosh(
    *,
    dtype_and_x,
    as_variable,
    with_out,
    num_positional_args,
    native_array,
    on_device,
    fn_tree,
    frontend,
):
    input_dtype, x = dtype_and_x
    helpers.test_frontend_function(
        input_dtypes=input_dtype,
        as_variable_flags=as_variable,
        with_out=with_out,
        num_positional_args=num_positional_args,
        native_array_flags=native_array,
        frontend=frontend,
        fn_tree=fn_tree,
        on_device=on_device,
        input=x[0],
    )


# arccos
@handle_frontend_test(
    fn_tree="torch.arccos",
    dtype_and_x=helpers.dtype_and_values(
        available_dtypes=helpers.get_dtypes("float"),
    ),
)
def test_torch_arccos(
    *,
    dtype_and_x,
    as_variable,
    with_out,
    num_positional_args,
    native_array,
    on_device,
    fn_tree,
    frontend,
):
    input_dtype, x = dtype_and_x
    helpers.test_frontend_function(
        input_dtypes=input_dtype,
        as_variable_flags=as_variable,
        with_out=with_out,
        num_positional_args=num_positional_args,
        native_array_flags=native_array,
        frontend=frontend,
        fn_tree=fn_tree,
        on_device=on_device,
        input=x[0],
    )


# subtract
@handle_frontend_test(
    fn_tree="torch.subtract",
    dtype_and_x=helpers.dtype_and_values(
        available_dtypes=helpers.get_dtypes("numeric"),
        num_arrays=2,
        large_abs_safety_factor=2.5,
        small_abs_safety_factor=2.5,
        safety_factor_scale="log",
    ),
    alpha=st.integers(min_value=1, max_value=5),
)
def test_torch_subtract(
    *,
    dtype_and_x,
    alpha,
    as_variable,
    with_out,
    num_positional_args,
    native_array,
    on_device,
    fn_tree,
    frontend,
):
    input_dtype, x = dtype_and_x
    helpers.test_frontend_function(
        input_dtypes=input_dtype,
        as_variable_flags=as_variable,
        with_out=with_out,
        all_aliases=["sub"],
        num_positional_args=num_positional_args,
        native_array_flags=native_array,
        frontend=frontend,
        fn_tree=fn_tree,
        on_device=on_device,
        input=x[0],
        other=x[1],
        alpha=alpha,
    )


# exp
@handle_frontend_test(
    fn_tree="torch.exp",
    dtype_and_x=helpers.dtype_and_values(
        available_dtypes=helpers.get_dtypes("float"),
    ),
)
def test_torch_exp(
    *,
    dtype_and_x,
    as_variable,
    with_out,
    num_positional_args,
    native_array,
    on_device,
    fn_tree,
    frontend,
):
    input_dtype, x = dtype_and_x
    helpers.test_frontend_function(
        input_dtypes=input_dtype,
        as_variable_flags=as_variable,
        with_out=with_out,
        num_positional_args=num_positional_args,
        native_array_flags=native_array,
        frontend=frontend,
        fn_tree=fn_tree,
        on_device=on_device,
        input=x[0],
    )


# asin
@handle_frontend_test(
    fn_tree="torch.asin",
    dtype_and_x=helpers.dtype_and_values(
        available_dtypes=helpers.get_dtypes("float"),
    ),
)
def test_torch_asin(
    *,
    dtype_and_x,
    as_variable,
    with_out,
    num_positional_args,
    native_array,
    on_device,
    fn_tree,
    frontend,
):
    input_dtype, x = dtype_and_x
    helpers.test_frontend_function(
        input_dtypes=input_dtype,
        as_variable_flags=as_variable,
        with_out=with_out,
        all_aliases=["arcsin"],
        num_positional_args=num_positional_args,
        native_array_flags=native_array,
        frontend=frontend,
        fn_tree=fn_tree,
        on_device=on_device,
        input=x[0],
    )


# arccosh
@handle_frontend_test(
    fn_tree="torch.arccosh",
    dtype_and_x=helpers.dtype_and_values(
        available_dtypes=helpers.get_dtypes("float"),
    ),
)
def test_torch_arccosh(
    *,
    dtype_and_x,
    as_variable,
    with_out,
    num_positional_args,
    native_array,
    on_device,
    fn_tree,
    frontend,
):
    input_dtype, x = dtype_and_x
    helpers.test_frontend_function(
        input_dtypes=input_dtype,
        as_variable_flags=as_variable,
        with_out=with_out,
        num_positional_args=num_positional_args,
        native_array_flags=native_array,
        frontend=frontend,
        fn_tree=fn_tree,
        on_device=on_device,
        input=x[0],
    )


# arcsin
@handle_frontend_test(
    fn_tree="torch.arcsin",
    dtype_and_x=helpers.dtype_and_values(
        available_dtypes=helpers.get_dtypes("float"),
    ),
)
def test_torch_arcsin(
    *,
    dtype_and_x,
    as_variable,
    with_out,
    num_positional_args,
    native_array,
    on_device,
    fn_tree,
    frontend,
):
    input_dtype, x = dtype_and_x
    helpers.test_frontend_function(
        input_dtypes=input_dtype,
        as_variable_flags=as_variable,
        with_out=with_out,
        num_positional_args=num_positional_args,
        native_array_flags=native_array,
        frontend=frontend,
        fn_tree=fn_tree,
        on_device=on_device,
        input=x[0],
    )


# asinh
@handle_frontend_test(
    fn_tree="torch.asinh",
    dtype_and_x=helpers.dtype_and_values(
        available_dtypes=helpers.get_dtypes("float"),
    ),
)
def test_torch_asinh(
    *,
    dtype_and_x,
    as_variable,
    with_out,
    num_positional_args,
    native_array,
    on_device,
    fn_tree,
    frontend,
):
    input_dtype, x = dtype_and_x
    helpers.test_frontend_function(
        input_dtypes=input_dtype,
        as_variable_flags=as_variable,
        with_out=with_out,
        all_aliases=["arcsinh"],
        num_positional_args=num_positional_args,
        native_array_flags=native_array,
        frontend=frontend,
        fn_tree=fn_tree,
        on_device=on_device,
        input=x[0],
    )


# cosh
@handle_frontend_test(
    fn_tree="torch.cosh",
    dtype_and_x=helpers.dtype_and_values(
        available_dtypes=helpers.get_dtypes("float"),
    ),
)
def test_torch_cosh(
    *,
    dtype_and_x,
    as_variable,
    with_out,
    num_positional_args,
    native_array,
    on_device,
    fn_tree,
    frontend,
):
    input_dtype, x = dtype_and_x
    helpers.test_frontend_function(
        input_dtypes=input_dtype,
        as_variable_flags=as_variable,
        with_out=with_out,
        num_positional_args=num_positional_args,
        native_array_flags=native_array,
        frontend=frontend,
        fn_tree=fn_tree,
        on_device=on_device,
        input=x[0],
    )


# atanh
@handle_frontend_test(
    fn_tree="torch.atanh",
    dtype_and_x=helpers.dtype_and_values(
        available_dtypes=helpers.get_dtypes("float"),
    ),
)
def test_torch_atanh(
    *,
    dtype_and_x,
    as_variable,
    with_out,
    num_positional_args,
    native_array,
    on_device,
    fn_tree,
    frontend,
):
    input_dtype, x = dtype_and_x
    helpers.test_frontend_function(
        input_dtypes=input_dtype,
        as_variable_flags=as_variable,
        with_out=with_out,
        all_aliases=["arctanh"],
        num_positional_args=num_positional_args,
        native_array_flags=native_array,
        frontend=frontend,
        fn_tree=fn_tree,
        on_device=on_device,
        input=x[0],
    )


# arctanh
@handle_frontend_test(
    fn_tree="torch.arctanh",
    dtype_and_x=helpers.dtype_and_values(
        available_dtypes=helpers.get_dtypes("float"),
    ),
)
def test_torch_arctanh(
    *,
    dtype_and_x,
    as_variable,
    with_out,
    num_positional_args,
    native_array,
    on_device,
    fn_tree,
    frontend,
):
    input_dtype, x = dtype_and_x
    helpers.test_frontend_function(
        input_dtypes=input_dtype,
        as_variable_flags=as_variable,
        with_out=with_out,
        num_positional_args=num_positional_args,
        native_array_flags=native_array,
        frontend=frontend,
        fn_tree=fn_tree,
        on_device=on_device,
        input=x[0],
    )


# log2
@handle_frontend_test(
    fn_tree="torch.log2",
    dtype_and_x=helpers.dtype_and_values(
        available_dtypes=helpers.get_dtypes("float"),
    ),
)
def test_torch_log2(
    *,
    dtype_and_x,
    as_variable,
    with_out,
    num_positional_args,
    native_array,
    on_device,
    fn_tree,
    frontend,
):
    input_dtype, input = dtype_and_x
    helpers.test_frontend_function(
        input_dtypes=input_dtype,
        as_variable_flags=as_variable,
        with_out=with_out,
        num_positional_args=num_positional_args,
        native_array_flags=native_array,
        frontend=frontend,
        fn_tree=fn_tree,
        on_device=on_device,
        input=input[0],
    )


# square
@handle_frontend_test(
    fn_tree="torch.square",
    dtype_and_x=helpers.dtype_and_values(
        available_dtypes=helpers.get_dtypes("float"),
    ),
)
def test_torch_square(
    *,
    dtype_and_x,
    as_variable,
    with_out,
    num_positional_args,
    native_array,
    on_device,
    fn_tree,
    frontend,
):
    input_dtype, input = dtype_and_x
    helpers.test_frontend_function(
        input_dtypes=input_dtype,
        as_variable_flags=as_variable,
        with_out=with_out,
        num_positional_args=num_positional_args,
        native_array_flags=native_array,
        frontend=frontend,
        fn_tree=fn_tree,
        on_device=on_device,
        input=input[0],
    )


# atan2
@handle_frontend_test(
    fn_tree="torch.atan2",
    dtype_and_x=helpers.dtype_and_values(
        available_dtypes=helpers.get_dtypes("float"),
        num_arrays=2,
    ),
)
def test_torch_atan2(
    *,
    dtype_and_x,
    as_variable,
    with_out,
    num_positional_args,
    native_array,
    on_device,
    fn_tree,
    frontend,
):
    input_dtype, x = dtype_and_x
    helpers.test_frontend_function(
        input_dtypes=input_dtype,
        as_variable_flags=as_variable,
        with_out=with_out,
        num_positional_args=num_positional_args,
        native_array_flags=native_array,
        frontend=frontend,
        fn_tree=fn_tree,
        on_device=on_device,
        input=x[0],
        other=x[1],
    )


# negative
@handle_frontend_test(
    fn_tree="torch.negative",
    dtype_and_x=helpers.dtype_and_values(
        available_dtypes=helpers.get_dtypes("numeric"),
        num_arrays=2,
    ),
)
def test_torch_negative(
    *,
    dtype_and_x,
    as_variable,
    with_out,
    num_positional_args,
    native_array,
    on_device,
    fn_tree,
    frontend,
):
    input_dtype, x = dtype_and_x
    helpers.test_frontend_function(
        input_dtypes=input_dtype,
        as_variable_flags=as_variable,
        with_out=with_out,
        num_positional_args=num_positional_args,
        native_array_flags=native_array,
        frontend=frontend,
        fn_tree=fn_tree,
        on_device=on_device,
        input=x[0],
    )


# bitwise_and
@handle_frontend_test(
    fn_tree="torch.bitwise_and",
    dtype_and_x=helpers.dtype_and_values(
        available_dtypes=st.just(("bool",)) | helpers.get_dtypes("integer"),
        num_arrays=2,
    ),
)
def test_torch_bitwise_and(
    *,
    dtype_and_x,
    as_variable,
    with_out,
    num_positional_args,
    native_array,
    on_device,
    fn_tree,
    frontend,
):
    input_dtype, x = dtype_and_x
    helpers.test_frontend_function(
        input_dtypes=input_dtype,
        as_variable_flags=as_variable,
        with_out=with_out,
        num_positional_args=num_positional_args,
        native_array_flags=native_array,
        frontend=frontend,
        fn_tree=fn_tree,
        on_device=on_device,
        input=x[0],
        other=x[1],
    )


@handle_frontend_test(
    fn_tree="torch.bitwise_not",
    dtype_and_x=helpers.dtype_and_values(
        available_dtypes=st.one_of(st.just(("bool",)), helpers.get_dtypes("integer")),
        num_arrays=1,
    ),
)
def test_torch_bitwise_not(
    *,
    dtype_and_x,
    as_variable,
    with_out,
    num_positional_args,
    native_array,
    on_device,
    fn_tree,
    frontend,
):
    input_dtype, x = dtype_and_x
    helpers.test_frontend_function(
        input_dtypes=input_dtype,
        as_variable_flags=as_variable,
        with_out=with_out,
        num_positional_args=num_positional_args,
        native_array_flags=native_array,
        frontend=frontend,
        fn_tree=fn_tree,
        on_device=on_device,
        input=x[0],
    )


@handle_frontend_test(
    fn_tree="torch.bitwise_or",
    dtype_and_x=helpers.dtype_and_values(
        available_dtypes=st.just(("bool",)) | helpers.get_dtypes("integer"),
        num_arrays=2,
    ),
)
def test_torch_bitwise_xor(
    *,
    dtype_and_x,
    as_variable,
    with_out,
    num_positional_args,
    native_array,
    on_device,
    fn_tree,
    frontend,
):
    input_dtype, x = dtype_and_x
    helpers.test_frontend_function(
        input_dtypes=input_dtype,
        as_variable_flags=as_variable,
        with_out=with_out,
        num_positional_args=num_positional_args,
        native_array_flags=native_array,
        frontend=frontend,
        fn_tree=fn_tree,
        on_device=on_device,
        input=x[0],
        other=x[1],
    )


@handle_frontend_test(
    fn_tree="torch.bitwise_xor",
    dtype_and_x=helpers.dtype_and_values(
        available_dtypes=st.just(("bool",)) | helpers.get_dtypes("integer"),
        num_arrays=2,
    ),
)
def test_torch_bitwise_or(
    *,
    dtype_and_x,
    as_variable,
    with_out,
    num_positional_args,
    native_array,
    on_device,
    fn_tree,
    frontend,
):
    input_dtype, x = dtype_and_x
    helpers.test_frontend_function(
        input_dtypes=input_dtype,
        as_variable_flags=as_variable,
        with_out=with_out,
        num_positional_args=num_positional_args,
        native_array_flags=native_array,
        frontend=frontend,
        fn_tree=fn_tree,
        on_device=on_device,
        input=x[0],
        other=x[1],
    )


@handle_frontend_test(
    fn_tree="torch.bitwise_left_shift",
    dtype_and_x=helpers.dtype_and_values(
        available_dtypes=helpers.get_dtypes("integer"),
        num_arrays=2,
        array_api_dtypes=True,
    ),
)
def test_torch_bitwise_left_shift(
    *,
    dtype_and_x,
    as_variable,
    with_out,
    num_positional_args,
    native_array,
    on_device,
    fn_tree,
    frontend,
):
    input_dtype, x = dtype_and_x
    # negative shifts will throw an exception
    # shifts >= dtype witdth produce backend-defined behavior
    x[1] = np.asarray(
        np.clip(x[1], 0, np.iinfo(input_dtype[1]).bits - 1), dtype=input_dtype[1]
    )
    helpers.test_frontend_function(
        input_dtypes=input_dtype,
        as_variable_flags=as_variable,
        with_out=with_out,
        num_positional_args=num_positional_args,
        native_array_flags=native_array,
        frontend=frontend,
        fn_tree=fn_tree,
        on_device=on_device,
        input=x[0],
        other=x[1],
    )


@handle_frontend_test(
    fn_tree="torch.bitwise_right_shift",
    dtype_and_x=helpers.dtype_and_values(
        available_dtypes=helpers.get_dtypes("integer"),
        num_arrays=2,
        array_api_dtypes=True,
    ),
)
def test_torch_bitwise_right_shift(
    *,
    dtype_and_x,
    as_variable,
    with_out,
    num_positional_args,
    native_array,
    on_device,
    fn_tree,
    frontend,
):
    input_dtype, x = dtype_and_x
    # negative shifts will throw an exception
    # shifts >= dtype witdth produce backend-defined behavior
    x[1] = np.asarray(
        np.clip(x[1], 0, np.iinfo(input_dtype[1]).bits - 1), dtype=input_dtype[1]
    )
    helpers.test_frontend_function(
        input_dtypes=input_dtype,
        as_variable_flags=as_variable,
        with_out=with_out,
        num_positional_args=num_positional_args,
        native_array_flags=native_array,
        frontend=frontend,
        fn_tree=fn_tree,
        on_device=on_device,
        input=x[0],
        other=x[1],
    )


# log10
@handle_frontend_test(
    fn_tree="torch.log10",
    dtype_and_x=helpers.dtype_and_values(
        available_dtypes=helpers.get_dtypes("float"),
    ),
)
def test_torch_log10(
    *,
    dtype_and_x,
    as_variable,
    with_out,
    num_positional_args,
    native_array,
    on_device,
    fn_tree,
    frontend,
):
    input_dtype, x = dtype_and_x
    helpers.test_frontend_function(
        input_dtypes=input_dtype,
        as_variable_flags=as_variable,
        with_out=with_out,
        num_positional_args=num_positional_args,
        native_array_flags=native_array,
        frontend=frontend,
        fn_tree=fn_tree,
        on_device=on_device,
        input=x[0],
    )


# trunc
@handle_frontend_test(
    fn_tree="torch.trunc",
    dtype_and_x=helpers.dtype_and_values(
        available_dtypes=helpers.get_dtypes("float"),
    ),
)
def test_torch_trunc(
    *,
    dtype_and_x,
    as_variable,
    with_out,
    num_positional_args,
    native_array,
    on_device,
    fn_tree,
    frontend,
):
    input_dtype, x = dtype_and_x
    helpers.test_frontend_function(
        input_dtypes=input_dtype,
        as_variable_flags=as_variable,
        with_out=with_out,
        num_positional_args=num_positional_args,
        native_array_flags=native_array,
        frontend=frontend,
        fn_tree=fn_tree,
        on_device=on_device,
        input=x[0],
    )


# sqrt
@handle_frontend_test(
    fn_tree="torch.sqrt",
    dtype_and_x=helpers.dtype_and_values(available_dtypes=helpers.get_dtypes("float")),
)
def test_torch_sqrt(
    *,
    dtype_and_x,
    as_variable,
    with_out,
    num_positional_args,
    native_array,
    on_device,
    fn_tree,
    frontend,
):
    input_dtype, input = dtype_and_x
    helpers.test_frontend_function(
        input_dtypes=input_dtype,
        as_variable_flags=as_variable,
        with_out=with_out,
        num_positional_args=num_positional_args,
        native_array_flags=native_array,
        frontend=frontend,
        fn_tree=fn_tree,
        on_device=on_device,
        input=input[0],
    )


# sign
@handle_frontend_test(
    fn_tree="torch.sign",
    dtype_and_x=helpers.dtype_and_values(
        available_dtypes=helpers.get_dtypes("numeric"),
    ),
)
def test_torch_sign(
    *,
    dtype_and_x,
    as_variable,
    with_out,
    num_positional_args,
    native_array,
    on_device,
    fn_tree,
    frontend,
):
    input_dtype, x = dtype_and_x
    helpers.test_frontend_function(
        input_dtypes=input_dtype,
        as_variable_flags=as_variable,
        with_out=with_out,
        num_positional_args=num_positional_args,
        native_array_flags=native_array,
        frontend=frontend,
        fn_tree=fn_tree,
        on_device=on_device,
        input=x[0],
    )


# absolute
@handle_frontend_test(
    fn_tree="torch.abs",
    dtype_and_x=helpers.dtype_and_values(
        available_dtypes=helpers.get_dtypes("numeric")
    ),
)
def test_torch_absolute(
    *,
    dtype_and_x,
    as_variable,
    with_out,
    num_positional_args,
    native_array,
    on_device,
    fn_tree,
    frontend,
):
    input_dtype, input = dtype_and_x
    helpers.test_frontend_function(
        input_dtypes=input_dtype,
        as_variable_flags=as_variable,
        with_out=with_out,
        num_positional_args=num_positional_args,
        native_array_flags=native_array,
        frontend=frontend,
        fn_tree=fn_tree,
        on_device=on_device,
        input=input[0],
    )


# logical not
@handle_frontend_test(
    fn_tree="torch.logical_not",
    dtype_and_x=helpers.dtype_and_values(
        available_dtypes=helpers.get_dtypes("valid"), num_arrays=1
    ),
)
def test_torch_logical_not(
    *,
    dtype_and_x,
    as_variable,
    with_out,
    num_positional_args,
    native_array,
    on_device,
    fn_tree,
    frontend,
):
    input_dtype, x = dtype_and_x
    helpers.test_frontend_function(
        input_dtypes=input_dtype,
        as_variable_flags=as_variable,
        with_out=with_out,
        num_positional_args=num_positional_args,
        native_array_flags=native_array,
        frontend=frontend,
        fn_tree=fn_tree,
        on_device=on_device,
        input=x[0],
    )


# logical and
@handle_frontend_test(
    fn_tree="torch.logical_and",
    dtype_and_x=helpers.dtype_and_values(
        available_dtypes=helpers.get_dtypes("valid"), num_arrays=2
    ),
)
def test_torch_logical_and(
    *,
    dtype_and_x,
    as_variable,
    with_out,
    num_positional_args,
    native_array,
    on_device,
    fn_tree,
    frontend,
):
    input_dtype, x = dtype_and_x
    helpers.test_frontend_function(
        input_dtypes=input_dtype,
        as_variable_flags=as_variable,
        with_out=with_out,
        num_positional_args=num_positional_args,
        native_array_flags=native_array,
        frontend=frontend,
        fn_tree=fn_tree,
        on_device=on_device,
        input=x[0],
        other=x[1],
    )


# logical or
@handle_frontend_test(
    fn_tree="torch.logical_or",
    dtype_and_x=helpers.dtype_and_values(
        available_dtypes=helpers.get_dtypes("valid"), num_arrays=2
    ),
)
def test_torch_logical_or(
    *,
    dtype_and_x,
    as_variable,
    with_out,
    num_positional_args,
    native_array,
    on_device,
    fn_tree,
    frontend,
):
    input_dtype, x = dtype_and_x
    helpers.test_frontend_function(
        input_dtypes=input_dtype,
        as_variable_flags=as_variable,
        with_out=with_out,
        num_positional_args=num_positional_args,
        native_array_flags=native_array,
        frontend=frontend,
        fn_tree=fn_tree,
        on_device=on_device,
        input=x[0],
        other=x[1],
    )


# logical xor
@handle_frontend_test(
    fn_tree="torch.logical_xor",
    dtype_and_x=helpers.dtype_and_values(
        available_dtypes=helpers.get_dtypes("valid"), num_arrays=2
    ),
)
def test_torch_logical_xor(
    *,
    dtype_and_x,
    as_variable,
    with_out,
    num_positional_args,
    native_array,
    on_device,
    fn_tree,
    frontend,
):
    input_dtype, x = dtype_and_x
    helpers.test_frontend_function(
        input_dtypes=input_dtype,
        as_variable_flags=as_variable,
        with_out=with_out,
        num_positional_args=num_positional_args,
        native_array_flags=native_array,
        frontend=frontend,
        fn_tree=fn_tree,
        on_device=on_device,
        input=x[0],
        other=x[1],
    )


# ceil
@handle_frontend_test(
    fn_tree="torch.ceil",
    dtype_and_x=helpers.dtype_and_values(
        available_dtypes=helpers.get_dtypes("float"),
    ),
)
def test_torch_ceil(
    *,
    dtype_and_x,
    as_variable,
    with_out,
    num_positional_args,
    native_array,
    on_device,
    fn_tree,
    frontend,
):
    input_dtype, x = dtype_and_x
    helpers.test_frontend_function(
        input_dtypes=input_dtype,
        as_variable_flags=as_variable,
        with_out=with_out,
        num_positional_args=num_positional_args,
        native_array_flags=native_array,
        frontend=frontend,
        fn_tree=fn_tree,
        on_device=on_device,
        input=x[0],
    )


# round
@handle_frontend_test(
    fn_tree="torch.ceil",
    dtype_and_x=helpers.dtype_and_values(
        available_dtypes=helpers.get_dtypes("float"),
    ),
<<<<<<< HEAD
    decimals=st.integers(),
=======
    decimals=st.integers(min_value=0, max_value=5),
    num_positional_args=helpers.num_positional_args(
        fn_name="functional.frontends.torch.round"
    ),
>>>>>>> c74e0c7b
)
def test_torch_round(
    dtype_and_x,
    decimals,
    as_variable,
    with_out,
    num_positional_args,
    native_array,
    frontend,
    fn_tree,
):
    input_dtype, x = dtype_and_x
    helpers.test_frontend_function(
        input_dtypes=input_dtype,
        as_variable_flags=as_variable,
        with_out=with_out,
        num_positional_args=num_positional_args,
        native_array_flags=native_array,
        frontend=frontend,
        fn_tree=fn_tree,
        input=x[0],
        decimals=decimals,
        out=None,
    )


@st.composite
def _get_clip_inputs(draw):
    shape = draw(
        helpers.get_shape(
            min_num_dims=1, max_num_dims=5, min_dim_size=2, max_dim_size=10
        )
    )
    x_dtype, x = draw(
        helpers.dtype_and_values(
            available_dtypes=helpers.get_dtypes("float"),
            shape=shape,
        )
    )
    min = draw(st.booleans())
    if min:
        max = draw(st.booleans())
        min = draw(
            helpers.array_values(
                dtype=x_dtype[0], shape=shape, min_value=-25, max_value=0
            )
        )
        max = (
            draw(
                helpers.array_values(
                    dtype=x_dtype[0], shape=shape, min_value=1, max_value=25
                )
            )
            if max
            else None
        )
    else:
        min = None
        max = draw(
            helpers.array_values(
                dtype=x_dtype[0], shape=shape, min_value=1, max_value=25
            )
        )
    return x_dtype, x, min, max


# clamp
@handle_frontend_test(
    fn_tree="torch.clamp",
    input_and_ranges=_get_clip_inputs(),
)
def test_torch_clamp(
    *,
    input_and_ranges,
    as_variable,
    with_out,
    num_positional_args,
    native_array,
    on_device,
    fn_tree,
    frontend,
):
    x_dtype, x, min, max = input_and_ranges
    helpers.test_frontend_function(
        input_dtypes=x_dtype,
        as_variable_flags=as_variable,
        with_out=with_out,
        num_positional_args=num_positional_args,
        native_array_flags=native_array,
        frontend=frontend,
        fn_tree=fn_tree,
        on_device=on_device,
        input=x[0],
        min=min,
        max=max,
    )


# clip
@handle_frontend_test(
    fn_tree="torch.clip",
    input_and_ranges=_get_clip_inputs(),
)
def test_torch_clip(
    *,
    input_and_ranges,
    as_variable,
    with_out,
    num_positional_args,
    native_array,
    on_device,
    fn_tree,
    frontend,
):
    x_dtype, x, min, max = input_and_ranges
    helpers.test_frontend_function(
        input_dtypes=x_dtype,
        as_variable_flags=as_variable,
        with_out=with_out,
        num_positional_args=num_positional_args,
        native_array_flags=native_array,
        frontend=frontend,
        fn_tree=fn_tree,
        on_device=on_device,
        input=x[0],
        min=min,
        max=max,
    )


# mul
@handle_frontend_test(
    fn_tree="torch.mul",
    dtype_and_x=helpers.dtype_and_values(
        available_dtypes=helpers.get_dtypes("numeric"),
        num_arrays=2,
        min_value=-1e04,
        max_value=1e04,
        allow_inf=False,
    ),
)
def test_torch_mul(
    dtype_and_x,
    as_variable,
    with_out,
    num_positional_args,
    native_array,
    on_device,
    fn_tree,
    frontend,
):
    input_dtype, x = dtype_and_x
    helpers.test_frontend_function(
        input_dtypes=input_dtype,
        as_variable_flags=as_variable,
        with_out=with_out,
        all_aliases=["multiply"],
        num_positional_args=num_positional_args,
        native_array_flags=native_array,
        frontend=frontend,
        fn_tree=fn_tree,
        on_device=on_device,
        rtol=1e-03,
        input=x[0],
        other=x[1],
    )


# div
@handle_frontend_test(
    fn_tree="torch.div",
    dtype_and_x=helpers.dtype_and_values(
        available_dtypes=helpers.get_dtypes("numeric"),
        num_arrays=2,
        large_abs_safety_factor=2.5,
        small_abs_safety_factor=2.5,
        safety_factor_scale="log",
    ),
    rounding_mode=st.sampled_from(["floor", "trunc"]) | st.none(),
)
def test_torch_div(
    *,
    dtype_and_x,
    rounding_mode,
    as_variable,
    with_out,
    num_positional_args,
    native_array,
    on_device,
    fn_tree,
    frontend,
):
    input_dtype, x = dtype_and_x
    assume(not np.any(np.isclose(x[1], 0)))

    # Absolute tolerance is 1,
    # due to flooring can cause absolute error of 1 due to precision
    helpers.test_frontend_function(
        input_dtypes=input_dtype,
        as_variable_flags=as_variable,
        with_out=with_out,
        all_aliases=["divide"],
        num_positional_args=num_positional_args,
        native_array_flags=native_array,
        frontend=frontend,
        fn_tree=fn_tree,
        on_device=on_device,
        atol=1,
        input=x[0],
        other=x[1],
        rounding_mode=rounding_mode,
    )


# reciprocal
@handle_cmd_line_args
@given(
    dtype_and_x=helpers.dtype_and_values(
        available_dtypes=helpers.get_dtypes("float"),
        min_value=1,
    ),
    num_positional_args=helpers.num_positional_args(
        fn_name="functional.frontends.torch.reciprocal"
    ),
)
def test_torch_reciprocal(
    dtype_and_x,
    as_variable,
    with_out,
    num_positional_args,
    native_array,
):
    input_dtype, x = dtype_and_x
    helpers.test_frontend_function(
        input_dtypes=input_dtype,
        as_variable_flags=as_variable,
        with_out=with_out,
        num_positional_args=num_positional_args,
        native_array_flags=native_array,
        frontend="torch",
        fn_tree="reciprocal",
        input=x[0],
    )


# remainder
@handle_frontend_test(
    fn_tree="torch.remainder",
    dtype_and_x=helpers.dtype_and_values(
        available_dtypes=helpers.get_dtypes("float"),
        num_arrays=2,
        large_abs_safety_factor=2.5,
        small_abs_safety_factor=2.5,
        safety_factor_scale="log",
    ),
)
def test_torch_remainder(
    *,
    dtype_and_x,
    as_variable,
    with_out,
    num_positional_args,
    native_array,
    on_device,
    fn_tree,
    frontend,
):
    input_dtype, x = dtype_and_x
    assume(not np.any(np.isclose(x[1], 0)))
    helpers.test_frontend_function(
        input_dtypes=input_dtype,
        as_variable_flags=as_variable,
        with_out=with_out,
        num_positional_args=num_positional_args,
        native_array_flags=native_array,
        frontend=frontend,
        fn_tree=fn_tree,
        on_device=on_device,
        atol=1,
        input=x[0],
        other=x[1],
    )


# flipud
@handle_frontend_test(
    fn_tree="torch.flipud",
    dtype_and_m=helpers.dtype_and_values(
        available_dtypes=helpers.get_dtypes("float"),
        min_value=-100,
        max_value=100,
        min_num_dims=1,
        max_num_dims=3,
        min_dim_size=1,
        max_dim_size=3,
    ),
)
def test_torch_flipud(
    *,
    dtype_and_m,
    as_variable,
    with_out,
    num_positional_args,
    native_array,
    on_device,
    fn_tree,
    frontend,
):
    input_dtype, m = dtype_and_m
    helpers.test_frontend_function(
        input_dtypes=input_dtype,
        as_variable_flags=as_variable,
        with_out=with_out,
        num_positional_args=num_positional_args,
        native_array_flags=native_array,
        frontend=frontend,
        fn_tree=fn_tree,
        on_device=on_device,
        input=m[0],
    )


# deg2rad
@handle_frontend_test(
    fn_tree="torch.deg2rad",
    dtype_and_x=helpers.dtype_and_values(
        available_dtypes=helpers.get_dtypes("float"),
    ),
)
def test_torch_deg2rad(
    *,
    dtype_and_x,
    as_variable,
    with_out,
    num_positional_args,
    native_array,
    on_device,
    fn_tree,
    frontend,
):
    input_dtype, x = dtype_and_x
    helpers.test_frontend_function(
        input_dtypes=input_dtype,
        as_variable_flags=as_variable,
        with_out=with_out,
        num_positional_args=num_positional_args,
        native_array_flags=native_array,
        frontend=frontend,
        fn_tree=fn_tree,
        on_device=on_device,
        input=x[0],
    )


# true_divide
@handle_frontend_test(
    fn_tree="torch.true_divide",
    dtype_and_x=helpers.dtype_and_values(
        available_dtypes=helpers.get_dtypes("numeric"),
        num_arrays=2,
        large_abs_safety_factor=2.5,
        small_abs_safety_factor=2.5,
        safety_factor_scale="log",
    ),
)
def test_torch_true_divide(
    *,
    dtype_and_x,
    as_variable,
    with_out,
    num_positional_args,
    native_array,
    on_device,
    fn_tree,
    frontend,
):
    input_dtype, x = dtype_and_x
    assume(not np.any(np.isclose(x[1], 0)))
    helpers.test_frontend_function(
        input_dtypes=input_dtype,
        as_variable_flags=as_variable,
        with_out=with_out,
        num_positional_args=num_positional_args,
        native_array_flags=native_array,
        frontend=frontend,
        fn_tree=fn_tree,
        on_device=on_device,
        input=x[0],
        other=x[1],
    )


# floor
@handle_frontend_test(
    fn_tree="torch.floor",
    dtype_and_x=helpers.dtype_and_values(
        available_dtypes=helpers.get_dtypes("float"),
    ),
)
def test_torch_floor(
    *,
    dtype_and_x,
    as_variable,
    with_out,
    num_positional_args,
    native_array,
    on_device,
    fn_tree,
    frontend,
):
    input_dtype, x = dtype_and_x
    helpers.test_frontend_function(
        input_dtypes=input_dtype,
        as_variable_flags=as_variable,
        with_out=with_out,
        num_positional_args=num_positional_args,
        native_array_flags=native_array,
        frontend=frontend,
        fn_tree=fn_tree,
        on_device=on_device,
        input=x[0],
        out=None,
    )


# log1p
@handle_cmd_line_args
@given(
    dtype_and_x=helpers.dtype_and_values(
        available_dtypes=helpers.get_dtypes("float"),
    ),
    num_positional_args=helpers.num_positional_args(
        fn_name="functional.frontends.torch.log1p"
    ),
)
def test_torch_log1p(
    dtype_and_x,
    as_variable,
    with_out,
    num_positional_args,
    native_array,
):
    input_dtype, x = dtype_and_x
    helpers.test_frontend_function(
        input_dtypes=input_dtype,
        as_variable_flags=as_variable,
        with_out=with_out,
        num_positional_args=num_positional_args,
        native_array_flags=native_array,
        frontend="torch",
        fn_tree="log1p",
        input=x[0],
        out=None,
    )


# addcdiv
@handle_cmd_line_args
@given(
    dtype_and_x=helpers.dtype_and_values(
        available_dtypes=helpers.get_dtypes("float"),
        num_arrays=3,
        large_abs_safety_factor=2.5,
        small_abs_safety_factor=2.5,
        safety_factor_scale="log",
        shared_dtype=True,
    ),
    value=st.floats(min_value=-100, max_value=100),
    num_positional_args=helpers.num_positional_args(
        fn_name="functional.frontends.torch.addcdiv"
    ),
)
def test_torch_addcdiv(
    dtype_and_x,
    value,
    as_variable,
    with_out,
    num_positional_args,
    native_array,
):
    input_dtype, x = dtype_and_x
    assume(not np.any(np.isclose(x[2], 0)))
    helpers.test_frontend_function(
        input_dtypes=input_dtype,
        as_variable_flags=as_variable,
        with_out=with_out,
        num_positional_args=num_positional_args,
        native_array_flags=native_array,
        frontend="torch",
        fn_tree="addcdiv",
        input=x[0],
        tensor1=x[1],
        tensor2=x[2],
        value=value,
        out=None,
    )


# addcmul
@handle_cmd_line_args
@given(
    dtype_and_x=helpers.dtype_and_values(
        available_dtypes=helpers.get_dtypes("float"),
        num_arrays=3,
        large_abs_safety_factor=2.5,
        small_abs_safety_factor=2.5,
        safety_factor_scale="log",
        shared_dtype=True,
    ),
    value=st.floats(min_value=-10, max_value=10),
    num_positional_args=helpers.num_positional_args(
        fn_name="functional.frontends.torch.addcmul"
    ),
)
def test_torch_addcmul(
    dtype_and_x,
    value,
    as_variable,
    with_out,
    num_positional_args,
    native_array,
):
    input_dtype, x = dtype_and_x
    helpers.test_frontend_function(
        input_dtypes=input_dtype,
        as_variable_flags=as_variable,
        with_out=with_out,
        num_positional_args=num_positional_args,
        native_array_flags=native_array,
        frontend="torch",
        fn_tree="addcmul",
        atol=1e-2,
        input=x[0],
        tensor1=x[1],
        tensor2=x[2],
        value=value,
        out=None,
    )<|MERGE_RESOLUTION|>--- conflicted
+++ resolved
@@ -1339,14 +1339,10 @@
     dtype_and_x=helpers.dtype_and_values(
         available_dtypes=helpers.get_dtypes("float"),
     ),
-<<<<<<< HEAD
-    decimals=st.integers(),
-=======
     decimals=st.integers(min_value=0, max_value=5),
     num_positional_args=helpers.num_positional_args(
         fn_name="functional.frontends.torch.round"
     ),
->>>>>>> c74e0c7b
 )
 def test_torch_round(
     dtype_and_x,
@@ -1562,15 +1558,12 @@
 
 
 # reciprocal
-@handle_cmd_line_args
-@given(
+@handle_frontend_test(
+    fn_tree="torch.reciprocal",
     dtype_and_x=helpers.dtype_and_values(
         available_dtypes=helpers.get_dtypes("float"),
         min_value=1,
     ),
-    num_positional_args=helpers.num_positional_args(
-        fn_name="functional.frontends.torch.reciprocal"
-    ),
 )
 def test_torch_reciprocal(
     dtype_and_x,
@@ -1578,16 +1571,18 @@
     with_out,
     num_positional_args,
     native_array,
-):
-    input_dtype, x = dtype_and_x
-    helpers.test_frontend_function(
-        input_dtypes=input_dtype,
-        as_variable_flags=as_variable,
-        with_out=with_out,
-        num_positional_args=num_positional_args,
-        native_array_flags=native_array,
-        frontend="torch",
-        fn_tree="reciprocal",
+    frontend,
+    fn_tree,
+):
+    input_dtype, x = dtype_and_x
+    helpers.test_frontend_function(
+        input_dtypes=input_dtype,
+        as_variable_flags=as_variable,
+        with_out=with_out,
+        num_positional_args=num_positional_args,
+        native_array_flags=native_array,
+        frontend=frontend,
+        fn_tree=fn_tree,
         input=x[0],
     )
 
@@ -1773,13 +1768,10 @@
 
 
 # log1p
-@handle_cmd_line_args
-@given(
-    dtype_and_x=helpers.dtype_and_values(
-        available_dtypes=helpers.get_dtypes("float"),
-    ),
-    num_positional_args=helpers.num_positional_args(
-        fn_name="functional.frontends.torch.log1p"
+@handle_frontend_test(
+    fn_tree="torch.log1p",
+    dtype_and_x=helpers.dtype_and_values(
+        available_dtypes=helpers.get_dtypes("float"),
     ),
 )
 def test_torch_log1p(
@@ -1788,24 +1780,26 @@
     with_out,
     num_positional_args,
     native_array,
-):
-    input_dtype, x = dtype_and_x
-    helpers.test_frontend_function(
-        input_dtypes=input_dtype,
-        as_variable_flags=as_variable,
-        with_out=with_out,
-        num_positional_args=num_positional_args,
-        native_array_flags=native_array,
-        frontend="torch",
-        fn_tree="log1p",
+    frontend,
+    fn_tree,
+):
+    input_dtype, x = dtype_and_x
+    helpers.test_frontend_function(
+        input_dtypes=input_dtype,
+        as_variable_flags=as_variable,
+        with_out=with_out,
+        num_positional_args=num_positional_args,
+        native_array_flags=native_array,
+        frontend=frontend,
+        fn_tree=fn_tree,
         input=x[0],
         out=None,
     )
 
 
 # addcdiv
-@handle_cmd_line_args
-@given(
+@handle_frontend_test(
+    fn_tree="torch.addcdiv",
     dtype_and_x=helpers.dtype_and_values(
         available_dtypes=helpers.get_dtypes("float"),
         num_arrays=3,
@@ -1815,9 +1809,6 @@
         shared_dtype=True,
     ),
     value=st.floats(min_value=-100, max_value=100),
-    num_positional_args=helpers.num_positional_args(
-        fn_name="functional.frontends.torch.addcdiv"
-    ),
 )
 def test_torch_addcdiv(
     dtype_and_x,
@@ -1826,6 +1817,8 @@
     with_out,
     num_positional_args,
     native_array,
+    frontend,
+    fn_tree,
 ):
     input_dtype, x = dtype_and_x
     assume(not np.any(np.isclose(x[2], 0)))
@@ -1835,8 +1828,8 @@
         with_out=with_out,
         num_positional_args=num_positional_args,
         native_array_flags=native_array,
-        frontend="torch",
-        fn_tree="addcdiv",
+        frontend=frontend,
+        fn_tree=fn_tree,
         input=x[0],
         tensor1=x[1],
         tensor2=x[2],
@@ -1846,8 +1839,8 @@
 
 
 # addcmul
-@handle_cmd_line_args
-@given(
+@handle_frontend_test(
+    fn_tree="torch.addcmul",
     dtype_and_x=helpers.dtype_and_values(
         available_dtypes=helpers.get_dtypes("float"),
         num_arrays=3,
@@ -1857,9 +1850,6 @@
         shared_dtype=True,
     ),
     value=st.floats(min_value=-10, max_value=10),
-    num_positional_args=helpers.num_positional_args(
-        fn_name="functional.frontends.torch.addcmul"
-    ),
 )
 def test_torch_addcmul(
     dtype_and_x,
@@ -1868,16 +1858,18 @@
     with_out,
     num_positional_args,
     native_array,
-):
-    input_dtype, x = dtype_and_x
-    helpers.test_frontend_function(
-        input_dtypes=input_dtype,
-        as_variable_flags=as_variable,
-        with_out=with_out,
-        num_positional_args=num_positional_args,
-        native_array_flags=native_array,
-        frontend="torch",
-        fn_tree="addcmul",
+    frontend,
+    fn_tree,
+):
+    input_dtype, x = dtype_and_x
+    helpers.test_frontend_function(
+        input_dtypes=input_dtype,
+        as_variable_flags=as_variable,
+        with_out=with_out,
+        num_positional_args=num_positional_args,
+        native_array_flags=native_array,
+        frontend=frontend,
+        fn_tree=fn_tree,
         atol=1e-2,
         input=x[0],
         tensor1=x[1],
