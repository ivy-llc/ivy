# global
import numpy as np
from hypothesis import given, strategies as st

# local
import ivy_tests.test_ivy.helpers as helpers
import ivy.functional.backends.numpy as ivy_np
import ivy.functional.backends.torch as ivy_torch
from ivy_tests.test_ivy.helpers import handle_cmd_line_args


# add
@handle_cmd_line_args
@given(
    dtype_and_x=helpers.dtype_and_values(
        available_dtypes=tuple(
            set(ivy_np.valid_float_dtypes).intersection(
                set(ivy_torch.valid_float_dtypes)
            )
        ),
        num_arrays=2,
        min_value=-1e04,
        max_value=1e04,
        allow_inf=False,
    ),
    alpha=st.floats(min_value=-1e06, max_value=1e06, allow_infinity=False),
    num_positional_args=helpers.num_positional_args(
        fn_name="functional.frontends.torch.add"
    ),
)
def test_torch_add(
    dtype_and_x,
    alpha,
    as_variable,
    with_out,
    num_positional_args,
    native_array,
    fw,
):
    input_dtype, x = dtype_and_x
    helpers.test_frontend_function(
        input_dtypes=input_dtype,
        as_variable_flags=as_variable,
        with_out=with_out,
        num_positional_args=num_positional_args,
        native_array_flags=native_array,
        fw=fw,
        frontend="torch",
        fn_tree="add",
        rtol=1e-04,
        input=np.asarray(x[0], dtype=input_dtype[0]),
        other=np.asarray(x[1], dtype=input_dtype[1]),
        alpha=alpha,
        out=None,
    )


# tan
@handle_cmd_line_args
@given(
    dtype_and_x=helpers.dtype_and_values(
        available_dtypes=tuple(
            set(ivy_np.valid_float_dtypes).intersection(
                set(ivy_torch.valid_float_dtypes)
            )
        )
    ),
    num_positional_args=helpers.num_positional_args(
        fn_name="functional.frontends.torch.tan"
    ),
)
def test_torch_tan(
    dtype_and_x,
    as_variable,
    with_out,
    num_positional_args,
    native_array,
    fw,
):
    input_dtype, x = dtype_and_x
    helpers.test_frontend_function(
        input_dtypes=input_dtype,
        as_variable_flags=as_variable,
        with_out=with_out,
        num_positional_args=num_positional_args,
        native_array_flags=native_array,
        fw=fw,
        frontend="torch",
        fn_tree="tan",
        input=np.asarray(x, dtype=input_dtype),
        out=None,
    )


# atan
@given(
    dtype_and_x=helpers.dtype_and_values(
        available_dtypes=tuple(
            set(ivy_np.valid_float_dtypes).intersection(
                set(ivy_torch.valid_float_dtypes)
            )
        )
    ),
    as_variable=st.booleans(),
    with_out=st.booleans(),
    num_positional_args=helpers.num_positional_args(
        fn_name="functional.frontends.torch.atan"
    ),
    native_array=st.booleans(),
)
def test_torch_atan(
    dtype_and_x,
    as_variable,
    with_out,
    num_positional_args,
    native_array,
    fw,
):
    input_dtype, x = dtype_and_x
    helpers.test_frontend_function(
        input_dtypes=input_dtype,
        as_variable_flags=as_variable,
        with_out=with_out,
        num_positional_args=num_positional_args,
        native_array_flags=native_array,
        fw=fw,
        frontend="torch",
        fn_tree="atan",
        input=np.asarray(x, dtype=input_dtype),
        out=None,
    )


# tanh
@handle_cmd_line_args
@given(
    dtype_and_x=helpers.dtype_and_values(
        available_dtypes=tuple(
            set(ivy_np.valid_float_dtypes).intersection(
                set(ivy_torch.valid_float_dtypes)
            )
        )
    ),
    num_positional_args=helpers.num_positional_args(
        fn_name="functional.frontends.torch.tanh"
    ),
)
def test_torch_tanh(
    dtype_and_x,
    as_variable,
    with_out,
    num_positional_args,
    native_array,
    fw,
):
    input_dtype, x = dtype_and_x
    helpers.test_frontend_function(
        input_dtypes=input_dtype,
        as_variable_flags=as_variable,
        with_out=with_out,
        num_positional_args=num_positional_args,
        native_array_flags=native_array,
        fw=fw,
        frontend="torch",
        fn_tree="tanh",
        input=np.asarray(x, dtype=input_dtype),
        out=None,
    )


# abs
@handle_cmd_line_args
@given(
    dtype_and_x=helpers.dtype_and_values(
        available_dtypes=tuple(
            set(ivy_np.valid_float_dtypes).intersection(
                set(ivy_torch.valid_float_dtypes)
            )
        )
    ),
    num_positional_args=helpers.num_positional_args(
        fn_name="functional.frontends.torch.abs"
    ),
)
def test_torch_abs(
    dtype_and_x,
    as_variable,
    with_out,
    num_positional_args,
    native_array,
    fw,
):
    input_dtype, x = dtype_and_x
    helpers.test_frontend_function(
        input_dtypes=input_dtype,
        as_variable_flags=as_variable,
        with_out=with_out,
        num_positional_args=num_positional_args,
        native_array_flags=native_array,
        fw=fw,
        frontend="torch",
        fn_tree="abs",
        input=np.asarray(x, dtype=input_dtype),
        out=None,
    )


# cos
@handle_cmd_line_args
@given(
    dtype_and_x=helpers.dtype_and_values(
        available_dtypes=tuple(
            set(ivy_np.valid_float_dtypes).intersection(
                set(ivy_torch.valid_float_dtypes)
            )
        )
    ),
    num_positional_args=helpers.num_positional_args(
        fn_name="functional.frontends.torch.cos"
    ),
)
def test_torch_cos(
    dtype_and_x,
    as_variable,
    with_out,
    num_positional_args,
    native_array,
    fw,
):
    input_dtype, x = dtype_and_x
    helpers.test_frontend_function(
        input_dtypes=input_dtype,
        as_variable_flags=as_variable,
        with_out=with_out,
        num_positional_args=num_positional_args,
        native_array_flags=native_array,
        fw=fw,
        frontend="torch",
        fn_tree="cos",
        input=np.asarray(x, dtype=input_dtype),
        out=None,
    )


# sin
@handle_cmd_line_args
@given(
    dtype_and_x=helpers.dtype_and_values(
        available_dtypes=tuple(
            set(ivy_np.valid_float_dtypes).intersection(
                set(ivy_torch.valid_float_dtypes)
            )
        )
    ),
    num_positional_args=helpers.num_positional_args(
        fn_name="functional.frontends.torch.sin"
    ),
)
def test_torch_sin(
    dtype_and_x,
    as_variable,
    with_out,
    num_positional_args,
    native_array,
    fw,
):
    input_dtype, x = dtype_and_x
    helpers.test_frontend_function(
        input_dtypes=input_dtype,
        as_variable_flags=as_variable,
        with_out=with_out,
        num_positional_args=num_positional_args,
        native_array_flags=native_array,
        fw=fw,
        frontend="torch",
        fn_tree="sin",
        input=np.asarray(x, dtype=input_dtype),
        out=None,
    )


# acos
@handle_cmd_line_args
@given(
    dtype_and_x=helpers.dtype_and_values(
        available_dtypes=tuple(
            set(ivy_np.valid_float_dtypes).intersection(
                set(ivy_torch.valid_float_dtypes)
            )
        )
    ),
    num_positional_args=helpers.num_positional_args(
        fn_name="functional.frontends.torch.acos"
    ),
)
def test_torch_acos(
    dtype_and_x,
    as_variable,
    with_out,
    num_positional_args,
    native_array,
    fw,
):
    input_dtype, x = dtype_and_x
    helpers.test_frontend_function(
        input_dtypes=input_dtype,
        as_variable_flags=as_variable,
        with_out=with_out,
        num_positional_args=num_positional_args,
        native_array_flags=native_array,
        fw=fw,
        frontend="torch",
        fn_tree="acos",
        input=np.asarray(x, dtype=input_dtype),
        out=None,
    )


# sinh
@handle_cmd_line_args
@given(
    dtype_and_x=helpers.dtype_and_values(
        available_dtypes=tuple(
            set(ivy_np.valid_float_dtypes).intersection(
                set(ivy_torch.valid_float_dtypes)
            )
        )
    ),
    num_positional_args=helpers.num_positional_args(
        fn_name="functional.frontends.torch.sinh"
    ),
)
def test_torch_sinh(
    dtype_and_x,
    as_variable,
    with_out,
    num_positional_args,
    native_array,
    fw,
):
    input_dtype, x = dtype_and_x
    helpers.test_frontend_function(
        input_dtypes=input_dtype,
        as_variable_flags=as_variable,
        with_out=with_out,
        num_positional_args=num_positional_args,
        native_array_flags=native_array,
        fw=fw,
        frontend="torch",
        fn_tree="sinh",
        input=np.asarray(x, dtype=input_dtype),
        out=None,
    )


# acosh
@handle_cmd_line_args
@given(
    dtype_and_x=helpers.dtype_and_values(
        available_dtypes=tuple(
            set(ivy_np.valid_float_dtypes).intersection(
                set(ivy_torch.valid_float_dtypes)
            )
        )
    ),
    num_positional_args=helpers.num_positional_args(
        fn_name="functional.frontends.torch.acosh"
    ),
)
def test_torch_acosh(
    dtype_and_x,
    as_variable,
    with_out,
    num_positional_args,
    native_array,
    fw,
):
    input_dtype, x = dtype_and_x
    helpers.test_frontend_function(
        input_dtypes=input_dtype,
        as_variable_flags=as_variable,
        with_out=with_out,
        num_positional_args=num_positional_args,
        native_array_flags=native_array,
        fw=fw,
        frontend="torch",
        fn_tree="acosh",
        input=np.asarray(x, dtype=input_dtype),
        out=None,
    )


# arccos
@handle_cmd_line_args
@given(
    dtype_and_x=helpers.dtype_and_values(
        available_dtypes=tuple(
            set(ivy_np.valid_float_dtypes).intersection(
                set(ivy_torch.valid_float_dtypes)
            )
        )
    ),
    num_positional_args=helpers.num_positional_args(
        fn_name="functional.frontends.torch.arccos"
    ),
)
def test_torch_arccos(
    dtype_and_x,
    as_variable,
    with_out,
    num_positional_args,
    native_array,
    fw,
):
    input_dtype, x = dtype_and_x
    helpers.test_frontend_function(
        input_dtypes=input_dtype,
        as_variable_flags=as_variable,
        with_out=with_out,
        num_positional_args=num_positional_args,
        native_array_flags=native_array,
        fw=fw,
        frontend="torch",
        fn_tree="arccos",
        input=np.asarray(x, dtype=input_dtype),
        out=None,
    )


# subtract
@handle_cmd_line_args
@given(
    dtype_and_x=helpers.dtype_and_values(
        available_dtypes=tuple(
            set(ivy_np.valid_float_dtypes).intersection(
                set(ivy_torch.valid_float_dtypes)
            )
        ),
        num_arrays=2,
        min_value=-1e04,
        max_value=1e04,
        allow_inf=False,
    ),
    alpha=st.floats(min_value=-1e06, max_value=1e06, allow_infinity=False),
    num_positional_args=helpers.num_positional_args(
        fn_name="functional.frontends.torch.subtract"
    ),
)
def test_torch_subtract(
    dtype_and_x,
    alpha,
    as_variable,
    with_out,
    num_positional_args,
    native_array,
    fw,
):
    input_dtype, x = dtype_and_x
    helpers.test_frontend_function(
        input_dtypes=input_dtype,
        as_variable_flags=as_variable,
        with_out=with_out,
        num_positional_args=num_positional_args,
        native_array_flags=native_array,
        fw=fw,
        frontend="torch",
        fn_tree="subtract",
        input=np.asarray(x[0], dtype=input_dtype[0]),
        other=np.asarray(x[1], dtype=input_dtype[1]),
        alpha=alpha,
        out=None,
        rtol=1e-04,
    )


# exp
@given(
    dtype_and_x=helpers.dtype_and_values(
        available_dtypes=tuple(
            set(ivy_np.valid_float_dtypes).intersection(
                set(ivy_torch.valid_float_dtypes)
            )
        )
    ),
    as_variable=st.booleans(),
    with_out=st.booleans(),
    num_positional_args=helpers.num_positional_args(
        fn_name="functional.frontends.torch.exp"
    ),
    native_array=st.booleans(),
)
def test_torch_exp(
    dtype_and_x,
    as_variable,
    with_out,
    num_positional_args,
    native_array,
    fw,
):
    input_dtype, x = dtype_and_x
    helpers.test_frontend_function(
        input_dtypes=input_dtype,
        as_variable_flags=as_variable,
        with_out=with_out,
        num_positional_args=num_positional_args,
        native_array_flags=native_array,
        fw=fw,
        frontend="torch",
        fn_tree="exp",
        input=np.asarray(x, dtype=input_dtype),
        out=None,
    )


# asin
@handle_cmd_line_args
@given(
    dtype_and_x=helpers.dtype_and_values(
        available_dtypes=tuple(
            set(ivy_np.valid_float_dtypes).intersection(
                set(ivy_torch.valid_float_dtypes)
            )
        )
    ),
    num_positional_args=helpers.num_positional_args(
        fn_name="functional.frontends.torch.asin"
    ),
)
def test_torch_asin(
    dtype_and_x,
    as_variable,
    with_out,
    num_positional_args,
    native_array,
    fw,
):
    input_dtype, x = dtype_and_x
    helpers.test_frontend_function(
        input_dtypes=input_dtype,
        as_variable_flags=as_variable,
        with_out=with_out,
        num_positional_args=num_positional_args,
        native_array_flags=native_array,
        fw=fw,
        frontend="torch",
        fn_tree="asin",
        input=np.asarray(x, dtype=input_dtype),
        out=None,
    )


# arccosh
@handle_cmd_line_args
@given(
    dtype_and_x=helpers.dtype_and_values(
        available_dtypes=tuple(
            set(ivy_np.valid_float_dtypes).intersection(
                set(ivy_torch.valid_float_dtypes)
            )
        )
    ),
    num_positional_args=helpers.num_positional_args(
        fn_name="functional.frontends.torch.arccosh"
    ),
)
def test_torch_arccosh(
    dtype_and_x,
    as_variable,
    with_out,
    num_positional_args,
    native_array,
    fw,
):
    input_dtype, x = dtype_and_x
    helpers.test_frontend_function(
        input_dtypes=input_dtype,
        as_variable_flags=as_variable,
        with_out=with_out,
        num_positional_args=num_positional_args,
        native_array_flags=native_array,
        fw=fw,
        frontend="torch",
        fn_tree="arccosh",
        input=np.asarray(x, dtype=input_dtype),
        out=None,
    )


# arcsin
@handle_cmd_line_args
@given(
    dtype_and_x=helpers.dtype_and_values(
        available_dtypes=tuple(
            set(ivy_np.valid_float_dtypes).intersection(
                set(ivy_torch.valid_float_dtypes)
            )
        )
    ),
    num_positional_args=helpers.num_positional_args(
        fn_name="functional.frontends.torch.arcsin"
    ),
)
def test_torch_arcsin(
    dtype_and_x,
    as_variable,
    with_out,
    num_positional_args,
    native_array,
    fw,
):
    input_dtype, x = dtype_and_x
    helpers.test_frontend_function(
        input_dtypes=input_dtype,
        as_variable_flags=as_variable,
        with_out=with_out,
        num_positional_args=num_positional_args,
        native_array_flags=native_array,
        fw=fw,
        frontend="torch",
        fn_tree="arcsin",
        input=np.asarray(x, dtype=input_dtype),
        out=None,
    )


# asinh
@handle_cmd_line_args
@given(
    dtype_and_x=helpers.dtype_and_values(
        available_dtypes=tuple(
            set(ivy_np.valid_float_dtypes).intersection(
                set(ivy_torch.valid_float_dtypes)
            )
        )
    ),
    num_positional_args=helpers.num_positional_args(
        fn_name="functional.frontends.torch.asinh"
    ),
)
def test_torch_asinh(
    dtype_and_x,
    as_variable,
    with_out,
    num_positional_args,
    native_array,
    fw,
):
    input_dtype, x = dtype_and_x
    helpers.test_frontend_function(
        input_dtypes=input_dtype,
        as_variable_flags=as_variable,
        with_out=with_out,
        num_positional_args=num_positional_args,
        native_array_flags=native_array,
        fw=fw,
        frontend="torch",
        fn_tree="asinh",
        input=np.asarray(x, dtype=input_dtype),
        out=None,
    )


# cosh
@given(
    dtype_and_x=helpers.dtype_and_values(
        available_dtypes=tuple(
            set(ivy_np.valid_float_dtypes).intersection(
                set(ivy_torch.valid_float_dtypes)
            )
        )
    ),
    as_variable=st.booleans(),
    with_out=st.booleans(),
    num_positional_args=helpers.num_positional_args(
        fn_name="functional.frontends.torch.cosh"
    ),
    native_array=st.booleans(),
)
def test_torch_cosh(
    dtype_and_x,
    as_variable,
    with_out,
    num_positional_args,
    native_array,
    fw,
):
    input_dtype, x = dtype_and_x
    helpers.test_frontend_function(
        input_dtypes=input_dtype,
        as_variable_flags=as_variable,
        with_out=with_out,
        num_positional_args=num_positional_args,
        native_array_flags=native_array,
        fw=fw,
        frontend="torch",
        fn_tree="cosh",
        input=np.asarray(x, dtype=input_dtype),
        out=None,
    )


# atanh
@given(
    dtype_and_x=helpers.dtype_and_values(
        available_dtypes=tuple(
            set(ivy_np.valid_float_dtypes).intersection(
                set(ivy_torch.valid_float_dtypes)
            )
        )
    ),
    as_variable=st.booleans(),
    with_out=st.booleans(),
    num_positional_args=helpers.num_positional_args(
        fn_name="functional.frontends.torch.atanh"
    ),
    native_array=st.booleans(),
)
def test_torch_atanh(
    dtype_and_x,
    as_variable,
    with_out,
    num_positional_args,
    native_array,
    fw,
):
    input_dtype, x = dtype_and_x
    helpers.test_frontend_function(
        input_dtypes=input_dtype,
        as_variable_flags=as_variable,
        with_out=with_out,
        num_positional_args=num_positional_args,
        native_array_flags=native_array,
        fw=fw,
        frontend="torch",
        fn_tree="atanh",
        input=np.asarray(x, dtype=input_dtype),
        out=None,
    )


# arctanh
@given(
    dtype_and_x=helpers.dtype_and_values(
        available_dtypes=tuple(
            set(ivy_np.valid_float_dtypes).intersection(
                set(ivy_torch.valid_float_dtypes)
            )
        )
    ),
    as_variable=st.booleans(),
    with_out=st.booleans(),
    num_positional_args=helpers.num_positional_args(
        fn_name="functional.frontends.torch.arctanh"
    ),
    native_array=st.booleans(),
)
def test_torch_arctanh(
    dtype_and_x,
    as_variable,
    with_out,
    num_positional_args,
    native_array,
    fw,
):
    input_dtype, x = dtype_and_x
    helpers.test_frontend_function(
        input_dtypes=input_dtype,
        as_variable_flags=as_variable,
        with_out=with_out,
        num_positional_args=num_positional_args,
        native_array_flags=native_array,
        fw=fw,
        frontend="torch",
        fn_tree="arctanh",
        input=np.asarray(x, dtype=input_dtype),
        out=None,
    )


<<<<<<< HEAD
# arcsinh
=======
# square
@given(
    dtype_and_x=helpers.dtype_and_values(
        available_dtypes=tuple(
            set(ivy_np.valid_numeric_dtypes).intersection(
                set(ivy_torch.valid_numeric_dtypes)
            )
        )
    ),
    as_variable=st.booleans(),
    with_out=st.booleans(),
    num_positional_args=helpers.num_positional_args(
        fn_name="ivy.functional.frontends.torch.square"
    ),
    native_array=st.booleans(),
)
def test_torch_square(
    dtype_and_x,
    as_variable,
    with_out,
    num_positional_args,
    native_array,
    fw,
):
    input_dtype, input = dtype_and_x
    helpers.test_frontend_function(
        input_dtypes=input_dtype,
        as_variable_flags=as_variable,
        with_out=with_out,
        num_positional_args=num_positional_args,
        native_array_flags=native_array,
        fw=fw,
        frontend="torch",
        fn_tree="square",
        input=np.asarray(input, dtype=input_dtype),
        out=None,
    )
    
    
# atan2
@handle_cmd_line_args
@given(
    dtype_and_x=helpers.dtype_and_values(
        available_dtypes=tuple(
            set(ivy_np.valid_float_dtypes).intersection(
                set(ivy_torch.valid_float_dtypes)
            )
        ),
        num_arrays=2,
        shared_dtype=True,
    ),
    as_variable=helpers.list_of_length(x=st.booleans(), length=2),
    with_out=st.booleans(),
    num_positional_args=helpers.num_positional_args(
        fn_name="functional.frontends.torch.atan2"
    ),
    native_array=helpers.list_of_length(x=st.booleans(), length=2),
)
def test_torch_atan2(
    dtype_and_x,
    as_variable,
    with_out,
    num_positional_args,
    native_array,
    fw,
):
    input_dtype, x = dtype_and_x
    helpers.test_frontend_function(
        input_dtypes=input_dtype,
        as_variable_flags=as_variable,
        with_out=with_out,
        num_positional_args=num_positional_args,
        native_array_flags=native_array,
        fw=fw,
        frontend="torch",
        fn_tree="atan2",
        input=np.asarray(x[0], dtype=input_dtype[0]),
        other=np.asarray(x[1], dtype=input_dtype[1]),
        out=None,
    )


# log10
>>>>>>> cf066c76
@given(
    dtype_and_x=helpers.dtype_and_values(
        available_dtypes=tuple(
            set(ivy_np.valid_float_dtypes).intersection(
                set(ivy_torch.valid_float_dtypes)
            )
        )
    ),
    as_variable=st.booleans(),
    with_out=st.booleans(),
    num_positional_args=helpers.num_positional_args(
<<<<<<< HEAD
        fn_name="functional.frontends.torch.arcsinh"
    ),
    native_array=st.booleans(),
)
def test_torch_arcsinh(
=======
        fn_name="functional.frontends.torch.log10"
    ),
    native_array=st.booleans(),
)
def test_torch_log10(
>>>>>>> cf066c76
    dtype_and_x,
    as_variable,
    with_out,
    num_positional_args,
    native_array,
    fw,
):
    input_dtype, x = dtype_and_x
    helpers.test_frontend_function(
        input_dtypes=input_dtype,
        as_variable_flags=as_variable,
        with_out=with_out,
        num_positional_args=num_positional_args,
        native_array_flags=native_array,
        fw=fw,
        frontend="torch",
<<<<<<< HEAD
        fn_tree="arcsinh",
=======
        fn_tree="log10",
>>>>>>> cf066c76
        input=np.asarray(x, dtype=input_dtype),
        out=None,
    )<|MERGE_RESOLUTION|>--- conflicted
+++ resolved
@@ -777,9 +777,6 @@
     )
 
 
-<<<<<<< HEAD
-# arcsinh
-=======
 # square
 @given(
     dtype_and_x=helpers.dtype_and_values(
@@ -862,8 +859,7 @@
     )
 
 
-# log10
->>>>>>> cf066c76
+# arcsinh
 @given(
     dtype_and_x=helpers.dtype_and_values(
         available_dtypes=tuple(
@@ -875,40 +871,67 @@
     as_variable=st.booleans(),
     with_out=st.booleans(),
     num_positional_args=helpers.num_positional_args(
-<<<<<<< HEAD
-        fn_name="functional.frontends.torch.arcsinh"
+         fn_name="functional.frontends.torch.arcsinh"
     ),
     native_array=st.booleans(),
 )
 def test_torch_arcsinh(
-=======
+    dtype_and_x,
+    as_variable,
+    with_out,
+    num_positional_args,
+    native_array,
+    fw,
+):
+    input_dtype, x = dtype_and_x
+    helpers.test_frontend_function(
+        input_dtypes=input_dtype,
+        as_variable_flags=as_variable,
+        with_out=with_out,
+        num_positional_args=num_positional_args,
+        native_array_flags=native_array,
+        fw=fw,
+        frontend="torch",
+        fn_tree="arcsinh",
+        input=np.asarray(x, dtype=input_dtype),
+        out=None,
+    )
+
+
+# log10
+@given(
+    dtype_and_x=helpers.dtype_and_values(
+        available_dtypes=tuple(
+            set(ivy_np.valid_float_dtypes).intersection(
+                set(ivy_torch.valid_float_dtypes)
+            )
+        )
+    ),
+    as_variable=st.booleans(),
+    with_out=st.booleans(),
+    num_positional_args=helpers.num_positional_args(
         fn_name="functional.frontends.torch.log10"
     ),
     native_array=st.booleans(),
 )
 def test_torch_log10(
->>>>>>> cf066c76
-    dtype_and_x,
-    as_variable,
-    with_out,
-    num_positional_args,
-    native_array,
-    fw,
-):
-    input_dtype, x = dtype_and_x
-    helpers.test_frontend_function(
-        input_dtypes=input_dtype,
-        as_variable_flags=as_variable,
-        with_out=with_out,
-        num_positional_args=num_positional_args,
-        native_array_flags=native_array,
-        fw=fw,
-        frontend="torch",
-<<<<<<< HEAD
-        fn_tree="arcsinh",
-=======
+    dtype_and_x,
+    as_variable,
+    with_out,
+    num_positional_args,
+    native_array,
+    fw,
+):
+    input_dtype, x = dtype_and_x
+    helpers.test_frontend_function(
+        input_dtypes=input_dtype,
+        as_variable_flags=as_variable,
+        with_out=with_out,
+        num_positional_args=num_positional_args,
+        native_array_flags=native_array,
+        fw=fw,
+        frontend="torch",
         fn_tree="log10",
->>>>>>> cf066c76
         input=np.asarray(x, dtype=input_dtype),
         out=None,
     )