--- conflicted
+++ resolved
@@ -1023,7 +1023,7 @@
     )
 
 
-<<<<<<< HEAD
+
 # divide
 @handle_cmd_line_args
 @given(
@@ -1043,7 +1043,30 @@
 def test_torch_divide(
     dtype_and_x,
     rounding_mode,
-=======
+    as_variable,
+    with_out,
+    num_positional_args,
+    native_array,
+    fw,
+):
+    input_dtype, x = dtype_and_x
+    helpers.test_frontend_function(
+        input_dtypes=input_dtype,
+        as_variable_flags=as_variable,
+        with_out=with_out,
+        num_positional_args=num_positional_args,
+        native_array_flags=native_array,
+        fw=fw,
+        frontend="torch",
+               fn_tree="divide",
+        input=np.asarray(x[0], dtype=input_dtype[0]),
+        other=np.asarray(x[1], dtype=input_dtype[1]),
+        rounding_mode=rounding_mode,
+        out=None,
+        rtol=1e-04,
+    )
+
+
 @handle_cmd_line_args
 @given(
     dtype_and_x=helpers.dtype_and_values(
@@ -1153,33 +1176,23 @@
 )
 def test_torch_logical_xor(
     dtype_and_x,
->>>>>>> 11dad20f
-    as_variable,
-    with_out,
-    num_positional_args,
-    native_array,
-    fw,
-):
-    input_dtype, x = dtype_and_x
-    helpers.test_frontend_function(
-        input_dtypes=input_dtype,
-        as_variable_flags=as_variable,
-        with_out=with_out,
-        num_positional_args=num_positional_args,
-        native_array_flags=native_array,
-        fw=fw,
-        frontend="torch",
-<<<<<<< HEAD
-        fn_tree="divide",
+    as_variable,
+    with_out,
+    num_positional_args,
+    native_array,
+    fw,
+):
+    input_dtype, x = dtype_and_x
+    helpers.test_frontend_function(
+        input_dtypes=input_dtype,
+        as_variable_flags=as_variable,
+        with_out=with_out,
+        num_positional_args=num_positional_args,
+        native_array_flags=native_array,
+        fw=fw,
+        frontend="torch",
+        fn_tree="logical_or",
         input=np.asarray(x[0], dtype=input_dtype[0]),
         other=np.asarray(x[1], dtype=input_dtype[1]),
-        rounding_mode=rounding_mode,
-        out=None,
-        rtol=1e-04,
-=======
-        fn_tree="logical_xor",
-        input=np.asarray(x[0], dtype=input_dtype[0]),
-        other=np.asarray(x[1], dtype=input_dtype[1]),
-        out=None,
->>>>>>> 11dad20f
+        out=None,
     )