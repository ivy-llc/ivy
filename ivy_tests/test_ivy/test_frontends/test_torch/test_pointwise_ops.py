--- conflicted
+++ resolved
@@ -494,56 +494,79 @@
     )
 
 
-<<<<<<< HEAD
+# asinh
+@given(
+    dtype_and_x=helpers.dtype_and_values(
+        available_dtypes=tuple(
+            set(ivy_np.valid_float_dtypes).intersection(
+                set(ivy_torch.valid_float_dtypes)
+            )
+        )
+    ),
+    as_variable=st.booleans(),
+    with_out=st.booleans(),
+    num_positional_args=helpers.num_positional_args(
+        fn_name="functional.frontends.torch.asinh"
+    ),
+    native_array=st.booleans(),
+)
+def test_torch_asinh(
+    dtype_and_x,
+    as_variable,
+    with_out,
+    num_positional_args,
+    native_array,
+    fw,
+):
+    input_dtype, x = dtype_and_x
+    helpers.test_frontend_function(
+        input_dtypes=input_dtype,
+        as_variable_flags=as_variable,
+        with_out=with_out,
+        num_positional_args=num_positional_args,
+        native_array_flags=native_array,
+        fw=fw,
+        frontend="torch",
+        fn_tree="asinh",
+        input=np.asarray(x, dtype=input_dtype),
+        out=None,
+    )
+
+
 # cosh
-=======
-# asinh
->>>>>>> 1b009861
-@given(
-    dtype_and_x=helpers.dtype_and_values(
-        available_dtypes=tuple(
-            set(ivy_np.valid_float_dtypes).intersection(
-                set(ivy_torch.valid_float_dtypes)
-            )
-        )
-    ),
-    as_variable=st.booleans(),
-    with_out=st.booleans(),
-    num_positional_args=helpers.num_positional_args(
-<<<<<<< HEAD
+@given(
+    dtype_and_x=helpers.dtype_and_values(
+        available_dtypes=tuple(
+            set(ivy_np.valid_float_dtypes).intersection(
+                set(ivy_torch.valid_float_dtypes)
+            )
+        )
+    ),
+    as_variable=st.booleans(),
+    with_out=st.booleans(),
+    num_positional_args=helpers.num_positional_args(
         fn_name="functional.frontends.torch.cosh"
     ),
     native_array=st.booleans(),
 )
 def test_torch_cosh(
-=======
-        fn_name="functional.frontends.torch.asinh"
-    ),
-    native_array=st.booleans(),
-)
-def test_torch_asinh(
->>>>>>> 1b009861
-    dtype_and_x,
-    as_variable,
-    with_out,
-    num_positional_args,
-    native_array,
-    fw,
-):
-    input_dtype, x = dtype_and_x
-    helpers.test_frontend_function(
-        input_dtypes=input_dtype,
-        as_variable_flags=as_variable,
-        with_out=with_out,
-        num_positional_args=num_positional_args,
-        native_array_flags=native_array,
-        fw=fw,
-        frontend="torch",
-<<<<<<< HEAD
+    dtype_and_x,
+    as_variable,
+    with_out,
+    num_positional_args,
+    native_array,
+    fw,
+):
+    input_dtype, x = dtype_and_x
+    helpers.test_frontend_function(
+        input_dtypes=input_dtype,
+        as_variable_flags=as_variable,
+        with_out=with_out,
+        num_positional_args=num_positional_args,
+        native_array_flags=native_array,
+        fw=fw,
+        frontend="torch",
         fn_tree="cosh",
-=======
-        fn_tree="asinh",
->>>>>>> 1b009861
         input=np.asarray(x, dtype=input_dtype),
         out=None,
     )