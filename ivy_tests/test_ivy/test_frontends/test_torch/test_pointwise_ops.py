--- conflicted
+++ resolved
@@ -689,56 +689,79 @@
     )
 
 
-<<<<<<< HEAD
+# cosh
+@given(
+    dtype_and_x=helpers.dtype_and_values(
+        available_dtypes=tuple(
+            set(ivy_np.valid_float_dtypes).intersection(
+                set(ivy_torch.valid_float_dtypes)
+            )
+        )
+    ),
+    as_variable=st.booleans(),
+    with_out=st.booleans(),
+    num_positional_args=helpers.num_positional_args(
+        fn_name="functional.frontends.torch.cosh"
+    ),
+    native_array=st.booleans(),
+)
+def test_torch_cosh(
+    dtype_and_x,
+    as_variable,
+    with_out,
+    num_positional_args,
+    native_array,
+    fw,
+):
+    input_dtype, x = dtype_and_x
+    helpers.test_frontend_function(
+        input_dtypes=input_dtype,
+        as_variable_flags=as_variable,
+        with_out=with_out,
+        num_positional_args=num_positional_args,
+        native_array_flags=native_array,
+        fw=fw,
+        frontend="torch",
+        fn_tree="cosh",
+        input=np.asarray(x, dtype=input_dtype),
+        out=None,
+    )
+
+
 # arctanh
-=======
-# cosh
->>>>>>> 48733a4d
-@given(
-    dtype_and_x=helpers.dtype_and_values(
-        available_dtypes=tuple(
-            set(ivy_np.valid_float_dtypes).intersection(
-                set(ivy_torch.valid_float_dtypes)
-            )
-        )
-    ),
-    as_variable=st.booleans(),
-    with_out=st.booleans(),
-    num_positional_args=helpers.num_positional_args(
-<<<<<<< HEAD
+@given(
+    dtype_and_x=helpers.dtype_and_values(
+        available_dtypes=tuple(
+            set(ivy_np.valid_float_dtypes).intersection(
+                set(ivy_torch.valid_float_dtypes)
+            )
+        )
+    ),
+    as_variable=st.booleans(),
+    with_out=st.booleans(),
+    num_positional_args=helpers.num_positional_args(
         fn_name="functional.frontends.torch.arctanh"
     ),
     native_array=st.booleans(),
 )
 def test_torch_arctanh(
-=======
-        fn_name="functional.frontends.torch.cosh"
-    ),
-    native_array=st.booleans(),
-)
-def test_torch_cosh(
->>>>>>> 48733a4d
-    dtype_and_x,
-    as_variable,
-    with_out,
-    num_positional_args,
-    native_array,
-    fw,
-):
-    input_dtype, x = dtype_and_x
-    helpers.test_frontend_function(
-        input_dtypes=input_dtype,
-        as_variable_flags=as_variable,
-        with_out=with_out,
-        num_positional_args=num_positional_args,
-        native_array_flags=native_array,
-        fw=fw,
-        frontend="torch",
-<<<<<<< HEAD
+    dtype_and_x,
+    as_variable,
+    with_out,
+    num_positional_args,
+    native_array,
+    fw,
+):
+    input_dtype, x = dtype_and_x
+    helpers.test_frontend_function(
+        input_dtypes=input_dtype,
+        as_variable_flags=as_variable,
+        with_out=with_out,
+        num_positional_args=num_positional_args,
+        native_array_flags=native_array,
+        fw=fw,
+        frontend="torch",
         fn_tree="arctanh",
-=======
-        fn_tree="cosh",
->>>>>>> 48733a4d
         input=np.asarray(x, dtype=input_dtype),
         out=None,
     )