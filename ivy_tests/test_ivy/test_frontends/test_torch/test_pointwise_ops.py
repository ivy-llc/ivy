# global
import numpy as np
from hypothesis import strategies as st, assume

# local
import ivy_tests.test_ivy.helpers as helpers
from ivy_tests.test_ivy.helpers import handle_frontend_test


# add
@handle_frontend_test(
    fn_tree="torch.add",
    dtype_and_x=helpers.dtype_and_values(
        available_dtypes=helpers.get_dtypes("numeric"),
        num_arrays=2,
        large_abs_safety_factor=2.5,
        small_abs_safety_factor=2.5,
        safety_factor_scale="log",
    ),
    alpha=st.integers(min_value=1, max_value=5),
)
def test_torch_add(
    *,
    dtype_and_x,
    alpha,
    on_device,
    fn_tree,
    frontend,
    test_flags,
):
    input_dtype, x = dtype_and_x
    helpers.test_frontend_function(
        input_dtypes=input_dtype,
        frontend=frontend,
        test_flags=test_flags,
        fn_tree=fn_tree,
        on_device=on_device,
        rtol=1e-03,
        input=x[0],
        other=x[1],
        alpha=alpha,
    )


# tan
@handle_frontend_test(
    fn_tree="torch.tan",
    dtype_and_x=helpers.dtype_and_values(
        available_dtypes=helpers.get_dtypes("float"),
    ),
)
def test_torch_tan(
    *,
    dtype_and_x,
    on_device,
    fn_tree,
    frontend,
    test_flags,
):
    input_dtype, x = dtype_and_x
    helpers.test_frontend_function(
        input_dtypes=input_dtype,
        frontend=frontend,
        test_flags=test_flags,
        fn_tree=fn_tree,
        on_device=on_device,
        input=x[0],
    )


# atan
@handle_frontend_test(
    fn_tree="torch.atan",
    aliases=["torch.arctan"],
    dtype_and_x=helpers.dtype_and_values(
        available_dtypes=helpers.get_dtypes("float"),
    ),
)
def test_torch_atan(
    *,
    dtype_and_x,
    on_device,
    fn_tree,
    frontend,
    test_flags,
):
    input_dtype, x = dtype_and_x
    helpers.test_frontend_function(
        input_dtypes=input_dtype,
        frontend=frontend,
        test_flags=test_flags,
        fn_tree=fn_tree,
        on_device=on_device,
        input=x[0],
    )


# tanh
@handle_frontend_test(
    fn_tree="torch.tanh",
    dtype_and_x=helpers.dtype_and_values(
        available_dtypes=helpers.get_dtypes("float"),
    ),
)
def test_torch_tanh(
    *,
    dtype_and_x,
    on_device,
    fn_tree,
    frontend,
    test_flags,
):
    input_dtype, x = dtype_and_x
    helpers.test_frontend_function(
        input_dtypes=input_dtype,
        frontend=frontend,
        test_flags=test_flags,
        fn_tree=fn_tree,
        on_device=on_device,
        input=x[0],
    )


# abs
@handle_frontend_test(
    fn_tree="torch.abs",
    aliases=["torch.absolute"],
    dtype_and_x=helpers.dtype_and_values(
        available_dtypes=helpers.get_dtypes("float"),
    ),
)
def test_torch_abs(
    *,
    dtype_and_x,
    on_device,
    fn_tree,
    frontend,
    test_flags,
):
    input_dtype, x = dtype_and_x
    helpers.test_frontend_function(
        input_dtypes=input_dtype,
        frontend=frontend,
        test_flags=test_flags,
        fn_tree=fn_tree,
        on_device=on_device,
        input=x[0],
    )


# cos
@handle_frontend_test(
    fn_tree="torch.cos",
    dtype_and_x=helpers.dtype_and_values(
        available_dtypes=helpers.get_dtypes("float"),
    ),
)
def test_torch_cos(
    *,
    dtype_and_x,
    on_device,
    fn_tree,
    frontend,
    test_flags,
):
    input_dtype, x = dtype_and_x
    helpers.test_frontend_function(
        input_dtypes=input_dtype,
        frontend=frontend,
        test_flags=test_flags,
        fn_tree=fn_tree,
        on_device=on_device,
        input=x[0],
    )


# sin
@handle_frontend_test(
    fn_tree="torch.sin",
    dtype_and_x=helpers.dtype_and_values(
        available_dtypes=helpers.get_dtypes("float"),
    ),
)
def test_torch_sin(
    *,
    dtype_and_x,
    on_device,
    fn_tree,
    frontend,
    test_flags,
):
    input_dtype, x = dtype_and_x
    helpers.test_frontend_function(
        input_dtypes=input_dtype,
        frontend=frontend,
        test_flags=test_flags,
        fn_tree=fn_tree,
        on_device=on_device,
        input=x[0],
    )


# acos
@handle_frontend_test(
    fn_tree="torch.acos",
    aliases=["torch.arccos"],
    dtype_and_x=helpers.dtype_and_values(
        available_dtypes=helpers.get_dtypes("float"),
    ),
)
def test_torch_acos(
    *,
    dtype_and_x,
    on_device,
    fn_tree,
    frontend,
    test_flags,
):
    input_dtype, x = dtype_and_x
    helpers.test_frontend_function(
        input_dtypes=input_dtype,
        frontend=frontend,
        test_flags=test_flags,
        fn_tree=fn_tree,
        on_device=on_device,
        input=x[0],
    )


# sinh
@handle_frontend_test(
    fn_tree="torch.sinh",
    dtype_and_x=helpers.dtype_and_values(
        available_dtypes=helpers.get_dtypes("float"),
    ),
)
def test_torch_sinh(
    *,
    dtype_and_x,
    on_device,
    fn_tree,
    frontend,
    test_flags,
):
    input_dtype, x = dtype_and_x
    helpers.test_frontend_function(
        input_dtypes=input_dtype,
        frontend=frontend,
        test_flags=test_flags,
        fn_tree=fn_tree,
        on_device=on_device,
        input=x[0],
    )


# acosh
@handle_frontend_test(
    fn_tree="torch.acosh",
    dtype_and_x=helpers.dtype_and_values(
        available_dtypes=helpers.get_dtypes("float"),
    ),
)
def test_torch_acosh(
    *,
    dtype_and_x,
    on_device,
    fn_tree,
    frontend,
    test_flags,
):
    input_dtype, x = dtype_and_x
    helpers.test_frontend_function(
        input_dtypes=input_dtype,
        frontend=frontend,
        test_flags=test_flags,
        fn_tree=fn_tree,
        on_device=on_device,
        input=x[0],
    )


# arccos
@handle_frontend_test(
    fn_tree="torch.arccos",
    dtype_and_x=helpers.dtype_and_values(
        available_dtypes=helpers.get_dtypes("float"),
    ),
)
def test_torch_arccos(
    *,
    dtype_and_x,
    on_device,
    fn_tree,
    frontend,
    test_flags,
):
    input_dtype, x = dtype_and_x
    helpers.test_frontend_function(
        input_dtypes=input_dtype,
        frontend=frontend,
        test_flags=test_flags,
        fn_tree=fn_tree,
        on_device=on_device,
        input=x[0],
    )


# subtract
@handle_frontend_test(
    fn_tree="torch.subtract",
    aliases=["torch.sub"],
    dtype_and_x=helpers.dtype_and_values(
        available_dtypes=helpers.get_dtypes("numeric"),
        num_arrays=2,
        large_abs_safety_factor=2.5,
        small_abs_safety_factor=2.5,
        safety_factor_scale="log",
    ),
    alpha=st.integers(min_value=1, max_value=5),
)
def test_torch_subtract(
    *,
    dtype_and_x,
    alpha,
    on_device,
    fn_tree,
    frontend,
    test_flags,
):
    input_dtype, x = dtype_and_x
    helpers.test_frontend_function(
        input_dtypes=input_dtype,
        frontend=frontend,
        test_flags=test_flags,
        fn_tree=fn_tree,
        on_device=on_device,
        input=x[0],
        other=x[1],
        alpha=alpha,
    )


# exp
@handle_frontend_test(
    fn_tree="torch.exp",
    dtype_and_x=helpers.dtype_and_values(
        available_dtypes=helpers.get_dtypes("float"),
    ),
)
def test_torch_exp(
    *,
    dtype_and_x,
    on_device,
    fn_tree,
    frontend,
    test_flags,
):
    input_dtype, x = dtype_and_x
    helpers.test_frontend_function(
        input_dtypes=input_dtype,
        frontend=frontend,
        test_flags=test_flags,
        fn_tree=fn_tree,
        on_device=on_device,
        input=x[0],
    )


# asin
@handle_frontend_test(
    fn_tree="torch.asin",
    aliases=["torch.arcsin"],
    dtype_and_x=helpers.dtype_and_values(
        available_dtypes=helpers.get_dtypes("float"),
    ),
)
def test_torch_asin(
    *,
    dtype_and_x,
    on_device,
    fn_tree,
    frontend,
    test_flags,
):
    input_dtype, x = dtype_and_x
    helpers.test_frontend_function(
        input_dtypes=input_dtype,
        frontend=frontend,
        test_flags=test_flags,
        fn_tree=fn_tree,
        on_device=on_device,
        input=x[0],
    )


# arccosh
@handle_frontend_test(
    fn_tree="torch.arccosh",
    dtype_and_x=helpers.dtype_and_values(
        available_dtypes=helpers.get_dtypes("float"),
    ),
)
def test_torch_arccosh(
    *,
    dtype_and_x,
    on_device,
    fn_tree,
    frontend,
    test_flags,
):
    input_dtype, x = dtype_and_x
    helpers.test_frontend_function(
        input_dtypes=input_dtype,
        frontend=frontend,
        test_flags=test_flags,
        fn_tree=fn_tree,
        on_device=on_device,
        input=x[0],
    )


# arcsin
@handle_frontend_test(
    fn_tree="torch.arcsin",
    dtype_and_x=helpers.dtype_and_values(
        available_dtypes=helpers.get_dtypes("float"),
    ),
)
def test_torch_arcsin(
    *,
    dtype_and_x,
    on_device,
    fn_tree,
    frontend,
    test_flags,
):
    input_dtype, x = dtype_and_x
    helpers.test_frontend_function(
        input_dtypes=input_dtype,
        frontend=frontend,
        test_flags=test_flags,
        fn_tree=fn_tree,
        on_device=on_device,
        input=x[0],
    )


# asinh
@handle_frontend_test(
    fn_tree="torch.asinh",
    aliases=["torch.arcsinh"],
    dtype_and_x=helpers.dtype_and_values(
        available_dtypes=helpers.get_dtypes("float"),
    ),
)
def test_torch_asinh(
    *,
    dtype_and_x,
    on_device,
    fn_tree,
    frontend,
    test_flags,
):
    input_dtype, x = dtype_and_x
    helpers.test_frontend_function(
        input_dtypes=input_dtype,
        frontend=frontend,
        test_flags=test_flags,
        fn_tree=fn_tree,
        on_device=on_device,
        input=x[0],
    )


# cosh
@handle_frontend_test(
    fn_tree="torch.cosh",
    dtype_and_x=helpers.dtype_and_values(
        available_dtypes=helpers.get_dtypes("float"),
    ),
)
def test_torch_cosh(
    *,
    dtype_and_x,
    on_device,
    fn_tree,
    frontend,
    test_flags,
):
    input_dtype, x = dtype_and_x
    helpers.test_frontend_function(
        input_dtypes=input_dtype,
        frontend=frontend,
        test_flags=test_flags,
        fn_tree=fn_tree,
        on_device=on_device,
        input=x[0],
    )


# atanh
@handle_frontend_test(
    fn_tree="torch.atanh",
    aliases=["torch.arctanh"],
    dtype_and_x=helpers.dtype_and_values(
        available_dtypes=helpers.get_dtypes("float"),
    ),
)
def test_torch_atanh(
    *,
    dtype_and_x,
    on_device,
    fn_tree,
    frontend,
    test_flags,
):
    input_dtype, x = dtype_and_x
    helpers.test_frontend_function(
        input_dtypes=input_dtype,
        frontend=frontend,
        test_flags=test_flags,
        fn_tree=fn_tree,
        on_device=on_device,
        input=x[0],
    )


# arctanh
@handle_frontend_test(
    fn_tree="torch.arctanh",
    dtype_and_x=helpers.dtype_and_values(
        available_dtypes=helpers.get_dtypes("float"),
    ),
)
def test_torch_arctanh(
    *,
    dtype_and_x,
    on_device,
    fn_tree,
    frontend,
    test_flags,
):
    input_dtype, x = dtype_and_x
    helpers.test_frontend_function(
        input_dtypes=input_dtype,
        frontend=frontend,
        test_flags=test_flags,
        fn_tree=fn_tree,
        on_device=on_device,
        input=x[0],
    )


# log2
@handle_frontend_test(
    fn_tree="torch.log2",
    dtype_and_x=helpers.dtype_and_values(
        available_dtypes=helpers.get_dtypes("float"),
    ),
)
def test_torch_log2(
    *,
    dtype_and_x,
    on_device,
    fn_tree,
    frontend,
    test_flags,
):
    input_dtype, input = dtype_and_x
    helpers.test_frontend_function(
        input_dtypes=input_dtype,
        frontend=frontend,
        test_flags=test_flags,
        fn_tree=fn_tree,
        on_device=on_device,
        input=input[0],
    )


# square
@handle_frontend_test(
    fn_tree="torch.square",
    dtype_and_x=helpers.dtype_and_values(
        available_dtypes=helpers.get_dtypes("float"),
    ),
)
def test_torch_square(
    *,
    dtype_and_x,
    on_device,
    fn_tree,
    frontend,
    test_flags,
):
    input_dtype, input = dtype_and_x
    helpers.test_frontend_function(
        input_dtypes=input_dtype,
        frontend=frontend,
        test_flags=test_flags,
        fn_tree=fn_tree,
        on_device=on_device,
        input=input[0],
    )


# atan2
@handle_frontend_test(
    fn_tree="torch.atan2",
    aliases=["torch.arctan2"],
    dtype_and_x=helpers.dtype_and_values(
        available_dtypes=helpers.get_dtypes("float"),
        num_arrays=2,
    ),
)
def test_torch_atan2(
    *,
    dtype_and_x,
    on_device,
    fn_tree,
    frontend,
    test_flags,
):
    input_dtype, x = dtype_and_x
    helpers.test_frontend_function(
        input_dtypes=input_dtype,
        frontend=frontend,
        test_flags=test_flags,
        fn_tree=fn_tree,
        on_device=on_device,
        input=x[0],
        other=x[1],
    )


# arctan2
@handle_frontend_test(
    fn_tree="torch.arctan2",
    dtype_and_x=helpers.dtype_and_values(
        available_dtypes=helpers.get_dtypes("float"),
        num_arrays=2,
    ),
)
def test_torch_arctan2(
    *,
    dtype_and_x,
    on_device,
    fn_tree,
    frontend,
    test_flags,
):
    input_dtype, x = dtype_and_x
    helpers.test_frontend_function(
        input_dtypes=input_dtype,
        frontend=frontend,
        test_flags=test_flags,
        fn_tree=fn_tree,
        on_device=on_device,
        input=x[0],
        other=x[1],
    )


# negative
@handle_frontend_test(
    fn_tree="torch.negative",
    dtype_and_x=helpers.dtype_and_values(
        available_dtypes=helpers.get_dtypes("numeric"),
        num_arrays=2,
    ),
)
def test_torch_negative(
    *,
    dtype_and_x,
    on_device,
    fn_tree,
    frontend,
    test_flags,
):
    input_dtype, x = dtype_and_x
    helpers.test_frontend_function(
        input_dtypes=input_dtype,
        frontend=frontend,
        test_flags=test_flags,
        fn_tree=fn_tree,
        on_device=on_device,
        input=x[0],
    )


# bitwise_and
@handle_frontend_test(
    fn_tree="torch.bitwise_and",
    dtype_and_x=helpers.dtype_and_values(
        available_dtypes=st.just(("bool",)) | helpers.get_dtypes("integer"),
        num_arrays=2,
    ),
)
def test_torch_bitwise_and(
    *,
    dtype_and_x,
    on_device,
    fn_tree,
    frontend,
    test_flags,
):
    input_dtype, x = dtype_and_x
    helpers.test_frontend_function(
        input_dtypes=input_dtype,
        frontend=frontend,
        test_flags=test_flags,
        fn_tree=fn_tree,
        on_device=on_device,
        input=x[0],
        other=x[1],
    )


@handle_frontend_test(
    fn_tree="torch.bitwise_not",
    dtype_and_x=helpers.dtype_and_values(
        available_dtypes=st.one_of(st.just(("bool",)), helpers.get_dtypes("integer")),
        num_arrays=1,
    ),
)
def test_torch_bitwise_not(
    *,
    dtype_and_x,
    on_device,
    fn_tree,
    frontend,
    test_flags,
):
    input_dtype, x = dtype_and_x
    helpers.test_frontend_function(
        input_dtypes=input_dtype,
        frontend=frontend,
        test_flags=test_flags,
        fn_tree=fn_tree,
        on_device=on_device,
        input=x[0],
    )


@handle_frontend_test(
    fn_tree="torch.bitwise_or",
    dtype_and_x=helpers.dtype_and_values(
        available_dtypes=st.just(("bool",)) | helpers.get_dtypes("integer"),
        num_arrays=2,
    ),
)
def test_torch_bitwise_xor(
    *,
    dtype_and_x,
    on_device,
    fn_tree,
    frontend,
    test_flags,
):
    input_dtype, x = dtype_and_x
    helpers.test_frontend_function(
        input_dtypes=input_dtype,
        frontend=frontend,
        test_flags=test_flags,
        fn_tree=fn_tree,
        on_device=on_device,
        input=x[0],
        other=x[1],
    )


@handle_frontend_test(
    fn_tree="torch.bitwise_xor",
    dtype_and_x=helpers.dtype_and_values(
        available_dtypes=st.just(("bool",)) | helpers.get_dtypes("integer"),
        num_arrays=2,
    ),
)
def test_torch_bitwise_or(
    *,
    dtype_and_x,
    on_device,
    fn_tree,
    frontend,
    test_flags,
):
    input_dtype, x = dtype_and_x
    helpers.test_frontend_function(
        input_dtypes=input_dtype,
        frontend=frontend,
        test_flags=test_flags,
        fn_tree=fn_tree,
        on_device=on_device,
        input=x[0],
        other=x[1],
    )


@handle_frontend_test(
    fn_tree="torch.bitwise_left_shift",
    dtype_and_x=helpers.dtype_and_values(
        available_dtypes=helpers.get_dtypes("integer"),
        num_arrays=2,
        array_api_dtypes=True,
    ),
)
def test_torch_bitwise_left_shift(
    *,
    dtype_and_x,
    on_device,
    fn_tree,
    frontend,
    test_flags,
):
    input_dtype, x = dtype_and_x
    # negative shifts will throw an exception
    # shifts >= dtype witdth produce backend-defined behavior
    x[1] = np.asarray(
        np.clip(x[1], 0, np.iinfo(input_dtype[1]).bits - 1), dtype=input_dtype[1]
    )
    helpers.test_frontend_function(
        input_dtypes=input_dtype,
        frontend=frontend,
        test_flags=test_flags,
        fn_tree=fn_tree,
        on_device=on_device,
        input=x[0],
        other=x[1],
    )


@handle_frontend_test(
    fn_tree="torch.bitwise_right_shift",
    dtype_and_x=helpers.dtype_and_values(
        available_dtypes=helpers.get_dtypes("integer"),
        num_arrays=2,
        array_api_dtypes=True,
    ),
)
def test_torch_bitwise_right_shift(
    *,
    dtype_and_x,
    on_device,
    fn_tree,
    frontend,
    test_flags,
):
    input_dtype, x = dtype_and_x
    # negative shifts will throw an exception
    # shifts >= dtype witdth produce backend-defined behavior
    x[1] = np.asarray(
        np.clip(x[1], 0, np.iinfo(input_dtype[1]).bits - 1), dtype=input_dtype[1]
    )
    helpers.test_frontend_function(
        input_dtypes=input_dtype,
        frontend=frontend,
        test_flags=test_flags,
        fn_tree=fn_tree,
        on_device=on_device,
        input=x[0],
        other=x[1],
    )


# log10
@handle_frontend_test(
    fn_tree="torch.log10",
    dtype_and_x=helpers.dtype_and_values(
        available_dtypes=helpers.get_dtypes("float"),
    ),
)
def test_torch_log10(
    *,
    dtype_and_x,
    on_device,
    fn_tree,
    frontend,
    test_flags,
):
    input_dtype, x = dtype_and_x
    helpers.test_frontend_function(
        input_dtypes=input_dtype,
        frontend=frontend,
        test_flags=test_flags,
        fn_tree=fn_tree,
        on_device=on_device,
        input=x[0],
    )


# trunc
@handle_frontend_test(
    fn_tree="torch.trunc",
    dtype_and_x=helpers.dtype_and_values(
        available_dtypes=helpers.get_dtypes("float"),
    ),
)
def test_torch_trunc(
    *,
    dtype_and_x,
    on_device,
    fn_tree,
    frontend,
    test_flags,
):
    input_dtype, x = dtype_and_x
    helpers.test_frontend_function(
        input_dtypes=input_dtype,
        frontend=frontend,
        test_flags=test_flags,
        fn_tree=fn_tree,
        on_device=on_device,
        input=x[0],
    )


# sqrt
@handle_frontend_test(
    fn_tree="torch.sqrt",
    dtype_and_x=helpers.dtype_and_values(available_dtypes=helpers.get_dtypes("float")),
)
def test_torch_sqrt(
    *,
    dtype_and_x,
    on_device,
    fn_tree,
    frontend,
    test_flags,
):
    input_dtype, input = dtype_and_x
    helpers.test_frontend_function(
        input_dtypes=input_dtype,
        frontend=frontend,
        test_flags=test_flags,
        fn_tree=fn_tree,
        on_device=on_device,
        input=input[0],
    )


# sign
@handle_frontend_test(
    fn_tree="torch.sign",
    dtype_and_x=helpers.dtype_and_values(
        available_dtypes=helpers.get_dtypes("numeric"),
    ),
)
def test_torch_sign(
    *,
    dtype_and_x,
    on_device,
    fn_tree,
    frontend,
    test_flags,
):
    input_dtype, x = dtype_and_x
    helpers.test_frontend_function(
        input_dtypes=input_dtype,
        frontend=frontend,
        test_flags=test_flags,
        fn_tree=fn_tree,
        on_device=on_device,
        input=x[0],
    )


# absolute
@handle_frontend_test(
    fn_tree="torch.abs",
    dtype_and_x=helpers.dtype_and_values(
        available_dtypes=helpers.get_dtypes("numeric")
    ),
)
def test_torch_absolute(
    *,
    dtype_and_x,
    on_device,
    fn_tree,
    frontend,
    test_flags,
):
    input_dtype, input = dtype_and_x
    helpers.test_frontend_function(
        input_dtypes=input_dtype,
        frontend=frontend,
        test_flags=test_flags,
        fn_tree=fn_tree,
        on_device=on_device,
        input=input[0],
    )


# logical not
@handle_frontend_test(
    fn_tree="torch.logical_not",
    dtype_and_x=helpers.dtype_and_values(
        available_dtypes=helpers.get_dtypes("valid"), num_arrays=1
    ),
)
def test_torch_logical_not(
    *,
    dtype_and_x,
    on_device,
    fn_tree,
    frontend,
    test_flags,
):
    input_dtype, x = dtype_and_x
    helpers.test_frontend_function(
        input_dtypes=input_dtype,
        frontend=frontend,
        test_flags=test_flags,
        fn_tree=fn_tree,
        on_device=on_device,
        input=x[0],
    )


# logical and
@handle_frontend_test(
    fn_tree="torch.logical_and",
    dtype_and_x=helpers.dtype_and_values(
        available_dtypes=helpers.get_dtypes("valid"), num_arrays=2
    ),
)
def test_torch_logical_and(
    *,
    dtype_and_x,
    on_device,
    fn_tree,
    frontend,
    test_flags,
):
    input_dtype, x = dtype_and_x
    helpers.test_frontend_function(
        input_dtypes=input_dtype,
        frontend=frontend,
        test_flags=test_flags,
        fn_tree=fn_tree,
        on_device=on_device,
        input=x[0],
        other=x[1],
    )


# logical or
@handle_frontend_test(
    fn_tree="torch.logical_or",
    dtype_and_x=helpers.dtype_and_values(
        available_dtypes=helpers.get_dtypes("valid"), num_arrays=2
    ),
)
def test_torch_logical_or(
    *,
    dtype_and_x,
    on_device,
    fn_tree,
    frontend,
    test_flags,
):
    input_dtype, x = dtype_and_x
    helpers.test_frontend_function(
        input_dtypes=input_dtype,
        frontend=frontend,
        test_flags=test_flags,
        fn_tree=fn_tree,
        on_device=on_device,
        input=x[0],
        other=x[1],
    )


# logical xor
@handle_frontend_test(
    fn_tree="torch.logical_xor",
    dtype_and_x=helpers.dtype_and_values(
        available_dtypes=helpers.get_dtypes("valid"), num_arrays=2
    ),
)
def test_torch_logical_xor(
    *,
    dtype_and_x,
    on_device,
    fn_tree,
    frontend,
    test_flags,
):
    input_dtype, x = dtype_and_x
    helpers.test_frontend_function(
        input_dtypes=input_dtype,
        frontend=frontend,
        test_flags=test_flags,
        fn_tree=fn_tree,
        on_device=on_device,
        input=x[0],
        other=x[1],
    )


# ceil
@handle_frontend_test(
    fn_tree="torch.ceil",
    dtype_and_x=helpers.dtype_and_values(
        available_dtypes=helpers.get_dtypes("float"),
    ),
)
def test_torch_ceil(
    *,
    dtype_and_x,
    on_device,
    fn_tree,
    frontend,
    test_flags,
):
    input_dtype, x = dtype_and_x
    helpers.test_frontend_function(
        input_dtypes=input_dtype,
        frontend=frontend,
        test_flags=test_flags,
        fn_tree=fn_tree,
        on_device=on_device,
        input=x[0],
    )


# round
@handle_frontend_test(
    fn_tree="torch.round",
    dtype_and_x=helpers.dtype_and_values(
        available_dtypes=helpers.get_dtypes("float"),
    ),
    decimals=st.integers(min_value=0, max_value=5),
)
def test_torch_round(
    dtype_and_x,
    decimals,
    frontend,
    test_flags,
    fn_tree,
):
    input_dtype, x = dtype_and_x
    helpers.test_frontend_function(
        input_dtypes=input_dtype,
        frontend=frontend,
        test_flags=test_flags,
        fn_tree=fn_tree,
        input=x[0],
        decimals=decimals,
        out=None,
    )


@st.composite
def _get_clip_inputs(draw):
    shape = draw(
        helpers.get_shape(
            min_num_dims=1, max_num_dims=5, min_dim_size=2, max_dim_size=10
        )
    )
    x_dtype, x = draw(
        helpers.dtype_and_values(
            available_dtypes=helpers.get_dtypes("float"),
            shape=shape,
        )
    )
    min = draw(st.booleans())
    if min:
        max = draw(st.booleans())
        min = draw(
            helpers.array_values(
                dtype=x_dtype[0], shape=shape, min_value=-25, max_value=0
            )
        )
        max = (
            draw(
                helpers.array_values(
                    dtype=x_dtype[0], shape=shape, min_value=1, max_value=25
                )
            )
            if max
            else None
        )
    else:
        min = None
        max = draw(
            helpers.array_values(
                dtype=x_dtype[0], shape=shape, min_value=1, max_value=25
            )
        )
    return x_dtype, x, min, max


# clamp
@handle_frontend_test(
    fn_tree="torch.clamp",
    input_and_ranges=_get_clip_inputs(),
)
def test_torch_clamp(
    *,
    input_and_ranges,
    on_device,
    fn_tree,
    frontend,
    test_flags,
):
    x_dtype, x, min, max = input_and_ranges
    helpers.test_frontend_function(
        input_dtypes=x_dtype,
        frontend=frontend,
        test_flags=test_flags,
        fn_tree=fn_tree,
        on_device=on_device,
        input=x[0],
        min=min,
        max=max,
    )


# clip
@handle_frontend_test(
    fn_tree="torch.clip",
    input_and_ranges=_get_clip_inputs(),
)
def test_torch_clip(
    *,
    input_and_ranges,
    on_device,
    fn_tree,
    frontend,
    test_flags,
):
    x_dtype, x, min, max = input_and_ranges
    helpers.test_frontend_function(
        input_dtypes=x_dtype,
        frontend=frontend,
        test_flags=test_flags,
        fn_tree=fn_tree,
        on_device=on_device,
        input=x[0],
        min=min,
        max=max,
    )


# mul
@handle_frontend_test(
    fn_tree="torch.mul",
    aliases=["torch.multiply"],
    dtype_and_x=helpers.dtype_and_values(
        available_dtypes=helpers.get_dtypes("numeric"),
        num_arrays=2,
        min_value=-1e04,
        max_value=1e04,
        allow_inf=False,
    ),
)
def test_torch_mul(
    dtype_and_x,
    on_device,
    fn_tree,
    frontend,
    test_flags,
):
    input_dtype, x = dtype_and_x
    helpers.test_frontend_function(
        input_dtypes=input_dtype,
        frontend=frontend,
        test_flags=test_flags,
        fn_tree=fn_tree,
        on_device=on_device,
        rtol=1e-03,
        input=x[0],
        other=x[1],
    )


# div
@handle_frontend_test(
    fn_tree="torch.div",
    aliases=["torch.divide"],
    dtype_and_x=helpers.dtype_and_values(
        available_dtypes=helpers.get_dtypes("numeric"),
        num_arrays=2,
        large_abs_safety_factor=2.5,
        small_abs_safety_factor=2.5,
        safety_factor_scale="log",
    ),
    rounding_mode=st.sampled_from(["floor", "trunc"]) | st.none(),
)
def test_torch_div(
    *,
    dtype_and_x,
    rounding_mode,
    on_device,
    fn_tree,
    frontend,
    test_flags,
):
    input_dtype, x = dtype_and_x
    assume(not np.any(np.isclose(x[1], 0)))

    # Absolute tolerance is 1,
    # due to flooring can cause absolute error of 1 due to precision
    helpers.test_frontend_function(
        input_dtypes=input_dtype,
        frontend=frontend,
        test_flags=test_flags,
        fn_tree=fn_tree,
        on_device=on_device,
        atol=1,
        input=x[0],
        other=x[1],
        rounding_mode=rounding_mode,
    )


# reciprocal
@handle_frontend_test(
    fn_tree="torch.reciprocal",
    dtype_and_x=helpers.dtype_and_values(
        available_dtypes=helpers.get_dtypes("float"),
        min_value=1,
    ),
)
def test_torch_reciprocal(
    dtype_and_x,
    frontend,
    test_flags,
    fn_tree,
):
    input_dtype, x = dtype_and_x
    helpers.test_frontend_function(
        input_dtypes=input_dtype,
        frontend=frontend,
        test_flags=test_flags,
        fn_tree=fn_tree,
        input=x[0],
    )


# remainder
@handle_frontend_test(
    fn_tree="torch.remainder",
    dtype_and_x=helpers.dtype_and_values(
        available_dtypes=helpers.get_dtypes("float"),
        num_arrays=2,
        large_abs_safety_factor=2.5,
        small_abs_safety_factor=2.5,
        safety_factor_scale="log",
    ),
)
def test_torch_remainder(
    *,
    dtype_and_x,
    on_device,
    fn_tree,
    frontend,
    test_flags,
):
    input_dtype, x = dtype_and_x
    assume(not np.any(np.isclose(x[1], 0)))
    helpers.test_frontend_function(
        input_dtypes=input_dtype,
        frontend=frontend,
        test_flags=test_flags,
        fn_tree=fn_tree,
        on_device=on_device,
        atol=1,
        input=x[0],
        other=x[1],
    )


# flipud
@handle_frontend_test(
    fn_tree="torch.flipud",
    dtype_and_m=helpers.dtype_and_values(
        available_dtypes=helpers.get_dtypes("float"),
        min_value=-100,
        max_value=100,
        min_num_dims=1,
        max_num_dims=3,
        min_dim_size=1,
        max_dim_size=3,
    ),
)
def test_torch_flipud(
    *,
    dtype_and_m,
    on_device,
    fn_tree,
    frontend,
    test_flags,
):
    input_dtype, m = dtype_and_m
    helpers.test_frontend_function(
        input_dtypes=input_dtype,
        frontend=frontend,
        test_flags=test_flags,
        fn_tree=fn_tree,
        on_device=on_device,
        input=m[0],
    )


# deg2rad
@handle_frontend_test(
    fn_tree="torch.deg2rad",
    dtype_and_x=helpers.dtype_and_values(
        available_dtypes=helpers.get_dtypes("float"),
        min_value=-1000,
        max_value=1000,
    ),
)
def test_torch_deg2rad(
    *,
    dtype_and_x,
    on_device,
    fn_tree,
    frontend,
    test_flags,
):
    input_dtype, x = dtype_and_x
    helpers.test_frontend_function(
        input_dtypes=input_dtype,
        frontend=frontend,
        test_flags=test_flags,
        fn_tree=fn_tree,
        on_device=on_device,
        input=x[0],
    )


# true_divide
@handle_frontend_test(
    fn_tree="torch.true_divide",
    dtype_and_x=helpers.dtype_and_values(
        available_dtypes=helpers.get_dtypes("numeric"),
        num_arrays=2,
        large_abs_safety_factor=2.5,
        small_abs_safety_factor=2.5,
        safety_factor_scale="log",
    ),
)
def test_torch_true_divide(
    *,
    dtype_and_x,
    on_device,
    fn_tree,
    frontend,
    test_flags,
):
    input_dtype, x = dtype_and_x
    assume(not np.any(np.isclose(x[1], 0)))
    helpers.test_frontend_function(
        input_dtypes=input_dtype,
        frontend=frontend,
        test_flags=test_flags,
        fn_tree=fn_tree,
        on_device=on_device,
        input=x[0],
        other=x[1],
    )


# floor
@handle_frontend_test(
    fn_tree="torch.floor",
    dtype_and_x=helpers.dtype_and_values(
        available_dtypes=helpers.get_dtypes("float"),
    ),
)
def test_torch_floor(
    *,
    dtype_and_x,
    on_device,
    fn_tree,
    frontend,
    test_flags,
):
    input_dtype, x = dtype_and_x
    helpers.test_frontend_function(
        input_dtypes=input_dtype,
        frontend=frontend,
        test_flags=test_flags,
        fn_tree=fn_tree,
        on_device=on_device,
        input=x[0],
        out=None,
    )


# floor_divide
@handle_frontend_test(
    fn_tree="torch.floor_divide",
    dtype_and_x=helpers.dtype_and_values(
        available_dtypes=helpers.get_dtypes("float"),
        num_arrays=2,
        large_abs_safety_factor=2.5,
        small_abs_safety_factor=2.5,
        safety_factor_scale="log",
    ),
)
def test_torch_floor_divide(
    *,
    dtype_and_x,
    test_flags,
    on_device,
    fn_tree,
    frontend,
):
    input_dtype, x = dtype_and_x
    assume(not np.any(np.isclose(x[1], 0)))
    helpers.test_frontend_function(
        input_dtypes=input_dtype,
        test_flags=test_flags,
        frontend=frontend,
        fn_tree=fn_tree,
        on_device=on_device,
        atol=1,
        input=x[0],
        other=x[1],
        out=None,
    )


# log1p
@handle_frontend_test(
    fn_tree="torch.log1p",
    dtype_and_x=helpers.dtype_and_values(
        available_dtypes=helpers.get_dtypes("float"),
        min_value=-1e4,
        max_value=1e4,
    ),
)
def test_torch_log1p(
    dtype_and_x,
    frontend,
    test_flags,
    fn_tree,
):
    input_dtype, x = dtype_and_x
    helpers.test_frontend_function(
        input_dtypes=input_dtype,
        frontend=frontend,
        test_flags=test_flags,
        fn_tree=fn_tree,
        input=x[0],
        out=None,
    )


# addcdiv
@handle_frontend_test(
    fn_tree="torch.addcdiv",
    dtype_and_x=helpers.dtype_and_values(
        available_dtypes=helpers.get_dtypes("float"),
        num_arrays=3,
        large_abs_safety_factor=2.5,
        small_abs_safety_factor=2.5,
        safety_factor_scale="log",
        shared_dtype=True,
    ),
    value=st.floats(min_value=-100, max_value=100),
)
def test_torch_addcdiv(
    dtype_and_x,
    value,
    frontend,
    test_flags,
    fn_tree,
):
    input_dtype, x = dtype_and_x
    assume(not np.any(np.isclose(x[2], 0)))
    helpers.test_frontend_function(
        input_dtypes=input_dtype,
        frontend=frontend,
        test_flags=test_flags,
        fn_tree=fn_tree,
        input=x[0],
        tensor1=x[1],
        tensor2=x[2],
        value=value,
        atol=1e-03,
        out=None,
    )


# addcmul
@handle_frontend_test(
    fn_tree="torch.addcmul",
    dtype_and_x=helpers.dtype_and_values(
        available_dtypes=helpers.get_dtypes("float"),
        num_arrays=3,
        min_value=-1e4,
        max_value=1e4,
        shared_dtype=True,
    ),
    value=st.floats(min_value=-10, max_value=10),
)
def test_torch_addcmul(
    dtype_and_x,
    value,
    frontend,
    test_flags,
    fn_tree,
):
    input_dtype, x = dtype_and_x
    helpers.test_frontend_function(
        input_dtypes=input_dtype,
        frontend=frontend,
        test_flags=test_flags,
        fn_tree=fn_tree,
        atol=1e-2,
        input=x[0],
        tensor1=x[1],
        tensor2=x[2],
        value=value,
        out=None,
    )


@handle_frontend_test(
    fn_tree="torch.pow",
    dtype_and_x=helpers.dtype_and_values(
        available_dtypes=helpers.get_dtypes("float"),
        num_arrays=2,
        large_abs_safety_factor=2.5,
        small_abs_safety_factor=2.5,
        safety_factor_scale="log",
    ),
)
def test_torch_pow(
    dtype_and_x,
    on_device,
    fn_tree,
    frontend,
    test_flags,
):
    input_dtype, x = dtype_and_x
    helpers.test_frontend_function(
        input_dtypes=input_dtype,
        frontend=frontend,
        test_flags=test_flags,
        fn_tree=fn_tree,
        on_device=on_device,
        rtol=1e-03,
        input=x[0],
        exponent=x[1],
    )


# logaddexp
@handle_frontend_test(
    fn_tree="torch.logaddexp",
    dtype_and_x=helpers.dtype_and_values(
        available_dtypes=helpers.get_dtypes("float"),
        num_arrays=2,
        min_num_dims=1,
        min_value=-100,
        max_value=100,
        shared_dtype=True,
    ),
)
def test_torch_logaddexp(
    *,
    dtype_and_x,
    on_device,
    fn_tree,
    frontend,
    test_flags,
):
    input_dtype, x = dtype_and_x
    helpers.test_frontend_function(
        input_dtypes=input_dtype,
        frontend=frontend,
        test_flags=test_flags,
        fn_tree=fn_tree,
        on_device=on_device,
        atol=1e-03,
        x1=x[0],
        x2=x[1],
    )


# exp2
@handle_frontend_test(
    fn_tree="torch.exp2",
    dtype_and_x=helpers.dtype_and_values(
        available_dtypes=helpers.get_dtypes("float"),
    ),
)
def test_torch_exp2(
    *,
    dtype_and_x,
    on_device,
    fn_tree,
    frontend,
    test_flags,
):
    input_dtype, x = dtype_and_x
    helpers.test_frontend_function(
        input_dtypes=input_dtype,
        frontend=frontend,
        test_flags=test_flags,
        fn_tree=fn_tree,
        on_device=on_device,
        input=x[0],
    )


# log
@handle_frontend_test(
    fn_tree="torch.log",
    dtype_and_x=helpers.dtype_and_values(
        available_dtypes=helpers.get_dtypes("float"),
    ),
)
def test_torch_log(
    *,
    dtype_and_x,
    on_device,
    fn_tree,
    frontend,
    test_flags,
):
    input_dtype, x = dtype_and_x
    helpers.test_frontend_function(
        input_dtypes=input_dtype,
        frontend=frontend,
        test_flags=test_flags,
        fn_tree=fn_tree,
        on_device=on_device,
        input=x[0],
    )


# rsqrt
@handle_frontend_test(
    fn_tree="torch.rsqrt",
    dtype_and_x=helpers.dtype_and_values(
        available_dtypes=helpers.get_dtypes("float"),
    ),
)
def test_torch_rsqrt(
    *,
    dtype_and_x,
    on_device,
    fn_tree,
    frontend,
    test_flags,
):
    input_dtype, x = dtype_and_x
    helpers.test_frontend_function(
        input_dtypes=input_dtype,
        frontend=frontend,
        test_flags=test_flags,
        fn_tree=fn_tree,
        on_device=on_device,
        input=x[0],
    )


# expm1
@handle_frontend_test(
    fn_tree="torch.expm1",
    dtype_and_x=helpers.dtype_and_values(
        available_dtypes=helpers.get_dtypes("float"),
    ),
)
def test_torch_expm1(
    *,
    dtype_and_x,
    on_device,
    fn_tree,
    frontend,
    test_flags,
):
    input_dtype, x = dtype_and_x
    helpers.test_frontend_function(
        input_dtypes=input_dtype,
        frontend=frontend,
        test_flags=test_flags,
        fn_tree=fn_tree,
        on_device=on_device,
        input=x[0],
    )


# logaddexp2
@handle_frontend_test(
    fn_tree="torch.logaddexp2",
    dtype_and_x=helpers.dtype_and_values(
        available_dtypes=helpers.get_dtypes("float"),
        num_arrays=2,
        min_num_dims=1,
        min_value=-100,
        max_value=100,
        shared_dtype=True,
    ),
)
def test_torch_logaddexp2(
    *,
    dtype_and_x,
    on_device,
    fn_tree,
    frontend,
    test_flags,
):
    input_dtype, x = dtype_and_x
    helpers.test_frontend_function(
        input_dtypes=input_dtype,
        frontend=frontend,
        test_flags=test_flags,
        fn_tree=fn_tree,
        on_device=on_device,
        atol=1e-02,
        x1=x[0],
        x2=x[1],
    )


# i0
@handle_frontend_test(
    fn_tree="torch.i0",
    dtype_and_x=helpers.dtype_and_values(
        available_dtypes=helpers.get_dtypes("float"), num_arrays=2, shared_dtype=True
    ),
)
def test_torch_i0(
    *,
    dtype_and_x,
    on_device,
    fn_tree,
    frontend,
    test_flags,
):
    input_dtype, x = dtype_and_x
    helpers.test_frontend_function(
        input_dtypes=input_dtype,
        frontend=frontend,
        test_flags=test_flags,
        fn_tree=fn_tree,
        on_device=on_device,
        atol=1e-03,
        x=x[0],
    )


# rad2deg
@handle_frontend_test(
    fn_tree="torch.rad2deg",
    dtype_and_x=helpers.dtype_and_values(
        available_dtypes=helpers.get_dtypes("float"),
        num_arrays=2,
        shared_dtype=True,
        max_dim_size=3,
        max_num_dims=3,
        min_dim_size=1,
        min_num_dims=1,
    ),
)
def test_torch_rad2deg(
    *,
    dtype_and_x,
    on_device,
    fn_tree,
    frontend,
    test_flags,
):
    input_dtype, x = dtype_and_x
    helpers.test_frontend_function(
        input_dtypes=input_dtype,
        frontend=frontend,
        test_flags=test_flags,
        fn_tree=fn_tree,
        on_device=on_device,
        input=x[0],
    )


# negative
@handle_frontend_test(
    fn_tree="torch.positive",
    dtype_and_x=helpers.dtype_and_values(
        available_dtypes=helpers.get_dtypes("numeric"),
        num_arrays=2,
    ),
)
def test_torch_positive(
    *,
    dtype_and_x,
    on_device,
    fn_tree,
    frontend,
    test_flags,
):
    input_dtype, x = dtype_and_x
    helpers.test_frontend_function(
        input_dtypes=input_dtype,
        frontend=frontend,
        test_flags=test_flags,
        fn_tree=fn_tree,
        on_device=on_device,
        input=x[0],
    )


# frac
@handle_frontend_test(
    fn_tree="torch.frac",
    dtype_and_x=helpers.dtype_and_values(
        available_dtypes=helpers.get_dtypes("float"),
    ),
)
def test_torch_frac(
    *,
    dtype_and_x,
    on_device,
    fn_tree,
    frontend,
    test_flags,
):
    input_dtype, x = dtype_and_x
    helpers.test_frontend_function(
        input_dtypes=input_dtype,
        frontend=frontend,
        test_flags=test_flags,
        fn_tree=fn_tree,
        on_device=on_device,
        input=x[0],
    )


# xlogy
@handle_frontend_test(
    fn_tree="torch.xlogy",
    dtype_and_x=helpers.dtype_and_values(
        available_dtypes=helpers.get_dtypes("float"),
        num_arrays=2,
        min_num_dims=1,
        min_value=-100,
        max_value=100,
        shared_dtype=True,
    ),
)
def test_torch_xlogy(
    *,
    dtype_and_x,
    on_device,
    fn_tree,
    frontend,
    test_flags,
):
    input_dtype, x = dtype_and_x
    helpers.test_frontend_function(
        input_dtypes=input_dtype,
        frontend=frontend,
        test_flags=test_flags,
        fn_tree=fn_tree,
        on_device=on_device,
        atol=1e-03,
        input=x[0],
        other=x[1],
    )


# copysign
@handle_frontend_test(
    fn_tree="torch.copysign",
    dtype_and_x=helpers.dtype_and_values(
        available_dtypes=helpers.get_dtypes("float"),
        num_arrays=2,
        min_num_dims=1,
        min_value=-100,
        max_value=100,
        shared_dtype=True,
    ),
)
def test_torch_copysign(
    *,
    dtype_and_x,
    on_device,
    fn_tree,
    frontend,
    test_flags,
):
    input_dtype, x = dtype_and_x
    helpers.test_frontend_function(
        input_dtypes=input_dtype,
        frontend=frontend,
        test_flags=test_flags,
        fn_tree=fn_tree,
        on_device=on_device,
        atol=1e-03,
        input=x[0],
        other=x[1],
    )


# sinc
@handle_frontend_test(
    fn_tree="torch.sinc",
    dtype_and_x=helpers.dtype_and_values(
        available_dtypes=helpers.get_dtypes("float"),
    ),
)
def test_torch_sinc(
    *,
    dtype_and_x,
    on_device,
    fn_tree,
    frontend,
    test_flags,
):
    input_dtype, x = dtype_and_x
    helpers.test_frontend_function(
        input_dtypes=input_dtype,
        frontend=frontend,
        test_flags=test_flags,
        fn_tree=fn_tree,
        on_device=on_device,
        input=x[0],
    )


# hypot
@handle_frontend_test(
    fn_tree="torch.hypot",
    dtype_and_x=helpers.dtype_and_values(
        available_dtypes=helpers.get_dtypes("float"),
        num_arrays=2,
        shared_dtype=True,
        min_value=-100,
        max_value=100,
        min_num_dims=1,
        max_num_dims=3,
    ),
)
def test_torch_hypot(
    *,
    dtype_and_x,
    on_device,
    fn_tree,
    frontend,
    test_flags,
):
    input_dtype, x = dtype_and_x
    helpers.test_frontend_function(
        input_dtypes=input_dtype,
        frontend=frontend,
        test_flags=test_flags,
        fn_tree=fn_tree,
        on_device=on_device,
        atol=1e-2,
        input=x[0],
        other=x[1],
    )


# sigmoid
@handle_frontend_test(
    fn_tree="torch.sigmoid",
    dtype_and_input=helpers.dtype_and_values(
        available_dtypes=helpers.get_dtypes("float"),
    ),
)
def test_torch_sigmoid(
    *,
    dtype_and_input,
    frontend,
    test_flags,
    fn_tree,
    on_device,
):
    input_dtype, x = dtype_and_input
    helpers.test_frontend_function(
        input_dtypes=input_dtype,
        frontend=frontend,
        test_flags=test_flags,
        fn_tree=fn_tree,
        on_device=on_device,
        input=x[0],
    )


# lerp
@handle_frontend_test(
    fn_tree="torch.lerp",
    dtype_and_input=helpers.dtype_and_values(
        available_dtypes=helpers.get_dtypes("float"),
        num_arrays=3,
        shared_dtype=True,
        large_abs_safety_factor=2.5,
        small_abs_safety_factor=2.5,
        safety_factor_scale="log",
    ),
)
def test_torch_lerp(
    *,
    dtype_and_input,
    frontend,
    test_flags,
    fn_tree,
    on_device,
):
    input_dtype, inputs = dtype_and_input
    start, end, weight = inputs
    helpers.test_frontend_function(
        input_dtypes=input_dtype,
        frontend=frontend,
        test_flags=test_flags,
        fn_tree=fn_tree,
        on_device=on_device,
        input=start,
        end=end,
        weight=weight,
    )


# signbit
@handle_frontend_test(
    fn_tree="torch.signbit",
    dtype_and_x=helpers.dtype_and_values(
        available_dtypes=helpers.get_dtypes("numeric"),
    ),
)
def test_torch_signbit(
    *,
    dtype_and_x,
    on_device,
    fn_tree,
    frontend,
    test_flags,
):
    input_dtype, x = dtype_and_x
    helpers.test_frontend_function(
        input_dtypes=input_dtype,
        frontend=frontend,
        test_flags=test_flags,
        fn_tree=fn_tree,
        on_device=on_device,
        input=x[0],
    )


<<<<<<< HEAD
# fmod
@handle_frontend_test(
    fn_tree="torch.fmod",
    dtype_and_x=helpers.dtype_and_values(
        available_dtypes=helpers.get_dtypes("float"),
        num_arrays=2,
        min_num_dims=1,
        min_value=-100,
        max_value=100,
        shared_dtype=True,
    ),
)
def test_torch_fmod(
    *,
    dtype_and_x,
    on_device,
    fn_tree,
    frontend,
    test_flags,
):
    input_dtype, x = dtype_and_x
=======
# angle
@handle_frontend_test(
    fn_tree="torch.angle",
    dtype_and_input=helpers.dtype_and_values(
        available_dtypes=helpers.get_dtypes("float"),
    ),
)
def test_torch_angle(
    *,
    dtype_and_input,
    frontend,
    test_flags,
    fn_tree,
    on_device,
):
    input_dtype, x = dtype_and_input
    helpers.test_frontend_function(
        input_dtypes=input_dtype,
        frontend=frontend,
        test_flags=test_flags,
        fn_tree=fn_tree,
        on_device=on_device,
        input=x[0],
    )


# arctan
@handle_frontend_test(
    fn_tree="torch.arctan",
    dtype_and_input=helpers.dtype_and_values(
        available_dtypes=helpers.get_dtypes("float"),
    ),
)
def test_torch_arctan(
    *,
    dtype_and_input,
    frontend,
    test_flags,
    fn_tree,
    on_device,
):
    input_dtype, x = dtype_and_input
    helpers.test_frontend_function(
        input_dtypes=input_dtype,
        frontend=frontend,
        test_flags=test_flags,
        fn_tree=fn_tree,
        on_device=on_device,
        input=x[0],
    )    


# conj_physical
@handle_frontend_test(
    fn_tree="torch.conj_physical",
    dtype_and_input=helpers.dtype_and_values(
        available_dtypes=helpers.get_dtypes("float"),
    ),
)
def test_torch_conj_physical(
    *,
    dtype_and_input,
    frontend,
    test_flags,
    fn_tree,
    on_device,
):
    input_dtype, x = dtype_and_input
    helpers.test_frontend_function(
        input_dtypes=input_dtype,
        frontend=frontend,
        test_flags=test_flags,
        fn_tree=fn_tree,
        on_device=on_device,
        input=x[0],
    )


# nextafter
@handle_frontend_test(
    fn_tree="torch.nextafter",
    dtype_and_input=helpers.dtype_and_values(
        available_dtypes=helpers.get_dtypes("float"),
    ),
)
def test_torch_nextafter(
    *,
    dtype_and_input,
    frontend,
    test_flags,
    fn_tree,
    on_device,
):
    input_dtype, x = dtype_and_input
>>>>>>> cade251a
    helpers.test_frontend_function(
        input_dtypes=input_dtype,
        frontend=frontend,
        test_flags=test_flags,
        fn_tree=fn_tree,
        on_device=on_device,
<<<<<<< HEAD
        atol=1e-03,
        x1=x[0],
        x2=x[1],
=======
        input=x[0],
>>>>>>> cade251a
    )<|MERGE_RESOLUTION|>--- conflicted
+++ resolved
@@ -2143,7 +2143,110 @@
     )
 
 
-<<<<<<< HEAD
+# angle
+@handle_frontend_test(
+    fn_tree="torch.angle",
+    dtype_and_input=helpers.dtype_and_values(
+        available_dtypes=helpers.get_dtypes("float"),
+    ),
+)
+def test_torch_angle(
+    *,
+    dtype_and_input,
+    frontend,
+    test_flags,
+    fn_tree,
+    on_device,
+):
+    input_dtype, x = dtype_and_input
+    helpers.test_frontend_function(
+        input_dtypes=input_dtype,
+        frontend=frontend,
+        test_flags=test_flags,
+        fn_tree=fn_tree,
+        on_device=on_device,
+        input=x[0],
+    )
+
+
+# arctan
+@handle_frontend_test(
+    fn_tree="torch.arctan",
+    dtype_and_input=helpers.dtype_and_values(
+        available_dtypes=helpers.get_dtypes("float"),
+    ),
+)
+def test_torch_arctan(
+    *,
+    dtype_and_input,
+    frontend,
+    test_flags,
+    fn_tree,
+    on_device,
+):
+    input_dtype, x = dtype_and_input
+    helpers.test_frontend_function(
+        input_dtypes=input_dtype,
+        frontend=frontend,
+        test_flags=test_flags,
+        fn_tree=fn_tree,
+        on_device=on_device,
+        input=x[0],
+    )    
+
+
+# conj_physical
+@handle_frontend_test(
+    fn_tree="torch.conj_physical",
+    dtype_and_input=helpers.dtype_and_values(
+        available_dtypes=helpers.get_dtypes("float"),
+    ),
+)
+def test_torch_conj_physical(
+    *,
+    dtype_and_input,
+    frontend,
+    test_flags,
+    fn_tree,
+    on_device,
+):
+    input_dtype, x = dtype_and_input
+    helpers.test_frontend_function(
+        input_dtypes=input_dtype,
+        frontend=frontend,
+        test_flags=test_flags,
+        fn_tree=fn_tree,
+        on_device=on_device,
+        input=x[0],
+    )
+
+
+# nextafter
+@handle_frontend_test(
+    fn_tree="torch.nextafter",
+    dtype_and_input=helpers.dtype_and_values(
+        available_dtypes=helpers.get_dtypes("float"),
+    ),
+)
+def test_torch_nextafter(
+    *,
+    dtype_and_input,
+    frontend,
+    test_flags,
+    fn_tree,
+    on_device,
+):
+    input_dtype, x = dtype_and_input
+    helpers.test_frontend_function(
+        input_dtypes=input_dtype,
+        frontend=frontend,
+        test_flags=test_flags,
+        fn_tree=fn_tree,
+        on_device=on_device,
+        input=x[0],
+    )
+
+
 # fmod
 @handle_frontend_test(
     fn_tree="torch.fmod",
@@ -2165,113 +2268,14 @@
     test_flags,
 ):
     input_dtype, x = dtype_and_x
-=======
-# angle
-@handle_frontend_test(
-    fn_tree="torch.angle",
-    dtype_and_input=helpers.dtype_and_values(
-        available_dtypes=helpers.get_dtypes("float"),
-    ),
-)
-def test_torch_angle(
-    *,
-    dtype_and_input,
-    frontend,
-    test_flags,
-    fn_tree,
-    on_device,
-):
-    input_dtype, x = dtype_and_input
-    helpers.test_frontend_function(
-        input_dtypes=input_dtype,
-        frontend=frontend,
-        test_flags=test_flags,
-        fn_tree=fn_tree,
-        on_device=on_device,
-        input=x[0],
-    )
-
-
-# arctan
-@handle_frontend_test(
-    fn_tree="torch.arctan",
-    dtype_and_input=helpers.dtype_and_values(
-        available_dtypes=helpers.get_dtypes("float"),
-    ),
-)
-def test_torch_arctan(
-    *,
-    dtype_and_input,
-    frontend,
-    test_flags,
-    fn_tree,
-    on_device,
-):
-    input_dtype, x = dtype_and_input
-    helpers.test_frontend_function(
-        input_dtypes=input_dtype,
-        frontend=frontend,
-        test_flags=test_flags,
-        fn_tree=fn_tree,
-        on_device=on_device,
-        input=x[0],
-    )    
-
-
-# conj_physical
-@handle_frontend_test(
-    fn_tree="torch.conj_physical",
-    dtype_and_input=helpers.dtype_and_values(
-        available_dtypes=helpers.get_dtypes("float"),
-    ),
-)
-def test_torch_conj_physical(
-    *,
-    dtype_and_input,
-    frontend,
-    test_flags,
-    fn_tree,
-    on_device,
-):
-    input_dtype, x = dtype_and_input
-    helpers.test_frontend_function(
-        input_dtypes=input_dtype,
-        frontend=frontend,
-        test_flags=test_flags,
-        fn_tree=fn_tree,
-        on_device=on_device,
-        input=x[0],
-    )
-
-
-# nextafter
-@handle_frontend_test(
-    fn_tree="torch.nextafter",
-    dtype_and_input=helpers.dtype_and_values(
-        available_dtypes=helpers.get_dtypes("float"),
-    ),
-)
-def test_torch_nextafter(
-    *,
-    dtype_and_input,
-    frontend,
-    test_flags,
-    fn_tree,
-    on_device,
-):
-    input_dtype, x = dtype_and_input
->>>>>>> cade251a
-    helpers.test_frontend_function(
-        input_dtypes=input_dtype,
-        frontend=frontend,
-        test_flags=test_flags,
-        fn_tree=fn_tree,
-        on_device=on_device,
-<<<<<<< HEAD
+    helpers.test_frontend_function(
+        input_dtypes=input_dtype,
+        frontend=frontend,
+        test_flags=test_flags,
+        fn_tree=fn_tree,
+        on_device=on_device,
         atol=1e-03,
         x1=x[0],
         x2=x[1],
-=======
-        input=x[0],
->>>>>>> cade251a
-    )+    )
+   