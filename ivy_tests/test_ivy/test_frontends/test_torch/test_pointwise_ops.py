--- conflicted
+++ resolved
@@ -777,35 +777,58 @@
     )
 
 
-<<<<<<< HEAD
-#atanh
-@given(
-    dtype_and_x=helpers.dtype_and_values(
-        available_dtypes=tuple(
-            set(ivy_np.valid_float_dtypes).intersection(
-                set(ivy_torch.valid_float_dtypes)
-=======
+#log2
+@given(
+    dtype_and_x=helpers.dtype_and_values(
+        available_dtypes=tuple(
+            set(ivy_np.valid_float_dtypes).intersection(
+                set(ivy_torch.valid_float_dtypes)
+            )
+        )
+    ),
+    as_variable=st.booleans(),
+    with_out=st.booleans(),
+    num_positional_args=helpers.num_positional_args(
+        fn_name="functional.frontends.torch.log2"
+    ),
+    native_array=st.booleans(),
+)
+def test_torch_log2(
+    dtype_and_x,
+    as_variable,
+    with_out,
+    num_positional_args,
+    native_array,
+    fw,
+):
+    input_dtype, input = dtype_and_x
+    helpers.test_frontend_function(
+        input_dtypes=input_dtype,
+        as_variable_flags=as_variable,
+        with_out=with_out,
+        num_positional_args=num_positional_args,
+        native_array_flags=native_array,
+        fw=fw,
+        frontend="torch",
+        fn_tree="log2",
+        input=np.asarray(input, dtype=input_dtype),
+        out=None,
+    )
+  
+
 # square
 @given(
     dtype_and_x=helpers.dtype_and_values(
         available_dtypes=tuple(
             set(ivy_np.valid_numeric_dtypes).intersection(
                 set(ivy_torch.valid_numeric_dtypes)
->>>>>>> a948d50c
             )
         )
     ),
     as_variable=st.booleans(),
     with_out=st.booleans(),
     num_positional_args=helpers.num_positional_args(
-<<<<<<< HEAD
-        fn_name="functional.frontends.torch.atanh"
-    ),
-    native_array=st.booleans(),
-)
-def test_torch_atanh(
-=======
-        fn_name="ivy.functional.frontends.torch.square"
+        fn_name="functional.frontends.torch.square"
     ),
     native_array=st.booleans(),
 )
@@ -831,7 +854,7 @@
         out=None,
     )
     
-    
+      
 # atan2
 @handle_cmd_line_args
 @given(
@@ -852,30 +875,25 @@
     native_array=helpers.list_of_length(x=st.booleans(), length=2),
 )
 def test_torch_atan2(
->>>>>>> a948d50c
-    dtype_and_x,
-    as_variable,
-    with_out,
-    num_positional_args,
-    native_array,
-    fw,
-):
-    input_dtype, x = dtype_and_x
-    helpers.test_frontend_function(
-        input_dtypes=input_dtype,
-        as_variable_flags=as_variable,
-        with_out=with_out,
-        num_positional_args=num_positional_args,
-        native_array_flags=native_array,
-        fw=fw,
-        frontend="torch",
-<<<<<<< HEAD
-        fn_tree="atanh",
-        input=np.asarray(x, dtype=input_dtype),
-=======
+    dtype_and_x,
+    as_variable,
+    with_out,
+    num_positional_args,
+    native_array,
+    fw,
+):
+    input_dtype, x = dtype_and_x
+    helpers.test_frontend_function(
+        input_dtypes=input_dtype,
+        as_variable_flags=as_variable,
+        with_out=with_out,
+        num_positional_args=num_positional_args,
+        native_array_flags=native_array,
+        fw=fw,
+        frontend="torch",
+        input=np.asarray(x, dtype=input_dtype),
         fn_tree="atan2",
         input=np.asarray(x[0], dtype=input_dtype[0]),
         other=np.asarray(x[1], dtype=input_dtype[1]),
->>>>>>> a948d50c
         out=None,
     )