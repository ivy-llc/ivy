# global
import numpy as np
from hypothesis import given, strategies as st

# local
import ivy_tests.test_ivy.helpers as helpers
from ivy_tests.test_ivy.helpers import handle_cmd_line_args


# add
@handle_cmd_line_args
@given(
    dtype_and_x=helpers.dtype_and_values(
        available_dtypes=helpers.get_dtypes("float"),
        num_arrays=2,
        min_value=-1e04,
        max_value=1e04,
        allow_inf=False,
    ),
    alpha=st.floats(min_value=-1e06, max_value=1e06, allow_infinity=False),
    num_positional_args=helpers.num_positional_args(
        fn_name="functional.frontends.torch.add"
    ),
)
def test_torch_add(
    dtype_and_x,
    alpha,
    as_variable,
    with_out,
    num_positional_args,
    native_array,
    fw,
):
    input_dtype, x = dtype_and_x
    helpers.test_frontend_function(
        input_dtypes=input_dtype,
        as_variable_flags=as_variable,
        with_out=with_out,
        num_positional_args=num_positional_args,
        native_array_flags=native_array,
        fw=fw,
        frontend="torch",
        fn_tree="add",
        rtol=1e-03,
        input=np.asarray(x[0], dtype=input_dtype[0]),
        other=np.asarray(x[1], dtype=input_dtype[1]),
        alpha=alpha,
        out=None,
    )


# tan
@handle_cmd_line_args
@given(
    dtype_and_x=helpers.dtype_and_values(
        available_dtypes=helpers.get_dtypes("float"),
    ),
    num_positional_args=helpers.num_positional_args(
        fn_name="functional.frontends.torch.tan"
    ),
)
def test_torch_tan(
    dtype_and_x,
    as_variable,
    with_out,
    num_positional_args,
    native_array,
    fw,
):
    input_dtype, x = dtype_and_x
    helpers.test_frontend_function(
        input_dtypes=input_dtype,
        as_variable_flags=as_variable,
        with_out=with_out,
        num_positional_args=num_positional_args,
        native_array_flags=native_array,
        fw=fw,
        frontend="torch",
        fn_tree="tan",
        input=np.asarray(x, dtype=input_dtype),
        out=None,
    )


# atan
@handle_cmd_line_args
@given(
    dtype_and_x=helpers.dtype_and_values(
        available_dtypes=helpers.get_dtypes("float"),
    ),
    num_positional_args=helpers.num_positional_args(
        fn_name="functional.frontends.torch.atan"
    ),
)
def test_torch_atan(
    dtype_and_x,
    as_variable,
    with_out,
    num_positional_args,
    native_array,
    fw,
):
    input_dtype, x = dtype_and_x
    helpers.test_frontend_function(
        input_dtypes=input_dtype,
        as_variable_flags=as_variable,
        with_out=with_out,
        num_positional_args=num_positional_args,
        native_array_flags=native_array,
        fw=fw,
        frontend="torch",
        fn_tree="atan",
        input=np.asarray(x, dtype=input_dtype),
        out=None,
    )


# tanh
@handle_cmd_line_args
@given(
    dtype_and_x=helpers.dtype_and_values(
        available_dtypes=helpers.get_dtypes("float"),
    ),
    num_positional_args=helpers.num_positional_args(
        fn_name="functional.frontends.torch.tanh"
    ),
)
def test_torch_tanh(
    dtype_and_x,
    as_variable,
    with_out,
    num_positional_args,
    native_array,
    fw,
):
    input_dtype, x = dtype_and_x
    helpers.test_frontend_function(
        input_dtypes=input_dtype,
        as_variable_flags=as_variable,
        with_out=with_out,
        num_positional_args=num_positional_args,
        native_array_flags=native_array,
        fw=fw,
        frontend="torch",
        fn_tree="tanh",
        input=np.asarray(x, dtype=input_dtype),
        out=None,
    )


# abs
@handle_cmd_line_args
@given(
    dtype_and_x=helpers.dtype_and_values(
        available_dtypes=helpers.get_dtypes("float"),
    ),
    num_positional_args=helpers.num_positional_args(
        fn_name="functional.frontends.torch.abs"
    ),
)
def test_torch_abs(
    dtype_and_x,
    as_variable,
    with_out,
    num_positional_args,
    native_array,
    fw,
):
    input_dtype, x = dtype_and_x
    helpers.test_frontend_function(
        input_dtypes=input_dtype,
        as_variable_flags=as_variable,
        with_out=with_out,
        num_positional_args=num_positional_args,
        native_array_flags=native_array,
        fw=fw,
        frontend="torch",
        fn_tree="abs",
        input=np.asarray(x, dtype=input_dtype),
        out=None,
    )


# cos
@handle_cmd_line_args
@given(
    dtype_and_x=helpers.dtype_and_values(
        available_dtypes=helpers.get_dtypes("float"),
    ),
    num_positional_args=helpers.num_positional_args(
        fn_name="functional.frontends.torch.cos"
    ),
)
def test_torch_cos(
    dtype_and_x,
    as_variable,
    with_out,
    num_positional_args,
    native_array,
    fw,
):
    input_dtype, x = dtype_and_x
    helpers.test_frontend_function(
        input_dtypes=input_dtype,
        as_variable_flags=as_variable,
        with_out=with_out,
        num_positional_args=num_positional_args,
        native_array_flags=native_array,
        fw=fw,
        frontend="torch",
        fn_tree="cos",
        input=np.asarray(x, dtype=input_dtype),
        out=None,
    )


# sin
@handle_cmd_line_args
@given(
    dtype_and_x=helpers.dtype_and_values(
        available_dtypes=helpers.get_dtypes("float"),
    ),
    num_positional_args=helpers.num_positional_args(
        fn_name="functional.frontends.torch.sin"
    ),
)
def test_torch_sin(
    dtype_and_x,
    as_variable,
    with_out,
    num_positional_args,
    native_array,
    fw,
):
    input_dtype, x = dtype_and_x
    helpers.test_frontend_function(
        input_dtypes=input_dtype,
        as_variable_flags=as_variable,
        with_out=with_out,
        num_positional_args=num_positional_args,
        native_array_flags=native_array,
        fw=fw,
        frontend="torch",
        fn_tree="sin",
        input=np.asarray(x, dtype=input_dtype),
        out=None,
    )


# acos
@handle_cmd_line_args
@given(
    dtype_and_x=helpers.dtype_and_values(
        available_dtypes=helpers.get_dtypes("float"),
    ),
    num_positional_args=helpers.num_positional_args(
        fn_name="functional.frontends.torch.acos"
    ),
)
def test_torch_acos(
    dtype_and_x,
    as_variable,
    with_out,
    num_positional_args,
    native_array,
    fw,
):
    input_dtype, x = dtype_and_x
    helpers.test_frontend_function(
        input_dtypes=input_dtype,
        as_variable_flags=as_variable,
        with_out=with_out,
        num_positional_args=num_positional_args,
        native_array_flags=native_array,
        fw=fw,
        frontend="torch",
        fn_tree="acos",
        input=np.asarray(x, dtype=input_dtype),
        out=None,
    )


# sinh
@handle_cmd_line_args
@given(
    dtype_and_x=helpers.dtype_and_values(
        available_dtypes=helpers.get_dtypes("float"),
    ),
    num_positional_args=helpers.num_positional_args(
        fn_name="functional.frontends.torch.sinh"
    ),
)
def test_torch_sinh(
    dtype_and_x,
    as_variable,
    with_out,
    num_positional_args,
    native_array,
    fw,
):
    input_dtype, x = dtype_and_x
    helpers.test_frontend_function(
        input_dtypes=input_dtype,
        as_variable_flags=as_variable,
        with_out=with_out,
        num_positional_args=num_positional_args,
        native_array_flags=native_array,
        fw=fw,
        frontend="torch",
        fn_tree="sinh",
        input=np.asarray(x, dtype=input_dtype),
        out=None,
    )


# acosh
@handle_cmd_line_args
@given(
    dtype_and_x=helpers.dtype_and_values(
        available_dtypes=helpers.get_dtypes("float"),
    ),
    num_positional_args=helpers.num_positional_args(
        fn_name="functional.frontends.torch.acosh"
    ),
)
def test_torch_acosh(
    dtype_and_x,
    as_variable,
    with_out,
    num_positional_args,
    native_array,
    fw,
):
    input_dtype, x = dtype_and_x
    helpers.test_frontend_function(
        input_dtypes=input_dtype,
        as_variable_flags=as_variable,
        with_out=with_out,
        num_positional_args=num_positional_args,
        native_array_flags=native_array,
        fw=fw,
        frontend="torch",
        fn_tree="acosh",
        input=np.asarray(x, dtype=input_dtype),
        out=None,
    )


# arccos
@handle_cmd_line_args
@given(
    dtype_and_x=helpers.dtype_and_values(
        available_dtypes=helpers.get_dtypes("float"),
    ),
    num_positional_args=helpers.num_positional_args(
        fn_name="functional.frontends.torch.arccos"
    ),
)
def test_torch_arccos(
    dtype_and_x,
    as_variable,
    with_out,
    num_positional_args,
    native_array,
    fw,
):
    input_dtype, x = dtype_and_x
    helpers.test_frontend_function(
        input_dtypes=input_dtype,
        as_variable_flags=as_variable,
        with_out=with_out,
        num_positional_args=num_positional_args,
        native_array_flags=native_array,
        fw=fw,
        frontend="torch",
        fn_tree="arccos",
        input=np.asarray(x, dtype=input_dtype),
        out=None,
    )


# subtract
@handle_cmd_line_args
@given(
    dtype_and_x=helpers.dtype_and_values(
        available_dtypes=helpers.get_dtypes("float"),
        num_arrays=2,
        min_value=-1e04,
        max_value=1e04,
        allow_inf=False,
        shared_dtype=True,
    ),
    alpha=st.floats(min_value=-1e06, max_value=1e06, allow_infinity=False),
    num_positional_args=helpers.num_positional_args(
        fn_name="functional.frontends.torch.subtract"
    ),
)
def test_torch_subtract(
    dtype_and_x,
    alpha,
    as_variable,
    with_out,
    num_positional_args,
    native_array,
    fw,
):
    input_dtype, x = dtype_and_x
    helpers.test_frontend_function(
        input_dtypes=input_dtype,
        as_variable_flags=as_variable,
        with_out=with_out,
        num_positional_args=num_positional_args,
        native_array_flags=native_array,
        fw=fw,
        frontend="torch",
        fn_tree="subtract",
        input=np.asarray(x[0], dtype=input_dtype[0]),
        other=np.asarray(x[1], dtype=input_dtype[1]),
        alpha=alpha,
        out=None,
        rtol=1e-04,
    )


# exp
@handle_cmd_line_args
@given(
    dtype_and_x=helpers.dtype_and_values(
        available_dtypes=helpers.get_dtypes("float"),
    ),
    num_positional_args=helpers.num_positional_args(
        fn_name="functional.frontends.torch.exp"
    ),
)
def test_torch_exp(
    dtype_and_x,
    as_variable,
    with_out,
    num_positional_args,
    native_array,
    fw,
):
    input_dtype, x = dtype_and_x
    helpers.test_frontend_function(
        input_dtypes=input_dtype,
        as_variable_flags=as_variable,
        with_out=with_out,
        num_positional_args=num_positional_args,
        native_array_flags=native_array,
        fw=fw,
        frontend="torch",
        fn_tree="exp",
        input=np.asarray(x, dtype=input_dtype),
        out=None,
    )


# asin
@handle_cmd_line_args
@given(
    dtype_and_x=helpers.dtype_and_values(
        available_dtypes=helpers.get_dtypes("float"),
    ),
    num_positional_args=helpers.num_positional_args(
        fn_name="functional.frontends.torch.asin"
    ),
)
def test_torch_asin(
    dtype_and_x,
    as_variable,
    with_out,
    num_positional_args,
    native_array,
    fw,
):
    input_dtype, x = dtype_and_x
    helpers.test_frontend_function(
        input_dtypes=input_dtype,
        as_variable_flags=as_variable,
        with_out=with_out,
        num_positional_args=num_positional_args,
        native_array_flags=native_array,
        fw=fw,
        frontend="torch",
        fn_tree="asin",
        input=np.asarray(x, dtype=input_dtype),
        out=None,
    )


# arccosh
@handle_cmd_line_args
@given(
    dtype_and_x=helpers.dtype_and_values(
        available_dtypes=helpers.get_dtypes("float"),
    ),
    num_positional_args=helpers.num_positional_args(
        fn_name="functional.frontends.torch.arccosh"
    ),
)
def test_torch_arccosh(
    dtype_and_x,
    as_variable,
    with_out,
    num_positional_args,
    native_array,
    fw,
):
    input_dtype, x = dtype_and_x
    helpers.test_frontend_function(
        input_dtypes=input_dtype,
        as_variable_flags=as_variable,
        with_out=with_out,
        num_positional_args=num_positional_args,
        native_array_flags=native_array,
        fw=fw,
        frontend="torch",
        fn_tree="arccosh",
        input=np.asarray(x, dtype=input_dtype),
        out=None,
    )


# arcsin
@handle_cmd_line_args
@given(
    dtype_and_x=helpers.dtype_and_values(
        available_dtypes=helpers.get_dtypes("float"),
    ),
    num_positional_args=helpers.num_positional_args(
        fn_name="functional.frontends.torch.arcsin"
    ),
)
def test_torch_arcsin(
    dtype_and_x,
    as_variable,
    with_out,
    num_positional_args,
    native_array,
    fw,
):
    input_dtype, x = dtype_and_x
    helpers.test_frontend_function(
        input_dtypes=input_dtype,
        as_variable_flags=as_variable,
        with_out=with_out,
        num_positional_args=num_positional_args,
        native_array_flags=native_array,
        fw=fw,
        frontend="torch",
        fn_tree="arcsin",
        input=np.asarray(x, dtype=input_dtype),
        out=None,
    )


# asinh
@handle_cmd_line_args
@given(
    dtype_and_x=helpers.dtype_and_values(
        available_dtypes=helpers.get_dtypes("float"),
    ),
    num_positional_args=helpers.num_positional_args(
        fn_name="functional.frontends.torch.asinh"
    ),
)
def test_torch_asinh(
    dtype_and_x,
    as_variable,
    with_out,
    num_positional_args,
    native_array,
    fw,
):
    input_dtype, x = dtype_and_x
    helpers.test_frontend_function(
        input_dtypes=input_dtype,
        as_variable_flags=as_variable,
        with_out=with_out,
        num_positional_args=num_positional_args,
        native_array_flags=native_array,
        fw=fw,
        frontend="torch",
        fn_tree="asinh",
        input=np.asarray(x, dtype=input_dtype),
        out=None,
    )


# cosh
@handle_cmd_line_args
@given(
    dtype_and_x=helpers.dtype_and_values(
        available_dtypes=helpers.get_dtypes("float"),
    ),
    num_positional_args=helpers.num_positional_args(
        fn_name="functional.frontends.torch.cosh"
    ),
)
def test_torch_cosh(
    dtype_and_x,
    as_variable,
    with_out,
    num_positional_args,
    native_array,
    fw,
):
    input_dtype, x = dtype_and_x
    helpers.test_frontend_function(
        input_dtypes=input_dtype,
        as_variable_flags=as_variable,
        with_out=with_out,
        num_positional_args=num_positional_args,
        native_array_flags=native_array,
        fw=fw,
        frontend="torch",
        fn_tree="cosh",
        input=np.asarray(x, dtype=input_dtype),
        out=None,
    )


# atanh
@handle_cmd_line_args
@given(
    dtype_and_x=helpers.dtype_and_values(
        available_dtypes=helpers.get_dtypes("float"),
    ),
    num_positional_args=helpers.num_positional_args(
        fn_name="functional.frontends.torch.atanh"
    ),
)
def test_torch_atanh(
    dtype_and_x,
    as_variable,
    with_out,
    num_positional_args,
    native_array,
    fw,
):
    input_dtype, x = dtype_and_x
    helpers.test_frontend_function(
        input_dtypes=input_dtype,
        as_variable_flags=as_variable,
        with_out=with_out,
        num_positional_args=num_positional_args,
        native_array_flags=native_array,
        fw=fw,
        frontend="torch",
        fn_tree="atanh",
        input=np.asarray(x, dtype=input_dtype),
        out=None,
    )


# arctanh
@handle_cmd_line_args
@given(
    dtype_and_x=helpers.dtype_and_values(
        available_dtypes=helpers.get_dtypes("float"),
    ),
    num_positional_args=helpers.num_positional_args(
        fn_name="functional.frontends.torch.arctanh"
    ),
)
def test_torch_arctanh(
    dtype_and_x,
    as_variable,
    with_out,
    num_positional_args,
    native_array,
    fw,
):
    input_dtype, x = dtype_and_x
    helpers.test_frontend_function(
        input_dtypes=input_dtype,
        as_variable_flags=as_variable,
        with_out=with_out,
        num_positional_args=num_positional_args,
        native_array_flags=native_array,
        fw=fw,
        frontend="torch",
        fn_tree="arctanh",
        input=np.asarray(x, dtype=input_dtype),
        out=None,
    )


# log2
@handle_cmd_line_args
@given(
    dtype_and_x=helpers.dtype_and_values(
        available_dtypes=helpers.get_dtypes("float"),
    ),
    num_positional_args=helpers.num_positional_args(
        fn_name="functional.frontends.torch.log2"
    ),
)
def test_torch_log2(
    dtype_and_x,
    as_variable,
    with_out,
    num_positional_args,
    native_array,
    fw,
):
    input_dtype, input = dtype_and_x
    helpers.test_frontend_function(
        input_dtypes=input_dtype,
        as_variable_flags=as_variable,
        with_out=with_out,
        num_positional_args=num_positional_args,
        native_array_flags=native_array,
        fw=fw,
        frontend="torch",
        fn_tree="log2",
        input=np.asarray(input, dtype=input_dtype),
        out=None,
    )


# square
@handle_cmd_line_args
@given(
    dtype_and_x=helpers.dtype_and_values(
        available_dtypes=helpers.get_dtypes("float"),
    ),
    num_positional_args=helpers.num_positional_args(
        fn_name="functional.frontends.torch.square"
    ),
)
def test_torch_square(
    dtype_and_x,
    as_variable,
    with_out,
    num_positional_args,
    native_array,
    fw,
):
    input_dtype, input = dtype_and_x
    helpers.test_frontend_function(
        input_dtypes=input_dtype,
        as_variable_flags=as_variable,
        with_out=with_out,
        num_positional_args=num_positional_args,
        native_array_flags=native_array,
        fw=fw,
        frontend="torch",
        fn_tree="square",
        input=np.asarray(input, dtype=input_dtype),
        out=None,
    )


# atan2
@handle_cmd_line_args
@given(
    dtype_and_x=helpers.dtype_and_values(
        available_dtypes=helpers.get_dtypes("float"),
        num_arrays=2,
        shared_dtype=True,
    ),
    num_positional_args=helpers.num_positional_args(
        fn_name="functional.frontends.torch.atan2"
    ),
)
def test_torch_atan2(
    dtype_and_x,
    as_variable,
    with_out,
    num_positional_args,
    native_array,
    fw,
):
    input_dtype, x = dtype_and_x
    helpers.test_frontend_function(
        input_dtypes=input_dtype,
        as_variable_flags=as_variable,
        with_out=with_out,
        num_positional_args=num_positional_args,
        native_array_flags=native_array,
        fw=fw,
        frontend="torch",
        fn_tree="atan2",
        input=np.asarray(x[0], dtype=input_dtype[0]),
        other=np.asarray(x[1], dtype=input_dtype[1]),
        out=None,
    )


# negative
@handle_cmd_line_args
@given(
    dtype_and_x=helpers.dtype_and_values(
        available_dtypes=helpers.get_dtypes("float"),
    ),
    num_positional_args=helpers.num_positional_args(
        fn_name="functional.frontends.torch.negative"
    ),
)
def test_torch_negative(
    dtype_and_x,
    as_variable,
    with_out,
    num_positional_args,
    native_array,
    fw,
):
    input_dtype, x = dtype_and_x
    helpers.test_frontend_function(
        input_dtypes=input_dtype,
        as_variable_flags=as_variable,
        with_out=with_out,
        num_positional_args=num_positional_args,
        native_array_flags=native_array,
        fw=fw,
        frontend="torch",
        fn_tree="negative",
        input=np.asarray(x, dtype=input_dtype),
        out=None,
    )


# bitwise_and
@handle_cmd_line_args
@given(
    dtype_and_x=helpers.dtype_and_values(
        available_dtypes=helpers.get_dtypes("integer"),
        num_arrays=2,
        min_value=-1e04,
        max_value=1e04,
        allow_inf=False,
    ),
    num_positional_args=helpers.num_positional_args(
        fn_name="functional.frontends.torch.bitwise_and"
    ),
)
def test_torch_bitwise_and(
    dtype_and_x,
    as_variable,
    with_out,
    num_positional_args,
    native_array,
    fw,
):
    input_dtype, x = dtype_and_x
    helpers.test_frontend_function(
        input_dtypes=input_dtype,
        as_variable_flags=as_variable,
        with_out=with_out,
        num_positional_args=num_positional_args,
        native_array_flags=native_array,
        fw=fw,
        frontend="torch",
        fn_tree="bitwise_and",
        rtol=1e-04,
        input=np.asarray(x[0], dtype=input_dtype[0]),
        other=np.asarray(x[1], dtype=input_dtype[1]),
        out=None,
    )


# log10
@handle_cmd_line_args
@given(
    dtype_and_x=helpers.dtype_and_values(
        available_dtypes=helpers.get_dtypes("float"),
    ),
    num_positional_args=helpers.num_positional_args(
        fn_name="functional.frontends.torch.log10"
    ),
)
def test_torch_log10(
    dtype_and_x,
    as_variable,
    with_out,
    num_positional_args,
    native_array,
    fw,
):
    input_dtype, x = dtype_and_x
    helpers.test_frontend_function(
        input_dtypes=input_dtype,
        as_variable_flags=as_variable,
        with_out=with_out,
        num_positional_args=num_positional_args,
        native_array_flags=native_array,
        fw=fw,
        frontend="torch",
        fn_tree="log10",
        input=np.asarray(x, dtype=input_dtype),
        out=None,
    )


# trunc
@handle_cmd_line_args
@given(
    dtype_and_x=helpers.dtype_and_values(
        available_dtypes=helpers.get_dtypes("float"),
    ),
    num_positional_args=helpers.num_positional_args(
        fn_name="functional.frontends.torch.trunc"
    ),
)
def test_torch_trunc(
    dtype_and_x,
    as_variable,
    with_out,
    num_positional_args,
    native_array,
    fw,
):
    input_dtype, x = dtype_and_x
    helpers.test_frontend_function(
        input_dtypes=input_dtype,
        as_variable_flags=as_variable,
        with_out=with_out,
        num_positional_args=num_positional_args,
        native_array_flags=native_array,
        fw=fw,
        frontend="torch",
        fn_tree="trunc",
        input=np.asarray(x, dtype=input_dtype),
        out=None,
    )


# sqrt
@handle_cmd_line_args
@given(
    dtype_and_x=helpers.dtype_and_values(available_dtypes=helpers.get_dtypes("float")),
    num_positional_args=helpers.num_positional_args(
        fn_name="ivy.functional.frontends.torch.sqrt"
    ),
)
def test_torch_sqrt(
    dtype_and_x,
    as_variable,
    with_out,
    num_positional_args,
    native_array,
    fw,
):
    input_dtype, input = dtype_and_x
    helpers.test_frontend_function(
        input_dtypes=input_dtype,
        as_variable_flags=as_variable,
        with_out=with_out,
        num_positional_args=num_positional_args,
        native_array_flags=native_array,
        fw=fw,
        frontend="torch",
        fn_tree="sqrt",
        input=np.asarray(input, dtype=input_dtype),
        out=None,
    )


<<<<<<< HEAD
# pow
@handle_cmd_line_args
@given(
    dtype_and_x=helpers.dtype_and_values(
        available_dtypes=tuple(
            set(ivy_np.valid_float_dtypes).intersection(
                set(ivy_torch.valid_float_dtypes)
            )
        ),
        num_arrays=2,
        min_value=-1e04,
        max_value=1e04,
        allow_inf=False,
    ),
    num_positional_args=helpers.num_positional_args(
        fn_name="functional.frontends.torch.pow"
    ),
)
def test_torch_pow(
=======
# sign
@handle_cmd_line_args
@given(
    dtype_and_x=helpers.dtype_and_values(
        available_dtypes=helpers.get_dtypes("float"),
    ),
    num_positional_args=helpers.num_positional_args(
        fn_name="functional.frontends.torch.sign"
    ),
)
def test_torch_sign(
>>>>>>> 1c2123cf
    dtype_and_x,
    as_variable,
    with_out,
    num_positional_args,
    native_array,
    fw,
):
    input_dtype, x = dtype_and_x
    helpers.test_frontend_function(
        input_dtypes=input_dtype,
        as_variable_flags=as_variable,
        with_out=with_out,
        num_positional_args=num_positional_args,
        native_array_flags=native_array,
        fw=fw,
        frontend="torch",
<<<<<<< HEAD
        fn_tree="pow",
=======
        fn_tree="sign",
        input=np.asarray(x, dtype=input_dtype),
        out=None,
    )


# absolute
@handle_cmd_line_args
@given(
    dtype_and_x=helpers.dtype_and_values(
        available_dtypes=helpers.get_dtypes("numeric")
    ),
    num_positional_args=helpers.num_positional_args(
        fn_name="ivy.functional.frontends.torch.absolute"
    ),
)
def test_torch_absolute(
    dtype_and_x,
    as_variable,
    with_out,
    num_positional_args,
    native_array,
    fw,
):
    input_dtype, input = dtype_and_x
    helpers.test_frontend_function(
        input_dtypes=input_dtype,
        as_variable_flags=as_variable,
        with_out=with_out,
        num_positional_args=num_positional_args,
        native_array_flags=native_array,
        fw=fw,
        frontend="torch",
        fn_tree="absolute",
        input=np.asarray(input, dtype=input_dtype),
        out=None,
    )


@handle_cmd_line_args
@given(
    dtype_and_x=helpers.dtype_and_values(
        available_dtypes=helpers.get_dtypes("valid"), num_arrays=1
    ),
    num_positional_args=helpers.num_positional_args(
        fn_name="functional.frontends.torch.logical_not"
    ),
)
def test_torch_logical_not(
    dtype_and_x,
    as_variable,
    with_out,
    num_positional_args,
    native_array,
    fw,
):
    input_dtype, x = dtype_and_x
    helpers.test_frontend_function(
        input_dtypes=input_dtype,
        as_variable_flags=as_variable,
        with_out=with_out,
        num_positional_args=num_positional_args,
        native_array_flags=native_array,
        fw=fw,
        frontend="torch",
        fn_tree="logical_not",
        input=np.asarray(x, dtype=input_dtype),
        out=None,
    )


@handle_cmd_line_args
@given(
    dtype_and_x=helpers.dtype_and_values(
        available_dtypes=helpers.get_dtypes("valid"), num_arrays=2
    ),
    num_positional_args=helpers.num_positional_args(
        fn_name="functional.frontends.torch.logical_and"
    ),
)
def test_torch_logical_and(
    dtype_and_x,
    as_variable,
    with_out,
    num_positional_args,
    native_array,
    fw,
):
    input_dtype, x = dtype_and_x
    helpers.test_frontend_function(
        input_dtypes=input_dtype,
        as_variable_flags=as_variable,
        with_out=with_out,
        num_positional_args=num_positional_args,
        native_array_flags=native_array,
        fw=fw,
        frontend="torch",
        fn_tree="logical_and",
        input=np.asarray(x[0], dtype=input_dtype[0]),
        other=np.asarray(x[1], dtype=input_dtype[1]),
        out=None,
    )


@handle_cmd_line_args
@given(
    dtype_and_x=helpers.dtype_and_values(
        available_dtypes=helpers.get_dtypes("valid"), num_arrays=2
    ),
    num_positional_args=helpers.num_positional_args(
        fn_name="functional.frontends.torch.logical_or"
    ),
)
def test_torch_logical_or(
    dtype_and_x,
    as_variable,
    with_out,
    num_positional_args,
    native_array,
    fw,
):
    input_dtype, x = dtype_and_x
    helpers.test_frontend_function(
        input_dtypes=input_dtype,
        as_variable_flags=as_variable,
        with_out=with_out,
        num_positional_args=num_positional_args,
        native_array_flags=native_array,
        fw=fw,
        frontend="torch",
        fn_tree="logical_or",
        input=np.asarray(x[0], dtype=input_dtype[0]),
        other=np.asarray(x[1], dtype=input_dtype[1]),
        out=None,
    )


@handle_cmd_line_args
@given(
    dtype_and_x=helpers.dtype_and_values(
        available_dtypes=helpers.get_dtypes("valid"), num_arrays=2
    ),
    num_positional_args=helpers.num_positional_args(
        fn_name="functional.frontends.torch.logical_xor"
    ),
)
def test_torch_logical_xor(
    dtype_and_x,
    as_variable,
    with_out,
    num_positional_args,
    native_array,
    fw,
):
    input_dtype, x = dtype_and_x
    helpers.test_frontend_function(
        input_dtypes=input_dtype,
        as_variable_flags=as_variable,
        with_out=with_out,
        num_positional_args=num_positional_args,
        native_array_flags=native_array,
        fw=fw,
        frontend="torch",
        fn_tree="logical_xor",
>>>>>>> 1c2123cf
        input=np.asarray(x[0], dtype=input_dtype[0]),
        other=np.asarray(x[1], dtype=input_dtype[1]),
        out=None,
    )<|MERGE_RESOLUTION|>--- conflicted
+++ resolved
@@ -957,7 +957,7 @@
     )
 
 
-<<<<<<< HEAD
+
 # pow
 @handle_cmd_line_args
 @given(
@@ -977,7 +977,29 @@
     ),
 )
 def test_torch_pow(
-=======
+    dtype_and_x,
+    as_variable,
+    with_out,
+    num_positional_args,
+    native_array,
+    fw,
+):
+    input_dtype, x = dtype_and_x
+    helpers.test_frontend_function(
+        input_dtypes=input_dtype,
+        as_variable_flags=as_variable,
+        with_out=with_out,
+        num_positional_args=num_positional_args,
+        native_array_flags=native_array,
+        fw=fw,
+        frontend="torch",
+        fn_tree="pow",
+        input=np.asarray(x[0], dtype=input_dtype[0]),
+        other=np.asarray(x[1], dtype=input_dtype[1]),
+        out=None,
+    )
+
+
 # sign
 @handle_cmd_line_args
 @given(
@@ -989,26 +1011,22 @@
     ),
 )
 def test_torch_sign(
->>>>>>> 1c2123cf
-    dtype_and_x,
-    as_variable,
-    with_out,
-    num_positional_args,
-    native_array,
-    fw,
-):
-    input_dtype, x = dtype_and_x
-    helpers.test_frontend_function(
-        input_dtypes=input_dtype,
-        as_variable_flags=as_variable,
-        with_out=with_out,
-        num_positional_args=num_positional_args,
-        native_array_flags=native_array,
-        fw=fw,
-        frontend="torch",
-<<<<<<< HEAD
-        fn_tree="pow",
-=======
+    dtype_and_x,
+    as_variable,
+    with_out,
+    num_positional_args,
+    native_array,
+    fw,
+):
+    input_dtype, x = dtype_and_x
+    helpers.test_frontend_function(
+        input_dtypes=input_dtype,
+        as_variable_flags=as_variable,
+        with_out=with_out,
+        num_positional_args=num_positional_args,
+        native_array_flags=native_array,
+        fw=fw,
+        frontend="torch",
         fn_tree="sign",
         input=np.asarray(x, dtype=input_dtype),
         out=None,
@@ -1173,7 +1191,6 @@
         fw=fw,
         frontend="torch",
         fn_tree="logical_xor",
->>>>>>> 1c2123cf
         input=np.asarray(x[0], dtype=input_dtype[0]),
         other=np.asarray(x[1], dtype=input_dtype[1]),
         out=None,
