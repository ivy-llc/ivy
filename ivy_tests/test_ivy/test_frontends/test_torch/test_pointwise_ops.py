# global
import numpy as np
from hypothesis import given, strategies as st

# local
import ivy_tests.test_ivy.helpers as helpers
import ivy.functional.backends.numpy as ivy_np
import ivy.functional.backends.torch as ivy_torch


# add
@given(
    dtype_and_x=helpers.dtype_and_values(
        available_dtypes=tuple(
            set(ivy_np.valid_float_dtypes).intersection(
                set(ivy_torch.valid_float_dtypes)
            )
        ),
        num_arrays=2,
        min_value=-1e04,
        max_value=1e04,
        allow_inf=False,
    ),
    alpha=st.floats(min_value=-1e06, max_value=1e06, allow_infinity=False),
    as_variable=st.booleans(),
    with_out=st.booleans(),
    num_positional_args=helpers.num_positional_args(
        fn_name="functional.frontends.torch.add"
    ),
    native_array=st.booleans(),
)
def test_torch_add(
    dtype_and_x,
    alpha,
    as_variable,
    with_out,
    num_positional_args,
    native_array,
    fw,
):
    input_dtype, x = dtype_and_x
    helpers.test_frontend_function(
        input_dtypes=input_dtype,
        as_variable_flags=as_variable,
        with_out=with_out,
        num_positional_args=num_positional_args,
        native_array_flags=native_array,
        fw=fw,
        frontend="torch",
        fn_tree="add",
        rtol=1e-04,
        input=np.asarray(x[0], dtype=input_dtype[0]),
        other=np.asarray(x[1], dtype=input_dtype[1]),
        alpha=alpha,
        out=None,
    )


# tan
@given(
    dtype_and_x=helpers.dtype_and_values(
        available_dtypes=tuple(
            set(ivy_np.valid_float_dtypes).intersection(
                set(ivy_torch.valid_float_dtypes)
            )
        )
    ),
    as_variable=st.booleans(),
    with_out=st.booleans(),
    num_positional_args=helpers.num_positional_args(
        fn_name="functional.frontends.torch.tan"
    ),
    native_array=st.booleans(),
)
def test_torch_tan(
    dtype_and_x,
    as_variable,
    with_out,
    num_positional_args,
    native_array,
    fw,
):
    input_dtype, x = dtype_and_x
    helpers.test_frontend_function(
        input_dtypes=input_dtype,
        as_variable_flags=as_variable,
        with_out=with_out,
        num_positional_args=num_positional_args,
        native_array_flags=native_array,
        fw=fw,
        frontend="torch",
        fn_tree="tan",
        input=np.asarray(x, dtype=input_dtype),
        out=None,
    )


# abs
@given(
    dtype_and_x=helpers.dtype_and_values(
        available_dtypes=tuple(
            set(ivy_np.valid_float_dtypes).intersection(
                set(ivy_torch.valid_float_dtypes)
            )
        )
    ),
    as_variable=st.booleans(),
    with_out=st.booleans(),
    num_positional_args=helpers.num_positional_args(
        fn_name="functional.frontends.torch.abs"
    ),
    native_array=st.booleans(),
)
def test_torch_abs(
    dtype_and_x,
    as_variable,
    with_out,
    num_positional_args,
    native_array,
    fw,
):
    input_dtype, x = dtype_and_x
    helpers.test_frontend_function(
        input_dtypes=input_dtype,
        as_variable_flags=as_variable,
        with_out=with_out,
        num_positional_args=num_positional_args,
        native_array_flags=native_array,
        fw=fw,
        frontend="torch",
        fn_tree="abs",
        input=np.asarray(x, dtype=input_dtype),
        out=None,
    )


# cos
@given(
    dtype_and_x=helpers.dtype_and_values(
        available_dtypes=tuple(
            set(ivy_np.valid_float_dtypes).intersection(
                set(ivy_torch.valid_float_dtypes)
            )
        )
    ),
    as_variable=st.booleans(),
    with_out=st.booleans(),
    num_positional_args=helpers.num_positional_args(
        fn_name="functional.frontends.torch.cos"
    ),
    native_array=st.booleans(),
)
def test_torch_cos(
    dtype_and_x,
    as_variable,
    with_out,
    num_positional_args,
    native_array,
    fw,
):
    input_dtype, x = dtype_and_x
    helpers.test_frontend_function(
        input_dtypes=input_dtype,
        as_variable_flags=as_variable,
        with_out=with_out,
        num_positional_args=num_positional_args,
        native_array_flags=native_array,
        fw=fw,
        frontend="torch",
        fn_tree="cos",
        input=np.asarray(x, dtype=input_dtype),
        out=None,
    )


# sin
@given(
    dtype_and_x=helpers.dtype_and_values(
        available_dtypes=tuple(
            set(ivy_np.valid_float_dtypes).intersection(
                set(ivy_torch.valid_float_dtypes)
            )
        )
    ),
    as_variable=st.booleans(),
    with_out=st.booleans(),
    num_positional_args=helpers.num_positional_args(
        fn_name="functional.frontends.torch.sin"
    ),
    native_array=st.booleans(),
)
def test_torch_sin(
    dtype_and_x,
    as_variable,
    with_out,
    num_positional_args,
    native_array,
    fw,
):
    input_dtype, x = dtype_and_x
    helpers.test_frontend_function(
        input_dtypes=input_dtype,
        as_variable_flags=as_variable,
        with_out=with_out,
        num_positional_args=num_positional_args,
        native_array_flags=native_array,
        fw=fw,
        frontend="torch",
        fn_tree="sin",
        input=np.asarray(x, dtype=input_dtype),
        out=None,
    )


# acos
@given(
    dtype_and_x=helpers.dtype_and_values(
        available_dtypes=tuple(
            set(ivy_np.valid_float_dtypes).intersection(
                set(ivy_torch.valid_float_dtypes)
            )
        )
    ),
    as_variable=st.booleans(),
    with_out=st.booleans(),
    num_positional_args=helpers.num_positional_args(
        fn_name="functional.frontends.torch.acos"
    ),
    native_array=st.booleans(),
)
def test_torch_acos(
    dtype_and_x,
    as_variable,
    with_out,
    num_positional_args,
    native_array,
    fw,
):
    input_dtype, x = dtype_and_x
    helpers.test_frontend_function(
        input_dtypes=input_dtype,
        as_variable_flags=as_variable,
        with_out=with_out,
        num_positional_args=num_positional_args,
        native_array_flags=native_array,
        fw=fw,
        frontend="torch",
        fn_tree="acos",
        input=np.asarray(x, dtype=input_dtype),
        out=None,
    )


# sinh
@given(
    dtype_and_x=helpers.dtype_and_values(
        available_dtypes=tuple(
            set(ivy_np.valid_float_dtypes).intersection(
                set(ivy_torch.valid_float_dtypes)
            )
        )
    ),
    as_variable=st.booleans(),
    with_out=st.booleans(),
    num_positional_args=helpers.num_positional_args(
        fn_name="functional.frontends.torch.sinh"
    ),
    native_array=st.booleans(),
)
def test_torch_sinh(
    dtype_and_x,
    as_variable,
    with_out,
    num_positional_args,
    native_array,
    fw,
):
    input_dtype, x = dtype_and_x
    helpers.test_frontend_function(
        input_dtypes=input_dtype,
        as_variable_flags=as_variable,
        with_out=with_out,
        num_positional_args=num_positional_args,
        native_array_flags=native_array,
        fw=fw,
        frontend="torch",
        fn_name="sinh",
        input=np.asarray(x, dtype=input_dtype),
        out=None,
    )


# acosh
@given(
    dtype_and_x=helpers.dtype_and_values(
        available_dtypes=tuple(
            set(ivy_np.valid_float_dtypes).intersection(
                set(ivy_torch.valid_float_dtypes)
            )
        )
    ),
    as_variable=st.booleans(),
    with_out=st.booleans(),
    num_positional_args=helpers.num_positional_args(
        fn_name="functional.frontends.torch.acosh"
    ),
    native_array=st.booleans(),
)
def test_torch_acosh(
    dtype_and_x,
    as_variable,
    with_out,
    num_positional_args,
    native_array,
    fw,
):
    input_dtype, x = dtype_and_x
    helpers.test_frontend_function(
        input_dtypes=input_dtype,
        as_variable_flags=as_variable,
        with_out=with_out,
        num_positional_args=num_positional_args,
        native_array_flags=native_array,
        fw=fw,
        frontend="torch",
        fn_name="acosh",
        input=np.asarray(x, dtype=input_dtype),
        out=None,
    )


# arccos
@given(
    dtype_and_x=helpers.dtype_and_values(
        available_dtypes=tuple(
            set(ivy_np.valid_float_dtypes).intersection(
                set(ivy_torch.valid_float_dtypes)
            )
        )
    ),
    as_variable=st.booleans(),
    with_out=st.booleans(),
    num_positional_args=helpers.num_positional_args(
        fn_name="functional.frontends.torch.arccos"
    ),
    native_array=st.booleans(),
)
def test_torch_arccos(
    dtype_and_x,
    as_variable,
    with_out,
    num_positional_args,
    native_array,
    fw,
):
    input_dtype, x = dtype_and_x
    helpers.test_frontend_function(
        input_dtypes=input_dtype,
        as_variable_flags=as_variable,
        with_out=with_out,
        num_positional_args=num_positional_args,
        native_array_flags=native_array,
        fw=fw,
        frontend="torch",
        fn_tree="arccos",
        input=np.asarray(x, dtype=input_dtype),
        out=None,
    )


# subtract
@given(
    dtype_and_x=helpers.dtype_and_values(
        available_dtypes=tuple(
            set(ivy_np.valid_float_dtypes).intersection(
                set(ivy_torch.valid_float_dtypes)
            )
        ),
        num_arrays=2,
        min_value=-1e04,
        max_value=1e04,
        allow_inf=False,
    ),
    alpha=st.floats(min_value=-1e06, max_value=1e06, allow_infinity=False),
    as_variable=st.booleans(),
    with_out=st.booleans(),
    num_positional_args=helpers.num_positional_args(
        fn_name="functional.frontends.torch.subtract"
    ),
    native_array=st.booleans(),
)
def test_torch_subtract(
    dtype_and_x,
    alpha,
    as_variable,
    with_out,
    num_positional_args,
    native_array,
    fw,
):
    input_dtype, x = dtype_and_x
    helpers.test_frontend_function(
        input_dtypes=input_dtype,
        as_variable_flags=as_variable,
        with_out=with_out,
        num_positional_args=num_positional_args,
        native_array_flags=native_array,
        fw=fw,
        frontend="torch",
        fn_tree="subtract",
        input=np.asarray(x[0], dtype=input_dtype[0]),
        other=np.asarray(x[1], dtype=input_dtype[1]),
        alpha=alpha,
        out=None,
        rtol=1e-04,
    )


<<<<<<< HEAD
def test_torch_cosh(
=======
# asin
@given(
    dtype_and_x=helpers.dtype_and_values(
        available_dtypes=tuple(
            set(ivy_np.valid_float_dtypes).intersection(
                set(ivy_torch.valid_float_dtypes)
            )
        )
    ),
    as_variable=st.booleans(),
    with_out=st.booleans(),
    num_positional_args=helpers.num_positional_args(
        fn_name="functional.frontends.torch.asin"
    ),
    native_array=st.booleans(),
)
def test_torch_asin(
>>>>>>> 058735a5
    dtype_and_x,
    as_variable,
    with_out,
    num_positional_args,
    native_array,
    fw,
):
    input_dtype, x = dtype_and_x
    helpers.test_frontend_function(
        input_dtypes=input_dtype,
        as_variable_flags=as_variable,
        with_out=with_out,
        num_positional_args=num_positional_args,
        native_array_flags=native_array,
        fw=fw,
        frontend="torch",
<<<<<<< HEAD
        fn_name="cosh",
=======
        fn_name="asin",
        input=np.asarray(x, dtype=input_dtype),
        out=None,
    )


# arccosh
@given(
    dtype_and_x=helpers.dtype_and_values(
        available_dtypes=tuple(
            set(ivy_np.valid_float_dtypes).intersection(
                set(ivy_torch.valid_float_dtypes)
            )
        )
    ),
    as_variable=st.booleans(),
    with_out=st.booleans(),
    num_positional_args=helpers.num_positional_args(
        fn_name="functional.frontends.torch.arccosh"
    ),
    native_array=st.booleans(),
)
def test_torch_arccosh(
    dtype_and_x,
    as_variable,
    with_out,
    num_positional_args,
    native_array,
    fw,
):
    input_dtype, x = dtype_and_x
    helpers.test_frontend_function(
        input_dtypes=input_dtype,
        as_variable_flags=as_variable,
        with_out=with_out,
        num_positional_args=num_positional_args,
        native_array_flags=native_array,
        fw=fw,
        frontend="torch",
        fn_tree="arccosh",
>>>>>>> 058735a5
        input=np.asarray(x, dtype=input_dtype),
        out=None,
    )<|MERGE_RESOLUTION|>--- conflicted
+++ resolved
@@ -416,9 +416,6 @@
     )
 
 
-<<<<<<< HEAD
-def test_torch_cosh(
-=======
 # asin
 @given(
     dtype_and_x=helpers.dtype_and_values(
@@ -436,26 +433,22 @@
     native_array=st.booleans(),
 )
 def test_torch_asin(
->>>>>>> 058735a5
-    dtype_and_x,
-    as_variable,
-    with_out,
-    num_positional_args,
-    native_array,
-    fw,
-):
-    input_dtype, x = dtype_and_x
-    helpers.test_frontend_function(
-        input_dtypes=input_dtype,
-        as_variable_flags=as_variable,
-        with_out=with_out,
-        num_positional_args=num_positional_args,
-        native_array_flags=native_array,
-        fw=fw,
-        frontend="torch",
-<<<<<<< HEAD
-        fn_name="cosh",
-=======
+    dtype_and_x,
+    as_variable,
+    with_out,
+    num_positional_args,
+    native_array,
+    fw,
+):
+    input_dtype, x = dtype_and_x
+    helpers.test_frontend_function(
+        input_dtypes=input_dtype,
+        as_variable_flags=as_variable,
+        with_out=with_out,
+        num_positional_args=num_positional_args,
+        native_array_flags=native_array,
+        fw=fw,
+        frontend="torch",
         fn_name="asin",
         input=np.asarray(x, dtype=input_dtype),
         out=None,
@@ -496,7 +489,6 @@
         fw=fw,
         frontend="torch",
         fn_tree="arccosh",
->>>>>>> 058735a5
         input=np.asarray(x, dtype=input_dtype),
         out=None,
     )