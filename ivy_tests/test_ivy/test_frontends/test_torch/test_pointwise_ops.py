--- conflicted
+++ resolved
@@ -2397,7 +2397,6 @@
     )
 
 
-<<<<<<< HEAD
 # erf
 @handle_frontend_test(
     fn_tree="torch.erf",
@@ -2414,7 +2413,16 @@
     test_flags,
 ):
     input_dtype, x = dtype_and_x
-=======
+    helpers.test_frontend_function(
+        input_dtypes=input_dtype,
+        frontend=frontend,
+        test_flags=test_flags,
+        fn_tree=fn_tree,
+        on_device=on_device,
+        input=x[0],
+    )
+
+
 @handle_frontend_test(
     fn_tree="torch.sgn",
     dtype_and_input=helpers.dtype_and_values(
@@ -2437,17 +2445,12 @@
     on_device,
 ):
     input_dtype, input = dtype_and_input
->>>>>>> e8eedcbf
-    helpers.test_frontend_function(
-        input_dtypes=input_dtype,
-        frontend=frontend,
-        test_flags=test_flags,
-        fn_tree=fn_tree,
-        on_device=on_device,
-<<<<<<< HEAD
-        input=x[0],
-=======
+    helpers.test_frontend_function(
+        input_dtypes=input_dtype,
+        frontend=frontend,
+        test_flags=test_flags,
+        fn_tree=fn_tree,
+        on_device=on_device,
         input=input[0],
         out=None,
->>>>>>> e8eedcbf
     )