# global
import numpy as np
from hypothesis import given, strategies as st

# local
import ivy_tests.test_ivy.helpers as helpers
import ivy.functional.backends.numpy as ivy_np
import ivy.functional.backends.torch as ivy_torch


# add
@given(
    dtype_and_x=helpers.dtype_and_values(
        available_dtypes=tuple(
            set(ivy_np.valid_float_dtypes).intersection(
                set(ivy_torch.valid_float_dtypes)
            )
        ),
        num_arrays=2,
        min_value=-1e04,
        max_value=1e04,
        allow_inf=False,
    ),
    alpha=st.floats(min_value=-1e06, max_value=1e06, allow_infinity=False),
    as_variable=st.booleans(),
    with_out=st.booleans(),
    num_positional_args=helpers.num_positional_args(
        fn_name="functional.frontends.torch.add"
    ),
    native_array=st.booleans(),
)
def test_torch_add(
    dtype_and_x,
    alpha,
    as_variable,
    with_out,
    num_positional_args,
    native_array,
    fw,
):
    input_dtype, x = dtype_and_x
    helpers.test_frontend_function(
        input_dtypes=input_dtype,
        as_variable_flags=as_variable,
        with_out=with_out,
        num_positional_args=num_positional_args,
        native_array_flags=native_array,
        fw=fw,
        frontend="torch",
        fn_name="add",
        input=np.asarray(x[0], dtype=input_dtype[0]),
        other=np.asarray(x[1], dtype=input_dtype[1]),
        alpha=alpha,
        out=None,
        rtol=1e-04,
    )


# tan
@given(
    dtype_and_x=helpers.dtype_and_values(
        available_dtypes=tuple(
            set(ivy_np.valid_float_dtypes).intersection(
                set(ivy_torch.valid_float_dtypes)
            )
        )
    ),
    as_variable=st.booleans(),
    with_out=st.booleans(),
    num_positional_args=helpers.num_positional_args(
        fn_name="functional.frontends.torch.tan"
    ),
    native_array=st.booleans(),
)
def test_torch_tan(
    dtype_and_x,
    as_variable,
    with_out,
    num_positional_args,
    native_array,
    fw,
):
    input_dtype, x = dtype_and_x
    helpers.test_frontend_function(
        input_dtypes=input_dtype,
        as_variable_flags=as_variable,
        with_out=with_out,
        num_positional_args=num_positional_args,
        native_array_flags=native_array,
        fw=fw,
        frontend="torch",
        fn_name="tan",
        input=np.asarray(x, dtype=input_dtype),
        out=None,
    )


# tanh
@given(
    dtype_and_x=helpers.dtype_and_values(
        available_dtypes=tuple(
            set(ivy_np.valid_float_dtypes).intersection(
                set(ivy_torch.valid_float_dtypes)
            )
        )
    ),
    as_variable=st.booleans(),
    with_out=st.booleans(),
    num_positional_args=helpers.num_positional_args(
        fn_name="functional.frontends.torch.tanh"
    ),
    native_array=st.booleans(),
)
def test_torch_tanh(
    dtype_and_x,
    as_variable,
    with_out,
    num_positional_args,
    native_array,
    fw,
):
    input_dtype, x = dtype_and_x
    helpers.test_frontend_function(
        input_dtypes=input_dtype,
        as_variable_flags=as_variable,
        with_out=with_out,
        num_positional_args=num_positional_args,
        native_array_flags=native_array,
        fw=fw,
        frontend="torch",
        fn_tree="tanh",
        input=np.asarray(x, dtype=input_dtype),
        out=None,
    )


# abs
@given(
    dtype_and_x=helpers.dtype_and_values(
        available_dtypes=tuple(
            set(ivy_np.valid_float_dtypes).intersection(
                set(ivy_torch.valid_float_dtypes)
            )
        )
    ),
    as_variable=st.booleans(),
    with_out=st.booleans(),
    num_positional_args=helpers.num_positional_args(
        fn_name="functional.frontends.torch.abs"
    ),
    native_array=st.booleans(),
)
def test_torch_abs(
<<<<<<< HEAD
    dtype_and_x, as_variable, with_out, num_positional_args, native_array, fw,
=======
    dtype_and_x,
    as_variable,
    with_out,
    num_positional_args,
    native_array,
    fw,
):
    input_dtype, x = dtype_and_x
    helpers.test_frontend_function(
        input_dtypes=input_dtype,
        as_variable_flags=as_variable,
        with_out=with_out,
        num_positional_args=num_positional_args,
        native_array_flags=native_array,
        fw=fw,
        frontend="torch",
        fn_tree="abs",
        input=np.asarray(x, dtype=input_dtype),
        out=None,
    )


# cos
@given(
    dtype_and_x=helpers.dtype_and_values(
        available_dtypes=tuple(
            set(ivy_np.valid_float_dtypes).intersection(
                set(ivy_torch.valid_float_dtypes)
            )
        )
    ),
    as_variable=st.booleans(),
    with_out=st.booleans(),
    num_positional_args=helpers.num_positional_args(
        fn_name="functional.frontends.torch.cos"
    ),
    native_array=st.booleans(),
)
def test_torch_cos(
    dtype_and_x,
    as_variable,
    with_out,
    num_positional_args,
    native_array,
    fw,
):
    input_dtype, x = dtype_and_x
    helpers.test_frontend_function(
        input_dtypes=input_dtype,
        as_variable_flags=as_variable,
        with_out=with_out,
        num_positional_args=num_positional_args,
        native_array_flags=native_array,
        fw=fw,
        frontend="torch",
        fn_tree="cos",
        input=np.asarray(x, dtype=input_dtype),
        out=None,
    )


# sin
@given(
    dtype_and_x=helpers.dtype_and_values(
        available_dtypes=tuple(
            set(ivy_np.valid_float_dtypes).intersection(
                set(ivy_torch.valid_float_dtypes)
            )
        )
    ),
    as_variable=st.booleans(),
    with_out=st.booleans(),
    num_positional_args=helpers.num_positional_args(
        fn_name="functional.frontends.torch.sin"
    ),
    native_array=st.booleans(),
)
def test_torch_sin(
    dtype_and_x,
    as_variable,
    with_out,
    num_positional_args,
    native_array,
    fw,
):
    input_dtype, x = dtype_and_x
    helpers.test_frontend_function(
        input_dtypes=input_dtype,
        as_variable_flags=as_variable,
        with_out=with_out,
        num_positional_args=num_positional_args,
        native_array_flags=native_array,
        fw=fw,
        frontend="torch",
        fn_tree="sin",
        input=np.asarray(x, dtype=input_dtype),
        out=None,
    )


# acos
@given(
    dtype_and_x=helpers.dtype_and_values(
        available_dtypes=tuple(
            set(ivy_np.valid_float_dtypes).intersection(
                set(ivy_torch.valid_float_dtypes)
            )
        )
    ),
    as_variable=st.booleans(),
    with_out=st.booleans(),
    num_positional_args=helpers.num_positional_args(
        fn_name="functional.frontends.torch.acos"
    ),
    native_array=st.booleans(),
)
def test_torch_acos(
    dtype_and_x,
    as_variable,
    with_out,
    num_positional_args,
    native_array,
    fw,
):
    input_dtype, x = dtype_and_x
    helpers.test_frontend_function(
        input_dtypes=input_dtype,
        as_variable_flags=as_variable,
        with_out=with_out,
        num_positional_args=num_positional_args,
        native_array_flags=native_array,
        fw=fw,
        frontend="torch",
        fn_tree="acos",
        input=np.asarray(x, dtype=input_dtype),
        out=None,
    )


# sinh
@given(
    dtype_and_x=helpers.dtype_and_values(
        available_dtypes=tuple(
            set(ivy_np.valid_float_dtypes).intersection(
                set(ivy_torch.valid_float_dtypes)
            )
        )
    ),
    as_variable=st.booleans(),
    with_out=st.booleans(),
    num_positional_args=helpers.num_positional_args(
        fn_name="functional.frontends.torch.sinh"
    ),
    native_array=st.booleans(),
)
def test_torch_sinh(
    dtype_and_x,
    as_variable,
    with_out,
    num_positional_args,
    native_array,
    fw,
):
    input_dtype, x = dtype_and_x
    helpers.test_frontend_function(
        input_dtypes=input_dtype,
        as_variable_flags=as_variable,
        with_out=with_out,
        num_positional_args=num_positional_args,
        native_array_flags=native_array,
        fw=fw,
        frontend="torch",
        fn_tree="sinh",
        input=np.asarray(x, dtype=input_dtype),
        out=None,
    )


# acosh
@given(
    dtype_and_x=helpers.dtype_and_values(
        available_dtypes=tuple(
            set(ivy_np.valid_float_dtypes).intersection(
                set(ivy_torch.valid_float_dtypes)
            )
        )
    ),
    as_variable=st.booleans(),
    with_out=st.booleans(),
    num_positional_args=helpers.num_positional_args(
        fn_name="functional.frontends.torch.acosh"
    ),
    native_array=st.booleans(),
)
def test_torch_acosh(
    dtype_and_x,
    as_variable,
    with_out,
    num_positional_args,
    native_array,
    fw,
):
    input_dtype, x = dtype_and_x
    helpers.test_frontend_function(
        input_dtypes=input_dtype,
        as_variable_flags=as_variable,
        with_out=with_out,
        num_positional_args=num_positional_args,
        native_array_flags=native_array,
        fw=fw,
        frontend="torch",
        fn_tree="acosh",
        input=np.asarray(x, dtype=input_dtype),
        out=None,
    )


# arccos
@given(
    dtype_and_x=helpers.dtype_and_values(
        available_dtypes=tuple(
            set(ivy_np.valid_float_dtypes).intersection(
                set(ivy_torch.valid_float_dtypes)
            )
        )
    ),
    as_variable=st.booleans(),
    with_out=st.booleans(),
    num_positional_args=helpers.num_positional_args(
        fn_name="functional.frontends.torch.arccos"
    ),
    native_array=st.booleans(),
)
def test_torch_arccos(
    dtype_and_x,
    as_variable,
    with_out,
    num_positional_args,
    native_array,
    fw,
):
    input_dtype, x = dtype_and_x
    helpers.test_frontend_function(
        input_dtypes=input_dtype,
        as_variable_flags=as_variable,
        with_out=with_out,
        num_positional_args=num_positional_args,
        native_array_flags=native_array,
        fw=fw,
        frontend="torch",
        fn_tree="arccos",
        input=np.asarray(x, dtype=input_dtype),
        out=None,
    )


# subtract
@given(
    dtype_and_x=helpers.dtype_and_values(
        available_dtypes=tuple(
            set(ivy_np.valid_float_dtypes).intersection(
                set(ivy_torch.valid_float_dtypes)
            )
        ),
        num_arrays=2,
        min_value=-1e04,
        max_value=1e04,
        allow_inf=False,
    ),
    alpha=st.floats(min_value=-1e06, max_value=1e06, allow_infinity=False),
    as_variable=st.booleans(),
    with_out=st.booleans(),
    num_positional_args=helpers.num_positional_args(
        fn_name="functional.frontends.torch.subtract"
    ),
    native_array=st.booleans(),
)
def test_torch_subtract(
    dtype_and_x,
    alpha,
    as_variable,
    with_out,
    num_positional_args,
    native_array,
    fw,
):
    input_dtype, x = dtype_and_x
    helpers.test_frontend_function(
        input_dtypes=input_dtype,
        as_variable_flags=as_variable,
        with_out=with_out,
        num_positional_args=num_positional_args,
        native_array_flags=native_array,
        fw=fw,
        frontend="torch",
        fn_tree="subtract",
        input=np.asarray(x[0], dtype=input_dtype[0]),
        other=np.asarray(x[1], dtype=input_dtype[1]),
        alpha=alpha,
        out=None,
        rtol=1e-04,
    )
    

# exp
@given(
    dtype_and_x=helpers.dtype_and_values(
        available_dtypes=tuple(
            set(ivy_np.valid_float_dtypes).intersection(
                set(ivy_torch.valid_float_dtypes)
            )
        )
    ),
    as_variable=st.booleans(),
    with_out=st.booleans(),
    num_positional_args=helpers.num_positional_args(
        fn_name="functional.frontends.torch.exp"
    ),
    native_array=st.booleans(),
)
def test_torch_exp(
    dtype_and_x,
    as_variable,
    with_out,
    num_positional_args,
    native_array,
    fw,
):
    input_dtype, x = dtype_and_x
    helpers.test_frontend_function(
        input_dtypes=input_dtype,
        as_variable_flags=as_variable,
        with_out=with_out,
        num_positional_args=num_positional_args,
        native_array_flags=native_array,
        fw=fw,
        frontend="torch",
        fn_tree="exp",
        input=np.asarray(x, dtype=input_dtype),
        out=None,
    )
    

# asin
@given(
    dtype_and_x=helpers.dtype_and_values(
        available_dtypes=tuple(
            set(ivy_np.valid_float_dtypes).intersection(
                set(ivy_torch.valid_float_dtypes)
            )
        )
    ),
    as_variable=st.booleans(),
    with_out=st.booleans(),
    num_positional_args=helpers.num_positional_args(
        fn_name="functional.frontends.torch.asin"
    ),
    native_array=st.booleans(),
)
def test_torch_asin(
    dtype_and_x,
    as_variable,
    with_out,
    num_positional_args,
    native_array,
    fw,
>>>>>>> a2abb3d1
):
    input_dtype, x = dtype_and_x
    helpers.test_frontend_function(
        input_dtypes=input_dtype,
        as_variable_flags=as_variable,
        with_out=with_out,
        num_positional_args=num_positional_args,
        native_array_flags=native_array,
        fw=fw,
        frontend="torch",
<<<<<<< HEAD
        fn_name="abs",
=======
        fn_tree="asin",
>>>>>>> a2abb3d1
        input=np.asarray(x, dtype=input_dtype),
        out=None,
    )


# arccosh
@given(
    dtype_and_x=helpers.dtype_and_values(
        available_dtypes=tuple(
            set(ivy_np.valid_float_dtypes).intersection(
                set(ivy_torch.valid_float_dtypes)
            )
        )
    ),
    as_variable=st.booleans(),
    with_out=st.booleans(),
    num_positional_args=helpers.num_positional_args(
        fn_name="functional.frontends.torch.arccosh"
    ),
    native_array=st.booleans(),
)
def test_torch_arccosh(
    dtype_and_x,
    as_variable,
    with_out,
    num_positional_args,
    native_array,
    fw,
):
    input_dtype, x = dtype_and_x
    helpers.test_frontend_function(
        input_dtypes=input_dtype,
        as_variable_flags=as_variable,
        with_out=with_out,
        num_positional_args=num_positional_args,
        native_array_flags=native_array,
        fw=fw,
        frontend="torch",
        fn_tree="arccosh",
        input=np.asarray(x, dtype=input_dtype),
        out=None,
    )


# arcsin
@given(
    dtype_and_x=helpers.dtype_and_values(
        available_dtypes=tuple(
            set(ivy_np.valid_float_dtypes).intersection(
                set(ivy_torch.valid_float_dtypes)
            )
        )
    ),
    as_variable=st.booleans(),
    with_out=st.booleans(),
    num_positional_args=helpers.num_positional_args(
        fn_name="functional.frontends.torch.arcsin"
    ),
    native_array=st.booleans(),
)
def test_torch_arcsin(
    dtype_and_x,
    as_variable,
    with_out,
    num_positional_args,
    native_array,
    fw,
):
    input_dtype, x = dtype_and_x
    helpers.test_frontend_function(
        input_dtypes=input_dtype,
        as_variable_flags=as_variable,
        with_out=with_out,
        num_positional_args=num_positional_args,
        native_array_flags=native_array,
        fw=fw,
        frontend="torch",
        fn_tree="arcsin",
        input=np.asarray(x, dtype=input_dtype),
        out=None,
    )


# asinh
@given(
    dtype_and_x=helpers.dtype_and_values(
        available_dtypes=tuple(
            set(ivy_np.valid_float_dtypes).intersection(
                set(ivy_torch.valid_float_dtypes)
            )
        )
    ),
    as_variable=st.booleans(),
    with_out=st.booleans(),
    num_positional_args=helpers.num_positional_args(
        fn_name="functional.frontends.torch.asinh"
    ),
    native_array=st.booleans(),
)
def test_torch_asinh(
    dtype_and_x,
    as_variable,
    with_out,
    num_positional_args,
    native_array,
    fw,
):
    input_dtype, x = dtype_and_x
    helpers.test_frontend_function(
        input_dtypes=input_dtype,
        as_variable_flags=as_variable,
        with_out=with_out,
        num_positional_args=num_positional_args,
        native_array_flags=native_array,
        fw=fw,
        frontend="torch",
        fn_tree="asinh",
        input=np.asarray(x, dtype=input_dtype),
        out=None,
    )
    <|MERGE_RESOLUTION|>--- conflicted
+++ resolved
@@ -151,9 +151,6 @@
     native_array=st.booleans(),
 )
 def test_torch_abs(
-<<<<<<< HEAD
-    dtype_and_x, as_variable, with_out, num_positional_args, native_array, fw,
-=======
     dtype_and_x,
     as_variable,
     with_out,
@@ -520,22 +517,17 @@
     num_positional_args,
     native_array,
     fw,
->>>>>>> a2abb3d1
-):
-    input_dtype, x = dtype_and_x
-    helpers.test_frontend_function(
-        input_dtypes=input_dtype,
-        as_variable_flags=as_variable,
-        with_out=with_out,
-        num_positional_args=num_positional_args,
-        native_array_flags=native_array,
-        fw=fw,
-        frontend="torch",
-<<<<<<< HEAD
-        fn_name="abs",
-=======
+):
+    input_dtype, x = dtype_and_x
+    helpers.test_frontend_function(
+        input_dtypes=input_dtype,
+        as_variable_flags=as_variable,
+        with_out=with_out,
+        num_positional_args=num_positional_args,
+        native_array_flags=native_array,
+        fw=fw,
+        frontend="torch",
         fn_tree="asin",
->>>>>>> a2abb3d1
         input=np.asarray(x, dtype=input_dtype),
         out=None,
     )
