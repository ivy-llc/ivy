# global
import numpy as np
from hypothesis import strategies as st, assume

# local
import ivy_tests.test_ivy.helpers as helpers
from ivy_tests.test_ivy.helpers import handle_frontend_test


# add
@handle_frontend_test(
    fn_tree="torch.add",
    dtype_and_x=helpers.dtype_and_values(
        available_dtypes=helpers.get_dtypes("numeric"),
        num_arrays=2,
        large_abs_safety_factor=2.5,
        small_abs_safety_factor=2.5,
        safety_factor_scale="log",
    ),
    alpha=st.integers(min_value=1, max_value=5),
)
def test_torch_add(
    *,
    dtype_and_x,
    alpha,
    as_variable,
    with_out,
    num_positional_args,
    native_array,
    on_device,
    fn_tree,
    frontend,
):
    input_dtype, x = dtype_and_x
    helpers.test_frontend_function(
        input_dtypes=input_dtype,
        as_variable_flags=as_variable,
        with_out=with_out,
        num_positional_args=num_positional_args,
        native_array_flags=native_array,
        frontend=frontend,
        fn_tree=fn_tree,
        on_device=on_device,
        rtol=1e-03,
        input=x[0],
        other=x[1],
        alpha=alpha,
    )


# tan
@handle_frontend_test(
    fn_tree="torch.tan",
    dtype_and_x=helpers.dtype_and_values(
        available_dtypes=helpers.get_dtypes("float"),
    ),
)
def test_torch_tan(
    *,
    dtype_and_x,
    as_variable,
    with_out,
    num_positional_args,
    native_array,
    on_device,
    fn_tree,
    frontend,
):
    input_dtype, x = dtype_and_x
    helpers.test_frontend_function(
        input_dtypes=input_dtype,
        as_variable_flags=as_variable,
        with_out=with_out,
        num_positional_args=num_positional_args,
        native_array_flags=native_array,
        frontend=frontend,
        fn_tree=fn_tree,
        on_device=on_device,
        input=x[0],
    )


# atan
@handle_frontend_test(
    fn_tree="torch.atan",
    dtype_and_x=helpers.dtype_and_values(
        available_dtypes=helpers.get_dtypes("float"),
    ),
)
def test_torch_atan(
    *,
    dtype_and_x,
    as_variable,
    with_out,
    num_positional_args,
    native_array,
    on_device,
    fn_tree,
    frontend,
):
    input_dtype, x = dtype_and_x
    helpers.test_frontend_function(
        input_dtypes=input_dtype,
        as_variable_flags=as_variable,
        with_out=with_out,
        all_aliases=["arctan"],
        num_positional_args=num_positional_args,
        native_array_flags=native_array,
        frontend=frontend,
        fn_tree=fn_tree,
        on_device=on_device,
        input=x[0],
    )


# tanh
@handle_frontend_test(
    fn_tree="torch.tanh",
    dtype_and_x=helpers.dtype_and_values(
        available_dtypes=helpers.get_dtypes("float"),
    ),
)
def test_torch_tanh(
    *,
    dtype_and_x,
    as_variable,
    with_out,
    num_positional_args,
    native_array,
    on_device,
    fn_tree,
    frontend,
):
    input_dtype, x = dtype_and_x
    helpers.test_frontend_function(
        input_dtypes=input_dtype,
        as_variable_flags=as_variable,
        with_out=with_out,
        num_positional_args=num_positional_args,
        native_array_flags=native_array,
        frontend=frontend,
        fn_tree=fn_tree,
        on_device=on_device,
        input=x[0],
    )


# abs
@handle_frontend_test(
    fn_tree="torch.abs",
    dtype_and_x=helpers.dtype_and_values(
        available_dtypes=helpers.get_dtypes("float"),
    ),
)
def test_torch_abs(
    *,
    dtype_and_x,
    as_variable,
    with_out,
    num_positional_args,
    native_array,
    on_device,
    fn_tree,
    frontend,
):
    input_dtype, x = dtype_and_x
    helpers.test_frontend_function(
        input_dtypes=input_dtype,
        as_variable_flags=as_variable,
        with_out=with_out,
        all_aliases=["absolute"],
        num_positional_args=num_positional_args,
        native_array_flags=native_array,
        frontend=frontend,
        fn_tree=fn_tree,
        on_device=on_device,
        input=x[0],
    )


# cos
@handle_frontend_test(
    fn_tree="torch.cos",
    dtype_and_x=helpers.dtype_and_values(
        available_dtypes=helpers.get_dtypes("float"),
    ),
)
def test_torch_cos(
    *,
    dtype_and_x,
    as_variable,
    with_out,
    num_positional_args,
    native_array,
    on_device,
    fn_tree,
    frontend,
):
    input_dtype, x = dtype_and_x
    helpers.test_frontend_function(
        input_dtypes=input_dtype,
        as_variable_flags=as_variable,
        with_out=with_out,
        num_positional_args=num_positional_args,
        native_array_flags=native_array,
        frontend=frontend,
        fn_tree=fn_tree,
        on_device=on_device,
        input=x[0],
    )


# sin
@handle_frontend_test(
    fn_tree="torch.sin",
    dtype_and_x=helpers.dtype_and_values(
        available_dtypes=helpers.get_dtypes("float"),
    ),
)
def test_torch_sin(
    *,
    dtype_and_x,
    as_variable,
    with_out,
    num_positional_args,
    native_array,
    on_device,
    fn_tree,
    frontend,
):
    input_dtype, x = dtype_and_x
    helpers.test_frontend_function(
        input_dtypes=input_dtype,
        as_variable_flags=as_variable,
        with_out=with_out,
        num_positional_args=num_positional_args,
        native_array_flags=native_array,
        frontend=frontend,
        fn_tree=fn_tree,
        on_device=on_device,
        input=x[0],
    )


# acos
@handle_frontend_test(
    fn_tree="torch.acos",
    dtype_and_x=helpers.dtype_and_values(
        available_dtypes=helpers.get_dtypes("float"),
    ),
)
def test_torch_acos(
    *,
    dtype_and_x,
    as_variable,
    with_out,
    num_positional_args,
    native_array,
    on_device,
    fn_tree,
    frontend,
):
    input_dtype, x = dtype_and_x
    helpers.test_frontend_function(
        input_dtypes=input_dtype,
        as_variable_flags=as_variable,
        with_out=with_out,
        all_aliases=["arccos"],
        num_positional_args=num_positional_args,
        native_array_flags=native_array,
        frontend=frontend,
        fn_tree=fn_tree,
        on_device=on_device,
        input=x[0],
    )


# sinh
@handle_frontend_test(
    fn_tree="torch.sinh",
    dtype_and_x=helpers.dtype_and_values(
        available_dtypes=helpers.get_dtypes("float"),
    ),
)
def test_torch_sinh(
    *,
    dtype_and_x,
    as_variable,
    with_out,
    num_positional_args,
    native_array,
    on_device,
    fn_tree,
    frontend,
):
    input_dtype, x = dtype_and_x
    helpers.test_frontend_function(
        input_dtypes=input_dtype,
        as_variable_flags=as_variable,
        with_out=with_out,
        num_positional_args=num_positional_args,
        native_array_flags=native_array,
        frontend=frontend,
        fn_tree=fn_tree,
        on_device=on_device,
        input=x[0],
    )


# acosh
@handle_frontend_test(
    fn_tree="torch.acosh",
    dtype_and_x=helpers.dtype_and_values(
        available_dtypes=helpers.get_dtypes("float"),
    ),
)
def test_torch_acosh(
    *,
    dtype_and_x,
    as_variable,
    with_out,
    num_positional_args,
    native_array,
    on_device,
    fn_tree,
    frontend,
):
    input_dtype, x = dtype_and_x
    helpers.test_frontend_function(
        input_dtypes=input_dtype,
        as_variable_flags=as_variable,
        with_out=with_out,
        num_positional_args=num_positional_args,
        native_array_flags=native_array,
        frontend=frontend,
        fn_tree=fn_tree,
        on_device=on_device,
        input=x[0],
    )


<<<<<<< HEAD
# arccos
@handle_frontend_test(
    fn_tree="torch.arccos",
    dtype_and_x=helpers.dtype_and_values(
        available_dtypes=helpers.get_dtypes("float"),
    ),
)
def test_torch_arccos(
    *,
    dtype_and_x,
    as_variable,
    with_out,
    num_positional_args,
    native_array,
    on_device,
    fn_tree,
    frontend,
):
    input_dtype, x = dtype_and_x
    helpers.test_frontend_function(
        input_dtypes=input_dtype,
        as_variable_flags=as_variable,
        with_out=with_out,
        num_positional_args=num_positional_args,
        native_array_flags=native_array,
        frontend=frontend,
        fn_tree=fn_tree,
        on_device=on_device,
        input=x[0],
    )


=======
>>>>>>> 3d7d21ad
# subtract
@handle_frontend_test(
    fn_tree="torch.subtract",
    dtype_and_x=helpers.dtype_and_values(
        available_dtypes=helpers.get_dtypes("numeric"),
        num_arrays=2,
        large_abs_safety_factor=2.5,
        small_abs_safety_factor=2.5,
        safety_factor_scale="log",
    ),
    alpha=st.integers(min_value=1, max_value=5),
)
def test_torch_subtract(
    *,
    dtype_and_x,
    alpha,
    as_variable,
    with_out,
    num_positional_args,
    native_array,
    on_device,
    fn_tree,
    frontend,
):
    input_dtype, x = dtype_and_x
    helpers.test_frontend_function(
        input_dtypes=input_dtype,
        as_variable_flags=as_variable,
        with_out=with_out,
        all_aliases=["sub"],
        num_positional_args=num_positional_args,
        native_array_flags=native_array,
        frontend=frontend,
        fn_tree=fn_tree,
        on_device=on_device,
        input=x[0],
        other=x[1],
        alpha=alpha,
    )


# exp
@handle_frontend_test(
    fn_tree="torch.exp",
    dtype_and_x=helpers.dtype_and_values(
        available_dtypes=helpers.get_dtypes("float"),
    ),
)
def test_torch_exp(
    *,
    dtype_and_x,
    as_variable,
    with_out,
    num_positional_args,
    native_array,
    on_device,
    fn_tree,
    frontend,
):
    input_dtype, x = dtype_and_x
    helpers.test_frontend_function(
        input_dtypes=input_dtype,
        as_variable_flags=as_variable,
        with_out=with_out,
        num_positional_args=num_positional_args,
        native_array_flags=native_array,
        frontend=frontend,
        fn_tree=fn_tree,
        on_device=on_device,
        input=x[0],
    )


# asin
@handle_frontend_test(
    fn_tree="torch.asin",
    dtype_and_x=helpers.dtype_and_values(
        available_dtypes=helpers.get_dtypes("float"),
    ),
)
def test_torch_asin(
    *,
    dtype_and_x,
    as_variable,
    with_out,
    num_positional_args,
    native_array,
    on_device,
    fn_tree,
    frontend,
):
    input_dtype, x = dtype_and_x
    helpers.test_frontend_function(
        input_dtypes=input_dtype,
        as_variable_flags=as_variable,
        with_out=with_out,
        all_aliases=["arcsin"],
        num_positional_args=num_positional_args,
        native_array_flags=native_array,
        frontend=frontend,
        fn_tree=fn_tree,
        on_device=on_device,
        input=x[0],
    )


<<<<<<< HEAD
# arccosh
@handle_frontend_test(
    fn_tree="torch.arccosh",
    dtype_and_x=helpers.dtype_and_values(
        available_dtypes=helpers.get_dtypes("float"),
    ),
)
def test_torch_arccosh(
    *,
    dtype_and_x,
    as_variable,
    with_out,
    num_positional_args,
    native_array,
    on_device,
    fn_tree,
    frontend,
):
    input_dtype, x = dtype_and_x
    helpers.test_frontend_function(
        input_dtypes=input_dtype,
        as_variable_flags=as_variable,
        with_out=with_out,
        num_positional_args=num_positional_args,
        native_array_flags=native_array,
        frontend=frontend,
        fn_tree=fn_tree,
        on_device=on_device,
        input=x[0],
    )


# arcsin
@handle_frontend_test(
    fn_tree="torch.arcsin",
    dtype_and_x=helpers.dtype_and_values(
        available_dtypes=helpers.get_dtypes("float"),
    ),
)
def test_torch_arcsin(
    *,
    dtype_and_x,
    as_variable,
    with_out,
    num_positional_args,
    native_array,
    on_device,
    fn_tree,
    frontend,
):
    input_dtype, x = dtype_and_x
    helpers.test_frontend_function(
        input_dtypes=input_dtype,
        as_variable_flags=as_variable,
        with_out=with_out,
        num_positional_args=num_positional_args,
        native_array_flags=native_array,
        frontend=frontend,
        fn_tree=fn_tree,
        on_device=on_device,
        input=x[0],
    )


=======
>>>>>>> 3d7d21ad
# asinh
@handle_frontend_test(
    fn_tree="torch.asinh",
    dtype_and_x=helpers.dtype_and_values(
        available_dtypes=helpers.get_dtypes("float"),
    ),
)
def test_torch_asinh(
    *,
    dtype_and_x,
    as_variable,
    with_out,
    num_positional_args,
    native_array,
    on_device,
    fn_tree,
    frontend,
):
    input_dtype, x = dtype_and_x
    helpers.test_frontend_function(
        input_dtypes=input_dtype,
        as_variable_flags=as_variable,
        with_out=with_out,
        num_positional_args=num_positional_args,
        native_array_flags=native_array,
        frontend=frontend,
        fn_tree=fn_tree,
        on_device=on_device,
        input=x[0],
    )


# cosh
@handle_frontend_test(
    fn_tree="torch.cosh",
    dtype_and_x=helpers.dtype_and_values(
        available_dtypes=helpers.get_dtypes("float"),
    ),
)
def test_torch_cosh(
    *,
    dtype_and_x,
    as_variable,
    with_out,
    num_positional_args,
    native_array,
    on_device,
    fn_tree,
    frontend,
):
    input_dtype, x = dtype_and_x
    helpers.test_frontend_function(
        input_dtypes=input_dtype,
        as_variable_flags=as_variable,
        with_out=with_out,
        num_positional_args=num_positional_args,
        native_array_flags=native_array,
        frontend=frontend,
        fn_tree=fn_tree,
        on_device=on_device,
        input=x[0],
    )


# atanh
@handle_frontend_test(
    fn_tree="torch.atanh",
    dtype_and_x=helpers.dtype_and_values(
        available_dtypes=helpers.get_dtypes("float"),
    ),
)
def test_torch_atanh(
    *,
    dtype_and_x,
    as_variable,
    with_out,
    num_positional_args,
    native_array,
    on_device,
    fn_tree,
    frontend,
):
    input_dtype, x = dtype_and_x
    helpers.test_frontend_function(
        input_dtypes=input_dtype,
        as_variable_flags=as_variable,
        with_out=with_out,
        all_aliases=["arctanh"],
        num_positional_args=num_positional_args,
        native_array_flags=native_array,
        frontend=frontend,
        fn_tree=fn_tree,
        on_device=on_device,
        input=x[0],
    )


<<<<<<< HEAD
# arctanh
@handle_frontend_test(
    fn_tree="torch.arctanh",
    dtype_and_x=helpers.dtype_and_values(
        available_dtypes=helpers.get_dtypes("float"),
    ),
)
def test_torch_arctanh(
    *,
    dtype_and_x,
    as_variable,
    with_out,
    num_positional_args,
    native_array,
    on_device,
    fn_tree,
    frontend,
):
    input_dtype, x = dtype_and_x
    helpers.test_frontend_function(
        input_dtypes=input_dtype,
        as_variable_flags=as_variable,
        with_out=with_out,
        num_positional_args=num_positional_args,
        native_array_flags=native_array,
        frontend=frontend,
        fn_tree=fn_tree,
        on_device=on_device,
        input=x[0],
    )


=======
>>>>>>> 3d7d21ad
# log2
@handle_frontend_test(
    fn_tree="torch.log2",
    dtype_and_x=helpers.dtype_and_values(
        available_dtypes=helpers.get_dtypes("float"),
    ),
)
def test_torch_log2(
    *,
    dtype_and_x,
    as_variable,
    with_out,
    num_positional_args,
    native_array,
    on_device,
    fn_tree,
    frontend,
):
    input_dtype, input = dtype_and_x
    helpers.test_frontend_function(
        input_dtypes=input_dtype,
        as_variable_flags=as_variable,
        with_out=with_out,
        num_positional_args=num_positional_args,
        native_array_flags=native_array,
        frontend=frontend,
        fn_tree=fn_tree,
        on_device=on_device,
        input=input[0],
    )


# square
@handle_frontend_test(
    fn_tree="torch.square",
    dtype_and_x=helpers.dtype_and_values(
        available_dtypes=helpers.get_dtypes("float"),
    ),
)
def test_torch_square(
    *,
    dtype_and_x,
    as_variable,
    with_out,
    num_positional_args,
    native_array,
    on_device,
    fn_tree,
    frontend,
):
    input_dtype, input = dtype_and_x
    helpers.test_frontend_function(
        input_dtypes=input_dtype,
        as_variable_flags=as_variable,
        with_out=with_out,
        num_positional_args=num_positional_args,
        native_array_flags=native_array,
        frontend=frontend,
        fn_tree=fn_tree,
        on_device=on_device,
        input=input[0],
    )


# atan2
@handle_frontend_test(
    fn_tree="torch.atan2",
    dtype_and_x=helpers.dtype_and_values(
        available_dtypes=helpers.get_dtypes("float"),
        num_arrays=2,
    ),
)
def test_torch_atan2(
    *,
    dtype_and_x,
    as_variable,
    with_out,
    num_positional_args,
    native_array,
    on_device,
    fn_tree,
    frontend,
):
    input_dtype, x = dtype_and_x
    helpers.test_frontend_function(
        input_dtypes=input_dtype,
        as_variable_flags=as_variable,
        with_out=with_out,
        num_positional_args=num_positional_args,
        native_array_flags=native_array,
        frontend=frontend,
        fn_tree=fn_tree,
        on_device=on_device,
        input=x[0],
        other=x[1],
    )


# negative
@handle_frontend_test(
    fn_tree="torch.negative",
    dtype_and_x=helpers.dtype_and_values(
        available_dtypes=helpers.get_dtypes("numeric"),
        num_arrays=2,
    ),
)
def test_torch_negative(
    *,
    dtype_and_x,
    as_variable,
    with_out,
    num_positional_args,
    native_array,
    on_device,
    fn_tree,
    frontend,
):
    input_dtype, x = dtype_and_x
    helpers.test_frontend_function(
        input_dtypes=input_dtype,
        as_variable_flags=as_variable,
        with_out=with_out,
        num_positional_args=num_positional_args,
        native_array_flags=native_array,
        frontend=frontend,
        fn_tree=fn_tree,
        on_device=on_device,
        input=x[0],
    )


# bitwise_and
@handle_frontend_test(
    fn_tree="torch.bitwise_and",
    dtype_and_x=helpers.dtype_and_values(
        available_dtypes=st.just(("bool",)) | helpers.get_dtypes("integer"),
        num_arrays=2,
    ),
)
def test_torch_bitwise_and(
    *,
    dtype_and_x,
    as_variable,
    with_out,
    num_positional_args,
    native_array,
    on_device,
    fn_tree,
    frontend,
):
    input_dtype, x = dtype_and_x
    helpers.test_frontend_function(
        input_dtypes=input_dtype,
        as_variable_flags=as_variable,
        with_out=with_out,
        num_positional_args=num_positional_args,
        native_array_flags=native_array,
        frontend=frontend,
        fn_tree=fn_tree,
        on_device=on_device,
        input=x[0],
        other=x[1],
    )


@handle_frontend_test(
    fn_tree="torch.bitwise_not",
    dtype_and_x=helpers.dtype_and_values(
        available_dtypes=st.one_of(st.just(("bool",)), helpers.get_dtypes("integer")),
        num_arrays=1,
    ),
)
def test_torch_bitwise_not(
    *,
    dtype_and_x,
    as_variable,
    with_out,
    num_positional_args,
    native_array,
    on_device,
    fn_tree,
    frontend,
):
    input_dtype, x = dtype_and_x
    helpers.test_frontend_function(
        input_dtypes=input_dtype,
        as_variable_flags=as_variable,
        with_out=with_out,
        num_positional_args=num_positional_args,
        native_array_flags=native_array,
        frontend=frontend,
        fn_tree=fn_tree,
        on_device=on_device,
        input=x[0],
    )


@handle_frontend_test(
    fn_tree="torch.bitwise_or",
    dtype_and_x=helpers.dtype_and_values(
        available_dtypes=st.just(("bool",)) | helpers.get_dtypes("integer"),
        num_arrays=2,
    ),
)
def test_torch_bitwise_xor(
    *,
    dtype_and_x,
    as_variable,
    with_out,
    num_positional_args,
    native_array,
    on_device,
    fn_tree,
    frontend,
):
    input_dtype, x = dtype_and_x
    helpers.test_frontend_function(
        input_dtypes=input_dtype,
        as_variable_flags=as_variable,
        with_out=with_out,
        num_positional_args=num_positional_args,
        native_array_flags=native_array,
        frontend=frontend,
        fn_tree=fn_tree,
        on_device=on_device,
        input=x[0],
        other=x[1],
    )


@handle_frontend_test(
    fn_tree="torch.bitwise_xor",
    dtype_and_x=helpers.dtype_and_values(
        available_dtypes=st.just(("bool",)) | helpers.get_dtypes("integer"),
        num_arrays=2,
    ),
)
def test_torch_bitwise_or(
    *,
    dtype_and_x,
    as_variable,
    with_out,
    num_positional_args,
    native_array,
    on_device,
    fn_tree,
    frontend,
):
    input_dtype, x = dtype_and_x
    helpers.test_frontend_function(
        input_dtypes=input_dtype,
        as_variable_flags=as_variable,
        with_out=with_out,
        num_positional_args=num_positional_args,
        native_array_flags=native_array,
        frontend=frontend,
        fn_tree=fn_tree,
        on_device=on_device,
        input=x[0],
        other=x[1],
    )


@handle_frontend_test(
    fn_tree="torch.bitwise_left_shift",
    dtype_and_x=helpers.dtype_and_values(
        available_dtypes=helpers.get_dtypes("integer"),
        num_arrays=2,
        array_api_dtypes=True,
    ),
)
def test_torch_bitwise_left_shift(
    *,
    dtype_and_x,
    as_variable,
    with_out,
    num_positional_args,
    native_array,
    on_device,
    fn_tree,
    frontend,
):
    input_dtype, x = dtype_and_x
    # negative shifts will throw an exception
    # shifts >= dtype witdth produce backend-defined behavior
    x[1] = np.asarray(
        np.clip(x[1], 0, np.iinfo(input_dtype[1]).bits - 1), dtype=input_dtype[1]
    )
    helpers.test_frontend_function(
        input_dtypes=input_dtype,
        as_variable_flags=as_variable,
        with_out=with_out,
        num_positional_args=num_positional_args,
        native_array_flags=native_array,
        frontend=frontend,
        fn_tree=fn_tree,
        on_device=on_device,
        input=x[0],
        other=x[1],
    )


@handle_frontend_test(
    fn_tree="torch.bitwise_right_shift",
    dtype_and_x=helpers.dtype_and_values(
        available_dtypes=helpers.get_dtypes("integer"),
        num_arrays=2,
        array_api_dtypes=True,
    ),
)
def test_torch_bitwise_right_shift(
    *,
    dtype_and_x,
    as_variable,
    with_out,
    num_positional_args,
    native_array,
    on_device,
    fn_tree,
    frontend,
):
    input_dtype, x = dtype_and_x
    # negative shifts will throw an exception
    # shifts >= dtype witdth produce backend-defined behavior
    x[1] = np.asarray(
        np.clip(x[1], 0, np.iinfo(input_dtype[1]).bits - 1), dtype=input_dtype[1]
    )
    helpers.test_frontend_function(
        input_dtypes=input_dtype,
        as_variable_flags=as_variable,
        with_out=with_out,
        num_positional_args=num_positional_args,
        native_array_flags=native_array,
        frontend=frontend,
        fn_tree=fn_tree,
        on_device=on_device,
        input=x[0],
        other=x[1],
    )


# log10
@handle_frontend_test(
    fn_tree="torch.log10",
    dtype_and_x=helpers.dtype_and_values(
        available_dtypes=helpers.get_dtypes("float"),
    ),
)
def test_torch_log10(
    *,
    dtype_and_x,
    as_variable,
    with_out,
    num_positional_args,
    native_array,
    on_device,
    fn_tree,
    frontend,
):
    input_dtype, x = dtype_and_x
    helpers.test_frontend_function(
        input_dtypes=input_dtype,
        as_variable_flags=as_variable,
        with_out=with_out,
        num_positional_args=num_positional_args,
        native_array_flags=native_array,
        frontend=frontend,
        fn_tree=fn_tree,
        on_device=on_device,
        input=x[0],
    )


# trunc
@handle_frontend_test(
    fn_tree="torch.trunc",
    dtype_and_x=helpers.dtype_and_values(
        available_dtypes=helpers.get_dtypes("float"),
    ),
)
def test_torch_trunc(
    *,
    dtype_and_x,
    as_variable,
    with_out,
    num_positional_args,
    native_array,
    on_device,
    fn_tree,
    frontend,
):
    input_dtype, x = dtype_and_x
    helpers.test_frontend_function(
        input_dtypes=input_dtype,
        as_variable_flags=as_variable,
        with_out=with_out,
        num_positional_args=num_positional_args,
        native_array_flags=native_array,
        frontend=frontend,
        fn_tree=fn_tree,
        on_device=on_device,
        input=x[0],
    )


# sqrt
@handle_frontend_test(
    fn_tree="torch.sqrt",
    dtype_and_x=helpers.dtype_and_values(available_dtypes=helpers.get_dtypes("float")),
)
def test_torch_sqrt(
    *,
    dtype_and_x,
    as_variable,
    with_out,
    num_positional_args,
    native_array,
    on_device,
    fn_tree,
    frontend,
):
    input_dtype, input = dtype_and_x
    helpers.test_frontend_function(
        input_dtypes=input_dtype,
        as_variable_flags=as_variable,
        with_out=with_out,
        num_positional_args=num_positional_args,
        native_array_flags=native_array,
        frontend=frontend,
        fn_tree=fn_tree,
        on_device=on_device,
        input=input[0],
    )


# sign
@handle_frontend_test(
    fn_tree="torch.sign",
    dtype_and_x=helpers.dtype_and_values(
        available_dtypes=helpers.get_dtypes("numeric"),
    ),
)
def test_torch_sign(
    *,
    dtype_and_x,
    as_variable,
    with_out,
    num_positional_args,
    native_array,
    on_device,
    fn_tree,
    frontend,
):
    input_dtype, x = dtype_and_x
    helpers.test_frontend_function(
        input_dtypes=input_dtype,
        as_variable_flags=as_variable,
        with_out=with_out,
        num_positional_args=num_positional_args,
        native_array_flags=native_array,
        frontend=frontend,
        fn_tree=fn_tree,
        on_device=on_device,
        input=x[0],
    )


<<<<<<< HEAD
# absolute
@handle_frontend_test(
    fn_tree="torch.abs",
    dtype_and_x=helpers.dtype_and_values(
        available_dtypes=helpers.get_dtypes("numeric")
    ),
)
def test_torch_absolute(
    *,
    dtype_and_x,
    as_variable,
    with_out,
    num_positional_args,
    native_array,
    on_device,
    fn_tree,
    frontend,
):
    input_dtype, input = dtype_and_x
    helpers.test_frontend_function(
        input_dtypes=input_dtype,
        as_variable_flags=as_variable,
        with_out=with_out,
        num_positional_args=num_positional_args,
        native_array_flags=native_array,
        frontend=frontend,
        fn_tree=fn_tree,
        on_device=on_device,
        input=input[0],
    )


=======
>>>>>>> 3d7d21ad
# logical not
@handle_frontend_test(
    fn_tree="torch.logical_not",
    dtype_and_x=helpers.dtype_and_values(
        available_dtypes=helpers.get_dtypes("valid"), num_arrays=1
    ),
)
def test_torch_logical_not(
    *,
    dtype_and_x,
    as_variable,
    with_out,
    num_positional_args,
    native_array,
    on_device,
    fn_tree,
    frontend,
):
    input_dtype, x = dtype_and_x
    helpers.test_frontend_function(
        input_dtypes=input_dtype,
        as_variable_flags=as_variable,
        with_out=with_out,
        num_positional_args=num_positional_args,
        native_array_flags=native_array,
        frontend=frontend,
        fn_tree=fn_tree,
        on_device=on_device,
        input=x[0],
    )


# logical and
@handle_frontend_test(
    fn_tree="torch.logical_and",
    dtype_and_x=helpers.dtype_and_values(
        available_dtypes=helpers.get_dtypes("valid"), num_arrays=2
    ),
)
def test_torch_logical_and(
    *,
    dtype_and_x,
    as_variable,
    with_out,
    num_positional_args,
    native_array,
    on_device,
    fn_tree,
    frontend,
):
    input_dtype, x = dtype_and_x
    helpers.test_frontend_function(
        input_dtypes=input_dtype,
        as_variable_flags=as_variable,
        with_out=with_out,
        num_positional_args=num_positional_args,
        native_array_flags=native_array,
        frontend=frontend,
        fn_tree=fn_tree,
        on_device=on_device,
        input=x[0],
        other=x[1],
    )


# logical or
@handle_frontend_test(
    fn_tree="torch.logical_or",
    dtype_and_x=helpers.dtype_and_values(
        available_dtypes=helpers.get_dtypes("valid"), num_arrays=2
    ),
)
def test_torch_logical_or(
    *,
    dtype_and_x,
    as_variable,
    with_out,
    num_positional_args,
    native_array,
    on_device,
    fn_tree,
    frontend,
):
    input_dtype, x = dtype_and_x
    helpers.test_frontend_function(
        input_dtypes=input_dtype,
        as_variable_flags=as_variable,
        with_out=with_out,
        num_positional_args=num_positional_args,
        native_array_flags=native_array,
        frontend=frontend,
        fn_tree=fn_tree,
        on_device=on_device,
        input=x[0],
        other=x[1],
    )


# logical xor
@handle_frontend_test(
    fn_tree="torch.logical_xor",
    dtype_and_x=helpers.dtype_and_values(
        available_dtypes=helpers.get_dtypes("valid"), num_arrays=2
    ),
)
def test_torch_logical_xor(
    *,
    dtype_and_x,
    as_variable,
    with_out,
    num_positional_args,
    native_array,
    on_device,
    fn_tree,
    frontend,
):
    input_dtype, x = dtype_and_x
    helpers.test_frontend_function(
        input_dtypes=input_dtype,
        as_variable_flags=as_variable,
        with_out=with_out,
        num_positional_args=num_positional_args,
        native_array_flags=native_array,
        frontend=frontend,
        fn_tree=fn_tree,
        on_device=on_device,
        input=x[0],
        other=x[1],
    )


# ceil
@handle_frontend_test(
    fn_tree="torch.ceil",
    dtype_and_x=helpers.dtype_and_values(
        available_dtypes=helpers.get_dtypes("float"),
    ),
)
def test_torch_ceil(
    *,
    dtype_and_x,
    as_variable,
    with_out,
    num_positional_args,
    native_array,
    on_device,
    fn_tree,
    frontend,
):
    input_dtype, x = dtype_and_x
    helpers.test_frontend_function(
        input_dtypes=input_dtype,
        as_variable_flags=as_variable,
        with_out=with_out,
        num_positional_args=num_positional_args,
        native_array_flags=native_array,
        frontend=frontend,
        fn_tree=fn_tree,
        on_device=on_device,
        input=x[0],
    )


# round
@handle_frontend_test(
    fn_tree="torch.ceil",
    dtype_and_x=helpers.dtype_and_values(
        available_dtypes=helpers.get_dtypes("float"),
    ),
    decimals=st.integers(),
)
def test_torch_round(
    dtype_and_x,
    decimals,
    as_variable,
    with_out,
    num_positional_args,
    native_array,
    frontend,
    fn_tree,
):
    input_dtype, x = dtype_and_x
    helpers.test_frontend_function(
        input_dtypes=input_dtype,
        as_variable_flags=as_variable,
        with_out=with_out,
        num_positional_args=num_positional_args,
        native_array_flags=native_array,
        frontend=frontend,
        fn_tree=fn_tree,
        input=x[0],
        decimals=decimals,
        out=None,
    )


@st.composite
def _get_clip_inputs(draw):
    shape = draw(
        helpers.get_shape(
            min_num_dims=1, max_num_dims=5, min_dim_size=2, max_dim_size=10
        )
    )
    x_dtype, x = draw(
        helpers.dtype_and_values(
            available_dtypes=helpers.get_dtypes("float"),
            shape=shape,
        )
    )
    min = draw(st.booleans())
    if min:
        max = draw(st.booleans())
        min = draw(
            helpers.array_values(
                dtype=x_dtype[0], shape=shape, min_value=-25, max_value=0
            )
        )
        max = (
            draw(
                helpers.array_values(
                    dtype=x_dtype[0], shape=shape, min_value=1, max_value=25
                )
            )
            if max
            else None
        )
    else:
        min = None
        max = draw(
            helpers.array_values(
                dtype=x_dtype[0], shape=shape, min_value=1, max_value=25
            )
        )
    return x_dtype, x, min, max


# clamp
@handle_frontend_test(
    fn_tree="torch.clamp",
    input_and_ranges=_get_clip_inputs(),
)
def test_torch_clamp(
    *,
    input_and_ranges,
    as_variable,
    with_out,
    num_positional_args,
    native_array,
    on_device,
    fn_tree,
    frontend,
):
    x_dtype, x, min, max = input_and_ranges
    helpers.test_frontend_function(
        input_dtypes=x_dtype,
        as_variable_flags=as_variable,
        with_out=with_out,
        num_positional_args=num_positional_args,
        native_array_flags=native_array,
        frontend=frontend,
        fn_tree=fn_tree,
        on_device=on_device,
        input=x[0],
        min=min,
        max=max,
    )


# clip
@handle_frontend_test(
    fn_tree="torch.clip",
    input_and_ranges=_get_clip_inputs(),
)
def test_torch_clip(
    *,
    input_and_ranges,
    as_variable,
    with_out,
    num_positional_args,
    native_array,
    on_device,
    fn_tree,
    frontend,
):
    x_dtype, x, min, max = input_and_ranges
    helpers.test_frontend_function(
        input_dtypes=x_dtype,
        as_variable_flags=as_variable,
        with_out=with_out,
        num_positional_args=num_positional_args,
        native_array_flags=native_array,
        frontend=frontend,
        fn_tree=fn_tree,
        on_device=on_device,
        input=x[0],
        min=min,
        max=max,
    )


# mul
@handle_frontend_test(
    fn_tree="torch.mul",
    dtype_and_x=helpers.dtype_and_values(
        available_dtypes=helpers.get_dtypes("numeric"),
        num_arrays=2,
        min_value=-1e04,
        max_value=1e04,
        allow_inf=False,
    ),
)
def test_torch_mul(
    dtype_and_x,
    as_variable,
    with_out,
    num_positional_args,
    native_array,
    on_device,
    fn_tree,
    frontend,
):
    input_dtype, x = dtype_and_x
    helpers.test_frontend_function(
        input_dtypes=input_dtype,
        as_variable_flags=as_variable,
        with_out=with_out,
        all_aliases=["multiply"],
        num_positional_args=num_positional_args,
        native_array_flags=native_array,
        frontend=frontend,
        fn_tree=fn_tree,
        on_device=on_device,
        rtol=1e-03,
        input=x[0],
        other=x[1],
    )


# div
@handle_frontend_test(
    fn_tree="torch.div",
    dtype_and_x=helpers.dtype_and_values(
        available_dtypes=helpers.get_dtypes("numeric"),
        num_arrays=2,
        large_abs_safety_factor=2.5,
        small_abs_safety_factor=2.5,
        safety_factor_scale="log",
    ),
    rounding_mode=st.sampled_from(["floor", "trunc"]) | st.none(),
)
def test_torch_div(
    *,
    dtype_and_x,
    rounding_mode,
    as_variable,
    with_out,
    num_positional_args,
    native_array,
    on_device,
    fn_tree,
    frontend,
):
    input_dtype, x = dtype_and_x
    assume(not np.any(np.isclose(x[1], 0)))

    # Absolute tolerance is 1,
    # due to flooring can cause absolute error of 1 due to precision
    helpers.test_frontend_function(
        input_dtypes=input_dtype,
        as_variable_flags=as_variable,
        with_out=with_out,
        num_positional_args=num_positional_args,
        native_array_flags=native_array,
        frontend=frontend,
        fn_tree=fn_tree,
        on_device=on_device,
        atol=1,
        input=x[0],
        other=x[1],
        rounding_mode=rounding_mode,
    )


# flipud
@handle_frontend_test(
    fn_tree="torch.flipud",
    dtype_and_m=helpers.dtype_and_values(
        available_dtypes=helpers.get_dtypes("float"),
        min_value=-100,
        max_value=100,
        min_num_dims=1,
        max_num_dims=3,
        min_dim_size=1,
        max_dim_size=3,
    ),
)
def test_torch_flipud(
    *,
    dtype_and_m,
    as_variable,
    with_out,
    num_positional_args,
    native_array,
    on_device,
    fn_tree,
    frontend,
):
    input_dtype, m = dtype_and_m
    helpers.test_frontend_function(
        input_dtypes=input_dtype,
        as_variable_flags=as_variable,
        with_out=with_out,
        num_positional_args=num_positional_args,
        native_array_flags=native_array,
        frontend=frontend,
        fn_tree=fn_tree,
        on_device=on_device,
        input=m[0],
    )


# deg2rad
@handle_frontend_test(
    fn_tree="torch.deg2rad",
    dtype_and_x=helpers.dtype_and_values(
        available_dtypes=helpers.get_dtypes("float"),
    ),
)
def test_torch_deg2rad(
    *,
    dtype_and_x,
    as_variable,
    with_out,
    num_positional_args,
    native_array,
    on_device,
    fn_tree,
    frontend,
):
    input_dtype, x = dtype_and_x
    helpers.test_frontend_function(
        input_dtypes=input_dtype,
        as_variable_flags=as_variable,
        with_out=with_out,
        num_positional_args=num_positional_args,
        native_array_flags=native_array,
        frontend=frontend,
        fn_tree=fn_tree,
        on_device=on_device,
        input=x[0],
    )<|MERGE_RESOLUTION|>--- conflicted
+++ resolved
@@ -339,7 +339,6 @@
     )
 
 
-<<<<<<< HEAD
 # arccos
 @handle_frontend_test(
     fn_tree="torch.arccos",
@@ -372,8 +371,6 @@
     )
 
 
-=======
->>>>>>> 3d7d21ad
 # subtract
 @handle_frontend_test(
     fn_tree="torch.subtract",
@@ -480,7 +477,6 @@
     )
 
 
-<<<<<<< HEAD
 # arccosh
 @handle_frontend_test(
     fn_tree="torch.arccosh",
@@ -545,8 +541,6 @@
     )
 
 
-=======
->>>>>>> 3d7d21ad
 # asinh
 @handle_frontend_test(
     fn_tree="torch.asinh",
@@ -644,7 +638,6 @@
     )
 
 
-<<<<<<< HEAD
 # arctanh
 @handle_frontend_test(
     fn_tree="torch.arctanh",
@@ -677,8 +670,6 @@
     )
 
 
-=======
->>>>>>> 3d7d21ad
 # log2
 @handle_frontend_test(
     fn_tree="torch.log2",
@@ -1146,7 +1137,6 @@
     )
 
 
-<<<<<<< HEAD
 # absolute
 @handle_frontend_test(
     fn_tree="torch.abs",
@@ -1179,8 +1169,6 @@
     )
 
 
-=======
->>>>>>> 3d7d21ad
 # logical not
 @handle_frontend_test(
     fn_tree="torch.logical_not",
