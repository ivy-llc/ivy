# global
import numpy as np
from hypothesis import given, strategies as st

# local
import ivy_tests.test_ivy.helpers as helpers
import ivy.functional.backends.numpy as ivy_np
import ivy.functional.backends.torch as ivy_torch


# add
@given(
    dtype_and_x=helpers.dtype_and_values(
        available_dtypes=tuple(
            set(ivy_np.valid_float_dtypes).intersection(
                set(ivy_torch.valid_float_dtypes)
            )
        ),
        num_arrays=2,
        min_value=-1e04,
        max_value=1e04,
        allow_inf=False,
    ),
    alpha=st.floats(min_value=-1e06, max_value=1e06, allow_infinity=False),
    as_variable=st.booleans(),
    with_out=st.booleans(),
    num_positional_args=helpers.num_positional_args(
        fn_name="functional.frontends.torch.add"
    ),
    native_array=st.booleans(),
)
def test_torch_add(
    dtype_and_x,
    alpha,
    as_variable,
    with_out,
    num_positional_args,
    native_array,
    fw,
):
    input_dtype, x = dtype_and_x
    helpers.test_frontend_function(
        input_dtypes=input_dtype,
        as_variable_flags=as_variable,
        with_out=with_out,
        num_positional_args=num_positional_args,
        native_array_flags=native_array,
        fw=fw,
        frontend="torch",
        fn_tree="add",
        rtol=1e-04,
        input=np.asarray(x[0], dtype=input_dtype[0]),
        other=np.asarray(x[1], dtype=input_dtype[1]),
        alpha=alpha,
        out=None,
    )


# tan
@given(
    dtype_and_x=helpers.dtype_and_values(
        available_dtypes=tuple(
            set(ivy_np.valid_float_dtypes).intersection(
                set(ivy_torch.valid_float_dtypes)
            )
        )
    ),
    as_variable=st.booleans(),
    with_out=st.booleans(),
    num_positional_args=helpers.num_positional_args(
        fn_name="functional.frontends.torch.tan"
    ),
    native_array=st.booleans(),
)
def test_torch_tan(
    dtype_and_x,
    as_variable,
    with_out,
    num_positional_args,
    native_array,
    fw,
):
    input_dtype, x = dtype_and_x
    helpers.test_frontend_function(
        input_dtypes=input_dtype,
        as_variable_flags=as_variable,
        with_out=with_out,
        num_positional_args=num_positional_args,
        native_array_flags=native_array,
        fw=fw,
        frontend="torch",
        fn_tree="tan",
        input=np.asarray(x, dtype=input_dtype),
        out=None,
    )


# atan
@given(
    dtype_and_x=helpers.dtype_and_values(
        available_dtypes=tuple(
            set(ivy_np.valid_float_dtypes).intersection(
                set(ivy_torch.valid_float_dtypes)
            )
        )
    ),
    as_variable=st.booleans(),
    with_out=st.booleans(),
    num_positional_args=helpers.num_positional_args(
        fn_name="functional.frontends.torch.atan"
    ),
    native_array=st.booleans(),
)
def test_torch_atan(
    dtype_and_x,
    as_variable,
    with_out,
    num_positional_args,
    native_array,
    fw,
):
    input_dtype, x = dtype_and_x
    helpers.test_frontend_function(
        input_dtypes=input_dtype,
        as_variable_flags=as_variable,
        with_out=with_out,
        num_positional_args=num_positional_args,
        native_array_flags=native_array,
        fw=fw,
        frontend="torch",
        fn_tree="atan",
        input=np.asarray(x, dtype=input_dtype),
        out=None,
    )


# tanh
@given(
    dtype_and_x=helpers.dtype_and_values(
        available_dtypes=tuple(
            set(ivy_np.valid_float_dtypes).intersection(
                set(ivy_torch.valid_float_dtypes)
            )
        )
    ),
    as_variable=st.booleans(),
    with_out=st.booleans(),
    num_positional_args=helpers.num_positional_args(
        fn_name="functional.frontends.torch.tanh"
    ),
    native_array=st.booleans(),
)
def test_torch_tanh(
    dtype_and_x,
    as_variable,
    with_out,
    num_positional_args,
    native_array,
    fw,
):
    input_dtype, x = dtype_and_x
    helpers.test_frontend_function(
        input_dtypes=input_dtype,
        as_variable_flags=as_variable,
        with_out=with_out,
        num_positional_args=num_positional_args,
        native_array_flags=native_array,
        fw=fw,
        frontend="torch",
        fn_tree="tanh",
        input=np.asarray(x, dtype=input_dtype),
        out=None,
    )


# abs
@given(
    dtype_and_x=helpers.dtype_and_values(
        available_dtypes=tuple(
            set(ivy_np.valid_float_dtypes).intersection(
                set(ivy_torch.valid_float_dtypes)
            )
        )
    ),
    as_variable=st.booleans(),
    with_out=st.booleans(),
    num_positional_args=helpers.num_positional_args(
        fn_name="functional.frontends.torch.abs"
    ),
    native_array=st.booleans(),
)
def test_torch_abs(
    dtype_and_x,
    as_variable,
    with_out,
    num_positional_args,
    native_array,
    fw,
):
    input_dtype, x = dtype_and_x
    helpers.test_frontend_function(
        input_dtypes=input_dtype,
        as_variable_flags=as_variable,
        with_out=with_out,
        num_positional_args=num_positional_args,
        native_array_flags=native_array,
        fw=fw,
        frontend="torch",
        fn_tree="abs",
        input=np.asarray(x, dtype=input_dtype),
        out=None,
    )


# cos
@given(
    dtype_and_x=helpers.dtype_and_values(
        available_dtypes=tuple(
            set(ivy_np.valid_float_dtypes).intersection(
                set(ivy_torch.valid_float_dtypes)
            )
        )
    ),
    as_variable=st.booleans(),
    with_out=st.booleans(),
    num_positional_args=helpers.num_positional_args(
        fn_name="functional.frontends.torch.cos"
    ),
    native_array=st.booleans(),
)
def test_torch_cos(
    dtype_and_x,
    as_variable,
    with_out,
    num_positional_args,
    native_array,
    fw,
):
    input_dtype, x = dtype_and_x
    helpers.test_frontend_function(
        input_dtypes=input_dtype,
        as_variable_flags=as_variable,
        with_out=with_out,
        num_positional_args=num_positional_args,
        native_array_flags=native_array,
        fw=fw,
        frontend="torch",
        fn_tree="cos",
        input=np.asarray(x, dtype=input_dtype),
        out=None,
    )


# sin
@given(
    dtype_and_x=helpers.dtype_and_values(
        available_dtypes=tuple(
            set(ivy_np.valid_float_dtypes).intersection(
                set(ivy_torch.valid_float_dtypes)
            )
        )
    ),
    as_variable=st.booleans(),
    with_out=st.booleans(),
    num_positional_args=helpers.num_positional_args(
        fn_name="functional.frontends.torch.sin"
    ),
    native_array=st.booleans(),
)
def test_torch_sin(
    dtype_and_x,
    as_variable,
    with_out,
    num_positional_args,
    native_array,
    fw,
):
    input_dtype, x = dtype_and_x
    helpers.test_frontend_function(
        input_dtypes=input_dtype,
        as_variable_flags=as_variable,
        with_out=with_out,
        num_positional_args=num_positional_args,
        native_array_flags=native_array,
        fw=fw,
        frontend="torch",
        fn_tree="sin",
        input=np.asarray(x, dtype=input_dtype),
        out=None,
    )


# acos
@given(
    dtype_and_x=helpers.dtype_and_values(
        available_dtypes=tuple(
            set(ivy_np.valid_float_dtypes).intersection(
                set(ivy_torch.valid_float_dtypes)
            )
        )
    ),
    as_variable=st.booleans(),
    with_out=st.booleans(),
    num_positional_args=helpers.num_positional_args(
        fn_name="functional.frontends.torch.acos"
    ),
    native_array=st.booleans(),
)
def test_torch_acos(
    dtype_and_x,
    as_variable,
    with_out,
    num_positional_args,
    native_array,
    fw,
):
    input_dtype, x = dtype_and_x
    helpers.test_frontend_function(
        input_dtypes=input_dtype,
        as_variable_flags=as_variable,
        with_out=with_out,
        num_positional_args=num_positional_args,
        native_array_flags=native_array,
        fw=fw,
        frontend="torch",
        fn_tree="acos",
        input=np.asarray(x, dtype=input_dtype),
        out=None,
    )


# sinh
@given(
    dtype_and_x=helpers.dtype_and_values(
        available_dtypes=tuple(
            set(ivy_np.valid_float_dtypes).intersection(
                set(ivy_torch.valid_float_dtypes)
            )
        )
    ),
    as_variable=st.booleans(),
    with_out=st.booleans(),
    num_positional_args=helpers.num_positional_args(
        fn_name="functional.frontends.torch.sinh"
    ),
    native_array=st.booleans(),
)
def test_torch_sinh(
    dtype_and_x,
    as_variable,
    with_out,
    num_positional_args,
    native_array,
    fw,
):
    input_dtype, x = dtype_and_x
    helpers.test_frontend_function(
        input_dtypes=input_dtype,
        as_variable_flags=as_variable,
        with_out=with_out,
        num_positional_args=num_positional_args,
        native_array_flags=native_array,
        fw=fw,
        frontend="torch",
        fn_tree="sinh",
        input=np.asarray(x, dtype=input_dtype),
        out=None,
    )


# acosh
@given(
    dtype_and_x=helpers.dtype_and_values(
        available_dtypes=tuple(
            set(ivy_np.valid_float_dtypes).intersection(
                set(ivy_torch.valid_float_dtypes)
            )
        )
    ),
    as_variable=st.booleans(),
    with_out=st.booleans(),
    num_positional_args=helpers.num_positional_args(
        fn_name="functional.frontends.torch.acosh"
    ),
    native_array=st.booleans(),
)
def test_torch_acosh(
    dtype_and_x,
    as_variable,
    with_out,
    num_positional_args,
    native_array,
    fw,
):
    input_dtype, x = dtype_and_x
    helpers.test_frontend_function(
        input_dtypes=input_dtype,
        as_variable_flags=as_variable,
        with_out=with_out,
        num_positional_args=num_positional_args,
        native_array_flags=native_array,
        fw=fw,
        frontend="torch",
        fn_tree="acosh",
        input=np.asarray(x, dtype=input_dtype),
        out=None,
    )


# arccos
@given(
    dtype_and_x=helpers.dtype_and_values(
        available_dtypes=tuple(
            set(ivy_np.valid_float_dtypes).intersection(
                set(ivy_torch.valid_float_dtypes)
            )
        )
    ),
    as_variable=st.booleans(),
    with_out=st.booleans(),
    num_positional_args=helpers.num_positional_args(
        fn_name="functional.frontends.torch.arccos"
    ),
    native_array=st.booleans(),
)
def test_torch_arccos(
    dtype_and_x,
    as_variable,
    with_out,
    num_positional_args,
    native_array,
    fw,
):
    input_dtype, x = dtype_and_x
    helpers.test_frontend_function(
        input_dtypes=input_dtype,
        as_variable_flags=as_variable,
        with_out=with_out,
        num_positional_args=num_positional_args,
        native_array_flags=native_array,
        fw=fw,
        frontend="torch",
        fn_tree="arccos",
        input=np.asarray(x, dtype=input_dtype),
        out=None,
    )


# subtract
@given(
    dtype_and_x=helpers.dtype_and_values(
        available_dtypes=tuple(
            set(ivy_np.valid_float_dtypes).intersection(
                set(ivy_torch.valid_float_dtypes)
            )
        ),
        num_arrays=2,
        min_value=-1e04,
        max_value=1e04,
        allow_inf=False,
    ),
    alpha=st.floats(min_value=-1e06, max_value=1e06, allow_infinity=False),
    as_variable=st.booleans(),
    with_out=st.booleans(),
    num_positional_args=helpers.num_positional_args(
        fn_name="functional.frontends.torch.subtract"
    ),
    native_array=st.booleans(),
)
def test_torch_subtract(
    dtype_and_x,
    alpha,
    as_variable,
    with_out,
    num_positional_args,
    native_array,
    fw,
):
    input_dtype, x = dtype_and_x
    helpers.test_frontend_function(
        input_dtypes=input_dtype,
        as_variable_flags=as_variable,
        with_out=with_out,
        num_positional_args=num_positional_args,
        native_array_flags=native_array,
        fw=fw,
        frontend="torch",
        fn_tree="subtract",
        input=np.asarray(x[0], dtype=input_dtype[0]),
        other=np.asarray(x[1], dtype=input_dtype[1]),
        alpha=alpha,
        out=None,
        rtol=1e-04,
    )


# exp
@given(
    dtype_and_x=helpers.dtype_and_values(
        available_dtypes=tuple(
            set(ivy_np.valid_float_dtypes).intersection(
                set(ivy_torch.valid_float_dtypes)
            )
        )
    ),
    as_variable=st.booleans(),
    with_out=st.booleans(),
    num_positional_args=helpers.num_positional_args(
        fn_name="functional.frontends.torch.exp"
    ),
    native_array=st.booleans(),
)
def test_torch_exp(
    dtype_and_x,
    as_variable,
    with_out,
    num_positional_args,
    native_array,
    fw,
):
    input_dtype, x = dtype_and_x
    helpers.test_frontend_function(
        input_dtypes=input_dtype,
        as_variable_flags=as_variable,
        with_out=with_out,
        num_positional_args=num_positional_args,
        native_array_flags=native_array,
        fw=fw,
        frontend="torch",
        fn_tree="exp",
        input=np.asarray(x, dtype=input_dtype),
        out=None,
    )


# asin
@given(
    dtype_and_x=helpers.dtype_and_values(
        available_dtypes=tuple(
            set(ivy_np.valid_float_dtypes).intersection(
                set(ivy_torch.valid_float_dtypes)
            )
        )
    ),
    as_variable=st.booleans(),
    with_out=st.booleans(),
    num_positional_args=helpers.num_positional_args(
        fn_name="functional.frontends.torch.asin"
    ),
    native_array=st.booleans(),
)
def test_torch_asin(
    dtype_and_x,
    as_variable,
    with_out,
    num_positional_args,
    native_array,
    fw,
):
    input_dtype, x = dtype_and_x
    helpers.test_frontend_function(
        input_dtypes=input_dtype,
        as_variable_flags=as_variable,
        with_out=with_out,
        num_positional_args=num_positional_args,
        native_array_flags=native_array,
        fw=fw,
        frontend="torch",
        fn_tree="asin",
        input=np.asarray(x, dtype=input_dtype),
        out=None,
    )


# arccosh
@given(
    dtype_and_x=helpers.dtype_and_values(
        available_dtypes=tuple(
            set(ivy_np.valid_float_dtypes).intersection(
                set(ivy_torch.valid_float_dtypes)
            )
        )
    ),
    as_variable=st.booleans(),
    with_out=st.booleans(),
    num_positional_args=helpers.num_positional_args(
        fn_name="functional.frontends.torch.arccosh"
    ),
    native_array=st.booleans(),
)
def test_torch_arccosh(
    dtype_and_x,
    as_variable,
    with_out,
    num_positional_args,
    native_array,
    fw,
):
    input_dtype, x = dtype_and_x
    helpers.test_frontend_function(
        input_dtypes=input_dtype,
        as_variable_flags=as_variable,
        with_out=with_out,
        num_positional_args=num_positional_args,
        native_array_flags=native_array,
        fw=fw,
        frontend="torch",
        fn_tree="arccosh",
        input=np.asarray(x, dtype=input_dtype),
        out=None,
    )


# arcsin
@given(
    dtype_and_x=helpers.dtype_and_values(
        available_dtypes=tuple(
            set(ivy_np.valid_float_dtypes).intersection(
                set(ivy_torch.valid_float_dtypes)
            )
        )
    ),
    as_variable=st.booleans(),
    with_out=st.booleans(),
    num_positional_args=helpers.num_positional_args(
        fn_name="functional.frontends.torch.arcsin"
    ),
    native_array=st.booleans(),
)
def test_torch_arcsin(
    dtype_and_x,
    as_variable,
    with_out,
    num_positional_args,
    native_array,
    fw,
):
    input_dtype, x = dtype_and_x
    helpers.test_frontend_function(
        input_dtypes=input_dtype,
        as_variable_flags=as_variable,
        with_out=with_out,
        num_positional_args=num_positional_args,
        native_array_flags=native_array,
        fw=fw,
        frontend="torch",
        fn_tree="arcsin",
        input=np.asarray(x, dtype=input_dtype),
        out=None,
    )


# asinh
@given(
    dtype_and_x=helpers.dtype_and_values(
        available_dtypes=tuple(
            set(ivy_np.valid_float_dtypes).intersection(
                set(ivy_torch.valid_float_dtypes)
            )
        )
    ),
    as_variable=st.booleans(),
    with_out=st.booleans(),
    num_positional_args=helpers.num_positional_args(
        fn_name="functional.frontends.torch.asinh"
    ),
    native_array=st.booleans(),
)
def test_torch_asinh(
    dtype_and_x,
    as_variable,
    with_out,
    num_positional_args,
    native_array,
    fw,
):
    input_dtype, x = dtype_and_x
    helpers.test_frontend_function(
        input_dtypes=input_dtype,
        as_variable_flags=as_variable,
        with_out=with_out,
        num_positional_args=num_positional_args,
        native_array_flags=native_array,
        fw=fw,
        frontend="torch",
        fn_tree="asinh",
        input=np.asarray(x, dtype=input_dtype),
        out=None,
<<<<<<< HEAD
    )


# cosh
@given(
    dtype_and_x=helpers.dtype_and_values(
        available_dtypes=tuple(
            set(ivy_np.valid_float_dtypes).intersection(
                set(ivy_torch.valid_float_dtypes)
            )
        )
    ),
    as_variable=st.booleans(),
    with_out=st.booleans(),
    num_positional_args=helpers.num_positional_args(
        fn_name="functional.frontends.torch.cosh"
    ),
    native_array=st.booleans(),
)
def test_torch_cosh(
    dtype_and_x,
    as_variable,
    with_out,
    num_positional_args,
    native_array,
    fw,
):
    input_dtype, x = dtype_and_x
    helpers.test_frontend_function(
        input_dtypes=input_dtype,
        as_variable_flags=as_variable,
        with_out=with_out,
        num_positional_args=num_positional_args,
        native_array_flags=native_array,
        fw=fw,
        frontend="torch",
        fn_tree="cosh",
        input=np.asarray(x, dtype=input_dtype),
        out=None,
=======
>>>>>>> 971fba4a
    )<|MERGE_RESOLUTION|>--- conflicted
+++ resolved
@@ -686,7 +686,6 @@
         fn_tree="asinh",
         input=np.asarray(x, dtype=input_dtype),
         out=None,
-<<<<<<< HEAD
     )
 
 
@@ -726,6 +725,4 @@
         fn_tree="cosh",
         input=np.asarray(x, dtype=input_dtype),
         out=None,
-=======
->>>>>>> 971fba4a
     )