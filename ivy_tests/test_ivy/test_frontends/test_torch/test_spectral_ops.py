--- conflicted
+++ resolved
@@ -1,14 +1,39 @@
 from hypothesis import strategies as st
-<<<<<<< HEAD
-=======
-
->>>>>>> fba7b033
 import ivy_tests.test_ivy.helpers as helpers
 from ivy_tests.test_ivy.helpers import handle_frontend_test
 
 
 @handle_frontend_test(
-<<<<<<< HEAD
+    fn_tree="torch.bartlett_window",
+    window_length=helpers.ints(min_value=2, max_value=100),
+    periodic=st.booleans(),
+    dtype=helpers.get_dtypes("float", full=False),
+)
+def test_torch_bartlett_window(
+    window_length,
+    periodic,
+    dtype,
+    on_device,
+    fn_tree,
+    frontend,
+    test_flags,
+    backend_fw,
+):
+    helpers.test_frontend_function(
+        input_dtypes=[],
+        backend_to_test=backend_fw,
+        frontend=frontend,
+        test_flags=test_flags,
+        fn_tree=fn_tree,
+        on_device=on_device,
+        window_length=window_length,
+        periodic=periodic,
+        dtype=dtype[0],
+        rtol=1e-02,
+        atol=1e-02,
+    )
+    
+@handle_frontend_test(
     window_length=helpers.ints(min_value=1, max_value=10),
     dtype=helpers.get_dtypes("float", full=False),
     fn_tree="torch.blackman_window",
@@ -32,30 +57,6 @@
         backend_to_test=backend_fw,
         test_flags=test_flags,
         fn_tree=fn_tree,
-=======
-    fn_tree="torch.bartlett_window",
-    window_length=helpers.ints(min_value=2, max_value=100),
-    periodic=st.booleans(),
-    dtype=helpers.get_dtypes("float", full=False),
-)
-def test_torch_bartlett_window(
-    window_length,
-    periodic,
-    dtype,
-    on_device,
-    fn_tree,
-    frontend,
-    test_flags,
-    backend_fw,
-):
-    helpers.test_frontend_function(
-        input_dtypes=[],
-        backend_to_test=backend_fw,
-        frontend=frontend,
-        test_flags=test_flags,
-        fn_tree=fn_tree,
-        on_device=on_device,
->>>>>>> fba7b033
         window_length=window_length,
         periodic=periodic,
         dtype=dtype[0],
