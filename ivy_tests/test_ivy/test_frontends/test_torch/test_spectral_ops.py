<<<<<<< HEAD
# global
from hypothesis import strategies as st

# local
=======
from hypothesis import strategies as st
>>>>>>> da8540e2
import ivy_tests.test_ivy.helpers as helpers
from ivy_tests.test_ivy.helpers import handle_frontend_test


<<<<<<< HEAD
# hamming_window
@handle_frontend_test(
    fn_tree="torch.hamming_window",
    dtype_and_window_length=helpers.dtype_and_values(
        available_dtypes=helpers.get_dtypes("integer"),
        max_num_dims=0,
        min_value=1,
        max_value=20,
    ),
    periodic=st.booleans(),
    dtype_and_coefficients=helpers.dtype_and_values(
        available_dtypes=helpers.get_dtypes("float"),
        max_num_dims=0,
        num_arrays=2,
        min_value=0,
        max_value=5,
    ),
    dtype=helpers.get_dtypes("float"),
    test_with_out=st.just(False),
)
def test_torch_hamming_window(
    dtype_and_window_length,
    periodic,
    dtype_and_coefficients,
    *,
    dtype,
    fn_tree,
    frontend,
    test_flags,
    backend_fw
):
    window_length_dtype, window_length = dtype_and_window_length
    coefficients_dtypes, coefficients = dtype_and_coefficients

    helpers.test_frontend_function(
        input_dtypes=window_length_dtype + coefficients_dtypes,
        window_length=int(window_length[0]),
        periodic=periodic,
        alpha=float(coefficients[0]),
        beta=float(coefficients[1]),
        dtype=dtype[0],
        fn_tree=fn_tree,
        frontend=frontend,
        test_flags=test_flags,
        backend_to_test=backend_fw,
        rtol=1e-1,
        atol=1e-1,
=======
@handle_frontend_test(
    fn_tree="torch.bartlett_window",
    window_length=helpers.ints(min_value=2, max_value=100),
    periodic=st.booleans(),
    dtype=helpers.get_dtypes("float", full=False),
)
def test_torch_bartlett_window(
    window_length,
    periodic,
    dtype,
    on_device,
    fn_tree,
    frontend,
    test_flags,
    backend_fw,
):
    helpers.test_frontend_function(
        input_dtypes=[],
        backend_to_test=backend_fw,
        frontend=frontend,
        test_flags=test_flags,
        fn_tree=fn_tree,
        on_device=on_device,
        window_length=window_length,
        periodic=periodic,
        dtype=dtype[0],
        rtol=1e-02,
        atol=1e-02,
    )


@handle_frontend_test(
    window_length=helpers.ints(min_value=1, max_value=100),
    dtype=helpers.get_dtypes("float", full=False),
    fn_tree="torch.blackman_window",
    periodic=st.booleans(),
)
def test_torch_blackman_window(
    *,
    window_length,
    dtype,
    periodic,
    on_device,
    fn_tree,
    frontend,
    backend_fw,
    test_flags,
):
    helpers.test_frontend_function(
        input_dtypes=[],
        on_device=on_device,
        frontend=frontend,
        backend_to_test=backend_fw,
        test_flags=test_flags,
        fn_tree=fn_tree,
        window_length=window_length,
        periodic=periodic,
        dtype=dtype[0],
        rtol=1e-02,
        atol=1e-02,
    )


@handle_frontend_test(
    window_length=helpers.ints(min_value=1, max_value=100),
    dtype=helpers.get_dtypes("float", full=False),
    fn_tree="torch.kaiser_window",
    periodic=st.booleans(),
    beta=helpers.floats(min_value=1, max_value=20),
)
def test_torch_kaiser_window(
    *,
    window_length,
    dtype,
    periodic,
    beta,
    on_device,
    fn_tree,
    frontend,
    backend_fw,
    test_flags,
):
    helpers.test_frontend_function(
        input_dtypes=[],
        on_device=on_device,
        frontend=frontend,
        backend_to_test=backend_fw,
        test_flags=test_flags,
        fn_tree=fn_tree,
        window_length=window_length,
        periodic=periodic,
        beta=beta,
        dtype=dtype[0],
        rtol=1e-02,
        atol=1e-02,
>>>>>>> da8540e2
    )<|MERGE_RESOLUTION|>--- conflicted
+++ resolved
@@ -1,64 +1,8 @@
-<<<<<<< HEAD
-# global
 from hypothesis import strategies as st
-
-# local
-=======
-from hypothesis import strategies as st
->>>>>>> da8540e2
 import ivy_tests.test_ivy.helpers as helpers
 from ivy_tests.test_ivy.helpers import handle_frontend_test
 
 
-<<<<<<< HEAD
-# hamming_window
-@handle_frontend_test(
-    fn_tree="torch.hamming_window",
-    dtype_and_window_length=helpers.dtype_and_values(
-        available_dtypes=helpers.get_dtypes("integer"),
-        max_num_dims=0,
-        min_value=1,
-        max_value=20,
-    ),
-    periodic=st.booleans(),
-    dtype_and_coefficients=helpers.dtype_and_values(
-        available_dtypes=helpers.get_dtypes("float"),
-        max_num_dims=0,
-        num_arrays=2,
-        min_value=0,
-        max_value=5,
-    ),
-    dtype=helpers.get_dtypes("float"),
-    test_with_out=st.just(False),
-)
-def test_torch_hamming_window(
-    dtype_and_window_length,
-    periodic,
-    dtype_and_coefficients,
-    *,
-    dtype,
-    fn_tree,
-    frontend,
-    test_flags,
-    backend_fw
-):
-    window_length_dtype, window_length = dtype_and_window_length
-    coefficients_dtypes, coefficients = dtype_and_coefficients
-
-    helpers.test_frontend_function(
-        input_dtypes=window_length_dtype + coefficients_dtypes,
-        window_length=int(window_length[0]),
-        periodic=periodic,
-        alpha=float(coefficients[0]),
-        beta=float(coefficients[1]),
-        dtype=dtype[0],
-        fn_tree=fn_tree,
-        frontend=frontend,
-        test_flags=test_flags,
-        backend_to_test=backend_fw,
-        rtol=1e-1,
-        atol=1e-1,
-=======
 @handle_frontend_test(
     fn_tree="torch.bartlett_window",
     window_length=helpers.ints(min_value=2, max_value=100),
@@ -154,5 +98,54 @@
         dtype=dtype[0],
         rtol=1e-02,
         atol=1e-02,
->>>>>>> da8540e2
+    )
+    
+    
+# hamming_window
+@handle_frontend_test(
+    fn_tree="torch.hamming_window",
+    dtype_and_window_length=helpers.dtype_and_values(
+        available_dtypes=helpers.get_dtypes("integer"),
+        max_num_dims=0,
+        min_value=1,
+        max_value=20,
+    ),
+    periodic=st.booleans(),
+    dtype_and_coefficients=helpers.dtype_and_values(
+        available_dtypes=helpers.get_dtypes("float"),
+        max_num_dims=0,
+        num_arrays=2,
+        min_value=0,
+        max_value=5,
+    ),
+    dtype=helpers.get_dtypes("float"),
+    test_with_out=st.just(False),
+)
+def test_torch_hamming_window(
+    dtype_and_window_length,
+    periodic,
+    dtype_and_coefficients,
+    *,
+    dtype,
+    fn_tree,
+    frontend,
+    test_flags,
+    backend_fw
+):
+    window_length_dtype, window_length = dtype_and_window_length
+    coefficients_dtypes, coefficients = dtype_and_coefficients
+
+    helpers.test_frontend_function(
+        input_dtypes=window_length_dtype + coefficients_dtypes,
+        window_length=int(window_length[0]),
+        periodic=periodic,
+        alpha=float(coefficients[0]),
+        beta=float(coefficients[1]),
+        dtype=dtype[0],
+        fn_tree=fn_tree,
+        frontend=frontend,
+        test_flags=test_flags,
+        backend_to_test=backend_fw,
+        rtol=1e-1,
+        atol=1e-1,
     )