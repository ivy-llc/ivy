--- conflicted
+++ resolved
@@ -1,517 +1,517 @@
-# global
-import numpy as np
-from hypothesis import assume, given, strategies as st
-
-# local
-import ivy
-import ivy_tests.test_ivy.helpers as helpers
-from ivy_tests.test_ivy.helpers import handle_cmd_line_args
-
-
-# flip
-@handle_cmd_line_args
-@given(
-    dtype_and_values=helpers.dtype_and_values(
-        shape=st.shared(helpers.get_shape(min_num_dims=1), key="shape"),
-        available_dtypes=helpers.get_dtypes("float"),
-    ),
-    axis=helpers.get_axis(
-        shape=st.shared(helpers.get_shape(min_num_dims=1), key="shape"),
-        force_tuple=True,
-    ),
-    num_positional_args=helpers.num_positional_args(
-        fn_name="ivy.functional.frontends.torch.flip"
-    ),
-)
-def test_torch_flip(
-    dtype_and_values,
-    axis,
-    as_variable,
-    num_positional_args,
-    native_array,
-    fw,
-):
-    input_dtype, value = dtype_and_values
-    helpers.test_frontend_function(
-        input_dtypes=input_dtype,
-        as_variable_flags=as_variable,
-        with_out=False,
-        num_positional_args=num_positional_args,
-        native_array_flags=native_array,
-        fw=fw,
-        frontend="torch",
-        fn_tree="flip",
-        input=np.asarray(value, dtype=input_dtype),
-        dims=axis,
-    )
-
-
-# roll
-@handle_cmd_line_args
-@given(
-    dtype_and_values=helpers.dtype_and_values(
-        available_dtypes=helpers.get_dtypes("float"),
-        shape=st.shared(helpers.get_shape(min_num_dims=1), key="shape"),
-    ),
-    shift=helpers.get_axis(
-        shape=st.shared(helpers.get_shape(min_num_dims=1), key="shape"),
-    ),
-    axis=helpers.get_axis(
-        shape=st.shared(helpers.get_shape(min_num_dims=1), key="shape"),
-    ),
-    num_positional_args=helpers.num_positional_args(
-        fn_name="ivy.functional.frontends.torch.roll"
-    ),
-)
-def test_torch_roll(
-    dtype_and_values,
-    shift,
-    axis,
-    as_variable,
-    num_positional_args,
-    native_array,
-    fw,
-):
-    input_dtype, value = dtype_and_values
-    if isinstance(shift, int) and isinstance(axis, tuple):
-        axis = axis[0]
-    if isinstance(shift, tuple) and isinstance(axis, tuple):
-        if len(shift) != len(axis):
-            mn = min(len(shift), len(axis))
-            shift = shift[:mn]
-            axis = axis[:mn]
-    helpers.test_frontend_function(
-        input_dtypes=input_dtype,
-        as_variable_flags=as_variable,
-        with_out=False,
-        num_positional_args=num_positional_args,
-        native_array_flags=native_array,
-        fw=fw,
-        frontend="torch",
-        fn_tree="roll",
-        input=np.asarray(value, dtype=input_dtype),
-        shifts=shift,
-        dims=axis,
-    )
-
-
-# fliplr
-@handle_cmd_line_args
-@given(
-    dtype_and_values=helpers.dtype_and_values(
-        available_dtypes=helpers.get_dtypes("float"),
-        shape=helpers.get_shape(min_num_dims=2),
-    ),
-    num_positional_args=helpers.num_positional_args(
-        fn_name="ivy.functional.frontends.torch.fliplr"
-    ),
-)
-def test_torch_fliplr(
-    dtype_and_values,
-    as_variable,
-    num_positional_args,
-    native_array,
-    fw,
-):
-    input_dtype, value = dtype_and_values
-    helpers.test_frontend_function(
-        input_dtypes=input_dtype,
-        as_variable_flags=as_variable,
-        with_out=False,
-        num_positional_args=num_positional_args,
-        native_array_flags=native_array,
-        fw=fw,
-        frontend="torch",
-        fn_tree="fliplr",
-        input=np.asarray(value, dtype=input_dtype),
-    )
-
-
-# cumsum
-@handle_cmd_line_args
-@given(
-    dtype_x_axis=helpers.dtype_values_axis(
-        available_dtypes=helpers.get_dtypes("numeric"),
-        min_num_dims=1,
-        max_num_dims=5,
-        valid_axis=True,
-        allow_neg_axes=False,
-        max_axes_size=1,
-        force_int_axis=True,
-    ),
-    num_positional_args=helpers.num_positional_args(
-        fn_name="ivy.functional.frontends.torch.cumsum"
-    ),
-    dtype=helpers.get_dtypes("numeric", none=True),
-)
-def test_torch_cumsum(
-    dtype_x_axis,
-    as_variable,
-    num_positional_args,
-    native_array,
-    with_out,
-    dtype,
-    fw,
-):
-    input_dtype, x, axis = dtype_x_axis
-    helpers.test_frontend_function(
-        input_dtypes=input_dtype,
-        as_variable_flags=as_variable,
-        with_out=with_out,
-        num_positional_args=num_positional_args,
-        native_array_flags=native_array,
-        fw=fw,
-        frontend="torch",
-        fn_tree="cumsum",
-        input=np.asarray(x, dtype=input_dtype),
-        dim=axis,
-        dtype=dtype,
-        out=None,
-    )
-
-
-@st.composite
-def dims_and_offset(draw, shape):
-    shape_actual = draw(shape)
-    dim1 = draw(helpers.get_axis(shape=shape, force_int=True))
-    dim2 = draw(helpers.get_axis(shape=shape, force_int=True))
-    offset = draw(
-        st.integers(min_value=-shape_actual[dim1], max_value=shape_actual[dim1])
-    )
-    return dim1, dim2, offset
-
-
-@handle_cmd_line_args
-@given(
-    dtype_and_values=helpers.dtype_and_values(
-        available_dtypes=helpers.get_dtypes("float"),
-        shape=st.shared(helpers.get_shape(min_num_dims=2), key="shape"),
-    ),
-    dims_and_offset=dims_and_offset(
-        shape=st.shared(helpers.get_shape(min_num_dims=2), key="shape")
-    ),
-    num_positional_args=helpers.num_positional_args(
-        fn_name="ivy.functional.frontends.torch.diagonal"
-    ),
-)
-def test_torch_diagonal(
-    dtype_and_values,
-    dims_and_offset,
-    as_variable,
-    num_positional_args,
-    native_array,
-    fw,
-):
-    input_dtype, value = dtype_and_values
-    dim1, dim2, offset = dims_and_offset
-    input = np.asarray(value, dtype=input_dtype)
-    num_dims = len(np.shape(input))
-    assume(dim1 != dim2)
-    if dim1 < 0:
-        assume(dim1 + num_dims != dim2)
-    if dim2 < 0:
-        assume(dim1 != dim2 + num_dims)
-    helpers.test_frontend_function(
-        input_dtypes=input_dtype,
-        as_variable_flags=as_variable,
-        with_out=False,
-        num_positional_args=num_positional_args,
-        native_array_flags=native_array,
-        fw=fw,
-        frontend="torch",
-        fn_tree="diagonal",
-        input=input,
-        offset=offset,
-        dim1=dim1,
-        dim2=dim2,
-    )
-
-
-@handle_cmd_line_args
-@given(
-    dtype_and_values=helpers.dtype_and_values(
-        available_dtypes=helpers.get_dtypes("valid"),
-        min_num_dims=2,  # Torch requires this.
-    ),
-    diagonal=st.integers(),
-    num_positional_args=helpers.num_positional_args(
-        fn_name="ivy.functional.frontends.torch.triu"
-    ),
-)
-def test_torch_triu(
-    dtype_and_values,
-    diagonal,
-    fw,
-    num_positional_args,
-    as_variable,
-    with_out,
-    native_array,
-):
-    dtype, values = dtype_and_values
-    values = np.asarray(values, dtype=dtype)
-    helpers.test_frontend_function(
-        input_dtypes=dtype,
-        as_variable_flags=as_variable,
-        with_out=with_out,
-        num_positional_args=num_positional_args,
-        native_array_flags=native_array,
-        fw=fw,
-        frontend="torch",
-        fn_tree="triu",
-        input=values,
-        diagonal=diagonal,
-    )
-
-
-# cumprod
-@handle_cmd_line_args
-@given(
-    dtype_x_axis=helpers.dtype_values_axis(
-        available_dtypes=helpers.get_dtypes("numeric"),
-        min_num_dims=1,
-        max_num_dims=5,
-        valid_axis=True,
-        allow_neg_axes=False,
-        max_axes_size=1,
-        force_int_axis=True,
-    ),
-    num_positional_args=helpers.num_positional_args(
-        fn_name="ivy.functional.frontends.torch.cumprod"
-    ),
-    dtype=helpers.get_dtypes("numeric", none=True),
-)
-def test_torch_cumprod(
-    dtype_x_axis,
-    as_variable,
-    num_positional_args,
-    native_array,
-    with_out,
-    dtype,
-    fw,
-):
-    input_dtype, x, axis = dtype_x_axis
-    helpers.test_frontend_function(
-        input_dtypes=input_dtype,
-        as_variable_flags=as_variable,
-        with_out=with_out,
-        num_positional_args=num_positional_args,
-        native_array_flags=native_array,
-        fw=fw,
-        frontend="torch",
-        fn_tree="cumprod",
-        input=np.asarray(x, dtype=input_dtype),
-        dim=axis,
-        dtype=dtype,
-        out=None,
-    )
-
-
-@handle_cmd_line_args
-@given(
-    row=st.integers(min_value=0, max_value=10),
-    col=st.integers(min_value=0, max_value=10),
-    offset=st.integers(),
-    dtype_result=helpers.get_dtypes("valid"),
-    num_positional_args=helpers.num_positional_args(
-        fn_name="ivy.functional.frontends.torch.tril_indices"
-    ),
-)
-def test_torch_tril_indices(
-    row,
-    col,
-    offset,
-    dtype_result,
-    as_variable,
-    with_out,
-    num_positional_args,
-    native_array,
-    fw,
-):
-    helpers.test_frontend_function(
-        input_dtypes=[ivy.int32],
-        with_out=with_out,
-        num_positional_args=num_positional_args,
-        as_variable_flags=as_variable,
-        native_array_flags=native_array,
-        fw=fw,
-        frontend="torch",
-        fn_tree="tril_indices",
-        row=row,
-        col=col,
-        offset=offset,
-        dtype=dtype_result,
-    )
-
-
-@handle_cmd_line_args
-@given(
-    row=st.integers(min_value=0, max_value=100),
-    col=st.integers(min_value=0, max_value=100),
-    offset=st.integers(),
-    num_positional_args=helpers.num_positional_args(
-        fn_name="ivy.functional.frontends.torch.triu_indices"
-    ),
-)
-def test_torch_triu_indices(
-    row,
-    col,
-    offset,
-    as_variable,
-    with_out,
-    num_positional_args,
-    native_array,
-    fw,
-):
-    helpers.test_frontend_function(
-        input_dtypes="int32",
-        with_out=with_out,
-        num_positional_args=num_positional_args,
-        as_variable_flags=as_variable,
-        native_array_flags=native_array,
-        fw=fw,
-        frontend="torch",
-        fn_tree="triu_indices",
-        row=row,
-        col=col,
-        offset=offset,
-    )
-
-
-<<<<<<< HEAD
-@handle_cmd_line_args
-@given(
-    dtype_and_values=helpers.dtype_and_values(
-        available_dtypes=helpers.get_dtypes("valid"),
-        min_num_dims=2,  # Torch requires this.
-    ),
-    diagonal=st.integers(),
-    num_positional_args=helpers.num_positional_args(
-        fn_name="ivy.functional.frontends.torch.tril"
-    ),
-)
-def test_torch_tril(
-    dtype_and_values,
-    diagonal,
-    fw,
-    num_positional_args,
-    as_variable,
-    with_out,
-    native_array,
-):
-    dtype, values = dtype_and_values
-    values = np.asarray(values, dtype=dtype)
-    helpers.test_frontend_function(
-        input_dtypes=dtype,
-        as_variable_flags=as_variable,
-        with_out=with_out,
-        num_positional_args=num_positional_args,
-        native_array_flags=native_array,
-        fw=fw,
-        frontend="torch",
-        fn_tree="tril",
-        input=values,
-        diagonal=diagonal,
-=======
-@st.composite
-def _get_dtype_and_arrays_and_start_end_dim(
-    draw,
-    *,
-    available_dtypes,
-    min_num_dims=1,
-    max_num_dims=5,
-    min_dim_size=1,
-    max_dim_size=5,
-):
-    """Samples a dtype, array, and start and end dimension which are within the array,
-    with the caveat that the end dimension can be `-1`. This is to match the API
-    for PyTorch's flatten.
-
-    Parameters
-    ----------
-    available_dtypes
-        The dtypes that are permitted for the array, expected to be
-        `helpers.get_dtypes("valid") or similar.
-
-    min_num_dims
-        The minimum number of dimensions the array can have. Defaults to 1
-
-    max_num_dims
-        The maximum number of dimensions the array can have. Defaults to 5
-
-    min_dim_size
-        The minimum size of any dimension in the array. Defaults to 1
-
-    max_dim_size
-        The maximum size of any dimension in the array. Defaults to 5
-
-    Returns
-    -------
-    ret
-        A 4-tuple (dtype, array, start_dim, end_dim) where dtype is
-        one of the available dtypes, the array is an array of values
-        and start_dim and end_dim are legal dimensions contained
-        within the array, with either start_dim <= end_dim or
-        end_dim = 1.
-
-    """
-    num_dims = draw(st.integers(min_value=min_num_dims, max_value=max_num_dims))
-    shape = tuple(
-        draw(st.integers(min_value=min_dim_size, max_value=max_dim_size))
-        for _ in range(num_dims)
-    )
-
-    dtype, array = draw(
-        helpers.dtype_and_values(
-            available_dtypes=available_dtypes,
-            shape=shape,
-        )
-    )
-
-    start_dim = draw(st.integers(min_value=0, max_value=num_dims - 1))
-
-    # End_dim must be either -1 or in [start_dim, num_dims)
-    # If end_dim is -1, then it's going to flatten to a 1-D array.
-    is_full_flatten = draw(st.booleans())
-    if is_full_flatten:
-        end_dim = -1
-    else:
-        end_dim = draw(st.integers(min_value=start_dim, max_value=num_dims - 1))
-
-    return dtype, array, start_dim, end_dim
-
-
-@handle_cmd_line_args
-@given(
-    dtype_and_input_and_start_end_dim=_get_dtype_and_arrays_and_start_end_dim(
-        available_dtypes=helpers.get_dtypes("valid"),
-    ),
-    num_positional_args=helpers.num_positional_args(
-        fn_name="ivy.functional.frontends.torch.flatten"
-    ),
-)
-def test_torch_flatten(
-    dtype_and_input_and_start_end_dim,
-    as_variable,
-    with_out,
-    num_positional_args,
-    native_array,
-    fw,
-):
-    dtype, input, start_dim, end_dim = dtype_and_input_and_start_end_dim
-
-    input = np.asarray(input, dtype=dtype)
-
-    helpers.test_frontend_function(
-        input_dtypes=dtype,
-        with_out=with_out,
-        num_positional_args=num_positional_args,
-        as_variable_flags=as_variable,
-        native_array_flags=native_array,
-        fw=fw,
-        frontend="torch",
-        fn_tree="flatten",
-        input=input,
-        start_dim=start_dim,
-        end_dim=end_dim,
->>>>>>> 18a3c747
-    )
+# global
+import numpy as np
+from hypothesis import assume, given, strategies as st
+
+# local
+import ivy
+import ivy_tests.test_ivy.helpers as helpers
+from ivy_tests.test_ivy.helpers import handle_cmd_line_args
+
+
+# flip
+@handle_cmd_line_args
+@given(
+    dtype_and_values=helpers.dtype_and_values(
+        shape=st.shared(helpers.get_shape(min_num_dims=1), key="shape"),
+        available_dtypes=helpers.get_dtypes("float"),
+    ),
+    axis=helpers.get_axis(
+        shape=st.shared(helpers.get_shape(min_num_dims=1), key="shape"),
+        force_tuple=True,
+    ),
+    num_positional_args=helpers.num_positional_args(
+        fn_name="ivy.functional.frontends.torch.flip"
+    ),
+)
+def test_torch_flip(
+    dtype_and_values,
+    axis,
+    as_variable,
+    num_positional_args,
+    native_array,
+    fw,
+):
+    input_dtype, value = dtype_and_values
+    helpers.test_frontend_function(
+        input_dtypes=input_dtype,
+        as_variable_flags=as_variable,
+        with_out=False,
+        num_positional_args=num_positional_args,
+        native_array_flags=native_array,
+        fw=fw,
+        frontend="torch",
+        fn_tree="flip",
+        input=np.asarray(value, dtype=input_dtype),
+        dims=axis,
+    )
+
+
+# roll
+@handle_cmd_line_args
+@given(
+    dtype_and_values=helpers.dtype_and_values(
+        available_dtypes=helpers.get_dtypes("float"),
+        shape=st.shared(helpers.get_shape(min_num_dims=1), key="shape"),
+    ),
+    shift=helpers.get_axis(
+        shape=st.shared(helpers.get_shape(min_num_dims=1), key="shape"),
+    ),
+    axis=helpers.get_axis(
+        shape=st.shared(helpers.get_shape(min_num_dims=1), key="shape"),
+    ),
+    num_positional_args=helpers.num_positional_args(
+        fn_name="ivy.functional.frontends.torch.roll"
+    ),
+)
+def test_torch_roll(
+    dtype_and_values,
+    shift,
+    axis,
+    as_variable,
+    num_positional_args,
+    native_array,
+    fw,
+):
+    input_dtype, value = dtype_and_values
+    if isinstance(shift, int) and isinstance(axis, tuple):
+        axis = axis[0]
+    if isinstance(shift, tuple) and isinstance(axis, tuple):
+        if len(shift) != len(axis):
+            mn = min(len(shift), len(axis))
+            shift = shift[:mn]
+            axis = axis[:mn]
+    helpers.test_frontend_function(
+        input_dtypes=input_dtype,
+        as_variable_flags=as_variable,
+        with_out=False,
+        num_positional_args=num_positional_args,
+        native_array_flags=native_array,
+        fw=fw,
+        frontend="torch",
+        fn_tree="roll",
+        input=np.asarray(value, dtype=input_dtype),
+        shifts=shift,
+        dims=axis,
+    )
+
+
+# fliplr
+@handle_cmd_line_args
+@given(
+    dtype_and_values=helpers.dtype_and_values(
+        available_dtypes=helpers.get_dtypes("float"),
+        shape=helpers.get_shape(min_num_dims=2),
+    ),
+    num_positional_args=helpers.num_positional_args(
+        fn_name="ivy.functional.frontends.torch.fliplr"
+    ),
+)
+def test_torch_fliplr(
+    dtype_and_values,
+    as_variable,
+    num_positional_args,
+    native_array,
+    fw,
+):
+    input_dtype, value = dtype_and_values
+    helpers.test_frontend_function(
+        input_dtypes=input_dtype,
+        as_variable_flags=as_variable,
+        with_out=False,
+        num_positional_args=num_positional_args,
+        native_array_flags=native_array,
+        fw=fw,
+        frontend="torch",
+        fn_tree="fliplr",
+        input=np.asarray(value, dtype=input_dtype),
+    )
+
+
+# cumsum
+@handle_cmd_line_args
+@given(
+    dtype_x_axis=helpers.dtype_values_axis(
+        available_dtypes=helpers.get_dtypes("numeric"),
+        min_num_dims=1,
+        max_num_dims=5,
+        valid_axis=True,
+        allow_neg_axes=False,
+        max_axes_size=1,
+        force_int_axis=True,
+    ),
+    num_positional_args=helpers.num_positional_args(
+        fn_name="ivy.functional.frontends.torch.cumsum"
+    ),
+    dtype=helpers.get_dtypes("numeric", none=True),
+)
+def test_torch_cumsum(
+    dtype_x_axis,
+    as_variable,
+    num_positional_args,
+    native_array,
+    with_out,
+    dtype,
+    fw,
+):
+    input_dtype, x, axis = dtype_x_axis
+    helpers.test_frontend_function(
+        input_dtypes=input_dtype,
+        as_variable_flags=as_variable,
+        with_out=with_out,
+        num_positional_args=num_positional_args,
+        native_array_flags=native_array,
+        fw=fw,
+        frontend="torch",
+        fn_tree="cumsum",
+        input=np.asarray(x, dtype=input_dtype),
+        dim=axis,
+        dtype=dtype,
+        out=None,
+    )
+
+
+@st.composite
+def dims_and_offset(draw, shape):
+    shape_actual = draw(shape)
+    dim1 = draw(helpers.get_axis(shape=shape, force_int=True))
+    dim2 = draw(helpers.get_axis(shape=shape, force_int=True))
+    offset = draw(
+        st.integers(min_value=-shape_actual[dim1], max_value=shape_actual[dim1])
+    )
+    return dim1, dim2, offset
+
+
+@handle_cmd_line_args
+@given(
+    dtype_and_values=helpers.dtype_and_values(
+        available_dtypes=helpers.get_dtypes("float"),
+        shape=st.shared(helpers.get_shape(min_num_dims=2), key="shape"),
+    ),
+    dims_and_offset=dims_and_offset(
+        shape=st.shared(helpers.get_shape(min_num_dims=2), key="shape")
+    ),
+    num_positional_args=helpers.num_positional_args(
+        fn_name="ivy.functional.frontends.torch.diagonal"
+    ),
+)
+def test_torch_diagonal(
+    dtype_and_values,
+    dims_and_offset,
+    as_variable,
+    num_positional_args,
+    native_array,
+    fw,
+):
+    input_dtype, value = dtype_and_values
+    dim1, dim2, offset = dims_and_offset
+    input = np.asarray(value, dtype=input_dtype)
+    num_dims = len(np.shape(input))
+    assume(dim1 != dim2)
+    if dim1 < 0:
+        assume(dim1 + num_dims != dim2)
+    if dim2 < 0:
+        assume(dim1 != dim2 + num_dims)
+    helpers.test_frontend_function(
+        input_dtypes=input_dtype,
+        as_variable_flags=as_variable,
+        with_out=False,
+        num_positional_args=num_positional_args,
+        native_array_flags=native_array,
+        fw=fw,
+        frontend="torch",
+        fn_tree="diagonal",
+        input=input,
+        offset=offset,
+        dim1=dim1,
+        dim2=dim2,
+    )
+
+
+@handle_cmd_line_args
+@given(
+    dtype_and_values=helpers.dtype_and_values(
+        available_dtypes=helpers.get_dtypes("valid"),
+        min_num_dims=2,  # Torch requires this.
+    ),
+    diagonal=st.integers(),
+    num_positional_args=helpers.num_positional_args(
+        fn_name="ivy.functional.frontends.torch.triu"
+    ),
+)
+def test_torch_triu(
+    dtype_and_values,
+    diagonal,
+    fw,
+    num_positional_args,
+    as_variable,
+    with_out,
+    native_array,
+):
+    dtype, values = dtype_and_values
+    values = np.asarray(values, dtype=dtype)
+    helpers.test_frontend_function(
+        input_dtypes=dtype,
+        as_variable_flags=as_variable,
+        with_out=with_out,
+        num_positional_args=num_positional_args,
+        native_array_flags=native_array,
+        fw=fw,
+        frontend="torch",
+        fn_tree="triu",
+        input=values,
+        diagonal=diagonal,
+    )
+
+
+# cumprod
+@handle_cmd_line_args
+@given(
+    dtype_x_axis=helpers.dtype_values_axis(
+        available_dtypes=helpers.get_dtypes("numeric"),
+        min_num_dims=1,
+        max_num_dims=5,
+        valid_axis=True,
+        allow_neg_axes=False,
+        max_axes_size=1,
+        force_int_axis=True,
+    ),
+    num_positional_args=helpers.num_positional_args(
+        fn_name="ivy.functional.frontends.torch.cumprod"
+    ),
+    dtype=helpers.get_dtypes("numeric", none=True),
+)
+def test_torch_cumprod(
+    dtype_x_axis,
+    as_variable,
+    num_positional_args,
+    native_array,
+    with_out,
+    dtype,
+    fw,
+):
+    input_dtype, x, axis = dtype_x_axis
+    helpers.test_frontend_function(
+        input_dtypes=input_dtype,
+        as_variable_flags=as_variable,
+        with_out=with_out,
+        num_positional_args=num_positional_args,
+        native_array_flags=native_array,
+        fw=fw,
+        frontend="torch",
+        fn_tree="cumprod",
+        input=np.asarray(x, dtype=input_dtype),
+        dim=axis,
+        dtype=dtype,
+        out=None,
+    )
+
+
+@handle_cmd_line_args
+@given(
+    row=st.integers(min_value=0, max_value=10),
+    col=st.integers(min_value=0, max_value=10),
+    offset=st.integers(),
+    dtype_result=helpers.get_dtypes("valid"),
+    num_positional_args=helpers.num_positional_args(
+        fn_name="ivy.functional.frontends.torch.tril_indices"
+    ),
+)
+def test_torch_tril_indices(
+    row,
+    col,
+    offset,
+    dtype_result,
+    as_variable,
+    with_out,
+    num_positional_args,
+    native_array,
+    fw,
+):
+    helpers.test_frontend_function(
+        input_dtypes=[ivy.int32],
+        with_out=with_out,
+        num_positional_args=num_positional_args,
+        as_variable_flags=as_variable,
+        native_array_flags=native_array,
+        fw=fw,
+        frontend="torch",
+        fn_tree="tril_indices",
+        row=row,
+        col=col,
+        offset=offset,
+        dtype=dtype_result,
+    )
+
+
+@handle_cmd_line_args
+@given(
+    row=st.integers(min_value=0, max_value=100),
+    col=st.integers(min_value=0, max_value=100),
+    offset=st.integers(),
+    num_positional_args=helpers.num_positional_args(
+        fn_name="ivy.functional.frontends.torch.triu_indices"
+    ),
+)
+def test_torch_triu_indices(
+    row,
+    col,
+    offset,
+    as_variable,
+    with_out,
+    num_positional_args,
+    native_array,
+    fw,
+):
+    helpers.test_frontend_function(
+        input_dtypes="int32",
+        with_out=with_out,
+        num_positional_args=num_positional_args,
+        as_variable_flags=as_variable,
+        native_array_flags=native_array,
+        fw=fw,
+        frontend="torch",
+        fn_tree="triu_indices",
+        row=row,
+        col=col,
+        offset=offset,
+    )
+
+
+@handle_cmd_line_args
+@given(
+    dtype_and_values=helpers.dtype_and_values(
+        available_dtypes=helpers.get_dtypes("valid"),
+        min_num_dims=2,  # Torch requires this.
+    ),
+    diagonal=st.integers(),
+    num_positional_args=helpers.num_positional_args(
+        fn_name="ivy.functional.frontends.torch.tril"
+    ),
+)
+def test_torch_tril(
+    dtype_and_values,
+    diagonal,
+    fw,
+    num_positional_args,
+    as_variable,
+    with_out,
+    native_array,
+):
+    dtype, values = dtype_and_values
+    values = np.asarray(values, dtype=dtype)
+    helpers.test_frontend_function(
+        input_dtypes=dtype,
+        as_variable_flags=as_variable,
+        with_out=with_out,
+        num_positional_args=num_positional_args,
+        native_array_flags=native_array,
+        fw=fw,
+        frontend="torch",
+        fn_tree="tril",
+        input=values,
+        diagonal=diagonal,
+    )
+
+
+@st.composite
+def _get_dtype_and_arrays_and_start_end_dim(
+    draw,
+    *,
+    available_dtypes,
+    min_num_dims=1,
+    max_num_dims=5,
+    min_dim_size=1,
+    max_dim_size=5,
+):
+    """Samples a dtype, array, and start and end dimension which are within the array,
+    with the caveat that the end dimension can be `-1`. This is to match the API
+    for PyTorch's flatten.
+
+    Parameters
+    ----------
+    available_dtypes
+        The dtypes that are permitted for the array, expected to be
+        `helpers.get_dtypes("valid") or similar.
+
+    min_num_dims
+        The minimum number of dimensions the array can have. Defaults to 1
+
+    max_num_dims
+        The maximum number of dimensions the array can have. Defaults to 5
+
+    min_dim_size
+        The minimum size of any dimension in the array. Defaults to 1
+
+    max_dim_size
+        The maximum size of any dimension in the array. Defaults to 5
+
+    Returns
+    -------
+    ret
+        A 4-tuple (dtype, array, start_dim, end_dim) where dtype is
+        one of the available dtypes, the array is an array of values
+        and start_dim and end_dim are legal dimensions contained
+        within the array, with either start_dim <= end_dim or
+        end_dim = 1.
+
+    """
+    num_dims = draw(st.integers(min_value=min_num_dims, max_value=max_num_dims))
+    shape = tuple(
+        draw(st.integers(min_value=min_dim_size, max_value=max_dim_size))
+        for _ in range(num_dims)
+    )
+
+    dtype, array = draw(
+        helpers.dtype_and_values(
+            available_dtypes=available_dtypes,
+            shape=shape,
+        )
+    )
+
+    start_dim = draw(st.integers(min_value=0, max_value=num_dims - 1))
+
+    # End_dim must be either -1 or in [start_dim, num_dims)
+    # If end_dim is -1, then it's going to flatten to a 1-D array.
+    is_full_flatten = draw(st.booleans())
+    if is_full_flatten:
+        end_dim = -1
+    else:
+        end_dim = draw(st.integers(min_value=start_dim, max_value=num_dims - 1))
+
+    return dtype, array, start_dim, end_dim
+
+
+@handle_cmd_line_args
+@given(
+    dtype_and_input_and_start_end_dim=_get_dtype_and_arrays_and_start_end_dim(
+        available_dtypes=helpers.get_dtypes("valid"),
+    ),
+    num_positional_args=helpers.num_positional_args(
+        fn_name="ivy.functional.frontends.torch.flatten"
+    ),
+)
+def test_torch_flatten(
+    dtype_and_input_and_start_end_dim,
+    as_variable,
+    with_out,
+    num_positional_args,
+    native_array,
+    fw,
+):
+    dtype, input, start_dim, end_dim = dtype_and_input_and_start_end_dim
+
+    input = np.asarray(input, dtype=dtype)
+
+    helpers.test_frontend_function(
+        input_dtypes=dtype,
+        with_out=with_out,
+        num_positional_args=num_positional_args,
+        as_variable_flags=as_variable,
+        native_array_flags=native_array,
+        fw=fw,
+        frontend="torch",
+        fn_tree="flatten",
+        input=input,
+        start_dim=start_dim,
+        end_dim=end_dim,
+    )