--- conflicted
+++ resolved
@@ -1,1665 +1,1666 @@
-# global
-import math
-
-import numpy as np
-from hypothesis import assume, strategies as st
-import hypothesis.extra.numpy as nph
-
-# local
-import ivy
-import ivy_tests.test_ivy.helpers as helpers
-from ivy_tests.test_ivy.helpers import handle_frontend_test
-from ivy_tests.test_ivy.test_functional.test_core.test_linalg import (
-    _get_dtype_value1_value2_axis_for_tensordot,
-)
-
-
-# helpers
-@st.composite
-def _get_repeat_interleaves_args(
-    draw, *, available_dtypes, valid_axis, max_num_dims, max_dim_size
-):
-    values_dtype, values, axis, shape = draw(
-        helpers.dtype_values_axis(
-            available_dtypes=available_dtypes,
-            valid_axis=valid_axis,
-            force_int_axis=True,
-            shape=draw(
-                helpers.get_shape(
-                    allow_none=False,
-                    min_num_dims=0,
-                    max_num_dims=max_num_dims,
-                    min_dim_size=1,
-                    max_dim_size=max_dim_size,
-                )
-            ),
-            ret_shape=True,
-        )
-    )
-
-    if axis is None:
-        generate_repeats_as_integer = draw(st.booleans())
-        num_repeats = 1 if generate_repeats_as_integer else math.prod(tuple(shape))
-    else:
-        num_repeats = shape[axis]
-
-    repeats_dtype, repeats = draw(
-        helpers.dtype_and_values(
-            available_dtypes=helpers.get_dtypes("integer"),
-            min_value=0,
-            max_value=10,
-            shape=[num_repeats],
-        )
-    )
-
-    # Output size is an optional parameter accepted by Torch for optimisation
-    use_output_size = draw(st.booleans())
-    output_size = np.sum(repeats) if use_output_size else None
-
-    return [values_dtype, repeats_dtype], values, repeats, axis, output_size
-
-
-# atleast_1d
-@handle_frontend_test(
-    fn_tree="torch.atleast_1d",
-    dtype_and_tensors=helpers.dtype_and_values(
-        available_dtypes=helpers.get_dtypes("valid"),
-        num_arrays=st.integers(min_value=1, max_value=5),
-    ),
-    test_with_out=st.just(False),
-)
-def test_torch_atleast_1d(
-    *,
-    dtype_and_tensors,
-    on_device,
-    fn_tree,
-    frontend,
-    test_flags,
-    backend_fw,
-):
-    dtypes, tensors = dtype_and_tensors
-    if isinstance(dtypes, list):  # If more than one value was generated
-        args = {
-            f"x{i}": np.array(tensor, dtype=dtypes[i])
-            for i, tensor in enumerate(tensors)
-        }
-    else:  # If exactly one value was generated
-        args = {"x0": np.array(tensors, dtype=dtypes)}
-    test_flags.num_positional_args = len(tensors)
-    helpers.test_frontend_function(
-        input_dtypes=dtypes,
-        backend_to_test=backend_fw,
-        frontend=frontend,
-        test_flags=test_flags,
-        fn_tree=fn_tree,
-        on_device=on_device,
-        **args,
-    )
-
-
-# flip
-@handle_frontend_test(
-    fn_tree="torch.flip",
-    dtype_and_values=helpers.dtype_and_values(
-        shape=st.shared(helpers.get_shape(min_num_dims=1), key="shape"),
-        available_dtypes=helpers.get_dtypes("float"),
-    ),
-    axis=helpers.get_axis(
-        shape=st.shared(helpers.get_shape(min_num_dims=1), key="shape"),
-        force_tuple=True,
-    ),
-)
-def test_torch_flip(
-    *,
-    dtype_and_values,
-    axis,
-    on_device,
-    fn_tree,
-    frontend,
-    test_flags,
-    backend_fw,
-):
-    input_dtype, value = dtype_and_values
-    helpers.test_frontend_function(
-        input_dtypes=input_dtype,
-        backend_to_test=backend_fw,
-        frontend=frontend,
-        test_flags=test_flags,
-        fn_tree=fn_tree,
-        on_device=on_device,
-        input=value[0],
-        dims=axis,
-    )
-
-
-# roll
-@handle_frontend_test(
-    fn_tree="torch.roll",
-    dtype_and_values=helpers.dtype_and_values(
-        available_dtypes=helpers.get_dtypes("float"),
-        shape=st.shared(helpers.get_shape(min_num_dims=1), key="shape"),
-    ),
-    shift=helpers.get_axis(
-        shape=st.shared(helpers.get_shape(min_num_dims=1), key="shape"),
-        force_tuple=True,
-    ),
-    axis=helpers.get_axis(
-        shape=st.shared(helpers.get_shape(min_num_dims=1), key="shape"),
-        force_tuple=True,
-    ),
-)
-def test_torch_roll(
-    *,
-    dtype_and_values,
-    shift,
-    axis,
-    on_device,
-    fn_tree,
-    frontend,
-    test_flags,
-    backend_fw,
-):
-    input_dtype, value = dtype_and_values
-    if isinstance(shift, int) and isinstance(axis, tuple):
-        axis = axis[0]
-    if isinstance(shift, tuple) and isinstance(axis, tuple):
-        if len(shift) != len(axis):
-            mn = min(len(shift), len(axis))
-            shift = shift[:mn]
-            axis = axis[:mn]
-    helpers.test_frontend_function(
-        input_dtypes=input_dtype,
-        backend_to_test=backend_fw,
-        frontend=frontend,
-        test_flags=test_flags,
-        fn_tree=fn_tree,
-        on_device=on_device,
-        input=value[0],
-        shifts=shift,
-        dims=axis,
-    )
-
-
-# meshgrid
-@handle_frontend_test(
-    fn_tree="torch.meshgrid",
-    dtypes_and_tensors=helpers.dtype_and_values(
-        available_dtypes=helpers.get_dtypes("numeric"),
-        num_arrays=st.integers(min_value=2, max_value=5),
-        min_num_dims=1,
-        max_num_dims=1,
-        min_dim_size=2,
-        max_dim_size=5,
-        shared_dtype=True,
-    ),
-    indexing=st.sampled_from(["ij", "xy"]),
-)
-def test_torch_meshgrid(
-    *,
-    dtypes_and_tensors,
-    indexing,
-    on_device,
-    fn_tree,
-    frontend,
-    test_flags,
-    backend_fw,
-):
-    dtypes, tensors = dtypes_and_tensors
-    kwargs = {
-        f"tensor{i}": np.array(tensor, dtype=dtypes[i])
-        for i, tensor in enumerate(tensors)
-    }
-    kwargs["indexing"] = indexing
-    test_flags.num_positional_args = len(tensors)
-    helpers.test_frontend_function(
-        input_dtypes=dtypes,
-        backend_to_test=backend_fw,
-        frontend=frontend,
-        test_flags=test_flags,
-        fn_tree=fn_tree,
-        on_device=on_device,
-        **kwargs,
-    )
-
-
-# fliplr
-@handle_frontend_test(
-    fn_tree="torch.fliplr",
-    dtype_and_values=helpers.dtype_and_values(
-        available_dtypes=helpers.get_dtypes("float"),
-        shape=helpers.get_shape(min_num_dims=2),
-    ),
-)
-def test_torch_fliplr(
-    *,
-    dtype_and_values,
-    on_device,
-    fn_tree,
-    frontend,
-    test_flags,
-    backend_fw,
-):
-    input_dtype, value = dtype_and_values
-    helpers.test_frontend_function(
-        input_dtypes=input_dtype,
-        backend_to_test=backend_fw,
-        frontend=frontend,
-        test_flags=test_flags,
-        fn_tree=fn_tree,
-        on_device=on_device,
-        input=value[0],
-    )
-
-
-# flipud
-@handle_frontend_test(
-    fn_tree="torch.flipud",
-    dtype_and_values=helpers.dtype_and_values(
-        available_dtypes=helpers.get_dtypes("float"),
-        shape=helpers.get_shape(min_num_dims=1),
-    ),
-)
-def test_torch_flipud(
-    *,
-    dtype_and_values,
-    on_device,
-    fn_tree,
-    frontend,
-    test_flags,
-    backend_fw,
-):
-    input_dtype, value = dtype_and_values
-    helpers.test_frontend_function(
-        input_dtypes=input_dtype,
-        backend_to_test=backend_fw,
-        frontend=frontend,
-        test_flags=test_flags,
-        fn_tree=fn_tree,
-        on_device=on_device,
-        input=value[0],
-    )
-
-
-# cumsum
-@handle_frontend_test(
-    fn_tree="torch.cumsum",
-    dtype_x_axis=helpers.dtype_values_axis(
-        available_dtypes=helpers.get_dtypes("numeric"),
-        min_value=-100,
-        max_value=100,
-        min_num_dims=1,
-        max_num_dims=5,
-        valid_axis=True,
-        allow_neg_axes=False,
-        max_axes_size=1,
-        force_int_axis=True,
-    ),
-    dtype=helpers.get_dtypes("numeric", none=True, full=False),
-)
-def test_torch_cumsum(
-    *,
-    dtype_x_axis,
-    dtype,
-    on_device,
-    fn_tree,
-    frontend,
-    test_flags,
-    backend_fw,
-):
-    input_dtype, x, axis = dtype_x_axis
-    # ToDo: set as_variable_flags as the parameter generated by test_torch_cumsum once
-    # this issue is marked as completed https://github.com/pytorch/pytorch/issues/75733
-    if ivy.current_backend_str() == "torch":
-        test_flags.as_variable = [False]
-    helpers.test_frontend_function(
-        input_dtypes=input_dtype,
-        backend_to_test=backend_fw,
-        frontend=frontend,
-        test_flags=test_flags,
-        fn_tree=fn_tree,
-        on_device=on_device,
-        input=x[0],
-        dim=axis,
-        dtype=dtype[0],
-    )
-
-
-@st.composite
-def dims_and_offset(draw, shape):
-    shape_actual = draw(shape)
-    dim1 = draw(helpers.get_axis(shape=shape, force_int=True))
-    dim2 = draw(helpers.get_axis(shape=shape, force_int=True))
-    offset = draw(
-        st.integers(min_value=-shape_actual[dim1], max_value=shape_actual[dim1])
-    )
-    return dim1, dim2, offset
-
-
-@handle_frontend_test(
-    fn_tree="torch.diagonal",
-    dtype_and_values=helpers.dtype_and_values(
-        available_dtypes=helpers.get_dtypes("float"),
-        shape=st.shared(helpers.get_shape(min_num_dims=2), key="shape"),
-    ),
-    dims_and_offset=dims_and_offset(
-        shape=st.shared(helpers.get_shape(min_num_dims=2), key="shape")
-    ),
-)
-def test_torch_diagonal(
-    *,
-    dtype_and_values,
-    dims_and_offset,
-    on_device,
-    fn_tree,
-    frontend,
-    test_flags,
-    backend_fw,
-):
-    input_dtype, value = dtype_and_values
-    dim1, dim2, offset = dims_and_offset
-    input = value[0]
-    num_dims = len(np.shape(input))
-    assume(dim1 != dim2)
-    if dim1 < 0:
-        assume(dim1 + num_dims != dim2)
-    if dim2 < 0:
-        assume(dim1 != dim2 + num_dims)
-    helpers.test_frontend_function(
-        input_dtypes=input_dtype,
-        backend_to_test=backend_fw,
-        frontend=frontend,
-        test_flags=test_flags,
-        fn_tree=fn_tree,
-        on_device=on_device,
-        input=input,
-        offset=offset,
-        dim1=dim1,
-        dim2=dim2,
-    )
-
-
-@handle_frontend_test(
-    fn_tree="torch.cartesian_prod",
-    dtype_and_tensors=helpers.dtype_and_values(
-        available_dtypes=helpers.get_dtypes("valid"),
-        num_arrays=st.integers(min_value=1, max_value=5),
-        min_num_dims=1,
-        max_num_dims=1,
-        max_dim_size=5,
-        shared_dtype=True,
-    ),
-)
-def test_torch_cartesian_prod(
-    *,
-    dtype_and_tensors,
-    on_device,
-    fn_tree,
-    frontend,
-    test_flags,
-    backend_fw,
-):
-    dtypes, tensors = dtype_and_tensors
-    if isinstance(dtypes, list):  # If more than one value was generated
-        args = {
-            f"x{i}": np.array(tensor, dtype=dtypes[i])
-            for i, tensor in enumerate(tensors)
-        }
-    else:  # If exactly one value was generated
-        args = {"x0": np.array(tensors, dtype=dtypes)}
-    test_flags.num_positional_args = len(tensors)
-    helpers.test_frontend_function(
-        input_dtypes=dtypes,
-        backend_to_test=backend_fw,
-        frontend=frontend,
-        test_flags=test_flags,
-        fn_tree=fn_tree,
-        on_device=on_device,
-        **args,
-    )
-
-
-@handle_frontend_test(
-    fn_tree="torch.triu",
-    dtype_and_values=helpers.dtype_and_values(
-        available_dtypes=helpers.get_dtypes("valid"),
-        min_num_dims=2,  # Torch requires this.
-    ),
-    diagonal=st.integers(min_value=-100, max_value=100),
-)
-def test_torch_triu(
-    *,
-    dtype_and_values,
-    diagonal,
-    on_device,
-    fn_tree,
-    frontend,
-    test_flags,
-    backend_fw,
-):
-    dtype, values = dtype_and_values
-    helpers.test_frontend_function(
-        input_dtypes=dtype,
-        backend_to_test=backend_fw,
-        frontend=frontend,
-        test_flags=test_flags,
-        fn_tree=fn_tree,
-        on_device=on_device,
-        input=values[0],
-        diagonal=diagonal,
-    )
-
-
-# cummax
-@handle_frontend_test(
-    fn_tree="torch.cummax",
-    dtype_x_axis=helpers.dtype_values_axis(
-        available_dtypes=helpers.get_dtypes("float"),
-        min_num_dims=1,
-        max_num_dims=2,
-        min_value=-100,
-        max_value=100,
-        valid_axis=True,
-        allow_neg_axes=False,
-        max_axes_size=1,
-        force_int_axis=True,
-    ),
-    dtype=helpers.get_dtypes("float", none=True, full=False),
-)
-def test_torch_cummax(
-    *,
-    dtype_x_axis,
-    dtype,
-    on_device,
-    fn_tree,
-    frontend,
-    test_flags,
-    backend_fw,
-):
-    input_dtype, x, axis = dtype_x_axis
-    if ivy.current_backend_str() == "torch":
-        test_flags.as_variable = [False]
-    helpers.test_frontend_function(
-        input_dtypes=input_dtype,
-        backend_to_test=backend_fw,
-        frontend=frontend,
-        test_flags=test_flags,
-        fn_tree=fn_tree,
-        on_device=on_device,
-        input=x[0],
-        dim=axis,
-    )
-
-
-# cumprod
-@handle_frontend_test(
-    fn_tree="torch.cumprod",
-    dtype_x_axis=helpers.dtype_values_axis(
-        available_dtypes=helpers.get_dtypes("numeric"),
-        min_num_dims=1,
-        max_num_dims=5,
-        min_value=-100,
-        max_value=100,
-        valid_axis=True,
-        allow_neg_axes=False,
-        max_axes_size=1,
-        force_int_axis=True,
-    ),
-    dtype=helpers.get_dtypes("numeric", none=True, full=False),
-)
-def test_torch_cumprod(
-    *,
-    dtype_x_axis,
-    dtype,
-    on_device,
-    fn_tree,
-    frontend,
-    test_flags,
-    backend_fw,
-):
-    input_dtype, x, axis = dtype_x_axis
-    # ToDo: set as_variable_flags as the parameter generated by test_torch_cumsum once
-    # this issue is marked as completed https://github.com/pytorch/pytorch/issues/75733
-    if ivy.current_backend_str() == "torch":
-        test_flags.as_variable = [False]
-    helpers.test_frontend_function(
-        input_dtypes=input_dtype,
-        backend_to_test=backend_fw,
-        frontend=frontend,
-        test_flags=test_flags,
-        fn_tree=fn_tree,
-        on_device=on_device,
-        input=x[0],
-        dim=axis,
-        dtype=dtype[0],
-    )
-
-
-# trace
-@handle_frontend_test(
-    fn_tree="torch.trace",
-    dtype_and_values=helpers.dtype_and_values(
-        available_dtypes=helpers.get_dtypes("numeric"),
-        shape=st.shared(helpers.get_shape(min_num_dims=2, max_num_dims=2), key="shape"),
-    ),
-)
-def test_torch_trace(
-    *,
-    dtype_and_values,
-    on_device,
-    fn_tree,
-    frontend,
-    test_flags,
-    backend_fw,
-):
-    dtype, value = dtype_and_values
-    helpers.test_frontend_function(
-        input_dtypes=dtype,
-        backend_to_test=backend_fw,
-        frontend=frontend,
-        test_flags=test_flags,
-        fn_tree=fn_tree,
-        on_device=on_device,
-        input=value[0],
-    )
-
-
-# tril_indices
-@handle_frontend_test(
-    fn_tree="torch.tril_indices",
-    row=st.integers(min_value=1, max_value=10),
-    col=st.integers(min_value=1, max_value=10),
-    offset=st.integers(min_value=-8, max_value=8),
-    dtype=helpers.get_dtypes("integer", full=False),
-)
-def test_torch_tril_indices(
-    *,
-    row,
-    col,
-    offset,
-    dtype,
-    on_device,
-    fn_tree,
-    frontend,
-    test_flags,
-    backend_fw,
-):
-    helpers.test_frontend_function(
-        input_dtypes=[ivy.int32],
-        backend_to_test=backend_fw,
-        frontend=frontend,
-        test_flags=test_flags,
-        fn_tree=fn_tree,
-        on_device=on_device,
-        row=row,
-        col=col,
-        offset=offset,
-        dtype=dtype[0],
-    )
-
-
-@handle_frontend_test(
-    fn_tree="torch.triu_indices",
-    row=st.integers(min_value=1, max_value=100),
-    col=st.integers(min_value=1, max_value=100),
-    offset=st.integers(min_value=-10, max_value=10),
-)
-def test_torch_triu_indices(
-    *,
-    row,
-    col,
-    offset,
-    on_device,
-    fn_tree,
-    frontend,
-    test_flags,
-    backend_fw,
-):
-    helpers.test_frontend_function(
-        input_dtypes=["int32"],
-        backend_to_test=backend_fw,
-        frontend=frontend,
-        test_flags=test_flags,
-        fn_tree=fn_tree,
-        on_device=on_device,
-        row=row,
-        col=col,
-        offset=offset,
-    )
-
-
-# tril
-@handle_frontend_test(
-    fn_tree="torch.tril",
-    dtype_and_values=helpers.dtype_and_values(
-        available_dtypes=helpers.get_dtypes("numeric"),
-        min_num_dims=2,  # Torch requires this.
-    ),
-    diagonal=st.integers(min_value=-100, max_value=100),
-)
-def test_torch_tril(
-    *,
-    dtype_and_values,
-    diagonal,
-    on_device,
-    fn_tree,
-    frontend,
-    test_flags,
-    backend_fw,
-):
-    dtype, values = dtype_and_values
-    helpers.test_frontend_function(
-        input_dtypes=dtype,
-        backend_to_test=backend_fw,
-        frontend=frontend,
-        test_flags=test_flags,
-        fn_tree=fn_tree,
-        on_device=on_device,
-        input=values[0],
-        diagonal=diagonal,
-    )
-
-
-@handle_frontend_test(
-    fn_tree="torch.flatten",
-    dtype_input_axes=helpers.dtype_values_axis(
-        available_dtypes=helpers.get_dtypes("valid"),
-        valid_axis=True,
-        min_num_dims=1,
-        min_axes_size=2,
-        max_axes_size=2,
-    ),
-)
-def test_torch_flatten(
-    *,
-    dtype_input_axes,
-    on_device,
-    fn_tree,
-    frontend,
-    test_flags,
-    backend_fw,
-):
-    dtype, input, axes = dtype_input_axes
-    if isinstance(axes, int):
-        start_dim = axes
-        end_dim = -1
-    else:
-        start_dim = axes[0]
-        end_dim = axes[1]
-    helpers.test_frontend_function(
-        input_dtypes=dtype,
-        backend_to_test=backend_fw,
-        frontend=frontend,
-        test_flags=test_flags,
-        fn_tree=fn_tree,
-        on_device=on_device,
-        input=input[0],
-        start_dim=start_dim,
-        end_dim=end_dim,
-    )
-
-
-# renorm
-@handle_frontend_test(
-    fn_tree="torch.renorm",
-    dtype_and_values=helpers.dtype_and_values(
-        shape=st.shared(helpers.get_shape(min_num_dims=2), key="shape"),
-        available_dtypes=helpers.get_dtypes("numeric"),
-        max_value=1e4,
-        min_value=-1e4,
-    ),
-    dim=helpers.get_axis(
-        shape=st.shared(helpers.get_shape(), key="shape"),
-        force_int=True,
-    ),
-    p=st.floats(
-        min_value=0.5,
-        exclude_min=True,
-        max_value=5,
-    ),  # Non-positive norms aren't supported in backends.
-    # Small positive norms cause issues due to finite-precision.
-    maxnorm=st.floats(min_value=0),  # Norms are positive semi-definite
-)
-def test_torch_renorm(
-    *,
-    dtype_and_values,
-    p,
-    dim,
-    maxnorm,
-    on_device,
-    fn_tree,
-    frontend,
-    test_flags,
-    backend_fw,
-):
-    dtype, values = dtype_and_values
-    helpers.test_frontend_function(
-        input_dtypes=dtype,
-        backend_to_test=backend_fw,
-        frontend=frontend,
-        test_flags=test_flags,
-        fn_tree=fn_tree,
-        on_device=on_device,
-        atol=1e-02,
-        input=values[0],
-        p=p,
-        dim=dim,
-        maxnorm=maxnorm,
-    )
-
-
-# logcumsumexp
-@handle_frontend_test(
-    fn_tree="torch.logcumsumexp",
-    dtype_and_input=helpers.dtype_and_values(
-        available_dtypes=helpers.get_dtypes("numeric"),
-        shape=st.shared(helpers.get_shape(), key="shape"),
-        max_value=100,
-        min_value=-100,
-    ),
-    dim=helpers.get_axis(
-        shape=st.shared(helpers.get_shape(), key="shape"), force_int=True
-    ),
-)
-def test_torch_logcumsumexp(
-    *,
-    dtype_and_input,
-    dim,
-    on_device,
-    fn_tree,
-    frontend,
-    test_flags,
-    backend_fw,
-):
-    dtype, input = dtype_and_input
-    helpers.test_frontend_function(
-        input_dtypes=dtype,
-        backend_to_test=backend_fw,
-        frontend=frontend,
-        test_flags=test_flags,
-        fn_tree=fn_tree,
-        on_device=on_device,
-        rtol=1e-2,
-        atol=1e-2,
-        input=input[0],
-        dim=dim,
-    )
-
-
-# repeat_interleave
-@handle_frontend_test(
-    fn_tree="torch.repeat_interleave",
-    dtype_values_repeats_axis_output_size=_get_repeat_interleaves_args(
-        available_dtypes=helpers.get_dtypes("valid"),
-        valid_axis=True,
-        max_num_dims=4,
-        max_dim_size=4,
-    ),
-)
-def test_torch_repeat_interleave(
-    *,
-    dtype_values_repeats_axis_output_size,
-    on_device,
-    fn_tree,
-    frontend,
-    test_flags,
-    backend_fw,
-):
-    dtype, values, repeats, axis, output_size = dtype_values_repeats_axis_output_size
-
-    helpers.test_frontend_function(
-        input_dtypes=dtype[0],
-        backend_to_test=backend_fw,
-        frontend=frontend,
-        test_flags=test_flags,
-        fn_tree=fn_tree,
-        on_device=on_device,
-        input=values[0],
-        repeats=repeats[0],
-        dim=axis,
-        output_size=output_size,
-    )
-
-
-# ravel
-@handle_frontend_test(
-    fn_tree="torch.ravel",
-    dtype_and_x=helpers.dtype_and_values(
-        available_dtypes=helpers.get_dtypes("float"),
-        num_arrays=1,
-    ),
-)
-def test_torch_ravel(
-    *,
-    dtype_and_x,
-    on_device,
-    fn_tree,
-    frontend,
-    test_flags,
-    backend_fw,
-):
-    input_dtype, x = dtype_and_x
-    helpers.test_frontend_function(
-        input_dtypes=input_dtype,
-        backend_to_test=backend_fw,
-        frontend=frontend,
-        test_flags=test_flags,
-        fn_tree=fn_tree,
-        on_device=on_device,
-        input=np.asarray(x[0], dtype=input_dtype[0]),
-    )
-
-
-# rot90
-@handle_frontend_test(
-    fn_tree="torch.rot90",
-    dtype_and_x=helpers.dtype_and_values(
-        shape=st.shared(helpers.get_shape(min_num_dims=2), key="shape"),
-        available_dtypes=helpers.get_dtypes("numeric"),
-    ),
-    dims=helpers.get_axis(
-        shape=st.shared(helpers.get_shape(min_num_dims=2), key="shape"),
-        min_size=2,
-        max_size=2,
-        unique=True,
-        allow_neg=False,
-        force_tuple=True,
-    ),
-    k=st.integers(min_value=-10, max_value=10),
-)
-def test_torch_rot90(
-    *,
-    dtype_and_x,
-    dims,
-    k,
-    on_device,
-    fn_tree,
-    frontend,
-    test_flags,
-    backend_fw,
-):
-    input_dtype, x = dtype_and_x
-    helpers.test_frontend_function(
-        input_dtypes=input_dtype,
-        backend_to_test=backend_fw,
-        frontend=frontend,
-        test_flags=test_flags,
-        fn_tree=fn_tree,
-        on_device=on_device,
-        input=x[0],
-        k=k,
-        dims=dims,
-    )
-
-
-# vander
-@handle_frontend_test(
-    fn_tree="torch.vander",
-    dtype_and_x=helpers.dtype_and_values(
-        available_dtypes=helpers.get_dtypes("float"),
-        shape=st.tuples(
-            st.integers(min_value=1, max_value=5),
-        ),
-        min_num_dims=0,
-        max_num_dims=5,
-    ),
-    N=st.integers(min_value=1, max_value=10) | st.none(),
-    increasing=st.booleans(),
-)
-def test_torch_vander(
-    *,
-    dtype_and_x,
-    N,
-    increasing,
-    on_device,
-    fn_tree,
-    frontend,
-    test_flags,
-    backend_fw,
-):
-    input_dtype, x = dtype_and_x
-    helpers.test_frontend_function(
-        input_dtypes=input_dtype,
-        backend_to_test=backend_fw,
-        frontend=frontend,
-        test_flags=test_flags,
-        fn_tree=fn_tree,
-        on_device=on_device,
-        x=np.asarray(x[0], dtype=input_dtype[0]),
-        N=N,
-        increasing=increasing,
-    )
-
-
-# lcm
-@handle_frontend_test(
-    fn_tree="torch.lcm",
-    dtype_and_x=helpers.dtype_and_values(
-        available_dtypes=helpers.get_dtypes("integer"),
-        num_arrays=2,
-        shared_dtype=True,
-        min_num_dims=1,
-        max_num_dims=3,
-        min_value=-100,
-        max_value=100,
-        allow_nan=False,
-    ),
-)
-def test_torch_lcm(
-    *,
-    dtype_and_x,
-    on_device,
-    fn_tree,
-    frontend,
-    test_flags,
-    backend_fw,
-):
-    input_dtype, x = dtype_and_x
-    helpers.test_frontend_function(
-        input_dtypes=input_dtype,
-        backend_to_test=backend_fw,
-        frontend=frontend,
-        test_flags=test_flags,
-        fn_tree=fn_tree,
-        on_device=on_device,
-        input=x[0],
-        other=x[1],
-    )
-
-
-# einsum
-@handle_frontend_test(
-    fn_tree="torch.einsum",
-    eq_n_op_n_shp=st.sampled_from(
-        [
-            ("ii", (np.arange(25).reshape(5, 5),), ()),
-            ("ii->i", (np.arange(25).reshape(5, 5),), (5,)),
-            ("ij,j", (np.arange(25).reshape(5, 5), np.arange(5)), (5,)),
-        ]
-    ),
-    dtype=helpers.get_dtypes("float", full=False),
-)
-def test_torch_einsum(
-    *,
-    eq_n_op_n_shp,
-    dtype,
-    on_device,
-    fn_tree,
-    frontend,
-    test_flags,
-    backend_fw,
-):
-    eq, operands, _ = eq_n_op_n_shp
-    kw = {}
-    i = 0
-    for x_ in operands:
-        kw["x{}".format(i)] = x_
-        i += 1
-    # len(operands) + 1 because of the equation
-    test_flags.num_positional_args = len(operands) + 1
-    helpers.test_frontend_function(
-        input_dtypes=dtype,
-        backend_to_test=backend_fw,
-        frontend=frontend,
-        test_flags=test_flags,
-        fn_tree=fn_tree,
-        on_device=on_device,
-        equation=eq,
-        **kw,
-    )
-
-
-# cross
-@st.composite
-def dtype_value1_value2_axis(
-    draw,
-    available_dtypes,
-    abs_smallest_val=None,
-    min_value=None,
-    max_value=None,
-    allow_inf=False,
-    exclude_min=False,
-    exclude_max=False,
-    min_num_dims=1,
-    max_num_dims=10,
-    min_dim_size=1,
-    max_dim_size=10,
-    specific_dim_size=3,
-    large_abs_safety_factor=4,
-    small_abs_safety_factor=4,
-    safety_factor_scale="log",
-):
-    # For cross product, a dim with size 3 is required
-    shape = draw(
-        helpers.get_shape(
-            allow_none=False,
-            min_num_dims=min_num_dims,
-            max_num_dims=max_num_dims,
-            min_dim_size=min_dim_size,
-            max_dim_size=max_dim_size,
-        )
-    )
-    axis = draw(helpers.ints(min_value=0, max_value=len(shape)))
-    # make sure there is a dim with specific dim size
-    shape = list(shape)
-    shape = shape[:axis] + [specific_dim_size] + shape[axis:]
-    shape = tuple(shape)
-
-    dtype = draw(st.sampled_from(draw(available_dtypes)))
-
-    values = []
-    for i in range(2):
-        values.append(
-            draw(
-                helpers.array_values(
-                    dtype=dtype,
-                    shape=shape,
-                    abs_smallest_val=abs_smallest_val,
-                    min_value=min_value,
-                    max_value=max_value,
-                    allow_inf=allow_inf,
-                    exclude_min=exclude_min,
-                    exclude_max=exclude_max,
-                    large_abs_safety_factor=large_abs_safety_factor,
-                    small_abs_safety_factor=small_abs_safety_factor,
-                    safety_factor_scale=safety_factor_scale,
-                )
-            )
-        )
-
-    value1, value2 = values[0], values[1]
-    return [dtype], value1, value2, axis
-
-
-@handle_frontend_test(
-    fn_tree="torch.cross",
-    dtype_input_other_dim=dtype_value1_value2_axis(
-        available_dtypes=helpers.get_dtypes("numeric"),
-        min_num_dims=1,
-        max_num_dims=10,
-        min_dim_size=3,
-        max_dim_size=3,
-        min_value=-1e5,
-        max_value=1e5,
-        abs_smallest_val=0.01,
-        large_abs_safety_factor=2,
-        safety_factor_scale="log",
-    ),
-)
-def test_torch_cross(
-    dtype_input_other_dim,
-    frontend,
-    test_flags,
-    fn_tree,
-    backend_fw,
-):
-    dtype, input, other, dim = dtype_input_other_dim
-    helpers.test_frontend_function(
-        input_dtypes=dtype,
-        backend_to_test=backend_fw,
-        frontend=frontend,
-        test_flags=test_flags,
-        fn_tree=fn_tree,
-        rtol=1e-2,
-        atol=1e-2,
-        input=input,
-        other=other,
-        dim=dim,
-    )
-
-
-# gcd
-@handle_frontend_test(
-    fn_tree="torch.gcd",
-    dtype_and_x=helpers.dtype_and_values(
-        available_dtypes=helpers.get_dtypes("integer"),
-        min_value=-100,
-        max_value=100,
-        min_num_dims=1,
-        max_num_dims=3,
-        min_dim_size=1,
-        max_dim_size=3,
-        num_arrays=2,
-        shared_dtype=True,
-    ),
-)
-def test_torch_gcd(
-    *,
-    dtype_and_x,
-    on_device,
-    fn_tree,
-    frontend,
-    test_flags,
-    backend_fw,
-):
-    input_dtype, x = dtype_and_x
-    helpers.test_frontend_function(
-        input_dtypes=input_dtype,
-        backend_to_test=backend_fw,
-        frontend=frontend,
-        test_flags=test_flags,
-        fn_tree=fn_tree,
-        on_device=on_device,
-        input=x[0],
-        other=x[1],
-    )
-
-
-@handle_frontend_test(
-    fn_tree="torch.tensordot",
-    dtype_values_and_axes=_get_dtype_value1_value2_axis_for_tensordot(
-        helpers.get_dtypes(kind="float"),
-        min_value=-10,
-        max_value=10,
-    ),
-)
-def test_torch_tensordot(
-    dtype_values_and_axes,
-    test_flags,
-    frontend,
-    backend_fw,
-    fn_tree,
-):
-    dtype, a, b, dims = dtype_values_and_axes
-    if ivy.current_backend_str() == "paddle":
-        # Paddle only supports ndim from 0 to 9
-        assume(a.shape[0] < 10)
-        assume(b.shape[0] < 10)
-
-    helpers.test_frontend_function(
-        input_dtypes=dtype,
-        backend_to_test=backend_fw,
-        test_flags=test_flags,
-        frontend=frontend,
-        fn_tree=fn_tree,
-        a=a,
-        b=b,
-        rtol=1e-2,
-        atol=1e-2,
-        dims=dims,
-    )
-
-
-# diff
-@handle_frontend_test(
-    fn_tree="torch.diff",
-    dtype_n_x_n_axis=helpers.dtype_values_axis(
-        available_dtypes=st.shared(helpers.get_dtypes("valid"), key="dtype"),
-        min_num_dims=1,
-        valid_axis=True,
-        force_int_axis=True,
-    ),
-    n=st.integers(min_value=0, max_value=5),
-    dtype_prepend=helpers.dtype_and_values(
-        available_dtypes=st.shared(helpers.get_dtypes("valid"), key="dtype"),
-        min_num_dims=1,
-        max_num_dims=1,
-    ),
-    dtype_append=helpers.dtype_and_values(
-        available_dtypes=st.shared(helpers.get_dtypes("valid"), key="dtype"),
-        min_num_dims=1,
-        max_num_dims=1,
-    ),
-)
-def test_torch_diff(
-    *,
-    dtype_n_x_n_axis,
-    n,
-    dtype_prepend,
-    dtype_append,
-    test_flags,
-    frontend,
-    backend_fw,
-    fn_tree,
-):
-    input_dtype, x, axis = dtype_n_x_n_axis
-    _, prepend = dtype_prepend
-    _, append = dtype_append
-    helpers.test_frontend_function(
-        input_dtypes=input_dtype,
-        backend_to_test=backend_fw,
-        test_flags=test_flags,
-        frontend=frontend,
-        fn_tree=fn_tree,
-        input=x[0],
-        n=n,
-        dim=axis,
-        prepend=prepend[0],
-        append=append[0],
-    )
-
-
-@handle_frontend_test(
-    fn_tree="torch.broadcast_shapes",
-    shapes=nph.mutually_broadcastable_shapes(
-        num_shapes=4, min_dims=1, max_dims=5, min_side=1, max_side=5
-    ),
-    test_with_out=st.just(False),
-)
-def test_torch_broadcast_shapes(
-    *,
-    shapes,
-    on_device,
-    fn_tree,
-    frontend,
-    test_flags,
-    backend_fw,
-):
-    shape, _ = shapes
-    shapes = {f"shape{i}": shape[i] for i in range(len(shape))}
-    test_flags.num_positional_args = len(shapes)
-    ret, frontend_ret = helpers.test_frontend_function(
-        input_dtypes=["int64"],
-        backend_to_test=backend_fw,
-        frontend=frontend,
-        test_flags=test_flags,
-        fn_tree=fn_tree,
-        on_device=on_device,
-        **shapes,
-        test_values=False,
-    )
-    assert ret == frontend_ret
-
-
-# atleast_2d
-@handle_frontend_test(
-    fn_tree="torch.atleast_2d",
-    dtype_and_x=helpers.dtype_and_values(
-        available_dtypes=helpers.get_dtypes("valid"),
-        num_arrays=helpers.ints(min_value=1, max_value=10),
-    ),
-    test_with_out=st.just(False),
-)
-def test_torch_atleast_2d(
-    *,
-    dtype_and_x,
-    on_device,
-    fn_tree,
-    frontend,
-    test_flags,
-    backend_fw,
-):
-    input_dtype, arrays = dtype_and_x
-    arys = {}
-    for i, (array, idtype) in enumerate(zip(arrays, input_dtype)):
-        arys["arrs{}".format(i)] = array
-    test_flags.num_positional_args = len(arys)
-    helpers.test_frontend_function(
-        input_dtypes=input_dtype,
-        backend_to_test=backend_fw,
-        frontend=frontend,
-        test_flags=test_flags,
-        fn_tree=fn_tree,
-        on_device=on_device,
-        **arys,
-    )
-
-
-@handle_frontend_test(
-    fn_tree="torch.searchsorted",
-    dtype_x_v=helpers.dtype_and_values(
-        available_dtypes=helpers.get_dtypes("float"),
-        shared_dtype=True,
-        min_num_dims=1,
-        max_num_dims=1,
-        num_arrays=2,
-    ),
-    side=st.sampled_from(["left", "right"]),
-    out_int32=st.booleans(),
-    right=st.just(False),
-    test_with_out=st.just(False),
-)
-def test_torch_searchsorted(
-    dtype_x_v,
-    side,
-    out_int32,
-    right,
-    frontend,
-    test_flags,
-    fn_tree,
-    backend_fw,
-    on_device,
-):
-    input_dtypes, xs = dtype_x_v
-    use_sorter = st.booleans()
-    if use_sorter:
-        sorter = np.argsort(xs[0])
-        sorter = np.array(sorter, dtype=np.int64)
-    else:
-        xs[0] = np.sort(xs[0])
-        sorter = None
-    helpers.test_frontend_function(
-        input_dtypes=input_dtypes + ["int64"],
-        backend_to_test=backend_fw,
-        frontend=frontend,
-        test_flags=test_flags,
-        fn_tree=fn_tree,
-        on_device=on_device,
-        sorted_sequence=xs[0],
-        values=xs[1],
-        side=side,
-        out_int32=out_int32,
-        right=right,
-        sorter=sorter,
-    )
-
-
-# atleast_3d
-@handle_frontend_test(
-    fn_tree="torch.atleast_3d",
-    dtype_and_x=helpers.dtype_and_values(
-        available_dtypes=helpers.get_dtypes("valid"),
-        num_arrays=helpers.ints(min_value=1, max_value=10),
-    ),
-    test_with_out=st.just(False),
-)
-def test_torch_atleast_3d(
-    *,
-    dtype_and_x,
-    on_device,
-    fn_tree,
-    frontend,
-    test_flags,
-    backend_fw,
-):
-    input_dtype, arrays = dtype_and_x
-    arys = {}
-    for i, array in enumerate(arrays):
-        arys["arrs{}".format(i)] = array
-    test_flags.num_positional_args = len(arys)
-    helpers.test_frontend_function(
-        input_dtypes=input_dtype,
-        backend_to_test=backend_fw,
-        frontend=frontend,
-        test_flags=test_flags,
-        fn_tree=fn_tree,
-        on_device=on_device,
-        **arys,
-    )
-
-
-# diag
-@handle_frontend_test(
-    fn_tree="torch.diag",
-    dtype_and_values=helpers.dtype_and_values(
-        available_dtypes=helpers.get_dtypes("float"),
-        shape=st.shared(helpers.get_shape(min_num_dims=1, max_num_dims=2), key="shape"),
-    ),
-    diagonal=st.integers(min_value=-100, max_value=100),
-)
-def test_torch_diag(
-    *,
-    dtype_and_values,
-    diagonal,
-    on_device,
-    fn_tree,
-    frontend,
-    test_flags,
-    backend_fw,
-):
-    dtype, values = dtype_and_values
-    helpers.test_frontend_function(
-        input_dtypes=dtype,
-        backend_to_test=backend_fw,
-        frontend=frontend,
-        test_flags=test_flags,
-        fn_tree=fn_tree,
-        on_device=on_device,
-        input=values[0],
-        diagonal=diagonal,
-    )
-
-
-# clone
-@handle_frontend_test(
-    fn_tree="torch.clone",
-    dtype_and_x=helpers.dtype_and_values(
-        available_dtypes=helpers.get_dtypes("valid"),
-    ),
-)
-def test_torch_clone(
-    *,
-    dtype_and_x,
-    on_device,
-    fn_tree,
-    frontend,
-    test_flags,
-    backend_fw,
-):
-    input_dtype, x = dtype_and_x
-    helpers.test_frontend_function(
-        input_dtypes=input_dtype,
-        backend_to_test=backend_fw,
-        frontend=frontend,
-        test_flags=test_flags,
-        fn_tree=fn_tree,
-        on_device=on_device,
-        input=x[0],
-    )
-
-
-@st.composite
-def _get_dtype_value1_value2_cov(
-    draw,
-    available_dtypes,
-    min_num_dims,
-    max_num_dims,
-    min_dim_size,
-    max_dim_size,
-    abs_smallest_val=None,
-    min_value=None,
-    max_value=None,
-    allow_inf=False,
-    exclude_min=False,
-    exclude_max=False,
-    large_abs_safety_factor=4,
-    small_abs_safety_factor=4,
-    safety_factor_scale="log",
-):
-    shape = draw(
-        helpers.get_shape(
-            allow_none=False,
-            min_num_dims=min_num_dims,
-            max_num_dims=max_num_dims,
-            min_dim_size=min_dim_size,
-            max_dim_size=max_dim_size,
-        )
-    )
-
-    dtype = draw(st.sampled_from(draw(available_dtypes)))
-
-    values = []
-    for i in range(1):
-        values.append(
-            draw(
-                helpers.array_values(
-                    dtype=dtype,
-                    shape=shape,
-                    abs_smallest_val=abs_smallest_val,
-                    min_value=min_value,
-                    max_value=max_value,
-                    allow_inf=allow_inf,
-                    exclude_min=exclude_min,
-                    exclude_max=exclude_max,
-                    large_abs_safety_factor=large_abs_safety_factor,
-                    small_abs_safety_factor=small_abs_safety_factor,
-                    safety_factor_scale=safety_factor_scale,
-                )
-            )
-        )
-
-    value1 = values[0]
-
-    correction = draw(helpers.ints(min_value=0, max_value=1))
-
-    fweights = draw(
-        helpers.array_values(
-            dtype="int64",
-            shape=shape[1],
-            abs_smallest_val=1,
-            min_value=1,
-            max_value=10,
-            allow_inf=False,
-        )
-    )
-
-    aweights = draw(
-        helpers.array_values(
-            dtype="float64",
-            shape=shape[1],
-            abs_smallest_val=1,
-            min_value=1,
-            max_value=10,
-            allow_inf=False,
-            small_abs_safety_factor=1,
-        )
-    )
-
-    return [dtype], value1, correction, fweights, aweights
-
-
-# cov
-@handle_frontend_test(
-    fn_tree="torch.cov",
-    dtype_x1_corr_cov=_get_dtype_value1_value2_cov(
-        available_dtypes=helpers.get_dtypes("float"),
-        min_num_dims=2,
-        max_num_dims=2,
-        min_dim_size=2,
-        max_dim_size=5,
-        min_value=1,
-        max_value=1e10,
-        abs_smallest_val=0.01,
-        large_abs_safety_factor=2,
-        safety_factor_scale="log",
-    ),
-    test_with_out=st.just(False),
-)
-def test_torch_cov(
-    dtype_x1_corr_cov,
-    test_flags,
-    frontend,
-    fn_tree,
-    on_device,
-    backend_fw,
-):
-    dtype, x1, correction, fweights, aweights = dtype_x1_corr_cov
-    helpers.test_frontend_function(
-        input_dtypes=["float64", "int64", "float64"],
-        backend_to_test=backend_fw,
-        frontend=frontend,
-        test_flags=test_flags,
-        fn_tree=fn_tree,
-        on_device=on_device,
-        rtol=1e-2,
-        atol=1e-2,
-        input=x1,
-        correction=correction,
-        fweights=fweights,
-        aweights=aweights,
-    )
-
-
-# view_as_real
-@handle_frontend_test(
-    fn_tree="torch.view_as_real",
-    dtype_and_x=helpers.dtype_and_values(
-        available_dtypes=helpers.get_dtypes("valid"),
-        num_arrays=1,
-    ),
-)
-def test_torch_view_as_real(
-    *,
-    dtype_and_x,
-    on_device,
-    fn_tree,
-    frontend,
-    test_flags,
-):
-    input_dtype, x = dtype_and_x
-    helpers.test_frontend_function(
-        input_dtypes=input_dtype,
-        frontend=frontend,
-        test_flags=test_flags,
-        fn_tree=fn_tree,
-        on_device=on_device,
-        input=np.asarray(x[0], dtype=input_dtype[0]),
-    )
-
-
-<<<<<<< HEAD
-@st.composite
-def complex_strategy(
-    draw, min_num_dims=0, max_num_dims=5, min_dim_size=1, max_dim_size=10
-):
-    shape = draw(
-        st.lists(
-            helpers.ints(min_value=min_dim_size, max_value=max_dim_size),
-            min_size=min_num_dims,
-            max_size=max_num_dims,
-        )
-    )
-    shape = list(shape)
-    shape.append(2)
-    return tuple(shape)
-
-
-# view_as_complex
-@handle_frontend_test(
-    fn_tree="torch.view_as_complex",
-    dtype_and_values=helpers.dtype_and_values(
-        available_dtypes=helpers.get_dtypes("float"),
-        shape=st.shared(complex_strategy()),
-    ),
-)
-def test_torch_view_as_complex(
-    *,
-    dtype_and_values,
-    on_device,
-    fn_tree,
-    frontend,
-    test_flags,
-    backend_fw,
-):
-    dtype, value = dtype_and_values
-    helpers.test_frontend_function(
-        input_dtypes=dtype,
-        backend_to_test=backend_fw,
-        frontend=frontend,
-        test_flags=test_flags,
-        fn_tree=fn_tree,
-        on_device=on_device,
-        input=value[0],
-=======
-# corrcoef
-@handle_frontend_test(
-    fn_tree="torch.corrcoef",
-    dtypes_and_x=helpers.dtype_and_values(
-        available_dtypes=helpers.get_dtypes("float"),
-        num_arrays=1,
-        min_num_dims=2,
-        max_num_dims=2,
-        min_dim_size=2,
-        max_dim_size=2,
-        min_value=1,
-    ),
-    test_with_out=st.just(False),
-)
-def test_torch_corrcoef(
-    dtypes_and_x,
-    frontend,
-    fn_tree,
-    on_device,
-    test_flags,
-    backend_fw,
-):
-    input_dtypes, x = dtypes_and_x
-    helpers.test_frontend_function(
-        input_dtypes=["float64"],
-        frontend=frontend,
-        fn_tree=fn_tree,
-        test_flags=test_flags,
-        on_device=on_device,
-        backend_to_test=backend_fw,
-        input=x[0],
->>>>>>> dc375630
-    )
+# global
+import math
+
+import numpy as np
+from hypothesis import assume, strategies as st
+import hypothesis.extra.numpy as nph
+
+# local
+import ivy
+import ivy_tests.test_ivy.helpers as helpers
+from ivy_tests.test_ivy.helpers import handle_frontend_test
+from ivy_tests.test_ivy.test_functional.test_core.test_linalg import (
+    _get_dtype_value1_value2_axis_for_tensordot,
+)
+
+
+# helpers
+@st.composite
+def _get_repeat_interleaves_args(
+    draw, *, available_dtypes, valid_axis, max_num_dims, max_dim_size
+):
+    values_dtype, values, axis, shape = draw(
+        helpers.dtype_values_axis(
+            available_dtypes=available_dtypes,
+            valid_axis=valid_axis,
+            force_int_axis=True,
+            shape=draw(
+                helpers.get_shape(
+                    allow_none=False,
+                    min_num_dims=0,
+                    max_num_dims=max_num_dims,
+                    min_dim_size=1,
+                    max_dim_size=max_dim_size,
+                )
+            ),
+            ret_shape=True,
+        )
+    )
+
+    if axis is None:
+        generate_repeats_as_integer = draw(st.booleans())
+        num_repeats = 1 if generate_repeats_as_integer else math.prod(tuple(shape))
+    else:
+        num_repeats = shape[axis]
+
+    repeats_dtype, repeats = draw(
+        helpers.dtype_and_values(
+            available_dtypes=helpers.get_dtypes("integer"),
+            min_value=0,
+            max_value=10,
+            shape=[num_repeats],
+        )
+    )
+
+    # Output size is an optional parameter accepted by Torch for optimisation
+    use_output_size = draw(st.booleans())
+    output_size = np.sum(repeats) if use_output_size else None
+
+    return [values_dtype, repeats_dtype], values, repeats, axis, output_size
+
+
+# atleast_1d
+@handle_frontend_test(
+    fn_tree="torch.atleast_1d",
+    dtype_and_tensors=helpers.dtype_and_values(
+        available_dtypes=helpers.get_dtypes("valid"),
+        num_arrays=st.integers(min_value=1, max_value=5),
+    ),
+    test_with_out=st.just(False),
+)
+def test_torch_atleast_1d(
+    *,
+    dtype_and_tensors,
+    on_device,
+    fn_tree,
+    frontend,
+    test_flags,
+    backend_fw,
+):
+    dtypes, tensors = dtype_and_tensors
+    if isinstance(dtypes, list):  # If more than one value was generated
+        args = {
+            f"x{i}": np.array(tensor, dtype=dtypes[i])
+            for i, tensor in enumerate(tensors)
+        }
+    else:  # If exactly one value was generated
+        args = {"x0": np.array(tensors, dtype=dtypes)}
+    test_flags.num_positional_args = len(tensors)
+    helpers.test_frontend_function(
+        input_dtypes=dtypes,
+        backend_to_test=backend_fw,
+        frontend=frontend,
+        test_flags=test_flags,
+        fn_tree=fn_tree,
+        on_device=on_device,
+        **args,
+    )
+
+
+# flip
+@handle_frontend_test(
+    fn_tree="torch.flip",
+    dtype_and_values=helpers.dtype_and_values(
+        shape=st.shared(helpers.get_shape(min_num_dims=1), key="shape"),
+        available_dtypes=helpers.get_dtypes("float"),
+    ),
+    axis=helpers.get_axis(
+        shape=st.shared(helpers.get_shape(min_num_dims=1), key="shape"),
+        force_tuple=True,
+    ),
+)
+def test_torch_flip(
+    *,
+    dtype_and_values,
+    axis,
+    on_device,
+    fn_tree,
+    frontend,
+    test_flags,
+    backend_fw,
+):
+    input_dtype, value = dtype_and_values
+    helpers.test_frontend_function(
+        input_dtypes=input_dtype,
+        backend_to_test=backend_fw,
+        frontend=frontend,
+        test_flags=test_flags,
+        fn_tree=fn_tree,
+        on_device=on_device,
+        input=value[0],
+        dims=axis,
+    )
+
+
+# roll
+@handle_frontend_test(
+    fn_tree="torch.roll",
+    dtype_and_values=helpers.dtype_and_values(
+        available_dtypes=helpers.get_dtypes("float"),
+        shape=st.shared(helpers.get_shape(min_num_dims=1), key="shape"),
+    ),
+    shift=helpers.get_axis(
+        shape=st.shared(helpers.get_shape(min_num_dims=1), key="shape"),
+        force_tuple=True,
+    ),
+    axis=helpers.get_axis(
+        shape=st.shared(helpers.get_shape(min_num_dims=1), key="shape"),
+        force_tuple=True,
+    ),
+)
+def test_torch_roll(
+    *,
+    dtype_and_values,
+    shift,
+    axis,
+    on_device,
+    fn_tree,
+    frontend,
+    test_flags,
+    backend_fw,
+):
+    input_dtype, value = dtype_and_values
+    if isinstance(shift, int) and isinstance(axis, tuple):
+        axis = axis[0]
+    if isinstance(shift, tuple) and isinstance(axis, tuple):
+        if len(shift) != len(axis):
+            mn = min(len(shift), len(axis))
+            shift = shift[:mn]
+            axis = axis[:mn]
+    helpers.test_frontend_function(
+        input_dtypes=input_dtype,
+        backend_to_test=backend_fw,
+        frontend=frontend,
+        test_flags=test_flags,
+        fn_tree=fn_tree,
+        on_device=on_device,
+        input=value[0],
+        shifts=shift,
+        dims=axis,
+    )
+
+
+# meshgrid
+@handle_frontend_test(
+    fn_tree="torch.meshgrid",
+    dtypes_and_tensors=helpers.dtype_and_values(
+        available_dtypes=helpers.get_dtypes("numeric"),
+        num_arrays=st.integers(min_value=2, max_value=5),
+        min_num_dims=1,
+        max_num_dims=1,
+        min_dim_size=2,
+        max_dim_size=5,
+        shared_dtype=True,
+    ),
+    indexing=st.sampled_from(["ij", "xy"]),
+)
+def test_torch_meshgrid(
+    *,
+    dtypes_and_tensors,
+    indexing,
+    on_device,
+    fn_tree,
+    frontend,
+    test_flags,
+    backend_fw,
+):
+    dtypes, tensors = dtypes_and_tensors
+    kwargs = {
+        f"tensor{i}": np.array(tensor, dtype=dtypes[i])
+        for i, tensor in enumerate(tensors)
+    }
+    kwargs["indexing"] = indexing
+    test_flags.num_positional_args = len(tensors)
+    helpers.test_frontend_function(
+        input_dtypes=dtypes,
+        backend_to_test=backend_fw,
+        frontend=frontend,
+        test_flags=test_flags,
+        fn_tree=fn_tree,
+        on_device=on_device,
+        **kwargs,
+    )
+
+
+# fliplr
+@handle_frontend_test(
+    fn_tree="torch.fliplr",
+    dtype_and_values=helpers.dtype_and_values(
+        available_dtypes=helpers.get_dtypes("float"),
+        shape=helpers.get_shape(min_num_dims=2),
+    ),
+)
+def test_torch_fliplr(
+    *,
+    dtype_and_values,
+    on_device,
+    fn_tree,
+    frontend,
+    test_flags,
+    backend_fw,
+):
+    input_dtype, value = dtype_and_values
+    helpers.test_frontend_function(
+        input_dtypes=input_dtype,
+        backend_to_test=backend_fw,
+        frontend=frontend,
+        test_flags=test_flags,
+        fn_tree=fn_tree,
+        on_device=on_device,
+        input=value[0],
+    )
+
+
+# flipud
+@handle_frontend_test(
+    fn_tree="torch.flipud",
+    dtype_and_values=helpers.dtype_and_values(
+        available_dtypes=helpers.get_dtypes("float"),
+        shape=helpers.get_shape(min_num_dims=1),
+    ),
+)
+def test_torch_flipud(
+    *,
+    dtype_and_values,
+    on_device,
+    fn_tree,
+    frontend,
+    test_flags,
+    backend_fw,
+):
+    input_dtype, value = dtype_and_values
+    helpers.test_frontend_function(
+        input_dtypes=input_dtype,
+        backend_to_test=backend_fw,
+        frontend=frontend,
+        test_flags=test_flags,
+        fn_tree=fn_tree,
+        on_device=on_device,
+        input=value[0],
+    )
+
+
+# cumsum
+@handle_frontend_test(
+    fn_tree="torch.cumsum",
+    dtype_x_axis=helpers.dtype_values_axis(
+        available_dtypes=helpers.get_dtypes("numeric"),
+        min_value=-100,
+        max_value=100,
+        min_num_dims=1,
+        max_num_dims=5,
+        valid_axis=True,
+        allow_neg_axes=False,
+        max_axes_size=1,
+        force_int_axis=True,
+    ),
+    dtype=helpers.get_dtypes("numeric", none=True, full=False),
+)
+def test_torch_cumsum(
+    *,
+    dtype_x_axis,
+    dtype,
+    on_device,
+    fn_tree,
+    frontend,
+    test_flags,
+    backend_fw,
+):
+    input_dtype, x, axis = dtype_x_axis
+    # ToDo: set as_variable_flags as the parameter generated by test_torch_cumsum once
+    # this issue is marked as completed https://github.com/pytorch/pytorch/issues/75733
+    if ivy.current_backend_str() == "torch":
+        test_flags.as_variable = [False]
+    helpers.test_frontend_function(
+        input_dtypes=input_dtype,
+        backend_to_test=backend_fw,
+        frontend=frontend,
+        test_flags=test_flags,
+        fn_tree=fn_tree,
+        on_device=on_device,
+        input=x[0],
+        dim=axis,
+        dtype=dtype[0],
+    )
+
+
+@st.composite
+def dims_and_offset(draw, shape):
+    shape_actual = draw(shape)
+    dim1 = draw(helpers.get_axis(shape=shape, force_int=True))
+    dim2 = draw(helpers.get_axis(shape=shape, force_int=True))
+    offset = draw(
+        st.integers(min_value=-shape_actual[dim1], max_value=shape_actual[dim1])
+    )
+    return dim1, dim2, offset
+
+
+@handle_frontend_test(
+    fn_tree="torch.diagonal",
+    dtype_and_values=helpers.dtype_and_values(
+        available_dtypes=helpers.get_dtypes("float"),
+        shape=st.shared(helpers.get_shape(min_num_dims=2), key="shape"),
+    ),
+    dims_and_offset=dims_and_offset(
+        shape=st.shared(helpers.get_shape(min_num_dims=2), key="shape")
+    ),
+)
+def test_torch_diagonal(
+    *,
+    dtype_and_values,
+    dims_and_offset,
+    on_device,
+    fn_tree,
+    frontend,
+    test_flags,
+    backend_fw,
+):
+    input_dtype, value = dtype_and_values
+    dim1, dim2, offset = dims_and_offset
+    input = value[0]
+    num_dims = len(np.shape(input))
+    assume(dim1 != dim2)
+    if dim1 < 0:
+        assume(dim1 + num_dims != dim2)
+    if dim2 < 0:
+        assume(dim1 != dim2 + num_dims)
+    helpers.test_frontend_function(
+        input_dtypes=input_dtype,
+        backend_to_test=backend_fw,
+        frontend=frontend,
+        test_flags=test_flags,
+        fn_tree=fn_tree,
+        on_device=on_device,
+        input=input,
+        offset=offset,
+        dim1=dim1,
+        dim2=dim2,
+    )
+
+
+@handle_frontend_test(
+    fn_tree="torch.cartesian_prod",
+    dtype_and_tensors=helpers.dtype_and_values(
+        available_dtypes=helpers.get_dtypes("valid"),
+        num_arrays=st.integers(min_value=1, max_value=5),
+        min_num_dims=1,
+        max_num_dims=1,
+        max_dim_size=5,
+        shared_dtype=True,
+    ),
+)
+def test_torch_cartesian_prod(
+    *,
+    dtype_and_tensors,
+    on_device,
+    fn_tree,
+    frontend,
+    test_flags,
+    backend_fw,
+):
+    dtypes, tensors = dtype_and_tensors
+    if isinstance(dtypes, list):  # If more than one value was generated
+        args = {
+            f"x{i}": np.array(tensor, dtype=dtypes[i])
+            for i, tensor in enumerate(tensors)
+        }
+    else:  # If exactly one value was generated
+        args = {"x0": np.array(tensors, dtype=dtypes)}
+    test_flags.num_positional_args = len(tensors)
+    helpers.test_frontend_function(
+        input_dtypes=dtypes,
+        backend_to_test=backend_fw,
+        frontend=frontend,
+        test_flags=test_flags,
+        fn_tree=fn_tree,
+        on_device=on_device,
+        **args,
+    )
+
+
+@handle_frontend_test(
+    fn_tree="torch.triu",
+    dtype_and_values=helpers.dtype_and_values(
+        available_dtypes=helpers.get_dtypes("valid"),
+        min_num_dims=2,  # Torch requires this.
+    ),
+    diagonal=st.integers(min_value=-100, max_value=100),
+)
+def test_torch_triu(
+    *,
+    dtype_and_values,
+    diagonal,
+    on_device,
+    fn_tree,
+    frontend,
+    test_flags,
+    backend_fw,
+):
+    dtype, values = dtype_and_values
+    helpers.test_frontend_function(
+        input_dtypes=dtype,
+        backend_to_test=backend_fw,
+        frontend=frontend,
+        test_flags=test_flags,
+        fn_tree=fn_tree,
+        on_device=on_device,
+        input=values[0],
+        diagonal=diagonal,
+    )
+
+
+# cummax
+@handle_frontend_test(
+    fn_tree="torch.cummax",
+    dtype_x_axis=helpers.dtype_values_axis(
+        available_dtypes=helpers.get_dtypes("float"),
+        min_num_dims=1,
+        max_num_dims=2,
+        min_value=-100,
+        max_value=100,
+        valid_axis=True,
+        allow_neg_axes=False,
+        max_axes_size=1,
+        force_int_axis=True,
+    ),
+    dtype=helpers.get_dtypes("float", none=True, full=False),
+)
+def test_torch_cummax(
+    *,
+    dtype_x_axis,
+    dtype,
+    on_device,
+    fn_tree,
+    frontend,
+    test_flags,
+    backend_fw,
+):
+    input_dtype, x, axis = dtype_x_axis
+    if ivy.current_backend_str() == "torch":
+        test_flags.as_variable = [False]
+    helpers.test_frontend_function(
+        input_dtypes=input_dtype,
+        backend_to_test=backend_fw,
+        frontend=frontend,
+        test_flags=test_flags,
+        fn_tree=fn_tree,
+        on_device=on_device,
+        input=x[0],
+        dim=axis,
+    )
+
+
+# cumprod
+@handle_frontend_test(
+    fn_tree="torch.cumprod",
+    dtype_x_axis=helpers.dtype_values_axis(
+        available_dtypes=helpers.get_dtypes("numeric"),
+        min_num_dims=1,
+        max_num_dims=5,
+        min_value=-100,
+        max_value=100,
+        valid_axis=True,
+        allow_neg_axes=False,
+        max_axes_size=1,
+        force_int_axis=True,
+    ),
+    dtype=helpers.get_dtypes("numeric", none=True, full=False),
+)
+def test_torch_cumprod(
+    *,
+    dtype_x_axis,
+    dtype,
+    on_device,
+    fn_tree,
+    frontend,
+    test_flags,
+    backend_fw,
+):
+    input_dtype, x, axis = dtype_x_axis
+    # ToDo: set as_variable_flags as the parameter generated by test_torch_cumsum once
+    # this issue is marked as completed https://github.com/pytorch/pytorch/issues/75733
+    if ivy.current_backend_str() == "torch":
+        test_flags.as_variable = [False]
+    helpers.test_frontend_function(
+        input_dtypes=input_dtype,
+        backend_to_test=backend_fw,
+        frontend=frontend,
+        test_flags=test_flags,
+        fn_tree=fn_tree,
+        on_device=on_device,
+        input=x[0],
+        dim=axis,
+        dtype=dtype[0],
+    )
+
+
+# trace
+@handle_frontend_test(
+    fn_tree="torch.trace",
+    dtype_and_values=helpers.dtype_and_values(
+        available_dtypes=helpers.get_dtypes("numeric"),
+        shape=st.shared(helpers.get_shape(min_num_dims=2, max_num_dims=2), key="shape"),
+    ),
+)
+def test_torch_trace(
+    *,
+    dtype_and_values,
+    on_device,
+    fn_tree,
+    frontend,
+    test_flags,
+    backend_fw,
+):
+    dtype, value = dtype_and_values
+    helpers.test_frontend_function(
+        input_dtypes=dtype,
+        backend_to_test=backend_fw,
+        frontend=frontend,
+        test_flags=test_flags,
+        fn_tree=fn_tree,
+        on_device=on_device,
+        input=value[0],
+    )
+
+
+# tril_indices
+@handle_frontend_test(
+    fn_tree="torch.tril_indices",
+    row=st.integers(min_value=1, max_value=10),
+    col=st.integers(min_value=1, max_value=10),
+    offset=st.integers(min_value=-8, max_value=8),
+    dtype=helpers.get_dtypes("integer", full=False),
+)
+def test_torch_tril_indices(
+    *,
+    row,
+    col,
+    offset,
+    dtype,
+    on_device,
+    fn_tree,
+    frontend,
+    test_flags,
+    backend_fw,
+):
+    helpers.test_frontend_function(
+        input_dtypes=[ivy.int32],
+        backend_to_test=backend_fw,
+        frontend=frontend,
+        test_flags=test_flags,
+        fn_tree=fn_tree,
+        on_device=on_device,
+        row=row,
+        col=col,
+        offset=offset,
+        dtype=dtype[0],
+    )
+
+
+@handle_frontend_test(
+    fn_tree="torch.triu_indices",
+    row=st.integers(min_value=1, max_value=100),
+    col=st.integers(min_value=1, max_value=100),
+    offset=st.integers(min_value=-10, max_value=10),
+)
+def test_torch_triu_indices(
+    *,
+    row,
+    col,
+    offset,
+    on_device,
+    fn_tree,
+    frontend,
+    test_flags,
+    backend_fw,
+):
+    helpers.test_frontend_function(
+        input_dtypes=["int32"],
+        backend_to_test=backend_fw,
+        frontend=frontend,
+        test_flags=test_flags,
+        fn_tree=fn_tree,
+        on_device=on_device,
+        row=row,
+        col=col,
+        offset=offset,
+    )
+
+
+# tril
+@handle_frontend_test(
+    fn_tree="torch.tril",
+    dtype_and_values=helpers.dtype_and_values(
+        available_dtypes=helpers.get_dtypes("numeric"),
+        min_num_dims=2,  # Torch requires this.
+    ),
+    diagonal=st.integers(min_value=-100, max_value=100),
+)
+def test_torch_tril(
+    *,
+    dtype_and_values,
+    diagonal,
+    on_device,
+    fn_tree,
+    frontend,
+    test_flags,
+    backend_fw,
+):
+    dtype, values = dtype_and_values
+    helpers.test_frontend_function(
+        input_dtypes=dtype,
+        backend_to_test=backend_fw,
+        frontend=frontend,
+        test_flags=test_flags,
+        fn_tree=fn_tree,
+        on_device=on_device,
+        input=values[0],
+        diagonal=diagonal,
+    )
+
+
+@handle_frontend_test(
+    fn_tree="torch.flatten",
+    dtype_input_axes=helpers.dtype_values_axis(
+        available_dtypes=helpers.get_dtypes("valid"),
+        valid_axis=True,
+        min_num_dims=1,
+        min_axes_size=2,
+        max_axes_size=2,
+    ),
+)
+def test_torch_flatten(
+    *,
+    dtype_input_axes,
+    on_device,
+    fn_tree,
+    frontend,
+    test_flags,
+    backend_fw,
+):
+    dtype, input, axes = dtype_input_axes
+    if isinstance(axes, int):
+        start_dim = axes
+        end_dim = -1
+    else:
+        start_dim = axes[0]
+        end_dim = axes[1]
+    helpers.test_frontend_function(
+        input_dtypes=dtype,
+        backend_to_test=backend_fw,
+        frontend=frontend,
+        test_flags=test_flags,
+        fn_tree=fn_tree,
+        on_device=on_device,
+        input=input[0],
+        start_dim=start_dim,
+        end_dim=end_dim,
+    )
+
+
+# renorm
+@handle_frontend_test(
+    fn_tree="torch.renorm",
+    dtype_and_values=helpers.dtype_and_values(
+        shape=st.shared(helpers.get_shape(min_num_dims=2), key="shape"),
+        available_dtypes=helpers.get_dtypes("numeric"),
+        max_value=1e4,
+        min_value=-1e4,
+    ),
+    dim=helpers.get_axis(
+        shape=st.shared(helpers.get_shape(), key="shape"),
+        force_int=True,
+    ),
+    p=st.floats(
+        min_value=0.5,
+        exclude_min=True,
+        max_value=5,
+    ),  # Non-positive norms aren't supported in backends.
+    # Small positive norms cause issues due to finite-precision.
+    maxnorm=st.floats(min_value=0),  # Norms are positive semi-definite
+)
+def test_torch_renorm(
+    *,
+    dtype_and_values,
+    p,
+    dim,
+    maxnorm,
+    on_device,
+    fn_tree,
+    frontend,
+    test_flags,
+    backend_fw,
+):
+    dtype, values = dtype_and_values
+    helpers.test_frontend_function(
+        input_dtypes=dtype,
+        backend_to_test=backend_fw,
+        frontend=frontend,
+        test_flags=test_flags,
+        fn_tree=fn_tree,
+        on_device=on_device,
+        atol=1e-02,
+        input=values[0],
+        p=p,
+        dim=dim,
+        maxnorm=maxnorm,
+    )
+
+
+# logcumsumexp
+@handle_frontend_test(
+    fn_tree="torch.logcumsumexp",
+    dtype_and_input=helpers.dtype_and_values(
+        available_dtypes=helpers.get_dtypes("numeric"),
+        shape=st.shared(helpers.get_shape(), key="shape"),
+        max_value=100,
+        min_value=-100,
+    ),
+    dim=helpers.get_axis(
+        shape=st.shared(helpers.get_shape(), key="shape"), force_int=True
+    ),
+)
+def test_torch_logcumsumexp(
+    *,
+    dtype_and_input,
+    dim,
+    on_device,
+    fn_tree,
+    frontend,
+    test_flags,
+    backend_fw,
+):
+    dtype, input = dtype_and_input
+    helpers.test_frontend_function(
+        input_dtypes=dtype,
+        backend_to_test=backend_fw,
+        frontend=frontend,
+        test_flags=test_flags,
+        fn_tree=fn_tree,
+        on_device=on_device,
+        rtol=1e-2,
+        atol=1e-2,
+        input=input[0],
+        dim=dim,
+    )
+
+
+# repeat_interleave
+@handle_frontend_test(
+    fn_tree="torch.repeat_interleave",
+    dtype_values_repeats_axis_output_size=_get_repeat_interleaves_args(
+        available_dtypes=helpers.get_dtypes("valid"),
+        valid_axis=True,
+        max_num_dims=4,
+        max_dim_size=4,
+    ),
+)
+def test_torch_repeat_interleave(
+    *,
+    dtype_values_repeats_axis_output_size,
+    on_device,
+    fn_tree,
+    frontend,
+    test_flags,
+    backend_fw,
+):
+    dtype, values, repeats, axis, output_size = dtype_values_repeats_axis_output_size
+
+    helpers.test_frontend_function(
+        input_dtypes=dtype[0],
+        backend_to_test=backend_fw,
+        frontend=frontend,
+        test_flags=test_flags,
+        fn_tree=fn_tree,
+        on_device=on_device,
+        input=values[0],
+        repeats=repeats[0],
+        dim=axis,
+        output_size=output_size,
+    )
+
+
+# ravel
+@handle_frontend_test(
+    fn_tree="torch.ravel",
+    dtype_and_x=helpers.dtype_and_values(
+        available_dtypes=helpers.get_dtypes("float"),
+        num_arrays=1,
+    ),
+)
+def test_torch_ravel(
+    *,
+    dtype_and_x,
+    on_device,
+    fn_tree,
+    frontend,
+    test_flags,
+    backend_fw,
+):
+    input_dtype, x = dtype_and_x
+    helpers.test_frontend_function(
+        input_dtypes=input_dtype,
+        backend_to_test=backend_fw,
+        frontend=frontend,
+        test_flags=test_flags,
+        fn_tree=fn_tree,
+        on_device=on_device,
+        input=np.asarray(x[0], dtype=input_dtype[0]),
+    )
+
+
+# rot90
+@handle_frontend_test(
+    fn_tree="torch.rot90",
+    dtype_and_x=helpers.dtype_and_values(
+        shape=st.shared(helpers.get_shape(min_num_dims=2), key="shape"),
+        available_dtypes=helpers.get_dtypes("numeric"),
+    ),
+    dims=helpers.get_axis(
+        shape=st.shared(helpers.get_shape(min_num_dims=2), key="shape"),
+        min_size=2,
+        max_size=2,
+        unique=True,
+        allow_neg=False,
+        force_tuple=True,
+    ),
+    k=st.integers(min_value=-10, max_value=10),
+)
+def test_torch_rot90(
+    *,
+    dtype_and_x,
+    dims,
+    k,
+    on_device,
+    fn_tree,
+    frontend,
+    test_flags,
+    backend_fw,
+):
+    input_dtype, x = dtype_and_x
+    helpers.test_frontend_function(
+        input_dtypes=input_dtype,
+        backend_to_test=backend_fw,
+        frontend=frontend,
+        test_flags=test_flags,
+        fn_tree=fn_tree,
+        on_device=on_device,
+        input=x[0],
+        k=k,
+        dims=dims,
+    )
+
+
+# vander
+@handle_frontend_test(
+    fn_tree="torch.vander",
+    dtype_and_x=helpers.dtype_and_values(
+        available_dtypes=helpers.get_dtypes("float"),
+        shape=st.tuples(
+            st.integers(min_value=1, max_value=5),
+        ),
+        min_num_dims=0,
+        max_num_dims=5,
+    ),
+    N=st.integers(min_value=1, max_value=10) | st.none(),
+    increasing=st.booleans(),
+)
+def test_torch_vander(
+    *,
+    dtype_and_x,
+    N,
+    increasing,
+    on_device,
+    fn_tree,
+    frontend,
+    test_flags,
+    backend_fw,
+):
+    input_dtype, x = dtype_and_x
+    helpers.test_frontend_function(
+        input_dtypes=input_dtype,
+        backend_to_test=backend_fw,
+        frontend=frontend,
+        test_flags=test_flags,
+        fn_tree=fn_tree,
+        on_device=on_device,
+        x=np.asarray(x[0], dtype=input_dtype[0]),
+        N=N,
+        increasing=increasing,
+    )
+
+
+# lcm
+@handle_frontend_test(
+    fn_tree="torch.lcm",
+    dtype_and_x=helpers.dtype_and_values(
+        available_dtypes=helpers.get_dtypes("integer"),
+        num_arrays=2,
+        shared_dtype=True,
+        min_num_dims=1,
+        max_num_dims=3,
+        min_value=-100,
+        max_value=100,
+        allow_nan=False,
+    ),
+)
+def test_torch_lcm(
+    *,
+    dtype_and_x,
+    on_device,
+    fn_tree,
+    frontend,
+    test_flags,
+    backend_fw,
+):
+    input_dtype, x = dtype_and_x
+    helpers.test_frontend_function(
+        input_dtypes=input_dtype,
+        backend_to_test=backend_fw,
+        frontend=frontend,
+        test_flags=test_flags,
+        fn_tree=fn_tree,
+        on_device=on_device,
+        input=x[0],
+        other=x[1],
+    )
+
+
+# einsum
+@handle_frontend_test(
+    fn_tree="torch.einsum",
+    eq_n_op_n_shp=st.sampled_from(
+        [
+            ("ii", (np.arange(25).reshape(5, 5),), ()),
+            ("ii->i", (np.arange(25).reshape(5, 5),), (5,)),
+            ("ij,j", (np.arange(25).reshape(5, 5), np.arange(5)), (5,)),
+        ]
+    ),
+    dtype=helpers.get_dtypes("float", full=False),
+)
+def test_torch_einsum(
+    *,
+    eq_n_op_n_shp,
+    dtype,
+    on_device,
+    fn_tree,
+    frontend,
+    test_flags,
+    backend_fw,
+):
+    eq, operands, _ = eq_n_op_n_shp
+    kw = {}
+    i = 0
+    for x_ in operands:
+        kw["x{}".format(i)] = x_
+        i += 1
+    # len(operands) + 1 because of the equation
+    test_flags.num_positional_args = len(operands) + 1
+    helpers.test_frontend_function(
+        input_dtypes=dtype,
+        backend_to_test=backend_fw,
+        frontend=frontend,
+        test_flags=test_flags,
+        fn_tree=fn_tree,
+        on_device=on_device,
+        equation=eq,
+        **kw,
+    )
+
+
+# cross
+@st.composite
+def dtype_value1_value2_axis(
+    draw,
+    available_dtypes,
+    abs_smallest_val=None,
+    min_value=None,
+    max_value=None,
+    allow_inf=False,
+    exclude_min=False,
+    exclude_max=False,
+    min_num_dims=1,
+    max_num_dims=10,
+    min_dim_size=1,
+    max_dim_size=10,
+    specific_dim_size=3,
+    large_abs_safety_factor=4,
+    small_abs_safety_factor=4,
+    safety_factor_scale="log",
+):
+    # For cross product, a dim with size 3 is required
+    shape = draw(
+        helpers.get_shape(
+            allow_none=False,
+            min_num_dims=min_num_dims,
+            max_num_dims=max_num_dims,
+            min_dim_size=min_dim_size,
+            max_dim_size=max_dim_size,
+        )
+    )
+    axis = draw(helpers.ints(min_value=0, max_value=len(shape)))
+    # make sure there is a dim with specific dim size
+    shape = list(shape)
+    shape = shape[:axis] + [specific_dim_size] + shape[axis:]
+    shape = tuple(shape)
+
+    dtype = draw(st.sampled_from(draw(available_dtypes)))
+
+    values = []
+    for i in range(2):
+        values.append(
+            draw(
+                helpers.array_values(
+                    dtype=dtype,
+                    shape=shape,
+                    abs_smallest_val=abs_smallest_val,
+                    min_value=min_value,
+                    max_value=max_value,
+                    allow_inf=allow_inf,
+                    exclude_min=exclude_min,
+                    exclude_max=exclude_max,
+                    large_abs_safety_factor=large_abs_safety_factor,
+                    small_abs_safety_factor=small_abs_safety_factor,
+                    safety_factor_scale=safety_factor_scale,
+                )
+            )
+        )
+
+    value1, value2 = values[0], values[1]
+    return [dtype], value1, value2, axis
+
+
+@handle_frontend_test(
+    fn_tree="torch.cross",
+    dtype_input_other_dim=dtype_value1_value2_axis(
+        available_dtypes=helpers.get_dtypes("numeric"),
+        min_num_dims=1,
+        max_num_dims=10,
+        min_dim_size=3,
+        max_dim_size=3,
+        min_value=-1e5,
+        max_value=1e5,
+        abs_smallest_val=0.01,
+        large_abs_safety_factor=2,
+        safety_factor_scale="log",
+    ),
+)
+def test_torch_cross(
+    dtype_input_other_dim,
+    frontend,
+    test_flags,
+    fn_tree,
+    backend_fw,
+):
+    dtype, input, other, dim = dtype_input_other_dim
+    helpers.test_frontend_function(
+        input_dtypes=dtype,
+        backend_to_test=backend_fw,
+        frontend=frontend,
+        test_flags=test_flags,
+        fn_tree=fn_tree,
+        rtol=1e-2,
+        atol=1e-2,
+        input=input,
+        other=other,
+        dim=dim,
+    )
+
+
+# gcd
+@handle_frontend_test(
+    fn_tree="torch.gcd",
+    dtype_and_x=helpers.dtype_and_values(
+        available_dtypes=helpers.get_dtypes("integer"),
+        min_value=-100,
+        max_value=100,
+        min_num_dims=1,
+        max_num_dims=3,
+        min_dim_size=1,
+        max_dim_size=3,
+        num_arrays=2,
+        shared_dtype=True,
+    ),
+)
+def test_torch_gcd(
+    *,
+    dtype_and_x,
+    on_device,
+    fn_tree,
+    frontend,
+    test_flags,
+    backend_fw,
+):
+    input_dtype, x = dtype_and_x
+    helpers.test_frontend_function(
+        input_dtypes=input_dtype,
+        backend_to_test=backend_fw,
+        frontend=frontend,
+        test_flags=test_flags,
+        fn_tree=fn_tree,
+        on_device=on_device,
+        input=x[0],
+        other=x[1],
+    )
+
+
+@handle_frontend_test(
+    fn_tree="torch.tensordot",
+    dtype_values_and_axes=_get_dtype_value1_value2_axis_for_tensordot(
+        helpers.get_dtypes(kind="float"),
+        min_value=-10,
+        max_value=10,
+    ),
+)
+def test_torch_tensordot(
+    dtype_values_and_axes,
+    test_flags,
+    frontend,
+    backend_fw,
+    fn_tree,
+):
+    dtype, a, b, dims = dtype_values_and_axes
+    if ivy.current_backend_str() == "paddle":
+        # Paddle only supports ndim from 0 to 9
+        assume(a.shape[0] < 10)
+        assume(b.shape[0] < 10)
+
+    helpers.test_frontend_function(
+        input_dtypes=dtype,
+        backend_to_test=backend_fw,
+        test_flags=test_flags,
+        frontend=frontend,
+        fn_tree=fn_tree,
+        a=a,
+        b=b,
+        rtol=1e-2,
+        atol=1e-2,
+        dims=dims,
+    )
+
+
+# diff
+@handle_frontend_test(
+    fn_tree="torch.diff",
+    dtype_n_x_n_axis=helpers.dtype_values_axis(
+        available_dtypes=st.shared(helpers.get_dtypes("valid"), key="dtype"),
+        min_num_dims=1,
+        valid_axis=True,
+        force_int_axis=True,
+    ),
+    n=st.integers(min_value=0, max_value=5),
+    dtype_prepend=helpers.dtype_and_values(
+        available_dtypes=st.shared(helpers.get_dtypes("valid"), key="dtype"),
+        min_num_dims=1,
+        max_num_dims=1,
+    ),
+    dtype_append=helpers.dtype_and_values(
+        available_dtypes=st.shared(helpers.get_dtypes("valid"), key="dtype"),
+        min_num_dims=1,
+        max_num_dims=1,
+    ),
+)
+def test_torch_diff(
+    *,
+    dtype_n_x_n_axis,
+    n,
+    dtype_prepend,
+    dtype_append,
+    test_flags,
+    frontend,
+    backend_fw,
+    fn_tree,
+):
+    input_dtype, x, axis = dtype_n_x_n_axis
+    _, prepend = dtype_prepend
+    _, append = dtype_append
+    helpers.test_frontend_function(
+        input_dtypes=input_dtype,
+        backend_to_test=backend_fw,
+        test_flags=test_flags,
+        frontend=frontend,
+        fn_tree=fn_tree,
+        input=x[0],
+        n=n,
+        dim=axis,
+        prepend=prepend[0],
+        append=append[0],
+    )
+
+
+@handle_frontend_test(
+    fn_tree="torch.broadcast_shapes",
+    shapes=nph.mutually_broadcastable_shapes(
+        num_shapes=4, min_dims=1, max_dims=5, min_side=1, max_side=5
+    ),
+    test_with_out=st.just(False),
+)
+def test_torch_broadcast_shapes(
+    *,
+    shapes,
+    on_device,
+    fn_tree,
+    frontend,
+    test_flags,
+    backend_fw,
+):
+    shape, _ = shapes
+    shapes = {f"shape{i}": shape[i] for i in range(len(shape))}
+    test_flags.num_positional_args = len(shapes)
+    ret, frontend_ret = helpers.test_frontend_function(
+        input_dtypes=["int64"],
+        backend_to_test=backend_fw,
+        frontend=frontend,
+        test_flags=test_flags,
+        fn_tree=fn_tree,
+        on_device=on_device,
+        **shapes,
+        test_values=False,
+    )
+    assert ret == frontend_ret
+
+
+# atleast_2d
+@handle_frontend_test(
+    fn_tree="torch.atleast_2d",
+    dtype_and_x=helpers.dtype_and_values(
+        available_dtypes=helpers.get_dtypes("valid"),
+        num_arrays=helpers.ints(min_value=1, max_value=10),
+    ),
+    test_with_out=st.just(False),
+)
+def test_torch_atleast_2d(
+    *,
+    dtype_and_x,
+    on_device,
+    fn_tree,
+    frontend,
+    test_flags,
+    backend_fw,
+):
+    input_dtype, arrays = dtype_and_x
+    arys = {}
+    for i, (array, idtype) in enumerate(zip(arrays, input_dtype)):
+        arys["arrs{}".format(i)] = array
+    test_flags.num_positional_args = len(arys)
+    helpers.test_frontend_function(
+        input_dtypes=input_dtype,
+        backend_to_test=backend_fw,
+        frontend=frontend,
+        test_flags=test_flags,
+        fn_tree=fn_tree,
+        on_device=on_device,
+        **arys,
+    )
+
+
+@handle_frontend_test(
+    fn_tree="torch.searchsorted",
+    dtype_x_v=helpers.dtype_and_values(
+        available_dtypes=helpers.get_dtypes("float"),
+        shared_dtype=True,
+        min_num_dims=1,
+        max_num_dims=1,
+        num_arrays=2,
+    ),
+    side=st.sampled_from(["left", "right"]),
+    out_int32=st.booleans(),
+    right=st.just(False),
+    test_with_out=st.just(False),
+)
+def test_torch_searchsorted(
+    dtype_x_v,
+    side,
+    out_int32,
+    right,
+    frontend,
+    test_flags,
+    fn_tree,
+    backend_fw,
+    on_device,
+):
+    input_dtypes, xs = dtype_x_v
+    use_sorter = st.booleans()
+    if use_sorter:
+        sorter = np.argsort(xs[0])
+        sorter = np.array(sorter, dtype=np.int64)
+    else:
+        xs[0] = np.sort(xs[0])
+        sorter = None
+    helpers.test_frontend_function(
+        input_dtypes=input_dtypes + ["int64"],
+        backend_to_test=backend_fw,
+        frontend=frontend,
+        test_flags=test_flags,
+        fn_tree=fn_tree,
+        on_device=on_device,
+        sorted_sequence=xs[0],
+        values=xs[1],
+        side=side,
+        out_int32=out_int32,
+        right=right,
+        sorter=sorter,
+    )
+
+
+# atleast_3d
+@handle_frontend_test(
+    fn_tree="torch.atleast_3d",
+    dtype_and_x=helpers.dtype_and_values(
+        available_dtypes=helpers.get_dtypes("valid"),
+        num_arrays=helpers.ints(min_value=1, max_value=10),
+    ),
+    test_with_out=st.just(False),
+)
+def test_torch_atleast_3d(
+    *,
+    dtype_and_x,
+    on_device,
+    fn_tree,
+    frontend,
+    test_flags,
+    backend_fw,
+):
+    input_dtype, arrays = dtype_and_x
+    arys = {}
+    for i, array in enumerate(arrays):
+        arys["arrs{}".format(i)] = array
+    test_flags.num_positional_args = len(arys)
+    helpers.test_frontend_function(
+        input_dtypes=input_dtype,
+        backend_to_test=backend_fw,
+        frontend=frontend,
+        test_flags=test_flags,
+        fn_tree=fn_tree,
+        on_device=on_device,
+        **arys,
+    )
+
+
+# diag
+@handle_frontend_test(
+    fn_tree="torch.diag",
+    dtype_and_values=helpers.dtype_and_values(
+        available_dtypes=helpers.get_dtypes("float"),
+        shape=st.shared(helpers.get_shape(min_num_dims=1, max_num_dims=2), key="shape"),
+    ),
+    diagonal=st.integers(min_value=-100, max_value=100),
+)
+def test_torch_diag(
+    *,
+    dtype_and_values,
+    diagonal,
+    on_device,
+    fn_tree,
+    frontend,
+    test_flags,
+    backend_fw,
+):
+    dtype, values = dtype_and_values
+    helpers.test_frontend_function(
+        input_dtypes=dtype,
+        backend_to_test=backend_fw,
+        frontend=frontend,
+        test_flags=test_flags,
+        fn_tree=fn_tree,
+        on_device=on_device,
+        input=values[0],
+        diagonal=diagonal,
+    )
+
+
+# clone
+@handle_frontend_test(
+    fn_tree="torch.clone",
+    dtype_and_x=helpers.dtype_and_values(
+        available_dtypes=helpers.get_dtypes("valid"),
+    ),
+)
+def test_torch_clone(
+    *,
+    dtype_and_x,
+    on_device,
+    fn_tree,
+    frontend,
+    test_flags,
+    backend_fw,
+):
+    input_dtype, x = dtype_and_x
+    helpers.test_frontend_function(
+        input_dtypes=input_dtype,
+        backend_to_test=backend_fw,
+        frontend=frontend,
+        test_flags=test_flags,
+        fn_tree=fn_tree,
+        on_device=on_device,
+        input=x[0],
+    )
+
+
+@st.composite
+def _get_dtype_value1_value2_cov(
+    draw,
+    available_dtypes,
+    min_num_dims,
+    max_num_dims,
+    min_dim_size,
+    max_dim_size,
+    abs_smallest_val=None,
+    min_value=None,
+    max_value=None,
+    allow_inf=False,
+    exclude_min=False,
+    exclude_max=False,
+    large_abs_safety_factor=4,
+    small_abs_safety_factor=4,
+    safety_factor_scale="log",
+):
+    shape = draw(
+        helpers.get_shape(
+            allow_none=False,
+            min_num_dims=min_num_dims,
+            max_num_dims=max_num_dims,
+            min_dim_size=min_dim_size,
+            max_dim_size=max_dim_size,
+        )
+    )
+
+    dtype = draw(st.sampled_from(draw(available_dtypes)))
+
+    values = []
+    for i in range(1):
+        values.append(
+            draw(
+                helpers.array_values(
+                    dtype=dtype,
+                    shape=shape,
+                    abs_smallest_val=abs_smallest_val,
+                    min_value=min_value,
+                    max_value=max_value,
+                    allow_inf=allow_inf,
+                    exclude_min=exclude_min,
+                    exclude_max=exclude_max,
+                    large_abs_safety_factor=large_abs_safety_factor,
+                    small_abs_safety_factor=small_abs_safety_factor,
+                    safety_factor_scale=safety_factor_scale,
+                )
+            )
+        )
+
+    value1 = values[0]
+
+    correction = draw(helpers.ints(min_value=0, max_value=1))
+
+    fweights = draw(
+        helpers.array_values(
+            dtype="int64",
+            shape=shape[1],
+            abs_smallest_val=1,
+            min_value=1,
+            max_value=10,
+            allow_inf=False,
+        )
+    )
+
+    aweights = draw(
+        helpers.array_values(
+            dtype="float64",
+            shape=shape[1],
+            abs_smallest_val=1,
+            min_value=1,
+            max_value=10,
+            allow_inf=False,
+            small_abs_safety_factor=1,
+        )
+    )
+
+    return [dtype], value1, correction, fweights, aweights
+
+
+# cov
+@handle_frontend_test(
+    fn_tree="torch.cov",
+    dtype_x1_corr_cov=_get_dtype_value1_value2_cov(
+        available_dtypes=helpers.get_dtypes("float"),
+        min_num_dims=2,
+        max_num_dims=2,
+        min_dim_size=2,
+        max_dim_size=5,
+        min_value=1,
+        max_value=1e10,
+        abs_smallest_val=0.01,
+        large_abs_safety_factor=2,
+        safety_factor_scale="log",
+    ),
+    test_with_out=st.just(False),
+)
+def test_torch_cov(
+    dtype_x1_corr_cov,
+    test_flags,
+    frontend,
+    fn_tree,
+    on_device,
+    backend_fw,
+):
+    dtype, x1, correction, fweights, aweights = dtype_x1_corr_cov
+    helpers.test_frontend_function(
+        input_dtypes=["float64", "int64", "float64"],
+        backend_to_test=backend_fw,
+        frontend=frontend,
+        test_flags=test_flags,
+        fn_tree=fn_tree,
+        on_device=on_device,
+        rtol=1e-2,
+        atol=1e-2,
+        input=x1,
+        correction=correction,
+        fweights=fweights,
+        aweights=aweights,
+    )
+
+
+# view_as_real
+@handle_frontend_test(
+    fn_tree="torch.view_as_real",
+    dtype_and_x=helpers.dtype_and_values(
+        available_dtypes=helpers.get_dtypes("valid"),
+        num_arrays=1,
+    ),
+)
+def test_torch_view_as_real(
+    *,
+    dtype_and_x,
+    on_device,
+    fn_tree,
+    frontend,
+    test_flags,
+):
+    input_dtype, x = dtype_and_x
+    helpers.test_frontend_function(
+        input_dtypes=input_dtype,
+        frontend=frontend,
+        test_flags=test_flags,
+        fn_tree=fn_tree,
+        on_device=on_device,
+        input=np.asarray(x[0], dtype=input_dtype[0]),
+    )
+
+
+
+@st.composite
+def complex_strategy(
+    draw, min_num_dims=0, max_num_dims=5, min_dim_size=1, max_dim_size=10
+):
+    shape = draw(
+        st.lists(
+            helpers.ints(min_value=min_dim_size, max_value=max_dim_size),
+            min_size=min_num_dims,
+            max_size=max_num_dims,
+        )
+    )
+    shape = list(shape)
+    shape.append(2)
+    return tuple(shape)
+
+
+# view_as_complex
+@handle_frontend_test(
+    fn_tree="torch.view_as_complex",
+    dtype_and_values=helpers.dtype_and_values(
+        available_dtypes=helpers.get_dtypes("float"),
+        shape=st.shared(complex_strategy()),
+    ),
+)
+def test_torch_view_as_complex(
+    *,
+    dtype_and_values,
+    on_device,
+    fn_tree,
+    frontend,
+    test_flags,
+    backend_fw,
+):
+    dtype, value = dtype_and_values
+    helpers.test_frontend_function(
+        input_dtypes=dtype,
+        backend_to_test=backend_fw,
+        frontend=frontend,
+        test_flags=test_flags,
+        fn_tree=fn_tree,
+        on_device=on_device,
+        input=value[0],
+    )
+
+
+# corrcoef
+@handle_frontend_test(
+    fn_tree="torch.corrcoef",
+    dtypes_and_x=helpers.dtype_and_values(
+        available_dtypes=helpers.get_dtypes("float"),
+        num_arrays=1,
+        min_num_dims=2,
+        max_num_dims=2,
+        min_dim_size=2,
+        max_dim_size=2,
+        min_value=1,
+    ),
+    test_with_out=st.just(False),
+)
+def test_torch_corrcoef(
+    dtypes_and_x,
+    frontend,
+    fn_tree,
+    on_device,
+    test_flags,
+    backend_fw,
+):
+    input_dtypes, x = dtypes_and_x
+    helpers.test_frontend_function(
+        input_dtypes=["float64"],
+        frontend=frontend,
+        fn_tree=fn_tree,
+        test_flags=test_flags,
+        on_device=on_device,
+        backend_to_test=backend_fw,
+        input=x[0],
+    )