# global
import random
from hypothesis import strategies as st


# local
import ivy_tests.test_ivy.helpers as helpers
from ivy_tests.test_ivy.helpers import handle_frontend_test


@st.composite
def x_and_filters(draw, dim: int = 2, transpose: bool = False):
    if not isinstance(dim, int):
        dim = draw(dim)
    strides = draw(
        st.one_of(
            st.lists(st.integers(min_value=1, max_value=2), min_size=dim, max_size=dim),
            st.integers(min_value=1, max_value=2),
        )
    )
    padding = draw(
        st.one_of(
            st.sampled_from(["same", "valid"]) if strides == 1 else st.just("valid"),
            st.integers(min_value=1, max_value=3),
            st.lists(st.integers(min_value=1, max_value=2), min_size=dim, max_size=dim),
        )
    )
    batch_size = 1
    filter_shape = draw(
        helpers.get_shape(
            min_num_dims=dim, max_num_dims=dim, min_dim_size=1, max_dim_size=5
        )
    )
    dtype = draw(helpers.get_dtypes("float", full=False))
    input_channels = draw(st.integers(1, 3))
    output_channels = draw(st.integers(1, 3))
    group_list = [i for i in range(1, 3)]
    if not transpose:
        group_list = list(filter(lambda x: (input_channels % x == 0), group_list))
    else:
        group_list = list(filter(lambda x: (output_channels % x == 0), group_list))
    fc = draw(st.sampled_from(group_list))
    dilations = draw(st.integers(1, 3))

    x_dim = []
    if transpose:
        x_dim = draw(
            helpers.get_shape(
                min_num_dims=dim, max_num_dims=dim, min_dim_size=1, max_dim_size=5
            )
        )
    else:
        for i in range(dim):
            min_x = filter_shape[i] + (filter_shape[i] - 1) * (dilations - 1)
            x_dim.append(draw(st.integers(min_x, 15)))
        x_dim = tuple(x_dim)
    if not transpose:
        output_channels = output_channels * fc
        filter_shape = (output_channels, input_channels // fc) + filter_shape
    else:
        input_channels = input_channels * fc
        filter_shape = filter_shape + (input_channels, output_channels // fc)
    x_shape = (batch_size, input_channels) + x_dim
    vals = draw(
        helpers.array_values(
            dtype=dtype[0],
            shape=x_shape,
            min_value=0.0,
            max_value=1.0,
        )
    )
    filters = draw(
        helpers.array_values(
            dtype=dtype[0],
            shape=filter_shape,
            min_value=0.0,
            max_value=1.0,
        )
    )
    bias = draw(
        helpers.array_values(
            dtype=dtype[0],
            shape=(output_channels,),
            min_value=0.0,
            max_value=1.0,
        )
    )
    return dtype, vals, filters, bias, dilations, strides, padding, fc


@handle_frontend_test(
    fn_tree="torch.nn.functional.conv1d",
    dtype_vals=x_and_filters(dim=1),
<<<<<<< HEAD
=======
    num_positional_args=helpers.num_positional_args(
        fn_name="ivy.functional.frontends.torch.conv1d"
    ),
>>>>>>> e3a1c95b
)
def test_torch_conv1d(
    *,
    dtype_vals,
    as_variable,
    with_out,
    num_positional_args,
    native_array,
    on_device,
    fn_tree,
    frontend,
):
    dtype, vals, weight, bias, dilations, strides, padding, fc = dtype_vals
    helpers.test_frontend_function(
        input_dtypes=dtype,
        as_variable_flags=as_variable,
        with_out=with_out,
        num_positional_args=num_positional_args,
        native_array_flags=native_array,
<<<<<<< HEAD
        frontend=frontend,
        fn_tree=fn_tree,
        on_device=on_device,
=======
        frontend="torch",
        fn_tree="conv1d",
>>>>>>> e3a1c95b
        input=vals,
        weight=weight,
        bias=bias,
        stride=strides,
        padding=padding,
        dilation=dilations,
        groups=fc,
    )


@handle_frontend_test(
    fn_tree="torch.nn.functional.conv2d",
    dtype_vals=x_and_filters(dim=2),
<<<<<<< HEAD
=======
    num_positional_args=helpers.num_positional_args(
        fn_name="ivy.functional.frontends.torch.conv2d"
    ),
>>>>>>> e3a1c95b
)
def test_torch_conv2d(
    *,
    dtype_vals,
    as_variable,
    with_out,
    num_positional_args,
    native_array,
    on_device,
    fn_tree,
    frontend,
):
    dtype, vals, weight, bias, dilations, strides, padding, fc = dtype_vals
    helpers.test_frontend_function(
        input_dtypes=dtype,
        as_variable_flags=as_variable,
        with_out=with_out,
        num_positional_args=num_positional_args,
        native_array_flags=native_array,
<<<<<<< HEAD
        frontend=frontend,
        fn_tree=fn_tree,
        on_device=on_device,
=======
        frontend="torch",
        fn_tree="conv2d",
>>>>>>> e3a1c95b
        input=vals,
        weight=weight,
        bias=bias,
        stride=strides,
        padding=padding,
        dilation=dilations,
        groups=fc,
    )


@handle_frontend_test(
    fn_tree="torch.nn.functional.conv3d",
    dtype_vals=x_and_filters(dim=3),
<<<<<<< HEAD
=======
    num_positional_args=helpers.num_positional_args(
        fn_name="ivy.functional.frontends.torch.conv3d"
    ),
>>>>>>> e3a1c95b
)
def test_torch_conv3d(
    *,
    dtype_vals,
    as_variable,
    with_out,
    num_positional_args,
    native_array,
    on_device,
    fn_tree,
    frontend,
):
    dtype, vals, weight, bias, dilations, strides, padding, fc = dtype_vals
    helpers.test_frontend_function(
        input_dtypes=dtype,
        as_variable_flags=as_variable,
        with_out=with_out,
        num_positional_args=num_positional_args,
        native_array_flags=native_array,
<<<<<<< HEAD
        frontend=frontend,
        fn_tree=fn_tree,
        on_device=on_device,
=======
        frontend="torch",
        fn_tree="conv3d",
>>>>>>> e3a1c95b
        input=vals,
        weight=weight,
        bias=bias,
        stride=strides,
        padding=padding,
        dilation=dilations,
        groups=fc,
    )


@st.composite
def _int_or_tuple(draw, min_val, max_val):
    val = draw(
        random.choice(
            [
                st.integers(min_val, max_val),
                st.tuples(st.integers(min_val, max_val)),
                st.tuples(
                    st.integers(min_val, max_val),
                    st.integers(min_val, max_val),
                ),
            ]
        )
    )
    return val


@handle_frontend_test(
    fn_tree="torch.nn.functional.unfold",
    dtype_and_input_and_shape=helpers.dtype_and_values(
        available_dtypes=helpers.get_dtypes("float"),
        shape=(1, 3, 6, 6),
    ),
    kernel_size=_int_or_tuple(2, 5),
    dilation=_int_or_tuple(1, 3),
    padding=_int_or_tuple(0, 2),
    stride=_int_or_tuple(1, 3),
)
def test_torch_unfold(
    *,
    dtype_and_input_and_shape,
    kernel_size,
    dilation,
    padding,
    stride,
    as_variable,
    with_out,
    num_positional_args,
    native_array,
    on_device,
    fn_tree,
    frontend,
):
    args_dtypes = list([dtype_and_input_and_shape[0]] + ["uint8"] * 4)
    helpers.test_frontend_function(
        input_dtypes=args_dtypes,
        as_variable_flags=as_variable,
        with_out=with_out,
        num_positional_args=num_positional_args,
        native_array_flags=native_array,
        frontend=frontend,
        fn_tree=fn_tree,
        on_device=on_device,
        input=dtype_and_input_and_shape[1],
        kernel_size=kernel_size,
        dilation=dilation,
        padding=padding,
        stride=stride,
    )


@handle_frontend_test(
    fn_tree="torch.nn.functional.fold",
    dtype_and_input_and_shape=helpers.dtype_and_values(
        available_dtypes=helpers.get_dtypes("float"),
        shape=(1, 12, 12),
    ),
    output_size=_int_or_tuple(3, 5),
    kernel_size=_int_or_tuple(2, 5),
    dilation=_int_or_tuple(1, 3),
    padding=_int_or_tuple(0, 2),
    stride=_int_or_tuple(1, 3),
)
def test_torch_fold(
    *,
    dtype_and_input_and_shape,
    output_size,
    kernel_size,
    dilation,
    padding,
    stride,
    as_variable,
    with_out,
    num_positional_args,
    native_array,
    on_device,
    fn_tree,
    frontend,
):
    args_dtypes = list([dtype_and_input_and_shape[0]] + ["uint8"] * 5)
    helpers.test_frontend_function(
        input_dtypes=args_dtypes,
        as_variable_flags=as_variable,
        with_out=with_out,
        num_positional_args=num_positional_args,
        native_array_flags=native_array,
        frontend=frontend,
        fn_tree=fn_tree,
        on_device=on_device,
        input=dtype_and_input_and_shape[1],
        output_size=output_size,
        kernel_size=kernel_size,
        dilation=dilation,
        padding=padding,
        stride=stride,
    )<|MERGE_RESOLUTION|>--- conflicted
+++ resolved
@@ -89,14 +89,8 @@
 
 
 @handle_frontend_test(
-    fn_tree="torch.nn.functional.conv1d",
+    fn_tree="torch.conv1d",
     dtype_vals=x_and_filters(dim=1),
-<<<<<<< HEAD
-=======
-    num_positional_args=helpers.num_positional_args(
-        fn_name="ivy.functional.frontends.torch.conv1d"
-    ),
->>>>>>> e3a1c95b
 )
 def test_torch_conv1d(
     *,
@@ -116,14 +110,9 @@
         with_out=with_out,
         num_positional_args=num_positional_args,
         native_array_flags=native_array,
-<<<<<<< HEAD
-        frontend=frontend,
-        fn_tree=fn_tree,
-        on_device=on_device,
-=======
-        frontend="torch",
-        fn_tree="conv1d",
->>>>>>> e3a1c95b
+        frontend=frontend,
+        fn_tree=fn_tree,
+        on_device=on_device,
         input=vals,
         weight=weight,
         bias=bias,
@@ -135,14 +124,8 @@
 
 
 @handle_frontend_test(
-    fn_tree="torch.nn.functional.conv2d",
+    fn_tree="torch.conv2d",
     dtype_vals=x_and_filters(dim=2),
-<<<<<<< HEAD
-=======
-    num_positional_args=helpers.num_positional_args(
-        fn_name="ivy.functional.frontends.torch.conv2d"
-    ),
->>>>>>> e3a1c95b
 )
 def test_torch_conv2d(
     *,
@@ -162,14 +145,9 @@
         with_out=with_out,
         num_positional_args=num_positional_args,
         native_array_flags=native_array,
-<<<<<<< HEAD
-        frontend=frontend,
-        fn_tree=fn_tree,
-        on_device=on_device,
-=======
-        frontend="torch",
-        fn_tree="conv2d",
->>>>>>> e3a1c95b
+        frontend=frontend,
+        fn_tree=fn_tree,
+        on_device=on_device,
         input=vals,
         weight=weight,
         bias=bias,
@@ -181,14 +159,8 @@
 
 
 @handle_frontend_test(
-    fn_tree="torch.nn.functional.conv3d",
+    fn_tree="torch.conv3d",
     dtype_vals=x_and_filters(dim=3),
-<<<<<<< HEAD
-=======
-    num_positional_args=helpers.num_positional_args(
-        fn_name="ivy.functional.frontends.torch.conv3d"
-    ),
->>>>>>> e3a1c95b
 )
 def test_torch_conv3d(
     *,
@@ -208,14 +180,9 @@
         with_out=with_out,
         num_positional_args=num_positional_args,
         native_array_flags=native_array,
-<<<<<<< HEAD
-        frontend=frontend,
-        fn_tree=fn_tree,
-        on_device=on_device,
-=======
-        frontend="torch",
-        fn_tree="conv3d",
->>>>>>> e3a1c95b
+        frontend=frontend,
+        fn_tree=fn_tree,
+        on_device=on_device,
         input=vals,
         weight=weight,
         bias=bias,
