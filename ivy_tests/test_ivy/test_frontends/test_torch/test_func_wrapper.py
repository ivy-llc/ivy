# global
<<<<<<< HEAD
from hypothesis import given
import torch
=======
from hypothesis import given, strategies as st
>>>>>>> dc0490d3

# local
import ivy
import ivy_tests.test_ivy.helpers as helpers
from ivy.functional.frontends.torch.func_wrapper import (
    inputs_to_ivy_arrays,
    outputs_to_frontend_arrays,
    to_ivy_arrays_and_back,
<<<<<<< HEAD
    handle_gradients,
=======
    numpy_to_torch_style_args,
>>>>>>> dc0490d3
)
from ivy.functional.frontends.torch.tensor import Tensor
import ivy.functional.frontends.torch as torch_frontend


def _fn(*args, dtype=None, check_default=False):
    if (
        check_default
        and all([not (ivy.is_array(i) or hasattr(i, "ivy_array")) for i in args])
        and not ivy.exists(dtype)
    ):
        ivy.utils.assertions.check_equal(
            ivy.default_float_dtype(),
            torch_frontend.get_default_dtype(),
            as_array=False,
        )
        ivy.utils.assertions.check_equal(
            ivy.default_int_dtype(), "int64", as_array=False
        )
    return args[0]


@given(
    dtype_and_xs=helpers.dtype_and_values(
        min_value=-1e5,
        max_value=1e5,
        available_dtypes=("float32", "float64"),
    ),
)
def test_handle_gradients(dtype_and_xs):
    if ivy.current_backend_str() == "paddle" or ivy.current_backend_str() == "numpy":
        return

    dtypes, xs = dtype_and_xs
    fn = lambda x: 2 * x  # TODO: when ivy.jac is fixed, add more args

    # Test when requires_grad = False
    x = torch_frontend.tensor(xs[0], dtype=dtypes[0])

    output_fn = fn(x)
    output_wrapped = handle_gradients(fn)(x)

    assert ivy.all(output_fn.ivy_array == output_wrapped.ivy_array)
    assert output_wrapped.grads is None
    assert output_wrapped.func_inputs is None
    assert not output_wrapped.requires_grad

    # Test when requires_grad = True
    # Test requires_grad is set properly
    x = torch_frontend.tensor(xs[0], requires_grad=True)
    assert x.requires_grad

    output_wrapped = handle_gradients(fn)(x)
    assert output_wrapped.requires_grad

    # Test function inputs are stored
    # TODO: when ivy.jac is fixed edit this to
    # check only inputs with req_grad = True
    for stored, gt in zip(output_wrapped.func_inputs, [x]):
        assert ivy.all(stored.ivy_array == gt.ivy_array)

    # Test gradients are stored
    x_native = torch.tensor(xs[0], requires_grad=True)
    output_native = fn(x_native)
    grads_gt = torch.autograd.grad(
        output_native, x_native, grad_outputs=torch.ones_like(output_native)
    )

    axis = list(range(len(output_wrapped.shape)))
    grads = output_wrapped.grads[0].sum(dim=axis)

    ivy.set_backend("torch")
    grads_flat_np_gt = helpers.flatten_and_to_np(ret=ivy.to_ivy(grads_gt[0]))
    ivy.previous_backend()
    grads_flat_np = helpers.flatten_frontend_to_np(ret=grads)
    for grads_flat, grads_flat_gt in zip(grads_flat_np, grads_flat_np_gt):
        assert grads_flat.shape == grads_flat_gt.shape
        helpers.value_test(ret_np_flat=grads_flat, ret_np_from_gt_flat=grads_flat_gt)


@given(
    dtype_and_x=helpers.dtype_and_values(
        available_dtypes=helpers.get_dtypes("valid", prune_function=False)
    ).filter(lambda x: "bfloat16" not in x[0]),
)
def test_inputs_to_ivy_arrays(dtype_and_x):
    x_dtype, x = dtype_and_x

    # check for ivy array
    input_ivy = ivy.array(x[0], dtype=x_dtype[0])
    output = inputs_to_ivy_arrays(_fn)(input_ivy)
    assert isinstance(output, ivy.Array)
    assert input_ivy.dtype == output.dtype
    assert ivy.all(input_ivy == output)

    # check for native array
    input_native = ivy.native_array(input_ivy)
    output = inputs_to_ivy_arrays(_fn)(input_native)
    assert isinstance(output, ivy.Array)
    assert ivy.as_ivy_dtype(input_native.dtype) == str(output.dtype)
    assert ivy.all(input_native == output.data)

    # check for frontend array
    input_frontend = Tensor(x[0])
    input_frontend.ivy_array = input_ivy
    output = inputs_to_ivy_arrays(_fn)(input_frontend)
    assert isinstance(output, ivy.Array)
    assert str(input_frontend.dtype) == str(output.dtype)
    assert ivy.all(input_frontend.ivy_array == output)


@given(
    dtype_and_x=helpers.dtype_and_values(
        available_dtypes=helpers.get_dtypes("valid", prune_function=False)
    ).filter(lambda x: "bfloat16" not in x[0]),
    dtype=helpers.get_dtypes("valid", none=True, full=False, prune_function=False),
)
def test_outputs_to_frontend_arrays(dtype_and_x, dtype):
    x_dtype, x = dtype_and_x

    # check for ivy array
    input_ivy = ivy.array(x[0], dtype=x_dtype[0])
    if not len(input_ivy.shape):
        scalar_input_ivy = ivy.to_scalar(input_ivy)
        outputs_to_frontend_arrays(_fn)(
            scalar_input_ivy, scalar_input_ivy, check_default=True, dtype=dtype
        )
        outputs_to_frontend_arrays(_fn)(
            scalar_input_ivy, input_ivy, check_default=True, dtype=dtype
        )
    output = outputs_to_frontend_arrays(_fn)(input_ivy, check_default=True, dtype=dtype)
    assert isinstance(output, Tensor)
    assert str(input_ivy.dtype) == str(output.dtype)
    assert ivy.all(input_ivy == output.ivy_array)

    assert ivy.default_float_dtype_stack == ivy.default_int_dtype_stack == []


@given(
    dtype_and_x=helpers.dtype_and_values(
        available_dtypes=helpers.get_dtypes("valid", prune_function=False)
    ).filter(lambda x: "bfloat16" not in x[0]),
    dtype=helpers.get_dtypes("valid", none=True, full=False, prune_function=False),
)
def test_to_ivy_arrays_and_back(dtype_and_x, dtype):
    x_dtype, x = dtype_and_x

    # check for ivy array
    input_ivy = ivy.array(x[0], dtype=x_dtype[0])
    if not len(input_ivy.shape):
        scalar_input_ivy = ivy.to_scalar(input_ivy)
        to_ivy_arrays_and_back(_fn)(
            scalar_input_ivy, scalar_input_ivy, check_default=True, dtype=dtype
        )
        to_ivy_arrays_and_back(_fn)(
            scalar_input_ivy, input_ivy, check_default=True, dtype=dtype
        )
    output = to_ivy_arrays_and_back(_fn)(input_ivy, check_default=True, dtype=dtype)
    assert isinstance(output, Tensor)
    assert str(input_ivy.dtype) == str(output.dtype)
    assert ivy.all(input_ivy == output.ivy_array)

    # check for native array
    input_native = ivy.native_array(input_ivy)
    if not len(input_native.shape):
        scalar_input_native = ivy.to_scalar(input_native)
        to_ivy_arrays_and_back(_fn)(
            scalar_input_native, scalar_input_native, check_default=True, dtype=dtype
        )
        to_ivy_arrays_and_back(_fn)(
            scalar_input_native, input_native, check_default=True, dtype=dtype
        )
    output = to_ivy_arrays_and_back(_fn)(input_native, check_default=True, dtype=dtype)
    assert isinstance(output, Tensor)
    assert ivy.as_ivy_dtype(input_native.dtype) == str(output.dtype)
    assert ivy.all(input_native == output.ivy_array.data)

    # check for frontend array
    input_frontend = Tensor(x[0])
    input_frontend.ivy_array = input_ivy
    if not len(input_frontend.shape):
        scalar_input_front = inputs_to_ivy_arrays(ivy.to_scalar)(input_frontend)
        to_ivy_arrays_and_back(_fn)(
            scalar_input_front, scalar_input_front, check_default=True, dtype=dtype
        )
        to_ivy_arrays_and_back(_fn)(
            scalar_input_front, input_frontend, check_default=True, dtype=dtype
        )
    output = to_ivy_arrays_and_back(_fn)(
        input_frontend, check_default=True, dtype=dtype
    )
    assert isinstance(output, Tensor)
    assert input_frontend.dtype == output.dtype
    assert ivy.all(input_frontend.ivy_array == output.ivy_array)

    assert ivy.default_float_dtype_stack == ivy.default_int_dtype_stack == []


@numpy_to_torch_style_args
def mocked_func(dim=None, keepdim=None, input=None, other=None):
    return dim, keepdim, input, other


@given(
    dim=st.integers(),
    keepdim=st.booleans(),
    input=st.lists(st.integers()),
    other=st.integers(),
)
def test_numpy_to_torch_style_args(dim, keepdim, input, other):
    # PyTorch-style keyword arguments
    assert (dim, keepdim, input, other) == mocked_func(
        dim=dim, keepdim=keepdim, input=input, other=other
    )

    # NumPy-style keyword arguments
    assert (dim, keepdim, input, other) == mocked_func(
        axis=dim, keepdims=keepdim, x=input, x2=other
    )

    # Mixed-style keyword arguments
    assert (dim, keepdim, input, other) == mocked_func(
        axis=dim, keepdim=keepdim, input=input, x2=other
    )<|MERGE_RESOLUTION|>--- conflicted
+++ resolved
@@ -1,10 +1,6 @@
 # global
-<<<<<<< HEAD
-from hypothesis import given
+from hypothesis import given, strategies as st
 import torch
-=======
-from hypothesis import given, strategies as st
->>>>>>> dc0490d3
 
 # local
 import ivy
@@ -13,11 +9,8 @@
     inputs_to_ivy_arrays,
     outputs_to_frontend_arrays,
     to_ivy_arrays_and_back,
-<<<<<<< HEAD
+    numpy_to_torch_style_args,
     handle_gradients,
-=======
-    numpy_to_torch_style_args,
->>>>>>> dc0490d3
 )
 from ivy.functional.frontends.torch.tensor import Tensor
 import ivy.functional.frontends.torch as torch_frontend
