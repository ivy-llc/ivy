# global
from hypothesis import strategies as st

# local
import ivy_tests.test_ivy.helpers as helpers
from ivy_tests.test_ivy.helpers import handle_frontend_test
import math


def calculate_same_padding(kernel_size, stride, shape):
    padding = tuple(
        max(
            0,
            math.ceil(((shape[i] - 1) * stride[i] + kernel_size[i] - shape[i]) / 2),
        )
        for i in range(len(kernel_size))
    )
    if all(kernel_size[i] / 2 >= padding[i] for i in range(len(kernel_size))):
        if is_same_padding(padding, stride, kernel_size, shape):
            return padding
    return [0] * len(shape)


def is_same_padding(padding, stride, kernel_size, input_shape):
    output_shape = tuple(
        (input_shape[i] + 2 * padding[i] - kernel_size[i]) // stride[i] + 1
        for i in range(len(padding))
    )
    return all(
        output_shape[i] == math.ceil(input_shape[i] / stride[i])
        for i in range(len(padding))
    )


# adaptive_avg_pool1d
@handle_frontend_test(
    fn_tree="torch.nn.functional.adaptive_avg_pool1d",
    dtype_and_x=helpers.dtype_and_values(
        available_dtypes=helpers.get_dtypes("float"),
        min_num_dims=2,
        max_num_dims=3,
        min_dim_size=5,
        max_value=100,
        min_value=-100,
    ),
    output_size=helpers.ints(min_value=1, max_value=10),
    test_with_out=st.just(False),
)
def test_torch_adaptive_avg_pool1d(
    *,
    dtype_and_x,
    output_size,
    on_device,
    frontend,
    test_flags,
    fn_tree,
    backend_fw,
):
    input_dtype, x = dtype_and_x
    helpers.test_frontend_function(
        input_dtypes=input_dtype,
        backend_to_test=backend_fw,
        frontend=frontend,
        test_flags=test_flags,
        fn_tree=fn_tree,
        on_device=on_device,
        input=x[0],
        output_size=output_size,
        atol=1e-2,
    )


# adaptive_avg_pool2d
@handle_frontend_test(
    fn_tree="torch.nn.functional.adaptive_avg_pool2d",
    dtype_and_x=helpers.dtype_and_values(
        available_dtypes=helpers.get_dtypes("float"),
        min_num_dims=3,
        max_num_dims=4,
        min_dim_size=5,
        max_value=100,
        min_value=-100,
    ),
    output_size=st.one_of(
        st.tuples(
            helpers.ints(min_value=1, max_value=10),
            helpers.ints(min_value=1, max_value=10),
        ),
        helpers.ints(min_value=1, max_value=10),
    ),
    test_with_out=st.just(False),
)
def test_torch_adaptive_avg_pool2d(
    *,
    dtype_and_x,
    output_size,
    on_device,
    frontend,
    test_flags,
    fn_tree,
    backend_fw,
):
    input_dtype, x = dtype_and_x
    helpers.test_frontend_function(
        input_dtypes=input_dtype,
        backend_to_test=backend_fw,
        frontend=frontend,
        test_flags=test_flags,
        fn_tree=fn_tree,
        on_device=on_device,
        input=x[0],
        output_size=output_size,
        atol=1e-2,
    )


# adaptive_max_pool2d
@handle_frontend_test(
    fn_tree="torch.nn.functional.adaptive_max_pool2d",
    dtype_and_x=helpers.dtype_and_values(
        available_dtypes=helpers.get_dtypes("float"),
        min_num_dims=3,
        max_num_dims=4,
        min_dim_size=5,
        # Setting max and min value because this operation in paddle is not
        # numerically stable
        max_value=100,
        min_value=-100,
    ),
    output_size=st.one_of(
        st.tuples(
            helpers.ints(min_value=1, max_value=10),
            helpers.ints(min_value=1, max_value=10),
        ),
        helpers.ints(min_value=1, max_value=10),
    ),
    test_with_out=st.just(False),
)
def test_torch_adaptive_max_pool2d(
    *,
    dtype_and_x,
    output_size,
    on_device,
    frontend,
    test_flags,
    fn_tree,
    backend_fw,
):
    input_dtype, x = dtype_and_x
    helpers.test_frontend_function(
        input_dtypes=input_dtype,
        backend_to_test=backend_fw,
        frontend=frontend,
        test_flags=test_flags,
        fn_tree=fn_tree,
        on_device=on_device,
        input=x[0],
        output_size=output_size,
        atol=1e-2,
    )


# avg_pool1d
@handle_frontend_test(
    fn_tree="torch.nn.functional.avg_pool1d",
    dtype_x_k_s=helpers.arrays_for_pooling(
        min_dims=3,
        max_dims=3,
        min_side=1,
        max_side=3,
        data_format="channel_first",
        only_explicit_padding=True,
    ),
    count_include_pad=st.just(False),
    ceil_mode=st.booleans(),
    test_with_out=st.just(False),
)
def test_torch_avg_pool1d(
    dtype_x_k_s,
    count_include_pad,
    ceil_mode,
    *,
    test_flags,
    frontend,
    backend_fw,
    fn_tree,
    on_device,
):
    input_dtype, x, kernel_size, stride, padding = dtype_x_k_s
<<<<<<< HEAD
    # TODO: remove the processing of padding attribute when ivy.avg_pool
    #   support explicit padding
    x_shape = [x[0].shape[2]]
    padding = [pad[i] for i, pad in enumerate(padding)]
    # figuring out the exact kernel_size for SAME and VALID padding
    # As ivy.avg_pool1d doesn't support explicit padding scheme
    if sum(padding) != 0:
        padding = calculate_same_padding(kernel_size, stride, x_shape)
=======
    padding = [pad[0] for pad in padding]
>>>>>>> 08c1ce01
    helpers.test_frontend_function(
        input_dtypes=input_dtype,
        backend_to_test=backend_fw,
        test_flags=test_flags,
        frontend=frontend,
        fn_tree=fn_tree,
        on_device=on_device,
        input=x[0],
        kernel_size=kernel_size,
        stride=stride,
        padding=padding,
        ceil_mode=ceil_mode,
        count_include_pad=count_include_pad,
    )


# avg_pool2d
@handle_frontend_test(
    fn_tree="torch.nn.functional.avg_pool2d",
    dtype_x_k_s=helpers.arrays_for_pooling(
        min_dims=4,
        max_dims=4,
        min_side=1,
        max_side=4,
        only_explicit_padding=True,
        data_format="channel_first",
    ),
    ceil_mode=st.booleans(),
    count_include_pad=st.booleans(),
    test_with_out=st.just(False),
)
def test_torch_avg_pool2d(
    dtype_x_k_s,
    count_include_pad,
    ceil_mode,
    *,
    test_flags,
    frontend,
    backend_fw,
    fn_tree,
    on_device,
):
    input_dtype, x, kernel_size, stride, padding = dtype_x_k_s
    # TODO: remove the processing of padding attribute when ivy.avg_pool
    #   support explicit padding
    padding = [pad[i] for i, pad in enumerate(padding)]
    x_shape = x[0].shape[2:]
    if sum(padding) != 0:
        padding = calculate_same_padding(kernel_size, [stride[0]] * 2, x_shape)
    helpers.test_frontend_function(
        input_dtypes=input_dtype,
        backend_to_test=backend_fw,
        test_flags=test_flags,
        frontend=frontend,
        fn_tree=fn_tree,
        on_device=on_device,
        input=x[0],
        kernel_size=kernel_size,
        stride=stride,
        padding=padding,
        ceil_mode=ceil_mode,
        count_include_pad=count_include_pad,
        divisor_override=None,
    )


# avg_pool3d
@handle_frontend_test(
    fn_tree="torch.nn.functional.avg_pool3d",
    dtype_x_k_s=helpers.arrays_for_pooling(
        min_dims=5,
        max_dims=5,
        min_side=2,
        max_side=4,
        only_explicit_padding=True,
        data_format="channel_first",
    ),
    count_include_pad=st.booleans(),
    ceil_mode=st.booleans(),
    divisor_override=st.just(None),
    test_with_out=st.just(False),
)
def test_torch_avg_pool3d(
    *,
    dtype_x_k_s,
    count_include_pad,
    ceil_mode,
    divisor_override,
    test_flags,
    frontend,
    backend_fw,
    fn_tree,
    on_device,
):
    input_dtype, x, kernel_size, stride, padding = dtype_x_k_s
    # TODO: remove the processing of padding and strides attributes when ivy.avg_pool
    #   support explicit padding
    x_shape = x[0].shape[2:]
    padding = [pad[0] for pad in padding]
    if sum(padding) != 0:
        stride_broad = (stride[0],) * 3 if len(stride) == 1 else stride
        padding = calculate_same_padding(kernel_size, stride_broad, x_shape)
    helpers.test_frontend_function(
        input_dtypes=input_dtype,
        backend_to_test=backend_fw,
        test_flags=test_flags,
        frontend=frontend,
        fn_tree=fn_tree,
        on_device=on_device,
        input=x[0],
        kernel_size=kernel_size,
        stride=stride,
        padding=padding,
        ceil_mode=ceil_mode,
        count_include_pad=count_include_pad,
        divisor_override=divisor_override,
    )


# avg_pool1d
@handle_frontend_test(
    fn_tree="torch.nn.functional.lp_pool1d",
    dtype_x_k_s=helpers.arrays_for_pooling(
        min_dims=3,
        max_dims=3,
        min_side=1,
        max_side=3,
        data_format="channel_first",
    ),
    norm_type=helpers.ints(min_value=1, max_value=6),
    test_with_out=st.just(False),
)
def test_torch_lp_pool1d(
    dtype_x_k_s,
    norm_type,
    *,
    test_flags,
    frontend,
    backend_fw,
    fn_tree,
    on_device,
):
    input_dtype, x, kernel_size, stride, _ = dtype_x_k_s

    helpers.test_frontend_function(
        input_dtypes=input_dtype,
        backend_to_test=backend_fw,
        test_flags=test_flags,
        frontend=frontend,
        fn_tree=fn_tree,
        on_device=on_device,
        input=x[0],
        norm_type=norm_type if norm_type > 0 else 1,
        kernel_size=kernel_size[0],
        stride=stride[0],
        ceil_mode=False,
    )


# avg_pool2d
@handle_frontend_test(
    fn_tree="torch.nn.functional.lp_pool2d",
    dtype_x_k_s=helpers.arrays_for_pooling(
        min_dims=4,
        max_dims=4,
        min_side=1,
        max_side=4,
        data_format="channel_first",
    ),
    norm_type=helpers.ints(min_value=1, max_value=6),
    test_with_out=st.just(False),
)
def test_torch_lp_pool2d(
    dtype_x_k_s,
    norm_type,
    *,
    test_flags,
    frontend,
    backend_fw,
    fn_tree,
    on_device,
):
    input_dtype, x, kernel_size, stride, _ = dtype_x_k_s
    helpers.test_frontend_function(
        input_dtypes=input_dtype,
        backend_to_test=backend_fw,
        test_flags=test_flags,
        frontend=frontend,
        fn_tree=fn_tree,
        on_device=on_device,
        input=x[0],
        norm_type=norm_type if norm_type > 0 else 1,
        kernel_size=kernel_size,
        stride=stride[0],
        ceil_mode=False,
    )


# max_pool1d
@handle_frontend_test(
    fn_tree="torch.nn.functional.max_pool1d",
    dtype_x_k_s=helpers.arrays_for_pooling(
        min_dims=3,
        max_dims=3,
        min_side=1,
        max_side=3,
        only_explicit_padding=True,
        data_format="channel_first",
    ),
    test_with_out=st.just(False),
)
def test_torch_max_pool1d(
    dtype_x_k_s,
    *,
    test_flags,
    frontend,
    backend_fw,
    fn_tree,
    on_device,
):
    input_dtype, x, kernel_size, stride, padding = dtype_x_k_s
    padding = (padding[0][0],)
    helpers.test_frontend_function(
        input_dtypes=input_dtype,
        backend_to_test=backend_fw,
        test_flags=test_flags,
        frontend=frontend,
        fn_tree=fn_tree,
        on_device=on_device,
        input=x[0],
        kernel_size=kernel_size,
        stride=stride,
        padding=padding,
    )


# max_pool2d
@handle_frontend_test(
    fn_tree="torch.nn.functional.max_pool2d",
    x_k_s_p=helpers.arrays_for_pooling(
        min_dims=4,
        max_dims=4,
        min_side=1,
        max_side=4,
        only_explicit_padding=True,
        return_dilation=True,
        data_format="channel_first",
    ),
    test_with_out=st.just(False),
    ceil_mode=st.just(True),
)
def test_torch_max_pool2d(
    x_k_s_p,
    ceil_mode,
    *,
    test_flags,
    frontend,
    backend_fw,
    fn_tree,
    on_device,
):
    dtype, x, kernel, stride, pad, dilation = x_k_s_p
    pad = (pad[0][0], pad[1][0])

    helpers.test_frontend_function(
        input_dtypes=dtype,
        backend_to_test=backend_fw,
        test_flags=test_flags,
        frontend=frontend,
        fn_tree=fn_tree,
        on_device=on_device,
        input=x[0],
        kernel_size=kernel,
        stride=stride,
        padding=pad,
        dilation=dilation,
        ceil_mode=ceil_mode,
    )


# max_pool3d
@handle_frontend_test(
    fn_tree="torch.nn.functional.max_pool3d",
    x_k_s_p=helpers.arrays_for_pooling(
        min_dims=5,
        max_dims=5,
        min_side=1,
        max_side=5,
        only_explicit_padding=True,
        return_dilation=True,
        data_format="channel_first",
    ),
    test_with_out=st.just(False),
    ceil_mode=st.booleans(),
)
def test_torch_max_pool3d(
    x_k_s_p,
    ceil_mode,
    *,
    test_flags,
    frontend,
    backend_fw,
    fn_tree,
    on_device,
):
    dtype, x, kernel, stride, pad, dilation = x_k_s_p
    padding = (pad[0][0], pad[1][0], pad[2][0])
    helpers.test_frontend_function(
        input_dtypes=dtype,
        backend_to_test=backend_fw,
        test_flags=test_flags,
        frontend=frontend,
        fn_tree=fn_tree,
        on_device=on_device,
        input=x[0],
        kernel_size=kernel,
        stride=stride,
        padding=padding,
        dilation=dilation,
        ceil_mode=ceil_mode,
    )<|MERGE_RESOLUTION|>--- conflicted
+++ resolved
@@ -187,18 +187,7 @@
     on_device,
 ):
     input_dtype, x, kernel_size, stride, padding = dtype_x_k_s
-<<<<<<< HEAD
-    # TODO: remove the processing of padding attribute when ivy.avg_pool
-    #   support explicit padding
-    x_shape = [x[0].shape[2]]
-    padding = [pad[i] for i, pad in enumerate(padding)]
-    # figuring out the exact kernel_size for SAME and VALID padding
-    # As ivy.avg_pool1d doesn't support explicit padding scheme
-    if sum(padding) != 0:
-        padding = calculate_same_padding(kernel_size, stride, x_shape)
-=======
     padding = [pad[0] for pad in padding]
->>>>>>> 08c1ce01
     helpers.test_frontend_function(
         input_dtypes=input_dtype,
         backend_to_test=backend_fw,
