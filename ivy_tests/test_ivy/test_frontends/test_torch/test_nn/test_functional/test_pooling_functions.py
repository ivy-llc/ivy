--- conflicted
+++ resolved
@@ -364,8 +364,6 @@
     helpers.test_frontend_function(
         input_dtypes=input_dtype,
         backend_to_test=backend_fw,
-<<<<<<< HEAD
-=======
         frontend=frontend,
         test_flags=test_flags,
         fn_tree=fn_tree,
@@ -412,7 +410,6 @@
     helpers.test_frontend_function(
         input_dtypes=input_dtype,
         backend_to_test=backend_fw,
->>>>>>> 6aad1631
         frontend=frontend,
         test_flags=test_flags,
         fn_tree=fn_tree,
