--- conflicted
+++ resolved
@@ -971,8 +971,6 @@
 
 
 # triplet margin distance loss
-
-
 @handle_frontend_test(
     fn_tree="torch.nn.functional.triplet_margin_with_distance_loss",
     dtype_and_inputs=helpers.dtype_and_values(
@@ -1027,17 +1025,11 @@
     )
 
 
-<<<<<<< HEAD
-# multi_margin_loss test
-@handle_frontend_test(
-    fn_tree="torch.nn.functional.multi_margin_loss",
-=======
 # multilabel_margin_loss
 
 
 @handle_frontend_test(
     fn_tree="torch.nn.functional.multilabel_margin_loss",
->>>>>>> d5ae8cf7
     dtype_and_inputs=helpers.dtype_and_values(
         available_dtypes=helpers.get_dtypes("valid"),
         num_arrays=2,
@@ -1045,33 +1037,17 @@
         shared_dtype=True,
         min_num_dims=1,
     ),
-<<<<<<< HEAD
-    p=st.integers(min_value=1, max_value=2),
-    margin=st.floats(min_value=-1.0, max_value=1.0),
-=======
->>>>>>> d5ae8cf7
     size_average=st.booleans(),
     reduce=st.booleans(),
     reduction=st.sampled_from(["none", "mean", "sum"]),
     test_with_out=st.just(False),
 )
-<<<<<<< HEAD
-def test_torch_multi_margin_loss(
+def test_torch_multilabel_margin_loss(
     *,
     dtype_and_inputs,
-    p,
-    margin,
-    size_average,
-    reduce,
-    reduction,
-=======
-def test_torch_multilabel_margin_loss(
-    *,
-    dtype_and_inputs,
-    reduction,
-    size_average,
-    reduce,
->>>>>>> d5ae8cf7
+    reduction,
+    size_average,
+    reduce,
     test_flags,
     fn_tree,
     frontend,
@@ -1086,16 +1062,7 @@
         on_device=on_device,
         input=x[0],
         target=x[1],
-<<<<<<< HEAD
-        weight=x[2],
-        p=p,
-        margin=margin,
-        size_average=size_average,
-        reduce=reduce,
-        reduction=reduction,
-=======
-        reduction=reduction,
-        size_average=size_average,
-        reduce=reduce,
->>>>>>> d5ae8cf7
+        reduction=reduction,
+        size_average=size_average,
+        reduce=reduce,
     )