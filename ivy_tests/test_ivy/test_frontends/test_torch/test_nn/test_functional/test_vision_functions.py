from hypothesis import assume, strategies as st

# local
import ivy
import ivy_tests.test_ivy.helpers as helpers
from ivy_tests.test_ivy.helpers import handle_frontend_test
from ivy_tests.test_ivy.test_functional.test_experimental.test_nn.test_layers import (
    _interp_args,
)


# --- Helpers --- #
# --------------- #


@st.composite
def _affine_grid_helper(draw):
    align_corners = draw(st.booleans())
    dims = draw(st.integers(4, 5))
    if dims == 4:
        size = draw(
            st.tuples(
                st.integers(1, 20),
                st.integers(1, 20),
                st.integers(2, 20),
                st.integers(2, 20),
            )
        )
        theta_dtype, theta = draw(
            helpers.dtype_and_values(
                available_dtypes=helpers.get_dtypes("float"),
                min_value=0,
                max_value=1,
                shape=(size[0], 2, 3),
            )
        )
        return theta_dtype, theta[0], size, align_corners
    else:
        size = draw(
            st.tuples(
                st.integers(1, 20),
                st.integers(1, 20),
                st.integers(2, 20),
                st.integers(2, 20),
                st.integers(2, 20),
            )
        )
        theta_dtype, theta = draw(
            helpers.dtype_and_values(
                available_dtypes=helpers.get_dtypes("float"),
                min_value=0,
                max_value=1,
                shape=(size[0], 3, 4),
            )
        )
        return theta_dtype, theta[0], size, align_corners


@st.composite
def _pad_generator(draw, shape, mode):
    pad = ()
    m = max(int((len(shape) + 1) / 2), 1)
    for i in range(m):
        if mode != "constant":
            if i < 2:
                max_pad_value = 0
        else:
            max_pad_value = shape[i] - 1
        pad = pad + draw(
            st.tuples(
                st.integers(min_value=0, max_value=max(0, max_pad_value)),
                st.integers(min_value=0, max_value=max(0, max_pad_value)),
            )
        )
    return pad


@st.composite
def _pad_helper(draw):
    mode = draw(
        st.sampled_from(
            [
                "constant",
                "reflect",
                "replicate",
                "circular",
            ]
        )
    )
    min_v = 1
    max_v = 5
    if mode != "constant":
        min_v = 3
        if mode == "reflect":
            max_v = 4
    dtype, input, shape = draw(
        helpers.dtype_and_values(
            available_dtypes=["float32", "float64"],
            ret_shape=True,
            min_num_dims=min_v,
            max_num_dims=max_v,
            min_dim_size=2,
            min_value=-1e05,
            max_value=1e05,
        )
    )
    padding = draw(_pad_generator(shape, mode))
    if mode == "constant":
        value = draw(helpers.ints(min_value=0, max_value=4))
    else:
        value = 0.0
    return dtype, input[0], padding, value, mode


# --- Main --- #
# ------------ #


@handle_frontend_test(
    fn_tree="torch.nn.functional.affine_grid",
    dtype_and_input_and_other=_affine_grid_helper(),
)
def test_torch_affine_grid(
    *,
    dtype_and_input_and_other,
    on_device,
    backend_fw,
    fn_tree,
    frontend,
    test_flags,
):
    dtype, theta, size, align_corners = dtype_and_input_and_other

    helpers.test_frontend_function(
        input_dtypes=dtype,
        backend_to_test=backend_fw,
        frontend=frontend,
        test_flags=test_flags,
        fn_tree=fn_tree,
        on_device=on_device,
        theta=theta,
        size=size,
        align_corners=align_corners,
    )


@handle_frontend_test(
    fn_tree="torch.nn.functional.interpolate",
    dtype_and_input_and_other=_interp_args(
        mode_list=["linear", "bilinear", "trilinear", "nearest", "area"],
    ),
    number_positional_args=st.just(2),
)
def test_torch_interpolate(
    *,
    dtype_and_input_and_other,
    on_device,
    fn_tree,
    frontend,
    test_flags,
    backend_fw,
):
    (
        input_dtype,
        x,
        mode,
        size,
        align_corners,
        scale_factor,
        recompute_scale_factor,
    ) = dtype_and_input_and_other
    helpers.test_frontend_function(
        input_dtypes=input_dtype,
        backend_to_test=backend_fw,
        frontend=frontend,
        test_flags=test_flags,
        fn_tree=fn_tree,
        on_device=on_device,
        rtol=1e-01,
        atol=1e-01,
        input=x[0],
        size=size,
        scale_factor=scale_factor,
        mode=mode,
        align_corners=align_corners,
        recompute_scale_factor=recompute_scale_factor,
    )


@handle_frontend_test(
    fn_tree="torch.nn.functional.pad",
    dtype_and_input_and_other=_pad_helper(),
)
def test_torch_pad(
    *,
    dtype_and_input_and_other,
    on_device,
    fn_tree,
    frontend,
    test_flags,
    backend_fw,
):
    dtype, input, padding, value, mode = dtype_and_input_and_other
    helpers.test_frontend_function(
        input_dtypes=dtype,
        backend_to_test=backend_fw,
        frontend=frontend,
        test_flags=test_flags,
        fn_tree=fn_tree,
        on_device=on_device,
        input=input,
        pad=padding,
        mode=mode,
        value=value,
    )


# pixel_shuffle
@handle_frontend_test(
    fn_tree="torch.nn.functional.pixel_shuffle",
    dtype_and_x=helpers.dtype_and_values(
        available_dtypes=helpers.get_dtypes("float"),
        min_value=0,
        min_num_dims=4,
        max_num_dims=4,
        min_dim_size=1,
    ),
    factor=helpers.ints(min_value=1),
)
def test_torch_pixel_shuffle(
    *,
    dtype_and_x,
    factor,
    on_device,
    fn_tree,
    frontend,
    test_flags,
    backend_fw,
):
    input_dtype, x = dtype_and_x
    assume(ivy.shape(x[0])[1] % (factor**2) == 0)
    helpers.test_frontend_function(
        input_dtypes=input_dtype,
        backend_to_test=backend_fw,
        frontend=frontend,
        test_flags=test_flags,
        fn_tree=fn_tree,
        on_device=on_device,
        input=x[0],
        upscale_factor=factor,
    )


@handle_frontend_test(
    fn_tree="torch.nn.functional.pixel_unshuffle",
    dtype_and_x=helpers.dtype_and_values(
        available_dtypes=helpers.get_dtypes("float"),
        min_value=0,
        min_num_dims=4,
        max_num_dims=4,
        min_dim_size=1,
    ),
    factor=helpers.ints(min_value=1),
)
def test_torch_pixel_unshuffle(
    *,
    dtype_and_x,
    factor,
    on_device,
    fn_tree,
    frontend,
    test_flags,
    backend_fw,
):
    input_dtype, x = dtype_and_x
    assume((ivy.shape(x[0])[2] % factor == 0) & (ivy.shape(x[0])[3] % factor == 0))
    helpers.test_frontend_function(
        input_dtypes=input_dtype,
        backend_to_test=backend_fw,
        frontend=frontend,
        test_flags=test_flags,
        fn_tree=fn_tree,
        on_device=on_device,
        input=x[0],
        downscale_factor=factor,
    )


@handle_frontend_test(
    fn_tree="torch.nn.functional.upsample",
    dtype_and_input_and_other=_interp_args(),
    number_positional_args=st.just(2),
)
def test_torch_upsample(
    *,
    dtype_and_input_and_other,
    on_device,
    fn_tree,
    frontend,
    test_flags,
    backend_fw,
):
    input_dtype, x, mode, size, align_corners = dtype_and_input_and_other
    helpers.test_frontend_function(
        input_dtypes=input_dtype,
        backend_to_test=backend_fw,
        frontend=frontend,
        test_flags=test_flags,
        fn_tree=fn_tree,
        on_device=on_device,
        input=x[0],
        size=size,
        mode=mode,
        align_corners=align_corners,
    )


@handle_frontend_test(
    fn_tree="torch.nn.functional.upsample_bilinear",
    dtype_and_input_and_other=_interp_args(mode="bilinear"),
    number_positional_args=st.just(2),
)
def test_torch_upsample_bilinear(
    *,
    dtype_and_input_and_other,
    on_device,
    fn_tree,
    frontend,
    test_flags,
    backend_fw,
):
    input_dtype, x, _, size, _, scale_factor, _ = dtype_and_input_and_other
    helpers.test_frontend_function(
        input_dtypes=input_dtype,
        backend_to_test=backend_fw,
        frontend=frontend,
        test_flags=test_flags,
        fn_tree=fn_tree,
        on_device=on_device,
        input=x[0],
        size=size,
        scale_factor=scale_factor,
    )


@handle_frontend_test(
    fn_tree="torch.nn.functional.upsample_nearest",
    dtype_and_input_and_other=_interp_args(mode="nearest"),
    number_positional_args=st.just(2),
)
def test_torch_upsample_nearest(
    *,
    dtype_and_input_and_other,
    on_device,
    fn_tree,
    frontend,
    test_flags,
    backend_fw,
):
    input_dtype, x, _, size, _ = dtype_and_input_and_other
    helpers.test_frontend_function(
        input_dtypes=input_dtype,
        backend_to_test=backend_fw,
        frontend=frontend,
        test_flags=test_flags,
        fn_tree=fn_tree,
        on_device=on_device,
        input=x[0],
        size=size,
<<<<<<< HEAD
        align_corners=align_corners,
    )


@st.composite
def grid_sample_helper(draw, dtype, mode, mode_3d, padding_mode):
    dtype = draw(dtype)
    align_corners = draw(st.booleans())
    dims = draw(st.integers(4, 5))
    height = draw(helpers.ints(min_value=5, max_value=10))
    width = draw(helpers.ints(min_value=5, max_value=10))
    channels = draw(helpers.ints(min_value=1, max_value=3))

    grid_h = draw(helpers.ints(min_value=2, max_value=4))
    grid_w = draw(helpers.ints(min_value=2, max_value=4))
    batch = draw(helpers.ints(min_value=1, max_value=5))

    padding_mode = draw(st.sampled_from(padding_mode))
    if dims == 4:
        mode = draw(st.sampled_from(mode))
        x = draw(
            helpers.array_values(
                dtype=dtype[0],
                shape=[batch, channels, height, width],
                min_value=-1,
                max_value=1,
            )
        )

        grid = draw(
            helpers.array_values(
                dtype=dtype[0],
                shape=[batch, grid_h, grid_w, 2],
                min_value=-1,
                max_value=1,
            )
        )
    elif dims == 5:
        mode = draw(st.sampled_from(mode_3d))
        depth = draw(helpers.ints(min_value=10, max_value=15))
        grid_d = draw(helpers.ints(min_value=5, max_value=10))
        x = draw(
            helpers.array_values(
                dtype=dtype[0],
                shape=[batch, channels, depth, height, width],
                min_value=-1,
                max_value=1,
            )
        )

        grid = draw(
            helpers.array_values(
                dtype=dtype[0],
                shape=[batch, grid_d, grid_h, grid_w, 3],
                min_value=-1,
                max_value=1,
            )
        )
    return dtype, x, grid, mode, padding_mode, align_corners


@handle_frontend_test(
    fn_tree="torch.nn.functional.grid_sample",
    dtype_x_grid_modes=grid_sample_helper(
        dtype=helpers.get_dtypes("valid", full=False),
        mode=["nearest", "bilinear", "bicubic"],
        mode_3d=["nearest", "bilinear"],
        padding_mode=["border", "zeros", "reflection"],
    ),
)
def test_torch_grid_sample(
    *,
    dtype_x_grid_modes,
    on_device,
    backend_fw,
    fn_tree,
    frontend,
    test_flags,
):
    dtype, x, grid, mode, padding_mode, align_corners = dtype_x_grid_modes
    helpers.test_frontend_function(
        input_dtypes=dtype,
        backend_to_test=backend_fw,
        frontend=frontend,
        test_flags=test_flags,
        fn_tree=fn_tree,
        on_device=on_device,
        input=x,
        grid=grid,
        mode=mode,
        padding_mode=padding_mode,
        align_corners=align_corners,
=======
>>>>>>> 626a7f59
    )<|MERGE_RESOLUTION|>--- conflicted
+++ resolved
@@ -367,8 +367,6 @@
         on_device=on_device,
         input=x[0],
         size=size,
-<<<<<<< HEAD
-        align_corners=align_corners,
     )
 
 
@@ -460,6 +458,4 @@
         mode=mode,
         padding_mode=padding_mode,
         align_corners=align_corners,
-=======
->>>>>>> 626a7f59
     )