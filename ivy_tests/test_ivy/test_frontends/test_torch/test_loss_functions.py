--- conflicted
+++ resolved
@@ -158,105 +158,6 @@
 
 
 # binary_cross_entropy_with_logits
-<<<<<<< HEAD
-# @handle_frontend_test(
-#     fn_tree="torch.nn.functional.binary_cross_entropy_with_logits",
-#     dtype_and_true=helpers.dtype_and_values(
-#         available_dtypes=helpers.get_dtypes("float"),
-#         min_value=0.0,
-#         max_value=1.0,
-#         large_abs_safety_factor=2,
-#         small_abs_safety_factor=2,
-#         safety_factor_scale="linear",
-#         allow_inf=False,
-#         exclude_min=True,
-#         exclude_max=True,
-#         min_num_dims=1,
-#         max_num_dims=1,
-#         min_dim_size=2,
-#     ),
-#     dtype_and_pred=helpers.dtype_and_values(
-#         available_dtypes=helpers.get_dtypes("float"),
-#         min_value=1.0013580322265625e-05,
-#         max_value=1.0,
-#         large_abs_safety_factor=2,
-#         small_abs_safety_factor=2,
-#         safety_factor_scale="linear",
-#         allow_inf=False,
-#         exclude_min=True,
-#         exclude_max=True,
-#         min_num_dims=1,
-#         max_num_dims=1,
-#         min_dim_size=2,
-#     ),
-#     dtype_and_weight=helpers.dtype_and_values(
-#         available_dtypes=helpers.get_dtypes("float"),
-#         min_value=1.0013580322265625e-05,
-#         max_value=1.0,
-#         allow_inf=False,
-#         min_num_dims=1,
-#         max_num_dims=1,
-#         min_dim_size=2,
-#     ),
-#     size_average=st.booleans(),
-#     reduce=st.booleans(),
-#     reduction=st.sampled_from(["mean", "none", "sum", None]),
-#     dtype_and_pos_weight=helpers.array_or_none(
-#         array_dtype="float",
-#         min_value=0,
-#         max_value=10,
-#         allow_inf=False,
-#         exclude_min=True,
-#         exclude_max=True,
-#         min_num_dims=1,
-#         max_num_dims=1,
-#         min_dim_size=2,
-#     ),
-# )
-# def test_torch_binary_cross_entropy_with_logits(
-#     *,
-#     dtype_and_true,
-#     dtype_and_pred,
-#     dtype_and_weight,
-#     size_average,
-#     reduce,
-#     reduction,
-#     dtype_and_pos_weight,
-#     as_variable,
-#     with_out,
-#     num_positional_args,
-#     native_array,
-#     on_device,
-#     fn_tree,
-#     frontend,
-# ):
-#     pred_dtype, pred = dtype_and_pred
-#     true_dtype, true = dtype_and_true
-#     weight_dtype, weight = dtype_and_weight
-#     pos_weight_dtype, pos_weight = dtype_and_pos_weight
-#     helpers.test_frontend_function(
-#         input_dtypes=[
-#             pred_dtype[0],
-#             true_dtype[0],
-#             weight_dtype[0],
-#             pos_weight_dtype[0],
-#         ],
-#         as_variable_flags=as_variable,
-#         with_out=with_out,
-#         num_positional_args=num_positional_args,
-#         native_array_flags=native_array,
-#         frontend=frontend,
-#         fn_tree=fn_tree,
-#         on_device=on_device,
-#         input=pred[0],
-#         target=true[0],
-#         weight=weight[0],
-#         size_average=size_average,
-#         reduce=reduce,
-#         reduction=reduction,
-#         pos_weight=pos_weight[0],
-#     )
-=======
 @handle_frontend_test(
     fn_tree="torch.nn.functional.binary_cross_entropy_with_logits",
     dtype_and_true=helpers.dtype_and_values(
@@ -357,7 +258,6 @@
         reduction=reduction,
         pos_weight=pos_weight[0],
     )
->>>>>>> a8ad0bd6
 
 
 # mse_loss
