# global
from hypothesis import strategies as st

# local
import ivy_tests.test_ivy.helpers as helpers
from ivy_tests.test_ivy.helpers import handle_frontend_test


# cross_entropy
@handle_frontend_test(
    fn_tree="torch.nn.functional.cross_entropy",
    dtype_and_input=helpers.dtype_and_values(
        available_dtypes=helpers.get_dtypes("float"),
        allow_inf=False,
        min_num_dims=2,
        max_num_dims=2,
        min_dim_size=1,
    ),
    dtype_and_target=helpers.dtype_and_values(
        available_dtypes=helpers.get_dtypes("float"),
        min_value=0.0,
        max_value=1.0,
        allow_inf=False,
        min_num_dims=1,
        max_num_dims=1,
        min_dim_size=2,
    ),
    dtype_and_weights=helpers.dtype_and_values(
        available_dtypes=helpers.get_dtypes("float"),
        allow_inf=False,
        min_num_dims=1,
        max_num_dims=1,
        min_dim_size=2,
    ),
    size_average=st.booleans(),
    reduce=st.booleans(),
    reduction=st.sampled_from(["mean", "none", "sum"]),
    label_smoothing=helpers.floats(min_value=0, max_value=0.49),
)
def test_torch_cross_entropy(
    *,
    dtype_and_input,
    dtype_and_target,
    dtype_and_weights,
    size_average,
    reduce,
    reduction,
    label_smoothing,
    as_variable,
    with_out,
    num_positional_args,
    native_array,
    on_device,
    fn_tree,
    frontend,
):
    inputs_dtype, input = dtype_and_input
    target_dtype, target = dtype_and_target
    weights_dtype, weights = dtype_and_weights
    helpers.test_frontend_function(
        input_dtypes=inputs_dtype + target_dtype + weights_dtype,
        as_variable_flags=as_variable,
        with_out=with_out,
        num_positional_args=num_positional_args,
        native_array_flags=native_array,
        frontend=frontend,
        fn_tree=fn_tree,
        on_device=on_device,
        input=input[0],
        target=target[0],
        weight=weights[0].reshape(-1),
        size_average=size_average,
        reduce=reduce,
        reduction=reduction,
        label_smoothing=label_smoothing,
    )


# binary_cross_entropy
@handle_frontend_test(
    fn_tree="torch.nn.functional.binary_cross_entropy",
    dtype_and_true=helpers.dtype_and_values(
        available_dtypes=helpers.get_dtypes("float"),
        min_value=0.0,
        max_value=1.0,
        large_abs_safety_factor=2,
        small_abs_safety_factor=2,
        safety_factor_scale="linear",
        allow_inf=False,
        exclude_min=True,
        exclude_max=True,
        min_num_dims=1,
        max_num_dims=1,
        min_dim_size=2,
    ),
    dtype_and_pred=helpers.dtype_and_values(
        available_dtypes=helpers.get_dtypes("float"),
        min_value=1.0013580322265625e-05,
        max_value=1.0,
        large_abs_safety_factor=2,
        small_abs_safety_factor=2,
        safety_factor_scale="linear",
        allow_inf=False,
        exclude_min=True,
        exclude_max=True,
        min_num_dims=1,
        max_num_dims=1,
        min_dim_size=2,
    ),
    dtype_and_weight=helpers.dtype_and_values(
        available_dtypes=helpers.get_dtypes("float"),
        min_value=1.0013580322265625e-05,
        max_value=1.0,
        allow_inf=False,
        min_num_dims=1,
        max_num_dims=1,
        min_dim_size=2,
    ),
    size_average=st.booleans(),
    reduce=st.booleans(),
    reduction=st.sampled_from(["mean", "none", "sum", None]),
)
def test_torch_binary_cross_entropy(
    *,
    dtype_and_true,
    dtype_and_pred,
    dtype_and_weight,
    size_average,
    reduce,
    reduction,
    as_variable,
    with_out,
    num_positional_args,
    native_array,
    on_device,
    fn_tree,
    frontend,
):
    pred_dtype, pred = dtype_and_pred
    true_dtype, true = dtype_and_true
    weight_dtype, weight = dtype_and_weight
    helpers.test_frontend_function(
        input_dtypes=[pred_dtype[0], true_dtype[0], weight_dtype[0]],
        as_variable_flags=as_variable,
        with_out=with_out,
        num_positional_args=num_positional_args,
        native_array_flags=native_array,
        frontend=frontend,
        fn_tree=fn_tree,
        on_device=on_device,
        input=pred[0],
        target=true[0],
        weight=weight[0],
        size_average=size_average,
        reduce=reduce,
        reduction=reduction,
    )


# mse_loss
@handle_frontend_test(
    fn_tree="torch.nn.functional.mse_loss",
    dtype_and_true=helpers.dtype_and_values(
        available_dtypes=helpers.get_dtypes("float"),
        min_value=0.0,
        max_value=1.0,
        large_abs_safety_factor=2,
        small_abs_safety_factor=2,
        safety_factor_scale="linear",
        allow_inf=False,
        exclude_min=True,
        exclude_max=True,
        min_num_dims=1,
        max_num_dims=1,
        min_dim_size=2,
    ),
    dtype_and_pred=helpers.dtype_and_values(
        available_dtypes=helpers.get_dtypes("float"),
        min_value=0.0,
        max_value=1.0,
        large_abs_safety_factor=2,
        small_abs_safety_factor=2,
        safety_factor_scale="linear",
        allow_inf=False,
        exclude_min=True,
        exclude_max=True,
        min_num_dims=1,
        max_num_dims=1,
        min_dim_size=2,
    ),
    size_average=st.booleans(),
    reduce=st.booleans(),
    reduction=st.sampled_from(["mean"]),
)
def test_torch_mse_loss(
    *,
    dtype_and_true,
    dtype_and_pred,
    size_average,
    reduce,
    reduction,
    as_variable,
    num_positional_args,
    native_array,
    on_device,
    fn_tree,
    frontend,
):
    pred_dtype, pred = dtype_and_pred
    true_dtype, true = dtype_and_true
    helpers.test_frontend_function(
        input_dtypes=[pred_dtype[0], true_dtype[0]],
        as_variable_flags=as_variable,
        with_out=False,
        num_positional_args=num_positional_args,
        native_array_flags=native_array,
        frontend=frontend,
        fn_tree=fn_tree,
        input=pred[0],
        target=true[0],
        size_average=size_average,
        reduce=reduce,
        reduction=reduction,
        on_device=on_device,
    )


# l1_loss
@handle_frontend_test(
    fn_tree="torch.nn.functional.l1_loss",
    dtype_and_x=helpers.dtype_and_values(
        available_dtypes=helpers.get_dtypes("float"),
        num_arrays=2,
        allow_inf=False,
        shared_dtype=True,
    ),
    size_average=st.booleans(),
    reduce=st.booleans(),
    reduction=st.sampled_from(["none", "mean", "sum"]),
)
def test_torch_l1_loss(
    *,
    dtype_and_x,
    size_average,
    reduce,
    reduction,
    as_variable,
    num_positional_args,
    native_array,
    frontend,
    fn_tree,
    on_device,
):
    input_dtype, x = dtype_and_x
    pred_dtype, pred = input_dtype[0], x[0]
    true_dtype, true = input_dtype[1], x[1]
    helpers.test_frontend_function(
        input_dtypes=[pred_dtype, true_dtype],
        as_variable_flags=as_variable,
        with_out=False,
        num_positional_args=num_positional_args,
        native_array_flags=native_array,
        frontend=frontend,
        fn_tree=fn_tree,
        on_device=on_device,
        input=pred,
        target=true,
        size_average=size_average,
        reduce=reduce,
        reduction=reduction,
    )


# huber_loss
@handle_frontend_test(
    fn_tree="torch.nn.functional.huber_loss",
    dtype_and_true=helpers.dtype_and_values(
        available_dtypes=helpers.get_dtypes("float"),
        min_value=0.0,
        max_value=1.0,
        large_abs_safety_factor=2,
        small_abs_safety_factor=2,
        safety_factor_scale="linear",
        allow_inf=False,
        exclude_min=True,
        exclude_max=True,
        min_num_dims=1,
        max_num_dims=1,
        min_dim_size=2,
    ),
    dtype_and_pred=helpers.dtype_and_values(
        available_dtypes=helpers.get_dtypes("float"),
        min_value=0.0,
        max_value=1.0,
        large_abs_safety_factor=2,
        small_abs_safety_factor=2,
        safety_factor_scale="linear",
        allow_inf=False,
        exclude_min=True,
        exclude_max=True,
        min_num_dims=1,
<<<<<<< HEAD
        max_num_dims=1,m
=======
        max_num_dims=1,
>>>>>>> 6072a86a
        min_dim_size=2,
    ),
    reduction=st.sampled_from(["none", "mean", "sum"])
)
def test_torch_huber_loss(
    *,
    dtype_and_true,
    dtype_and_pred,
    reduction,
    as_variable,
    num_positional_args,
    native_array,
    frontend,
    fn_tree,
    on_device,
):
    pred_dtype, pred = dtype_and_pred  # Input
    true_dtype, true = dtype_and_true  # Target
    helpers.test_frontend_function(
        input_dtypes=[pred_dtype[0], true_dtype[0]],
        as_variable_flags=as_variable,
        with_out=False,
        num_positional_args=num_positional_args,
        native_array_flags=native_array,
        frontend=frontend,
        fn_tree=fn_tree,
        on_device=on_device,
        input=pred[0],
        target=true[0],
        reduction=reduction,
    )<|MERGE_RESOLUTION|>--- conflicted
+++ resolved
@@ -274,56 +274,32 @@
 # huber_loss
 @handle_frontend_test(
     fn_tree="torch.nn.functional.huber_loss",
-    dtype_and_true=helpers.dtype_and_values(
-        available_dtypes=helpers.get_dtypes("float"),
-        min_value=0.0,
-        max_value=1.0,
-        large_abs_safety_factor=2,
-        small_abs_safety_factor=2,
-        safety_factor_scale="linear",
-        allow_inf=False,
-        exclude_min=True,
-        exclude_max=True,
-        min_num_dims=1,
-        max_num_dims=1,
-        min_dim_size=2,
-    ),
-    dtype_and_pred=helpers.dtype_and_values(
-        available_dtypes=helpers.get_dtypes("float"),
-        min_value=0.0,
-        max_value=1.0,
-        large_abs_safety_factor=2,
-        small_abs_safety_factor=2,
-        safety_factor_scale="linear",
-        allow_inf=False,
-        exclude_min=True,
-        exclude_max=True,
-        min_num_dims=1,
-<<<<<<< HEAD
-        max_num_dims=1,m
-=======
-        max_num_dims=1,
->>>>>>> 6072a86a
-        min_dim_size=2,
-    ),
-    reduction=st.sampled_from(["none", "mean", "sum"])
+    dtype_and_x=helpers.dtype_and_values(
+        available_dtypes=helpers.get_dtypes("float"),
+        num_arrays=2,
+        allow_inf=False,
+        shared_dtype=True,
+    ),
+    size_average=st.booleans(),
+    reduce=st.booleans(),
+    reduction=st.sampled_from(["none", "mean", "sum"]),
 )
 def test_torch_huber_loss(
     *,
-    dtype_and_true,
-    dtype_and_pred,
-    reduction,
-    as_variable,
-    num_positional_args,
-    native_array,
-    frontend,
-    fn_tree,
-    on_device,
-):
-    pred_dtype, pred = dtype_and_pred  # Input
-    true_dtype, true = dtype_and_true  # Target
-    helpers.test_frontend_function(
-        input_dtypes=[pred_dtype[0], true_dtype[0]],
+    dtype_and_x,
+    reduction,
+    as_variable,
+    num_positional_args,
+    native_array,
+    frontend,
+    fn_tree,
+    on_device,
+):
+    input_dtype, x = dtype_and_x
+    pred_dtype, pred = input_dtype[0], x[0]
+    true_dtype, true = input_dtype[1], x[1]
+    helpers.test_frontend_function(
+        input_dtypes=[pred_dtype, true_dtype],
         as_variable_flags=as_variable,
         with_out=False,
         num_positional_args=num_positional_args,
@@ -331,7 +307,7 @@
         frontend=frontend,
         fn_tree=fn_tree,
         on_device=on_device,
-        input=pred[0],
-        target=true[0],
+        input=pred,
+        target=true,
         reduction=reduction,
     )