# global
from hypothesis import strategies as st

# local
import ivy_tests.test_ivy.helpers as helpers
from ivy_tests.test_ivy.helpers import handle_frontend_test


# cross_entropy
@handle_frontend_test(
    fn_tree="torch.nn.functional.cross_entropy",
    dtype_and_input=helpers.dtype_and_values(
        available_dtypes=helpers.get_dtypes("float"),
        allow_inf=False,
        min_num_dims=2,
        max_num_dims=2,
        min_dim_size=1,
    ),
    dtype_and_target=helpers.dtype_and_values(
        available_dtypes=helpers.get_dtypes("float"),
        min_value=0.0,
        max_value=1.0,
        allow_inf=False,
        min_num_dims=1,
        max_num_dims=1,
        min_dim_size=2,
    ),
    dtype_and_weights=helpers.dtype_and_values(
        available_dtypes=helpers.get_dtypes("float"),
        allow_inf=False,
        min_num_dims=1,
        max_num_dims=1,
        min_dim_size=2,
    ),
    size_average=st.booleans(),
    reduce=st.booleans(),
    reduction=st.sampled_from(["mean", "none", "sum"]),
    label_smoothing=helpers.floats(min_value=0, max_value=0.49),
)
def test_torch_cross_entropy(
    *,
    dtype_and_input,
    dtype_and_target,
    dtype_and_weights,
    size_average,
    reduce,
    reduction,
    label_smoothing,
    as_variable,
    with_out,
    num_positional_args,
    native_array,
    on_device,
    fn_tree,
    frontend,
):
    inputs_dtype, input = dtype_and_input
    target_dtype, target = dtype_and_target
    weights_dtype, weights = dtype_and_weights
    helpers.test_frontend_function(
        input_dtypes=inputs_dtype + target_dtype + weights_dtype,
        as_variable_flags=as_variable,
        with_out=with_out,
        num_positional_args=num_positional_args,
        native_array_flags=native_array,
        frontend=frontend,
        fn_tree=fn_tree,
        on_device=on_device,
        input=input[0],
        target=target[0],
        weight=weights[0].reshape(-1),
        size_average=size_average,
        reduce=reduce,
        reduction=reduction,
        label_smoothing=label_smoothing,
    )


# binary_cross_entropy
@handle_frontend_test(
    fn_tree="torch.nn.functional.binary_cross_entropy",
    dtype_and_true=helpers.dtype_and_values(
        available_dtypes=helpers.get_dtypes("float"),
        min_value=0.0,
        max_value=1.0,
        large_abs_safety_factor=2,
        small_abs_safety_factor=2,
        safety_factor_scale="linear",
        allow_inf=False,
        exclude_min=True,
        exclude_max=True,
        min_num_dims=1,
        max_num_dims=1,
        min_dim_size=2,
    ),
    dtype_and_pred=helpers.dtype_and_values(
        available_dtypes=helpers.get_dtypes("float"),
        min_value=1.0013580322265625e-05,
        max_value=1.0,
        large_abs_safety_factor=2,
        small_abs_safety_factor=2,
        safety_factor_scale="linear",
        allow_inf=False,
        exclude_min=True,
        exclude_max=True,
        min_num_dims=1,
        max_num_dims=1,
        min_dim_size=2,
    ),
    dtype_and_weight=helpers.dtype_and_values(
        available_dtypes=helpers.get_dtypes("float"),
        min_value=1.0013580322265625e-05,
        max_value=1.0,
        allow_inf=False,
        min_num_dims=1,
        max_num_dims=1,
        min_dim_size=2,
    ),
    size_average=st.booleans(),
    reduce=st.booleans(),
    reduction=st.sampled_from(["mean", "none", "sum", None]),
)
def test_torch_binary_cross_entropy(
    *,
    dtype_and_true,
    dtype_and_pred,
    dtype_and_weight,
    size_average,
    reduce,
    reduction,
    as_variable,
    with_out,
    num_positional_args,
    native_array,
    on_device,
    fn_tree,
    frontend,
):
    pred_dtype, pred = dtype_and_pred
    true_dtype, true = dtype_and_true
    weight_dtype, weight = dtype_and_weight
    helpers.test_frontend_function(
        input_dtypes=[pred_dtype[0], true_dtype[0], weight_dtype[0]],
        as_variable_flags=as_variable,
        with_out=with_out,
        num_positional_args=num_positional_args,
        native_array_flags=native_array,
        frontend=frontend,
        fn_tree=fn_tree,
        on_device=on_device,
        input=pred[0],
        target=true[0],
        weight=weight[0],
        size_average=size_average,
        reduce=reduce,
        reduction=reduction,
    )


# mse_loss
@handle_frontend_test(
    fn_tree="torch.nn.functional.mse_loss",
    dtype_and_true=helpers.dtype_and_values(
        available_dtypes=helpers.get_dtypes("float"),
        min_value=0.0,
        max_value=1.0,
        large_abs_safety_factor=2,
        small_abs_safety_factor=2,
        safety_factor_scale="linear",
        allow_inf=False,
        exclude_min=True,
        exclude_max=True,
        min_num_dims=1,
        max_num_dims=1,
        min_dim_size=2,
    ),
    dtype_and_pred=helpers.dtype_and_values(
        available_dtypes=helpers.get_dtypes("float"),
        min_value=0.0,
        max_value=1.0,
        large_abs_safety_factor=2,
        small_abs_safety_factor=2,
        safety_factor_scale="linear",
        allow_inf=False,
        exclude_min=True,
        exclude_max=True,
        min_num_dims=1,
        max_num_dims=1,
        min_dim_size=2,
    ),
    size_average=st.booleans(),
    reduce=st.booleans(),
    reduction=st.sampled_from(["mean"]),
)
def test_torch_mse_loss(
    *,
    dtype_and_true,
    dtype_and_pred,
    size_average,
    reduce,
    reduction,
    as_variable,
    num_positional_args,
    native_array,
    on_device,
    fn_tree,
    frontend,
):
    pred_dtype, pred = dtype_and_pred
    true_dtype, true = dtype_and_true
    helpers.test_frontend_function(
        input_dtypes=[pred_dtype[0], true_dtype[0]],
        as_variable_flags=as_variable,
        with_out=False,
        num_positional_args=num_positional_args,
        native_array_flags=native_array,
        frontend=frontend,
        fn_tree=fn_tree,
        input=pred[0],
        target=true[0],
        size_average=size_average,
        reduce=reduce,
        reduction=reduction,
        on_device=on_device,
    )


<<<<<<< HEAD
# huber_loss
=======
# smooth_l1_loss
>>>>>>> 160f5356
@handle_frontend_test(
    fn_tree="torch.nn.functional.smooth_l1_loss",
    dtype_and_x=helpers.dtype_and_values(
        available_dtypes=helpers.get_dtypes("float"),
        num_arrays=2,
        allow_inf=False,
        shared_dtype=True,
    ),
    size_average=st.booleans(),
    reduce=st.booleans(),
    reduction=st.sampled_from(["none", "mean", "sum"]),
<<<<<<< HEAD
    beta=helpers.floats(min_value=0, max_value=5),
)
def test_smooth_l1_loss(
=======
    beta=st.sampled_from([1.0, 0.5, 0.1, 0.0]),
)
def test_torch_smooth_l1_loss(
>>>>>>> 160f5356
    *,
    dtype_and_x,
    size_average,
    reduce,
    reduction,
    beta,
    as_variable,
    num_positional_args,
    native_array,
    frontend,
    fn_tree,
    on_device,
):
    input_dtype, x = dtype_and_x
    pred_dtype, pred = input_dtype[0], x[0]
    true_dtype, true = input_dtype[1], x[1]
    helpers.test_frontend_function(
        input_dtypes=[pred_dtype, true_dtype],
        as_variable_flags=as_variable,
        with_out=False,
        num_positional_args=num_positional_args,
        native_array_flags=native_array,
        frontend=frontend,
        fn_tree=fn_tree,
        on_device=on_device,
        input=pred,
        target=true,
<<<<<<< HEAD
        reduction=reduction,
        size_average=size_average,
        reduce=reduce,
        beta=beta
    )


# huber_loss
@handle_frontend_test(
    fn_tree="torch.nn.functional.huber_loss",
    dtype_and_x=helpers.dtype_and_values(
        available_dtypes=helpers.get_dtypes("float"),
        num_arrays=2,
        allow_inf=False,
        shared_dtype=True,
    ),
    delta=helpers.floats(min_value=0, max_value=5),
    reduction=st.sampled_from(["none", "mean", "sum"]),
)
def test_huber_loss(
    *,
    dtype_and_x,
    delta,
    reduction,
    as_variable,
    num_positional_args,
    native_array,
    frontend,
    fn_tree,
    on_device,
):
    input_dtype, x = dtype_and_x
    pred_dtype, pred = input_dtype[0], x[0]
    true_dtype, true = input_dtype[1], x[1]
    helpers.test_frontend_function(
        input_dtypes=[pred_dtype, true_dtype],
        as_variable_flags=as_variable,
        with_out=False,
        num_positional_args=num_positional_args,
        native_array_flags=native_array,
        frontend=frontend,
        fn_tree=fn_tree,
        on_device=on_device,
        input=pred,
        target=true,
        reduction=reduction,
        delta=delta
=======
        size_average=size_average,
        reduce=reduce,
        reduction=reduction,
        beta=beta,
>>>>>>> 160f5356
    )


# l1_loss
@handle_frontend_test(
    fn_tree="torch.nn.functional.l1_loss",
    dtype_and_x=helpers.dtype_and_values(
        available_dtypes=helpers.get_dtypes("float"),
        num_arrays=2,
        allow_inf=False,
        shared_dtype=True,
    ),
    size_average=st.booleans(),
    reduce=st.booleans(),
    reduction=st.sampled_from(["none", "mean", "sum"]),
)
def test_torch_l1_loss(
    *,
    dtype_and_x,
    size_average,
    reduce,
    reduction,
    as_variable,
    num_positional_args,
    native_array,
    frontend,
    fn_tree,
    on_device,
):
    input_dtype, x = dtype_and_x
    pred_dtype, pred = input_dtype[0], x[0]
    true_dtype, true = input_dtype[1], x[1]
    helpers.test_frontend_function(
        input_dtypes=[pred_dtype, true_dtype],
        as_variable_flags=as_variable,
        with_out=False,
        num_positional_args=num_positional_args,
        native_array_flags=native_array,
        frontend=frontend,
        fn_tree=fn_tree,
        on_device=on_device,
        input=pred,
        target=true,
        size_average=size_average,
        reduce=reduce,
        reduction=reduction,
    )


# nll_loss
@handle_frontend_test(
    fn_tree="torch.nn.functional.nll_loss",
    dtype_and_input=helpers.dtype_and_values(
        available_dtypes=helpers.get_dtypes("float"),
        min_value=0.01,
        max_value=1.0,
        allow_inf=False,
        min_num_dims=1,
        max_num_dims=1,
        min_dim_size=1,
        max_dim_size=1,
    ),
    dtype_and_target=helpers.dtype_and_values(
        available_dtypes=helpers.get_dtypes("integer"),
        min_value=0.0,
        max_value=1.0,
        allow_inf=False,
        min_num_dims=1,
        max_num_dims=1,
        min_dim_size=1,
        max_dim_size=1,
    ),
    dtype_and_weights=helpers.dtype_and_values(
        available_dtypes=helpers.get_dtypes("float"),
        allow_inf=False,
        min_num_dims=1,
        max_num_dims=1,
        min_dim_size=1,
        max_dim_size=1,
    ),
    size_average=st.booleans(),
    reduce=st.booleans(),
    reduction=st.sampled_from(["mean", "none", "sum"]),
)
def test_torch_nll_loss(
    *,
    dtype_and_input,
    dtype_and_target,
    dtype_and_weights,
    size_average,
    reduce,
    reduction,
    as_variable,
    with_out,
    num_positional_args,
    native_array,
    on_device,
    fn_tree,
    frontend,
):
    inputs_dtype, input = dtype_and_input
    target_dtype, target = dtype_and_target
    weights_dtype, weights = dtype_and_weights
    helpers.test_frontend_function(
        input_dtypes=inputs_dtype + target_dtype + weights_dtype,
        as_variable_flags=as_variable,
        with_out=with_out,
        num_positional_args=num_positional_args,
        native_array_flags=native_array,
        frontend=frontend,
        fn_tree=fn_tree,
        on_device=on_device,
        input=input[0],
        target=target[0],
        weight=weights[0],
        size_average=size_average,
        reduce=reduce,
        reduction=reduction,
    )<|MERGE_RESOLUTION|>--- conflicted
+++ resolved
@@ -225,11 +225,7 @@
     )
 
 
-<<<<<<< HEAD
-# huber_loss
-=======
 # smooth_l1_loss
->>>>>>> 160f5356
 @handle_frontend_test(
     fn_tree="torch.nn.functional.smooth_l1_loss",
     dtype_and_x=helpers.dtype_and_values(
@@ -241,15 +237,9 @@
     size_average=st.booleans(),
     reduce=st.booleans(),
     reduction=st.sampled_from(["none", "mean", "sum"]),
-<<<<<<< HEAD
-    beta=helpers.floats(min_value=0, max_value=5),
-)
-def test_smooth_l1_loss(
-=======
     beta=st.sampled_from([1.0, 0.5, 0.1, 0.0]),
 )
 def test_torch_smooth_l1_loss(
->>>>>>> 160f5356
     *,
     dtype_and_x,
     size_average,
@@ -277,30 +267,31 @@
         on_device=on_device,
         input=pred,
         target=true,
-<<<<<<< HEAD
-        reduction=reduction,
-        size_average=size_average,
-        reduce=reduce,
-        beta=beta
-    )
-
-
-# huber_loss
-@handle_frontend_test(
-    fn_tree="torch.nn.functional.huber_loss",
+        size_average=size_average,
+        reduce=reduce,
+        reduction=reduction,
+        beta=beta,
+    )
+
+
+# l1_loss
+@handle_frontend_test(
+    fn_tree="torch.nn.functional.l1_loss",
     dtype_and_x=helpers.dtype_and_values(
         available_dtypes=helpers.get_dtypes("float"),
         num_arrays=2,
         allow_inf=False,
         shared_dtype=True,
     ),
-    delta=helpers.floats(min_value=0, max_value=5),
+    size_average=st.booleans(),
+    reduce=st.booleans(),
     reduction=st.sampled_from(["none", "mean", "sum"]),
 )
-def test_huber_loss(
+def test_torch_l1_loss(
     *,
     dtype_and_x,
-    delta,
+    size_average,
+    reduce,
     reduction,
     as_variable,
     num_positional_args,
@@ -323,57 +314,6 @@
         on_device=on_device,
         input=pred,
         target=true,
-        reduction=reduction,
-        delta=delta
-=======
-        size_average=size_average,
-        reduce=reduce,
-        reduction=reduction,
-        beta=beta,
->>>>>>> 160f5356
-    )
-
-
-# l1_loss
-@handle_frontend_test(
-    fn_tree="torch.nn.functional.l1_loss",
-    dtype_and_x=helpers.dtype_and_values(
-        available_dtypes=helpers.get_dtypes("float"),
-        num_arrays=2,
-        allow_inf=False,
-        shared_dtype=True,
-    ),
-    size_average=st.booleans(),
-    reduce=st.booleans(),
-    reduction=st.sampled_from(["none", "mean", "sum"]),
-)
-def test_torch_l1_loss(
-    *,
-    dtype_and_x,
-    size_average,
-    reduce,
-    reduction,
-    as_variable,
-    num_positional_args,
-    native_array,
-    frontend,
-    fn_tree,
-    on_device,
-):
-    input_dtype, x = dtype_and_x
-    pred_dtype, pred = input_dtype[0], x[0]
-    true_dtype, true = input_dtype[1], x[1]
-    helpers.test_frontend_function(
-        input_dtypes=[pred_dtype, true_dtype],
-        as_variable_flags=as_variable,
-        with_out=False,
-        num_positional_args=num_positional_args,
-        native_array_flags=native_array,
-        frontend=frontend,
-        fn_tree=fn_tree,
-        on_device=on_device,
-        input=pred,
-        target=true,
         size_average=size_average,
         reduce=reduce,
         reduction=reduction,
