--- conflicted
+++ resolved
@@ -731,33 +731,15 @@
     )
 
 
-<<<<<<< HEAD
-# msort
-@handle_cmd_line_args
-@given(
-    dtype_and_input=helpers.dtype_and_values(
-=======
 # fmin
 @handle_cmd_line_args
 @given(
     dtype_and_inputs=helpers.dtype_and_values(
->>>>>>> 7d9370f4
-        available_dtypes=tuple(
-            set(ivy_np.valid_numeric_dtypes).intersection(
-                set(ivy_torch.valid_numeric_dtypes)
-            ),
-        ),
-<<<<<<< HEAD
-        min_num_dims=2,
-        min_dim_size=2,
-    ),
-    num_positional_args=helpers.num_positional_args(
-        fn_name="ivy.functional.frontends.torch.msort"
-    ),
-)
-def test_torch_msort(
-    dtype_and_input,
-=======
+        available_dtypes=tuple(
+            set(ivy_np.valid_numeric_dtypes).intersection(
+                set(ivy_torch.valid_numeric_dtypes)
+            ),
+        ),
         num_arrays=2,
         allow_inf=False,
         shared_dtype=True,
@@ -768,33 +750,61 @@
 )
 def test_torch_fmin(
     dtype_and_inputs,
->>>>>>> 7d9370f4
-    as_variable,
-    with_out,
-    num_positional_args,
-    native_array,
-    fw,
-):
-<<<<<<< HEAD
-    input_dtype, input = dtype_and_input
-=======
+    as_variable,
+    with_out,
+    num_positional_args,
+    native_array,
+    fw,
+):
     input_dtype, inputs = dtype_and_inputs
->>>>>>> 7d9370f4
-    helpers.test_frontend_function(
-        input_dtypes=input_dtype,
-        as_variable_flags=as_variable,
-        with_out=with_out,
-        num_positional_args=num_positional_args,
-        native_array_flags=native_array,
-        fw=fw,
-        frontend="torch",
-<<<<<<< HEAD
-        fn_tree="msort",
-        input=np.asarray(input, dtype=input_dtype),
-=======
+    helpers.test_frontend_function(
+        input_dtypes=input_dtype,
+        as_variable_flags=as_variable,
+        with_out=with_out,
+        num_positional_args=num_positional_args,
+        native_array_flags=native_array,
+        fw=fw,
+        frontend="torch",
         fn_tree="fmin",
         input=np.asarray(inputs[0], dtype=input_dtype[0]),
         other=np.asarray(inputs[1], dtype=input_dtype[1]),
         out=None,
->>>>>>> 7d9370f4
+    )
+
+
+# msort
+@handle_cmd_line_args
+@given(
+    dtype_and_input=helpers.dtype_and_values(
+        available_dtypes=tuple(
+            set(ivy_np.valid_numeric_dtypes).intersection(
+                set(ivy_torch.valid_numeric_dtypes)
+            ),
+        ),
+        min_num_dims=2,
+        min_dim_size=2,
+    ),
+    num_positional_args=helpers.num_positional_args(
+        fn_name="ivy.functional.frontends.torch.msort"
+    ),
+)
+def test_torch_msort(
+    dtype_and_input,
+    as_variable,
+    with_out,
+    num_positional_args,
+    native_array,
+    fw,
+):
+    input_dtype, input = dtype_and_input
+    helpers.test_frontend_function(
+        input_dtypes=input_dtype,
+        as_variable_flags=as_variable,
+        with_out=with_out,
+        num_positional_args=num_positional_args,
+        native_array_flags=native_array,
+        fw=fw,
+        frontend="torch",
+        fn_tree="msort",
+        input=np.asarray(input, dtype=input_dtype),
     )