# global
import numpy as np
from hypothesis import assume, strategies as st

# local
import ivy_tests.test_ivy.helpers as helpers
from ivy_tests.test_ivy.helpers.testing_helpers import handle_frontend_test


# allclose
@handle_frontend_test(
    fn_tree="torch.allclose",
    dtype_and_input=helpers.dtype_and_values(
        available_dtypes=helpers.get_dtypes("float"),
        num_arrays=2,
        shared_dtype=True,
    ),
    equal_nan=st.booleans(),
)
def test_torch_allclose(
    *,
    dtype_and_input,
    equal_nan,
    as_variable,
    with_out,
    num_positional_args,
    native_array,
    on_device,
    fn_tree,
    frontend,
):
    input_dtype, input = dtype_and_input
    helpers.test_frontend_function(
        input_dtypes=input_dtype,
        as_variable_flags=as_variable,
        with_out=with_out,
        num_positional_args=num_positional_args,
        native_array_flags=native_array,
        frontend=frontend,
        fn_tree=fn_tree,
        on_device=on_device,
        rtol=1e-05,
        atol=1e-08,
        input=input[0],
        other=input[1],
        equal_nan=equal_nan,
    )


# equal
@handle_frontend_test(
    fn_tree="torch.equal",
    dtype_and_inputs=helpers.dtype_and_values(
        available_dtypes=helpers.get_dtypes("numeric"),
        num_arrays=2,
        allow_inf=False,
        shared_dtype=True,
    ),
)
def test_torch_equal(
    *,
    dtype_and_inputs,
    as_variable,
    with_out,
    num_positional_args,
    native_array,
    on_device,
    fn_tree,
    frontend,
):
    inputs_dtypes, inputs = dtype_and_inputs
    helpers.test_frontend_function(
        input_dtypes=inputs_dtypes,
        as_variable_flags=as_variable,
        with_out=with_out,
        num_positional_args=num_positional_args,
        native_array_flags=native_array,
        frontend=frontend,
        fn_tree=fn_tree,
        on_device=on_device,
        input=inputs[0],
        other=inputs[1],
    )


# eq
@handle_frontend_test(
    fn_tree="torch.eq",
    dtype_and_inputs=helpers.dtype_and_values(
        available_dtypes=helpers.get_dtypes("numeric"),
        num_arrays=2,
        allow_inf=False,
        shared_dtype=True,
    ),
)
def test_torch_eq(
    *,
    dtype_and_inputs,
    as_variable,
    with_out,
    num_positional_args,
    native_array,
    on_device,
    fn_tree,
    frontend,
):
    inputs_dtypes, inputs = dtype_and_inputs
    helpers.test_frontend_function(
        input_dtypes=inputs_dtypes,
        as_variable_flags=as_variable,
        with_out=with_out,
        num_positional_args=num_positional_args,
        native_array_flags=native_array,
        frontend=frontend,
        fn_tree=fn_tree,
        on_device=on_device,
        input=inputs[0],
        other=inputs[1],
    )


# argsort
@handle_frontend_test(
    fn_tree="torch.argsort",
    dtype_input_axis=helpers.dtype_values_axis(
        available_dtypes=helpers.get_dtypes("numeric"),
        min_num_dims=1,
        max_num_dims=5,
        min_dim_size=1,
        max_dim_size=5,
        min_axis=-1,
        max_axis=0,
    ),
    descending=st.booleans(),
)
def test_torch_argsort(
    *,
    dtype_input_axis,
    descending,
    as_variable,
    with_out,
    num_positional_args,
    native_array,
    on_device,
    fn_tree,
    frontend,
):
    input_dtype, input, axis = dtype_input_axis
    helpers.test_frontend_function(
        input_dtypes=input_dtype,
        as_variable_flags=as_variable,
        with_out=with_out,
        num_positional_args=num_positional_args,
        native_array_flags=native_array,
        frontend=frontend,
        fn_tree=fn_tree,
        on_device=on_device,
        input=input[0],
        dim=axis,
        descending=descending,
    )


# greater_equal
@handle_frontend_test(
    fn_tree="torch.ge",
    dtype_and_inputs=helpers.dtype_and_values(
        available_dtypes=helpers.get_dtypes("numeric"),
        num_arrays=2,
        allow_inf=False,
        shared_dtype=True,
    ),
)
def test_torch_greater_equal(
    *,
    dtype_and_inputs,
    as_variable,
    with_out,
    num_positional_args,
    native_array,
    on_device,
    fn_tree,
    frontend,
):
    input_dtype, inputs = dtype_and_inputs
    helpers.test_frontend_function(
        input_dtypes=input_dtype,
        as_variable_flags=as_variable,
        with_out=with_out,
        all_aliases=["ge"],
        num_positional_args=num_positional_args,
        native_array_flags=native_array,
        frontend=frontend,
        fn_tree=fn_tree,
        on_device=on_device,
        input=inputs[0],
        other=inputs[1],
    )


# greater
@handle_frontend_test(
    fn_tree="torch.gt",
    dtype_and_inputs=helpers.dtype_and_values(
        available_dtypes=helpers.get_dtypes("float"),
        num_arrays=2,
        allow_inf=False,
        shared_dtype=True,
    ),
)
def test_torch_greater(
    *,
    dtype_and_inputs,
    as_variable,
    with_out,
    num_positional_args,
    native_array,
    on_device,
    fn_tree,
    frontend,
):
    input_dtype, inputs = dtype_and_inputs
    helpers.test_frontend_function(
        input_dtypes=input_dtype,
        as_variable_flags=as_variable,
        with_out=with_out,
        all_aliases=["gt"],
        num_positional_args=num_positional_args,
        native_array_flags=native_array,
        frontend=frontend,
        fn_tree=fn_tree,
        on_device=on_device,
        input=inputs[0],
        other=inputs[1],
    )


# isclose
@handle_frontend_test(
    fn_tree="torch.isclose",
    dtype_and_input=helpers.dtype_and_values(
        available_dtypes=helpers.get_dtypes("float"),
        num_arrays=2,
        shared_dtype=True,
    ),
    equal_nan=st.booleans(),
)
def test_torch_isclose(
    *,
    dtype_and_input,
    equal_nan,
    as_variable,
    with_out,
    num_positional_args,
    native_array,
    on_device,
    fn_tree,
    frontend,
):
    input_dtype, input = dtype_and_input
    helpers.test_frontend_function(
        input_dtypes=input_dtype,
        as_variable_flags=as_variable,
        with_out=with_out,
        num_positional_args=num_positional_args,
        native_array_flags=native_array,
        frontend=frontend,
        fn_tree=fn_tree,
        on_device=on_device,
        rtol=1e-05,
        atol=1e-08,
        input=input[0],
        other=input[1],
        equal_nan=equal_nan,
    )


# isfinite
@handle_frontend_test(
    fn_tree="torch.isfinite",
    dtype_and_input=helpers.dtype_and_values(
        available_dtypes=helpers.get_dtypes("numeric"),
        min_value=-np.inf,
        max_value=np.inf,
    ),
)
def test_torch_isfinite(
    *,
    dtype_and_input,
    as_variable,
    with_out,
    num_positional_args,
    native_array,
    on_device,
    fn_tree,
    frontend,
):
    input_dtype, input = dtype_and_input
    helpers.test_frontend_function(
        input_dtypes=input_dtype,
        as_variable_flags=as_variable,
        with_out=with_out,
        num_positional_args=num_positional_args,
        native_array_flags=native_array,
        frontend=frontend,
        fn_tree=fn_tree,
        on_device=on_device,
        input=input[0],
    )


# isinf
@handle_frontend_test(
    fn_tree="torch.isinf",
    dtype_and_input=helpers.dtype_and_values(
        available_dtypes=helpers.get_dtypes("numeric"),
        min_value=-np.inf,
        max_value=np.inf,
    ),
)
def test_torch_isinf(
    *,
    dtype_and_input,
    as_variable,
    with_out,
    num_positional_args,
    native_array,
    on_device,
    fn_tree,
    frontend,
):
    input_dtype, input = dtype_and_input
    helpers.test_frontend_function(
        input_dtypes=input_dtype,
        as_variable_flags=as_variable,
        with_out=with_out,
        num_positional_args=num_positional_args,
        native_array_flags=native_array,
        frontend=frontend,
        fn_tree=fn_tree,
        on_device=on_device,
        input=input[0],
    )


# isposinf
@handle_frontend_test(
    fn_tree="torch.isposinf",
    dtype_and_input=helpers.dtype_and_values(
        available_dtypes=helpers.get_dtypes("numeric"),
        min_value=-np.inf,
        max_value=np.inf,
    ),
)
def test_torch_isposinf(
    *,
    dtype_and_input,
    as_variable,
    with_out,
    num_positional_args,
    native_array,
    on_device,
    fn_tree,
    frontend,
):
    input_dtype, input = dtype_and_input
    helpers.test_frontend_function(
        input_dtypes=input_dtype,
        as_variable_flags=as_variable,
        with_out=with_out,
        num_positional_args=num_positional_args,
        native_array_flags=native_array,
        frontend=frontend,
        fn_tree=fn_tree,
        on_device=on_device,
        input=input[0],
    )


# isneginf
@handle_frontend_test(
    fn_tree="torch.isneginf",
    dtype_and_input=helpers.dtype_and_values(
        available_dtypes=helpers.get_dtypes("numeric"),
        min_value=-np.inf,
        max_value=np.inf,
    ),
)
def test_torch_isneginf(
    *,
    dtype_and_input,
    as_variable,
    with_out,
    num_positional_args,
    native_array,
    on_device,
    fn_tree,
    frontend,
):
    input_dtype, input = dtype_and_input
    helpers.test_frontend_function(
        input_dtypes=input_dtype,
        as_variable_flags=as_variable,
        with_out=with_out,
        num_positional_args=num_positional_args,
        native_array_flags=native_array,
        frontend=frontend,
        fn_tree=fn_tree,
        on_device=on_device,
        input=input[0],
    )


# sort
@handle_frontend_test(
    fn_tree="torch.sort",
    dtype_input_axis=helpers.dtype_values_axis(
        available_dtypes=helpers.get_dtypes("numeric"),
        min_num_dims=1,
        min_dim_size=1,
        min_axis=-1,
        max_axis=0,
    ),
    descending=st.booleans(),
    stable=st.booleans(),
)
def test_torch_sort(
    *,
    dtype_input_axis,
    descending,
    stable,
    as_variable,
    with_out,
    num_positional_args,
    native_array,
    on_device,
    fn_tree,
    frontend,
):
    input_dtype, input, axis = dtype_input_axis
    helpers.test_frontend_function(
        input_dtypes=input_dtype,
        as_variable_flags=as_variable,
        with_out=with_out,
        num_positional_args=num_positional_args,
        native_array_flags=native_array,
        frontend=frontend,
        fn_tree=fn_tree,
        on_device=on_device,
        input=input[0],
        dim=axis,
        descending=descending,
        stable=stable,
    )


# isnan
@handle_frontend_test(
    fn_tree="torch.isnan",
    dtype_and_input=helpers.dtype_and_values(
        available_dtypes=helpers.get_dtypes("numeric"),
        min_value=-np.inf,
        max_value=np.inf,
    ),
)
def test_torch_isnan(
    *,
    dtype_and_input,
    as_variable,
    with_out,
    num_positional_args,
    native_array,
    on_device,
    fn_tree,
    frontend,
):
    input_dtype, input = dtype_and_input
    helpers.test_frontend_function(
        input_dtypes=input_dtype,
        as_variable_flags=as_variable,
        with_out=with_out,
        num_positional_args=num_positional_args,
        native_array_flags=native_array,
        frontend=frontend,
        fn_tree=fn_tree,
        on_device=on_device,
        input=input[0],
    )


# less_equal
@handle_frontend_test(
    fn_tree="torch.less_equal",
    dtype_and_inputs=helpers.dtype_and_values(
        available_dtypes=helpers.get_dtypes("numeric"),
        num_arrays=2,
        shared_dtype=True,
    ),
)
def test_torch_less_equal(
    *,
    dtype_and_inputs,
    as_variable,
    with_out,
    num_positional_args,
    native_array,
    on_device,
    fn_tree,
    frontend,
):
    input_dtype, inputs = dtype_and_inputs
    helpers.test_frontend_function(
        input_dtypes=input_dtype,
        as_variable_flags=as_variable,
        with_out=with_out,
        all_aliases=["le"],
        num_positional_args=num_positional_args,
        native_array_flags=native_array,
        frontend=frontend,
        fn_tree=fn_tree,
        on_device=on_device,
        input=inputs[0],
        other=inputs[1],
    )


# less
@handle_frontend_test(
    fn_tree="torch.less",
    dtype_and_inputs=helpers.dtype_and_values(
        available_dtypes=helpers.get_dtypes("numeric"),
        num_arrays=2,
        shared_dtype=True,
    ),
)
def test_torch_less(
    *,
    dtype_and_inputs,
    as_variable,
    with_out,
    num_positional_args,
    native_array,
    on_device,
    fn_tree,
    frontend,
):
    input_dtype, inputs = dtype_and_inputs
    helpers.test_frontend_function(
        input_dtypes=input_dtype,
        as_variable_flags=as_variable,
        with_out=with_out,
        all_aliases=["lt"],
        num_positional_args=num_positional_args,
        native_array_flags=native_array,
        frontend=frontend,
        fn_tree=fn_tree,
        on_device=on_device,
        input=inputs[0],
        other=inputs[1],
    )


# not_equal
@handle_frontend_test(
    fn_tree="torch.not_equal",
    dtype_and_inputs=helpers.dtype_and_values(
        available_dtypes=helpers.get_dtypes("numeric"),
        num_arrays=2,
        shared_dtype=True,
    ),
)
def test_torch_not_equal(
    *,
    dtype_and_inputs,
    as_variable,
    with_out,
    num_positional_args,
    native_array,
    on_device,
    fn_tree,
    frontend,
):
    input_dtype, inputs = dtype_and_inputs
    helpers.test_frontend_function(
        input_dtypes=input_dtype,
        as_variable_flags=as_variable,
        with_out=with_out,
        all_aliases=["ne"],
        num_positional_args=num_positional_args,
        native_array_flags=native_array,
        frontend=frontend,
        fn_tree=fn_tree,
        on_device=on_device,
        input=inputs[0],
        other=inputs[1],
    )


@handle_frontend_test(
    fn_tree="torch.isin",
    dtype_and_inputs=helpers.dtype_and_values(
        available_dtypes=helpers.get_dtypes("numeric"),
        num_arrays=2,
        shared_dtype=True,
    ),
)
def test_torch_isin(
    *,
    dtype_and_inputs,
    as_variable,
    with_out,
    num_positional_args,
    native_array,
    on_device,
    fn_tree,
    frontend,
):
    input_dtype, inputs = dtype_and_inputs
    helpers.test_frontend_function(
        input_dtypes=input_dtype,
        as_variable_flags=as_variable,
        with_out=with_out,
        num_positional_args=num_positional_args,
        native_array_flags=native_array,
        frontend=frontend,
        fn_tree=fn_tree,
        on_device=on_device,
        elements=inputs[0],
        test_elements=inputs[1],
    )


@handle_frontend_test(
    fn_tree="torch.minimum",
    dtype_and_inputs=helpers.dtype_and_values(
        available_dtypes=helpers.get_dtypes("numeric"),
        num_arrays=2,
        shared_dtype=True,
    ),
)
def test_torch_minimum(
    *,
    dtype_and_inputs,
    as_variable,
    with_out,
    num_positional_args,
    native_array,
    on_device,
    fn_tree,
    frontend,
):
    input_dtype, inputs = dtype_and_inputs
    helpers.test_frontend_function(
        input_dtypes=input_dtype,
        as_variable_flags=as_variable,
        with_out=with_out,
        num_positional_args=num_positional_args,
        native_array_flags=native_array,
        frontend=frontend,
        fn_tree=fn_tree,
        on_device=on_device,
        input=inputs[0],
        other=inputs[1],
    )


# fmax
@handle_frontend_test(
    fn_tree="torch.fmax",
    dtype_and_inputs=helpers.dtype_and_values(
        available_dtypes=helpers.get_dtypes("numeric"),
        num_arrays=2,
        shared_dtype=True,
        min_value=-np.inf,
        max_value=np.inf,
    ),
)
def test_torch_fmax(
    *,
    dtype_and_inputs,
    as_variable,
    with_out,
    num_positional_args,
    native_array,
    on_device,
    fn_tree,
    frontend,
):
    input_dtype, inputs = dtype_and_inputs
    helpers.test_frontend_function(
        input_dtypes=input_dtype,
        as_variable_flags=as_variable,
        with_out=with_out,
        num_positional_args=num_positional_args,
        native_array_flags=native_array,
        frontend=frontend,
        fn_tree=fn_tree,
        on_device=on_device,
        input=inputs[0],
        other=inputs[1],
    )


# fmin
@handle_frontend_test(
    fn_tree="torch.fmin",
    dtype_and_inputs=helpers.dtype_and_values(
        available_dtypes=helpers.get_dtypes("numeric"),
        num_arrays=2,
        shared_dtype=True,
        min_value=-np.inf,
        max_value=np.inf,
    ),
)
def test_torch_fmin(
    *,
    dtype_and_inputs,
    as_variable,
    with_out,
    num_positional_args,
    native_array,
    on_device,
    fn_tree,
    frontend,
):
    input_dtype, inputs = dtype_and_inputs
    helpers.test_frontend_function(
        input_dtypes=input_dtype,
        as_variable_flags=as_variable,
        with_out=with_out,
        num_positional_args=num_positional_args,
        native_array_flags=native_array,
        frontend=frontend,
        fn_tree=fn_tree,
        on_device=on_device,
        input=inputs[0],
        other=inputs[1],
    )


# msort
@handle_frontend_test(
    fn_tree="torch.msort",
    dtype_and_input=helpers.dtype_and_values(
        available_dtypes=helpers.get_dtypes("numeric"),
        min_num_dims=2,
        min_dim_size=2,
    ),
)
def test_torch_msort(
    *,
    dtype_and_input,
    as_variable,
    with_out,
    num_positional_args,
    native_array,
    on_device,
    fn_tree,
    frontend,
):
    input_dtype, x = dtype_and_input
    helpers.test_frontend_function(
        input_dtypes=input_dtype,
        as_variable_flags=as_variable,
        with_out=with_out,
        num_positional_args=num_positional_args,
        native_array_flags=native_array,
        frontend=frontend,
        fn_tree=fn_tree,
        on_device=on_device,
        input=x[0],
    )


# maximum
@handle_frontend_test(
    fn_tree="torch.maximum",
    dtype_and_inputs=helpers.dtype_and_values(
        available_dtypes=helpers.get_dtypes("numeric"),
        num_arrays=2,
        shared_dtype=True,
    ),
)
def test_torch_maximum(
    *,
    dtype_and_inputs,
    as_variable,
    with_out,
    num_positional_args,
    native_array,
    on_device,
    fn_tree,
    frontend,
):
    input_dtype, inputs = dtype_and_inputs
    helpers.test_frontend_function(
        input_dtypes=input_dtype,
        as_variable_flags=as_variable,
        with_out=with_out,
        num_positional_args=num_positional_args,
        native_array_flags=native_array,
        frontend=frontend,
        fn_tree=fn_tree,
        on_device=on_device,
        input=inputs[0],
        other=inputs[1],
    )


# kthvalue
@handle_frontend_test(
    fn_tree="torch.kthvalue",
    dtype_input_axis=helpers.dtype_values_axis(
        available_dtypes=helpers.get_dtypes("numeric"),
        min_num_dims=1,
        valid_axis=True,
        force_int_axis=True,
    ),
    k=st.integers(min_value=1),
    keepdim=st.booleans(),
)
def test_torch_kthvalue(
    *,
    dtype_input_axis,
    k,
    keepdim,
    as_variable,
    with_out,
    num_positional_args,
    native_array,
    on_device,
    fn_tree,
    frontend,
):
    input_dtype, input, dim = dtype_input_axis
    assume(k <= input[0].shape[dim])
    assume("float16" not in input_dtype)  # unsupported by torch.kthvalue
    helpers.test_frontend_function(
        input_dtypes=input_dtype,
        as_variable_flags=as_variable,
        with_out=with_out,
        num_positional_args=num_positional_args,
        native_array_flags=native_array,
        frontend=frontend,
        fn_tree=fn_tree,
        on_device=on_device,
        input=input[0],
        k=k,
        dim=dim,
        keepdim=keepdim,
<<<<<<< HEAD
=======
        out=None,
    )


# topk
# TODO: add value test after the stable sorting is added to torch
# https://github.com/pytorch/pytorch/issues/88184
@handle_cmd_line_args
@given(
    dtype_and_x=helpers.dtype_and_values(
        available_dtypes=helpers.get_dtypes("float"),
        min_num_dims=1,
        large_abs_safety_factor=8,
        small_abs_safety_factor=8,
        safety_factor_scale="log",
        min_dim_size=4,
        max_dim_size=10,
    ),
    dim=helpers.ints(min_value=-1, max_value=0),
    k=helpers.ints(min_value=1, max_value=4),
    largest=st.booleans(),
    num_positional_args=helpers.num_positional_args(
        fn_name="ivy.functional.frontends.torch.topk"
    ),
)
def test_torch_topk(
    dtype_and_x,
    k,
    dim,
    largest,
    as_variable,
    with_out,
    num_positional_args,
    native_array,
):
    input_dtype, input = dtype_and_x
    assume("float16" not in input_dtype)
    helpers.test_frontend_function(
        input_dtypes=input_dtype,
        as_variable_flags=as_variable,
        with_out=with_out,
        num_positional_args=num_positional_args,
        native_array_flags=native_array,
        frontend="torch",
        fn_tree="topk",
        input=input[0],
        k=k,
        dim=dim,
        largest=largest,
        out=None,
        test_values=False,
>>>>>>> 0df895f7
    )<|MERGE_RESOLUTION|>--- conflicted
+++ resolved
@@ -848,17 +848,14 @@
         k=k,
         dim=dim,
         keepdim=keepdim,
-<<<<<<< HEAD
-=======
-        out=None,
     )
 
 
 # topk
 # TODO: add value test after the stable sorting is added to torch
 # https://github.com/pytorch/pytorch/issues/88184
-@handle_cmd_line_args
-@given(
+@handle_frontend_test(
+    fn_tree="torch.kthvalue",
     dtype_and_x=helpers.dtype_and_values(
         available_dtypes=helpers.get_dtypes("float"),
         min_num_dims=1,
@@ -871,9 +868,6 @@
     dim=helpers.ints(min_value=-1, max_value=0),
     k=helpers.ints(min_value=1, max_value=4),
     largest=st.booleans(),
-    num_positional_args=helpers.num_positional_args(
-        fn_name="ivy.functional.frontends.torch.topk"
-    ),
 )
 def test_torch_topk(
     dtype_and_x,
@@ -884,22 +878,22 @@
     with_out,
     num_positional_args,
     native_array,
+    frontend,
+    fn_tree,
 ):
     input_dtype, input = dtype_and_x
-    assume("float16" not in input_dtype)
-    helpers.test_frontend_function(
-        input_dtypes=input_dtype,
-        as_variable_flags=as_variable,
-        with_out=with_out,
-        num_positional_args=num_positional_args,
-        native_array_flags=native_array,
-        frontend="torch",
-        fn_tree="topk",
+    helpers.test_frontend_function(
+        input_dtypes=input_dtype,
+        as_variable_flags=as_variable,
+        with_out=with_out,
+        num_positional_args=num_positional_args,
+        native_array_flags=native_array,
+        frontend=frontend,
+        fn_tree=fn_tree,
         input=input[0],
         k=k,
         dim=dim,
         largest=largest,
         out=None,
         test_values=False,
->>>>>>> 0df895f7
     )