--- conflicted
+++ resolved
@@ -1,10 +1,5 @@
 # global
-<<<<<<< HEAD
-from hypothesis import assume, given, strategies as st
-=======
-import numpy as np
 from hypothesis import given, strategies as st
->>>>>>> 89c94483
 
 # local
 import ivy_tests.test_ivy.helpers as helpers
@@ -514,10 +509,6 @@
     fw,
 ):
     dtype, inputs = dtype_input_and_weight
-<<<<<<< HEAD
-=======
-    input, weight = inputs
->>>>>>> 89c94483
     helpers.test_frontend_function(
         input_dtypes=dtype,
         as_variable_flags=as_variable,
