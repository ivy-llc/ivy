# global
import numpy as np
from hypothesis import assume, given, strategies as st

# local
import ivy_tests.test_ivy.helpers as helpers
from ivy_tests.test_ivy.helpers import handle_cmd_line_args


@st.composite
def _generate_prelu_arrays(draw):
    arr_size = draw(helpers.ints(min_value=2, max_value=5))

    dtype = draw(helpers.get_dtypes("float", index=1, full=False))
    input = draw(
        helpers.array_values(dtype=dtype, shape=(arr_size), min_value=0, max_value=10)
    )
    weight = draw(
        helpers.array_values(dtype=dtype, shape=(1,), min_value=0, max_value=1.0)
    )
    input_weight = input, weight
    return dtype, input_weight


@handle_cmd_line_args
@given(
    dtype_and_x=helpers.dtype_and_values(
        available_dtypes=helpers.get_dtypes("float"),
    ),
    num_positional_args=helpers.num_positional_args(
        fn_name="ivy.functional.frontends.torch.sigmoid"
    ),
)
def test_torch_sigmoid(
    dtype_and_x,
    as_variable,
    num_positional_args,
    native_array,
    fw,
):
    input_dtype, x = dtype_and_x

    helpers.test_frontend_function(
        input_dtypes=input_dtype,
        as_variable_flags=as_variable,
        with_out=False,
        num_positional_args=num_positional_args,
        native_array_flags=native_array,
        atol=1e-2,
        fw=fw,
        frontend="torch",
        fn_tree="nn.functional.sigmoid",
        input=np.asarray(x, dtype=input_dtype),
    )


@handle_cmd_line_args
@given(
    dtype_x_and_axis=helpers.dtype_values_axis(
        available_dtypes=helpers.get_dtypes("float"),
        min_num_dims=1,
        max_axes_size=1,
        force_int_axis=True,
        valid_axis=True,
    ),
    dtypes=helpers.get_dtypes("float", none=True),
    num_positional_args=helpers.num_positional_args(
        fn_name="ivy.functional.frontends.torch.softmax"
    ),
)
def test_torch_softmax(
    dtype_x_and_axis,
    as_variable,
    dtypes,
    num_positional_args,
    native_array,
    fw,
):
    input_dtype, x, axis = dtype_x_and_axis
    helpers.test_frontend_function(
        input_dtypes=input_dtype,
        as_variable_flags=as_variable,
        with_out=False,
        num_positional_args=num_positional_args,
        native_array_flags=native_array,
        fw=fw,
        frontend="torch",
        fn_tree="nn.functional.softmax",
        input=np.asarray(x, dtype=input_dtype),
        dim=axis,
        dtype=dtypes,
    )


@handle_cmd_line_args
@given(
    dtype_and_x=helpers.dtype_and_values(
        available_dtypes=helpers.get_dtypes("float"),
    ),
    num_positional_args=helpers.num_positional_args(
        fn_name="ivy.functional.frontends.torch.gelu"
    ),
)
def test_torch_gelu(
    dtype_and_x,
    num_positional_args,
    as_variable,
    native_array,
    fw,
):
    input_dtype, x = dtype_and_x
    helpers.test_frontend_function(
        input_dtypes=input_dtype,
        as_variable_flags=as_variable,
        with_out=False,
        num_positional_args=num_positional_args,
        native_array_flags=native_array,
        fw=fw,
        frontend="torch",
        fn_tree="nn.functional.gelu",
        input=np.asarray(x, dtype=input_dtype),
        rtol=1e-02,
    )


@handle_cmd_line_args
@given(
    dtype_and_x=helpers.dtype_and_values(
        available_dtypes=helpers.get_dtypes("float"),
    ),
    num_positional_args=helpers.num_positional_args(
        fn_name="ivy.functional.frontends.torch.leaky_relu"
    ),
    alpha=st.floats(min_value=0, max_value=1),
)
def test_torch_leaky_relu(
    dtype_and_x,
    num_positional_args,
    as_variable,
    native_array,
    fw,
    alpha,
):
    input_dtype, x = dtype_and_x
    helpers.test_frontend_function(
        input_dtypes=input_dtype,
        as_variable_flags=as_variable,
        with_out=False,
        num_positional_args=num_positional_args,
        native_array_flags=native_array,
        fw=fw,
        frontend="torch",
        fn_tree="nn.functional.leaky_relu",
        input=np.asarray(x, dtype=input_dtype),
        negative_slope=alpha,
    )


@handle_cmd_line_args
@given(
    dtype_and_x=helpers.dtype_and_values(
        available_dtypes=helpers.get_dtypes("float"),
    ),
    num_positional_args=helpers.num_positional_args(
        fn_name="ivy.functional.frontends.torch.tanh"
    ),
)
def test_torch_tanh(
    dtype_and_x,
    as_variable,
    num_positional_args,
    native_array,
    fw,
):
    input_dtype, x = dtype_and_x
    helpers.test_frontend_function(
        input_dtypes=input_dtype,
        as_variable_flags=as_variable,
        with_out=False,
        num_positional_args=num_positional_args,
        native_array_flags=native_array,
        atol=1e-2,
        fw=fw,
        frontend="torch",
        fn_tree="nn.functional.tanh",
        input=np.asarray(x, dtype=input_dtype),
    )


@handle_cmd_line_args
@given(
    dtype_and_x=helpers.dtype_and_values(
        available_dtypes=helpers.get_dtypes("float"),
    ),
    num_positional_args=helpers.num_positional_args(
        fn_name="ivy.functional.frontends.torch.logsigmoid"
    ),
)
def test_torch_logsigmoid(
    dtype_and_x,
    as_variable,
    num_positional_args,
    native_array,
    fw,
):
    input_dtype, x = dtype_and_x
    assume("float16" not in input_dtype)
    helpers.test_frontend_function(
        input_dtypes=input_dtype,
        as_variable_flags=as_variable,
        with_out=False,
        num_positional_args=num_positional_args,
        native_array_flags=native_array,
        fw=fw,
        frontend="torch",
        fn_tree="nn.functional.logsigmoid",
        input=np.asarray(x, dtype=input_dtype),
    )


@handle_cmd_line_args
@given(
    dtype_x_and_axis=helpers.dtype_values_axis(
        available_dtypes=helpers.get_dtypes("float"),
        min_num_dims=1,
        max_axes_size=1,
        force_int_axis=True,
        valid_axis=True,
    ),
    dtypes=helpers.get_dtypes("float", none=True),
    num_positional_args=helpers.num_positional_args(
        fn_name="ivy.functional.frontends.torch.softmin"
    ),
)
def test_torch_softmin(
    dtype_x_and_axis,
    as_variable,
    dtypes,
    num_positional_args,
    native_array,
    fw,
):
    input_dtype, x, axis = dtype_x_and_axis
    assume("float16" not in input_dtype)
    helpers.test_frontend_function(
        input_dtypes=input_dtype,
        as_variable_flags=as_variable,
        with_out=False,
        num_positional_args=num_positional_args,
        native_array_flags=native_array,
        fw=fw,
        frontend="torch",
        fn_tree="nn.functional.softmin",
        input=np.asarray(x, dtype=input_dtype),
        dim=axis,
        dtype=dtypes,
    )


# threshold
@handle_cmd_line_args
@given(
    dtype_and_input=helpers.dtype_and_values(
        available_dtypes=helpers.get_dtypes("float"),
    ),
    num_positional_args=helpers.num_positional_args(
        fn_name="ivy.functional.frontends.torch.threshold"
    ),
)
def test_torch_threshold(
    dtype_and_input,
    as_variable,
    num_positional_args,
    native_array,
    fw,
):
    input_dtype, input = dtype_and_input
    assume("float16" not in input_dtype)
    helpers.test_frontend_function(
        input_dtypes=input_dtype,
        as_variable_flags=as_variable,
        with_out=False,
        num_positional_args=num_positional_args,
        native_array_flags=native_array,
        fw=fw,
        frontend="torch",
        fn_tree="nn.functional.threshold",
        input=np.asarray(input, dtype=input_dtype),
        threshold=0.5,
        value=20,
        inplace=False,
    )


# threshold_
@handle_cmd_line_args
@given(
    dtype_and_input=helpers.dtype_and_values(
        available_dtypes=helpers.get_dtypes("float"),
    ),
    num_positional_args=helpers.num_positional_args(
        fn_name="ivy.functional.frontends.torch.threshold_"
    ),
)
def test_torch_threshold_(
    dtype_and_input,
    as_variable,
    num_positional_args,
    native_array,
    fw,
):
    input_dtype, input = dtype_and_input
    assume("float16" not in input_dtype)
    helpers.test_frontend_function(
        input_dtypes=input_dtype,
        as_variable_flags=as_variable,
        with_out=False,
        num_positional_args=num_positional_args,
        native_array_flags=native_array,
        fw=fw,
        frontend="torch",
        fn_tree="nn.functional.threshold_",
        input=np.asarray(input, dtype=input_dtype),
        threshold=0.5,
        value=20,
    )


# relu6
@handle_cmd_line_args
@given(
    dtype_and_input=helpers.dtype_and_values(
        available_dtypes=helpers.get_dtypes("numeric"),
    ),
    num_positional_args=helpers.num_positional_args(
        fn_name="ivy.functional.frontends.torch.relu6"
    ),
)
def test_torch_relu6(
    dtype_and_input,
    as_variable,
    num_positional_args,
    native_array,
    fw,
):
    input_dtype, input = dtype_and_input
    assume("float16" not in input_dtype)
    helpers.test_frontend_function(
        input_dtypes=input_dtype,
        as_variable_flags=as_variable,
        with_out=False,
        num_positional_args=num_positional_args,
        native_array_flags=native_array,
        fw=fw,
        frontend="torch",
        fn_tree="nn.functional.relu6",
        input=np.asarray(input, dtype=input_dtype),
        inplace=False,
    )


# elu
@handle_cmd_line_args
@given(
    dtype_and_input=helpers.dtype_and_values(
        available_dtypes=helpers.get_dtypes("float"),
    ),
    num_positional_args=helpers.num_positional_args(
        fn_name="ivy.functional.frontends.torch.elu"
    ),
    alpha=helpers.floats(min_value=0.1, max_value=1.0, exclude_min=True),
)
def test_torch_elu(
    dtype_and_input,
    alpha,
    as_variable,
    num_positional_args,
    native_array,
    fw,
):
    input_dtype, input = dtype_and_input
    assume("float16" not in input_dtype)
    helpers.test_frontend_function(
        input_dtypes=input_dtype,
        as_variable_flags=as_variable,
        with_out=False,
        num_positional_args=num_positional_args,
        native_array_flags=native_array,
        fw=fw,
        frontend="torch",
        fn_tree="nn.functional.elu",
        input=np.asarray(input, dtype=input_dtype),
        alpha=alpha,
        inplace=False,
    )


# ToDo test for values once inplace test implemented
# elu_
@handle_cmd_line_args
@given(
    dtype_and_input=helpers.dtype_and_values(
        available_dtypes=helpers.get_dtypes("float"),
    ),
    num_positional_args=helpers.num_positional_args(
        fn_name="ivy.functional.frontends.torch.elu_"
    ),
    alpha=helpers.floats(min_value=0, max_value=1, exclude_min=True),
)
def test_torch_elu_(
    dtype_and_input,
    alpha,
    as_variable,
    num_positional_args,
    native_array,
    fw,
):
    input_dtype, input = dtype_and_input
    assume("float16" not in input_dtype)
    helpers.test_frontend_function(
        input_dtypes=input_dtype,
        as_variable_flags=as_variable,
        with_out=False,
        num_positional_args=num_positional_args,
        native_array_flags=native_array,
        fw=fw,
        frontend="torch",
        fn_tree="nn.functional.elu_",
        input=np.asarray(input, dtype=input_dtype),
        alpha=alpha,
        test_values=False,
    )


# celu
@handle_cmd_line_args
@given(
    dtype_and_input=helpers.dtype_and_values(
        available_dtypes=helpers.get_dtypes("float"),
    ),
    num_positional_args=helpers.num_positional_args(
        fn_name="ivy.functional.frontends.torch.celu"
    ),
    alpha=helpers.floats(min_value=0.1, max_value=1.0, exclude_min=True),
)
def test_torch_celu(
    dtype_and_input,
    alpha,
    as_variable,
    num_positional_args,
    native_array,
    fw,
):
    input_dtype, input = dtype_and_input
    assume("float16" not in input_dtype)
    helpers.test_frontend_function(
        input_dtypes=input_dtype,
        as_variable_flags=as_variable,
        with_out=False,
        num_positional_args=num_positional_args,
        native_array_flags=native_array,
        fw=fw,
        frontend="torch",
        fn_tree="nn.functional.celu",
        input=np.asarray(input, dtype=input_dtype),
        alpha=alpha,
        inplace=False,
    )


# selu
@handle_cmd_line_args
@given(
    dtype_and_input=helpers.dtype_and_values(
        available_dtypes=helpers.get_dtypes("float"),
    ),
    num_positional_args=helpers.num_positional_args(
        fn_name="ivy.functional.frontends.torch.selu"
    ),
)
def test_torch_selu(
    dtype_and_input,
    as_variable,
    num_positional_args,
    native_array,
    fw,
):
    input_dtype, input = dtype_and_input
    assume("float16" not in input_dtype)
    helpers.test_frontend_function(
        input_dtypes=input_dtype,
        as_variable_flags=as_variable,
        with_out=False,
        num_positional_args=num_positional_args,
        native_array_flags=native_array,
        fw=fw,
        frontend="torch",
        fn_tree="nn.functional.selu",
        input=np.asarray(input, dtype=input_dtype),
        inplace=False,
    )


# prelu
@handle_cmd_line_args
@given(
    dtype_input_and_weight=_generate_prelu_arrays(),
    num_positional_args=helpers.num_positional_args(
        fn_name="ivy.functional.frontends.torch.prelu"
    ),
)
def test_torch_prelu(
    dtype_input_and_weight,
    as_variable,
    num_positional_args,
    native_array,
    fw,
):
    dtype, inputs = dtype_input_and_weight
    input, weight = inputs
    assume("float16" not in dtype)
    helpers.test_frontend_function(
        input_dtypes=[dtype, dtype],
        as_variable_flags=as_variable,
        with_out=False,
        num_positional_args=num_positional_args,
        native_array_flags=native_array,
        fw=fw,
        frontend="torch",
        fn_tree="nn.functional.prelu",
        input=np.asarray(input, dtype=dtype),
        weight=np.asarray(weight, dtype=dtype),
    )


# rrelu
@handle_cmd_line_args
@given(
    dtype_and_input=helpers.dtype_and_values(
        available_dtypes=helpers.get_dtypes("float"),
    ),
    num_positional_args=helpers.num_positional_args(
        fn_name="ivy.functional.frontends.torch.rrelu"
    ),
    lower=helpers.floats(min_value=0, max_value=0.5, exclude_min=True),
    upper=helpers.floats(min_value=0.5, max_value=1.0, exclude_min=True),
)
def test_torch_rrelu(
    dtype_and_input,
    lower,
    upper,
    as_variable,
    num_positional_args,
    native_array,
    fw,
):
    input_dtype, input = dtype_and_input
    assume("float16" not in input_dtype)
    helpers.test_frontend_function(
        input_dtypes=input_dtype,
        as_variable_flags=as_variable,
        with_out=False,
        num_positional_args=num_positional_args,
        native_array_flags=native_array,
        fw=fw,
        frontend="torch",
        fn_tree="nn.functional.rrelu",
        input=np.asarray(input, dtype=input_dtype),
        lower=lower,
        upper=upper,
        inplace=False,
    )


# ToDo test for values once inplace test implemented
# rrelu_
@handle_cmd_line_args
@given(
    dtype_and_input=helpers.dtype_and_values(
        available_dtypes=helpers.get_dtypes("float"),
    ),
    num_positional_args=helpers.num_positional_args(
        fn_name="ivy.functional.frontends.torch.rrelu_"
    ),
    lower=helpers.floats(min_value=0, max_value=0.5, exclude_min=True),
    upper=helpers.floats(min_value=0.5, max_value=1.0, exclude_min=True),
)
def test_torch_rrelu_(
    dtype_and_input,
    lower,
    upper,
    as_variable,
    num_positional_args,
    native_array,
    fw,
):
    input_dtype, input = dtype_and_input
    assume("float16" not in input_dtype)
    helpers.test_frontend_function(
        input_dtypes=input_dtype,
        as_variable_flags=as_variable,
        with_out=False,
        num_positional_args=num_positional_args,
        native_array_flags=native_array,
        fw=fw,
        frontend="torch",
        fn_tree="nn.functional.rrelu_",
        input=np.asarray(input, dtype=input_dtype),
        lower=lower,
        upper=upper,
        test_values=False,
    )


# hardshrink
@handle_cmd_line_args
@given(
    dtype_and_input=helpers.dtype_and_values(
        available_dtypes=helpers.get_dtypes("float"),
    ),
    num_positional_args=helpers.num_positional_args(
        fn_name="ivy.functional.frontends.torch.hardshrink"
    ),
    lambd=helpers.floats(min_value=0, max_value=1, exclude_min=True),
)
def test_torch_hardshrink(
    dtype_and_input,
    lambd,
    as_variable,
    num_positional_args,
    native_array,
    fw,
):
    input_dtype, input = dtype_and_input
    assume("float16" not in input_dtype)
    helpers.test_frontend_function(
        input_dtypes=input_dtype,
        as_variable_flags=as_variable,
        with_out=False,
        num_positional_args=num_positional_args,
        native_array_flags=native_array,
        fw=fw,
        frontend="torch",
        fn_tree="nn.functional.hardshrink",
        input=np.asarray(input, dtype=input_dtype),
        lambd=lambd,
    )


# softsign
@handle_cmd_line_args
@given(
    dtype_and_input=helpers.dtype_and_values(
        available_dtypes=helpers.get_dtypes("numeric"),
    ),
    num_positional_args=helpers.num_positional_args(
        fn_name="ivy.functional.frontends.torch.softsign"
    ),
)
def test_torch_softsign(
    dtype_and_input,
    as_variable,
    num_positional_args,
    native_array,
    fw,
):
    input_dtype, input = dtype_and_input
    helpers.test_frontend_function(
        input_dtypes=input_dtype,
        as_variable_flags=as_variable,
        with_out=False,
        num_positional_args=num_positional_args,
        native_array_flags=native_array,
        fw=fw,
        frontend="torch",
        fn_tree="nn.functional.softsign",
        input=np.asarray(input, dtype=input_dtype),
    )


# softshrink
@handle_cmd_line_args
@given(
    dtype_and_input=helpers.dtype_and_values(
        available_dtypes=helpers.get_dtypes("float"),
    ),
    num_positional_args=helpers.num_positional_args(
        fn_name="ivy.functional.frontends.torch.softshrink"
    ),
    lambd=helpers.floats(min_value=0, max_value=1, exclude_min=True),
)
def test_torch_softshrink(
    dtype_and_input,
    lambd,
    as_variable,
    num_positional_args,
    native_array,
    fw,
):
    input_dtype, input = dtype_and_input
    assume("float16" not in input_dtype)
    helpers.test_frontend_function(
        input_dtypes=input_dtype,
        as_variable_flags=as_variable,
        with_out=False,
        num_positional_args=num_positional_args,
        native_array_flags=native_array,
        fw=fw,
        frontend="torch",
        fn_tree="nn.functional.softshrink",
        input=np.asarray(input, dtype=input_dtype),
        lambd=lambd,
    )


# silu
@handle_cmd_line_args
@given(
    dtype_and_input=helpers.dtype_and_values(
        available_dtypes=helpers.get_dtypes("float"),
    ),
    num_positional_args=helpers.num_positional_args(
        fn_name="ivy.functional.frontends.torch.silu"
    ),
)
def test_torch_silu(
    dtype_and_input,
    as_variable,
    num_positional_args,
    native_array,
    fw,
):
    input_dtype, input = dtype_and_input
    assume("float16" not in input_dtype)
    helpers.test_frontend_function(
        input_dtypes=input_dtype,
        as_variable_flags=as_variable,
        with_out=False,
        num_positional_args=num_positional_args,
        native_array_flags=native_array,
        fw=fw,
        frontend="torch",
        fn_tree="nn.functional.silu",
        input=np.asarray(input, dtype=input_dtype),
        inplace=False,
    )


@st.composite
def _glu_arrays(draw):
    dtype = draw(helpers.get_dtypes("float", index=1, full=False))
    shape = draw(st.shared(helpers.ints(min_value=1, max_value=5)))
    shape = shape * 2
    input = draw(helpers.array_values(dtype=dtype, shape=(shape, shape)))
    dim = draw(st.shared(helpers.get_axis(shape=(shape, shape), force_int=True)))
    return dtype, input, dim


# glu
@handle_cmd_line_args
@given(
    dtype_input_dim=_glu_arrays(),
    num_positional_args=helpers.num_positional_args(
        fn_name="ivy.functional.frontends.torch.glu"
    ),
)
def test_torch_glu(
    dtype_input_dim,
    as_variable,
    num_positional_args,
    native_array,
    fw,
):
    input_dtype, input, dim = dtype_input_dim
    assume("float16" not in input_dtype)
    helpers.test_frontend_function(
        input_dtypes=input_dtype,
        as_variable_flags=as_variable,
        with_out=False,
        num_positional_args=num_positional_args,
        native_array_flags=native_array,
        fw=fw,
        frontend="torch",
        fn_tree="nn.functional.glu",
        input=np.asarray(input, dtype=input_dtype),
        dim=dim,
    )


# log_softmax
@handle_cmd_line_args
@given(
    dtype_x_and_axis=helpers.dtype_values_axis(
        available_dtypes=helpers.get_dtypes("float"),
        min_num_dims=1,
        max_axes_size=1,
        force_int_axis=True,
        valid_axis=True,
    ),
    dtypes=helpers.get_dtypes("float", none=True),
    num_positional_args=helpers.num_positional_args(
        fn_name="ivy.functional.frontends.torch.log_softmax"
    ),
)
def test_torch_log_softmax(
    dtype_x_and_axis,
    as_variable,
    dtypes,
    num_positional_args,
    native_array,
    fw,
):
    input_dtype, x, axis = dtype_x_and_axis
    helpers.test_frontend_function(
        input_dtypes=input_dtype,
        as_variable_flags=as_variable,
        with_out=False,
        num_positional_args=num_positional_args,
        native_array_flags=native_array,
        fw=fw,
        frontend="torch",
        fn_tree="nn.functional.log_softmax",
        input=np.asarray(x, dtype=input_dtype),
        dim=axis,
        dtype=dtypes,
    )


# tanhshrink
@handle_cmd_line_args
@given(
    dtype_and_input=helpers.dtype_and_values(
        available_dtypes=helpers.get_dtypes("float"),
    ),
    num_positional_args=helpers.num_positional_args(
        fn_name="ivy.functional.frontends.torch.tanhshrink"
    ),
)
def test_torch_tanhshrink(
    dtype_and_input,
    as_variable,
    num_positional_args,
    native_array,
    fw,
):
    input_dtype, input = dtype_and_input
    helpers.test_frontend_function(
        input_dtypes=input_dtype,
        as_variable_flags=as_variable,
        with_out=False,
        num_positional_args=num_positional_args,
        native_array_flags=native_array,
        fw=fw,
        frontend="torch",
        fn_tree="nn.functional.tanhshrink",
        input=np.asarray(input, dtype=input_dtype),
    )


# leaky_relu_
# ToDo test for value test once inplace testing implemented
@handle_cmd_line_args
@given(
    dtype_and_x=helpers.dtype_and_values(
        available_dtypes=helpers.get_dtypes("float"),
    ),
    num_positional_args=helpers.num_positional_args(
        fn_name="ivy.functional.frontends.torch.leaky_relu_"
    ),
    alpha=st.floats(min_value=0, max_value=1, exclude_min=True),
)
def test_torch_leaky_relu_(
    dtype_and_x,
    num_positional_args,
    as_variable,
    native_array,
    fw,
    alpha,
):
    input_dtype, x = dtype_and_x
    helpers.test_frontend_function(
        input_dtypes=input_dtype,
        as_variable_flags=as_variable,
        with_out=False,
        num_positional_args=num_positional_args,
        native_array_flags=native_array,
        fw=fw,
        frontend="torch",
        fn_tree="nn.functional.leaky_relu_",
        input=np.asarray(x, dtype=input_dtype),
        negative_slope=alpha,
<<<<<<< HEAD
    )


# hardswish
@handle_cmd_line_args
@given(
    dtype_and_input=helpers.dtype_and_values(
        available_dtypes=helpers.get_dtypes("float"),
    ),
    num_positional_args=helpers.num_positional_args(
        fn_name="ivy.functional.frontends.torch.hardswish"
    ),
)
def test_torch_hardswish(
    dtype_and_input,
    as_variable,
    num_positional_args,
    native_array,
    fw,
):
    input_dtype, input = dtype_and_input
    assume("float16" not in input_dtype)
    helpers.test_frontend_function(
        input_dtypes=input_dtype,
        as_variable_flags=as_variable,
        with_out=False,
        num_positional_args=num_positional_args,
        native_array_flags=native_array,
        fw=fw,
        frontend="torch",
        fn_tree="nn.functional.hardswish",
        input=np.asarray(input, dtype=input_dtype),
        inplace=False,
=======
        test_values=False,
>>>>>>> 8e16d7a3
    )<|MERGE_RESOLUTION|>--- conflicted
+++ resolved
@@ -889,7 +889,7 @@
         fn_tree="nn.functional.leaky_relu_",
         input=np.asarray(x, dtype=input_dtype),
         negative_slope=alpha,
-<<<<<<< HEAD
+        test_values=False,
     )
 
 
@@ -923,7 +923,4 @@
         fn_tree="nn.functional.hardswish",
         input=np.asarray(input, dtype=input_dtype),
         inplace=False,
-=======
-        test_values=False,
->>>>>>> 8e16d7a3
     )