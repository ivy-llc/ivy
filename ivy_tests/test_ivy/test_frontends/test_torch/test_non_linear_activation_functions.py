# global
import ivy
from hypothesis import assume, strategies as st

# local
import ivy_tests.test_ivy.helpers as helpers
from ivy_tests.test_ivy.helpers import handle_frontend_test


@st.composite
def _generate_prelu_arrays(draw):
    arr_size = draw(helpers.ints(min_value=2, max_value=5))
    dtype = draw(helpers.get_dtypes("float", index=1, full=False))
    input = draw(
        helpers.array_values(
            dtype=dtype[0], shape=(arr_size), min_value=0, max_value=10
        )
    )
    weight = draw(
        helpers.array_values(dtype=dtype[0], shape=(1,), min_value=0, max_value=1.0)
    )
    input_weight = input, weight
    return dtype, input_weight


def _filter_dtypes(input_dtype):
    assume(("bfloat16" not in input_dtype) and ("float16" not in input_dtype))


# sigmoid
@handle_frontend_test(
    fn_tree="torch.nn.functional.sigmoid",
    dtype_and_x=helpers.dtype_and_values(
        available_dtypes=helpers.get_dtypes("float"),
    ),
)
def test_torch_sigmoid(
    *,
    dtype_and_x,
    as_variable,
    with_out,
    num_positional_args,
    native_array,
    on_device,
    fn_tree,
    frontend,
):
    input_dtype, x = dtype_and_x
    helpers.test_frontend_function(
        input_dtypes=input_dtype,
        as_variable_flags=as_variable,
        with_out=with_out,
        num_positional_args=num_positional_args,
        native_array_flags=native_array,
        frontend=frontend,
        fn_tree=fn_tree,
        on_device=on_device,
        atol=1e-2,
        input=x[0],
    )


# softmax
@handle_frontend_test(
    fn_tree="torch.nn.functional.softmax",
    dtype_x_and_axis=helpers.dtype_values_axis(
        available_dtypes=helpers.get_dtypes("float"),
        min_num_dims=1,
        max_axes_size=1,
        force_int_axis=True,
        valid_axis=True,
    ),
    dtypes=helpers.get_dtypes("float", none=True, full=False),
)
def test_torch_softmax(
    *,
    dtype_x_and_axis,
    dtypes,
    as_variable,
    with_out,
    num_positional_args,
    native_array,
    on_device,
    fn_tree,
    frontend,
):
    input_dtype, x, axis = dtype_x_and_axis
    helpers.test_frontend_function(
        input_dtypes=input_dtype,
        as_variable_flags=as_variable,
        with_out=with_out,
        num_positional_args=num_positional_args,
        native_array_flags=native_array,
        frontend=frontend,
        fn_tree=fn_tree,
        on_device=on_device,
        input=x[0],
        dim=axis,
        _stacklevel=3,
        dtype=ivy.as_ivy_dtype(dtypes[0]),
    )


# gelu
@handle_frontend_test(
    fn_tree="torch.nn.functional.gelu",
    dtype_and_x=helpers.dtype_and_values(
        available_dtypes=helpers.get_dtypes("float"),
    ),
)
def test_torch_gelu(
    *,
    dtype_and_x,
    as_variable,
    with_out,
    num_positional_args,
    native_array,
    on_device,
    fn_tree,
    frontend,
):
    input_dtype, x = dtype_and_x
    helpers.test_frontend_function(
        input_dtypes=input_dtype,
        as_variable_flags=as_variable,
        with_out=with_out,
        num_positional_args=num_positional_args,
        native_array_flags=native_array,
        frontend=frontend,
        fn_tree=fn_tree,
        on_device=on_device,
        rtol=1e-02,
        input=x[0],
    )


# leaky_relu
@handle_frontend_test(
    fn_tree="torch.nn.functional.leaky_relu",
    dtype_and_x=helpers.dtype_and_values(
        available_dtypes=helpers.get_dtypes("float"),
    ),
    alpha=st.floats(min_value=0.0, max_value=1.0),
    with_inplace=st.booleans(),
)
def test_torch_leaky_relu(
    *,
    dtype_and_x,
    alpha,
    with_inplace,
    as_variable,
    num_positional_args,
    native_array,
    on_device,
    fn_tree,
    frontend,
):
    input_dtype, x = dtype_and_x
    helpers.test_frontend_function(
        input_dtypes=input_dtype,
        as_variable_flags=as_variable,
        with_out=False,
        with_inplace=with_inplace,
        num_positional_args=num_positional_args,
        native_array_flags=native_array,
        frontend=frontend,
        fn_tree=fn_tree,
        on_device=on_device,
        input=x[0],
        negative_slope=alpha,
    )


# tanh
@handle_frontend_test(
    fn_tree="torch.nn.functional.tanh",
    dtype_and_x=helpers.dtype_and_values(
        available_dtypes=helpers.get_dtypes("float"),
    ),
)
def test_torch_tanh(
    *,
    dtype_and_x,
    as_variable,
    with_out,
    num_positional_args,
    native_array,
    on_device,
    fn_tree,
    frontend,
):
    input_dtype, x = dtype_and_x
    helpers.test_frontend_function(
        input_dtypes=input_dtype,
        as_variable_flags=as_variable,
        with_out=with_out,
        num_positional_args=num_positional_args,
        native_array_flags=native_array,
        frontend=frontend,
        fn_tree=fn_tree,
        on_device=on_device,
        atol=1e-2,
        input=x[0],
    )


# logsigmoid
@handle_frontend_test(
    fn_tree="torch.nn.functional.logsigmoid",
    dtype_and_x=helpers.dtype_and_values(
        available_dtypes=helpers.get_dtypes("float"),
    ),
)
def test_torch_logsigmoid(
    *,
    dtype_and_x,
    as_variable,
    with_out,
    num_positional_args,
    native_array,
    on_device,
    fn_tree,
    frontend,
):
    input_dtype, x = dtype_and_x
    helpers.test_frontend_function(
        input_dtypes=input_dtype,
        as_variable_flags=as_variable,
        with_out=with_out,
        num_positional_args=num_positional_args,
        native_array_flags=native_array,
        frontend=frontend,
        fn_tree=fn_tree,
        on_device=on_device,
        input=x[0],
    )


# softmin
@handle_frontend_test(
    fn_tree="torch.nn.functional.softmin",
    dtype_x_and_axis=helpers.dtype_values_axis(
        available_dtypes=helpers.get_dtypes("float"),
        min_num_dims=1,
        max_axes_size=1,
        force_int_axis=True,
        valid_axis=True,
    ),
    dtypes=helpers.get_dtypes("float", none=True, full=False),
)
def test_torch_softmin(
    *,
    dtype_x_and_axis,
    dtypes,
    as_variable,
    with_out,
    num_positional_args,
    native_array,
    on_device,
    fn_tree,
    frontend,
):
    input_dtype, x, axis = dtype_x_and_axis
    helpers.test_frontend_function(
        input_dtypes=input_dtype,
        as_variable_flags=as_variable,
        with_out=with_out,
        num_positional_args=num_positional_args,
        native_array_flags=native_array,
        frontend=frontend,
        fn_tree=fn_tree,
        on_device=on_device,
        input=x[0],
        dim=axis,
        dtype=ivy.as_ivy_dtype(dtypes[0]),
    )


# threshold
@handle_frontend_test(
    fn_tree="torch.nn.functional.threshold",
    dtype_and_input=helpers.dtype_and_values(
        available_dtypes=helpers.get_dtypes("float"),
    ),
    threshold=helpers.floats(min_value=0.0, max_value=1.0),
    value=helpers.ints(min_value=5, max_value=20),
    with_inplace=st.booleans(),
)
def test_torch_threshold(
    *,
    dtype_and_input,
    threshold,
    value,
    with_inplace,
    as_variable,
    num_positional_args,
    native_array,
    on_device,
    fn_tree,
    frontend,
):
    input_dtype, input = dtype_and_input
    assume("float16" not in input_dtype)
    helpers.test_frontend_function(
        input_dtypes=input_dtype,
        as_variable_flags=as_variable,
        with_out=False,
        with_inplace=with_inplace,
        num_positional_args=num_positional_args,
        native_array_flags=native_array,
        frontend=frontend,
        fn_tree=fn_tree,
        on_device=on_device,
        input=input[0],
        threshold=threshold,
        value=value,
    )


# threshold_
@handle_frontend_test(
    fn_tree="torch.nn.functional.threshold_",
    dtype_and_input=helpers.dtype_and_values(
        available_dtypes=helpers.get_dtypes("float"),
    ),
    threshold=helpers.floats(min_value=0.0, max_value=1.0),
    value=helpers.ints(min_value=5, max_value=20),
    with_inplace=st.booleans(),
)
def test_torch_threshold_(
    *,
    dtype_and_input,
    threshold,
    value,
    with_inplace,
    as_variable,
    num_positional_args,
    native_array,
    on_device,
    fn_tree,
    frontend,
):
    input_dtype, input = dtype_and_input
    assume("float16" not in input_dtype)
    helpers.test_frontend_function(
        input_dtypes=input_dtype,
        as_variable_flags=as_variable,
        with_out=False,
        with_inplace=with_inplace,
        num_positional_args=num_positional_args,
        native_array_flags=native_array,
        frontend=frontend,
        fn_tree=fn_tree,
        on_device=on_device,
        input=input[0],
        threshold=threshold,
        value=value,
    )


# relu6
@handle_frontend_test(
    fn_tree="torch.nn.functional.relu6",
    dtype_and_input=helpers.dtype_and_values(
        available_dtypes=helpers.get_dtypes("numeric"),
    ),
    with_inplace=st.booleans(),
)
def test_torch_relu6(
    *,
    dtype_and_input,
    with_inplace,
    as_variable,
    num_positional_args,
    native_array,
    on_device,
    fn_tree,
    frontend,
):
    input_dtype, input = dtype_and_input
    _filter_dtypes(input_dtype)
    helpers.test_frontend_function(
        input_dtypes=input_dtype,
        as_variable_flags=as_variable,
        with_out=False,
        with_inplace=with_inplace,
        num_positional_args=num_positional_args,
        native_array_flags=native_array,
        frontend=frontend,
        fn_tree=fn_tree,
        on_device=on_device,
        input=input[0],
    )


# elu
@handle_frontend_test(
    fn_tree="torch.nn.functional.elu",
    dtype_and_input=helpers.dtype_and_values(
        available_dtypes=helpers.get_dtypes("float"),
    ),
    alpha=helpers.floats(min_value=0.1, max_value=1.0, exclude_min=True),
    with_inplace=st.booleans(),
)
def test_torch_elu(
    *,
    dtype_and_input,
    alpha,
    with_inplace,
    as_variable,
    num_positional_args,
    native_array,
    on_device,
    fn_tree,
    frontend,
):
    input_dtype, input = dtype_and_input
    _filter_dtypes(input_dtype)
    helpers.test_frontend_function(
        input_dtypes=input_dtype,
        as_variable_flags=as_variable,
        with_out=False,
        with_inplace=with_inplace,
        num_positional_args=num_positional_args,
        native_array_flags=native_array,
        frontend=frontend,
        fn_tree=fn_tree,
        on_device=on_device,
        input=input[0],
        alpha=alpha,
    )


# elu_
@handle_frontend_test(
    fn_tree="torch.nn.functional.elu_",
    dtype_and_input=helpers.dtype_and_values(
        available_dtypes=helpers.get_dtypes("float"),
    ),
    alpha=helpers.floats(min_value=0, max_value=1, exclude_min=True),
    with_inplace=st.booleans(),
)
def test_torch_elu_(
    *,
    dtype_and_input,
    alpha,
    with_inplace,
    as_variable,
    num_positional_args,
    native_array,
    on_device,
    fn_tree,
    frontend,
):
    input_dtype, input = dtype_and_input
    _filter_dtypes(input_dtype)
    helpers.test_frontend_function(
        input_dtypes=input_dtype,
        as_variable_flags=as_variable,
        with_out=False,
        with_inplace=with_inplace,
        num_positional_args=num_positional_args,
        native_array_flags=native_array,
        frontend=frontend,
        fn_tree=fn_tree,
        on_device=on_device,
        test_values=False,
        input=input[0],
        alpha=alpha,
    )


# celu
@handle_frontend_test(
    fn_tree="torch.nn.functional.celu",
    dtype_and_input=helpers.dtype_and_values(
        available_dtypes=helpers.get_dtypes("float"),
    ),
    alpha=helpers.floats(min_value=0.1, max_value=1.0, exclude_min=True),
    with_inplace=st.booleans(),
)
def test_torch_celu(
    *,
    dtype_and_input,
    alpha,
    with_inplace,
    as_variable,
    num_positional_args,
    native_array,
    on_device,
    fn_tree,
    frontend,
):
    input_dtype, input = dtype_and_input
    _filter_dtypes(input_dtype)
    helpers.test_frontend_function(
        input_dtypes=input_dtype,
        as_variable_flags=as_variable,
        with_out=False,
        with_inplace=with_inplace,
        num_positional_args=num_positional_args,
        native_array_flags=native_array,
        frontend=frontend,
        fn_tree=fn_tree,
        on_device=on_device,
        input=input[0],
        alpha=alpha,
    )


# mish
@handle_frontend_test(
    fn_tree="torch.nn.functional.mish",
    dtype_and_input=helpers.dtype_and_values(
        available_dtypes=helpers.get_dtypes("float"),
    ),
    with_inplace=st.booleans(),
)
def test_torch_mish(
    *,
    dtype_and_input,
    with_inplace,
    as_variable,
    num_positional_args,
    native_array,
    on_device,
    fn_tree,
    frontend,
):
    input_dtype, input = dtype_and_input
    _filter_dtypes(input_dtype)
    helpers.test_frontend_function(
        input_dtypes=input_dtype,
        as_variable_flags=as_variable,
        with_out=False,
        with_inplace=with_inplace,
        num_positional_args=num_positional_args,
        native_array_flags=native_array,
        frontend=frontend,
        fn_tree=fn_tree,
        on_device=on_device,
        input=input[0],
    )


# relu
@handle_cmd_line_args
@given(
    dtype_and_input=helpers.dtype_and_values(
        available_dtypes=helpers.get_dtypes("float"),
    ),
    num_positional_args=helpers.num_positional_args(
        fn_name="ivy.functional.frontends.torch.nn.functional.relu"
    ),
    with_inplace=st.booleans(),
)
def test_torch_relu(
    dtype_and_input,
    with_inplace,
    as_variable,
    num_positional_args,
    native_array,
):
    input_dtype, input = dtype_and_input
    _filter_dtypes(input_dtype)
    helpers.test_frontend_function(
        input_dtypes=input_dtype,
        as_variable_flags=as_variable,
        with_out=False,
        with_inplace=with_inplace,
        num_positional_args=num_positional_args,
        native_array_flags=native_array,
        frontend="torch",
        fn_tree="nn.functional.relu",
        input=input[0],
    )


# selu
@handle_frontend_test(
    fn_tree="torch.nn.functional.selu",
    dtype_and_input=helpers.dtype_and_values(
        available_dtypes=helpers.get_dtypes("float"),
    ),
    with_inplace=st.booleans(),
)
def test_torch_selu(
    *,
    dtype_and_input,
    with_inplace,
    as_variable,
    num_positional_args,
    native_array,
    on_device,
    fn_tree,
    frontend,
):
    input_dtype, input = dtype_and_input
    _filter_dtypes(input_dtype)
    helpers.test_frontend_function(
        input_dtypes=input_dtype,
        as_variable_flags=as_variable,
        with_out=False,
        with_inplace=with_inplace,
        num_positional_args=num_positional_args,
        native_array_flags=native_array,
        frontend=frontend,
        fn_tree=fn_tree,
        on_device=on_device,
        input=input[0],
    )


# prelu
@handle_frontend_test(
    fn_tree="torch.nn.functional.prelu",
    dtype_input_and_weight=_generate_prelu_arrays(),
)
def test_torch_prelu(
    *,
    dtype_input_and_weight,
    as_variable,
    with_out,
    num_positional_args,
    native_array,
    on_device,
    fn_tree,
    frontend,
):
    dtype, inputs = dtype_input_and_weight
    _filter_dtypes(dtype)
    helpers.test_frontend_function(
        input_dtypes=dtype,
        as_variable_flags=as_variable,
        with_out=with_out,
        num_positional_args=num_positional_args,
        native_array_flags=native_array,
        frontend=frontend,
        fn_tree=fn_tree,
        on_device=on_device,
        input=inputs[0],
        weight=inputs[1],
    )


# rrelu
@handle_frontend_test(
    fn_tree="torch.nn.functional.rrelu",
    dtype_and_input=helpers.dtype_and_values(
        available_dtypes=helpers.get_dtypes("float"),
    ),
    lower=helpers.floats(min_value=0, max_value=0.5, exclude_min=True),
    upper=helpers.floats(min_value=0.5, max_value=1.0, exclude_min=True),
    with_inplace=st.booleans(),
)
def test_torch_rrelu(
    *,
    dtype_and_input,
    lower,
    upper,
    with_inplace,
    as_variable,
    num_positional_args,
    native_array,
    on_device,
    fn_tree,
    frontend,
):
    input_dtype, input = dtype_and_input
    assume("float16" not in input_dtype)
    helpers.test_frontend_function(
        input_dtypes=input_dtype,
        as_variable_flags=as_variable,
        with_out=False,
        with_inplace=with_inplace,
        num_positional_args=num_positional_args,
        native_array_flags=native_array,
        frontend=frontend,
        fn_tree=fn_tree,
        on_device=on_device,
        input=input[0],
        lower=lower,
        upper=upper,
    )


# rrelu_
@handle_frontend_test(
    fn_tree="torch.nn.functional.rrelu_",
    dtype_and_input=helpers.dtype_and_values(
        available_dtypes=helpers.get_dtypes("float"),
    ),
    lower=helpers.floats(min_value=0, max_value=0.5, exclude_min=True),
    upper=helpers.floats(min_value=0.5, max_value=1.0, exclude_min=True),
    with_inplace=st.booleans(),
)
def test_torch_rrelu_(
    *,
    dtype_and_input,
    lower,
    upper,
    with_inplace,
    as_variable,
    num_positional_args,
    native_array,
    on_device,
    fn_tree,
    frontend,
):
    input_dtype, input = dtype_and_input
    assume("float16" not in input_dtype)
    helpers.test_frontend_function(
        input_dtypes=input_dtype,
        as_variable_flags=as_variable,
        with_out=False,
        with_inplace=with_inplace,
        num_positional_args=num_positional_args,
        native_array_flags=native_array,
        frontend=frontend,
        fn_tree=fn_tree,
        on_device=on_device,
        test_values=False,
        input=input[0],
        lower=lower,
        upper=upper,
    )


# hardshrink
@handle_frontend_test(
    fn_tree="torch.nn.functional.hardshrink",
    dtype_and_input=helpers.dtype_and_values(
        available_dtypes=helpers.get_dtypes("float"),
    ),
    lambd=helpers.floats(min_value=0, max_value=1, exclude_min=True),
)
def test_torch_hardshrink(
    *,
    dtype_and_input,
    lambd,
    as_variable,
    with_out,
    num_positional_args,
    native_array,
    on_device,
    fn_tree,
    frontend,
):
    input_dtype, input = dtype_and_input
    _filter_dtypes(input_dtype)
    helpers.test_frontend_function(
        input_dtypes=input_dtype,
        as_variable_flags=as_variable,
        with_out=with_out,
        num_positional_args=num_positional_args,
        native_array_flags=native_array,
        frontend=frontend,
        fn_tree=fn_tree,
        on_device=on_device,
        input=input[0],
        lambd=lambd,
    )


# softsign
@handle_frontend_test(
    fn_tree="torch.nn.functional.softsign",
    dtype_and_input=helpers.dtype_and_values(
        available_dtypes=helpers.get_dtypes("numeric"),
    ),
)
def test_torch_softsign(
    *,
    dtype_and_input,
    as_variable,
    with_out,
    num_positional_args,
    native_array,
    on_device,
    fn_tree,
    frontend,
):
    input_dtype, input = dtype_and_input
    helpers.test_frontend_function(
        input_dtypes=input_dtype,
        as_variable_flags=as_variable,
        with_out=with_out,
        num_positional_args=num_positional_args,
        native_array_flags=native_array,
        frontend=frontend,
        fn_tree=fn_tree,
        on_device=on_device,
        input=input[0],
    )


# softshrink
@handle_frontend_test(
    fn_tree="torch.nn.functional.softshrink",
    dtype_and_input=helpers.dtype_and_values(
        available_dtypes=helpers.get_dtypes("float"),
    ),
    lambd=helpers.floats(min_value=0, max_value=1, exclude_min=True),
)
def test_torch_softshrink(
    *,
    dtype_and_input,
    lambd,
    as_variable,
    with_out,
    num_positional_args,
    native_array,
    on_device,
    fn_tree,
    frontend,
):
    input_dtype, input = dtype_and_input
    _filter_dtypes(input_dtype)
    helpers.test_frontend_function(
        input_dtypes=input_dtype,
        as_variable_flags=as_variable,
        with_out=with_out,
        num_positional_args=num_positional_args,
        native_array_flags=native_array,
        frontend=frontend,
        fn_tree=fn_tree,
        on_device=on_device,
        input=input[0],
        lambd=lambd,
    )


# silu
@handle_frontend_test(
    fn_tree="torch.nn.functional.silu",
    dtype_and_input=helpers.dtype_and_values(
        available_dtypes=helpers.get_dtypes("float"),
    ),
    with_inplace=st.booleans(),
)
def test_torch_silu(
    *,
    dtype_and_input,
    as_variable,
    with_inplace,
    num_positional_args,
    native_array,
    on_device,
    fn_tree,
    frontend,
):
    input_dtype, input = dtype_and_input
    helpers.test_frontend_function(
        input_dtypes=input_dtype,
        as_variable_flags=as_variable,
        with_out=False,
        with_inplace=with_inplace,
        num_positional_args=num_positional_args,
        native_array_flags=native_array,
        frontend=frontend,
        fn_tree=fn_tree,
        on_device=on_device,
        rtol=1e-2,
        atol=1e-2,
        input=input[0],
    )


@st.composite
def _glu_arrays(draw):
    dtype = draw(helpers.get_dtypes("float", index=1, full=False))
    shape = draw(st.shared(helpers.ints(min_value=1, max_value=5)))
    shape = shape * 2
    input = draw(helpers.array_values(dtype=dtype[0], shape=(shape, shape)))
    dim = draw(st.shared(helpers.get_axis(shape=(shape,), force_int=True)))
    return dtype, input, dim


# glu
@handle_frontend_test(
    fn_tree="torch.nn.functional.glu",
    dtype_input_dim=_glu_arrays(),
)
def test_torch_glu(
    *,
    dtype_input_dim,
    as_variable,
    with_out,
    num_positional_args,
    native_array,
    on_device,
    fn_tree,
    frontend,
):
    input_dtype, input, dim = dtype_input_dim
    _filter_dtypes(input_dtype)
    helpers.test_frontend_function(
        input_dtypes=input_dtype,
        as_variable_flags=as_variable,
        with_out=with_out,
        num_positional_args=num_positional_args,
        native_array_flags=native_array,
        frontend=frontend,
        fn_tree=fn_tree,
        on_device=on_device,
        input=input[0],
        dim=dim,
    )


# log_softmax
@handle_frontend_test(
    fn_tree="torch.nn.functional.log_softmax",
    dtype_x_and_axis=helpers.dtype_values_axis(
        available_dtypes=helpers.get_dtypes("float"),
        min_num_dims=1,
        max_axes_size=1,
        force_int_axis=True,
        valid_axis=True,
    ),
    dtypes=helpers.get_dtypes("float", none=False, full=False),
)
def test_torch_log_softmax(
    *,
    dtype_x_and_axis,
    dtypes,
    as_variable,
    with_out,
    num_positional_args,
    native_array,
    on_device,
    fn_tree,
    frontend,
):
    input_dtype, x, axis = dtype_x_and_axis
    helpers.test_frontend_function(
        input_dtypes=input_dtype,
        as_variable_flags=as_variable,
        with_out=with_out,
        num_positional_args=num_positional_args,
        native_array_flags=native_array,
        frontend=frontend,
        fn_tree=fn_tree,
        on_device=on_device,
        input=x[0],
        dim=axis,
        _stacklevel=3,
        dtype=ivy.as_ivy_dtype(dtypes[0]),
    )


# tanhshrink
@handle_frontend_test(
    fn_tree="torch.nn.functional.tanhshrink",
    dtype_and_input=helpers.dtype_and_values(
        available_dtypes=helpers.get_dtypes("float"),
    ),
)
def test_torch_tanhshrink(
    *,
    dtype_and_input,
    as_variable,
    with_out,
    num_positional_args,
    native_array,
    on_device,
    fn_tree,
    frontend,
):
    input_dtype, input = dtype_and_input
    helpers.test_frontend_function(
        input_dtypes=input_dtype,
        as_variable_flags=as_variable,
        with_out=with_out,
        num_positional_args=num_positional_args,
        native_array_flags=native_array,
        frontend=frontend,
        fn_tree=fn_tree,
        on_device=on_device,
        input=input[0],
    )


# leaky_relu_
# ToDo test for value test once inplace testing implemented
@handle_frontend_test(
    fn_tree="torch.nn.functional.leaky_relu_",
    dtype_and_x=helpers.dtype_and_values(
        available_dtypes=helpers.get_dtypes("float"),
    ),
    alpha=st.floats(min_value=0, max_value=1, exclude_min=True),
    with_inplace=st.booleans(),
)
def test_torch_leaky_relu_(
    *,
    dtype_and_x,
    alpha,
    as_variable,
    with_inplace,
    num_positional_args,
    native_array,
    on_device,
    fn_tree,
    frontend,
):
    input_dtype, x = dtype_and_x
    helpers.test_frontend_function(
        input_dtypes=input_dtype,
        as_variable_flags=as_variable,
        with_out=False,
        with_inplace=with_inplace,
        num_positional_args=num_positional_args,
        native_array_flags=native_array,
        frontend=frontend,
        fn_tree=fn_tree,
        on_device=on_device,
        test_values=False,
        input=x[0],
        negative_slope=alpha,
    )


# hardswish
@handle_frontend_test(
    fn_tree="torch.nn.functional.hardswish",
    dtype_and_input=helpers.dtype_and_values(
        available_dtypes=helpers.get_dtypes("float"),
        safety_factor_scale="log",
    ),
    with_inplace=st.booleans(),
)
def test_torch_hardswish(
    *,
    dtype_and_input,
    as_variable,
    with_inplace,
    num_positional_args,
    native_array,
    on_device,
    fn_tree,
    frontend,
):
    input_dtype, input = dtype_and_input
    _filter_dtypes(input_dtype)
    helpers.test_frontend_function(
        input_dtypes=input_dtype,
        as_variable_flags=as_variable,
        with_out=False,
        with_inplace=with_inplace,
        num_positional_args=num_positional_args,
        native_array_flags=native_array,
        frontend=frontend,
        fn_tree=fn_tree,
        on_device=on_device,
        input=input[0],
    )


# hardsigmoid
@handle_frontend_test(
    fn_tree="torch.nn.functional.hardsigmoid",
    dtype_and_input=helpers.dtype_and_values(
        available_dtypes=helpers.get_dtypes("float"),
    ),
    with_inplace=st.booleans(),
)
def test_torch_hardsigmoid(
    *,
    dtype_and_input,
    as_variable,
    with_inplace,
    num_positional_args,
    native_array,
    on_device,
    fn_tree,
    frontend,
):
    input_dtype, input = dtype_and_input
    _filter_dtypes(input_dtype)
    helpers.test_frontend_function(
        input_dtypes=input_dtype,
        as_variable_flags=as_variable,
        with_out=False,
        with_inplace=with_inplace,
        num_positional_args=num_positional_args,
        native_array_flags=native_array,
        frontend=frontend,
        fn_tree=fn_tree,
        on_device=on_device,
        input=input[0],
    )


# hardtanh
@handle_frontend_test(
    fn_tree="torch.nn.functional.hardtanh",
    dtype_and_x=helpers.dtype_and_values(
        available_dtypes=helpers.get_dtypes("float"),
    ),
    max_val=st.floats(min_value=0, max_value=1, exclude_min=True),
    with_inplace=st.booleans(),
)
def test_torch_hardtanh(
    *,
    dtype_and_x,
    max_val,
    as_variable,
    with_inplace,
    num_positional_args,
    native_array,
    on_device,
    fn_tree,
    frontend,
):
    input_dtype, x = dtype_and_x
    max_min = max_val, -max_val
    assume("float16" not in input_dtype)
    helpers.test_frontend_function(
        input_dtypes=input_dtype,
        as_variable_flags=as_variable,
        with_out=False,
        with_inplace=with_inplace,
        num_positional_args=num_positional_args,
        native_array_flags=native_array,
        frontend=frontend,
        fn_tree=fn_tree,
        on_device=on_device,
        input=x[0],
        min_val=max_min[1],
        max_val=max_min[0],
    )


# hardtanh_
@handle_frontend_test(
    fn_tree="torch.nn.functional.hardtanh_",
    dtype_and_x=helpers.dtype_and_values(
        available_dtypes=helpers.get_dtypes("float"),
    ),
    max_val=st.floats(min_value=0, max_value=1, exclude_min=True),
    with_inplace=st.booleans(),
)
def test_torch_hardtanh_(
    *,
    dtype_and_x,
    max_val,
    as_variable,
    with_inplace,
    num_positional_args,
    native_array,
    on_device,
    fn_tree,
    frontend,
):
    input_dtype, x = dtype_and_x
    max_min = max_val, -max_val
    assume("float16" not in input_dtype)
    helpers.test_frontend_function(
        input_dtypes=input_dtype,
        as_variable_flags=as_variable,
        with_out=False,
        with_inplace=with_inplace,
        num_positional_args=num_positional_args,
        native_array_flags=native_array,
        frontend=frontend,
        fn_tree=fn_tree,
        on_device=on_device,
        test_values=False,
        input=x[0],
        min_val=max_min[1],
        max_val=max_min[0],
    )


# normalize
@handle_frontend_test(
    fn_tree="torch.nn.functional.normalize",
    dtype_x_and_axis=helpers.dtype_values_axis(
        available_dtypes=helpers.get_dtypes("float"),
        min_num_dims=1,
        max_axes_size=1,
        force_int_axis=True,
        valid_axis=True,
    ),
    p=helpers.ints(min_value=2, max_value=5),
)
def test_torch_normalize(
    *,
    dtype_x_and_axis,
    p,
    as_variable,
    with_out,
    num_positional_args,
    native_array,
    on_device,
    fn_tree,
    frontend,
):
    dtype, x, axis = dtype_x_and_axis
    _filter_dtypes(dtype)
    helpers.test_frontend_function(
        input_dtypes=dtype,
        as_variable_flags=as_variable,
        with_out=with_out,
        num_positional_args=num_positional_args,
        native_array_flags=native_array,
        frontend=frontend,
        fn_tree=fn_tree,
        on_device=on_device,
        input=x[0],
        p=p,
        dim=axis,
        eps=1e-12,
    )


@st.composite
def _generate_data_layer_norm(
    draw,
    *,
    available_dtypes,
    large_abs_safety_factor=50,
    small_abs_safety_factor=50,
    safety_factor_scale="log",
    min_num_dims=1,
    max_num_dims=5,
    valid_axis=True,
    allow_neg_axes=False,
    max_axes_size=1,
    force_int_axis=True,
    ret_shape=True,
    abs_smallest_val=None,
    allow_inf=False,
    allow_nan=False,
    exclude_min=False,
    exclude_max=False,
    min_value=None,
    max_value=None,
    shared_dtype=False,
    min_dim_size=None,
    max_dim_size=None,
    group=False
):
    results = draw(
        helpers.dtype_values_axis(
            available_dtypes=available_dtypes,
            large_abs_safety_factor=large_abs_safety_factor,
            small_abs_safety_factor=small_abs_safety_factor,
            safety_factor_scale=safety_factor_scale,
            min_num_dims=min_num_dims,
            max_num_dims=max_num_dims,
            min_dim_size=min_dim_size,
            max_dim_size=max_dim_size,
            valid_axis=valid_axis,
            allow_neg_axes=allow_neg_axes,
            max_axes_size=max_axes_size,
            force_int_axis=force_int_axis,
            ret_shape=ret_shape,
        )
    )

    dtype, values, axis, shape = results

    if group:
        channel_size = shape[1]
        group_list = [*range(1, max_dim_size)]
        group_list = list(filter(lambda x: (channel_size % x == 0), group_list))
        group_size = draw(st.sampled_from(group_list))
        weight_shape = [shape[1]]
        bias_shape = [shape[1]]
    else:
        weight_shape = shape[axis:]
        bias_shape = shape[axis:]

    arg_dict = {
        "available_dtypes": dtype,
        "abs_smallest_val": abs_smallest_val,
        "min_value": min_value,
        "max_value": max_value,
        "large_abs_safety_factor": large_abs_safety_factor,
        "small_abs_safety_factor": small_abs_safety_factor,
        "allow_inf": allow_inf,
        "allow_nan": allow_nan,
        "exclude_min": exclude_min,
        "exclude_max": exclude_max,
        "min_num_dims": min_num_dims,
        "max_num_dims": max_num_dims,
        "shared_dtype": shared_dtype,
        "ret_shape": False,
    }

    results_weight = draw(helpers.dtype_and_values(shape=weight_shape, **arg_dict))
    results_bias = draw(helpers.dtype_and_values(shape=bias_shape, **arg_dict))
    results_new_std = draw(helpers.dtype_and_values(shape=shape, **arg_dict))

    _, weight_values = results_weight
    _, bias_values = results_bias
    _, new_std_values = results_new_std

    axis = shape[axis:]
    if group:
        return dtype, values, weight_values, bias_values, group_size
    return dtype, values, axis, weight_values, bias_values, new_std_values


@handle_frontend_test(
    fn_tree="torch.nn.functional.layer_norm",
    dtype_x_and_axis=_generate_data_layer_norm(
        available_dtypes=helpers.get_dtypes("float"),
    ),
<<<<<<< HEAD
=======
    num_positional_args=helpers.num_positional_args(
        fn_name="ivy.functional.frontends.torch.layer_norm"
    ),
    epsilon=st.floats(min_value=0.01, max_value=0.1),
>>>>>>> c74e0c7b
)
def test_torch_layer_norm(
    *,
    dtype_x_and_axis,
<<<<<<< HEAD
=======
    num_positional_args,
    epsilon,
>>>>>>> c74e0c7b
    as_variable,
    with_out,
    num_positional_args,
    native_array,
    on_device,
    fn_tree,
    frontend,
):
    dtype, x, axis, weight, bias, new_std = dtype_x_and_axis
    helpers.test_frontend_function(
        input_dtypes=dtype,
        as_variable_flags=as_variable,
        with_out=with_out,
        num_positional_args=num_positional_args,
        native_array_flags=native_array,
<<<<<<< HEAD
        frontend=frontend,
        fn_tree=fn_tree,
        on_device=on_device,
        rtol=1e-1,
        atol=1e-1,
=======
        frontend="torch",
        fn_tree="nn.functional.layer_norm",
>>>>>>> c74e0c7b
        input=x[0],
        normalized_shape=axis,
        weight=weight[0],
        bias=bias[0],
        eps=epsilon,
    )


# softplus
@handle_frontend_test(
    fn_tree="torch.nn.functional.softplus",
    dtype_and_x=helpers.dtype_and_values(
        available_dtypes=helpers.get_dtypes("float"),
    ),
    beta=st.integers(min_value=1, max_value=20),
    threshold=st.integers(min_value=0, max_value=40),
)
def test_torch_softplus(
    *,
    dtype_and_x,
    beta,
    threshold,
    as_variable,
    num_positional_args,
    native_array,
    on_device,
    fn_tree,
    frontend,
):
    input_dtype, x = dtype_and_x
    helpers.test_frontend_function(
        input_dtypes=input_dtype,
        as_variable_flags=as_variable,
        with_out=False,
        num_positional_args=num_positional_args,
        native_array_flags=native_array,
        frontend=frontend,
        fn_tree=fn_tree,
        on_device=on_device,
        input=x[0],
        beta=beta,
        threshold=threshold,
    )


# group_norm
@handle_cmd_line_args
@given(
    dtype_x_and_axis=_generate_data_layer_norm(
        available_dtypes=helpers.get_dtypes("float"),
        min_num_dims=2,
        max_num_dims=3,
        min_dim_size=2,
        max_dim_size=4,
        group=True,
    ),
    num_positional_args=helpers.num_positional_args(
        fn_name="ivy.functional.frontends.torch.nn.functional.group_norm"
    ),
    epsilon=st.floats(min_value=0.01, max_value=0.1),
)
def test_torch_group_norm(
    dtype_x_and_axis,
    num_positional_args,
    epsilon,
    as_variable,
    native_array,
):
    dtype, x, weight, bias, group_size = dtype_x_and_axis
    helpers.test_frontend_function(
        input_dtypes=dtype,
        as_variable_flags=as_variable,
        with_out=False,
        with_inplace=False,
        num_positional_args=num_positional_args,
        native_array_flags=native_array,
        frontend="torch",
        fn_tree="nn.functional.group_norm",
        input=x[0],
        num_groups=group_size,
        weight=weight[0],
        bias=bias[0],
        eps=epsilon,
    )<|MERGE_RESOLUTION|>--- conflicted
+++ resolved
@@ -544,13 +544,10 @@
 
 
 # relu
-@handle_cmd_line_args
-@given(
-    dtype_and_input=helpers.dtype_and_values(
-        available_dtypes=helpers.get_dtypes("float"),
-    ),
-    num_positional_args=helpers.num_positional_args(
-        fn_name="ivy.functional.frontends.torch.nn.functional.relu"
+@handle_frontend_test(
+    fn_tree="torch.nn.functional.relu",
+    dtype_and_input=helpers.dtype_and_values(
+        available_dtypes=helpers.get_dtypes("float"),
     ),
     with_inplace=st.booleans(),
 )
@@ -560,6 +557,8 @@
     as_variable,
     num_positional_args,
     native_array,
+    frontend,
+    fn_tree,
 ):
     input_dtype, input = dtype_and_input
     _filter_dtypes(input_dtype)
@@ -570,8 +569,8 @@
         with_inplace=with_inplace,
         num_positional_args=num_positional_args,
         native_array_flags=native_array,
-        frontend="torch",
-        fn_tree="nn.functional.relu",
+        frontend=frontend,
+        fn_tree=fn_tree,
         input=input[0],
     )
 
@@ -1239,7 +1238,7 @@
     shared_dtype=False,
     min_dim_size=None,
     max_dim_size=None,
-    group=False
+    group=False,
 ):
     results = draw(
         helpers.dtype_values_axis(
@@ -1308,25 +1307,15 @@
     dtype_x_and_axis=_generate_data_layer_norm(
         available_dtypes=helpers.get_dtypes("float"),
     ),
-<<<<<<< HEAD
-=======
-    num_positional_args=helpers.num_positional_args(
-        fn_name="ivy.functional.frontends.torch.layer_norm"
-    ),
     epsilon=st.floats(min_value=0.01, max_value=0.1),
->>>>>>> c74e0c7b
 )
 def test_torch_layer_norm(
     *,
     dtype_x_and_axis,
-<<<<<<< HEAD
-=======
     num_positional_args,
     epsilon,
->>>>>>> c74e0c7b
     as_variable,
     with_out,
-    num_positional_args,
     native_array,
     on_device,
     fn_tree,
@@ -1339,16 +1328,11 @@
         with_out=with_out,
         num_positional_args=num_positional_args,
         native_array_flags=native_array,
-<<<<<<< HEAD
         frontend=frontend,
         fn_tree=fn_tree,
         on_device=on_device,
         rtol=1e-1,
         atol=1e-1,
-=======
-        frontend="torch",
-        fn_tree="nn.functional.layer_norm",
->>>>>>> c74e0c7b
         input=x[0],
         normalized_shape=axis,
         weight=weight[0],
@@ -1395,8 +1379,8 @@
 
 
 # group_norm
-@handle_cmd_line_args
-@given(
+@handle_frontend_test(
+    fn_tree="torch.nn.functional.group_norm",
     dtype_x_and_axis=_generate_data_layer_norm(
         available_dtypes=helpers.get_dtypes("float"),
         min_num_dims=2,
@@ -1405,9 +1389,6 @@
         max_dim_size=4,
         group=True,
     ),
-    num_positional_args=helpers.num_positional_args(
-        fn_name="ivy.functional.frontends.torch.nn.functional.group_norm"
-    ),
     epsilon=st.floats(min_value=0.01, max_value=0.1),
 )
 def test_torch_group_norm(
@@ -1416,6 +1397,8 @@
     epsilon,
     as_variable,
     native_array,
+    frontend,
+    fn_tree,
 ):
     dtype, x, weight, bias, group_size = dtype_x_and_axis
     helpers.test_frontend_function(
@@ -1425,8 +1408,8 @@
         with_inplace=False,
         num_positional_args=num_positional_args,
         native_array_flags=native_array,
-        frontend="torch",
-        fn_tree="nn.functional.group_norm",
+        frontend=frontend,
+        fn_tree=fn_tree,
         input=x[0],
         num_groups=group_size,
         weight=weight[0],
