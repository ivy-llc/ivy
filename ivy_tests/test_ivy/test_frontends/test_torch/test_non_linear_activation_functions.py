# global
import numpy as np
from hypothesis import given, strategies as st

# local
import ivy_tests.test_ivy.helpers as helpers
import ivy.functional.backends.numpy as ivy_np
import ivy.functional.backends.torch as ivy_torch
from ivy_tests.test_ivy.helpers import handle_cmd_line_args


@st.composite
def _dtypes(draw):
    return draw(
        st.shared(
            helpers.list_of_length(
                x=st.sampled_from(
                    tuple(
                        set(ivy_np.valid_float_dtypes).intersection(
                            set(ivy_torch.valid_float_dtypes)
                        )
                    )
                    + (None,)
                ),
                length=1,
            ),
            key="dtype",
        )
    )


@handle_cmd_line_args
@given(
    dtype_and_x=helpers.dtype_and_values(
        available_dtypes=tuple(
            set(ivy_np.valid_float_dtypes).intersection(
                set(ivy_torch.valid_float_dtypes)
            )
        )
    ),
    num_positional_args=helpers.num_positional_args(fn_name="sigmoid"),
)
def test_torch_sigmoid(
    dtype_and_x,
    as_variable,
    with_out,
    num_positional_args,
    native_array,
    fw,
):
    input_dtype, x = dtype_and_x

    helpers.test_frontend_function(
        input_dtypes=input_dtype,
        as_variable_flags=as_variable,
        with_out=with_out,
        num_positional_args=num_positional_args,
        native_array_flags=native_array,
        fw=fw,
        frontend="torch",
        fn_tree="sigmoid",
        input=np.asarray(x, dtype=input_dtype),
        out=None,
    )


@handle_cmd_line_args
@given(
    dtype_and_x=helpers.dtype_and_values(
        available_dtypes=tuple(
            set(ivy_np.valid_float_dtypes).intersection(
                set(ivy_torch.valid_float_dtypes)
            )
        ),
        min_num_dims=1,
    ),
    axis=st.integers(-1, 0),
    dtypes=_dtypes(),
    num_positional_args=helpers.num_positional_args(fn_name="softmax"),
)
def test_torch_softmax(
    dtype_and_x,
    as_variable,
    axis,
    dtypes,
    num_positional_args,
    native_array,
    fw,
):
    input_dtype, x = dtype_and_x

    helpers.test_frontend_function(
        input_dtypes=input_dtype,
        as_variable_flags=as_variable,
        with_out=False,
        num_positional_args=num_positional_args,
        native_array_flags=native_array,
        fw=fw,
        frontend="torch",
        fn_tree="softmax",
        input=np.asarray(x, dtype=input_dtype),
        dim=axis,
        dtype=dtypes[0],
    )


@handle_cmd_line_args
@given(
    dtype_and_x=helpers.dtype_and_values(
        available_dtypes=tuple(
            set(ivy_np.valid_float_dtypes).intersection(
                set(ivy_torch.valid_float_dtypes)
            )
        )
    ),
    num_positional_args=helpers.num_positional_args(
        fn_name="ivy.functional.frontends.torch.gelu"
    ),
    approximate=st.sampled_from(["none", "tanh"]),
)
def test_torch_gelu(
    dtype_and_x,
    num_positional_args,
    native_array,
    approximate,
    fw,
):
    input_dtype, x = dtype_and_x

    helpers.test_frontend_function(
        input_dtypes=input_dtype,
        as_variable_flags=False,
        with_out=False,
        num_positional_args=num_positional_args,
        native_array_flags=native_array,
        fw=fw,
        frontend="torch",
        fn_tree="nn.functional.gelu",
        input=np.asarray(x, dtype=input_dtype),
        approximate=approximate,
    )


@handle_cmd_line_args
@given(
    dtype_and_x=helpers.dtype_and_values(
        available_dtypes=tuple(
            set(ivy_np.valid_float_dtypes).intersection(
                set(ivy_torch.valid_float_dtypes)
            )
        )
    ),
    num_positional_args=helpers.num_positional_args(
        fn_name="functional.frontends.torch.leaky_relu"
    ),
    alpha=st.floats(min_value=0, max_value=1),
)
def test_torch_leaky_relu(
    dtype_and_x,
    num_positional_args,
    fw,
    alpha,
):
    input_dtype, x = dtype_and_x

    helpers.test_frontend_function(
        input_dtypes=input_dtype,
        as_variable_flags=False,
        with_out=False,
        num_positional_args=num_positional_args,
        native_array_flags=False,
        fw=fw,
        frontend="torch",
        fn_tree="nn.functional.leaky_relu",
        input=np.asarray(x, dtype=input_dtype),
        negative_slope=alpha,
    )


@handle_cmd_line_args
@given(
    dtype_and_x=helpers.dtype_and_values(
        available_dtypes=tuple(
            set(ivy_np.valid_float_dtypes).intersection(
                set(ivy_torch.valid_float_dtypes)
            )
        )
    ),
    num_positional_args=helpers.num_positional_args(
<<<<<<< HEAD
        fn_name="functional.frontends.torch.logsigmoid"
    )
)
def test_torch_logsigmoid(
    dtype_and_x,
    as_variable,
=======
        fn_name="ivy.functional.frontends.torch.tanh"
    ),
)
def test_torch_tanh(
    dtype_and_x,
    as_variable,
    with_out,
>>>>>>> 47c3264b
    num_positional_args,
    native_array,
    fw,
):
    input_dtype, x = dtype_and_x
<<<<<<< HEAD
    helpers.test_frontend_function(
        input_dtypes=input_dtype,
        as_variable_flags=as_variable,
        with_out=False,
=======

    helpers.test_frontend_function(
        input_dtypes=[input_dtype],
        as_variable_flags=as_variable,
        with_out=with_out,
>>>>>>> 47c3264b
        num_positional_args=num_positional_args,
        native_array_flags=native_array,
        fw=fw,
        frontend="torch",
<<<<<<< HEAD
        fn_tree="nn.functional.logsigmoid",
        input=np.asarray(x, dtype=input_dtype)
=======
        fn_tree="tanh",
        input=np.asarray(x, dtype=input_dtype),
        out=None,
>>>>>>> 47c3264b
    )<|MERGE_RESOLUTION|>--- conflicted
+++ resolved
@@ -187,49 +187,62 @@
         )
     ),
     num_positional_args=helpers.num_positional_args(
-<<<<<<< HEAD
         fn_name="functional.frontends.torch.logsigmoid"
     )
 )
 def test_torch_logsigmoid(
     dtype_and_x,
     as_variable,
-=======
-        fn_name="ivy.functional.frontends.torch.tanh"
-    ),
-)
-def test_torch_tanh(
-    dtype_and_x,
-    as_variable,
-    with_out,
->>>>>>> 47c3264b
-    num_positional_args,
-    native_array,
-    fw,
-):
-    input_dtype, x = dtype_and_x
-<<<<<<< HEAD
-    helpers.test_frontend_function(
-        input_dtypes=input_dtype,
-        as_variable_flags=as_variable,
-        with_out=False,
-=======
-
-    helpers.test_frontend_function(
-        input_dtypes=[input_dtype],
-        as_variable_flags=as_variable,
-        with_out=with_out,
->>>>>>> 47c3264b
-        num_positional_args=num_positional_args,
-        native_array_flags=native_array,
-        fw=fw,
-        frontend="torch",
-<<<<<<< HEAD
+    num_positional_args,
+    native_array,
+    fw,
+):
+    input_dtype, x = dtype_and_x
+    helpers.test_frontend_function(
+        input_dtypes=input_dtype,
+        as_variable_flags=as_variable,
+        with_out=False,
+        num_positional_args=num_positional_args,
+        native_array_flags=native_array,
+        fw=fw,
+        frontend="torch",
         fn_tree="nn.functional.logsigmoid",
         input=np.asarray(x, dtype=input_dtype)
-=======
+    )
+
+
+@handle_cmd_line_args
+@given(
+    dtype_and_x=helpers.dtype_and_values(
+        available_dtypes=tuple(
+            set(ivy_np.valid_float_dtypes).intersection(
+                set(ivy_torch.valid_float_dtypes)
+            )
+        )
+    ),
+    num_positional_args=helpers.num_positional_args(
+        fn_name="ivy.functional.frontends.torch.tanh"
+    ),
+)
+def test_torch_tanh(
+    dtype_and_x,
+    as_variable,
+    with_out,
+    num_positional_args,
+    native_array,
+    fw,
+):
+    input_dtype, x = dtype_and_x
+
+    helpers.test_frontend_function(
+        input_dtypes=[input_dtype],
+        as_variable_flags=as_variable,
+        with_out=with_out,
+        num_positional_args=num_positional_args,
+        native_array_flags=native_array,
+        fw=fw,
+        frontend="torch",
         fn_tree="tanh",
         input=np.asarray(x, dtype=input_dtype),
         out=None,
->>>>>>> 47c3264b
     )