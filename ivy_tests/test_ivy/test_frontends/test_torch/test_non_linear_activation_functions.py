--- conflicted
+++ resolved
@@ -298,7 +298,6 @@
         dtype=dtypes[0],
     )
 
-<<<<<<< HEAD
     
 @handle_cmd_line_args
 @given(
@@ -335,7 +334,6 @@
         negative_slope=alpha,
     )
  
-=======
 
 # threshold
 @handle_cmd_line_args
@@ -528,5 +526,4 @@
         fn_tree="nn.functional.elu_",
         input=np.asarray(input, dtype=input_dtype),
         alpha=alpha,
-    )
->>>>>>> 2e3a4842
+    )