--- conflicted
+++ resolved
@@ -471,8 +471,7 @@
         frontend="torch",
         fn_tree="nn.functional.celu",
         input=np.asarray(input, dtype=input_dtype),
-<<<<<<< HEAD
-        inplace=inplace,
+        inplace=False,
     )
 
 
@@ -505,7 +504,5 @@
         frontend="torch",
         fn_tree="nn.functional.selu",
         input=np.asarray(input, dtype=input_dtype),
-=======
->>>>>>> 78bed411
         inplace=False,
     )