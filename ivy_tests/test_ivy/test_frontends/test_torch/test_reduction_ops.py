--- conflicted
+++ resolved
@@ -1,20 +1,19 @@
-<<<<<<< HEAD
 import sys
 import numpy as np
 from hypothesis import given, strategies as st
 import pytest
-=======
 # global
 import numpy as np
 from hypothesis import given, strategies as st
 
->>>>>>> fd09ee3b
 # local
 import ivy_tests.test_ivy.helpers as helpers
+from ivy_tests.test_ivy.test_functional.test_core.test_statistical import (
+    statistical_dtype_values,
+)
 from ivy_tests.test_ivy.helpers import handle_cmd_line_args
 
 
-<<<<<<< HEAD
 def is_broadcastable(shp1, shp2):
     for a, b in zip(shp1[::-1], shp2[::-1]):
         if a == 1 or b == 1 or a == b:
@@ -27,8 +26,8 @@
 @pytest.mark.filterwarnings("ignore: dist")
 @handle_cmd_line_args
 @given(
-    dtype_and_x=helpers.statistical_dtype_values(function="dist"),
-    dtype_and_y=helpers.statistical_dtype_values(function="dist"),
+    dtype_and_x=statistical_dtype_values(function="dist"),
+    dtype_and_y=statistical_dtype_values(function="dist"),
     as_variable=helpers.array_bools(num_arrays=2),
     num_positional_args=helpers.num_positional_args(
         fn_name="ivy.functional.frontends.torch.dist"
@@ -61,7 +60,8 @@
             other=np.asarray(y, dtype=input_y_dtype),
             p=p,
         )
-=======
+
+
 @handle_cmd_line_args
 @given(
     dtype_input_axis=helpers.dtype_values_axis(
@@ -293,5 +293,4 @@
         dim=axis,
         keepdim=keepdims,
         out=None,
-    )
->>>>>>> fd09ee3b
+    )