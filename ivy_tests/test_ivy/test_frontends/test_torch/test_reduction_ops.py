# global
import numpy as np
from hypothesis import given, strategies as st

# local
import ivy_tests.test_ivy.helpers as helpers
from ivy_tests.test_ivy.helpers import handle_cmd_line_args


@st.composite
def statistical_dtype_values(draw, *, function):
    max_op = "linear"
    if function in ["mean", "prod", "std", "sum", "var"]:
        max_op = "log"
    dtype, values, axis = draw(
        helpers.dtype_values_axis(
            available_dtypes=helpers.get_dtypes("float"),
            large_abs_safety_factor=4,
            small_abs_safety_factor=2,
            safety_factor_scale=max_op,
            min_num_dims=1,
            max_num_dims=5,
            min_dim_size=2,
            valid_axis=True,
            allow_neg_axes=False,
            min_axes_size=1,
        )
    )
    if function in ["std", "var"]:
        shape = np.asarray(values, dtype=dtype).shape
        size = np.asarray(values, dtype=dtype).size
        max_correction = np.min(shape)
        if size == 1:
            correction = 0
        elif isinstance(axis, int):
            correction = draw(
                helpers.ints(min_value=0, max_value=shape[axis] - 1)
                | helpers.floats(min_value=0, max_value=shape[axis] - 1)
            )
            return dtype, values, axis, correction
        else:
            correction = draw(
                helpers.ints(min_value=0, max_value=max_correction - 1)
                | helpers.floats(min_value=0, max_value=max_correction - 1)
            )
        return dtype, values, axis, correction
    return dtype, values, axis


@handle_cmd_line_args
@given(
    dtype_input_axis=helpers.dtype_values_axis(
        available_dtypes=helpers.get_dtypes("numeric"),
        force_int_axis=True,
        min_num_dims=1,
        min_axis=-1,
        max_axis=0,
    ),
    num_positional_args=helpers.num_positional_args(
        fn_name="ivy.functional.frontends.torch.argmax"
    ),
    keepdims=st.booleans(),
)
def test_torch_argmax(
    dtype_input_axis,
    as_variable,
    num_positional_args,
    native_array,
    keepdims,
    fw,
):
    input_dtype, x, axis = dtype_input_axis
    helpers.test_frontend_function(
        input_dtypes=input_dtype,
        as_variable_flags=as_variable,
        with_out=False,
        num_positional_args=num_positional_args,
        native_array_flags=native_array,
        fw=fw,
        frontend="torch",
        fn_tree="argmax",
        input=np.asarray(x, dtype=input_dtype),
        dim=axis,
        keepdim=keepdims,
    )


@handle_cmd_line_args
@given(
    dtype_input_axis=helpers.dtype_values_axis(
        available_dtypes=helpers.get_dtypes("numeric"),
        force_int_axis=True,
        min_num_dims=1,
        min_axis=-1,
        max_axis=0,
    ),
    num_positional_args=helpers.num_positional_args(
        fn_name="ivy.functional.frontends.torch.argmin"
    ),
    keepdims=st.booleans(),
)
def test_torch_argmin(
    dtype_input_axis,
    as_variable,
    num_positional_args,
    native_array,
    keepdims,
    fw,
):
    input_dtype, x, axis = dtype_input_axis
    helpers.test_frontend_function(
        input_dtypes=input_dtype,
        as_variable_flags=as_variable,
        with_out=False,
        num_positional_args=num_positional_args,
        native_array_flags=native_array,
        fw=fw,
        frontend="torch",
        fn_tree="argmin",
        input=np.asarray(x, dtype=input_dtype),
        dim=axis,
        keepdim=keepdims,
    )


@handle_cmd_line_args
@given(
    dtype_input_axis=helpers.dtype_values_axis(
        available_dtypes=helpers.get_dtypes("numeric"),
        min_num_dims=1,
        min_axis=-1,
        max_axis=0,
    ),
    num_positional_args=helpers.num_positional_args(
        fn_name="ivy.functional.frontends.torch.amax"
    ),
    keepdims=st.booleans(),
)
def test_torch_amax(
    dtype_input_axis,
    as_variable,
    num_positional_args,
    native_array,
    keepdims,
    with_out,
    fw,
):
    input_dtype, x, axis = dtype_input_axis
    helpers.test_frontend_function(
        input_dtypes=input_dtype,
        as_variable_flags=as_variable,
        with_out=with_out,
        num_positional_args=num_positional_args,
        native_array_flags=native_array,
        fw=fw,
        frontend="torch",
        fn_tree="amax",
        input=np.asarray(x, dtype=input_dtype),
        dim=axis,
        keepdim=keepdims,
        out=None,
    )


@handle_cmd_line_args
@given(
    dtype_input_axis=helpers.dtype_values_axis(
        available_dtypes=helpers.get_dtypes("numeric"),
        min_num_dims=1,
        min_axis=-1,
        max_axis=0,
    ),
    num_positional_args=helpers.num_positional_args(
        fn_name="ivy.functional.frontends.torch.amin"
    ),
    keepdims=st.booleans(),
)
def test_torch_amin(
    dtype_input_axis,
    as_variable,
    num_positional_args,
    native_array,
    keepdims,
    with_out,
    fw,
):
    input_dtype, x, axis = dtype_input_axis
    helpers.test_frontend_function(
        input_dtypes=input_dtype,
        as_variable_flags=as_variable,
        with_out=with_out,
        num_positional_args=num_positional_args,
        native_array_flags=native_array,
        fw=fw,
        frontend="torch",
        fn_tree="amin",
        input=np.asarray(x, dtype=input_dtype),
        dim=axis,
        keepdim=keepdims,
        out=None,
    )


@handle_cmd_line_args
@given(
    dtype_input_axis=helpers.dtype_values_axis(
        available_dtypes=helpers.get_dtypes("valid"),
        min_axis=-1,
        max_axis=0,
        min_num_dims=1,
        allow_inf=False,
    ),
    num_positional_args=helpers.num_positional_args(
        fn_name="ivy.functional.frontends.torch.all"
    ),
    keepdims=st.booleans(),
)
def test_torch_all(
    dtype_input_axis,
    as_variable,
    num_positional_args,
    native_array,
    keepdims,
    with_out,
    fw,
):
    input_dtype, x, axis = dtype_input_axis
    helpers.test_frontend_function(
        input_dtypes=input_dtype,
        as_variable_flags=as_variable,
        with_out=with_out,
        num_positional_args=num_positional_args,
        native_array_flags=native_array,
        fw=fw,
        frontend="torch",
        fn_tree="all",
        input=np.asarray(x, dtype=input_dtype),
        dim=axis,
        keepdim=keepdims,
        out=None,
    )


@handle_cmd_line_args
@given(
    dtype_input_axis=helpers.dtype_values_axis(
        available_dtypes=helpers.get_dtypes("valid"),
        min_axis=-1,
        max_axis=0,
        min_num_dims=1,
        allow_inf=False,
    ),
    num_positional_args=helpers.num_positional_args(
        fn_name="ivy.functional.frontends.torch.any"
    ),
    keepdims=st.booleans(),
)
def test_torch_any(
    dtype_input_axis,
    as_variable,
    num_positional_args,
    native_array,
    keepdims,
    with_out,
    fw,
):
    input_dtype, x, axis = dtype_input_axis
    helpers.test_frontend_function(
        input_dtypes=input_dtype,
        as_variable_flags=as_variable,
        with_out=with_out,
        num_positional_args=num_positional_args,
        native_array_flags=native_array,
        fw=fw,
        frontend="torch",
        fn_tree="any",
        input=np.asarray(x, dtype=input_dtype),
        dim=axis,
        keepdim=keepdims,
        out=None,
    )


@handle_cmd_line_args
@given(
<<<<<<< HEAD
    dtype_and_x=statistical_dtype_values(function="var"),
    num_positional_args=helpers.num_positional_args(
        fn_name="ivy.functional.frontends.torch.var"
    ),
    keepdims=st.booleans(),
)
def test_torch_var(
    dtype_and_x,
    as_variable,
    with_out,
    num_positional_args,
    native_array,
    fw,
    keepdims,
):
    input_dtype, x, axis, correction = dtype_and_x
=======
    dtype_and_x=statistical_dtype_values(function="mean"),
    num_positional_args=helpers.num_positional_args(
        fn_name="ivy.functional.frontends.torch.mean"
    ),
    keepdims=st.booleans(),
)
def test_torch_mean(
    dtype_and_x,
    as_variable,
    num_positional_args,
    native_array,
    with_out,
    fw,
    keepdims,
):
    input_dtype, x, axis = dtype_and_x
>>>>>>> d2e0f777
    helpers.test_frontend_function(
        input_dtypes=input_dtype,
        as_variable_flags=as_variable,
        with_out=with_out,
        num_positional_args=num_positional_args,
        native_array_flags=native_array,
        fw=fw,
        frontend="torch",
<<<<<<< HEAD
        fn_tree="var",
        input=np.asarray(x, dtype=input_dtype),
        dim=axis,
        correction=int(correction),
=======
        fn_tree="mean",
        input=np.asarray(x, dtype=input_dtype),
        dim=axis,
>>>>>>> d2e0f777
        keepdim=keepdims,
        out=None,
    )<|MERGE_RESOLUTION|>--- conflicted
+++ resolved
@@ -283,7 +283,40 @@
 
 @handle_cmd_line_args
 @given(
-<<<<<<< HEAD
+    dtype_and_x=statistical_dtype_values(function="mean"),
+    num_positional_args=helpers.num_positional_args(
+        fn_name="ivy.functional.frontends.torch.mean"
+    ),
+    keepdims=st.booleans(),
+)
+def test_torch_mean(
+    dtype_and_x,
+    as_variable,
+    num_positional_args,
+    native_array,
+    with_out,
+    fw,
+    keepdims,
+):
+    input_dtype, x, axis = dtype_and_x
+    helpers.test_frontend_function(
+        input_dtypes=input_dtype,
+        as_variable_flags=as_variable,
+        with_out=with_out,
+        num_positional_args=num_positional_args,
+        native_array_flags=native_array,
+        fw=fw,
+        frontend="torch",
+        fn_tree="mean",
+        input=np.asarray(x, dtype=input_dtype),
+        dim=axis,
+        keepdim=keepdims,
+        out=None,
+    )
+
+
+@handle_cmd_line_args
+@given(
     dtype_and_x=statistical_dtype_values(function="var"),
     num_positional_args=helpers.num_positional_args(
         fn_name="ivy.functional.frontends.torch.var"
@@ -300,42 +333,18 @@
     keepdims,
 ):
     input_dtype, x, axis, correction = dtype_and_x
-=======
-    dtype_and_x=statistical_dtype_values(function="mean"),
-    num_positional_args=helpers.num_positional_args(
-        fn_name="ivy.functional.frontends.torch.mean"
-    ),
-    keepdims=st.booleans(),
-)
-def test_torch_mean(
-    dtype_and_x,
-    as_variable,
-    num_positional_args,
-    native_array,
-    with_out,
-    fw,
-    keepdims,
-):
-    input_dtype, x, axis = dtype_and_x
->>>>>>> d2e0f777
-    helpers.test_frontend_function(
-        input_dtypes=input_dtype,
-        as_variable_flags=as_variable,
-        with_out=with_out,
-        num_positional_args=num_positional_args,
-        native_array_flags=native_array,
-        fw=fw,
-        frontend="torch",
-<<<<<<< HEAD
+    helpers.test_frontend_function(
+        input_dtypes=input_dtype,
+        as_variable_flags=as_variable,
+        with_out=with_out,
+        num_positional_args=num_positional_args,
+        native_array_flags=native_array,
+        fw=fw,
+        frontend="torch",
         fn_tree="var",
         input=np.asarray(x, dtype=input_dtype),
         dim=axis,
         correction=int(correction),
-=======
-        fn_tree="mean",
-        input=np.asarray(x, dtype=input_dtype),
-        dim=axis,
->>>>>>> d2e0f777
         keepdim=keepdims,
         out=None,
     )