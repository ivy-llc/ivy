# global
from hypothesis import strategies as st

# local
import ivy
import ivy_tests.test_ivy.helpers as helpers
from ivy_tests.test_ivy.helpers import handle_frontend_test
from ivy_tests.test_ivy.test_functional.test_core.test_statistical import (
    statistical_dtype_values,
)
from ivy_tests.test_ivy.test_functional.test_experimental.test_core.test_statistical \
    import (statistical_dtype_values as statistical_dtype_values_experimental)


@handle_frontend_test(
    fn_tree="torch.dist",
    dtype_and_input=helpers.dtype_and_values(
        available_dtypes=helpers.get_dtypes("float"),
        num_arrays=2,
        shared_dtype=True,
        min_value=-1e04,
        max_value=1e04,
        allow_inf=False,
    ),
    p=helpers.floats(min_value=1.0, max_value=10.0),
)
def test_torch_dist(
    *,
    dtype_and_input,
    p,
    on_device,
    fn_tree,
    frontend,
    test_flags,
):
    input_dtype, input = dtype_and_input
    helpers.test_frontend_function(
        input_dtypes=input_dtype,
        frontend=frontend,
        test_flags=test_flags,
        fn_tree=fn_tree,
        on_device=on_device,
        input=input[0],
        other=input[1],
        p=p,
    )


@handle_frontend_test(
    fn_tree="torch.argmax",
    dtype_input_axis=helpers.dtype_values_axis(
        available_dtypes=helpers.get_dtypes("numeric"),
        force_int_axis=True,
        min_num_dims=1,
        min_axis=-1,
        max_axis=0,
    ),
    keepdims=st.booleans(),
)
def test_torch_argmax(
    *,
    dtype_input_axis,
    keepdims,
    on_device,
    fn_tree,
    frontend,
    test_flags,
):
    input_dtype, x, axis = dtype_input_axis
    helpers.test_frontend_function(
        input_dtypes=input_dtype,
        frontend=frontend,
        test_flags=test_flags,
        fn_tree=fn_tree,
        on_device=on_device,
        input=x[0],
        dim=axis,
        keepdim=keepdims,
    )


@handle_frontend_test(
    fn_tree="torch.argmin",
    dtype_input_axis=helpers.dtype_values_axis(
        available_dtypes=helpers.get_dtypes("numeric"),
        force_int_axis=True,
        min_num_dims=1,
        min_axis=-1,
        max_axis=0,
    ),
    keepdims=st.booleans(),
)
def test_torch_argmin(
    *,
    dtype_input_axis,
    keepdims,
    on_device,
    fn_tree,
    frontend,
    test_flags,
):
    input_dtype, x, axis = dtype_input_axis
    helpers.test_frontend_function(
        input_dtypes=input_dtype,
        frontend=frontend,
        test_flags=test_flags,
        fn_tree=fn_tree,
        on_device=on_device,
        input=x[0],
        dim=axis,
        keepdim=keepdims,
    )


@handle_frontend_test(
    fn_tree="torch.amax",
    dtype_input_axis=helpers.dtype_values_axis(
        available_dtypes=helpers.get_dtypes("numeric"),
        min_num_dims=1,
        min_axis=-1,
        max_axis=0,
    ),
    keepdims=st.booleans(),
)
def test_torch_amax(
    *,
    dtype_input_axis,
    keepdims,
    on_device,
    fn_tree,
    frontend,
    test_flags,
):
    input_dtype, x, axis = dtype_input_axis
    helpers.test_frontend_function(
        input_dtypes=input_dtype,
        frontend=frontend,
        test_flags=test_flags,
        fn_tree=fn_tree,
        on_device=on_device,
        input=x[0],
        dim=axis,
        keepdim=keepdims,
    )


@handle_frontend_test(
    fn_tree="torch.amin",
    dtype_input_axis=helpers.dtype_values_axis(
        available_dtypes=helpers.get_dtypes("numeric"),
        min_num_dims=1,
        min_axis=-1,
        max_axis=0,
    ),
    keepdims=st.booleans(),
)
def test_torch_amin(
    *,
    dtype_input_axis,
    keepdims,
    on_device,
    fn_tree,
    frontend,
    test_flags,
):
    input_dtype, x, axis = dtype_input_axis
    helpers.test_frontend_function(
        input_dtypes=input_dtype,
        frontend=frontend,
        test_flags=test_flags,
        fn_tree=fn_tree,
        on_device=on_device,
        input=x[0],
        dim=axis,
        keepdim=keepdims,
    )


@handle_frontend_test(
    fn_tree="torch.all",
    dtype_input_axis=helpers.dtype_values_axis(
        available_dtypes=helpers.get_dtypes("valid"),
        min_axis=-1,
        max_axis=0,
        min_num_dims=1,
        allow_inf=False,
    ),
    keepdims=st.booleans(),
)
def test_torch_all(
    *,
    dtype_input_axis,
    keepdims,
    on_device,
    fn_tree,
    frontend,
    test_flags,
):
    input_dtype, x, axis = dtype_input_axis
    helpers.test_frontend_function(
        input_dtypes=input_dtype,
        frontend=frontend,
        test_flags=test_flags,
        fn_tree=fn_tree,
        on_device=on_device,
        input=x[0],
        dim=axis,
        keepdim=keepdims,
    )


@handle_frontend_test(
    fn_tree="torch.any",
    dtype_input_axis=helpers.dtype_values_axis(
        available_dtypes=helpers.get_dtypes("valid"),
        min_axis=-1,
        max_axis=0,
        min_num_dims=1,
        allow_inf=False,
    ),
    keepdims=st.booleans(),
)
def test_torch_any(
    *,
    dtype_input_axis,
    keepdims,
    on_device,
    fn_tree,
    frontend,
    test_flags,
):
    input_dtype, x, axis = dtype_input_axis
    helpers.test_frontend_function(
        input_dtypes=input_dtype,
        frontend=frontend,
        test_flags=test_flags,
        fn_tree=fn_tree,
        on_device=on_device,
        input=x[0],
        dim=axis,
        keepdim=keepdims,
    )


@handle_frontend_test(
    fn_tree="torch.sum",
    dtype_and_x=statistical_dtype_values(
        function="sum",
        min_value=-1e04,
        max_value=1e04,
    ),
    keepdims=st.booleans(),
)
def test_torch_sum(
    *,
    dtype_and_x,
    keepdims,
    on_device,
    fn_tree,
    frontend,
    test_flags,
):
    input_dtype, x, axis = dtype_and_x
    helpers.test_frontend_function(
        input_dtypes=input_dtype,
        frontend=frontend,
        test_flags=test_flags,
        fn_tree=fn_tree,
        on_device=on_device,
        input=x[0],
        dim=axis,
        keepdim=keepdims,
    )


@handle_frontend_test(
    fn_tree="torch.mean",
    dtype_and_x=statistical_dtype_values(
        function="mean",
        min_value=-1e04,
        max_value=1e04,
    ),
    keepdims=st.booleans(),
)
def test_torch_mean(
    *,
    dtype_and_x,
    keepdims,
    on_device,
    fn_tree,
    frontend,
    test_flags,
):
    input_dtype, x, axis = dtype_and_x
    helpers.test_frontend_function(
        input_dtypes=input_dtype,
        frontend=frontend,
        test_flags=test_flags,
        fn_tree=fn_tree,
        on_device=on_device,
        input=x[0],
        dim=axis,
        keepdim=keepdims,
    )


@handle_frontend_test(
    fn_tree="torch.nanmean",
    dtype_and_x=statistical_dtype_values(
        function="nanmean",
        min_value=-1e04,
        max_value=1e04,
    ),
    keepdims=st.booleans(),
)
def test_torch_nanmean(
    *,
    dtype_and_x,
    keepdims,
    on_device,
    fn_tree,
    frontend,
    test_flags,
):
    input_dtype, x, axis = dtype_and_x
    helpers.test_frontend_function(
        input_dtypes=input_dtype,
        frontend=frontend,
        test_flags=test_flags,
        fn_tree=fn_tree,
        on_device=on_device,
        input=x[0],
        dim=axis,
        keepdim=keepdims,
    )


@handle_frontend_test(
    fn_tree="torch.std",
    dtype_and_x=statistical_dtype_values(function="std"),
    keepdims=st.booleans(),
)
def test_torch_std(
    *,
    dtype_and_x,
    keepdims,
    on_device,
    fn_tree,
    frontend,
    test_flags,
):
    input_dtype, x, axis, correction = dtype_and_x
    helpers.test_frontend_function(
        input_dtypes=input_dtype,
        frontend=frontend,
        test_flags=test_flags,
        fn_tree=fn_tree,
        on_device=on_device,
        input=x[0],
        dim=axis,
        unbiased=bool(correction),
        keepdim=keepdims,
    )


@handle_frontend_test(
    fn_tree="torch.prod",
    dtype_x_axis=helpers.dtype_values_axis(
        available_dtypes=helpers.get_dtypes("numeric"),
        min_num_dims=1,
        max_num_dims=5,
        valid_axis=True,
        allow_neg_axes=False,
        max_axes_size=1,
        force_int_axis=True,
    ),
    dtype=helpers.get_dtypes("numeric", none=True, full=False),
    keepdims=st.booleans(),
)
def test_torch_prod(
    *,
    dtype_x_axis,
    dtype,
    keepdims,
    on_device,
    fn_tree,
    frontend,
    test_flags,
):
    input_dtype, x, axis = dtype_x_axis
    # ToDo: set as_variable_flags as the parameter generated by test_torch_prod once
    #  this issue is marked as completed https://github.com/pytorch/pytorch/issues/75733
    if ivy.current_backend_str() == "torch":
        test_flags.as_variable = [False]
    helpers.test_frontend_function(
        input_dtypes=input_dtype,
        frontend=frontend,
        test_flags=test_flags,
        fn_tree=fn_tree,
        on_device=on_device,
        input=x[0],
        dim=axis,
        dtype=dtype[0],
        keepdim=keepdims,
    )


@handle_frontend_test(
    fn_tree="torch.var",
    dtype_and_x=statistical_dtype_values(
        function="var",
        min_value=-1e04,
        max_value=1e04,
    ),
    keepdims=st.booleans(),
)
def test_torch_var(
    *,
    dtype_and_x,
    keepdims,
    on_device,
    fn_tree,
    frontend,
    test_flags,
):
    input_dtype, x, axis, correction = dtype_and_x
    helpers.test_frontend_function(
        input_dtypes=input_dtype,
        frontend=frontend,
        test_flags=test_flags,
        fn_tree=fn_tree,
        on_device=on_device,
        input=x[0],
        dim=axis,
        unbiased=bool(correction),
        keepdim=keepdims,
    )


# ToDo, fails for TensorFlow backend, tf.reduce_min doesn't support bool
# ToDo, fails for torch backend, tf.argmin_cpu doesn't support bool
@handle_frontend_test(
    fn_tree="torch.argmin",
    dtype_input_axis=helpers.dtype_values_axis(
        available_dtypes=helpers.get_dtypes("numeric"),
        min_num_dims=1,
        valid_axis=True,
        force_int_axis=True,
    ),
    keepdim=st.booleans(),
)
def test_torch_min(
    *,
    dtype_input_axis,
    keepdim,
    on_device,
    fn_tree,
    frontend,
    test_flags,
):
    input_dtype, x, axis = dtype_input_axis
    helpers.test_frontend_function(
        input_dtypes=input_dtype,
        frontend=frontend,
        test_flags=test_flags,
        fn_tree=fn_tree,
        on_device=on_device,
        input=x[0],
        dim=axis,
        keepdim=keepdim,
    )


# moveaxis
@handle_frontend_test(
    fn_tree="torch.moveaxis",
    dtype_and_a=helpers.dtype_and_values(
        available_dtypes=helpers.get_dtypes("float"),
        min_value=-100,
        max_value=100,
        shape=st.shared(
            helpers.get_shape(
                min_num_dims=1,
                max_num_dims=3,
                min_dim_size=1,
                max_dim_size=3,
            ),
            key="a_s_d",
        ),
    ),
    source=helpers.get_axis(
        allow_none=False,
        unique=True,
        shape=st.shared(
            helpers.get_shape(
                min_num_dims=1,
                max_num_dims=3,
                min_dim_size=1,
                max_dim_size=3,
            ),
            key="a_s_d",
        ),
        min_size=1,
        force_int=True,
    ),
    destination=helpers.get_axis(
        allow_none=False,
        unique=True,
        shape=st.shared(
            helpers.get_shape(
                min_num_dims=1,
                max_num_dims=3,
                min_dim_size=1,
                max_dim_size=3,
            ),
            key="a_s_d",
        ),
        min_size=1,
        force_int=True,
    ),
)
def test_torch_moveaxis(
    *,
    dtype_and_a,
    source,
    destination,
    on_device,
    fn_tree,
    frontend,
    test_flags,
):
    input_dtype, a = dtype_and_a
    helpers.test_frontend_function(
        input_dtypes=input_dtype,
        frontend=frontend,
        test_flags=test_flags,
        fn_tree=fn_tree,
        on_device=on_device,
        input=a[0],
        source=source,
        destination=destination,
    )


@handle_frontend_test(
    fn_tree="torch.max",
    dtype_input_axis=helpers.dtype_values_axis(
        available_dtypes=helpers.get_dtypes("numeric"),
        min_num_dims=1,
        valid_axis=True,
        force_int_axis=True,
    ),
    keepdim=st.booleans(),
)
def test_torch_max(
    *,
    dtype_input_axis,
    keepdim,
    on_device,
    fn_tree,
    frontend,
    test_flags,
):
    input_dtype, x, axis = dtype_input_axis
    helpers.test_frontend_function(
        input_dtypes=input_dtype,
        frontend=frontend,
        test_flags=test_flags,
        fn_tree=fn_tree,
        on_device=on_device,
        input=x[0],
        dim=axis,
        keepdim=keepdim,
    )


@handle_frontend_test(
    fn_tree="torch.std_mean",
    dtype_and_x=statistical_dtype_values(
        function="std_mean",
        min_value=-1e04,
        max_value=1e04,
    ),
    keepdims=st.booleans(),
)
def test_torch_std_mean(
    *,
    dtype_and_x,
    keepdims,
    on_device,
    fn_tree,
    frontend,
    test_flags,
):
    input_dtype, x, axis, correction = dtype_and_x
    helpers.test_frontend_function(
        input_dtypes=input_dtype,
        frontend=frontend,
        test_flags=test_flags,
        fn_tree=fn_tree,
        on_device=on_device,
        input=x[0],
        dim=axis,
        unbiased=bool(correction),
        keepdim=keepdims,
    )


@handle_frontend_test(
    fn_tree="torch.var_mean",
    dtype_and_x=statistical_dtype_values(
        function="var_mean",
        min_value=-1e04,
        max_value=1e04,
    ),
    keepdims=st.booleans(),
)
def test_torch_var_mean(
    *,
    dtype_and_x,
    keepdims,
    on_device,
    fn_tree,
    frontend,
    test_flags,
):
    input_dtype, x, axis, correction = dtype_and_x
    helpers.test_frontend_function(
        input_dtypes=input_dtype,
        frontend=frontend,
        test_flags=test_flags,
        fn_tree=fn_tree,
        on_device=on_device,
        input=x[0],
        dim=axis,
        unbiased=bool(correction),
        keepdim=keepdims,
    )


@handle_frontend_test(
    fn_tree="torch.aminmax",
    dtype_input_axis=helpers.dtype_values_axis(
        available_dtypes=helpers.get_dtypes("numeric"),
        min_num_dims=1,
        min_axis=-1,
        max_axis=0,
    ),
    keepdims=st.booleans(),
)
def test_torch_aminmax(
    *,
    dtype_input_axis,
    keepdims,
    test_flags,
    on_device,
    fn_tree,
    frontend,
):
    input_dtype, x, axis = dtype_input_axis
    helpers.test_frontend_function(
        input_dtypes=input_dtype,
        frontend=frontend,
        test_flags=test_flags,
        fn_tree=fn_tree,
        on_device=on_device,
        input=x[0],
        dim=axis,
        keepdim=keepdims,
    )


@handle_frontend_test(
<<<<<<< HEAD
    fn_tree="torch.median",
    dtype_and_x=statistical_dtype_values(
        function="median",
        min_value=-1e04,
        max_value=1e04,
    ),
    keepdims=st.booleans(),
)
def test_torch_median(
=======
    fn_tree="torch.quantile",
    dtype_and_x=statistical_dtype_values_experimental(function="quantile"),
    keepdims=st.booleans(),
)
def test_torch_quantile(
>>>>>>> 47a28b48
    *,
    dtype_and_x,
    keepdims,
    on_device,
    fn_tree,
    frontend,
    test_flags,
):
<<<<<<< HEAD
    input_dtype, x, axis = dtype_and_x
=======
    input_dtype, x, axis, interpolation, q = dtype_and_x
    if type(axis) is tuple:
        axis = axis[0]
>>>>>>> 47a28b48
    helpers.test_frontend_function(
        input_dtypes=input_dtype,
        frontend=frontend,
        test_flags=test_flags,
        fn_tree=fn_tree,
        on_device=on_device,
        input=x[0],
<<<<<<< HEAD
        dim=axis,
        keepdim=keepdims,
    )
=======
        q=q,
        dim=axis,
        keepdim=keepdims,
        interpolation=interpolation[0],
    )

>>>>>>> 47a28b48
<|MERGE_RESOLUTION|>--- conflicted
+++ resolved
@@ -1,724 +1,732 @@
-# global
-from hypothesis import strategies as st
-
-# local
-import ivy
-import ivy_tests.test_ivy.helpers as helpers
-from ivy_tests.test_ivy.helpers import handle_frontend_test
-from ivy_tests.test_ivy.test_functional.test_core.test_statistical import (
-    statistical_dtype_values,
-)
-from ivy_tests.test_ivy.test_functional.test_experimental.test_core.test_statistical \
-    import (statistical_dtype_values as statistical_dtype_values_experimental)
-
-
-@handle_frontend_test(
-    fn_tree="torch.dist",
-    dtype_and_input=helpers.dtype_and_values(
-        available_dtypes=helpers.get_dtypes("float"),
-        num_arrays=2,
-        shared_dtype=True,
-        min_value=-1e04,
-        max_value=1e04,
-        allow_inf=False,
-    ),
-    p=helpers.floats(min_value=1.0, max_value=10.0),
-)
-def test_torch_dist(
-    *,
-    dtype_and_input,
-    p,
-    on_device,
-    fn_tree,
-    frontend,
-    test_flags,
-):
-    input_dtype, input = dtype_and_input
-    helpers.test_frontend_function(
-        input_dtypes=input_dtype,
-        frontend=frontend,
-        test_flags=test_flags,
-        fn_tree=fn_tree,
-        on_device=on_device,
-        input=input[0],
-        other=input[1],
-        p=p,
-    )
-
-
-@handle_frontend_test(
-    fn_tree="torch.argmax",
-    dtype_input_axis=helpers.dtype_values_axis(
-        available_dtypes=helpers.get_dtypes("numeric"),
-        force_int_axis=True,
-        min_num_dims=1,
-        min_axis=-1,
-        max_axis=0,
-    ),
-    keepdims=st.booleans(),
-)
-def test_torch_argmax(
-    *,
-    dtype_input_axis,
-    keepdims,
-    on_device,
-    fn_tree,
-    frontend,
-    test_flags,
-):
-    input_dtype, x, axis = dtype_input_axis
-    helpers.test_frontend_function(
-        input_dtypes=input_dtype,
-        frontend=frontend,
-        test_flags=test_flags,
-        fn_tree=fn_tree,
-        on_device=on_device,
-        input=x[0],
-        dim=axis,
-        keepdim=keepdims,
-    )
-
-
-@handle_frontend_test(
-    fn_tree="torch.argmin",
-    dtype_input_axis=helpers.dtype_values_axis(
-        available_dtypes=helpers.get_dtypes("numeric"),
-        force_int_axis=True,
-        min_num_dims=1,
-        min_axis=-1,
-        max_axis=0,
-    ),
-    keepdims=st.booleans(),
-)
-def test_torch_argmin(
-    *,
-    dtype_input_axis,
-    keepdims,
-    on_device,
-    fn_tree,
-    frontend,
-    test_flags,
-):
-    input_dtype, x, axis = dtype_input_axis
-    helpers.test_frontend_function(
-        input_dtypes=input_dtype,
-        frontend=frontend,
-        test_flags=test_flags,
-        fn_tree=fn_tree,
-        on_device=on_device,
-        input=x[0],
-        dim=axis,
-        keepdim=keepdims,
-    )
-
-
-@handle_frontend_test(
-    fn_tree="torch.amax",
-    dtype_input_axis=helpers.dtype_values_axis(
-        available_dtypes=helpers.get_dtypes("numeric"),
-        min_num_dims=1,
-        min_axis=-1,
-        max_axis=0,
-    ),
-    keepdims=st.booleans(),
-)
-def test_torch_amax(
-    *,
-    dtype_input_axis,
-    keepdims,
-    on_device,
-    fn_tree,
-    frontend,
-    test_flags,
-):
-    input_dtype, x, axis = dtype_input_axis
-    helpers.test_frontend_function(
-        input_dtypes=input_dtype,
-        frontend=frontend,
-        test_flags=test_flags,
-        fn_tree=fn_tree,
-        on_device=on_device,
-        input=x[0],
-        dim=axis,
-        keepdim=keepdims,
-    )
-
-
-@handle_frontend_test(
-    fn_tree="torch.amin",
-    dtype_input_axis=helpers.dtype_values_axis(
-        available_dtypes=helpers.get_dtypes("numeric"),
-        min_num_dims=1,
-        min_axis=-1,
-        max_axis=0,
-    ),
-    keepdims=st.booleans(),
-)
-def test_torch_amin(
-    *,
-    dtype_input_axis,
-    keepdims,
-    on_device,
-    fn_tree,
-    frontend,
-    test_flags,
-):
-    input_dtype, x, axis = dtype_input_axis
-    helpers.test_frontend_function(
-        input_dtypes=input_dtype,
-        frontend=frontend,
-        test_flags=test_flags,
-        fn_tree=fn_tree,
-        on_device=on_device,
-        input=x[0],
-        dim=axis,
-        keepdim=keepdims,
-    )
-
-
-@handle_frontend_test(
-    fn_tree="torch.all",
-    dtype_input_axis=helpers.dtype_values_axis(
-        available_dtypes=helpers.get_dtypes("valid"),
-        min_axis=-1,
-        max_axis=0,
-        min_num_dims=1,
-        allow_inf=False,
-    ),
-    keepdims=st.booleans(),
-)
-def test_torch_all(
-    *,
-    dtype_input_axis,
-    keepdims,
-    on_device,
-    fn_tree,
-    frontend,
-    test_flags,
-):
-    input_dtype, x, axis = dtype_input_axis
-    helpers.test_frontend_function(
-        input_dtypes=input_dtype,
-        frontend=frontend,
-        test_flags=test_flags,
-        fn_tree=fn_tree,
-        on_device=on_device,
-        input=x[0],
-        dim=axis,
-        keepdim=keepdims,
-    )
-
-
-@handle_frontend_test(
-    fn_tree="torch.any",
-    dtype_input_axis=helpers.dtype_values_axis(
-        available_dtypes=helpers.get_dtypes("valid"),
-        min_axis=-1,
-        max_axis=0,
-        min_num_dims=1,
-        allow_inf=False,
-    ),
-    keepdims=st.booleans(),
-)
-def test_torch_any(
-    *,
-    dtype_input_axis,
-    keepdims,
-    on_device,
-    fn_tree,
-    frontend,
-    test_flags,
-):
-    input_dtype, x, axis = dtype_input_axis
-    helpers.test_frontend_function(
-        input_dtypes=input_dtype,
-        frontend=frontend,
-        test_flags=test_flags,
-        fn_tree=fn_tree,
-        on_device=on_device,
-        input=x[0],
-        dim=axis,
-        keepdim=keepdims,
-    )
-
-
-@handle_frontend_test(
-    fn_tree="torch.sum",
-    dtype_and_x=statistical_dtype_values(
-        function="sum",
-        min_value=-1e04,
-        max_value=1e04,
-    ),
-    keepdims=st.booleans(),
-)
-def test_torch_sum(
-    *,
-    dtype_and_x,
-    keepdims,
-    on_device,
-    fn_tree,
-    frontend,
-    test_flags,
-):
-    input_dtype, x, axis = dtype_and_x
-    helpers.test_frontend_function(
-        input_dtypes=input_dtype,
-        frontend=frontend,
-        test_flags=test_flags,
-        fn_tree=fn_tree,
-        on_device=on_device,
-        input=x[0],
-        dim=axis,
-        keepdim=keepdims,
-    )
-
-
-@handle_frontend_test(
-    fn_tree="torch.mean",
-    dtype_and_x=statistical_dtype_values(
-        function="mean",
-        min_value=-1e04,
-        max_value=1e04,
-    ),
-    keepdims=st.booleans(),
-)
-def test_torch_mean(
-    *,
-    dtype_and_x,
-    keepdims,
-    on_device,
-    fn_tree,
-    frontend,
-    test_flags,
-):
-    input_dtype, x, axis = dtype_and_x
-    helpers.test_frontend_function(
-        input_dtypes=input_dtype,
-        frontend=frontend,
-        test_flags=test_flags,
-        fn_tree=fn_tree,
-        on_device=on_device,
-        input=x[0],
-        dim=axis,
-        keepdim=keepdims,
-    )
-
-
-@handle_frontend_test(
-    fn_tree="torch.nanmean",
-    dtype_and_x=statistical_dtype_values(
-        function="nanmean",
-        min_value=-1e04,
-        max_value=1e04,
-    ),
-    keepdims=st.booleans(),
-)
-def test_torch_nanmean(
-    *,
-    dtype_and_x,
-    keepdims,
-    on_device,
-    fn_tree,
-    frontend,
-    test_flags,
-):
-    input_dtype, x, axis = dtype_and_x
-    helpers.test_frontend_function(
-        input_dtypes=input_dtype,
-        frontend=frontend,
-        test_flags=test_flags,
-        fn_tree=fn_tree,
-        on_device=on_device,
-        input=x[0],
-        dim=axis,
-        keepdim=keepdims,
-    )
-
-
-@handle_frontend_test(
-    fn_tree="torch.std",
-    dtype_and_x=statistical_dtype_values(function="std"),
-    keepdims=st.booleans(),
-)
-def test_torch_std(
-    *,
-    dtype_and_x,
-    keepdims,
-    on_device,
-    fn_tree,
-    frontend,
-    test_flags,
-):
-    input_dtype, x, axis, correction = dtype_and_x
-    helpers.test_frontend_function(
-        input_dtypes=input_dtype,
-        frontend=frontend,
-        test_flags=test_flags,
-        fn_tree=fn_tree,
-        on_device=on_device,
-        input=x[0],
-        dim=axis,
-        unbiased=bool(correction),
-        keepdim=keepdims,
-    )
-
-
-@handle_frontend_test(
-    fn_tree="torch.prod",
-    dtype_x_axis=helpers.dtype_values_axis(
-        available_dtypes=helpers.get_dtypes("numeric"),
-        min_num_dims=1,
-        max_num_dims=5,
-        valid_axis=True,
-        allow_neg_axes=False,
-        max_axes_size=1,
-        force_int_axis=True,
-    ),
-    dtype=helpers.get_dtypes("numeric", none=True, full=False),
-    keepdims=st.booleans(),
-)
-def test_torch_prod(
-    *,
-    dtype_x_axis,
-    dtype,
-    keepdims,
-    on_device,
-    fn_tree,
-    frontend,
-    test_flags,
-):
-    input_dtype, x, axis = dtype_x_axis
-    # ToDo: set as_variable_flags as the parameter generated by test_torch_prod once
-    #  this issue is marked as completed https://github.com/pytorch/pytorch/issues/75733
-    if ivy.current_backend_str() == "torch":
-        test_flags.as_variable = [False]
-    helpers.test_frontend_function(
-        input_dtypes=input_dtype,
-        frontend=frontend,
-        test_flags=test_flags,
-        fn_tree=fn_tree,
-        on_device=on_device,
-        input=x[0],
-        dim=axis,
-        dtype=dtype[0],
-        keepdim=keepdims,
-    )
-
-
-@handle_frontend_test(
-    fn_tree="torch.var",
-    dtype_and_x=statistical_dtype_values(
-        function="var",
-        min_value=-1e04,
-        max_value=1e04,
-    ),
-    keepdims=st.booleans(),
-)
-def test_torch_var(
-    *,
-    dtype_and_x,
-    keepdims,
-    on_device,
-    fn_tree,
-    frontend,
-    test_flags,
-):
-    input_dtype, x, axis, correction = dtype_and_x
-    helpers.test_frontend_function(
-        input_dtypes=input_dtype,
-        frontend=frontend,
-        test_flags=test_flags,
-        fn_tree=fn_tree,
-        on_device=on_device,
-        input=x[0],
-        dim=axis,
-        unbiased=bool(correction),
-        keepdim=keepdims,
-    )
-
-
-# ToDo, fails for TensorFlow backend, tf.reduce_min doesn't support bool
-# ToDo, fails for torch backend, tf.argmin_cpu doesn't support bool
-@handle_frontend_test(
-    fn_tree="torch.argmin",
-    dtype_input_axis=helpers.dtype_values_axis(
-        available_dtypes=helpers.get_dtypes("numeric"),
-        min_num_dims=1,
-        valid_axis=True,
-        force_int_axis=True,
-    ),
-    keepdim=st.booleans(),
-)
-def test_torch_min(
-    *,
-    dtype_input_axis,
-    keepdim,
-    on_device,
-    fn_tree,
-    frontend,
-    test_flags,
-):
-    input_dtype, x, axis = dtype_input_axis
-    helpers.test_frontend_function(
-        input_dtypes=input_dtype,
-        frontend=frontend,
-        test_flags=test_flags,
-        fn_tree=fn_tree,
-        on_device=on_device,
-        input=x[0],
-        dim=axis,
-        keepdim=keepdim,
-    )
-
-
-# moveaxis
-@handle_frontend_test(
-    fn_tree="torch.moveaxis",
-    dtype_and_a=helpers.dtype_and_values(
-        available_dtypes=helpers.get_dtypes("float"),
-        min_value=-100,
-        max_value=100,
-        shape=st.shared(
-            helpers.get_shape(
-                min_num_dims=1,
-                max_num_dims=3,
-                min_dim_size=1,
-                max_dim_size=3,
-            ),
-            key="a_s_d",
-        ),
-    ),
-    source=helpers.get_axis(
-        allow_none=False,
-        unique=True,
-        shape=st.shared(
-            helpers.get_shape(
-                min_num_dims=1,
-                max_num_dims=3,
-                min_dim_size=1,
-                max_dim_size=3,
-            ),
-            key="a_s_d",
-        ),
-        min_size=1,
-        force_int=True,
-    ),
-    destination=helpers.get_axis(
-        allow_none=False,
-        unique=True,
-        shape=st.shared(
-            helpers.get_shape(
-                min_num_dims=1,
-                max_num_dims=3,
-                min_dim_size=1,
-                max_dim_size=3,
-            ),
-            key="a_s_d",
-        ),
-        min_size=1,
-        force_int=True,
-    ),
-)
-def test_torch_moveaxis(
-    *,
-    dtype_and_a,
-    source,
-    destination,
-    on_device,
-    fn_tree,
-    frontend,
-    test_flags,
-):
-    input_dtype, a = dtype_and_a
-    helpers.test_frontend_function(
-        input_dtypes=input_dtype,
-        frontend=frontend,
-        test_flags=test_flags,
-        fn_tree=fn_tree,
-        on_device=on_device,
-        input=a[0],
-        source=source,
-        destination=destination,
-    )
-
-
-@handle_frontend_test(
-    fn_tree="torch.max",
-    dtype_input_axis=helpers.dtype_values_axis(
-        available_dtypes=helpers.get_dtypes("numeric"),
-        min_num_dims=1,
-        valid_axis=True,
-        force_int_axis=True,
-    ),
-    keepdim=st.booleans(),
-)
-def test_torch_max(
-    *,
-    dtype_input_axis,
-    keepdim,
-    on_device,
-    fn_tree,
-    frontend,
-    test_flags,
-):
-    input_dtype, x, axis = dtype_input_axis
-    helpers.test_frontend_function(
-        input_dtypes=input_dtype,
-        frontend=frontend,
-        test_flags=test_flags,
-        fn_tree=fn_tree,
-        on_device=on_device,
-        input=x[0],
-        dim=axis,
-        keepdim=keepdim,
-    )
-
-
-@handle_frontend_test(
-    fn_tree="torch.std_mean",
-    dtype_and_x=statistical_dtype_values(
-        function="std_mean",
-        min_value=-1e04,
-        max_value=1e04,
-    ),
-    keepdims=st.booleans(),
-)
-def test_torch_std_mean(
-    *,
-    dtype_and_x,
-    keepdims,
-    on_device,
-    fn_tree,
-    frontend,
-    test_flags,
-):
-    input_dtype, x, axis, correction = dtype_and_x
-    helpers.test_frontend_function(
-        input_dtypes=input_dtype,
-        frontend=frontend,
-        test_flags=test_flags,
-        fn_tree=fn_tree,
-        on_device=on_device,
-        input=x[0],
-        dim=axis,
-        unbiased=bool(correction),
-        keepdim=keepdims,
-    )
-
-
-@handle_frontend_test(
-    fn_tree="torch.var_mean",
-    dtype_and_x=statistical_dtype_values(
-        function="var_mean",
-        min_value=-1e04,
-        max_value=1e04,
-    ),
-    keepdims=st.booleans(),
-)
-def test_torch_var_mean(
-    *,
-    dtype_and_x,
-    keepdims,
-    on_device,
-    fn_tree,
-    frontend,
-    test_flags,
-):
-    input_dtype, x, axis, correction = dtype_and_x
-    helpers.test_frontend_function(
-        input_dtypes=input_dtype,
-        frontend=frontend,
-        test_flags=test_flags,
-        fn_tree=fn_tree,
-        on_device=on_device,
-        input=x[0],
-        dim=axis,
-        unbiased=bool(correction),
-        keepdim=keepdims,
-    )
-
-
-@handle_frontend_test(
-    fn_tree="torch.aminmax",
-    dtype_input_axis=helpers.dtype_values_axis(
-        available_dtypes=helpers.get_dtypes("numeric"),
-        min_num_dims=1,
-        min_axis=-1,
-        max_axis=0,
-    ),
-    keepdims=st.booleans(),
-)
-def test_torch_aminmax(
-    *,
-    dtype_input_axis,
-    keepdims,
-    test_flags,
-    on_device,
-    fn_tree,
-    frontend,
-):
-    input_dtype, x, axis = dtype_input_axis
-    helpers.test_frontend_function(
-        input_dtypes=input_dtype,
-        frontend=frontend,
-        test_flags=test_flags,
-        fn_tree=fn_tree,
-        on_device=on_device,
-        input=x[0],
-        dim=axis,
-        keepdim=keepdims,
-    )
-
-
-@handle_frontend_test(
-<<<<<<< HEAD
-    fn_tree="torch.median",
-    dtype_and_x=statistical_dtype_values(
-        function="median",
-        min_value=-1e04,
-        max_value=1e04,
-    ),
-    keepdims=st.booleans(),
-)
-def test_torch_median(
-=======
-    fn_tree="torch.quantile",
-    dtype_and_x=statistical_dtype_values_experimental(function="quantile"),
-    keepdims=st.booleans(),
-)
-def test_torch_quantile(
->>>>>>> 47a28b48
-    *,
-    dtype_and_x,
-    keepdims,
-    on_device,
-    fn_tree,
-    frontend,
-    test_flags,
-):
-<<<<<<< HEAD
-    input_dtype, x, axis = dtype_and_x
-=======
-    input_dtype, x, axis, interpolation, q = dtype_and_x
-    if type(axis) is tuple:
-        axis = axis[0]
->>>>>>> 47a28b48
-    helpers.test_frontend_function(
-        input_dtypes=input_dtype,
-        frontend=frontend,
-        test_flags=test_flags,
-        fn_tree=fn_tree,
-        on_device=on_device,
-        input=x[0],
-<<<<<<< HEAD
-        dim=axis,
-        keepdim=keepdims,
-    )
-=======
-        q=q,
-        dim=axis,
-        keepdim=keepdims,
-        interpolation=interpolation[0],
-    )
-
->>>>>>> 47a28b48
+# global
+from hypothesis import strategies as st
+
+# local
+import ivy
+import ivy_tests.test_ivy.helpers as helpers
+from ivy_tests.test_ivy.helpers import handle_frontend_test
+from ivy_tests.test_ivy.test_functional.test_core.test_statistical import (
+    statistical_dtype_values,
+)
+from ivy_tests.test_ivy.test_functional.test_experimental.test_core.test_statistical \
+    import (statistical_dtype_values as statistical_dtype_values_experimental)
+
+
+@handle_frontend_test(
+    fn_tree="torch.dist",
+    dtype_and_input=helpers.dtype_and_values(
+        available_dtypes=helpers.get_dtypes("float"),
+        num_arrays=2,
+        shared_dtype=True,
+        min_value=-1e04,
+        max_value=1e04,
+        allow_inf=False,
+    ),
+    p=helpers.floats(min_value=1.0, max_value=10.0),
+)
+def test_torch_dist(
+    *,
+    dtype_and_input,
+    p,
+    on_device,
+    fn_tree,
+    frontend,
+    test_flags,
+):
+    input_dtype, input = dtype_and_input
+    helpers.test_frontend_function(
+        input_dtypes=input_dtype,
+        frontend=frontend,
+        test_flags=test_flags,
+        fn_tree=fn_tree,
+        on_device=on_device,
+        input=input[0],
+        other=input[1],
+        p=p,
+    )
+
+
+@handle_frontend_test(
+    fn_tree="torch.argmax",
+    dtype_input_axis=helpers.dtype_values_axis(
+        available_dtypes=helpers.get_dtypes("numeric"),
+        force_int_axis=True,
+        min_num_dims=1,
+        min_axis=-1,
+        max_axis=0,
+    ),
+    keepdims=st.booleans(),
+)
+def test_torch_argmax(
+    *,
+    dtype_input_axis,
+    keepdims,
+    on_device,
+    fn_tree,
+    frontend,
+    test_flags,
+):
+    input_dtype, x, axis = dtype_input_axis
+    helpers.test_frontend_function(
+        input_dtypes=input_dtype,
+        frontend=frontend,
+        test_flags=test_flags,
+        fn_tree=fn_tree,
+        on_device=on_device,
+        input=x[0],
+        dim=axis,
+        keepdim=keepdims,
+    )
+
+
+@handle_frontend_test(
+    fn_tree="torch.argmin",
+    dtype_input_axis=helpers.dtype_values_axis(
+        available_dtypes=helpers.get_dtypes("numeric"),
+        force_int_axis=True,
+        min_num_dims=1,
+        min_axis=-1,
+        max_axis=0,
+    ),
+    keepdims=st.booleans(),
+)
+def test_torch_argmin(
+    *,
+    dtype_input_axis,
+    keepdims,
+    on_device,
+    fn_tree,
+    frontend,
+    test_flags,
+):
+    input_dtype, x, axis = dtype_input_axis
+    helpers.test_frontend_function(
+        input_dtypes=input_dtype,
+        frontend=frontend,
+        test_flags=test_flags,
+        fn_tree=fn_tree,
+        on_device=on_device,
+        input=x[0],
+        dim=axis,
+        keepdim=keepdims,
+    )
+
+
+@handle_frontend_test(
+    fn_tree="torch.amax",
+    dtype_input_axis=helpers.dtype_values_axis(
+        available_dtypes=helpers.get_dtypes("numeric"),
+        min_num_dims=1,
+        min_axis=-1,
+        max_axis=0,
+    ),
+    keepdims=st.booleans(),
+)
+def test_torch_amax(
+    *,
+    dtype_input_axis,
+    keepdims,
+    on_device,
+    fn_tree,
+    frontend,
+    test_flags,
+):
+    input_dtype, x, axis = dtype_input_axis
+    helpers.test_frontend_function(
+        input_dtypes=input_dtype,
+        frontend=frontend,
+        test_flags=test_flags,
+        fn_tree=fn_tree,
+        on_device=on_device,
+        input=x[0],
+        dim=axis,
+        keepdim=keepdims,
+    )
+
+
+@handle_frontend_test(
+    fn_tree="torch.amin",
+    dtype_input_axis=helpers.dtype_values_axis(
+        available_dtypes=helpers.get_dtypes("numeric"),
+        min_num_dims=1,
+        min_axis=-1,
+        max_axis=0,
+    ),
+    keepdims=st.booleans(),
+)
+def test_torch_amin(
+    *,
+    dtype_input_axis,
+    keepdims,
+    on_device,
+    fn_tree,
+    frontend,
+    test_flags,
+):
+    input_dtype, x, axis = dtype_input_axis
+    helpers.test_frontend_function(
+        input_dtypes=input_dtype,
+        frontend=frontend,
+        test_flags=test_flags,
+        fn_tree=fn_tree,
+        on_device=on_device,
+        input=x[0],
+        dim=axis,
+        keepdim=keepdims,
+    )
+
+
+@handle_frontend_test(
+    fn_tree="torch.all",
+    dtype_input_axis=helpers.dtype_values_axis(
+        available_dtypes=helpers.get_dtypes("valid"),
+        min_axis=-1,
+        max_axis=0,
+        min_num_dims=1,
+        allow_inf=False,
+    ),
+    keepdims=st.booleans(),
+)
+def test_torch_all(
+    *,
+    dtype_input_axis,
+    keepdims,
+    on_device,
+    fn_tree,
+    frontend,
+    test_flags,
+):
+    input_dtype, x, axis = dtype_input_axis
+    helpers.test_frontend_function(
+        input_dtypes=input_dtype,
+        frontend=frontend,
+        test_flags=test_flags,
+        fn_tree=fn_tree,
+        on_device=on_device,
+        input=x[0],
+        dim=axis,
+        keepdim=keepdims,
+    )
+
+
+@handle_frontend_test(
+    fn_tree="torch.any",
+    dtype_input_axis=helpers.dtype_values_axis(
+        available_dtypes=helpers.get_dtypes("valid"),
+        min_axis=-1,
+        max_axis=0,
+        min_num_dims=1,
+        allow_inf=False,
+    ),
+    keepdims=st.booleans(),
+)
+def test_torch_any(
+    *,
+    dtype_input_axis,
+    keepdims,
+    on_device,
+    fn_tree,
+    frontend,
+    test_flags,
+):
+    input_dtype, x, axis = dtype_input_axis
+    helpers.test_frontend_function(
+        input_dtypes=input_dtype,
+        frontend=frontend,
+        test_flags=test_flags,
+        fn_tree=fn_tree,
+        on_device=on_device,
+        input=x[0],
+        dim=axis,
+        keepdim=keepdims,
+    )
+
+
+@handle_frontend_test(
+    fn_tree="torch.sum",
+    dtype_and_x=statistical_dtype_values(
+        function="sum",
+        min_value=-1e04,
+        max_value=1e04,
+    ),
+    keepdims=st.booleans(),
+)
+def test_torch_sum(
+    *,
+    dtype_and_x,
+    keepdims,
+    on_device,
+    fn_tree,
+    frontend,
+    test_flags,
+):
+    input_dtype, x, axis = dtype_and_x
+    helpers.test_frontend_function(
+        input_dtypes=input_dtype,
+        frontend=frontend,
+        test_flags=test_flags,
+        fn_tree=fn_tree,
+        on_device=on_device,
+        input=x[0],
+        dim=axis,
+        keepdim=keepdims,
+    )
+
+
+@handle_frontend_test(
+    fn_tree="torch.mean",
+    dtype_and_x=statistical_dtype_values(
+        function="mean",
+        min_value=-1e04,
+        max_value=1e04,
+    ),
+    keepdims=st.booleans(),
+)
+def test_torch_mean(
+    *,
+    dtype_and_x,
+    keepdims,
+    on_device,
+    fn_tree,
+    frontend,
+    test_flags,
+):
+    input_dtype, x, axis = dtype_and_x
+    helpers.test_frontend_function(
+        input_dtypes=input_dtype,
+        frontend=frontend,
+        test_flags=test_flags,
+        fn_tree=fn_tree,
+        on_device=on_device,
+        input=x[0],
+        dim=axis,
+        keepdim=keepdims,
+    )
+
+
+@handle_frontend_test(
+    fn_tree="torch.nanmean",
+    dtype_and_x=statistical_dtype_values(
+        function="nanmean",
+        min_value=-1e04,
+        max_value=1e04,
+    ),
+    keepdims=st.booleans(),
+)
+def test_torch_nanmean(
+    *,
+    dtype_and_x,
+    keepdims,
+    on_device,
+    fn_tree,
+    frontend,
+    test_flags,
+):
+    input_dtype, x, axis = dtype_and_x
+    helpers.test_frontend_function(
+        input_dtypes=input_dtype,
+        frontend=frontend,
+        test_flags=test_flags,
+        fn_tree=fn_tree,
+        on_device=on_device,
+        input=x[0],
+        dim=axis,
+        keepdim=keepdims,
+    )
+
+
+@handle_frontend_test(
+    fn_tree="torch.std",
+    dtype_and_x=statistical_dtype_values(function="std"),
+    keepdims=st.booleans(),
+)
+def test_torch_std(
+    *,
+    dtype_and_x,
+    keepdims,
+    on_device,
+    fn_tree,
+    frontend,
+    test_flags,
+):
+    input_dtype, x, axis, correction = dtype_and_x
+    helpers.test_frontend_function(
+        input_dtypes=input_dtype,
+        frontend=frontend,
+        test_flags=test_flags,
+        fn_tree=fn_tree,
+        on_device=on_device,
+        input=x[0],
+        dim=axis,
+        unbiased=bool(correction),
+        keepdim=keepdims,
+    )
+
+
+@handle_frontend_test(
+    fn_tree="torch.prod",
+    dtype_x_axis=helpers.dtype_values_axis(
+        available_dtypes=helpers.get_dtypes("numeric"),
+        min_num_dims=1,
+        max_num_dims=5,
+        valid_axis=True,
+        allow_neg_axes=False,
+        max_axes_size=1,
+        force_int_axis=True,
+    ),
+    dtype=helpers.get_dtypes("numeric", none=True, full=False),
+    keepdims=st.booleans(),
+)
+def test_torch_prod(
+    *,
+    dtype_x_axis,
+    dtype,
+    keepdims,
+    on_device,
+    fn_tree,
+    frontend,
+    test_flags,
+):
+    input_dtype, x, axis = dtype_x_axis
+    # ToDo: set as_variable_flags as the parameter generated by test_torch_prod once
+    #  this issue is marked as completed https://github.com/pytorch/pytorch/issues/75733
+    if ivy.current_backend_str() == "torch":
+        test_flags.as_variable = [False]
+    helpers.test_frontend_function(
+        input_dtypes=input_dtype,
+        frontend=frontend,
+        test_flags=test_flags,
+        fn_tree=fn_tree,
+        on_device=on_device,
+        input=x[0],
+        dim=axis,
+        dtype=dtype[0],
+        keepdim=keepdims,
+    )
+
+
+@handle_frontend_test(
+    fn_tree="torch.var",
+    dtype_and_x=statistical_dtype_values(
+        function="var",
+        min_value=-1e04,
+        max_value=1e04,
+    ),
+    keepdims=st.booleans(),
+)
+def test_torch_var(
+    *,
+    dtype_and_x,
+    keepdims,
+    on_device,
+    fn_tree,
+    frontend,
+    test_flags,
+):
+    input_dtype, x, axis, correction = dtype_and_x
+    helpers.test_frontend_function(
+        input_dtypes=input_dtype,
+        frontend=frontend,
+        test_flags=test_flags,
+        fn_tree=fn_tree,
+        on_device=on_device,
+        input=x[0],
+        dim=axis,
+        unbiased=bool(correction),
+        keepdim=keepdims,
+    )
+
+
+# ToDo, fails for TensorFlow backend, tf.reduce_min doesn't support bool
+# ToDo, fails for torch backend, tf.argmin_cpu doesn't support bool
+@handle_frontend_test(
+    fn_tree="torch.argmin",
+    dtype_input_axis=helpers.dtype_values_axis(
+        available_dtypes=helpers.get_dtypes("numeric"),
+        min_num_dims=1,
+        valid_axis=True,
+        force_int_axis=True,
+    ),
+    keepdim=st.booleans(),
+)
+def test_torch_min(
+    *,
+    dtype_input_axis,
+    keepdim,
+    on_device,
+    fn_tree,
+    frontend,
+    test_flags,
+):
+    input_dtype, x, axis = dtype_input_axis
+    helpers.test_frontend_function(
+        input_dtypes=input_dtype,
+        frontend=frontend,
+        test_flags=test_flags,
+        fn_tree=fn_tree,
+        on_device=on_device,
+        input=x[0],
+        dim=axis,
+        keepdim=keepdim,
+    )
+
+
+# moveaxis
+@handle_frontend_test(
+    fn_tree="torch.moveaxis",
+    dtype_and_a=helpers.dtype_and_values(
+        available_dtypes=helpers.get_dtypes("float"),
+        min_value=-100,
+        max_value=100,
+        shape=st.shared(
+            helpers.get_shape(
+                min_num_dims=1,
+                max_num_dims=3,
+                min_dim_size=1,
+                max_dim_size=3,
+            ),
+            key="a_s_d",
+        ),
+    ),
+    source=helpers.get_axis(
+        allow_none=False,
+        unique=True,
+        shape=st.shared(
+            helpers.get_shape(
+                min_num_dims=1,
+                max_num_dims=3,
+                min_dim_size=1,
+                max_dim_size=3,
+            ),
+            key="a_s_d",
+        ),
+        min_size=1,
+        force_int=True,
+    ),
+    destination=helpers.get_axis(
+        allow_none=False,
+        unique=True,
+        shape=st.shared(
+            helpers.get_shape(
+                min_num_dims=1,
+                max_num_dims=3,
+                min_dim_size=1,
+                max_dim_size=3,
+            ),
+            key="a_s_d",
+        ),
+        min_size=1,
+        force_int=True,
+    ),
+)
+def test_torch_moveaxis(
+    *,
+    dtype_and_a,
+    source,
+    destination,
+    on_device,
+    fn_tree,
+    frontend,
+    test_flags,
+):
+    input_dtype, a = dtype_and_a
+    helpers.test_frontend_function(
+        input_dtypes=input_dtype,
+        frontend=frontend,
+        test_flags=test_flags,
+        fn_tree=fn_tree,
+        on_device=on_device,
+        input=a[0],
+        source=source,
+        destination=destination,
+    )
+
+
+@handle_frontend_test(
+    fn_tree="torch.max",
+    dtype_input_axis=helpers.dtype_values_axis(
+        available_dtypes=helpers.get_dtypes("numeric"),
+        min_num_dims=1,
+        valid_axis=True,
+        force_int_axis=True,
+    ),
+    keepdim=st.booleans(),
+)
+def test_torch_max(
+    *,
+    dtype_input_axis,
+    keepdim,
+    on_device,
+    fn_tree,
+    frontend,
+    test_flags,
+):
+    input_dtype, x, axis = dtype_input_axis
+    helpers.test_frontend_function(
+        input_dtypes=input_dtype,
+        frontend=frontend,
+        test_flags=test_flags,
+        fn_tree=fn_tree,
+        on_device=on_device,
+        input=x[0],
+        dim=axis,
+        keepdim=keepdim,
+    )
+
+
+@handle_frontend_test(
+    fn_tree="torch.std_mean",
+    dtype_and_x=statistical_dtype_values(
+        function="std_mean",
+        min_value=-1e04,
+        max_value=1e04,
+    ),
+    keepdims=st.booleans(),
+)
+def test_torch_std_mean(
+    *,
+    dtype_and_x,
+    keepdims,
+    on_device,
+    fn_tree,
+    frontend,
+    test_flags,
+):
+    input_dtype, x, axis, correction = dtype_and_x
+    helpers.test_frontend_function(
+        input_dtypes=input_dtype,
+        frontend=frontend,
+        test_flags=test_flags,
+        fn_tree=fn_tree,
+        on_device=on_device,
+        input=x[0],
+        dim=axis,
+        unbiased=bool(correction),
+        keepdim=keepdims,
+    )
+
+
+@handle_frontend_test(
+    fn_tree="torch.var_mean",
+    dtype_and_x=statistical_dtype_values(
+        function="var_mean",
+        min_value=-1e04,
+        max_value=1e04,
+    ),
+    keepdims=st.booleans(),
+)
+def test_torch_var_mean(
+    *,
+    dtype_and_x,
+    keepdims,
+    on_device,
+    fn_tree,
+    frontend,
+    test_flags,
+):
+    input_dtype, x, axis, correction = dtype_and_x
+    helpers.test_frontend_function(
+        input_dtypes=input_dtype,
+        frontend=frontend,
+        test_flags=test_flags,
+        fn_tree=fn_tree,
+        on_device=on_device,
+        input=x[0],
+        dim=axis,
+        unbiased=bool(correction),
+        keepdim=keepdims,
+    )
+
+
+@handle_frontend_test(
+    fn_tree="torch.aminmax",
+    dtype_input_axis=helpers.dtype_values_axis(
+        available_dtypes=helpers.get_dtypes("numeric"),
+        min_num_dims=1,
+        min_axis=-1,
+        max_axis=0,
+    ),
+    keepdims=st.booleans(),
+)
+def test_torch_aminmax(
+    *,
+    dtype_input_axis,
+    keepdims,
+    test_flags,
+    on_device,
+    fn_tree,
+    frontend,
+):
+    input_dtype, x, axis = dtype_input_axis
+    helpers.test_frontend_function(
+        input_dtypes=input_dtype,
+        frontend=frontend,
+        test_flags=test_flags,
+        fn_tree=fn_tree,
+        on_device=on_device,
+        input=x[0],
+        dim=axis,
+        keepdim=keepdims,
+    )
+
+
+@handle_frontend_test(
+    fn_tree="torch.quantile",
+    dtype_and_x=statistical_dtype_values_experimental(function="quantile"),
+    keepdims=st.booleans(),
+)
+def test_torch_quantile(
+    *,
+    dtype_and_x,
+    keepdims,
+    on_device,
+    fn_tree,
+    frontend,
+    test_flags,
+):
+    input_dtype, x, axis, interpolation, q = dtype_and_x
+    if type(axis) is tuple:
+        axis = axis[0]
+    helpers.test_frontend_function(
+        input_dtypes=input_dtype,
+        frontend=frontend,
+        test_flags=test_flags,
+        fn_tree=fn_tree,
+        on_device=on_device,
+        input=x[0],
+        q=q,
+        dim=axis,
+        keepdim=keepdims,
+        interpolation=interpolation[0],
+    )
+    
+    
+@handle_frontend_test(
+    fn_tree="torch.median",
+    dtype_and_x=statistical_dtype_values(
+        function="median",
+        min_value=-1e04,
+        max_value=1e04,
+    ),
+    keepdims=st.booleans(),
+)
+def test_torch_median(
+    *,
+    dtype_and_x,
+    keepdims,
+    on_device,
+    fn_tree,
+    frontend,
+    test_flags,
+):
+    input_dtype, x, axis = dtype_and_x
+    helpers.test_frontend_function(
+        input_dtypes=input_dtype,
+        frontend=frontend,
+        test_flags=test_flags,
+        fn_tree=fn_tree,
+        on_device=on_device,
+        input=x[0],
+        dim=axis,
+        keepdim=keepdims,
+    ) 