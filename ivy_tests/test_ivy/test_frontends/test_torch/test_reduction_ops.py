# global
import numpy as np
from hypothesis import given, strategies as st

# local
import ivy_tests.test_ivy.helpers as helpers
from ivy_tests.test_ivy.helpers import handle_cmd_line_args


@st.composite
def statistical_dtype_values(draw, *, function):
    max_op = "linear"
    if function in ["mean", "prod", "std", "sum", "var"]:
        max_op = "log"
    dtype, values, axis = draw(
        helpers.dtype_values_axis(
            available_dtypes=helpers.get_dtypes("float"),
            large_abs_safety_factor=4,
            small_abs_safety_factor=2,
            safety_factor_scale=max_op,
            min_num_dims=1,
            max_num_dims=5,
            min_dim_size=2,
            valid_axis=True,
            allow_neg_axes=False,
            min_axes_size=1,
        )
    )
    if function in ["std", "var"]:
        shape = np.asarray(values, dtype=dtype).shape
        size = np.asarray(values, dtype=dtype).size
        max_correction = np.min(shape)
        if size == 1:
            correction = 0
        elif isinstance(axis, int):
            correction = draw(
                helpers.ints(min_value=0, max_value=shape[axis] - 1)
                | helpers.floats(min_value=0, max_value=shape[axis] - 1)
            )
            return dtype, values, axis, correction
        else:
            correction = draw(
                helpers.ints(min_value=0, max_value=max_correction - 1)
                | helpers.floats(min_value=0, max_value=max_correction - 1)
            )
        return dtype, values, axis, correction
    return dtype, values, axis


@handle_cmd_line_args
@given(
    dtype_input_axis=helpers.dtype_values_axis(
        available_dtypes=helpers.get_dtypes("numeric"),
        force_int_axis=True,
        min_num_dims=1,
        min_axis=-1,
        max_axis=0,
    ),
    num_positional_args=helpers.num_positional_args(
        fn_name="ivy.functional.frontends.torch.argmax"
    ),
    keepdims=st.booleans(),
)
def test_torch_argmax(
    dtype_input_axis,
    as_variable,
    num_positional_args,
    native_array,
    keepdims,
    fw,
):
    input_dtype, x, axis = dtype_input_axis
    helpers.test_frontend_function(
        input_dtypes=input_dtype,
        as_variable_flags=as_variable,
        with_out=False,
        num_positional_args=num_positional_args,
        native_array_flags=native_array,
        fw=fw,
        frontend="torch",
        fn_tree="argmax",
        input=np.asarray(x, dtype=input_dtype),
        dim=axis,
        keepdim=keepdims,
    )


@handle_cmd_line_args
@given(
    dtype_input_axis=helpers.dtype_values_axis(
        available_dtypes=helpers.get_dtypes("numeric"),
        force_int_axis=True,
        min_num_dims=1,
        min_axis=-1,
        max_axis=0,
    ),
    num_positional_args=helpers.num_positional_args(
        fn_name="ivy.functional.frontends.torch.argmin"
    ),
    keepdims=st.booleans(),
)
def test_torch_argmin(
    dtype_input_axis,
    as_variable,
    num_positional_args,
    native_array,
    keepdims,
    fw,
):
    input_dtype, x, axis = dtype_input_axis
    helpers.test_frontend_function(
        input_dtypes=input_dtype,
        as_variable_flags=as_variable,
        with_out=False,
        num_positional_args=num_positional_args,
        native_array_flags=native_array,
        fw=fw,
        frontend="torch",
        fn_tree="argmin",
        input=np.asarray(x, dtype=input_dtype),
        dim=axis,
        keepdim=keepdims,
    )


@handle_cmd_line_args
@given(
    dtype_input_axis=helpers.dtype_values_axis(
        available_dtypes=helpers.get_dtypes("numeric"),
        min_num_dims=1,
        min_axis=-1,
        max_axis=0,
    ),
    num_positional_args=helpers.num_positional_args(
        fn_name="ivy.functional.frontends.torch.amax"
    ),
    keepdims=st.booleans(),
)
def test_torch_amax(
    dtype_input_axis,
    as_variable,
    num_positional_args,
    native_array,
    keepdims,
    with_out,
    fw,
):
    input_dtype, x, axis = dtype_input_axis
    helpers.test_frontend_function(
        input_dtypes=input_dtype,
        as_variable_flags=as_variable,
        with_out=with_out,
        num_positional_args=num_positional_args,
        native_array_flags=native_array,
        fw=fw,
        frontend="torch",
        fn_tree="amax",
        input=np.asarray(x, dtype=input_dtype),
        dim=axis,
        keepdim=keepdims,
        out=None,
    )


@handle_cmd_line_args
@given(
    dtype_input_axis=helpers.dtype_values_axis(
        available_dtypes=helpers.get_dtypes("numeric"),
        min_num_dims=1,
        min_axis=-1,
        max_axis=0,
    ),
    num_positional_args=helpers.num_positional_args(
        fn_name="ivy.functional.frontends.torch.amin"
    ),
    keepdims=st.booleans(),
)
def test_torch_amin(
    dtype_input_axis,
    as_variable,
    num_positional_args,
    native_array,
    keepdims,
    with_out,
    fw,
):
    input_dtype, x, axis = dtype_input_axis
    helpers.test_frontend_function(
        input_dtypes=input_dtype,
        as_variable_flags=as_variable,
        with_out=with_out,
        num_positional_args=num_positional_args,
        native_array_flags=native_array,
        fw=fw,
        frontend="torch",
        fn_tree="amin",
        input=np.asarray(x, dtype=input_dtype),
        dim=axis,
        keepdim=keepdims,
        out=None,
    )


@handle_cmd_line_args
@given(
    dtype_input_axis=helpers.dtype_values_axis(
        available_dtypes=helpers.get_dtypes("valid"),
        min_axis=-1,
        max_axis=0,
        min_num_dims=1,
        allow_inf=False,
    ),
    num_positional_args=helpers.num_positional_args(
        fn_name="ivy.functional.frontends.torch.all"
    ),
    keepdims=st.booleans(),
)
def test_torch_all(
    dtype_input_axis,
    as_variable,
    num_positional_args,
    native_array,
    keepdims,
    with_out,
    fw,
):
    input_dtype, x, axis = dtype_input_axis
    helpers.test_frontend_function(
        input_dtypes=input_dtype,
        as_variable_flags=as_variable,
        with_out=with_out,
        num_positional_args=num_positional_args,
        native_array_flags=native_array,
        fw=fw,
        frontend="torch",
        fn_tree="all",
        input=np.asarray(x, dtype=input_dtype),
        dim=axis,
        keepdim=keepdims,
        out=None,
    )


@handle_cmd_line_args
@given(
    dtype_input_axis=helpers.dtype_values_axis(
        available_dtypes=helpers.get_dtypes("valid"),
        min_axis=-1,
        max_axis=0,
        min_num_dims=1,
        allow_inf=False,
    ),
    num_positional_args=helpers.num_positional_args(
        fn_name="ivy.functional.frontends.torch.any"
    ),
    keepdims=st.booleans(),
)
def test_torch_any(
    dtype_input_axis,
    as_variable,
    num_positional_args,
    native_array,
    keepdims,
    with_out,
    fw,
):
    input_dtype, x, axis = dtype_input_axis
    helpers.test_frontend_function(
        input_dtypes=input_dtype,
        as_variable_flags=as_variable,
        with_out=with_out,
        num_positional_args=num_positional_args,
        native_array_flags=native_array,
        fw=fw,
        frontend="torch",
        fn_tree="any",
        input=np.asarray(x, dtype=input_dtype),
        dim=axis,
        keepdim=keepdims,
        out=None,
    )


@handle_cmd_line_args
@given(
<<<<<<< HEAD
    dtype_input_axis=helpers.dtype_values_axis(
        available_dtypes=helpers.get_dtypes("numeric"),
        force_int_axis=True,
        min_num_dims=1,
        min_axis=-1,
        max_axis=0,
    ),
    with_out=st.booleans(),
    num_positional_args=helpers.num_positional_args(
        fn_name="ivy.functional.frontends.torch.nansum"
    ),
    keepdims=st.booleans(),
)
def test_torch_nansum(
    dtype_input_axis,
    as_variable,
    num_positional_args,
    native_array,
    keepdims,
    fw,
):
    input_dtype, x, axis = dtype_input_axis
    helpers.test_frontend_function(
        input_dtypes=input_dtype,
        as_variable_flags=as_variable,
        with_out=False,
=======
    dtype_and_x=statistical_dtype_values(function="mean"),
    num_positional_args=helpers.num_positional_args(
        fn_name="ivy.functional.frontends.torch.mean"
    ),
    keepdims=st.booleans(),
)
def test_torch_mean(
    dtype_and_x,
    as_variable,
    num_positional_args,
    native_array,
    with_out,
    fw,
    keepdims,
):
    input_dtype, x, axis = dtype_and_x
    helpers.test_frontend_function(
        input_dtypes=input_dtype,
        as_variable_flags=as_variable,
        with_out=with_out,
>>>>>>> 8b49dd0a
        num_positional_args=num_positional_args,
        native_array_flags=native_array,
        fw=fw,
        frontend="torch",
<<<<<<< HEAD
        fn_tree="nansum",
        input=np.asarray(x, dtype=input_dtype),
        dim=axis,
        keepdim=keepdims,
=======
        fn_tree="mean",
        input=np.asarray(x, dtype=input_dtype),
        dim=axis,
        keepdim=keepdims,
        out=None,
>>>>>>> 8b49dd0a
    )<|MERGE_RESOLUTION|>--- conflicted
+++ resolved
@@ -283,7 +283,6 @@
 
 @handle_cmd_line_args
 @given(
-<<<<<<< HEAD
     dtype_input_axis=helpers.dtype_values_axis(
         available_dtypes=helpers.get_dtypes("numeric"),
         force_int_axis=True,
@@ -310,7 +309,19 @@
         input_dtypes=input_dtype,
         as_variable_flags=as_variable,
         with_out=False,
-=======
+        num_positional_args=num_positional_args,
+        native_array_flags=native_array,
+        fw=fw,
+        frontend="torch",
+        fn_tree="nansum",
+        input=np.asarray(x, dtype=input_dtype),
+        dim=axis,
+        keepdim=keepdims,
+    )
+
+
+@handle_cmd_line_args
+@given(
     dtype_and_x=statistical_dtype_values(function="mean"),
     num_positional_args=helpers.num_positional_args(
         fn_name="ivy.functional.frontends.torch.mean"
@@ -331,21 +342,13 @@
         input_dtypes=input_dtype,
         as_variable_flags=as_variable,
         with_out=with_out,
->>>>>>> 8b49dd0a
-        num_positional_args=num_positional_args,
-        native_array_flags=native_array,
-        fw=fw,
-        frontend="torch",
-<<<<<<< HEAD
-        fn_tree="nansum",
-        input=np.asarray(x, dtype=input_dtype),
-        dim=axis,
-        keepdim=keepdims,
-=======
+        num_positional_args=num_positional_args,
+        native_array_flags=native_array,
+        fw=fw,
+        frontend="torch",
         fn_tree="mean",
         input=np.asarray(x, dtype=input_dtype),
         dim=axis,
         keepdim=keepdims,
         out=None,
->>>>>>> 8b49dd0a
     )