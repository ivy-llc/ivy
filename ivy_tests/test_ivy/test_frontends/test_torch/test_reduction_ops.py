# global
import numpy as np
from hypothesis import given, strategies as st

# local
import ivy_tests.test_ivy.helpers as helpers
from ivy_tests.test_ivy.helpers import handle_cmd_line_args


@st.composite
def statistical_dtype_values(draw, *, function):
    max_op = "linear"
    if function in ["mean", "prod", "std", "sum", "var"]:
        max_op = "log"
    dtype, values, axis = draw(
        helpers.dtype_values_axis(
            available_dtypes=helpers.get_dtypes("float"),
            large_abs_safety_factor=4,
            small_abs_safety_factor=2,
            safety_factor_scale=max_op,
            min_num_dims=1,
            max_num_dims=5,
            min_dim_size=2,
            valid_axis=True,
            allow_neg_axes=False,
            min_axes_size=1,
        )
    )
    if function in ["std", "var"]:
        shape = np.asarray(values, dtype=dtype).shape
        size = np.asarray(values, dtype=dtype).size
        max_correction = np.min(shape)
        if size == 1:
            correction = 0
        elif isinstance(axis, int):
            correction = draw(
                helpers.ints(min_value=0, max_value=shape[axis] - 1)
                | helpers.floats(min_value=0, max_value=shape[axis] - 1)
            )
            return dtype, values, axis, correction
        else:
            correction = draw(
                helpers.ints(min_value=0, max_value=max_correction - 1)
                | helpers.floats(min_value=0, max_value=max_correction - 1)
            )
        return dtype, values, axis, correction
    return dtype, values, axis


@handle_cmd_line_args
@given(
    dtype_input_axis=helpers.dtype_values_axis(
        available_dtypes=helpers.get_dtypes("numeric"),
        force_int_axis=True,
        min_num_dims=1,
        min_axis=-1,
        max_axis=0,
    ),
    num_positional_args=helpers.num_positional_args(
        fn_name="ivy.functional.frontends.torch.argmax"
    ),
    keepdims=st.booleans(),
)
def test_torch_argmax(
    dtype_input_axis,
    as_variable,
    num_positional_args,
    native_array,
    keepdims,
    fw,
):
    input_dtype, x, axis = dtype_input_axis
    helpers.test_frontend_function(
        input_dtypes=input_dtype,
        as_variable_flags=as_variable,
        with_out=False,
        num_positional_args=num_positional_args,
        native_array_flags=native_array,
        fw=fw,
        frontend="torch",
        fn_tree="argmax",
        input=np.asarray(x, dtype=input_dtype),
        dim=axis,
        keepdim=keepdims,
    )


@handle_cmd_line_args
@given(
    dtype_input_axis=helpers.dtype_values_axis(
        available_dtypes=helpers.get_dtypes("numeric"),
        force_int_axis=True,
        min_num_dims=1,
        min_axis=-1,
        max_axis=0,
    ),
    num_positional_args=helpers.num_positional_args(
        fn_name="ivy.functional.frontends.torch.argmin"
    ),
    keepdims=st.booleans(),
)
def test_torch_argmin(
    dtype_input_axis,
    as_variable,
    num_positional_args,
    native_array,
    keepdims,
    fw,
):
    input_dtype, x, axis = dtype_input_axis
    helpers.test_frontend_function(
        input_dtypes=input_dtype,
        as_variable_flags=as_variable,
        with_out=False,
        num_positional_args=num_positional_args,
        native_array_flags=native_array,
        fw=fw,
        frontend="torch",
        fn_tree="argmin",
        input=np.asarray(x, dtype=input_dtype),
        dim=axis,
        keepdim=keepdims,
    )


@handle_cmd_line_args
@given(
    dtype_input_axis=helpers.dtype_values_axis(
        available_dtypes=helpers.get_dtypes("numeric"),
        min_num_dims=1,
        min_axis=-1,
        max_axis=0,
    ),
    num_positional_args=helpers.num_positional_args(
        fn_name="ivy.functional.frontends.torch.amax"
    ),
    keepdims=st.booleans(),
)
def test_torch_amax(
    dtype_input_axis,
    as_variable,
    num_positional_args,
    native_array,
    keepdims,
    with_out,
    fw,
):
    input_dtype, x, axis = dtype_input_axis
    helpers.test_frontend_function(
        input_dtypes=input_dtype,
        as_variable_flags=as_variable,
        with_out=with_out,
        num_positional_args=num_positional_args,
        native_array_flags=native_array,
        fw=fw,
        frontend="torch",
        fn_tree="amax",
        input=np.asarray(x, dtype=input_dtype),
        dim=axis,
        keepdim=keepdims,
        out=None,
    )


@handle_cmd_line_args
@given(
    dtype_input_axis=helpers.dtype_values_axis(
        available_dtypes=helpers.get_dtypes("numeric"),
        min_num_dims=1,
        min_axis=-1,
        max_axis=0,
    ),
    num_positional_args=helpers.num_positional_args(
        fn_name="ivy.functional.frontends.torch.amin"
    ),
    keepdims=st.booleans(),
)
def test_torch_amin(
    dtype_input_axis,
    as_variable,
    num_positional_args,
    native_array,
    keepdims,
    with_out,
    fw,
):
    input_dtype, x, axis = dtype_input_axis
    helpers.test_frontend_function(
        input_dtypes=input_dtype,
        as_variable_flags=as_variable,
        with_out=with_out,
        num_positional_args=num_positional_args,
        native_array_flags=native_array,
        fw=fw,
        frontend="torch",
        fn_tree="amin",
        input=np.asarray(x, dtype=input_dtype),
        dim=axis,
        keepdim=keepdims,
        out=None,
    )


@handle_cmd_line_args
@given(
    dtype_input_axis=helpers.dtype_values_axis(
        available_dtypes=helpers.get_dtypes("valid"),
        min_axis=-1,
        max_axis=0,
        min_num_dims=1,
        allow_inf=False,
    ),
    num_positional_args=helpers.num_positional_args(
        fn_name="ivy.functional.frontends.torch.all"
    ),
    keepdims=st.booleans(),
)
def test_torch_all(
    dtype_input_axis,
    as_variable,
    num_positional_args,
    native_array,
    keepdims,
    with_out,
    fw,
):
    input_dtype, x, axis = dtype_input_axis
    helpers.test_frontend_function(
        input_dtypes=input_dtype,
        as_variable_flags=as_variable,
        with_out=with_out,
        num_positional_args=num_positional_args,
        native_array_flags=native_array,
        fw=fw,
        frontend="torch",
        fn_tree="all",
        input=np.asarray(x, dtype=input_dtype),
        dim=axis,
        keepdim=keepdims,
        out=None,
    )


@handle_cmd_line_args
@given(
    dtype_input_axis=helpers.dtype_values_axis(
        available_dtypes=helpers.get_dtypes("valid"),
        min_axis=-1,
        max_axis=0,
        min_num_dims=1,
        allow_inf=False,
    ),
    num_positional_args=helpers.num_positional_args(
        fn_name="ivy.functional.frontends.torch.any"
    ),
    keepdims=st.booleans(),
)
def test_torch_any(
    dtype_input_axis,
    as_variable,
    num_positional_args,
    native_array,
    keepdims,
    with_out,
    fw,
):
    input_dtype, x, axis = dtype_input_axis
    helpers.test_frontend_function(
        input_dtypes=input_dtype,
        as_variable_flags=as_variable,
        with_out=with_out,
        num_positional_args=num_positional_args,
        native_array_flags=native_array,
        fw=fw,
        frontend="torch",
        fn_tree="any",
        input=np.asarray(x, dtype=input_dtype),
        dim=axis,
        keepdim=keepdims,
        out=None,
    )


@handle_cmd_line_args
@given(
    dtype_and_x=statistical_dtype_values(function="mean"),
    num_positional_args=helpers.num_positional_args(
        fn_name="ivy.functional.frontends.torch.mean"
    ),
    keepdims=st.booleans(),
)
def test_torch_mean(
    dtype_and_x,
    as_variable,
    num_positional_args,
    native_array,
    with_out,
    fw,
    keepdims,
):
    input_dtype, x, axis = dtype_and_x
    helpers.test_frontend_function(
        input_dtypes=input_dtype,
        as_variable_flags=as_variable,
        with_out=with_out,
        num_positional_args=num_positional_args,
        native_array_flags=native_array,
        fw=fw,
        frontend="torch",
        fn_tree="mean",
        input=np.asarray(x, dtype=input_dtype),
        dim=axis,
        keepdim=keepdims,
        out=None,
    )


@handle_cmd_line_args
@given(
    dtype_and_x=statistical_dtype_values(function="std"),
    num_positional_args=helpers.num_positional_args(
        fn_name="ivy.functional.frontends.torch.std"
    ),
    keepdims=st.booleans(),
)
def test_torch_std(
    dtype_and_x,
    as_variable,
    with_out,
    num_positional_args,
    native_array,
    fw,
    keepdims,
):
    input_dtype, x, axis, correction = dtype_and_x
    helpers.test_frontend_function(
        input_dtypes=input_dtype,
        as_variable_flags=as_variable,
        with_out=with_out,
        num_positional_args=num_positional_args,
        native_array_flags=native_array,
        fw=fw,
        frontend="torch",
        fn_tree="std",
        input=np.asarray(x, dtype=input_dtype),
        dim=axis,
        unbiased=bool(correction),
        keepdim=keepdims,
        out=None,
    )


@handle_cmd_line_args
@given(
<<<<<<< HEAD
    dtype_and_x=statistical_dtype_values(function="var"),
    num_positional_args=helpers.num_positional_args(
        fn_name="ivy.functional.frontends.torch.var"
    ),
    keepdims=st.booleans(),
)
def test_torch_var(
    dtype_and_x,
    as_variable,
    with_out,
    num_positional_args,
    native_array,
    fw,
    keepdims,
):
    input_dtype, x, axis, correction = dtype_and_x
=======
    dtype_x_axis=helpers.dtype_values_axis(
        available_dtypes=helpers.get_dtypes("numeric"),
        min_num_dims=1,
        max_num_dims=5,
        valid_axis=True,
        allow_neg_axes=False,
        max_axes_size=1,
        force_int_axis=True,
    ),
    dtype=helpers.get_dtypes("numeric", none=True),
    num_positional_args=helpers.num_positional_args(
        fn_name="ivy.functional.frontends.torch.prod"
    ),
    keepdims=st.booleans(),
)
def test_torch_prod(
    dtype_x_axis,
    dtype,
    as_variable,
    num_positional_args,
    native_array,
    with_out,
    keepdims,
    fw,
):
    input_dtype, x, axis = dtype_x_axis
>>>>>>> bb70d5ad
    helpers.test_frontend_function(
        input_dtypes=input_dtype,
        as_variable_flags=as_variable,
        with_out=with_out,
        num_positional_args=num_positional_args,
        native_array_flags=native_array,
        fw=fw,
        frontend="torch",
<<<<<<< HEAD
        fn_tree="var",
        input=np.asarray(x, dtype=input_dtype),
        dim=axis,
        unbiased=bool(correction),
=======
        fn_tree="prod",
        input=np.asarray(x, dtype=input_dtype),
        dim=axis,
        dtype=dtype,
>>>>>>> bb70d5ad
        keepdim=keepdims,
        out=None,
    )<|MERGE_RESOLUTION|>--- conflicted
+++ resolved
@@ -352,24 +352,6 @@
 
 @handle_cmd_line_args
 @given(
-<<<<<<< HEAD
-    dtype_and_x=statistical_dtype_values(function="var"),
-    num_positional_args=helpers.num_positional_args(
-        fn_name="ivy.functional.frontends.torch.var"
-    ),
-    keepdims=st.booleans(),
-)
-def test_torch_var(
-    dtype_and_x,
-    as_variable,
-    with_out,
-    num_positional_args,
-    native_array,
-    fw,
-    keepdims,
-):
-    input_dtype, x, axis, correction = dtype_and_x
-=======
     dtype_x_axis=helpers.dtype_values_axis(
         available_dtypes=helpers.get_dtypes("numeric"),
         min_num_dims=1,
@@ -396,26 +378,53 @@
     fw,
 ):
     input_dtype, x, axis = dtype_x_axis
->>>>>>> bb70d5ad
-    helpers.test_frontend_function(
-        input_dtypes=input_dtype,
-        as_variable_flags=as_variable,
-        with_out=with_out,
-        num_positional_args=num_positional_args,
-        native_array_flags=native_array,
-        fw=fw,
-        frontend="torch",
-<<<<<<< HEAD
+    helpers.test_frontend_function(
+        input_dtypes=input_dtype,
+        as_variable_flags=as_variable,
+        with_out=with_out,
+        num_positional_args=num_positional_args,
+        native_array_flags=native_array,
+        fw=fw,
+        frontend="torch",
+        fn_tree="prod",
+        input=np.asarray(x, dtype=input_dtype),
+        dim=axis,
+        dtype=dtype,
+        keepdim=keepdims,
+        out=None,
+    )
+
+
+@handle_cmd_line_args
+@given(
+    dtype_and_x=statistical_dtype_values(function="var"),
+    num_positional_args=helpers.num_positional_args(
+        fn_name="ivy.functional.frontends.torch.var"
+    ),
+    keepdims=st.booleans(),
+)
+def test_torch_var(
+    dtype_and_x,
+    as_variable,
+    with_out,
+    num_positional_args,
+    native_array,
+    fw,
+    keepdims,
+):
+    input_dtype, x, axis, correction = dtype_and_x
+    helpers.test_frontend_function(
+        input_dtypes=input_dtype,
+        as_variable_flags=as_variable,
+        with_out=with_out,
+        num_positional_args=num_positional_args,
+        native_array_flags=native_array,
+        fw=fw,
+        frontend="torch",
         fn_tree="var",
         input=np.asarray(x, dtype=input_dtype),
         dim=axis,
         unbiased=bool(correction),
-=======
-        fn_tree="prod",
-        input=np.asarray(x, dtype=input_dtype),
-        dim=axis,
-        dtype=dtype,
->>>>>>> bb70d5ad
         keepdim=keepdims,
         out=None,
     )