# global
import numpy as np
from hypothesis import given, strategies as st

# local
import ivy_tests.test_ivy.helpers as helpers
from ivy_tests.test_ivy.helpers import handle_cmd_line_args


@st.composite
def statistical_dtype_values(draw, *, function):
    max_op = "linear"
    if function in ["mean", "prod", "std", "sum", "var"]:
        max_op = "log"
    dtype, values, axis = draw(
        helpers.dtype_values_axis(
            available_dtypes=helpers.get_dtypes("float"),
            large_abs_safety_factor=4,
            small_abs_safety_factor=2,
            safety_factor_scale=max_op,
            min_num_dims=1,
            max_num_dims=5,
            min_dim_size=2,
            valid_axis=True,
            allow_neg_axes=False,
            min_axes_size=1,
        )
    )
    if function in ["std", "var"]:
        shape = np.asarray(values, dtype=dtype).shape
        size = np.asarray(values, dtype=dtype).size
        max_correction = np.min(shape)
        if size == 1:
            correction = 0
        elif isinstance(axis, int):
            correction = draw(
                helpers.ints(min_value=0, max_value=shape[axis] - 1)
                | helpers.floats(min_value=0, max_value=shape[axis] - 1)
            )
            return dtype, values, axis, correction
        else:
            correction = draw(
                helpers.ints(min_value=0, max_value=max_correction - 1)
                | helpers.floats(min_value=0, max_value=max_correction - 1)
            )
        return dtype, values, axis, correction
    return dtype, values, axis


@handle_cmd_line_args
@given(
    dtype_input_axis=helpers.dtype_values_axis(
        available_dtypes=helpers.get_dtypes("numeric"),
        force_int_axis=True,
        min_num_dims=1,
        min_axis=-1,
        max_axis=0,
    ),
    num_positional_args=helpers.num_positional_args(
        fn_name="ivy.functional.frontends.torch.argmax"
    ),
    keepdims=st.booleans(),
)
def test_torch_argmax(
    dtype_input_axis,
    as_variable,
    num_positional_args,
    native_array,
    keepdims,
    fw,
):
    input_dtype, x, axis = dtype_input_axis
    helpers.test_frontend_function(
        input_dtypes=input_dtype,
        as_variable_flags=as_variable,
        with_out=False,
        num_positional_args=num_positional_args,
        native_array_flags=native_array,
        fw=fw,
        frontend="torch",
        fn_tree="argmax",
        input=np.asarray(x, dtype=input_dtype),
        dim=axis,
        keepdim=keepdims,
    )


@handle_cmd_line_args
@given(
    dtype_input_axis=helpers.dtype_values_axis(
        available_dtypes=helpers.get_dtypes("numeric"),
        force_int_axis=True,
        min_num_dims=1,
        min_axis=-1,
        max_axis=0,
    ),
    num_positional_args=helpers.num_positional_args(
        fn_name="ivy.functional.frontends.torch.argmin"
    ),
    keepdims=st.booleans(),
)
def test_torch_argmin(
    dtype_input_axis,
    as_variable,
    num_positional_args,
    native_array,
    keepdims,
    fw,
):
    input_dtype, x, axis = dtype_input_axis
    helpers.test_frontend_function(
        input_dtypes=input_dtype,
        as_variable_flags=as_variable,
        with_out=False,
        num_positional_args=num_positional_args,
        native_array_flags=native_array,
        fw=fw,
        frontend="torch",
        fn_tree="argmin",
        input=np.asarray(x, dtype=input_dtype),
        dim=axis,
        keepdim=keepdims,
    )


@handle_cmd_line_args
@given(
    dtype_input_axis=helpers.dtype_values_axis(
        available_dtypes=helpers.get_dtypes("numeric"),
        min_num_dims=1,
        min_axis=-1,
        max_axis=0,
    ),
    num_positional_args=helpers.num_positional_args(
        fn_name="ivy.functional.frontends.torch.amax"
    ),
    keepdims=st.booleans(),
)
def test_torch_amax(
    dtype_input_axis,
    as_variable,
    num_positional_args,
    native_array,
    keepdims,
    with_out,
    fw,
):
    input_dtype, x, axis = dtype_input_axis
    helpers.test_frontend_function(
        input_dtypes=input_dtype,
        as_variable_flags=as_variable,
        with_out=with_out,
        num_positional_args=num_positional_args,
        native_array_flags=native_array,
        fw=fw,
        frontend="torch",
        fn_tree="amax",
        input=np.asarray(x, dtype=input_dtype),
        dim=axis,
        keepdim=keepdims,
        out=None,
    )


@handle_cmd_line_args
@given(
    dtype_input_axis=helpers.dtype_values_axis(
        available_dtypes=helpers.get_dtypes("numeric"),
        min_num_dims=1,
        min_axis=-1,
        max_axis=0,
    ),
    num_positional_args=helpers.num_positional_args(
        fn_name="ivy.functional.frontends.torch.amin"
    ),
    keepdims=st.booleans(),
)
def test_torch_amin(
    dtype_input_axis,
    as_variable,
    num_positional_args,
    native_array,
    keepdims,
    with_out,
    fw,
):
    input_dtype, x, axis = dtype_input_axis
    helpers.test_frontend_function(
        input_dtypes=input_dtype,
        as_variable_flags=as_variable,
        with_out=with_out,
        num_positional_args=num_positional_args,
        native_array_flags=native_array,
        fw=fw,
        frontend="torch",
        fn_tree="amin",
        input=np.asarray(x, dtype=input_dtype),
        dim=axis,
        keepdim=keepdims,
        out=None,
    )


@handle_cmd_line_args
@given(
    dtype_input_axis=helpers.dtype_values_axis(
        available_dtypes=helpers.get_dtypes("valid"),
        min_axis=-1,
        max_axis=0,
        min_num_dims=1,
        allow_inf=False,
    ),
    num_positional_args=helpers.num_positional_args(
        fn_name="ivy.functional.frontends.torch.all"
    ),
    keepdims=st.booleans(),
)
def test_torch_all(
    dtype_input_axis,
    as_variable,
    num_positional_args,
    native_array,
    keepdims,
    with_out,
    fw,
):
    input_dtype, x, axis = dtype_input_axis
    helpers.test_frontend_function(
        input_dtypes=input_dtype,
        as_variable_flags=as_variable,
        with_out=with_out,
        num_positional_args=num_positional_args,
        native_array_flags=native_array,
        fw=fw,
        frontend="torch",
        fn_tree="all",
        input=np.asarray(x, dtype=input_dtype),
        dim=axis,
        keepdim=keepdims,
        out=None,
    )


@handle_cmd_line_args
@given(
    dtype_input_axis=helpers.dtype_values_axis(
        available_dtypes=helpers.get_dtypes("valid"),
        min_axis=-1,
        max_axis=0,
        min_num_dims=1,
        allow_inf=False,
    ),
    num_positional_args=helpers.num_positional_args(
        fn_name="ivy.functional.frontends.torch.any"
    ),
    keepdims=st.booleans(),
)
def test_torch_any(
    dtype_input_axis,
    as_variable,
    num_positional_args,
    native_array,
    keepdims,
    with_out,
    fw,
):
    input_dtype, x, axis = dtype_input_axis
    helpers.test_frontend_function(
        input_dtypes=input_dtype,
        as_variable_flags=as_variable,
        with_out=with_out,
        num_positional_args=num_positional_args,
        native_array_flags=native_array,
        fw=fw,
        frontend="torch",
        fn_tree="any",
        input=np.asarray(x, dtype=input_dtype),
        dim=axis,
        keepdim=keepdims,
        out=None,
    )


@handle_cmd_line_args
@given(
    dtype_and_x=statistical_dtype_values(function="mean"),
    num_positional_args=helpers.num_positional_args(
        fn_name="ivy.functional.frontends.torch.mean"
    ),
    keepdims=st.booleans(),
)
def test_torch_mean(
    dtype_and_x,
    as_variable,
    num_positional_args,
    native_array,
    with_out,
    fw,
    keepdims,
):
    input_dtype, x, axis = dtype_and_x
    helpers.test_frontend_function(
        input_dtypes=input_dtype,
        as_variable_flags=as_variable,
        with_out=with_out,
        num_positional_args=num_positional_args,
        native_array_flags=native_array,
        fw=fw,
        frontend="torch",
        fn_tree="mean",
        input=np.asarray(x, dtype=input_dtype),
        dim=axis,
        keepdim=keepdims,
        out=None,
    )


@handle_cmd_line_args
@given(
<<<<<<< HEAD
    dtype_and_x=statistical_dtype_values(function="var"),
    num_positional_args=helpers.num_positional_args(
        fn_name="ivy.functional.frontends.torch.var"
    ),
    keepdims=st.booleans(),
)
def test_torch_var(
=======
    dtype_and_x=statistical_dtype_values(function="std"),
    num_positional_args=helpers.num_positional_args(
        fn_name="ivy.functional.frontends.torch.std"
    ),
    keepdims=st.booleans(),
)
def test_torch_std(
>>>>>>> d716aec0
    dtype_and_x,
    as_variable,
    with_out,
    num_positional_args,
    native_array,
    fw,
    keepdims,
):
    input_dtype, x, axis, correction = dtype_and_x
    helpers.test_frontend_function(
        input_dtypes=input_dtype,
        as_variable_flags=as_variable,
        with_out=with_out,
        num_positional_args=num_positional_args,
        native_array_flags=native_array,
        fw=fw,
        frontend="torch",
<<<<<<< HEAD
        fn_tree="var",
        input=np.asarray(x, dtype=input_dtype),
        dim=axis,
        correction=int(correction),
=======
        fn_tree="std",
        input=np.asarray(x, dtype=input_dtype),
        dim=axis,
        unbiased=bool(correction),
>>>>>>> d716aec0
        keepdim=keepdims,
        out=None,
    )<|MERGE_RESOLUTION|>--- conflicted
+++ resolved
@@ -317,7 +317,41 @@
 
 @handle_cmd_line_args
 @given(
-<<<<<<< HEAD
+    dtype_and_x=statistical_dtype_values(function="std"),
+    num_positional_args=helpers.num_positional_args(
+        fn_name="ivy.functional.frontends.torch.std"
+    ),
+    keepdims=st.booleans(),
+)
+def test_torch_std(
+    dtype_and_x,
+    as_variable,
+    with_out,
+    num_positional_args,
+    native_array,
+    fw,
+    keepdims,
+):
+    input_dtype, x, axis, correction = dtype_and_x
+    helpers.test_frontend_function(
+        input_dtypes=input_dtype,
+        as_variable_flags=as_variable,
+        with_out=with_out,
+        num_positional_args=num_positional_args,
+        native_array_flags=native_array,
+        fw=fw,
+        frontend="torch",
+        fn_tree="std",
+        input=np.asarray(x, dtype=input_dtype),
+        dim=axis,
+        unbiased=bool(correction),
+        keepdim=keepdims,
+        out=None,
+    )
+
+
+@handle_cmd_line_args
+@given(
     dtype_and_x=statistical_dtype_values(function="var"),
     num_positional_args=helpers.num_positional_args(
         fn_name="ivy.functional.frontends.torch.var"
@@ -325,15 +359,6 @@
     keepdims=st.booleans(),
 )
 def test_torch_var(
-=======
-    dtype_and_x=statistical_dtype_values(function="std"),
-    num_positional_args=helpers.num_positional_args(
-        fn_name="ivy.functional.frontends.torch.std"
-    ),
-    keepdims=st.booleans(),
-)
-def test_torch_std(
->>>>>>> d716aec0
     dtype_and_x,
     as_variable,
     with_out,
@@ -351,17 +376,10 @@
         native_array_flags=native_array,
         fw=fw,
         frontend="torch",
-<<<<<<< HEAD
         fn_tree="var",
         input=np.asarray(x, dtype=input_dtype),
         dim=axis,
-        correction=int(correction),
-=======
-        fn_tree="std",
-        input=np.asarray(x, dtype=input_dtype),
-        dim=axis,
         unbiased=bool(correction),
->>>>>>> d716aec0
         keepdim=keepdims,
         out=None,
     )