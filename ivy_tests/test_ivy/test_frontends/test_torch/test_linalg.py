# global
import sys
import numpy as np
from hypothesis import strategies as st


# local
import ivy
import ivy_tests.test_ivy.helpers as helpers
from ivy_tests.test_ivy.helpers import assert_all_close
from ivy_tests.test_ivy.helpers import handle_frontend_test


# helpers
@st.composite
def _get_dtype_and_square_matrix(draw):
    dim_size = draw(helpers.ints(min_value=2, max_value=5))
    dtype = draw(helpers.get_dtypes("float", index=1, full=False))
    mat = draw(
        helpers.array_values(
            dtype=dtype[0], shape=(dim_size, dim_size), min_value=0, max_value=10
        )
    )
    return dtype, mat


@st.composite
def _get_dtype_and_matrix(draw):
    arbitrary_dims = draw(helpers.get_shape(max_dim_size=5))
    random_size = draw(st.integers(min_value=1, max_value=4))
    shape = (*arbitrary_dims, random_size, random_size)
    return draw(
        helpers.dtype_and_values(
            available_dtypes=helpers.get_dtypes("float"),
            shape=shape,
            min_value=-10,
            max_value=10,
        )
    )


# inv
@handle_frontend_test(
    fn_tree="torch.linalg.inv",
    dtype_and_x=helpers.dtype_and_values(
        available_dtypes=helpers.get_dtypes("float", index=1, full=True),
        min_value=0,
        max_value=25,
        shape=helpers.ints(min_value=2, max_value=10).map(lambda x: tuple([x, x])),
    ).filter(lambda x: np.linalg.cond(x[1]) < 1 / sys.float_info.epsilon),
)
def test_torch_inv(
    *,
    dtype_and_x,
    as_variable,
    with_out,
    num_positional_args,
    native_array,
    on_device,
    fn_tree,
    frontend,
):
    dtype, x = dtype_and_x
    helpers.test_frontend_function(
        input_dtypes=dtype,
        as_variable_flags=as_variable,
        with_out=with_out,
        all_aliases=["inverse"],
        num_positional_args=num_positional_args,
        native_array_flags=native_array,
        frontend=frontend,
        fn_tree=fn_tree,
        on_device=on_device,
        rtol=1e-03,
        input=x[0],
    )


# pinv
@handle_frontend_test(
    fn_tree="torch.linalg.pinv",
    dtype_and_input=_get_dtype_and_matrix(),
)
def test_torch_pinv(
    *,
    dtype_and_input,
    num_positional_args,
    as_variable,
    native_array,
    frontend,
    fn_tree,
    on_device,
):
    input_dtype, x = dtype_and_input
    helpers.test_frontend_function(
        input_dtypes=input_dtype,
        native_array_flags=native_array,
        as_variable_flags=as_variable,
        with_out=False,
        num_positional_args=num_positional_args,
        frontend=frontend,
        fn_tree=fn_tree,
        on_device=on_device,
        input=x[0],
        atol=1e-15,
        rtol=1e-15,
    )


# det
@handle_frontend_test(
    fn_tree="torch.linalg.det",
    dtype_and_x=_get_dtype_and_square_matrix(),
)
def test_torch_det(
    *,
    dtype_and_x,
    as_variable,
    with_out,
    num_positional_args,
    native_array,
    on_device,
    fn_tree,
    frontend,
):
    dtype, x = dtype_and_x
    helpers.test_frontend_function(
        input_dtypes=dtype,
        as_variable_flags=as_variable,
        with_out=with_out,
        all_aliases=["det"],
        num_positional_args=num_positional_args,
        native_array_flags=native_array,
        frontend=frontend,
        fn_tree=fn_tree,
        on_device=on_device,
        input=x,
    )


# qr
@handle_frontend_test(
    fn_tree="torch.linalg.qr",
    dtype_and_input=_get_dtype_and_matrix(),
)
def test_torch_qr(
    *,
    dtype_and_input,
    num_positional_args,
    as_variable,
    native_array,
    frontend,
    fn_tree,
    on_device,
):
    input_dtype, x = dtype_and_input
    helpers.test_frontend_function(
        input_dtypes=input_dtype,
        native_array_flags=native_array,
        as_variable_flags=as_variable,
        with_out=False,
        num_positional_args=num_positional_args,
        frontend=frontend,
        fn_tree=fn_tree,
        on_device=on_device,
        rtol=1e-02,
        atol=1e-05,
        input=x[0],
    )


# slogdet
@handle_frontend_test(
    fn_tree="torch.linalg.slogdet",
    dtype_and_x=_get_dtype_and_square_matrix(),
)
def test_torch_slogdet(
    *,
    dtype_and_x,
    as_variable,
    with_out,
    num_positional_args,
    native_array,
    on_device,
    fn_tree,
    frontend,
):
    dtype, x = dtype_and_x
    helpers.test_frontend_function(
        input_dtypes=dtype,
        as_variable_flags=as_variable,
        with_out=with_out,
        all_aliases=["slogdet"],
        num_positional_args=num_positional_args,
        native_array_flags=native_array,
        frontend=frontend,
        fn_tree=fn_tree,
        on_device=on_device,
        input=x,
    )


# eigvalsh
@handle_frontend_test(
    fn_tree="torch.linalg.eigvalsh",
    dtype_and_input=_get_dtype_and_matrix(),
)
def test_torch_eigvalsh(
    *,
    dtype_and_input,
    num_positional_args,
    as_variable,
    native_array,
    frontend,
    fn_tree,
    on_device,
):
    input_dtype, x = dtype_and_input
    helpers.test_frontend_function(
        input_dtypes=input_dtype,
        native_array_flags=native_array,
        as_variable_flags=as_variable,
        with_out=False,
        num_positional_args=num_positional_args,
        frontend=frontend,
        fn_tree=fn_tree,
        on_device=on_device,
        input=x[0],
    )


# matrix_power
@handle_frontend_test(
    fn_tree="torch.linalg.matrix_power",
    dtype_and_x=_get_dtype_and_square_matrix(),
    n=helpers.ints(min_value=2, max_value=5),
)
def test_torch_matrix_power(
    *,
    dtype_and_x,
    n,
    as_variable,
    with_out,
    num_positional_args,
    native_array,
    on_device,
    fn_tree,
    frontend,
):
    dtype, x = dtype_and_x
    helpers.test_frontend_function(
        input_dtypes=dtype,
        as_variable_flags=as_variable,
        with_out=with_out,
        all_aliases=["matrix_power"],
        num_positional_args=num_positional_args,
        native_array_flags=native_array,
        frontend=frontend,
        fn_tree=fn_tree,
        on_device=on_device,
        rtol=1e-01,
        input=x,
        n=n,
    )


@st.composite
def _matrix_rank_helper(draw):
    dtype_x = draw(
        helpers.dtype_and_values(
            available_dtypes=helpers.get_dtypes("float"),
            min_num_dims=2,
            min_value=-1e05,
            max_value=1e05,
        )
    )
    return dtype_x


# matrix_rank
@handle_frontend_test(
    fn_tree="torch.linalg.matrix_rank",
    dtype_and_x=_matrix_rank_helper(),
    atol=st.floats(min_value=1e-5, max_value=0.1, exclude_min=True, exclude_max=True),
    rtol=st.floats(min_value=1e-5, max_value=0.1, exclude_min=True, exclude_max=True),
)
def test_matrix_rank(
    dtype_and_x,
    rtol,
    atol,
    as_variable,
    with_out,
    num_positional_args,
    native_array,
    on_device,
    fn_tree,
    frontend,
):
    dtype, x = dtype_and_x
    helpers.test_frontend_function(
        input_dtypes=dtype,
        as_variable_flags=as_variable,
        with_out=with_out,
        all_aliases=["matrix_rank"],
        num_positional_args=num_positional_args,
        native_array_flags=native_array,
        frontend=frontend,
        fn_tree=fn_tree,
        on_device=on_device,
        input=x[0],
        rtol=rtol,
        atol=atol,
    )


<<<<<<< HEAD
# cholesky
@handle_frontend_test(
    fn_tree="torch.linalg.cholesky",
    dtype_and_x=_get_dtype_and_square_matrix(),
    upper=st.booleans(),
)
def test_torch_cholesky(
    *,
    dtype_and_x,
    upper,
    as_variable,
    with_out,
    num_positional_args,
    native_array,
    on_device,
    fn_tree,
    frontend,
):
    dtype, x = dtype_and_x
    x = np.matmul(x.T, x) + np.identity(x.shape[0])  # make symmetric positive-definite

    helpers.test_frontend_function(
        input_dtypes=dtype,
        as_variable_flags=as_variable,
        with_out=with_out,
        all_aliases=["cholesky"],
=======
# svd
@handle_frontend_test(
    fn_tree="torch.linalg.svd",
    dtype_and_x=helpers.dtype_and_values(
        available_dtypes=helpers.get_dtypes("float"),
        min_value=0,
        max_value=10,
        shape=helpers.ints(min_value=2, max_value=5).map(lambda x: tuple([x, x])),
    ),
    full_matrices=st.booleans(),
)
def test_torch_svd(
    *,
    dtype_and_x,
    full_matrices,
    with_out,
    num_positional_args,
    as_variable,
    native_array,
    frontend,
    fn_tree,
    on_device,
):
    dtype, x = dtype_and_x
    x = np.asarray(x[0], dtype=dtype[0])
    # make symmetric positive definite beforehand
    x = np.matmul(x.T, x) + np.identity(x.shape[0]) * 1e-3
    ret, frontend_ret = helpers.test_frontend_function(
        input_dtypes=dtype,
        as_variable_flags=as_variable,
        with_out=with_out,
>>>>>>> b69759b0
        num_positional_args=num_positional_args,
        native_array_flags=native_array,
        frontend=frontend,
        fn_tree=fn_tree,
        on_device=on_device,
<<<<<<< HEAD
        rtol=1e-01,
        input=x,
        upper=upper,
=======
        test_values=False,
        atol=1e-03,
        rtol=1e-05,
        input=x,
        full_matrices=full_matrices,
    )
    ret = [ivy.to_numpy(x) for x in ret]
    frontend_ret = [np.asarray(x) for x in frontend_ret]

    u, s, vh = ret
    frontend_u, frontend_s, frontend_vh = frontend_ret

    assert_all_close(
        ret_np=u @ np.diag(s) @ vh,
        ret_from_gt_np=frontend_u @ np.diag(frontend_s) @ frontend_vh,
        rtol=1e-2,
        atol=1e-2,
        ground_truth_backend=frontend,
>>>>>>> b69759b0
    )<|MERGE_RESOLUTION|>--- conflicted
+++ resolved
@@ -311,10 +311,8 @@
         rtol=rtol,
         atol=atol,
     )
-
-
-<<<<<<< HEAD
-# cholesky
+    
+    
 @handle_frontend_test(
     fn_tree="torch.linalg.cholesky",
     dtype_and_x=_get_dtype_and_square_matrix(),
@@ -340,7 +338,17 @@
         as_variable_flags=as_variable,
         with_out=with_out,
         all_aliases=["cholesky"],
-=======
+        num_positional_args=num_positional_args,
+        native_array_flags=native_array,
+        frontend=frontend,
+        fn_tree=fn_tree,
+        on_device=on_device,
+        rtol=1e-01,
+        input=x,
+        upper=upper,
+    )
+    
+    
 # svd
 @handle_frontend_test(
     fn_tree="torch.linalg.svd",
@@ -372,17 +380,11 @@
         input_dtypes=dtype,
         as_variable_flags=as_variable,
         with_out=with_out,
->>>>>>> b69759b0
-        num_positional_args=num_positional_args,
-        native_array_flags=native_array,
-        frontend=frontend,
-        fn_tree=fn_tree,
-        on_device=on_device,
-<<<<<<< HEAD
-        rtol=1e-01,
-        input=x,
-        upper=upper,
-=======
+        num_positional_args=num_positional_args,
+        native_array_flags=native_array,
+        frontend=frontend,
+        fn_tree=fn_tree,
+        on_device=on_device,
         test_values=False,
         atol=1e-03,
         rtol=1e-05,
@@ -401,5 +403,4 @@
         rtol=1e-2,
         atol=1e-2,
         ground_truth_backend=frontend,
->>>>>>> b69759b0
     )