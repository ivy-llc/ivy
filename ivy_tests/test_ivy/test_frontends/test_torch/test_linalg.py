# global
import math
import sys
import numpy as np
from hypothesis import strategies as st, assume


# local
import ivy
import ivy_tests.test_ivy.helpers as helpers
from ivy_tests.test_ivy.helpers import assert_all_close
from ivy_tests.test_ivy.helpers import handle_frontend_test
from ivy_tests.test_ivy.test_frontends.test_torch.test_miscellaneous_ops import (
    dtype_value1_value2_axis,
)
from ivy_tests.test_ivy.helpers.hypothesis_helpers.general_helpers import (
    matrix_is_stable,
)
from ivy_tests.test_ivy.test_functional.test_core.test_linalg import _matrix_rank_helper


# helpers
@st.composite
def _get_dtype_and_square_matrix(draw):
    dim_size = draw(helpers.ints(min_value=2, max_value=5))
    dtype = draw(helpers.get_dtypes("float", index=1, full=False))
    mat = draw(
        helpers.array_values(
            dtype=dtype[0], shape=(dim_size, dim_size), min_value=0, max_value=10
        )
    )
    return dtype, mat


@st.composite
def _get_dtype_and_matrix_non_singular(draw):
    while True:
        matrix = draw(
            helpers.dtype_and_values(
                available_dtypes=(
                    ivy.float64,
                    ivy.double,
                ),
                min_value=-10,
                max_value=10,
                min_num_dims=2,
                max_num_dims=2,
                min_dim_size=1,
                max_dim_size=5,
                shape=st.tuples(st.integers(1, 5), st.integers(1, 5)).filter(
                    lambda x: x[0] == x[1]
                ),
                allow_inf=False,
                allow_nan=False,
            )
        )
        if np.linalg.det(matrix[1][0]) != 0:
            break

    return matrix[0], matrix[1]


@st.composite
def _get_dtype_and_matrix(draw):
    arbitrary_dims = draw(helpers.get_shape(max_dim_size=5))
    random_size = draw(st.integers(min_value=1, max_value=4))
    shape = (*arbitrary_dims, random_size, random_size)
    return draw(
        helpers.dtype_and_values(
            available_dtypes=helpers.get_dtypes("float"),
            shape=shape,
            min_value=-10,
            max_value=10,
        )
    )


# vector_norm
@handle_frontend_test(
    fn_tree="torch.linalg.vector_norm",
    dtype_values_axis=helpers.dtype_values_axis(
        available_dtypes=helpers.get_dtypes("numeric"),
        valid_axis=True,
        min_value=-1e04,
        max_value=1e04,
    ),
    kd=st.booleans(),
    ord=st.one_of(
        helpers.ints(min_value=0, max_value=5),
        helpers.floats(min_value=1.0, max_value=5.0),
        st.sampled_from((float("inf"), -float("inf"))),
    ),
    dtype=helpers.get_dtypes("numeric", full=False),
)
def test_torch_vector_norm(
    *,
    dtype_values_axis,
    kd,
    ord,
    dtype,
    on_device,
    fn_tree,
    frontend,
    test_flags,
):
    dtype, x, axis = dtype_values_axis
    helpers.test_frontend_function(
        input_dtypes=dtype,
        frontend=frontend,
        test_flags=test_flags,
        fn_tree=fn_tree,
        on_device=on_device,
        input=x[0],
        ord=ord,
        dim=axis,
        keepdim=kd,
        dtype=dtype[0],
    )


# inv
@handle_frontend_test(
    fn_tree="torch.linalg.inv",
    aliases=["torch.inverse"],
    dtype_and_x=helpers.dtype_and_values(
        available_dtypes=helpers.get_dtypes("float"),
        min_value=-1e4,
        max_value=1e4,
        small_abs_safety_factor=3,
        shape=helpers.ints(min_value=2, max_value=10).map(lambda x: tuple([x, x])),
    ).filter(lambda x: np.linalg.cond(x[1]) < 1 / sys.float_info.epsilon),
)
def test_torch_inv(
    *,
    dtype_and_x,
    on_device,
    fn_tree,
    frontend,
    test_flags,
):
    dtype, x = dtype_and_x
    test_flags.num_positional_args = 1
    helpers.test_frontend_function(
        input_dtypes=dtype,
        frontend=frontend,
        test_flags=test_flags,
        fn_tree=fn_tree,
        on_device=on_device,
        rtol=1e-03,
        atol=1e-02,
        A=x[0],
    )


# inv_ex
@handle_frontend_test(
    fn_tree="torch.linalg.inv_ex",
    dtype_and_x=helpers.dtype_and_values(
        available_dtypes=helpers.get_dtypes("float", index=1, full=True),
        min_value=0,
        max_value=20,
        shape=helpers.ints(min_value=2, max_value=10).map(lambda x: tuple([x, x])),
    ).filter(lambda x: np.linalg.cond(x[1]) < 1 / sys.float_info.epsilon),
)
def test_torch_inv_ex(
    *,
    dtype_and_x,
    on_device,
    fn_tree,
    frontend,
    test_flags,
):
    dtype, x = dtype_and_x
    helpers.test_frontend_function(
        input_dtypes=dtype,
        frontend=frontend,
        test_flags=test_flags,
        fn_tree=fn_tree,
        on_device=on_device,
        rtol=1e-03,
        atol=1e-02,
        A=x[0],
    )


# pinv
@handle_frontend_test(
    fn_tree="torch.linalg.pinv",
    dtype_and_input=helpers.dtype_and_values(
        available_dtypes=helpers.get_dtypes("float"),
        min_num_dims=2,
        min_value=-1e4,
        max_value=1e4,
    ),
    test_with_out=st.just(False),
)
def test_torch_pinv(
    *,
    dtype_and_input,
    frontend,
    test_flags,
    fn_tree,
    on_device,
):
    input_dtype, x = dtype_and_input
    helpers.test_frontend_function(
        input_dtypes=input_dtype,
        frontend=frontend,
        test_flags=test_flags,
        fn_tree=fn_tree,
        on_device=on_device,
        input=x[0],
        atol=1e-02,
    )


# det
@handle_frontend_test(
    fn_tree="torch.linalg.det",
    aliases=["torch.det"],
    dtype_and_x=_get_dtype_and_square_matrix(),
)
def test_torch_det(
    *,
    dtype_and_x,
    on_device,
    fn_tree,
    frontend,
    test_flags,
):
    dtype, x = dtype_and_x
    test_flags.num_positional_args = len(x)
    helpers.test_frontend_function(
        input_dtypes=dtype,
        frontend=frontend,
        test_flags=test_flags,
        fn_tree=fn_tree,
        on_device=on_device,
        A=x,
    )


# qr
@handle_frontend_test(
    fn_tree="torch.linalg.qr",
    dtype_and_input=_get_dtype_and_matrix(),
    test_with_out=st.just(False),
)
def test_torch_qr(
    *,
    dtype_and_input,
    frontend,
    test_flags,
    fn_tree,
    on_device,
):
    input_dtype, x = dtype_and_input
    ret, frontend_ret = helpers.test_frontend_function(
        input_dtypes=input_dtype,
        frontend=frontend,
        test_flags=test_flags,
        fn_tree=fn_tree,
        on_device=on_device,
        A=x[0],
        test_values=False,
    )
    ret = [ivy.to_numpy(x) for x in ret]
    frontend_ret = [np.asarray(x) for x in frontend_ret]

    q, r = ret
    frontend_q, frontend_r = frontend_ret

    assert_all_close(
        ret_np=q @ r,
        ret_from_gt_np=frontend_q @ frontend_r,
        rtol=1e-2,
        atol=1e-2,
        ground_truth_backend=frontend,
    )


# slogdet
@handle_frontend_test(
    fn_tree="torch.linalg.slogdet",
    aliases=["torch.slogdet"],
    dtype_and_x=_get_dtype_and_square_matrix(),
)
def test_torch_slogdet(
    *,
    dtype_and_x,
    fn_tree,
    frontend,
    on_device,
    test_flags,
):
    dtype, x = dtype_and_x
    test_flags.num_positional_args = len(x)
    helpers.test_frontend_function(
        input_dtypes=dtype,
        frontend=frontend,
        test_flags=test_flags,
        fn_tree=fn_tree,
        on_device=on_device,
        A=x,
    )


@st.composite
def _get_symmetrix_matrix(draw):
    input_dtype = draw(st.shared(st.sampled_from(draw(helpers.get_dtypes("float")))))
    random_size = draw(helpers.ints(min_value=2, max_value=4))
    batch_shape = draw(helpers.get_shape(min_num_dims=1, max_num_dims=3))
    num_independnt_vals = int((random_size**2) / 2 + random_size / 2)
    array_vals_flat = np.array(
        draw(
            helpers.array_values(
                dtype=input_dtype,
                shape=tuple(list(batch_shape) + [num_independnt_vals]),
                min_value=2,
                max_value=5,
            )
        )
    )
    array_vals = np.zeros(batch_shape + (random_size, random_size))
    c = 0
    for i in range(random_size):
        for j in range(random_size):
            if j < i:
                continue
            array_vals[..., i, j] = array_vals_flat[..., c]
            array_vals[..., j, i] = array_vals_flat[..., c]
            c += 1
    return [input_dtype], array_vals


# eigvals
@handle_frontend_test(
    fn_tree="torch.linalg.eigvals",
    dtype_x=helpers.dtype_and_values(
        available_dtypes=(
            ivy.float32,
            ivy.float64,
            ivy.double,
            ivy.complex64,
            ivy.complex128,
        ),
        min_num_dims=2,
        max_num_dims=2,
        min_dim_size=10,
        max_dim_size=10,
        min_value=1.0,
        max_value=1.0e5,
        shared_dtype=True,
    ),
    test_with_out=st.just(False),
)
def test_torch_eigvals(
    *,
    dtype_x,
    frontend,
    test_flags,
    fn_tree,
    on_device,
):
    input_dtype, x = dtype_x

    ret, frontend_ret = helpers.test_frontend_function(
        input_dtypes=input_dtype,
        frontend=frontend,
        test_flags=test_flags,
        fn_tree=fn_tree,
        on_device=on_device,
        input=x[0],
        test_values=False,
    )
    """In "ret" we have out eigenvalues calculated with our backend and in
    "frontend_ret" are our eigenvalues calculated with the specified frontend."""

    """
    Depending on the chosen framework there may be small differences between our
    extremely small or big eigenvalues (eg: -3.62831993e-33+0.j(numpy)
    vs -1.9478e-32+0.j(PyTorch)).
    Important is that both are very very close to zero, indicating a
    small value(very close to 0) either way.

    To asses the correctness of our calculated eigenvalues for our initial matrix
    we sort both numpy arrays and call assert_all_close on their modulus.
    """

    """
    Supports input of float, double, cfloat and cdouble dtypes.
    Also supports batches of matrices, and if A is a batch of matrices then the
    output has the same batch dimension
    """

    frontend_ret = np.asarray(frontend_ret[0])
    frontend_ret = np.sort(frontend_ret)
    frontend_ret_modulus = np.zeros(len(frontend_ret), dtype=np.float64)
    for i in range(len(frontend_ret)):
        frontend_ret_modulus[i] = math.sqrt(
            math.pow(frontend_ret[i].real, 2) + math.pow(frontend_ret[i].imag, 2)
        )

    ret = ivy.to_numpy(ret).astype(str(frontend_ret.dtype))
    ret = np.sort(ret)
    ret_modulus = np.zeros(len(ret), dtype=np.float64)
    for i in range(len(ret)):
        ret_modulus[i] = math.sqrt(math.pow(ret[i].real, 2) + math.pow(ret[i].imag, 2))

    assert_all_close(
        ret_np=ret_modulus,
        ret_from_gt_np=frontend_ret_modulus,
        rtol=1e-2,
        atol=1e-2,
        ground_truth_backend=frontend,
    )


# eigvalsh
@handle_frontend_test(
    fn_tree="torch.linalg.eigvalsh",
    dtype_x=_get_symmetrix_matrix(),
    UPLO=st.sampled_from(("L", "U")),
    test_with_out=st.just(False),
)
def test_torch_eigvalsh(
    *,
    dtype_x,
    UPLO,
    frontend,
    test_flags,
    fn_tree,
    on_device,
):
    input_dtype, x = dtype_x
    helpers.test_frontend_function(
        input_dtypes=input_dtype,
        frontend=frontend,
        test_flags=test_flags,
        fn_tree=fn_tree,
        on_device=on_device,
        input=x,
        UPLO=UPLO,
        atol=1e-4,
        rtol=1e-3,
    )


@handle_frontend_test(
    fn_tree="torch.linalg.cond",
    dtype_and_x=_get_dtype_and_matrix_non_singular(),
    p=st.sampled_from([None, "fro", "nuc", np.inf, -np.inf, 1, -1, 2, -2]),
)
def test_torch_cond(*, dtype_and_x, p, on_device, fn_tree, frontend, test_flags):
    dtype, x = dtype_and_x
    helpers.test_frontend_function(
        input_dtypes=dtype,
        frontend=frontend,
        test_flags=test_flags,
        fn_tree=fn_tree,
        on_device=on_device,
        test_values=False,
        input=x[0],
        rtol=1e-2,
        atol=1e-3,
        p=p,
    )


# matrix_power
@handle_frontend_test(
    fn_tree="torch.linalg.matrix_power",
    aliases=["torch.matrix_power"],
    dtype_and_x=_get_dtype_and_square_matrix(),
    n=helpers.ints(min_value=2, max_value=5),
)
def test_torch_matrix_power(
    *,
    dtype_and_x,
    n,
    on_device,
    fn_tree,
    frontend,
    test_flags,
):
    dtype, x = dtype_and_x
    test_flags.num_positional_args = len(x) + 1
    helpers.test_frontend_function(
        input_dtypes=dtype,
        frontend=frontend,
        test_flags=test_flags,
        fn_tree=fn_tree,
        on_device=on_device,
        rtol=1e-01,
        A=x,
        n=n,
    )


# matrix_norm
@handle_frontend_test(
    fn_tree="torch.linalg.matrix_norm",
    dtype_values_axis=helpers.dtype_values_axis(
        available_dtypes=helpers.get_dtypes("valid"),
        min_num_dims=2,
        min_axes_size=2,
        max_axes_size=2,
        valid_axis=True,
        force_tuple_axis=True,
    ),
    ord=st.sampled_from(["fro", "nuc", np.inf, -np.inf, 1, -1, 2, -2]),
    keepdim=st.booleans(),
    dtype=helpers.get_dtypes("float", none=True, full=False),
)
def test_torch_matrix_norm(
    *,
    dtype_values_axis,
    ord,
    keepdim,
    dtype,
    frontend,
    test_flags,
    fn_tree,
    on_device,
):
    input_dtype, x, axis = dtype_values_axis
    helpers.test_frontend_function(
        input_dtypes=input_dtype,
        frontend=frontend,
        test_flags=test_flags,
        fn_tree=fn_tree,
        on_device=on_device,
        # rtol=1e-04,
        # atol=1e-04,
        input=x[0],
        ord=ord,
        dim=axis,
        keepdim=keepdim,
        dtype=dtype[0],
    )


# cross
@handle_frontend_test(
    fn_tree="torch.linalg.cross",
    dtype_input_other_dim=dtype_value1_value2_axis(
        available_dtypes=helpers.get_dtypes("float"),
        min_num_dims=1,
        max_num_dims=5,
        min_dim_size=3,
        max_dim_size=3,
        min_value=-1e3,
        max_value=1e3,
        abs_smallest_val=0.01,
        large_abs_safety_factor=2,
        safety_factor_scale="log",
    ),
)
def test_torch_cross(
    dtype_input_other_dim,
    frontend,
    test_flags,
    fn_tree,
):
    dtype, input, other, dim = dtype_input_other_dim
    helpers.test_frontend_function(
        input_dtypes=dtype,
        frontend=frontend,
        test_flags=test_flags,
        fn_tree=fn_tree,
        rtol=1e-2,
        atol=1e-3,
        input=input,
        other=other,
        dim=dim,
    )


# vecdot
@handle_frontend_test(
    fn_tree="torch.linalg.vecdot",
    dtype_input_other_dim=dtype_value1_value2_axis(
        available_dtypes=helpers.get_dtypes("float"),
        min_num_dims=1,
        max_num_dims=5,
        min_dim_size=3,
        max_dim_size=3,
        min_value=-1e3,
        max_value=1e3,
        abs_smallest_val=0.01,
        large_abs_safety_factor=2,
        safety_factor_scale="log",
    ),
)
def test_torch_vecdot(
    dtype_input_other_dim,
    frontend,
    test_flags,
    fn_tree,
):
    dtype, input, other, dim = dtype_input_other_dim
    test_flags.num_positional_args = len(dtype_input_other_dim) - 2
    helpers.test_frontend_function(
        input_dtypes=dtype,
        frontend=frontend,
        test_flags=test_flags,
        fn_tree=fn_tree,
        rtol=1e-2,
        atol=1e-3,
        x=input,
        y=other,
        dim=dim,
    )


# matrix_rank
@handle_frontend_test(
    fn_tree="torch.linalg.matrix_rank",
    dtype_x_hermitian_atol_rtol=_matrix_rank_helper(),
)
def test_matrix_rank(
    dtype_x_hermitian_atol_rtol,
    on_device,
    fn_tree,
    frontend,
    test_flags,
):
    dtype, x, hermitian, atol, rtol = dtype_x_hermitian_atol_rtol
    assume(matrix_is_stable(x, cond_limit=10))
    helpers.test_frontend_function(
        input_dtypes=dtype,
        frontend=frontend,
        test_flags=test_flags,
        fn_tree=fn_tree,
        on_device=on_device,
        input=x,
        rtol=rtol,
        atol=atol,
        hermitian=hermitian,
    )


@handle_frontend_test(
    fn_tree="torch.linalg.cholesky",
    aliases=["torch.cholesky"],
    dtype_and_x=_get_dtype_and_square_matrix(),
    upper=st.booleans(),
)
def test_torch_cholesky(
    *,
    dtype_and_x,
    upper,
    on_device,
    fn_tree,
    frontend,
    test_flags,
):
    dtype, x = dtype_and_x
    x = np.matmul(x.T, x) + np.identity(x.shape[0])  # make symmetric positive-definite

    helpers.test_frontend_function(
        input_dtypes=dtype,
        frontend=frontend,
        test_flags=test_flags,
        fn_tree=fn_tree,
        on_device=on_device,
        rtol=1e-01,
        input=x,
        upper=upper,
    )


# svd
@handle_frontend_test(
    fn_tree="torch.linalg.svd",
    dtype_and_x=helpers.dtype_and_values(
        available_dtypes=helpers.get_dtypes("float"),
        min_value=0,
        max_value=10,
        shape=helpers.ints(min_value=2, max_value=5).map(lambda x: tuple([x, x])),
    ),
    full_matrices=st.booleans(),
)
def test_torch_svd(
    *,
    dtype_and_x,
    full_matrices,
    frontend,
    test_flags,
    fn_tree,
    on_device,
):
    dtype, x = dtype_and_x
    x = np.asarray(x[0], dtype=dtype[0])
    # make symmetric positive definite beforehand
    x = np.matmul(x.T, x) + np.identity(x.shape[0]) * 1e-3
    ret, frontend_ret = helpers.test_frontend_function(
        input_dtypes=dtype,
        frontend=frontend,
        test_flags=test_flags,
        fn_tree=fn_tree,
        on_device=on_device,
        test_values=False,
        atol=1e-03,
        rtol=1e-05,
        A=x,
        full_matrices=full_matrices,
    )
    ret = [ivy.to_numpy(x) for x in ret]
    frontend_ret = [np.asarray(x) for x in frontend_ret]

    u, s, vh = ret
    frontend_u, frontend_s, frontend_vh = frontend_ret

    assert_all_close(
        ret_np=u @ np.diag(s) @ vh,
        ret_from_gt_np=frontend_u @ np.diag(frontend_s) @ frontend_vh,
        rtol=1e-2,
        atol=1e-2,
        ground_truth_backend=frontend,
    )


# eig
@handle_frontend_test(
    fn_tree="torch.linalg.eig",
    dtype_and_input=_get_dtype_and_square_matrix(),
    test_with_out=st.just(False),
)
def test_torch_eig(
    *,
    dtype_and_input,
    frontend,
    test_flags,
    fn_tree,
    on_device,
):
    input_dtype, x = dtype_and_input
    x = np.matmul(x.T, x) + np.identity(x.shape[0]) * 1e-3
    if x.dtype == ivy.float32:
        x = x.astype("float64")
        input_dtype = [ivy.float64]
    ret, frontend_ret = helpers.test_frontend_function(
        input_dtypes=input_dtype,
        frontend=frontend,
        test_flags=test_flags,
        fn_tree=fn_tree,
        on_device=on_device,
        test_values=False,
        input=x,
    )
    ret = [ivy.to_numpy(x).astype("float64") for x in ret]
    frontend_ret = [np.asarray(x, dtype=np.float64) for x in frontend_ret]

    l, v = ret
    front_l, front_v = frontend_ret

    assert_all_close(
        ret_np=v @ np.diag(l) @ np.linalg.inv(v),
        ret_from_gt_np=front_v @ np.diag(front_l) @ np.linalg.inv(front_v),
        rtol=1e-2,
        atol=1e-2,
        ground_truth_backend=frontend,
    )


# eigh
@handle_frontend_test(
    fn_tree="torch.linalg.eigh",
    dtype_and_x=helpers.dtype_and_values(
        available_dtypes=helpers.get_dtypes("float"),
        min_value=0,
        max_value=10,
        shape=helpers.ints(min_value=2, max_value=5).map(lambda x: tuple([x, x])),
    ).filter(
        lambda x: "float16" not in x[0]
        and "bfloat16" not in x[0]
        and np.linalg.cond(x[1][0]) < 1 / sys.float_info.epsilon
        and np.linalg.det(np.asarray(x[1][0])) != 0
    ),
    UPLO=st.sampled_from(("L", "U")),
)
def test_torch_eigh(
    *,
    dtype_and_x,
    UPLO,
    on_device,
    fn_tree,
    frontend,
    test_flags,
):
    dtype, x = dtype_and_x
    x = np.array(x[0], dtype=dtype[0])
    # make symmetric positive-definite beforehand
    x = np.matmul(x.T, x) + np.identity(x.shape[0]) * 1e-3

    ret, frontend_ret = helpers.test_frontend_function(
        input_dtypes=dtype,
        frontend=frontend,
        test_flags=test_flags,
        fn_tree=fn_tree,
        on_device=on_device,
        test_values=False,
        a=x,
        UPLO=UPLO,
    )
    ret = [ivy.to_numpy(x) for x in ret]
    frontend_ret = [np.asarray(x) for x in frontend_ret]

    L, Q = ret
    frontend_L, frontend_Q = frontend_ret

    assert_all_close(
        ret_np=Q @ np.diag(L) @ Q.T,
        ret_from_gt_np=frontend_Q @ np.diag(frontend_L) @ frontend_Q.T,
        atol=1e-02,
    )


# svdvals
@handle_frontend_test(
    fn_tree="torch.linalg.svdvals",
    dtype_and_x=_get_dtype_and_square_matrix(),
)
def test_torch_svdvals(
    *,
    dtype_and_x,
    on_device,
    fn_tree,
    frontend,
    test_flags,
):
    dtype, x = dtype_and_x
    helpers.test_frontend_function(
        input_dtypes=dtype,
        frontend=frontend,
        test_flags=test_flags,
        fn_tree=fn_tree,
        on_device=on_device,
        A=x,
    )


# solve
@handle_frontend_test(
    fn_tree="torch.linalg.solve",
    dtype_and_data=helpers.dtype_and_values(
        available_dtypes=helpers.get_dtypes("float"),
        min_value=0,
        max_value=10,
        shape=helpers.ints(min_value=2, max_value=5).map(lambda x: tuple([x, x + 1])),
        safety_factor_scale="log",
        small_abs_safety_factor=6,
    ).filter(
        lambda x: "float16" not in x[0]
        and "bfloat16" not in x[0]
        and np.linalg.cond(x[1][0][:, :-1]) < 1 / sys.float_info.epsilon
        and np.linalg.det(x[1][0][:, :-1]) != 0
        and np.linalg.cond(x[1][0][:, -1].reshape(-1, 1)) < 1 / sys.float_info.epsilon
    ),
)
def test_torch_solve(
    *,
    dtype_and_data,
    on_device,
    fn_tree,
    frontend,
    test_flags,
):
    input_dtype, data = dtype_and_data
    input = data[0][:, :-1]
    other = data[0][:, -1].reshape(-1, 1)
    test_flags.num_positional_args = 2
    helpers.test_frontend_function(
        input_dtypes=[input_dtype[0], input_dtype[0]],
        frontend=frontend,
        test_flags=test_flags,
        fn_tree=fn_tree,
        on_device=on_device,
        A=input,
        B=other,
    )


# tensorinv
@st.composite
def _tensorinv_helper(draw):
    def factors(x):
        result = [
            1,
        ]
        i = 2
        while i * i <= x:
            if x % i == 0:
                result.append(i)
                if x // i != i:
                    result.append(x // i)
            i += 1
        result.append(x)
        return np.array(result)

    ind = draw(helpers.ints(min_value=1, max_value=6))
    product_half = draw(helpers.ints(min_value=2, max_value=25))
    factors_list = factors(product_half)
    shape = ()
    while len(shape) < ind and ind > 2:
        while np.prod(shape) < product_half:
            a = factors_list[np.random.randint(len(factors_list))]
            shape += (a,)
        if np.prod(shape) > product_half or len(shape) > ind:
            shape = ()
        while len(shape) < ind and shape != ():
            shape += (1,)
        if np.prod(shape) == product_half:
            shape += shape[::-1]
            break
    if ind == 1 and shape == ():
        shape += (product_half, product_half)
    if ind == 2 and shape == ():
        shape += (1, product_half, product_half, 1)
    shape_cor = ()
    for i in shape:
        shape_cor += (int(i),)
    shape_draw = (product_half, product_half)
    dtype, input = draw(
        helpers.dtype_and_values(
            available_dtypes=helpers.get_dtypes("float"),
            shape=shape_draw,
        ).filter(lambda x: np.linalg.cond(x[1]) < 1 / sys.float_info.epsilon)
    )
    input[0] = input[0].reshape(shape_cor)
    return dtype, input[0], ind


@handle_frontend_test(
    fn_tree="torch.linalg.tensorinv", dtype_input_ind=_tensorinv_helper()
)
def test_torch_tensorinv(
    *,
    dtype_input_ind,
    on_device,
    fn_tree,
    frontend,
    test_flags,
):
    dtype, x, ind = dtype_input_ind
    helpers.test_frontend_function(
        input_dtypes=dtype,
        test_flags=test_flags,
        frontend=frontend,
        fn_tree=fn_tree,
        on_device=on_device,
        rtol=1e-04,
        atol=1e-03,
        input=x,
        ind=ind,
    )


# tensorsolve
@st.composite
def _get_solve_matrices(draw):
    # batch_shape, random_size, shared

    # float16 causes a crash when filtering out matrices
    # for which `np.linalg.cond` is large.
    input_dtype_strategy = st.shared(
        st.sampled_from(draw(helpers.get_dtypes("float"))).filter(
            lambda x: "float16" not in x
        ),
        key="shared_dtype",
    )
    input_dtype = draw(input_dtype_strategy)

    dim = draw(helpers.ints(min_value=2, max_value=5))

    first_matrix = draw(
        helpers.array_values(
            dtype=input_dtype,
            shape=(dim, dim, dim, dim),
            min_value=1.2,
            max_value=5,
        ).filter(
            lambda x: np.linalg.cond(x.reshape((dim**2, dim**2)))
            < 1 / sys.float_info.epsilon
        )
    )

    second_matrix = draw(
        helpers.array_values(
            dtype=input_dtype,
            shape=(dim, dim),
            min_value=1.2,
            max_value=3,
        ).filter(
            lambda x: np.linalg.cond(x.reshape((dim, dim))) < 1 / sys.float_info.epsilon
        )
    )

    return input_dtype, first_matrix, second_matrix


@handle_frontend_test(
    fn_tree="torch.linalg.tensorsolve",
    a_and_b=_get_solve_matrices(),
)
def test_torch_tensorsolve(
    *,
    a_and_b,
    on_device,
    fn_tree,
    frontend,
    test_flags,
):
    input_dtype, A, B = a_and_b
    test_flags.num_positional_args = len(a_and_b) - 1
    helpers.test_frontend_function(
        input_dtypes=[input_dtype],
        test_flags=test_flags,
        frontend=frontend,
        fn_tree=fn_tree,
        on_device=on_device,
        atol=1e-3,
        rtol=1e-3,
        A=A,
        B=B,
    )


# lu_factor
@st.composite
def _lu_factor_helper(draw):
    # generate input matrix of shape (*, m, n) and where '*' is one or more
    # batch dimensions
    input_dtype = draw(helpers.get_dtypes("float"))

    dim1 = draw(helpers.ints(min_value=2, max_value=3))
    dim2 = draw(helpers.ints(min_value=2, max_value=3))
    # batch_dim = draw(helpers.ints(min_value=0, max_value=2))
    batch_dim = 0

    if batch_dim == 0:
        input_matrix = draw(
            helpers.array_values(
                dtype=input_dtype[0],
                shape=(dim1, dim2),
                min_value=-1,
                max_value=1,
            )
        )
    else:
        input_matrix = draw(
            helpers.array_values(
                dtype=input_dtype[0],
                shape=(batch_dim, dim1, dim2),
                min_value=-1,
                max_value=1,
            )
        )

    return input_dtype, input_matrix


@handle_frontend_test(
    fn_tree="torch.linalg.lu_factor",
    input_dtype_and_input=_lu_factor_helper(),
)
def test_torch_lu_factor(
    *,
    input_dtype_and_input,
    on_device,
    fn_tree,
    frontend,
    test_flags,
):
    dtype, input = input_dtype_and_input
    ret, frontend_ret = helpers.test_frontend_function(
        input_dtypes=dtype,
        test_flags=test_flags,
        frontend=frontend,
        fn_tree=fn_tree,
        on_device=on_device,
        test_values=False,
        # rtol=1e-03,
        # atol=1e-02,
        A=input,
    )
    ret = [ivy.to_numpy(x) for x in ret]
    frontend_ret = [np.asarray(x) for x in frontend_ret]

    LU, pivot = ret
    frontend_LU, frontend_pivot = frontend_ret

    assert_all_close(
        ret_np=[LU, pivot],
        ret_from_gt_np=[frontend_LU, frontend_pivot],
        ground_truth_backend=frontend,
    )


@handle_frontend_test(
    fn_tree="torch.linalg.matmul",
    dtype_x=helpers.dtype_and_values(
        available_dtypes=helpers.get_dtypes("float"),
        shape=(3, 3),
        num_arrays=2,
        shared_dtype=True,
        min_value=-1e04,
        max_value=1e04,
    ),
    test_with_out=st.just(False),
)
def test_torch_matmul(
    *,
    dtype_x,
    frontend,
    fn_tree,
    on_device,
    test_flags,
):
    input_dtype, x = dtype_x
    helpers.test_frontend_function(
        input_dtypes=input_dtype,
        frontend=frontend,
        fn_tree=fn_tree,
        on_device=on_device,
        test_flags=test_flags,
        input=x[0],
        other=x[1],
        rtol=1e-03,
        atol=1e-06,
    )


# vander
@st.composite
def _vander_helper(draw):
    # generate input matrix of shape (*, n) and where '*' is one or more
    # batch dimensions
    N = draw(helpers.ints(min_value=2, max_value=5))
    if draw(helpers.floats(min_value=0, max_value=1.0)) < 0.5:
        N = None

    shape = draw(
        helpers.get_shape(
            min_num_dims=1, max_num_dims=5, min_dim_size=2, max_dim_size=10
        )
    )
    dtype = "float"
    if draw(helpers.floats(min_value=0, max_value=1.0)) < 0.5:
        dtype = "integer"

    x = draw(
        helpers.dtype_and_values(
            available_dtypes=draw(helpers.get_dtypes(dtype)),
            shape=shape,
            min_value=-10,
            max_value=10,
        )
    )

    return *x, N


@handle_frontend_test(
    fn_tree="torch.linalg.vander",
    dtype_and_input=_vander_helper(),
)
def test_torch_vander(
    *,
    dtype_and_input,
    frontend,
    fn_tree,
    on_device,
    test_flags,
):
    input_dtype, x, N = dtype_and_input
    test_flags.num_positional_args = 1
    helpers.test_frontend_function(
        input_dtypes=input_dtype,
        frontend=frontend,
        fn_tree=fn_tree,
        on_device=on_device,
        test_flags=test_flags,
        x=x[0],
        N=N,
    )


@st.composite
def _generate_multi_dot_dtype_and_arrays(draw):
    input_dtype = [draw(st.sampled_from(draw(helpers.get_dtypes("numeric"))))]
    matrices_dims = draw(
        st.lists(st.integers(min_value=2, max_value=10), min_size=4, max_size=4)
    )
    shape_1 = (matrices_dims[0], matrices_dims[1])
    shape_2 = (matrices_dims[1], matrices_dims[2])
    shape_3 = (matrices_dims[2], matrices_dims[3])

    matrix_1 = draw(
        helpers.dtype_and_values(
            shape=shape_1,
            dtype=input_dtype,
            min_value=-10,
            max_value=10,
        )
    )
    matrix_2 = draw(
        helpers.dtype_and_values(
            shape=shape_2,
            dtype=input_dtype,
            min_value=-10,
            max_value=10,
        )
    )
    matrix_3 = draw(
        helpers.dtype_and_values(
            shape=shape_3,
            dtype=input_dtype,
            min_value=-10,
            max_value=10,
        )
    )

    return input_dtype, [matrix_1[1][0], matrix_2[1][0], matrix_3[1][0]]


@handle_frontend_test(
    fn_tree="torch.linalg.multi_dot",
    dtype_x=_generate_multi_dot_dtype_and_arrays(),
)
def test_torch_multi_dot(
    dtype_x,
    on_device,
    fn_tree,
    frontend,
    test_flags,
):
    dtype, x = dtype_x
    helpers.test_frontend_function(
        input_dtypes=dtype,
        test_flags=test_flags,
        on_device=on_device,
        frontend=frontend,
        fn_tree=fn_tree,
        test_values=True,
        tensors=x,
    )


<<<<<<< HEAD
@st.composite
def _generate_characteristic_equation_solver_dtype_and_arrays(draw):
    input_dtype = [draw(st.sampled_from(draw(helpers.get_dtypes("numeric"))))]
    matrices_dims = draw(
        st.lists(st.integers(min_value=2, max_value=10), min_size=2, max_size=2)
    )

    matrix = draw(
        helpers.dtype_and_values(
            shape=(matrices_dims[0], matrices_dims[1]),
            dtype=input_dtype,
            min_value=-10,
            max_value=10,
        )
    )

    return input_dtype, matrix

@handle_frontend_test(
    fn_tree="torch.linalg.characteristic_equation_solver",
    dtype_x=_generate_characteristic_equation_solver_dtype_and_arrays(),
)
def test_torch_characteristic_equation_solver(
    dtype_x,
=======
# solve_ex
@handle_frontend_test(
    fn_tree="torch.linalg.solve_ex",
    dtype_and_data=helpers.dtype_and_values(
        available_dtypes=helpers.get_dtypes("valid"),
        min_value=0,
        max_value=10,
        shape=helpers.ints(min_value=2, max_value=5).map(lambda x: tuple([x, x + 1])),
        safety_factor_scale="log",
        small_abs_safety_factor=6,
    ).filter(
        lambda x: "float16" not in x[0]
        and "bfloat16" not in x[0]
        and np.linalg.cond(x[1][0][:, :-1]) < 1 / sys.float_info.epsilon
        and np.linalg.det(x[1][0][:, :-1]) != 0
        and np.linalg.cond(x[1][0][:, -1].reshape(-1, 1)) < 1 / sys.float_info.epsilon
    ),
    check=st.booleans(),
)
def test_torch_solve_ex(
    *,
    dtype_and_data,
    check,
>>>>>>> ce18a84c
    on_device,
    fn_tree,
    frontend,
    test_flags,
):
<<<<<<< HEAD
    dtype, x = dtype_x
    helpers.test_frontend_function(
        input_dtypes=dtype,
        test_flags=test_flags,
        on_device=on_device,
        frontend=frontend,
        fn_tree=fn_tree,
        test_values=True,
        tensors=x,
=======
    input_dtype, data = dtype_and_data
    input = data[0][:, :-1]
    other = data[0][:, -1].reshape(-1, 1)
    helpers.test_frontend_function(
        input_dtypes=[input_dtype[0], input_dtype[0]],
        frontend=frontend,
        test_flags=test_flags,
        fn_tree=fn_tree,
        on_device=on_device,
        A=input,
        B=other,
        check_errors=check,
>>>>>>> ce18a84c
    )<|MERGE_RESOLUTION|>--- conflicted
+++ resolved
@@ -1248,7 +1248,6 @@
     )
 
 
-<<<<<<< HEAD
 @st.composite
 def _generate_characteristic_equation_solver_dtype_and_arrays(draw):
     input_dtype = [draw(st.sampled_from(draw(helpers.get_dtypes("numeric"))))]
@@ -1273,37 +1272,11 @@
 )
 def test_torch_characteristic_equation_solver(
     dtype_x,
-=======
-# solve_ex
-@handle_frontend_test(
-    fn_tree="torch.linalg.solve_ex",
-    dtype_and_data=helpers.dtype_and_values(
-        available_dtypes=helpers.get_dtypes("valid"),
-        min_value=0,
-        max_value=10,
-        shape=helpers.ints(min_value=2, max_value=5).map(lambda x: tuple([x, x + 1])),
-        safety_factor_scale="log",
-        small_abs_safety_factor=6,
-    ).filter(
-        lambda x: "float16" not in x[0]
-        and "bfloat16" not in x[0]
-        and np.linalg.cond(x[1][0][:, :-1]) < 1 / sys.float_info.epsilon
-        and np.linalg.det(x[1][0][:, :-1]) != 0
-        and np.linalg.cond(x[1][0][:, -1].reshape(-1, 1)) < 1 / sys.float_info.epsilon
-    ),
-    check=st.booleans(),
-)
-def test_torch_solve_ex(
-    *,
-    dtype_and_data,
-    check,
->>>>>>> ce18a84c
-    on_device,
-    fn_tree,
-    frontend,
-    test_flags,
-):
-<<<<<<< HEAD
+    on_device,
+    fn_tree,
+    frontend,
+    test_flags,
+):
     dtype, x = dtype_x
     helpers.test_frontend_function(
         input_dtypes=dtype,
@@ -1313,18 +1286,4 @@
         fn_tree=fn_tree,
         test_values=True,
         tensors=x,
-=======
-    input_dtype, data = dtype_and_data
-    input = data[0][:, :-1]
-    other = data[0][:, -1].reshape(-1, 1)
-    helpers.test_frontend_function(
-        input_dtypes=[input_dtype[0], input_dtype[0]],
-        frontend=frontend,
-        test_flags=test_flags,
-        fn_tree=fn_tree,
-        on_device=on_device,
-        A=input,
-        B=other,
-        check_errors=check,
->>>>>>> ce18a84c
     )