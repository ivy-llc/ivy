--- conflicted
+++ resolved
@@ -1150,7 +1150,6 @@
 
 
 @st.composite
-<<<<<<< HEAD
 def _get_norm_dtype_values_axis(draw):
     input_dtype = draw(helpers.get_dtypes("float"))
 
@@ -1199,7 +1198,8 @@
         ord=ord,
         dim=axis,
         keepdim=kd,
-=======
+      
+
 def _generate_multi_dot_dtype_and_arrays(draw):
     input_dtype = [draw(st.sampled_from(draw(helpers.get_dtypes("numeric"))))]
     matrices_dims = draw(
@@ -1257,5 +1257,4 @@
         fn_tree=fn_tree,
         test_values=True,
         tensors=x,
->>>>>>> 62aebc54
     )