# global
import math
import sys
import numpy as np
from hypothesis import strategies as st, assume

# local
import ivy
import ivy_tests.test_ivy.helpers as helpers
from ivy_tests.test_ivy.helpers import assert_all_close
from ivy_tests.test_ivy.helpers import handle_frontend_test
from ivy_tests.test_ivy.test_frontends.test_torch.test_miscellaneous_ops import (
    dtype_value1_value2_axis,
)
from ivy_tests.test_ivy.helpers.hypothesis_helpers.general_helpers import (
    matrix_is_stable,
)
from ivy_tests.test_ivy.test_functional.test_core.test_linalg import _matrix_rank_helper


# --- Helpers --- #
# --------------- #


@st.composite
def _generate_multi_dot_dtype_and_arrays(draw):
    input_dtype = [draw(st.sampled_from(draw(helpers.get_dtypes("valid"))))]
    matrices_dims = draw(
        st.lists(st.integers(min_value=2, max_value=10), min_size=4, max_size=4)
    )
    shape_1 = (matrices_dims[0], matrices_dims[1])
    shape_2 = (matrices_dims[1], matrices_dims[2])
    shape_3 = (matrices_dims[2], matrices_dims[3])

    matrix_1 = draw(
        helpers.dtype_and_values(
            shape=shape_1,
            dtype=input_dtype,
            min_value=-10,
            max_value=10,
        )
    )
    matrix_2 = draw(
        helpers.dtype_and_values(
            shape=shape_2,
            dtype=input_dtype,
            min_value=-10,
            max_value=10,
        )
    )
    matrix_3 = draw(
        helpers.dtype_and_values(
            shape=shape_3,
            dtype=input_dtype,
            min_value=-10,
            max_value=10,
        )
    )

    return input_dtype, [matrix_1[1][0], matrix_2[1][0], matrix_3[1][0]]


@st.composite
def _get_axis_and_p(draw):
    p = draw(st.sampled_from(["fro", "nuc", 1, 2, -1, -2, float("inf"), -float("inf")]))
    if p == "fro" or p == "nuc":
        max_axes_size = 2
        min_axes_size = 2
    else:
        min_axes_size = 1
        max_axes_size = 5
    x_dtype, values, axis = draw(
        helpers.dtype_values_axis(
            available_dtypes=helpers.get_dtypes("valid"),
            min_num_dims=2,
            valid_axis=True,
            min_value=-1e04,
            max_value=1e04,
            min_axes_size=min_axes_size,
            max_axes_size=max_axes_size,
            large_abs_safety_factor=2,
            safety_factor_scale="log",
        )
    )
    axis = axis[0] if isinstance(axis, tuple) and len(axis) == 1 else axis
    # ToDo: fix the castable dtype helper. Right now using `dtype` causes errors
    #  dtype should be real for real inputs, but got ComplexDouble
    x_dtype, values, dtype = draw(
        helpers.get_castable_dtype(
            draw(helpers.get_dtypes("valid")), x_dtype[0], values[0]
        )
    )
    return p, x_dtype, values, axis, x_dtype


# helpers
@st.composite
def _get_dtype_and_matrix(
    draw, dtype="valid", square=False, invertible=False, batch=False
):
    if batch:
        arbitrary_dims = draw(helpers.get_shape(max_dim_size=3))
    else:
        arbitrary_dims = []
    if square:
        random_size = draw(st.integers(1, 5))
        shape = (*arbitrary_dims, random_size, random_size)
    else:
        shape = (*arbitrary_dims, draw(st.integers(1, 5)), draw(st.integers(1, 5)))
    ret = helpers.dtype_and_values(
        available_dtypes=helpers.get_dtypes(dtype, full=True),
        min_value=-10,
        max_value=10,
        abs_smallest_val=1e04,
        shape=shape,
    )
    if invertible:
        ret = ret.filter(
            lambda x: np.all(np.linalg.cond(x[1]) < 1 / sys.float_info.epsilon)
        )
    return draw(ret)


@st.composite
def _get_dtype_and_symmetrix_matrix(draw):
    input_dtype = draw(st.shared(st.sampled_from(draw(helpers.get_dtypes("valid")))))
    random_size = draw(helpers.ints(min_value=2, max_value=4))
    batch_shape = draw(helpers.get_shape(min_num_dims=1, max_num_dims=3))
    num_independnt_vals = int((random_size**2) / 2 + random_size / 2)
    array_vals_flat = np.array(
        draw(
            helpers.array_values(
                dtype=input_dtype,
                shape=tuple(list(batch_shape) + [num_independnt_vals]),
                min_value=2,
                max_value=5,
            )
        )
    )
    array_vals = np.zeros(batch_shape + (random_size, random_size))
    c = 0
    for i in range(random_size):
        for j in range(random_size):
            if j < i:
                continue
            array_vals[..., i, j] = array_vals_flat[..., c]
            array_vals[..., j, i] = array_vals_flat[..., c]
            c += 1
    return [input_dtype], array_vals


# tensorsolve
@st.composite
def _get_solve_matrices(draw):
    # batch_shape, random_size, shared

    # float16 causes a crash when filtering out matrices
    # for which `np.linalg.cond` is large.
    input_dtype_strategy = st.shared(
        st.sampled_from(draw(helpers.get_dtypes("valid"))),
        key="shared_dtype",
    )
    input_dtype = draw(input_dtype_strategy)

    dim = draw(helpers.ints(min_value=2, max_value=5))

    first_matrix = draw(
        helpers.array_values(
            dtype=input_dtype,
            shape=(dim, dim, dim, dim),
            min_value=1.2,
            max_value=5,
        ).filter(
            lambda x: np.linalg.cond(x.reshape((dim**2, dim**2)))
            < 1 / sys.float_info.epsilon
        )
    )

    second_matrix = draw(
        helpers.array_values(
            dtype=input_dtype,
            shape=(dim, dim),
            min_value=1.2,
            max_value=3,
        ).filter(
            lambda x: np.linalg.cond(x.reshape((dim, dim))) < 1 / sys.float_info.epsilon
        )
    )

    return input_dtype, first_matrix, second_matrix


# tensorinv
@st.composite
def _tensorinv_helper(draw):
    def factors(x):
        result = [
            1,
        ]
        i = 2
        while i * i <= x:
            if x % i == 0:
                result.append(i)
                if x // i != i:
                    result.append(x // i)
            i += 1
        result.append(x)
        return np.array(result)

    ind = draw(helpers.ints(min_value=1, max_value=6))
    product_half = draw(helpers.ints(min_value=2, max_value=25))
    factors_list = factors(product_half)
    shape = ()
    while len(shape) < ind and ind > 2:
        while np.prod(shape) < product_half:
            a = factors_list[np.random.randint(len(factors_list))]
            shape += (a,)
        if np.prod(shape) > product_half or len(shape) > ind:
            shape = ()
        while len(shape) < ind and shape != ():
            shape += (1,)
        if np.prod(shape) == product_half:
            shape += shape[::-1]
            break
    if ind == 1 and shape == ():
        shape += (product_half, product_half)
    if ind == 2 and shape == ():
        shape += (1, product_half, product_half, 1)
    shape_cor = ()
    for i in shape:
        shape_cor += (int(i),)
    shape_draw = (product_half, product_half)
    dtype, input = draw(
        helpers.dtype_and_values(
            available_dtypes=helpers.get_dtypes("valid"),
            shape=shape_draw,
        ).filter(lambda x: np.linalg.cond(x[1]) < 1 / sys.float_info.epsilon)
    )
    input[0] = input[0].reshape(shape_cor)
    return dtype, input[0], ind


# vander
@st.composite
def _vander_helper(draw):
    # generate input matrix of shape (*, n) and where '*' is one or more
    # batch dimensions
    N = draw(helpers.ints(min_value=2, max_value=5))
    if draw(helpers.floats(min_value=0, max_value=1.0)) < 0.5:
        N = None

    shape = draw(
        helpers.get_shape(
            min_num_dims=1, max_num_dims=5, min_dim_size=2, max_dim_size=10
        )
    )
    x = draw(
        helpers.dtype_and_values(
            available_dtypes=draw(helpers.get_dtypes("valid")),
            shape=shape,
            min_value=-10,
            max_value=10,
        )
    )

    return *x, N


# --- Main --- #
# ------------ #


@handle_frontend_test(
    fn_tree="torch.linalg.cholesky",
    aliases=["torch.cholesky"],
    dtype_and_x=_get_dtype_and_matrix(square=True),
    upper=st.booleans(),
)
def test_torch_cholesky(
    *,
    dtype_and_x,
    upper,
    on_device,
    fn_tree,
    frontend,
    test_flags,
    backend_fw,
):
    dtype, x = dtype_and_x
    x = np.asarray(x[0], dtype=dtype[0])
    x = np.matmul(x.T, x) + np.identity(x.shape[0])  # make symmetric positive-definite

    helpers.test_frontend_function(
        input_dtypes=dtype,
        backend_to_test=backend_fw,
        frontend=frontend,
        test_flags=test_flags,
        fn_tree=fn_tree,
        on_device=on_device,
        rtol=1e-01,
        input=x,
        upper=upper,
    )


@handle_frontend_test(
    fn_tree="torch.linalg.cholesky_ex",
    dtype_and_x=_get_dtype_and_matrix(square=True, batch=True),
    upper=st.booleans(),
)
def test_torch_cholesky_ex(
    *,
    dtype_and_x,
    upper,
    on_device,
    fn_tree,
    frontend,
    test_flags,
    backend_fw,
):
    dtype, x = dtype_and_x
    x = np.matmul(x.T, x) + np.identity(x.shape[0])  # make symmetric positive-definite

    helpers.test_frontend_function(
        input_dtypes=dtype,
        backend_to_test=backend_fw,
        frontend=frontend,
        test_flags=test_flags,
        fn_tree=fn_tree,
        on_device=on_device,
        rtol=1e-01,
        input=x,
        upper=upper,
    )


@handle_frontend_test(
    fn_tree="torch.linalg.cond",
    dtype_and_x=_get_dtype_and_matrix(square=True, invertible=True, batch=True),
    p=st.sampled_from([None, "fro", "nuc", np.inf, -np.inf, 1, -1, 2, -2]),
)
def test_torch_cond(
    *, dtype_and_x, p, on_device, fn_tree, frontend, backend_fw, test_flags
):
    dtype, x = dtype_and_x
    helpers.test_frontend_function(
        input_dtypes=dtype,
        backend_to_test=backend_fw,
        frontend=frontend,
        test_flags=test_flags,
        fn_tree=fn_tree,
        on_device=on_device,
        test_values=False,
        input=x[0],
        rtol=1e-2,
        atol=1e-3,
        p=p,
    )


# cross
@handle_frontend_test(
    fn_tree="torch.linalg.cross",
    dtype_input_other_dim=dtype_value1_value2_axis(
        available_dtypes=helpers.get_dtypes("valid"),
        min_num_dims=1,
        max_num_dims=5,
        min_dim_size=3,
        max_dim_size=3,
        min_value=-1e3,
        max_value=1e3,
        abs_smallest_val=0.01,
        large_abs_safety_factor=2,
        safety_factor_scale="log",
    ),
)
def test_torch_cross(
    dtype_input_other_dim,
    frontend,
    test_flags,
    fn_tree,
    backend_fw,
):
    dtype, input, other, dim = dtype_input_other_dim
    helpers.test_frontend_function(
        input_dtypes=dtype,
        backend_to_test=backend_fw,
        frontend=frontend,
        test_flags=test_flags,
        fn_tree=fn_tree,
        rtol=1e-2,
        atol=1e-3,
        input=input,
        other=other,
        dim=dim,
    )


# det
@handle_frontend_test(
    fn_tree="torch.linalg.det",
    aliases=["torch.det"],
    dtype_and_x=_get_dtype_and_matrix(square=True, batch=True),
)
def test_torch_det(
    *,
    dtype_and_x,
    on_device,
    fn_tree,
    frontend,
    test_flags,
    backend_fw,
):
    dtype, x = dtype_and_x
    test_flags.num_positional_args = len(x)
    helpers.test_frontend_function(
        input_dtypes=dtype,
        backend_to_test=backend_fw,
        frontend=frontend,
        test_flags=test_flags,
        fn_tree=fn_tree,
        on_device=on_device,
        A=x[0],
    )


# eig
# TODO: Test for all valid dtypes once ivy.eig supports complex data types
@handle_frontend_test(
    fn_tree="torch.linalg.eig",
    dtype_and_input=_get_dtype_and_matrix(dtype="float", square=True),
)
def test_torch_eig(
    *,
    dtype_and_input,
    frontend,
    test_flags,
    fn_tree,
    backend_fw,
    on_device,
):
    input_dtype, x = dtype_and_input
    x = np.asarray(x[0], dtype=input_dtype[0])
    x = np.matmul(x.T, x) + np.identity(x.shape[0]) * 1e-3
    if x.dtype == ivy.float32:
        x = x.astype("float64")
        input_dtype = [ivy.float64]
    ret, frontend_ret = helpers.test_frontend_function(
        input_dtypes=input_dtype,
        backend_to_test=backend_fw,
        frontend=frontend,
        test_flags=test_flags,
        fn_tree=fn_tree,
        on_device=on_device,
        test_values=False,
        input=x,
    )
    ret = [ivy.to_numpy(x).astype("float64") for x in ret]
    frontend_ret = [np.asarray(x, dtype=np.float64) for x in frontend_ret]

    l, v = ret
    front_l, front_v = frontend_ret

    assert_all_close(
        ret_np=v @ np.diag(l) @ np.linalg.inv(v),
        ret_from_gt_np=front_v @ np.diag(front_l) @ np.linalg.inv(front_v),
        rtol=1e-2,
        atol=1e-2,
        ground_truth_backend=frontend,
    )


@handle_frontend_test(
    fn_tree="torch.linalg.eigh",
    dtype_and_x=_get_dtype_and_matrix(dtype="valid", square=True, invertible=True),
    UPLO=st.sampled_from(("L", "U")),
)
def test_torch_eigh(
    *,
    dtype_and_x,
    UPLO,
    on_device,
    fn_tree,
    frontend,
    test_flags,
    backend_fw,
):
    dtype, x = dtype_and_x
    x = np.array(x[0], dtype=dtype[0])
    # make symmetric positive-definite beforehand
    x = np.matmul(x.T, x) + np.identity(x.shape[0]) * 1e-3

    ret, frontend_ret = helpers.test_frontend_function(
        input_dtypes=dtype,
        backend_to_test=backend_fw,
        frontend=frontend,
        test_flags=test_flags,
        fn_tree=fn_tree,
        on_device=on_device,
        test_values=False,
        a=x,
        UPLO=UPLO,
    )
    ret = [ivy.to_numpy(x) for x in ret]
    frontend_ret = [np.asarray(x) for x in frontend_ret]

    L, Q = ret
    frontend_L, frontend_Q = frontend_ret

    assert_all_close(
        ret_np=Q @ np.diag(L) @ Q.T,
        ret_from_gt_np=frontend_Q @ np.diag(frontend_L) @ frontend_Q.T,
        atol=1e-02,
    )


# eigvals
@handle_frontend_test(
    fn_tree="torch.linalg.eigvals",
    dtype_x=_get_dtype_and_matrix(square=True),
)
def test_torch_eigvals(
    *,
    dtype_x,
    frontend,
    test_flags,
    fn_tree,
    backend_fw,
    on_device,
):
    input_dtype, x = dtype_x

    ret, frontend_ret = helpers.test_frontend_function(
        input_dtypes=input_dtype,
        backend_to_test=backend_fw,
        frontend=frontend,
        test_flags=test_flags,
        fn_tree=fn_tree,
        on_device=on_device,
        input=x[0],
        test_values=False,
    )
    """In "ret" we have out eigenvalues calculated with our backend and in
    "frontend_ret" are our eigenvalues calculated with the specified frontend."""

    """
    Depending on the chosen framework there may be small differences between our
    extremely small or big eigenvalues (eg: -3.62831993e-33+0.j(numpy)
    vs -1.9478e-32+0.j(PyTorch)).
    Important is that both are very very close to zero, indicating a
    small value(very close to 0) either way.

    To asses the correctness of our calculated eigenvalues for our initial matrix
    we sort both numpy arrays and call assert_all_close on their modulus.
    """

    """
    Supports input of float, double, cfloat and cdouble dtypes.
    Also supports batches of matrices, and if A is a batch of matrices then the
    output has the same batch dimension
    """

    frontend_ret = np.asarray(frontend_ret[0])
    frontend_ret = np.sort(frontend_ret)
    frontend_ret_modulus = np.zeros(len(frontend_ret), dtype=np.float64)
    for i in range(len(frontend_ret)):
        frontend_ret_modulus[i] = math.sqrt(
            math.pow(frontend_ret[i].real, 2) + math.pow(frontend_ret[i].imag, 2)
        )

    ret = ivy.to_numpy(ret).astype(str(frontend_ret.dtype))
    ret = np.sort(ret)
    ret_modulus = np.zeros(len(ret), dtype=np.float64)
    for i in range(len(ret)):
        ret_modulus[i] = math.sqrt(math.pow(ret[i].real, 2) + math.pow(ret[i].imag, 2))

    assert_all_close(
        ret_np=ret_modulus,
        ret_from_gt_np=frontend_ret_modulus,
        rtol=1e-2,
        atol=1e-2,
        ground_truth_backend=frontend,
    )


# eigvalsh
@handle_frontend_test(
    fn_tree="torch.linalg.eigvalsh",
    dtype_x=_get_dtype_and_symmetrix_matrix(),
    UPLO=st.sampled_from(("L", "U")),
)
def test_torch_eigvalsh(
    *,
    dtype_x,
    UPLO,
    frontend,
    test_flags,
    fn_tree,
    backend_fw,
    on_device,
):
    input_dtype, x = dtype_x
    helpers.test_frontend_function(
        input_dtypes=input_dtype,
        backend_to_test=backend_fw,
        frontend=frontend,
        test_flags=test_flags,
        fn_tree=fn_tree,
        on_device=on_device,
        input=x,
        UPLO=UPLO,
        atol=1e-4,
        rtol=1e-3,
    )


# inv
@handle_frontend_test(
    fn_tree="torch.linalg.inv",
    aliases=["torch.inverse"],
    dtype_and_x=_get_dtype_and_matrix(square=True, invertible=True, batch=True),
)
def test_torch_inv(
    *,
    dtype_and_x,
    on_device,
    fn_tree,
    frontend,
    test_flags,
    backend_fw,
):
    dtype, x = dtype_and_x
    test_flags.num_positional_args = 1
    helpers.test_frontend_function(
        input_dtypes=dtype,
        backend_to_test=backend_fw,
        frontend=frontend,
        test_flags=test_flags,
        fn_tree=fn_tree,
        on_device=on_device,
        rtol=1e-03,
        atol=1e-03,
        A=x[0],
    )


# inv_ex
# TODO: Test for singular matrices
@handle_frontend_test(
    fn_tree="torch.linalg.inv_ex",
    dtype_and_x=_get_dtype_and_matrix(square=True, invertible=True, batch=True),
)
def test_torch_inv_ex(
    *,
    dtype_and_x,
    on_device,
    fn_tree,
    frontend,
    test_flags,
    backend_fw,
):
    dtype, x = dtype_and_x
    helpers.test_frontend_function(
        input_dtypes=dtype,
        backend_to_test=backend_fw,
        frontend=frontend,
        test_flags=test_flags,
        fn_tree=fn_tree,
        on_device=on_device,
        rtol=1e-03,
        atol=1e-02,
        A=x[0],
    )


# lu_factor
@handle_frontend_test(
    fn_tree="torch.linalg.lu_factor",
    input_dtype_and_input=_get_dtype_and_matrix(batch=True),
)
def test_torch_lu_factor(
    *,
    input_dtype_and_input,
    on_device,
    fn_tree,
    frontend,
    test_flags,
    backend_fw,
):
    dtype, input = input_dtype_and_input
    helpers.test_frontend_function(
        input_dtypes=dtype,
        backend_to_test=backend_fw,
        test_flags=test_flags,
        frontend=frontend,
        fn_tree=fn_tree,
        on_device=on_device,
        rtol=1e-03,
        atol=1e-02,
        A=input[0],
    )


@handle_frontend_test(
    fn_tree="torch.linalg.matmul",
    dtype_x=helpers.dtype_and_values(
        available_dtypes=helpers.get_dtypes("valid"),
        shape=(3, 3),
        num_arrays=2,
        shared_dtype=True,
        min_value=-1e04,
        max_value=1e04,
    ),
)
def test_torch_matmul(
    *,
    dtype_x,
    frontend,
    fn_tree,
    on_device,
    test_flags,
    backend_fw,
):
    input_dtype, x = dtype_x
    helpers.test_frontend_function(
        input_dtypes=input_dtype,
        backend_to_test=backend_fw,
        frontend=frontend,
        fn_tree=fn_tree,
        on_device=on_device,
        test_flags=test_flags,
        input=x[0],
        other=x[1],
        rtol=1e-03,
        atol=1e-03,
    )


# matrix_exp
@handle_frontend_test(
    fn_tree="torch.linalg.matrix_exp",
    dtype_and_x=_get_dtype_and_matrix(square=True, invertible=True),
)
def test_torch_matrix_exp(
    *,
    dtype_and_x,
    on_device,
    fn_tree,
    frontend,
    test_flags,
    backend_fw,
):
    dtype, x = dtype_and_x
    test_flags.num_positional_args = len(x)
    helpers.test_frontend_function(
        input_dtypes=dtype,
        backend_to_test=backend_fw,
        frontend=frontend,
        test_flags=test_flags,
        fn_tree=fn_tree,
        on_device=on_device,
        rtol=1e-03,
        atol=1e-03,
        A=x[0],
    )


# matrix_norm
@handle_frontend_test(
    fn_tree="torch.linalg.matrix_norm",
    dtype_values_axis=helpers.dtype_values_axis(
        available_dtypes=helpers.get_dtypes("valid"),
        min_num_dims=2,
        min_axes_size=2,
        max_axes_size=2,
        min_value=-1e04,
        max_value=1e04,
        valid_axis=True,
        force_tuple_axis=True,
    ),
    ord=st.sampled_from(["fro", "nuc", np.inf, -np.inf, 1, -1, 2, -2]),
    keepdim=st.booleans(),
    dtype=helpers.get_dtypes("valid", none=True, full=False),
)
def test_torch_matrix_norm(
    *,
    dtype_values_axis,
    ord,
    keepdim,
    dtype,
    frontend,
    test_flags,
    fn_tree,
    backend_fw,
    on_device,
):
    input_dtype, x, axis = dtype_values_axis

    helpers.test_frontend_function(
        input_dtypes=input_dtype,
        backend_to_test=backend_fw,
        frontend=frontend,
        test_flags=test_flags,
        fn_tree=fn_tree,
        on_device=on_device,
        rtol=1e-03,
        atol=1e-03,
        input=x[0],
        ord=ord,
        dim=axis,
        keepdim=keepdim,
        dtype=dtype[0],
    )


# matrix_power
@handle_frontend_test(
    fn_tree="torch.linalg.matrix_power",
    aliases=["torch.matrix_power"],
    dtype_and_x=_get_dtype_and_matrix(square=True, invertible=True, batch=True),
    n=helpers.ints(min_value=2, max_value=5),
)
def test_torch_matrix_power(
    *,
    dtype_and_x,
    n,
    on_device,
    fn_tree,
    frontend,
    test_flags,
    backend_fw,
):
    dtype, x = dtype_and_x
    test_flags.num_positional_args = len(x) + 1
    helpers.test_frontend_function(
        input_dtypes=dtype,
        backend_to_test=backend_fw,
        frontend=frontend,
        test_flags=test_flags,
        fn_tree=fn_tree,
        on_device=on_device,
        rtol=1e-01,
        A=x[0],
        n=n,
    )


# matrix_rank
@handle_frontend_test(
    fn_tree="torch.linalg.matrix_rank",
    dtype_x_hermitian_atol_rtol=_matrix_rank_helper(),
)
def test_torch_matrix_rank(
    dtype_x_hermitian_atol_rtol,
    on_device,
    fn_tree,
    frontend,
    test_flags,
    backend_fw,
):
    dtype, x, hermitian, atol, rtol = dtype_x_hermitian_atol_rtol
    assume(matrix_is_stable(x, cond_limit=10))
    helpers.test_frontend_function(
        input_dtypes=dtype,
        backend_to_test=backend_fw,
        frontend=frontend,
        test_flags=test_flags,
        fn_tree=fn_tree,
        on_device=on_device,
        input=x,
        rtol=rtol,
        atol=atol,
        hermitian=hermitian,
    )


@handle_frontend_test(
    fn_tree="torch.linalg.multi_dot",
    dtype_x=_generate_multi_dot_dtype_and_arrays(),
)
def test_torch_multi_dot(
    dtype_x,
    on_device,
    fn_tree,
    frontend,
    test_flags,
    backend_fw,
):
    dtype, x = dtype_x
    helpers.test_frontend_function(
        input_dtypes=dtype,
        backend_to_test=backend_fw,
        test_flags=test_flags,
        on_device=on_device,
        frontend=frontend,
        fn_tree=fn_tree,
        test_values=True,
        tensors=x,
    )


@handle_frontend_test(
    fn_tree="torch.linalg.norm",
    args=_get_axis_and_p(),
    keepdim=st.booleans(),
    test_with_out=st.just(False),
)
def test_torch_norm(
    *,
    args,
    keepdim,
    on_device,
    fn_tree,
    frontend,
    test_flags,
    backend_fw,
):
    p, x_dtype, x, axis, dtype = args
    helpers.test_frontend_function(
        input_dtypes=[x_dtype],
        backend_to_test=backend_fw,
        frontend=frontend,
        test_flags=test_flags,
        fn_tree=fn_tree,
        on_device=on_device,
        rtol=1e-01,
        atol=1e-08,
        input=x,
        ord=p,
        dim=axis,
        keepdim=keepdim,
        dtype=dtype,
    )


# pinv
# TODO: add testing for hermitian
@handle_frontend_test(
    fn_tree="torch.linalg.pinv",
    dtype_and_input=_get_dtype_and_matrix(batch=True),
)
def test_torch_pinv(
    *,
    dtype_and_input,
    frontend,
    test_flags,
    fn_tree,
    backend_fw,
    on_device,
):
    input_dtype, x = dtype_and_input
    helpers.test_frontend_function(
        input_dtypes=input_dtype,
        backend_to_test=backend_fw,
        frontend=frontend,
        test_flags=test_flags,
        fn_tree=fn_tree,
        on_device=on_device,
        input=x[0],
        atol=1e-02,
        rtol=1e-02,
    )


# qr
@handle_frontend_test(
    fn_tree="torch.linalg.qr",
    dtype_and_input=_get_dtype_and_matrix(batch=True),
)
def test_torch_qr(
    *,
    dtype_and_input,
    frontend,
    test_flags,
    fn_tree,
    backend_fw,
    on_device,
):
    input_dtype, x = dtype_and_input
    ivy.set_backend(backend_fw)
    ret, frontend_ret = helpers.test_frontend_function(
        input_dtypes=input_dtype,
        backend_to_test=backend_fw,
        frontend=frontend,
        test_flags=test_flags,
        fn_tree=fn_tree,
        on_device=on_device,
        A=x[0],
        test_values=False,
    )
    ret = [ivy.to_numpy(x) for x in ret]
    frontend_ret = [np.asarray(x) for x in frontend_ret]

    q, r = ret
    frontend_q, frontend_r = frontend_ret

    assert_all_close(
        ret_np=q @ r,
        ret_from_gt_np=frontend_q @ frontend_r,
        rtol=1e-2,
        atol=1e-2,
        ground_truth_backend=frontend,
    )
    ivy.previous_backend()


# slogdet
@handle_frontend_test(
    fn_tree="torch.linalg.slogdet",
    aliases=["torch.slogdet"],
    dtype_and_x=_get_dtype_and_matrix(square=True, batch=True),
)
def test_torch_slogdet(
    *,
    dtype_and_x,
    fn_tree,
    frontend,
    on_device,
    test_flags,
    backend_fw,
):
    dtype, x = dtype_and_x
    test_flags.num_positional_args = len(x)
    helpers.test_frontend_function(
        input_dtypes=dtype,
        backend_to_test=backend_fw,
        frontend=frontend,
        test_flags=test_flags,
        fn_tree=fn_tree,
        on_device=on_device,
        rtol=1e-4,
        atol=1e-4,
        A=x[0],
    )


# solve
@handle_frontend_test(
    fn_tree="torch.linalg.solve",
    dtype_and_data=helpers.dtype_and_values(
        available_dtypes=helpers.get_dtypes("valid"),
        min_value=0,
        max_value=10,
        shape=helpers.ints(min_value=2, max_value=5).map(lambda x: tuple([x, x + 1])),
        safety_factor_scale="log",
        small_abs_safety_factor=6,
    ).filter(
        lambda x: np.linalg.cond(x[1][0][:, :-1]) < 1 / sys.float_info.epsilon
        and np.linalg.det(x[1][0][:, :-1]) != 0
        and np.linalg.cond(x[1][0][:, -1].reshape(-1, 1)) < 1 / sys.float_info.epsilon
    ),
    left=st.booleans(),
)
def test_torch_solve(
    *,
    dtype_and_data,
    left,
    on_device,
    fn_tree,
    frontend,
    test_flags,
    backend_fw,
):
    input_dtype, data = dtype_and_data
    input = data[0][:, :-1]
    other = data[0][:, -1].reshape(-1, 1)
    test_flags.num_positional_args = 2
    helpers.test_frontend_function(
        input_dtypes=[input_dtype[0], input_dtype[0]],
        backend_to_test=backend_fw,
        frontend=frontend,
        test_flags=test_flags,
        fn_tree=fn_tree,
        on_device=on_device,
        A=input,
        B=other,
        left=left,
    )


# solve_ex
@handle_frontend_test(
    fn_tree="torch.linalg.solve_ex",
    dtype_and_data=helpers.dtype_and_values(
        available_dtypes=helpers.get_dtypes("valid"),
        min_value=0,
        max_value=10,
        shape=helpers.ints(min_value=2, max_value=5).map(lambda x: tuple([x, x + 1])),
        safety_factor_scale="log",
        small_abs_safety_factor=6,
    ).filter(
        lambda x: np.linalg.cond(x[1][0][:, :-1]) < 1 / sys.float_info.epsilon
        and np.linalg.det(x[1][0][:, :-1]) != 0
        and np.linalg.cond(x[1][0][:, -1].reshape(-1, 1)) < 1 / sys.float_info.epsilon
    ),
    left=st.booleans(),
    check_errors=st.booleans(),
)
def test_torch_solve_ex(
    *,
    dtype_and_data,
    left,
    check_errors,
    on_device,
    fn_tree,
    frontend,
    test_flags,
    backend_fw,
):
    input_dtype, data = dtype_and_data
    input = data[0][:, :-1]
    other = data[0][:, -1].reshape(-1, 1)
    helpers.test_frontend_function(
        input_dtypes=[input_dtype[0], input_dtype[0]],
        backend_to_test=backend_fw,
        frontend=frontend,
        test_flags=test_flags,
        fn_tree=fn_tree,
        on_device=on_device,
        A=input,
        B=other,
        left=left,
        check_errors=check_errors,
    )


# svd
@handle_frontend_test(
    fn_tree="torch.linalg.svd",
    dtype_and_x=_get_dtype_and_matrix(square=True),
    full_matrices=st.booleans(),
)
def test_torch_svd(
    *,
    dtype_and_x,
    full_matrices,
    frontend,
    test_flags,
    fn_tree,
    backend_fw,
    on_device,
):
    dtype, x = dtype_and_x
    x = np.asarray(x[0], dtype=dtype[0])
    # make symmetric positive definite beforehand
    x = np.matmul(x.T, x) + np.identity(x.shape[0]) * 1e-3
    ret, frontend_ret = helpers.test_frontend_function(
        input_dtypes=dtype,
        backend_to_test=backend_fw,
        frontend=frontend,
        test_flags=test_flags,
        fn_tree=fn_tree,
        on_device=on_device,
        test_values=False,
        atol=1e-03,
        rtol=1e-05,
        A=x,
        full_matrices=full_matrices,
    )
    ret = [ivy.to_numpy(x) for x in ret]
    frontend_ret = [np.asarray(x) for x in frontend_ret]

    u, s, vh = ret
    frontend_u, frontend_s, frontend_vh = frontend_ret

    assert_all_close(
        ret_np=u @ np.diag(s) @ vh,
        ret_from_gt_np=frontend_u @ np.diag(frontend_s) @ frontend_vh,
        rtol=1e-2,
        atol=1e-2,
        ground_truth_backend=frontend,
    )


# svdvals
@handle_frontend_test(
    fn_tree="torch.linalg.svdvals",
    dtype_and_x=_get_dtype_and_matrix(batch=True),
)
def test_torch_svdvals(
    *,
    dtype_and_x,
    on_device,
    fn_tree,
    frontend,
    test_flags,
    backend_fw,
):
    dtype, x = dtype_and_x
    helpers.test_frontend_function(
        input_dtypes=dtype,
        backend_to_test=backend_fw,
        frontend=frontend,
        test_flags=test_flags,
        fn_tree=fn_tree,
        on_device=on_device,
        A=x[0],
    )


@handle_frontend_test(
    fn_tree="torch.linalg.tensorinv", dtype_input_ind=_tensorinv_helper()
)
def test_torch_tensorinv(
    *,
    dtype_input_ind,
    on_device,
    fn_tree,
    frontend,
    test_flags,
    backend_fw,
):
    dtype, x, ind = dtype_input_ind
    helpers.test_frontend_function(
        input_dtypes=dtype,
        backend_to_test=backend_fw,
        test_flags=test_flags,
        frontend=frontend,
        fn_tree=fn_tree,
        on_device=on_device,
        rtol=1e-04,
        atol=1e-03,
        input=x,
        ind=ind,
    )


@handle_frontend_test(
    fn_tree="torch.linalg.tensorsolve",
    a_and_b=_get_solve_matrices(),
)
def test_torch_tensorsolve(
    *,
    a_and_b,
    on_device,
    fn_tree,
    frontend,
    test_flags,
    backend_fw,
):
    input_dtype, A, B = a_and_b
    test_flags.num_positional_args = len(a_and_b) - 1
    helpers.test_frontend_function(
        input_dtypes=[input_dtype],
        backend_to_test=backend_fw,
        test_flags=test_flags,
        frontend=frontend,
        fn_tree=fn_tree,
        on_device=on_device,
        atol=1e-3,
        rtol=1e-3,
        A=A,
        B=B,
    )


@handle_frontend_test(
    fn_tree="torch.linalg.vander",
    dtype_and_input=_vander_helper(),
)
def test_torch_vander(
    *,
    dtype_and_input,
    frontend,
    fn_tree,
    on_device,
    test_flags,
    backend_fw,
):
    input_dtype, x, N = dtype_and_input
    test_flags.num_positional_args = 1
    helpers.test_frontend_function(
        input_dtypes=input_dtype,
        backend_to_test=backend_fw,
        frontend=frontend,
        fn_tree=fn_tree,
        on_device=on_device,
        test_flags=test_flags,
        x=x[0],
        N=N,
    )


# vecdot
@handle_frontend_test(
    fn_tree="torch.linalg.vecdot",
    dtype_input_other_dim=dtype_value1_value2_axis(
        available_dtypes=helpers.get_dtypes("valid"),
        min_num_dims=1,
        max_num_dims=5,
        min_dim_size=3,
        max_dim_size=3,
        min_value=-1e3,
        max_value=1e3,
        abs_smallest_val=0.01,
        large_abs_safety_factor=2,
        safety_factor_scale="log",
    ),
)
def test_torch_vecdot(
    dtype_input_other_dim,
    frontend,
    test_flags,
    fn_tree,
    backend_fw,
):
    dtype, input, other, dim = dtype_input_other_dim
    test_flags.num_positional_args = len(dtype_input_other_dim) - 2
    helpers.test_frontend_function(
        input_dtypes=dtype,
        backend_to_test=backend_fw,
        frontend=frontend,
        test_flags=test_flags,
        fn_tree=fn_tree,
        rtol=1e-2,
        atol=1e-3,
        x=input,
        y=other,
        dim=dim,
    )


# vector_norm
@handle_frontend_test(
    fn_tree="torch.linalg.vector_norm",
    dtype_values_axis=helpers.dtype_values_axis(
        available_dtypes=helpers.get_dtypes("valid"),
        valid_axis=True,
        abs_smallest_val=1e04,
    ),
    kd=st.booleans(),
    ord=st.one_of(
        helpers.ints(min_value=0, max_value=5),
        helpers.floats(min_value=1.0, max_value=5.0),
        st.sampled_from((float("inf"), -float("inf"))),
    ),
    dtype=helpers.get_dtypes("valid", full=False),
)
def test_torch_vector_norm(
    *,
    dtype_values_axis,
    kd,
    ord,
    dtype,
    on_device,
    fn_tree,
    frontend,
    test_flags,
    backend_fw,
):
    dtype, x, axis = dtype_values_axis
    helpers.test_frontend_function(
        input_dtypes=dtype,
        backend_to_test=backend_fw,
        frontend=frontend,
        test_flags=test_flags,
        fn_tree=fn_tree,
        on_device=on_device,
<<<<<<< HEAD
        rtol=1e-01,
        input=x,
        upper=upper,
    )


@handle_frontend_test(
    fn_tree="torch.linalg.lstsq",
    dtype_x=helpers.dtype_and_values(
        available_dtypes=helpers.get_dtypes(kind="valid", full=False),
        num_arrays=2,
        shape=helpers.get_shape(min_num_dims=2, max_num_dims=4),
        shared_dtype=True,
        min_value=1,
        max_value=4,
    ),
)
def test_torch_lstsq(
    *,
    dtype_x,
    on_device,
    fn_tree,
    frontend,
    test_flags,
    backend_fw,
):
    input_dtype, values = dtype_x
    test_flags.num_positional_args = 2
    helpers.test_frontend_function(
        input_dtypes=input_dtype,
        backend_to_test=backend_fw,
        test_flags=test_flags,
        frontend=frontend,
        fn_tree=fn_tree,
        on_device=on_device,
        rtol=1e-03,
        atol=1e-03,
        a=values[0],
        b=values[1],
        driver="gelsy",
=======
        input=x[0],
        ord=ord,
        dim=axis,
        keepdim=kd,
        dtype=dtype[0],
>>>>>>> 4a67bc09
    )<|MERGE_RESOLUTION|>--- conflicted
+++ resolved
@@ -1356,10 +1356,11 @@
         test_flags=test_flags,
         fn_tree=fn_tree,
         on_device=on_device,
-<<<<<<< HEAD
-        rtol=1e-01,
-        input=x,
-        upper=upper,
+        input=x[0],
+        ord=ord,
+        dim=axis,
+        keepdim=kd,
+        dtype=dtype[0],
     )
 
 
@@ -1397,11 +1398,4 @@
         a=values[0],
         b=values[1],
         driver="gelsy",
-=======
-        input=x[0],
-        ord=ord,
-        dim=axis,
-        keepdim=kd,
-        dtype=dtype[0],
->>>>>>> 4a67bc09
     )