--- conflicted
+++ resolved
@@ -194,50 +194,33 @@
         input=x[0],
     )
 
-
-# matrix_power
-@handle_frontend_test(
-    fn_tree="torch.linalg.matrix_power",
-    dtype_and_x=_get_dtype_and_square_matrix(),
-    n=helpers.ints(min_value=2, max_value=5),
-)
-def test_torch_matrix_power(
-    *,
-    dtype_and_x,
-    n,
-    as_variable,
-    with_out,
-    num_positional_args,
-    native_array,
-    on_device,
-    fn_tree,
-    frontend,
-):
-    dtype, x = dtype_and_x
-    helpers.test_frontend_function(
-        input_dtypes=dtype,
-        as_variable_flags=as_variable,
-        with_out=with_out,
-        all_aliases=["matrix_power"],
-        num_positional_args=num_positional_args,
-        native_array_flags=native_array,
-        frontend=frontend,
-        fn_tree=fn_tree,
-        on_device=on_device,
-        rtol=1e-01,
-        input=x,
-        n=n,
-    )
-
-<<<<<<< HEAD
-@handle_frontend_test(
-    fn_tree="torch.linalg.eigh",
-    dtype_and_x=_get_dtype_and_square_matrix(),
-)
+@handle_frontend_test(
+     fn_tree="torch.linalg.eigh",
+     dtype_and_x=_get_dtype_and_square_matrix(),
+ )
 def test_torch_eigh(
-    *,
-    dtype_and_x,
-=======
+     *,
+     dtype_and_x,
+     as_variable,
+     with_out,
+     num_positional_args,
+     native_array,
+     on_device,
+     fn_tree,
+     frontend,
+ ):
+     dtype, x = dtype_and_x
+     helpers.test_frontend_function(
+         input_dtypes=dtype,
+         as_variable_flags=as_variable,
+         with_out=with_out,
+         num_positional_args=num_positional_args,
+         native_array_flags=native_array,
+         frontend=frontend,
+         fn_tree=fn_tree,
+         on_device=on_device,
+         input=x,
+     )
 
 @st.composite
 def _matrix_rank_helper(draw):
@@ -250,7 +233,40 @@
         )
     )
     return dtype_x
-
+# matrix_power
+
+@handle_frontend_test(
+    fn_tree="torch.linalg.matrix_power",
+    dtype_and_x=_get_dtype_and_square_matrix(),
+    n=helpers.ints(min_value=2, max_value=5),
+)
+def test_torch_matrix_power(
+    *,
+    dtype_and_x,
+    n,
+    as_variable,
+    with_out,
+    num_positional_args,
+    native_array,
+    on_device,
+    fn_tree,
+    frontend,
+):
+    dtype, x = dtype_and_x
+    helpers.test_frontend_function(
+        input_dtypes=dtype,
+        as_variable_flags=as_variable,
+        with_out=with_out,
+        all_aliases=["matrix_power"],
+        num_positional_args=num_positional_args,
+        native_array_flags=native_array,
+        frontend=frontend,
+        fn_tree=fn_tree,
+        on_device=on_device,
+        rtol=1e-01,
+        input=x,
+        n=n,
+    )
 
 # matrix_rank
 @handle_frontend_test(
@@ -263,35 +279,26 @@
     dtype_and_x,
     rtol,
     atol,
->>>>>>> 3ac73b8f
-    as_variable,
-    with_out,
-    num_positional_args,
-    native_array,
-    on_device,
-    fn_tree,
-    frontend,
-):
-    dtype, x = dtype_and_x
-    helpers.test_frontend_function(
-        input_dtypes=dtype,
-        as_variable_flags=as_variable,
-        with_out=with_out,
-<<<<<<< HEAD
-        all_aliases=["eigh"],
-=======
+    as_variable,
+    with_out,
+    num_positional_args,
+    native_array,
+    on_device,
+    fn_tree,
+    frontend,
+):
+    dtype, x = dtype_and_x
+    helpers.test_frontend_function(
+        input_dtypes=dtype,
+        as_variable_flags=as_variable,
+        with_out=with_out,
         all_aliases=["matrix_rank"],
->>>>>>> 3ac73b8f
-        num_positional_args=num_positional_args,
-        native_array_flags=native_array,
-        frontend=frontend,
-        fn_tree=fn_tree,
-        on_device=on_device,
-<<<<<<< HEAD
-        input=x,
-=======
+        num_positional_args=num_positional_args,
+        native_array_flags=native_array,
+        frontend=frontend,
+        fn_tree=fn_tree,
+        on_device=on_device,
         input=x[0],
         rtol=rtol,
         atol=atol,
->>>>>>> 3ac73b8f
     )