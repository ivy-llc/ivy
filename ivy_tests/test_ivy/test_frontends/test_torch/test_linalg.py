# global
import sys
import numpy as np
from hypothesis import strategies as st


# local
import ivy
import ivy_tests.test_ivy.helpers as helpers
from ivy_tests.test_ivy.helpers import assert_all_close
from ivy_tests.test_ivy.helpers import handle_frontend_test
from ivy_tests.test_ivy.test_frontends.test_torch.test_miscellaneous_ops import (
    dtype_value1_value2_axis,
)


# helpers
@st.composite
def _get_dtype_and_square_matrix(draw):
    dim_size = draw(helpers.ints(min_value=2, max_value=5))
    dtype = draw(helpers.get_dtypes("float", index=1, full=False))
    mat = draw(
        helpers.array_values(
            dtype=dtype[0], shape=(dim_size, dim_size), min_value=0, max_value=10
        )
    )
    return dtype, mat


@st.composite
def _get_dtype_and_matrix(draw):
    arbitrary_dims = draw(helpers.get_shape(max_dim_size=5))
    random_size = draw(st.integers(min_value=1, max_value=4))
    shape = (*arbitrary_dims, random_size, random_size)
    return draw(
        helpers.dtype_and_values(
            available_dtypes=helpers.get_dtypes("float"),
            shape=shape,
            min_value=-10,
            max_value=10,
        )
    )


# inv
@handle_frontend_test(
    fn_tree="torch.linalg.inv",
    dtype_and_x=helpers.dtype_and_values(
        available_dtypes=helpers.get_dtypes("float", index=1, full=True),
        min_value=0,
        max_value=25,
        shape=helpers.ints(min_value=2, max_value=10).map(lambda x: tuple([x, x])),
    ).filter(lambda x: np.linalg.cond(x[1]) < 1 / sys.float_info.epsilon),
)
def test_torch_inv(
    *,
    dtype_and_x,
    as_variable,
    with_out,
    num_positional_args,
    native_array,
    on_device,
    fn_tree,
    frontend,
):
    dtype, x = dtype_and_x
    helpers.test_frontend_function(
        input_dtypes=dtype,
        as_variable_flags=as_variable,
        with_out=with_out,
        all_aliases=["inverse"],
        num_positional_args=num_positional_args,
        native_array_flags=native_array,
        frontend=frontend,
        fn_tree=fn_tree,
        on_device=on_device,
        rtol=1e-03,
        input=x[0],
    )


# pinv
@handle_frontend_test(
    fn_tree="torch.linalg.pinv",
    dtype_and_input=_get_dtype_and_matrix(),
)
def test_torch_pinv(
    *,
    dtype_and_input,
    num_positional_args,
    as_variable,
    native_array,
    frontend,
    fn_tree,
    on_device,
):
    input_dtype, x = dtype_and_input
    helpers.test_frontend_function(
        input_dtypes=input_dtype,
        native_array_flags=native_array,
        as_variable_flags=as_variable,
        with_out=False,
        num_positional_args=num_positional_args,
        frontend=frontend,
        fn_tree=fn_tree,
        on_device=on_device,
        input=x[0],
        atol=1e-15,
        rtol=1e-15,
    )


# det
@handle_frontend_test(
    fn_tree="torch.linalg.det",
    dtype_and_x=_get_dtype_and_square_matrix(),
)
def test_torch_det(
    *,
    dtype_and_x,
    as_variable,
    with_out,
    num_positional_args,
    native_array,
    on_device,
    fn_tree,
    frontend,
):
    dtype, x = dtype_and_x
    helpers.test_frontend_function(
        input_dtypes=dtype,
        as_variable_flags=as_variable,
        with_out=with_out,
        all_aliases=["det"],
        num_positional_args=num_positional_args,
        native_array_flags=native_array,
        frontend=frontend,
        fn_tree=fn_tree,
        on_device=on_device,
        input=x,
    )


# qr
@handle_frontend_test(
    fn_tree="torch.linalg.qr",
    dtype_and_input=_get_dtype_and_matrix(),
)
def test_torch_qr(
    *,
    dtype_and_input,
    num_positional_args,
    as_variable,
    native_array,
    frontend,
    fn_tree,
    on_device,
):
    input_dtype, x = dtype_and_input
    helpers.test_frontend_function(
        input_dtypes=input_dtype,
        native_array_flags=native_array,
        as_variable_flags=as_variable,
        with_out=False,
        num_positional_args=num_positional_args,
        frontend=frontend,
        fn_tree=fn_tree,
        on_device=on_device,
        rtol=1e-02,
        atol=1e-05,
        input=x[0],
    )


# slogdet
@handle_frontend_test(
    fn_tree="torch.linalg.slogdet",
    dtype_and_x=_get_dtype_and_square_matrix(),
)
def test_torch_slogdet(
    *,
    dtype_and_x,
    as_variable,
    with_out,
    num_positional_args,
    native_array,
    on_device,
    fn_tree,
    frontend,
):
    dtype, x = dtype_and_x
    helpers.test_frontend_function(
        input_dtypes=dtype,
        as_variable_flags=as_variable,
        with_out=with_out,
        all_aliases=["slogdet"],
        num_positional_args=num_positional_args,
        native_array_flags=native_array,
        frontend=frontend,
        fn_tree=fn_tree,
        on_device=on_device,
        input=x,
    )


# eigvalsh
@handle_frontend_test(
    fn_tree="torch.linalg.eigvalsh",
    dtype_and_input=_get_dtype_and_matrix(),
)
def test_torch_eigvalsh(
    *,
    dtype_and_input,
    num_positional_args,
    as_variable,
    native_array,
    frontend,
    fn_tree,
    on_device,
):
    input_dtype, x = dtype_and_input
    helpers.test_frontend_function(
        input_dtypes=input_dtype,
        native_array_flags=native_array,
        as_variable_flags=as_variable,
        with_out=False,
        num_positional_args=num_positional_args,
        frontend=frontend,
        fn_tree=fn_tree,
        on_device=on_device,
        input=x[0],
    )


# matrix_power
@handle_frontend_test(
    fn_tree="torch.linalg.matrix_power",
    dtype_and_x=_get_dtype_and_square_matrix(),
    n=helpers.ints(min_value=2, max_value=5),
)
def test_torch_matrix_power(
    *,
    dtype_and_x,
    n,
    as_variable,
    with_out,
    num_positional_args,
    native_array,
    on_device,
    fn_tree,
    frontend,
):
    dtype, x = dtype_and_x
    helpers.test_frontend_function(
        input_dtypes=dtype,
        as_variable_flags=as_variable,
        with_out=with_out,
        all_aliases=["matrix_power"],
        num_positional_args=num_positional_args,
        native_array_flags=native_array,
        frontend=frontend,
        fn_tree=fn_tree,
        on_device=on_device,
        rtol=1e-01,
        input=x,
        n=n,
    )


<<<<<<< HEAD
# cross
@handle_frontend_test(
    fn_tree="torch.linalg.cross",
    dtype_input_other_dim=dtype_value1_value2_axis(
        available_dtypes=helpers.get_dtypes("float"),
        min_num_dims=1,
        max_num_dims=5,
        min_dim_size=3,
        max_dim_size=3,
        min_value=-1e3,
        max_value=1e3,
        abs_smallest_val=0.01,
        large_abs_safety_factor=2,
        safety_factor_scale="log",
    ),
)
def test_torch_cross(
    dtype_input_other_dim,
    as_variable,
    with_out,
    num_positional_args,
    native_array,
    frontend,
    fn_tree,
):
    dtype, input, other, dim = dtype_input_other_dim
    helpers.test_frontend_function(
=======
@st.composite
def _matrix_rank_helper(draw):
    dtype_x = draw(
        helpers.dtype_and_values(
            available_dtypes=helpers.get_dtypes("float"),
            min_num_dims=2,
            min_value=-1e05,
            max_value=1e05,
        )
    )
    return dtype_x


# matrix_rank
@handle_frontend_test(
    fn_tree="torch.linalg.matrix_rank",
    dtype_and_x=_matrix_rank_helper(),
    atol=st.floats(min_value=1e-5, max_value=0.1, exclude_min=True, exclude_max=True),
    rtol=st.floats(min_value=1e-5, max_value=0.1, exclude_min=True, exclude_max=True),
)
def test_matrix_rank(
    dtype_and_x,
    rtol,
    atol,
    as_variable,
    with_out,
    num_positional_args,
    native_array,
    on_device,
    fn_tree,
    frontend,
):
    dtype, x = dtype_and_x
    helpers.test_frontend_function(
        input_dtypes=dtype,
        as_variable_flags=as_variable,
        with_out=with_out,
        all_aliases=["matrix_rank"],
        num_positional_args=num_positional_args,
        native_array_flags=native_array,
        frontend=frontend,
        fn_tree=fn_tree,
        on_device=on_device,
        input=x[0],
        rtol=rtol,
        atol=atol,
    )


# svd
@handle_frontend_test(
    fn_tree="torch.linalg.svd",
    dtype_and_x=helpers.dtype_and_values(
        available_dtypes=helpers.get_dtypes("float"),
        min_value=0,
        max_value=10,
        shape=helpers.ints(min_value=2, max_value=5).map(lambda x: tuple([x, x])),
    ),
    full_matrices=st.booleans(),
)
def test_torch_svd(
    *,
    dtype_and_x,
    full_matrices,
    with_out,
    num_positional_args,
    as_variable,
    native_array,
    frontend,
    fn_tree,
    on_device,
):
    dtype, x = dtype_and_x
    x = np.asarray(x[0], dtype=dtype[0])
    # make symmetric positive definite beforehand
    x = np.matmul(x.T, x) + np.identity(x.shape[0]) * 1e-3
    ret, frontend_ret = helpers.test_frontend_function(
>>>>>>> fa0f8ccb
        input_dtypes=dtype,
        as_variable_flags=as_variable,
        with_out=with_out,
        num_positional_args=num_positional_args,
        native_array_flags=native_array,
        frontend=frontend,
        fn_tree=fn_tree,
<<<<<<< HEAD
        rtol=1e-2,
        atol=1e-3,
        input=input,
        other=other,
        dim=dim,
=======
        on_device=on_device,
        test_values=False,
        atol=1e-03,
        rtol=1e-05,
        input=x,
        full_matrices=full_matrices,
    )
    ret = [ivy.to_numpy(x) for x in ret]
    frontend_ret = [np.asarray(x) for x in frontend_ret]

    u, s, vh = ret
    frontend_u, frontend_s, frontend_vh = frontend_ret

    assert_all_close(
        ret_np=u @ np.diag(s) @ vh,
        ret_from_gt_np=frontend_u @ np.diag(frontend_s) @ frontend_vh,
        rtol=1e-2,
        atol=1e-2,
        ground_truth_backend=frontend,
>>>>>>> fa0f8ccb
    )<|MERGE_RESOLUTION|>--- conflicted
+++ resolved
@@ -267,7 +267,6 @@
     )
 
 
-<<<<<<< HEAD
 # cross
 @handle_frontend_test(
     fn_tree="torch.linalg.cross",
@@ -295,7 +294,21 @@
 ):
     dtype, input, other, dim = dtype_input_other_dim
     helpers.test_frontend_function(
-=======
+        input_dtypes=dtype,
+        as_variable_flags=as_variable,
+        with_out=with_out,
+        num_positional_args=num_positional_args,
+        native_array_flags=native_array,
+        frontend=frontend,
+        fn_tree=fn_tree,
+        rtol=1e-2,
+        atol=1e-3,
+        input=input,
+        other=other,
+        dim=dim,
+    )
+
+
 @st.composite
 def _matrix_rank_helper(draw):
     dtype_x = draw(
@@ -373,21 +386,13 @@
     # make symmetric positive definite beforehand
     x = np.matmul(x.T, x) + np.identity(x.shape[0]) * 1e-3
     ret, frontend_ret = helpers.test_frontend_function(
->>>>>>> fa0f8ccb
-        input_dtypes=dtype,
-        as_variable_flags=as_variable,
-        with_out=with_out,
-        num_positional_args=num_positional_args,
-        native_array_flags=native_array,
-        frontend=frontend,
-        fn_tree=fn_tree,
-<<<<<<< HEAD
-        rtol=1e-2,
-        atol=1e-3,
-        input=input,
-        other=other,
-        dim=dim,
-=======
+        input_dtypes=dtype,
+        as_variable_flags=as_variable,
+        with_out=with_out,
+        num_positional_args=num_positional_args,
+        native_array_flags=native_array,
+        frontend=frontend,
+        fn_tree=fn_tree,
         on_device=on_device,
         test_values=False,
         atol=1e-03,
@@ -407,5 +412,4 @@
         rtol=1e-2,
         atol=1e-2,
         ground_truth_backend=frontend,
->>>>>>> fa0f8ccb
     )