# global
import math
import sys
import numpy as np
from hypothesis import strategies as st


# local
import ivy
import ivy_tests.test_ivy.helpers as helpers
from ivy_tests.test_ivy.helpers import assert_all_close
from ivy_tests.test_ivy.helpers import handle_frontend_test
from ivy_tests.test_ivy.test_frontends.test_torch.test_miscellaneous_ops import (
    dtype_value1_value2_axis,
)


# helpers
@st.composite
def _get_dtype_and_square_matrix(draw):
    dim_size = draw(helpers.ints(min_value=2, max_value=5))
    dtype = draw(helpers.get_dtypes("float", index=1, full=False))
    mat = draw(
        helpers.array_values(
            dtype=dtype[0], shape=(dim_size, dim_size), min_value=0, max_value=10
        )
    )
    return dtype, mat


@st.composite
def _get_dtype_and_matrix(draw):
    arbitrary_dims = draw(helpers.get_shape(max_dim_size=5))
    random_size = draw(st.integers(min_value=1, max_value=4))
    shape = (*arbitrary_dims, random_size, random_size)
    return draw(
        helpers.dtype_and_values(
            available_dtypes=helpers.get_dtypes("float"),
            shape=shape,
            min_value=-10,
            max_value=10,
        )
    )


# vector_norm
@handle_frontend_test(
    fn_tree="torch.linalg.vector_norm",
    dtype_values_axis=helpers.dtype_values_axis(
        available_dtypes=helpers.get_dtypes("float"),
        valid_axis=True,
        min_value=-1e04,
        max_value=1e04,
    ),
    kd=st.booleans(),
    ord=helpers.ints(min_value=1, max_value=2),
    dtype=helpers.get_dtypes("valid"),
)
def test_torch_vector_norm(
    *,
    dtype_values_axis,
    kd,
    ord,
    dtype,
    on_device,
    fn_tree,
    frontend,
    test_flags,
):
    dtype, x, axis = dtype_values_axis
    helpers.test_frontend_function(
        input_dtypes=dtype,
        frontend=frontend,
        test_flags=test_flags,
        fn_tree=fn_tree,
        on_device=on_device,
        input=x[0],
        ord=ord,
        dim=axis,
        keepdim=kd,
        dtype=dtype[0],
    )


# inv
@handle_frontend_test(
    fn_tree="torch.linalg.inv",
    aliases=["torch.inverse"],
    dtype_and_x=helpers.dtype_and_values(
        available_dtypes=helpers.get_dtypes("float"),
        min_value=-1e4,
        max_value=1e4,
        small_abs_safety_factor=3,
        shape=helpers.ints(min_value=2, max_value=10).map(lambda x: tuple([x, x])),
    ).filter(lambda x: np.linalg.cond(x[1]) < 1 / sys.float_info.epsilon),
)
def test_torch_inv(
    *,
    dtype_and_x,
    on_device,
    fn_tree,
    frontend,
    test_flags,
):
    dtype, x = dtype_and_x
    helpers.test_frontend_function(
        input_dtypes=dtype,
        frontend=frontend,
        test_flags=test_flags,
        fn_tree=fn_tree,
        on_device=on_device,
        rtol=1e-03,
        atol=1e-02,
        input=x[0],
    )


# inv_ex
@handle_frontend_test(
    fn_tree="torch.linalg.inv_ex",
    dtype_and_x=helpers.dtype_and_values(
        available_dtypes=helpers.get_dtypes("float", index=1, full=True),
        min_value=0,
        max_value=20,
        shape=helpers.ints(min_value=2, max_value=10).map(lambda x: tuple([x, x])),
    ).filter(lambda x: np.linalg.cond(x[1]) < 1 / sys.float_info.epsilon),
)
def test_torch_inv_ex(
    *,
    dtype_and_x,
    on_device,
    fn_tree,
    frontend,
    test_flags,
):
    dtype, x = dtype_and_x
    helpers.test_frontend_function(
        input_dtypes=dtype,
        frontend=frontend,
        test_flags=test_flags,
        fn_tree=fn_tree,
        on_device=on_device,
        rtol=1e-03,
        atol=1e-02,
        input=x[0],
    )


# pinv
@handle_frontend_test(
    fn_tree="torch.linalg.pinv",
    dtype_and_input=helpers.dtype_and_values(
        available_dtypes=helpers.get_dtypes("float"),
        min_num_dims=2,
        min_value=-1e4,
        max_value=1e4,
    ),
    test_with_out=st.just(False),
)
def test_torch_pinv(
    *,
    dtype_and_input,
    frontend,
    test_flags,
    fn_tree,
    on_device,
):
    input_dtype, x = dtype_and_input
    helpers.test_frontend_function(
        input_dtypes=input_dtype,
        frontend=frontend,
        test_flags=test_flags,
        fn_tree=fn_tree,
        on_device=on_device,
        input=x[0],
        atol=1e-02,
    )


# det
@handle_frontend_test(
    fn_tree="torch.linalg.det",
    aliases=["torch.det"],
    dtype_and_x=_get_dtype_and_square_matrix(),
)
def test_torch_det(
    *,
    dtype_and_x,
    on_device,
    fn_tree,
    frontend,
    test_flags,
):
    dtype, x = dtype_and_x
    helpers.test_frontend_function(
        input_dtypes=dtype,
        frontend=frontend,
        test_flags=test_flags,
        fn_tree=fn_tree,
        on_device=on_device,
        input=x,
    )


# qr
@handle_frontend_test(
    fn_tree="torch.linalg.qr",
    dtype_and_input=_get_dtype_and_matrix(),
    test_with_out=st.just(False),
)
def test_torch_qr(
    *,
    dtype_and_input,
    frontend,
    test_flags,
    fn_tree,
    on_device,
):
    input_dtype, x = dtype_and_input
    ret, frontend_ret = helpers.test_frontend_function(
        input_dtypes=input_dtype,
        frontend=frontend,
        test_flags=test_flags,
        fn_tree=fn_tree,
        on_device=on_device,
        input=x[0],
        test_values=False,
    )
    ret = [ivy.to_numpy(x) for x in ret]
    frontend_ret = [np.asarray(x) for x in frontend_ret]

    q, r = ret
    frontend_q, frontend_r = frontend_ret

    assert_all_close(
        ret_np=q @ r,
        ret_from_gt_np=frontend_q @ frontend_r,
        rtol=1e-2,
        atol=1e-2,
        ground_truth_backend=frontend,
    )


# slogdet
@handle_frontend_test(
    fn_tree="torch.linalg.slogdet",
    aliases=["torch.slogdet"],
    dtype_and_x=_get_dtype_and_square_matrix(),
)
def test_torch_slogdet(
    *,
    dtype_and_x,
    fn_tree,
    frontend,
    on_device,
    test_flags,
):
    dtype, x = dtype_and_x
    helpers.test_frontend_function(
        input_dtypes=dtype,
        frontend=frontend,
        test_flags=test_flags,
        fn_tree=fn_tree,
        on_device=on_device,
        input=x,
    )


@st.composite
def _get_symmetrix_matrix(draw):
    input_dtype = draw(st.shared(st.sampled_from(draw(helpers.get_dtypes("float")))))
    random_size = draw(helpers.ints(min_value=2, max_value=4))
    batch_shape = draw(helpers.get_shape(min_num_dims=1, max_num_dims=3))
    num_independnt_vals = int((random_size**2) / 2 + random_size / 2)
    array_vals_flat = np.array(
        draw(
            helpers.array_values(
                dtype=input_dtype,
                shape=tuple(list(batch_shape) + [num_independnt_vals]),
                min_value=2,
                max_value=5,
            )
        )
    )
    array_vals = np.zeros(batch_shape + (random_size, random_size))
    c = 0
    for i in range(random_size):
        for j in range(random_size):
            if j < i:
                continue
            array_vals[..., i, j] = array_vals_flat[..., c]
            array_vals[..., j, i] = array_vals_flat[..., c]
            c += 1
    return [input_dtype], array_vals


# eigvals
@handle_frontend_test(
    fn_tree="torch.linalg.eigvals",
    dtype_x=helpers.dtype_and_values(
        available_dtypes=(
            ivy.float32,
            ivy.float64,
            ivy.double,
            ivy.complex64,
            ivy.complex128,
        ),
        min_num_dims=2,
        max_num_dims=2,
        min_dim_size=10,
        max_dim_size=10,
        min_value=1.0,
        max_value=1.0e5,
        shared_dtype=True,
    ),
    test_with_out=st.just(False),
)
def test_torch_eigvals(
        *,
        dtype_x,
        frontend,
        test_flags,
        fn_tree,
        on_device,
):
    input_dtype, x = dtype_x

    ret, frontend_ret = helpers.test_frontend_function(
        input_dtypes=input_dtype,
        frontend=frontend,
        test_flags=test_flags,
        fn_tree=fn_tree,
        on_device=on_device,
        input=x[0],
        test_values=False,
    )

    """
    In "ret" we have out eigenvalues calculated with our backend and
    in "frontend_ret" are our eigenvalues calculated with the specified frontend
    """

    """
    Depending on the chosen framework there may be small differences between our
    extremely small or big eigenvalues (eg: -3.62831993e-33+0.j(numpy)
    vs -1.9478e-32+0.j(PyTorch)).
    Important is that both are very very close to zero, indicating a
    small value(very close to 0) either way.

    To asses the correctness of our calculated eigenvalues for our initial matrix
    we sort both numpy arrays and call assert_all_close on their modulus.
    """

    """
    Supports input of float, double, cfloat and cdouble dtypes.
    Also supports batches of matrices, and if A is a batch of matrices then the
    output has the same batch dimension
    """

    frontend_ret = np.asarray(frontend_ret[0])
    frontend_ret = np.sort(frontend_ret)
    frontend_ret_modulus = np.zeros(len(frontend_ret), dtype=np.float64)
    for i in range(len(frontend_ret)):
        frontend_ret_modulus[i] = math.sqrt(math.pow(frontend_ret[i].real,
                                                     2) + math.pow(frontend_ret[i].imag,
                                                                   2))

    ret = ivy.to_numpy(ret).astype(str(frontend_ret.dtype))
    ret = np.sort(ret)
    ret_modulus = np.zeros(len(ret), dtype=np.float64)
    for i in range(len(ret)):
        ret_modulus[i] = math.sqrt(math.pow(ret[i].real, 2) + math.pow(ret[i].imag, 2))

    assert_all_close(
        ret_np=ret_modulus,
        ret_from_gt_np=frontend_ret_modulus,
        rtol=1e-2,
        atol=1e-2,
        ground_truth_backend=frontend,
    )


# eigvalsh
@handle_frontend_test(
    fn_tree="torch.linalg.eigvalsh",
    dtype_x=_get_symmetrix_matrix(),
    UPLO=st.sampled_from(("L", "U")),
    test_with_out=st.just(False),
)
def test_torch_eigvalsh(
    *,
    dtype_x,
    UPLO,
    frontend,
    test_flags,
    fn_tree,
    on_device,
):
    input_dtype, x = dtype_x
    helpers.test_frontend_function(
        input_dtypes=input_dtype,
        frontend=frontend,
        test_flags=test_flags,
        fn_tree=fn_tree,
        on_device=on_device,
        input=x,
        UPLO=UPLO,
        atol=1e-4,
        rtol=1e-3,
    )


# matrix_power
@handle_frontend_test(
    fn_tree="torch.linalg.matrix_power",
    aliases=["torch.matrix_power"],
    dtype_and_x=_get_dtype_and_square_matrix(),
    n=helpers.ints(min_value=2, max_value=5),
)
def test_torch_matrix_power(
    *,
    dtype_and_x,
    n,
    on_device,
    fn_tree,
    frontend,
    test_flags,
):
    dtype, x = dtype_and_x
    helpers.test_frontend_function(
        input_dtypes=dtype,
        frontend=frontend,
        test_flags=test_flags,
        fn_tree=fn_tree,
        on_device=on_device,
        rtol=1e-01,
        input=x,
        n=n,
    )


# matrix_norm
@handle_frontend_test(
    fn_tree="torch.linalg.matrix_norm",
    dtype_and_x=helpers.dtype_and_values(
        num_arrays=1,
        available_dtypes=helpers.get_dtypes("float"),
        min_num_dims=2,
        max_num_dims=3,
        min_dim_size=1,
        max_dim_size=5,
        min_value=-1e20,
        max_value=1e20,
        large_abs_safety_factor=10,
        small_abs_safety_factor=10,
        safety_factor_scale="log",
    ),
    ord=st.sampled_from(["fro", "nuc", np.inf, -np.inf, 1, -1, 2, -2]),
    keepdim=st.booleans(),
    axis=st.just((-2, -1)),
    dtype=helpers.get_dtypes("float", none=True, full=False),
)
def test_torch_matrix_norm(
    *,
    dtype_and_x,
    ord,
    keepdim,
    axis,
    dtype,
    frontend,
    test_flags,
    fn_tree,
    on_device,
):
    input_dtype, x = dtype_and_x
    helpers.test_frontend_function(
        input_dtypes=input_dtype,
        frontend=frontend,
        test_flags=test_flags,
        fn_tree=fn_tree,
        on_device=on_device,
        rtol=1e-04,
        atol=1e-04,
        input=x[0],
        ord=ord,
        dim=axis,
        keepdim=keepdim,
        dtype=dtype[0],
    )


# cross
@handle_frontend_test(
    fn_tree="torch.linalg.cross",
    dtype_input_other_dim=dtype_value1_value2_axis(
        available_dtypes=helpers.get_dtypes("float"),
        min_num_dims=1,
        max_num_dims=5,
        min_dim_size=3,
        max_dim_size=3,
        min_value=-1e3,
        max_value=1e3,
        abs_smallest_val=0.01,
        large_abs_safety_factor=2,
        safety_factor_scale="log",
    ),
)
def test_torch_cross(
    dtype_input_other_dim,
    frontend,
    test_flags,
    fn_tree,
):
    dtype, input, other, dim = dtype_input_other_dim
    helpers.test_frontend_function(
        input_dtypes=dtype,
        frontend=frontend,
        test_flags=test_flags,
        fn_tree=fn_tree,
        rtol=1e-2,
        atol=1e-3,
        input=input,
        other=other,
        dim=dim,
    )


# vecdot
@handle_frontend_test(
    fn_tree="torch.linalg.vecdot",
    dtype_input_other_dim=dtype_value1_value2_axis(
        available_dtypes=helpers.get_dtypes("float"),
        min_num_dims=1,
        max_num_dims=5,
        min_dim_size=3,
        max_dim_size=3,
        min_value=-1e3,
        max_value=1e3,
        abs_smallest_val=0.01,
        large_abs_safety_factor=2,
        safety_factor_scale="log",
    ),
)
def test_torch_vecdot(
    dtype_input_other_dim,
    frontend,
    test_flags,
    fn_tree,
):
    dtype, input, other, dim = dtype_input_other_dim
    helpers.test_frontend_function(
        input_dtypes=dtype,
        frontend=frontend,
        test_flags=test_flags,
        fn_tree=fn_tree,
        rtol=1e-2,
        atol=1e-3,
        input=input,
        other=other,
        dim=dim,
    )


@st.composite
def _matrix_rank_helper(draw):
    dtype_x = draw(
        helpers.dtype_and_values(
            available_dtypes=helpers.get_dtypes("float"),
            min_num_dims=2,
            min_value=-1e05,
            max_value=1e05,
        )
    )
    return dtype_x


# matrix_rank
@handle_frontend_test(
    fn_tree="torch.linalg.matrix_rank",
    aliases=["torch.matrix_rank"],
    dtype_and_x=_matrix_rank_helper(),
    atol=st.floats(min_value=1e-5, max_value=0.1, exclude_min=True, exclude_max=True),
    rtol=st.floats(min_value=1e-5, max_value=0.1, exclude_min=True, exclude_max=True),
)
def test_matrix_rank(
    dtype_and_x,
    rtol,
    atol,
    on_device,
    fn_tree,
    frontend,
    test_flags,
):
    dtype, x = dtype_and_x
    helpers.test_frontend_function(
        input_dtypes=dtype,
        frontend=frontend,
        test_flags=test_flags,
        fn_tree=fn_tree,
        on_device=on_device,
        input=x[0],
        rtol=rtol,
        atol=atol,
    )


@handle_frontend_test(
    fn_tree="torch.linalg.cholesky",
    aliases=["torch.cholesky"],
    dtype_and_x=_get_dtype_and_square_matrix(),
    upper=st.booleans(),
)
def test_torch_cholesky(
    *,
    dtype_and_x,
    upper,
    on_device,
    fn_tree,
    frontend,
    test_flags,
):
    dtype, x = dtype_and_x
    x = np.matmul(x.T, x) + np.identity(x.shape[0])  # make symmetric positive-definite

    helpers.test_frontend_function(
        input_dtypes=dtype,
        frontend=frontend,
        test_flags=test_flags,
        fn_tree=fn_tree,
        on_device=on_device,
        rtol=1e-01,
        input=x,
        upper=upper,
    )


# svd
@handle_frontend_test(
    fn_tree="torch.linalg.svd",
    dtype_and_x=helpers.dtype_and_values(
        available_dtypes=helpers.get_dtypes("float"),
        min_value=0,
        max_value=10,
        shape=helpers.ints(min_value=2, max_value=5).map(lambda x: tuple([x, x])),
    ),
    full_matrices=st.booleans(),
)
def test_torch_svd(
    *,
    dtype_and_x,
    full_matrices,
    frontend,
    test_flags,
    fn_tree,
    on_device,
):
    dtype, x = dtype_and_x
    x = np.asarray(x[0], dtype=dtype[0])
    # make symmetric positive definite beforehand
    x = np.matmul(x.T, x) + np.identity(x.shape[0]) * 1e-3
    ret, frontend_ret = helpers.test_frontend_function(
        input_dtypes=dtype,
        frontend=frontend,
        test_flags=test_flags,
        fn_tree=fn_tree,
        on_device=on_device,
        test_values=False,
        atol=1e-03,
        rtol=1e-05,
        A=x,
        full_matrices=full_matrices,
    )
    ret = [ivy.to_numpy(x) for x in ret]
    frontend_ret = [np.asarray(x) for x in frontend_ret]

    u, s, vh = ret
    frontend_u, frontend_s, frontend_vh = frontend_ret

    assert_all_close(
        ret_np=u @ np.diag(s) @ vh,
        ret_from_gt_np=frontend_u @ np.diag(frontend_s) @ frontend_vh,
        rtol=1e-2,
        atol=1e-2,
        ground_truth_backend=frontend,
    )


# eig
@handle_frontend_test(
    fn_tree="torch.linalg.eig",
    dtype_and_input=_get_dtype_and_square_matrix(),
    test_with_out=st.just(False),
)
def test_torch_eig(
    *,
    dtype_and_input,
    frontend,
    test_flags,
    fn_tree,
    on_device,
):
    input_dtype, x = dtype_and_input
    x = np.matmul(x.T, x) + np.identity(x.shape[0]) * 1e-3
    if x.dtype == ivy.float32:
        x = x.astype("float64")
        input_dtype = [ivy.float64]
    ret, frontend_ret = helpers.test_frontend_function(
        input_dtypes=input_dtype,
        frontend=frontend,
        test_flags=test_flags,
        fn_tree=fn_tree,
        on_device=on_device,
        test_values=False,
        input=x,
    )
    ret = [ivy.to_numpy(x).astype("float64") for x in ret]
    frontend_ret = [np.asarray(x, dtype=np.float64) for x in frontend_ret]

    l, v = ret
    front_l, front_v = frontend_ret

    assert_all_close(
        ret_np=v @ np.diag(l) @ np.linalg.inv(v),
        ret_from_gt_np=front_v @ np.diag(front_l) @ np.linalg.inv(front_v),
        rtol=1e-2,
        atol=1e-2,
        ground_truth_backend=frontend,
    )


# eigh
@handle_frontend_test(
    fn_tree="torch.linalg.eigh",
    dtype_and_x=helpers.dtype_and_values(
        available_dtypes=helpers.get_dtypes("float"),
        min_value=0,
        max_value=10,
        shape=helpers.ints(min_value=2, max_value=5).map(lambda x: tuple([x, x])),
    ).filter(
        lambda x: "float16" not in x[0]
        and "bfloat16" not in x[0]
        and np.linalg.cond(x[1][0]) < 1 / sys.float_info.epsilon
        and np.linalg.det(np.asarray(x[1][0])) != 0
    ),
    UPLO=st.sampled_from(("L", "U")),
)
def test_torch_eigh(
    *,
    dtype_and_x,
    UPLO,
    on_device,
    fn_tree,
    frontend,
    test_flags,
):
    dtype, x = dtype_and_x
    x = np.array(x[0], dtype=dtype[0])
    # make symmetric positive-definite beforehand
    x = np.matmul(x.T, x) + np.identity(x.shape[0]) * 1e-3

    ret, frontend_ret = helpers.test_frontend_function(
        input_dtypes=dtype,
        frontend=frontend,
        test_flags=test_flags,
        fn_tree=fn_tree,
        on_device=on_device,
        test_values=False,
        a=x,
        UPLO=UPLO,
    )
    ret = [ivy.to_numpy(x) for x in ret]
    frontend_ret = [np.asarray(x) for x in frontend_ret]

    L, Q = ret
    frontend_L, frontend_Q = frontend_ret

    assert_all_close(
        ret_np=Q @ np.diag(L) @ Q.T,
        ret_from_gt_np=frontend_Q @ np.diag(frontend_L) @ frontend_Q.T,
        atol=1e-02,
    )


# svdvals
@handle_frontend_test(
    fn_tree="torch.linalg.svdvals",
    dtype_and_x=_get_dtype_and_square_matrix(),
)
def test_torch_svdvals(
    *,
    dtype_and_x,
    on_device,
    fn_tree,
    frontend,
    test_flags,
):
    dtype, x = dtype_and_x
    helpers.test_frontend_function(
        input_dtypes=dtype,
        frontend=frontend,
        test_flags=test_flags,
        fn_tree=fn_tree,
        on_device=on_device,
        A=x,
    )


# solve
@handle_frontend_test(
    fn_tree="torch.linalg.solve",
    dtype_and_data=helpers.dtype_and_values(
        available_dtypes=helpers.get_dtypes("float"),
        min_value=0,
        max_value=10,
        shape=helpers.ints(min_value=2, max_value=5).map(lambda x: tuple([x, x + 1])),
    ).filter(
        lambda x: "float16" not in x[0]
        and "bfloat16" not in x[0]
        and np.linalg.cond(x[1][0][:, :-1]) < 1 / sys.float_info.epsilon
        and np.linalg.det(x[1][0][:, :-1]) != 0
        and np.linalg.cond(x[1][0][:, -1].reshape(-1, 1)) < 1 / sys.float_info.epsilon
    ),
)
def test_torch_solve(
    *,
    dtype_and_data,
    on_device,
    fn_tree,
    frontend,
    test_flags,
):
    input_dtype, data = dtype_and_data
    input = data[0][:, :-1]
    other = data[0][:, -1].reshape(-1, 1)
    helpers.test_frontend_function(
        input_dtypes=[input_dtype[0], input_dtype[0]],
        frontend=frontend,
        test_flags=test_flags,
        fn_tree=fn_tree,
        on_device=on_device,
        input=input,
        other=other,
    )


# tensorinv
@st.composite
def _tensorinv_helper(draw):
    def factors(x):
        result = [
            1,
        ]
        i = 2
        while i * i <= x:
            if x % i == 0:
                result.append(i)
                if x // i != i:
                    result.append(x // i)
            i += 1
        result.append(x)
        return np.array(result)

    ind = draw(helpers.ints(min_value=1, max_value=6))
    product_half = draw(helpers.ints(min_value=2, max_value=25))
    factors_list = factors(product_half)
    shape = ()
    while len(shape) < ind and ind > 2:
        while np.prod(shape) < product_half:
            a = factors_list[np.random.randint(len(factors_list))]
            shape += (a,)
        if np.prod(shape) > product_half or len(shape) > ind:
            shape = ()
        while len(shape) < ind and shape != ():
            shape += (1,)
        if np.prod(shape) == product_half:
            shape += shape[::-1]
            break
    if ind == 1 and shape == ():
        shape += (product_half, product_half)
    if ind == 2 and shape == ():
        shape += (1, product_half, product_half, 1)
    shape_cor = ()
    for i in shape:
        shape_cor += (int(i),)
    shape_draw = (product_half, product_half)
    dtype, input = draw(
        helpers.dtype_and_values(
            available_dtypes=helpers.get_dtypes("float"),
            shape=shape_draw,
        ).filter(lambda x: np.linalg.cond(x[1]) < 1 / sys.float_info.epsilon)
    )
    input[0] = input[0].reshape(shape_cor)
    return dtype, input[0], ind


@handle_frontend_test(
    fn_tree="torch.linalg.tensorinv", dtype_input_ind=_tensorinv_helper()
)
def test_torch_tensorinv(
    *,
    dtype_input_ind,
    on_device,
    fn_tree,
    frontend,
    test_flags,
):

    dtype, x, ind = dtype_input_ind
    helpers.test_frontend_function(
        input_dtypes=dtype,
        test_flags=test_flags,
        frontend=frontend,
        fn_tree=fn_tree,
        on_device=on_device,
        rtol=1e-04,
        atol=1e-03,
        input=x,
        ind=ind,
    )


# tensorsolve
@st.composite
def _get_solve_matrices(draw):
    # batch_shape, random_size, shared

    # float16 causes a crash when filtering out matrices
    # for which `np.linalg.cond` is large.
    input_dtype_strategy = st.shared(
        st.sampled_from(draw(helpers.get_dtypes("float"))).filter(
            lambda x: "float16" not in x
        ),
        key="shared_dtype",
    )
    input_dtype = draw(input_dtype_strategy)

    dim = draw(helpers.ints(min_value=2, max_value=5))

    first_matrix = draw(
        helpers.array_values(
            dtype=input_dtype,
            shape=(dim, dim, dim, dim),
            min_value=1.2,
            max_value=5,
        ).filter(
            lambda x: np.linalg.cond(x.reshape((dim**2, dim**2)))
            < 1 / sys.float_info.epsilon
        )
    )

    second_matrix = draw(
        helpers.array_values(
            dtype=input_dtype,
            shape=(dim, dim),
            min_value=1.2,
            max_value=3,
        ).filter(
            lambda x: np.linalg.cond(x.reshape((dim, dim))) < 1 / sys.float_info.epsilon
        )
    )

    return input_dtype, first_matrix, second_matrix


@handle_frontend_test(
    fn_tree="torch.linalg.tensorsolve",
    a_and_b=_get_solve_matrices(),
)
def test_torch_tensorsolve(
    *,
    a_and_b,
    on_device,
    fn_tree,
    frontend,
    test_flags,
):
    input_dtype, A, B = a_and_b
    test_flags.num_positional_args = 2
    helpers.test_frontend_function(
        input_dtypes=[input_dtype],
        test_flags=test_flags,
        frontend=frontend,
        fn_tree=fn_tree,
        on_device=on_device,
        atol=1e-3,
        rtol=1e-3,
        A=A,
        B=B,
    )


# lu_factor
@st.composite
def _lu_factor_helper(draw):
    # generate input matrix of shape (*, m, n) and where '*' is one or more
    # batch dimensions
    input_dtype = draw(
        helpers.get_dtypes("float")
    )

    dim1 = draw(helpers.ints(min_value=2, max_value=3))
    dim2 = draw(helpers.ints(min_value=2, max_value=3))
    # batch_dim = draw(helpers.ints(min_value=0, max_value=2))
    batch_dim = 0

    if batch_dim == 0:
        input_matrix = draw(
            helpers.array_values(
                dtype=input_dtype[0],
                shape=(dim1, dim2),
                min_value=-1,
                max_value=1,
            )
        )
    else:
        input_matrix = draw(
            helpers.array_values(
                dtype=input_dtype[0],
                shape=(batch_dim, dim1, dim2),
                min_value=-1,
                max_value=1,
            )
        )

    return input_dtype, input_matrix


@handle_frontend_test(
    fn_tree="torch.linalg.lu_factor",
    input_dtype_and_input=_lu_factor_helper(),
)
def test_torch_lu_factor(
    *,
    input_dtype_and_input,
    on_device,
    fn_tree,
    frontend,
    test_flags,
):
    dtype, input = input_dtype_and_input
    ret, frontend_ret = helpers.test_frontend_function(
        input_dtypes=dtype,
        test_flags=test_flags,
        frontend=frontend,
        fn_tree=fn_tree,
        on_device=on_device,
        test_values=False,
        # rtol=1e-03,
        # atol=1e-02,
        A=input,
    )
    ret = [ivy.to_numpy(x) for x in ret]
    frontend_ret = [np.asarray(x) for x in frontend_ret]

    LU, pivot = ret
    frontend_LU, frontend_pivot = frontend_ret

    assert_all_close(
        ret_np=[LU, pivot],
        ret_from_gt_np=[frontend_LU, frontend_pivot],
        ground_truth_backend=frontend
    )


@handle_frontend_test(
    fn_tree="torch.linalg.matmul",
    dtype_x=helpers.dtype_and_values(
        available_dtypes=helpers.get_dtypes("float"),
        shape=(3, 3),
        num_arrays=2,
        shared_dtype=True,
        min_value=-1e04,
        max_value=1e04,
    ),
    test_with_out=st.just(False),
)
def test_torch_matmul(
    *,
    dtype_x,
    frontend,
    fn_tree,
    on_device,
    test_flags,
):
    input_dtype, x = dtype_x
    helpers.test_frontend_function(
        input_dtypes=input_dtype,
        frontend=frontend,
        fn_tree=fn_tree,
        on_device=on_device,
        test_flags=test_flags,
        input=x[0],
        other=x[1],
        rtol=1e-03,
        atol=1e-06,
    )
<<<<<<< HEAD
    
    
@st.composite
def _generate_multi_dot_dtype_and_arrays(draw):
    input_dtype = [draw(
        st.sampled_from(draw(helpers.get_dtypes("numeric")))
    )]
    matrices_dims = draw(
        st.lists(st.integers(min_value=2, max_value=10), min_size=4, max_size=4)
    )
    shape_1 = (matrices_dims[0], matrices_dims[1])
    shape_2 = (matrices_dims[1], matrices_dims[2])
    shape_3 = (matrices_dims[2], matrices_dims[3])

    matrix_1 = draw(
        helpers.dtype_and_values(
            shape=shape_1,
            dtype=input_dtype,
            min_value=-10,
            max_value=10,
        )
    )
    matrix_2 = draw(
        helpers.dtype_and_values(
            shape=shape_2,
            dtype=input_dtype,
            min_value=-10,
            max_value=10,
        )
    )
    matrix_3 = draw(
        helpers.dtype_and_values(
            shape=shape_3,
            dtype=input_dtype,
=======


# vander
@st.composite
def _vander_helper(draw):
    # generate input matrix of shape (*, n) and where '*' is one or more
    # batch dimensions
    N = draw(helpers.ints(min_value=2, max_value=5))
    if draw(helpers.floats(min_value=0, max_value=1.)) < 0.5:
        N = None

    shape = draw(helpers.get_shape(min_num_dims=1,
                                   max_num_dims=5,
                                   min_dim_size=2,
                                   max_dim_size=10))
    dtype = "float"
    if draw(helpers.floats(min_value=0, max_value=1.)) < 0.5:
        dtype = "integer"

    x = draw(
        helpers.dtype_and_values(
            available_dtypes=draw(helpers.get_dtypes(dtype)),
            shape=shape,
>>>>>>> 1c6224e7
            min_value=-10,
            max_value=10,
        )
    )

<<<<<<< HEAD
    return input_dtype, [matrix_1[1][0], matrix_2[1][0], matrix_3[1][0]]


@handle_frontend_test(
    fn_tree="torch.linalg.multi_dot",
    dtype_x=_generate_multi_dot_dtype_and_arrays(),
    # test_gradients=st.just(False),
)
def test_multi_dot(
    dtype_x,
    on_device,
    fn_tree,
    frontend,
    test_flags,
):
    dtype, x = dtype_x
    helpers.test_frontend_function(
        input_dtypes=dtype,
        test_flags=test_flags,
        on_device=on_device,
        frontend=frontend,
        fn_tree=fn_tree,
        test_values=True,
        tensors=x,
    )
    
=======
    return *x, N


@handle_frontend_test(
    fn_tree="torch.linalg.vander",
    dtype_and_input=_vander_helper(),
)
def test_torch_vander(
    *,
    dtype_and_input,
    frontend,
    fn_tree,
    on_device,
    test_flags,
):
    input_dtype, x, N = dtype_and_input
    test_flags.num_positional_args = 1
    helpers.test_frontend_function(
        input_dtypes=input_dtype,
        frontend=frontend,
        fn_tree=fn_tree,
        on_device=on_device,
        test_flags=test_flags,
        x=x[0], N=N
    )
>>>>>>> 1c6224e7
<|MERGE_RESOLUTION|>--- conflicted
+++ resolved
@@ -1094,7 +1094,59 @@
         rtol=1e-03,
         atol=1e-06,
     )
-<<<<<<< HEAD
+
+
+# vander
+@st.composite
+def _vander_helper(draw):
+    # generate input matrix of shape (*, n) and where '*' is one or more
+    # batch dimensions
+    N = draw(helpers.ints(min_value=2, max_value=5))
+    if draw(helpers.floats(min_value=0, max_value=1.)) < 0.5:
+        N = None
+
+    shape = draw(helpers.get_shape(min_num_dims=1,
+                                   max_num_dims=5,
+                                   min_dim_size=2,
+                                   max_dim_size=10))
+    dtype = "float"
+    if draw(helpers.floats(min_value=0, max_value=1.)) < 0.5:
+        dtype = "integer"
+
+    x = draw(
+        helpers.dtype_and_values(
+            available_dtypes=draw(helpers.get_dtypes(dtype)),
+            shape=shape,
+            min_value=-10,
+            max_value=10,
+        )
+    )
+
+    return *x, N
+
+
+@handle_frontend_test(
+    fn_tree="torch.linalg.vander",
+    dtype_and_input=_vander_helper(),
+)
+def test_torch_vander(
+    *,
+    dtype_and_input,
+    frontend,
+    fn_tree,
+    on_device,
+    test_flags,
+):
+    input_dtype, x, N = dtype_and_input
+    test_flags.num_positional_args = 1
+    helpers.test_frontend_function(
+        input_dtypes=input_dtype,
+        frontend=frontend,
+        fn_tree=fn_tree,
+        on_device=on_device,
+        test_flags=test_flags,
+        x=x[0], N=N
+    )
     
     
 @st.composite
@@ -1129,37 +1181,11 @@
         helpers.dtype_and_values(
             shape=shape_3,
             dtype=input_dtype,
-=======
-
-
-# vander
-@st.composite
-def _vander_helper(draw):
-    # generate input matrix of shape (*, n) and where '*' is one or more
-    # batch dimensions
-    N = draw(helpers.ints(min_value=2, max_value=5))
-    if draw(helpers.floats(min_value=0, max_value=1.)) < 0.5:
-        N = None
-
-    shape = draw(helpers.get_shape(min_num_dims=1,
-                                   max_num_dims=5,
-                                   min_dim_size=2,
-                                   max_dim_size=10))
-    dtype = "float"
-    if draw(helpers.floats(min_value=0, max_value=1.)) < 0.5:
-        dtype = "integer"
-
-    x = draw(
-        helpers.dtype_and_values(
-            available_dtypes=draw(helpers.get_dtypes(dtype)),
-            shape=shape,
->>>>>>> 1c6224e7
             min_value=-10,
             max_value=10,
         )
     )
 
-<<<<<<< HEAD
     return input_dtype, [matrix_1[1][0], matrix_2[1][0], matrix_3[1][0]]
 
 
@@ -1168,7 +1194,7 @@
     dtype_x=_generate_multi_dot_dtype_and_arrays(),
     # test_gradients=st.just(False),
 )
-def test_multi_dot(
+def test_torch_multi_dot(
     dtype_x,
     on_device,
     fn_tree,
@@ -1185,31 +1211,4 @@
         test_values=True,
         tensors=x,
     )
-    
-=======
-    return *x, N
-
-
-@handle_frontend_test(
-    fn_tree="torch.linalg.vander",
-    dtype_and_input=_vander_helper(),
-)
-def test_torch_vander(
-    *,
-    dtype_and_input,
-    frontend,
-    fn_tree,
-    on_device,
-    test_flags,
-):
-    input_dtype, x, N = dtype_and_input
-    test_flags.num_positional_args = 1
-    helpers.test_frontend_function(
-        input_dtypes=input_dtype,
-        frontend=frontend,
-        fn_tree=fn_tree,
-        on_device=on_device,
-        test_flags=test_flags,
-        x=x[0], N=N
-    )
->>>>>>> 1c6224e7
+    