--- conflicted
+++ resolved
@@ -264,17 +264,6 @@
     )
 
 
-<<<<<<< HEAD
-#svdvals
-@handle_frontend_test(
-    fn_tree="torch.linalg.svdvals",
-    dtype_and_x=_get_dtype_and_square_matrix(),
-    n=helpers.ints(min_value=2, max_value=5),
-)
-def test_torch_svdvals(
-    *,
-    dtype_and_x,
-=======
 @st.composite
 def _matrix_rank_helper(draw):
     dtype_x = draw(
@@ -299,33 +288,25 @@
     dtype_and_x,
     rtol,
     atol,
->>>>>>> 642a7c3a
-    as_variable,
-    with_out,
-    num_positional_args,
-    native_array,
-    on_device,
-    fn_tree,
-    frontend,
-):
-    dtype, x = dtype_and_x
-    helpers.test_frontend_function(
-        input_dtypes=dtype,
-        as_variable_flags=as_variable,
-        with_out=with_out,
-<<<<<<< HEAD
-        all_aliases=["svdvals"],
-=======
+    as_variable,
+    with_out,
+    num_positional_args,
+    native_array,
+    on_device,
+    fn_tree,
+    frontend,
+):
+    dtype, x = dtype_and_x
+    helpers.test_frontend_function(
+        input_dtypes=dtype,
+        as_variable_flags=as_variable,
+        with_out=with_out,
         all_aliases=["matrix_rank"],
->>>>>>> 642a7c3a
-        num_positional_args=num_positional_args,
-        native_array_flags=native_array,
-        frontend=frontend,
-        fn_tree=fn_tree,
-        on_device=on_device,
-<<<<<<< HEAD
-        input=x,
-=======
+        num_positional_args=num_positional_args,
+        native_array_flags=native_array,
+        frontend=frontend,
+        fn_tree=fn_tree,
+        on_device=on_device,
         input=x[0],
         rtol=rtol,
         atol=atol,
@@ -386,5 +367,36 @@
         rtol=1e-2,
         atol=1e-2,
         ground_truth_backend=frontend,
->>>>>>> 642a7c3a
+    )
+    
+    
+#svdvals
+@handle_frontend_test(
+    fn_tree="torch.linalg.svdvals",
+    dtype_and_x=_get_dtype_and_square_matrix(),
+    n=helpers.ints(min_value=2, max_value=5),
+)
+def test_torch_svdvals(
+    *,
+    dtype_and_x,
+    as_variable,
+    with_out,
+    num_positional_args,
+    native_array,
+    on_device,
+    fn_tree,
+    frontend,
+):
+    dtype, x = dtype_and_x
+    helpers.test_frontend_function(
+        input_dtypes=dtype,
+        as_variable_flags=as_variable,
+        with_out=with_out,
+        all_aliases=["svdvals"],
+        num_positional_args=num_positional_args,
+        native_array_flags=native_array,
+        frontend=frontend,
+        fn_tree=fn_tree,
+        on_device=on_device,
+        input=x,
     )