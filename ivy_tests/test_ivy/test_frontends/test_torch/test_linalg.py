# global
import sys
import numpy as np
from hypothesis import strategies as st


# local
import ivy
import ivy_tests.test_ivy.helpers as helpers
from ivy_tests.test_ivy.helpers import assert_all_close
from ivy_tests.test_ivy.helpers import handle_frontend_test
from ivy_tests.test_ivy.test_frontends.test_torch.test_miscellaneous_ops import (
    dtype_value1_value2_axis,
)


# helpers
@st.composite
def _get_dtype_and_square_matrix(draw):
    dim_size = draw(helpers.ints(min_value=2, max_value=5))
    dtype = draw(helpers.get_dtypes("float", index=1, full=False))
    mat = draw(
        helpers.array_values(
            dtype=dtype[0], shape=(dim_size, dim_size), min_value=0, max_value=10
        )
    )
    return dtype, mat


@st.composite
def _get_dtype_and_matrix(draw):
    arbitrary_dims = draw(helpers.get_shape(max_dim_size=5))
    random_size = draw(st.integers(min_value=1, max_value=4))
    shape = (*arbitrary_dims, random_size, random_size)
    return draw(
        helpers.dtype_and_values(
            available_dtypes=helpers.get_dtypes("float"),
            shape=shape,
            min_value=-10,
            max_value=10,
        )
    )


# inv
@handle_frontend_test(
    fn_tree="torch.linalg.inv",
    dtype_and_x=helpers.dtype_and_values(
        available_dtypes=helpers.get_dtypes("float", index=1, full=True),
        min_value=0,
        max_value=25,
        shape=helpers.ints(min_value=2, max_value=10).map(lambda x: tuple([x, x])),
    ).filter(lambda x: np.linalg.cond(x[1]) < 1 / sys.float_info.epsilon),
)
def test_torch_inv(
    *,
    dtype_and_x,
    as_variable,
    with_out,
    num_positional_args,
    native_array,
    on_device,
    fn_tree,
    frontend,
):
    dtype, x = dtype_and_x
    helpers.test_frontend_function(
        input_dtypes=dtype,
        as_variable_flags=as_variable,
        with_out=with_out,
        all_aliases=["inverse"],
        num_positional_args=num_positional_args,
        native_array_flags=native_array,
        frontend=frontend,
        fn_tree=fn_tree,
        on_device=on_device,
        rtol=1e-03,
        input=x[0],
    )


# pinv
@handle_frontend_test(
    fn_tree="torch.linalg.pinv",
    dtype_and_input=_get_dtype_and_matrix(),
)
def test_torch_pinv(
    *,
    dtype_and_input,
    num_positional_args,
    as_variable,
    native_array,
    frontend,
    fn_tree,
    on_device,
):
    input_dtype, x = dtype_and_input
    helpers.test_frontend_function(
        input_dtypes=input_dtype,
        native_array_flags=native_array,
        as_variable_flags=as_variable,
        with_out=False,
        num_positional_args=num_positional_args,
        frontend=frontend,
        fn_tree=fn_tree,
        on_device=on_device,
        input=x[0],
        atol=1e-15,
        rtol=1e-15,
    )


# det
@handle_frontend_test(
    fn_tree="torch.linalg.det",
    dtype_and_x=_get_dtype_and_square_matrix(),
)
def test_torch_det(
    *,
    dtype_and_x,
    as_variable,
    with_out,
    num_positional_args,
    native_array,
    on_device,
    fn_tree,
    frontend,
):
    dtype, x = dtype_and_x
    helpers.test_frontend_function(
        input_dtypes=dtype,
        as_variable_flags=as_variable,
        with_out=with_out,
        all_aliases=["det"],
        num_positional_args=num_positional_args,
        native_array_flags=native_array,
        frontend=frontend,
        fn_tree=fn_tree,
        on_device=on_device,
        input=x,
    )


# qr
@handle_frontend_test(
    fn_tree="torch.linalg.qr",
    dtype_and_input=_get_dtype_and_matrix(),
)
def test_torch_qr(
    *,
    dtype_and_input,
    num_positional_args,
    as_variable,
    native_array,
    frontend,
    fn_tree,
    on_device,
):
    input_dtype, x = dtype_and_input
    helpers.test_frontend_function(
        input_dtypes=input_dtype,
        native_array_flags=native_array,
        as_variable_flags=as_variable,
        with_out=False,
        num_positional_args=num_positional_args,
        frontend=frontend,
        fn_tree=fn_tree,
        on_device=on_device,
        rtol=1e-02,
        atol=1e-05,
        input=x[0],
    )


# slogdet
@handle_frontend_test(
    fn_tree="torch.linalg.slogdet",
    dtype_and_x=_get_dtype_and_square_matrix(),
)
def test_torch_slogdet(
    *,
    dtype_and_x,
    as_variable,
    with_out,
    num_positional_args,
    native_array,
    on_device,
    fn_tree,
    frontend,
):
    dtype, x = dtype_and_x
    helpers.test_frontend_function(
        input_dtypes=dtype,
        as_variable_flags=as_variable,
        with_out=with_out,
        all_aliases=["slogdet"],
        num_positional_args=num_positional_args,
        native_array_flags=native_array,
        frontend=frontend,
        fn_tree=fn_tree,
        on_device=on_device,
        input=x,
    )


# eigvalsh
@handle_frontend_test(
    fn_tree="torch.linalg.eigvalsh",
    dtype_and_input=_get_dtype_and_matrix(),
)
def test_torch_eigvalsh(
    *,
    dtype_and_input,
    num_positional_args,
    as_variable,
    native_array,
    frontend,
    fn_tree,
    on_device,
):
    input_dtype, x = dtype_and_input
    helpers.test_frontend_function(
        input_dtypes=input_dtype,
        native_array_flags=native_array,
        as_variable_flags=as_variable,
        with_out=False,
        num_positional_args=num_positional_args,
        frontend=frontend,
        fn_tree=fn_tree,
        on_device=on_device,
        input=x[0],
    )


# matrix_power
@handle_frontend_test(
    fn_tree="torch.linalg.matrix_power",
    dtype_and_x=_get_dtype_and_square_matrix(),
    n=helpers.ints(min_value=2, max_value=5),
)
def test_torch_matrix_power(
    *,
    dtype_and_x,
    n,
    as_variable,
    with_out,
    num_positional_args,
    native_array,
    on_device,
    fn_tree,
    frontend,
):
    dtype, x = dtype_and_x
    helpers.test_frontend_function(
        input_dtypes=dtype,
        as_variable_flags=as_variable,
        with_out=with_out,
        all_aliases=["matrix_power"],
        num_positional_args=num_positional_args,
        native_array_flags=native_array,
        frontend=frontend,
        fn_tree=fn_tree,
        on_device=on_device,
        rtol=1e-01,
        input=x,
        n=n,
    )


# cross
@handle_frontend_test(
    fn_tree="torch.linalg.cross",
    dtype_input_other_dim=dtype_value1_value2_axis(
        available_dtypes=helpers.get_dtypes("float"),
        min_num_dims=1,
        max_num_dims=5,
        min_dim_size=3,
        max_dim_size=3,
        min_value=-1e3,
        max_value=1e3,
        abs_smallest_val=0.01,
        large_abs_safety_factor=2,
        safety_factor_scale="log",
    ),
)
def test_torch_cross(
    dtype_input_other_dim,
    as_variable,
    with_out,
    num_positional_args,
    native_array,
    frontend,
    fn_tree,
):
    dtype, input, other, dim = dtype_input_other_dim
    helpers.test_frontend_function(
        input_dtypes=dtype,
        as_variable_flags=as_variable,
        with_out=with_out,
        num_positional_args=num_positional_args,
        native_array_flags=native_array,
        frontend=frontend,
        fn_tree=fn_tree,
        rtol=1e-2,
        atol=1e-3,
        input=input,
        other=other,
        dim=dim,
    )


@st.composite
def _matrix_rank_helper(draw):
    dtype_x = draw(
        helpers.dtype_and_values(
            available_dtypes=helpers.get_dtypes("float"),
            min_num_dims=2,
            min_value=-1e05,
            max_value=1e05,
        )
    )
    return dtype_x


# matrix_rank
@handle_frontend_test(
    fn_tree="torch.linalg.matrix_rank",
    dtype_and_x=_matrix_rank_helper(),
    atol=st.floats(min_value=1e-5, max_value=0.1, exclude_min=True, exclude_max=True),
    rtol=st.floats(min_value=1e-5, max_value=0.1, exclude_min=True, exclude_max=True),
)
def test_matrix_rank(
    dtype_and_x,
    rtol,
    atol,
    as_variable,
    with_out,
    num_positional_args,
    native_array,
    on_device,
    fn_tree,
    frontend,
):
    dtype, x = dtype_and_x
    helpers.test_frontend_function(
        input_dtypes=dtype,
        as_variable_flags=as_variable,
        with_out=with_out,
        all_aliases=["matrix_rank"],
        num_positional_args=num_positional_args,
        native_array_flags=native_array,
        frontend=frontend,
        fn_tree=fn_tree,
        on_device=on_device,
        input=x[0],
        rtol=rtol,
        atol=atol,
    )


@handle_frontend_test(
    fn_tree="torch.linalg.cholesky",
    dtype_and_x=_get_dtype_and_square_matrix(),
    upper=st.booleans(),
)
def test_torch_cholesky(
    *,
    dtype_and_x,
    upper,
    as_variable,
    with_out,
    num_positional_args,
    native_array,
    on_device,
    fn_tree,
    frontend,
):
    dtype, x = dtype_and_x
    x = np.matmul(x.T, x) + np.identity(x.shape[0])  # make symmetric positive-definite

    helpers.test_frontend_function(
        input_dtypes=dtype,
        as_variable_flags=as_variable,
        with_out=with_out,
        all_aliases=["cholesky"],
        num_positional_args=num_positional_args,
        native_array_flags=native_array,
        frontend=frontend,
        fn_tree=fn_tree,
        on_device=on_device,
        rtol=1e-01,
        input=x,
        upper=upper,
    )


# svd
@handle_frontend_test(
    fn_tree="torch.linalg.svd",
    dtype_and_x=helpers.dtype_and_values(
        available_dtypes=helpers.get_dtypes("float"),
        min_value=0,
        max_value=10,
        shape=helpers.ints(min_value=2, max_value=5).map(lambda x: tuple([x, x])),
    ),
    full_matrices=st.booleans(),
)
def test_torch_svd(
    *,
    dtype_and_x,
    full_matrices,
    with_out,
    num_positional_args,
    as_variable,
    native_array,
    frontend,
    fn_tree,
    on_device,
):
    dtype, x = dtype_and_x
    x = np.asarray(x[0], dtype=dtype[0])
    # make symmetric positive definite beforehand
    x = np.matmul(x.T, x) + np.identity(x.shape[0]) * 1e-3
    ret, frontend_ret = helpers.test_frontend_function(
        input_dtypes=dtype,
        as_variable_flags=as_variable,
        with_out=with_out,
        num_positional_args=num_positional_args,
        native_array_flags=native_array,
        frontend=frontend,
        fn_tree=fn_tree,
        on_device=on_device,
        test_values=False,
        atol=1e-03,
        rtol=1e-05,
        input=x,
        full_matrices=full_matrices,
    )
    ret = [ivy.to_numpy(x) for x in ret]
    frontend_ret = [np.asarray(x) for x in frontend_ret]

    u, s, vh = ret
    frontend_u, frontend_s, frontend_vh = frontend_ret

    assert_all_close(
        ret_np=u @ np.diag(s) @ vh,
        ret_from_gt_np=frontend_u @ np.diag(frontend_s) @ frontend_vh,
        rtol=1e-2,
        atol=1e-2,
        ground_truth_backend=frontend,
    )


<<<<<<< HEAD
# eig
@handle_frontend_test(
    fn_tree="torch.linalg.eig",
    dtype_and_input=_get_dtype_and_matrix(),
)
def test_torch_eig(
    *,
    dtype_and_input,
    num_positional_args,
    as_variable,
    native_array,
    frontend,
    fn_tree,
    on_device,
):
    input_dtype, x = dtype_and_input
    helpers.test_frontend_function(
        input_dtypes=input_dtype,
        native_array_flags=native_array,
        as_variable_flags=as_variable,
        with_out=False,
        num_positional_args=num_positional_args,
        frontend=frontend,
        fn_tree=fn_tree,
        on_device=on_device,
        input=x[0],
=======
# svdvals
@handle_frontend_test(
    fn_tree="torch.linalg.svdvals",
    dtype_and_x=_get_dtype_and_square_matrix(),
)
def test_torch_svdvals(
    *,
    dtype_and_x,
    as_variable,
    with_out,
    num_positional_args,
    native_array,
    on_device,
    fn_tree,
    frontend,
):
    dtype, x = dtype_and_x
    helpers.test_frontend_function(
        input_dtypes=dtype,
        as_variable_flags=as_variable,
        with_out=with_out,
        all_aliases=["svdvals"],
        num_positional_args=num_positional_args,
        native_array_flags=native_array,
        frontend=frontend,
        fn_tree=fn_tree,
        on_device=on_device,
        input=x,
>>>>>>> 62c45eb8
    )<|MERGE_RESOLUTION|>--- conflicted
+++ resolved
@@ -451,7 +451,6 @@
     )
 
 
-<<<<<<< HEAD
 # eig
 @handle_frontend_test(
     fn_tree="torch.linalg.eig",
@@ -478,7 +477,8 @@
         fn_tree=fn_tree,
         on_device=on_device,
         input=x[0],
-=======
+
+
 # svdvals
 @handle_frontend_test(
     fn_tree="torch.linalg.svdvals",
@@ -507,5 +507,4 @@
         fn_tree=fn_tree,
         on_device=on_device,
         input=x,
->>>>>>> 62c45eb8
     )