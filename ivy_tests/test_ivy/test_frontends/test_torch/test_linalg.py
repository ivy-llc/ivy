# global
import math
import sys
import numpy as np
from hypothesis import strategies as st, assume

# local
import ivy
import ivy_tests.test_ivy.helpers as helpers
from ivy_tests.test_ivy.helpers import assert_all_close
from ivy_tests.test_ivy.helpers import handle_frontend_test
from ivy_tests.test_ivy.test_frontends.test_torch.test_miscellaneous_ops import (
    dtype_value1_value2_axis,
)
from ivy_tests.test_ivy.helpers.hypothesis_helpers.general_helpers import (
    matrix_is_stable,
)
from ivy_tests.test_ivy.test_functional.test_core.test_linalg import _matrix_rank_helper


# --- Helpers --- #
# --------------- #


@st.composite
def _generate_multi_dot_dtype_and_arrays(draw):
    input_dtype = [draw(st.sampled_from(draw(helpers.get_dtypes("valid"))))]
    matrices_dims = draw(
        st.lists(st.integers(min_value=2, max_value=10), min_size=4, max_size=4)
    )
    shape_1 = (matrices_dims[0], matrices_dims[1])
    shape_2 = (matrices_dims[1], matrices_dims[2])
    shape_3 = (matrices_dims[2], matrices_dims[3])

    matrix_1 = draw(
        helpers.dtype_and_values(
            shape=shape_1,
            dtype=input_dtype,
            min_value=-10,
            max_value=10,
        )
    )
    matrix_2 = draw(
        helpers.dtype_and_values(
            shape=shape_2,
            dtype=input_dtype,
            min_value=-10,
            max_value=10,
        )
    )
    matrix_3 = draw(
        helpers.dtype_and_values(
            shape=shape_3,
            dtype=input_dtype,
            min_value=-10,
            max_value=10,
        )
    )

    return input_dtype, [matrix_1[1][0], matrix_2[1][0], matrix_3[1][0]]


# helpers
@st.composite
def _get_dtype_and_matrix(
    draw, dtype="valid", square=False, invertible=False, batch=False
):
    if batch:
        arbitrary_dims = draw(helpers.get_shape(max_dim_size=3))
    else:
        arbitrary_dims = []
    if square:
        random_size = draw(st.integers(1, 5))
        shape = (*arbitrary_dims, random_size, random_size)
    else:
        shape = (*arbitrary_dims, draw(st.integers(1, 5)), draw(st.integers(1, 5)))
    ret = helpers.dtype_and_values(
        available_dtypes=helpers.get_dtypes(dtype, full=True),
        min_value=-10,
        max_value=10,
        abs_smallest_val=1e04,
        shape=shape,
    )
    if invertible:
        ret = ret.filter(
            lambda x: np.all(np.linalg.cond(x[1]) < 1 / sys.float_info.epsilon)
        )
    return draw(ret)


@st.composite
def _get_dtype_and_symmetrix_matrix(draw):
    input_dtype = draw(st.shared(st.sampled_from(draw(helpers.get_dtypes("valid")))))
    random_size = draw(helpers.ints(min_value=2, max_value=4))
    batch_shape = draw(helpers.get_shape(min_num_dims=1, max_num_dims=3))
    num_independnt_vals = int((random_size**2) / 2 + random_size / 2)
    array_vals_flat = np.array(
        draw(
            helpers.array_values(
                dtype=input_dtype,
                shape=tuple(list(batch_shape) + [num_independnt_vals]),
                min_value=2,
                max_value=5,
            )
        )
    )
    array_vals = np.zeros(batch_shape + (random_size, random_size))
    c = 0
    for i in range(random_size):
        for j in range(random_size):
            if j < i:
                continue
            array_vals[..., i, j] = array_vals_flat[..., c]
            array_vals[..., j, i] = array_vals_flat[..., c]
            c += 1
    return [input_dtype], array_vals


# tensorsolve
@st.composite
def _get_solve_matrices(draw):
    # batch_shape, random_size, shared

    # float16 causes a crash when filtering out matrices
    # for which `np.linalg.cond` is large.
    input_dtype_strategy = st.shared(
        st.sampled_from(draw(helpers.get_dtypes("valid"))),
        key="shared_dtype",
    )
    input_dtype = draw(input_dtype_strategy)

    dim = draw(helpers.ints(min_value=2, max_value=5))

    first_matrix = draw(
        helpers.array_values(
            dtype=input_dtype,
            shape=(dim, dim, dim, dim),
            min_value=1.2,
            max_value=5,
        ).filter(
            lambda x: np.linalg.cond(x.reshape((dim**2, dim**2)))
            < 1 / sys.float_info.epsilon
        )
    )

    second_matrix = draw(
        helpers.array_values(
            dtype=input_dtype,
            shape=(dim, dim),
            min_value=1.2,
            max_value=3,
        ).filter(
            lambda x: np.linalg.cond(x.reshape((dim, dim))) < 1 / sys.float_info.epsilon
        )
    )

    return input_dtype, first_matrix, second_matrix


# tensorinv
@st.composite
def _tensorinv_helper(draw):
    def factors(x):
        result = [
            1,
        ]
        i = 2
        while i * i <= x:
            if x % i == 0:
                result.append(i)
                if x // i != i:
                    result.append(x // i)
            i += 1
        result.append(x)
        return np.array(result)

    ind = draw(helpers.ints(min_value=1, max_value=6))
    product_half = draw(helpers.ints(min_value=2, max_value=25))
    factors_list = factors(product_half)
    shape = ()
    while len(shape) < ind and ind > 2:
        while np.prod(shape) < product_half:
            a = factors_list[np.random.randint(len(factors_list))]
            shape += (a,)
        if np.prod(shape) > product_half or len(shape) > ind:
            shape = ()
        while len(shape) < ind and shape != ():
            shape += (1,)
        if np.prod(shape) == product_half:
            shape += shape[::-1]
            break
    if ind == 1 and shape == ():
        shape += (product_half, product_half)
    if ind == 2 and shape == ():
        shape += (1, product_half, product_half, 1)
    shape_cor = ()
    for i in shape:
        shape_cor += (int(i),)
    shape_draw = (product_half, product_half)
    dtype, input = draw(
        helpers.dtype_and_values(
            available_dtypes=helpers.get_dtypes("valid"),
            shape=shape_draw,
        ).filter(lambda x: np.linalg.cond(x[1]) < 1 / sys.float_info.epsilon)
    )
    input[0] = input[0].reshape(shape_cor)
    return dtype, input[0], ind


# vander
@st.composite
def _vander_helper(draw):
    # generate input matrix of shape (*, n) and where '*' is one or more
    # batch dimensions
    N = draw(helpers.ints(min_value=2, max_value=5))
    if draw(helpers.floats(min_value=0, max_value=1.0)) < 0.5:
        N = None

    shape = draw(
        helpers.get_shape(
            min_num_dims=1, max_num_dims=5, min_dim_size=2, max_dim_size=10
        )
    )
    x = draw(
        helpers.dtype_and_values(
            available_dtypes=draw(helpers.get_dtypes("valid")),
            shape=shape,
            min_value=-10,
            max_value=10,
        )
    )

    return *x, N


# --- Main --- #
# ------------ #


@handle_frontend_test(
    fn_tree="torch.linalg.cholesky",
    aliases=["torch.cholesky"],
    dtype_and_x=_get_dtype_and_matrix(square=True),
    upper=st.booleans(),
)
def test_torch_cholesky(
    *,
    dtype_and_x,
    upper,
    on_device,
    fn_tree,
    frontend,
    test_flags,
    backend_fw,
):
    dtype, x = dtype_and_x
    x = np.asarray(x[0], dtype=dtype[0])
    x = np.matmul(x.T, x) + np.identity(x.shape[0])  # make symmetric positive-definite

    helpers.test_frontend_function(
        input_dtypes=dtype,
        backend_to_test=backend_fw,
        frontend=frontend,
        test_flags=test_flags,
        fn_tree=fn_tree,
        on_device=on_device,
        rtol=1e-01,
        input=x,
        upper=upper,
    )


@handle_frontend_test(
    fn_tree="torch.linalg.cholesky_ex",
    dtype_and_x=_get_dtype_and_matrix(square=True, batch=True),
    upper=st.booleans(),
)
def test_torch_cholesky_ex(
    *,
    dtype_and_x,
    upper,
    on_device,
    fn_tree,
    frontend,
    test_flags,
    backend_fw,
):
    dtype, x = dtype_and_x
    x = np.matmul(x.T, x) + np.identity(x.shape[0])  # make symmetric positive-definite

    helpers.test_frontend_function(
        input_dtypes=dtype,
        backend_to_test=backend_fw,
        frontend=frontend,
        test_flags=test_flags,
        fn_tree=fn_tree,
        on_device=on_device,
        rtol=1e-01,
        input=x,
        upper=upper,
    )


@handle_frontend_test(
    fn_tree="torch.linalg.cond",
    dtype_and_x=_get_dtype_and_matrix(square=True, invertible=True, batch=True),
    p=st.sampled_from([None, "fro", "nuc", np.inf, -np.inf, 1, -1, 2, -2]),
)
def test_torch_cond(
    *, dtype_and_x, p, on_device, fn_tree, frontend, backend_fw, test_flags
):
    dtype, x = dtype_and_x
    helpers.test_frontend_function(
        input_dtypes=dtype,
        backend_to_test=backend_fw,
        frontend=frontend,
        test_flags=test_flags,
        fn_tree=fn_tree,
        on_device=on_device,
        test_values=False,
        input=x[0],
        rtol=1e-2,
        atol=1e-3,
        p=p,
    )


# cross
@handle_frontend_test(
    fn_tree="torch.linalg.cross",
    dtype_input_other_dim=dtype_value1_value2_axis(
        available_dtypes=helpers.get_dtypes("valid"),
        min_num_dims=1,
        max_num_dims=5,
        min_dim_size=3,
        max_dim_size=3,
        min_value=-1e3,
        max_value=1e3,
        abs_smallest_val=0.01,
        large_abs_safety_factor=2,
        safety_factor_scale="log",
    ),
)
def test_torch_cross(
    dtype_input_other_dim,
    frontend,
    test_flags,
    fn_tree,
    backend_fw,
):
    dtype, input, other, dim = dtype_input_other_dim
    helpers.test_frontend_function(
        input_dtypes=dtype,
        backend_to_test=backend_fw,
        frontend=frontend,
        test_flags=test_flags,
        fn_tree=fn_tree,
        rtol=1e-2,
        atol=1e-3,
        input=input,
        other=other,
        dim=dim,
    )


# det
@handle_frontend_test(
    fn_tree="torch.linalg.det",
    aliases=["torch.det"],
    dtype_and_x=_get_dtype_and_matrix(square=True, batch=True),
)
def test_torch_det(
    *,
    dtype_and_x,
    on_device,
    fn_tree,
    frontend,
    test_flags,
    backend_fw,
):
    dtype, x = dtype_and_x
    test_flags.num_positional_args = len(x)
    helpers.test_frontend_function(
        input_dtypes=dtype,
        backend_to_test=backend_fw,
        frontend=frontend,
        test_flags=test_flags,
        fn_tree=fn_tree,
        on_device=on_device,
        A=x[0],
    )


# eig
# TODO: Test for all valid dtypes once ivy.eig supports complex data types
@handle_frontend_test(
    fn_tree="torch.linalg.eig",
    dtype_and_input=_get_dtype_and_matrix(dtype="float", square=True),
)
def test_torch_eig(
    *,
    dtype_and_input,
    frontend,
    test_flags,
    fn_tree,
    backend_fw,
    on_device,
):
    input_dtype, x = dtype_and_input
    x = np.asarray(x[0], dtype=input_dtype[0])
    x = np.matmul(x.T, x) + np.identity(x.shape[0]) * 1e-3
    if x.dtype == ivy.float32:
        x = x.astype("float64")
        input_dtype = [ivy.float64]
    ret, frontend_ret = helpers.test_frontend_function(
        input_dtypes=input_dtype,
        backend_to_test=backend_fw,
        frontend=frontend,
        test_flags=test_flags,
        fn_tree=fn_tree,
        on_device=on_device,
        test_values=False,
        input=x,
    )
    ret = [ivy.to_numpy(x).astype("float64") for x in ret]
    frontend_ret = [np.asarray(x, dtype=np.float64) for x in frontend_ret]

    l, v = ret
    front_l, front_v = frontend_ret

    assert_all_close(
        ret_np=v @ np.diag(l) @ np.linalg.inv(v),
        ret_from_gt_np=front_v @ np.diag(front_l) @ np.linalg.inv(front_v),
        rtol=1e-2,
        atol=1e-2,
        ground_truth_backend=frontend,
    )


# eigh
# TODO: Test for all valid dtypes
@handle_frontend_test(
    fn_tree="torch.linalg.eigh",
    dtype_and_x=_get_dtype_and_matrix(dtype="float", square=True, invertible=True),
    UPLO=st.sampled_from(("L", "U")),
)
def test_torch_eigh(
    *,
    dtype_and_x,
    UPLO,
    on_device,
    fn_tree,
    frontend,
    test_flags,
    backend_fw,
):
    dtype, x = dtype_and_x
    x = np.array(x[0], dtype=dtype[0])
    # make symmetric positive-definite beforehand
    x = np.matmul(x.T, x) + np.identity(x.shape[0]) * 1e-3

    ret, frontend_ret = helpers.test_frontend_function(
        input_dtypes=dtype,
        backend_to_test=backend_fw,
        frontend=frontend,
        test_flags=test_flags,
        fn_tree=fn_tree,
        on_device=on_device,
        test_values=False,
        a=x,
        UPLO=UPLO,
    )
    ret = [ivy.to_numpy(x) for x in ret]
    frontend_ret = [np.asarray(x) for x in frontend_ret]

    L, Q = ret
    frontend_L, frontend_Q = frontend_ret

    assert_all_close(
        ret_np=Q @ np.diag(L) @ Q.T,
        ret_from_gt_np=frontend_Q @ np.diag(frontend_L) @ frontend_Q.T,
        atol=1e-02,
    )


# eigvals
@handle_frontend_test(
    fn_tree="torch.linalg.eigvals",
    dtype_x=_get_dtype_and_matrix(square=True),
)
def test_torch_eigvals(
    *,
    dtype_x,
    frontend,
    test_flags,
    fn_tree,
    backend_fw,
    on_device,
):
    input_dtype, x = dtype_x

    ret, frontend_ret = helpers.test_frontend_function(
        input_dtypes=input_dtype,
        backend_to_test=backend_fw,
        frontend=frontend,
        test_flags=test_flags,
        fn_tree=fn_tree,
        on_device=on_device,
        input=x[0],
        test_values=False,
    )
    """In "ret" we have out eigenvalues calculated with our backend and in
    "frontend_ret" are our eigenvalues calculated with the specified frontend."""

    """
    Depending on the chosen framework there may be small differences between our
    extremely small or big eigenvalues (eg: -3.62831993e-33+0.j(numpy)
    vs -1.9478e-32+0.j(PyTorch)).
    Important is that both are very very close to zero, indicating a
    small value(very close to 0) either way.

    To asses the correctness of our calculated eigenvalues for our initial matrix
    we sort both numpy arrays and call assert_all_close on their modulus.
    """

    """
    Supports input of float, double, cfloat and cdouble dtypes.
    Also supports batches of matrices, and if A is a batch of matrices then the
    output has the same batch dimension
    """

    frontend_ret = np.asarray(frontend_ret[0])
    frontend_ret = np.sort(frontend_ret)
    frontend_ret_modulus = np.zeros(len(frontend_ret), dtype=np.float64)
    for i in range(len(frontend_ret)):
        frontend_ret_modulus[i] = math.sqrt(
            math.pow(frontend_ret[i].real, 2) + math.pow(frontend_ret[i].imag, 2)
        )

    ret = ivy.to_numpy(ret).astype(str(frontend_ret.dtype))
    ret = np.sort(ret)
    ret_modulus = np.zeros(len(ret), dtype=np.float64)
    for i in range(len(ret)):
        ret_modulus[i] = math.sqrt(math.pow(ret[i].real, 2) + math.pow(ret[i].imag, 2))

    assert_all_close(
        ret_np=ret_modulus,
        ret_from_gt_np=frontend_ret_modulus,
        rtol=1e-2,
        atol=1e-2,
        ground_truth_backend=frontend,
    )


# eigvalsh
@handle_frontend_test(
    fn_tree="torch.linalg.eigvalsh",
    dtype_x=_get_dtype_and_symmetrix_matrix(),
    UPLO=st.sampled_from(("L", "U")),
)
def test_torch_eigvalsh(
    *,
    dtype_x,
    UPLO,
    frontend,
    test_flags,
    fn_tree,
    backend_fw,
    on_device,
):
    input_dtype, x = dtype_x
    helpers.test_frontend_function(
        input_dtypes=input_dtype,
        backend_to_test=backend_fw,
        frontend=frontend,
        test_flags=test_flags,
        fn_tree=fn_tree,
        on_device=on_device,
        input=x,
        UPLO=UPLO,
        atol=1e-4,
        rtol=1e-3,
    )


# inv
@handle_frontend_test(
    fn_tree="torch.linalg.inv",
    aliases=["torch.inverse"],
    dtype_and_x=_get_dtype_and_matrix(square=True, invertible=True, batch=True),
)
def test_torch_inv(
    *,
    dtype_and_x,
    on_device,
    fn_tree,
    frontend,
    test_flags,
    backend_fw,
):
    dtype, x = dtype_and_x
    test_flags.num_positional_args = 1
    helpers.test_frontend_function(
        input_dtypes=dtype,
        backend_to_test=backend_fw,
        frontend=frontend,
        test_flags=test_flags,
        fn_tree=fn_tree,
        on_device=on_device,
        rtol=1e-03,
        atol=1e-03,
        A=x[0],
    )


# inv_ex
# TODO: Test for singular matrices
@handle_frontend_test(
    fn_tree="torch.linalg.inv_ex",
    dtype_and_x=_get_dtype_and_matrix(square=True, invertible=True, batch=True),
)
def test_torch_inv_ex(
    *,
    dtype_and_x,
    on_device,
    fn_tree,
    frontend,
    test_flags,
    backend_fw,
):
    dtype, x = dtype_and_x
    helpers.test_frontend_function(
        input_dtypes=dtype,
        backend_to_test=backend_fw,
        frontend=frontend,
        test_flags=test_flags,
        fn_tree=fn_tree,
        on_device=on_device,
        rtol=1e-03,
        atol=1e-02,
        A=x[0],
    )


# lu_factor
@handle_frontend_test(
    fn_tree="torch.linalg.lu_factor",
    input_dtype_and_input=_get_dtype_and_matrix(batch=True),
)
def test_torch_lu_factor(
    *,
    input_dtype_and_input,
    on_device,
    fn_tree,
    frontend,
    test_flags,
    backend_fw,
):
    dtype, input = input_dtype_and_input
    helpers.test_frontend_function(
        input_dtypes=dtype,
        backend_to_test=backend_fw,
        test_flags=test_flags,
        frontend=frontend,
        fn_tree=fn_tree,
        on_device=on_device,
        rtol=1e-03,
        atol=1e-02,
        A=input[0],
    )


@handle_frontend_test(
    fn_tree="torch.linalg.matmul",
    dtype_x=helpers.dtype_and_values(
        available_dtypes=helpers.get_dtypes("valid"),
        shape=(3, 3),
        num_arrays=2,
        shared_dtype=True,
        min_value=-1e04,
        max_value=1e04,
    ),
)
def test_torch_matmul(
    *,
    dtype_x,
    frontend,
    fn_tree,
    on_device,
    test_flags,
    backend_fw,
):
    input_dtype, x = dtype_x
    helpers.test_frontend_function(
        input_dtypes=input_dtype,
        backend_to_test=backend_fw,
        frontend=frontend,
        fn_tree=fn_tree,
        on_device=on_device,
        test_flags=test_flags,
        input=x[0],
        other=x[1],
        rtol=1e-03,
        atol=1e-03,
    )


# matrix_exp
@handle_frontend_test(
    fn_tree="torch.linalg.matrix_exp",
    dtype_and_x=_get_dtype_and_matrix(square=True, invertible=True),
)
def test_torch_matrix_exp(
    *,
    dtype_and_x,
    on_device,
    fn_tree,
    frontend,
    test_flags,
    backend_fw,
):
    dtype, x = dtype_and_x
    test_flags.num_positional_args = len(x)
    helpers.test_frontend_function(
        input_dtypes=dtype,
        backend_to_test=backend_fw,
        frontend=frontend,
        test_flags=test_flags,
        fn_tree=fn_tree,
        on_device=on_device,
        rtol=1e-03,
        atol=1e-03,
        A=x[0],
    )


# matrix_norm
@handle_frontend_test(
    fn_tree="torch.linalg.matrix_norm",
    dtype_values_axis=helpers.dtype_values_axis(
        available_dtypes=helpers.get_dtypes("valid"),
        min_num_dims=2,
        min_axes_size=2,
        max_axes_size=2,
        min_value=-1e04,
        max_value=1e04,
        valid_axis=True,
        force_tuple_axis=True,
    ),
    ord=st.sampled_from(["fro", "nuc", np.inf, -np.inf, 1, -1, 2, -2]),
    keepdim=st.booleans(),
    dtype=helpers.get_dtypes("valid", none=True, full=False),
)
def test_torch_matrix_norm(
    *,
    dtype_values_axis,
    ord,
    keepdim,
    dtype,
    frontend,
    test_flags,
    fn_tree,
    backend_fw,
    on_device,
):
    input_dtype, x, axis = dtype_values_axis

    helpers.test_frontend_function(
        input_dtypes=input_dtype,
        backend_to_test=backend_fw,
        frontend=frontend,
        test_flags=test_flags,
        fn_tree=fn_tree,
        on_device=on_device,
        rtol=1e-03,
        atol=1e-03,
        input=x[0],
        ord=ord,
        dim=axis,
        keepdim=keepdim,
        dtype=dtype[0],
    )


# matrix_power
@handle_frontend_test(
    fn_tree="torch.linalg.matrix_power",
    aliases=["torch.matrix_power"],
    dtype_and_x=_get_dtype_and_matrix(square=True, invertible=True, batch=True),
    n=helpers.ints(min_value=2, max_value=5),
)
def test_torch_matrix_power(
    *,
    dtype_and_x,
    n,
    on_device,
    fn_tree,
    frontend,
    test_flags,
    backend_fw,
):
    dtype, x = dtype_and_x
    test_flags.num_positional_args = len(x) + 1
    helpers.test_frontend_function(
        input_dtypes=dtype,
        backend_to_test=backend_fw,
        frontend=frontend,
        test_flags=test_flags,
        fn_tree=fn_tree,
        on_device=on_device,
        rtol=1e-01,
        A=x[0],
        n=n,
    )


# matrix_rank
@handle_frontend_test(
    fn_tree="torch.linalg.matrix_rank",
    dtype_x_hermitian_atol_rtol=_matrix_rank_helper(),
)
def test_torch_matrix_rank(
    dtype_x_hermitian_atol_rtol,
    on_device,
    fn_tree,
    frontend,
    test_flags,
    backend_fw,
):
    dtype, x, hermitian, atol, rtol = dtype_x_hermitian_atol_rtol
    assume(matrix_is_stable(x, cond_limit=10))
    helpers.test_frontend_function(
        input_dtypes=dtype,
        backend_to_test=backend_fw,
        frontend=frontend,
        test_flags=test_flags,
        fn_tree=fn_tree,
        on_device=on_device,
        input=x,
        rtol=rtol,
        atol=atol,
        hermitian=hermitian,
    )


@handle_frontend_test(
    fn_tree="torch.linalg.multi_dot",
    dtype_x=_generate_multi_dot_dtype_and_arrays(),
)
def test_torch_multi_dot(
    dtype_x,
    on_device,
    fn_tree,
    frontend,
    test_flags,
    backend_fw,
):
    dtype, x = dtype_x
    helpers.test_frontend_function(
        input_dtypes=dtype,
        backend_to_test=backend_fw,
        test_flags=test_flags,
        on_device=on_device,
        frontend=frontend,
        fn_tree=fn_tree,
        test_values=True,
        tensors=x,
    )


# pinv
# TODO: add testing for hermitian
@handle_frontend_test(
    fn_tree="torch.linalg.pinv",
    dtype_and_input=_get_dtype_and_matrix(batch=True),
)
def test_torch_pinv(
    *,
    dtype_and_input,
    frontend,
    test_flags,
    fn_tree,
    backend_fw,
    on_device,
):
    input_dtype, x = dtype_and_input
    helpers.test_frontend_function(
        input_dtypes=input_dtype,
        backend_to_test=backend_fw,
        frontend=frontend,
        test_flags=test_flags,
        fn_tree=fn_tree,
        on_device=on_device,
        input=x[0],
        atol=1e-02,
        rtol=1e-02,
    )


# qr
@handle_frontend_test(
    fn_tree="torch.linalg.qr",
    dtype_and_input=_get_dtype_and_matrix(batch=True),
)
def test_torch_qr(
    *,
    dtype_and_input,
    frontend,
    test_flags,
    fn_tree,
    backend_fw,
    on_device,
):
    input_dtype, x = dtype_and_input
    ivy.set_backend(backend_fw)
    ret, frontend_ret = helpers.test_frontend_function(
        input_dtypes=input_dtype,
        backend_to_test=backend_fw,
        frontend=frontend,
        test_flags=test_flags,
        fn_tree=fn_tree,
        on_device=on_device,
        A=x[0],
        test_values=False,
    )
    ret = [ivy.to_numpy(x) for x in ret]
    frontend_ret = [np.asarray(x) for x in frontend_ret]

    q, r = ret
    frontend_q, frontend_r = frontend_ret

    assert_all_close(
        ret_np=q @ r,
        ret_from_gt_np=frontend_q @ frontend_r,
        rtol=1e-2,
        atol=1e-2,
        ground_truth_backend=frontend,
    )
    ivy.previous_backend()


# slogdet
@handle_frontend_test(
    fn_tree="torch.linalg.slogdet",
    aliases=["torch.slogdet"],
    dtype_and_x=_get_dtype_and_matrix(square=True, batch=True),
)
def test_torch_slogdet(
    *,
    dtype_and_x,
    fn_tree,
    frontend,
    on_device,
    test_flags,
    backend_fw,
):
    dtype, x = dtype_and_x
    test_flags.num_positional_args = len(x)
    helpers.test_frontend_function(
        input_dtypes=dtype,
        backend_to_test=backend_fw,
        frontend=frontend,
        test_flags=test_flags,
        fn_tree=fn_tree,
        on_device=on_device,
        rtol=1e-4,
        atol=1e-4,
        A=x[0],
    )


# solve
@handle_frontend_test(
    fn_tree="torch.linalg.solve",
    dtype_and_data=helpers.dtype_and_values(
        available_dtypes=helpers.get_dtypes("valid"),
        min_value=0,
        max_value=10,
        shape=helpers.ints(min_value=2, max_value=5).map(lambda x: tuple([x, x + 1])),
        safety_factor_scale="log",
        small_abs_safety_factor=6,
    ).filter(
        lambda x: np.linalg.cond(x[1][0][:, :-1]) < 1 / sys.float_info.epsilon
        and np.linalg.det(x[1][0][:, :-1]) != 0
        and np.linalg.cond(x[1][0][:, -1].reshape(-1, 1)) < 1 / sys.float_info.epsilon
    ),
    left=st.booleans(),
)
def test_torch_solve(
    *,
    dtype_and_data,
    left,
    on_device,
    fn_tree,
    frontend,
    test_flags,
    backend_fw,
):
    input_dtype, data = dtype_and_data
    input = data[0][:, :-1]
    other = data[0][:, -1].reshape(-1, 1)
    test_flags.num_positional_args = 2
    helpers.test_frontend_function(
        input_dtypes=[input_dtype[0], input_dtype[0]],
        backend_to_test=backend_fw,
        frontend=frontend,
        test_flags=test_flags,
        fn_tree=fn_tree,
        on_device=on_device,
        A=input,
        B=other,
        left=left,
    )


# solve_ex
@handle_frontend_test(
    fn_tree="torch.linalg.solve_ex",
    dtype_and_data=helpers.dtype_and_values(
        available_dtypes=helpers.get_dtypes("valid"),
        min_value=0,
        max_value=10,
        shape=helpers.ints(min_value=2, max_value=5).map(lambda x: tuple([x, x + 1])),
        safety_factor_scale="log",
        small_abs_safety_factor=6,
    ).filter(
        lambda x: np.linalg.cond(x[1][0][:, :-1]) < 1 / sys.float_info.epsilon
        and np.linalg.det(x[1][0][:, :-1]) != 0
        and np.linalg.cond(x[1][0][:, -1].reshape(-1, 1)) < 1 / sys.float_info.epsilon
    ),
    left=st.booleans(),
    check_errors=st.booleans(),
)
def test_torch_solve_ex(
    *,
    dtype_and_data,
    left,
    check_errors,
    on_device,
    fn_tree,
    frontend,
    test_flags,
    backend_fw,
):
    input_dtype, data = dtype_and_data
    input = data[0][:, :-1]
    other = data[0][:, -1].reshape(-1, 1)
    helpers.test_frontend_function(
        input_dtypes=[input_dtype[0], input_dtype[0]],
        backend_to_test=backend_fw,
        frontend=frontend,
        test_flags=test_flags,
        fn_tree=fn_tree,
        on_device=on_device,
        A=input,
        B=other,
        left=left,
        check_errors=check_errors,
    )


# svd
@handle_frontend_test(
    fn_tree="torch.linalg.svd",
    dtype_and_x=_get_dtype_and_matrix(square=True),
    full_matrices=st.booleans(),
)
def test_torch_svd(
    *,
    dtype_and_x,
    full_matrices,
    frontend,
    test_flags,
    fn_tree,
    backend_fw,
    on_device,
):
    dtype, x = dtype_and_x
    x = np.asarray(x[0], dtype=dtype[0])
    # make symmetric positive definite beforehand
    x = np.matmul(x.T, x) + np.identity(x.shape[0]) * 1e-3
    ret, frontend_ret = helpers.test_frontend_function(
        input_dtypes=dtype,
        backend_to_test=backend_fw,
        frontend=frontend,
        test_flags=test_flags,
        fn_tree=fn_tree,
        on_device=on_device,
        test_values=False,
        atol=1e-03,
        rtol=1e-05,
        A=x,
        full_matrices=full_matrices,
    )
    ret = [ivy.to_numpy(x) for x in ret]
    frontend_ret = [np.asarray(x) for x in frontend_ret]

    u, s, vh = ret
    frontend_u, frontend_s, frontend_vh = frontend_ret

    assert_all_close(
        ret_np=u @ np.diag(s) @ vh,
        ret_from_gt_np=frontend_u @ np.diag(frontend_s) @ frontend_vh,
        rtol=1e-2,
        atol=1e-2,
        ground_truth_backend=frontend,
    )


# svdvals
@handle_frontend_test(
    fn_tree="torch.linalg.svdvals",
    dtype_and_x=_get_dtype_and_matrix(batch=True),
)
def test_torch_svdvals(
    *,
    dtype_and_x,
    on_device,
    fn_tree,
    frontend,
    test_flags,
    backend_fw,
):
    dtype, x = dtype_and_x
    helpers.test_frontend_function(
        input_dtypes=dtype,
        backend_to_test=backend_fw,
        frontend=frontend,
        test_flags=test_flags,
        fn_tree=fn_tree,
        on_device=on_device,
        A=x[0],
    )


@handle_frontend_test(
    fn_tree="torch.linalg.tensorinv", dtype_input_ind=_tensorinv_helper()
)
def test_torch_tensorinv(
    *,
    dtype_input_ind,
    on_device,
    fn_tree,
    frontend,
    test_flags,
    backend_fw,
):
    dtype, x, ind = dtype_input_ind
    helpers.test_frontend_function(
        input_dtypes=dtype,
        backend_to_test=backend_fw,
        test_flags=test_flags,
        frontend=frontend,
        fn_tree=fn_tree,
        on_device=on_device,
        rtol=1e-04,
        atol=1e-03,
        input=x,
        ind=ind,
    )


@handle_frontend_test(
    fn_tree="torch.linalg.tensorsolve",
    a_and_b=_get_solve_matrices(),
)
def test_torch_tensorsolve(
    *,
    a_and_b,
    on_device,
    fn_tree,
    frontend,
    test_flags,
    backend_fw,
):
    input_dtype, A, B = a_and_b
    test_flags.num_positional_args = len(a_and_b) - 1
    helpers.test_frontend_function(
        input_dtypes=[input_dtype],
        backend_to_test=backend_fw,
        test_flags=test_flags,
        frontend=frontend,
        fn_tree=fn_tree,
        on_device=on_device,
        atol=1e-3,
        rtol=1e-3,
        A=A,
        B=B,
    )


@handle_frontend_test(
    fn_tree="torch.linalg.vander",
    dtype_and_input=_vander_helper(),
)
def test_torch_vander(
    *,
    dtype_and_input,
    frontend,
    fn_tree,
    on_device,
    test_flags,
    backend_fw,
):
    input_dtype, x, N = dtype_and_input
    test_flags.num_positional_args = 1
    helpers.test_frontend_function(
        input_dtypes=input_dtype,
        backend_to_test=backend_fw,
        frontend=frontend,
        fn_tree=fn_tree,
        on_device=on_device,
        test_flags=test_flags,
        x=x[0],
        N=N,
    )


# vecdot
@handle_frontend_test(
    fn_tree="torch.linalg.vecdot",
    dtype_input_other_dim=dtype_value1_value2_axis(
        available_dtypes=helpers.get_dtypes("valid"),
        min_num_dims=1,
        max_num_dims=5,
        min_dim_size=3,
        max_dim_size=3,
        min_value=-1e3,
        max_value=1e3,
        abs_smallest_val=0.01,
        large_abs_safety_factor=2,
        safety_factor_scale="log",
    ),
)
def test_torch_vecdot(
    dtype_input_other_dim,
    frontend,
    test_flags,
    fn_tree,
    backend_fw,
):
    dtype, input, other, dim = dtype_input_other_dim
    test_flags.num_positional_args = len(dtype_input_other_dim) - 2
    helpers.test_frontend_function(
        input_dtypes=dtype,
        backend_to_test=backend_fw,
        frontend=frontend,
        test_flags=test_flags,
        fn_tree=fn_tree,
        rtol=1e-2,
        atol=1e-3,
        x=input,
        y=other,
        dim=dim,
    )


# vector_norm
@handle_frontend_test(
    fn_tree="torch.linalg.vector_norm",
    dtype_values_axis=helpers.dtype_values_axis(
        available_dtypes=helpers.get_dtypes("valid"),
        valid_axis=True,
        abs_smallest_val=1e04,
    ),
    kd=st.booleans(),
    ord=st.one_of(
        helpers.ints(min_value=0, max_value=5),
        helpers.floats(min_value=1.0, max_value=5.0),
        st.sampled_from((float("inf"), -float("inf"))),
    ),
    dtype=helpers.get_dtypes("valid", full=False),
)
def test_torch_vector_norm(
    *,
    dtype_values_axis,
    kd,
    ord,
    dtype,
    on_device,
    fn_tree,
    frontend,
    test_flags,
    backend_fw,
):
    dtype, x, axis = dtype_values_axis
    helpers.test_frontend_function(
        input_dtypes=dtype,
        backend_to_test=backend_fw,
        frontend=frontend,
        test_flags=test_flags,
        fn_tree=fn_tree,
        on_device=on_device,
<<<<<<< HEAD
        rtol=1e-01,
        input=x,
        upper=upper,
    )


@st.composite
def _get_axis_and_p(draw):
    p = draw(st.sampled_from(["fro", "nuc", 1, 2, -1, -2, float("inf"), -float("inf")]))
    if p == "fro" or p == "nuc":
        max_axes_size = 2
        min_axes_size = 2
    else:
        min_axes_size = 1
        max_axes_size = 5
    x_dtype, values, axis = draw(
        helpers.dtype_values_axis(
            available_dtypes=helpers.get_dtypes("valid"),
            min_num_dims=2,
            valid_axis=True,
            min_value=-1e04,
            max_value=1e04,
            min_axes_size=min_axes_size,
            max_axes_size=max_axes_size,
            large_abs_safety_factor=2,
            safety_factor_scale="log",
        )
    )
    axis = axis[0] if isinstance(axis, tuple) and len(axis) == 1 else axis
    # ToDo: fix the castable dtype helper. Right now using `dtype` causes errors
    #  dtype should be real for real inputs, but got ComplexDouble
    x_dtype, values, dtype = draw(
        helpers.get_castable_dtype(
            draw(helpers.get_dtypes("valid")), x_dtype[0], values[0]
        )
    )
    return p, x_dtype, values, axis, x_dtype


@handle_frontend_test(
    fn_tree="torch.linalg.norm",
    args=_get_axis_and_p(),
    keepdim=st.booleans(),
)
def test_torch_norm(
    *,
    args,
    keepdim,
    on_device,
    fn_tree,
    frontend,
    test_flags,
    backend_fw,
):
    p, x_dtype, x, axis, dtype = args
    helpers.test_frontend_function(
        input_dtypes=[x_dtype],
        backend_to_test=backend_fw,
        frontend=frontend,
        test_flags=test_flags,
        fn_tree=fn_tree,
        on_device=on_device,
        rtol=1e-01,
        atol=1e-08,
        input=x,
        ord=p,
        dim=axis,
        keepdim=keepdim,
        dtype=dtype,
        out=None,
=======
        input=x[0],
        ord=ord,
        dim=axis,
        keepdim=kd,
        dtype=dtype[0],
>>>>>>> d564ece7
    )<|MERGE_RESOLUTION|>--- conflicted
+++ resolved
@@ -1291,10 +1291,11 @@
         test_flags=test_flags,
         fn_tree=fn_tree,
         on_device=on_device,
-<<<<<<< HEAD
-        rtol=1e-01,
-        input=x,
-        upper=upper,
+        input=x[0],
+        ord=ord,
+        dim=axis,
+        keepdim=kd,
+        dtype=dtype[0],
     )
 
 
@@ -1362,11 +1363,4 @@
         keepdim=keepdim,
         dtype=dtype,
         out=None,
-=======
-        input=x[0],
-        ord=ord,
-        dim=axis,
-        keepdim=kd,
-        dtype=dtype[0],
->>>>>>> d564ece7
     )