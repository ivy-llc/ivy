# global
import math
import sys
import numpy as np
from hypothesis import strategies as st, assume

# local
import ivy
import ivy_tests.test_ivy.helpers as helpers
from ivy_tests.test_ivy.helpers import assert_all_close
from ivy_tests.test_ivy.helpers import handle_frontend_test
from ivy_tests.test_ivy.test_frontends.test_torch.test_miscellaneous_ops import (
    dtype_value1_value2_axis,
)
from ivy_tests.test_ivy.helpers.hypothesis_helpers.general_helpers import (
    matrix_is_stable,
)
from ivy_tests.test_ivy.test_functional.test_core.test_linalg import _matrix_rank_helper


# --- Helpers --- #
# --------------- #


@st.composite
def _generate_multi_dot_dtype_and_arrays(draw):
    input_dtype = [draw(st.sampled_from(draw(helpers.get_dtypes("valid"))))]
    matrices_dims = draw(
        st.lists(st.integers(min_value=2, max_value=10), min_size=4, max_size=4)
    )
    shape_1 = (matrices_dims[0], matrices_dims[1])
    shape_2 = (matrices_dims[1], matrices_dims[2])
    shape_3 = (matrices_dims[2], matrices_dims[3])

    matrix_1 = draw(
        helpers.dtype_and_values(
            shape=shape_1,
            dtype=input_dtype,
            min_value=-10,
            max_value=10,
        )
    )
    matrix_2 = draw(
        helpers.dtype_and_values(
            shape=shape_2,
            dtype=input_dtype,
            min_value=-10,
            max_value=10,
        )
    )
    matrix_3 = draw(
        helpers.dtype_and_values(
            shape=shape_3,
            dtype=input_dtype,
            min_value=-10,
            max_value=10,
        )
    )

    return input_dtype, [matrix_1[1][0], matrix_2[1][0], matrix_3[1][0]]


@st.composite
def _get_axis_and_p(draw):
    p = draw(st.sampled_from(["fro", "nuc", 1, 2, -1, -2, float("inf"), -float("inf")]))
    if p == "fro" or p == "nuc":
        max_axes_size = 2
        min_axes_size = 2
    else:
        min_axes_size = 1
        max_axes_size = 5
    x_dtype, values, axis = draw(
        helpers.dtype_values_axis(
            available_dtypes=helpers.get_dtypes("valid"),
            min_num_dims=2,
            valid_axis=True,
            min_value=-1e04,
            max_value=1e04,
            min_axes_size=min_axes_size,
            max_axes_size=max_axes_size,
            large_abs_safety_factor=2,
            safety_factor_scale="log",
        )
    )
    axis = axis[0] if isinstance(axis, tuple) and len(axis) == 1 else axis
    # ToDo: fix the castable dtype helper. Right now using `dtype` causes errors
    #  dtype should be real for real inputs, but got ComplexDouble
    x_dtype, values, dtype = draw(
        helpers.get_castable_dtype(
            draw(helpers.get_dtypes("valid")), x_dtype[0], values[0]
        )
    )
    return p, x_dtype, values, axis, x_dtype


# helpers
@st.composite
def _get_dtype_and_matrix(
    draw, dtype="valid", square=False, invertible=False, batch=False
):
    if batch:
        arbitrary_dims = draw(helpers.get_shape(max_dim_size=3))
    else:
        arbitrary_dims = []
    if square:
        random_size = draw(st.integers(1, 5))
        shape = (*arbitrary_dims, random_size, random_size)
    else:
        shape = (*arbitrary_dims, draw(st.integers(1, 5)), draw(st.integers(1, 5)))
    ret = helpers.dtype_and_values(
        available_dtypes=helpers.get_dtypes(dtype, full=True),
        min_value=-10,
        max_value=10,
        abs_smallest_val=1e-04,
        shape=shape,
    )
    if invertible:
        ret = ret.filter(
            lambda x: np.all(np.linalg.cond(x[1]) < 1 / sys.float_info.epsilon)
        )
    return draw(ret)


@st.composite
def _get_dtype_and_symmetrix_matrix(draw):
    input_dtype = draw(st.shared(st.sampled_from(draw(helpers.get_dtypes("valid")))))
    random_size = draw(helpers.ints(min_value=2, max_value=4))
    batch_shape = draw(helpers.get_shape(min_num_dims=1, max_num_dims=3))
    num_independnt_vals = int((random_size**2) / 2 + random_size / 2)
    array_vals_flat = np.array(
        draw(
            helpers.array_values(
                dtype=input_dtype,
                shape=tuple(list(batch_shape) + [num_independnt_vals]),
                min_value=2,
                max_value=5,
            )
        )
    )
    array_vals = np.zeros(batch_shape + (random_size, random_size))
    c = 0
    for i in range(random_size):
        for j in range(random_size):
            if j < i:
                continue
            array_vals[..., i, j] = array_vals_flat[..., c]
            array_vals[..., j, i] = array_vals_flat[..., c]
            c += 1
    return [input_dtype], array_vals


# tensorsolve
@st.composite
def _get_solve_matrices(draw):
    # batch_shape, random_size, shared

    # float16 causes a crash when filtering out matrices
    # for which `np.linalg.cond` is large.
    input_dtype_strategy = st.shared(
        st.sampled_from(draw(helpers.get_dtypes("valid"))),
        key="shared_dtype",
    )
    input_dtype = draw(input_dtype_strategy)

    dim = draw(helpers.ints(min_value=2, max_value=5))

    first_matrix = draw(
        helpers.array_values(
            dtype=input_dtype,
            shape=(dim, dim, dim, dim),
            min_value=1.2,
            max_value=5,
        ).filter(
            lambda x: np.linalg.cond(x.reshape((dim**2, dim**2)))
            < 1 / sys.float_info.epsilon
        )
    )

    second_matrix = draw(
        helpers.array_values(
            dtype=input_dtype,
            shape=(dim, dim),
            min_value=1.2,
            max_value=3,
        ).filter(
            lambda x: np.linalg.cond(x.reshape((dim, dim))) < 1 / sys.float_info.epsilon
        )
    )

    return input_dtype, first_matrix, second_matrix


# tensorinv
@st.composite
def _tensorinv_helper(draw):
    def factors(x):
        result = [
            1,
        ]
        i = 2
        while i * i <= x:
            if x % i == 0:
                result.append(i)
                if x // i != i:
                    result.append(x // i)
            i += 1
        result.append(x)
        return np.array(result)

    ind = draw(helpers.ints(min_value=1, max_value=6))
    product_half = draw(helpers.ints(min_value=2, max_value=25))
    factors_list = factors(product_half)
    shape = ()
    while len(shape) < ind and ind > 2:
        while np.prod(shape) < product_half:
            a = factors_list[np.random.randint(len(factors_list))]
            shape += (a,)
        if np.prod(shape) > product_half or len(shape) > ind:
            shape = ()
        while len(shape) < ind and shape != ():
            shape += (1,)
        if np.prod(shape) == product_half:
            shape += shape[::-1]
            break
    if ind == 1 and shape == ():
        shape += (product_half, product_half)
    if ind == 2 and shape == ():
        shape += (1, product_half, product_half, 1)
    shape_cor = ()
    for i in shape:
        shape_cor += (int(i),)
    shape_draw = (product_half, product_half)
    dtype, input = draw(
        helpers.dtype_and_values(
            available_dtypes=helpers.get_dtypes("valid"),
            shape=shape_draw,
        ).filter(lambda x: np.linalg.cond(x[1]) < 1 / sys.float_info.epsilon)
    )
    input[0] = input[0].reshape(shape_cor)
    return dtype, input[0], ind


# vander
@st.composite
def _vander_helper(draw):
    # generate input matrix of shape (*, n) and where '*' is one or more
    # batch dimensions
    N = draw(helpers.ints(min_value=2, max_value=5))
    if draw(st.floats(min_value=0, max_value=1.0)) < 0.5:
        N = None

    shape = draw(
        helpers.get_shape(
            min_num_dims=1, max_num_dims=5, min_dim_size=2, max_dim_size=10
        )
    )
    x = draw(
        helpers.dtype_and_values(
            available_dtypes=draw(helpers.get_dtypes("valid")),
            shape=shape,
            min_value=-10,
            max_value=10,
        )
    )

    return *x, N


# --- Main --- #
# ------------ #


@handle_frontend_test(
    fn_tree="torch.linalg.cholesky",
    aliases=["torch.cholesky"],
    dtype_and_x=_get_dtype_and_matrix(square=True),
    upper=st.booleans(),
)
def test_torch_cholesky(
    *,
    dtype_and_x,
    upper,
    on_device,
    fn_tree,
    frontend,
    test_flags,
    backend_fw,
):
    dtype, x = dtype_and_x
    x = np.asarray(x[0], dtype=dtype[0])
    x = np.matmul(x.T, x) + np.identity(x.shape[0])  # make symmetric positive-definite

    helpers.test_frontend_function(
        input_dtypes=dtype,
        backend_to_test=backend_fw,
        frontend=frontend,
        test_flags=test_flags,
        fn_tree=fn_tree,
        on_device=on_device,
        rtol=1e-01,
        input=x,
        upper=upper,
    )


@handle_frontend_test(
    fn_tree="torch.linalg.cholesky_ex",
    dtype_and_x=_get_dtype_and_matrix(square=True, batch=True),
    upper=st.booleans(),
)
def test_torch_cholesky_ex(
    *,
    dtype_and_x,
    upper,
    on_device,
    fn_tree,
    frontend,
    test_flags,
    backend_fw,
):
    dtype, x = dtype_and_x
    x = np.matmul(x.T, x) + np.identity(x.shape[0])  # make symmetric positive-definite

    helpers.test_frontend_function(
        input_dtypes=dtype,
        backend_to_test=backend_fw,
        frontend=frontend,
        test_flags=test_flags,
        fn_tree=fn_tree,
        on_device=on_device,
        rtol=1e-01,
        input=x,
        upper=upper,
    )


@handle_frontend_test(
    fn_tree="torch.linalg.cond",
    dtype_and_x=_get_dtype_and_matrix(square=True, invertible=True, batch=True),
    p=st.sampled_from([None, "fro", "nuc", np.inf, -np.inf, 1, -1, 2, -2]),
)
def test_torch_cond(
    *, dtype_and_x, p, on_device, fn_tree, frontend, backend_fw, test_flags
):
    dtype, x = dtype_and_x
    helpers.test_frontend_function(
        input_dtypes=dtype,
        backend_to_test=backend_fw,
        frontend=frontend,
        test_flags=test_flags,
        fn_tree=fn_tree,
        on_device=on_device,
        test_values=False,
        input=x[0],
        rtol=1e-2,
        atol=1e-3,
        p=p,
    )


# cross
@handle_frontend_test(
    fn_tree="torch.linalg.cross",
    dtype_input_other_dim=dtype_value1_value2_axis(
        available_dtypes=helpers.get_dtypes("valid"),
        min_num_dims=1,
        max_num_dims=5,
        min_dim_size=3,
        max_dim_size=3,
        min_value=-1e3,
        max_value=1e3,
        abs_smallest_val=0.01,
        large_abs_safety_factor=2,
        safety_factor_scale="log",
    ),
)
def test_torch_cross(
    dtype_input_other_dim,
    frontend,
    test_flags,
    fn_tree,
    backend_fw,
):
    dtype, input, other, dim = dtype_input_other_dim
    helpers.test_frontend_function(
        input_dtypes=dtype,
        backend_to_test=backend_fw,
        frontend=frontend,
        test_flags=test_flags,
        fn_tree=fn_tree,
        rtol=1e-2,
        atol=1e-3,
        input=input,
        other=other,
        dim=dim,
    )


# det
@handle_frontend_test(
    fn_tree="torch.linalg.det",
    aliases=["torch.det"],
    dtype_and_x=_get_dtype_and_matrix(square=True, batch=True),
)
def test_torch_det(
    *,
    dtype_and_x,
    on_device,
    fn_tree,
    frontend,
    test_flags,
    backend_fw,
):
    dtype, x = dtype_and_x
    test_flags.num_positional_args = len(x)
    helpers.test_frontend_function(
        input_dtypes=dtype,
        backend_to_test=backend_fw,
        frontend=frontend,
        test_flags=test_flags,
        fn_tree=fn_tree,
        on_device=on_device,
        A=x[0],
    )


# eig
# TODO: Test for all valid dtypes once ivy.eig supports complex data types
@handle_frontend_test(
    fn_tree="torch.linalg.eig",
    dtype_and_input=_get_dtype_and_matrix(dtype="float", square=True),
)
def test_torch_eig(
    *,
    dtype_and_input,
    frontend,
    test_flags,
    fn_tree,
    backend_fw,
    on_device,
):
    input_dtype, x = dtype_and_input
    x = np.asarray(x[0], dtype=input_dtype[0])
    x = np.matmul(x.T, x) + np.identity(x.shape[0]) * 1e-3
    if x.dtype == ivy.float32:
        x = x.astype("float64")
        input_dtype = [ivy.float64]
    ret, frontend_ret = helpers.test_frontend_function(
        input_dtypes=input_dtype,
        backend_to_test=backend_fw,
        frontend=frontend,
        test_flags=test_flags,
        fn_tree=fn_tree,
        on_device=on_device,
        test_values=False,
        input=x,
    )
    ret = [ivy.to_numpy(x).astype("float64") for x in ret]
    frontend_ret = [np.asarray(x, dtype=np.float64) for x in frontend_ret]

    l, v = ret
    front_l, front_v = frontend_ret

    assert_all_close(
        ret_np=v @ np.diag(l) @ np.linalg.inv(v),
        ret_from_gt_np=front_v @ np.diag(front_l) @ np.linalg.inv(front_v),
        rtol=1e-2,
        atol=1e-2,
        ground_truth_backend=frontend,
    )


@handle_frontend_test(
    fn_tree="torch.linalg.eigh",
    dtype_and_x=_get_dtype_and_matrix(dtype="valid", square=True, invertible=True),
    UPLO=st.sampled_from(("L", "U")),
)
def test_torch_eigh(
    *,
    dtype_and_x,
    UPLO,
    on_device,
    fn_tree,
    frontend,
    test_flags,
    backend_fw,
):
    dtype, x = dtype_and_x
    x = np.array(x[0], dtype=dtype[0])
    # make symmetric positive-definite beforehand
    x = np.matmul(x.T, x) + np.identity(x.shape[0]) * 1e-3

    ret, frontend_ret = helpers.test_frontend_function(
        input_dtypes=dtype,
        backend_to_test=backend_fw,
        frontend=frontend,
        test_flags=test_flags,
        fn_tree=fn_tree,
        on_device=on_device,
        test_values=False,
        a=x,
        UPLO=UPLO,
    )
    ret = [ivy.to_numpy(x) for x in ret]
    frontend_ret = [np.asarray(x) for x in frontend_ret]

    L, Q = ret
    frontend_L, frontend_Q = frontend_ret

    assert_all_close(
        ret_np=Q @ np.diag(L) @ Q.T,
        ret_from_gt_np=frontend_Q @ np.diag(frontend_L) @ frontend_Q.T,
        atol=1e-02,
    )


# eigvals
@handle_frontend_test(
    fn_tree="torch.linalg.eigvals",
    dtype_x=_get_dtype_and_matrix(square=True),
)
def test_torch_eigvals(
    *,
    dtype_x,
    frontend,
    test_flags,
    fn_tree,
    backend_fw,
    on_device,
):
    input_dtype, x = dtype_x

    ret, frontend_ret = helpers.test_frontend_function(
        input_dtypes=input_dtype,
        backend_to_test=backend_fw,
        frontend=frontend,
        test_flags=test_flags,
        fn_tree=fn_tree,
        on_device=on_device,
        input=x[0],
        test_values=False,
    )
    """In "ret" we have out eigenvalues calculated with our backend and in
    "frontend_ret" are our eigenvalues calculated with the specified frontend."""

    """
    Depending on the chosen framework there may be small differences between our
    extremely small or big eigenvalues (eg: -3.62831993e-33+0.j(numpy)
    vs -1.9478e-32+0.j(PyTorch)).
    Important is that both are very very close to zero, indicating a
    small value(very close to 0) either way.

    To asses the correctness of our calculated eigenvalues for our initial matrix
    we sort both numpy arrays and call assert_all_close on their modulus.
    """

    """
    Supports input of float, double, cfloat and cdouble dtypes.
    Also supports batches of matrices, and if A is a batch of matrices then the
    output has the same batch dimension
    """

    frontend_ret = np.asarray(frontend_ret[0])
    frontend_ret = np.sort(frontend_ret)
    frontend_ret_modulus = np.zeros(len(frontend_ret), dtype=np.float64)
    for i in range(len(frontend_ret)):
        frontend_ret_modulus[i] = math.sqrt(
            math.pow(frontend_ret[i].real, 2) + math.pow(frontend_ret[i].imag, 2)
        )

    ret = ivy.to_numpy(ret).astype(str(frontend_ret.dtype))
    ret = np.sort(ret)
    ret_modulus = np.zeros(len(ret), dtype=np.float64)
    for i in range(len(ret)):
        ret_modulus[i] = math.sqrt(math.pow(ret[i].real, 2) + math.pow(ret[i].imag, 2))

    assert_all_close(
        ret_np=ret_modulus,
        ret_from_gt_np=frontend_ret_modulus,
        rtol=1e-2,
        atol=1e-2,
        ground_truth_backend=frontend,
    )


# eigvalsh
@handle_frontend_test(
    fn_tree="torch.linalg.eigvalsh",
    dtype_x=_get_dtype_and_symmetrix_matrix(),
    UPLO=st.sampled_from(("L", "U")),
)
def test_torch_eigvalsh(
    *,
    dtype_x,
    UPLO,
    frontend,
    test_flags,
    fn_tree,
    backend_fw,
    on_device,
):
    input_dtype, x = dtype_x
    helpers.test_frontend_function(
        input_dtypes=input_dtype,
        backend_to_test=backend_fw,
        frontend=frontend,
        test_flags=test_flags,
        fn_tree=fn_tree,
        on_device=on_device,
        input=x,
        UPLO=UPLO,
        atol=1e-4,
        rtol=1e-3,
    )


# inv
@handle_frontend_test(
    fn_tree="torch.linalg.inv",
    aliases=["torch.inverse"],
    dtype_and_x=_get_dtype_and_matrix(square=True, invertible=True, batch=True),
)
def test_torch_inv(
    *,
    dtype_and_x,
    on_device,
    fn_tree,
    frontend,
    test_flags,
    backend_fw,
):
    dtype, x = dtype_and_x
    test_flags.num_positional_args = 1
    helpers.test_frontend_function(
        input_dtypes=dtype,
        backend_to_test=backend_fw,
        frontend=frontend,
        test_flags=test_flags,
        fn_tree=fn_tree,
        on_device=on_device,
        rtol=1e-03,
        atol=1e-03,
        A=x[0],
    )


# inv_ex
# TODO: Test for singular matrices
@handle_frontend_test(
    fn_tree="torch.linalg.inv_ex",
    dtype_and_x=_get_dtype_and_matrix(square=True, invertible=True, batch=True),
)
def test_torch_inv_ex(
    *,
    dtype_and_x,
    on_device,
    fn_tree,
    frontend,
    test_flags,
    backend_fw,
):
    dtype, x = dtype_and_x
    helpers.test_frontend_function(
        input_dtypes=dtype,
        backend_to_test=backend_fw,
        frontend=frontend,
        test_flags=test_flags,
        fn_tree=fn_tree,
        on_device=on_device,
        rtol=1e-03,
        atol=1e-02,
        A=x[0],
    )


# ldl_factor


@handle_frontend_test(
    fn_tree="torch.linalg.ldl_factor",
<<<<<<< HEAD
    dtype_and_x=_get_dtype_and_matrix(square=True, invertible=True, batch=True),
=======
    input_dtype_and_input=_get_dtype_and_matrix(
        dtype="numeric", batch=True, square=True
    ),
>>>>>>> 3cd8ce81
)
def test_torch_ldl_factor(
    *,
    dtype_and_x,
    on_device,
    fn_tree,
    frontend,
    test_flags,
    backend_fw,
):
    dtype, x = dtype_and_x
    test_flags.num_positional_args = 1
    helpers.test_frontend_function(
        input_dtypes=dtype,
        backend_to_test=backend_fw,
        frontend=frontend,
        test_flags=test_flags,
        fn_tree=fn_tree,
        on_device=on_device,
        rtol=1e-03,
        atol=1e-03,
        A=x[0],
    )


# lu_factor
@handle_frontend_test(
    fn_tree="torch.linalg.lu_factor",
    input_dtype_and_input=_get_dtype_and_matrix(batch=True),
)
def test_torch_lu_factor(
    *,
    input_dtype_and_input,
    on_device,
    fn_tree,
    frontend,
    test_flags,
    backend_fw,
):
    dtype, input = input_dtype_and_input
    helpers.test_frontend_function(
        input_dtypes=dtype,
        backend_to_test=backend_fw,
        test_flags=test_flags,
        frontend=frontend,
        fn_tree=fn_tree,
        on_device=on_device,
        rtol=1e-03,
        atol=1e-02,
        A=input[0],
    )


@handle_frontend_test(
    fn_tree="torch.linalg.matmul",
    dtype_x=helpers.dtype_and_values(
        available_dtypes=helpers.get_dtypes("valid"),
        shape=(3, 3),
        num_arrays=2,
        shared_dtype=True,
        min_value=-1e04,
        max_value=1e04,
    ),
)
def test_torch_matmul(
    *,
    dtype_x,
    frontend,
    fn_tree,
    on_device,
    test_flags,
    backend_fw,
):
    input_dtype, x = dtype_x
    helpers.test_frontend_function(
        input_dtypes=input_dtype,
        backend_to_test=backend_fw,
        frontend=frontend,
        fn_tree=fn_tree,
        on_device=on_device,
        test_flags=test_flags,
        input=x[0],
        other=x[1],
        rtol=1e-03,
        atol=1e-03,
    )


# matrix_exp
@handle_frontend_test(
    fn_tree="torch.linalg.matrix_exp",
    dtype_and_x=_get_dtype_and_matrix(square=True, invertible=True),
)
def test_torch_matrix_exp(
    *,
    dtype_and_x,
    on_device,
    fn_tree,
    frontend,
    test_flags,
    backend_fw,
):
    dtype, x = dtype_and_x
    test_flags.num_positional_args = len(x)
    helpers.test_frontend_function(
        input_dtypes=dtype,
        backend_to_test=backend_fw,
        frontend=frontend,
        test_flags=test_flags,
        fn_tree=fn_tree,
        on_device=on_device,
        rtol=1e-03,
        atol=1e-03,
        A=x[0],
    )


# matrix_norm
@handle_frontend_test(
    fn_tree="torch.linalg.matrix_norm",
    dtype_values_axis=helpers.dtype_values_axis(
        available_dtypes=helpers.get_dtypes("valid"),
        min_num_dims=2,
        min_axes_size=2,
        max_axes_size=2,
        min_value=-1e04,
        max_value=1e04,
        valid_axis=True,
        force_tuple_axis=True,
    ),
    ord=st.sampled_from(["fro", "nuc", np.inf, -np.inf, 1, -1, 2, -2]),
    keepdim=st.booleans(),
    dtype=helpers.get_dtypes("valid", none=True, full=False),
)
def test_torch_matrix_norm(
    *,
    dtype_values_axis,
    ord,
    keepdim,
    dtype,
    frontend,
    test_flags,
    fn_tree,
    backend_fw,
    on_device,
):
    input_dtype, x, axis = dtype_values_axis

    helpers.test_frontend_function(
        input_dtypes=input_dtype,
        backend_to_test=backend_fw,
        frontend=frontend,
        test_flags=test_flags,
        fn_tree=fn_tree,
        on_device=on_device,
        rtol=1e-03,
        atol=1e-03,
        input=x[0],
        ord=ord,
        dim=axis,
        keepdim=keepdim,
        dtype=dtype[0],
    )


# matrix_power
@handle_frontend_test(
    fn_tree="torch.linalg.matrix_power",
    aliases=["torch.matrix_power"],
    dtype_and_x=_get_dtype_and_matrix(square=True, invertible=True, batch=True),
    n=helpers.ints(min_value=2, max_value=5),
)
def test_torch_matrix_power(
    *,
    dtype_and_x,
    n,
    on_device,
    fn_tree,
    frontend,
    test_flags,
    backend_fw,
):
    dtype, x = dtype_and_x
    test_flags.num_positional_args = len(x) + 1
    helpers.test_frontend_function(
        input_dtypes=dtype,
        backend_to_test=backend_fw,
        frontend=frontend,
        test_flags=test_flags,
        fn_tree=fn_tree,
        on_device=on_device,
        rtol=1e-01,
        A=x[0],
        n=n,
    )


# matrix_rank
@handle_frontend_test(
    fn_tree="torch.linalg.matrix_rank",
    dtype_x_hermitian_atol_rtol=_matrix_rank_helper(),
)
def test_torch_matrix_rank(
    dtype_x_hermitian_atol_rtol,
    on_device,
    fn_tree,
    frontend,
    test_flags,
    backend_fw,
):
    dtype, x, hermitian, atol, rtol = dtype_x_hermitian_atol_rtol
    assume(matrix_is_stable(x, cond_limit=10))
    helpers.test_frontend_function(
        input_dtypes=dtype,
        backend_to_test=backend_fw,
        frontend=frontend,
        test_flags=test_flags,
        fn_tree=fn_tree,
        on_device=on_device,
        input=x,
        rtol=rtol,
        atol=atol,
        hermitian=hermitian,
    )


@handle_frontend_test(
    fn_tree="torch.linalg.multi_dot",
    dtype_x=_generate_multi_dot_dtype_and_arrays(),
)
def test_torch_multi_dot(
    dtype_x,
    on_device,
    fn_tree,
    frontend,
    test_flags,
    backend_fw,
):
    dtype, x = dtype_x
    helpers.test_frontend_function(
        input_dtypes=dtype,
        backend_to_test=backend_fw,
        test_flags=test_flags,
        on_device=on_device,
        frontend=frontend,
        fn_tree=fn_tree,
        test_values=True,
        tensors=x,
    )


@handle_frontend_test(
    fn_tree="torch.linalg.norm",
    args=_get_axis_and_p(),
    keepdim=st.booleans(),
    test_with_out=st.just(False),
)
def test_torch_norm(
    *,
    args,
    keepdim,
    on_device,
    fn_tree,
    frontend,
    test_flags,
    backend_fw,
):
    p, x_dtype, x, axis, dtype = args
    helpers.test_frontend_function(
        input_dtypes=[x_dtype],
        backend_to_test=backend_fw,
        frontend=frontend,
        test_flags=test_flags,
        fn_tree=fn_tree,
        on_device=on_device,
        rtol=1e-01,
        atol=1e-08,
        input=x,
        ord=p,
        dim=axis,
        keepdim=keepdim,
        dtype=dtype,
    )


# pinv
# TODO: add testing for hermitian
@handle_frontend_test(
    fn_tree="torch.linalg.pinv",
    dtype_and_input=_get_dtype_and_matrix(batch=True),
)
def test_torch_pinv(
    *,
    dtype_and_input,
    frontend,
    test_flags,
    fn_tree,
    backend_fw,
    on_device,
):
    input_dtype, x = dtype_and_input
    helpers.test_frontend_function(
        input_dtypes=input_dtype,
        backend_to_test=backend_fw,
        frontend=frontend,
        test_flags=test_flags,
        fn_tree=fn_tree,
        on_device=on_device,
        input=x[0],
        atol=1e-02,
        rtol=1e-02,
    )


# qr
@handle_frontend_test(
    fn_tree="torch.linalg.qr",
    dtype_and_input=_get_dtype_and_matrix(batch=True),
)
def test_torch_qr(
    *,
    dtype_and_input,
    frontend,
    test_flags,
    fn_tree,
    backend_fw,
    on_device,
):
    input_dtype, x = dtype_and_input
    ivy.set_backend(backend_fw)
    ret, frontend_ret = helpers.test_frontend_function(
        input_dtypes=input_dtype,
        backend_to_test=backend_fw,
        frontend=frontend,
        test_flags=test_flags,
        fn_tree=fn_tree,
        on_device=on_device,
        A=x[0],
        test_values=False,
    )
    ret = [ivy.to_numpy(x) for x in ret]
    frontend_ret = [np.asarray(x) for x in frontend_ret]

    q, r = ret
    frontend_q, frontend_r = frontend_ret

    assert_all_close(
        ret_np=q @ r,
        ret_from_gt_np=frontend_q @ frontend_r,
        rtol=1e-2,
        atol=1e-2,
        ground_truth_backend=frontend,
    )
    ivy.previous_backend()


# slogdet
@handle_frontend_test(
    fn_tree="torch.linalg.slogdet",
    aliases=["torch.slogdet"],
    dtype_and_x=_get_dtype_and_matrix(square=True, batch=True),
)
def test_torch_slogdet(
    *,
    dtype_and_x,
    fn_tree,
    frontend,
    on_device,
    test_flags,
    backend_fw,
):
    dtype, x = dtype_and_x
    test_flags.num_positional_args = len(x)
    helpers.test_frontend_function(
        input_dtypes=dtype,
        backend_to_test=backend_fw,
        frontend=frontend,
        test_flags=test_flags,
        fn_tree=fn_tree,
        on_device=on_device,
        rtol=1e-2,
        atol=1e-2,
        A=x[0],
    )


# solve
@handle_frontend_test(
    fn_tree="torch.linalg.solve",
    A=helpers.get_first_solve_batch_matrix(),
    B=helpers.get_second_solve_batch_matrix(choose_side=True),
)
def test_torch_solve(
    *,
    A,
    B,
    on_device,
    fn_tree,
    frontend,
    test_flags,
    backend_fw,
):
    dtype, A, _ = A
    _, B, left = B
    test_flags.num_positional_args = 2
    helpers.test_frontend_function(
        input_dtypes=[dtype, dtype],
        backend_to_test=backend_fw,
        frontend=frontend,
        test_flags=test_flags,
        fn_tree=fn_tree,
        on_device=on_device,
        rtol=1e-4,
        atol=1e-4,
        A=A,
        B=B,
        left=left,
    )


# solve_ex
@handle_frontend_test(
    fn_tree="torch.linalg.solve_ex",
    A=helpers.get_first_solve_batch_matrix(),
    B=helpers.get_second_solve_batch_matrix(choose_side=True),
    check_errors=st.booleans(),
)
def test_torch_solve_ex(
    *,
    A,
    B,
    check_errors,
    on_device,
    fn_tree,
    frontend,
    test_flags,
    backend_fw,
):
    dtype, A, _ = A
    _, B, left = B
    helpers.test_frontend_function(
        input_dtypes=[dtype, dtype],
        backend_to_test=backend_fw,
        frontend=frontend,
        test_flags=test_flags,
        fn_tree=fn_tree,
        on_device=on_device,
        rtol=1e-4,
        atol=1e-4,
        A=A,
        B=B,
        left=left,
        check_errors=check_errors,
    )


# svd
@handle_frontend_test(
    fn_tree="torch.linalg.svd",
    dtype_and_x=_get_dtype_and_matrix(square=True),
    full_matrices=st.booleans(),
)
def test_torch_svd(
    *,
    dtype_and_x,
    full_matrices,
    frontend,
    test_flags,
    fn_tree,
    backend_fw,
    on_device,
):
    dtype, x = dtype_and_x
    x = np.asarray(x[0], dtype=dtype[0])
    # make symmetric positive definite beforehand
    x = np.matmul(x.T, x) + np.identity(x.shape[0]) * 1e-3
    ret, frontend_ret = helpers.test_frontend_function(
        input_dtypes=dtype,
        backend_to_test=backend_fw,
        frontend=frontend,
        test_flags=test_flags,
        fn_tree=fn_tree,
        on_device=on_device,
        test_values=False,
        atol=1e-03,
        rtol=1e-05,
        A=x,
        full_matrices=full_matrices,
    )
    ret = [ivy.to_numpy(x) for x in ret]
    frontend_ret = [np.asarray(x) for x in frontend_ret]

    u, s, vh = ret
    frontend_u, frontend_s, frontend_vh = frontend_ret

    assert_all_close(
        ret_np=u @ np.diag(s) @ vh,
        ret_from_gt_np=frontend_u @ np.diag(frontend_s) @ frontend_vh,
        rtol=1e-2,
        atol=1e-2,
        ground_truth_backend=frontend,
    )


# svdvals
@handle_frontend_test(
    fn_tree="torch.linalg.svdvals",
    dtype_and_x=_get_dtype_and_matrix(batch=True),
)
def test_torch_svdvals(
    *,
    dtype_and_x,
    on_device,
    fn_tree,
    frontend,
    test_flags,
    backend_fw,
):
    dtype, x = dtype_and_x
    helpers.test_frontend_function(
        input_dtypes=dtype,
        backend_to_test=backend_fw,
        frontend=frontend,
        test_flags=test_flags,
        fn_tree=fn_tree,
        on_device=on_device,
        A=x[0],
    )


@handle_frontend_test(
    fn_tree="torch.linalg.tensorinv", dtype_input_ind=_tensorinv_helper()
)
def test_torch_tensorinv(
    *,
    dtype_input_ind,
    on_device,
    fn_tree,
    frontend,
    test_flags,
    backend_fw,
):
    dtype, x, ind = dtype_input_ind
    helpers.test_frontend_function(
        input_dtypes=dtype,
        backend_to_test=backend_fw,
        test_flags=test_flags,
        frontend=frontend,
        fn_tree=fn_tree,
        on_device=on_device,
        rtol=1e-04,
        atol=1e-03,
        input=x,
        ind=ind,
    )


@handle_frontend_test(
    fn_tree="torch.linalg.tensorsolve",
    a_and_b=_get_solve_matrices(),
)
def test_torch_tensorsolve(
    *,
    a_and_b,
    on_device,
    fn_tree,
    frontend,
    test_flags,
    backend_fw,
):
    input_dtype, A, B = a_and_b
    test_flags.num_positional_args = len(a_and_b) - 1
    helpers.test_frontend_function(
        input_dtypes=[input_dtype],
        backend_to_test=backend_fw,
        test_flags=test_flags,
        frontend=frontend,
        fn_tree=fn_tree,
        on_device=on_device,
        atol=1e-3,
        rtol=1e-3,
        A=A,
        B=B,
    )


@handle_frontend_test(
    fn_tree="torch.linalg.vander",
    dtype_and_input=_vander_helper(),
)
def test_torch_vander(
    *,
    dtype_and_input,
    frontend,
    fn_tree,
    on_device,
    test_flags,
    backend_fw,
):
    input_dtype, x, N = dtype_and_input
    test_flags.num_positional_args = 1
    helpers.test_frontend_function(
        input_dtypes=input_dtype,
        backend_to_test=backend_fw,
        frontend=frontend,
        fn_tree=fn_tree,
        on_device=on_device,
        test_flags=test_flags,
        x=x[0],
        N=N,
    )


# vecdot
@handle_frontend_test(
    fn_tree="torch.linalg.vecdot",
    dtype_input_other_dim=dtype_value1_value2_axis(
        available_dtypes=helpers.get_dtypes("valid"),
        min_num_dims=1,
        max_num_dims=5,
        min_dim_size=3,
        max_dim_size=3,
        min_value=-1e3,
        max_value=1e3,
        abs_smallest_val=0.01,
        large_abs_safety_factor=2,
        safety_factor_scale="log",
    ),
)
def test_torch_vecdot(
    dtype_input_other_dim,
    frontend,
    test_flags,
    fn_tree,
    backend_fw,
):
    dtype, input, other, dim = dtype_input_other_dim
    test_flags.num_positional_args = len(dtype_input_other_dim) - 2
    helpers.test_frontend_function(
        input_dtypes=dtype,
        backend_to_test=backend_fw,
        frontend=frontend,
        test_flags=test_flags,
        fn_tree=fn_tree,
        rtol=1e-2,
        atol=1e-3,
        x=input,
        y=other,
        dim=dim,
    )


# vector_norm
@handle_frontend_test(
    fn_tree="torch.linalg.vector_norm",
    dtype_values_axis=helpers.dtype_values_axis(
        available_dtypes=helpers.get_dtypes("valid"),
        valid_axis=True,
        abs_smallest_val=1e04,
    ),
    kd=st.booleans(),
    ord=st.one_of(
        helpers.ints(min_value=0, max_value=5),
        helpers.floats(min_value=1.0, max_value=5.0),
        st.sampled_from((float("inf"), -float("inf"))),
    ),
    dtype=helpers.get_dtypes("valid", full=False),
)
def test_torch_vector_norm(
    *,
    dtype_values_axis,
    kd,
    ord,
    dtype,
    on_device,
    fn_tree,
    frontend,
    test_flags,
    backend_fw,
):
    dtype, x, axis = dtype_values_axis
    helpers.test_frontend_function(
        input_dtypes=dtype,
        backend_to_test=backend_fw,
        frontend=frontend,
        test_flags=test_flags,
        fn_tree=fn_tree,
        on_device=on_device,
        input=x[0],
        ord=ord,
        dim=axis,
        keepdim=kd,
        dtype=dtype[0],
    )<|MERGE_RESOLUTION|>--- conflicted
+++ resolved
@@ -678,13 +678,7 @@
 
 @handle_frontend_test(
     fn_tree="torch.linalg.ldl_factor",
-<<<<<<< HEAD
     dtype_and_x=_get_dtype_and_matrix(square=True, invertible=True, batch=True),
-=======
-    input_dtype_and_input=_get_dtype_and_matrix(
-        dtype="numeric", batch=True, square=True
-    ),
->>>>>>> 3cd8ce81
 )
 def test_torch_ldl_factor(
     *,
