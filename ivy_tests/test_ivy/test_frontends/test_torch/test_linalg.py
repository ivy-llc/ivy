--- conflicted
+++ resolved
@@ -1291,42 +1291,36 @@
         test_flags=test_flags,
         fn_tree=fn_tree,
         on_device=on_device,
-<<<<<<< HEAD
-        rtol=1e-01,
-        input=x,
-        upper=upper,
-    )
-
-
-# diagonal
-@handle_frontend_test(
-    fn_tree="torch.linalg.diagonal",
-    dtype_and_x=_get_dtype_and_matrix(square=True, batch=True),
-)
-def test_torch_diagonal(
-    *,
-    dtype_and_x,
-    on_device,
-    fn_tree,
-    frontend,
-    test_flags,
-    backend_fw,
-):
-    dtype, x = dtype_and_x
-    helpers.test_frontend_function(
-        input_dtypes=dtype,
-        backend_to_test=backend_fw,
-        test_flags=test_flags,
-        on_device=on_device,
-        frontend=frontend,
-        fn_tree=fn_tree,
-        test_values=True,
-        tensors=x,
-=======
         input=x[0],
         ord=ord,
         dim=axis,
         keepdim=kd,
         dtype=dtype[0],
->>>>>>> 97034981
+    )
+
+
+# diagonal
+@handle_frontend_test(
+    fn_tree="torch.linalg.diagonal",
+    dtype_and_x=_get_dtype_and_matrix(square=True, batch=True),
+)
+def test_torch_diagonal(
+    *,
+    dtype_and_x,
+    on_device,
+    fn_tree,
+    frontend,
+    test_flags,
+    backend_fw,
+):
+    dtype, x = dtype_and_x
+    helpers.test_frontend_function(
+        input_dtypes=dtype,
+        backend_to_test=backend_fw,
+        test_flags=test_flags,
+        on_device=on_device,
+        frontend=frontend,
+        fn_tree=fn_tree,
+        test_values=True,
+        tensors=x,
     )