--- conflicted
+++ resolved
@@ -614,13 +614,9 @@
     fn_tree="torch.linalg.matrix_rank",
     dtype_x_hermitian=_matrix_rank_helper(),
 )
-<<<<<<< HEAD
+
 def test_torch_matrix_rank(
-    dtype_x_hermitian_atol_rtol,
-=======
-def test_matrix_rank(
     dtype_x_hermitian,
->>>>>>> 6d51328a
     on_device,
     fn_tree,
     frontend,
