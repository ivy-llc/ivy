# global
import math
import sys
import numpy as np
from hypothesis import strategies as st, assume

# local
import ivy
import ivy_tests.test_ivy.helpers as helpers
from ivy_tests.test_ivy.helpers import assert_all_close
from ivy_tests.test_ivy.helpers import handle_frontend_test
from ivy_tests.test_ivy.test_frontends.test_torch.test_miscellaneous_ops import (
    dtype_value1_value2_axis,
)
from ivy_tests.test_ivy.helpers.hypothesis_helpers.general_helpers import (
    matrix_is_stable,
)
from ivy_tests.test_ivy.test_functional.test_core.test_linalg import _matrix_rank_helper


# helpers
@st.composite
def _get_dtype_and_matrix(
    draw, dtype="valid", square=False, invertible=False, batch=False
):
    if batch:
        arbitrary_dims = draw(helpers.get_shape(max_dim_size=3))
    else:
        arbitrary_dims = []
    if square:
        random_size = draw(st.integers(1, 5))
        shape = (*arbitrary_dims, random_size, random_size)
    else:
        shape = (*arbitrary_dims, draw(st.integers(1, 5)), draw(st.integers(1, 5)))
    ret = helpers.dtype_and_values(
        available_dtypes=helpers.get_dtypes(dtype, full=True),
        min_value=-10,
        max_value=10,
        abs_smallest_val=1e04,
        shape=shape,
    )
    if invertible:
        ret = ret.filter(
            lambda x: np.all(np.linalg.cond(x[1]) < 1 / sys.float_info.epsilon)
        )
    return draw(ret)


# vector_norm
@handle_frontend_test(
    fn_tree="torch.linalg.vector_norm",
    dtype_values_axis=helpers.dtype_values_axis(
        available_dtypes=helpers.get_dtypes("valid"),
        valid_axis=True,
        abs_smallest_val=1e04,
    ),
    kd=st.booleans(),
    ord=st.one_of(
        helpers.ints(min_value=0, max_value=5),
        helpers.floats(min_value=1.0, max_value=5.0),
        st.sampled_from((float("inf"), -float("inf"))),
    ),
    dtype=helpers.get_dtypes("valid", full=False),
)
def test_torch_vector_norm(
    *,
    dtype_values_axis,
    kd,
    ord,
    dtype,
    on_device,
    fn_tree,
    frontend,
    test_flags,
):
    dtype, x, axis = dtype_values_axis
    helpers.test_frontend_function(
        input_dtypes=dtype,
        frontend=frontend,
        test_flags=test_flags,
        fn_tree=fn_tree,
        on_device=on_device,
        input=x[0],
        ord=ord,
        dim=axis,
        keepdim=kd,
        dtype=dtype[0],
    )


# inv
@handle_frontend_test(
    fn_tree="torch.linalg.inv",
    aliases=["torch.inverse"],
    dtype_and_x=_get_dtype_and_matrix(square=True, invertible=True, batch=True),
)
def test_torch_inv(
    *,
    dtype_and_x,
    on_device,
    fn_tree,
    frontend,
    test_flags,
):
    dtype, x = dtype_and_x
    test_flags.num_positional_args = 1
    helpers.test_frontend_function(
        input_dtypes=dtype,
        frontend=frontend,
        test_flags=test_flags,
        fn_tree=fn_tree,
        on_device=on_device,
        rtol=1e-03,
        atol=1e-03,
        A=x[0],
    )


# inv_ex
# TODO: Test for singular matrices
@handle_frontend_test(
    fn_tree="torch.linalg.inv_ex",
    dtype_and_x=_get_dtype_and_matrix(square=True, invertible=True, batch=True),
)
def test_torch_inv_ex(
    *,
    dtype_and_x,
    on_device,
    fn_tree,
    frontend,
    test_flags,
):
    dtype, x = dtype_and_x
    helpers.test_frontend_function(
        input_dtypes=dtype,
        frontend=frontend,
        test_flags=test_flags,
        fn_tree=fn_tree,
        on_device=on_device,
        rtol=1e-03,
        atol=1e-02,
        A=x[0],
    )


# pinv
# TODO: add testing for hermitian
@handle_frontend_test(
    fn_tree="torch.linalg.pinv",
    dtype_and_input=_get_dtype_and_matrix(batch=True),
)
def test_torch_pinv(
    *,
    dtype_and_input,
    frontend,
    test_flags,
    fn_tree,
    on_device,
):
    input_dtype, x = dtype_and_input
    helpers.test_frontend_function(
        input_dtypes=input_dtype,
        frontend=frontend,
        test_flags=test_flags,
        fn_tree=fn_tree,
        on_device=on_device,
        input=x[0],
        atol=1e-02,
        rtol=1e-02,
    )


# det
@handle_frontend_test(
    fn_tree="torch.linalg.det",
    aliases=["torch.det"],
    dtype_and_x=_get_dtype_and_matrix(square=True, batch=True),
)
def test_torch_det(
    *,
    dtype_and_x,
    on_device,
    fn_tree,
    frontend,
    test_flags,
):
    dtype, x = dtype_and_x
    test_flags.num_positional_args = len(x)
    helpers.test_frontend_function(
        input_dtypes=dtype,
        frontend=frontend,
        test_flags=test_flags,
        fn_tree=fn_tree,
        on_device=on_device,
        A=x[0],
    )


# qr
@handle_frontend_test(
    fn_tree="torch.linalg.qr",
    dtype_and_input=_get_dtype_and_matrix(batch=True),
)
def test_torch_qr(
    *,
    dtype_and_input,
    frontend,
    test_flags,
    fn_tree,
    on_device,
):
    input_dtype, x = dtype_and_input
    ret, frontend_ret = helpers.test_frontend_function(
        input_dtypes=input_dtype,
        frontend=frontend,
        test_flags=test_flags,
        fn_tree=fn_tree,
        on_device=on_device,
        A=x[0],
        test_values=False,
    )
    ret = [ivy.to_numpy(x) for x in ret]
    frontend_ret = [np.asarray(x) for x in frontend_ret]

    q, r = ret
    frontend_q, frontend_r = frontend_ret

    assert_all_close(
        ret_np=q @ r,
        ret_from_gt_np=frontend_q @ frontend_r,
        rtol=1e-2,
        atol=1e-2,
        ground_truth_backend=frontend,
    )


# slogdet
@handle_frontend_test(
    fn_tree="torch.linalg.slogdet",
    aliases=["torch.slogdet"],
    dtype_and_x=_get_dtype_and_matrix(square=True, batch=True),
)
def test_torch_slogdet(
    *,
    dtype_and_x,
    fn_tree,
    frontend,
    on_device,
    test_flags,
):
    dtype, x = dtype_and_x
    test_flags.num_positional_args = len(x)
    helpers.test_frontend_function(
        input_dtypes=dtype,
        frontend=frontend,
        test_flags=test_flags,
        fn_tree=fn_tree,
        on_device=on_device,
        rtol=1e-4,
        atol=1e-4,
        A=x[0],
    )


# eigvals
@handle_frontend_test(
    fn_tree="torch.linalg.eigvals",
    dtype_x=_get_dtype_and_matrix(square=True),
)
def test_torch_eigvals(
    *,
    dtype_x,
    frontend,
    test_flags,
    fn_tree,
    on_device,
):
    input_dtype, x = dtype_x

    ret, frontend_ret = helpers.test_frontend_function(
        input_dtypes=input_dtype,
        frontend=frontend,
        test_flags=test_flags,
        fn_tree=fn_tree,
        on_device=on_device,
        input=x[0],
        test_values=False,
    )
    """In "ret" we have out eigenvalues calculated with our backend and in
    "frontend_ret" are our eigenvalues calculated with the specified frontend."""

    """
    Depending on the chosen framework there may be small differences between our
    extremely small or big eigenvalues (eg: -3.62831993e-33+0.j(numpy)
    vs -1.9478e-32+0.j(PyTorch)).
    Important is that both are very very close to zero, indicating a
    small value(very close to 0) either way.

    To asses the correctness of our calculated eigenvalues for our initial matrix
    we sort both numpy arrays and call assert_all_close on their modulus.
    """

    """
    Supports input of float, double, cfloat and cdouble dtypes.
    Also supports batches of matrices, and if A is a batch of matrices then the
    output has the same batch dimension
    """

    frontend_ret = np.asarray(frontend_ret[0])
    frontend_ret = np.sort(frontend_ret)
    frontend_ret_modulus = np.zeros(len(frontend_ret), dtype=np.float64)
    for i in range(len(frontend_ret)):
        frontend_ret_modulus[i] = math.sqrt(
            math.pow(frontend_ret[i].real, 2) + math.pow(frontend_ret[i].imag, 2)
        )

    ret = ivy.to_numpy(ret).astype(str(frontend_ret.dtype))
    ret = np.sort(ret)
    ret_modulus = np.zeros(len(ret), dtype=np.float64)
    for i in range(len(ret)):
        ret_modulus[i] = math.sqrt(math.pow(ret[i].real, 2) + math.pow(ret[i].imag, 2))

    assert_all_close(
        ret_np=ret_modulus,
        ret_from_gt_np=frontend_ret_modulus,
        rtol=1e-2,
        atol=1e-2,
        ground_truth_backend=frontend,
    )


@st.composite
def _get_dtype_and_symmetrix_matrix(draw):
    input_dtype = draw(st.shared(st.sampled_from(draw(helpers.get_dtypes("valid")))))
    random_size = draw(helpers.ints(min_value=2, max_value=4))
    batch_shape = draw(helpers.get_shape(min_num_dims=1, max_num_dims=3))
    num_independnt_vals = int((random_size**2) / 2 + random_size / 2)
    array_vals_flat = np.array(
        draw(
            helpers.array_values(
                dtype=input_dtype,
                shape=tuple(list(batch_shape) + [num_independnt_vals]),
                min_value=2,
                max_value=5,
            )
        )
    )
    array_vals = np.zeros(batch_shape + (random_size, random_size))
    c = 0
    for i in range(random_size):
        for j in range(random_size):
            if j < i:
                continue
            array_vals[..., i, j] = array_vals_flat[..., c]
            array_vals[..., j, i] = array_vals_flat[..., c]
            c += 1
    return [input_dtype], array_vals


# eigvalsh
@handle_frontend_test(
    fn_tree="torch.linalg.eigvalsh",
    dtype_x=_get_dtype_and_symmetrix_matrix(),
    UPLO=st.sampled_from(("L", "U")),
)
def test_torch_eigvalsh(
    *,
    dtype_x,
    UPLO,
    frontend,
    test_flags,
    fn_tree,
    on_device,
):
    input_dtype, x = dtype_x
    helpers.test_frontend_function(
        input_dtypes=input_dtype,
        frontend=frontend,
        test_flags=test_flags,
        fn_tree=fn_tree,
        on_device=on_device,
        input=x,
        UPLO=UPLO,
        atol=1e-4,
        rtol=1e-3,
    )


@handle_frontend_test(
    fn_tree="torch.linalg.cond",
    dtype_and_x=_get_dtype_and_matrix(square=True, invertible=True, batch=True),
    p=st.sampled_from([None, "fro", "nuc", np.inf, -np.inf, 1, -1, 2, -2]),
)
def test_torch_cond(*, dtype_and_x, p, on_device, fn_tree, frontend, test_flags):
    dtype, x = dtype_and_x
    helpers.test_frontend_function(
        input_dtypes=dtype,
        frontend=frontend,
        test_flags=test_flags,
        fn_tree=fn_tree,
        on_device=on_device,
        test_values=False,
        input=x[0],
        rtol=1e-2,
        atol=1e-3,
        p=p,
    )


# matrix_power
@handle_frontend_test(
    fn_tree="torch.linalg.matrix_power",
    aliases=["torch.matrix_power"],
    dtype_and_x=_get_dtype_and_matrix(square=True, invertible=True, batch=True),
    n=helpers.ints(min_value=2, max_value=5),
)
def test_torch_matrix_power(
    *,
    dtype_and_x,
    n,
    on_device,
    fn_tree,
    frontend,
    test_flags,
):
    dtype, x = dtype_and_x
    test_flags.num_positional_args = len(x) + 1
    helpers.test_frontend_function(
        input_dtypes=dtype,
        frontend=frontend,
        test_flags=test_flags,
        fn_tree=fn_tree,
        on_device=on_device,
        rtol=1e-01,
        A=x[0],
        n=n,
    )


# matrix_exp
@handle_frontend_test(
    fn_tree="torch.linalg.matrix_exp",
    dtype_and_x=_get_dtype_and_matrix(square=True, invertible=True),
)
def test_torch_matrix_exp(
    *,
    dtype_and_x,
    on_device,
    fn_tree,
    frontend,
    test_flags,
):
    dtype, x = dtype_and_x
    test_flags.num_positional_args = len(x)
    helpers.test_frontend_function(
        input_dtypes=dtype,
        frontend=frontend,
        test_flags=test_flags,
        fn_tree=fn_tree,
        on_device=on_device,
        rtol=1e-03,
        atol=1e-03,
        A=x[0],
    )


# matrix_norm
@handle_frontend_test(
    fn_tree="torch.linalg.matrix_norm",
    dtype_values_axis=helpers.dtype_values_axis(
        available_dtypes=helpers.get_dtypes("valid"),
        min_num_dims=2,
        min_axes_size=2,
        max_axes_size=2,
        min_value=-1e04,
        max_value=1e04,
        valid_axis=True,
        force_tuple_axis=True,
    ),
    ord=st.sampled_from(["fro", "nuc", np.inf, -np.inf, 1, -1, 2, -2]),
    keepdim=st.booleans(),
    dtype=helpers.get_dtypes("valid", none=True, full=False),
)
def test_torch_matrix_norm(
    *,
    dtype_values_axis,
    ord,
    keepdim,
    dtype,
    frontend,
    test_flags,
    fn_tree,
    on_device,
):
    input_dtype, x, axis = dtype_values_axis

    helpers.test_frontend_function(
        input_dtypes=input_dtype,
        frontend=frontend,
        test_flags=test_flags,
        fn_tree=fn_tree,
        on_device=on_device,
        rtol=1e-03,
        atol=1e-03,
        input=x[0],
        ord=ord,
        dim=axis,
        keepdim=keepdim,
        dtype=dtype[0],
    )


# cross
@handle_frontend_test(
    fn_tree="torch.linalg.cross",
    dtype_input_other_dim=dtype_value1_value2_axis(
        available_dtypes=helpers.get_dtypes("valid"),
        min_num_dims=1,
        max_num_dims=5,
        min_dim_size=3,
        max_dim_size=3,
        min_value=-1e3,
        max_value=1e3,
        abs_smallest_val=0.01,
        large_abs_safety_factor=2,
        safety_factor_scale="log",
    ),
)
def test_torch_cross(
    dtype_input_other_dim,
    frontend,
    test_flags,
    fn_tree,
):
    dtype, input, other, dim = dtype_input_other_dim
    helpers.test_frontend_function(
        input_dtypes=dtype,
        frontend=frontend,
        test_flags=test_flags,
        fn_tree=fn_tree,
        rtol=1e-2,
        atol=1e-3,
        input=input,
        other=other,
        dim=dim,
    )


# vecdot
@handle_frontend_test(
    fn_tree="torch.linalg.vecdot",
    dtype_input_other_dim=dtype_value1_value2_axis(
        available_dtypes=helpers.get_dtypes("valid"),
        min_num_dims=1,
        max_num_dims=5,
        min_dim_size=3,
        max_dim_size=3,
        min_value=-1e3,
        max_value=1e3,
        abs_smallest_val=0.01,
        large_abs_safety_factor=2,
        safety_factor_scale="log",
    ),
)
def test_torch_vecdot(
    dtype_input_other_dim,
    frontend,
    test_flags,
    fn_tree,
):
    dtype, input, other, dim = dtype_input_other_dim
    test_flags.num_positional_args = len(dtype_input_other_dim) - 2
    helpers.test_frontend_function(
        input_dtypes=dtype,
        frontend=frontend,
        test_flags=test_flags,
        fn_tree=fn_tree,
        rtol=1e-2,
        atol=1e-3,
        x=input,
        y=other,
        dim=dim,
    )


# matrix_rank
@handle_frontend_test(
    fn_tree="torch.linalg.matrix_rank",
    dtype_x_hermitian_atol_rtol=_matrix_rank_helper(),
)
<<<<<<< HEAD

def test_torch_matrix_rank(
    dtype_x_hermitian,
=======
def test_matrix_rank(
    dtype_x_hermitian_atol_rtol,
>>>>>>> 44024a1d
    on_device,
    fn_tree,
    frontend,
    test_flags,
):
    dtype, x, hermitian, atol, rtol = dtype_x_hermitian_atol_rtol
    assume(matrix_is_stable(x, cond_limit=10))
    helpers.test_frontend_function(
        input_dtypes=dtype,
        frontend=frontend,
        test_flags=test_flags,
        fn_tree=fn_tree,
        on_device=on_device,
        input=x,
        rtol=rtol,
        atol=atol,
        hermitian=hermitian,
    )


@handle_frontend_test(
    fn_tree="torch.linalg.cholesky",
    aliases=["torch.cholesky"],
    dtype_and_x=_get_dtype_and_matrix(square=True),
    upper=st.booleans(),
)
def test_torch_cholesky(
    *,
    dtype_and_x,
    upper,
    on_device,
    fn_tree,
    frontend,
    test_flags,
):
    dtype, x = dtype_and_x
    x = np.asarray(x[0], dtype=dtype[0])
    x = np.matmul(x.T, x) + np.identity(x.shape[0])  # make symmetric positive-definite

    helpers.test_frontend_function(
        input_dtypes=dtype,
        frontend=frontend,
        test_flags=test_flags,
        fn_tree=fn_tree,
        on_device=on_device,
        rtol=1e-01,
        input=x,
        upper=upper,
    )


# svd
@handle_frontend_test(
    fn_tree="torch.linalg.svd",
    dtype_and_x=_get_dtype_and_matrix(square=True),
    full_matrices=st.booleans(),
)
def test_torch_svd(
    *,
    dtype_and_x,
    full_matrices,
    frontend,
    test_flags,
    fn_tree,
    on_device,
):
    dtype, x = dtype_and_x
    x = np.asarray(x[0], dtype=dtype[0])
    # make symmetric positive definite beforehand
    x = np.matmul(x.T, x) + np.identity(x.shape[0]) * 1e-3
    ret, frontend_ret = helpers.test_frontend_function(
        input_dtypes=dtype,
        frontend=frontend,
        test_flags=test_flags,
        fn_tree=fn_tree,
        on_device=on_device,
        test_values=False,
        atol=1e-03,
        rtol=1e-05,
        A=x,
        full_matrices=full_matrices,
    )
    ret = [ivy.to_numpy(x) for x in ret]
    frontend_ret = [np.asarray(x) for x in frontend_ret]

    u, s, vh = ret
    frontend_u, frontend_s, frontend_vh = frontend_ret

    assert_all_close(
        ret_np=u @ np.diag(s) @ vh,
        ret_from_gt_np=frontend_u @ np.diag(frontend_s) @ frontend_vh,
        rtol=1e-2,
        atol=1e-2,
        ground_truth_backend=frontend,
    )


# eig
# TODO: Test for all valid dtypes once ivy.eig supports complex data types
@handle_frontend_test(
    fn_tree="torch.linalg.eig",
    dtype_and_input=_get_dtype_and_matrix(dtype="float", square=True),
)
def test_torch_eig(
    *,
    dtype_and_input,
    frontend,
    test_flags,
    fn_tree,
    on_device,
):
    input_dtype, x = dtype_and_input
    x = np.asarray(x[0], dtype=input_dtype[0])
    x = np.matmul(x.T, x) + np.identity(x.shape[0]) * 1e-3
    if x.dtype == ivy.float32:
        x = x.astype("float64")
        input_dtype = [ivy.float64]
    ret, frontend_ret = helpers.test_frontend_function(
        input_dtypes=input_dtype,
        frontend=frontend,
        test_flags=test_flags,
        fn_tree=fn_tree,
        on_device=on_device,
        test_values=False,
        input=x,
    )
    ret = [ivy.to_numpy(x).astype("float64") for x in ret]
    frontend_ret = [np.asarray(x, dtype=np.float64) for x in frontend_ret]

    l, v = ret
    front_l, front_v = frontend_ret

    assert_all_close(
        ret_np=v @ np.diag(l) @ np.linalg.inv(v),
        ret_from_gt_np=front_v @ np.diag(front_l) @ np.linalg.inv(front_v),
        rtol=1e-2,
        atol=1e-2,
        ground_truth_backend=frontend,
    )


# eigh
# TODO: Test for all valid dtypes
@handle_frontend_test(
    fn_tree="torch.linalg.eigh",
    dtype_and_x=_get_dtype_and_matrix(dtype="float", square=True, invertible=True),
    UPLO=st.sampled_from(("L", "U")),
)
def test_torch_eigh(
    *,
    dtype_and_x,
    UPLO,
    on_device,
    fn_tree,
    frontend,
    test_flags,
):
    dtype, x = dtype_and_x
    x = np.array(x[0], dtype=dtype[0])
    # make symmetric positive-definite beforehand
    x = np.matmul(x.T, x) + np.identity(x.shape[0]) * 1e-3

    ret, frontend_ret = helpers.test_frontend_function(
        input_dtypes=dtype,
        frontend=frontend,
        test_flags=test_flags,
        fn_tree=fn_tree,
        on_device=on_device,
        test_values=False,
        a=x,
        UPLO=UPLO,
    )
    ret = [ivy.to_numpy(x) for x in ret]
    frontend_ret = [np.asarray(x) for x in frontend_ret]

    L, Q = ret
    frontend_L, frontend_Q = frontend_ret

    assert_all_close(
        ret_np=Q @ np.diag(L) @ Q.T,
        ret_from_gt_np=frontend_Q @ np.diag(frontend_L) @ frontend_Q.T,
        atol=1e-02,
    )


# svdvals
@handle_frontend_test(
    fn_tree="torch.linalg.svdvals",
    dtype_and_x=_get_dtype_and_matrix(batch=True),
)
def test_torch_svdvals(
    *,
    dtype_and_x,
    on_device,
    fn_tree,
    frontend,
    test_flags,
):
    dtype, x = dtype_and_x
    helpers.test_frontend_function(
        input_dtypes=dtype,
        frontend=frontend,
        test_flags=test_flags,
        fn_tree=fn_tree,
        on_device=on_device,
        A=x[0],
    )


# solve
@handle_frontend_test(
    fn_tree="torch.linalg.solve",
    dtype_and_data=helpers.dtype_and_values(
        available_dtypes=helpers.get_dtypes("valid"),
        min_value=0,
        max_value=10,
        shape=helpers.ints(min_value=2, max_value=5).map(lambda x: tuple([x, x + 1])),
        safety_factor_scale="log",
        small_abs_safety_factor=6,
    ).filter(
        lambda x: np.linalg.cond(x[1][0][:, :-1]) < 1 / sys.float_info.epsilon
        and np.linalg.det(x[1][0][:, :-1]) != 0
        and np.linalg.cond(x[1][0][:, -1].reshape(-1, 1)) < 1 / sys.float_info.epsilon
    ),
    left=st.booleans(),
)
def test_torch_solve(
    *,
    dtype_and_data,
    left,
    on_device,
    fn_tree,
    frontend,
    test_flags,
):
    input_dtype, data = dtype_and_data
    input = data[0][:, :-1]
    other = data[0][:, -1].reshape(-1, 1)
    test_flags.num_positional_args = 2
    helpers.test_frontend_function(
        input_dtypes=[input_dtype[0], input_dtype[0]],
        frontend=frontend,
        test_flags=test_flags,
        fn_tree=fn_tree,
        on_device=on_device,
        A=input,
        B=other,
        left=left,
    )


# tensorinv
@st.composite
def _tensorinv_helper(draw):
    def factors(x):
        result = [
            1,
        ]
        i = 2
        while i * i <= x:
            if x % i == 0:
                result.append(i)
                if x // i != i:
                    result.append(x // i)
            i += 1
        result.append(x)
        return np.array(result)

    ind = draw(helpers.ints(min_value=1, max_value=6))
    product_half = draw(helpers.ints(min_value=2, max_value=25))
    factors_list = factors(product_half)
    shape = ()
    while len(shape) < ind and ind > 2:
        while np.prod(shape) < product_half:
            a = factors_list[np.random.randint(len(factors_list))]
            shape += (a,)
        if np.prod(shape) > product_half or len(shape) > ind:
            shape = ()
        while len(shape) < ind and shape != ():
            shape += (1,)
        if np.prod(shape) == product_half:
            shape += shape[::-1]
            break
    if ind == 1 and shape == ():
        shape += (product_half, product_half)
    if ind == 2 and shape == ():
        shape += (1, product_half, product_half, 1)
    shape_cor = ()
    for i in shape:
        shape_cor += (int(i),)
    shape_draw = (product_half, product_half)
    dtype, input = draw(
        helpers.dtype_and_values(
            available_dtypes=helpers.get_dtypes("valid"),
            shape=shape_draw,
        ).filter(lambda x: np.linalg.cond(x[1]) < 1 / sys.float_info.epsilon)
    )
    input[0] = input[0].reshape(shape_cor)
    return dtype, input[0], ind


@handle_frontend_test(
    fn_tree="torch.linalg.tensorinv", dtype_input_ind=_tensorinv_helper()
)
def test_torch_tensorinv(
    *,
    dtype_input_ind,
    on_device,
    fn_tree,
    frontend,
    test_flags,
):
    dtype, x, ind = dtype_input_ind
    helpers.test_frontend_function(
        input_dtypes=dtype,
        test_flags=test_flags,
        frontend=frontend,
        fn_tree=fn_tree,
        on_device=on_device,
        rtol=1e-04,
        atol=1e-03,
        input=x,
        ind=ind,
    )


# tensorsolve
@st.composite
def _get_solve_matrices(draw):
    # batch_shape, random_size, shared

    # float16 causes a crash when filtering out matrices
    # for which `np.linalg.cond` is large.
    input_dtype_strategy = st.shared(
        st.sampled_from(draw(helpers.get_dtypes("valid"))),
        key="shared_dtype",
    )
    input_dtype = draw(input_dtype_strategy)

    dim = draw(helpers.ints(min_value=2, max_value=5))

    first_matrix = draw(
        helpers.array_values(
            dtype=input_dtype,
            shape=(dim, dim, dim, dim),
            min_value=1.2,
            max_value=5,
        ).filter(
            lambda x: np.linalg.cond(x.reshape((dim**2, dim**2)))
            < 1 / sys.float_info.epsilon
        )
    )

    second_matrix = draw(
        helpers.array_values(
            dtype=input_dtype,
            shape=(dim, dim),
            min_value=1.2,
            max_value=3,
        ).filter(
            lambda x: np.linalg.cond(x.reshape((dim, dim))) < 1 / sys.float_info.epsilon
        )
    )

    return input_dtype, first_matrix, second_matrix


@handle_frontend_test(
    fn_tree="torch.linalg.tensorsolve",
    a_and_b=_get_solve_matrices(),
)
def test_torch_tensorsolve(
    *,
    a_and_b,
    on_device,
    fn_tree,
    frontend,
    test_flags,
):
    input_dtype, A, B = a_and_b
    test_flags.num_positional_args = len(a_and_b) - 1
    helpers.test_frontend_function(
        input_dtypes=[input_dtype],
        test_flags=test_flags,
        frontend=frontend,
        fn_tree=fn_tree,
        on_device=on_device,
        atol=1e-3,
        rtol=1e-3,
        A=A,
        B=B,
    )


# lu_factor
@handle_frontend_test(
    fn_tree="torch.linalg.lu_factor",
    input_dtype_and_input=_get_dtype_and_matrix(batch=True),
)
def test_torch_lu_factor(
    *,
    input_dtype_and_input,
    on_device,
    fn_tree,
    frontend,
    test_flags,
):
    dtype, input = input_dtype_and_input
    helpers.test_frontend_function(
        input_dtypes=dtype,
        test_flags=test_flags,
        frontend=frontend,
        fn_tree=fn_tree,
        on_device=on_device,
        rtol=1e-03,
        atol=1e-02,
        A=input[0],
    )


@handle_frontend_test(
    fn_tree="torch.linalg.matmul",
    dtype_x=helpers.dtype_and_values(
        available_dtypes=helpers.get_dtypes("valid"),
        shape=(3, 3),
        num_arrays=2,
        shared_dtype=True,
        min_value=-1e04,
        max_value=1e04,
    ),
)
def test_torch_matmul(
    *,
    dtype_x,
    frontend,
    fn_tree,
    on_device,
    test_flags,
):
    input_dtype, x = dtype_x
    helpers.test_frontend_function(
        input_dtypes=input_dtype,
        frontend=frontend,
        fn_tree=fn_tree,
        on_device=on_device,
        test_flags=test_flags,
        input=x[0],
        other=x[1],
        rtol=1e-03,
        atol=1e-03,
    )


# vander
@st.composite
def _vander_helper(draw):
    # generate input matrix of shape (*, n) and where '*' is one or more
    # batch dimensions
    N = draw(helpers.ints(min_value=2, max_value=5))
    if draw(helpers.floats(min_value=0, max_value=1.0)) < 0.5:
        N = None

    shape = draw(
        helpers.get_shape(
            min_num_dims=1, max_num_dims=5, min_dim_size=2, max_dim_size=10
        )
    )
    x = draw(
        helpers.dtype_and_values(
            available_dtypes=draw(helpers.get_dtypes("valid")),
            shape=shape,
            min_value=-10,
            max_value=10,
        )
    )

    return *x, N


@handle_frontend_test(
    fn_tree="torch.linalg.vander",
    dtype_and_input=_vander_helper(),
)
def test_torch_vander(
    *,
    dtype_and_input,
    frontend,
    fn_tree,
    on_device,
    test_flags,
):
    input_dtype, x, N = dtype_and_input
    test_flags.num_positional_args = 1
    helpers.test_frontend_function(
        input_dtypes=input_dtype,
        frontend=frontend,
        fn_tree=fn_tree,
        on_device=on_device,
        test_flags=test_flags,
        x=x[0],
        N=N,
    )


@st.composite
def _generate_multi_dot_dtype_and_arrays(draw):
    input_dtype = [draw(st.sampled_from(draw(helpers.get_dtypes("valid"))))]
    matrices_dims = draw(
        st.lists(st.integers(min_value=2, max_value=10), min_size=4, max_size=4)
    )
    shape_1 = (matrices_dims[0], matrices_dims[1])
    shape_2 = (matrices_dims[1], matrices_dims[2])
    shape_3 = (matrices_dims[2], matrices_dims[3])

    matrix_1 = draw(
        helpers.dtype_and_values(
            shape=shape_1,
            dtype=input_dtype,
            min_value=-10,
            max_value=10,
        )
    )
    matrix_2 = draw(
        helpers.dtype_and_values(
            shape=shape_2,
            dtype=input_dtype,
            min_value=-10,
            max_value=10,
        )
    )
    matrix_3 = draw(
        helpers.dtype_and_values(
            shape=shape_3,
            dtype=input_dtype,
            min_value=-10,
            max_value=10,
        )
    )

    return input_dtype, [matrix_1[1][0], matrix_2[1][0], matrix_3[1][0]]


@handle_frontend_test(
    fn_tree="torch.linalg.multi_dot",
    dtype_x=_generate_multi_dot_dtype_and_arrays(),
)
def test_torch_multi_dot(
    dtype_x,
    on_device,
    fn_tree,
    frontend,
    test_flags,
):
    dtype, x = dtype_x
    helpers.test_frontend_function(
        input_dtypes=dtype,
        test_flags=test_flags,
        on_device=on_device,
        frontend=frontend,
        fn_tree=fn_tree,
        test_values=True,
        tensors=x,
    )


# solve_ex
@handle_frontend_test(
    fn_tree="torch.linalg.solve_ex",
    dtype_and_data=helpers.dtype_and_values(
        available_dtypes=helpers.get_dtypes("valid"),
        min_value=0,
        max_value=10,
        shape=helpers.ints(min_value=2, max_value=5).map(lambda x: tuple([x, x + 1])),
        safety_factor_scale="log",
        small_abs_safety_factor=6,
    ).filter(
        lambda x: np.linalg.cond(x[1][0][:, :-1]) < 1 / sys.float_info.epsilon
        and np.linalg.det(x[1][0][:, :-1]) != 0
        and np.linalg.cond(x[1][0][:, -1].reshape(-1, 1)) < 1 / sys.float_info.epsilon
    ),
    left=st.booleans(),
    check_errors=st.booleans(),
)
def test_torch_solve_ex(
    *,
    dtype_and_data,
    left,
    check_errors,
    on_device,
    fn_tree,
    frontend,
    test_flags,
):
    input_dtype, data = dtype_and_data
    input = data[0][:, :-1]
    other = data[0][:, -1].reshape(-1, 1)
    helpers.test_frontend_function(
        input_dtypes=[input_dtype[0], input_dtype[0]],
        frontend=frontend,
        test_flags=test_flags,
        fn_tree=fn_tree,
        on_device=on_device,
        A=input,
        B=other,
        left=left,
        check_errors=check_errors,
    )


@handle_frontend_test(
    fn_tree="torch.linalg.cholesky_ex",
    dtype_and_x=_get_dtype_and_matrix(square=True, batch=True),
    upper=st.booleans(),
)
def test_torch_cholesky_ex(
    *,
    dtype_and_x,
    upper,
    on_device,
    fn_tree,
    frontend,
    test_flags,
):
    dtype, x = dtype_and_x
    x = np.matmul(x.T, x) + np.identity(x.shape[0])  # make symmetric positive-definite

    helpers.test_frontend_function(
        input_dtypes=dtype,
        frontend=frontend,
        test_flags=test_flags,
        fn_tree=fn_tree,
        on_device=on_device,
        rtol=1e-01,
        input=x,
        upper=upper,
    )<|MERGE_RESOLUTION|>--- conflicted
+++ resolved
@@ -588,14 +588,8 @@
     fn_tree="torch.linalg.matrix_rank",
     dtype_x_hermitian_atol_rtol=_matrix_rank_helper(),
 )
-<<<<<<< HEAD
-
 def test_torch_matrix_rank(
-    dtype_x_hermitian,
-=======
-def test_matrix_rank(
     dtype_x_hermitian_atol_rtol,
->>>>>>> 44024a1d
     on_device,
     fn_tree,
     frontend,
