# global
import sys
import numpy as np
from hypothesis import strategies as st

# local
import ivy_tests.test_ivy.helpers as helpers
from ivy_tests.test_ivy.helpers import handle_frontend_test
from ivy import inf


# helpers
@st.composite
def _get_dtype_and_square_matrix(draw):
    dim_size = draw(helpers.ints(min_value=2, max_value=5))
    dtype = draw(helpers.get_dtypes("float", index=1, full=False))
    mat = draw(
        helpers.array_values(
            dtype=dtype[0], shape=(dim_size, dim_size), min_value=0, max_value=10
        )
    )
    return dtype, mat


@st.composite
def _get_dtype_and_matrix(draw):
    arbitrary_dims = draw(helpers.get_shape(max_dim_size=5))
    random_size = draw(st.integers(min_value=1, max_value=4))
    shape = (*arbitrary_dims, random_size, random_size)
    return draw(
        helpers.dtype_and_values(
            available_dtypes=helpers.get_dtypes("float"),
            shape=shape,
            min_value=-10,
            max_value=10,
        )
    )


# inv
@handle_frontend_test(
    fn_tree="torch.linalg.inv",
    dtype_and_x=helpers.dtype_and_values(
        available_dtypes=helpers.get_dtypes("float", index=1, full=True),
        min_value=0,
        max_value=25,
        shape=helpers.ints(min_value=2, max_value=10).map(lambda x: tuple([x, x])),
    ).filter(lambda x: np.linalg.cond(x[1]) < 1 / sys.float_info.epsilon),
)
def test_torch_inv(
    *,
    dtype_and_x,
    as_variable,
    with_out,
    num_positional_args,
    native_array,
    on_device,
    fn_tree,
    frontend,
):
    dtype, x = dtype_and_x
    helpers.test_frontend_function(
        input_dtypes=dtype,
        as_variable_flags=as_variable,
        with_out=with_out,
        all_aliases=["inverse"],
        num_positional_args=num_positional_args,
        native_array_flags=native_array,
        frontend=frontend,
        fn_tree=fn_tree,
        on_device=on_device,
        rtol=1e-03,
        input=x[0],
    )


# pinv
@handle_frontend_test(
    fn_tree="torch.linalg.pinv",
    dtype_and_input=_get_dtype_and_matrix(),
)
def test_torch_pinv(
    *,
    dtype_and_input,
    num_positional_args,
    as_variable,
    native_array,
    frontend,
    fn_tree,
    on_device,
):
    input_dtype, x = dtype_and_input
    helpers.test_frontend_function(
        input_dtypes=input_dtype,
        native_array_flags=native_array,
        as_variable_flags=as_variable,
        with_out=False,
        num_positional_args=num_positional_args,
        frontend=frontend,
        fn_tree=fn_tree,
        on_device=on_device,
        input=x[0],
        atol=1e-15,
        rtol=1e-15,
    )


# det
@handle_frontend_test(
    fn_tree="torch.linalg.det",
    dtype_and_x=_get_dtype_and_square_matrix(),
)
def test_torch_det(
    *,
    dtype_and_x,
    as_variable,
    with_out,
    num_positional_args,
    native_array,
    on_device,
    fn_tree,
    frontend,
):
    dtype, x = dtype_and_x
    helpers.test_frontend_function(
        input_dtypes=dtype,
        as_variable_flags=as_variable,
        with_out=with_out,
        all_aliases=["det"],
        num_positional_args=num_positional_args,
        native_array_flags=native_array,
        frontend=frontend,
        fn_tree=fn_tree,
        on_device=on_device,
        input=x,
    )


# qr
@handle_frontend_test(
    fn_tree="torch.linalg.qr",
    dtype_and_input=_get_dtype_and_matrix(),
)
def test_torch_qr(
    *,
    dtype_and_input,
    num_positional_args,
    as_variable,
    native_array,
    frontend,
    fn_tree,
    on_device,
):
    input_dtype, x = dtype_and_input
    helpers.test_frontend_function(
        input_dtypes=input_dtype,
        native_array_flags=native_array,
        as_variable_flags=as_variable,
        with_out=False,
        num_positional_args=num_positional_args,
        frontend=frontend,
        fn_tree=fn_tree,
        on_device=on_device,
        rtol=1e-02,
        atol=1e-05,
        input=x[0]
    )


# slogdet
@handle_frontend_test(
    fn_tree="torch.linalg.slogdet",
    dtype_and_x=_get_dtype_and_square_matrix(),
)
def test_torch_slogdet(
    *,
    dtype_and_x,
    as_variable,
    with_out,
    num_positional_args,
    native_array,
    on_device,
    fn_tree,
    frontend,
):
    dtype, x = dtype_and_x
    helpers.test_frontend_function(
        input_dtypes=dtype,
        as_variable_flags=as_variable,
        with_out=with_out,
        all_aliases=["slogdet"],
        num_positional_args=num_positional_args,
        native_array_flags=native_array,
        frontend=frontend,
        fn_tree=fn_tree,
        on_device=on_device,
        input=x,
    )


# eigvalsh
@handle_frontend_test(
    fn_tree="torch.linalg.eigvalsh",
    dtype_and_input=_get_dtype_and_matrix(),
)
def test_torch_eigvalsh(
    *,
    dtype_and_input,
    num_positional_args,
    as_variable,
    native_array,
    frontend,
    fn_tree,
    on_device,
):
    input_dtype, x = dtype_and_input
    helpers.test_frontend_function(
        input_dtypes=input_dtype,
        native_array_flags=native_array,
        as_variable_flags=as_variable,
        with_out=False,
        num_positional_args=num_positional_args,
        frontend=frontend,
        fn_tree=fn_tree,
        on_device=on_device,
        input=x[0],
    )


# matrix_power
@handle_frontend_test(
    fn_tree="torch.linalg.matrix_power",
    dtype_and_x=_get_dtype_and_square_matrix(),
    n=helpers.ints(min_value=2, max_value=5),
)
def test_torch_matrix_power(
    *,
    dtype_and_x,
    n,
    as_variable,
    with_out,
    num_positional_args,
    native_array,
    on_device,
    fn_tree,
    frontend,
):
    dtype, x = dtype_and_x
    helpers.test_frontend_function(
        input_dtypes=dtype,
        as_variable_flags=as_variable,
        with_out=with_out,
        all_aliases=["matrix_power"],
        num_positional_args=num_positional_args,
        native_array_flags=native_array,
        frontend=frontend,
        fn_tree=fn_tree,
        on_device=on_device,
        rtol=1e-01,
        input=x,
        n=n,
    )


<<<<<<< HEAD
# vector_norm
@handle_frontend_test(
    fn_tree="torch.linalg.vector_norm",
    dtype_and_x=_get_dtype_and_square_matrix(),
    keepdim=st.booleans(),
    ord=st.sampled_from([2.0, 1.0, 0, -1.0, -2.0, 'fro', 'nuc', None, inf, -inf]),
    dim=st.sampled_from([None, 1, 2]),
)
def test_torch_vector_norm(
    *,
    dtype_and_x,
    keepdim,
    ord,
    dim,
=======
@st.composite
def _matrix_rank_helper(draw):
    dtype_x = draw(
        helpers.dtype_and_values(
            available_dtypes=helpers.get_dtypes("float"),
            min_num_dims=2,
            min_value=-1e05,
            max_value=1e05,
        )
    )
    return dtype_x


# matrix_rank
@handle_frontend_test(
    fn_tree="torch.linalg.matrix_rank",
    dtype_and_x=_matrix_rank_helper(),
    atol=st.floats(min_value=1e-5, max_value=0.1, exclude_min=True, exclude_max=True),
    rtol=st.floats(min_value=1e-5, max_value=0.1, exclude_min=True, exclude_max=True),
)
def test_matrix_rank(
    dtype_and_x,
    rtol,
    atol,
>>>>>>> af9e5439
    as_variable,
    with_out,
    num_positional_args,
    native_array,
    on_device,
    fn_tree,
    frontend,
):
    dtype, x = dtype_and_x
    helpers.test_frontend_function(
        input_dtypes=dtype,
        as_variable_flags=as_variable,
        with_out=with_out,
<<<<<<< HEAD
        all_aliases=["vector_norm"],
=======
        all_aliases=["matrix_rank"],
>>>>>>> af9e5439
        num_positional_args=num_positional_args,
        native_array_flags=native_array,
        frontend=frontend,
        fn_tree=fn_tree,
        on_device=on_device,
<<<<<<< HEAD
        input=x,
        keepdim=keepdim,
        ord=ord,
        dim=dim,
    )
    
=======
        input=x[0],
        rtol=rtol,
        atol=atol,
    )
>>>>>>> af9e5439
<|MERGE_RESOLUTION|>--- conflicted
+++ resolved
@@ -262,7 +262,6 @@
     )
 
 
-<<<<<<< HEAD
 # vector_norm
 @handle_frontend_test(
     fn_tree="torch.linalg.vector_norm",
@@ -277,7 +276,32 @@
     keepdim,
     ord,
     dim,
-=======
+    as_variable,
+    with_out,
+    num_positional_args,
+    native_array,
+    on_device,
+    fn_tree,
+    frontend,
+):
+    dtype, x = dtype_and_x
+    helpers.test_frontend_function(
+        input_dtypes=dtype,
+        as_variable_flags=as_variable,
+        with_out=with_out,
+        all_aliases=["vector_norm"],
+        num_positional_args=num_positional_args,
+        native_array_flags=native_array,
+        frontend=frontend,
+        fn_tree=fn_tree,
+        on_device=on_device,
+        input=x,
+        keepdim=keepdim,
+        ord=ord,
+        dim=dim,
+    )
+    
+    
 @st.composite
 def _matrix_rank_helper(draw):
     dtype_x = draw(
@@ -302,40 +326,26 @@
     dtype_and_x,
     rtol,
     atol,
->>>>>>> af9e5439
-    as_variable,
-    with_out,
-    num_positional_args,
-    native_array,
-    on_device,
-    fn_tree,
-    frontend,
-):
-    dtype, x = dtype_and_x
-    helpers.test_frontend_function(
-        input_dtypes=dtype,
-        as_variable_flags=as_variable,
-        with_out=with_out,
-<<<<<<< HEAD
-        all_aliases=["vector_norm"],
-=======
+    as_variable,
+    with_out,
+    num_positional_args,
+    native_array,
+    on_device,
+    fn_tree,
+    frontend,
+):
+    dtype, x = dtype_and_x
+    helpers.test_frontend_function(
+        input_dtypes=dtype,
+        as_variable_flags=as_variable,
+        with_out=with_out,
         all_aliases=["matrix_rank"],
->>>>>>> af9e5439
-        num_positional_args=num_positional_args,
-        native_array_flags=native_array,
-        frontend=frontend,
-        fn_tree=fn_tree,
-        on_device=on_device,
-<<<<<<< HEAD
-        input=x,
-        keepdim=keepdim,
-        ord=ord,
-        dim=dim,
-    )
-    
-=======
+        num_positional_args=num_positional_args,
+        native_array_flags=native_array,
+        frontend=frontend,
+        fn_tree=fn_tree,
+        on_device=on_device,
         input=x[0],
         rtol=rtol,
         atol=atol,
-    )
->>>>>>> af9e5439
+    )