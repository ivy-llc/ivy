--- conflicted
+++ resolved
@@ -763,54 +763,28 @@
 
 # eigvals
 @handle_frontend_test(
-<<<<<<< HEAD
     fn_tree="torch.linalg.eigvals",
-    dtype_and_x=_get_dtype_and_square_matrix(),
+    dtype_x=_get_dtype_and_square_matrix(),
 )
 def test_torch_eigvals(
     *,
-    dtype_and_x,
-    as_variable,
-    with_out,
-    num_positional_args,
-    native_array,
-    on_device,
-    fn_tree,
-    frontend,
-):
-=======
-fn_tree="torch.linalg.eigvals",
-dtype_and_x=helpers.dtype_and_values(
-    available_dtypes=helpers.get_dtypes("float"),
-    min_num_dims=0,
-    max_num_dims=2,
-        ),
-)
-def test_torch_eigvals(
-        *,
-        dtype_and_x,
-        as_variable,
-        with_out,
-        num_positional_args,
-        native_array,
-        on_device,
-        fn_tree,
-        frontend,
-    ):
->>>>>>> c2806660
-    input_dtype, x = dtype_and_x
+    dtype_x,
+    num_positional_args,
+    as_variable,
+    native_array,
+    frontend,
+    fn_tree,
+    on_device,
+):
+    input_dtype, x = dtype_x
     helpers.test_frontend_function(
         input_dtypes=input_dtype,
         as_variable_flags=as_variable,
-        with_out=with_out,
-        num_positional_args=num_positional_args,
-        native_array_flags=native_array,
-        frontend=frontend,
-        fn_tree=fn_tree,
-        on_device=on_device,
-<<<<<<< HEAD
-        input=x,
-=======
+        with_out=False,
+        num_positional_args=num_positional_args,
+        native_array_flags=native_array,
+        frontend=frontend,
+        fn_tree=fn_tree,
+        on_device=on_device,
         input=x[0],
->>>>>>> c2806660
     )