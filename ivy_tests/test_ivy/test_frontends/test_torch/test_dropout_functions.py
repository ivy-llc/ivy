# global
import numpy as np
from hypothesis import strategies as st
from ivy_tests.test_ivy.helpers import handle_frontend_test

# local
import ivy_tests.test_ivy.helpers as helpers


@handle_frontend_test(
    fn_tree="torch.nn.functional.dropout",
    dtype_and_x=helpers.dtype_and_values(
        available_dtypes=helpers.get_dtypes("float"),
        min_value=0,
        max_value=50,
        allow_inf=False,
        min_num_dims=1,
        max_num_dims=1,
        min_dim_size=2,
    ),
    prob=helpers.floats(min_value=0, max_value=0.9),
    training=st.booleans(),
    test_with_out=st.just(True),
    test_inplace=st.just(False),
)
def test_torch_dropout(
    *,
    dtype_and_x,
    prob,
    training,
    on_device,
    fn_tree,
    frontend,
    test_flags,
):
    input_dtype, x = dtype_and_x
    ret = helpers.test_frontend_function(
        input_dtypes=input_dtype,
        frontend=frontend,
        test_flags=test_flags,
        fn_tree=fn_tree,
        on_device=on_device,
        input=x[0],
        p=prob,
        training=training,
        test_values=False,
    )
    ret = helpers.flatten_and_to_np(ret=ret)
    x = np.asarray(x[0], input_dtype[0])
    for u in ret:
        # cardinality test
        assert u.shape == x.shape


@handle_frontend_test(
    fn_tree="torch.nn.functional.dropout1d",
    dtype_and_x=helpers.dtype_and_values(
        available_dtypes=helpers.get_dtypes("float"),
        min_value=0,
        max_value=50,
        allow_inf=False,
        min_num_dims=2,
        max_num_dims=3,
        min_dim_size=2,
    ),
    prob=helpers.floats(min_value=0, max_value=0.9),
    training=st.booleans(),
    test_with_out=st.just(True),
    test_inplace=st.just(False),
)
def test_torch_dropout1d(
    *,
    dtype_and_x,
    prob,
    training,
    on_device,
    fn_tree,
    frontend,
    test_flags,
):
    input_dtype, x = dtype_and_x
    ret = helpers.test_frontend_function(
        input_dtypes=input_dtype,
        frontend=frontend,
        test_flags=test_flags,
        fn_tree=fn_tree,
        on_device=on_device,
        input=x[0],
        p=prob,
        training=training,
        test_values=False,
    )
    ret = helpers.flatten_and_to_np(ret=ret)
    x = np.asarray(x[0], input_dtype[0])
    for u in ret:
        # cardinality test
        assert u.shape == x.shape


@handle_frontend_test(
<<<<<<< HEAD
    fn_tree="torch.nn.functional.dropout2d",
=======
    fn_tree="torch.nn.functional.dropout3d",
>>>>>>> 8d9fa897
    dtype_and_x=helpers.dtype_and_values(
        available_dtypes=helpers.get_dtypes("float"),
        min_value=0,
        max_value=50,
        allow_inf=False,
<<<<<<< HEAD
        min_num_dims=3,
        max_num_dims=4,
        min_dim_size=1
    ),
    prob=helpers.floats(min_value=0, max_value=0.9),
    training=st.booleans(),
    test_with_out=st.just(False),
    test_inplace=st.just(False),
)
def test_torch_dropout2d(
=======
        min_num_dims=4,
        max_num_dims=5,
        min_dim_size=2,
    ),
    prob=helpers.floats(min_value=0, max_value=0.9),
    training=st.booleans(),
    test_with_out=st.just(True),
    test_inplace=st.just(False),
)
def test_torch_dropout3d(
>>>>>>> 8d9fa897
    *,
    dtype_and_x,
    prob,
    training,
    on_device,
    fn_tree,
    frontend,
    test_flags,
):
<<<<<<< HEAD
    dtype, x = dtype_and_x
    ret = helpers.test_frontend_function(
        input_dtypes=dtype,
=======
    input_dtype, x = dtype_and_x
    ret = helpers.test_frontend_function(
        input_dtypes=input_dtype,
>>>>>>> 8d9fa897
        frontend=frontend,
        test_flags=test_flags,
        fn_tree=fn_tree,
        on_device=on_device,
        input=x[0],
        p=prob,
        training=training,
        test_values=False,
    )
    ret = helpers.flatten_and_to_np(ret=ret)
<<<<<<< HEAD
    x = np.asarray(x[0], dtype[0])
=======
    x = np.asarray(x[0], input_dtype[0])
>>>>>>> 8d9fa897
    for u in ret:
        # cardinality test
        assert u.shape == x.shape<|MERGE_RESOLUTION|>--- conflicted
+++ resolved
@@ -98,17 +98,12 @@
 
 
 @handle_frontend_test(
-<<<<<<< HEAD
     fn_tree="torch.nn.functional.dropout2d",
-=======
-    fn_tree="torch.nn.functional.dropout3d",
->>>>>>> 8d9fa897
     dtype_and_x=helpers.dtype_and_values(
         available_dtypes=helpers.get_dtypes("float"),
         min_value=0,
         max_value=50,
         allow_inf=False,
-<<<<<<< HEAD
         min_num_dims=3,
         max_num_dims=4,
         min_dim_size=1
@@ -119,7 +114,41 @@
     test_inplace=st.just(False),
 )
 def test_torch_dropout2d(
-=======
+    *,
+    dtype_and_x,
+    prob,
+    training,
+    on_device,
+    fn_tree,
+    frontend,
+    test_flags,
+):
+    dtype, x = dtype_and_x
+    ret = helpers.test_frontend_function(
+        input_dtypes=dtype,
+        frontend=frontend,
+        test_flags=test_flags,
+        fn_tree=fn_tree,
+        on_device=on_device,
+        input=x[0],
+        p=prob,
+        training=training,
+        test_values=False,
+    )
+    ret = helpers.flatten_and_to_np(ret=ret)
+    x = np.asarray(x[0], dtype[0])
+    for u in ret:
+        # cardinality test
+        assert u.shape == x.shape
+
+
+@handle_frontend_test(
+    fn_tree="torch.nn.functional.dropout3d",
+    dtype_and_x=helpers.dtype_and_values(
+        available_dtypes=helpers.get_dtypes("float"),
+        min_value=0,
+        max_value=50,
+        allow_inf=False,
         min_num_dims=4,
         max_num_dims=5,
         min_dim_size=2,
@@ -130,7 +159,6 @@
     test_inplace=st.just(False),
 )
 def test_torch_dropout3d(
->>>>>>> 8d9fa897
     *,
     dtype_and_x,
     prob,
@@ -140,15 +168,9 @@
     frontend,
     test_flags,
 ):
-<<<<<<< HEAD
-    dtype, x = dtype_and_x
-    ret = helpers.test_frontend_function(
-        input_dtypes=dtype,
-=======
     input_dtype, x = dtype_and_x
     ret = helpers.test_frontend_function(
         input_dtypes=input_dtype,
->>>>>>> 8d9fa897
         frontend=frontend,
         test_flags=test_flags,
         fn_tree=fn_tree,
@@ -159,11 +181,7 @@
         test_values=False,
     )
     ret = helpers.flatten_and_to_np(ret=ret)
-<<<<<<< HEAD
-    x = np.asarray(x[0], dtype[0])
-=======
     x = np.asarray(x[0], input_dtype[0])
->>>>>>> 8d9fa897
     for u in ret:
         # cardinality test
         assert u.shape == x.shape