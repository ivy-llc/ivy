import ivy_tests.test_ivy.helpers as helpers
from hypothesis import given, strategies as st
from ivy_tests.test_ivy.helpers import handle_cmd_line_args


@handle_cmd_line_args
@given(
    dtype_and_x=helpers.dtype_and_values(
        available_dtypes=helpers.get_dtypes("numeric")
    ),
    # generate pereodic boolean
    periodic=st.booleans(),
    dtype=helpers.get_dtypes("numeric", full=False, none=True),
    num_positional_args=helpers.num_positional_args(
        fn_name="ivy.functional.frontends.tensorflow.signal.hann_window"
    ),
)
def test_tensorflow_hann_window(
    periodic,
    dtype_and_x,
    dtype,
    as_variable,
    with_out,
    num_positional_args,
    native_array,

):
    input_dtype, x = dtype_and_x
    helpers.test_frontend_function(
        input_dtypes=input_dtype,
        as_variable_flags=as_variable,
        with_out=with_out,
        num_positional_args=num_positional_args,
        native_array_flags=native_array,
        frontend="tensorflow",
        fn_tree="signal.hann_window",
        window_length=x[0],
        periodic=periodic,
        dtype=dtype[0],
<<<<<<< HEAD
    )


@handle_cmd_line_args
@given(
    dtype_and_x=helpers.dtype_and_values(
        available_dtypes=helpers.get_dtypes("numeric")
    ),

    dtype=helpers.get_dtypes("numeric", full=False, none=True),
    num_positional_args=helpers.num_positional_args(
        fn_name="ivy.functional.frontends.tensorflow.signal.inverse_stft"
    ),
)
# inverse_stft function
def test_tensorflow_inverse_stft(
    dtype_and_x,
    dtype,
    as_variable,
    with_out,
    num_positional_args,
    native_array,

):
    input_dtype, x = dtype_and_x
    helpers.test_frontend_function(
        input_dtypes=input_dtype,
        as_variable_flags=as_variable,
        with_out=with_out,
        num_positional_args=num_positional_args,
        native_array_flags=native_array,
        frontend="tensorflow",
        fn_tree="signal.inverse_stft",
        stfts=x[0],
        frame_length=x[1],
        frame_step=x[2],
        fft_length=x[3],
        window_fn=x[4],
        dtype=dtype[0],
=======
>>>>>>> 058c5acf
    )<|MERGE_RESOLUTION|>--- conflicted
+++ resolved
@@ -37,46 +37,4 @@
         window_length=x[0],
         periodic=periodic,
         dtype=dtype[0],
-<<<<<<< HEAD
-    )
-
-
-@handle_cmd_line_args
-@given(
-    dtype_and_x=helpers.dtype_and_values(
-        available_dtypes=helpers.get_dtypes("numeric")
-    ),
-
-    dtype=helpers.get_dtypes("numeric", full=False, none=True),
-    num_positional_args=helpers.num_positional_args(
-        fn_name="ivy.functional.frontends.tensorflow.signal.inverse_stft"
-    ),
-)
-# inverse_stft function
-def test_tensorflow_inverse_stft(
-    dtype_and_x,
-    dtype,
-    as_variable,
-    with_out,
-    num_positional_args,
-    native_array,
-
-):
-    input_dtype, x = dtype_and_x
-    helpers.test_frontend_function(
-        input_dtypes=input_dtype,
-        as_variable_flags=as_variable,
-        with_out=with_out,
-        num_positional_args=num_positional_args,
-        native_array_flags=native_array,
-        frontend="tensorflow",
-        fn_tree="signal.inverse_stft",
-        stfts=x[0],
-        frame_length=x[1],
-        frame_step=x[2],
-        fft_length=x[3],
-        window_fn=x[4],
-        dtype=dtype[0],
-=======
->>>>>>> 058c5acf
     )