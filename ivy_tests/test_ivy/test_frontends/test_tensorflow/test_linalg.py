# global
import numpy as np
from hypothesis import assume, strategies as st
import sys
import ivy

# local
import ivy_tests.test_ivy.helpers as helpers
from ivy_tests.test_ivy.helpers import handle_frontend_test, assert_all_close
from ivy_tests.test_ivy.test_functional.test_core.test_linalg import (
    _get_dtype_value1_value2_axis_for_tensordot,
)
from ivy_tests.test_ivy.helpers.hypothesis_helpers.general_helpers import (
    matrix_is_stable,
)
from ivy_tests.test_ivy.test_functional.test_core.test_linalg import _matrix_rank_helper


# --- Helpers --- #
# --------------- #


# cholesky_solve
@st.composite
def _get_cholesky_matrix(draw):
    # batch_shape, random_size, shared
    input_dtype = draw(
        st.shared(
            st.sampled_from(draw(helpers.get_dtypes("float"))),
            key="shared_dtype",
        )
    )
    shared_size = draw(
        st.shared(helpers.ints(min_value=2, max_value=4), key="shared_size")
    )
    gen = draw(
        helpers.array_values(
            dtype=input_dtype,
            shape=(shared_size, shared_size),
            min_value=2,
            max_value=5,
        ).filter(lambda x: np.linalg.cond(x.tolist()) < 1 / sys.float_info.epsilon)
    )
    spd = np.matmul(gen.T, gen) + np.identity(gen.shape[0])
    spd_chol = np.linalg.cholesky(spd)
    return input_dtype, spd_chol


@st.composite
def _get_dtype_and_matrix(draw):
    arbitrary_dims = draw(helpers.get_shape(max_dim_size=5))
    random_size = draw(st.integers(min_value=1, max_value=4))
    shape = (*arbitrary_dims, random_size, random_size)
    return draw(
        helpers.dtype_and_values(
            available_dtypes=helpers.get_dtypes("float"),
            shape=shape,
            min_value=-10,
            max_value=10,
        )
    )


@st.composite
def _get_dtype_and_matrix_and_num(draw):
    arbitrary_dims = draw(helpers.get_shape(max_dim_size=5))
    random_size = draw(st.integers(min_value=1, max_value=4))
    shape = (*arbitrary_dims, random_size, random_size)
    dtype_and_values = draw(
        helpers.dtype_and_values(
            available_dtypes=helpers.get_dtypes("float"),
            shape=shape,
            min_value=-10,
            max_value=10,
        )
    )
    num_lower = draw(st.integers(min_value=-1, max_value=random_size - 1))
    num_upper = draw(st.integers(min_value=-1, max_value=random_size - 1))
    return (*dtype_and_values, num_lower, num_upper)


@st.composite
def _get_dtype_and_rank_2k_tensors(draw):
    arbitrary_dims = draw(helpers.get_shape(max_dim_size=5))
    shape = arbitrary_dims + arbitrary_dims
    return draw(
        helpers.dtype_and_values(
            available_dtypes=helpers.get_dtypes("valid"),
            shape=shape,
            min_value=-10,
            max_value=10,
        )
    )


@st.composite
def _get_dtype_and_sequence_of_arrays(draw):
    array_dtype = draw(helpers.get_dtypes("float", full=False))
    arbitrary_size = draw(st.integers(min_value=2, max_value=10))
    values = []
    for i in range(arbitrary_size):
        values.append(
            draw(
                helpers.array_values(
                    dtype=array_dtype[0], shape=helpers.get_shape(), allow_nan=True
                )
            )
        )
    return array_dtype, values


# logdet
@st.composite
def _get_hermitian_pos_def_matrix(draw):
    # batch_shape, random_size, shared
    input_dtype = draw(
        st.shared(
            st.sampled_from(draw(helpers.get_dtypes("float"))),
            key="shared_dtype",
        )
    )
    shared_size = draw(
        st.shared(helpers.ints(min_value=2, max_value=4), key="shared_size")
    )
    gen = draw(
        helpers.array_values(
            dtype=input_dtype,
            shape=(shared_size, shared_size),
            min_value=2,
            max_value=5,
        ).filter(lambda x: np.linalg.cond(x.tolist()) < 1 / sys.float_info.epsilon)
    )
    hpd = np.matmul(np.matrix(gen).getH(), np.matrix(gen)) + np.identity(gen.shape[0])
    return [input_dtype], hpd


@st.composite
def _get_second_matrix(draw):
    # batch_shape, shared, random_size
    input_dtype = draw(
        st.shared(
            st.sampled_from(draw(helpers.get_dtypes("float"))),
            key="shared_dtype",
        )
    )
    shared_size = draw(
        st.shared(helpers.ints(min_value=2, max_value=4), key="shared_size")
    )
    return input_dtype, draw(
        helpers.array_values(
            dtype=input_dtype, shape=(shared_size, 1), min_value=2, max_value=5
        )
    )


@st.composite
def _get_tridiagonal_dtype_matrix_format(draw):
    input_dtype_strategy = st.shared(
        st.sampled_from(draw(helpers.get_dtypes("float_and_complex"))),
        key="shared_dtype",
    )
    input_dtype = draw(input_dtype_strategy)
    shared_size = draw(
        st.shared(helpers.ints(min_value=2, max_value=4), key="shared_size")
    )
    diagonals_format = draw(st.sampled_from(["compact", "sequence", "matrix"]))
    if diagonals_format == "matrix":
        matrix = draw(
            helpers.array_values(
                dtype=input_dtype,
<<<<<<< HEAD
                shape=tuple([shared_size, shared_size]),
=======
                shape=(shared_size, shared_size),
>>>>>>> b8ffd4f5
                min_value=2,
                max_value=5,
            ).filter(tridiagonal_matrix_filter)
        )
    elif diagonals_format in ["compact", "sequence"]:
        matrix = draw(
            helpers.array_values(
                dtype=input_dtype,
<<<<<<< HEAD
                shape=tuple([3, shared_size]),
=======
                shape=(3, shared_size),
>>>>>>> b8ffd4f5
                min_value=2,
                max_value=5,
            ).filter(tridiagonal_compact_filter)
        )
        if diagonals_format == "sequence":
            matrix = list(matrix)

    return input_dtype, matrix, diagonals_format


# --- Main --- #
# ------------ #


# adjoint
@handle_frontend_test(
    fn_tree="tensorflow.linalg.adjoint",
    dtype_and_x=_get_dtype_and_matrix().filter(
        lambda x: "float16" not in x[0] and "bfloat16" not in x[0]
    ),  # TODO : remove this filter when paddle.conj supports float16
    test_with_out=st.just(False),
)
def test_tensorflow_adjoint(
    *,
    dtype_and_x,
    backend_fw,
    frontend,
    test_flags,
    fn_tree,
    on_device,
):
    input_dtype, x = dtype_and_x
    helpers.test_frontend_function(
        input_dtypes=input_dtype,
        backend_to_test=backend_fw,
        frontend=frontend,
        test_flags=test_flags,
        fn_tree=fn_tree,
        on_device=on_device,
        matrix=x[0],
    )


# band_part
@handle_frontend_test(
    fn_tree="tensorflow.linalg.band_part",
    dtype_and_input=_get_dtype_and_matrix_and_num(),
    test_with_out=st.just(False),
)
def test_tensorflow_band_part(
    *,
    dtype_and_input,
    frontend,
    backend_fw,
    test_flags,
    fn_tree,
    on_device,
):
    input_dtype, x, num_lower, num_upper = dtype_and_input
    helpers.test_frontend_function(
        input_dtypes=input_dtype,
        backend_to_test=backend_fw,
        frontend=frontend,
        test_flags=test_flags,
        fn_tree=fn_tree,
        on_device=on_device,
        input=x[0],
        num_lower=num_lower,
        num_upper=num_upper,
    )


@handle_frontend_test(
    fn_tree="tensorflow.linalg.cholesky_solve",
    x=_get_cholesky_matrix(),
    y=_get_second_matrix(),
    test_with_out=st.just(False),
)
def test_tensorflow_cholesky_solve(
    *,
    x,
    y,
    frontend,
    backend_fw,
    test_flags,
    fn_tree,
    on_device,
):
    input_dtype1, x1 = x
    input_dtype2, x2 = y
    helpers.test_frontend_function(
        input_dtypes=[input_dtype1, input_dtype2],
        frontend=frontend,
        backend_to_test=backend_fw,
        test_flags=test_flags,
        fn_tree=fn_tree,
        on_device=on_device,
        rtol=1e-3,
        atol=1e-3,
        chol=x1,
        rhs=x2,
    )


@handle_frontend_test(
    fn_tree="tensorflow.linalg.det",
    dtype_and_input=_get_dtype_and_matrix(),
    test_with_out=st.just(False),
)
def test_tensorflow_det(
    *,
    dtype_and_input,
    frontend,
    backend_fw,
    test_flags,
    fn_tree,
    on_device,
):
    input_dtype, x = dtype_and_input
    helpers.test_frontend_function(
        input_dtypes=input_dtype,
        frontend=frontend,
        test_flags=test_flags,
        backend_to_test=backend_fw,
        fn_tree=fn_tree,
        on_device=on_device,
        input=x[0],
    )


# diag
@handle_frontend_test(
    fn_tree="tensorflow.linalg.diag",
    dtype_and_x=helpers.dtype_and_values(
        available_dtypes=["int64", "int32"],
        min_num_dims=1,
        max_num_dims=2,
        min_dim_size=5,
        max_dim_size=10,
        min_value=0,
        max_value=10,
    ),
    k=st.just(0),
)
def test_tensorflow_diag(
    dtype_and_x,
    k,
    frontend,
    backend_fw,
    test_flags,
    fn_tree,
    on_device,
):
    dtype, x = dtype_and_x
    helpers.test_frontend_function(
        input_dtypes=dtype,
        backend_to_test=backend_fw,
        frontend=frontend,
        test_flags=test_flags,
        fn_tree=fn_tree,
        on_device=on_device,
        v=x[0],
        k=k,
    )


@handle_frontend_test(
    fn_tree="tensorflow.linalg.eigh",
    dtype_and_input=_get_dtype_and_matrix(),
    test_with_out=st.just(False),
)
def test_tensorflow_eigh(
    *,
    dtype_and_input,
    frontend,
    backend_fw,
    test_flags,
    fn_tree,
    on_device,
):
    input_dtype, x = dtype_and_input
    assume(matrix_is_stable(x[0]))
    helpers.test_frontend_function(
        input_dtypes=input_dtype,
        frontend=frontend,
        backend_to_test=backend_fw,
        test_flags=test_flags,
        fn_tree=fn_tree,
        on_device=on_device,
        tensor=x[0],
    )


@handle_frontend_test(
    fn_tree="tensorflow.linalg.eigvals",
    dtype_and_input=_get_dtype_and_matrix(),
    test_with_out=st.just(False),
)
def test_tensorflow_eigvals(
    *,
    dtype_and_input,
    frontend,
    test_flags,
    fn_tree,
    on_device,
    backend_fw,
):
    input_dtype, x = dtype_and_input
    assume(matrix_is_stable(x[0]))
    if x[0].dtype == ivy.float32:
        x[0] = x[0].astype("float64")
        input_dtype = [ivy.float64]
    ret, frontend_ret = helpers.test_frontend_function(
        input_dtypes=input_dtype,
        backend_to_test=backend_fw,
        frontend=frontend,
        test_flags=test_flags,
        fn_tree=fn_tree,
        on_device=on_device,
        tensor=x[0],
        test_values=False,
    )

    ret = ivy.to_numpy(ret)
    ret = ret.round(6)
    ret = np.sort(ret)
    frontend_ret = frontend_ret[0].numpy()
    frontend_ret = frontend_ret.round(6)
    frontend_ret = np.sort(frontend_ret)

    assert_all_close(
        ret_np=ret,
        ret_from_gt_np=frontend_ret,
        rtol=1e-06,
        atol=1e-06,
        ground_truth_backend=frontend,
    )


@handle_frontend_test(
    fn_tree="tensorflow.linalg.eigvalsh",
    dtype_and_input=_get_dtype_and_matrix(),
    test_with_out=st.just(False),
)
def test_tensorflow_eigvalsh(
    *,
    dtype_and_input,
    frontend,
    backend_fw,
    test_flags,
    fn_tree,
    on_device,
):
    input_dtype, x = dtype_and_input
    assume(matrix_is_stable(x[0]))
    helpers.test_frontend_function(
        input_dtypes=input_dtype,
        backend_to_test=backend_fw,
        frontend=frontend,
        test_flags=test_flags,
        fn_tree=fn_tree,
        on_device=on_device,
        tensor=x[0],
    )


@handle_frontend_test(
    fn_tree="tensorflow.linalg.expm",
    dtype_and_x=helpers.dtype_and_values(
        available_dtypes=helpers.get_dtypes("float"),
        num_arrays=1,
        min_value=1,
        max_value=10,
        shape=helpers.ints(min_value=3, max_value=3).map(lambda x: (x, x)),
    ).filter(lambda x: "float16" not in x[0]),
    test_with_out=st.just(False),
)
def test_tensorflow_expm(
    *,
    dtype_and_x,
    on_device,
    fn_tree,
    frontend,
    backend_fw,
    test_flags,
):
    dtype, x = dtype_and_x
    helpers.test_frontend_function(
        input_dtypes=dtype,
        frontend=frontend,
        backend_to_test=backend_fw,
        test_flags=test_flags,
        fn_tree=fn_tree,
        on_device=on_device,
        input=x[0],
        atol=1,
        rtol=1e-01,
    )


@handle_frontend_test(
    fn_tree="tensorflow.linalg.global_norm",
    dtype_and_input=_get_dtype_and_sequence_of_arrays(),
    test_with_out=st.just(False),
)
def test_tensorflow_global_norm(
    *,
    dtype_and_input,
    backend_fw,
    frontend,
    test_flags,
    fn_tree,
    on_device,
):
    input_dtype, x = dtype_and_input
    helpers.test_frontend_function(
        input_dtypes=input_dtype,
        backend_to_test=backend_fw,
        frontend=frontend,
        test_flags=test_flags,
        fn_tree=fn_tree,
        on_device=on_device,
        t_list=x,
    )


# inv
@handle_frontend_test(
    fn_tree="tensorflow.linalg.inv",
    dtype_and_x=helpers.dtype_and_values(
        available_dtypes=helpers.get_dtypes("valid"),
        min_value=-100,
        max_value=100,
        shape=helpers.ints(min_value=1, max_value=20).map(lambda x: (x, x)),
    ).filter(
        lambda x: "bfloat16" not in x[0]
        and np.linalg.cond(x[1][0]) < 1 / sys.float_info.epsilon
        and np.linalg.det(np.asarray(x[1][0])) != 0
    ),
    adjoint=st.booleans(),
    test_with_out=st.just(False),
)
def test_tensorflow_inv(
    *,
    dtype_and_x,
    on_device,
    fn_tree,
    frontend,
    backend_fw,
    test_flags,
    adjoint,
):
    dtype, x = dtype_and_x
    helpers.test_frontend_function(
        input_dtypes=dtype,
        rtol=1e-01,
        atol=1e-01,
        frontend=frontend,
        backend_to_test=backend_fw,
        test_flags=test_flags,
        fn_tree=fn_tree,
        on_device=on_device,
        input=x[0],
        adjoint=adjoint,
    )


# l2_normalize
@handle_frontend_test(
    fn_tree="tensorflow.linalg.l2_normalize",
    dtype_values_axis=helpers.dtype_values_axis(
        available_dtypes=helpers.get_dtypes("valid"),
        min_num_dims=3,
        max_num_dims=5,
        min_dim_size=1,
        max_dim_size=4,
        min_axis=-3,
        max_axis=2,
    ),
)
def test_tensorflow_l2_normalize(
    *,
    dtype_values_axis,
    backend_fw,
    frontend,
    test_flags,
    fn_tree,
    on_device,
):
    input_dtype, x, axis = dtype_values_axis
    helpers.test_frontend_function(
        input_dtypes=input_dtype,
        backend_to_test=backend_fw,
        frontend=frontend,
        test_flags=test_flags,
        fn_tree=fn_tree,
        on_device=on_device,
        x=x[0],
        axis=axis,
    )


# cholesky
@handle_frontend_test(
    fn_tree="tensorflow.linalg.cholesky",
    dtype_and_x=helpers.dtype_and_values(
        available_dtypes=helpers.get_dtypes("float"),
        min_value=0,
        max_value=10,
        shape=helpers.ints(min_value=2, max_value=5).map(lambda x: (x, x)),
    ).filter(
        lambda x: "float16" not in x[0]
        and "bfloat16" not in x[0]
        and np.linalg.cond(x[1][0]) < 1 / sys.float_info.epsilon
        and np.linalg.det(np.asarray(x[1][0])) != 0
    ),
    test_with_out=st.just(False),
)
def test_tensorflow_linalg_cholesky(
    *,
    dtype_and_x,
    backend_fw,
    on_device,
    fn_tree,
    frontend,
    test_flags,
):
    dtype, x = dtype_and_x
    x = np.asarray(x[0], dtype=dtype[0])
    # make symmetric positive-definite beforehand
    x = np.matmul(x.T, x) + np.identity(x.shape[0]) * 1e-3
    helpers.test_frontend_function(
        input_dtypes=dtype,
        backend_to_test=backend_fw,
        frontend=frontend,
        test_flags=test_flags,
        fn_tree=fn_tree,
        on_device=on_device,
        rtol=1e-02,
        input=x,
    )


@handle_frontend_test(
    fn_tree="tensorflow.linalg.cross",
    dtype_and_x=helpers.dtype_and_values(
        available_dtypes=helpers.get_dtypes("integer"),
        num_arrays=2,
        min_num_dims=1,
        max_num_dims=5,
        min_dim_size=3,
        max_dim_size=3,
        shared_dtype=True,
    ),
)
def test_tensorflow_linalg_cross(
    frontend,
    on_device,
    dtype_and_x,
    *,
    fn_tree,
    test_flags,
    backend_fw,
):
    input_dtype, x = dtype_and_x
    helpers.test_frontend_function(
        input_dtypes=input_dtype,
        backend_to_test=backend_fw,
        frontend=frontend,
        test_flags=test_flags,
        fn_tree=fn_tree,
        on_device=on_device,
        a=x[0],
        b=x[1],
    )


# einsum
@handle_frontend_test(
    fn_tree="tensorflow.linalg.einsum",
    eq_n_op_n_shp=helpers.einsum_helper(),
    dtype=helpers.get_dtypes("numeric", full=False),
)
def test_tensorflow_linalg_einsum(
    *,
    eq_n_op_n_shp,
    dtype,
    on_device,
    fn_tree,
    backend_fw,
    frontend,
    test_flags,
):
    eq, operands, dtypes = eq_n_op_n_shp
    kw = {}
    for i, x_ in enumerate(operands):
        dtype = dtypes[i][0]
        kw[f"x{i}"] = np.array(x_).astype(dtype)
    test_flags.num_positional_args = len(operands) + 1
    helpers.test_frontend_function(
        input_dtypes=dtypes,
        backend_to_test=backend_fw,
        frontend=frontend,
        test_flags=test_flags,
        fn_tree=fn_tree,
        on_device=on_device,
        equation=eq,
        **kw,
    )


@handle_frontend_test(
    fn_tree="tensorflow.linalg.logdet",
    dtype_and_x=_get_hermitian_pos_def_matrix(),
)
def test_tensorflow_logdet(
    *,
    dtype_and_x,
    frontend,
    backend_fw,
    test_flags,
    fn_tree,
    on_device,
):
    dtype, x = dtype_and_x
    helpers.test_frontend_function(
        input_dtypes=dtype,
        frontend=frontend,
        backend_to_test=backend_fw,
        test_flags=test_flags,
        fn_tree=fn_tree,
        on_device=on_device,
        matrix=x,
    )


@handle_frontend_test(
    fn_tree="tensorflow.linalg.matmul",
    dtype_x=helpers.dtype_and_values(
        available_dtypes=helpers.get_dtypes("valid"),
        shape=(3, 3),
        num_arrays=2,
        shared_dtype=True,
        min_value=-1,
        max_value=100,
    ),
    transpose_a=st.booleans(),
    transpose_b=st.booleans(),
    test_with_out=st.just(False),
)
def test_tensorflow_matmul(
    *,
    dtype_x,
    transpose_a,
    transpose_b,
    frontend,
    backend_fw,
    test_flags,
    fn_tree,
    on_device,
):
    input_dtype, x = dtype_x
    helpers.test_frontend_function(
        input_dtypes=input_dtype,
        backend_to_test=backend_fw,
        frontend=frontend,
        test_flags=test_flags,
        fn_tree=fn_tree,
        on_device=on_device,
        a=x[0],
        b=x[1],
        transpose_a=transpose_a,
        transpose_b=transpose_b,
    )


@handle_frontend_test(
    fn_tree="tensorflow.linalg.matrix_rank",
    dtype_x_hermitian_atol_rtol=_matrix_rank_helper(),
    test_with_out=st.just(False),
)
def test_tensorflow_matrix_rank(
    *,
    dtype_x_hermitian_atol_rtol,
    frontend,
    test_flags,
    backend_fw,
    fn_tree,
    on_device,
):
    dtype, x, hermitian, atol, rtol = dtype_x_hermitian_atol_rtol
    assume(matrix_is_stable(x, cond_limit=10))
    helpers.test_frontend_function(
        input_dtypes=dtype,
        frontend=frontend,
        backend_to_test=backend_fw,
        test_flags=test_flags,
        fn_tree=fn_tree,
        on_device=on_device,
        a=x,
        tol=atol,
    )


# matrix_transpose
@handle_frontend_test(
    fn_tree="tensorflow.linalg.matrix_transpose",
    dtype_and_input=helpers.dtype_and_values(
        available_dtypes=helpers.get_dtypes("valid"),
        min_num_dims=2,
    ),
    conjugate=st.booleans(),
    test_with_out=st.just(False),
)
def test_tensorflow_matrix_transpose(
    dtype_and_input,
    conjugate,
    backend_fw,
    frontend,
    test_flags,
    fn_tree,
):
    input_dtype, x = dtype_and_input
    helpers.test_frontend_function(
        input_dtypes=input_dtype,
        frontend=frontend,
        backend_to_test=backend_fw,
        test_flags=test_flags,
        fn_tree=fn_tree,
        a=x[0],
        conjugate=conjugate,
    )


# norm
@handle_frontend_test(
    fn_tree="tensorflow.linalg.norm",
    aliases=["tensorflow.norm"],
    dtype_values_axis=helpers.dtype_values_axis(
        available_dtypes=helpers.get_dtypes("valid"),
        min_num_dims=3,
        max_num_dims=5,
        min_dim_size=1,
        max_dim_size=4,
        min_axis=-3,
        max_axis=2,
    ),
    ord=st.sampled_from([1, 2, np.inf]),
    keepdims=st.booleans(),
)
def test_tensorflow_norm(
    *,
    dtype_values_axis,
    ord,
    keepdims,
    backend_fw,
    frontend,
    test_flags,
    fn_tree,
    on_device,
):
    input_dtype, x, axis = dtype_values_axis
    helpers.test_frontend_function(
        input_dtypes=input_dtype,
        frontend=frontend,
        backend_to_test=backend_fw,
        test_flags=test_flags,
        fn_tree=fn_tree,
        on_device=on_device,
        tensor=x[0],
        ord=ord,
        axis=axis,
        keepdims=keepdims,
    )


# normalize
@handle_frontend_test(
    fn_tree="tensorflow.linalg.normalize",
    dtype_values_axis=helpers.dtype_values_axis(
        available_dtypes=helpers.get_dtypes("valid"),
        large_abs_safety_factor=24,
        small_abs_safety_factor=24,
        safety_factor_scale="log",
        min_num_dims=3,
        max_num_dims=5,
        min_dim_size=1,
        max_dim_size=4,
        min_axis=-3,
        max_axis=2,
    ),
    ord=st.sampled_from([1, 2, np.inf]),
    test_with_out=st.just(False),
)
def test_tensorflow_normalize(
    *,
    dtype_values_axis,
    ord,
    backend_fw,
    frontend,
    test_flags,
    fn_tree,
    on_device,
):
    input_dtype, x, axis = dtype_values_axis
    helpers.test_frontend_function(
        input_dtypes=input_dtype,
        backend_to_test=backend_fw,
        frontend=frontend,
        test_flags=test_flags,
        fn_tree=fn_tree,
        on_device=on_device,
        tensor=x[0],
        ord=ord,
        axis=axis,
        atol=1e-08,
    )


# pinv
@handle_frontend_test(
    fn_tree="tensorflow.linalg.pinv",
    dtype_and_input=_get_dtype_and_matrix(),
)
def test_tensorflow_pinv(
    *,
    dtype_and_input,
    frontend,
    backend_fw,
    test_flags,
    fn_tree,
    on_device,
):
    input_dtype, x = dtype_and_input
    helpers.test_frontend_function(
        input_dtypes=input_dtype,
        backend_to_test=backend_fw,
        frontend=frontend,
        test_flags=test_flags,
        fn_tree=fn_tree,
        on_device=on_device,
        rtol=1e-3,
        atol=1e-3,
        a=x[0],
        rcond=1e-15,
    )


# qr
@handle_frontend_test(
    fn_tree="tensorflow.linalg.qr",
    dtype_and_x=helpers.dtype_and_values(
        available_dtypes=helpers.get_dtypes("float"),
        min_value=0,
        max_value=10,
        shape=helpers.ints(min_value=2, max_value=5).map(lambda x: (x, x)),
    ),
)
def test_tensorflow_qr(
    *,
    dtype_and_x,
    frontend,
    test_flags,
    fn_tree,
    on_device,
    backend_fw,
):
    dtype, x = dtype_and_x
    x = np.asarray(x[0], dtype=dtype[0])
    x = np.matmul(x.T, x) + np.identity(x.shape[0]) * 1e-3
    ret, frontend_ret = helpers.test_frontend_function(
        input_dtypes=dtype,
        backend_to_test=backend_fw,
        frontend=frontend,
        test_flags=test_flags,
        fn_tree=fn_tree,
        on_device=on_device,
        test_values=False,
        atol=1e-03,
        rtol=1e-05,
        input=x,
    )
    ret = [ivy.to_numpy(x) for x in ret]
    frontend_ret = [np.asarray(x) for x in frontend_ret]

    assert_all_close(
        ret_np=ret[0],
        ret_from_gt_np=frontend_ret[0],
        rtol=1e-2,
        atol=1e-2,
        ground_truth_backend=frontend,
    )


# Tests for tensorflow.linalg.set_diag function's frontend
@handle_frontend_test(
    fn_tree="tensorflow.linalg.set_diag",
    dtype_and_x=helpers.dtype_and_values(
        available_dtypes=helpers.get_dtypes("valid"),
        min_num_dims=2,
        max_num_dims=3,
        min_dim_size=3,
        max_dim_size=6,
        min_value=-10.0,
        max_value=10.0,
    ),
)
def test_tensorflow_set_diag(
    dtype_and_x,
    frontend,
    backend_fw,
    test_flags,
    fn_tree,
    on_device,
):
    dtype, x = dtype_and_x
    x = ivy.squeeze(x)
    helpers.test_frontend_function(
        input_dtypes=dtype,
        backend_to_test=backend_fw,
        frontend=frontend,
        test_flags=test_flags,
        fn_tree=fn_tree,
        on_device=on_device,
        input=x,
        diagonal=x[0],
    )


# slogdet
@handle_frontend_test(
    fn_tree="tensorflow.linalg.slogdet",
    dtype_and_x=_get_dtype_and_matrix(),
    test_with_out=st.just(False),
)
def test_tensorflow_slogdet(
    *,
    dtype_and_x,
    frontend,
    backend_fw,
    test_flags,
    fn_tree,
    on_device,
):
    input_dtype, x = dtype_and_x
    helpers.test_frontend_function(
        input_dtypes=input_dtype,
        backend_to_test=backend_fw,
        frontend=frontend,
        test_flags=test_flags,
        fn_tree=fn_tree,
        on_device=on_device,
        input=x[0],
    )


# solve
@handle_frontend_test(
    fn_tree="tensorflow.linalg.solve",
    x=helpers.get_first_solve_batch_matrix(choose_adjoint=True),
    y=helpers.get_second_solve_batch_matrix(allow_simplified=False),
    test_with_out=st.just(False),
)
def test_tensorflow_solve(
    *,
    x,
    y,
    frontend,
    backend_fw,
    test_flags,
    fn_tree,
    on_device,
):
    input_dtype1, x1, adjoint = x
    input_dtype2, x2, _ = y
    helpers.test_frontend_function(
        input_dtypes=[input_dtype1, input_dtype2],
        backend_to_test=backend_fw,
        frontend=frontend,
        test_flags=test_flags,
        fn_tree=fn_tree,
        on_device=on_device,
        rtol=1e-3,
        atol=1e-3,
        matrix=x1,
        rhs=x2,
        adjoint=adjoint,
    )


@handle_frontend_test(
    fn_tree="tensorflow.linalg.svd",
    dtype_and_x=helpers.dtype_and_values(
        available_dtypes=helpers.get_dtypes("float"),
        min_value=0,
        max_value=10,
        shape=helpers.ints(min_value=2, max_value=5).map(lambda x: (x, x)),
    ),
    full_matrices=st.booleans(),
    compute_uv=st.just(True),
)
def test_tensorflow_svd(
    *,
    dtype_and_x,
    backend_fw,
    full_matrices,
    compute_uv,
    frontend,
    test_flags,
    fn_tree,
    on_device,
):
    dtype, x = dtype_and_x
    x = np.asarray(x[0], dtype=dtype[0])
    # make symmetric positive definite beforehand
    x = np.matmul(x.T, x) + np.identity(x.shape[0]) * 1e-3
    ret, frontend_ret = helpers.test_frontend_function(
        input_dtypes=dtype,
        frontend=frontend,
        backend_to_test=backend_fw,
        test_flags=test_flags,
        fn_tree=fn_tree,
        on_device=on_device,
        test_values=False,
        atol=1e-03,
        rtol=1e-05,
        a=x,
        full_matrices=full_matrices,
        compute_uv=compute_uv,
    )
    ret = [ivy.to_numpy(x) for x in ret]
    frontend_ret = [np.asarray(x) for x in frontend_ret]

    u, s, vh = ret
    frontend_s, frontend_u, frontend_vh = frontend_ret

    assert_all_close(
        ret_np=u @ np.diag(s) @ vh,
        ret_from_gt_np=frontend_u @ np.diag(frontend_s) @ frontend_vh.T,
        rtol=1e-2,
        atol=1e-2,
        ground_truth_backend=frontend,
    )


# tensor_diag
@handle_frontend_test(
    fn_tree="tensorflow.linalg.tensor_diag",
    dtype_and_x=helpers.dtype_and_values(
        available_dtypes=helpers.get_dtypes("valid"),
        min_num_dims=1,
        max_num_dims=1,
        min_dim_size=5,
        max_dim_size=10,
        min_value=1,
        max_value=10,
    ),
    test_with_out=st.just(False),
)
def test_tensorflow_tensor_diag(
    *,
    dtype_and_x,
    frontend,
    test_flags,
    fn_tree,
    on_device,
    backend_fw,
):
    dtype, x = dtype_and_x
    helpers.test_frontend_function(
        input_dtypes=dtype,
        backend_to_test=backend_fw,
        frontend=frontend,
        test_flags=test_flags,
        fn_tree=fn_tree,
        on_device=on_device,
        diagonal=x[0],
    )


# Tests for tensorflow.linalg.tensor_diag_part function's frontend
@handle_frontend_test(
    fn_tree="tensorflow.linalg.tensor_diag_part",
    dtype_and_input=_get_dtype_and_rank_2k_tensors(),
    test_with_out=st.just(False),
)
def test_tensorflow_tensor_diag_part(
    *,
    dtype_and_input,
    frontend,
    test_flags,
    fn_tree,
    on_device,
    backend_fw,
):
    dtype, input = dtype_and_input
    helpers.test_frontend_function(
        input_dtypes=dtype,
        frontend=frontend,
        backend_to_test=backend_fw,
        test_flags=test_flags,
        fn_tree=fn_tree,
        on_device=on_device,
        input=input[0],
    )


# tensordot
@handle_frontend_test(
    fn_tree="tensorflow.linalg.tensordot",
    dtype_x_y_axes=_get_dtype_value1_value2_axis_for_tensordot(
        available_dtypes=helpers.get_dtypes("numeric"),
    ),
)
def test_tensorflow_tensordot(
    *,
    dtype_x_y_axes,
    backend_fw,
    frontend,
    test_flags,
    fn_tree,
    on_device,
):
    (
        dtype,
        x,
        y,
        axes,
    ) = dtype_x_y_axes
    helpers.test_frontend_function(
        input_dtypes=dtype,
        frontend=frontend,
        backend_to_test=backend_fw,
        test_flags=test_flags,
        fn_tree=fn_tree,
        on_device=on_device,
        a=x,
        b=y,
        axes=axes,
    )


# trace
@handle_frontend_test(
    fn_tree="tensorflow.linalg.trace",
    dtype_and_input=_get_dtype_and_matrix(),
    test_with_out=st.just(False),
)
def test_tensorflow_trace(
    dtype_and_input,
    backend_fw,
    frontend,
    test_flags,
    fn_tree,
):
    input_dtype, x = dtype_and_input
    helpers.test_frontend_function(
        input_dtypes=input_dtype,
        backend_to_test=backend_fw,
        frontend=frontend,
        test_flags=test_flags,
        fn_tree=fn_tree,
        x=x[0],
    )


# tridiagonal_solve
@handle_frontend_test(
    fn_tree="tensorflow.linalg.tridiagonal_solve",
    x=_get_tridiagonal_dtype_matrix_format(),
    y=_get_second_matrix(),
    transpose_rhs=st.just(False),
    conjugate_rhs=st.booleans(),
)
def test_tensorflow_tridiagonal_solve(
    *,
    x,
    y,
    transpose_rhs,
    conjugate_rhs,
    frontend,
    backend_fw,
    test_flags,
    fn_tree,
    on_device,
):
    input_dtype1, x1, diagonals_format = x
    input_dtype2, x2 = y
    helpers.test_frontend_function(
        input_dtypes=[input_dtype1, input_dtype2],
        backend_to_test=backend_fw,
        frontend=frontend,
        test_flags=test_flags,
        fn_tree=fn_tree,
        on_device=on_device,
        rtol=1e-3,
        atol=1e-3,
        diagonals=x1,
        rhs=x2,
        diagonals_format=diagonals_format,
        transpose_rhs=transpose_rhs,
        conjugate_rhs=conjugate_rhs,
    )


def tridiagonal_compact_filter(x):
    diagonals = ivy.array(x)
    dim = diagonals[0].shape[0]
    diagonals[[0, -1], [-1, 0]] = 0
    dummy_idx = [0, 0]
<<<<<<< HEAD
    indices = ivy.array([
        [(i, i + 1) for i in range(dim - 1)] + [dummy_idx],
        [(i, i) for i in range(dim)],
        [dummy_idx] + [(i + 1, i) for i in range(dim - 1)],
    ])
=======
    indices = ivy.array(
        [
            [(i, i + 1) for i in range(dim - 1)] + [dummy_idx],
            [(i, i) for i in range(dim)],
            [dummy_idx] + [(i + 1, i) for i in range(dim - 1)],
        ]
    )
>>>>>>> b8ffd4f5
    matrix = ivy.scatter_nd(
        indices, diagonals, ivy.array([dim, dim]), reduction="replace"
    )
    return tridiagonal_matrix_filter(matrix)


def tridiagonal_matrix_filter(x):
    dim = x.shape[0]
    if ivy.abs(ivy.det(x)) < 1e-3:
        return False
    for i in range(dim):
        for j in range(dim):
            cell = x[i][j]
            if i == j or i == j - 1 or i == j + 1:
                if cell == 0:
                    return False
            else:
                if cell != 0:
                    return False
    return True<|MERGE_RESOLUTION|>--- conflicted
+++ resolved
@@ -168,11 +168,7 @@
         matrix = draw(
             helpers.array_values(
                 dtype=input_dtype,
-<<<<<<< HEAD
-                shape=tuple([shared_size, shared_size]),
-=======
                 shape=(shared_size, shared_size),
->>>>>>> b8ffd4f5
                 min_value=2,
                 max_value=5,
             ).filter(tridiagonal_matrix_filter)
@@ -181,11 +177,7 @@
         matrix = draw(
             helpers.array_values(
                 dtype=input_dtype,
-<<<<<<< HEAD
-                shape=tuple([3, shared_size]),
-=======
                 shape=(3, shared_size),
->>>>>>> b8ffd4f5
                 min_value=2,
                 max_value=5,
             ).filter(tridiagonal_compact_filter)
@@ -1296,13 +1288,6 @@
     dim = diagonals[0].shape[0]
     diagonals[[0, -1], [-1, 0]] = 0
     dummy_idx = [0, 0]
-<<<<<<< HEAD
-    indices = ivy.array([
-        [(i, i + 1) for i in range(dim - 1)] + [dummy_idx],
-        [(i, i) for i in range(dim)],
-        [dummy_idx] + [(i + 1, i) for i in range(dim - 1)],
-    ])
-=======
     indices = ivy.array(
         [
             [(i, i + 1) for i in range(dim - 1)] + [dummy_idx],
@@ -1310,7 +1295,6 @@
             [dummy_idx] + [(i + 1, i) for i in range(dim - 1)],
         ]
     )
->>>>>>> b8ffd4f5
     matrix = ivy.scatter_nd(
         indices, diagonals, ivy.array([dim, dim]), reduction="replace"
     )
