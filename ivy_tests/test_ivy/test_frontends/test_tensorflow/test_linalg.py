--- conflicted
+++ resolved
@@ -462,7 +462,6 @@
         native_array_flags=native_array,
         fw=fw,
         frontend="tensorflow",
-<<<<<<< HEAD
         fn_tree="linalg.tensordot",
         a=x1,
         b=x2,
@@ -470,11 +469,6 @@
         name=None,
         rtol=1e-3,
         atol=1e-2,
-=======
-        fn_tree="tensordot",
-        x=np.asarray(x, dtype=dtype),
-        y=np.asarray(y, dtype=dtype),
-        axes=axes,
     )
 
 
@@ -514,5 +508,4 @@
         num_columns=n_cols,
         batch_shape=batch_shape,
         dtype=dtype,
->>>>>>> c62692ae
     )