--- conflicted
+++ resolved
@@ -156,10 +156,6 @@
     return [input_dtype], hpd
 
 
-<<<<<<< HEAD
-# solve
-=======
->>>>>>> bdb18621
 @st.composite
 def _get_second_matrix(draw):
     # batch_shape, shared, random_size
