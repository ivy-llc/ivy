--- conflicted
+++ resolved
@@ -918,25 +918,6 @@
     )
 
 
-<<<<<<< HEAD
-# qr
-@handle_frontend_test(
-    fn_tree="tensorflow.linalg.qr",
-    dtype_and_input=_get_dtype_and_matrix(),
-    test_with_out=st.just(False),
-)
-def test_qr(
-    *,
-    dtype_and_input,
-    frontend,
-    test_flags,
-    fn_tree,
-    on_device,
-):
-    input_dtype, x = dtype_and_input
-    helpers.test_frontend_function(
-        input_dtypes=input_dtype,
-=======
 # inv
 @handle_frontend_test(
     fn_tree="tensorflow.linalg.inv",
@@ -967,15 +948,10 @@
         input_dtypes=dtype,
         rtol=1e-01,
         atol=1e-01,
->>>>>>> b64e2cda
-        frontend=frontend,
-        test_flags=test_flags,
-        fn_tree=fn_tree,
-        on_device=on_device,
-<<<<<<< HEAD
-        input=x,
-=======
+        frontend=frontend,
+        test_flags=test_flags,
+        fn_tree=fn_tree,
+        on_device=on_device,
         input=x[0],
         adjoint=adjoint,
->>>>>>> b64e2cda
     )