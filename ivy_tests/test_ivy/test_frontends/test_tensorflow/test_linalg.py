--- conflicted
+++ resolved
@@ -1142,10 +1142,9 @@
     dtype_and_x=helpers.dtype_and_values(
         available_dtypes=helpers.get_dtypes("valid"),
         min_num_dims=2,
-<<<<<<< HEAD
-        max_num_dims=2,
-        min_dim_size=2,
-        max_dim_size=2,
+        max_num_dims=3,
+        min_dim_size=3,
+        max_dim_size=6,
         min_value=-10.,
         max_value=10.,
     )
@@ -1169,42 +1168,4 @@
         on_device=on_device,
         input=x,
         diagonal=x[0]
-    )
-    
-
-
-# Tests for tensorflow.linalg.set_diag function's frontend
-@handle_frontend_test(
-    fn_tree="tensorflow.linalg.set_diag",
-    dtype_and_x=helpers.dtype_and_values(
-        available_dtypes=helpers.get_dtypes("valid"),
-        min_num_dims=2,
-=======
->>>>>>> 35981a82
-        max_num_dims=3,
-        min_dim_size=3,
-        max_dim_size=6,
-        min_value=-10.,
-        max_value=10.,
-    )
-)
-def test_tensorflow_set_diag(
-        dtype_and_x,
-        frontend,
-        backend_fw,
-        test_flags,
-        fn_tree,
-        on_device,
-):
-    dtype, x = dtype_and_x
-    x = ivy.squeeze(x)
-    helpers.test_frontend_function(
-        input_dtypes=dtype,
-        backend_to_test=backend_fw,
-        frontend=frontend,
-        test_flags=test_flags,
-        fn_tree=fn_tree,
-        on_device=on_device,
-        input=x,
-        diagonal=x[0]
     )