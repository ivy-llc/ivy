--- conflicted
+++ resolved
@@ -211,7 +211,6 @@
     )
 
 
-<<<<<<< HEAD
 # cholesky_solve
 @handle_cmd_line_args
 @given(
@@ -233,39 +232,43 @@
 
     helpers.test_frontend_function(
         input_dtypes=[input_dtype1, input_dtype2],
-=======
-# pinv
-@given(
-    dtype_and_input=_get_dtype_and_matrix(),
-    as_variable=st.booleans(),
-    num_positional_args=helpers.num_positional_args(
-        fn_name="ivy.functional.frontends.tensorflow.pinv"
-    ),
-    native_array=st.booleans(),
-)
-def test_tensorflow_pinv(
-    dtype_and_input, as_variable, num_positional_args, native_array, fw
-):
-    input_dtype, x = dtype_and_input
-
-    helpers.test_frontend_function(
-        input_dtypes=input_dtype,
->>>>>>> 31a54b39
-        as_variable_flags=as_variable,
-        with_out=False,
-        num_positional_args=num_positional_args,
-        native_array_flags=native_array,
-        fw=fw,
-        frontend="tensorflow",
-<<<<<<< HEAD
+        as_variable_flags=as_variable,
+        with_out=False,
+        num_positional_args=num_positional_args,
+        native_array_flags=native_array,
+        fw=fw,
+        frontend="tensorflow",
         fn_tree="linalg.cholesky_solve",
         chol=np.asarray(x, dtype=input_dtype1),
         rhs=np.asarray(y, dtype=input_dtype2),
-=======
+    )
+
+
+# pinv
+@given(
+    dtype_and_input=_get_dtype_and_matrix(),
+    as_variable=st.booleans(),
+    num_positional_args=helpers.num_positional_args(
+        fn_name="ivy.functional.frontends.tensorflow.pinv"
+    ),
+    native_array=st.booleans(),
+)
+def test_tensorflow_pinv(
+    dtype_and_input, as_variable, num_positional_args, native_array, fw
+):
+    input_dtype, x = dtype_and_input
+
+    helpers.test_frontend_function(
+        input_dtypes=input_dtype,
+        as_variable_flags=as_variable,
+        with_out=False,
+        num_positional_args=num_positional_args,
+        native_array_flags=native_array,
+        fw=fw,
+        frontend="tensorflow",
         fn_tree="linalg.pinv",
         a=np.asarray(x, dtype=input_dtype),
         rcond=1e-15,
         validate_args=False,
         name=None,
->>>>>>> 31a54b39
     )