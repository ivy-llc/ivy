--- conflicted
+++ resolved
@@ -45,7 +45,31 @@
         frontend="tensorflow",
         fn_tree="linalg.det",
         input=np.asarray(x, dtype=input_dtype),
-<<<<<<< HEAD
+    )
+
+
+@given(
+    dtype_and_input=_get_dtype_and_matrix(),
+    as_variable=st.booleans(),
+    num_positional_args=helpers.num_positional_args(
+        fn_name="ivy.functional.frontends.tensorflow.eigvalsh"
+    ),
+    native_array=st.booleans(),
+)
+def test_tensorflow_eigvalsh(
+    dtype_and_input, as_variable, num_positional_args, native_array, fw
+):
+    input_dtype, x = dtype_and_input
+    helpers.test_frontend_function(
+        input_dtypes=input_dtype,
+        as_variable_flags=as_variable,
+        with_out=False,
+        num_positional_args=num_positional_args,
+        native_array_flags=native_array,
+        fw=fw,
+        frontend="tensorflow",
+        fn_tree="linalg.eigvalsh",
+        input=np.asarray(x, dtype=input_dtype),
     )
 
 
@@ -97,39 +121,13 @@
     input_dtype2, y = data2
     helpers.test_frontend_function(
         input_dtypes=[input_dtype1, input_dtype2],
-=======
-
-
-    )
-
-
-@given(
-    dtype_and_input=_get_dtype_and_matrix(),
-    as_variable=st.booleans(),
-    num_positional_args=helpers.num_positional_args(
-        fn_name="ivy.functional.frontends.tensorflow.eigvalsh"
-    ),
-    native_array=st.booleans(),
-)
-def test_tensorflow_eigvalsh(
-    dtype_and_input, as_variable, num_positional_args, native_array, fw
-):
-    input_dtype, x = dtype_and_input
-    helpers.test_frontend_function(
-        input_dtypes=input_dtype,
->>>>>>> 0ab89322
         as_variable_flags=as_variable,
         with_out=False,
         num_positional_args=num_positional_args,
         native_array_flags=native_array,
         fw=fw,
         frontend="tensorflow",
-<<<<<<< HEAD
         fn_tree="linalg.solve",
         x=np.asarray(x, dtype=input_dtype1),
         y=np.asarray(y, dtype=input_dtype2),
-=======
-        fn_tree="linalg.eigvalsh",
-        input=np.asarray(x, dtype=input_dtype),
->>>>>>> 0ab89322
     )