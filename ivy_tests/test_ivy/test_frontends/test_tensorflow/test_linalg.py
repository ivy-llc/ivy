# global
import numpy as np
from hypothesis import assume, strategies as st
import sys
import ivy

# local
import ivy_tests.test_ivy.helpers as helpers
from ivy_tests.test_ivy.helpers import handle_frontend_test, assert_all_close
from ivy_tests.test_ivy.test_functional.test_core.test_linalg import (
    _get_dtype_value1_value2_axis_for_tensordot,
)
from ivy_tests.test_ivy.helpers.hypothesis_helpers.general_helpers import (
    matrix_is_stable,
)
from ivy_tests.test_ivy.test_functional.test_core.test_linalg import _matrix_rank_helper


@st.composite
def _get_dtype_and_matrix(draw):
    arbitrary_dims = draw(helpers.get_shape(max_dim_size=5))
    random_size = draw(st.integers(min_value=1, max_value=4))
    shape = (*arbitrary_dims, random_size, random_size)
    return draw(
        helpers.dtype_and_values(
            available_dtypes=helpers.get_dtypes("float"),
            shape=shape,
            min_value=-10,
            max_value=10,
        )
    )


@handle_frontend_test(
    fn_tree="tensorflow.linalg.det",
    dtype_and_input=_get_dtype_and_matrix(),
    test_with_out=st.just(False),
)
def test_tensorflow_det(
    *,
    dtype_and_input,
    frontend,
    backend_fw,
    test_flags,
    fn_tree,
    on_device,
):
    input_dtype, x = dtype_and_input
    helpers.test_frontend_function(
        input_dtypes=input_dtype,
        frontend=frontend,
        test_flags=test_flags,
        backend_to_test=backend_fw,
        fn_tree=fn_tree,
        on_device=on_device,
        input=x[0],
    )


@handle_frontend_test(
    fn_tree="tensorflow.linalg.eigh",
    dtype_and_input=_get_dtype_and_matrix(),
    test_with_out=st.just(False),
)
def test_tensorflow_eigh(
    *,
    dtype_and_input,
    frontend,
    backend_fw,
    test_flags,
    fn_tree,
    on_device,
):
    input_dtype, x = dtype_and_input
    assume(matrix_is_stable(x[0]))
    helpers.test_frontend_function(
        input_dtypes=input_dtype,
        frontend=frontend,
        backend_to_test=backend_fw,
        test_flags=test_flags,
        fn_tree=fn_tree,
        on_device=on_device,
        tensor=x[0],
    )


@handle_frontend_test(
    fn_tree="tensorflow.linalg.eigvals",
    dtype_and_input=_get_dtype_and_matrix(),
    test_with_out=st.just(False),
)
def test_tensorflow_eigvals(
    *,
    dtype_and_input,
    frontend,
    test_flags,
    fn_tree,
    on_device,
):
    input_dtype, x = dtype_and_input
    assume(matrix_is_stable(x[0]))
    if x[0].dtype == ivy.float32:
        x[0] = x[0].astype("float64")
        input_dtype = [ivy.float64]
    ret, frontend_ret = helpers.test_frontend_function(
        input_dtypes=input_dtype,
        frontend=frontend,
        test_flags=test_flags,
        fn_tree=fn_tree,
        on_device=on_device,
        tensor=x[0],
        test_values=False,
    )

    ret = ivy.to_numpy(ret)
    ret = ret.round(6)
    ret = np.sort(ret)
    frontend_ret = frontend_ret[0].numpy()
    frontend_ret = frontend_ret.round(6)
    frontend_ret = np.sort(frontend_ret)

    assert_all_close(
        ret_np=ret,
        ret_from_gt_np=frontend_ret,
        rtol=1e-06,
        atol=1e-06,
        ground_truth_backend=frontend,
    )


@handle_frontend_test(
    fn_tree="tensorflow.linalg.eigvalsh",
    dtype_and_input=_get_dtype_and_matrix(),
    test_with_out=st.just(False),
)
def test_tensorflow_eigvalsh(
    *,
    dtype_and_input,
    frontend,
    backend_fw,
    test_flags,
    fn_tree,
    on_device,
):
    input_dtype, x = dtype_and_input
    assume(matrix_is_stable(x[0]))
    helpers.test_frontend_function(
        input_dtypes=input_dtype,
        backend_to_test=backend_fw,
        frontend=frontend,
        test_flags=test_flags,
        fn_tree=fn_tree,
        on_device=on_device,
        tensor=x[0],
    )


@handle_frontend_test(
    fn_tree="tensorflow.linalg.matrix_rank",
    dtype_x_hermitian_atol_rtol=_matrix_rank_helper(),
    test_with_out=st.just(False),
)
def test_tensorflow_matrix_rank(
    *,
    dtype_x_hermitian_atol_rtol,
    frontend,
    test_flags,
    backend_fw,
    fn_tree,
    on_device,
):
    dtype, x, hermitian, atol, rtol = dtype_x_hermitian_atol_rtol
    assume(matrix_is_stable(x, cond_limit=10))
    helpers.test_frontend_function(
        input_dtypes=dtype,
        frontend=frontend,
        backend_to_test=backend_fw,
        test_flags=test_flags,
        fn_tree=fn_tree,
        on_device=on_device,
        a=x,
        tol=atol,
    )


@handle_frontend_test(
    fn_tree="tensorflow.linalg.matmul",
    dtype_x=helpers.dtype_and_values(
        available_dtypes=helpers.get_dtypes("valid"),
        shape=(3, 3),
        num_arrays=2,
        shared_dtype=True,
        min_value=-1,
        max_value=100,
    ),
    transpose_a=st.booleans(),
    transpose_b=st.booleans(),
    test_with_out=st.just(False),
)
def test_tensorflow_matmul(
    *,
    dtype_x,
    transpose_a,
    transpose_b,
    frontend,
    backend_fw,
    test_flags,
    fn_tree,
    on_device,
):
    input_dtype, x = dtype_x
    helpers.test_frontend_function(
        input_dtypes=input_dtype,
        backend_to_test=backend_fw,
        frontend=frontend,
        test_flags=test_flags,
        fn_tree=fn_tree,
        on_device=on_device,
        a=x[0],
        b=x[1],
        transpose_a=transpose_a,
        transpose_b=transpose_b,
    )


# solve
@st.composite
def _get_first_matrix(draw):
    input_dtype_strategy = st.shared(
        st.sampled_from(draw(helpers.get_dtypes("float"))),
        key="shared_dtype",
    )
    input_dtype = draw(input_dtype_strategy)
    shared_size = draw(
        st.shared(helpers.ints(min_value=2, max_value=4), key="shared_size")
    )
    matrix = draw(
        helpers.array_values(
            dtype=input_dtype,
            shape=tuple([shared_size, shared_size]),
            min_value=2,
            max_value=5,
        ).filter(lambda x: np.linalg.cond(x) < 1 / sys.float_info.epsilon)
    )
    return input_dtype, matrix


# solve
@st.composite
def _get_second_matrix(draw):
    input_dtype_strategy = st.shared(
        st.sampled_from(draw(helpers.get_dtypes("float"))),
        key="shared_dtype",
    )
    input_dtype = draw(input_dtype_strategy)

    shared_size = draw(
        st.shared(helpers.ints(min_value=2, max_value=4), key="shared_size")
    )
    return input_dtype, draw(
        helpers.array_values(
            dtype=input_dtype, shape=tuple([shared_size, 1]), min_value=2, max_value=5
        )
    )


# solve
@handle_frontend_test(
    fn_tree="tensorflow.linalg.solve",
    x=_get_first_matrix(),
    y=_get_second_matrix(),
    test_with_out=st.just(False),
)
def test_tensorflow_solve(
    *,
    x,
    y,
    frontend,
    backend_fw,
    test_flags,
    fn_tree,
    on_device,
):
    input_dtype1, x1 = x
    input_dtype2, x2 = y
    helpers.test_frontend_function(
        input_dtypes=[input_dtype1, input_dtype2],
        backend_to_test=backend_fw,
        frontend=frontend,
        test_flags=test_flags,
        fn_tree=fn_tree,
        on_device=on_device,
        rtol=1e-3,
        atol=1e-3,
        matrix=x1,
        rhs=x2,
    )


# logdet
@st.composite
def _get_hermitian_pos_def_matrix(draw):
    # batch_shape, random_size, shared
    input_dtype = draw(
        st.shared(
            st.sampled_from(draw(helpers.get_dtypes("float"))),
            key="shared_dtype",
        )
    )
    shared_size = draw(
        st.shared(helpers.ints(min_value=2, max_value=4), key="shared_size")
    )
    gen = draw(
        helpers.array_values(
            dtype=input_dtype,
            shape=tuple([shared_size, shared_size]),
            min_value=2,
            max_value=5,
        ).filter(lambda x: np.linalg.cond(x.tolist()) < 1 / sys.float_info.epsilon)
    )
    hpd = np.matmul(np.matrix(gen).getH(), np.matrix(gen)) + np.identity(gen.shape[0])
    return [input_dtype], hpd


@handle_frontend_test(
    fn_tree="tensorflow.linalg.logdet",
    dtype_and_x=_get_hermitian_pos_def_matrix(),
)
def test_tensorflow_logdet(
    *,
    dtype_and_x,
    frontend,
    backend_fw,
    test_flags,
    fn_tree,
    on_device,
):
    dtype, x = dtype_and_x
    helpers.test_frontend_function(
        input_dtypes=dtype,
        frontend=frontend,
        backend_to_test=backend_fw,
        test_flags=test_flags,
        fn_tree=fn_tree,
        on_device=on_device,
        matrix=x,
    )


# slogdet
@handle_frontend_test(
    fn_tree="tensorflow.linalg.slogdet",
    dtype_and_x=_get_dtype_and_matrix(),
    test_with_out=st.just(False),
)
def test_tensorflow_slogdet(
    *,
    dtype_and_x,
    frontend,
    backend_fw,
    test_flags,
    fn_tree,
    on_device,
):
    input_dtype, x = dtype_and_x
    helpers.test_frontend_function(
        input_dtypes=input_dtype,
        backend_to_test=backend_fw,
        frontend=frontend,
        test_flags=test_flags,
        fn_tree=fn_tree,
        on_device=on_device,
        input=x[0],
    )


# cholesky_solve
@st.composite
def _get_cholesky_matrix(draw):
    # batch_shape, random_size, shared
    input_dtype = draw(
        st.shared(
            st.sampled_from(draw(helpers.get_dtypes("float"))),
            key="shared_dtype",
        )
    )
    shared_size = draw(
        st.shared(helpers.ints(min_value=2, max_value=4), key="shared_size")
    )
    gen = draw(
        helpers.array_values(
            dtype=input_dtype,
            shape=tuple([shared_size, shared_size]),
            min_value=2,
            max_value=5,
        ).filter(lambda x: np.linalg.cond(x.tolist()) < 1 / sys.float_info.epsilon)
    )
    spd = np.matmul(gen.T, gen) + np.identity(gen.shape[0])
    spd_chol = np.linalg.cholesky(spd)
    return input_dtype, spd_chol


@st.composite
def _get_second_matrix(draw):
    # batch_shape, shared, random_size
    input_dtype = draw(
        st.shared(
            st.sampled_from(draw(helpers.get_dtypes("float"))),
            key="shared_dtype",
        )
    )
    shared_size = draw(
        st.shared(helpers.ints(min_value=2, max_value=4), key="shared_size")
    )
    return input_dtype, draw(
        helpers.array_values(
            dtype=input_dtype, shape=tuple([shared_size, 1]), min_value=2, max_value=5
        )
    )


@handle_frontend_test(
    fn_tree="tensorflow.linalg.cholesky_solve",
    x=_get_cholesky_matrix(),
    y=_get_second_matrix(),
    test_with_out=st.just(False),
)
def test_tensorflow_cholesky_solve(
    *,
    x,
    y,
    frontend,
    backend_fw,
    test_flags,
    fn_tree,
    on_device,
):
    input_dtype1, x1 = x
    input_dtype2, x2 = y
    helpers.test_frontend_function(
        input_dtypes=[input_dtype1, input_dtype2],
        frontend=frontend,
        backend_to_test=backend_fw,
        test_flags=test_flags,
        fn_tree=fn_tree,
        on_device=on_device,
        rtol=1e-3,
        atol=1e-3,
        chol=x1,
        rhs=x2,
    )


# pinv
@handle_frontend_test(
    fn_tree="tensorflow.linalg.pinv",
    dtype_and_input=_get_dtype_and_matrix(),
)
def test_tensorflow_pinv(
    *,
    dtype_and_input,
    frontend,
    backend_fw,
    test_flags,
    fn_tree,
    on_device,
):
    input_dtype, x = dtype_and_input
    helpers.test_frontend_function(
        input_dtypes=input_dtype,
        backend_to_test=backend_fw,
        frontend=frontend,
        test_flags=test_flags,
        fn_tree=fn_tree,
        on_device=on_device,
        rtol=1e-3,
        atol=1e-3,
        a=x[0],
        rcond=1e-15,
    )


# tensordot
@handle_frontend_test(
    fn_tree="tensorflow.linalg.tensordot",
    dtype_x_y_axes=_get_dtype_value1_value2_axis_for_tensordot(
        available_dtypes=helpers.get_dtypes("numeric"),
    ),
)
def test_tensorflow_tensordot(
    *,
    dtype_x_y_axes,
    backend_fw,
    frontend,
    test_flags,
    fn_tree,
    on_device,
):
    (
        dtype,
        x,
        y,
        axes,
    ) = dtype_x_y_axes
    helpers.test_frontend_function(
        input_dtypes=dtype,
        frontend=frontend,
        backend_to_test=backend_fw,
        test_flags=test_flags,
        fn_tree=fn_tree,
        on_device=on_device,
        a=x,
        b=y,
        axes=axes,
    )


# norm
@handle_frontend_test(
    fn_tree="tensorflow.linalg.norm",
    aliases=["tensorflow.norm"],
    dtype_values_axis=helpers.dtype_values_axis(
        available_dtypes=helpers.get_dtypes("valid"),
        min_num_dims=3,
        max_num_dims=5,
        min_dim_size=1,
        max_dim_size=4,
        min_axis=-3,
        max_axis=2,
    ),
    ord=st.sampled_from([1, 2, np.inf]),
    keepdims=st.booleans(),
)
def test_tensorflow_norm(
    *,
    dtype_values_axis,
    ord,
    keepdims,
    backend_fw,
    frontend,
    test_flags,
    fn_tree,
    on_device,
):
    input_dtype, x, axis = dtype_values_axis
    helpers.test_frontend_function(
        input_dtypes=input_dtype,
        frontend=frontend,
        backend_to_test=backend_fw,
        test_flags=test_flags,
        fn_tree=fn_tree,
        on_device=on_device,
        tensor=x[0],
        ord=ord,
        axis=axis,
        keepdims=keepdims,
    )


# normalize
@handle_frontend_test(
    fn_tree="tensorflow.linalg.normalize",
    dtype_values_axis=helpers.dtype_values_axis(
        available_dtypes=helpers.get_dtypes("valid"),
        large_abs_safety_factor=24,
        small_abs_safety_factor=24,
        safety_factor_scale="log",
        min_num_dims=3,
        max_num_dims=5,
        min_dim_size=1,
        max_dim_size=4,
        min_axis=-3,
        max_axis=2,
    ),
    ord=st.sampled_from([1, 2, np.inf]),
    test_with_out=st.just(False),
)
def test_tensorflow_normalize(
    *,
    dtype_values_axis,
    ord,
    backend_fw,
    frontend,
    test_flags,
    fn_tree,
    on_device,
):
    input_dtype, x, axis = dtype_values_axis
    helpers.test_frontend_function(
        input_dtypes=input_dtype,
        backend_to_test=backend_fw,
        frontend=frontend,
        test_flags=test_flags,
        fn_tree=fn_tree,
        on_device=on_device,
        tensor=x[0],
        ord=ord,
        axis=axis,
        atol=1e-08,
    )


# l2_normalize
@handle_frontend_test(
    fn_tree="tensorflow.linalg.l2_normalize",
    dtype_values_axis=helpers.dtype_values_axis(
        available_dtypes=helpers.get_dtypes("valid"),
        min_num_dims=3,
        max_num_dims=5,
        min_dim_size=1,
        max_dim_size=4,
        min_axis=-3,
        max_axis=2,
    ),
)
def test_tensorflow_l2_normalize(
    *,
    dtype_values_axis,
    backend_fw,
    frontend,
    test_flags,
    fn_tree,
    on_device,
):
    input_dtype, x, axis = dtype_values_axis
    helpers.test_frontend_function(
        input_dtypes=input_dtype,
        backend_to_test=backend_fw,
        frontend=frontend,
        test_flags=test_flags,
        fn_tree=fn_tree,
        on_device=on_device,
        x=x[0],
        axis=axis,
    )


# trace
@handle_frontend_test(
    fn_tree="tensorflow.linalg.trace",
    dtype_and_input=_get_dtype_and_matrix(),
    test_with_out=st.just(False),
)
def test_tensorflow_trace(
    dtype_and_input,
    backend_fw,
    frontend,
    test_flags,
    fn_tree,
):
    input_dtype, x = dtype_and_input
    helpers.test_frontend_function(
        input_dtypes=input_dtype,
        backend_to_test=backend_fw,
        frontend=frontend,
        test_flags=test_flags,
        fn_tree=fn_tree,
        x=x[0],
    )


# matrix_transpose
@handle_frontend_test(
    fn_tree="tensorflow.linalg.matrix_transpose",
    dtype_and_input=helpers.dtype_and_values(
        available_dtypes=helpers.get_dtypes("valid"),
        min_num_dims=2,
    ),
    conjugate=st.booleans(),
    test_with_out=st.just(False),
)
def test_tensorflow_matrix_transpose(
    dtype_and_input,
    conjugate,
    backend_fw,
    frontend,
    test_flags,
    fn_tree,
):
    input_dtype, x = dtype_and_input
    helpers.test_frontend_function(
        input_dtypes=input_dtype,
        frontend=frontend,
        backend_to_test=backend_fw,
        test_flags=test_flags,
        fn_tree=fn_tree,
        a=x[0],
        conjugate=conjugate,
    )


@st.composite
def _get_dtype_and_sequence_of_arrays(draw):
    array_dtype = draw(helpers.get_dtypes("float", full=False))
    arbitrary_size = draw(st.integers(min_value=2, max_value=10))
    values = []
    for i in range(arbitrary_size):
        values.append(
            draw(
                helpers.array_values(
                    dtype=array_dtype[0], shape=helpers.get_shape(), allow_nan=True
                )
            )
        )
    return array_dtype, values


@handle_frontend_test(
    fn_tree="tensorflow.linalg.global_norm",
    dtype_and_input=_get_dtype_and_sequence_of_arrays(),
    test_with_out=st.just(False),
)
def test_tensorflow_global_norm(
    *,
    dtype_and_input,
    backend_fw,
    frontend,
    test_flags,
    fn_tree,
    on_device,
):
    input_dtype, x = dtype_and_input
    helpers.test_frontend_function(
        input_dtypes=input_dtype,
        backend_to_test=backend_fw,
        frontend=frontend,
        test_flags=test_flags,
        fn_tree=fn_tree,
        on_device=on_device,
        t_list=x,
    )


# cholesky
@handle_frontend_test(
    fn_tree="tensorflow.linalg.cholesky",
    dtype_and_x=helpers.dtype_and_values(
        available_dtypes=helpers.get_dtypes("float"),
        min_value=0,
        max_value=10,
        shape=helpers.ints(min_value=2, max_value=5).map(lambda x: tuple([x, x])),
    ).filter(
        lambda x: "float16" not in x[0]
        and "bfloat16" not in x[0]
        and np.linalg.cond(x[1][0]) < 1 / sys.float_info.epsilon
        and np.linalg.det(np.asarray(x[1][0])) != 0
    ),
    test_with_out=st.just(False),
)
def test_tensorflow_linalg_cholesky(
    *,
    dtype_and_x,
    backend_fw,
    on_device,
    fn_tree,
    frontend,
    test_flags,
):
    dtype, x = dtype_and_x
    x = np.asarray(x[0], dtype=dtype[0])
    # make symmetric positive-definite beforehand
    x = np.matmul(x.T, x) + np.identity(x.shape[0]) * 1e-3
    helpers.test_frontend_function(
        input_dtypes=dtype,
        backend_to_test=backend_fw,
        frontend=frontend,
        test_flags=test_flags,
        fn_tree=fn_tree,
        on_device=on_device,
        rtol=1e-02,
        input=x,
    )


@handle_frontend_test(
    fn_tree="tensorflow.linalg.cross",
    dtype_and_x=helpers.dtype_and_values(
        available_dtypes=helpers.get_dtypes("integer"),
        num_arrays=2,
        min_num_dims=1,
        max_num_dims=5,
        min_dim_size=3,
        max_dim_size=3,
        shared_dtype=True,
    ),
)
def test_tensorflow_linalg_cross(
    frontend,
    on_device,
    dtype_and_x,
    *,
    fn_tree,
    test_flags,
    backend_fw,
):
    input_dtype, x = dtype_and_x
    helpers.test_frontend_function(
        input_dtypes=input_dtype,
        backend_to_test=backend_fw,
        frontend=frontend,
        test_flags=test_flags,
        fn_tree=fn_tree,
        on_device=on_device,
        a=x[0],
        b=x[1],
    )


@handle_frontend_test(
    fn_tree="tensorflow.linalg.svd",
    dtype_and_x=helpers.dtype_and_values(
        available_dtypes=helpers.get_dtypes("float"),
        min_value=0,
        max_value=10,
        shape=helpers.ints(min_value=2, max_value=5).map(lambda x: tuple([x, x])),
    ),
    full_matrices=st.booleans(),
    compute_uv=st.just(True),
)
def test_tensorflow_svd(
    *,
    dtype_and_x,
    backend_fw,
    full_matrices,
    compute_uv,
    frontend,
    test_flags,
    fn_tree,
    on_device,
):
    dtype, x = dtype_and_x
    x = np.asarray(x[0], dtype=dtype[0])
    # make symmetric positive definite beforehand
    x = np.matmul(x.T, x) + np.identity(x.shape[0]) * 1e-3
    ret, frontend_ret = helpers.test_frontend_function(
        input_dtypes=dtype,
        frontend=frontend,
        backend_to_test=backend_fw,
        test_flags=test_flags,
        fn_tree=fn_tree,
        on_device=on_device,
        test_values=False,
        atol=1e-03,
        rtol=1e-05,
        a=x,
        full_matrices=full_matrices,
        compute_uv=compute_uv,
    )
    ret = [ivy.to_numpy(x) for x in ret]
    frontend_ret = [np.asarray(x) for x in frontend_ret]

    u, s, vh = ret
    frontend_s, frontend_u, frontend_vh = frontend_ret

    assert_all_close(
        ret_np=u @ np.diag(s) @ vh,
        ret_from_gt_np=frontend_u @ np.diag(frontend_s) @ frontend_vh.T,
        rtol=1e-2,
        atol=1e-2,
        ground_truth_backend=frontend,
    )


# einsum
@handle_frontend_test(
    fn_tree="tensorflow.linalg.einsum",
    eq_n_op_n_shp=st.sampled_from(
        [
            ("ii", (np.arange(25).reshape(5, 5),), ()),
            ("ii->i", (np.arange(25).reshape(5, 5),), (5,)),
            ("ij,j", (np.arange(25).reshape(5, 5), np.arange(5)), (5,)),
        ]
    ),
    dtype=helpers.get_dtypes("float", full=False),
)
def test_tensorflow_linalg_einsum(
    *,
    eq_n_op_n_shp,
    dtype,
    on_device,
    fn_tree,
    backend_fw,
    frontend,
    test_flags,
):
    eq, operands, _ = eq_n_op_n_shp
    kw = {}
    i = 0
    for x_ in operands:
        kw["x{}".format(i)] = x_
        i += 1
    # len(operands) + 1 because of the equation
    test_flags.num_positional_args = len(operands) + 1
    helpers.test_frontend_function(
        input_dtypes=dtype,
        backend_to_test=backend_fw,
        frontend=frontend,
        test_flags=test_flags,
        fn_tree=fn_tree,
        on_device=on_device,
        equation=eq,
        **kw,
    )


# adjoint
@handle_frontend_test(
    fn_tree="tensorflow.linalg.adjoint",
    dtype_and_x=_get_dtype_and_matrix().filter(
        lambda x: "float16" not in x[0] and "bfloat16" not in x[0]
    ),  # TODO : remove this filter when paddle.conj supports float16
    test_with_out=st.just(False),
)
def test_tensorflow_adjoint(
    *,
    dtype_and_x,
    backend_fw,
    frontend,
    test_flags,
    fn_tree,
    on_device,
):
    input_dtype, x = dtype_and_x
    helpers.test_frontend_function(
        input_dtypes=input_dtype,
        backend_to_test=backend_fw,
        frontend=frontend,
        test_flags=test_flags,
        fn_tree=fn_tree,
        on_device=on_device,
        matrix=x[0],
    )


# diag
@handle_frontend_test(
    fn_tree="tensorflow.linalg.diag",
    dtype_and_x=helpers.dtype_and_values(
        available_dtypes=["int64", "int32"],
        min_num_dims=1,
        max_num_dims=2,
        min_dim_size=5,
        max_dim_size=10,
        min_value=0,
        max_value=10,
    ),
    k=st.just(0),
)
def test_tensorflow_diag(
    dtype_and_x,
    k,
    frontend,
    backend_fw,
    test_flags,
    fn_tree,
    on_device,
):
    dtype, x = dtype_and_x
    helpers.test_frontend_function(
        input_dtypes=dtype,
        backend_to_test=backend_fw,
        frontend=frontend,
        test_flags=test_flags,
        fn_tree=fn_tree,
        on_device=on_device,
        v=x[0],
        k=k,
    )


@st.composite
def _get_dtype_and_matrix_and_num(draw):
    arbitrary_dims = draw(helpers.get_shape(max_dim_size=5))
    random_size = draw(st.integers(min_value=1, max_value=4))
    shape = (*arbitrary_dims, random_size, random_size)
    dtype_and_values = draw(
        helpers.dtype_and_values(
            available_dtypes=helpers.get_dtypes("float"),
            shape=shape,
            min_value=-10,
            max_value=10,
        )
    )
    num_lower = draw(st.integers(min_value=-1, max_value=random_size - 1))
    num_upper = draw(st.integers(min_value=-1, max_value=random_size - 1))
    return (*dtype_and_values, num_lower, num_upper)


# band_part
@handle_frontend_test(
    fn_tree="tensorflow.linalg.band_part",
    dtype_and_input=_get_dtype_and_matrix_and_num(),
    test_with_out=st.just(False),
)
def test_tensorflow_band_part(
    *,
    dtype_and_input,
    frontend,
    backend_fw,
    test_flags,
    fn_tree,
    on_device,
):
    input_dtype, x, num_lower, num_upper = dtype_and_input
    helpers.test_frontend_function(
        input_dtypes=input_dtype,
        backend_to_test=backend_fw,
        frontend=frontend,
        test_flags=test_flags,
        fn_tree=fn_tree,
        on_device=on_device,
        input=x[0],
        num_lower=num_lower,
        num_upper=num_upper,
    )


# inv
@handle_frontend_test(
    fn_tree="tensorflow.linalg.inv",
    dtype_and_x=helpers.dtype_and_values(
        available_dtypes=helpers.get_dtypes("valid"),
        min_value=-100,
        max_value=100,
        shape=helpers.ints(min_value=1, max_value=20).map(lambda x: tuple([x, x])),
    ).filter(
        lambda x: "bfloat16" not in x[0]
        and np.linalg.cond(x[1][0]) < 1 / sys.float_info.epsilon
        and np.linalg.det(np.asarray(x[1][0])) != 0
    ),
    adjoint=st.booleans(),
    test_with_out=st.just(False),
)
def test_tensorflow_inv(
    *,
    dtype_and_x,
    on_device,
    fn_tree,
    frontend,
    backend_fw,
    test_flags,
    adjoint,
):
    dtype, x = dtype_and_x
    helpers.test_frontend_function(
        input_dtypes=dtype,
        rtol=1e-01,
        atol=1e-01,
        frontend=frontend,
        backend_to_test=backend_fw,
        test_flags=test_flags,
        fn_tree=fn_tree,
        on_device=on_device,
        input=x[0],
        adjoint=adjoint,
    )


# qr
@handle_frontend_test(
    fn_tree="tensorflow.linalg.qr",
    dtype_and_x=helpers.dtype_and_values(
        available_dtypes=helpers.get_dtypes("float"),
        min_value=0,
        max_value=10,
        shape=helpers.ints(min_value=2, max_value=5).map(lambda x: tuple([x, x])),
    ),
)
def test_qr(
    *,
    dtype_and_x,
    frontend,
    test_flags,
    fn_tree,
    on_device,
    backend_fw,
):
    dtype, x = dtype_and_x
    x = np.asarray(x[0], dtype=dtype[0])
    x = np.matmul(x.T, x) + np.identity(x.shape[0]) * 1e-3
    ret, frontend_ret = helpers.test_frontend_function(
        input_dtypes=dtype,
        backend_to_test=backend_fw,
        frontend=frontend,
        test_flags=test_flags,
        fn_tree=fn_tree,
        on_device=on_device,
        test_values=False,
        atol=1e-03,
        rtol=1e-05,
        input=x,
    )
    ret = [ivy.to_numpy(x) for x in ret]
    frontend_ret = [np.asarray(x) for x in frontend_ret]

    assert_all_close(
        ret_np=ret[0],
        ret_from_gt_np=frontend_ret[0],
        rtol=1e-2,
        atol=1e-2,
        ground_truth_backend=frontend,
    )


# tensor_diag
@handle_frontend_test(
    fn_tree="tensorflow.linalg.tensor_diag",
    dtype_and_x=helpers.dtype_and_values(
        available_dtypes=helpers.get_dtypes("valid"),
        min_num_dims=1,
        max_num_dims=1,
        min_dim_size=5,
        max_dim_size=10,
        min_value=1,
        max_value=10,
    ),
    test_with_out=st.just(False),
)
def test_tensorflow_tensor_diag(
    *,
    dtype_and_x,
    frontend,
    test_flags,
    fn_tree,
    on_device,
):
    dtype, x = dtype_and_x
    helpers.test_frontend_function(
        input_dtypes=dtype,
        frontend=frontend,
        test_flags=test_flags,
        fn_tree=fn_tree,
        on_device=on_device,
        diagonal=x[0],
    )
<<<<<<< HEAD
    


# Tests for tensorflow.linalg.set_diag function's frontend
@handle_frontend_test(
    fn_tree="tensorflow.linalg.set_diag",
    dtype_and_x=helpers.dtype_and_values(
        available_dtypes=helpers.get_dtypes("valid"),
        min_num_dims=2,
        max_num_dims=3,
        min_dim_size=3,
        max_dim_size=6,
        min_value=-10.,
        max_value=10.,
    )
)
def test_tensorflow_set_diag(
        dtype_and_x,
        frontend,
        backend_fw,
        test_flags,
        fn_tree,
        on_device,
):
    dtype, x = dtype_and_x
    x = ivy.squeeze(x)
    helpers.test_frontend_function(
        input_dtypes=dtype,
        backend_to_test=backend_fw,
        frontend=frontend,
        test_flags=test_flags,
        fn_tree=fn_tree,
        on_device=on_device,
        input=x,
        diagonal=x[0]
=======


@handle_frontend_test(
    fn_tree="tensorflow.linalg.expm",
    dtype_and_x=helpers.dtype_and_values(
        available_dtypes=helpers.get_dtypes("float"),
        num_arrays=1,
        min_value=1,
        max_value=10,
        shape=helpers.ints(min_value=3, max_value=3).map(lambda x: tuple([x, x])),
    ).filter(lambda x: "float16" not in x[0]),
    test_with_out=st.just(False),
)
def test_tensorflow_expm(
    *,
    dtype_and_x,
    on_device,
    fn_tree,
    frontend,
    backend_fw,
    test_flags,
):
    dtype, x = dtype_and_x
    helpers.test_frontend_function(
        input_dtypes=dtype,
        frontend=frontend,
        backend_to_test=backend_fw,
        test_flags=test_flags,
        fn_tree=fn_tree,
        on_device=on_device,
        input=x[0],
        atol=1,
        rtol=1e-01,
>>>>>>> 69936ffb
    )<|MERGE_RESOLUTION|>--- conflicted
+++ resolved
@@ -1133,9 +1133,7 @@
         on_device=on_device,
         diagonal=x[0],
     )
-<<<<<<< HEAD
     
-
 
 # Tests for tensorflow.linalg.set_diag function's frontend
 @handle_frontend_test(
@@ -1169,7 +1167,7 @@
         on_device=on_device,
         input=x,
         diagonal=x[0]
-=======
+    )
 
 
 @handle_frontend_test(
@@ -1203,5 +1201,4 @@
         input=x[0],
         atol=1,
         rtol=1e-01,
->>>>>>> 69936ffb
     )