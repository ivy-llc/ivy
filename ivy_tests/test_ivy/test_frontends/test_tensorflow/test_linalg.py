--- conflicted
+++ resolved
@@ -237,13 +237,8 @@
     return [input_dtype], hpd
 
 
-<<<<<<< HEAD
-@handle_cmd_line_args
-@given(
-=======
 @handle_frontend_test(
     fn_tree="tensorflow.linalg.logdet",
->>>>>>> b03dc372
     dtype_and_x=_get_hermitian_pos_def_matrix(),
     num_positional_args=helpers.num_positional_args(
         fn_name="ivy.functional.frontends.tensorflow.linalg.logdet"
