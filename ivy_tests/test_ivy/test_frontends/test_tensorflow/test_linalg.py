--- conflicted
+++ resolved
@@ -13,60 +13,6 @@
 from ivy_tests.test_ivy.test_functional.test_core.test_linalg import (
     _get_dtype_value1_value2_axis_for_tensordot,
 )
-
-
-@st.composite
-def _get_dtype_value1_value2_axis_for_tensordot(
-    draw,
-    available_dtypes,
-    min_value=None,
-    max_value=None,
-    allow_inf=True,
-    exclude_min=False,
-    exclude_max=False,
-    min_num_dims=1,
-    max_num_dims=10,
-    min_dim_size=1,
-    max_dim_size=10,
-):
-
-    shape = draw(
-        helpers.get_shape(
-            allow_none=False,
-            min_num_dims=min_num_dims,
-            max_num_dims=max_num_dims,
-            min_dim_size=min_dim_size,
-            max_dim_size=max_dim_size,
-        )
-    )
-    axis = draw(helpers.ints(min_value=1, max_value=len(shape)))
-    dtype = draw(available_dtypes)
-
-    values = []
-    for i in range(2):
-        values.append(
-            draw(
-                helpers.array_values(
-                    dtype=dtype,
-                    shape=shape,
-                    min_value=min_value,
-                    max_value=max_value,
-                    allow_inf=allow_inf,
-                    exclude_min=exclude_min,
-                    exclude_max=exclude_max,
-                )
-            )
-        )
-
-    value1, value2 = values[0], values[1]
-    value1 = np.asarray(value1, dtype=dtype)
-    value2 = np.asarray(value2, dtype=dtype)
-    if not isinstance(axis, list):
-        value2 = value2.transpose(
-            [k for k in range(len(shape) - axis, len(shape))]
-            + [k for k in range(0, len(shape) - axis)]
-        )
-    return dtype, value1, value2, axis
 
 
 @st.composite
@@ -84,10 +30,7 @@
     )
 
 
-<<<<<<< HEAD
 # det
-=======
->>>>>>> 727bc69b
 @handle_cmd_line_args
 @given(
     dtype_and_input=_get_dtype_and_matrix(),
@@ -112,10 +55,7 @@
     )
 
 
-<<<<<<< HEAD
 # eigvalsh
-=======
->>>>>>> 727bc69b
 @handle_cmd_line_args
 @given(
     dtype_and_input=_get_dtype_and_matrix(),
@@ -140,6 +80,7 @@
     )
 
 
+# matrix_rank
 @handle_cmd_line_args
 @given(
     dtype_x=helpers.dtype_and_values(
@@ -378,7 +319,6 @@
     )
 
 
-<<<<<<< HEAD
 # qr
 @handle_cmd_line_args
 @given(
@@ -495,18 +435,10 @@
         max_num_dims=8,
         min_dim_size=1,
         max_dim_size=15,
-=======
-# tensordot
-@handle_cmd_line_args
-@given(
-    dtype_x_y_axes=_get_dtype_value1_value2_axis_for_tensordot(
-        available_dtypes=helpers.get_dtypes("numeric"),
->>>>>>> 727bc69b
     ),
     num_positional_args=helpers.num_positional_args(
         fn_name="ivy.functional.frontends.tensorflow.tensordot"
     ),
-<<<<<<< HEAD
     as_variable=st.booleans(),
     native_array=st.booleans(),
 )
@@ -519,40 +451,17 @@
         x2,
         axis,
     ) = dtype_x1_x2_axis
-=======
-)
-def test_tensorflow_tensordot(
-    *,
-    dtype_x_y_axes,
-    as_variable,
-    num_positional_args,
-    native_array,
-    fw,
-):
-    (
-        dtype,
-        x,
-        y,
-        axes,
-    ) = dtype_x_y_axes
-
->>>>>>> 727bc69b
     as_variable = [as_variable, as_variable]
     native_array = [native_array, native_array]
 
     helpers.test_frontend_function(
-<<<<<<< HEAD
-        input_dtypes=input_dtype,
-=======
-        input_dtypes=dtype,
->>>>>>> 727bc69b
-        as_variable_flags=as_variable,
-        with_out=False,
-        num_positional_args=num_positional_args,
-        native_array_flags=native_array,
-        fw=fw,
-        frontend="tensorflow",
-<<<<<<< HEAD
+        input_dtypes=input_dtype,
+        as_variable_flags=as_variable,
+        with_out=False,
+        num_positional_args=num_positional_args,
+        native_array_flags=native_array,
+        fw=fw,
+        frontend="tensorflow",
         fn_tree="linalg.tensordot",
         a=x1,
         b=x2,
@@ -560,10 +469,4 @@
         name=None,
         rtol=1e-3,
         atol=1e-2,
-=======
-        fn_tree="tensordot",
-        x=np.asarray(x, dtype=dtype),
-        y=np.asarray(y, dtype=dtype),
-        axes=axes,
->>>>>>> 727bc69b
     )