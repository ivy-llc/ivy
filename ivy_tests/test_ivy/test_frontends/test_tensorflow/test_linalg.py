--- conflicted
+++ resolved
@@ -463,44 +463,23 @@
     dtype_x1_x2_axis, num_positional_args, as_variable, native_array, fw
 ):
     (
-<<<<<<< HEAD
-        input_dtype,
-        x1,
-        x2,
-        axis,
-    ) = dtype_x1_x2_axis
-    as_variable = [as_variable, as_variable]
-    native_array = [native_array, native_array]
-
-=======
         dtype,
         x,
         y,
         axes,
-    ) = dtype_x_y_axes
->>>>>>> 015830f3
-    helpers.test_frontend_function(
-        input_dtypes=input_dtype,
-        as_variable_flags=as_variable,
-        with_out=False,
-        num_positional_args=num_positional_args,
-        native_array_flags=native_array,
-        fw=fw,
-        frontend="tensorflow",
-<<<<<<< HEAD
-        fn_tree="linalg.tensordot",
-        a=x1,
-        b=x2,
-        axes=axis,
-        name=None,
-        rtol=1e-3,
-        atol=1e-2,
-=======
+    ) = dtype_x1_x2_axis
+    helpers.test_frontend_function(
+        input_dtypes=dtype,
+        as_variable_flags=as_variable,
+        with_out=False,
+        num_positional_args=num_positional_args,
+        native_array_flags=native_array,
+        fw=fw,
+        frontend="tensorflow",
         fn_tree="tensordot",
         a=x,
         b=y,
         axes=axes,
->>>>>>> 015830f3
     )
 
 
