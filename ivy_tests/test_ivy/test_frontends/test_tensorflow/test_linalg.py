--- conflicted
+++ resolved
@@ -1,17 +1,13 @@
 # global
 import numpy as np
 from hypothesis import given, strategies as st
-
 import sys
 
 # local
 import ivy_tests.test_ivy.helpers as helpers
 import ivy.functional.backends.tensorflow as ivy_tf
-<<<<<<< HEAD
 import ivy.functional.backends.numpy as ivy_np
-=======
 from ivy_tests.test_ivy.helpers import handle_cmd_line_args
->>>>>>> ee57b1c2
 
 
 @st.composite
@@ -79,7 +75,6 @@
     )
 
 
-<<<<<<< HEAD
 @given(
     dtype_x=helpers.dtype_and_values(
         available_dtypes=ivy_np.valid_float_dtypes[1:],
@@ -109,7 +104,18 @@
     helpers.test_frontend_function(
         input_dtypes=input_dtype,
         as_variable_flags=as_variables,
-=======
+        with_out=False,
+        num_positional_args=num_positional_args,
+        native_array_flags=native_array,
+        fw=fw,
+        frontend="tensorflow",
+        fn_tree="linalg.matrix_rank",
+        atol=1.0,
+        a=np.asarray(x, dtype=input_dtype),
+        tol=tolr
+        )
+
+
 @st.composite
 def _solve_get_dtype_and_data(draw):
     batch = draw(st.integers(min_value=1, max_value=5))
@@ -163,7 +169,6 @@
     native_array,
     fw,
 ):
-
     data1, data2 = dtype_and_x
     input_dtype1, x = data1
     input_dtype2, y = data2
@@ -171,20 +176,7 @@
     helpers.test_frontend_function(
         input_dtypes=[input_dtype1, input_dtype2],
         as_variable_flags=as_variable,
->>>>>>> ee57b1c2
-        with_out=False,
-        num_positional_args=num_positional_args,
-        native_array_flags=native_array,
-        fw=fw,
-        frontend="tensorflow",
-<<<<<<< HEAD
-        fn_tree="linalg.matrix_rank",
-        atol=1.0,
-        a=np.asarray(x, dtype=input_dtype),
-        tol=tolr
-=======
         fn_tree="linalg.solve",
         x=np.asarray(x, dtype=input_dtype1),
         y=np.asarray(y, dtype=input_dtype2),
->>>>>>> ee57b1c2
     )