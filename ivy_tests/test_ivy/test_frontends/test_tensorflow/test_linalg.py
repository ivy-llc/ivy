# global
import numpy as np
from hypothesis import given, strategies as st

import sys

# local
import ivy_tests.test_ivy.helpers as helpers
import ivy.functional.backends.tensorflow as ivy_tf
from ivy_tests.test_ivy.helpers import handle_cmd_line_args


@st.composite
def _get_dtype_and_matrix(draw):
    arbitrary_dims = draw(helpers.get_shape(max_dim_size=5))
    random_size = draw(st.integers(min_value=1, max_value=4))
    shape = (*arbitrary_dims, random_size, random_size)
    return draw(
        helpers.dtype_and_values(
            available_dtypes=ivy_tf.valid_float_dtypes,
            shape=shape,
            min_value=-10,
            max_value=10,
        )
    )


@given(
    dtype_and_input=_get_dtype_and_matrix(),
    as_variable=st.booleans(),
    num_positional_args=helpers.num_positional_args(
        fn_name="ivy.functional.frontends.tensorflow.det"
    ),
    native_array=st.booleans(),
)
def test_tensorflow_det(
    dtype_and_input, as_variable, num_positional_args, native_array, fw
):
    input_dtype, x = dtype_and_input
    helpers.test_frontend_function(
        input_dtypes=input_dtype,
        as_variable_flags=as_variable,
        with_out=False,
        num_positional_args=num_positional_args,
        native_array_flags=native_array,
        fw=fw,
        frontend="tensorflow",
        fn_tree="linalg.det",
        input=np.asarray(x, dtype=input_dtype),
    )


@given(
    dtype_and_input=_get_dtype_and_matrix(),
    as_variable=st.booleans(),
    num_positional_args=helpers.num_positional_args(
        fn_name="ivy.functional.frontends.tensorflow.eigvalsh"
    ),
    native_array=st.booleans(),
)
def test_tensorflow_eigvalsh(
    dtype_and_input, as_variable, num_positional_args, native_array, fw
):
    input_dtype, x = dtype_and_input
    helpers.test_frontend_function(
        input_dtypes=input_dtype,
        as_variable_flags=as_variable,
        with_out=False,
        num_positional_args=num_positional_args,
        native_array_flags=native_array,
        fw=fw,
        frontend="tensorflow",
        fn_tree="linalg.eigvalsh",
        input=np.asarray(x, dtype=input_dtype),
    )


<<<<<<< HEAD
# slogdet
@handle_cmd_line_args
@given(
    dtype_and_x=helpers.dtype_and_values(
        available_dtypes=ivy_tf.valid_float_dtypes,
        min_value=0,
        shape=helpers.ints(min_value=2, max_value=10).map(lambda x: tuple([x, x])),
    ),
    num_positional_args=helpers.num_positional_args(fn_name="slogdet"),
)
def test_tensorflow_slogdet(
    *,
=======
@st.composite
def _solve_get_dtype_and_data(draw):
    batch = draw(st.integers(min_value=1, max_value=5))
    random_size = draw(st.integers(min_value=2, max_value=4))
    # shape = (batch, random_size, random_size)

    input_dtype = draw(
        st.shared(st.sampled_from(ivy_tf.valid_float_dtypes), key="shared_dtype")
    )
    shape = (random_size, random_size)
    tmp = []
    for i in range(batch):
        tmp.append(
            draw(
                helpers.array_values(
                    dtype=input_dtype,
                    shape=shape,
                    min_value=-10,
                    max_value=10,
                ).filter(lambda x: np.linalg.cond(x) < 1 / sys.float_info.epsilon)
            )
        )

    data1 = (input_dtype, tmp)

    shape = (batch, random_size, draw(st.integers(min_value=2, max_value=4)))
    data2 = draw(
        helpers.dtype_and_values(
            available_dtypes=ivy_tf.valid_float_dtypes,
            shape=shape,
            min_value=-10,
            max_value=10,
        )
    )

    return data1, data2


# solve
@handle_cmd_line_args
@given(
    dtype_and_x=_solve_get_dtype_and_data(),
    num_positional_args=helpers.num_positional_args(
        fn_name="ivy.functional.frontends.tensorflow.solve"
    ),
)
def test_tensorflow_solve(
>>>>>>> c49be9d0
    dtype_and_x,
    as_variable,
    num_positional_args,
    native_array,
<<<<<<< HEAD
    container,
    instance_method,
    fw,
):
    input_dtype, x = dtype_and_x
    helpers.test_frontend_function(
        input_dtypes=input_dtype,
=======
    fw,
):

    data1, data2 = dtype_and_x
    input_dtype1, x = data1
    input_dtype2, y = data2

    helpers.test_frontend_function(
        input_dtypes=[input_dtype1, input_dtype2],
>>>>>>> c49be9d0
        as_variable_flags=as_variable,
        with_out=False,
        num_positional_args=num_positional_args,
        native_array_flags=native_array,
<<<<<<< HEAD
        container_flags=container,
        instance_method=instance_method,
        fw=fw,
        frontend="tensorflow",
        fn_tree="slogdet",
        x=np.asarray(x, dtype=input_dtype),
=======
        fw=fw,
        frontend="tensorflow",
        fn_tree="linalg.solve",
        x=np.asarray(x, dtype=input_dtype1),
        y=np.asarray(y, dtype=input_dtype2),
>>>>>>> c49be9d0
    )<|MERGE_RESOLUTION|>--- conflicted
+++ resolved
@@ -75,20 +75,6 @@
     )
 
 
-<<<<<<< HEAD
-# slogdet
-@handle_cmd_line_args
-@given(
-    dtype_and_x=helpers.dtype_and_values(
-        available_dtypes=ivy_tf.valid_float_dtypes,
-        min_value=0,
-        shape=helpers.ints(min_value=2, max_value=10).map(lambda x: tuple([x, x])),
-    ),
-    num_positional_args=helpers.num_positional_args(fn_name="slogdet"),
-)
-def test_tensorflow_slogdet(
-    *,
-=======
 @st.composite
 def _solve_get_dtype_and_data(draw):
     batch = draw(st.integers(min_value=1, max_value=5))
@@ -136,20 +122,10 @@
     ),
 )
 def test_tensorflow_solve(
->>>>>>> c49be9d0
     dtype_and_x,
     as_variable,
     num_positional_args,
     native_array,
-<<<<<<< HEAD
-    container,
-    instance_method,
-    fw,
-):
-    input_dtype, x = dtype_and_x
-    helpers.test_frontend_function(
-        input_dtypes=input_dtype,
-=======
     fw,
 ):
 
@@ -159,23 +135,48 @@
 
     helpers.test_frontend_function(
         input_dtypes=[input_dtype1, input_dtype2],
->>>>>>> c49be9d0
         as_variable_flags=as_variable,
         with_out=False,
         num_positional_args=num_positional_args,
         native_array_flags=native_array,
-<<<<<<< HEAD
-        container_flags=container,
-        instance_method=instance_method,
-        fw=fw,
-        frontend="tensorflow",
-        fn_tree="slogdet",
-        x=np.asarray(x, dtype=input_dtype),
-=======
         fw=fw,
         frontend="tensorflow",
         fn_tree="linalg.solve",
         x=np.asarray(x, dtype=input_dtype1),
         y=np.asarray(y, dtype=input_dtype2),
->>>>>>> c49be9d0
+    )
+
+
+# slogdet
+@given(
+    dtype_and_x=helpers.dtype_and_values(
+        available_dtypes=ivy_tf.valid_float_dtypes,
+        min_value=0,
+        shape=helpers.ints(min_value=2, max_value=10).map(lambda x: tuple([x, x])),
+    ),
+    num_positional_args=helpers.num_positional_args(fn_name="slogdet"),
+)
+def test_tensorflow_slogdet(
+    *,
+    dtype_and_x,
+    as_variable,
+    num_positional_args,
+    native_array,
+    container,
+    instance_method,
+    fw,
+):
+    input_dtype, x = dtype_and_x
+    helpers.test_frontend_function(
+        input_dtypes=input_dtype,
+        as_variable_flags=as_variable,
+        with_out=False,
+        num_positional_args=num_positional_args,
+        native_array_flags=native_array,
+        container_flags=container,
+        instance_method=instance_method,
+        fw=fw,
+        frontend="tensorflow",
+        fn_tree="linalg.slogdet",
+        x=np.asarray(x, dtype=input_dtype),
     )