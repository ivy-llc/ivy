# global
import numpy as np
from hypothesis import given, strategies as st
import sys

# local
import ivy_tests.test_ivy.helpers as helpers
import ivy.functional.backends.tensorflow as ivy_tf
import ivy.functional.backends.numpy as ivy_np
from ivy_tests.test_ivy.helpers import handle_cmd_line_args
from ivy_tests.test_ivy.test_functional.test_core.test_linalg \
    import _get_dtype_value1_value2_axis_for_tensordot


@st.composite
def _get_dtype_and_matrix(draw):
    arbitrary_dims = draw(helpers.get_shape(max_dim_size=5))
    random_size = draw(st.integers(min_value=1, max_value=4))
    shape = (*arbitrary_dims, random_size, random_size)
    return draw(
        helpers.dtype_and_values(
            available_dtypes=ivy_tf.valid_float_dtypes,
            shape=shape,
            min_value=-10,
            max_value=10,
        )
    )


@given(
    dtype_and_input=_get_dtype_and_matrix(),
    as_variable=st.booleans(),
    num_positional_args=helpers.num_positional_args(
        fn_name="ivy.functional.frontends.tensorflow.det"
    ),
    native_array=st.booleans(),
)
def test_tensorflow_det(
    dtype_and_input, as_variable, num_positional_args, native_array, fw
):
    input_dtype, x = dtype_and_input
    helpers.test_frontend_function(
        input_dtypes=input_dtype,
        as_variable_flags=as_variable,
        with_out=False,
        num_positional_args=num_positional_args,
        native_array_flags=native_array,
        fw=fw,
        frontend="tensorflow",
        fn_tree="linalg.det",
        input=np.asarray(x, dtype=input_dtype),
    )


@given(
    dtype_and_input=_get_dtype_and_matrix(),
    as_variable=st.booleans(),
    num_positional_args=helpers.num_positional_args(
        fn_name="ivy.functional.frontends.tensorflow.eigvalsh"
    ),
    native_array=st.booleans(),
)
def test_tensorflow_eigvalsh(
    dtype_and_input, as_variable, num_positional_args, native_array, fw
):
    input_dtype, x = dtype_and_input
    helpers.test_frontend_function(
        input_dtypes=input_dtype,
        as_variable_flags=as_variable,
        with_out=False,
        num_positional_args=num_positional_args,
        native_array_flags=native_array,
        fw=fw,
        frontend="tensorflow",
        fn_tree="linalg.eigvalsh",
        input=np.asarray(x, dtype=input_dtype),
    )


@given(
    dtype_x=helpers.dtype_and_values(
        available_dtypes=ivy_np.valid_float_dtypes[1:],
        min_num_dims=2,
        min_value=-1e05,
        max_value=1e05,
    ),
    as_variables=st.booleans(),
    native_array=st.booleans(),
    num_positional_args=helpers.num_positional_args(
        fn_name="ivy.functional.frontends.tensorflow.matrix_rank"
    ),
    tolr=st.floats(allow_nan=False, allow_infinity=False) | st.just(None),
    data=st.data(),
)
def test_matrix_rank(
    *, data, dtype_x, as_variables, num_positional_args, native_array, tolr, fw
):
    input_dtype, x = dtype_x
    helpers.test_frontend_function(
        input_dtypes=input_dtype,
        as_variable_flags=as_variables,
        with_out=False,
        num_positional_args=num_positional_args,
        native_array_flags=native_array,
        fw=fw,
        frontend="tensorflow",
        fn_tree="linalg.matrix_rank",
        atol=1.0,
        a=np.asarray(x, dtype=input_dtype),
        tol=tolr,
    )


@st.composite
def _solve_get_dtype_and_data(draw):
    batch = draw(st.integers(min_value=1, max_value=5))
    random_size = draw(st.integers(min_value=2, max_value=4))
    # shape = (batch, random_size, random_size)

    input_dtype = draw(
        st.shared(st.sampled_from(ivy_tf.valid_float_dtypes), key="shared_dtype")
    )
    shape = (random_size, random_size)
    tmp = []
    for i in range(batch):
        tmp.append(
            draw(
                helpers.array_values(
                    dtype=input_dtype,
                    shape=shape,
                    min_value=-10,
                    max_value=10,
                ).filter(lambda x: np.linalg.cond(x) < 1 / sys.float_info.epsilon)
            )
        )

    data1 = (input_dtype, tmp)

    shape = (batch, random_size, draw(st.integers(min_value=2, max_value=4)))
    data2 = draw(
        helpers.dtype_and_values(
            available_dtypes=ivy_tf.valid_float_dtypes,
            shape=shape,
            min_value=-10,
            max_value=10,
        )
    )

    return data1, data2


# solve
@handle_cmd_line_args
@given(
    dtype_and_x=_solve_get_dtype_and_data(),
    num_positional_args=helpers.num_positional_args(
        fn_name="ivy.functional.frontends.tensorflow.solve"
    ),
)
def test_tensorflow_solve(
    dtype_and_x,
    as_variable,
    num_positional_args,
    native_array,
    fw,
):
    data1, data2 = dtype_and_x
    input_dtype1, x = data1
    input_dtype2, y = data2

    helpers.test_frontend_function(
        input_dtypes=[input_dtype1, input_dtype2],
        as_variable_flags=as_variable,
        with_out=False,
        num_positional_args=num_positional_args,
        native_array_flags=native_array,
        fw=fw,
        frontend="tensorflow",
        fn_tree="linalg.solve",
        x=np.asarray(x, dtype=input_dtype1),
        y=np.asarray(y, dtype=input_dtype2),
    )


# slogdet
@given(
    dtype_and_x=_get_dtype_and_matrix(),
    as_variable=st.booleans(),
    num_positional_args=helpers.num_positional_args(
        fn_name="ivy.functional.frontends.tensorflow.slogdet"
    ),
    native_array=st.booleans(),
)
def test_tensorflow_slogdet(
    *,
    dtype_and_x,
    as_variable,
    num_positional_args,
    native_array,
    fw,
):
    input_dtype, x = dtype_and_x
    helpers.test_frontend_function(
        input_dtypes=input_dtype,
        as_variable_flags=as_variable,
        with_out=False,
        num_positional_args=num_positional_args,
        native_array_flags=native_array,
        fw=fw,
        frontend="tensorflow",
        fn_tree="linalg.slogdet",
        x=np.asarray(x, dtype=input_dtype),
    )


<<<<<<< HEAD
# tensordot
@handle_cmd_line_args
@given(
    dtype_x_y_axes=_get_dtype_value1_value2_axis_for_tensordot(
        available_dtypes=helpers.get_dtypes("numeric"),
    ),
    num_positional_args=helpers.num_positional_args(
        fn_name="ivy.functional.frontends.tensorflow.tensordot"
    ),
)
def test_tensorflow_tensordot(
    *,
    dtype_x_y_axes,
    as_variable,
    num_positional_args,
    native_array,
    fw,
):
    (
        dtype,
        x,
        y,
        axes,
    ) = dtype_x_y_axes

    as_variable = [as_variable, as_variable]
    native_array = [native_array, native_array]

    helpers.test_frontend_function(
        input_dtypes=dtype,
=======
# pinv
@given(
    dtype_and_input=_get_dtype_and_matrix(),
    as_variable=st.booleans(),
    num_positional_args=helpers.num_positional_args(
        fn_name="ivy.functional.frontends.tensorflow.pinv"
    ),
    native_array=st.booleans(),
)
def test_tensorflow_pinv(
    dtype_and_input, as_variable, num_positional_args, native_array, fw
):
    input_dtype, x = dtype_and_input

    helpers.test_frontend_function(
        input_dtypes=input_dtype,
>>>>>>> 8697a69d
        as_variable_flags=as_variable,
        with_out=False,
        num_positional_args=num_positional_args,
        native_array_flags=native_array,
        fw=fw,
        frontend="tensorflow",
<<<<<<< HEAD
        fn_tree="tensordot",
        x=x,
        y=y,
        axes=axes,
=======
        fn_tree="linalg.pinv",
        a=np.asarray(x, dtype=input_dtype),
        rcond=1e-15,
        validate_args=False,
        name=None,
>>>>>>> 8697a69d
    )<|MERGE_RESOLUTION|>--- conflicted
+++ resolved
@@ -213,7 +213,36 @@
     )
 
 
-<<<<<<< HEAD
+# pinv
+@given(
+    dtype_and_input=_get_dtype_and_matrix(),
+    as_variable=st.booleans(),
+    num_positional_args=helpers.num_positional_args(
+        fn_name="ivy.functional.frontends.tensorflow.pinv"
+    ),
+    native_array=st.booleans(),
+)
+def test_tensorflow_pinv(
+    dtype_and_input, as_variable, num_positional_args, native_array, fw
+):
+    input_dtype, x = dtype_and_input
+
+    helpers.test_frontend_function(
+        input_dtypes=input_dtype,
+        as_variable_flags=as_variable,
+        with_out=False,
+        num_positional_args=num_positional_args,
+        native_array_flags=native_array,
+        fw=fw,
+        frontend="tensorflow",
+        fn_tree="linalg.pinv",
+        a=np.asarray(x, dtype=input_dtype),
+        rcond=1e-15,
+        validate_args=False,
+        name=None,
+    )
+
+
 # tensordot
 @handle_cmd_line_args
 @given(
@@ -244,40 +273,14 @@
 
     helpers.test_frontend_function(
         input_dtypes=dtype,
-=======
-# pinv
-@given(
-    dtype_and_input=_get_dtype_and_matrix(),
-    as_variable=st.booleans(),
-    num_positional_args=helpers.num_positional_args(
-        fn_name="ivy.functional.frontends.tensorflow.pinv"
-    ),
-    native_array=st.booleans(),
-)
-def test_tensorflow_pinv(
-    dtype_and_input, as_variable, num_positional_args, native_array, fw
-):
-    input_dtype, x = dtype_and_input
-
-    helpers.test_frontend_function(
-        input_dtypes=input_dtype,
->>>>>>> 8697a69d
-        as_variable_flags=as_variable,
-        with_out=False,
-        num_positional_args=num_positional_args,
-        native_array_flags=native_array,
-        fw=fw,
-        frontend="tensorflow",
-<<<<<<< HEAD
+        as_variable_flags=as_variable,
+        with_out=False,
+        num_positional_args=num_positional_args,
+        native_array_flags=native_array,
+        fw=fw,
+        frontend="tensorflow",
         fn_tree="tensordot",
         x=x,
         y=y,
         axes=axes,
-=======
-        fn_tree="linalg.pinv",
-        a=np.asarray(x, dtype=input_dtype),
-        rcond=1e-15,
-        validate_args=False,
-        name=None,
->>>>>>> 8697a69d
     )