--- conflicted
+++ resolved
@@ -72,8 +72,6 @@
         frontend="tensorflow",
         fn_tree="linalg.eigvalsh",
         input=np.asarray(x, dtype=input_dtype),
-<<<<<<< HEAD
-=======
     )
 
 
@@ -177,5 +175,4 @@
         frontend="tensorflow",
         fn_tree="linalg.slogdet",
         x=np.asarray(x, dtype=input_dtype),
->>>>>>> 696fc834
     )