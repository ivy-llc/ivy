# global
import ivy
import numpy as np
from hypothesis import given, strategies as st

# local
import ivy_tests.test_ivy.helpers as helpers
import ivy.functional.backends.numpy as ivy_np
import ivy.functional.backends.tensorflow as ivy_tf


# add
@given(
    dtype_and_x=helpers.dtype_and_values(
        available_dtypes=tuple(
            set(ivy_np.valid_float_dtypes).intersection(set(ivy_tf.valid_float_dtypes))
        ),
        num_arrays=2,
        shared_dtype=True,
    ),
    as_variable=helpers.list_of_length(x=st.booleans(), length=2),
    num_positional_args=helpers.num_positional_args(
        fn_name="ivy.functional.frontends.tensorflow.add"
    ),
    native_array=helpers.list_of_length(x=st.booleans(), length=2),
)
def test_tensorflow_add(
    dtype_and_x, as_variable, num_positional_args, native_array, fw
):
    input_dtype, x = dtype_and_x
    helpers.test_frontend_function(
        input_dtypes=input_dtype,
        as_variable_flags=as_variable,
        with_out=False,
        num_positional_args=num_positional_args,
        native_array_flags=native_array,
        fw=fw,
        frontend="tensorflow",
        fn_name="add",
        x=np.asarray(x[0], dtype=input_dtype[0]),
        y=np.asarray(x[1], dtype=input_dtype[1]),
    )


# tan
@given(
    dtype_and_x=helpers.dtype_and_values(available_dtypes=ivy_tf.valid_float_dtypes),
    as_variable=st.booleans(),
    num_positional_args=helpers.num_positional_args(
        fn_name="ivy.functional.frontends.tensorflow.tan"
    ),
    native_array=st.booleans(),
)
def test_tensorflow_tan(
    dtype_and_x, as_variable, num_positional_args, native_array, fw
):
    input_dtype, x = dtype_and_x
    helpers.test_frontend_function(
        input_dtypes=input_dtype,
        as_variable_flags=as_variable,
        with_out=False,
        num_positional_args=num_positional_args,
        native_array_flags=native_array,
        fw=fw,
        frontend="tensorflow",
        fn_name="tan",
        x=np.asarray(x, dtype=input_dtype),
    )


# noinspection DuplicatedCode
@st.composite
def _arrays_idx_n_dtypes(draw):
    num_dims = draw(st.shared(st.integers(1, 4), key="num_dims"))
    num_arrays = draw(st.shared(st.integers(2, 4), key="num_arrays"))
    common_shape = draw(
        helpers.lists(
            arg=st.integers(2, 3), min_size=num_dims - 1, max_size=num_dims - 1
        )
    )
    unique_idx = draw(helpers.integers(min_value=0, max_value=num_dims - 1))
    unique_dims = draw(
        helpers.lists(arg=st.integers(2, 3), min_size=num_arrays, max_size=num_arrays)
    )
    xs = list()
    available_dtypes = tuple(
        set(ivy_np.valid_float_dtypes).intersection(ivy_tf.valid_float_dtypes)
    )
    input_dtypes = draw(
        helpers.array_dtypes(available_dtypes=available_dtypes, shared_dtype=True)
    )
    for ud, dt in zip(unique_dims, input_dtypes):
        x = draw(
            helpers.array_values(
                shape=common_shape[:unique_idx] + [ud] + common_shape[unique_idx:],
                dtype=dt,
            )
        )
        xs.append(x)
    return xs, input_dtypes, unique_idx


# concat
@given(
    xs_n_input_dtypes_n_unique_idx=_arrays_idx_n_dtypes(),
    as_variable=helpers.array_bools(),
    num_positional_args=helpers.num_positional_args(
        fn_name="ivy.functional.frontends.tensorflow.concat"
    ),
    native_array=helpers.array_bools(),
)
def test_tensorflow_concat(
    xs_n_input_dtypes_n_unique_idx,
    as_variable,
    num_positional_args,
    native_array,
    fw,
):
    xs, input_dtypes, unique_idx = xs_n_input_dtypes_n_unique_idx
    xs = [np.asarray(x, dtype=dt) for x, dt in zip(xs, input_dtypes)]
    helpers.test_frontend_function(
        input_dtypes=input_dtypes,
        as_variable_flags=as_variable,
        with_out=False,
        num_positional_args=num_positional_args,
        native_array_flags=native_array,
        fw=fw,
        frontend="tensorflow",
        fn_name="concat",
        values=xs,
        axis=unique_idx,
    )


# full
@st.composite
def _dtypes(draw):
    return draw(
        st.shared(
            helpers.list_of_length(
                x=st.sampled_from(ivy_tf.valid_numeric_dtypes), length=1
            ),
            key="dtype",
        )
    )


@st.composite
def _fill_value(draw):
    dtype = draw(_dtypes())[0]
    if ivy.is_uint_dtype(dtype):
        return draw(st.integers(0, 5))
    elif ivy.is_int_dtype(dtype):
        return draw(st.integers(-5, 5))
    return draw(st.floats(-5, 5))


@given(
    shape=helpers.get_shape(
        allow_none=False,
        min_num_dims=1,
        max_num_dims=5,
        min_dim_size=1,
        max_dim_size=10,
    ),
    fill_value=_fill_value(),
    dtypes=_dtypes(),
    num_positional_args=helpers.num_positional_args(
        fn_name="ivy.functional.frontends.tensorflow.fill"
    ),
)
def test_tensorflow_full(
    shape,
    fill_value,
    dtypes,
    num_positional_args,
    fw,
):
    helpers.test_frontend_function(
        input_dtypes=dtypes,
        as_variable_flags=False,
        with_out=False,
        num_positional_args=num_positional_args,
        native_array_flags=False,
        fw=fw,
        frontend="tensorflow",
        fn_name="fill",
        dims=shape,
        value=fill_value,
        rtol=1e-05,
    )


# mutiply
@given(
    dtype_and_x=helpers.dtype_and_values(
        available_dtypes=tuple(
            set(ivy_np.valid_float_dtypes).intersection(set(ivy_tf.valid_float_dtypes))
        ),
        num_arrays=2,
        shared_dtype=True,
    ),
    as_variable=helpers.list_of_length(x=st.booleans(), length=2),
    num_positional_args=helpers.num_positional_args(
        fn_name="ivy.functional.frontends.tensorflow.multiply"
    ),
    native_array=helpers.list_of_length(x=st.booleans(), length=2),
)
def test_tensorflow_multiply(
    dtype_and_x, as_variable, num_positional_args, native_array, fw
):
    input_dtype, x = dtype_and_x
    helpers.test_frontend_function(
        input_dtypes=input_dtype,
        as_variable_flags=as_variable,
        with_out=False,
        num_positional_args=num_positional_args,
        native_array_flags=native_array,
        fw=fw,
        frontend="tensorflow",
        fn_name="multiply",
        x=np.asarray(x[0], dtype=input_dtype[0]),
        y=np.asarray(x[1], dtype=input_dtype[1]),
    )


# subtract
@given(
    dtype_and_x=helpers.dtype_and_values(
        available_dtypes=tuple(
            set(ivy_np.valid_numeric_dtypes).intersection(
                set(ivy_tf.valid_numeric_dtypes)
            )
        ),
        num_arrays=2,
        shared_dtype=True,
    ),
    as_variable=helpers.list_of_length(x=st.booleans(), length=2),
    num_positional_args=helpers.num_positional_args(
        fn_name="ivy.functional.frontends.tensorflow.subtract"
    ),
    native_array=helpers.list_of_length(x=st.booleans(), length=2),
)
def test_tensorflow_subtract(
    dtype_and_x, as_variable, num_positional_args, native_array, fw
):
    input_dtype, x = dtype_and_x
    helpers.test_frontend_function(
        input_dtypes=input_dtype,
        as_variable_flags=as_variable,
        with_out=False,
        num_positional_args=num_positional_args,
        native_array_flags=native_array,
        fw=fw,
        frontend="tensorflow",
        fn_name="subtract",
        x=np.asarray(x[0], dtype=input_dtype[0]),
        y=np.asarray(x[1], dtype=input_dtype[1]),
<<<<<<< HEAD
=======
    )


# logical_xor
@given(
    dtype_and_x=helpers.dtype_and_values(
        available_dtypes=tuple(
            [ivy.bool]
        ),
        num_arrays=2,
        shared_dtype=True,
    ),
    as_variable=helpers.list_of_length(x=st.booleans(), length=2),
    num_positional_args=helpers.num_positional_args(
        fn_name="ivy.functional.frontends.tensorflow.logical_xor"
    ),
    native_array=helpers.list_of_length(x=st.booleans(), length=2),
)
def test_tensorflow_logical_xor(
    dtype_and_x, as_variable, num_positional_args, native_array, fw
):
    input_dtype, x = dtype_and_x
    helpers.test_frontend_function(
        input_dtypes=input_dtype,
        as_variable_flags=as_variable,
        with_out=False,
        num_positional_args=num_positional_args,
        native_array_flags=native_array,
        fw=fw,
        frontend="tensorflow",
        fn_name="math.logical_xor",
        x=np.asarray(x[0], dtype=input_dtype[0]),
        y=np.asarray(x[1], dtype=input_dtype[1]),
>>>>>>> f0210da7
    )<|MERGE_RESOLUTION|>--- conflicted
+++ resolved
@@ -256,8 +256,6 @@
         fn_name="subtract",
         x=np.asarray(x[0], dtype=input_dtype[0]),
         y=np.asarray(x[1], dtype=input_dtype[1]),
-<<<<<<< HEAD
-=======
     )
 
 
@@ -291,5 +289,4 @@
         fn_name="math.logical_xor",
         x=np.asarray(x[0], dtype=input_dtype[0]),
         y=np.asarray(x[1], dtype=input_dtype[1]),
->>>>>>> f0210da7
     )