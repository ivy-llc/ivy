# global
from hypothesis import strategies as st
import numpy as np

# local
import ivy_tests.test_ivy.helpers as helpers
from ivy_tests.test_ivy.helpers import handle_frontend_test
from ivy_tests.test_ivy.test_functional.test_core.test_linalg import _matrix_rank_helper


@st.composite
def _get_clip_inputs(draw):
    shape = draw(
        helpers.get_shape(
            min_num_dims=1, max_num_dims=5, min_dim_size=2, max_dim_size=10
        )
    )
    x_dtype, x = draw(
        helpers.dtype_and_values(
            available_dtypes=helpers.get_dtypes("numeric"),
            shape=shape,
        )
    )
    min = draw(
        helpers.array_values(dtype=x_dtype[0], shape=shape, min_value=-50, max_value=5)
    )
    max = draw(
        helpers.array_values(dtype=x_dtype[0], shape=shape, min_value=6, max_value=50)
    )
    return x_dtype, x, min, max


# argsort
@handle_frontend_test(
    fn_tree="tensorflow.argsort",
    dtype_input_axis=helpers.dtype_values_axis(
        available_dtypes=helpers.get_dtypes("numeric"),
        min_num_dims=1,
        max_num_dims=5,
        min_dim_size=1,
        max_dim_size=5,
        min_axis=-1,
        max_axis=0,
    ),
    direction=st.sampled_from(["ASCENDING", "DESCENDING"]),
)
def test_tensorflow_argsort(
    *,
    dtype_input_axis,
    direction,
    as_variable,
    with_out,
    num_positional_args,
    native_array,
    on_device,
    fn_tree,
    frontend,
):
    input_dtype, input, axis = dtype_input_axis
    helpers.test_frontend_function(
        input_dtypes=input_dtype,
        as_variable_flags=as_variable,
        with_out=with_out,
        num_positional_args=num_positional_args,
        native_array_flags=native_array,
        frontend=frontend,
        fn_tree=fn_tree,
        on_device=on_device,
        values=input[0],
        axis=axis,
        direction=direction,
    )


# clip_by_value
@handle_frontend_test(
    fn_tree="tensorflow.clip_by_value",
    input_and_ranges=_get_clip_inputs(),
)
def test_tensorflow_clip_by_value(
    *,
    input_and_ranges,
    as_variable,
    native_array,
    frontend,
    fn_tree,
    on_device,
    num_positional_args,
):
    x_dtype, x, min, max = input_and_ranges
    helpers.test_frontend_function(
        input_dtypes=x_dtype,
        as_variable_flags=as_variable,
        with_out=False,
        num_positional_args=num_positional_args,
        native_array_flags=native_array,
        frontend=frontend,
        fn_tree=fn_tree,
        on_device=on_device,
        t=x[0],
        clip_value_min=min,
        clip_value_max=max,
    )


# eye
@handle_frontend_test(
    fn_tree="tensorflow.eye",
    n_rows=helpers.ints(min_value=0, max_value=10),
    n_cols=st.none() | helpers.ints(min_value=0, max_value=10),
    batch_shape=st.lists(
        helpers.ints(min_value=1, max_value=10), min_size=1, max_size=2
    ),
    dtype=helpers.get_dtypes("valid", full=False),
)
def test_tensorflow_eye(
    *,
    n_rows,
    n_cols,
    batch_shape,
    dtype,
    as_variable,
    native_array,
    with_out,
    frontend,
    fn_tree,
    on_device,
    num_positional_args,
):
    helpers.test_frontend_function(
        input_dtypes=dtype,
        as_variable_flags=as_variable,
        with_out=with_out,
        num_positional_args=num_positional_args,
        native_array_flags=native_array,
        frontend=frontend,
        fn_tree=fn_tree,
        on_device=on_device,
        num_rows=n_rows,
        num_columns=n_cols,
        batch_shape=batch_shape,
        dtype=dtype[0],
    )


# ones
@handle_frontend_test(
    fn_tree="tensorflow.ones",
    shape=helpers.get_shape(
        allow_none=False,
        min_num_dims=1,
        max_num_dims=5,
        min_dim_size=1,
        max_dim_size=10,
    ),
    dtype=helpers.get_dtypes("valid", full=False),
)
def test_tensorflow_ones(
    shape,
    dtype,
    as_variable,
    native_array,
    num_positional_args,
    frontend,
    fn_tree,
    on_device,
):
    helpers.test_frontend_function(
        input_dtypes=dtype,
        as_variable_flags=as_variable,
        with_out=False,
        num_positional_args=num_positional_args,
        native_array_flags=native_array,
        frontend=frontend,
        fn_tree=fn_tree,
        on_device=on_device,
        shape=shape,
        dtype=dtype[0],
    )


# einsum
@handle_frontend_test(
    fn_tree="tensorflow.einsum",
    eq_n_op_n_shp=st.sampled_from(
        [
            ("ii", (np.arange(25).reshape(5, 5),), ()),
            ("ii->i", (np.arange(25).reshape(5, 5),), (5,)),
            ("ij,j", (np.arange(25).reshape(5, 5), np.arange(5)), (5,)),
        ]
    ),
    dtype=helpers.get_dtypes("float", full=False),
)
def test_tensorflow_einsum(
    *,
    eq_n_op_n_shp,
    dtype,
    as_variable,
    with_out,
    native_array,
    on_device,
    fn_tree,
    frontend,
):
    eq, operands, _ = eq_n_op_n_shp
    kw = {}
    i = 0
    for x_ in operands:
        kw["x{}".format(i)] = x_
        i += 1
    # len(operands) + 1 because of the equation
    num_positional_args = len(operands) + 1
    helpers.test_frontend_function(
        input_dtypes=dtype,
        as_variable_flags=as_variable,
        with_out=with_out,
        num_positional_args=num_positional_args,
        native_array_flags=native_array,
        frontend=frontend,
        fn_tree=fn_tree,
        on_device=on_device,
        equation=eq,
        **kw,
    )


# rank
@handle_frontend_test(
    fn_tree="tensorflow.rank",
    dtype_and_x=_matrix_rank_helper(),
)
def test_tensorflow_rank(
    *,
    dtype_and_x,
    as_variable,
    num_positional_args,
    native_array,
    on_device,
    fn_tree,
    frontend,
):
    dtype, x = dtype_and_x
    helpers.test_frontend_function(
        input_dtypes=dtype,
        as_variable_flags=as_variable,
        with_out=False,
        num_positional_args=num_positional_args,
        native_array_flags=native_array,
        frontend=frontend,
        fn_tree=fn_tree,
        on_device=on_device,
        input=x[0],
    )


# ones_like
@handle_frontend_test(
    fn_tree="tensorflow.ones_like",
    dtype_and_x=helpers.dtype_and_values(available_dtypes=helpers.get_dtypes("valid")),
    dtype=helpers.get_dtypes("valid", full=False),
)
def test_tensorflow_ones_like(
    dtype_and_x,
    dtype,
    as_variable,
    num_positional_args,
    native_array,
    frontend,
    fn_tree,
    on_device,
):
    input_dtype, x = dtype_and_x
    helpers.test_frontend_function(
        input_dtypes=input_dtype,
        as_variable_flags=as_variable,
        with_out=False,
        num_positional_args=num_positional_args,
        native_array_flags=native_array,
        frontend=frontend,
        fn_tree=fn_tree,
        on_device=on_device,
        input=x[0],
        dtype=dtype[0],
    )


# zeros_like
@handle_frontend_test(
    fn_tree="tensorflow.zeros_like",
    dtype_and_x=helpers.dtype_and_values(
        available_dtypes=helpers.get_dtypes("numeric")
    ),
    dtype=helpers.get_dtypes("numeric", full=False),
)
def test_tensorflow_zeros_like(
    dtype_and_x,
    dtype,
    as_variable,
    native_array,
    num_positional_args,
    frontend,
    fn_tree,
    on_device,
):
    input_dtype, x = dtype_and_x
    helpers.test_frontend_function(
        input_dtypes=input_dtype,
        as_variable_flags=as_variable,
        with_out=False,
        num_positional_args=num_positional_args,
        native_array_flags=native_array,
        frontend=frontend,
        fn_tree=fn_tree,
        on_device=on_device,
        input=x[0],
        dtype=dtype[0],
    )


# expand_dims
@handle_frontend_test(
    fn_tree="tensorflow.expand_dims",
    dtype_value=helpers.dtype_and_values(
        available_dtypes=helpers.get_dtypes("valid"),
        shape=st.shared(helpers.get_shape(), key="shape"),
    ),
    axis=helpers.get_axis(
        shape=st.shared(helpers.get_shape(), key="shape"),
        allow_neg=True,
        force_int=True,
    ),
)
def test_tensorflow_expand_dims(
    *,
    dtype_value,
    axis,
    as_variable,
    with_out,
    num_positional_args,
    native_array,
    on_device,
    fn_tree,
    frontend,
):
    input_dtype, value = dtype_value
    helpers.test_frontend_function(
        input_dtypes=input_dtype,
        as_variable_flags=as_variable,
        with_out=with_out,
        num_positional_args=num_positional_args,
        native_array_flags=native_array,
        frontend=frontend,
        fn_tree=fn_tree,
        on_device=on_device,
        input=value[0],
        axis=axis,
    )


# concat
@handle_frontend_test(
    fn_tree="tensorflow.concat",
    dtype_input_axis=helpers.dtype_values_axis(
        available_dtypes=helpers.get_dtypes("numeric"),
        num_arrays=st.integers(min_value=1, max_value=4),
        min_num_dims=1,
        valid_axis=True,
        force_int_axis=True,
        shared_dtype=True,
    ),
)
def test_tensorflow_concat(
    *,
    dtype_input_axis,
    as_variable,
    num_positional_args,
    native_array,
    on_device,
    fn_tree,
    frontend,
):
    input_dtype, x, axis = dtype_input_axis
    helpers.test_frontend_function(
        input_dtypes=input_dtype,
        as_variable_flags=as_variable,
        with_out=False,
        num_positional_args=num_positional_args,
        native_array_flags=native_array,
        frontend=frontend,
        fn_tree=fn_tree,
        on_device=on_device,
        values=x,
        axis=axis,
    )


# zeros
@handle_frontend_test(
    fn_tree="tensorflow.zeros",
    input=helpers.get_shape(
        allow_none=False,
        min_num_dims=0,
        max_num_dims=10,
        min_dim_size=0,
        max_dim_size=10,
    ),
    dtype=helpers.get_dtypes("valid", full=False),
)
def test_tensorflow_zeros(
    *,
    input,
    dtype,
    as_variable,
    native_array,
    with_out,
    frontend,
    fn_tree,
    on_device,
    num_positional_args,
):
    helpers.test_frontend_function(
        shape=input,
        input_dtypes=dtype,
        as_variable_flags=as_variable,
        with_out=with_out,
        num_positional_args=num_positional_args,
        native_array_flags=native_array,
        frontend=frontend,
        fn_tree=fn_tree,
        on_device=on_device,
    )


# shape
@handle_frontend_test(
    fn_tree="tensorflow.shape",
    dtype_and_x=helpers.dtype_and_values(available_dtypes=helpers.get_dtypes("valid")),
    output_dtype=st.sampled_from(["int32", "int64"]),
)
def test_tensorflow_shape(
    *,
    dtype_and_x,
    output_dtype,
    as_variable,
    with_out,
    num_positional_args,
    native_array,
    on_device,
    fn_tree,
    frontend,
):
    (
        input_dtype,
        x,
    ) = dtype_and_x
    helpers.test_frontend_function(
        input_dtypes=input_dtype,
        as_variable_flags=as_variable,
        with_out=with_out,
        num_positional_args=num_positional_args,
        native_array_flags=native_array,
        frontend=frontend,
        fn_tree=fn_tree,
        on_device=on_device,
        input=x[0],
        out_type=output_dtype,
    )


<<<<<<< HEAD
# range
@handle_frontend_test(
    fn_tree="tensorflow.range",
    start=helpers.ints(min_value=-50, max_value=0),
    limit=helpers.ints(min_value=1, max_value=50),
    delta=helpers.ints(min_value=1, max_value=5),
    dtype=helpers.get_dtypes("float"),
)
def test_tensorflow_range(
    *,
    start,
    limit,
    delta,
    dtype,
    as_variable,
=======
# sort
@handle_frontend_test(
    fn_tree="tensorflow.sort",
    dtype_input_axis=helpers.dtype_values_axis(
        available_dtypes=helpers.get_dtypes("numeric"),
        min_num_dims=1,
        max_num_dims=5,
        min_dim_size=1,
        max_dim_size=5,
        min_axis=-1,
        max_axis=0,
    ),
    descending=st.sampled_from(["ASCENDING", "DESCENDING"]),
)
def test_tensorflow_sort(
    *,
    dtype_input_axis,
    descending,
    as_variable,
    with_out,
>>>>>>> 26ae2267
    num_positional_args,
    native_array,
    on_device,
    fn_tree,
    frontend,
):
<<<<<<< HEAD
    helpers.test_frontend_function(
        input_dtypes=[],
        as_variable_flags=as_variable,
        with_out=False,
        num_positional_args=num_positional_args,
        native_array_flags=native_array,
        on_device=on_device,
        fn_tree=fn_tree,
        frontend=frontend,
        start=start,
        limit=limit,
        delta=delta,
        dtype=dtype[0],
=======
    input_dtype, input, axis = dtype_input_axis
    helpers.test_frontend_function(
        input_dtypes=input_dtype,
        as_variable_flags=as_variable,
        with_out=with_out,
        num_positional_args=num_positional_args,
        native_array_flags=native_array,
        frontend=frontend,
        fn_tree=fn_tree,
        on_device=on_device,
        values=input[0],
        axis=axis,
        direction=descending,
>>>>>>> 26ae2267
    )<|MERGE_RESOLUTION|>--- conflicted
+++ resolved
@@ -467,7 +467,6 @@
     )
 
 
-<<<<<<< HEAD
 # range
 @handle_frontend_test(
     fn_tree="tensorflow.range",
@@ -483,7 +482,28 @@
     delta,
     dtype,
     as_variable,
-=======
+    num_positional_args,
+    native_array,
+    on_device,
+    fn_tree,
+    frontend,
+):
+    helpers.test_frontend_function(
+        input_dtypes=[],
+        as_variable_flags=as_variable,
+        with_out=False,
+        num_positional_args=num_positional_args,
+        native_array_flags=native_array,
+        on_device=on_device,
+        fn_tree=fn_tree,
+        frontend=frontend,
+        start=start,
+        limit=limit,
+        delta=delta,
+        dtype=dtype[0],
+    )
+
+
 # sort
 @handle_frontend_test(
     fn_tree="tensorflow.sort",
@@ -504,28 +524,12 @@
     descending,
     as_variable,
     with_out,
->>>>>>> 26ae2267
-    num_positional_args,
-    native_array,
-    on_device,
-    fn_tree,
-    frontend,
-):
-<<<<<<< HEAD
-    helpers.test_frontend_function(
-        input_dtypes=[],
-        as_variable_flags=as_variable,
-        with_out=False,
-        num_positional_args=num_positional_args,
-        native_array_flags=native_array,
-        on_device=on_device,
-        fn_tree=fn_tree,
-        frontend=frontend,
-        start=start,
-        limit=limit,
-        delta=delta,
-        dtype=dtype[0],
-=======
+    num_positional_args,
+    native_array,
+    on_device,
+    fn_tree,
+    frontend,
+):
     input_dtype, input, axis = dtype_input_axis
     helpers.test_frontend_function(
         input_dtypes=input_dtype,
@@ -539,5 +543,4 @@
         values=input[0],
         axis=axis,
         direction=descending,
->>>>>>> 26ae2267
     )