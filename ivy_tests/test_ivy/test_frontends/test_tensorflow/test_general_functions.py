# global
from hypothesis import strategies as st, assume
import numpy as np

import ivy
# local
import ivy_tests.test_ivy.helpers as helpers
from ivy.functional.frontends.tensorflow.general_functions import _num_to_bit_list
from ivy_tests.test_ivy.test_frontends.test_numpy.test_creation_routines.test_from_shape_or_value import (  # noqa : E501
    _input_fill_and_dtype,
)
from ivy_tests.test_ivy.test_frontends.test_tensorflow.test_tensor import (
    _array_and_shape,
)  # noqa : E501
from ivy_tests.test_ivy.helpers import handle_frontend_test
from ivy_tests.test_ivy.test_functional.test_core.test_linalg import _matrix_rank_helper
from tensorflow import errors as tf_errors


@st.composite
def _get_clip_inputs(draw):
    shape = draw(
        helpers.get_shape(
            min_num_dims=1, max_num_dims=5, min_dim_size=2, max_dim_size=10
        )
    )
    x_dtype, x = draw(
        helpers.dtype_and_values(
            available_dtypes=helpers.get_dtypes("numeric"),
            shape=shape,
        )
    )
    min = draw(
        helpers.array_values(dtype=x_dtype[0], shape=shape, min_value=-50, max_value=5)
    )
    max = draw(
        helpers.array_values(dtype=x_dtype[0], shape=shape, min_value=6, max_value=50)
    )

    return x_dtype, x, min, max


# argsort
@handle_frontend_test(
    fn_tree="tensorflow.argsort",
    dtype_input_axis=helpers.dtype_values_axis(
        available_dtypes=helpers.get_dtypes("numeric"),
        min_num_dims=1,
        max_num_dims=5,
        min_dim_size=1,
        max_dim_size=5,
        min_axis=-1,
        max_axis=0,
    ),
    direction=st.sampled_from(["ASCENDING", "DESCENDING"]),
)
def test_tensorflow_argsort(
    *,
    dtype_input_axis,
    direction,
    on_device,
    fn_tree,
    frontend,
    test_flags,
):
    input_dtype, input, axis = dtype_input_axis
    helpers.test_frontend_function(
        input_dtypes=input_dtype,
        frontend=frontend,
        test_flags=test_flags,
        fn_tree=fn_tree,
        on_device=on_device,
        values=input[0],
        axis=axis,
        direction=direction,
    )


# clip_by_value
@handle_frontend_test(
    fn_tree="tensorflow.clip_by_value",
    input_and_ranges=_get_clip_inputs(),
    test_with_out=st.just(False),
)
def test_tensorflow_clip_by_value(
    *,
    input_and_ranges,
    frontend,
    test_flags,
    fn_tree,
    on_device,
):
    x_dtype, x, min, max = input_and_ranges
    helpers.test_frontend_function(
        input_dtypes=x_dtype,
        frontend=frontend,
        test_flags=test_flags,
        fn_tree=fn_tree,
        on_device=on_device,
        t=x[0],
        clip_value_min=min,
        clip_value_max=max,
    )


@st.composite
def _get_global_norm_clip_inputs(draw):
    t_list_dtype, t_list = draw(
        helpers.dtype_and_values(
            num_arrays=2,
            min_num_dims=1,
            shared_dtype=True,
            min_value=-100,
            max_value=100,
            dtype=["float32"] * 2,
        )
    )

    norm_dtype, norm = draw(
        helpers.dtype_and_values(
            shape=(1,),
            shared_dtype=True,
            min_value=0,
            exclude_min=True,
            max_value=100,
            dtype=["float32"],
        )
    )

    global_norm_dtype, global_norm = draw(
        helpers.dtype_and_values(
            shape=(1,),
            shared_dtype=True,
            min_value=0,
            exclude_min=True,
            max_value=100,
            dtype=["float32"],
        )
    )
    include_global = draw(st.booleans())
    if not include_global:
        global_norm_dtype, global_norm = None, None
    return t_list_dtype, t_list, norm_dtype, norm, global_norm_dtype, global_norm


# clip_by_global_norm
@handle_frontend_test(
    fn_tree="tensorflow.clip_by_global_norm",
    input_and_norm=_get_global_norm_clip_inputs(),
    test_with_out=st.just(False),
)
def test_tensorflow_clip_by_global_norm(
    *,
    input_and_norm,
    frontend,
    test_flags,
    fn_tree,
    on_device,
):
    (
        t_list_dtype,
        t_list,
        norm_dtype,
        norm,
        global_norm_dtype,
        global_norm,
    ) = input_and_norm

    input_dtypes = [t_list_dtype[0], norm_dtype[0]]
    use_norm = None
    if global_norm_dtype:
        input_dtypes.append(global_norm_dtype[0])
        use_norm = global_norm[0]

    helpers.test_frontend_function(
        input_dtypes=input_dtypes,
        frontend=frontend,
        test_flags=test_flags,
        fn_tree=fn_tree,
        on_device=on_device,
        t_list=t_list,
        clip_norm=norm[0],
        use_norm=use_norm,
    )


@st.composite
def _get_norm_clip_inputs(draw):
    x_dtype, x = draw(
        helpers.dtype_and_values(
            available_dtypes=helpers.get_dtypes("numeric"),
            min_num_dims=1,
            min_value=-100,
            max_value=100,
        )
    )
    norm_dtype, norm = draw(
        helpers.dtype_and_values(
            available_dtypes=helpers.get_dtypes("numeric"), shape=(1,)
        )
    )
    print(x_dtype, x, norm_dtype, norm)
    return x_dtype, x, norm_dtype, norm


# clip_by_norm
@handle_frontend_test(
    fn_tree="tensorflow.clip_by_norm",
    input_and_norm=_get_norm_clip_inputs(),
    test_with_out=st.just(False),
)
def test_tensorflow_clip_by_norm(
    *,
    input_and_norm,
    frontend,
    test_flags,
    fn_tree,
    on_device,
):
    x_dtype, x, norm_dtype, norm = input_and_norm
    helpers.test_frontend_function(
        input_dtypes=[x_dtype, norm_dtype],
        frontend=frontend,
        test_flags=test_flags,
        fn_tree=fn_tree,
        on_device=on_device,
        t=x[0],
        clip_norm=norm[0],
    )


# eye
@handle_frontend_test(
    fn_tree="tensorflow.eye",
    n_rows=helpers.ints(min_value=0, max_value=10),
    n_cols=st.none() | helpers.ints(min_value=0, max_value=10),
    batch_shape=st.lists(
        helpers.ints(min_value=1, max_value=10), min_size=1, max_size=2
    ),
    dtype=helpers.get_dtypes("valid", full=False),
)
def test_tensorflow_eye(
    *,
    n_rows,
    n_cols,
    batch_shape,
    dtype,
    frontend,
    test_flags,
    fn_tree,
    on_device,
):
    helpers.test_frontend_function(
        input_dtypes=dtype,
        frontend=frontend,
        test_flags=test_flags,
        fn_tree=fn_tree,
        on_device=on_device,
        num_rows=n_rows,
        num_columns=n_cols,
        batch_shape=batch_shape,
        dtype=dtype[0],
    )


# ones
@handle_frontend_test(
    fn_tree="tensorflow.ones",
    shape=helpers.get_shape(
        allow_none=False,
        min_num_dims=1,
        max_num_dims=5,
        min_dim_size=1,
        max_dim_size=10,
    ),
    dtype=helpers.get_dtypes("valid", full=False),
    test_with_out=st.just(False),
)
def test_tensorflow_ones(
    shape,
    dtype,
    frontend,
    test_flags,
    fn_tree,
    on_device,
):
    helpers.test_frontend_function(
        input_dtypes=dtype,
        frontend=frontend,
        test_flags=test_flags,
        fn_tree=fn_tree,
        on_device=on_device,
        shape=shape,
        dtype=dtype[0],
    )


# full
@handle_frontend_test(
    fn_tree="tensorflow.fill",
    shape=helpers.get_shape(),
    input_fill_dtype=_input_fill_and_dtype(),
)
def test_tensorflow_fill(
    shape,
    input_fill_dtype,
    frontend,
    test_flags,
    fn_tree,
    on_device,
):
    input_dtype, _, fill, dtype_to_cast = input_fill_dtype
    helpers.test_frontend_function(
        input_dtypes=input_dtype,
        frontend=frontend,
        test_flags=test_flags,
        fn_tree=fn_tree,
        on_device=on_device,
        rtol=1e-05,
        dims=shape,
        value=fill,
    )


# einsum
@handle_frontend_test(
    fn_tree="tensorflow.einsum",
    eq_n_op_n_shp=st.sampled_from(
        [
            ("ii", (np.arange(25).reshape(5, 5),), ()),
            ("ii->i", (np.arange(25).reshape(5, 5),), (5,)),
            ("ij,j", (np.arange(25).reshape(5, 5), np.arange(5)), (5,)),
        ]
    ),
    dtype=helpers.get_dtypes("float", full=False),
)
def test_tensorflow_einsum(
    *,
    eq_n_op_n_shp,
    dtype,
    on_device,
    fn_tree,
    frontend,
    test_flags,
):
    eq, operands, _ = eq_n_op_n_shp
    kw = {}
    i = 0
    for x_ in operands:
        kw["x{}".format(i)] = x_
        i += 1
    # len(operands) + 1 because of the equation
    test_flags.num_positional_args = len(operands) + 1
    helpers.test_frontend_function(
        input_dtypes=dtype,
        frontend=frontend,
        test_flags=test_flags,
        fn_tree=fn_tree,
        on_device=on_device,
        equation=eq,
        **kw,
    )


@st.composite
def _reshape_helper(draw):
    shape = draw(helpers.get_shape(min_num_dims=1))
    reshape_shape = draw(helpers.reshape_shapes(shape=shape))
    dtype = draw(helpers.array_dtypes(num_arrays=1))
    x = draw(helpers.array_values(dtype=dtype[0], shape=shape))
    return x, dtype, reshape_shape


# reshape
@handle_frontend_test(
    fn_tree="tensorflow.reshape",
    input_x_shape=_reshape_helper(),
    test_with_out=st.just(False),
)
def test_tensorflow_reshape(
    *,
    input_x_shape,
    on_device,
    fn_tree,
    frontend,
    test_flags,
):
    x, x_dtype, shape = input_x_shape
    helpers.test_frontend_function(
        input_dtypes=x_dtype,
        frontend=frontend,
        test_flags=test_flags,
        fn_tree=fn_tree,
        on_device=on_device,
        tensor=x,
        shape=shape,
    )


@st.composite
def _x_cast_dtype_shape(draw):
    x_dtype = draw(helpers.get_dtypes("valid", full=False))
    x_dtype, x = draw(
        helpers.dtype_and_values(
            dtype=x_dtype,
            shape=st.shared(helpers.get_shape(), key="value_shape"),
        ),
    )
    to_shape = draw(
        helpers.reshape_shapes(shape=st.shared(helpers.get_shape(), key="value_shape")),
    )
    cast_dtype = x_dtype[0]
    # known tensorflow bug when trying to cast to a different type
    # https://github.com/tensorflow/tensorflow/issues/39554
    # cast_dtype = draw(
    #     helpers.get_dtypes("valid", full=False)
    #     .map(lambda t: t[0])
    #     .filter(lambda t: ivy.can_cast(x_dtype[0], t))
    # )
    return x_dtype, x, cast_dtype, to_shape


# size
# output_dtype not generated as tf only accepts tf dtypes
@handle_frontend_test(
    fn_tree="tensorflow.size",
    dtype_and_x=helpers.dtype_and_values(
        available_dtypes=helpers.get_dtypes("valid"), max_num_dims=4
    ),
    # output_dtype=st.sampled_from(["int32", "int64"]),
    test_with_out=st.just(False),
)
def test_tensorflow_size(
    *,
    dtype_and_x,
    frontend,
    test_flags,
    fn_tree,
    on_device,  # output_dtype
):
    input_dtype, x = dtype_and_x
    helpers.test_frontend_function(
        input_dtypes=input_dtype,
        frontend=frontend,
        test_flags=test_flags,
        fn_tree=fn_tree,
        on_device=on_device,
        input=x[0],
        # out_type=output_dtype,
    )


# constant
@handle_frontend_test(
    fn_tree="tensorflow.constant",
    all_args=_x_cast_dtype_shape(),
    test_with_out=st.just(False),
)
def test_tensorflow_constant(
    *,
    all_args,
    on_device,
    fn_tree,
    frontend,
    test_flags,
):
    x_dtype, x, cast_dtype, to_shape = all_args
    helpers.test_frontend_function(
        input_dtypes=x_dtype,
        frontend=frontend,
        test_flags=test_flags,
        fn_tree=fn_tree,
        on_device=on_device,
        value=x[0],
        dtype=cast_dtype,
        shape=to_shape,
    )


# convert_to_tensor
@handle_frontend_test(
    fn_tree="tensorflow.convert_to_tensor",
    dtype_x_cast=_x_cast_dtype_shape(),
    dtype_hint=helpers.get_dtypes("valid", full=False),
    test_with_out=st.just(False),
)
def test_tensorflow_convert_to_tensor(
    *,
    dtype_x_cast,
    dtype_hint,
    on_device,
    fn_tree,
    frontend,
    test_flags,
):
    x_dtype, x, cast_dtype, _ = dtype_x_cast
    helpers.test_frontend_function(
        input_dtypes=x_dtype,
        frontend=frontend,
        test_flags=test_flags,
        fn_tree=fn_tree,
        on_device=on_device,
        value=x[0],
        dtype=cast_dtype,
        dtype_hint=dtype_hint[0],
    )


# rank
@handle_frontend_test(
    fn_tree="tensorflow.rank",
    dtype_and_x=_matrix_rank_helper(),
    test_with_out=st.just(False),
)
def test_tensorflow_rank(
    *,
    dtype_and_x,
    on_device,
    fn_tree,
    frontend,
    test_flags,
):
    dtype, x = dtype_and_x
    helpers.test_frontend_function(
        input_dtypes=dtype,
        frontend=frontend,
        test_flags=test_flags,
        fn_tree=fn_tree,
        on_device=on_device,
        input=x[0],
    )


# ones_like
@handle_frontend_test(
    fn_tree="tensorflow.ones_like",
    dtype_and_x=helpers.dtype_and_values(available_dtypes=helpers.get_dtypes("valid")),
    dtype=helpers.get_dtypes("valid", full=False),
    test_with_out=st.just(False),
)
def test_tensorflow_ones_like(
    dtype_and_x,
    dtype,
    frontend,
    test_flags,
    fn_tree,
    on_device,
):
    input_dtype, x = dtype_and_x
    helpers.test_frontend_function(
        input_dtypes=input_dtype,
        frontend=frontend,
        test_flags=test_flags,
        fn_tree=fn_tree,
        on_device=on_device,
        input=x[0],
        dtype=dtype[0],
    )


# identity
@handle_frontend_test(
    fn_tree="tensorflow.identity",
    dtype_and_x=helpers.dtype_and_values(
        available_dtypes=helpers.get_dtypes("numeric", full=True),
    ),
    test_with_out=st.just(False),
)
def test_tensorflow_identity(
    dtype_and_x,
    frontend,
    test_flags,
    fn_tree,
    on_device,
):
    dtype, x = dtype_and_x
    helpers.test_frontend_function(
        input_dtypes=dtype,
        frontend=frontend,
        test_flags=test_flags,
        fn_tree=fn_tree,
        on_device=on_device,
        input=x[0],
    )


# zeros_like
@handle_frontend_test(
    fn_tree="tensorflow.zeros_like",
    dtype_and_x=helpers.dtype_and_values(
        available_dtypes=helpers.get_dtypes("numeric")
    ),
    dtype=helpers.get_dtypes("numeric", full=False),
    test_with_out=st.just(False),
)
def test_tensorflow_zeros_like(
    dtype_and_x,
    dtype,
    frontend,
    test_flags,
    fn_tree,
    on_device,
):
    input_dtype, x = dtype_and_x
    helpers.test_frontend_function(
        input_dtypes=input_dtype,
        frontend=frontend,
        test_flags=test_flags,
        fn_tree=fn_tree,
        on_device=on_device,
        input=x[0],
        dtype=dtype[0],
    )


# expand_dims
@handle_frontend_test(
    fn_tree="tensorflow.expand_dims",
    dtype_value=helpers.dtype_and_values(
        available_dtypes=helpers.get_dtypes("valid"),
        shape=st.shared(helpers.get_shape(), key="shape"),
    ),
    axis=helpers.get_axis(
        shape=st.shared(helpers.get_shape(), key="shape"),
        allow_neg=True,
        force_int=True,
    ),
)
def test_tensorflow_expand_dims(
    *,
    dtype_value,
    axis,
    on_device,
    fn_tree,
    frontend,
    test_flags,
):
    input_dtype, value = dtype_value
    helpers.test_frontend_function(
        input_dtypes=input_dtype,
        frontend=frontend,
        test_flags=test_flags,
        fn_tree=fn_tree,
        on_device=on_device,
        input=value[0],
        axis=axis,
    )


# identity_n
@handle_frontend_test(
    fn_tree="tensorflow.identity_n",
    dtype_and_x=helpers.dtype_and_values(
        available_dtypes=helpers.get_dtypes("valid"), max_num_dims=5
    ),
    test_with_out=st.just(False),
)
def test_tensorflow_identity_n(
    dtype_and_x,
    frontend,
    test_flags,
    fn_tree,
    on_device,
):
    dtype, x = dtype_and_x
    helpers.test_frontend_function(
        input_dtypes=dtype,
        frontend=frontend,
        test_flags=test_flags,
        fn_tree=fn_tree,
        on_device=on_device,
        input=x,
    )


# Squeeze
@st.composite
def _squeeze_helper(draw):
    shape = draw(st.shared(helpers.get_shape(), key="value_shape"))
    valid_axes = []
    for index, axis in enumerate(shape):
        if axis == 1:
            valid_axes.append(index)
    valid_axes.insert(0, None)
    return draw(st.sampled_from(valid_axes))


@handle_frontend_test(
    fn_tree="tensorflow.squeeze",
    dtype_value=helpers.dtype_and_values(
        available_dtypes=helpers.get_dtypes("valid", full=True),
        shape=st.shared(helpers.get_shape(), key="value_shape"),
    ),
    axis=_squeeze_helper(),
)
def test_tensorflow_squeeze_general(
    *,
    dtype_value,
    axis,
    on_device,
    fn_tree,
    frontend,
    test_flags,
):
    dtype, xs = dtype_value
    helpers.test_frontend_function(
        input_dtypes=dtype,
        frontend=frontend,
        test_flags=test_flags,
        fn_tree=fn_tree,
        on_device=on_device,
        input=xs[0],
        axis=axis,
    )


# concat
@handle_frontend_test(
    fn_tree="tensorflow.concat",
    dtype_input_axis=helpers.dtype_values_axis(
        available_dtypes=helpers.get_dtypes("numeric"),
        num_arrays=st.integers(min_value=1, max_value=4),
        min_num_dims=1,
        valid_axis=True,
        force_int_axis=True,
        shared_dtype=True,
    ),
    test_with_out=st.just(False),
)
def test_tensorflow_concat(
    *,
    dtype_input_axis,
    on_device,
    fn_tree,
    frontend,
    test_flags,
):
    input_dtype, x, axis = dtype_input_axis
    helpers.test_frontend_function(
        input_dtypes=input_dtype,
        frontend=frontend,
        test_flags=test_flags,
        fn_tree=fn_tree,
        on_device=on_device,
        values=x,
        axis=axis,
    )


# zeros
@handle_frontend_test(
    fn_tree="tensorflow.zeros",
    input=helpers.get_shape(
        allow_none=False,
        min_num_dims=0,
        max_num_dims=10,
        min_dim_size=0,
        max_dim_size=10,
    ),
    dtype=helpers.get_dtypes("valid", full=False),
)
def test_tensorflow_zeros(
    *,
    input,
    dtype,
    frontend,
    test_flags,
    fn_tree,
    on_device,
):
    helpers.test_frontend_function(
        shape=input,
        input_dtypes=dtype,
        frontend=frontend,
        test_flags=test_flags,
        fn_tree=fn_tree,
        on_device=on_device,
    )


# shape
@handle_frontend_test(
    fn_tree="tensorflow.shape",
    dtype_and_x=helpers.dtype_and_values(available_dtypes=helpers.get_dtypes("valid")),
    output_dtype=st.sampled_from(["int32", "int64"]),
)
def test_tensorflow_shape(
    *,
    dtype_and_x,
    output_dtype,
    on_device,
    fn_tree,
    frontend,
    test_flags,
):
    (
        input_dtype,
        x,
    ) = dtype_and_x
    helpers.test_frontend_function(
        input_dtypes=input_dtype,
        frontend=frontend,
        test_flags=test_flags,
        fn_tree=fn_tree,
        on_device=on_device,
        input=x[0],
        out_type=output_dtype,
    )


@handle_frontend_test(
    fn_tree="tensorflow.shape_n",
    dtype_and_x=helpers.dtype_and_values(
        available_dtypes=helpers.get_dtypes("valid"), max_num_dims=5
    ),
    output_dtype=st.sampled_from(["int32", "int64"]),
)
def test_tensorflow_shape_n(
    *,
    dtype_and_x,
    output_dtype,
    on_device,
    fn_tree,
    frontend,
    test_flags,
):
    input_dtype, input = dtype_and_x
    helpers.test_frontend_function(
        input_dtypes=input_dtype,
        frontend=frontend,
        test_flags=test_flags,
        fn_tree=fn_tree,
        on_device=on_device,
        input=input,
        out_type=output_dtype,
    )


@handle_frontend_test(
    fn_tree="tensorflow.ensure_shape",
    dtype_and_x=_array_and_shape(min_num_dims=0, max_num_dims=5),
)
def test_tensorflow_ensure_shape(
    *,
    dtype_and_x,
    fn_tree,
    frontend,
    test_flags,
):
    input_dtype, x = dtype_and_x
    helpers.test_frontend_function(
        input_dtypes=input_dtype,
        frontend=frontend,
        test_flags=test_flags,
        fn_tree=fn_tree,
        x=x[0],
        shape=x[1],
    )


# range
@handle_frontend_test(
    fn_tree="tensorflow.range",
    start=helpers.ints(min_value=-50, max_value=0),
    limit=helpers.ints(min_value=1, max_value=50),
    delta=helpers.ints(min_value=1, max_value=5),
    dtype=helpers.get_dtypes("float"),
    test_with_out=st.just(False),
)
def test_tensorflow_range(
    *,
    start,
    limit,
    delta,
    dtype,
    on_device,
    fn_tree,
    frontend,
    test_flags,
):
    helpers.test_frontend_function(
        input_dtypes=[],
        on_device=on_device,
        fn_tree=fn_tree,
        frontend=frontend,
        test_flags=test_flags,
        start=start,
        limit=limit,
        delta=delta,
        dtype=dtype[0],
    )


# sort
@handle_frontend_test(
    fn_tree="tensorflow.sort",
    dtype_input_axis=helpers.dtype_values_axis(
        available_dtypes=helpers.get_dtypes("numeric"),
        min_num_dims=1,
        max_num_dims=5,
        min_dim_size=1,
        max_dim_size=5,
        min_axis=-1,
        max_axis=0,
    ),
    descending=st.sampled_from(["ASCENDING", "DESCENDING"]),
)
def test_tensorflow_sort(
    *,
    dtype_input_axis,
    descending,
    on_device,
    fn_tree,
    frontend,
    test_flags,
):
    input_dtype, input, axis = dtype_input_axis
    helpers.test_frontend_function(
        input_dtypes=input_dtype,
        frontend=frontend,
        test_flags=test_flags,
        fn_tree=fn_tree,
        on_device=on_device,
        values=input[0],
        axis=axis,
        direction=descending,
    )


# searchsorted
@handle_frontend_test(
    fn_tree="tensorflow.searchsorted",
    dtype_x_v=helpers.dtype_and_values(
        available_dtypes=helpers.get_dtypes("float"),
        shared_dtype=True,
        min_num_dims=1,
        max_num_dims=1,
        num_arrays=2,
    ),
    side=st.sampled_from(["left", "right"]),
    out_type=st.sampled_from(["int32", "int64"]),
)
def test_tensorflow_searchsorted(
    dtype_x_v,
    side,
    out_type,
    frontend,
    test_flags,
    fn_tree,
    on_device,
):
    input_dtypes, xs = dtype_x_v
    helpers.test_frontend_function(
        input_dtypes=input_dtypes,
        frontend=frontend,
        test_flags=test_flags,
        fn_tree=fn_tree,
        on_device=on_device,
        sorted_sequence=np.sort(xs[0]),
        values=xs[1],
        side=side,
        out_type=out_type,
    )


# stack
@handle_frontend_test(
    fn_tree="tensorflow.stack",
    dtype_values_axis=helpers.dtype_values_axis(
        available_dtypes=helpers.get_dtypes("float"),
        num_arrays=st.shared(helpers.ints(min_value=2, max_value=4), key="num_arrays"),
        shape=helpers.get_shape(min_num_dims=1),
        shared_dtype=True,
        valid_axis=True,
        allow_neg_axes=True,
        force_int_axis=True,
    ),
)
def test_tensorflow_stack(
    dtype_values_axis,
    on_device,
    fn_tree,
    frontend,
    test_flags,
):
    input_dtype, values, axis = dtype_values_axis
    helpers.test_frontend_function(
        input_dtypes=input_dtype,
        frontend=frontend,
        test_flags=test_flags,
        fn_tree=fn_tree,
        on_device=on_device,
        values=values,
        axis=axis,
    )


# is_tensor
@handle_frontend_test(
    fn_tree="tensorflow.is_tensor",
    dtype_and_x=helpers.dtype_and_values(available_dtypes=helpers.get_dtypes("valid")),
)
def test_tensorflow_is_tensor(
    *,
    dtype_and_x,
    frontend,
    test_flags,
    fn_tree,
):
    input_dtype, x = dtype_and_x
    helpers.test_frontend_function(
        input_dtypes=input_dtype,
        frontend=frontend,
        test_flags=test_flags,
        fn_tree=fn_tree,
        x=x[0],
    )


# gather
@handle_frontend_test(
    fn_tree="tensorflow.gather",
    params_indices_axis_batch_dims=helpers.array_indices_axis(
        array_dtypes=helpers.get_dtypes("valid"),
        indices_dtypes=["int64"],
        min_num_dims=1,
        max_num_dims=5,
        min_dim_size=1,
        max_dim_size=10,
        indices_same_dims=True,
    ),
)
def test_tensorflow_gather(
    *,
    params_indices_axis_batch_dims,
    on_device,
    fn_tree,
    frontend,
    test_flags,
):
    input_dtypes, params, indices, axis, batch_dims = params_indices_axis_batch_dims
    helpers.test_frontend_function(
        input_dtypes=input_dtypes,
        frontend=frontend,
        test_flags=test_flags,
        fn_tree=fn_tree,
        on_device=on_device,
        params=params,
        indices=indices,
        axis=axis,
        batch_dims=batch_dims,
    )


# gather_nd
@handle_frontend_test(
    fn_tree="tensorflow.gather_nd",
    params_indices_axis_batch_dims=helpers.array_indices_axis(
        array_dtypes=helpers.get_dtypes("valid"),
        indices_dtypes=["int64"],
        min_num_dims=5,
        max_num_dims=10,
        min_dim_size=1,
        max_dim_size=5,
        indices_same_dims=False,
    ),
)
def test_tensorflow_gather_nd(
    *,
    params_indices_axis_batch_dims,
    on_device,
    fn_tree,
    frontend,
    test_flags,
):
    input_dtypes, params, indices, axis, batch_dims = params_indices_axis_batch_dims
    helpers.test_frontend_function(
        input_dtypes=input_dtypes,
        frontend=frontend,
        test_flags=test_flags,
        fn_tree=fn_tree,
        on_device=on_device,
        params=params,
        indices=indices,
        batch_dims=batch_dims,
    )


@st.composite
def _pad_helper(draw):
    mode = draw(
        st.sampled_from(
            [
                "CONSTANT",
                "REFLECT",
                "SYMMETRIC",
            ]
        )
    )
    dtype, input, shape = draw(
        helpers.dtype_and_values(
            available_dtypes=helpers.get_dtypes("numeric"),
            ret_shape=True,
            min_num_dims=1,
            min_value=-100,
            max_value=100,
        )
    )
    ndim = len(shape)
    min_dim = min(shape)
    paddings = draw(
        st.lists(
            st.tuples(
                st.integers(min_value=0, max_value=min_dim - 1),
                st.integers(min_value=0, max_value=min_dim - 1),
            ),
            min_size=ndim,
            max_size=ndim,
        )
    )
    constant_values = draw(st.integers(min_value=0, max_value=4))
    return dtype, input[0], paddings, mode, constant_values


# pad
@handle_frontend_test(
    fn_tree="tensorflow.pad",
    aliases=["tensorflow.compat.v1.pad"],
    dtype_and_values_and_other=_pad_helper(),
    test_with_out=st.just(False),
)
def test_tensorflow_pad(
    *,
    dtype_and_values_and_other,
    frontend,
    test_flags,
    fn_tree,
    on_device,
):
    input_dtype, tensor, paddings, mode, constant_values = dtype_and_values_and_other
    helpers.test_frontend_function(
        input_dtypes=input_dtype,
        frontend=frontend,
        test_flags=test_flags,
        fn_tree=fn_tree,
        on_device=on_device,
        tensor=tensor,
        paddings=paddings,
        mode=mode,
        constant_values=constant_values,
    )


# transpose
@st.composite
def _get_perm_helper(draw):
    shape = draw(st.shared(helpers.get_shape(min_num_dims=1), key="shape"))
    dimensions = [x for x in range(len(shape))]
    perm = draw(st.permutations(dimensions))
    return perm


@handle_frontend_test(
    fn_tree="tensorflow.transpose",
    dtype_and_x=helpers.dtype_and_values(
        available_dtypes=helpers.get_dtypes("float"),
        shape=st.shared(helpers.get_shape(min_num_dims=1), key="shape"),
    ),
    perm=_get_perm_helper(),
    conjugate=st.booleans(),
    test_with_out=st.just(False),
)
def test_tensorflow_transpose(
    *,
    dtype_and_x,
    perm,
    conjugate,
    frontend,
    test_flags,
    fn_tree,
    on_device,
):
    dtype, x = dtype_and_x
    helpers.test_frontend_function(
        input_dtypes=dtype,
        frontend=frontend,
        test_flags=test_flags,
        fn_tree=fn_tree,
        on_device=on_device,
        a=x[0],
        perm=perm,
        conjugate=conjugate,
    )


@st.composite
def _strided_slice_helper(draw):
    dtype, x, shape = draw(
        helpers.dtype_and_values(
            available_dtypes=helpers.get_dtypes("valid"),
            min_num_dims=1,
            ret_shape=True,
        ),
    )
    ndims = len(shape)
    masks = draw(
        st.lists(
            st.integers(min_value=0, max_value=2**ndims - 1), min_size=5, max_size=5
        ).filter(lambda x: bin(x[2])[2:].count("1") <= min(len(shape) - 1, 1))
    )
    begin, end, strides = [], [], []
    for i in shape:
        begin += [draw(st.integers(min_value=0, max_value=i - 1))]
        end += [draw(st.integers(min_value=0, max_value=i - 1))]
        if begin[-1] < end[-1]:
            strides += [draw(st.integers(min_value=1, max_value=i))]
        else:
            strides += [draw(st.integers(max_value=-1, min_value=-i))]
    ellipsis_mask = _num_to_bit_list(masks[2], ndims)
    for i, v in enumerate(ellipsis_mask):
        if v == 1:
            skip = draw(st.integers(min_value=0, max_value=ndims))
            begin, end, strides = map(
                lambda x: x[:i] + x[i + skip :] if i + skip < ndims else x[:i],
                [begin, end, strides],
            )
            break
    return dtype, x, np.array(begin), np.array(end), np.array(strides), masks


# strided_slice
@handle_frontend_test(
    fn_tree="tensorflow.strided_slice",
    dtype_x_params=_strided_slice_helper(),
    test_with_out=st.just(False),
)
def test_tensorflow_strided_slice(
    *,
    dtype_x_params,
    frontend,
    test_flags,
    fn_tree,
    on_device,
):
    dtype, x, begin, end, strides, masks = dtype_x_params
    try:
        helpers.test_frontend_function(
            input_dtypes=dtype + 3 * ["int64"] + 5 * ["int32"],
            frontend=frontend,
            test_flags=test_flags,
            fn_tree=fn_tree,
            on_device=on_device,
            input_=x[0],
            begin=begin,
            end=end,
            strides=strides,
            begin_mask=masks[0],
            end_mask=masks[1],
            ellipsis_mask=masks[2],
            new_axis_mask=masks[3],
            shrink_axis_mask=masks[4],
        )
    except tf_errors.InvalidArgumentError:
        assume(False)
    except Exception as e:
        if (
            hasattr(e, "message")
            and "only stride 1 allowed on non-range indexing" in e.message
        ):
            assume(False)
        raise e


@st.composite
def _slice_helper(draw):
    dtype, x, shape = draw(
        helpers.dtype_and_values(
            available_dtypes=helpers.get_dtypes("valid"),
            min_num_dims=1,
            ret_shape=True,
        ),
    )
    begin, size = [], []
    for i in shape:
        begin += [draw(st.integers(min_value=0, max_value=i - 1))]
        size += [draw(st.integers(min_value=0, max_value=i - begin[-1]))]
    return dtype, x, np.array(begin), np.array(size)


# slice
@handle_frontend_test(
    fn_tree="tensorflow.slice",
    dtype_x_params=_slice_helper(),
    test_with_out=st.just(False),
)
def test_tensorflow_slice(
    *,
    dtype_x_params,
    frontend,
    test_flags,
    fn_tree,
    on_device,
):
    dtype, x, begin, size = dtype_x_params
    helpers.test_frontend_function(
        input_dtypes=dtype + 3 * ["int64"],
        frontend=frontend,
        test_flags=test_flags,
        fn_tree=fn_tree,
        on_device=on_device,
        input_=x[0],
        begin=begin,
        size=size,
    )


@st.composite
def _linspace_helper(draw):
    shape = draw(
        helpers.get_shape(
            allow_none=False,
            min_num_dims=0,
            max_num_dims=5,
            min_dim_size=1,
            max_dim_size=10,
        ),
    )

    dtype = draw(st.sampled_from(["float32", "float64"]))

    # Param: start
    start = draw(
        helpers.array_values(
            dtype=dtype,
            shape=shape,
            min_value=-5.0,
            max_value=5.0,
        ),
    )

    # Param:stop
    stop = draw(
        helpers.array_values(
            dtype=dtype,
            shape=shape,
            min_value=-4.0,
            max_value=10.0,
        ),
    )

    return [dtype] * 2, start, stop


# linspace
@handle_frontend_test(
    fn_tree="tensorflow.linspace",
    dtype_and_params=_linspace_helper(),
    num=helpers.ints(min_value=2, max_value=10),
    axis=helpers.ints(min_value=-1, max_value=0),
)
def test_tensorflow_linspace(
    *,
    dtype_and_params,
    num,
    axis,
    on_device,
    fn_tree,
    frontend,
    test_flags,
):
    dtype, start, stop = dtype_and_params
    helpers.test_frontend_function(
        input_dtypes=dtype,
        frontend=frontend,
        test_flags=test_flags,
        fn_tree=fn_tree,
        start=start,
        stop=stop,
        num=num,
        axis=axis,
        on_device=on_device,
    )


# realdiv
@handle_frontend_test(
    fn_tree="tensorflow.realdiv",
    dtype_and_x=helpers.dtype_and_values(
        available_dtypes=helpers.get_dtypes("float"),
        num_arrays=2,
        min_value=-20,
        max_value=20,
        shared_dtype=True,
    ),
    test_with_out=st.just(False),
)
def test_tensorflow_realdiv(
    *,
    dtype_and_x,
    test_flags,
    frontend,
    fn_tree,
    on_device,
):
    # todo: test for complex numbers
    input_dtype, x = dtype_and_x
    helpers.test_frontend_function(
        input_dtypes=input_dtype,
        test_flags=test_flags,
        frontend=frontend,
        fn_tree=fn_tree,
        on_device=on_device,
        x=x[0],
        y=x[1],
    )


# tile
@st.composite
def _multiple_shape_helper(draw):
    input_dtype, input_array, input_shape = draw(
        helpers.dtype_and_values(
            available_dtypes=helpers.get_dtypes("valid"), ret_shape=True
        )
    )
    input_dims = len(input_shape)

    dt_n_multiples = draw(
        helpers.dtype_and_values(
            available_dtypes=["int32", "int64"],
            min_value=0,
            max_value=10,
            shape=draw(
                helpers.get_shape(
                    min_num_dims=1,
                    max_num_dims=1,
                    min_dim_size=input_dims,
                    max_dim_size=input_dims,
                )
            ),
        )
    )
    return input_dtype, input_array, dt_n_multiples


@handle_frontend_test(fn_tree="tensorflow.tile", all_arguments=_multiple_shape_helper())
def test_tensorflow_tile(*, all_arguments, test_flags, frontend, fn_tree, on_device):
    input_dtype, input_matrix, dt_and_multiples = all_arguments
    dt_mul, multiples = dt_and_multiples
    helpers.test_frontend_function(
        input_dtypes=input_dtype + dt_mul,
        input=input_matrix[0],
        multiples=multiples[0],
        test_flags=test_flags,
        frontend=frontend,
        fn_tree=fn_tree,
        on_device=on_device,
    )


# one_hot
@handle_frontend_test(
    fn_tree="tensorflow.one_hot",
    dtype_and_x=helpers.dtype_and_values(
        available_dtypes=helpers.get_dtypes("integer", full=True),
        num_arrays=1,
        min_value=0,
        max_value=10,
    ),
)
def test_tensorflow_one_hot(
    *,
    dtype_and_x,
    frontend,
    fn_tree,
    test_flags,
    on_device,
):
    input_dtype, x = dtype_and_x
    depth = 10
    helpers.test_frontend_function(
        input_dtypes=["uint8", "int32", "int64"],
        test_flags=test_flags,
        frontend=frontend,
        fn_tree=fn_tree,
        on_device=on_device,
        indices=x[0],
        depth=depth,
    )


@st.composite
def _boolean_mask_helper(draw):
    tensor_shape = draw(
        helpers.get_shape(
            allow_none=False,
            min_num_dims=3,
            max_num_dims=5,
            min_dim_size=1,
            max_dim_size=10,
        ),
    )

    dtype = draw(st.sampled_from(["float32", "float64"]))

    # Param: tensor
    tensor = draw(
        helpers.array_values(
            dtype=dtype, shape=tensor_shape, min_value=-5.0, max_value=5.0
        ),
    )
    mask_dim = draw(helpers.number(min_value=1, max_value=len(tensor_shape)))
    mask_shape = tensor_shape[:mask_dim]

    # Param:stop
    mask = draw(
        helpers.array_values(
            allow_none=False,
            dtype="bool",
            shape=mask_shape,
        ),
    )

    return [dtype, "bool"], tensor, mask


# boolean_mask
@handle_frontend_test(
    fn_tree="tensorflow.boolean_mask",
    dtype_and_values=_boolean_mask_helper,
)
def test_tensorflow_boolean_mask(
    *,
    dtype_and_values,
    as_variable,
    native_array,
    num_positional_args,
    frontend,
    fn_tree,
    on_device,
):
    input_dtype, tensor, mask = dtype_and_values
    helpers.test_frontend_function(
        input_dtypes=input_dtype,
        as_variable_flags=as_variable,
        with_out=False,
        num_positional_args=num_positional_args,
        native_array_flags=native_array,
        frontend=frontend,
        fn_tree=fn_tree,
        on_device=on_device,
        tensor=tensor,
        mask=mask,
    )


# where
@handle_frontend_test(
    fn_tree="tensorflow.where",
    dtype_and_input=helpers.dtype_and_values(
        available_dtypes=helpers.get_dtypes("integer"),
        num_arrays=1,
        min_value=0,
        max_value=10,
        min_num_dims=1,
    ),
)
def test_tensorflow_where_no_xy(
    *,
    dtype_and_input,
    frontend,
    fn_tree,
    test_flags,
    on_device,
):
    input_dtype, [condition] = dtype_and_input
    helpers.test_frontend_function(
        input_dtypes=input_dtype,
        frontend=frontend,
        test_flags=test_flags,
        fn_tree=fn_tree,
        on_device=on_device,
        condition=condition,
    )


# where
@handle_frontend_test(
    fn_tree="tensorflow.where",
    dtype_and_input=helpers.dtype_and_values(
        available_dtypes=helpers.get_dtypes("bool"),
        num_arrays=3,
        min_value=0,
        max_value=10,
        min_num_dims=1,
    ),
    dim_remove_from_x=st.integers(),
    dim_remove_from_y=st.integers(),
)
def test_tensorflow_where_with_xy(
    *,
    dtype_and_input,
    dim_remove_from_x,
    dim_remove_from_y,
    frontend,
    fn_tree,
    test_flags,
    on_device,
):
    input_dtype, [condition, x, y] = dtype_and_input
    if input_dtype != ["bool", "bool", "bool"]:
        return
    for _ in range(min(len(x.shape) - 1, dim_remove_from_x)):
        x = x[0]
    for _ in range(min(len(y.shape) - 1, dim_remove_from_y)):
        y = y[0]
    helpers.test_frontend_function(
        input_dtypes=input_dtype,
        frontend=frontend,
        test_flags=test_flags,
        fn_tree=fn_tree,
        on_device=on_device,
        condition=condition,
        x=x,
        y=y,
    )


# roll
@handle_frontend_test(
    fn_tree="tensorflow.roll",
    dtype_and_values=helpers.dtype_and_values(
        available_dtypes=helpers.get_dtypes("float"),
        shape=st.shared(helpers.get_shape(min_num_dims=1), key="shape"),
    ),
    shift=helpers.get_axis(
        shape=st.shared(helpers.get_shape(min_num_dims=1), key="shape"),
        force_tuple=True,
    ),
    axis=helpers.get_axis(
        shape=st.shared(helpers.get_shape(min_num_dims=1), key="shape"),
        force_tuple=True,
    ),
)
def test_tensorflow_roll(
    *,
    dtype_and_values,
    shift,
    axis,
    on_device,
    fn_tree,
    frontend,
    test_flags,
):
    input_dtype, value = dtype_and_values
    if isinstance(shift, int) and isinstance(axis, tuple):
        axis = axis[0]
    if isinstance(shift, tuple) and isinstance(axis, tuple):
        if len(shift) != len(axis):
            mn = min(len(shift), len(axis))
            shift = shift[:mn]
            axis = axis[:mn]
    helpers.test_frontend_function(
        input_dtypes=input_dtype,
        frontend=frontend,
        test_flags=test_flags,
        fn_tree=fn_tree,
        on_device=on_device,
        input=value[0],
        shift=shift,
        axis=axis,
    )


# split
@handle_frontend_test(
    fn_tree="tensorflow.split",
    dtype_value=helpers.dtype_and_values(
        available_dtypes=helpers.get_dtypes("integer"),
        shape=st.shared(helpers.get_shape(min_num_dims=1), key="value_shape"),
    ),
    num_or_size_splits=st.just(1),
    axis=st.shared(
        helpers.get_axis(
            shape=st.shared(helpers.get_shape(min_num_dims=1), key="value_shape"),
            force_int=True,
        ),
        key="target_axis",
    ),
    number_positional_args=st.just(2),
    test_with_out=st.just(False),
)
def test_tensorflow_split(
    *,
    dtype_value,
    num_or_size_splits,
    axis,
    on_device,
    fn_tree,
    frontend,
    test_flags,
):
    input_dtype, value = dtype_value
    helpers.test_frontend_function(
        input_dtypes=input_dtype,
        frontend=frontend,
        test_flags=test_flags,
        fn_tree=fn_tree,
        on_device=on_device,
        value=value[0],
        num_or_size_splits=num_or_size_splits,
        axis=axis,
    )


# repeat
@handle_frontend_test(
    fn_tree="tensorflow.repeat",
    dtypes_and_value_and_axis=helpers.dtype_values_axis(
        available_dtypes=helpers.get_dtypes("valid"),
        min_num_dims=1,
        max_num_dims=5,
        max_dim_size=10,
        valid_axis=True,
        force_int_axis=True,
    ),
    repeats=helpers.ints(min_value=1, max_value=5),
)
def test_tensorflow_repeat(
    *,
    dtypes_and_value_and_axis,
    repeats,
    on_device,
    fn_tree,
    frontend,
    test_flags,
):
    input_dtypes, x, axis = dtypes_and_value_and_axis
    repeats = repeats
    helpers.test_frontend_function(
        input_dtypes=input_dtypes,
        frontend=frontend,
        test_flags=test_flags,
        fn_tree=fn_tree,
        on_device=on_device,
        input=x[0],
        repeats=repeats,
        axis=axis,
    )


# unstack
@handle_frontend_test(
    fn_tree="tensorflow.unstack",
    dtypes_values=helpers.dtype_and_values(
        available_dtypes=helpers.get_dtypes("numeric"),
        min_num_dims=2,
        max_num_dims=2,
        max_dim_size=1,
    ),
    number_positional_args=st.just(1),
    axis=st.integers(-1, 0),
    test_with_out=st.just(False),
)
def test_tensorflow_unstack(
    *,
    dtypes_values,
    axis,
    on_device,
    fn_tree,
    frontend,
    test_flags,
):
    x_dtype, x = dtypes_values
    axis = axis
    helpers.test_frontend_function(
        input_dtypes=x_dtype,
        frontend=frontend,
        test_flags=test_flags,
        fn_tree=fn_tree,
        on_device=on_device,
        value=x[0],
        axis=axis,
    )


# reverse
@st.composite
def reverse_helper(draw):
    dtype, x, shape = draw(
        helpers.dtype_and_values(
            available_dtypes=helpers.get_dtypes("numeric"),
            min_num_dims=1,
            max_num_dims=8,
            ret_shape=True,
        )
    )
    axis_dtype, axis = draw(
        helpers.dtype_and_values(
            available_dtypes=["int32", "int64"],
            min_num_dims=1,
            max_num_dims=1,
            min_value=-(len(shape) - 1),
            max_value=len(shape) - 1,
            shape=(1,),
        )
    )
    return dtype, x, axis_dtype, axis


@handle_frontend_test(
    fn_tree="tensorflow.reverse",
    dtype_x_axis=reverse_helper(),
)
def test_tensorflow_reverse(
    *,
    dtype_x_axis,
    frontend,
    fn_tree,
    test_flags,
    on_device,
):
    dtype, x, axis_dtype, axis = dtype_x_axis
    helpers.test_frontend_function(
        input_dtypes=dtype + axis_dtype,
        test_flags=test_flags,
        frontend=frontend,
        fn_tree=fn_tree,
        on_device=on_device,
        tensor=x[0],
        axis=axis[0],
    )


# scan
@handle_frontend_test(
    fn_tree="tensorflow.scan",
    dtypes_values=helpers.dtype_and_values(
        available_dtypes=["float32"], num_arrays=1, min_num_dims=2, max_dim_size=3
    ),
    test_with_out=st.just(False),
)
def test_tensorflow_scan(
    *,
    dtypes_values,
    on_device,
    fn_tree,
    frontend,
    test_flags,
):
    def _test_fn(a, x):
        return a + x

    x_dtype, elems = dtypes_values
    helpers.test_frontend_function(
        input_dtypes=x_dtype,
        frontend=frontend,
        test_flags=test_flags,
        fn_tree=fn_tree,
        on_device=on_device,
        fn=_test_fn,
        elems=elems[0],
    )


@handle_frontend_test(
    fn_tree="tensorflow.norm",
    aliases=["tensorflow.norm"],
    dtype_values_axis=helpers.dtype_values_axis(
        available_dtypes=helpers.get_dtypes("valid"),
        min_num_dims=3,
        max_num_dims=5,
        min_dim_size=1,
        max_dim_size=4,
        min_axis=-3,
        max_axis=2,
    ),
    ord=st.sampled_from([1, 2, np.inf]),
    keepdims=st.booleans(),
)
def test_tensorflow_norm(
    *,
    dtype_values_axis,
    ord,
    keepdims,
    frontend,
    test_flags,
    fn_tree,
    on_device,
):
    input_dtype, x, axis = dtype_values_axis
    helpers.test_frontend_function(
        input_dtypes=input_dtype,
        frontend=frontend,
        test_flags=test_flags,
        fn_tree=fn_tree,
        on_device=on_device,
        tensor=x[0],
        ord=ord,
        axis=axis,
        keepdims=keepdims,
    )


@handle_frontend_test(
    fn_tree="tensorflow.unique",
    dtype_x=helpers.dtype_and_values(
        available_dtypes=["int64", "int32"],
        min_value=1,
        max_value=100,
        min_dim_size=1,
        max_dim_size=10,
        min_num_dims=1,
        max_num_dims=1,
    ),
    test_with_out=st.just([False]),
)
def test_tensorflow_unique(
    *,
    dtype_x,
    frontend,
    fn_tree,
    test_flags,
    on_device,
):
    dtype, x = dtype_x
    helpers.test_frontend_function(
        input_dtypes=dtype,
        x=x[0],
        frontend=frontend,
        test_flags=test_flags,
        fn_tree=fn_tree,
        on_device=on_device,
    )


@handle_frontend_test(
<<<<<<< HEAD
    fn_tree="tensorflow.meshgrid",
    dtype_and_arrays=helpers.dtype_and_values(
        available_dtypes=helpers.get_dtypes("numeric"),
        num_arrays=st.integers(min_value=2, max_value=5),
        min_num_dims=1,
        max_num_dims=1,
    ),
    sparse=st.booleans(),
    indexing=st.sampled_from(["xy", "ij"]),
    test_with_out=st.just(False),
)
def test_meshgrid(
    *,
    input_dtypes,
    dtype_and_arrays,
    test_flags,
    sparse,
    indexing,
    fn_tree,
    on_device,
):
    dtype, arrays = dtype_and_arrays
    return helpers.test_frontend_function(
        input_dtypes=dtype,
        test_flags=test_flags,
        on_device=on_device,
        fn_tree=fn_tree,
        sparse=sparse,
        indexing=indexing,
=======
    fn_tree="tensorflow.while_loop",
    dtype_and_x=helpers.dtype_and_values(
        num_arrays=1,
        min_num_dims=1,
        max_num_dims=3,
        min_dim_size=2,
        max_dim_size=10,
        shared_dtype=True,
        min_value=-100,
        max_value=100,
        available_dtypes=helpers.get_dtypes("numeric"),
    ),
)
def test_tensorflow_while_loop(
    *,
    dtype_and_x,
    test_flags,
    on_device,
    fn_tree,
    frontend,
):
    def _test_cond_fn(x):
        def any_negative_real(arr):
            for elem in arr:
                if isinstance(elem, (int, float)) and elem < 0:
                    return True
                elif isinstance(elem, complex):
                    return False
                elif isinstance(elem, (list, tuple)):
                    if any_negative_real(elem):
                        return True
            return False

        return any_negative_real(x)

    def _test_body_fn(x):
        return x + 1

    input_dtype, x = dtype_and_x
    helpers.test_frontend_function(
        input_dtypes=input_dtype,
        test_flags=test_flags,
        frontend=frontend,
        fn_tree=fn_tree,
        on_device=on_device,
        cond=_test_cond_fn,
        body=_test_body_fn,
        loop_vars=(x[0],),
>>>>>>> 930a3b3b
    )<|MERGE_RESOLUTION|>--- conflicted
+++ resolved
@@ -2,8 +2,9 @@
 from hypothesis import strategies as st, assume
 import numpy as np
 
+
+# local
 import ivy
-# local
 import ivy_tests.test_ivy.helpers as helpers
 from ivy.functional.frontends.tensorflow.general_functions import _num_to_bit_list
 from ivy_tests.test_ivy.test_frontends.test_numpy.test_creation_routines.test_from_shape_or_value import (  # noqa : E501
@@ -1935,7 +1936,6 @@
 
 
 @handle_frontend_test(
-<<<<<<< HEAD
     fn_tree="tensorflow.meshgrid",
     dtype_and_arrays=helpers.dtype_and_values(
         available_dtypes=helpers.get_dtypes("numeric"),
@@ -1965,7 +1965,10 @@
         fn_tree=fn_tree,
         sparse=sparse,
         indexing=indexing,
-=======
+    )
+
+
+@handle_frontend_test(
     fn_tree="tensorflow.while_loop",
     dtype_and_x=helpers.dtype_and_values(
         num_arrays=1,
@@ -2014,5 +2017,4 @@
         cond=_test_cond_fn,
         body=_test_body_fn,
         loop_vars=(x[0],),
->>>>>>> 930a3b3b
     )