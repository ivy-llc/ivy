--- conflicted
+++ resolved
@@ -1265,7 +1265,6 @@
     )
 
 
-<<<<<<< HEAD
 @st.composite
 def _boolean_mask_helper(draw):
     tensor_shape = draw(
@@ -1335,7 +1334,9 @@
         on_device=on_device,
         tensor=tensor,
         mask=mask,
-=======
+    )
+
+
 # where
 @handle_frontend_test(
     fn_tree="tensorflow.where",
@@ -1405,5 +1406,4 @@
         condition=condition,
         x=x,
         y=y,
->>>>>>> b23bdcdd
     )