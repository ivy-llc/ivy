# global
from hypothesis import strategies as st, assume
import numpy as np
from tensorflow import errors as tf_errors

# local
import ivy_tests.test_ivy.helpers as helpers
from ivy.functional.frontends.tensorflow.general_functions import _num_to_bit_list
from ivy_tests.test_ivy.test_frontends.test_numpy.test_creation_routines.test_from_shape_or_value import (  # noqa : E501
    _input_fill_and_dtype,
)
from ivy_tests.test_ivy.test_frontends.test_tensorflow.test_tensor import (
    _array_and_shape,
)  # noqa : E501
from ivy_tests.test_ivy.helpers import handle_frontend_test
from ivy_tests.test_ivy.test_functional.test_core.test_linalg import _matrix_rank_helper
from ivy_tests.test_ivy.test_functional.test_core.test_manipulation import (  # noqa
    _get_splits,
)


@st.composite
def _get_clip_inputs(draw):
    shape = draw(
        helpers.get_shape(
            min_num_dims=1, max_num_dims=5, min_dim_size=2, max_dim_size=10
        )
    )
    x_dtype, x = draw(
        helpers.dtype_and_values(
            available_dtypes=helpers.get_dtypes("numeric"),
            shape=shape,
        )
    )
    min = draw(
        helpers.array_values(dtype=x_dtype[0], shape=shape, min_value=-50, max_value=5)
    )
    max = draw(
        helpers.array_values(dtype=x_dtype[0], shape=shape, min_value=6, max_value=50)
    )

    return x_dtype, x, min, max


# argsort
@handle_frontend_test(
    fn_tree="tensorflow.argsort",
    dtype_input_axis=helpers.dtype_values_axis(
        available_dtypes=helpers.get_dtypes("numeric"),
        min_num_dims=1,
        max_num_dims=5,
        min_dim_size=1,
        max_dim_size=5,
        min_axis=-1,
        max_axis=0,
    ),
    direction=st.sampled_from(["ASCENDING", "DESCENDING"]),
)
def test_tensorflow_argsort(
    *,
    dtype_input_axis,
    direction,
    on_device,
    fn_tree,
    frontend,
    backend_fw,
    test_flags,
):
    input_dtype, input, axis = dtype_input_axis
    helpers.test_frontend_function(
        input_dtypes=input_dtype,
        frontend=frontend,
        backend_to_test=backend_fw,
        test_flags=test_flags,
        fn_tree=fn_tree,
        on_device=on_device,
        values=input[0],
        axis=axis,
        direction=direction,
    )


# clip_by_value
@handle_frontend_test(
    fn_tree="tensorflow.clip_by_value",
    input_and_ranges=_get_clip_inputs(),
    test_with_out=st.just(False),
)
def test_tensorflow_clip_by_value(
    *,
    input_and_ranges,
    frontend,
    test_flags,
    backend_fw,
    fn_tree,
    on_device,
):
    x_dtype, x, min, max = input_and_ranges
    helpers.test_frontend_function(
        input_dtypes=x_dtype,
        frontend=frontend,
        backend_to_test=backend_fw,
        test_flags=test_flags,
        fn_tree=fn_tree,
        on_device=on_device,
        t=x[0],
        clip_value_min=min,
        clip_value_max=max,
    )


@st.composite
def _get_global_norm_clip_inputs(draw):
    t_list_dtype, t_list = draw(
        helpers.dtype_and_values(
            num_arrays=2,
            min_num_dims=1,
            shared_dtype=True,
            min_value=-100,
            max_value=100,
            dtype=["float32"] * 2,
        )
    )

    norm_dtype, norm = draw(
        helpers.dtype_and_values(
            shape=(1,),
            shared_dtype=True,
            min_value=0,
            exclude_min=True,
            max_value=100,
            dtype=["float32"],
        )
    )

    global_norm_dtype, global_norm = draw(
        helpers.dtype_and_values(
            shape=(1,),
            shared_dtype=True,
            min_value=0,
            exclude_min=True,
            max_value=100,
            dtype=["float32"],
        )
    )
    include_global = draw(st.booleans())
    if not include_global:
        global_norm_dtype, global_norm = None, None
    return t_list_dtype, t_list, norm_dtype, norm, global_norm_dtype, global_norm


# clip_by_global_norm
@handle_frontend_test(
    fn_tree="tensorflow.clip_by_global_norm",
    input_and_norm=_get_global_norm_clip_inputs(),
    test_with_out=st.just(False),
)
def test_tensorflow_clip_by_global_norm(
    *,
    input_and_norm,
    frontend,
    backend_fw,
    test_flags,
    fn_tree,
    on_device,
):
    (
        t_list_dtype,
        t_list,
        norm_dtype,
        norm,
        global_norm_dtype,
        global_norm,
    ) = input_and_norm

    input_dtypes = [t_list_dtype[0], norm_dtype[0]]
    use_norm = None
    if global_norm_dtype:
        input_dtypes.append(global_norm_dtype[0])
        use_norm = global_norm[0]

    helpers.test_frontend_function(
        input_dtypes=input_dtypes,
        frontend=frontend,
        test_flags=test_flags,
        backend_to_test=backend_fw,
        fn_tree=fn_tree,
        on_device=on_device,
        t_list=t_list,
        clip_norm=norm[0],
        use_norm=use_norm,
    )


@st.composite
def _get_norm_clip_inputs(draw):
    dtype = draw(helpers.get_dtypes("numeric", full=False))

    x_dtype, x, axis = draw(
        helpers.dtype_values_axis(
            available_dtypes=dtype,
            min_num_dims=1,
            min_value=-100,
            max_value=100,
            force_int_axis=True,
            valid_axis=True,
        )
    )
    norm_dtype, norm = draw(
        helpers.dtype_and_values(available_dtypes=dtype, shape=(1,))
    )
    return x_dtype[0], x, axis, norm


# clip_by_norm
@handle_frontend_test(
    fn_tree="tensorflow.clip_by_norm",
    input_and_norm=_get_norm_clip_inputs(),
    test_with_out=st.just(False),
)
def test_tensorflow_clip_by_norm(
    *,
    input_and_norm,
    frontend,
    backend_fw,
    test_flags,
    fn_tree,
    on_device,
):
    x_dtype, x, axis, norm = input_and_norm
    helpers.test_frontend_function(
        input_dtypes=[x_dtype, x_dtype],
        frontend=frontend,
        test_flags=test_flags,
        backend_to_test=backend_fw,
        fn_tree=fn_tree,
        on_device=on_device,
        t=x[0],
        clip_norm=norm[0],
        axes=axis,
    )


# eye
@handle_frontend_test(
    fn_tree="tensorflow.eye",
    n_rows=helpers.ints(min_value=0, max_value=10),
    n_cols=st.none() | helpers.ints(min_value=0, max_value=10),
    batch_shape=st.lists(
        helpers.ints(min_value=1, max_value=10), min_size=1, max_size=2
    ),
    dtype=helpers.get_dtypes("valid", full=False),
)
def test_tensorflow_eye(
    *,
    n_rows,
    n_cols,
    batch_shape,
    dtype,
    frontend,
    backend_fw,
    test_flags,
    fn_tree,
    on_device,
):
    helpers.test_frontend_function(
        input_dtypes=dtype,
        frontend=frontend,
        test_flags=test_flags,
        backend_to_test=backend_fw,
        fn_tree=fn_tree,
        on_device=on_device,
        num_rows=n_rows,
        num_columns=n_cols,
        batch_shape=batch_shape,
        dtype=dtype[0],
    )


# foldl
@handle_frontend_test(
    fn_tree="tensorflow.foldl",
    fn=st.sampled_from(
        [
            lambda a, b: a + b,
            lambda a, b: a - b,
            lambda a, b: a * b,
        ],
    ),
    initializer=st.one_of(st.none(), st.floats(min_value=-1000, max_value=1000)),
    dtype_and_values=helpers.dtype_and_values(
        available_dtypes=helpers.get_dtypes("float", full=False),
        min_value=-1000,
        max_value=1000,
        max_dim_size=10,
        max_num_dims=4,
        min_dim_size=1,
        min_num_dims=1,
    ),
    parallel_iterations=st.just(10),
    swap_memory=st.booleans(),
    name=st.none(),
)
def test_tensorflow_foldl(
    *,
    fn,
    initializer,
    dtype_and_values,
    frontend,
    backend_fw,
    fn_tree,
    test_flags,
    parallel_iterations,
    swap_memory,
    name,
):
    dtype, elems = dtype_and_values
    elems = np.atleast_1d(elems)
    helpers.test_frontend_function(
        input_dtypes=dtype,
        fn=fn,
        elems=elems,
        initializer=initializer,
        backend_to_test=backend_fw,
        parallel_iterations=parallel_iterations,
        swap_memory=swap_memory,
        name=name,
        frontend=frontend,
        fn_tree=fn_tree,
        test_flags=test_flags,
    )


# ones
@handle_frontend_test(
    fn_tree="tensorflow.ones",
    shape=helpers.get_shape(
        allow_none=False,
        min_num_dims=1,
        max_num_dims=5,
        min_dim_size=1,
        max_dim_size=10,
    ),
    dtype=helpers.get_dtypes("valid", full=False),
    test_with_out=st.just(False),
)
def test_tensorflow_ones(
    shape,
    dtype,
    frontend,
    backend_fw,
    test_flags,
    fn_tree,
    on_device,
):
    helpers.test_frontend_function(
        input_dtypes=dtype,
        frontend=frontend,
        backend_to_test=backend_fw,
        test_flags=test_flags,
        fn_tree=fn_tree,
        on_device=on_device,
        shape=shape,
        dtype=dtype[0],
    )


# full
@handle_frontend_test(
    fn_tree="tensorflow.fill",
    shape=helpers.get_shape(),
    input_fill_dtype=_input_fill_and_dtype(),
)
def test_tensorflow_fill(
    shape,
    input_fill_dtype,
    frontend,
    backend_fw,
    test_flags,
    fn_tree,
    on_device,
):
    input_dtype, _, fill, dtype_to_cast = input_fill_dtype
    helpers.test_frontend_function(
        input_dtypes=input_dtype,
        frontend=frontend,
        backend_to_test=backend_fw,
        test_flags=test_flags,
        fn_tree=fn_tree,
        on_device=on_device,
        rtol=1e-05,
        dims=shape,
        value=fill,
    )


# einsum
@handle_frontend_test(
    fn_tree="tensorflow.einsum",
    eq_n_op_n_shp=st.sampled_from(
        [
            ("ii", (np.arange(25).reshape(5, 5),), ()),
            ("ii->i", (np.arange(25).reshape(5, 5),), (5,)),
            ("ij,j", (np.arange(25).reshape(5, 5), np.arange(5)), (5,)),
        ]
    ),
    dtype=helpers.get_dtypes("float", full=False),
)
def test_tensorflow_einsum(
    *,
    eq_n_op_n_shp,
    dtype,
    on_device,
    fn_tree,
    frontend,
    backend_fw,
    test_flags,
):
    eq, operands, _ = eq_n_op_n_shp
    kw = {}
    i = 0
    for x_ in operands:
        kw["x{}".format(i)] = x_
        i += 1
    # len(operands) + 1 because of the equation
    test_flags.num_positional_args = len(operands) + 1
    helpers.test_frontend_function(
        input_dtypes=dtype,
        frontend=frontend,
        backend_to_test=backend_fw,
        test_flags=test_flags,
        fn_tree=fn_tree,
        on_device=on_device,
        equation=eq,
        **kw,
    )


@st.composite
def _reshape_helper(draw):
    shape = draw(helpers.get_shape(min_num_dims=1))
    reshape_shape = draw(helpers.reshape_shapes(shape=shape))
    dtype = draw(helpers.array_dtypes(num_arrays=1))
    x = draw(helpers.array_values(dtype=dtype[0], shape=shape))
    return x, dtype, reshape_shape


# reshape
@handle_frontend_test(
    fn_tree="tensorflow.reshape",
    input_x_shape=_reshape_helper(),
    test_with_out=st.just(False),
)
def test_tensorflow_reshape(
    *,
    input_x_shape,
    on_device,
    fn_tree,
    backend_fw,
    frontend,
    test_flags,
):
    x, x_dtype, shape = input_x_shape
    helpers.test_frontend_function(
        input_dtypes=x_dtype,
        frontend=frontend,
        backend_to_test=backend_fw,
        test_flags=test_flags,
        fn_tree=fn_tree,
        on_device=on_device,
        tensor=x,
        shape=shape,
    )


@st.composite
def _x_cast_dtype_shape(draw):
    x_dtype = draw(helpers.get_dtypes("valid", full=False))
    x_dtype, x = draw(
        helpers.dtype_and_values(
            dtype=x_dtype,
            shape=st.shared(helpers.get_shape(), key="value_shape"),
            large_abs_safety_factor=10,
            small_abs_safety_factor=10,
            safety_factor_scale="log",
        ),
    )
    to_shape = draw(
        helpers.reshape_shapes(shape=st.shared(helpers.get_shape(), key="value_shape")),
    )
    cast_dtype = x_dtype[0]
    # known tensorflow bug when trying to cast to a different type
    # https://github.com/tensorflow/tensorflow/issues/39554
    # cast_dtype = draw(
    #     helpers.get_dtypes("valid", full=False)
    #     .map(lambda t: t[0])
    #     .filter(lambda t: ivy.can_cast(x_dtype[0], t))
    # )
    return x_dtype, x, cast_dtype, to_shape


# size
# output_dtype not generated as tf only accepts tf dtypes
@handle_frontend_test(
    fn_tree="tensorflow.size",
    dtype_and_x=helpers.dtype_and_values(
        available_dtypes=helpers.get_dtypes("valid"), max_num_dims=4
    ),
    # output_dtype=st.sampled_from(["int32", "int64"]),
    test_with_out=st.just(False),
)
def test_tensorflow_size(
    *,
    dtype_and_x,
    frontend,
    backend_fw,
    test_flags,
    fn_tree,
    on_device,  # output_dtype
):
    input_dtype, x = dtype_and_x
    helpers.test_frontend_function(
        input_dtypes=input_dtype,
        frontend=frontend,
        backend_to_test=backend_fw,
        test_flags=test_flags,
        fn_tree=fn_tree,
        on_device=on_device,
        input=x[0],
        # out_type=output_dtype,
    )


# constant
@handle_frontend_test(
    fn_tree="tensorflow.constant",
    all_args=_x_cast_dtype_shape(),
    test_with_out=st.just(False),
)
def test_tensorflow_constant(
    *,
    all_args,
    on_device,
    backend_fw,
    fn_tree,
    frontend,
    test_flags,
):
    x_dtype, x, cast_dtype, to_shape = all_args
    helpers.test_frontend_function(
        input_dtypes=x_dtype,
        frontend=frontend,
        test_flags=test_flags,
        backend_to_test=backend_fw,
        fn_tree=fn_tree,
        on_device=on_device,
        value=x[0].tolist() if x[0].ndim > 0 else x[0].item(),
        dtype=cast_dtype,
        shape=to_shape,
    )


# convert_to_tensor
@handle_frontend_test(
    fn_tree="tensorflow.convert_to_tensor",
    dtype_x_cast=_x_cast_dtype_shape(),
    dtype_hint=helpers.get_dtypes("valid", full=False),
    test_with_out=st.just(False),
)
def test_tensorflow_convert_to_tensor(
    *,
    dtype_x_cast,
    dtype_hint,
    backend_fw,
    on_device,
    fn_tree,
    frontend,
    test_flags,
):
    x_dtype, x, cast_dtype, _ = dtype_x_cast
    helpers.test_frontend_function(
        input_dtypes=x_dtype,
        frontend=frontend,
        backend_to_test=backend_fw,
        test_flags=test_flags,
        fn_tree=fn_tree,
        on_device=on_device,
        value=x[0],
        dtype=cast_dtype,
        dtype_hint=dtype_hint[0],
    )


# rank
@handle_frontend_test(
    fn_tree="tensorflow.rank",
    dtype_and_x=_matrix_rank_helper(),
    test_with_out=st.just(False),
)
def test_tensorflow_rank(
    *,
    dtype_and_x,
    backend_fw,
    on_device,
    fn_tree,
    frontend,
    test_flags,
):
    dtype, x, _ = dtype_and_x
    helpers.test_frontend_function(
        input_dtypes=dtype,
        frontend=frontend,
        backend_to_test=backend_fw,
        test_flags=test_flags,
        fn_tree=fn_tree,
        on_device=on_device,
        input=x[0],
    )


# ones_like
@handle_frontend_test(
    fn_tree="tensorflow.ones_like",
    dtype_and_x=helpers.dtype_and_values(available_dtypes=helpers.get_dtypes("valid")),
    dtype=helpers.get_dtypes("valid", full=False),
    test_with_out=st.just(False),
)
def test_tensorflow_ones_like(
    dtype_and_x,
    dtype,
    frontend,
    backend_fw,
    test_flags,
    fn_tree,
    on_device,
):
    input_dtype, x = dtype_and_x
    helpers.test_frontend_function(
        input_dtypes=input_dtype,
        frontend=frontend,
        backend_to_test=backend_fw,
        test_flags=test_flags,
        fn_tree=fn_tree,
        on_device=on_device,
        input=x[0],
        dtype=dtype[0],
    )


# identity
@handle_frontend_test(
    fn_tree="tensorflow.identity",
    dtype_and_x=helpers.dtype_and_values(
        available_dtypes=helpers.get_dtypes("numeric"),
    ),
    test_with_out=st.just(False),
)
def test_tensorflow_identity(
    dtype_and_x,
    frontend,
    backend_fw,
    test_flags,
    fn_tree,
    on_device,
):
    dtype, x = dtype_and_x
    helpers.test_frontend_function(
        input_dtypes=dtype,
        frontend=frontend,
        backend_to_test=backend_fw,
        test_flags=test_flags,
        fn_tree=fn_tree,
        on_device=on_device,
        input=x[0],
    )


# zeros_like
@handle_frontend_test(
    fn_tree="tensorflow.zeros_like",
    dtype_and_x=helpers.dtype_and_values(
        available_dtypes=helpers.get_dtypes("numeric")
    ),
    dtype=helpers.get_dtypes("numeric", full=False),
    test_with_out=st.just(False),
)
def test_tensorflow_zeros_like(
    dtype_and_x,
    dtype,
    frontend,
    backend_fw,
    test_flags,
    fn_tree,
    on_device,
):
    input_dtype, x = dtype_and_x
    helpers.test_frontend_function(
        input_dtypes=input_dtype,
        frontend=frontend,
        backend_to_test=backend_fw,
        test_flags=test_flags,
        fn_tree=fn_tree,
        on_device=on_device,
        input=x[0],
        dtype=dtype[0],
    )


# expand_dims
@handle_frontend_test(
    fn_tree="tensorflow.expand_dims",
    dtype_value=helpers.dtype_and_values(
        available_dtypes=helpers.get_dtypes("valid"),
        shape=st.shared(helpers.get_shape(), key="shape"),
    ),
    axis=helpers.get_axis(
        shape=st.shared(helpers.get_shape(), key="shape"),
        allow_neg=True,
        force_int=True,
    ),
)
def test_tensorflow_expand_dims(
    *,
    dtype_value,
    axis,
    on_device,
    fn_tree,
    frontend,
    backend_fw,
    test_flags,
):
    input_dtype, value = dtype_value
    helpers.test_frontend_function(
        input_dtypes=input_dtype,
        frontend=frontend,
        backend_to_test=backend_fw,
        test_flags=test_flags,
        fn_tree=fn_tree,
        on_device=on_device,
        input=value[0],
        axis=axis,
    )


# identity_n
@handle_frontend_test(
    fn_tree="tensorflow.identity_n",
    dtype_and_x=helpers.dtype_and_values(
        available_dtypes=helpers.get_dtypes("valid"), max_num_dims=5
    ),
    test_with_out=st.just(False),
)
def test_tensorflow_identity_n(
    dtype_and_x,
    frontend,
    test_flags,
    backend_fw,
    fn_tree,
    on_device,
):
    dtype, x = dtype_and_x
    helpers.test_frontend_function(
        input_dtypes=dtype,
        frontend=frontend,
        test_flags=test_flags,
        backend_to_test=backend_fw,
        fn_tree=fn_tree,
        on_device=on_device,
        input=x,
    )


# Squeeze
@st.composite
def _squeeze_helper(draw):
    shape = draw(st.shared(helpers.get_shape(), key="value_shape"))
    valid_axes = []
    for index, axis in enumerate(shape):
        if axis == 1:
            valid_axes.append(index)
    valid_axes.insert(0, None)
    return draw(st.sampled_from(valid_axes))


@handle_frontend_test(
    fn_tree="tensorflow.squeeze",
    dtype_value=helpers.dtype_and_values(
        available_dtypes=helpers.get_dtypes("valid"),
        shape=st.shared(helpers.get_shape(), key="value_shape"),
    ),
    axis=_squeeze_helper(),
)
def test_tensorflow_squeeze_general(
    *,
    dtype_value,
    axis,
    on_device,
    backend_fw,
    fn_tree,
    frontend,
    test_flags,
):
    dtype, xs = dtype_value
    helpers.test_frontend_function(
        input_dtypes=dtype,
        frontend=frontend,
        backend_to_test=backend_fw,
        test_flags=test_flags,
        fn_tree=fn_tree,
        on_device=on_device,
        input=xs[0],
        axis=axis,
    )


# concat
@handle_frontend_test(
    fn_tree="tensorflow.concat",
    dtype_input_axis=helpers.dtype_values_axis(
        available_dtypes=helpers.get_dtypes("numeric"),
        num_arrays=st.integers(min_value=1, max_value=4),
        min_num_dims=1,
        valid_axis=True,
        force_int_axis=True,
        shared_dtype=True,
    ),
    test_with_out=st.just(False),
)
def test_tensorflow_concat(
    *,
    dtype_input_axis,
    on_device,
    fn_tree,
    frontend,
    backend_fw,
    test_flags,
):
    input_dtype, x, axis = dtype_input_axis
    helpers.test_frontend_function(
        input_dtypes=input_dtype,
        frontend=frontend,
        backend_to_test=backend_fw,
        test_flags=test_flags,
        fn_tree=fn_tree,
        on_device=on_device,
        values=x,
        axis=axis,
    )


# cond
@handle_frontend_test(
    fn_tree="tensorflow.cond",
    dtype_and_x=helpers.dtype_and_values(
        available_dtypes=helpers.get_dtypes("numeric"),
        min_num_dims=1,
        min_dim_size=1,
    ),
    pred_cond=st.booleans(),
    var=st.integers(min_value=1, max_value=100),
    test_with_out=st.just(False),
)
def test_tensorflow_cond(
    *,
    dtype_and_x,
    pred_cond,
    var,
    test_flags,
    on_device,
    fn_tree,
    frontend,
    backend_fw,
):
    _test_true_fn = lambda: var + var

    _test_false_fn = lambda: var * var

    input_dtype, _ = dtype_and_x
    helpers.test_frontend_function(
        input_dtypes=input_dtype,
        test_flags=test_flags,
        frontend=frontend,
        backend_to_test=backend_fw,
        fn_tree=fn_tree,
        on_device=on_device,
        pred=pred_cond,
        true_fn=_test_true_fn,
        false_fn=_test_false_fn,
    )


# zeros
@handle_frontend_test(
    fn_tree="tensorflow.zeros",
    input=helpers.get_shape(
        allow_none=False,
        min_num_dims=0,
        max_num_dims=10,
        min_dim_size=0,
        max_dim_size=10,
    ),
    dtype=helpers.get_dtypes("valid", full=False),
)
def test_tensorflow_zeros(
    *,
    input,
    dtype,
    frontend,
    backend_fw,
    test_flags,
    fn_tree,
    on_device,
):
    helpers.test_frontend_function(
        shape=input,
        input_dtypes=dtype,
        frontend=frontend,
        backend_to_test=backend_fw,
        test_flags=test_flags,
        fn_tree=fn_tree,
        on_device=on_device,
    )


# shape
@handle_frontend_test(
    fn_tree="tensorflow.shape",
    dtype_and_x=helpers.dtype_and_values(available_dtypes=helpers.get_dtypes("valid")),
    output_dtype=st.sampled_from(["int32", "int64"]),
)
def test_tensorflow_shape(
    *,
    dtype_and_x,
    output_dtype,
    on_device,
    backend_fw,
    fn_tree,
    frontend,
    test_flags,
):
    (
        input_dtype,
        x,
    ) = dtype_and_x
    helpers.test_frontend_function(
        input_dtypes=input_dtype,
        frontend=frontend,
        backend_to_test=backend_fw,
        test_flags=test_flags,
        fn_tree=fn_tree,
        on_device=on_device,
        input=x[0],
        out_type=output_dtype,
    )


@handle_frontend_test(
    fn_tree="tensorflow.shape_n",
    dtype_and_x=helpers.dtype_and_values(
        available_dtypes=helpers.get_dtypes("valid"), min_num_dims=1, max_num_dims=5
    ),
    output_dtype=st.sampled_from(["int32", "int64"]),
)
def test_tensorflow_shape_n(
    *,
    dtype_and_x,
    output_dtype,
    on_device,
    fn_tree,
    frontend,
    backend_fw,
    test_flags,
):
    input_dtype, input = dtype_and_x
    helpers.test_frontend_function(
        input_dtypes=input_dtype,
        frontend=frontend,
        backend_to_test=backend_fw,
        test_flags=test_flags,
        fn_tree=fn_tree,
        on_device=on_device,
        input=input,
        out_type=output_dtype,
    )


@handle_frontend_test(
    fn_tree="tensorflow.ensure_shape",
    dtype_and_x=_array_and_shape(min_num_dims=0, max_num_dims=5),
)
def test_tensorflow_ensure_shape(
    *,
    dtype_and_x,
    fn_tree,
    frontend,
    backend_fw,
    test_flags,
):
    input_dtype, x = dtype_and_x
    helpers.test_frontend_function(
        input_dtypes=input_dtype,
        frontend=frontend,
        test_flags=test_flags,
        backend_to_test=backend_fw,
        fn_tree=fn_tree,
        x=x[0],
        shape=x[1],
    )


# range
@handle_frontend_test(
    fn_tree="tensorflow.range",
    start=helpers.ints(min_value=-50, max_value=0),
    limit=helpers.ints(min_value=1, max_value=50),
    delta=helpers.ints(min_value=1, max_value=5),
    dtype=helpers.get_dtypes("float"),
    test_with_out=st.just(False),
)
def test_tensorflow_range(
    *,
    start,
    limit,
    delta,
    dtype,
    on_device,
    fn_tree,
    frontend,
    backend_fw,
    test_flags,
):
    helpers.test_frontend_function(
        input_dtypes=[],
        on_device=on_device,
        fn_tree=fn_tree,
        frontend=frontend,
        backend_to_test=backend_fw,
        test_flags=test_flags,
        start=start,
        limit=limit,
        delta=delta,
        dtype=dtype[0],
    )


# sort
@handle_frontend_test(
    fn_tree="tensorflow.sort",
    dtype_input_axis=helpers.dtype_values_axis(
        available_dtypes=helpers.get_dtypes("numeric"),
        min_num_dims=1,
        max_num_dims=5,
        min_dim_size=1,
        max_dim_size=5,
        min_axis=-1,
        max_axis=0,
    ),
    descending=st.sampled_from(["ASCENDING", "DESCENDING"]),
)
def test_tensorflow_sort(
    *,
    dtype_input_axis,
    descending,
    on_device,
    fn_tree,
    frontend,
    backend_fw,
    test_flags,
):
    input_dtype, input, axis = dtype_input_axis
    helpers.test_frontend_function(
        input_dtypes=input_dtype,
        frontend=frontend,
        backend_to_test=backend_fw,
        test_flags=test_flags,
        fn_tree=fn_tree,
        on_device=on_device,
        values=input[0],
        axis=axis,
        direction=descending,
    )


# searchsorted
@handle_frontend_test(
    fn_tree="tensorflow.searchsorted",
    dtype_x_v=helpers.dtype_and_values(
        available_dtypes=helpers.get_dtypes("float"),
        shared_dtype=True,
        min_num_dims=1,
        max_num_dims=1,
        num_arrays=2,
    ),
    side=st.sampled_from(["left", "right"]),
    out_type=st.sampled_from(["int32", "int64"]),
)
def test_tensorflow_searchsorted(
    dtype_x_v,
    side,
    out_type,
    frontend,
    backend_fw,
    test_flags,
    fn_tree,
    on_device,
):
    input_dtypes, xs = dtype_x_v
    helpers.test_frontend_function(
        input_dtypes=input_dtypes,
        frontend=frontend,
        backend_to_test=backend_fw,
        test_flags=test_flags,
        fn_tree=fn_tree,
        on_device=on_device,
        sorted_sequence=np.sort(xs[0]),
        values=xs[1],
        side=side,
        out_type=out_type,
    )


# stack
@handle_frontend_test(
    fn_tree="tensorflow.stack",
    dtype_values_axis=helpers.dtype_values_axis(
        available_dtypes=helpers.get_dtypes("float"),
        num_arrays=st.shared(helpers.ints(min_value=2, max_value=4), key="num_arrays"),
        shape=helpers.get_shape(min_num_dims=1),
        shared_dtype=True,
        valid_axis=True,
        allow_neg_axes=True,
        force_int_axis=True,
    ),
)
def test_tensorflow_stack(
    dtype_values_axis,
    on_device,
    fn_tree,
    frontend,
    backend_fw,
    test_flags,
):
    input_dtype, values, axis = dtype_values_axis
    helpers.test_frontend_function(
        input_dtypes=input_dtype,
        frontend=frontend,
        backend_to_test=backend_fw,
        test_flags=test_flags,
        fn_tree=fn_tree,
        on_device=on_device,
        values=values,
        axis=axis,
    )


# is_tensor
@handle_frontend_test(
    fn_tree="tensorflow.is_tensor",
    dtype_and_x=helpers.dtype_and_values(available_dtypes=helpers.get_dtypes("valid")),
)
def test_tensorflow_is_tensor(
    *,
    dtype_and_x,
    backend_fw,
    frontend,
    test_flags,
    fn_tree,
):
    input_dtype, x = dtype_and_x
    helpers.test_frontend_function(
        input_dtypes=input_dtype,
        frontend=frontend,
        backend_to_test=backend_fw,
        test_flags=test_flags,
        fn_tree=fn_tree,
        x=x[0],
    )


# gather
@handle_frontend_test(
    fn_tree="tensorflow.gather",
    params_indices_axis_batch_dims=helpers.array_indices_axis(
        array_dtypes=helpers.get_dtypes("valid"),
        indices_dtypes=["int64"],
        min_num_dims=1,
        max_num_dims=5,
        min_dim_size=1,
        max_dim_size=10,
        indices_same_dims=True,
    ),
)
def test_tensorflow_gather(
    *,
    params_indices_axis_batch_dims,
    on_device,
    fn_tree,
    frontend,
    backend_fw,
    test_flags,
):
    input_dtypes, params, indices, axis, batch_dims = params_indices_axis_batch_dims
    helpers.test_frontend_function(
        input_dtypes=input_dtypes,
        frontend=frontend,
        backend_to_test=backend_fw,
        test_flags=test_flags,
        fn_tree=fn_tree,
        on_device=on_device,
        params=params,
        indices=indices,
        axis=axis,
        batch_dims=batch_dims,
    )


# gather_nd
@handle_frontend_test(
    fn_tree="tensorflow.gather_nd",
    params_indices_axis_batch_dims=helpers.array_indices_axis(
        array_dtypes=helpers.get_dtypes("valid"),
        indices_dtypes=["int64"],
        min_num_dims=5,
        max_num_dims=10,
        min_dim_size=1,
        max_dim_size=5,
        indices_same_dims=False,
    ),
)
def test_tensorflow_gather_nd(
    *,
    params_indices_axis_batch_dims,
    on_device,
    backend_fw,
    fn_tree,
    frontend,
    test_flags,
):
    input_dtypes, params, indices, axis, batch_dims = params_indices_axis_batch_dims
    helpers.test_frontend_function(
        input_dtypes=input_dtypes,
        frontend=frontend,
        backend_to_test=backend_fw,
        test_flags=test_flags,
        fn_tree=fn_tree,
        on_device=on_device,
        params=params,
        indices=indices,
        batch_dims=batch_dims,
    )


@st.composite
def _pad_helper(draw):
    mode = draw(
        st.sampled_from(
            [
                "CONSTANT",
                "REFLECT",
                "SYMMETRIC",
            ]
        )
    )
    dtype, input, shape = draw(
        helpers.dtype_and_values(
            available_dtypes=helpers.get_dtypes("numeric"),
            ret_shape=True,
            min_num_dims=1,
            min_value=-100,
            max_value=100,
        )
    )
    ndim = len(shape)
    min_dim = min(shape)
    paddings = draw(
        st.lists(
            st.tuples(
                st.integers(min_value=0, max_value=min_dim - 1),
                st.integers(min_value=0, max_value=min_dim - 1),
            ),
            min_size=ndim,
            max_size=ndim,
        )
    )
    constant_values = draw(st.integers(min_value=0, max_value=4))
    return dtype, input[0], paddings, mode, constant_values


# pad
@handle_frontend_test(
    fn_tree="tensorflow.pad",
    aliases=["tensorflow.compat.v1.pad"],
    dtype_and_values_and_other=_pad_helper(),
    test_with_out=st.just(False),
)
def test_tensorflow_pad(
    *,
    dtype_and_values_and_other,
    frontend,
    backend_fw,
    test_flags,
    fn_tree,
    on_device,
):
    input_dtype, tensor, paddings, mode, constant_values = dtype_and_values_and_other
    helpers.test_frontend_function(
        input_dtypes=input_dtype,
        frontend=frontend,
        backend_to_test=backend_fw,
        test_flags=test_flags,
        fn_tree=fn_tree,
        on_device=on_device,
        tensor=tensor,
        paddings=paddings,
        mode=mode,
        constant_values=constant_values,
    )


# transpose
@st.composite
def _get_perm_helper(draw):
    shape = draw(st.shared(helpers.get_shape(min_num_dims=1), key="shape"))
    dimensions = [x for x in range(len(shape))]
    perm = draw(st.permutations(dimensions))
    return perm


@handle_frontend_test(
    fn_tree="tensorflow.transpose",
    dtype_and_x=helpers.dtype_and_values(
        available_dtypes=helpers.get_dtypes("float"),
        shape=st.shared(helpers.get_shape(min_num_dims=1), key="shape"),
    ),
    perm=_get_perm_helper(),
    conjugate=st.booleans(),
    test_with_out=st.just(False),
)
def test_tensorflow_transpose(
    *,
    dtype_and_x,
    perm,
    conjugate,
    frontend,
    backend_fw,
    test_flags,
    fn_tree,
    on_device,
):
    dtype, x = dtype_and_x
    helpers.test_frontend_function(
        input_dtypes=dtype,
        frontend=frontend,
        backend_to_test=backend_fw,
        test_flags=test_flags,
        fn_tree=fn_tree,
        on_device=on_device,
        a=x[0],
        perm=perm,
        conjugate=conjugate,
    )


@st.composite
def _strided_slice_helper(draw):
    dtype, x, shape = draw(
        helpers.dtype_and_values(
            available_dtypes=helpers.get_dtypes("valid"),
            min_num_dims=1,
            ret_shape=True,
        ),
    )
    ndims = len(shape)
    masks = draw(
        st.lists(
            st.integers(min_value=0, max_value=2**ndims - 1), min_size=5, max_size=5
        ).filter(lambda x: bin(x[2])[2:].count("1") <= min(len(shape) - 1, 1))
    )
    begin, end, strides = [], [], []
    for i in shape:
        begin += [draw(st.integers(min_value=0, max_value=i - 1))]
        end += [draw(st.integers(min_value=0, max_value=i - 1))]
        if begin[-1] < end[-1]:
            strides += [draw(st.integers(min_value=1, max_value=i))]
        else:
            strides += [draw(st.integers(max_value=-1, min_value=-i))]
    ellipsis_mask = _num_to_bit_list(masks[2], ndims)
    for i, v in enumerate(ellipsis_mask):
        if v == 1:
            skip = draw(st.integers(min_value=0, max_value=ndims))
            begin, end, strides = map(
                lambda x: x[:i] + x[i + skip :] if i + skip < ndims else x[:i],
                [begin, end, strides],
            )
            break
    return dtype, x, np.array(begin), np.array(end), np.array(strides), masks


# strided_slice
@handle_frontend_test(
    fn_tree="tensorflow.strided_slice",
    dtype_x_params=_strided_slice_helper(),
    test_with_out=st.just(False),
)
def test_tensorflow_strided_slice(
    *,
    dtype_x_params,
    frontend,
    backend_fw,
    test_flags,
    fn_tree,
    on_device,
):
    dtype, x, begin, end, strides, masks = dtype_x_params
    try:
        helpers.test_frontend_function(
            input_dtypes=dtype + 3 * ["int64"] + 5 * ["int32"],
            frontend=frontend,
            backend_to_test=backend_fw,
            test_flags=test_flags,
            fn_tree=fn_tree,
            on_device=on_device,
            input_=x[0],
            begin=begin,
            end=end,
            strides=strides,
            begin_mask=masks[0],
            end_mask=masks[1],
            ellipsis_mask=masks[2],
            new_axis_mask=masks[3],
            shrink_axis_mask=masks[4],
        )
    except tf_errors.InvalidArgumentError:
        assume(False)
    except Exception as e:
        if (
            hasattr(e, "message")
            and "only stride 1 allowed on non-range indexing" in e.message
        ):
            assume(False)
        raise e


@st.composite
def _slice_helper(draw):
    dtype, x, shape = draw(
        helpers.dtype_and_values(
            available_dtypes=helpers.get_dtypes("valid"),
            min_num_dims=1,
            ret_shape=True,
        ),
    )
    begin, size = [], []
    for i in shape:
        begin += [draw(st.integers(min_value=0, max_value=i - 1))]
        size += [draw(st.integers(min_value=0, max_value=i - begin[-1]))]
    return dtype, x, np.array(begin), np.array(size)


# slice
@handle_frontend_test(
    fn_tree="tensorflow.slice",
    dtype_x_params=_slice_helper(),
    test_with_out=st.just(False),
)
def test_tensorflow_slice(
    *,
    dtype_x_params,
    frontend,
    backend_fw,
    test_flags,
    fn_tree,
    on_device,
):
    dtype, x, begin, size = dtype_x_params
    helpers.test_frontend_function(
        input_dtypes=dtype + 3 * ["int64"],
        frontend=frontend,
        backend_to_test=backend_fw,
        test_flags=test_flags,
        fn_tree=fn_tree,
        on_device=on_device,
        input_=x[0],
        begin=begin,
        size=size,
    )


@st.composite
def _linspace_helper(draw):
    shape = draw(
        helpers.get_shape(
            allow_none=False,
            min_num_dims=0,
            max_num_dims=5,
            min_dim_size=1,
            max_dim_size=10,
        ),
    )

    dtype = draw(st.sampled_from(["float32", "float64"]))

    # Param: start
    start = draw(
        helpers.array_values(
            dtype=dtype,
            shape=shape,
            min_value=-5.0,
            max_value=5.0,
        ),
    )

    # Param:stop
    stop = draw(
        helpers.array_values(
            dtype=dtype,
            shape=shape,
            min_value=-4.0,
            max_value=10.0,
        ),
    )

    return [dtype] * 2, start, stop


# linspace
@handle_frontend_test(
    fn_tree="tensorflow.linspace",
    dtype_and_params=_linspace_helper(),
    num=helpers.ints(min_value=2, max_value=10),
    axis=helpers.ints(min_value=-1, max_value=0),
)
def test_tensorflow_linspace(
    *,
    dtype_and_params,
    num,
    axis,
    on_device,
    backend_fw,
    fn_tree,
    frontend,
    test_flags,
):
    dtype, start, stop = dtype_and_params
    helpers.test_frontend_function(
        input_dtypes=dtype,
        frontend=frontend,
        backend_to_test=backend_fw,
        test_flags=test_flags,
        fn_tree=fn_tree,
        start=start,
        stop=stop,
        num=num,
        axis=axis,
        on_device=on_device,
    )


# no_op
@handle_frontend_test(
    fn_tree="tensorflow.no_op",
    dtype=helpers.dtype_and_values(
        available_dtypes=helpers.get_dtypes("float"),
    ),
    test_with_out=st.just(False),
)
def test_tensorflow_no_op(
    *,
    dtype,
    frontend,
    backend_fw,
    test_flags,
    fn_tree,
):
    helpers.test_frontend_function(
        input_dtypes=dtype,
        frontend=frontend,
        backend_to_test=backend_fw,
        test_flags=test_flags,
        fn_tree=fn_tree,
    )


# realdiv
@handle_frontend_test(
    fn_tree="tensorflow.realdiv",
    dtype_and_x=helpers.dtype_and_values(
        available_dtypes=helpers.get_dtypes("float"),
        num_arrays=2,
        min_value=-20,
        max_value=20,
        shared_dtype=True,
    ),
    test_with_out=st.just(False),
)
def test_tensorflow_realdiv(
    *,
    dtype_and_x,
    test_flags,
    frontend,
    backend_fw,
    fn_tree,
    on_device,
):
    # todo: test for complex numbers
    input_dtype, x = dtype_and_x
    helpers.test_frontend_function(
        input_dtypes=input_dtype,
        test_flags=test_flags,
        frontend=frontend,
        backend_to_test=backend_fw,
        fn_tree=fn_tree,
        on_device=on_device,
        x=x[0],
        y=x[1],
    )


# tile
@st.composite
def _multiple_shape_helper(draw):
    input_dtype, input_array, input_shape = draw(
        helpers.dtype_and_values(
            available_dtypes=helpers.get_dtypes("valid"), ret_shape=True
        )
    )
    input_dims = len(input_shape)

    dt_n_multiples = draw(
        helpers.dtype_and_values(
            available_dtypes=["int32", "int64"],
            min_value=0,
            max_value=10,
            shape=draw(
                helpers.get_shape(
                    min_num_dims=1,
                    max_num_dims=1,
                    min_dim_size=input_dims,
                    max_dim_size=input_dims,
                )
            ),
        )
    )
    return input_dtype, input_array, dt_n_multiples


@handle_frontend_test(fn_tree="tensorflow.tile", all_arguments=_multiple_shape_helper())
def test_tensorflow_tile(
    *,
    all_arguments,
    test_flags,
    frontend,
    fn_tree,
    on_device,
    backend_fw,
):
    input_dtype, input_matrix, dt_and_multiples = all_arguments
    dt_mul, multiples = dt_and_multiples
    helpers.test_frontend_function(
        input_dtypes=input_dtype + dt_mul,
        input=input_matrix[0],
        multiples=multiples[0],
        test_flags=test_flags,
        backend_to_test=backend_fw,
        frontend=frontend,
        fn_tree=fn_tree,
        on_device=on_device,
    )


# one_hot
@handle_frontend_test(
    fn_tree="tensorflow.one_hot",
    dtype_and_x=helpers.dtype_and_values(
        available_dtypes=helpers.get_dtypes("integer"),
        num_arrays=1,
        min_value=0,
        max_value=10,
    ),
)
def test_tensorflow_one_hot(
    *,
    dtype_and_x,
    frontend,
    backend_fw,
    fn_tree,
    test_flags,
    on_device,
):
    input_dtype, x = dtype_and_x
    depth = 10
    helpers.test_frontend_function(
        input_dtypes=["uint8", "int32", "int64"],
        test_flags=test_flags,
        frontend=frontend,
        backend_to_test=backend_fw,
        fn_tree=fn_tree,
        on_device=on_device,
        indices=x[0],
        depth=depth,
    )


@st.composite
def _boolean_mask_helper(draw):
    tensor_shape = draw(
        helpers.get_shape(
            allow_none=False,
            min_num_dims=3,
            max_num_dims=5,
            min_dim_size=1,
            max_dim_size=10,
        ),
    )

    dtype = draw(st.sampled_from(["float32", "float64"]))

    # Param: tensor
    # tensor = draw(
    #     helpers.array_values(
    #         dtype=dtype, shape=tensor_shape, min_value=-5.0, max_value=5.0
    #     ),
    # )

    dtype, tensor, axis = draw(
        helpers.dtype_values_axis(
            available_dtypes=[dtype],
            shape=tensor_shape,
            min_value=-5.0,
            max_value=5.0,
            force_int_axis=True,
            valid_axis=True,
        )
    )
    mask_dim = draw(helpers.ints(min_value=1, max_value=len(tensor_shape) - axis))
    mask_shape = tensor_shape[axis : mask_dim + axis]

    # Param:stop
    mask = draw(
        helpers.array_values(
            allow_nan=False,
            dtype="bool",
            shape=mask_shape,
        ),
    )
    return [dtype[0], "bool"], tensor, mask, axis


# boolean_mask
@handle_frontend_test(
    fn_tree="tensorflow.boolean_mask",
    dtype_and_values=_boolean_mask_helper(),
)
def test_tensorflow_boolean_mask(
    *,
    dtype_and_values,
    test_flags,
    frontend,
    backend_fw,
    fn_tree,
    on_device,
):
    input_dtype, tensor, mask, axis = dtype_and_values
    helpers.test_frontend_function(
        input_dtypes=input_dtype,
        test_flags=test_flags,
        frontend=frontend,
        backend_to_test=backend_fw,
        fn_tree=fn_tree,
        on_device=on_device,
        tensor=tensor[0],
        mask=mask,
        axis=axis,
    )


# where
@handle_frontend_test(
    fn_tree="tensorflow.where",
    dtype_and_input=helpers.dtype_and_values(
        available_dtypes=helpers.get_dtypes("integer"),
        num_arrays=1,
        min_value=0,
        max_value=10,
        min_num_dims=1,
    ),
)
def test_tensorflow_where_no_xy(
    *,
    dtype_and_input,
    frontend,
    backend_fw,
    fn_tree,
    test_flags,
    on_device,
):
    input_dtype, [condition] = dtype_and_input
    helpers.test_frontend_function(
        input_dtypes=input_dtype,
        frontend=frontend,
        backend_to_test=backend_fw,
        test_flags=test_flags,
        fn_tree=fn_tree,
        on_device=on_device,
        condition=condition,
    )


# where
@handle_frontend_test(
    fn_tree="tensorflow.where",
    dtype_and_input=helpers.dtype_and_values(
        available_dtypes=helpers.get_dtypes("bool"),
        num_arrays=3,
        min_value=0,
        max_value=10,
        min_num_dims=1,
    ),
    dim_remove_from_x=st.integers(),
    dim_remove_from_y=st.integers(),
)
def test_tensorflow_where_with_xy(
    *,
    dtype_and_input,
    dim_remove_from_x,
    dim_remove_from_y,
    frontend,
    backend_fw,
    fn_tree,
    test_flags,
    on_device,
):
    input_dtype, [condition, x, y] = dtype_and_input
    if input_dtype != ["bool", "bool", "bool"]:
        return
    for _ in range(min(len(x.shape) - 1, dim_remove_from_x)):
        x = x[0]
    for _ in range(min(len(y.shape) - 1, dim_remove_from_y)):
        y = y[0]
    helpers.test_frontend_function(
        input_dtypes=input_dtype,
        frontend=frontend,
        backend_to_test=backend_fw,
        test_flags=test_flags,
        fn_tree=fn_tree,
        on_device=on_device,
        condition=condition,
        x=x,
        y=y,
    )


# roll
@handle_frontend_test(
    fn_tree="tensorflow.roll",
    dtype_and_values=helpers.dtype_and_values(
        available_dtypes=helpers.get_dtypes("float"),
        shape=st.shared(helpers.get_shape(min_num_dims=1), key="shape"),
    ),
    shift=helpers.get_axis(
        shape=st.shared(helpers.get_shape(min_num_dims=1), key="shape"),
        force_tuple=True,
    ),
    axis=helpers.get_axis(
        shape=st.shared(helpers.get_shape(min_num_dims=1), key="shape"),
        force_tuple=True,
    ),
)
def test_tensorflow_roll(
    *,
    dtype_and_values,
    shift,
    axis,
    on_device,
    fn_tree,
    backend_fw,
    frontend,
    test_flags,
):
    input_dtype, value = dtype_and_values
    if isinstance(shift, int) and isinstance(axis, tuple):
        axis = axis[0]
    if isinstance(shift, tuple) and isinstance(axis, tuple):
        if len(shift) != len(axis):
            mn = min(len(shift), len(axis))
            shift = shift[:mn]
            axis = axis[:mn]
    helpers.test_frontend_function(
        input_dtypes=input_dtype,
        frontend=frontend,
        backend_to_test=backend_fw,
        test_flags=test_flags,
        fn_tree=fn_tree,
        on_device=on_device,
        input=value[0],
        shift=shift,
        axis=axis,
    )


# split
@handle_frontend_test(
    fn_tree="tensorflow.split",
    dtype_value=helpers.dtype_and_values(
        available_dtypes=helpers.get_dtypes("integer"),
        shape=st.shared(helpers.get_shape(min_num_dims=1), key="value_shape"),
    ),
    num_or_size_splits=_get_splits(allow_none=False, min_num_dims=1),
    axis=st.shared(
        helpers.get_axis(
            shape=st.shared(helpers.get_shape(min_num_dims=1), key="value_shape"),
            force_int=True,
        ),
        key="target_axis",
    ),
    test_with_out=st.just(False),
)
def test_tensorflow_split(
    *,
    dtype_value,
    num_or_size_splits,
    axis,
    on_device,
    fn_tree,
    frontend,
    backend_fw,
    test_flags,
):
    input_dtype, value = dtype_value
    helpers.test_frontend_function(
        input_dtypes=input_dtype,
        frontend=frontend,
        backend_to_test=backend_fw,
        test_flags=test_flags,
        fn_tree=fn_tree,
        on_device=on_device,
        value=value[0],
        num_or_size_splits=num_or_size_splits,
        axis=axis,
    )


# repeat
@handle_frontend_test(
    fn_tree="tensorflow.repeat",
    dtypes_and_value_and_axis=helpers.dtype_values_axis(
        available_dtypes=helpers.get_dtypes("valid"),
        min_num_dims=1,
        max_num_dims=5,
        max_dim_size=10,
        valid_axis=True,
        force_int_axis=True,
    ),
    repeats=helpers.ints(min_value=1, max_value=5),
)
def test_tensorflow_repeat(
    *,
    dtypes_and_value_and_axis,
    repeats,
    on_device,
    fn_tree,
    frontend,
    backend_fw,
    test_flags,
):
    input_dtypes, x, axis = dtypes_and_value_and_axis
    repeats = repeats
    helpers.test_frontend_function(
        input_dtypes=input_dtypes,
        frontend=frontend,
        backend_to_test=backend_fw,
        test_flags=test_flags,
        fn_tree=fn_tree,
        on_device=on_device,
        input=x[0],
        repeats=repeats,
        axis=axis,
    )


# unstack
@handle_frontend_test(
    fn_tree="tensorflow.unstack",
    dtypes_values=helpers.dtype_and_values(
        available_dtypes=helpers.get_dtypes("numeric"),
        min_num_dims=2,
        max_num_dims=2,
        max_dim_size=1,
    ),
    number_positional_args=st.just(1),
    axis=st.integers(-1, 0),
    test_with_out=st.just(False),
)
def test_tensorflow_unstack(
    *,
    dtypes_values,
    axis,
    on_device,
    fn_tree,
    backend_fw,
    frontend,
    test_flags,
):
    x_dtype, x = dtypes_values
    axis = axis
    helpers.test_frontend_function(
        input_dtypes=x_dtype,
        backend_to_test=backend_fw,
        frontend=frontend,
        test_flags=test_flags,
        fn_tree=fn_tree,
        on_device=on_device,
        value=x[0],
        axis=axis,
    )


# reverse
@st.composite
def reverse_helper(draw):
    dtype, x, shape = draw(
        helpers.dtype_and_values(
            available_dtypes=helpers.get_dtypes("numeric"),
            min_num_dims=1,
            max_num_dims=8,
            ret_shape=True,
        )
    )
    axis_dtype, axis = draw(
        helpers.dtype_and_values(
            available_dtypes=["int32", "int64"],
            min_num_dims=1,
            max_num_dims=1,
            min_value=-(len(shape) - 1),
            max_value=len(shape) - 1,
            shape=(1,),
        )
    )
    return dtype, x, axis_dtype, axis


@handle_frontend_test(
    fn_tree="tensorflow.reverse",
    dtype_x_axis=reverse_helper(),
)
def test_tensorflow_reverse(
    *,
    dtype_x_axis,
    frontend,
    backend_fw,
    fn_tree,
    test_flags,
    on_device,
):
    dtype, x, axis_dtype, axis = dtype_x_axis
    helpers.test_frontend_function(
        input_dtypes=dtype + axis_dtype,
        test_flags=test_flags,
        frontend=frontend,
        backend_to_test=backend_fw,
        fn_tree=fn_tree,
        on_device=on_device,
        tensor=x[0],
        axis=axis[0],
    )


# scan
@handle_frontend_test(
    fn_tree="tensorflow.scan",
    dtypes_values=helpers.dtype_and_values(
        available_dtypes=["float32"], num_arrays=1, min_num_dims=2, max_dim_size=3
    ),
    test_with_out=st.just(False),
)
def test_tensorflow_scan(
    *,
    dtypes_values,
    on_device,
    fn_tree,
    frontend,
    backend_fw,
    test_flags,
):
    def _test_fn(a, x):
        return a + x

    x_dtype, elems = dtypes_values
    helpers.test_frontend_function(
        input_dtypes=x_dtype,
        frontend=frontend,
        backend_to_test=backend_fw,
        test_flags=test_flags,
        fn_tree=fn_tree,
        on_device=on_device,
        fn=_test_fn,
        elems=elems[0],
    )


@handle_frontend_test(
    fn_tree="tensorflow.norm",
    aliases=["tensorflow.norm"],
    dtype_values_axis=helpers.dtype_values_axis(
        available_dtypes=helpers.get_dtypes("valid"),
        min_num_dims=3,
        max_num_dims=5,
        min_dim_size=1,
        max_dim_size=4,
        min_axis=-3,
        max_axis=2,
    ),
    ord=st.sampled_from([1, 2, np.inf]),
    keepdims=st.booleans(),
)
def test_tensorflow_norm(
    *,
    dtype_values_axis,
    ord,
    keepdims,
    backend_fw,
    frontend,
    test_flags,
    fn_tree,
    on_device,
):
    input_dtype, x, axis = dtype_values_axis
    helpers.test_frontend_function(
        input_dtypes=input_dtype,
        frontend=frontend,
        backend_to_test=backend_fw,
        test_flags=test_flags,
        fn_tree=fn_tree,
        on_device=on_device,
        tensor=x[0],
        ord=ord,
        axis=axis,
        keepdims=keepdims,
    )


@handle_frontend_test(
    fn_tree="tensorflow.unique",
    dtype_x=helpers.dtype_and_values(
        available_dtypes=["int64", "int32"],
        min_value=1,
        max_value=100,
        min_dim_size=1,
        max_dim_size=10,
        min_num_dims=1,
        max_num_dims=1,
    ),
    test_with_out=st.just([False]),
)
def test_tensorflow_unique(
    *,
    dtype_x,
    frontend,
    backend_fw,
    fn_tree,
    test_flags,
    on_device,
):
    dtype, x = dtype_x
    helpers.test_frontend_function(
        input_dtypes=dtype,
        x=x[0],
        frontend=frontend,
        backend_to_test=backend_fw,
        test_flags=test_flags,
        fn_tree=fn_tree,
        on_device=on_device,
    )


@handle_frontend_test(
    fn_tree="tensorflow.unique_with_counts",
    dtype_and_x=helpers.dtype_and_values(
        available_dtypes=helpers.get_dtypes("valid"),
        shape=st.shared(
            helpers.get_shape(
                min_num_dims=1,
                max_num_dims=1,
            )
        ),
        dtype=["int32", "int64"],
    ),
    output_dtype=st.sampled_from(["int32", "int64"]),
)
def test_tensorflow_unique_with_counts(
    *,
    dtype_and_x,
    on_device,
    fn_tree,
    frontend,
    backend_fw,
    test_flags,
    output_dtype,
):
    input_dtype, x = dtype_and_x
    helpers.test_frontend_function(
        x=x[0],
        input_dtypes=input_dtype,
        out_idx=output_dtype,
        backend_to_test=backend_fw,
        fn_tree=fn_tree,
        frontend=frontend,
        test_flags=test_flags,
        on_device=on_device,
    )


@handle_frontend_test(
    fn_tree="tensorflow.while_loop",
    dtype_and_x=helpers.dtype_and_values(
        num_arrays=1,
        min_num_dims=1,
        max_num_dims=3,
        min_dim_size=2,
        max_dim_size=10,
        shared_dtype=True,
        min_value=-100,
        max_value=100,
        available_dtypes=helpers.get_dtypes("numeric"),
    ),
)
def test_tensorflow_while_loop(
    *,
    dtype_and_x,
    test_flags,
    on_device,
    backend_fw,
    fn_tree,
    frontend,
):
    def _test_cond_fn(x):
        def any_negative_real(arr):
            for elem in arr:
                if isinstance(elem, (int, float)) and elem < 0:
                    return True
                elif isinstance(elem, complex):
                    return False
                elif isinstance(elem, (list, tuple)):
                    if any_negative_real(elem):
                        return True
            return False

        return any_negative_real(x)

    def _test_body_fn(x):
        return x + 1

    input_dtype, x = dtype_and_x
    helpers.test_frontend_function(
        input_dtypes=input_dtype,
        test_flags=test_flags,
        backend_to_test=backend_fw,
        frontend=frontend,
        fn_tree=fn_tree,
        on_device=on_device,
        cond=_test_cond_fn,
        body=_test_body_fn,
        loop_vars=(x[0],),
    )


# truncatediv
@handle_frontend_test(
    fn_tree="tensorflow.truncatediv",
    dtype_and_x=helpers.dtype_and_values(
        available_dtypes=helpers.get_dtypes("float"),
        num_arrays=2,
        min_value=-20,
        max_value=20,
        shared_dtype=True,
    ),
    test_with_out=st.just(False),
)
def test_tensorflow_truncatediv(
    *,
    dtype_and_x,
    test_flags,
    frontend,
    backend_fw,
    fn_tree,
    on_device,
):
    input_dtype, x = dtype_and_x
    helpers.test_frontend_function(
        input_dtypes=input_dtype,
        test_flags=test_flags,
        frontend=frontend,
        backend_to_test=backend_fw,
        fn_tree=fn_tree,
        on_device=on_device,
        x=x[0],
        y=x[1],
    )


# Truncatemod
@handle_frontend_test(
    fn_tree="tensorflow.truncatemod",
    dtype_and_x=helpers.dtype_and_values(
        available_dtypes=helpers.get_dtypes("numeric"),
        num_arrays=2,
        shared_dtype=True,
    ),
    test_with_out=st.just(False),
)
def test_tensorflow_truncatemod(
    *,
    dtype_and_x,
    frontend,
    backend_fw,
    test_flags,
    fn_tree,
    on_device,
):
    input_dtype, x = dtype_and_x
    assume(not np.any(np.isclose(x[0], 0)))
    assume(not np.any(np.isclose(x[1], 0)))
    helpers.test_frontend_function(
        input_dtypes=input_dtype,
        frontend=frontend,
        backend_to_test=backend_fw,
        test_flags=test_flags,
        fn_tree=fn_tree,
        on_device=on_device,
        x=x[0],
        y=x[1],
    )


@handle_frontend_test(
    fn_tree="tensorflow.unravel_index",
    indices=helpers.array_values(
        dtype=helpers.get_dtypes("integer"), shape=(1, 2), min_value=0, max_value=49
    ),
    dims=helpers.array_values(
        dtype=helpers.get_dtypes("integer"), shape=(1, 2), min_value=50
    ),
)
def test_tensorflow_unravel_index(
    *, indices, dims, frontend, test_flags, fn_tree, on_device, backend_fw
):
    helpers.test_frontend_function(
        input_dtypes=["int32"],
        frontend=frontend,
        backend_to_test=backend_fw,
        test_flags=test_flags,
        fn_tree=fn_tree,
        on_device=on_device,
        indices=indices[0],
        dims=dims[0],
    )


<<<<<<< HEAD
@handle_frontend_test(
    fn_tree="tensorflow.make_ndarray",
    input_dtype_x=helpers.dtype_values_axis(
        available_dtypes=helpers.get_dtypes("valid"),
    ),
)
def test_tensorflow_make_ndarray(
    *,
    input_dtype_x,
    on_device,
    fn_tree,
    frontend,
    test_flags,
):
    x_datatype, x = input_dtype_x
    helpers.test_frontend_function(
        input_dtypes=x_datatype,
        fn_tree=fn_tree,
        on_device=on_device,
        frontend=frontend,
        test_flags=test_flags,
        tensor=x,
    )
=======
# @handle_frontend_test(
#     fn_tree="tensorflow.zeros_initializer",
#     shape=helpers.get_shape(
#         allow_none=False,
#         min_num_dims=1,
#         max_num_dims=5,
#         min_dim_size=1,
#         max_dim_size=10,
#     ),
#     dtype=helpers.get_dtypes("valid", full=False),
#     test_with_out=st.just(False),
# )
# def test_tensorflow_zeros_initializer(
#     shape,
#     dtype,
#     frontend,
#     backend_fw,
#     test_flags,
#     fn_tree,
#     on_device,
# ):
#     helpers.test_frontend_function(
#         input_dtypes=dtype,
#         frontend=frontend,
#         backend_to_test=backend_fw,
#         test_flags=test_flags,
#         fn_tree=fn_tree,
#         on_device=on_device,
#         shape=shape,
#         dtype=dtype[0],
#     )
>>>>>>> b100903d
<|MERGE_RESOLUTION|>--- conflicted
+++ resolved
@@ -2356,31 +2356,6 @@
     )
 
 
-<<<<<<< HEAD
-@handle_frontend_test(
-    fn_tree="tensorflow.make_ndarray",
-    input_dtype_x=helpers.dtype_values_axis(
-        available_dtypes=helpers.get_dtypes("valid"),
-    ),
-)
-def test_tensorflow_make_ndarray(
-    *,
-    input_dtype_x,
-    on_device,
-    fn_tree,
-    frontend,
-    test_flags,
-):
-    x_datatype, x = input_dtype_x
-    helpers.test_frontend_function(
-        input_dtypes=x_datatype,
-        fn_tree=fn_tree,
-        on_device=on_device,
-        frontend=frontend,
-        test_flags=test_flags,
-        tensor=x,
-    )
-=======
 # @handle_frontend_test(
 #     fn_tree="tensorflow.zeros_initializer",
 #     shape=helpers.get_shape(
@@ -2412,4 +2387,28 @@
 #         shape=shape,
 #         dtype=dtype[0],
 #     )
->>>>>>> b100903d
+
+
+@handle_frontend_test(
+    fn_tree="tensorflow.make_ndarray",
+    input_dtype_x=helpers.dtype_values_axis(
+        available_dtypes=helpers.get_dtypes("valid"),
+    ),
+)
+def test_tensorflow_make_ndarray(
+    *,
+    input_dtype_x,
+    on_device,
+    fn_tree,
+    frontend,
+    test_flags,
+):
+    x_datatype, x = input_dtype_x
+    helpers.test_frontend_function(
+        input_dtypes=x_datatype,
+        fn_tree=fn_tree,
+        on_device=on_device,
+        frontend=frontend,
+        test_flags=test_flags,
+        tensor=x,
+    )