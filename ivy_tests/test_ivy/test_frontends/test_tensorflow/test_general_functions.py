--- conflicted
+++ resolved
@@ -137,22 +137,6 @@
     )
 
 
-<<<<<<< HEAD
-# zeros_like
-@handle_frontend_test(
-    fn_tree="tensorflow.zeros_like",
-    dtype_and_x=helpers.dtype_and_values(
-        available_dtypes=helpers.get_dtypes("numeric")
-    ),
-    dtype=helpers.get_dtypes("numeric", full=False),
-)
-def test_tensorflow_zeros_like(
-    dtype_and_x,
-    dtype,
-    as_variable,
-    native_array,
-    num_positional_args,
-=======
 # einsum
 @handle_frontend_test(
     fn_tree="tensorflow.einsum",
@@ -239,7 +223,6 @@
     as_variable,
     num_positional_args,
     native_array,
->>>>>>> 920c9836
     frontend,
     fn_tree,
     on_device,
@@ -256,4 +239,37 @@
         on_device=on_device,
         input=x[0],
         dtype=dtype[0],
+    )
+
+
+# zeros_like
+@handle_frontend_test(
+    fn_tree="tensorflow.zeros_like",
+    dtype_and_x=helpers.dtype_and_values(
+        available_dtypes=helpers.get_dtypes("numeric")
+    ),
+    dtype=helpers.get_dtypes("numeric", full=False),
+)
+def test_tensorflow_zeros_like(
+    dtype_and_x,
+    dtype,
+    as_variable,
+    native_array,
+    num_positional_args,
+    frontend,
+    fn_tree,
+    on_device,
+):
+    input_dtype, x = dtype_and_x
+    helpers.test_frontend_function(
+        input_dtypes=input_dtype,
+        as_variable_flags=as_variable,
+        with_out=False,
+        num_positional_args=num_positional_args,
+        native_array_flags=native_array,
+        frontend=frontend,
+        fn_tree=fn_tree,
+        on_device=on_device,
+        input=x[0],
+        dtype=dtype[0],
     )