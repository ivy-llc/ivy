--- conflicted
+++ resolved
@@ -284,7 +284,46 @@
     )
 
 
-<<<<<<< HEAD
+# expand_dims
+@handle_frontend_test(
+    fn_tree="tensorflow.expand_dims",
+    dtype_value=helpers.dtype_and_values(
+        available_dtypes=helpers.get_dtypes("valid"),
+        shape=st.shared(helpers.get_shape(), key="shape"),
+    ),
+    axis=helpers.get_axis(
+        shape=st.shared(helpers.get_shape(), key="shape"),
+        allow_neg=True,
+        force_int=True,
+    )
+)
+def test_tensorflow_expand_dims(
+    *,
+    dtype_value,
+    axis,
+    as_variable,
+    with_out,
+    num_positional_args,
+    native_array,
+    on_device,
+    fn_tree,
+    frontend,
+):
+    input_dtype, value = dtype_value
+    helpers.test_frontend_function(
+        input_dtypes=input_dtype,
+        as_variable_flags=as_variable,
+        with_out=with_out,
+        num_positional_args=num_positional_args,
+        native_array_flags=native_array,
+        frontend=frontend,
+        fn_tree=fn_tree,
+        on_device=on_device,
+        input=value[0],
+        axis=axis,
+    )
+
+
 # noinspection DuplicatedCode
 @st.composite
 def _arrays_idx_n_dtypes(draw):
@@ -333,56 +372,22 @@
     *,
     xs_n_input_dtypes_n_unique_idx,
     as_variable,
-=======
-# expand_dims
-@handle_frontend_test(
-    fn_tree="tensorflow.expand_dims",
-    dtype_value=helpers.dtype_and_values(
-        available_dtypes=helpers.get_dtypes("valid"),
-        shape=st.shared(helpers.get_shape(), key="shape"),
-    ),
-    axis=helpers.get_axis(
-        shape=st.shared(helpers.get_shape(), key="shape"),
-        allow_neg=True,
-        force_int=True,
-    )
-)
-def test_tensorflow_expand_dims(
-    *,
-    dtype_value,
-    axis,
-    as_variable,
-    with_out,
->>>>>>> 48f3249b
-    num_positional_args,
-    native_array,
-    on_device,
-    fn_tree,
-    frontend,
-):
-<<<<<<< HEAD
+    num_positional_args,
+    native_array,
+    on_device,
+    fn_tree,
+    frontend,
+):
     xs, input_dtypes, unique_idx = xs_n_input_dtypes_n_unique_idx
     helpers.test_frontend_function(
         input_dtypes=input_dtypes,
         as_variable_flags=as_variable,
         with_out=False,
-=======
-    input_dtype, value = dtype_value
-    helpers.test_frontend_function(
-        input_dtypes=input_dtype,
-        as_variable_flags=as_variable,
-        with_out=with_out,
->>>>>>> 48f3249b
-        num_positional_args=num_positional_args,
-        native_array_flags=native_array,
-        frontend=frontend,
-        fn_tree=fn_tree,
-        on_device=on_device,
-<<<<<<< HEAD
+        num_positional_args=num_positional_args,
+        native_array_flags=native_array,
+        frontend=frontend,
+        fn_tree=fn_tree,
+        on_device=on_device,
         values=xs,
         axis=unique_idx,
-=======
-        input=value[0],
-        axis=axis,
->>>>>>> 48f3249b
     )