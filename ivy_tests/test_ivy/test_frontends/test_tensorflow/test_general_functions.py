# global
from hypothesis import strategies as st
import numpy as np

# local
import ivy_tests.test_ivy.helpers as helpers
from ivy_tests.test_ivy.helpers import handle_frontend_test
from ivy_tests.test_ivy.test_functional.test_core.test_linalg import _matrix_rank_helper


@st.composite
def _get_clip_inputs(draw):
    shape = draw(
        helpers.get_shape(
            min_num_dims=1, max_num_dims=5, min_dim_size=2, max_dim_size=10
        )
    )
    x_dtype, x = draw(
        helpers.dtype_and_values(
            available_dtypes=helpers.get_dtypes("numeric"),
            shape=shape,
        )
    )
    min = draw(
        helpers.array_values(dtype=x_dtype[0], shape=shape, min_value=-50, max_value=5)
    )
    max = draw(
        helpers.array_values(dtype=x_dtype[0], shape=shape, min_value=6, max_value=50)
    )
    return x_dtype, x, min, max


# argsort
@handle_frontend_test(
    fn_tree="tensorflow.argsort",
    dtype_input_axis=helpers.dtype_values_axis(
        available_dtypes=helpers.get_dtypes("numeric"),
        min_num_dims=1,
        max_num_dims=5,
        min_dim_size=1,
        max_dim_size=5,
        min_axis=-1,
        max_axis=0,
    ),
    direction=st.sampled_from(["ASCENDING", "DESCENDING"]),
)
def test_tensorflow_argsort(
    *,
    dtype_input_axis,
    direction,
    as_variable,
    with_out,
    num_positional_args,
    native_array,
    on_device,
    fn_tree,
    frontend,
):
    input_dtype, input, axis = dtype_input_axis
    helpers.test_frontend_function(
        input_dtypes=input_dtype,
        as_variable_flags=as_variable,
        with_out=with_out,
        num_positional_args=num_positional_args,
        native_array_flags=native_array,
        frontend=frontend,
        fn_tree=fn_tree,
        on_device=on_device,
        values=input[0],
        axis=axis,
        direction=direction,
    )


# clip_by_value
@handle_frontend_test(
    fn_tree="tensorflow.clip_by_value",
    input_and_ranges=_get_clip_inputs(),
)
def test_tensorflow_clip_by_value(
    *,
    input_and_ranges,
    as_variable,
    native_array,
    frontend,
    fn_tree,
    on_device,
    num_positional_args,
):
    x_dtype, x, min, max = input_and_ranges
    helpers.test_frontend_function(
        input_dtypes=x_dtype,
        as_variable_flags=as_variable,
        with_out=False,
        num_positional_args=num_positional_args,
        native_array_flags=native_array,
        frontend=frontend,
        fn_tree=fn_tree,
        on_device=on_device,
        t=x[0],
        clip_value_min=min,
        clip_value_max=max,
    )


# eye
@handle_frontend_test(
    fn_tree="tensorflow.eye",
    n_rows=helpers.ints(min_value=0, max_value=10),
    n_cols=st.none() | helpers.ints(min_value=0, max_value=10),
    batch_shape=st.lists(
        helpers.ints(min_value=1, max_value=10), min_size=1, max_size=2
    ),
    dtype=helpers.get_dtypes("valid", full=False),
)
def test_tensorflow_eye(
    *,
    n_rows,
    n_cols,
    batch_shape,
    dtype,
    as_variable,
    native_array,
    with_out,
    frontend,
    fn_tree,
    on_device,
    num_positional_args,
):
    helpers.test_frontend_function(
        input_dtypes=dtype,
        as_variable_flags=as_variable,
        with_out=with_out,
        num_positional_args=num_positional_args,
        native_array_flags=native_array,
        frontend=frontend,
        fn_tree=fn_tree,
        on_device=on_device,
        num_rows=n_rows,
        num_columns=n_cols,
        batch_shape=batch_shape,
        dtype=dtype[0],
    )


# ones
@handle_frontend_test(
    fn_tree="tensorflow.ones",
    shape=helpers.get_shape(
        allow_none=False,
        min_num_dims=1,
        max_num_dims=5,
        min_dim_size=1,
        max_dim_size=10,
    ),
    dtype=helpers.get_dtypes("valid", full=False),
)
def test_tensorflow_ones(
    shape,
    dtype,
    as_variable,
    native_array,
    num_positional_args,
    frontend,
    fn_tree,
    on_device,
):
    helpers.test_frontend_function(
        input_dtypes=dtype,
        as_variable_flags=as_variable,
        with_out=False,
        num_positional_args=num_positional_args,
        native_array_flags=native_array,
        frontend=frontend,
        fn_tree=fn_tree,
        on_device=on_device,
        shape=shape,
        dtype=dtype[0],
    )


# einsum
@handle_frontend_test(
    fn_tree="tensorflow.einsum",
    eq_n_op_n_shp=st.sampled_from(
        [
            ("ii", (np.arange(25).reshape(5, 5),), ()),
            ("ii->i", (np.arange(25).reshape(5, 5),), (5,)),
            ("ij,j", (np.arange(25).reshape(5, 5), np.arange(5)), (5,)),
        ]
    ),
    dtype=helpers.get_dtypes("float", full=False),
)
def test_tensorflow_einsum(
    *,
    eq_n_op_n_shp,
    dtype,
    as_variable,
    with_out,
    native_array,
    on_device,
    fn_tree,
    frontend,
):
    eq, operands, _ = eq_n_op_n_shp
    kw = {}
    i = 0
    for x_ in operands:
        kw["x{}".format(i)] = x_
        i += 1
    # len(operands) + 1 because of the equation
    num_positional_args = len(operands) + 1
    helpers.test_frontend_function(
        input_dtypes=dtype,
        as_variable_flags=as_variable,
        with_out=with_out,
        num_positional_args=num_positional_args,
        native_array_flags=native_array,
        frontend=frontend,
        fn_tree=fn_tree,
        on_device=on_device,
        equation=eq,
        **kw,
    )


# rank
@handle_frontend_test(
    fn_tree="tensorflow.rank",
    dtype_and_x=_matrix_rank_helper(),
)
def test_tensorflow_rank(
    *,
    dtype_and_x,
    as_variable,
    num_positional_args,
    native_array,
    on_device,
    fn_tree,
    frontend,
):
    dtype, x = dtype_and_x
    helpers.test_frontend_function(
        input_dtypes=dtype,
        as_variable_flags=as_variable,
        with_out=False,
        num_positional_args=num_positional_args,
        native_array_flags=native_array,
        frontend=frontend,
        fn_tree=fn_tree,
        on_device=on_device,
        input=x[0],
    )


# ones_like
@handle_frontend_test(
    fn_tree="tensorflow.ones_like",
    dtype_and_x=helpers.dtype_and_values(available_dtypes=helpers.get_dtypes("valid")),
    dtype=helpers.get_dtypes("valid", full=False),
)
def test_tensorflow_ones_like(
    dtype_and_x,
    dtype,
    as_variable,
    num_positional_args,
    native_array,
    frontend,
    fn_tree,
    on_device,
):
    input_dtype, x = dtype_and_x
    helpers.test_frontend_function(
        input_dtypes=input_dtype,
        as_variable_flags=as_variable,
        with_out=False,
        num_positional_args=num_positional_args,
        native_array_flags=native_array,
        frontend=frontend,
        fn_tree=fn_tree,
        on_device=on_device,
        input=x[0],
        dtype=dtype[0],
    )


<<<<<<< HEAD
# zeros_like
@handle_frontend_test(
    fn_tree="tensorflow.zeros_like",
    dtype_and_x=helpers.dtype_and_values(
        available_dtypes=helpers.get_dtypes("numeric")
    ),
    dtype=helpers.get_dtypes("numeric", full=False),
)
def test_tensorflow_zeros_like(
    dtype_and_x,
    dtype,
    as_variable,
    native_array,
    num_positional_args,
    frontend,
    fn_tree,
    on_device,
):
    input_dtype, x = dtype_and_x
    helpers.test_frontend_function(
        input_dtypes=input_dtype,
        as_variable_flags=as_variable,
        with_out=False,
=======
# expand_dims
@handle_frontend_test(
    fn_tree="tensorflow.expand_dims",
    dtype_value=helpers.dtype_and_values(
        available_dtypes=helpers.get_dtypes("valid"),
        shape=st.shared(helpers.get_shape(), key="shape"),
    ),
    axis=helpers.get_axis(
        shape=st.shared(helpers.get_shape(), key="shape"),
        allow_neg=True,
        force_int=True,
    )
)
def test_tensorflow_expand_dims(
    *,
    dtype_value,
    axis,
    as_variable,
    with_out,
    num_positional_args,
    native_array,
    on_device,
    fn_tree,
    frontend,
):
    input_dtype, value = dtype_value
    helpers.test_frontend_function(
        input_dtypes=input_dtype,
        as_variable_flags=as_variable,
        with_out=with_out,
>>>>>>> 78efda57
        num_positional_args=num_positional_args,
        native_array_flags=native_array,
        frontend=frontend,
        fn_tree=fn_tree,
        on_device=on_device,
<<<<<<< HEAD
        input=x[0],
        dtype=dtype[0],
=======
        input=value[0],
        axis=axis,
>>>>>>> 78efda57
    )<|MERGE_RESOLUTION|>--- conflicted
+++ resolved
@@ -284,7 +284,6 @@
     )
 
 
-<<<<<<< HEAD
 # zeros_like
 @handle_frontend_test(
     fn_tree="tensorflow.zeros_like",
@@ -308,7 +307,16 @@
         input_dtypes=input_dtype,
         as_variable_flags=as_variable,
         with_out=False,
-=======
+        num_positional_args=num_positional_args,
+        native_array_flags=native_array,
+        frontend=frontend,
+        fn_tree=fn_tree,
+        on_device=on_device,
+        input=x[0],
+        dtype=dtype[0],
+    )
+        
+
 # expand_dims
 @handle_frontend_test(
     fn_tree="tensorflow.expand_dims",
@@ -339,17 +347,11 @@
         input_dtypes=input_dtype,
         as_variable_flags=as_variable,
         with_out=with_out,
->>>>>>> 78efda57
-        num_positional_args=num_positional_args,
-        native_array_flags=native_array,
-        frontend=frontend,
-        fn_tree=fn_tree,
-        on_device=on_device,
-<<<<<<< HEAD
-        input=x[0],
-        dtype=dtype[0],
-=======
+        num_positional_args=num_positional_args,
+        native_array_flags=native_array,
+        frontend=frontend,
+        fn_tree=fn_tree,
+        on_device=on_device,
         input=value[0],
         axis=axis,
->>>>>>> 78efda57
     )