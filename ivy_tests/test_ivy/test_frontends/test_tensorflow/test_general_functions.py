--- conflicted
+++ resolved
@@ -796,7 +796,6 @@
     )
 
 
-<<<<<<< HEAD
 # is_tensor
 @handle_frontend_test(
     fn_tree="tensorflow.is_tensor",
@@ -805,7 +804,26 @@
 def test_tensorflow_is_tensor(
     *,
     dtype_and_x,
-=======
+    as_variable,
+    with_out,
+    num_positional_args,
+    native_array,
+    frontend,
+    fn_tree,
+):
+    input_dtype, x = dtype_and_x
+    helpers.test_frontend_function(
+        input_dtypes=input_dtype,
+        as_variable_flags=as_variable,
+        with_out=with_out,
+        num_positional_args=num_positional_args,
+        native_array_flags=native_array,
+        frontend=frontend,
+        fn_tree=fn_tree,
+        x=x[0],
+    )
+
+
 # gather
 @handle_frontend_test(
     fn_tree="tensorflow.gather",
@@ -822,19 +840,10 @@
 def test_tensorflow_gather(
     *,
     params_indices_axis_batch_dims,
->>>>>>> ac5af685
-    as_variable,
-    with_out,
-    num_positional_args,
-    native_array,
-<<<<<<< HEAD
-    frontend,
-    fn_tree,
-):
-    input_dtype, x = dtype_and_x
-    helpers.test_frontend_function(
-        input_dtypes=input_dtype,
-=======
+    as_variable,
+    with_out,
+    num_positional_args,
+    native_array,
     on_device,
     fn_tree,
     frontend,
@@ -883,19 +892,14 @@
     input_dtypes, params, indices, axis, batch_dims = params_indices_axis_batch_dims
     helpers.test_frontend_function(
         input_dtypes=input_dtypes,
->>>>>>> ac5af685
-        as_variable_flags=as_variable,
-        with_out=with_out,
-        num_positional_args=num_positional_args,
-        native_array_flags=native_array,
-        frontend=frontend,
-        fn_tree=fn_tree,
-<<<<<<< HEAD
-        x=x[0],
-=======
+        as_variable_flags=as_variable,
+        with_out=with_out,
+        num_positional_args=num_positional_args,
+        native_array_flags=native_array,
+        frontend=frontend,
+        fn_tree=fn_tree,
         on_device=on_device,
         params=params,
         indices=indices,
         batch_dims=batch_dims,
->>>>>>> ac5af685
     )