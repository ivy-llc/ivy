--- conflicted
+++ resolved
@@ -1447,7 +1447,7 @@
     )
 
 
-<<<<<<< HEAD
+
 @st.composite
 def reverse_helper(draw):
     dtype, x, shape = draw(
@@ -1493,7 +1493,7 @@
         on_device=on_device,
         tensor=x[0],
         axis=axis[0],
-=======
+
 # roll
 @handle_frontend_test(
     fn_tree="tensorflow.roll",
@@ -1537,5 +1537,5 @@
         input=value[0],
         shift=shift,
         axis=axis,
->>>>>>> 33909256
+
     )