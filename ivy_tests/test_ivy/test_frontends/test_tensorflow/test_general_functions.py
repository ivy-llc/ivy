--- conflicted
+++ resolved
@@ -99,7 +99,6 @@
     )
 
 
-<<<<<<< HEAD
 # Squeeze
 @st.composite
 def _squeeze_helper(draw):
@@ -130,7 +129,19 @@
     fn_tree,
 ):
     dtype, xs = dtype_value
-=======
+    helpers.test_frontend_function(
+        input_dtypes=dtype,
+        as_variable_flags=as_variable,
+        with_out=False,
+        num_positional_args=num_positional_args,
+        native_array_flags=native_array,
+        frontend=frontend,
+        fn_tree=fn_tree,
+        input=xs[0],
+        axis=axis,
+    )
+
+
 # ones
 @handle_frontend_test(
     fn_tree="tensorflow.ones",
@@ -153,7 +164,6 @@
     fn_tree,
     on_device,
 ):
->>>>>>> d600cba8
     helpers.test_frontend_function(
         input_dtypes=dtype,
         as_variable_flags=as_variable,
@@ -162,12 +172,9 @@
         native_array_flags=native_array,
         frontend=frontend,
         fn_tree=fn_tree,
-<<<<<<< HEAD
         input=xs[0],
         axis=axis,
-=======
         on_device=on_device,
         shape=shape,
         dtype=dtype[0],
->>>>>>> d600cba8
     )