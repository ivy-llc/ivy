--- conflicted
+++ resolved
@@ -877,13 +877,6 @@
 
 
 @st.composite
-<<<<<<< HEAD
-def _boolean_mask_helper(draw):
-    tensor_shape = draw(
-        helpers.get_shape(
-            allow_none=False,
-            min_num_dims=3,
-=======
 def _pad_helper(draw):
     mode = draw(
         st.sampled_from(
@@ -1068,7 +1061,6 @@
         helpers.get_shape(
             allow_none=False,
             min_num_dims=0,
->>>>>>> 89f61db6
             max_num_dims=5,
             min_dim_size=1,
             max_dim_size=10,
@@ -1077,47 +1069,6 @@
 
     dtype = draw(st.sampled_from(["float32", "float64"]))
 
-<<<<<<< HEAD
-    # Param: tensor
-    tensor = draw(
-        helpers.array_values(
-            dtype=dtype,
-            shape=tensor_shape,
-            min_value=-5.0,
-            max_value=5.0,        ),
-    )
-    mask_dim = draw(
-        helpers.number(
-            min_value=1,
-            max_value=len(tensor_shape)
-        )
-    )
-    mask_shape = tensor_shape[:mask_dim]
-
-    # Param:stop
-    mask = draw(
-        helpers.array_values(
-            allow_none=False,
-            dtype="bool",
-            shape=mask_shape,
-        ),
-    )
-
-    return [dtype, "bool"], tensor, mask
-
-
-# boolean_mask
-@handle_frontend_test(
-    fn_tree="tensorflow.boolean_mask",
-    dtype_and_values=_boolean_mask_helper,
-)
-def test_tensorflow_boolean_mask(
-    *,
-    dtype_and_values,
-    as_variable,
-    native_array,
-    num_positional_args,
-=======
     # Param: start
     start = draw(
         helpers.array_values(
@@ -1189,17 +1140,12 @@
     num_positional_args,
     as_variable,
     native_array,
->>>>>>> 89f61db6
-    frontend,
-    fn_tree,
-    on_device,
-):
-<<<<<<< HEAD
-    input_dtype, tensor, mask = dtype_and_values
-=======
+    frontend,
+    fn_tree,
+    on_device,
+):
     # todo: test for complex numbers
     input_dtype, x = dtype_and_x
->>>>>>> 89f61db6
     helpers.test_frontend_function(
         input_dtypes=input_dtype,
         as_variable_flags=as_variable,
@@ -1209,10 +1155,6 @@
         frontend=frontend,
         fn_tree=fn_tree,
         on_device=on_device,
-<<<<<<< HEAD
-        tensor=tensor,
-        mask=mask,
-=======
         x=x[0],
         y=x[1],
     )
@@ -1247,5 +1189,77 @@
         on_device=on_device,
         indices=x[0],
         depth=depth,
->>>>>>> 89f61db6
+    )
+
+
+
+@st.composite
+def _boolean_mask_helper(draw):
+    tensor_shape = draw(
+        helpers.get_shape(
+            allow_none=False,
+            min_num_dims=3,
+            max_num_dims=5,
+            min_dim_size=1,
+            max_dim_size=10,
+        ),
+    )
+
+    dtype = draw(st.sampled_from(["float32", "float64"]))
+
+    # Param: tensor
+    tensor = draw(
+        helpers.array_values(
+            dtype=dtype,
+            shape=tensor_shape,
+            min_value=-5.0,
+            max_value=5.0,        ),
+    )
+    mask_dim = draw(
+        helpers.number(
+            min_value=1,
+            max_value=len(tensor_shape)
+        )
+    )
+    mask_shape = tensor_shape[:mask_dim]
+
+    # Param:stop
+    mask = draw(
+        helpers.array_values(
+            allow_none=False,
+            dtype="bool",
+            shape=mask_shape,
+        ),
+    )
+
+    return [dtype, "bool"], tensor, mask
+
+
+# boolean_mask
+@handle_frontend_test(
+    fn_tree="tensorflow.boolean_mask",
+    dtype_and_values=_boolean_mask_helper,
+)
+def test_tensorflow_boolean_mask(
+    *,
+    dtype_and_values,
+    as_variable,
+    native_array,
+    num_positional_args,
+    frontend,
+    fn_tree,
+    on_device,
+):
+    input_dtype, tensor, mask = dtype_and_values
+    helpers.test_frontend_function(
+        input_dtypes=input_dtype,
+        as_variable_flags=as_variable,
+        with_out=False,
+        num_positional_args=num_positional_args,
+        native_array_flags=native_array,
+        frontend=frontend,
+        fn_tree=fn_tree,
+        on_device=on_device,
+        tensor=tensor,
+        mask=mask,
     )