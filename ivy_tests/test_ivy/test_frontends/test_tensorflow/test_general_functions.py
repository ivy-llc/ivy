--- conflicted
+++ resolved
@@ -284,7 +284,46 @@
     )
 
 
-<<<<<<< HEAD
+# expand_dims
+@handle_frontend_test(
+    fn_tree="tensorflow.expand_dims",
+    dtype_value=helpers.dtype_and_values(
+        available_dtypes=helpers.get_dtypes("valid"),
+        shape=st.shared(helpers.get_shape(), key="shape"),
+    ),
+    axis=helpers.get_axis(
+        shape=st.shared(helpers.get_shape(), key="shape"),
+        allow_neg=True,
+        force_int=True,
+    )
+)
+def test_tensorflow_expand_dims(
+    *,
+    dtype_value,
+    axis,
+    as_variable,
+    with_out,
+    num_positional_args,
+    native_array,
+    on_device,
+    fn_tree,
+    frontend,
+):
+    input_dtype, value = dtype_value
+    helpers.test_frontend_function(
+        input_dtypes=input_dtype,
+        as_variable_flags=as_variable,
+        with_out=with_out,
+        num_positional_args=num_positional_args,
+        native_array_flags=native_array,
+        frontend=frontend,
+        fn_tree=fn_tree,
+        on_device=on_device,
+        input=value[0],
+        axis=axis,
+    )
+    
+    
 @handle_frontend_test(
     fn_tree="tensorflow.zeros",
     input=helpers.get_shape(
@@ -311,52 +350,11 @@
     helpers.test_frontend_function(
         shape=input,
         input_dtypes=dtype,
-=======
-# expand_dims
-@handle_frontend_test(
-    fn_tree="tensorflow.expand_dims",
-    dtype_value=helpers.dtype_and_values(
-        available_dtypes=helpers.get_dtypes("valid"),
-        shape=st.shared(helpers.get_shape(), key="shape"),
-    ),
-    axis=helpers.get_axis(
-        shape=st.shared(helpers.get_shape(), key="shape"),
-        allow_neg=True,
-        force_int=True,
-    )
-)
-def test_tensorflow_expand_dims(
-    *,
-    dtype_value,
-    axis,
-    as_variable,
-    with_out,
-    num_positional_args,
-    native_array,
-    on_device,
-    fn_tree,
-    frontend,
-):
-    input_dtype, value = dtype_value
-    helpers.test_frontend_function(
-        input_dtypes=input_dtype,
->>>>>>> 78efda57
-        as_variable_flags=as_variable,
-        with_out=with_out,
-        num_positional_args=num_positional_args,
-        native_array_flags=native_array,
-<<<<<<< HEAD
+        as_variable_flags=as_variable,
+        with_out=with_out,
+        num_positional_args=num_positional_args,
+        native_array_flags=native_array,
         frontend="tensorflow",
         fn_tree=fn_tree,
         on_device=on_device,
-    )
-    
-    
-=======
-        frontend=frontend,
-        fn_tree=fn_tree,
-        on_device=on_device,
-        input=value[0],
-        axis=axis,
-    )
->>>>>>> 78efda57
+    )    