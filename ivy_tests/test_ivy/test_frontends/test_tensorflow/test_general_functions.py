# global
from hypothesis import strategies as st, assume
import numpy as np
from tensorflow import errors as tf_errors

# local
import ivy_tests.test_ivy.helpers as helpers
from ivy.functional.frontends.tensorflow.general_functions import _num_to_bit_list
from ivy_tests.test_ivy.test_frontends.test_numpy.test_creation_routines.test_from_shape_or_value import (  # noqa : E501
    _input_fill_and_dtype,
)
from ivy_tests.test_ivy.test_frontends.test_tensorflow.test_tensor import (
    _array_and_shape,
)  # noqa : E501
from ivy_tests.test_ivy.helpers import handle_frontend_test
from ivy_tests.test_ivy.test_functional.test_core.test_linalg import _matrix_rank_helper
from ivy_tests.test_ivy.test_functional.test_core.test_manipulation import (  # noqa
    _get_splits,
)


@st.composite
def _get_clip_inputs(draw):
    shape = draw(
        helpers.get_shape(
            min_num_dims=1, max_num_dims=5, min_dim_size=2, max_dim_size=10
        )
    )
    x_dtype, x = draw(
        helpers.dtype_and_values(
            available_dtypes=helpers.get_dtypes("numeric"),
            shape=shape,
        )
    )
    min = draw(
        helpers.array_values(dtype=x_dtype[0], shape=shape, min_value=-50, max_value=5)
    )
    max = draw(
        helpers.array_values(dtype=x_dtype[0], shape=shape, min_value=6, max_value=50)
    )

    return x_dtype, x, min, max


# argsort
@handle_frontend_test(
    fn_tree="tensorflow.argsort",
    dtype_input_axis=helpers.dtype_values_axis(
        available_dtypes=helpers.get_dtypes("numeric"),
        min_num_dims=1,
        max_num_dims=5,
        min_dim_size=1,
        max_dim_size=5,
        min_axis=-1,
        max_axis=0,
    ),
    direction=st.sampled_from(["ASCENDING", "DESCENDING"]),
)
def test_tensorflow_argsort(
    *,
    dtype_input_axis,
    direction,
    on_device,
    fn_tree,
    frontend,
    backend_fw,
    test_flags,
):
    input_dtype, input, axis = dtype_input_axis
    helpers.test_frontend_function(
        input_dtypes=input_dtype,
        frontend=frontend,
        backend_to_test=backend_fw,
        test_flags=test_flags,
        fn_tree=fn_tree,
        on_device=on_device,
        values=input[0],
        axis=axis,
        direction=direction,
    )


# clip_by_value
@handle_frontend_test(
    fn_tree="tensorflow.clip_by_value",
    input_and_ranges=_get_clip_inputs(),
    test_with_out=st.just(False),
)
def test_tensorflow_clip_by_value(
    *,
    input_and_ranges,
    frontend,
    test_flags,
    backend_fw,
    fn_tree,
    on_device,
):
    x_dtype, x, min, max = input_and_ranges
    helpers.test_frontend_function(
        input_dtypes=x_dtype,
        frontend=frontend,
        backend_to_test=backend_fw,
        test_flags=test_flags,
        fn_tree=fn_tree,
        on_device=on_device,
        t=x[0],
        clip_value_min=min,
        clip_value_max=max,
    )


@st.composite
def _get_global_norm_clip_inputs(draw):
    t_list_dtype, t_list = draw(
        helpers.dtype_and_values(
            num_arrays=2,
            min_num_dims=1,
            shared_dtype=True,
            min_value=-100,
            max_value=100,
            dtype=["float32"] * 2,
        )
    )

    norm_dtype, norm = draw(
        helpers.dtype_and_values(
            shape=(1,),
            shared_dtype=True,
            min_value=0,
            exclude_min=True,
            max_value=100,
            dtype=["float32"],
        )
    )

    global_norm_dtype, global_norm = draw(
        helpers.dtype_and_values(
            shape=(1,),
            shared_dtype=True,
            min_value=0,
            exclude_min=True,
            max_value=100,
            dtype=["float32"],
        )
    )
    include_global = draw(st.booleans())
    if not include_global:
        global_norm_dtype, global_norm = None, None
    return t_list_dtype, t_list, norm_dtype, norm, global_norm_dtype, global_norm


# clip_by_global_norm
@handle_frontend_test(
    fn_tree="tensorflow.clip_by_global_norm",
    input_and_norm=_get_global_norm_clip_inputs(),
    test_with_out=st.just(False),
)
def test_tensorflow_clip_by_global_norm(
    *,
    input_and_norm,
    frontend,
    backend_fw,
    test_flags,
    fn_tree,
    on_device,
):
    (
        t_list_dtype,
        t_list,
        norm_dtype,
        norm,
        global_norm_dtype,
        global_norm,
    ) = input_and_norm

    input_dtypes = [t_list_dtype[0], norm_dtype[0]]
    use_norm = None
    if global_norm_dtype:
        input_dtypes.append(global_norm_dtype[0])
        use_norm = global_norm[0]

    helpers.test_frontend_function(
        input_dtypes=input_dtypes,
        frontend=frontend,
        test_flags=test_flags,
        backend_to_test=backend_fw,
        fn_tree=fn_tree,
        on_device=on_device,
        t_list=t_list,
        clip_norm=norm[0],
        use_norm=use_norm,
    )


@st.composite
def _get_norm_clip_inputs(draw):
    dtype = draw(helpers.get_dtypes("numeric", full=False))

    x_dtype, x, axis = draw(
        helpers.dtype_values_axis(
            available_dtypes=dtype,
            min_num_dims=1,
            min_value=-100,
            max_value=100,
            force_int_axis=True,
            valid_axis=True,
        )
    )
    norm_dtype, norm = draw(
        helpers.dtype_and_values(available_dtypes=dtype, shape=(1,))
    )
    return x_dtype[0], x, axis, norm


# clip_by_norm
@handle_frontend_test(
    fn_tree="tensorflow.clip_by_norm",
    input_and_norm=_get_norm_clip_inputs(),
    test_with_out=st.just(False),
)
def test_tensorflow_clip_by_norm(
    *,
    input_and_norm,
    frontend,
    backend_fw,
    test_flags,
    fn_tree,
    on_device,
):
    x_dtype, x, axis, norm = input_and_norm
    helpers.test_frontend_function(
        input_dtypes=[x_dtype, x_dtype],
        frontend=frontend,
        test_flags=test_flags,
        backend_to_test=backend_fw,
        fn_tree=fn_tree,
        on_device=on_device,
        t=x[0],
        clip_norm=norm[0],
        axes=axis,
    )


# eye
@handle_frontend_test(
    fn_tree="tensorflow.eye",
    n_rows=helpers.ints(min_value=0, max_value=10),
    n_cols=st.none() | helpers.ints(min_value=0, max_value=10),
    batch_shape=st.lists(
        helpers.ints(min_value=1, max_value=10), min_size=1, max_size=2
    ),
    dtype=helpers.get_dtypes("valid", full=False),
)
def test_tensorflow_eye(
    *,
    n_rows,
    n_cols,
    batch_shape,
    dtype,
    frontend,
    backend_fw,
    test_flags,
    fn_tree,
    on_device,
):
    helpers.test_frontend_function(
        input_dtypes=dtype,
        frontend=frontend,
        test_flags=test_flags,
        backend_to_test=backend_fw,
        fn_tree=fn_tree,
        on_device=on_device,
        num_rows=n_rows,
        num_columns=n_cols,
        batch_shape=batch_shape,
        dtype=dtype[0],
    )


# foldl
@handle_frontend_test(
    fn_tree="tensorflow.foldl",
    fn=st.sampled_from(
        [
            lambda a, b: a + b,
            lambda a, b: a - b,
            lambda a, b: a * b,
        ],
    ),
    initializer=st.one_of(st.none(), st.floats(min_value=-1000, max_value=1000)),
    dtype_and_values=helpers.dtype_and_values(
        available_dtypes=helpers.get_dtypes("float", full=False),
        min_value=-1000,
        max_value=1000,
        max_dim_size=10,
        max_num_dims=4,
        min_dim_size=1,
        min_num_dims=1,
    ),
    parallel_iterations=st.just(10),
    swap_memory=st.booleans(),
    name=st.none(),
)
def test_tensorflow_foldl(
    *,
    fn,
    initializer,
    dtype_and_values,
    frontend,
    backend_fw,
    fn_tree,
    test_flags,
    parallel_iterations,
    swap_memory,
    name,
):
    dtype, elems = dtype_and_values
    elems = np.atleast_1d(elems)
    helpers.test_frontend_function(
        input_dtypes=dtype,
        fn=fn,
        elems=elems,
        initializer=initializer,
        backend_to_test=backend_fw,
        parallel_iterations=parallel_iterations,
        swap_memory=swap_memory,
        name=name,
        frontend=frontend,
        fn_tree=fn_tree,
        test_flags=test_flags,
    )


# ones
@handle_frontend_test(
    fn_tree="tensorflow.ones",
    shape=helpers.get_shape(
        allow_none=False,
        min_num_dims=1,
        max_num_dims=5,
        min_dim_size=1,
        max_dim_size=10,
    ),
    dtype=helpers.get_dtypes("valid", full=False),
    test_with_out=st.just(False),
)
def test_tensorflow_ones(
    shape,
    dtype,
    frontend,
    backend_fw,
    test_flags,
    fn_tree,
    on_device,
):
    helpers.test_frontend_function(
        input_dtypes=dtype,
        frontend=frontend,
        backend_to_test=backend_fw,
        test_flags=test_flags,
        fn_tree=fn_tree,
        on_device=on_device,
        shape=shape,
        dtype=dtype[0],
    )


# full
@handle_frontend_test(
    fn_tree="tensorflow.fill",
    shape=helpers.get_shape(),
    input_fill_dtype=_input_fill_and_dtype(),
)
def test_tensorflow_fill(
    shape,
    input_fill_dtype,
    frontend,
    backend_fw,
    test_flags,
    fn_tree,
    on_device,
):
    input_dtype, _, fill, dtype_to_cast = input_fill_dtype
    helpers.test_frontend_function(
        input_dtypes=input_dtype,
        frontend=frontend,
        backend_to_test=backend_fw,
        test_flags=test_flags,
        fn_tree=fn_tree,
        on_device=on_device,
        rtol=1e-05,
        dims=shape,
        value=fill,
    )


# einsum
@handle_frontend_test(
    fn_tree="tensorflow.einsum",
    eq_n_op_n_shp=st.sampled_from(
        [
            ("ii", (np.arange(25).reshape(5, 5),), ()),
            ("ii->i", (np.arange(25).reshape(5, 5),), (5,)),
            ("ij,j", (np.arange(25).reshape(5, 5), np.arange(5)), (5,)),
        ]
    ),
    dtype=helpers.get_dtypes("float", full=False),
)
def test_tensorflow_einsum(
    *,
    eq_n_op_n_shp,
    dtype,
    on_device,
    fn_tree,
    frontend,
    backend_fw,
    test_flags,
):
    eq, operands, _ = eq_n_op_n_shp
    kw = {}
    i = 0
    for x_ in operands:
        kw["x{}".format(i)] = x_
        i += 1
    # len(operands) + 1 because of the equation
    test_flags.num_positional_args = len(operands) + 1
    helpers.test_frontend_function(
        input_dtypes=dtype,
        frontend=frontend,
        backend_to_test=backend_fw,
        test_flags=test_flags,
        fn_tree=fn_tree,
        on_device=on_device,
        equation=eq,
        **kw,
    )


@st.composite
def _reshape_helper(draw):
    shape = draw(helpers.get_shape(min_num_dims=1))
    reshape_shape = draw(helpers.reshape_shapes(shape=shape))
    dtype = draw(helpers.array_dtypes(num_arrays=1))
    x = draw(helpers.array_values(dtype=dtype[0], shape=shape))
    return x, dtype, reshape_shape


# reshape
@handle_frontend_test(
    fn_tree="tensorflow.reshape",
    input_x_shape=_reshape_helper(),
    test_with_out=st.just(False),
)
def test_tensorflow_reshape(
    *,
    input_x_shape,
    on_device,
    fn_tree,
    backend_fw,
    frontend,
    test_flags,
):
    x, x_dtype, shape = input_x_shape
    helpers.test_frontend_function(
        input_dtypes=x_dtype,
        frontend=frontend,
        backend_to_test=backend_fw,
        test_flags=test_flags,
        fn_tree=fn_tree,
        on_device=on_device,
        tensor=x,
        shape=shape,
    )


@st.composite
def _x_cast_dtype_shape(draw):
    x_dtype = draw(helpers.get_dtypes("valid", full=False))
    x_dtype, x = draw(
        helpers.dtype_and_values(
            dtype=x_dtype,
            shape=st.shared(helpers.get_shape(), key="value_shape"),
            large_abs_safety_factor=10,
            small_abs_safety_factor=10,
            safety_factor_scale="log",
        ),
    )
    to_shape = draw(
        helpers.reshape_shapes(shape=st.shared(helpers.get_shape(), key="value_shape")),
    )
    cast_dtype = x_dtype[0]
    # known tensorflow bug when trying to cast to a different type
    # https://github.com/tensorflow/tensorflow/issues/39554
    # cast_dtype = draw(
    #     helpers.get_dtypes("valid", full=False)
    #     .map(lambda t: t[0])
    #     .filter(lambda t: ivy.can_cast(x_dtype[0], t))
    # )
    return x_dtype, x, cast_dtype, to_shape


# size
# output_dtype not generated as tf only accepts tf dtypes
@handle_frontend_test(
    fn_tree="tensorflow.size",
    dtype_and_x=helpers.dtype_and_values(
        available_dtypes=helpers.get_dtypes("valid"), max_num_dims=4
    ),
    # output_dtype=st.sampled_from(["int32", "int64"]),
    test_with_out=st.just(False),
)
def test_tensorflow_size(
    *,
    dtype_and_x,
    frontend,
    backend_fw,
    test_flags,
    fn_tree,
    on_device,  # output_dtype
):
    input_dtype, x = dtype_and_x
    helpers.test_frontend_function(
        input_dtypes=input_dtype,
        frontend=frontend,
        backend_to_test=backend_fw,
        test_flags=test_flags,
        fn_tree=fn_tree,
        on_device=on_device,
        input=x[0],
        # out_type=output_dtype,
    )


# constant
@handle_frontend_test(
    fn_tree="tensorflow.constant",
    all_args=_x_cast_dtype_shape(),
    test_with_out=st.just(False),
)
def test_tensorflow_constant(
    *,
    all_args,
    on_device,
    backend_fw,
    fn_tree,
    frontend,
    test_flags,
):
    x_dtype, x, cast_dtype, to_shape = all_args
    helpers.test_frontend_function(
        input_dtypes=x_dtype,
        frontend=frontend,
        test_flags=test_flags,
        backend_to_test=backend_fw,
        fn_tree=fn_tree,
        on_device=on_device,
        value=x[0].tolist() if x[0].ndim > 0 else x[0].item(),
        dtype=cast_dtype,
        shape=to_shape,
    )


# convert_to_tensor
@handle_frontend_test(
    fn_tree="tensorflow.convert_to_tensor",
    dtype_x_cast=_x_cast_dtype_shape(),
    dtype_hint=helpers.get_dtypes("valid", full=False),
    test_with_out=st.just(False),
)
def test_tensorflow_convert_to_tensor(
    *,
    dtype_x_cast,
    dtype_hint,
    backend_fw,
    on_device,
    fn_tree,
    frontend,
    test_flags,
):
    x_dtype, x, cast_dtype, _ = dtype_x_cast
    helpers.test_frontend_function(
        input_dtypes=x_dtype,
        frontend=frontend,
        backend_to_test=backend_fw,
        test_flags=test_flags,
        fn_tree=fn_tree,
        on_device=on_device,
        value=x[0],
        dtype=cast_dtype,
        dtype_hint=dtype_hint[0],
    )


# rank
@handle_frontend_test(
    fn_tree="tensorflow.rank",
    dtype_and_x=_matrix_rank_helper(),
    test_with_out=st.just(False),
)
def test_tensorflow_rank(
    *,
    dtype_and_x,
    backend_fw,
    on_device,
    fn_tree,
    frontend,
    test_flags,
):
    dtype, x, _ = dtype_and_x
    helpers.test_frontend_function(
        input_dtypes=dtype,
        frontend=frontend,
        backend_to_test=backend_fw,
        test_flags=test_flags,
        fn_tree=fn_tree,
        on_device=on_device,
        input=x[0],
    )


# ones_like
@handle_frontend_test(
    fn_tree="tensorflow.ones_like",
    dtype_and_x=helpers.dtype_and_values(available_dtypes=helpers.get_dtypes("valid")),
    dtype=helpers.get_dtypes("valid", full=False),
    test_with_out=st.just(False),
)
def test_tensorflow_ones_like(
    dtype_and_x,
    dtype,
    frontend,
    backend_fw,
    test_flags,
    fn_tree,
    on_device,
):
    input_dtype, x = dtype_and_x
    helpers.test_frontend_function(
        input_dtypes=input_dtype,
        frontend=frontend,
        backend_to_test=backend_fw,
        test_flags=test_flags,
        fn_tree=fn_tree,
        on_device=on_device,
        input=x[0],
        dtype=dtype[0],
    )


# identity
@handle_frontend_test(
    fn_tree="tensorflow.identity",
    dtype_and_x=helpers.dtype_and_values(
        available_dtypes=helpers.get_dtypes("numeric"),
    ),
    test_with_out=st.just(False),
)
def test_tensorflow_identity(
    dtype_and_x,
    frontend,
    backend_fw,
    test_flags,
    fn_tree,
    on_device,
):
    dtype, x = dtype_and_x
    helpers.test_frontend_function(
        input_dtypes=dtype,
        frontend=frontend,
        backend_to_test=backend_fw,
        test_flags=test_flags,
        fn_tree=fn_tree,
        on_device=on_device,
        input=x[0],
    )


# zeros_like
@handle_frontend_test(
    fn_tree="tensorflow.zeros_like",
    dtype_and_x=helpers.dtype_and_values(
        available_dtypes=helpers.get_dtypes("numeric")
    ),
    dtype=helpers.get_dtypes("numeric", full=False),
    test_with_out=st.just(False),
)
def test_tensorflow_zeros_like(
    dtype_and_x,
    dtype,
    frontend,
    backend_fw,
    test_flags,
    fn_tree,
    on_device,
):
    input_dtype, x = dtype_and_x
    helpers.test_frontend_function(
        input_dtypes=input_dtype,
        frontend=frontend,
        backend_to_test=backend_fw,
        test_flags=test_flags,
        fn_tree=fn_tree,
        on_device=on_device,
        input=x[0],
        dtype=dtype[0],
    )


# expand_dims
@handle_frontend_test(
    fn_tree="tensorflow.expand_dims",
    dtype_value=helpers.dtype_and_values(
        available_dtypes=helpers.get_dtypes("valid"),
        shape=st.shared(helpers.get_shape(), key="shape"),
    ),
    axis=helpers.get_axis(
        shape=st.shared(helpers.get_shape(), key="shape"),
        allow_neg=True,
        force_int=True,
    ),
)
def test_tensorflow_expand_dims(
    *,
    dtype_value,
    axis,
    on_device,
    fn_tree,
    frontend,
    backend_fw,
    test_flags,
):
    input_dtype, value = dtype_value
    helpers.test_frontend_function(
        input_dtypes=input_dtype,
        frontend=frontend,
        backend_to_test=backend_fw,
        test_flags=test_flags,
        fn_tree=fn_tree,
        on_device=on_device,
        input=value[0],
        axis=axis,
    )


# identity_n
@handle_frontend_test(
    fn_tree="tensorflow.identity_n",
    dtype_and_x=helpers.dtype_and_values(
        available_dtypes=helpers.get_dtypes("valid"), max_num_dims=5
    ),
    test_with_out=st.just(False),
)
def test_tensorflow_identity_n(
    dtype_and_x,
    frontend,
    test_flags,
    backend_fw,
    fn_tree,
    on_device,
):
    dtype, x = dtype_and_x
    helpers.test_frontend_function(
        input_dtypes=dtype,
        frontend=frontend,
        test_flags=test_flags,
        backend_to_test=backend_fw,
        fn_tree=fn_tree,
        on_device=on_device,
        input=x,
    )


# Squeeze
@st.composite
def _squeeze_helper(draw):
    shape = draw(st.shared(helpers.get_shape(), key="value_shape"))
    valid_axes = []
    for index, axis in enumerate(shape):
        if axis == 1:
            valid_axes.append(index)
    valid_axes.insert(0, None)
    return draw(st.sampled_from(valid_axes))


@handle_frontend_test(
    fn_tree="tensorflow.squeeze",
    dtype_value=helpers.dtype_and_values(
        available_dtypes=helpers.get_dtypes("valid"),
        shape=st.shared(helpers.get_shape(), key="value_shape"),
    ),
    axis=_squeeze_helper(),
)
def test_tensorflow_squeeze_general(
    *,
    dtype_value,
    axis,
    on_device,
    backend_fw,
    fn_tree,
    frontend,
    test_flags,
):
    dtype, xs = dtype_value
    helpers.test_frontend_function(
        input_dtypes=dtype,
        frontend=frontend,
        backend_to_test=backend_fw,
        test_flags=test_flags,
        fn_tree=fn_tree,
        on_device=on_device,
        input=xs[0],
        axis=axis,
    )


# concat
@handle_frontend_test(
    fn_tree="tensorflow.concat",
    dtype_input_axis=helpers.dtype_values_axis(
        available_dtypes=helpers.get_dtypes("numeric"),
        num_arrays=st.integers(min_value=1, max_value=4),
        min_num_dims=1,
        valid_axis=True,
        force_int_axis=True,
        shared_dtype=True,
    ),
    test_with_out=st.just(False),
)
def test_tensorflow_concat(
    *,
    dtype_input_axis,
    on_device,
    fn_tree,
    frontend,
    backend_fw,
    test_flags,
):
    input_dtype, x, axis = dtype_input_axis
    helpers.test_frontend_function(
        input_dtypes=input_dtype,
        frontend=frontend,
        backend_to_test=backend_fw,
        test_flags=test_flags,
        fn_tree=fn_tree,
        on_device=on_device,
        values=x,
        axis=axis,
    )


# cond
@handle_frontend_test(
    fn_tree="tensorflow.cond",
    dtype_and_x=helpers.dtype_and_values(
        available_dtypes=helpers.get_dtypes("numeric"),
        min_num_dims=1,
        min_dim_size=1,
    ),
    pred_cond=st.booleans(),
    var=st.integers(min_value=1, max_value=100),
    test_with_out=st.just(False),
)
def test_tensorflow_cond(
    *,
    dtype_and_x,
    pred_cond,
    var,
    test_flags,
    on_device,
    fn_tree,
    frontend,
    backend_fw,
):
    _test_true_fn = lambda: var + var

    _test_false_fn = lambda: var * var

    input_dtype, _ = dtype_and_x
    helpers.test_frontend_function(
        input_dtypes=input_dtype,
        test_flags=test_flags,
        frontend=frontend,
        backend_to_test=backend_fw,
        fn_tree=fn_tree,
        on_device=on_device,
        pred=pred_cond,
        true_fn=_test_true_fn,
        false_fn=_test_false_fn,
    )


# zeros
@handle_frontend_test(
    fn_tree="tensorflow.zeros",
    input=helpers.get_shape(
        allow_none=False,
        min_num_dims=0,
        max_num_dims=10,
        min_dim_size=0,
        max_dim_size=10,
    ),
    dtype=helpers.get_dtypes("valid", full=False),
)
def test_tensorflow_zeros(
    *,
    input,
    dtype,
    frontend,
    backend_fw,
    test_flags,
    fn_tree,
    on_device,
):
    helpers.test_frontend_function(
        shape=input,
        input_dtypes=dtype,
        frontend=frontend,
        backend_to_test=backend_fw,
        test_flags=test_flags,
        fn_tree=fn_tree,
        on_device=on_device,
    )


# shape
@handle_frontend_test(
    fn_tree="tensorflow.shape",
    dtype_and_x=helpers.dtype_and_values(available_dtypes=helpers.get_dtypes("valid")),
    output_dtype=st.sampled_from(["int32", "int64"]),
)
def test_tensorflow_shape(
    *,
    dtype_and_x,
    output_dtype,
    on_device,
    backend_fw,
    fn_tree,
    frontend,
    test_flags,
):
    (
        input_dtype,
        x,
    ) = dtype_and_x
    helpers.test_frontend_function(
        input_dtypes=input_dtype,
        frontend=frontend,
        backend_to_test=backend_fw,
        test_flags=test_flags,
        fn_tree=fn_tree,
        on_device=on_device,
        input=x[0],
        out_type=output_dtype,
    )


@handle_frontend_test(
    fn_tree="tensorflow.shape_n",
    dtype_and_x=helpers.dtype_and_values(
        available_dtypes=helpers.get_dtypes("valid"), min_num_dims=1, max_num_dims=5
    ),
    output_dtype=st.sampled_from(["int32", "int64"]),
)
def test_tensorflow_shape_n(
    *,
    dtype_and_x,
    output_dtype,
    on_device,
    fn_tree,
    frontend,
    backend_fw,
    test_flags,
):
    input_dtype, input = dtype_and_x
    helpers.test_frontend_function(
        input_dtypes=input_dtype,
        frontend=frontend,
        backend_to_test=backend_fw,
        test_flags=test_flags,
        fn_tree=fn_tree,
        on_device=on_device,
        input=input,
        out_type=output_dtype,
    )


@handle_frontend_test(
    fn_tree="tensorflow.ensure_shape",
    dtype_and_x=_array_and_shape(min_num_dims=0, max_num_dims=5),
)
def test_tensorflow_ensure_shape(
    *,
    dtype_and_x,
    fn_tree,
    frontend,
    backend_fw,
    test_flags,
):
    input_dtype, x = dtype_and_x
    helpers.test_frontend_function(
        input_dtypes=input_dtype,
        frontend=frontend,
        test_flags=test_flags,
        backend_to_test=backend_fw,
        fn_tree=fn_tree,
        x=x[0],
        shape=x[1],
    )


# range
@handle_frontend_test(
    fn_tree="tensorflow.range",
    start=helpers.ints(min_value=-50, max_value=0),
    limit=helpers.ints(min_value=1, max_value=50),
    delta=helpers.ints(min_value=1, max_value=5),
    dtype=helpers.get_dtypes("float"),
    test_with_out=st.just(False),
)
def test_tensorflow_range(
    *,
    start,
    limit,
    delta,
    dtype,
    on_device,
    fn_tree,
    frontend,
    backend_fw,
    test_flags,
):
    helpers.test_frontend_function(
        input_dtypes=[],
        on_device=on_device,
        fn_tree=fn_tree,
        frontend=frontend,
        backend_to_test=backend_fw,
        test_flags=test_flags,
        start=start,
        limit=limit,
        delta=delta,
        dtype=dtype[0],
    )


# sort
@handle_frontend_test(
    fn_tree="tensorflow.sort",
    dtype_input_axis=helpers.dtype_values_axis(
        available_dtypes=helpers.get_dtypes("numeric"),
        min_num_dims=1,
        max_num_dims=5,
        min_dim_size=1,
        max_dim_size=5,
        min_axis=-1,
        max_axis=0,
    ),
    descending=st.sampled_from(["ASCENDING", "DESCENDING"]),
)
def test_tensorflow_sort(
    *,
    dtype_input_axis,
    descending,
    on_device,
    fn_tree,
    frontend,
    backend_fw,
    test_flags,
):
    input_dtype, input, axis = dtype_input_axis
    helpers.test_frontend_function(
        input_dtypes=input_dtype,
        frontend=frontend,
        backend_to_test=backend_fw,
        test_flags=test_flags,
        fn_tree=fn_tree,
        on_device=on_device,
        values=input[0],
        axis=axis,
        direction=descending,
    )


# searchsorted
@handle_frontend_test(
    fn_tree="tensorflow.searchsorted",
    dtype_x_v=helpers.dtype_and_values(
        available_dtypes=helpers.get_dtypes("float"),
        shared_dtype=True,
        min_num_dims=1,
        max_num_dims=1,
        num_arrays=2,
    ),
    side=st.sampled_from(["left", "right"]),
    out_type=st.sampled_from(["int32", "int64"]),
)
def test_tensorflow_searchsorted(
    dtype_x_v,
    side,
    out_type,
    frontend,
    backend_fw,
    test_flags,
    fn_tree,
    on_device,
):
    input_dtypes, xs = dtype_x_v
    helpers.test_frontend_function(
        input_dtypes=input_dtypes,
        frontend=frontend,
        backend_to_test=backend_fw,
        test_flags=test_flags,
        fn_tree=fn_tree,
        on_device=on_device,
        sorted_sequence=np.sort(xs[0]),
        values=xs[1],
        side=side,
        out_type=out_type,
    )


# stack
@handle_frontend_test(
    fn_tree="tensorflow.stack",
    dtype_values_axis=helpers.dtype_values_axis(
        available_dtypes=helpers.get_dtypes("float"),
        num_arrays=st.shared(helpers.ints(min_value=2, max_value=4), key="num_arrays"),
        shape=helpers.get_shape(min_num_dims=1),
        shared_dtype=True,
        valid_axis=True,
        allow_neg_axes=True,
        force_int_axis=True,
    ),
)
def test_tensorflow_stack(
    dtype_values_axis,
    on_device,
    fn_tree,
    frontend,
    backend_fw,
    test_flags,
):
    input_dtype, values, axis = dtype_values_axis
    helpers.test_frontend_function(
        input_dtypes=input_dtype,
        frontend=frontend,
        backend_to_test=backend_fw,
        test_flags=test_flags,
        fn_tree=fn_tree,
        on_device=on_device,
        values=values,
        axis=axis,
    )


# is_tensor
@handle_frontend_test(
    fn_tree="tensorflow.is_tensor",
    dtype_and_x=helpers.dtype_and_values(available_dtypes=helpers.get_dtypes("valid")),
)
def test_tensorflow_is_tensor(
    *,
    dtype_and_x,
    backend_fw,
    frontend,
    test_flags,
    fn_tree,
):
    input_dtype, x = dtype_and_x
    helpers.test_frontend_function(
        input_dtypes=input_dtype,
        frontend=frontend,
        backend_to_test=backend_fw,
        test_flags=test_flags,
        fn_tree=fn_tree,
        x=x[0],
    )


# gather
@handle_frontend_test(
    fn_tree="tensorflow.gather",
    params_indices_axis_batch_dims=helpers.array_indices_axis(
        array_dtypes=helpers.get_dtypes("valid"),
        indices_dtypes=["int64"],
        min_num_dims=1,
        max_num_dims=5,
        min_dim_size=1,
        max_dim_size=10,
        indices_same_dims=True,
    ),
)
def test_tensorflow_gather(
    *,
    params_indices_axis_batch_dims,
    on_device,
    fn_tree,
    frontend,
    backend_fw,
    test_flags,
):
    input_dtypes, params, indices, axis, batch_dims = params_indices_axis_batch_dims
    helpers.test_frontend_function(
        input_dtypes=input_dtypes,
        frontend=frontend,
        backend_to_test=backend_fw,
        test_flags=test_flags,
        fn_tree=fn_tree,
        on_device=on_device,
        params=params,
        indices=indices,
        axis=axis,
        batch_dims=batch_dims,
    )


# gather_nd
@handle_frontend_test(
    fn_tree="tensorflow.gather_nd",
    params_indices_axis_batch_dims=helpers.array_indices_axis(
        array_dtypes=helpers.get_dtypes("valid"),
        indices_dtypes=["int64"],
        min_num_dims=5,
        max_num_dims=10,
        min_dim_size=1,
        max_dim_size=5,
        indices_same_dims=False,
    ),
)
def test_tensorflow_gather_nd(
    *,
    params_indices_axis_batch_dims,
    on_device,
    backend_fw,
    fn_tree,
    frontend,
    test_flags,
):
    input_dtypes, params, indices, axis, batch_dims = params_indices_axis_batch_dims
    helpers.test_frontend_function(
        input_dtypes=input_dtypes,
        frontend=frontend,
        backend_to_test=backend_fw,
        test_flags=test_flags,
        fn_tree=fn_tree,
        on_device=on_device,
        params=params,
        indices=indices,
        batch_dims=batch_dims,
    )


@st.composite
def _pad_helper(draw):
    mode = draw(
        st.sampled_from(
            [
                "CONSTANT",
                "REFLECT",
                "SYMMETRIC",
            ]
        )
    )
    dtype, input, shape = draw(
        helpers.dtype_and_values(
            available_dtypes=helpers.get_dtypes("numeric"),
            ret_shape=True,
            min_num_dims=1,
            min_value=-100,
            max_value=100,
        )
    )
    ndim = len(shape)
    min_dim = min(shape)
    paddings = draw(
        st.lists(
            st.tuples(
                st.integers(min_value=0, max_value=min_dim - 1),
                st.integers(min_value=0, max_value=min_dim - 1),
            ),
            min_size=ndim,
            max_size=ndim,
        )
    )
    constant_values = draw(st.integers(min_value=0, max_value=4))
    return dtype, input[0], paddings, mode, constant_values


# pad
@handle_frontend_test(
    fn_tree="tensorflow.pad",
    aliases=["tensorflow.compat.v1.pad"],
    dtype_and_values_and_other=_pad_helper(),
    test_with_out=st.just(False),
)
def test_tensorflow_pad(
    *,
    dtype_and_values_and_other,
    frontend,
    backend_fw,
    test_flags,
    fn_tree,
    on_device,
):
    input_dtype, tensor, paddings, mode, constant_values = dtype_and_values_and_other
    helpers.test_frontend_function(
        input_dtypes=input_dtype,
        frontend=frontend,
        backend_to_test=backend_fw,
        test_flags=test_flags,
        fn_tree=fn_tree,
        on_device=on_device,
        tensor=tensor,
        paddings=paddings,
        mode=mode,
        constant_values=constant_values,
    )


# transpose
@st.composite
def _get_perm_helper(draw):
    shape = draw(st.shared(helpers.get_shape(min_num_dims=1), key="shape"))
    dimensions = [x for x in range(len(shape))]
    perm = draw(st.permutations(dimensions))
    return perm


@handle_frontend_test(
    fn_tree="tensorflow.transpose",
    dtype_and_x=helpers.dtype_and_values(
        available_dtypes=helpers.get_dtypes("float"),
        shape=st.shared(helpers.get_shape(min_num_dims=1), key="shape"),
    ),
    perm=_get_perm_helper(),
    conjugate=st.booleans(),
    test_with_out=st.just(False),
)
def test_tensorflow_transpose(
    *,
    dtype_and_x,
    perm,
    conjugate,
    frontend,
    backend_fw,
    test_flags,
    fn_tree,
    on_device,
):
    dtype, x = dtype_and_x
    helpers.test_frontend_function(
        input_dtypes=dtype,
        frontend=frontend,
        backend_to_test=backend_fw,
        test_flags=test_flags,
        fn_tree=fn_tree,
        on_device=on_device,
        a=x[0],
        perm=perm,
        conjugate=conjugate,
    )


@st.composite
def _strided_slice_helper(draw):
    dtype, x, shape = draw(
        helpers.dtype_and_values(
            available_dtypes=helpers.get_dtypes("valid"),
            min_num_dims=1,
            ret_shape=True,
        ),
    )
    ndims = len(shape)
    masks = draw(
        st.lists(
            st.integers(min_value=0, max_value=2**ndims - 1), min_size=5, max_size=5
        ).filter(lambda x: bin(x[2])[2:].count("1") <= min(len(shape) - 1, 1))
    )
    begin, end, strides = [], [], []
    for i in shape:
        begin += [draw(st.integers(min_value=0, max_value=i - 1))]
        end += [draw(st.integers(min_value=0, max_value=i - 1))]
        if begin[-1] < end[-1]:
            strides += [draw(st.integers(min_value=1, max_value=i))]
        else:
            strides += [draw(st.integers(max_value=-1, min_value=-i))]
    ellipsis_mask = _num_to_bit_list(masks[2], ndims)
    for i, v in enumerate(ellipsis_mask):
        if v == 1:
            skip = draw(st.integers(min_value=0, max_value=ndims))
            begin, end, strides = map(
                lambda x: x[:i] + x[i + skip :] if i + skip < ndims else x[:i],
                [begin, end, strides],
            )
            break
    return dtype, x, np.array(begin), np.array(end), np.array(strides), masks


# strided_slice
@handle_frontend_test(
    fn_tree="tensorflow.strided_slice",
    dtype_x_params=_strided_slice_helper(),
    test_with_out=st.just(False),
)
def test_tensorflow_strided_slice(
    *,
    dtype_x_params,
    frontend,
    backend_fw,
    test_flags,
    fn_tree,
    on_device,
):
    dtype, x, begin, end, strides, masks = dtype_x_params
    try:
        helpers.test_frontend_function(
            input_dtypes=dtype + 3 * ["int64"] + 5 * ["int32"],
            frontend=frontend,
            backend_to_test=backend_fw,
            test_flags=test_flags,
            fn_tree=fn_tree,
            on_device=on_device,
            input_=x[0],
            begin=begin,
            end=end,
            strides=strides,
            begin_mask=masks[0],
            end_mask=masks[1],
            ellipsis_mask=masks[2],
            new_axis_mask=masks[3],
            shrink_axis_mask=masks[4],
        )
    except tf_errors.InvalidArgumentError:
        assume(False)
    except Exception as e:
        if (
            hasattr(e, "message")
            and "only stride 1 allowed on non-range indexing" in e.message
        ):
            assume(False)
        raise e


@st.composite
def _slice_helper(draw):
    dtype, x, shape = draw(
        helpers.dtype_and_values(
            available_dtypes=helpers.get_dtypes("valid"),
            min_num_dims=1,
            ret_shape=True,
        ),
    )
    begin, size = [], []
    for i in shape:
        begin += [draw(st.integers(min_value=0, max_value=i - 1))]
        size += [draw(st.integers(min_value=0, max_value=i - begin[-1]))]
    return dtype, x, np.array(begin), np.array(size)


# slice
@handle_frontend_test(
    fn_tree="tensorflow.slice",
    dtype_x_params=_slice_helper(),
    test_with_out=st.just(False),
)
def test_tensorflow_slice(
    *,
    dtype_x_params,
    frontend,
    backend_fw,
    test_flags,
    fn_tree,
    on_device,
):
    dtype, x, begin, size = dtype_x_params
    helpers.test_frontend_function(
        input_dtypes=dtype + 3 * ["int64"],
        frontend=frontend,
        backend_to_test=backend_fw,
        test_flags=test_flags,
        fn_tree=fn_tree,
        on_device=on_device,
        input_=x[0],
        begin=begin,
        size=size,
    )


@st.composite
def _linspace_helper(draw):
    shape = draw(
        helpers.get_shape(
            allow_none=False,
            min_num_dims=0,
            max_num_dims=5,
            min_dim_size=1,
            max_dim_size=10,
        ),
    )

    dtype = draw(st.sampled_from(["float32", "float64"]))

    # Param: start
    start = draw(
        helpers.array_values(
            dtype=dtype,
            shape=shape,
            min_value=-5.0,
            max_value=5.0,
        ),
    )

    # Param:stop
    stop = draw(
        helpers.array_values(
            dtype=dtype,
            shape=shape,
            min_value=-4.0,
            max_value=10.0,
        ),
    )

    return [dtype] * 2, start, stop


# linspace
@handle_frontend_test(
    fn_tree="tensorflow.linspace",
    dtype_and_params=_linspace_helper(),
    num=helpers.ints(min_value=2, max_value=10),
    axis=helpers.ints(min_value=-1, max_value=0),
)
def test_tensorflow_linspace(
    *,
    dtype_and_params,
    num,
    axis,
    on_device,
    backend_fw,
    fn_tree,
    frontend,
    test_flags,
):
    dtype, start, stop = dtype_and_params
    helpers.test_frontend_function(
        input_dtypes=dtype,
        frontend=frontend,
        backend_to_test=backend_fw,
        test_flags=test_flags,
        fn_tree=fn_tree,
        start=start,
        stop=stop,
        num=num,
        axis=axis,
        on_device=on_device,
    )


# no_op
@handle_frontend_test(
    fn_tree="tensorflow.no_op",
    dtype=helpers.dtype_and_values(
        available_dtypes=helpers.get_dtypes("float"),
    ),
    test_with_out=st.just(False),
)
def test_tensorflow_no_op(
    *,
    dtype,
    frontend,
    backend_fw,
    test_flags,
    fn_tree,
):
    helpers.test_frontend_function(
        input_dtypes=dtype,
        frontend=frontend,
        backend_to_test=backend_fw,
        test_flags=test_flags,
        fn_tree=fn_tree,
    )


# realdiv
@handle_frontend_test(
    fn_tree="tensorflow.realdiv",
    dtype_and_x=helpers.dtype_and_values(
        available_dtypes=helpers.get_dtypes("float"),
        num_arrays=2,
        min_value=-20,
        max_value=20,
        shared_dtype=True,
    ),
    test_with_out=st.just(False),
)
def test_tensorflow_realdiv(
    *,
    dtype_and_x,
    test_flags,
    frontend,
    backend_fw,
    fn_tree,
    on_device,
):
    # todo: test for complex numbers
    input_dtype, x = dtype_and_x
    helpers.test_frontend_function(
        input_dtypes=input_dtype,
        test_flags=test_flags,
        frontend=frontend,
        backend_to_test=backend_fw,
        fn_tree=fn_tree,
        on_device=on_device,
        x=x[0],
        y=x[1],
    )


# tile
@st.composite
def _multiple_shape_helper(draw):
    input_dtype, input_array, input_shape = draw(
        helpers.dtype_and_values(
            available_dtypes=helpers.get_dtypes("valid"), ret_shape=True
        )
    )
    input_dims = len(input_shape)

    dt_n_multiples = draw(
        helpers.dtype_and_values(
            available_dtypes=["int32", "int64"],
            min_value=0,
            max_value=10,
            shape=draw(
                helpers.get_shape(
                    min_num_dims=1,
                    max_num_dims=1,
                    min_dim_size=input_dims,
                    max_dim_size=input_dims,
                )
            ),
        )
    )
    return input_dtype, input_array, dt_n_multiples


@handle_frontend_test(fn_tree="tensorflow.tile", all_arguments=_multiple_shape_helper())
def test_tensorflow_tile(
    *,
    all_arguments,
    test_flags,
    frontend,
    fn_tree,
    on_device,
    backend_fw,
):
    input_dtype, input_matrix, dt_and_multiples = all_arguments
    dt_mul, multiples = dt_and_multiples
    helpers.test_frontend_function(
        input_dtypes=input_dtype + dt_mul,
        input=input_matrix[0],
        multiples=multiples[0],
        test_flags=test_flags,
        backend_to_test=backend_fw,
        frontend=frontend,
        fn_tree=fn_tree,
        on_device=on_device,
    )


# one_hot
@handle_frontend_test(
    fn_tree="tensorflow.one_hot",
    dtype_and_x=helpers.dtype_and_values(
        available_dtypes=helpers.get_dtypes("integer"),
        num_arrays=1,
        min_value=0,
        max_value=10,
    ),
)
def test_tensorflow_one_hot(
    *,
    dtype_and_x,
    frontend,
    backend_fw,
    fn_tree,
    test_flags,
    on_device,
):
    input_dtype, x = dtype_and_x
    depth = 10
    helpers.test_frontend_function(
        input_dtypes=["uint8", "int32", "int64"],
        test_flags=test_flags,
        frontend=frontend,
        backend_to_test=backend_fw,
        fn_tree=fn_tree,
        on_device=on_device,
        indices=x[0],
        depth=depth,
    )


@st.composite
def _boolean_mask_helper(draw):
    tensor_shape = draw(
        helpers.get_shape(
            allow_none=False,
            min_num_dims=3,
            max_num_dims=5,
            min_dim_size=1,
            max_dim_size=10,
        ),
    )

    dtype = draw(st.sampled_from(["float32", "float64"]))

    # Param: tensor
    # tensor = draw(
    #     helpers.array_values(
    #         dtype=dtype, shape=tensor_shape, min_value=-5.0, max_value=5.0
    #     ),
    # )

    dtype, tensor, axis = draw(
        helpers.dtype_values_axis(
            available_dtypes=[dtype],
            shape=tensor_shape,
            min_value=-5.0,
            max_value=5.0,
            force_int_axis=True,
            valid_axis=True,
        )
    )
    mask_dim = draw(helpers.ints(min_value=1, max_value=len(tensor_shape) - axis))
    mask_shape = tensor_shape[axis : mask_dim + axis]

    # Param:stop
    mask = draw(
        helpers.array_values(
            allow_nan=False,
            dtype="bool",
            shape=mask_shape,
        ),
    )
    return [dtype[0], "bool"], tensor, mask, axis


# boolean_mask
@handle_frontend_test(
    fn_tree="tensorflow.boolean_mask",
    dtype_and_values=_boolean_mask_helper(),
)
def test_tensorflow_boolean_mask(
    *,
    dtype_and_values,
    test_flags,
    frontend,
    backend_fw,
    fn_tree,
    on_device,
):
    input_dtype, tensor, mask, axis = dtype_and_values
    helpers.test_frontend_function(
        input_dtypes=input_dtype,
        test_flags=test_flags,
        frontend=frontend,
        backend_to_test=backend_fw,
        fn_tree=fn_tree,
        on_device=on_device,
        tensor=tensor[0],
        mask=mask,
        axis=axis,
    )


# where
@handle_frontend_test(
    fn_tree="tensorflow.where",
    dtype_and_input=helpers.dtype_and_values(
        available_dtypes=helpers.get_dtypes("integer"),
        num_arrays=1,
        min_value=0,
        max_value=10,
        min_num_dims=1,
    ),
)
def test_tensorflow_where_no_xy(
    *,
    dtype_and_input,
    frontend,
    backend_fw,
    fn_tree,
    test_flags,
    on_device,
):
    input_dtype, [condition] = dtype_and_input
    helpers.test_frontend_function(
        input_dtypes=input_dtype,
        frontend=frontend,
        backend_to_test=backend_fw,
        test_flags=test_flags,
        fn_tree=fn_tree,
        on_device=on_device,
        condition=condition,
    )


# where
@handle_frontend_test(
    fn_tree="tensorflow.where",
    dtype_and_input=helpers.dtype_and_values(
        available_dtypes=helpers.get_dtypes("bool"),
        num_arrays=3,
        min_value=0,
        max_value=10,
        min_num_dims=1,
    ),
    dim_remove_from_x=st.integers(),
    dim_remove_from_y=st.integers(),
)
def test_tensorflow_where_with_xy(
    *,
    dtype_and_input,
    dim_remove_from_x,
    dim_remove_from_y,
    frontend,
    backend_fw,
    fn_tree,
    test_flags,
    on_device,
):
    input_dtype, [condition, x, y] = dtype_and_input
    if input_dtype != ["bool", "bool", "bool"]:
        return
    for _ in range(min(len(x.shape) - 1, dim_remove_from_x)):
        x = x[0]
    for _ in range(min(len(y.shape) - 1, dim_remove_from_y)):
        y = y[0]
    helpers.test_frontend_function(
        input_dtypes=input_dtype,
        frontend=frontend,
        backend_to_test=backend_fw,
        test_flags=test_flags,
        fn_tree=fn_tree,
        on_device=on_device,
        condition=condition,
        x=x,
        y=y,
    )


# roll
@handle_frontend_test(
    fn_tree="tensorflow.roll",
    dtype_and_values=helpers.dtype_and_values(
        available_dtypes=helpers.get_dtypes("float"),
        shape=st.shared(helpers.get_shape(min_num_dims=1), key="shape"),
    ),
    shift=helpers.get_axis(
        shape=st.shared(helpers.get_shape(min_num_dims=1), key="shape"),
        force_tuple=True,
    ),
    axis=helpers.get_axis(
        shape=st.shared(helpers.get_shape(min_num_dims=1), key="shape"),
        force_tuple=True,
    ),
)
def test_tensorflow_roll(
    *,
    dtype_and_values,
    shift,
    axis,
    on_device,
    fn_tree,
    backend_fw,
    frontend,
    test_flags,
):
    input_dtype, value = dtype_and_values
    if isinstance(shift, int) and isinstance(axis, tuple):
        axis = axis[0]
    if isinstance(shift, tuple) and isinstance(axis, tuple):
        if len(shift) != len(axis):
            mn = min(len(shift), len(axis))
            shift = shift[:mn]
            axis = axis[:mn]
    helpers.test_frontend_function(
        input_dtypes=input_dtype,
        frontend=frontend,
        backend_to_test=backend_fw,
        test_flags=test_flags,
        fn_tree=fn_tree,
        on_device=on_device,
        input=value[0],
        shift=shift,
        axis=axis,
    )


# split
@handle_frontend_test(
    fn_tree="tensorflow.split",
    dtype_value=helpers.dtype_and_values(
        available_dtypes=helpers.get_dtypes("integer"),
        shape=st.shared(helpers.get_shape(min_num_dims=1), key="value_shape"),
    ),
    num_or_size_splits=_get_splits(allow_none=False, min_num_dims=1),
    axis=st.shared(
        helpers.get_axis(
            shape=st.shared(helpers.get_shape(min_num_dims=1), key="value_shape"),
            force_int=True,
        ),
        key="target_axis",
    ),
    test_with_out=st.just(False),
)
def test_tensorflow_split(
    *,
    dtype_value,
    num_or_size_splits,
    axis,
    on_device,
    fn_tree,
    frontend,
    backend_fw,
    test_flags,
):
    input_dtype, value = dtype_value
    helpers.test_frontend_function(
        input_dtypes=input_dtype,
        frontend=frontend,
        backend_to_test=backend_fw,
        test_flags=test_flags,
        fn_tree=fn_tree,
        on_device=on_device,
        value=value[0],
        num_or_size_splits=num_or_size_splits,
        axis=axis,
    )


# repeat
@handle_frontend_test(
    fn_tree="tensorflow.repeat",
    dtypes_and_value_and_axis=helpers.dtype_values_axis(
        available_dtypes=helpers.get_dtypes("valid"),
        min_num_dims=1,
        max_num_dims=5,
        max_dim_size=10,
        valid_axis=True,
        force_int_axis=True,
    ),
    repeats=helpers.ints(min_value=1, max_value=5),
)
def test_tensorflow_repeat(
    *,
    dtypes_and_value_and_axis,
    repeats,
    on_device,
    fn_tree,
    frontend,
    backend_fw,
    test_flags,
):
    input_dtypes, x, axis = dtypes_and_value_and_axis
    repeats = repeats
    helpers.test_frontend_function(
        input_dtypes=input_dtypes,
        frontend=frontend,
        backend_to_test=backend_fw,
        test_flags=test_flags,
        fn_tree=fn_tree,
        on_device=on_device,
        input=x[0],
        repeats=repeats,
        axis=axis,
    )


# unstack
@handle_frontend_test(
    fn_tree="tensorflow.unstack",
    dtypes_values=helpers.dtype_and_values(
        available_dtypes=helpers.get_dtypes("numeric"),
        min_num_dims=2,
        max_num_dims=2,
        max_dim_size=1,
    ),
    number_positional_args=st.just(1),
    axis=st.integers(-1, 0),
    test_with_out=st.just(False),
)
def test_tensorflow_unstack(
    *,
    dtypes_values,
    axis,
    on_device,
    fn_tree,
    backend_fw,
    frontend,
    test_flags,
):
    x_dtype, x = dtypes_values
    axis = axis
    helpers.test_frontend_function(
        input_dtypes=x_dtype,
        backend_to_test=backend_fw,
        frontend=frontend,
        test_flags=test_flags,
        fn_tree=fn_tree,
        on_device=on_device,
        value=x[0],
        axis=axis,
    )


# reverse
@st.composite
def reverse_helper(draw):
    dtype, x, shape = draw(
        helpers.dtype_and_values(
            available_dtypes=helpers.get_dtypes("numeric"),
            min_num_dims=1,
            max_num_dims=8,
            ret_shape=True,
        )
    )
    axis_dtype, axis = draw(
        helpers.dtype_and_values(
            available_dtypes=["int32", "int64"],
            min_num_dims=1,
            max_num_dims=1,
            min_value=-(len(shape) - 1),
            max_value=len(shape) - 1,
            shape=(1,),
        )
    )
    return dtype, x, axis_dtype, axis


@handle_frontend_test(
    fn_tree="tensorflow.reverse",
    dtype_x_axis=reverse_helper(),
)
def test_tensorflow_reverse(
    *,
    dtype_x_axis,
    frontend,
    backend_fw,
    fn_tree,
    test_flags,
    on_device,
):
    dtype, x, axis_dtype, axis = dtype_x_axis
    helpers.test_frontend_function(
        input_dtypes=dtype + axis_dtype,
        test_flags=test_flags,
        frontend=frontend,
        backend_to_test=backend_fw,
        fn_tree=fn_tree,
        on_device=on_device,
        tensor=x[0],
        axis=axis[0],
    )


# scan
@handle_frontend_test(
    fn_tree="tensorflow.scan",
    dtypes_values=helpers.dtype_and_values(
        available_dtypes=["float32"], num_arrays=1, min_num_dims=2, max_dim_size=3
    ),
    test_with_out=st.just(False),
)
def test_tensorflow_scan(
    *,
    dtypes_values,
    on_device,
    fn_tree,
    frontend,
    backend_fw,
    test_flags,
):
    def _test_fn(a, x):
        return a + x

    x_dtype, elems = dtypes_values
    helpers.test_frontend_function(
        input_dtypes=x_dtype,
        frontend=frontend,
        backend_to_test=backend_fw,
        test_flags=test_flags,
        fn_tree=fn_tree,
        on_device=on_device,
        fn=_test_fn,
        elems=elems[0],
    )


@handle_frontend_test(
    fn_tree="tensorflow.norm",
    aliases=["tensorflow.norm"],
    dtype_values_axis=helpers.dtype_values_axis(
        available_dtypes=helpers.get_dtypes("valid"),
        min_num_dims=3,
        max_num_dims=5,
        min_dim_size=1,
        max_dim_size=4,
        min_axis=-3,
        max_axis=2,
    ),
    ord=st.sampled_from([1, 2, np.inf]),
    keepdims=st.booleans(),
)
def test_tensorflow_norm(
    *,
    dtype_values_axis,
    ord,
    keepdims,
    backend_fw,
    frontend,
    test_flags,
    fn_tree,
    on_device,
):
    input_dtype, x, axis = dtype_values_axis
    helpers.test_frontend_function(
        input_dtypes=input_dtype,
        frontend=frontend,
        backend_to_test=backend_fw,
        test_flags=test_flags,
        fn_tree=fn_tree,
        on_device=on_device,
        tensor=x[0],
        ord=ord,
        axis=axis,
        keepdims=keepdims,
    )


@handle_frontend_test(
    fn_tree="tensorflow.unique",
    dtype_x=helpers.dtype_and_values(
        available_dtypes=["int64", "int32"],
        min_value=1,
        max_value=100,
        min_dim_size=1,
        max_dim_size=10,
        min_num_dims=1,
        max_num_dims=1,
    ),
    test_with_out=st.just([False]),
)
def test_tensorflow_unique(
    *,
    dtype_x,
    frontend,
    backend_fw,
    fn_tree,
    test_flags,
    on_device,
):
    dtype, x = dtype_x
    helpers.test_frontend_function(
        input_dtypes=dtype,
        x=x[0],
        frontend=frontend,
        backend_to_test=backend_fw,
        test_flags=test_flags,
        fn_tree=fn_tree,
        on_device=on_device,
    )


@handle_frontend_test(
    fn_tree="tensorflow.unique_with_counts",
    dtype_and_x=helpers.dtype_and_values(
        available_dtypes=helpers.get_dtypes("valid"),
        shape=st.shared(
            helpers.get_shape(
                min_num_dims=1,
                max_num_dims=1,
            )
        ),
        dtype=["int32", "int64"],
    ),
    output_dtype=st.sampled_from(["int32", "int64"]),
)
def test_tensorflow_unique_with_counts(
    *,
    dtype_and_x,
    on_device,
    fn_tree,
    frontend,
    backend_fw,
    test_flags,
    output_dtype,
):
    input_dtype, x = dtype_and_x
    helpers.test_frontend_function(
        x=x[0],
        input_dtypes=input_dtype,
        out_idx=output_dtype,
        backend_to_test=backend_fw,
        fn_tree=fn_tree,
        frontend=frontend,
        test_flags=test_flags,
        on_device=on_device,
    )


@handle_frontend_test(
    fn_tree="tensorflow.while_loop",
    dtype_and_x=helpers.dtype_and_values(
        num_arrays=1,
        min_num_dims=1,
        max_num_dims=3,
        min_dim_size=2,
        max_dim_size=10,
        shared_dtype=True,
        min_value=-100,
        max_value=100,
        available_dtypes=helpers.get_dtypes("numeric"),
    ),
)
def test_tensorflow_while_loop(
    *,
    dtype_and_x,
    test_flags,
    on_device,
    backend_fw,
    fn_tree,
    frontend,
):
    def _test_cond_fn(x):
        def any_negative_real(arr):
            for elem in arr:
                if isinstance(elem, (int, float)) and elem < 0:
                    return True
                elif isinstance(elem, complex):
                    return False
                elif isinstance(elem, (list, tuple)):
                    if any_negative_real(elem):
                        return True
            return False

        return any_negative_real(x)

    def _test_body_fn(x):
        return x + 1

    input_dtype, x = dtype_and_x
    helpers.test_frontend_function(
        input_dtypes=input_dtype,
        test_flags=test_flags,
        backend_to_test=backend_fw,
        frontend=frontend,
        fn_tree=fn_tree,
        on_device=on_device,
        cond=_test_cond_fn,
        body=_test_body_fn,
        loop_vars=(x[0],),
    )


# truncatediv
@handle_frontend_test(
    fn_tree="tensorflow.truncatediv",
    dtype_and_x=helpers.dtype_and_values(
        available_dtypes=helpers.get_dtypes("float"),
        num_arrays=2,
        min_value=-20,
        max_value=20,
        shared_dtype=True,
    ),
    test_with_out=st.just(False),
)
def test_tensorflow_truncatediv(
    *,
    dtype_and_x,
    test_flags,
    frontend,
    backend_fw,
    fn_tree,
    on_device,
):
    input_dtype, x = dtype_and_x
    helpers.test_frontend_function(
        input_dtypes=input_dtype,
        test_flags=test_flags,
        frontend=frontend,
        backend_to_test=backend_fw,
        fn_tree=fn_tree,
        on_device=on_device,
        x=x[0],
        y=x[1],
    )


# Truncatemod
@handle_frontend_test(
    fn_tree="tensorflow.truncatemod",
    dtype_and_x=helpers.dtype_and_values(
        available_dtypes=helpers.get_dtypes("numeric"),
        num_arrays=2,
        shared_dtype=True,
    ),
    test_with_out=st.just(False),
)
def test_tensorflow_truncatemod(
    *,
    dtype_and_x,
    frontend,
    backend_fw,
    test_flags,
    fn_tree,
    on_device,
):
    input_dtype, x = dtype_and_x
    assume(not np.any(np.isclose(x[0], 0)))
    assume(not np.any(np.isclose(x[1], 0)))
    helpers.test_frontend_function(
        input_dtypes=input_dtype,
        frontend=frontend,
        backend_to_test=backend_fw,
        test_flags=test_flags,
        fn_tree=fn_tree,
        on_device=on_device,
        x=x[0],
        y=x[1],
    )


@handle_frontend_test(
    fn_tree="tensorflow.unravel_index",
    indices=helpers.array_values(
        dtype=helpers.get_dtypes("integer"), shape=(1, 2), min_value=0, max_value=49
    ),
    dims=helpers.array_values(
        dtype=helpers.get_dtypes("integer"), shape=(1, 2), min_value=50
    ),
)
<<<<<<< HEAD
def test_unravel_index(
=======
def test_tensorflow_unravel_index(
>>>>>>> 6aad1631
    *, indices, dims, frontend, test_flags, fn_tree, on_device, backend_fw
):
    helpers.test_frontend_function(
        input_dtypes=["int32"],
        frontend=frontend,
        backend_to_test=backend_fw,
        test_flags=test_flags,
        fn_tree=fn_tree,
        on_device=on_device,
        indices=indices[0],
        dims=dims[0],
    )


# @handle_frontend_test(
#     fn_tree="tensorflow.zeros_initializer",
#     shape=helpers.get_shape(
#         allow_none=False,
#         min_num_dims=1,
#         max_num_dims=5,
#         min_dim_size=1,
#         max_dim_size=10,
#     ),
#     dtype=helpers.get_dtypes("valid", full=False),
#     test_with_out=st.just(False),
# )
# def test_tensorflow_zeros_initializer(
#     shape,
#     dtype,
#     frontend,
#     backend_fw,
#     test_flags,
#     fn_tree,
#     on_device,
# ):
#     helpers.test_frontend_function(
#         input_dtypes=dtype,
#         frontend=frontend,
#         backend_to_test=backend_fw,
#         test_flags=test_flags,
#         fn_tree=fn_tree,
#         on_device=on_device,
#         shape=shape,
#         dtype=dtype[0],
#     )<|MERGE_RESOLUTION|>--- conflicted
+++ resolved
@@ -2341,11 +2341,7 @@
         dtype=helpers.get_dtypes("integer"), shape=(1, 2), min_value=50
     ),
 )
-<<<<<<< HEAD
-def test_unravel_index(
-=======
 def test_tensorflow_unravel_index(
->>>>>>> 6aad1631
     *, indices, dims, frontend, test_flags, fn_tree, on_device, backend_fw
 ):
     helpers.test_frontend_function(
