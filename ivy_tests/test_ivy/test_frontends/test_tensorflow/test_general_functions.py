--- conflicted
+++ resolved
@@ -796,62 +796,6 @@
     )
 
 
-<<<<<<< HEAD
-@st.composite
-def _pad_helper(draw):
-    mode = draw(
-        st.sampled_from(
-            [
-                "constant",
-                "reflect",
-                "symmetric",
-            ]
-        )
-    )
-    dtype, input, shape = draw(
-        helpers.dtype_and_values(
-            available_dtypes=helpers.get_dtypes("numeric"),
-            ret_shape=True,
-            min_num_dims=1,
-            min_value=-100,
-            max_value=100,
-        ).filter(lambda x: x[0][0] not in ["float16", "bfloat16"])
-    )
-    ndim = len(shape)
-    paddings = draw(
-        st.lists(
-            st.tuples(
-                st.integers(min_value=0, max_value=4),
-                st.integers(min_value=0, max_value=4),
-            ),
-            min_size=ndim,
-            max_size=ndim,
-        )
-    )
-    constant_values = draw(st.integers(min_value=0, max_value=4))
-    return dtype, input[0], paddings, mode, constant_values
-
-
-# pad
-@handle_frontend_test(
-    fn_tree="tensorflow.pad",
-    dtype_and_values_and_other=_pad_helper(),
-)
-def test_tensorflow_pad(
-    dtype_and_values_and_other,
-    num_positional_args,
-    as_variable,
-    native_array,
-    frontend,
-    fn_tree,
-    on_device,
-):
-    input_dtype, tensor, paddings, mode, constant_values = dtype_and_values_and_other
-    helpers.test_frontend_function(
-        input_dtypes=input_dtype,
-        as_variable_flags=as_variable,
-        with_out=False,
-=======
 # gather
 @handle_frontend_test(
     fn_tree="tensorflow.gather",
@@ -922,20 +866,43 @@
         input_dtypes=input_dtypes,
         as_variable_flags=as_variable,
         with_out=with_out,
->>>>>>> ba1fa9ba
-        num_positional_args=num_positional_args,
-        native_array_flags=native_array,
-        frontend=frontend,
-        fn_tree=fn_tree,
-        on_device=on_device,
-<<<<<<< HEAD
+        num_positional_args=num_positional_args,
+        native_array_flags=native_array,
+        frontend=frontend,
+        fn_tree=fn_tree,
+        on_device=on_device,
+        params=params,
+        indices=indices,
+        batch_dims=batch_dims,
+    )
+
+
+# pad
+@handle_frontend_test(
+    fn_tree="tensorflow.pad",
+    dtype_and_values_and_other=_pad_helper(),
+)
+def test_tensorflow_pad(
+    dtype_and_values_and_other,
+    num_positional_args,
+    as_variable,
+    native_array,
+    frontend,
+    fn_tree,
+    on_device,
+):
+    input_dtype, tensor, paddings, mode, constant_values = dtype_and_values_and_other
+    helpers.test_frontend_function(
+        input_dtypes=input_dtype,
+        as_variable_flags=as_variable,
+        with_out=False,
+        num_positional_args=num_positional_args,
+        native_array_flags=native_array,
+        frontend=frontend,
+        fn_tree=fn_tree,
+        on_device=on_device,
         tensor=tensor,
         paddings=paddings,
         mode=mode,
         constant_values=constant_values,
-=======
-        params=params,
-        indices=indices,
-        batch_dims=batch_dims,
->>>>>>> ba1fa9ba
     )