# global
from hypothesis import strategies as st
import numpy as np

# local
import ivy_tests.test_ivy.helpers as helpers
from ivy_tests.test_ivy.helpers import handle_cmd_line_args
from ivy_tests.test_ivy.test_frontends.test_numpy.test_creation_routines.test_from_shape_or_value import (  # noqa : E501
    _dtype_and_fill_value,
)
from ivy_tests.test_ivy.helpers import handle_frontend_test
from ivy_tests.test_ivy.test_functional.test_core.test_linalg import _matrix_rank_helper


@st.composite
def _get_clip_inputs(draw):
    shape = draw(
        helpers.get_shape(
            min_num_dims=1, max_num_dims=5, min_dim_size=2, max_dim_size=10
        )
    )
    x_dtype, x = draw(
        helpers.dtype_and_values(
            available_dtypes=helpers.get_dtypes("numeric"),
            shape=shape,
        )
    )
    min = draw(
        helpers.array_values(dtype=x_dtype[0], shape=shape, min_value=-50, max_value=5)
    )
    max = draw(
        helpers.array_values(dtype=x_dtype[0], shape=shape, min_value=6, max_value=50)
    )
    return x_dtype, x, min, max


# clip_by_value
@handle_frontend_test(
    fn_tree="tensorflow.clip_by_value",
    input_and_ranges=_get_clip_inputs(),
)
def test_tensorflow_clip_by_value(
    *,
    input_and_ranges,
    as_variable,
    native_array,
    frontend,
    fn_tree,
    on_device,
    num_positional_args,
):
    x_dtype, x, min, max = input_and_ranges
    helpers.test_frontend_function(
        input_dtypes=x_dtype,
        as_variable_flags=as_variable,
        with_out=False,
        num_positional_args=num_positional_args,
        native_array_flags=native_array,
        frontend=frontend,
        fn_tree=fn_tree,
        on_device=on_device,
        t=x[0],
        clip_value_min=min,
        clip_value_max=max,
    )


# eye
@handle_frontend_test(
    fn_tree="tensorflow.eye",
    n_rows=helpers.ints(min_value=0, max_value=10),
    n_cols=st.none() | helpers.ints(min_value=0, max_value=10),
    batch_shape=st.lists(
        helpers.ints(min_value=1, max_value=10), min_size=1, max_size=2
    ),
    dtype=helpers.get_dtypes("valid", full=False),
)
def test_tensorflow_eye(
    *,
    n_rows,
    n_cols,
    batch_shape,
    dtype,
    as_variable,
    native_array,
    with_out,
    frontend,
    fn_tree,
    on_device,
    num_positional_args,
):
    helpers.test_frontend_function(
        input_dtypes=dtype,
        as_variable_flags=as_variable,
        with_out=with_out,
        num_positional_args=num_positional_args,
        native_array_flags=native_array,
        frontend=frontend,
        fn_tree=fn_tree,
        on_device=on_device,
        num_rows=n_rows,
        num_columns=n_cols,
        batch_shape=batch_shape,
        dtype=dtype[0],
    )


# ones
@handle_frontend_test(
    fn_tree="tensorflow.ones",
    shape=helpers.get_shape(
        allow_none=False,
        min_num_dims=1,
        max_num_dims=5,
        min_dim_size=1,
        max_dim_size=10,
    ),
    dtype=helpers.get_dtypes("valid", full=False),
)
def test_tensorflow_ones(
    shape,
    dtype,
    as_variable,
    native_array,
    num_positional_args,
    frontend,
    fn_tree,
    on_device,
):
    helpers.test_frontend_function(
        input_dtypes=dtype,
        as_variable_flags=as_variable,
        with_out=False,
        num_positional_args=num_positional_args,
        native_array_flags=native_array,
        frontend=frontend,
        fn_tree=fn_tree,
        on_device=on_device,
        shape=shape,
        dtype=dtype[0],
    )


<<<<<<< HEAD
# full
@handle_cmd_line_args
@given(
    shape=helpers.get_shape(),
    input_dtype_and_fill_value=_dtype_and_fill_value(),
    num_positional_args=helpers.num_positional_args(
        fn_name="ivy.functional.frontends.tensorflow.full"
    ),
)
def test_tensorflow_full(
    shape,
    input_dtype_and_fill_value,
    as_variable,
    num_positional_args,
    native_array,
    fw,
):
    input_dtype, fill_value = input_dtype_and_fill_value
=======
# einsum
@handle_frontend_test(
    fn_tree="tensorflow.einsum",
    eq_n_op_n_shp=st.sampled_from(
        [
            ("ii", (np.arange(25).reshape(5, 5),), ()),
            ("ii->i", (np.arange(25).reshape(5, 5),), (5,)),
            ("ij,j", (np.arange(25).reshape(5, 5), np.arange(5)), (5,)),
        ]
    ),
    dtype=helpers.get_dtypes("float", full=False),
)
def test_tensorflow_einsum(
    *,
    eq_n_op_n_shp,
    dtype,
    as_variable,
    with_out,
    native_array,
    on_device,
    fn_tree,
    frontend,
):
    eq, operands, _ = eq_n_op_n_shp
    kw = {}
    i = 0
    for x_ in operands:
        kw["x{}".format(i)] = x_
        i += 1
    # len(operands) + 1 because of the equation
    num_positional_args = len(operands) + 1
    helpers.test_frontend_function(
        input_dtypes=dtype,
        as_variable_flags=as_variable,
        with_out=with_out,
        num_positional_args=num_positional_args,
        native_array_flags=native_array,
        frontend=frontend,
        fn_tree=fn_tree,
        on_device=on_device,
        equation=eq,
        **kw,
    )


# rank
@handle_frontend_test(
    fn_tree="tensorflow.rank",
    dtype_and_x=_matrix_rank_helper(),
)
def test_tensorflow_rank(
    *,
    dtype_and_x,
    as_variable,
    num_positional_args,
    native_array,
    on_device,
    fn_tree,
    frontend,
):
    dtype, x = dtype_and_x
    helpers.test_frontend_function(
        input_dtypes=dtype,
        as_variable_flags=as_variable,
        with_out=False,
        num_positional_args=num_positional_args,
        native_array_flags=native_array,
        frontend=frontend,
        fn_tree=fn_tree,
        on_device=on_device,
        input=x[0],
    )


# ones_like
@handle_frontend_test(
    fn_tree="tensorflow.ones_like",
    dtype_and_x=helpers.dtype_and_values(available_dtypes=helpers.get_dtypes("valid")),
    dtype=helpers.get_dtypes("valid", full=False),
)
def test_tensorflow_ones_like(
    dtype_and_x,
    dtype,
    as_variable,
    num_positional_args,
    native_array,
    frontend,
    fn_tree,
    on_device,
):
    input_dtype, x = dtype_and_x
>>>>>>> d18f6674
    helpers.test_frontend_function(
        input_dtypes=input_dtype,
        as_variable_flags=as_variable,
        with_out=False,
<<<<<<< HEAD
        with_inplace=False,
        num_positional_args=num_positional_args,
        native_array_flags=native_array,
        frontend="tensorflow",
        fn_tree="full",
        shape=shape,
        fill_value=fill_value,
        dtype=input_dtype,
=======
        num_positional_args=num_positional_args,
        native_array_flags=native_array,
        frontend=frontend,
        fn_tree=fn_tree,
        on_device=on_device,
        input=x[0],
        dtype=dtype[0],
>>>>>>> d18f6674
    )<|MERGE_RESOLUTION|>--- conflicted
+++ resolved
@@ -141,7 +141,6 @@
     )
 
 
-<<<<<<< HEAD
 # full
 @handle_cmd_line_args
 @given(
@@ -160,7 +159,21 @@
     fw,
 ):
     input_dtype, fill_value = input_dtype_and_fill_value
-=======
+    helpers.test_frontend_function(
+        input_dtypes=input_dtype,
+        as_variable_flags=as_variable,
+        with_out=False,
+        with_inplace=False,
+        num_positional_args=num_positional_args,
+        native_array_flags=native_array,
+        frontend="tensorflow",
+        fn_tree="full",
+        shape=shape,
+        fill_value=fill_value,
+        dtype=input_dtype,
+    )
+
+
 # einsum
 @handle_frontend_test(
     fn_tree="tensorflow.einsum",
@@ -252,21 +265,10 @@
     on_device,
 ):
     input_dtype, x = dtype_and_x
->>>>>>> d18f6674
     helpers.test_frontend_function(
         input_dtypes=input_dtype,
         as_variable_flags=as_variable,
         with_out=False,
-<<<<<<< HEAD
-        with_inplace=False,
-        num_positional_args=num_positional_args,
-        native_array_flags=native_array,
-        frontend="tensorflow",
-        fn_tree="full",
-        shape=shape,
-        fill_value=fill_value,
-        dtype=input_dtype,
-=======
         num_positional_args=num_positional_args,
         native_array_flags=native_array,
         frontend=frontend,
@@ -274,5 +276,4 @@
         on_device=on_device,
         input=x[0],
         dtype=dtype[0],
->>>>>>> d18f6674
     )