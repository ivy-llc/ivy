# global
import numpy as np
from hypothesis import given, strategies as st

# local
from ivy.functional.frontends.tensorflow import Tensor
import ivy_tests.test_ivy.helpers as helpers
import ivy.functional.backends.numpy as ivy_np
import ivy.functional.backends.tensorflow as ivy_tf
from ivy_tests.test_ivy.helpers import handle_cmd_line_args


# add
@handle_cmd_line_args
@given(
    dtype_and_x=helpers.dtype_and_values(
        available_dtypes=tuple(
            set(ivy_np.valid_float_dtypes).intersection(set(ivy_tf.valid_float_dtypes))
        ),
        num_arrays=2,
        shared_dtype=True,
    ),
    num_positional_args=helpers.num_positional_args(
        fn_name="ivy.functional.frontends.tensorflow.Tensor.add",
    ),
)
def test_tensorflow_instance_add(
    dtype_and_x, as_variable, num_positional_args, native_array, fw
):
    input_dtype, x = dtype_and_x
    helpers.test_frontend_array_instance_method(
        input_dtypes=input_dtype,
        as_variable_flags=as_variable,
        with_out=False,
        num_positional_args=num_positional_args,
        native_array_flags=native_array,
        fw=fw,
        frontend="tensorflow",
        frontend_class=Tensor,
        fn_tree="Tensor.add",
        self=np.asarray(x[0], dtype=input_dtype[0]),
        y=np.asarray(x[1], dtype=input_dtype[1]),
    )


# reshape
@st.composite
def dtypes_x_reshape(draw):
    dtypes, x = draw(
        helpers.dtype_and_values(
            shape=helpers.get_shape(
                allow_none=False,
                min_num_dims=1,
                max_num_dims=5,
                min_dim_size=1,
                max_dim_size=10,
            )
        )
    )
    shape = draw(helpers.reshape_shapes(shape=np.array(x).shape))
    return dtypes, x, shape


@handle_cmd_line_args
@given(
    dtypes_x_shape=dtypes_x_reshape(),
    num_positional_args=helpers.num_positional_args(
        fn_name="ivy.functional.frontends.tensorflow.Tensor.Reshape",
    ),
)
def test_tensorflow_instance_Reshape(
    dtypes_x_shape,
    as_variable,
    num_positional_args,
    native_array,
    fw,
):
    dtypes, x, shape = dtypes_x_shape
    helpers.test_frontend_array_instance_method(
        input_dtypes=dtypes,
        as_variable_flags=as_variable,
        with_out=False,
        num_positional_args=num_positional_args,
        native_array_flags=native_array,
        fw=fw,
        frontend="tensorflow",
        frontend_class=Tensor,
        fn_tree="Tensor.Reshape",
        self=np.asarray(x, dtype=dtypes),
        shape=shape,
    )


# abs
@handle_cmd_line_args
@given(
    dtype_and_x=helpers.dtype_and_values(
        available_dtypes=helpers.get_dtypes("float"),
        min_value=-3,
        max_value=3,
    ),
    num_positional_args=helpers.num_positional_args(
        fn_name="ivy.functional.frontends.tensorflow.Tensor.abs"
    ),
)
def test_tensorflow_instance_abs(
    dtype_and_x, as_variable, num_positional_args, native_array, fw
):
    input_dtype, x = dtype_and_x
    helpers.test_frontend_function(
        input_dtypes=input_dtype,
        as_variable_flags=as_variable,
        with_out=False,
        num_positional_args=num_positional_args,
        native_array_flags=native_array,
        fw=fw,
        frontend="tensorflow",
<<<<<<< HEAD
=======
        frontend_class=Tensor,
>>>>>>> 545145d8
        fn_tree="Tensor.abs",
        self=np.asarray(x, dtype=input_dtype),
    )<|MERGE_RESOLUTION|>--- conflicted
+++ resolved
@@ -115,10 +115,7 @@
         native_array_flags=native_array,
         fw=fw,
         frontend="tensorflow",
-<<<<<<< HEAD
-=======
         frontend_class=Tensor,
->>>>>>> 545145d8
         fn_tree="Tensor.abs",
         self=np.asarray(x, dtype=input_dtype),
     )