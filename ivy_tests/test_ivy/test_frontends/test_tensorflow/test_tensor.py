# global
from hypothesis import given, strategies as st

# local
import ivy_tests.test_ivy.helpers as helpers
import ivy.functional.backends.numpy as ivy_np
import ivy.functional.backends.tensorflow as ivy_tf
from ivy_tests.test_ivy.helpers import handle_cmd_line_args


# __add__
@handle_cmd_line_args
@given(
    dtype_and_x=helpers.dtype_and_values(
        available_dtypes=helpers.get_dtypes("numeric"),
        num_arrays=2,
        shared_dtype=True,
    ),
)
def test_tensorflow_instance_add(dtype_and_x, as_variable, native_array):
    input_dtype, x = dtype_and_x
    helpers.test_frontend_method(
        input_dtypes_init=input_dtype,
        as_variable_flags_init=as_variable,
        num_positional_args_init=1,
        native_array_flags_init=native_array,
        all_as_kwargs_np_init={
            "data": x[0],
        },
        input_dtypes_method=[input_dtype[1]],
        as_variable_flags_method=as_variable,
        num_positional_args_method=1,
        native_array_flags_method=native_array,
        all_as_kwargs_np_method={
            "y": x[1],
        },
        frontend="tensorflow",
        class_name="Tensor",
        method_name="__add__",
    )


# __div__
@handle_cmd_line_args
@given(
    dtype_and_x=helpers.dtype_and_values(
        available_dtypes=helpers.get_dtypes("numeric"),
        num_arrays=2,
        shared_dtype=True,
    ),
)
def test_tensorflow_instance_div(dtype_and_x, as_variable, native_array, fw):
    input_dtype, x = dtype_and_x
    helpers.test_frontend_method(
        input_dtypes_init=input_dtype,
        as_variable_flags_init=as_variable,
        num_positional_args_init=1,
        native_array_flags_init=native_array,
        all_as_kwargs_np_init={
            "data": x[0],
        },
        input_dtypes_method=[input_dtype[1]],
        as_variable_flags_method=as_variable,
        num_positional_args_method=1,
        native_array_flags_method=native_array,
        all_as_kwargs_np_method={
            "y": x[1],
        },
        frontend="tensorflow",
        class_name="Tensor",
        method_name="__div__",
    )


# get_shape
@handle_cmd_line_args
@given(
    dtype_and_x=helpers.dtype_and_values(
        available_dtypes=helpers.get_dtypes("valid"),
        min_num_dims=1,
        min_dim_size=1,
    ),
)
def test_tensorflow_instance_get_shape(dtype_and_x, as_variable, native_array):
    input_dtype, x = dtype_and_x
    helpers.test_frontend_method(
        input_dtypes_init=input_dtype,
        as_variable_flags_init=as_variable,
        num_positional_args_init=1,
        native_array_flags_init=native_array,
        all_as_kwargs_np_init={
            "data": x[0],
        },
        input_dtypes_method=[],
        as_variable_flags_method=[],
        num_positional_args_method=0,
        native_array_flags_method=[],
        all_as_kwargs_np_method={},
        frontend="tensorflow",
        class_name="Tensor",
        method_name="get_shape",
    )


# __eq__
@handle_cmd_line_args
@given(
    dtype_and_x=helpers.dtype_and_values(
        available_dtypes=helpers.get_dtypes("float"),
        num_arrays=2,
    ),
)
def test_tensorflow_instance_eq(dtype_and_x, as_variable, native_array):
    input_dtype, x = dtype_and_x
    helpers.test_frontend_method(
        input_dtypes_init=input_dtype,
        as_variable_flags_init=as_variable,
        num_positional_args_init=1,
        native_array_flags_init=native_array,
        all_as_kwargs_np_init={
            "data": x[0],
        },
        input_dtypes_method=input_dtype,
        as_variable_flags_method=as_variable,
        num_positional_args_method=1,
        native_array_flags_method=native_array,
        all_as_kwargs_np_method={
            "other": x[1],
        },
        frontend="tensorflow",
        class_name="Tensor",
        method_name="__eq__",
    )


# __floordiv__
@handle_cmd_line_args
@given(
    dtype_and_x=helpers.dtype_and_values(
        available_dtypes=helpers.get_dtypes("float"),
        num_arrays=2,
        shared_dtype=True,
    )
)
def test_tensorflow_instance_floordiv(dtype_and_x, as_variable, native_array):
    input_dtype, x = dtype_and_x
    helpers.test_frontend_method(
        input_dtypes_init=input_dtype,
        as_variable_flags_init=as_variable,
        num_positional_args_init=1,
        native_array_flags_init=native_array,
        all_as_kwargs_np_init={
            "data": x[0],
        },
        input_dtypes_method=[input_dtype[1]],
        as_variable_flags_method=as_variable,
        num_positional_args_method=1,
        native_array_flags_method=native_array,
        all_as_kwargs_np_method={
            "y": x[1],
        },
        frontend="tensorflow",
        class_name="Tensor",
        method_name="__floordiv__",
    )


# __ge__
@handle_cmd_line_args
@given(
    dtype_and_x=helpers.dtype_and_values(
        available_dtypes=helpers.get_dtypes("numeric"),
        num_arrays=2,
        shared_dtype=True,
    )
)
def test_tensorflow_instance_ge(dtype_and_x, as_variable, native_array):
    input_dtype, x = dtype_and_x
    helpers.test_frontend_method(
        input_dtypes_init=input_dtype,
        as_variable_flags_init=as_variable,
        num_positional_args_init=1,
        native_array_flags_init=native_array,
        all_as_kwargs_np_init={
            "data": x[0],
        },
        input_dtypes_method=[input_dtype[1]],
        as_variable_flags_method=as_variable,
        num_positional_args_method=1,
        native_array_flags_method=native_array,
        all_as_kwargs_np_method={
            "y": x[1],
        },
        frontend="tensorflow",
        class_name="Tensor",
        method_name="__ge__",
    )


# __gt__
@handle_cmd_line_args
@given(
    dtype_and_x=helpers.dtype_and_values(
        available_dtypes=helpers.get_dtypes("numeric"),
        num_arrays=2,
        shared_dtype=True,
    )
)
def test_tensorflow_instance_gt(dtype_and_x, as_variable, native_array):
    input_dtype, x = dtype_and_x
    helpers.test_frontend_method(
        input_dtypes_init=input_dtype,
        as_variable_flags_init=as_variable,
        num_positional_args_init=1,
        native_array_flags_init=native_array,
        all_as_kwargs_np_init={
            "data": x[0],
        },
        input_dtypes_method=[input_dtype[1]],
        as_variable_flags_method=as_variable,
        num_positional_args_method=1,
        native_array_flags_method=native_array,
        all_as_kwargs_np_method={
            "y": x[1],
        },
        frontend="tensorflow",
        class_name="Tensor",
        method_name="__gt__",
    )


# __le__
@handle_cmd_line_args
@given(
    dtype_and_x=helpers.dtype_and_values(
        available_dtypes=helpers.get_dtypes("numeric"),
        num_arrays=2,
        shared_dtype=True,
    )
)
def test_tensorflow_instance_le(dtype_and_x, as_variable, native_array):
    input_dtype, x = dtype_and_x
    helpers.test_frontend_method(
        input_dtypes_init=input_dtype,
        as_variable_flags_init=as_variable,
        num_positional_args_init=1,
        native_array_flags_init=native_array,
        all_as_kwargs_np_init={
            "data": x[0],
        },
        input_dtypes_method=[input_dtype[1]],
        as_variable_flags_method=as_variable,
        num_positional_args_method=1,
        native_array_flags_method=native_array,
        all_as_kwargs_np_method={
            "y": x[1],
        },
        frontend="tensorflow",
        class_name="Tensor",
        method_name="__le__",
    )


# __lt__
@handle_cmd_line_args
@given(
    dtype_and_x=helpers.dtype_and_values(
        available_dtypes=helpers.get_dtypes("numeric"),
        num_arrays=2,
        shared_dtype=True,
    )
)
def test_tensorflow_instance_lt(dtype_and_x, as_variable, native_array):
    input_dtype, x = dtype_and_x
    helpers.test_frontend_method(
        input_dtypes_init=input_dtype,
        as_variable_flags_init=as_variable,
        num_positional_args_init=1,
        native_array_flags_init=native_array,
        all_as_kwargs_np_init={
            "data": x[0],
        },
        input_dtypes_method=[input_dtype[1]],
        as_variable_flags_method=as_variable,
        num_positional_args_method=1,
        native_array_flags_method=native_array,
        all_as_kwargs_np_method={
            "y": x[1],
        },
        frontend="tensorflow",
        class_name="Tensor",
        method_name="__lt__",
    )


# __mul__
@handle_cmd_line_args
@given(
    dtype_and_x=helpers.dtype_and_values(
        available_dtypes=helpers.get_dtypes("numeric"),
        num_arrays=2,
        shared_dtype=True,
    ),
)
def test_tensorflow_instance_mul(dtype_and_x, as_variable, native_array, fw):
    input_dtype, x = dtype_and_x
    helpers.test_frontend_method(
        input_dtypes_init=input_dtype,
        as_variable_flags_init=as_variable,
        num_positional_args_init=1,
        native_array_flags_init=native_array,
        all_as_kwargs_np_init={
            "data": x[0],
        },
        input_dtypes_method=[input_dtype[1]],
        as_variable_flags_method=as_variable,
        num_positional_args_method=1,
        native_array_flags_method=native_array,
        all_as_kwargs_np_method={
            "y": x[1],
        },
        frontend="tensorflow",
        class_name="Tensor",
        method_name="__mul__",
    )


# __sub__
@handle_cmd_line_args
@given(
    dtype_and_x=helpers.dtype_and_values(
        available_dtypes=tuple(
            set(ivy_np.valid_float_dtypes).intersection(set(ivy_tf.valid_float_dtypes))
        ),
        num_arrays=2,
        shared_dtype=True,
    ),
)
def test_tensorflow_instance_sub(dtype_and_x, as_variable, native_array):
    input_dtype, x = dtype_and_x
    helpers.test_frontend_method(
        input_dtypes_init=input_dtype,
        as_variable_flags_init=as_variable,
        num_positional_args_init=1,
        native_array_flags_init=native_array,
        all_as_kwargs_np_init={
            "data": x[0],
        },
        input_dtypes_method=[input_dtype[1]],
        as_variable_flags_method=as_variable,
        num_positional_args_method=1,
        native_array_flags_method=native_array,
        all_as_kwargs_np_method={
            "y": x[1],
        },
        frontend="tensorflow",
        class_name="Tensor",
        method_name="__sub__",
    )


# __ne__
@handle_cmd_line_args
@given(
    dtype_and_x=helpers.dtype_and_values(
        available_dtypes=helpers.get_dtypes("numeric"),
        num_arrays=2,
        shared_dtype=True,
    ),
)
def test_tensorflow_instance_ne(dtype_and_x, as_variable, native_array):
    input_dtype, x = dtype_and_x
    helpers.test_frontend_method(
        input_dtypes_init=input_dtype,
        as_variable_flags_init=as_variable,
        num_positional_args_init=1,
        native_array_flags_init=native_array,
        all_as_kwargs_np_init={
            "data": x[0],
        },
        input_dtypes_method=[input_dtype[1]],
        as_variable_flags_method=as_variable,
        num_positional_args_method=1,
        native_array_flags_method=native_array,
        all_as_kwargs_np_method={
            "other": x[1],
        },
        frontend="tensorflow",
        class_name="Tensor",
        method_name="__ne__",
    )


# __radd__
@handle_cmd_line_args
@given(
    dtype_and_x=helpers.dtype_and_values(
        available_dtypes=helpers.get_dtypes("numeric"),
        num_arrays=2,
        shared_dtype=True,
    ),
)
def test_tensorflow_instance_radd(dtype_and_x, as_variable, native_array):
    input_dtype, x = dtype_and_x
    helpers.test_frontend_method(
        input_dtypes_init=input_dtype,
        as_variable_flags_init=as_variable,
        num_positional_args_init=1,
        native_array_flags_init=native_array,
        all_as_kwargs_np_init={
            "data": x[0],
        },
        input_dtypes_method=[input_dtype[1]],
        as_variable_flags_method=as_variable,
        num_positional_args_method=1,
        native_array_flags_method=native_array,
        all_as_kwargs_np_method={
            "x": x[1],
        },
        frontend="tensorflow",
        class_name="Tensor",
        method_name="__radd__",
    )


# __rfloordiv__
@handle_cmd_line_args
@given(
    dtype_and_x=helpers.dtype_and_values(
        available_dtypes=helpers.get_dtypes("float"),
        num_arrays=2,
        shared_dtype=True,
    )
)
def test_tensorflow_instance_rfloordiv(dtype_and_x, as_variable, native_array):
    input_dtype, x = dtype_and_x
    helpers.test_frontend_method(
        input_dtypes_init=input_dtype,
        as_variable_flags_init=as_variable,
        num_positional_args_init=1,
        native_array_flags_init=native_array,
        all_as_kwargs_np_init={
            "data": x[0],
        },
        input_dtypes_method=[input_dtype[1]],
        as_variable_flags_method=as_variable,
        num_positional_args_method=1,
        native_array_flags_method=native_array,
        all_as_kwargs_np_method={
            "x": x[1],
        },
        frontend="tensorflow",
        class_name="Tensor",
        method_name="__rfloordiv__",
    )


# __rsub__
@handle_cmd_line_args
@given(
    dtype_and_x=helpers.dtype_and_values(
        available_dtypes=helpers.get_dtypes("numeric"),
        num_arrays=2,
        shared_dtype=True,
    ),
)
def test_tensorflow_instance_rsub(dtype_and_x, as_variable, native_array):
    input_dtype, x = dtype_and_x
    helpers.test_frontend_method(
        input_dtypes_init=input_dtype,
        as_variable_flags_init=as_variable,
        num_positional_args_init=1,
        native_array_flags_init=native_array,
        all_as_kwargs_np_init={
            "data": x[0],
        },
        input_dtypes_method=[input_dtype[1]],
        as_variable_flags_method=as_variable,
        num_positional_args_method=1,
        native_array_flags_method=native_array,
        all_as_kwargs_np_method={
            "x": x[1],
        },
        frontend="tensorflow",
        class_name="Tensor",
        method_name="__rsub__",
    )


# __and__
@handle_cmd_line_args
@given(
    dtype_and_x=helpers.dtype_and_values(
        available_dtypes=helpers.get_dtypes("integer"),
        num_arrays=2,
        shared_dtype=True,
    ),
)
def test_tensorflow_instance_and(dtype_and_x, as_variable, native_array):
    input_dtype, x = dtype_and_x
    helpers.test_frontend_method(
        input_dtypes_init=input_dtype,
        as_variable_flags_init=as_variable,
        num_positional_args_init=1,
        native_array_flags_init=native_array,
        all_as_kwargs_np_init={
            "data": x[0],
        },
        input_dtypes_method=[input_dtype[1]],
        as_variable_flags_method=as_variable,
        num_positional_args_method=1,
        native_array_flags_method=native_array,
        all_as_kwargs_np_method={
            "y": x[1],
        },
        frontend="tensorflow",
        class_name="Tensor",
        method_name="__and__",
    )


# __rand__
@handle_cmd_line_args
@given(
    dtype_and_x=helpers.dtype_and_values(
        available_dtypes=helpers.get_dtypes("integer"),
        num_arrays=2,
        shared_dtype=True,
    ),
)
def test_tensorflow_instance_rand(dtype_and_x, as_variable, native_array):
    input_dtype, x = dtype_and_x
    helpers.test_frontend_method(
        input_dtypes_init=input_dtype,
        as_variable_flags_init=as_variable,
        num_positional_args_init=1,
        native_array_flags_init=native_array,
        all_as_kwargs_np_init={
            "data": x[0],
        },
        input_dtypes_method=[input_dtype[1]],
        as_variable_flags_method=as_variable,
        num_positional_args_method=1,
        native_array_flags_method=native_array,
        all_as_kwargs_np_method={
            "x": x[1],
        },
        frontend="tensorflow",
        class_name="Tensor",
        method_name="__rand__",
    )


# __or__
@handle_cmd_line_args
@given(
    dtype_and_x=helpers.dtype_and_values(
        available_dtypes=helpers.get_dtypes("integer"),
        num_arrays=2,
        shared_dtype=True,
    ),
)
def test_tensorflow_instance_or(dtype_and_x, as_variable, native_array):
    input_dtype, x = dtype_and_x
    helpers.test_frontend_method(
        input_dtypes_init=input_dtype,
        as_variable_flags_init=as_variable,
        num_positional_args_init=1,
        native_array_flags_init=native_array,
        all_as_kwargs_np_init={
            "data": x[0],
        },
        input_dtypes_method=[input_dtype[1]],
        as_variable_flags_method=as_variable,
        num_positional_args_method=1,
        native_array_flags_method=native_array,
        all_as_kwargs_np_method={
            "y": x[1],
        },
        frontend="tensorflow",
        class_name="Tensor",
        method_name="__or__",
    )


# __ror__
@handle_cmd_line_args
@given(
    dtype_and_x=helpers.dtype_and_values(
        available_dtypes=helpers.get_dtypes("integer"),
        num_arrays=2,
        shared_dtype=True,
    ),
)
def test_tensorflow_instance_ror(dtype_and_x, as_variable, native_array):
    input_dtype, x = dtype_and_x
    helpers.test_frontend_method(
        input_dtypes_init=input_dtype,
        as_variable_flags_init=as_variable,
        num_positional_args_init=1,
        native_array_flags_init=native_array,
        all_as_kwargs_np_init={
            "data": x[0],
        },
        input_dtypes_method=[input_dtype[1]],
        as_variable_flags_method=as_variable,
        num_positional_args_method=1,
        native_array_flags_method=native_array,
        all_as_kwargs_np_method={
            "x": x[1],
        },
        frontend="tensorflow",
        class_name="Tensor",
        method_name="__ror__",
    )


# __truediv__
@handle_cmd_line_args
@given(
    dtype_and_x=helpers.dtype_and_values(
        available_dtypes=helpers.get_dtypes("numeric"),
        num_arrays=2,
        shared_dtype=True,
    )
)
def test_tensorflow_instance_truediv(dtype_and_x, as_variable, native_array):
    input_dtype, x = dtype_and_x
    helpers.test_frontend_method(
        input_dtypes_init=input_dtype,
        as_variable_flags_init=as_variable,
        num_positional_args_init=1,
        native_array_flags_init=native_array,
        all_as_kwargs_np_init={
            "data": x[0],
        },
        input_dtypes_method=[input_dtype[1]],
        as_variable_flags_method=as_variable,
        num_positional_args_method=1,
        native_array_flags_method=native_array,
        all_as_kwargs_np_method={
            "y": x[1],
        },
        frontend="tensorflow",
        class_name="Tensor",
        method_name="__truediv__",
    )


# __rtruediv__
@handle_cmd_line_args
@given(
    dtype_and_x=helpers.dtype_and_values(
        available_dtypes=helpers.get_dtypes("numeric"),
        num_arrays=2,
        shared_dtype=True,
    )
)
def test_tensorflow_instance_rtruediv(dtype_and_x, as_variable, native_array):
    input_dtype, x = dtype_and_x
    helpers.test_frontend_method(
        input_dtypes_init=input_dtype,
        as_variable_flags_init=as_variable,
        num_positional_args_init=1,
        native_array_flags_init=native_array,
        all_as_kwargs_np_init={
            "data": x[0],
        },
        input_dtypes_method=[input_dtype[1]],
        as_variable_flags_method=as_variable,
        num_positional_args_method=1,
        native_array_flags_method=native_array,
        all_as_kwargs_np_method={
            "x": x[1],
        },
        frontend="tensorflow",
        class_name="Tensor",
        method_name="__rtruediv__",
    )


# __bool__
@handle_cmd_line_args
@given(
    dtype_and_x=helpers.dtype_and_values(
        available_dtypes=helpers.get_dtypes("integer"),
        max_dim_size=1,
    ),
)
def test_tensorflow_instance_bool(dtype_and_x, as_variable, native_array, fw):
    input_dtype, x = dtype_and_x
    helpers.test_frontend_method(
        input_dtypes_init=input_dtype,
        as_variable_flags_init=as_variable,
        num_positional_args_init=1,
        native_array_flags_init=native_array,
        all_as_kwargs_np_init={
            "data": x[0],
        },
        input_dtypes_method=[],
        as_variable_flags_method=[],
        num_positional_args_method=0,
        native_array_flags_method=[],
        all_as_kwargs_np_method={},
        frontend="tensorflow",
        class_name="Tensor",
        method_name="__bool__",
    )


# __nonzero__
@handle_cmd_line_args
@given(
    dtype_and_x=helpers.dtype_and_values(
        available_dtypes=helpers.get_dtypes("integer"),
        max_dim_size=1,
    ),
)
def test_tensorflow_instance_nonzero(dtype_and_x, as_variable, native_array, fw):
    input_dtype, x = dtype_and_x
    helpers.test_frontend_method(
        input_dtypes_init=input_dtype,
        as_variable_flags_init=as_variable,
        num_positional_args_init=1,
        native_array_flags_init=native_array,
        all_as_kwargs_np_init={
            "data": x[0],
        },
        input_dtypes_method=[],
        as_variable_flags_method=[],
        num_positional_args_method=0,
        native_array_flags_method=[],
        all_as_kwargs_np_method={},
        frontend="tensorflow",
        class_name="Tensor",
        method_name="__nonzero__",
    )


# __neg__
@handle_cmd_line_args
@given(
    dtype_and_x=helpers.dtype_and_values(
        available_dtypes=[
            "float32",
            "float64",
            "int8",
            "int16",
            "int32",
            "int64",
        ],
    ),
)
def test_tensorflow_instance_neg(dtype_and_x, as_variable, native_array, fw):
    input_dtype, x = dtype_and_x
    helpers.test_frontend_method(
        input_dtypes_init=input_dtype,
        as_variable_flags_init=as_variable,
        num_positional_args_init=1,
        native_array_flags_init=native_array,
        all_as_kwargs_np_init={
            "data": x[0],
        },
        input_dtypes_method=[],
        as_variable_flags_method=[],
        num_positional_args_method=0,
        native_array_flags_method=[],
        all_as_kwargs_np_method={},
        frontend="tensorflow",
        class_name="Tensor",
        method_name="__neg__",
    )


# __rxor__
@handle_cmd_line_args
@given(
    dtype_and_x=helpers.dtype_and_values(
        available_dtypes=helpers.get_dtypes("integer"),
        num_arrays=2,
        shared_dtype=True,
    ),
)
def test_tensorflow_instance_rxor(dtype_and_x, as_variable, native_array, fw):
    input_dtype, x = dtype_and_x
    helpers.test_frontend_method(
        input_dtypes_init=input_dtype,
        as_variable_flags_init=as_variable,
        num_positional_args_init=1,
        native_array_flags_init=native_array,
        all_as_kwargs_np_init={
            "data": x[0],
        },
        input_dtypes_method=[input_dtype[1]],
        as_variable_flags_method=as_variable,
        num_positional_args_method=1,
        native_array_flags_method=native_array,
        all_as_kwargs_np_method={
            "x": x[1],
        },
        frontend="tensorflow",
        class_name="Tensor",
        method_name="__rxor__",
    )


# __xor__
@handle_cmd_line_args
@given(
    dtype_and_x=helpers.dtype_and_values(
        available_dtypes=helpers.get_dtypes("integer"),
        num_arrays=2,
        shared_dtype=True,
    ),
)
def test_tensorflow_instance_xor(dtype_and_x, as_variable, native_array, fw):
    input_dtype, x = dtype_and_x
    helpers.test_frontend_method(
        input_dtypes_init=input_dtype,
        as_variable_flags_init=as_variable,
        num_positional_args_init=1,
        native_array_flags_init=native_array,
        all_as_kwargs_np_init={
            "data": x[0],
        },
        input_dtypes_method=[input_dtype[1]],
        as_variable_flags_method=as_variable,
        num_positional_args_method=1,
        native_array_flags_method=native_array,
        all_as_kwargs_np_method={
            "y": x[1],
        },
        frontend="tensorflow",
        class_name="Tensor",
        method_name="__xor__",
    )


# __matmul__
@handle_cmd_line_args
@given(
    dtype_and_x=helpers.dtype_and_values(
        available_dtypes=[
            "float16",
            "float32",
            "float64",
            "int32",
            "int64",
        ],
        shape=(3, 3),
        num_arrays=2,
        shared_dtype=True,
    ),
)
def test_tensorflow_instance_matmul(dtype_and_x, as_variable, native_array, fw):
    input_dtype, x = dtype_and_x
    helpers.test_frontend_method(
        input_dtypes_init=input_dtype,
        as_variable_flags_init=as_variable,
        num_positional_args_init=1,
        native_array_flags_init=native_array,
        all_as_kwargs_np_init={
            "data": x[0],
        },
        input_dtypes_method=[input_dtype[1]],
        as_variable_flags_method=as_variable,
        num_positional_args_method=1,
        native_array_flags_method=native_array,
        all_as_kwargs_np_method={
            "y": x[1],
        },
        frontend="tensorflow",
        class_name="Tensor",
        method_name="__matmul__",
    )


# __rmatmul__
@handle_cmd_line_args
@given(
    dtype_and_x=helpers.dtype_and_values(
        available_dtypes=[
            "float16",
            "float32",
            "float64",
            "int32",
            "int64",
        ],
        shape=(3, 3),
        num_arrays=2,
        shared_dtype=True,
    ),
)
def test_tensorflow_instance_rmatmul(dtype_and_x, as_variable, native_array, fw):
    input_dtype, x = dtype_and_x
    helpers.test_frontend_method(
        input_dtypes_init=input_dtype,
        as_variable_flags_init=as_variable,
        num_positional_args_init=1,
        native_array_flags_init=native_array,
        all_as_kwargs_np_init={
            "data": x[0],
        },
        input_dtypes_method=[input_dtype[1]],
        as_variable_flags_method=as_variable,
        num_positional_args_method=1,
        native_array_flags_method=native_array,
        all_as_kwargs_np_method={
            "x": x[1],
        },
        frontend="tensorflow",
        class_name="Tensor",
        method_name="__rmatmul__",
    )


# __array__
@handle_cmd_line_args
@given(
    dtype_and_x=helpers.dtype_and_values(
        available_dtypes=helpers.get_dtypes("numeric")
    ),
)
def test_tensorflow_instance_array(dtype_and_x, as_variable, native_array, fw):
    input_dtype, x = dtype_and_x
    helpers.test_frontend_method(
        input_dtypes_init=input_dtype,
        as_variable_flags_init=as_variable,
        num_positional_args_init=1,
        native_array_flags_init=native_array,
        all_as_kwargs_np_init={
            "data": x[0],
        },
        input_dtypes_method=[],
        as_variable_flags_method=[],
        num_positional_args_method=0,
        native_array_flags_method=[],
        all_as_kwargs_np_method={},
        frontend="tensorflow",
        class_name="Tensor",
        method_name="__array__",
    )


# __invert__
@handle_cmd_line_args
@given(
    dtype_and_x=helpers.dtype_and_values(
        available_dtypes=helpers.get_dtypes("integer")
    ),
)
def test_tensorflow_instance_invert(dtype_and_x, as_variable, native_array, fw):
    input_dtype, x = dtype_and_x
    helpers.test_frontend_method(
        input_dtypes_init=input_dtype,
        as_variable_flags_init=as_variable,
        num_positional_args_init=1,
        native_array_flags_init=native_array,
        all_as_kwargs_np_init={
            "data": x[0],
        },
        input_dtypes_method=[],
        as_variable_flags_method=[],
        num_positional_args_method=0,
        native_array_flags_method=[],
        all_as_kwargs_np_method={},
        frontend="tensorflow",
        class_name="Tensor",
        method_name="__invert__",
    )
<<<<<<< HEAD
    
    
# __pow__
@handle_cmd_line_args
@given(
    dtype_and_x=helpers.dtype_and_values(
        available_dtypes=[
            "float16",
            "float32",
            "float64",
            "int32",
            "int64",
        ],		#helpers.get_dtypes("numeric"),
        num_arrays=2,
        shared_dtype=True,
    ),
)
def test_tensorflow_instance_pow(dtype_and_x, as_variable, native_array, fw):
=======


# __rmul__
@handle_cmd_line_args
@given(
    dtype_and_x=helpers.dtype_and_values(
        available_dtypes=helpers.get_dtypes("numeric"),
        num_arrays=2,
        shared_dtype=True,
        min_value=-100,
        max_value=100,
    ),
)
def test_tensorflow_instance_rmul(dtype_and_x, as_variable, native_array, fw):
>>>>>>> 1e54f446
    input_dtype, x = dtype_and_x
    helpers.test_frontend_method(
        input_dtypes_init=input_dtype,
        as_variable_flags_init=as_variable,
        num_positional_args_init=1,
        native_array_flags_init=native_array,
        all_as_kwargs_np_init={
            "data": x[0],
        },
        input_dtypes_method=[input_dtype[1]],
        as_variable_flags_method=as_variable,
        num_positional_args_method=1,
        native_array_flags_method=native_array,
        all_as_kwargs_np_method={
<<<<<<< HEAD
            "y": x[1],
        },
        frontend="tensorflow",
        class_name="Tensor",
        method_name="__pow__",
    )
=======
            "x": x[1],
        },
        frontend="tensorflow",
        class_name="Tensor",
        method_name="__rmul__",
    )


@st.composite
def _array_and_index(
    draw,
    *,
    available_dtypes=helpers.get_dtypes("numeric"),
    min_num_dims=2,
    max_num_dims=3,
    min_dim_size=1,
    max_dim_size=10,
    shape=None,
):
    if isinstance(min_dim_size, st._internal.SearchStrategy):
        min_dim_size = draw(min_dim_size)
    if isinstance(max_dim_size, st._internal.SearchStrategy):
        max_dim_size = draw(max_dim_size)
    if isinstance(available_dtypes, st._internal.SearchStrategy):
        available_dtypes = draw(available_dtypes)

    assert available_dtypes is not None, "Unspecified dtype or available_dtypes."
    dtype = draw(
        helpers.array_dtypes(
            num_arrays=1,
            available_dtypes=available_dtypes,
        )
    )
    dtype.append("int32")

    if shape is not None:
        if not isinstance(shape, (tuple, list)):
            shape = draw(shape)
    else:
        shape = draw(
            st.shared(
                helpers.get_shape(
                    min_num_dims=min_num_dims,
                    max_num_dims=max_num_dims,
                    min_dim_size=min_dim_size,
                    max_dim_size=max_dim_size,
                ),
                key="shape",
            )
        )

    array = draw(
        helpers.array_values(
            dtype=dtype[0],
            shape=shape,
        )
    )

    index = tuple([draw(helpers.ints(min_value=0, max_value=_ - 1)) for _ in shape])
    index = index if len(index) != 0 else index[0]
    return dtype, [array, index]


# __getitem__
@handle_cmd_line_args
@given(
    dtype_and_x=_array_and_index(available_dtypes=helpers.get_dtypes("numeric")),
)
def test_tensorflow_instance_getitem(dtype_and_x, as_variable, native_array, fw):
    input_dtype, x = dtype_and_x
    data = x[0]
    index = x[1]
    helpers.test_frontend_method(
        input_dtypes_init=[input_dtype[0]],
        as_variable_flags_init=as_variable,
        num_positional_args_init=1,
        native_array_flags_init=native_array,
        all_as_kwargs_np_init={"data": data},
        input_dtypes_method=[input_dtype[1]],
        as_variable_flags_method=as_variable,
        num_positional_args_method=1,
        native_array_flags_method=native_array,
        all_as_kwargs_np_method={"slice_spec": index},
        frontend="tensorflow",
        class_name="Tensor",
        method_name="__getitem__",
    )
>>>>>>> 1e54f446
<|MERGE_RESOLUTION|>--- conflicted
+++ resolved
@@ -968,9 +968,8 @@
         class_name="Tensor",
         method_name="__invert__",
     )
-<<<<<<< HEAD
-    
-    
+
+
 # __pow__
 @handle_cmd_line_args
 @given(
@@ -987,129 +986,23 @@
     ),
 )
 def test_tensorflow_instance_pow(dtype_and_x, as_variable, native_array, fw):
-=======
-
-
-# __rmul__
-@handle_cmd_line_args
-@given(
-    dtype_and_x=helpers.dtype_and_values(
-        available_dtypes=helpers.get_dtypes("numeric"),
-        num_arrays=2,
-        shared_dtype=True,
-        min_value=-100,
-        max_value=100,
-    ),
-)
-def test_tensorflow_instance_rmul(dtype_and_x, as_variable, native_array, fw):
->>>>>>> 1e54f446
-    input_dtype, x = dtype_and_x
-    helpers.test_frontend_method(
-        input_dtypes_init=input_dtype,
-        as_variable_flags_init=as_variable,
-        num_positional_args_init=1,
-        native_array_flags_init=native_array,
-        all_as_kwargs_np_init={
-            "data": x[0],
-        },
-        input_dtypes_method=[input_dtype[1]],
-        as_variable_flags_method=as_variable,
-        num_positional_args_method=1,
-        native_array_flags_method=native_array,
-        all_as_kwargs_np_method={
-<<<<<<< HEAD
+    input_dtype, x = dtype_and_x
+    helpers.test_frontend_method(
+        input_dtypes_init=input_dtype,
+        as_variable_flags_init=as_variable,
+        num_positional_args_init=1,
+        native_array_flags_init=native_array,
+        all_as_kwargs_np_init={
+            "data": x[0],
+        },
+        input_dtypes_method=[input_dtype[1]],
+        as_variable_flags_method=as_variable,
+        num_positional_args_method=1,
+        native_array_flags_method=native_array,
+        all_as_kwargs_np_method={
             "y": x[1],
         },
         frontend="tensorflow",
         class_name="Tensor",
         method_name="__pow__",
-    )
-=======
-            "x": x[1],
-        },
-        frontend="tensorflow",
-        class_name="Tensor",
-        method_name="__rmul__",
-    )
-
-
-@st.composite
-def _array_and_index(
-    draw,
-    *,
-    available_dtypes=helpers.get_dtypes("numeric"),
-    min_num_dims=2,
-    max_num_dims=3,
-    min_dim_size=1,
-    max_dim_size=10,
-    shape=None,
-):
-    if isinstance(min_dim_size, st._internal.SearchStrategy):
-        min_dim_size = draw(min_dim_size)
-    if isinstance(max_dim_size, st._internal.SearchStrategy):
-        max_dim_size = draw(max_dim_size)
-    if isinstance(available_dtypes, st._internal.SearchStrategy):
-        available_dtypes = draw(available_dtypes)
-
-    assert available_dtypes is not None, "Unspecified dtype or available_dtypes."
-    dtype = draw(
-        helpers.array_dtypes(
-            num_arrays=1,
-            available_dtypes=available_dtypes,
-        )
-    )
-    dtype.append("int32")
-
-    if shape is not None:
-        if not isinstance(shape, (tuple, list)):
-            shape = draw(shape)
-    else:
-        shape = draw(
-            st.shared(
-                helpers.get_shape(
-                    min_num_dims=min_num_dims,
-                    max_num_dims=max_num_dims,
-                    min_dim_size=min_dim_size,
-                    max_dim_size=max_dim_size,
-                ),
-                key="shape",
-            )
-        )
-
-    array = draw(
-        helpers.array_values(
-            dtype=dtype[0],
-            shape=shape,
-        )
-    )
-
-    index = tuple([draw(helpers.ints(min_value=0, max_value=_ - 1)) for _ in shape])
-    index = index if len(index) != 0 else index[0]
-    return dtype, [array, index]
-
-
-# __getitem__
-@handle_cmd_line_args
-@given(
-    dtype_and_x=_array_and_index(available_dtypes=helpers.get_dtypes("numeric")),
-)
-def test_tensorflow_instance_getitem(dtype_and_x, as_variable, native_array, fw):
-    input_dtype, x = dtype_and_x
-    data = x[0]
-    index = x[1]
-    helpers.test_frontend_method(
-        input_dtypes_init=[input_dtype[0]],
-        as_variable_flags_init=as_variable,
-        num_positional_args_init=1,
-        native_array_flags_init=native_array,
-        all_as_kwargs_np_init={"data": data},
-        input_dtypes_method=[input_dtype[1]],
-        as_variable_flags_method=as_variable,
-        num_positional_args_method=1,
-        native_array_flags_method=native_array,
-        all_as_kwargs_np_method={"slice_spec": index},
-        frontend="tensorflow",
-        class_name="Tensor",
-        method_name="__getitem__",
-    )
->>>>>>> 1e54f446
+    )