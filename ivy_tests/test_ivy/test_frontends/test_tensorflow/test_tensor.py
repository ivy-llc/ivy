# global
import pytest
from hypothesis import strategies as st

# local
import ivy_tests.test_ivy.helpers as helpers
import ivy.functional.backends.numpy as ivy_np
import ivy.functional.backends.tensorflow as ivy_tf
from ivy_tests.test_ivy.helpers import handle_frontend_method
from ivy_tests.test_ivy.test_frontends.test_tensorflow.test_raw_ops import (
    _pow_helper_shared_dtype,
)


<<<<<<< HEAD
# __abs__
@handle_cmd_line_args
@given(
    dtype_and_x=helpers.dtype_and_values(
        available_dtypes=[
            "float32",
            "float64",
            "int8",
            "int16",
            "int32",
            "int64",
        ],
    ),
)
def test_tensorflow_instance_abs(dtype_and_x, as_variable, native_array):
    input_dtype, x = dtype_and_x
    helpers.test_frontend_method(
        input_dtypes_init=input_dtype,
        as_variable_flags_init=as_variable,
        num_positional_args_init=1,
        native_array_flags_init=native_array,
        all_as_kwargs_np_init={
            "data": x[0],
        },
        input_dtypes_method=[],
        as_variable_flags_method=[],
        num_positional_args_method=0,
        native_array_flags_method=[],
        all_as_kwargs_np_method={},
        frontend="tensorflow",
        class_name="Tensor",
        method_name="__abs__",
    )
=======
pytestmark = pytest.mark.skip("handle_frontend_method decorator wip")
>>>>>>> 7a33ee9b


# __add__
@handle_frontend_method(
    method_tree="tensorflow.EagerTensor.__add__",
    dtype_and_x=helpers.dtype_and_values(
        available_dtypes=helpers.get_dtypes("numeric"),
        num_arrays=2,
        shared_dtype=True,
    ),
)
def test_tensorflow_instance_add(
    dtype_and_x,
    as_variable,
    native_array,
    class_,
    method_name,
):
    input_dtype, x = dtype_and_x
    helpers.test_frontend_method(
        init_input_dtypes=input_dtype,
        init_as_variable_flags=as_variable,
        init_num_positional_args=1,
        init_native_array_flags=native_array,
        init_all_as_kwargs_np={
            "data": x[0],
        },
        method_input_dtypes=[input_dtype[1]],
        method_as_variable_flags=as_variable,
        method_num_positional_args=1,
        method_native_array_flags=native_array,
        method_all_as_kwargs_np={
            "y": x[1],
        },
        frontend="tensorflow",
        class_name="EagerTensor",
        method_name="__add__",
    )


@handle_frontend_method(
    method_tree="tensorflow.EagerTensor.__div__",
    dtype_and_x=helpers.dtype_and_values(
        available_dtypes=helpers.get_dtypes("float"),
        num_arrays=2,
        shared_dtype=True,
    ),
)
def test_tensorflow_instance_div(
    dtype_and_x,
    as_variable,
    native_array,
    class_,
    method_name,
):
    input_dtype, x = dtype_and_x
    helpers.test_frontend_method(
        init_input_dtypes=input_dtype,
        init_as_variable_flags=as_variable,
        init_num_positional_args=1,
        init_native_array_flags=native_array,
        init_all_as_kwargs_np={
            "data": x[0],
        },
        method_input_dtypes=[input_dtype[1]],
        method_as_variable_flags=as_variable,
        method_num_positional_args=1,
        method_native_array_flags=native_array,
        method_all_as_kwargs_np={
            "y": x[1],
        },
        frontend="tensorflow",
        class_name="EagerTensor",
        method_name="__div__",
    )


@handle_frontend_method(
    method_tree="tensorflow.EagerTensor.get_shape",
    dtype_and_x=helpers.dtype_and_values(
        available_dtypes=helpers.get_dtypes("valid"),
        min_num_dims=1,
        min_dim_size=1,
    ),
)
def test_tensorflow_instance_get_shape(
    dtype_and_x,
    as_variable,
    native_array,
    class_,
    method_name,
):
    input_dtype, x = dtype_and_x
    helpers.test_frontend_method(
        init_input_dtypes=input_dtype,
        init_as_variable_flags=as_variable,
        init_num_positional_args=1,
        init_native_array_flags=native_array,
        init_all_as_kwargs_np={
            "data": x[0],
        },
        method_input_dtypes=[],
        method_as_variable_flags=[],
        method_num_positional_args=0,
        method_native_array_flags=[],
        method_all_as_kwargs_np={},
        frontend="tensorflow",
        class_name="EagerTensor",
        method_name="get_shape",
    )


@handle_frontend_method(
    method_tree="tensorflow.EagerTensor.__eq__",
    dtype_and_x=helpers.dtype_and_values(
        available_dtypes=helpers.get_dtypes("float"),
        num_arrays=2,
    ),
)
def test_tensorflow_instance_eq(
    dtype_and_x,
    as_variable,
    native_array,
    class_,
    method_name,
):
    input_dtype, x = dtype_and_x
    helpers.test_frontend_method(
        init_input_dtypes=input_dtype,
        init_as_variable_flags=as_variable,
        init_num_positional_args=1,
        init_native_array_flags=native_array,
        init_all_as_kwargs_np={
            "data": x[0],
        },
        method_input_dtypes=input_dtype,
        method_as_variable_flags=as_variable,
        method_num_positional_args=1,
        method_native_array_flags=native_array,
        method_all_as_kwargs_np={
            "other": x[1],
        },
        frontend="tensorflow",
        class_name="EagerTensor",
        method_name="__eq__",
    )


@handle_frontend_method(
    method_tree="tensorflow.EagerTensor.__floordiv__",
    dtype_and_x=helpers.dtype_and_values(
        available_dtypes=helpers.get_dtypes("float"),
        num_arrays=2,
        shared_dtype=True,
    ),
)
def test_tensorflow_instance_floordiv(
    dtype_and_x,
    as_variable,
    native_array,
    class_,
    method_name,
):
    input_dtype, x = dtype_and_x
    helpers.test_frontend_method(
        init_input_dtypes=input_dtype,
        init_as_variable_flags=as_variable,
        init_num_positional_args=1,
        init_native_array_flags=native_array,
        init_all_as_kwargs_np={
            "data": x[0],
        },
        method_input_dtypes=[input_dtype[1]],
        method_as_variable_flags=as_variable,
        method_num_positional_args=1,
        method_native_array_flags=native_array,
        method_all_as_kwargs_np={
            "y": x[1],
        },
        frontend="tensorflow",
        class_name="EagerTensor",
        method_name="__floordiv__",
    )


@handle_frontend_method(
    method_tree="tensorflow.EagerTensor.__ge__",
    dtype_and_x=helpers.dtype_and_values(
        available_dtypes=helpers.get_dtypes("numeric"),
        num_arrays=2,
        shared_dtype=True,
    ),
)
def test_tensorflow_instance_ge(
    dtype_and_x,
    as_variable,
    native_array,
    class_,
    method_name,
):
    input_dtype, x = dtype_and_x
    helpers.test_frontend_method(
        init_input_dtypes=input_dtype,
        init_as_variable_flags=as_variable,
        init_num_positional_args=1,
        init_native_array_flags=native_array,
        init_all_as_kwargs_np={
            "data": x[0],
        },
        method_input_dtypes=[input_dtype[1]],
        method_as_variable_flags=as_variable,
        method_num_positional_args=1,
        method_native_array_flags=native_array,
        method_all_as_kwargs_np={
            "y": x[1],
        },
        frontend="tensorflow",
        class_="EagerTensor",
        method_name="__ge__",
    )


@handle_frontend_method(
    method_tree="tensorflow.EagerTensor.__gt__",
    dtype_and_x=helpers.dtype_and_values(
        available_dtypes=helpers.get_dtypes("numeric"),
        num_arrays=2,
        shared_dtype=True,
    ),
)
def test_tensorflow_instance_gt(
    dtype_and_x,
    as_variable,
    native_array,
    class_,
    method_name,
):
    input_dtype, x = dtype_and_x
    helpers.test_frontend_method(
        init_input_dtypes=input_dtype,
        init_as_variable_flags=as_variable,
        init_num_positional_args=1,
        init_native_array_flags=native_array,
        init_all_as_kwargs_np={
            "data": x[0],
        },
        method_input_dtypes=[input_dtype[1]],
        method_as_variable_flags=as_variable,
        method_num_positional_args=1,
        method_native_array_flags=native_array,
        method_all_as_kwargs_np={
            "y": x[1],
        },
        frontend="tensorflow",
        class_="EagerTensor",
        method_name="__gt__",
    )


@handle_frontend_method(
    method_tree="tensorflow.EagerTensor.__le__",
    dtype_and_x=helpers.dtype_and_values(
        available_dtypes=helpers.get_dtypes("numeric"),
        num_arrays=2,
        shared_dtype=True,
    ),
)
def test_tensorflow_instance_le(
    dtype_and_x,
    as_variable,
    native_array,
    class_,
    method_name,
):
    input_dtype, x = dtype_and_x
    helpers.test_frontend_method(
        init_input_dtypes=input_dtype,
        init_as_variable_flags=as_variable,
        init_num_positional_args=1,
        init_native_array_flags=native_array,
        init_all_as_kwargs_np={
            "data": x[0],
        },
        method_input_dtypes=[input_dtype[1]],
        method_as_variable_flags=as_variable,
        method_num_positional_args=1,
        method_native_array_flags=native_array,
        method_all_as_kwargs_np={
            "y": x[1],
        },
        frontend="tensorflow",
        class_="EagerTensor",
        method_name="__le__",
    )


@handle_frontend_method(
    method_tree="tensorflow.EagerTensor.__lt__",
    dtype_and_x=helpers.dtype_and_values(
        available_dtypes=helpers.get_dtypes("numeric"),
        num_arrays=2,
        shared_dtype=True,
    ),
)
def test_tensorflow_instance_lt(
    dtype_and_x,
    as_variable,
    native_array,
    class_,
    method_name,
):
    input_dtype, x = dtype_and_x
    helpers.test_frontend_method(
        init_input_dtypes=input_dtype,
        init_as_variable_flags=as_variable,
        init_num_positional_args=1,
        init_native_array_flags=native_array,
        init_all_as_kwargs_np={
            "data": x[0],
        },
        method_input_dtypes=[input_dtype[1]],
        method_as_variable_flags=as_variable,
        method_num_positional_args=1,
        method_native_array_flags=native_array,
        method_all_as_kwargs_np={
            "y": x[1],
        },
        frontend="tensorflow",
        class_="EagerTensor",
        method_name="__lt__",
    )


@handle_frontend_method(
    method_tree="tensorflow.EagerTensor.__mul__",
    dtype_and_x=helpers.dtype_and_values(
        available_dtypes=helpers.get_dtypes("numeric"),
        num_arrays=2,
        shared_dtype=True,
    ),
)
def test_tensorflow_instance_mul(
    dtype_and_x,
    as_variable,
    native_array,
    class_,
    method_name,
):
    input_dtype, x = dtype_and_x
    helpers.test_frontend_method(
        init_input_dtypes=input_dtype,
        init_as_variable_flags=as_variable,
        init_num_positional_args=1,
        init_native_array_flags=native_array,
        init_all_as_kwargs_np={
            "data": x[0],
        },
        method_input_dtypes=[input_dtype[1]],
        method_as_variable_flags=as_variable,
        method_num_positional_args=1,
        method_native_array_flags=native_array,
        method_all_as_kwargs_np={
            "y": x[1],
        },
        frontend="tensorflow",
        class_name="EagerTensor",
        method_name="__mul__",
    )


# __mod__
@handle_frontend_method(
    method_tree="tensorflow.EagerTensor.__mod__",
    dtype_and_x=helpers.dtype_and_values(
        available_dtypes=helpers.get_dtypes("numeric"),
        num_arrays=2,
        shared_dtype=True,
    ),
)
def test_tensorflow_instance_mod(
    dtype_and_x,
    as_variable,
    native_array,
    class_,
    method_name,
):
    input_dtype, x = dtype_and_x
    helpers.test_frontend_method(
        init_input_dtypes=input_dtype,
        init_as_variable_flags=as_variable,
        init_num_positional_args=1,
        init_native_array_flags=native_array,
        init_all_as_kwargs_np={
            "data": x[0],
        },
        method_input_dtypes=[input_dtype[1]],
        method_as_variable_flags=as_variable,
        method_num_positional_args=1,
        method_native_array_flags=native_array,
        method_all_as_kwargs_np={
            "y": x[1],
        },
        frontend="tensorflow",
        class_name="EagerTensor",
        method_name="__mod__",
    )


# __sub__
@handle_frontend_method(
    method_tree="tensorflow.EagerTensor.__sub__",
    dtype_and_x=helpers.dtype_and_values(
        available_dtypes=tuple(
            set(ivy_np.valid_float_dtypes).intersection(set(ivy_tf.valid_float_dtypes))
        ),
        num_arrays=2,
        shared_dtype=True,
    ),
)
def test_tensorflow_instance_sub(
    dtype_and_x,
    as_variable,
    native_array,
    class_,
    method_name,
):
    input_dtype, x = dtype_and_x
    helpers.test_frontend_method(
        init_input_dtypes=input_dtype,
        init_as_variable_flags=as_variable,
        init_num_positional_args=1,
        init_native_array_flags=native_array,
        init_all_as_kwargs_np={
            "data": x[0],
        },
        method_input_dtypes=[input_dtype[1]],
        method_as_variable_flags=as_variable,
        method_num_positional_args=1,
        method_native_array_flags=native_array,
        method_all_as_kwargs_np={
            "y": x[1],
        },
        frontend="tensorflow",
        class_name="EagerTensor",
        method_name="__sub__",
    )


# __ne__
@handle_frontend_method(
    method_tree="tensorflow.EagerTensor.__ne__",
    dtype_and_x=helpers.dtype_and_values(
        available_dtypes=helpers.get_dtypes("numeric"),
        num_arrays=2,
        shared_dtype=True,
    ),
)
def test_tensorflow_instance_ne(
    dtype_and_x,
    as_variable,
    native_array,
    class_,
    method_name,
):
    input_dtype, x = dtype_and_x
    helpers.test_frontend_method(
        init_input_dtypes=input_dtype,
        init_as_variable_flags=as_variable,
        init_num_positional_args=1,
        init_native_array_flags=native_array,
        init_all_as_kwargs_np={
            "data": x[0],
        },
        method_input_dtypes=[input_dtype[1]],
        method_as_variable_flags=as_variable,
        method_num_positional_args=1,
        method_native_array_flags=native_array,
        method_all_as_kwargs_np={
            "other": x[1],
        },
        frontend="tensorflow",
        class_name="EagerTensor",
        method_name="__ne__",
    )


# __radd__
@handle_frontend_method(
    method_tree="tensorflow.EagerTensor.__radd__",
    dtype_and_x=helpers.dtype_and_values(
        available_dtypes=helpers.get_dtypes("numeric"),
        num_arrays=2,
        shared_dtype=True,
    ),
)
def test_tensorflow_instance_radd(
    dtype_and_x,
    as_variable,
    native_array,
    class_,
    method_name,
):
    input_dtype, x = dtype_and_x
    helpers.test_frontend_method(
        init_input_dtypes=input_dtype,
        init_as_variable_flags=as_variable,
        init_num_positional_args=1,
        init_native_array_flags=native_array,
        init_all_as_kwargs_np={
            "data": x[0],
        },
        method_input_dtypes=[input_dtype[1]],
        method_as_variable_flags=as_variable,
        method_num_positional_args=1,
        method_native_array_flags=native_array,
        method_all_as_kwargs_np={
            "x": x[1],
        },
        frontend="tensorflow",
        class_name="EagerTensor",
        method_name="__radd__",
    )


# __rdiv__
@handle_cmd_line_args
@given(
    dtype_and_x=helpers.dtype_and_values(
        available_dtypes=helpers.get_dtypes("float"),
        num_arrays=2,
        shared_dtype=True,
    ),
)
def test_tensorflow_instance_rdiv(dtype_and_x, as_variable, native_array):
    input_dtype, x = dtype_and_x
    helpers.test_frontend_method(
        input_dtypes_init=input_dtype,
        as_variable_flags_init=as_variable,
        num_positional_args_init=1,
        native_array_flags_init=native_array,
        all_as_kwargs_np_init={
            "data": x[0],
        },
        input_dtypes_method=[input_dtype[1]],
        as_variable_flags_method=as_variable,
        num_positional_args_method=1,
        native_array_flags_method=native_array,
        all_as_kwargs_np_method={
            "x": x[1],
        },
        frontend="tensorflow",
        class_name="Tensor",
        method_name="__rdiv__",
    )


# __rfloordiv__
@handle_frontend_method(
    method_tree="tensorflow.EagerTensor.__rfloordiv__",
    dtype_and_x=helpers.dtype_and_values(
        available_dtypes=helpers.get_dtypes("float"),
        num_arrays=2,
        shared_dtype=True,
    ),
)
def test_tensorflow_instance_rfloordiv(
    dtype_and_x,
    as_variable,
    native_array,
    class_,
    method_name,
):
    input_dtype, x = dtype_and_x
    helpers.test_frontend_method(
        init_input_dtypes=input_dtype,
        init_as_variable_flags=as_variable,
        init_num_positional_args=1,
        init_native_array_flags=native_array,
        init_all_as_kwargs_np={
            "data": x[0],
        },
        method_input_dtypes=[input_dtype[1]],
        method_as_variable_flags=as_variable,
        method_num_positional_args=1,
        method_native_array_flags=native_array,
        method_all_as_kwargs_np={
            "x": x[1],
        },
        frontend="tensorflow",
        class_name="EagerTensor",
        method_name="__rfloordiv__",
    )


# __rmod__
@handle_cmd_line_args
@given(
    dtype_and_x=helpers.dtype_and_values(
        available_dtypes=helpers.get_dtypes("float"),
        num_arrays=2,
        shared_dtype=True,
    ),
)
def test_tensorflow_instance_rmod(dtype_and_x, as_variable, native_array):
    input_dtype, x = dtype_and_x
    helpers.test_frontend_method(
        input_dtypes_init=input_dtype,
        as_variable_flags_init=as_variable,
        num_positional_args_init=1,
        native_array_flags_init=native_array,
        all_as_kwargs_np_init={
            "data": x[0],
        },
        input_dtypes_method=[input_dtype[1]],
        as_variable_flags_method=as_variable,
        num_positional_args_method=1,
        native_array_flags_method=native_array,
        all_as_kwargs_np_method={
            "x": x[1],
        },
        frontend="tensorflow",
        class_name="Tensor",
        method_name="__rmod__",
    )


# __rsub__
@handle_frontend_method(
    method_tree="tensorflow.EagerTensor.__rsub__",
    dtype_and_x=helpers.dtype_and_values(
        available_dtypes=helpers.get_dtypes("numeric"),
        num_arrays=2,
        shared_dtype=True,
    ),
)
def test_tensorflow_instance_rsub(
    dtype_and_x,
    as_variable,
    native_array,
    class_,
    method_name,
):
    input_dtype, x = dtype_and_x
    helpers.test_frontend_method(
        init_input_dtypes=input_dtype,
        init_as_variable_flags=as_variable,
        init_num_positional_args=1,
        init_native_array_flags=native_array,
        init_all_as_kwargs_np={
            "data": x[0],
        },
        method_input_dtypes=[input_dtype[1]],
        method_as_variable_flags=as_variable,
        method_num_positional_args=1,
        method_native_array_flags=native_array,
        method_all_as_kwargs_np={
            "x": x[1],
        },
        frontend="tensorflow",
        class_name="EagerTensor",
        method_name="__rsub__",
    )


# __and__
@handle_frontend_method(
    method_tree="tensorflow.EagerTensor.__add__",
    dtype_and_x=helpers.dtype_and_values(
        available_dtypes=helpers.get_dtypes("integer"),
        num_arrays=2,
        shared_dtype=True,
    ),
)
def test_tensorflow_instance_and(
    dtype_and_x,
    as_variable,
    native_array,
    class_,
    method_name,
):
    input_dtype, x = dtype_and_x
    helpers.test_frontend_method(
        init_input_dtypes=input_dtype,
        init_as_variable_flags=as_variable,
        init_num_positional_args=1,
        init_native_array_flags=native_array,
        init_all_as_kwargs_np={
            "data": x[0],
        },
        method_input_dtypes=[input_dtype[1]],
        method_as_variable_flags=as_variable,
        method_num_positional_args=1,
        method_native_array_flags=native_array,
        method_all_as_kwargs_np={
            "y": x[1],
        },
        frontend="tensorflow",
        class_name="EagerTensor",
        method_name="__and__",
    )


# __rand__
@handle_frontend_method(
    method_tree="tensorflow.EagerTensor.__rand__",
    dtype_and_x=helpers.dtype_and_values(
        available_dtypes=helpers.get_dtypes("integer"),
        num_arrays=2,
        shared_dtype=True,
    ),
)
def test_tensorflow_instance_rand(
    dtype_and_x,
    as_variable,
    native_array,
    class_,
    method_name,
):
    input_dtype, x = dtype_and_x
    helpers.test_frontend_method(
        init_input_dtypes=input_dtype,
        init_as_variable_flags=as_variable,
        init_num_positional_args=1,
        init_native_array_flags=native_array,
        init_all_as_kwargs_np={
            "data": x[0],
        },
        method_input_dtypes=[input_dtype[1]],
        method_as_variable_flags=as_variable,
        method_num_positional_args=1,
        method_native_array_flags=native_array,
        method_all_as_kwargs_np={
            "x": x[1],
        },
        frontend="tensorflow",
        class_name="EagerTensor",
        method_name="__rand__",
    )


# __or__
@handle_frontend_method(
    method_tree="tensorflow.EagerTensor.__or__",
    dtype_and_x=helpers.dtype_and_values(
        available_dtypes=helpers.get_dtypes("integer"),
        num_arrays=2,
        shared_dtype=True,
    ),
)
def test_tensorflow_instance_or(
    dtype_and_x,
    as_variable,
    native_array,
    class_,
    method_name,
):
    input_dtype, x = dtype_and_x
    helpers.test_frontend_method(
        init_input_dtypes=input_dtype,
        init_as_variable_flags=as_variable,
        init_num_positional_args=1,
        init_native_array_flags=native_array,
        init_all_as_kwargs_np={
            "data": x[0],
        },
        method_input_dtypes=[input_dtype[1]],
        method_as_variable_flags=as_variable,
        method_num_positional_args=1,
        method_native_array_flags=native_array,
        method_all_as_kwargs_np={
            "y": x[1],
        },
        frontend="tensorflow",
        class_name="EagerTensor",
        method_name="__or__",
    )


# __ror__
@handle_frontend_method(
    method_tree="tensorflow.EagerTensor.__ror__",
    dtype_and_x=helpers.dtype_and_values(
        available_dtypes=helpers.get_dtypes("integer"),
        num_arrays=2,
        shared_dtype=True,
    ),
)
def test_tensorflow_instance_ror(
    dtype_and_x,
    as_variable,
    native_array,
    class_,
    method_name,
):
    input_dtype, x = dtype_and_x
    helpers.test_frontend_method(
        init_input_dtypes=input_dtype,
        init_as_variable_flags=as_variable,
        init_num_positional_args=1,
        init_native_array_flags=native_array,
        init_all_as_kwargs_np={
            "data": x[0],
        },
        method_input_dtypes=[input_dtype[1]],
        method_as_variable_flags=as_variable,
        method_num_positional_args=1,
        method_native_array_flags=native_array,
        method_all_as_kwargs_np={
            "x": x[1],
        },
        frontend="tensorflow",
        class_name="EagerTensor",
        method_name="__ror__",
    )


# __truediv__
@handle_frontend_method(
    method_tree="tensorflow.EagerTensor.__truediv__",
    dtype_and_x=helpers.dtype_and_values(
        available_dtypes=helpers.get_dtypes("numeric"),
        num_arrays=2,
        shared_dtype=True,
    ),
)
def test_tensorflow_instance_truediv(
    dtype_and_x,
    as_variable,
    native_array,
    class_,
    method_name,
):
    input_dtype, x = dtype_and_x
    helpers.test_frontend_method(
        init_input_dtypes=input_dtype,
        init_as_variable_flags=as_variable,
        init_num_positional_args=1,
        init_native_array_flags=native_array,
        init_all_as_kwargs_np={
            "data": x[0],
        },
        method_input_dtypes=[input_dtype[1]],
        method_as_variable_flags=as_variable,
        method_num_positional_args=1,
        method_native_array_flags=native_array,
        method_all_as_kwargs_np={
            "y": x[1],
        },
        frontend="tensorflow",
        class_name="EagerTensor",
        method_name="__truediv__",
    )


# __rtruediv__
@handle_frontend_method(
    method_tree="tensorflow.EagerTensor.__rtruediv__",
    dtype_and_x=helpers.dtype_and_values(
        available_dtypes=helpers.get_dtypes("numeric"),
        num_arrays=2,
        shared_dtype=True,
    ),
)
def test_tensorflow_instance_rtruediv(
    dtype_and_x,
    as_variable,
    native_array,
    class_,
    method_name,
):
    input_dtype, x = dtype_and_x
    helpers.test_frontend_method(
        init_input_dtypes=input_dtype,
        init_as_variable_flags=as_variable,
        init_num_positional_args=1,
        init_native_array_flags=native_array,
        init_all_as_kwargs_np={
            "data": x[0],
        },
        method_input_dtypes=[input_dtype[1]],
        method_as_variable_flags=as_variable,
        method_num_positional_args=1,
        method_native_array_flags=native_array,
        method_all_as_kwargs_np={
            "x": x[1],
        },
        frontend="tensorflow",
        class_name="EagerTensor",
        method_name="__rtruediv__",
    )


# __bool__
@handle_frontend_method(
    method_tree="tensorflow.EagerTensor.__bool__",
    dtype_and_x=helpers.dtype_and_values(
        available_dtypes=helpers.get_dtypes("integer"),
        max_dim_size=1,
    ),
)
def test_tensorflow_instance_bool(
    dtype_and_x,
    as_variable,
    native_array,
    class_,
    method_name,
):
    input_dtype, x = dtype_and_x
    helpers.test_frontend_method(
        init_input_dtypes=input_dtype,
        init_as_variable_flags=as_variable,
        init_num_positional_args=1,
        init_native_array_flags=native_array,
        init_all_as_kwargs_np={
            "data": x[0],
        },
        method_input_dtypes=[],
        method_as_variable_flags=[],
        method_num_positional_args=0,
        method_native_array_flags=[],
        method_all_as_kwargs_np={},
        frontend="tensorflow",
        class_name="EagerTensor",
        method_name="__bool__",
    )


# __nonzero__
@handle_frontend_method(
    method_tree="tensorflow.EagerTensor.__nonzero__",
    dtype_and_x=helpers.dtype_and_values(
        available_dtypes=helpers.get_dtypes("integer"),
        max_dim_size=1,
    ),
)
def test_tensorflow_instance_nonzero(
    dtype_and_x,
    as_variable,
    native_array,
    class_,
    method_name,
):
    input_dtype, x = dtype_and_x
    helpers.test_frontend_method(
        init_input_dtypes=input_dtype,
        init_as_variable_flags=as_variable,
        init_num_positional_args=1,
        init_native_array_flags=native_array,
        init_all_as_kwargs_np={
            "data": x[0],
        },
        method_input_dtypes=[],
        method_as_variable_flags=[],
        method_num_positional_args=0,
        method_native_array_flags=[],
        method_all_as_kwargs_np={},
        frontend="tensorflow",
        class_name="EagerTensor",
        method_name="__nonzero__",
    )


# __neg__
@handle_frontend_method(
    method_tree="tensorflow.EagerTensor.__neg__",
    dtype_and_x=helpers.dtype_and_values(
        available_dtypes=[
            "float32",
            "float64",
            "int8",
            "int16",
            "int32",
            "int64",
        ],
    ),
)
def test_tensorflow_instance_neg(
    dtype_and_x,
    as_variable,
    native_array,
    class_,
    method_name,
):
    input_dtype, x = dtype_and_x
    helpers.test_frontend_method(
        init_input_dtypes=input_dtype,
        init_as_variable_flags=as_variable,
        init_num_positional_args=1,
        init_native_array_flags=native_array,
        init_all_as_kwargs_np={
            "data": x[0],
        },
        method_input_dtypes=[],
        method_as_variable_flags=[],
        method_num_positional_args=0,
        method_native_array_flags=[],
        method_all_as_kwargs_np={},
        frontend="tensorflow",
        class_name="EagerTensor",
        method_name="__neg__",
    )


# __rxor__
@handle_frontend_method(
    method_tree="tensorflow.EagerTensor.__rxor__",
    dtype_and_x=helpers.dtype_and_values(
        available_dtypes=helpers.get_dtypes("integer"),
        num_arrays=2,
        shared_dtype=True,
    ),
)
def test_tensorflow_instance_rxor(
    dtype_and_x,
    as_variable,
    native_array,
    class_,
    method_name,
):
    input_dtype, x = dtype_and_x
    helpers.test_frontend_method(
        init_input_dtypes=input_dtype,
        init_as_variable_flags=as_variable,
        init_num_positional_args=1,
        init_native_array_flags=native_array,
        init_all_as_kwargs_np={
            "data": x[0],
        },
        method_input_dtypes=[input_dtype[1]],
        method_as_variable_flags=as_variable,
        method_num_positional_args=1,
        method_native_array_flags=native_array,
        method_all_as_kwargs_np={
            "x": x[1],
        },
        frontend="tensorflow",
        class_name="EagerTensor",
        method_name="__rxor__",
    )


# __xor__
@handle_frontend_method(
    method_tree="tensorflow.EagerTensor.__xor__",
    dtype_and_x=helpers.dtype_and_values(
        available_dtypes=helpers.get_dtypes("integer"),
        num_arrays=2,
        shared_dtype=True,
    ),
)
def test_tensorflow_instance_xor(
    dtype_and_x,
    as_variable,
    native_array,
    class_,
    method_name,
):
    input_dtype, x = dtype_and_x
    helpers.test_frontend_method(
        init_input_dtypes=input_dtype,
        init_as_variable_flags=as_variable,
        init_num_positional_args=1,
        init_native_array_flags=native_array,
        init_all_as_kwargs_np={
            "data": x[0],
        },
        method_input_dtypes=[input_dtype[1]],
        method_as_variable_flags=as_variable,
        method_num_positional_args=1,
        method_native_array_flags=native_array,
        method_all_as_kwargs_np={
            "y": x[1],
        },
        frontend="tensorflow",
        class_name="EagerTensor",
        method_name="__xor__",
    )


# __matmul__
@handle_frontend_method(
    method_tree="tensorflow.EagerTensor.__matmul__",
    dtype_and_x=helpers.dtype_and_values(
        available_dtypes=[
            "float16",
            "float32",
            "float64",
            "int32",
            "int64",
        ],
        shape=(3, 3),
        num_arrays=2,
        shared_dtype=True,
    ),
)
def test_tensorflow_instance_matmul(
    dtype_and_x,
    as_variable,
    native_array,
    class_,
    method_name,
):
    input_dtype, x = dtype_and_x
    helpers.test_frontend_method(
        init_input_dtypes=input_dtype,
        init_as_variable_flags=as_variable,
        init_num_positional_args=1,
        init_native_array_flags=native_array,
        init_all_as_kwargs_np={
            "data": x[0],
        },
        method_input_dtypes=[input_dtype[1]],
        method_as_variable_flags=as_variable,
        method_num_positional_args=1,
        method_native_array_flags=native_array,
        method_all_as_kwargs_np={
            "y": x[1],
        },
        frontend="tensorflow",
        class_name="EagerTensor",
        method_name="__matmul__",
    )


# __rmatmul__
@handle_frontend_method(
    method_tree="tensorflow.EagerTensor.__rmatmul__",
    dtype_and_x=helpers.dtype_and_values(
        available_dtypes=[
            "float16",
            "float32",
            "float64",
            "int32",
            "int64",
        ],
        shape=(3, 3),
        num_arrays=2,
        shared_dtype=True,
    ),
)
def test_tensorflow_instance_rmatmul(
    dtype_and_x,
    as_variable,
    native_array,
    class_,
    method_name,
):
    input_dtype, x = dtype_and_x
    helpers.test_frontend_method(
        init_input_dtypes=input_dtype,
        init_as_variable_flags=as_variable,
        init_num_positional_args=1,
        init_native_array_flags=native_array,
        init_all_as_kwargs_np={
            "data": x[0],
        },
        method_input_dtypes=[input_dtype[1]],
        method_as_variable_flags=as_variable,
        method_num_positional_args=1,
        method_native_array_flags=native_array,
        method_all_as_kwargs_np={
            "x": x[1],
        },
        frontend="tensorflow",
        class_name="EagerTensor",
        method_name="__rmatmul__",
    )


# __array__
@handle_frontend_method(
    method_tree="tensorflow.EagerTensor.__array__",
    dtype_and_x=helpers.dtype_and_values(
        available_dtypes=helpers.get_dtypes("numeric")
    ),
)
def test_tensorflow_instance_array(
    dtype_and_x,
    as_variable,
    native_array,
    class_,
    method_name,
):
    input_dtype, x = dtype_and_x
    helpers.test_frontend_method(
        init_input_dtypes=input_dtype,
        init_as_variable_flags=as_variable,
        init_num_positional_args=1,
        init_native_array_flags=native_array,
        init_all_as_kwargs_np={
            "data": x[0],
        },
        method_input_dtypes=[],
        method_as_variable_flags=[],
        method_num_positional_args=0,
        method_native_array_flags=[],
        method_all_as_kwargs_np={},
        frontend="tensorflow",
        class_name="EagerTensor",
        method_name="__array__",
    )


# __invert__
@handle_frontend_method(
    method_tree="tensorflow.EagerTensor.__invert__",
    dtype_and_x=helpers.dtype_and_values(
        available_dtypes=helpers.get_dtypes("integer")
    ),
)
def test_tensorflow_instance_invert(
    dtype_and_x,
    as_variable,
    native_array,
    class_,
    method_name,
):
    input_dtype, x = dtype_and_x
    helpers.test_frontend_method(
        init_input_dtypes=input_dtype,
        init_as_variable_flags=as_variable,
        init_num_positional_args=1,
        init_native_array_flags=native_array,
        init_all_as_kwargs_np={
            "data": x[0],
        },
        method_input_dtypes=[],
        method_as_variable_flags=[],
        method_num_positional_args=0,
        method_native_array_flags=[],
        method_all_as_kwargs_np={},
        frontend="tensorflow",
        class_name="EagerTensor",
        method_name="__invert__",
    )


# __rmul__
@handle_frontend_method(
    method_tree="tensorflow.EagerTensor.__rmul__",
    dtype_and_x=helpers.dtype_and_values(
        available_dtypes=helpers.get_dtypes("numeric"),
        num_arrays=2,
        shared_dtype=True,
        min_value=-100,
        max_value=100,
    ),
)
def test_tensorflow_instance_rmul(
    dtype_and_x,
    as_variable,
    native_array,
    class_,
    method_name,
):
    input_dtype, x = dtype_and_x
    helpers.test_frontend_method(
        init_input_dtypes=input_dtype,
        init_as_variable_flags=as_variable,
        init_num_positional_args=1,
        init_native_array_flags=native_array,
        init_all_as_kwargs_np={
            "data": x[0],
        },
        method_input_dtypes=[input_dtype[1]],
        method_as_variable_flags=as_variable,
        method_num_positional_args=1,
        method_native_array_flags=native_array,
        method_all_as_kwargs_np={
            "x": x[1],
        },
        frontend="tensorflow",
        class_name="EagerTensor",
        method_name="__rmul__",
    )


# __rpow__
@handle_frontend_method(
    method_tree="tensorflow.EagerTensor.__rpow__",
    dtype_and_x=_pow_helper_shared_dtype(),
)
def test_tensorflow_instance_rpow(
    dtype_and_x,
    as_variable,
    native_array,
    class_,
    method_name,
):
    input_dtype, x = dtype_and_x
    helpers.test_frontend_method(
        init_input_dtypes=input_dtype,
        init_as_variable_flags=as_variable,
        init_num_positional_args=1,
        init_native_array_flags=native_array,
        init_all_as_kwargs_np={
            "data": x[0],
        },
        method_input_dtypes=[input_dtype[1]],
        method_as_variable_flags=as_variable,
        method_num_positional_args=1,
        method_native_array_flags=native_array,
        method_all_as_kwargs_np={
            "y": x[1],
        },
        frontend="tensorflow",
        class_name="EagerTensor",
        method_name="__rpow__",
    )


# __pow__
@handle_frontend_method(
    method_tree="tensorflow.EagerTensor.__pow__",
    dtype_and_x=helpers.dtype_and_values(
        available_dtypes=[
            "float16",
            "float32",
            "float64",
            "int32",
            "int64",
        ],
        num_arrays=2,
        shared_dtype=True,
    ),
)
def test_tensorflow_instance_pow(
    dtype_and_x,
    as_variable,
    native_array,
    fw,
    class_,
    method_name,
):
    input_dtype, x = dtype_and_x
    if x[1].dtype == "int32" or x[1].dtype == "int64":
        if x[1].ndim == 0:
            if x[1] < 0:
                x[1] *= -1
        else:
            x[1][(x[1] < 0).nonzero()] *= -1
    helpers.test_frontend_method(
        input_dtypes_init=input_dtype,
        as_variable_flags_init=as_variable,
        num_positional_args_init=1,
        native_array_flags_init=native_array,
        all_as_kwargs_np_init={
            "data": x[0],
        },
        input_dtypes_method=[input_dtype[1]],
        as_variable_flags_method=as_variable,
        num_positional_args_method=1,
        native_array_flags_method=native_array,
        all_as_kwargs_np_method={
            "y": x[1],
        },
        frontend="tensorflow",
        class_name="EagerTensor",
        method_name="__pow__",
    )


@st.composite
def _array_and_index(
    draw,
    *,
    available_dtypes=helpers.get_dtypes("numeric"),
    min_num_dims=1,
    max_num_dims=3,
    min_dim_size=1,
    max_dim_size=10,
    shape=None,
):
    if isinstance(min_dim_size, st._internal.SearchStrategy):
        min_dim_size = draw(min_dim_size)
    if isinstance(max_dim_size, st._internal.SearchStrategy):
        max_dim_size = draw(max_dim_size)
    if isinstance(available_dtypes, st._internal.SearchStrategy):
        available_dtypes = draw(available_dtypes)

    assert available_dtypes is not None, "Unspecified dtype or available_dtypes."
    dtype = draw(
        helpers.array_dtypes(
            num_arrays=1,
            available_dtypes=available_dtypes,
        )
    )
    dtype.append("int32")

    if shape is not None:
        if not isinstance(shape, (tuple, list)):
            shape = draw(shape)
    else:
        shape = draw(
            st.shared(
                helpers.get_shape(
                    min_num_dims=min_num_dims,
                    max_num_dims=max_num_dims,
                    min_dim_size=min_dim_size,
                    max_dim_size=max_dim_size,
                ),
                key="shape",
            )
        )

    array = draw(
        helpers.array_values(
            dtype=dtype[0],
            shape=shape,
        )
    )

    index = tuple([draw(helpers.ints(min_value=0, max_value=_ - 1)) for _ in shape])
    index = index if len(index) != 0 else index[0]
    return dtype, [array, index]


# __getitem__
@handle_frontend_method(
    method_tree="tensorflow.EagerTensor.__getitem__",
    dtype_and_x=_array_and_index(available_dtypes=helpers.get_dtypes("numeric")),
)
def test_tensorflow_instance_getitem(
    dtype_and_x,
    as_variable,
    native_array,
    class_,
    method_name,
):
    input_dtype, x = dtype_and_x
    data = x[0]
    index = x[1]
    helpers.test_frontend_method(
        init_input_dtypes=[input_dtype[0]],
        init_as_variable_flags=as_variable,
        init_num_positional_args=1,
        init_native_array_flags=native_array,
        init_all_as_kwargs_np={"data": data},
        method_input_dtypes=[input_dtype[1]],
        method_as_variable_flags=as_variable,
        method_num_positional_args=1,
        method_native_array_flags=native_array,
        method_all_as_kwargs_np={"slice_spec": index},
        frontend="tensorflow",
        class_name="EagerTensor",
        method_name="__getitem__",
    )


@st.composite
def _array_and_shape(
    draw,
    *,
    min_num_dims=1,
    max_num_dims=3,
    min_dim_size=1,
    max_dim_size=10,
):
    if isinstance(min_dim_size, st._internal.SearchStrategy):
        min_dim_size = draw(min_dim_size)
    if isinstance(max_dim_size, st._internal.SearchStrategy):
        max_dim_size = draw(max_dim_size)

    available_dtypes = draw(helpers.get_dtypes("numeric"))
    dtype = draw(
        helpers.array_dtypes(
            num_arrays=1,
            available_dtypes=available_dtypes,
        )
    )
    dtype.append("int32")
    shape = draw(
        st.shared(
            helpers.get_shape(
                min_num_dims=min_num_dims,
                max_num_dims=max_num_dims,
                min_dim_size=min_dim_size,
                max_dim_size=max_dim_size,
            ),
            key="shape",
        )
    )
    array = draw(
        helpers.array_values(
            dtype=dtype[0],
            shape=shape,
        )
    )
    to_shape = [(None if draw(st.booleans()) else _) for _ in shape]

    return dtype, [array, to_shape]


@handle_frontend_method(
    method_tree="tensorflow.EagerTensor.set_shape",
    dtype_and_x=_array_and_shape(
        min_num_dims=0,
        max_num_dims=5,
    ),
)
def test_tensorflow_instance_set_shape(
    dtype_and_x,
    as_variable,
    native_array,
    class_,
    method_name,
):
    input_dtype, x = dtype_and_x
    helpers.test_frontend_method(
        init_input_dtypes=[input_dtype[0]],
        init_as_variable_flags=as_variable,
        init_num_positional_args=1,
        init_native_array_flags=native_array,
        init_all_as_kwargs_np={"data": x[0]},
        method_input_dtypes=[input_dtype[1]],
        method_as_variable_flags=as_variable,
        method_num_positional_args=1,
        method_native_array_flags=native_array,
        method_all_as_kwargs_np={"shape": x[1]},
        frontend="tensorflow",
        class_name="EagerTensor",
        method_name="set_shape",
    )


# __len__
@handle_frontend_method(
    method_tree="tensorflow.EagerTensor.__len__",
    dtype_and_x=_array_and_shape(
        min_num_dims=1,
        max_num_dims=5,
    ),
)
def test_tensorflow_instance_len(
    dtype_and_x,
    as_variable,
    native_array,
    class_,
    method_name,
):
    input_dtype, x = dtype_and_x
    helpers.test_frontend_method(
        input_dtypes_init=input_dtype,
        as_variable_flags_init=as_variable,
        num_positional_args_init=1,
        native_array_flags_init=native_array,
        all_as_kwargs_np_init={
            "data": x[0],
        },
        input_dtypes_method=[],
        as_variable_flags_method=[],
        num_positional_args_method=0,
        native_array_flags_method=[],
        all_as_kwargs_np_method={},
        frontend="tensorflow",
        class_name="EagerTensor",
        method_name="__len__",
    )<|MERGE_RESOLUTION|>--- conflicted
+++ resolved
@@ -12,7 +12,9 @@
 )
 
 
-<<<<<<< HEAD
+pytestmark = pytest.mark.skip("handle_frontend_method decorator wip")
+
+
 # __abs__
 @handle_cmd_line_args
 @given(
@@ -46,9 +48,6 @@
         class_name="Tensor",
         method_name="__abs__",
     )
-=======
-pytestmark = pytest.mark.skip("handle_frontend_method decorator wip")
->>>>>>> 7a33ee9b
 
 
 # __add__
