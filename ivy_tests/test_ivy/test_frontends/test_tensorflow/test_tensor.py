# global
from hypothesis import strategies as st

# local
import ivy_tests.test_ivy.helpers as helpers
import ivy.functional.backends.numpy as ivy_np
import ivy.functional.backends.tensorflow as ivy_tf
from ivy_tests.test_ivy.helpers import handle_frontend_method
from ivy_tests.test_ivy.test_frontends.test_tensorflow.test_raw_ops import (
    _pow_helper_shared_dtype,
)


# __add__
@handle_frontend_method(
    method_tree="tensorflow.Tensor.__add__",
    dtype_and_x=helpers.dtype_and_values(
        available_dtypes=helpers.get_dtypes("numeric"),
        num_arrays=2,
        shared_dtype=True,
    ),
)
def test_tensorflow_instance_add(dtype_and_x, as_variable, native_array):
    input_dtype, x = dtype_and_x
    helpers.test_frontend_method(
        init_input_dtypes=input_dtype,
        init_as_variable_flags=as_variable,
        init_num_positional_args=1,
        init_native_array_flags=native_array,
        init_all_as_kwargs_np={
            "data": x[0],
        },
        method_input_dtypes=[input_dtype[1]],
        method_as_variable_flags=as_variable,
        method_num_positional_args=1,
        method_native_array_flags=native_array,
        method_all_as_kwargs_np={
            "y": x[1],
        },
        frontend="tensorflow",
<<<<<<< HEAD
        class_="Tensor",
=======
        class_name="EagerTensor",
>>>>>>> c74e0c7b
        method_name="__add__",
    )


@handle_frontend_method(
    method_tree="tensorflow.Tensor.__div__",
    dtype_and_x=helpers.dtype_and_values(
        available_dtypes=helpers.get_dtypes("numeric"),
        num_arrays=2,
        shared_dtype=True,
    ),
)
def test_tensorflow_instance_div(
    dtype_and_x,
    as_variable,
    native_array,
):
    input_dtype, x = dtype_and_x
    helpers.test_frontend_method(
        init_input_dtypes=input_dtype,
        init_as_variable_flags=as_variable,
        init_num_positional_args=1,
        init_native_array_flags=native_array,
        init_all_as_kwargs_np={
            "data": x[0],
        },
        method_input_dtypes=[input_dtype[1]],
        method_as_variable_flags=as_variable,
        method_num_positional_args=1,
        method_native_array_flags=native_array,
        method_all_as_kwargs_np={
            "y": x[1],
        },
        frontend="tensorflow",
<<<<<<< HEAD
        class_="Tensor",
=======
        class_name="EagerTensor",
>>>>>>> c74e0c7b
        method_name="__div__",
    )


@handle_frontend_method(
    method_tree="tensorflow.Tensor.get_shape",
    dtype_and_x=helpers.dtype_and_values(
        available_dtypes=helpers.get_dtypes("valid"),
        min_num_dims=1,
        min_dim_size=1,
    ),
)
def test_tensorflow_instance_get_shape(dtype_and_x, as_variable, native_array):
    input_dtype, x = dtype_and_x
    helpers.test_frontend_method(
        init_input_dtypes=input_dtype,
        init_as_variable_flags=as_variable,
        init_num_positional_args=1,
        init_native_array_flags=native_array,
        init_all_as_kwargs_np={
            "data": x[0],
        },
        method_input_dtypes=[],
        method_as_variable_flags=[],
        method_num_positional_args=0,
        method_native_array_flags=[],
        method_all_as_kwargs_np={},
        frontend="tensorflow",
<<<<<<< HEAD
        class_="Tensor",
=======
        class_name="EagerTensor",
>>>>>>> c74e0c7b
        method_name="get_shape",
    )


@handle_frontend_method(
    method_tree="tensorflow.Tensor.__eq__",
    dtype_and_x=helpers.dtype_and_values(
        available_dtypes=helpers.get_dtypes("float"),
        num_arrays=2,
    ),
)
def test_tensorflow_instance_eq(dtype_and_x, as_variable, native_array):
    input_dtype, x = dtype_and_x
    helpers.test_frontend_method(
        init_input_dtypes=input_dtype,
        init_as_variable_flags=as_variable,
        init_num_positional_args=1,
        init_native_array_flags=native_array,
        init_all_as_kwargs_np={
            "data": x[0],
        },
        method_input_dtypes=input_dtype,
        method_as_variable_flags=as_variable,
        method_num_positional_args=1,
        method_native_array_flags=native_array,
        method_all_as_kwargs_np={
            "other": x[1],
        },
        frontend="tensorflow",
<<<<<<< HEAD
        class_="Tensor",
=======
        class_name="EagerTensor",
>>>>>>> c74e0c7b
        method_name="__eq__",
    )


@handle_frontend_method(
    method_tree="tensorflow.Tensor.__floordiv__",
    dtype_and_x=helpers.dtype_and_values(
        available_dtypes=helpers.get_dtypes("float"),
        num_arrays=2,
        shared_dtype=True,
    ),
)
def test_tensorflow_instance_floordiv(dtype_and_x, as_variable, native_array):
    input_dtype, x = dtype_and_x
    helpers.test_frontend_method(
        init_input_dtypes=input_dtype,
        init_as_variable_flags=as_variable,
        init_num_positional_args=1,
        init_native_array_flags=native_array,
        init_all_as_kwargs_np={
            "data": x[0],
        },
        method_input_dtypes=[input_dtype[1]],
        method_as_variable_flags=as_variable,
        method_num_positional_args=1,
        method_native_array_flags=native_array,
        method_all_as_kwargs_np={
            "y": x[1],
        },
        frontend="tensorflow",
<<<<<<< HEAD
        class_="Tensor",
=======
        class_name="EagerTensor",
>>>>>>> c74e0c7b
        method_name="__floordiv__",
    )


@handle_frontend_method(
    method_tree="tensorflow.Tensor.__ge__",
    dtype_and_x=helpers.dtype_and_values(
        available_dtypes=helpers.get_dtypes("numeric"),
        num_arrays=2,
        shared_dtype=True,
    ),
)
def test_tensorflow_instance_ge(dtype_and_x, as_variable, native_array):
    input_dtype, x = dtype_and_x
    helpers.test_frontend_method(
        init_input_dtypes=input_dtype,
        init_as_variable_flags=as_variable,
        init_num_positional_args=1,
        init_native_array_flags=native_array,
        init_all_as_kwargs_np={
            "data": x[0],
        },
        method_input_dtypes=[input_dtype[1]],
        method_as_variable_flags=as_variable,
        method_num_positional_args=1,
        method_native_array_flags=native_array,
        method_all_as_kwargs_np={
            "y": x[1],
        },
        frontend="tensorflow",
<<<<<<< HEAD
        class_="Tensor",
=======
        class_name="EagerTensor",
>>>>>>> c74e0c7b
        method_name="__ge__",
    )


@handle_frontend_method(
    method_tree="tensorflow.Tensor.__gt__",
    dtype_and_x=helpers.dtype_and_values(
        available_dtypes=helpers.get_dtypes("numeric"),
        num_arrays=2,
        shared_dtype=True,
    ),
)
def test_tensorflow_instance_gt(dtype_and_x, as_variable, native_array):
    input_dtype, x = dtype_and_x
    helpers.test_frontend_method(
        init_input_dtypes=input_dtype,
        init_as_variable_flags=as_variable,
        init_num_positional_args=1,
        init_native_array_flags=native_array,
        init_all_as_kwargs_np={
            "data": x[0],
        },
        method_input_dtypes=[input_dtype[1]],
        method_as_variable_flags=as_variable,
        method_num_positional_args=1,
        method_native_array_flags=native_array,
        method_all_as_kwargs_np={
            "y": x[1],
        },
        frontend="tensorflow",
<<<<<<< HEAD
        class_="Tensor",
=======
        class_name="EagerTensor",
>>>>>>> c74e0c7b
        method_name="__gt__",
    )


@handle_frontend_method(
    method_tree="tensorflow.Tensor.__le__",
    dtype_and_x=helpers.dtype_and_values(
        available_dtypes=helpers.get_dtypes("numeric"),
        num_arrays=2,
        shared_dtype=True,
    ),
)
def test_tensorflow_instance_le(dtype_and_x, as_variable, native_array):
    input_dtype, x = dtype_and_x
    helpers.test_frontend_method(
        init_input_dtypes=input_dtype,
        init_as_variable_flags=as_variable,
        init_num_positional_args=1,
        init_native_array_flags=native_array,
        init_all_as_kwargs_np={
            "data": x[0],
        },
        method_input_dtypes=[input_dtype[1]],
        method_as_variable_flags=as_variable,
        method_num_positional_args=1,
        method_native_array_flags=native_array,
        method_all_as_kwargs_np={
            "y": x[1],
        },
        frontend="tensorflow",
<<<<<<< HEAD
        class_="Tensor",
=======
        class_name="EagerTensor",
>>>>>>> c74e0c7b
        method_name="__le__",
    )


@handle_frontend_method(
    method_tree="tensorflow.Tensor.__lt__",
    dtype_and_x=helpers.dtype_and_values(
        available_dtypes=helpers.get_dtypes("numeric"),
        num_arrays=2,
        shared_dtype=True,
    ),
)
def test_tensorflow_instance_lt(dtype_and_x, as_variable, native_array):
    input_dtype, x = dtype_and_x
    helpers.test_frontend_method(
        init_input_dtypes=input_dtype,
        init_as_variable_flags=as_variable,
        init_num_positional_args=1,
        init_native_array_flags=native_array,
        init_all_as_kwargs_np={
            "data": x[0],
        },
        method_input_dtypes=[input_dtype[1]],
        method_as_variable_flags=as_variable,
        method_num_positional_args=1,
        method_native_array_flags=native_array,
        method_all_as_kwargs_np={
            "y": x[1],
        },
        frontend="tensorflow",
<<<<<<< HEAD
        class_="Tensor",
=======
        class_name="EagerTensor",
>>>>>>> c74e0c7b
        method_name="__lt__",
    )


@handle_frontend_method(
    method_tree="tensorflow.Tensor.__mul__",
    dtype_and_x=helpers.dtype_and_values(
        available_dtypes=helpers.get_dtypes("numeric"),
        num_arrays=2,
        shared_dtype=True,
    ),
)
def test_tensorflow_instance_mul(
    dtype_and_x,
    as_variable,
    native_array,
):
    input_dtype, x = dtype_and_x
    helpers.test_frontend_method(
        init_input_dtypes=input_dtype,
        init_as_variable_flags=as_variable,
        init_num_positional_args=1,
        init_native_array_flags=native_array,
        init_all_as_kwargs_np={
            "data": x[0],
        },
        method_input_dtypes=[input_dtype[1]],
        method_as_variable_flags=as_variable,
        method_num_positional_args=1,
        method_native_array_flags=native_array,
        method_all_as_kwargs_np={
            "y": x[1],
        },
        frontend="tensorflow",
<<<<<<< HEAD
        class_="Tensor",
=======
        class_name="EagerTensor",
>>>>>>> c74e0c7b
        method_name="__mul__",
    )


# __sub__
@handle_frontend_method(
    method_tree="tensorflow.Tensor.__sub__",
    dtype_and_x=helpers.dtype_and_values(
        available_dtypes=tuple(
            set(ivy_np.valid_float_dtypes).intersection(set(ivy_tf.valid_float_dtypes))
        ),
        num_arrays=2,
        shared_dtype=True,
    ),
)
def test_tensorflow_instance_sub(dtype_and_x, as_variable, native_array):
    input_dtype, x = dtype_and_x
    helpers.test_frontend_method(
        init_input_dtypes=input_dtype,
        init_as_variable_flags=as_variable,
        init_num_positional_args=1,
        init_native_array_flags=native_array,
        init_all_as_kwargs_np={
            "data": x[0],
        },
        method_input_dtypes=[input_dtype[1]],
        method_as_variable_flags=as_variable,
        method_num_positional_args=1,
        method_native_array_flags=native_array,
        method_all_as_kwargs_np={
            "y": x[1],
        },
        frontend="tensorflow",
<<<<<<< HEAD
        class_="Tensor",
=======
        class_name="EagerTensor",
>>>>>>> c74e0c7b
        method_name="__sub__",
    )


# __ne__
@handle_frontend_method(
    method_tree="tensorflow.Tensor.__ne__",
    dtype_and_x=helpers.dtype_and_values(
        available_dtypes=helpers.get_dtypes("numeric"),
        num_arrays=2,
        shared_dtype=True,
    ),
)
def test_tensorflow_instance_ne(dtype_and_x, as_variable, native_array):
    input_dtype, x = dtype_and_x
    helpers.test_frontend_method(
        init_input_dtypes=input_dtype,
        init_as_variable_flags=as_variable,
        init_num_positional_args=1,
        init_native_array_flags=native_array,
        init_all_as_kwargs_np={
            "data": x[0],
        },
        method_input_dtypes=[input_dtype[1]],
        method_as_variable_flags=as_variable,
        method_num_positional_args=1,
        method_native_array_flags=native_array,
        method_all_as_kwargs_np={
            "other": x[1],
        },
        frontend="tensorflow",
<<<<<<< HEAD
        class_="Tensor",
=======
        class_name="EagerTensor",
>>>>>>> c74e0c7b
        method_name="__ne__",
    )


# __radd__
@handle_frontend_method(
    method_tree="tensorflow.Tensor.__radd__",
    dtype_and_x=helpers.dtype_and_values(
        available_dtypes=helpers.get_dtypes("numeric"),
        num_arrays=2,
        shared_dtype=True,
    ),
)
def test_tensorflow_instance_radd(dtype_and_x, as_variable, native_array):
    input_dtype, x = dtype_and_x
    helpers.test_frontend_method(
        init_input_dtypes=input_dtype,
        init_as_variable_flags=as_variable,
        init_num_positional_args=1,
        init_native_array_flags=native_array,
        init_all_as_kwargs_np={
            "data": x[0],
        },
        method_input_dtypes=[input_dtype[1]],
        method_as_variable_flags=as_variable,
        method_num_positional_args=1,
        method_native_array_flags=native_array,
        method_all_as_kwargs_np={
            "x": x[1],
        },
        frontend="tensorflow",
<<<<<<< HEAD
        class_="Tensor",
=======
        class_name="EagerTensor",
>>>>>>> c74e0c7b
        method_name="__radd__",
    )


# __rfloordiv__
@handle_frontend_method(
    method_tree="tensorflow.Tensor.__rfloordiv__",
    dtype_and_x=helpers.dtype_and_values(
        available_dtypes=helpers.get_dtypes("float"),
        num_arrays=2,
        shared_dtype=True,
    ),
)
def test_tensorflow_instance_rfloordiv(dtype_and_x, as_variable, native_array):
    input_dtype, x = dtype_and_x
    helpers.test_frontend_method(
        init_input_dtypes=input_dtype,
        init_as_variable_flags=as_variable,
        init_num_positional_args=1,
        init_native_array_flags=native_array,
        init_all_as_kwargs_np={
            "data": x[0],
        },
        method_input_dtypes=[input_dtype[1]],
        method_as_variable_flags=as_variable,
        method_num_positional_args=1,
        method_native_array_flags=native_array,
        method_all_as_kwargs_np={
            "x": x[1],
        },
        frontend="tensorflow",
<<<<<<< HEAD
        class_="Tensor",
=======
        class_name="EagerTensor",
>>>>>>> c74e0c7b
        method_name="__rfloordiv__",
    )


# __rsub__
@handle_frontend_method(
    method_tree="tensorflow.Tensor.__rsub__",
    dtype_and_x=helpers.dtype_and_values(
        available_dtypes=helpers.get_dtypes("numeric"),
        num_arrays=2,
        shared_dtype=True,
    ),
)
def test_tensorflow_instance_rsub(dtype_and_x, as_variable, native_array):
    input_dtype, x = dtype_and_x
    helpers.test_frontend_method(
        init_input_dtypes=input_dtype,
        init_as_variable_flags=as_variable,
        init_num_positional_args=1,
        init_native_array_flags=native_array,
        init_all_as_kwargs_np={
            "data": x[0],
        },
        method_input_dtypes=[input_dtype[1]],
        method_as_variable_flags=as_variable,
        method_num_positional_args=1,
        method_native_array_flags=native_array,
        method_all_as_kwargs_np={
            "x": x[1],
        },
        frontend="tensorflow",
<<<<<<< HEAD
        class_="Tensor",
=======
        class_name="EagerTensor",
>>>>>>> c74e0c7b
        method_name="__rsub__",
    )


# __and__
@handle_frontend_method(
    method_tree="tensorflow.Tensor.__add__",
    dtype_and_x=helpers.dtype_and_values(
        available_dtypes=helpers.get_dtypes("integer"),
        num_arrays=2,
        shared_dtype=True,
    ),
)
def test_tensorflow_instance_and(dtype_and_x, as_variable, native_array):
    input_dtype, x = dtype_and_x
    helpers.test_frontend_method(
        init_input_dtypes=input_dtype,
        init_as_variable_flags=as_variable,
        init_num_positional_args=1,
        init_native_array_flags=native_array,
        init_all_as_kwargs_np={
            "data": x[0],
        },
        method_input_dtypes=[input_dtype[1]],
        method_as_variable_flags=as_variable,
        method_num_positional_args=1,
        method_native_array_flags=native_array,
        method_all_as_kwargs_np={
            "y": x[1],
        },
        frontend="tensorflow",
<<<<<<< HEAD
        class_="Tensor",
=======
        class_name="EagerTensor",
>>>>>>> c74e0c7b
        method_name="__and__",
    )


# __rand__
@handle_frontend_method(
    method_tree="tensorflow.Tensor.__rand__",
    dtype_and_x=helpers.dtype_and_values(
        available_dtypes=helpers.get_dtypes("integer"),
        num_arrays=2,
        shared_dtype=True,
    ),
)
def test_tensorflow_instance_rand(dtype_and_x, as_variable, native_array):
    input_dtype, x = dtype_and_x
    helpers.test_frontend_method(
        init_input_dtypes=input_dtype,
        init_as_variable_flags=as_variable,
        init_num_positional_args=1,
        init_native_array_flags=native_array,
        init_all_as_kwargs_np={
            "data": x[0],
        },
        method_input_dtypes=[input_dtype[1]],
        method_as_variable_flags=as_variable,
        method_num_positional_args=1,
        method_native_array_flags=native_array,
        method_all_as_kwargs_np={
            "x": x[1],
        },
        frontend="tensorflow",
<<<<<<< HEAD
        class_="Tensor",
=======
        class_name="EagerTensor",
>>>>>>> c74e0c7b
        method_name="__rand__",
    )


# __or__
@handle_frontend_method(
    method_tree="tensorflow.Tensor.__or__",
    dtype_and_x=helpers.dtype_and_values(
        available_dtypes=helpers.get_dtypes("integer"),
        num_arrays=2,
        shared_dtype=True,
    ),
)
def test_tensorflow_instance_or(dtype_and_x, as_variable, native_array):
    input_dtype, x = dtype_and_x
    helpers.test_frontend_method(
        init_input_dtypes=input_dtype,
        init_as_variable_flags=as_variable,
        init_num_positional_args=1,
        init_native_array_flags=native_array,
        init_all_as_kwargs_np={
            "data": x[0],
        },
        method_input_dtypes=[input_dtype[1]],
        method_as_variable_flags=as_variable,
        method_num_positional_args=1,
        method_native_array_flags=native_array,
        method_all_as_kwargs_np={
            "y": x[1],
        },
        frontend="tensorflow",
<<<<<<< HEAD
        class_="Tensor",
=======
        class_name="EagerTensor",
>>>>>>> c74e0c7b
        method_name="__or__",
    )


# __ror__
@handle_frontend_method(
    method_tree="tensorflow.Tensor.__ror__",
    dtype_and_x=helpers.dtype_and_values(
        available_dtypes=helpers.get_dtypes("integer"),
        num_arrays=2,
        shared_dtype=True,
    ),
)
def test_tensorflow_instance_ror(dtype_and_x, as_variable, native_array):
    input_dtype, x = dtype_and_x
    helpers.test_frontend_method(
        init_input_dtypes=input_dtype,
        init_as_variable_flags=as_variable,
        init_num_positional_args=1,
        init_native_array_flags=native_array,
        init_all_as_kwargs_np={
            "data": x[0],
        },
        method_input_dtypes=[input_dtype[1]],
        method_as_variable_flags=as_variable,
        method_num_positional_args=1,
        method_native_array_flags=native_array,
        method_all_as_kwargs_np={
            "x": x[1],
        },
        frontend="tensorflow",
<<<<<<< HEAD
        class_="Tensor",
=======
        class_name="EagerTensor",
>>>>>>> c74e0c7b
        method_name="__ror__",
    )


# __truediv__
@handle_frontend_method(
    method_tree="tensorflow.Tensor.__truediv__",
    dtype_and_x=helpers.dtype_and_values(
        available_dtypes=helpers.get_dtypes("numeric"),
        num_arrays=2,
        shared_dtype=True,
    ),
)
def test_tensorflow_instance_truediv(dtype_and_x, as_variable, native_array):
    input_dtype, x = dtype_and_x
    helpers.test_frontend_method(
        init_input_dtypes=input_dtype,
        init_as_variable_flags=as_variable,
        init_num_positional_args=1,
        init_native_array_flags=native_array,
        init_all_as_kwargs_np={
            "data": x[0],
        },
        method_input_dtypes=[input_dtype[1]],
        method_as_variable_flags=as_variable,
        method_num_positional_args=1,
        method_native_array_flags=native_array,
        method_all_as_kwargs_np={
            "y": x[1],
        },
        frontend="tensorflow",
<<<<<<< HEAD
        class_="Tensor",
=======
        class_name="EagerTensor",
>>>>>>> c74e0c7b
        method_name="__truediv__",
    )


# __rtruediv__
@handle_frontend_method(
    method_tree="tensorflow.Tensor.__rtruediv__",
    dtype_and_x=helpers.dtype_and_values(
        available_dtypes=helpers.get_dtypes("numeric"),
        num_arrays=2,
        shared_dtype=True,
    ),
)
def test_tensorflow_instance_rtruediv(dtype_and_x, as_variable, native_array):
    input_dtype, x = dtype_and_x
    helpers.test_frontend_method(
        init_input_dtypes=input_dtype,
        init_as_variable_flags=as_variable,
        init_num_positional_args=1,
        init_native_array_flags=native_array,
        init_all_as_kwargs_np={
            "data": x[0],
        },
        method_input_dtypes=[input_dtype[1]],
        method_as_variable_flags=as_variable,
        method_num_positional_args=1,
        method_native_array_flags=native_array,
        method_all_as_kwargs_np={
            "x": x[1],
        },
        frontend="tensorflow",
<<<<<<< HEAD
        class_="Tensor",
=======
        class_name="EagerTensor",
>>>>>>> c74e0c7b
        method_name="__rtruediv__",
    )


# __bool__
@handle_frontend_method(
    method_tree="tensorflow.Tensor.__bool__",
    dtype_and_x=helpers.dtype_and_values(
        available_dtypes=helpers.get_dtypes("integer"),
        max_dim_size=1,
    ),
)
def test_tensorflow_instance_bool(
    dtype_and_x,
    as_variable,
    native_array,
):
    input_dtype, x = dtype_and_x
    helpers.test_frontend_method(
        init_input_dtypes=input_dtype,
        init_as_variable_flags=as_variable,
        init_num_positional_args=1,
        init_native_array_flags=native_array,
        init_all_as_kwargs_np={
            "data": x[0],
        },
        method_input_dtypes=[],
        method_as_variable_flags=[],
        method_num_positional_args=0,
        method_native_array_flags=[],
        method_all_as_kwargs_np={},
        frontend="tensorflow",
<<<<<<< HEAD
        class_="Tensor",
=======
        class_name="EagerTensor",
>>>>>>> c74e0c7b
        method_name="__bool__",
    )


# __nonzero__
@handle_frontend_method(
    method_tree="tensorflow.Tensor.__nonzero__",
    dtype_and_x=helpers.dtype_and_values(
        available_dtypes=helpers.get_dtypes("integer"),
        max_dim_size=1,
    ),
)
def test_tensorflow_instance_nonzero(
    dtype_and_x,
    as_variable,
    native_array,
):
    input_dtype, x = dtype_and_x
    helpers.test_frontend_method(
        init_input_dtypes=input_dtype,
        init_as_variable_flags=as_variable,
        init_num_positional_args=1,
        init_native_array_flags=native_array,
        init_all_as_kwargs_np={
            "data": x[0],
        },
        method_input_dtypes=[],
        method_as_variable_flags=[],
        method_num_positional_args=0,
        method_native_array_flags=[],
        method_all_as_kwargs_np={},
        frontend="tensorflow",
<<<<<<< HEAD
        class_="Tensor",
=======
        class_name="EagerTensor",
>>>>>>> c74e0c7b
        method_name="__nonzero__",
    )


# __neg__
@handle_frontend_method(
    method_tree="tensorflow.Tensor.__neg__",
    dtype_and_x=helpers.dtype_and_values(
        available_dtypes=[
            "float32",
            "float64",
            "int8",
            "int16",
            "int32",
            "int64",
        ],
    ),
)
def test_tensorflow_instance_neg(
    dtype_and_x,
    as_variable,
    native_array,
):
    input_dtype, x = dtype_and_x
    helpers.test_frontend_method(
        init_input_dtypes=input_dtype,
        init_as_variable_flags=as_variable,
        init_num_positional_args=1,
        init_native_array_flags=native_array,
        init_all_as_kwargs_np={
            "data": x[0],
        },
        method_input_dtypes=[],
        method_as_variable_flags=[],
        method_num_positional_args=0,
        method_native_array_flags=[],
        method_all_as_kwargs_np={},
        frontend="tensorflow",
<<<<<<< HEAD
        class_="Tensor",
=======
        class_name="EagerTensor",
>>>>>>> c74e0c7b
        method_name="__neg__",
    )


# __rxor__
@handle_frontend_method(
    method_tree="tensorflow.Tensor.__rxor__",
    dtype_and_x=helpers.dtype_and_values(
        available_dtypes=helpers.get_dtypes("integer"),
        num_arrays=2,
        shared_dtype=True,
    ),
)
def test_tensorflow_instance_rxor(
    dtype_and_x,
    as_variable,
    native_array,
):
    input_dtype, x = dtype_and_x
    helpers.test_frontend_method(
        init_input_dtypes=input_dtype,
        init_as_variable_flags=as_variable,
        init_num_positional_args=1,
        init_native_array_flags=native_array,
        init_all_as_kwargs_np={
            "data": x[0],
        },
        method_input_dtypes=[input_dtype[1]],
        method_as_variable_flags=as_variable,
        method_num_positional_args=1,
        method_native_array_flags=native_array,
        method_all_as_kwargs_np={
            "x": x[1],
        },
        frontend="tensorflow",
<<<<<<< HEAD
        class_="Tensor",
=======
        class_name="EagerTensor",
>>>>>>> c74e0c7b
        method_name="__rxor__",
    )


# __xor__
@handle_frontend_method(
    method_tree="tensorflow.Tensor.__xor__",
    dtype_and_x=helpers.dtype_and_values(
        available_dtypes=helpers.get_dtypes("integer"),
        num_arrays=2,
        shared_dtype=True,
    ),
)
def test_tensorflow_instance_xor(
    dtype_and_x,
    as_variable,
    native_array,
):
    input_dtype, x = dtype_and_x
    helpers.test_frontend_method(
        init_input_dtypes=input_dtype,
        init_as_variable_flags=as_variable,
        init_num_positional_args=1,
        init_native_array_flags=native_array,
        init_all_as_kwargs_np={
            "data": x[0],
        },
        method_input_dtypes=[input_dtype[1]],
        method_as_variable_flags=as_variable,
        method_num_positional_args=1,
        method_native_array_flags=native_array,
        method_all_as_kwargs_np={
            "y": x[1],
        },
        frontend="tensorflow",
<<<<<<< HEAD
        class_="Tensor",
=======
        class_name="EagerTensor",
>>>>>>> c74e0c7b
        method_name="__xor__",
    )


# __matmul__
@handle_frontend_method(
    method_tree="tensorflow.Tensor.__matmul__",
    dtype_and_x=helpers.dtype_and_values(
        available_dtypes=[
            "float16",
            "float32",
            "float64",
            "int32",
            "int64",
        ],
        shape=(3, 3),
        num_arrays=2,
        shared_dtype=True,
    ),
)
def test_tensorflow_instance_matmul(
    dtype_and_x,
    as_variable,
    native_array,
):
    input_dtype, x = dtype_and_x
    helpers.test_frontend_method(
        init_input_dtypes=input_dtype,
        init_as_variable_flags=as_variable,
        init_num_positional_args=1,
        init_native_array_flags=native_array,
        init_all_as_kwargs_np={
            "data": x[0],
        },
        method_input_dtypes=[input_dtype[1]],
        method_as_variable_flags=as_variable,
        method_num_positional_args=1,
        method_native_array_flags=native_array,
        method_all_as_kwargs_np={
            "y": x[1],
        },
        frontend="tensorflow",
<<<<<<< HEAD
        class_="Tensor",
=======
        class_name="EagerTensor",
>>>>>>> c74e0c7b
        method_name="__matmul__",
    )


# __rmatmul__
@handle_frontend_method(
    method_tree="tensorflow.Tensor.__rmatmul__",
    dtype_and_x=helpers.dtype_and_values(
        available_dtypes=[
            "float16",
            "float32",
            "float64",
            "int32",
            "int64",
        ],
        shape=(3, 3),
        num_arrays=2,
        shared_dtype=True,
    ),
)
def test_tensorflow_instance_rmatmul(
    dtype_and_x,
    as_variable,
    native_array,
):
    input_dtype, x = dtype_and_x
    helpers.test_frontend_method(
        init_input_dtypes=input_dtype,
        init_as_variable_flags=as_variable,
        init_num_positional_args=1,
        init_native_array_flags=native_array,
        init_all_as_kwargs_np={
            "data": x[0],
        },
        method_input_dtypes=[input_dtype[1]],
        method_as_variable_flags=as_variable,
        method_num_positional_args=1,
        method_native_array_flags=native_array,
        method_all_as_kwargs_np={
            "x": x[1],
        },
        frontend="tensorflow",
<<<<<<< HEAD
        class_="Tensor",
=======
        class_name="EagerTensor",
>>>>>>> c74e0c7b
        method_name="__rmatmul__",
    )


# __array__
@handle_frontend_method(
    method_tree="tensorflow.Tensor.__array__",
    dtype_and_x=helpers.dtype_and_values(
        available_dtypes=helpers.get_dtypes("numeric")
    ),
)
def test_tensorflow_instance_array(
    dtype_and_x,
    as_variable,
    native_array,
):
    input_dtype, x = dtype_and_x
    helpers.test_frontend_method(
        init_input_dtypes=input_dtype,
        init_as_variable_flags=as_variable,
        init_num_positional_args=1,
        init_native_array_flags=native_array,
        init_all_as_kwargs_np={
            "data": x[0],
        },
        method_input_dtypes=[],
        method_as_variable_flags=[],
        method_num_positional_args=0,
        method_native_array_flags=[],
        method_all_as_kwargs_np={},
        frontend="tensorflow",
<<<<<<< HEAD
        class_="Tensor",
=======
        class_name="EagerTensor",
>>>>>>> c74e0c7b
        method_name="__array__",
    )


# __invert__
@handle_frontend_method(
    method_tree="tensorflow.Tensor.__invert__",
    dtype_and_x=helpers.dtype_and_values(
        available_dtypes=helpers.get_dtypes("integer")
    ),
)
def test_tensorflow_instance_invert(
    dtype_and_x,
    as_variable,
    native_array,
):
    input_dtype, x = dtype_and_x
    helpers.test_frontend_method(
        init_input_dtypes=input_dtype,
        init_as_variable_flags=as_variable,
        init_num_positional_args=1,
        init_native_array_flags=native_array,
        init_all_as_kwargs_np={
            "data": x[0],
        },
        method_input_dtypes=[],
        method_as_variable_flags=[],
        method_num_positional_args=0,
        method_native_array_flags=[],
        method_all_as_kwargs_np={},
        frontend="tensorflow",
<<<<<<< HEAD
        class_="Tensor",
=======
        class_name="EagerTensor",
>>>>>>> c74e0c7b
        method_name="__invert__",
    )


# __rmul__
@handle_frontend_method(
    method_tree="tensorflow.Tensor.__rmul__",
    dtype_and_x=helpers.dtype_and_values(
        available_dtypes=helpers.get_dtypes("numeric"),
        num_arrays=2,
        shared_dtype=True,
        min_value=-100,
        max_value=100,
    ),
)
def test_tensorflow_instance_rmul(
    dtype_and_x,
    as_variable,
    native_array,
):
    input_dtype, x = dtype_and_x
    helpers.test_frontend_method(
        init_input_dtypes=input_dtype,
        init_as_variable_flags=as_variable,
        init_num_positional_args=1,
        init_native_array_flags=native_array,
        init_all_as_kwargs_np={
            "data": x[0],
        },
        method_input_dtypes=[input_dtype[1]],
        method_as_variable_flags=as_variable,
        method_num_positional_args=1,
        method_native_array_flags=native_array,
        method_all_as_kwargs_np={
            "x": x[1],
        },
        frontend="tensorflow",
<<<<<<< HEAD
        class_="Tensor",
=======
        class_name="EagerTensor",
>>>>>>> c74e0c7b
        method_name="__rmul__",
    )


# __rpow__
@handle_frontend_method(
    method_tree="tensorflow.Tensor.__rpow__",
    dtype_and_x=_pow_helper_shared_dtype(),
)
def test_tensorflow_instance_rpow(dtype_and_x, as_variable, native_array):
    input_dtype, x = dtype_and_x
    helpers.test_frontend_method(
        init_input_dtypes=input_dtype,
        init_as_variable_flags=as_variable,
        init_num_positional_args=1,
        init_native_array_flags=native_array,
        init_all_as_kwargs_np={
            "data": x[0],
        },
        method_input_dtypes=[input_dtype[1]],
        method_as_variable_flags=as_variable,
        method_num_positional_args=1,
        method_native_array_flags=native_array,
        method_all_as_kwargs_np={
            "y": x[1],
        },
        frontend="tensorflow",
<<<<<<< HEAD
        class_="Tensor",
=======
        class_name="EagerTensor",
>>>>>>> c74e0c7b
        method_name="__rpow__",
    )


# __pow__
@handle_cmd_line_args
@given(
    dtype_and_x=helpers.dtype_and_values(
        available_dtypes=[
            "float16",
            "float32",
            "float64",
            "int32",
            "int64",
        ],
        num_arrays=2,
        shared_dtype=True,
    ),
)
def test_tensorflow_instance_pow(dtype_and_x, as_variable, native_array, fw):
    input_dtype, x = dtype_and_x
    if x[1].dtype == "int32" or x[1].dtype == "int64":
        if x[1].ndim == 0:
            if x[1] < 0:
                x[1] *= -1
        else:
            x[1][(x[1] < 0).nonzero()] *= -1
    helpers.test_frontend_method(
        input_dtypes_init=input_dtype,
        as_variable_flags_init=as_variable,
        num_positional_args_init=1,
        native_array_flags_init=native_array,
        all_as_kwargs_np_init={
            "data": x[0],
        },
        input_dtypes_method=[input_dtype[1]],
        as_variable_flags_method=as_variable,
        num_positional_args_method=1,
        native_array_flags_method=native_array,
        all_as_kwargs_np_method={
            "y": x[1],
        },
        frontend="tensorflow",
        class_name="EagerTensor",
        method_name="__pow__",
    )


@st.composite
def _array_and_index(
    draw,
    *,
    available_dtypes=helpers.get_dtypes("numeric"),
    min_num_dims=1,
    max_num_dims=3,
    min_dim_size=1,
    max_dim_size=10,
    shape=None,
):
    if isinstance(min_dim_size, st._internal.SearchStrategy):
        min_dim_size = draw(min_dim_size)
    if isinstance(max_dim_size, st._internal.SearchStrategy):
        max_dim_size = draw(max_dim_size)
    if isinstance(available_dtypes, st._internal.SearchStrategy):
        available_dtypes = draw(available_dtypes)

    assert available_dtypes is not None, "Unspecified dtype or available_dtypes."
    dtype = draw(
        helpers.array_dtypes(
            num_arrays=1,
            available_dtypes=available_dtypes,
        )
    )
    dtype.append("int32")

    if shape is not None:
        if not isinstance(shape, (tuple, list)):
            shape = draw(shape)
    else:
        shape = draw(
            st.shared(
                helpers.get_shape(
                    min_num_dims=min_num_dims,
                    max_num_dims=max_num_dims,
                    min_dim_size=min_dim_size,
                    max_dim_size=max_dim_size,
                ),
                key="shape",
            )
        )

    array = draw(
        helpers.array_values(
            dtype=dtype[0],
            shape=shape,
        )
    )

    index = tuple([draw(helpers.ints(min_value=0, max_value=_ - 1)) for _ in shape])
    index = index if len(index) != 0 else index[0]
    return dtype, [array, index]


# __getitem__
@handle_frontend_method(
    method_tree="tensorflow.Tensor.__getitem__",
    dtype_and_x=_array_and_index(available_dtypes=helpers.get_dtypes("numeric")),
)
def test_tensorflow_instance_getitem(
    dtype_and_x,
    as_variable,
    native_array,
):
    input_dtype, x = dtype_and_x
    data = x[0]
    index = x[1]
    helpers.test_frontend_method(
        init_input_dtypes=[input_dtype[0]],
        init_as_variable_flags=as_variable,
        init_num_positional_args=1,
        init_native_array_flags=native_array,
        init_all_as_kwargs_np={"data": data},
        method_input_dtypes=[input_dtype[1]],
        method_as_variable_flags=as_variable,
        method_num_positional_args=1,
        method_native_array_flags=native_array,
        method_all_as_kwargs_np={"slice_spec": index},
        frontend="tensorflow",
<<<<<<< HEAD
        class_="Tensor",
=======
        class_name="EagerTensor",
>>>>>>> c74e0c7b
        method_name="__getitem__",
    )


@st.composite
def _array_and_shape(
    draw,
    *,
    min_num_dims=1,
    max_num_dims=3,
    min_dim_size=1,
    max_dim_size=10,
):
    if isinstance(min_dim_size, st._internal.SearchStrategy):
        min_dim_size = draw(min_dim_size)
    if isinstance(max_dim_size, st._internal.SearchStrategy):
        max_dim_size = draw(max_dim_size)

    available_dtypes = draw(helpers.get_dtypes("numeric"))
    dtype = draw(
        helpers.array_dtypes(
            num_arrays=1,
            available_dtypes=available_dtypes,
        )
    )
    dtype.append("int32")
    shape = draw(
        st.shared(
            helpers.get_shape(
                min_num_dims=min_num_dims,
                max_num_dims=max_num_dims,
                min_dim_size=min_dim_size,
                max_dim_size=max_dim_size,
            ),
            key="shape",
        )
    )
    array = draw(
        helpers.array_values(
            dtype=dtype[0],
            shape=shape,
        )
    )
    to_shape = [(None if draw(st.booleans()) else _) for _ in shape]

    return dtype, [array, to_shape]


@handle_frontend_method(
    method_tree="tensorflow.Tensor.set_shape",
    dtype_and_x=_array_and_shape(
        min_num_dims=0,
        max_num_dims=5,
    ),
)
def test_tensorflow_instance_set_shape(
    dtype_and_x,
    as_variable,
    native_array,
):
    input_dtype, x = dtype_and_x
    helpers.test_frontend_method(
        init_input_dtypes=[input_dtype[0]],
        init_as_variable_flags=as_variable,
        init_num_positional_args=1,
        init_native_array_flags=native_array,
        init_all_as_kwargs_np={"data": x[0]},
        method_input_dtypes=[input_dtype[1]],
        method_as_variable_flags=as_variable,
        method_num_positional_args=1,
        method_native_array_flags=native_array,
        method_all_as_kwargs_np={"shape": x[1]},
        frontend="tensorflow",
<<<<<<< HEAD
        class_="Tensor",
=======
        class_name="EagerTensor",
>>>>>>> c74e0c7b
        method_name="set_shape",
    )


# __len__
@handle_frontend_method(
    method_tree="tensorflow.Tensor.__len__",
    dtype_and_x=_array_and_shape(
        min_num_dims=1,
        max_num_dims=5,
    ),
)
def test_tensorflow_instance_len(
    dtype_and_x,
    as_variable,
    native_array,
):
    input_dtype, x = dtype_and_x
    helpers.test_frontend_method(
        input_dtypes_init=input_dtype,
        as_variable_flags_init=as_variable,
        num_positional_args_init=1,
        native_array_flags_init=native_array,
        all_as_kwargs_np_init={
            "data": x[0],
        },
        input_dtypes_method=[],
        as_variable_flags_method=[],
        num_positional_args_method=0,
        native_array_flags_method=[],
        all_as_kwargs_np_method={},
        frontend="tensorflow",
        class_name="EagerTensor",
        method_name="__len__",
    )<|MERGE_RESOLUTION|>--- conflicted
+++ resolved
@@ -38,11 +38,7 @@
             "y": x[1],
         },
         frontend="tensorflow",
-<<<<<<< HEAD
-        class_="Tensor",
-=======
-        class_name="EagerTensor",
->>>>>>> c74e0c7b
+        class_name="EagerTensor",
         method_name="__add__",
     )
 
@@ -77,11 +73,7 @@
             "y": x[1],
         },
         frontend="tensorflow",
-<<<<<<< HEAD
-        class_="Tensor",
-=======
-        class_name="EagerTensor",
->>>>>>> c74e0c7b
+        class_name="EagerTensor",
         method_name="__div__",
     )
 
@@ -110,11 +102,7 @@
         method_native_array_flags=[],
         method_all_as_kwargs_np={},
         frontend="tensorflow",
-<<<<<<< HEAD
-        class_="Tensor",
-=======
-        class_name="EagerTensor",
->>>>>>> c74e0c7b
+        class_name="EagerTensor",
         method_name="get_shape",
     )
 
@@ -144,11 +132,7 @@
             "other": x[1],
         },
         frontend="tensorflow",
-<<<<<<< HEAD
-        class_="Tensor",
-=======
-        class_name="EagerTensor",
->>>>>>> c74e0c7b
+        class_name="EagerTensor",
         method_name="__eq__",
     )
 
@@ -179,11 +163,7 @@
             "y": x[1],
         },
         frontend="tensorflow",
-<<<<<<< HEAD
-        class_="Tensor",
-=======
-        class_name="EagerTensor",
->>>>>>> c74e0c7b
+        class_name="EagerTensor",
         method_name="__floordiv__",
     )
 
@@ -214,11 +194,7 @@
             "y": x[1],
         },
         frontend="tensorflow",
-<<<<<<< HEAD
-        class_="Tensor",
-=======
-        class_name="EagerTensor",
->>>>>>> c74e0c7b
+        class_="EagerTensor",
         method_name="__ge__",
     )
 
@@ -249,11 +225,7 @@
             "y": x[1],
         },
         frontend="tensorflow",
-<<<<<<< HEAD
-        class_="Tensor",
-=======
-        class_name="EagerTensor",
->>>>>>> c74e0c7b
+        class_="EagerTensor",
         method_name="__gt__",
     )
 
@@ -284,11 +256,7 @@
             "y": x[1],
         },
         frontend="tensorflow",
-<<<<<<< HEAD
-        class_="Tensor",
-=======
-        class_name="EagerTensor",
->>>>>>> c74e0c7b
+        class_="EagerTensor",
         method_name="__le__",
     )
 
@@ -319,11 +287,7 @@
             "y": x[1],
         },
         frontend="tensorflow",
-<<<<<<< HEAD
-        class_="Tensor",
-=======
-        class_name="EagerTensor",
->>>>>>> c74e0c7b
+        class_="EagerTensor",
         method_name="__lt__",
     )
 
@@ -358,11 +322,7 @@
             "y": x[1],
         },
         frontend="tensorflow",
-<<<<<<< HEAD
-        class_="Tensor",
-=======
-        class_name="EagerTensor",
->>>>>>> c74e0c7b
+        class_name="EagerTensor",
         method_name="__mul__",
     )
 
@@ -396,11 +356,7 @@
             "y": x[1],
         },
         frontend="tensorflow",
-<<<<<<< HEAD
-        class_="Tensor",
-=======
-        class_name="EagerTensor",
->>>>>>> c74e0c7b
+        class_name="EagerTensor",
         method_name="__sub__",
     )
 
@@ -432,11 +388,7 @@
             "other": x[1],
         },
         frontend="tensorflow",
-<<<<<<< HEAD
-        class_="Tensor",
-=======
-        class_name="EagerTensor",
->>>>>>> c74e0c7b
+        class_name="EagerTensor",
         method_name="__ne__",
     )
 
@@ -468,11 +420,7 @@
             "x": x[1],
         },
         frontend="tensorflow",
-<<<<<<< HEAD
-        class_="Tensor",
-=======
-        class_name="EagerTensor",
->>>>>>> c74e0c7b
+        class_name="EagerTensor",
         method_name="__radd__",
     )
 
@@ -504,11 +452,7 @@
             "x": x[1],
         },
         frontend="tensorflow",
-<<<<<<< HEAD
-        class_="Tensor",
-=======
-        class_name="EagerTensor",
->>>>>>> c74e0c7b
+        class_name="EagerTensor",
         method_name="__rfloordiv__",
     )
 
@@ -540,11 +484,7 @@
             "x": x[1],
         },
         frontend="tensorflow",
-<<<<<<< HEAD
-        class_="Tensor",
-=======
-        class_name="EagerTensor",
->>>>>>> c74e0c7b
+        class_name="EagerTensor",
         method_name="__rsub__",
     )
 
@@ -576,11 +516,7 @@
             "y": x[1],
         },
         frontend="tensorflow",
-<<<<<<< HEAD
-        class_="Tensor",
-=======
-        class_name="EagerTensor",
->>>>>>> c74e0c7b
+        class_name="EagerTensor",
         method_name="__and__",
     )
 
@@ -612,11 +548,7 @@
             "x": x[1],
         },
         frontend="tensorflow",
-<<<<<<< HEAD
-        class_="Tensor",
-=======
-        class_name="EagerTensor",
->>>>>>> c74e0c7b
+        class_name="EagerTensor",
         method_name="__rand__",
     )
 
@@ -648,11 +580,7 @@
             "y": x[1],
         },
         frontend="tensorflow",
-<<<<<<< HEAD
-        class_="Tensor",
-=======
-        class_name="EagerTensor",
->>>>>>> c74e0c7b
+        class_name="EagerTensor",
         method_name="__or__",
     )
 
@@ -684,11 +612,7 @@
             "x": x[1],
         },
         frontend="tensorflow",
-<<<<<<< HEAD
-        class_="Tensor",
-=======
-        class_name="EagerTensor",
->>>>>>> c74e0c7b
+        class_name="EagerTensor",
         method_name="__ror__",
     )
 
@@ -720,11 +644,7 @@
             "y": x[1],
         },
         frontend="tensorflow",
-<<<<<<< HEAD
-        class_="Tensor",
-=======
-        class_name="EagerTensor",
->>>>>>> c74e0c7b
+        class_name="EagerTensor",
         method_name="__truediv__",
     )
 
@@ -756,11 +676,7 @@
             "x": x[1],
         },
         frontend="tensorflow",
-<<<<<<< HEAD
-        class_="Tensor",
-=======
-        class_name="EagerTensor",
->>>>>>> c74e0c7b
+        class_name="EagerTensor",
         method_name="__rtruediv__",
     )
 
@@ -793,11 +709,7 @@
         method_native_array_flags=[],
         method_all_as_kwargs_np={},
         frontend="tensorflow",
-<<<<<<< HEAD
-        class_="Tensor",
-=======
-        class_name="EagerTensor",
->>>>>>> c74e0c7b
+        class_name="EagerTensor",
         method_name="__bool__",
     )
 
@@ -830,11 +742,7 @@
         method_native_array_flags=[],
         method_all_as_kwargs_np={},
         frontend="tensorflow",
-<<<<<<< HEAD
-        class_="Tensor",
-=======
-        class_name="EagerTensor",
->>>>>>> c74e0c7b
+        class_name="EagerTensor",
         method_name="__nonzero__",
     )
 
@@ -873,11 +781,7 @@
         method_native_array_flags=[],
         method_all_as_kwargs_np={},
         frontend="tensorflow",
-<<<<<<< HEAD
-        class_="Tensor",
-=======
-        class_name="EagerTensor",
->>>>>>> c74e0c7b
+        class_name="EagerTensor",
         method_name="__neg__",
     )
 
@@ -913,11 +817,7 @@
             "x": x[1],
         },
         frontend="tensorflow",
-<<<<<<< HEAD
-        class_="Tensor",
-=======
-        class_name="EagerTensor",
->>>>>>> c74e0c7b
+        class_name="EagerTensor",
         method_name="__rxor__",
     )
 
@@ -953,11 +853,7 @@
             "y": x[1],
         },
         frontend="tensorflow",
-<<<<<<< HEAD
-        class_="Tensor",
-=======
-        class_name="EagerTensor",
->>>>>>> c74e0c7b
+        class_name="EagerTensor",
         method_name="__xor__",
     )
 
@@ -1000,11 +896,7 @@
             "y": x[1],
         },
         frontend="tensorflow",
-<<<<<<< HEAD
-        class_="Tensor",
-=======
-        class_name="EagerTensor",
->>>>>>> c74e0c7b
+        class_name="EagerTensor",
         method_name="__matmul__",
     )
 
@@ -1047,11 +939,7 @@
             "x": x[1],
         },
         frontend="tensorflow",
-<<<<<<< HEAD
-        class_="Tensor",
-=======
-        class_name="EagerTensor",
->>>>>>> c74e0c7b
+        class_name="EagerTensor",
         method_name="__rmatmul__",
     )
 
@@ -1083,11 +971,7 @@
         method_native_array_flags=[],
         method_all_as_kwargs_np={},
         frontend="tensorflow",
-<<<<<<< HEAD
-        class_="Tensor",
-=======
-        class_name="EagerTensor",
->>>>>>> c74e0c7b
+        class_name="EagerTensor",
         method_name="__array__",
     )
 
@@ -1119,11 +1003,7 @@
         method_native_array_flags=[],
         method_all_as_kwargs_np={},
         frontend="tensorflow",
-<<<<<<< HEAD
-        class_="Tensor",
-=======
-        class_name="EagerTensor",
->>>>>>> c74e0c7b
+        class_name="EagerTensor",
         method_name="__invert__",
     )
 
@@ -1161,11 +1041,7 @@
             "x": x[1],
         },
         frontend="tensorflow",
-<<<<<<< HEAD
-        class_="Tensor",
-=======
-        class_name="EagerTensor",
->>>>>>> c74e0c7b
+        class_name="EagerTensor",
         method_name="__rmul__",
     )
 
@@ -1193,18 +1069,14 @@
             "y": x[1],
         },
         frontend="tensorflow",
-<<<<<<< HEAD
-        class_="Tensor",
-=======
-        class_name="EagerTensor",
->>>>>>> c74e0c7b
+        class_name="EagerTensor",
         method_name="__rpow__",
     )
 
 
 # __pow__
-@handle_cmd_line_args
-@given(
+@handle_frontend_method(
+    method_tree="tensorflow.EagerTensor.__pow__",
     dtype_and_x=helpers.dtype_and_values(
         available_dtypes=[
             "float16",
@@ -1326,11 +1198,7 @@
         method_native_array_flags=native_array,
         method_all_as_kwargs_np={"slice_spec": index},
         frontend="tensorflow",
-<<<<<<< HEAD
-        class_="Tensor",
-=======
-        class_name="EagerTensor",
->>>>>>> c74e0c7b
+        class_name="EagerTensor",
         method_name="__getitem__",
     )
 
@@ -1404,11 +1272,7 @@
         method_native_array_flags=native_array,
         method_all_as_kwargs_np={"shape": x[1]},
         frontend="tensorflow",
-<<<<<<< HEAD
-        class_="Tensor",
-=======
-        class_name="EagerTensor",
->>>>>>> c74e0c7b
+        class_name="EagerTensor",
         method_name="set_shape",
     )
 
