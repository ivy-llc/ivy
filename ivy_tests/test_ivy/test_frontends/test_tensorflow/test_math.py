--- conflicted
+++ resolved
@@ -498,8 +498,6 @@
         input=np.asarray(x, dtype=input_dtype),
         axis=axis,
         output_type="int64",
-<<<<<<< HEAD
-=======
     )
 
 
@@ -750,5 +748,4 @@
         fn_tree="scalar_mul",
         scalar=scalar_val[0],
         x=np.asarray(x, dtype=input_dtype)
->>>>>>> 448855fe
     )