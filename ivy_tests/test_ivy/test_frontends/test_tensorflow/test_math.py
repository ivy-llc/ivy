# global
import ivy
import numpy as np
from hypothesis import strategies as st, assume

# local
import ivy_tests.test_ivy.helpers as helpers
from ivy_tests.test_ivy.test_functional.test_core.test_statistical import (
    statistical_dtype_values,
)
from ivy_tests.test_ivy.helpers import handle_frontend_test


# accumulate_n
@handle_frontend_test(
    fn_tree="tensorflow.math.accumulate_n",
    dtype_and_x=helpers.dtype_and_values(
        available_dtypes=tuple([ivy.int64]),
        num_arrays=2,
        shared_dtype=True,
    ),
    test_with_out=st.just(False),
)
def test_tensorflow_accumulate_n(
    *,
    dtype_and_x,
    frontend,
    test_flags,
    fn_tree,
    on_device,
):
    input_dtype, x = dtype_and_x
    helpers.test_frontend_function(
        input_dtypes=input_dtype,
        frontend=frontend,
        test_flags=test_flags,
        fn_tree=fn_tree,
        on_device=on_device,
        inputs=x,
    )


# add
@handle_frontend_test(
    fn_tree="tensorflow.math.add",
    dtype_and_x=helpers.dtype_and_values(
        available_dtypes=helpers.get_dtypes("numeric"),
        num_arrays=2,
        shared_dtype=True,
    ),
    test_with_out=st.just(False),
)
def test_tensorflow_add(
    *,
    dtype_and_x,
    frontend,
    test_flags,
    fn_tree,
    on_device,
):
    input_dtype, x = dtype_and_x
    helpers.test_frontend_function(
        input_dtypes=input_dtype,
        frontend=frontend,
        test_flags=test_flags,
        fn_tree=fn_tree,
        on_device=on_device,
        x=x[0],
        y=x[1],
    )


# tan
@handle_frontend_test(
    fn_tree="tensorflow.math.tan",
    dtype_and_x=helpers.dtype_and_values(available_dtypes=helpers.get_dtypes("float")),
    test_with_out=st.just(False),
)
def test_tensorflow_tan(
    *,
    dtype_and_x,
    frontend,
    test_flags,
    fn_tree,
    on_device,
):
    input_dtype, x = dtype_and_x
    helpers.test_frontend_function(
        input_dtypes=input_dtype,
        frontend=frontend,
        test_flags=test_flags,
        fn_tree=fn_tree,
        on_device=on_device,
        x=x[0],
    )


# exp
@handle_frontend_test(
    fn_tree="tensorflow.math.exp",
    dtype_and_x=helpers.dtype_and_values(available_dtypes=helpers.get_dtypes("float")),
    test_with_out=st.just(False),
)
def test_tensorflow_exp(
    *,
    dtype_and_x,
    frontend,
    test_flags,
    fn_tree,
    on_device,
):
    input_dtype, x = dtype_and_x
    helpers.test_frontend_function(
        input_dtypes=input_dtype,
        frontend=frontend,
        test_flags=test_flags,
        fn_tree=fn_tree,
        on_device=on_device,
        x=x[0],
    )
    
    
# sqrt
@handle_frontend_test(
    fn_tree="tensorflow.math.sqrt",
    dtype_and_x=helpers.dtype_and_values(available_dtypes=helpers.get_dtypes("float")),
    test_with_out=st.just(False),
)
def test_tensorflow_sqrt(
    *,
    dtype_and_x,
    frontend,
    test_flags,
    fn_tree,
    on_device,
):
    input_dtype, x = dtype_and_x
    helpers.test_frontend_function(
        input_dtypes=input_dtype,
        frontend=frontend,
        test_flags=test_flags,
        fn_tree=fn_tree,
        on_device=on_device,
        x=x[0],
    )
    
    
# negative
@handle_frontend_test(
    fn_tree="tensorflow.math.negative",
    dtype_and_x=helpers.dtype_and_values(available_dtypes=helpers.get_dtypes("float")),
    test_with_out=st.just(False),
)
def test_tensorflow_negative(
    *,
    dtype_and_x,
    frontend,
    test_flags,
    fn_tree,
    on_device,
):
    input_dtype, x = dtype_and_x
    helpers.test_frontend_function(
        input_dtypes=input_dtype,
        frontend=frontend,
        test_flags=test_flags,
        fn_tree=fn_tree,
        on_device=on_device,
        x=x[0],
    )


# multiply
@handle_frontend_test(
    fn_tree="tensorflow.math.multiply",
    dtype_and_x=helpers.dtype_and_values(
        available_dtypes=helpers.get_dtypes("float"),
        num_arrays=2,
        shared_dtype=True,
    ),
    test_with_out=st.just(False),
)
def test_tensorflow_multiply(
    *,
    dtype_and_x,
    frontend,
    test_flags,
    fn_tree,
    on_device,
):
    input_dtype, x = dtype_and_x
    helpers.test_frontend_function(
        input_dtypes=input_dtype,
        frontend=frontend,
        test_flags=test_flags,
        fn_tree=fn_tree,
        on_device=on_device,
        x=x[0],
        y=x[1],
    )


# maximum
@handle_frontend_test(
    fn_tree="tensorflow.math.maximum",
    dtype_and_x=helpers.dtype_and_values(
        available_dtypes=helpers.get_dtypes("float"),
        num_arrays=2,
        shared_dtype=True,
    ),
    test_with_out=st.just(False),
)
def test_tensorflow_maximum(
    *,
    dtype_and_x,
    frontend,
    test_flags,
    fn_tree,
    on_device,
):
    input_dtype, x = dtype_and_x
    helpers.test_frontend_function(
        input_dtypes=input_dtype,
        frontend=frontend,
        test_flags=test_flags,
        fn_tree=fn_tree,
        on_device=on_device,
        x=x[0],
        y=x[1],
    )


# subtract
@handle_frontend_test(
    fn_tree="tensorflow.math.subtract",
    dtype_and_x=helpers.dtype_and_values(
        available_dtypes=helpers.get_dtypes("numeric"),
        num_arrays=2,
        shared_dtype=True,
    ),
    test_with_out=st.just(False),
)
def test_tensorflow_subtract(
    *,
    dtype_and_x,
    frontend,
    test_flags,
    fn_tree,
    on_device,
):
    input_dtype, x = dtype_and_x
    helpers.test_frontend_function(
        input_dtypes=input_dtype,
        frontend=frontend,
        test_flags=test_flags,
        fn_tree=fn_tree,
        on_device=on_device,
        x=x[0],
        y=x[1],
    )


# squared_difference
@handle_frontend_test(
    fn_tree="tensorflow.math.squared_difference",
    dtype_and_x=helpers.dtype_and_values(
        available_dtypes=helpers.get_dtypes("numeric"),
        num_arrays=2,
        shared_dtype=True,
    ),
    test_with_out=st.just(False),
)
def test_tensorflow_squared_difference(
    *,
    dtype_and_x,
    frontend,
    test_flags,
    fn_tree,
    on_device,
):
    input_dtype, x = dtype_and_x
    helpers.test_frontend_function(
        input_dtypes=input_dtype,
        frontend=frontend,
        test_flags=test_flags,
        fn_tree=fn_tree,
        on_device=on_device,
        x=x[0],
        y=x[1],
    )


# logical_xor
@handle_frontend_test(
    fn_tree="tensorflow.math.logical_xor",
    dtype_and_x=helpers.dtype_and_values(
        available_dtypes=tuple([ivy.bool]),
        num_arrays=2,
        shared_dtype=True,
    ),
    test_with_out=st.just(False),
)
def test_tensorflow_logical_xor(
    *,
    dtype_and_x,
    frontend,
    test_flags,
    fn_tree,
    on_device,
):
    input_dtype, x = dtype_and_x
    helpers.test_frontend_function(
        input_dtypes=input_dtype,
        frontend=frontend,
        test_flags=test_flags,
        fn_tree=fn_tree,
        on_device=on_device,
        x=x[0],
        y=x[1],
    )


# divide
@handle_frontend_test(
    fn_tree="tensorflow.math.divide",
    dtype_and_x=helpers.dtype_and_values(
        available_dtypes=helpers.get_dtypes("float"),
        num_arrays=2,
        shared_dtype=True,
    ),
    test_with_out=st.just(False),
)
def test_tensorflow_divide(
    *,
    dtype_and_x,
    frontend,
    test_flags,
    fn_tree,
    on_device,
):
    input_dtype, x = dtype_and_x
    helpers.test_frontend_function(
        input_dtypes=input_dtype,
        frontend=frontend,
        test_flags=test_flags,
        fn_tree=fn_tree,
        on_device=on_device,
        x=x[0],
        y=x[1],
    )


# negative
@handle_frontend_test(
    fn_tree="tensorflow.math.negative",
    dtype_and_x=helpers.dtype_and_values(
        available_dtypes=st.one_of(
            helpers.get_dtypes("signed_integer"),
            helpers.get_dtypes("float"),
        )
    ),
    test_with_out=st.just(False),
)
def test_tensorflow_negative(
    *,
    dtype_and_x,
    frontend,
    test_flags,
    fn_tree,
    on_device,
):
    input_dtype, x = dtype_and_x
    helpers.test_frontend_function(
        input_dtypes=input_dtype,
        frontend=frontend,
        test_flags=test_flags,
        fn_tree=fn_tree,
        on_device=on_device,
        x=x[0],
    )


# logical_and
@handle_frontend_test(
    fn_tree="tensorflow.math.logical_and",
    dtype_and_x=helpers.dtype_and_values(
        available_dtypes=tuple([ivy.bool]),
        num_arrays=2,
        shared_dtype=True,
    ),
    test_with_out=st.just(False),
)
def test_tensorflow_logical_and(
    *,
    dtype_and_x,
    frontend,
    test_flags,
    fn_tree,
    on_device,
):
    input_dtype, x = dtype_and_x
    helpers.test_frontend_function(
        input_dtypes=input_dtype,
        frontend=frontend,
        test_flags=test_flags,
        fn_tree=fn_tree,
        on_device=on_device,
        x=x[0],
        y=x[1],
    )


# log_sigmoid
@handle_frontend_test(
    fn_tree="tensorflow.math.log_sigmoid",
    dtype_and_x=helpers.dtype_and_values(
        available_dtypes=helpers.get_dtypes("float"),
        large_abs_safety_factor=3,
        small_abs_safety_factor=3,
        safety_factor_scale="linear",
    ),
    test_with_out=st.just(False),
)
def test_tensorflow_log_sigmoid(
    *,
    dtype_and_x,
    frontend,
    test_flags,
    fn_tree,
    on_device,
):
    input_dtype, x = dtype_and_x
    helpers.test_frontend_function(
        input_dtypes=input_dtype,
        frontend=frontend,
        test_flags=test_flags,
        fn_tree=fn_tree,
        on_device=on_device,
        x=x[0],
    )


# reciprocal_no_nan
@handle_frontend_test(
    fn_tree="tensorflow.math.reciprocal_no_nan",
    dtype_and_x=helpers.dtype_and_values(
        available_dtypes=helpers.get_dtypes("float"),
    ),
    test_with_out=st.just(False),
)
def test_tensorflow_reciprocal_no_nan(
    *,
    dtype_and_x,
    frontend,
    test_flags,
    fn_tree,
    on_device,
):
    input_dtype, x = dtype_and_x
    helpers.test_frontend_function(
        input_dtypes=input_dtype,
        frontend=frontend,
        test_flags=test_flags,
        fn_tree=fn_tree,
        on_device=on_device,
        x=x[0],
    )


# reduce_all()
@handle_frontend_test(
    fn_tree="tensorflow.math.reduce_all",
    dtype_and_x=helpers.dtype_and_values(
        available_dtypes=tuple([ivy.bool]),
    ),
    test_with_out=st.just(False),
)
def test_tensorflow_reduce_all(
    *,
    dtype_and_x,
    frontend,
    test_flags,
    fn_tree,
    on_device,
):
    input_dtype, x = dtype_and_x
    helpers.test_frontend_function(
        input_dtypes=input_dtype,
        frontend=frontend,
        test_flags=test_flags,
        fn_tree=fn_tree,
        on_device=on_device,
        input_tensor=x[0],
    )


# reduce_any
@handle_frontend_test(
    fn_tree="tensorflow.math.reduce_any",
    dtype_and_x=helpers.dtype_and_values(
        available_dtypes=tuple([ivy.bool]),
    ),
    test_with_out=st.just(False),
)
def test_tensorflow_reduce_any(
    *,
    dtype_and_x,
    frontend,
    test_flags,
    fn_tree,
    on_device,
):
    (
        input_dtype,
        x,
    ) = dtype_and_x
    helpers.test_frontend_function(
        input_dtypes=input_dtype,
        frontend=frontend,
        test_flags=test_flags,
        fn_tree=fn_tree,
        on_device=on_device,
        input_tensor=x[0],
    )


# reduce_euclidean_norm
@handle_frontend_test(
    fn_tree="tensorflow.math.reduce_euclidean_norm",
    dtype_and_x=helpers.dtype_and_values(
        available_dtypes=helpers.get_dtypes("float"),
    ),
    test_with_out=st.just(False),
)
def test_tensorflow_reduce_euclidean_norm(
    *,
    dtype_and_x,
    frontend,
    test_flags,
    fn_tree,
    on_device,
):
    (
        input_dtype,
        x,
    ) = dtype_and_x
    helpers.test_frontend_function(
        input_dtypes=input_dtype,
        frontend=frontend,
        test_flags=test_flags,
        fn_tree=fn_tree,
        on_device=on_device,
        input_tensor=x[0],
    )


# reduce_logsumexp
@handle_frontend_test(
    fn_tree="tensorflow.math.reduce_logsumexp",
    dtype_and_x=helpers.dtype_and_values(
        available_dtypes=helpers.get_dtypes("float"),
    ),
    test_with_out=st.just(False),
)
def test_tensorflow_reduce_logsumexp(
    *,
    dtype_and_x,
    frontend,
    test_flags,
    fn_tree,
    on_device,
):
    input_dtype, x = dtype_and_x
    helpers.test_frontend_function(
        input_dtypes=input_dtype,
        frontend=frontend,
        test_flags=test_flags,
        fn_tree=fn_tree,
        on_device=on_device,
        input_tensor=x[0],
    )


# argmax
@handle_frontend_test(
    fn_tree="tensorflow.math.argmax",
    dtype_and_x=statistical_dtype_values(function="argmax"),
    output_type=st.sampled_from(["int16", "uint16", "int32", "int64"]),
    test_with_out=st.just(False),
)
def test_tensorflow_argmax(
    *,
    dtype_and_x,
    frontend,
    test_flags,
    fn_tree,
    on_device,
    output_type,
):
    if ivy.current_backend_str() == "torch":
        assume(output_type != "uint16")
    input_dtype, x, axis = dtype_and_x
    if isinstance(axis, tuple):
        axis = axis[0]
    helpers.test_frontend_function(
        input_dtypes=input_dtype,
        frontend=frontend,
        test_flags=test_flags,
        fn_tree=fn_tree,
        on_device=on_device,
        input=x[0],
        axis=axis,
        output_type=output_type,
    )


# reduce_max
@handle_frontend_test(
    fn_tree="tensorflow.math.reduce_max",
    dtype_and_x=helpers.dtype_and_values(
        available_dtypes=helpers.get_dtypes("float"),
    ),
    test_with_out=st.just(False),
)
def test_tensorflow_reduce_max(
    *,
    dtype_and_x,
    frontend,
    test_flags,
    fn_tree,
    on_device,
):
    input_dtype, x = dtype_and_x
    helpers.test_frontend_function(
        input_dtypes=input_dtype,
        frontend=frontend,
        test_flags=test_flags,
        fn_tree=fn_tree,
        on_device=on_device,
        input_tensor=x[0],
    )


# reduce_min
@handle_frontend_test(
    fn_tree="tensorflow.math.reduce_min",
    dtype_and_x=helpers.dtype_and_values(
        available_dtypes=helpers.get_dtypes("float"),
    ),
    test_with_out=st.just(False),
)
def test_tensorflow_reduce_min(
    *,
    dtype_and_x,
    frontend,
    test_flags,
    fn_tree,
    on_device,
):
    input_dtype, x = dtype_and_x
    helpers.test_frontend_function(
        input_dtypes=input_dtype,
        frontend=frontend,
        test_flags=test_flags,
        fn_tree=fn_tree,
        on_device=on_device,
        input_tensor=x[0],
    )


# reduce_prod
@handle_frontend_test(
    fn_tree="tensorflow.math.reduce_prod",
    dtype_and_x=helpers.dtype_and_values(
        available_dtypes=helpers.get_dtypes("numeric"),
    ),
    test_with_out=st.just(False),
)
def test_tensorflow_reduce_prod(
    *,
    dtype_and_x,
    frontend,
    test_flags,
    fn_tree,
    on_device,
):
    input_dtype, x = dtype_and_x
    helpers.test_frontend_function(
        input_dtypes=input_dtype,
        frontend=frontend,
        test_flags=test_flags,
        fn_tree=fn_tree,
        on_device=on_device,
        input_tensor=x[0],
    )


# reduce_std
@handle_frontend_test(
    fn_tree="tensorflow.math.reduce_std",
    dtype_and_x=helpers.dtype_and_values(
        available_dtypes=helpers.get_dtypes("float"),
    ),
)
def test_tensorflow_reduce_std(
    *,
    dtype_and_x,
    frontend,
    test_flags,
    fn_tree,
    on_device,
):
    input_dtype, x = dtype_and_x
    helpers.test_frontend_function(
        input_dtypes=input_dtype,
        frontend=frontend,
        test_flags=test_flags,
        fn_tree=fn_tree,
        on_device=on_device,
        input_tensor=x[0],
    )


# asinh
@handle_frontend_test(
    fn_tree="tensorflow.math.asinh",
    dtype_and_x=helpers.dtype_and_values(
        available_dtypes=helpers.get_dtypes("float"),
    ),
    test_with_out=st.just(False),
)
def test_tensorflow_asinh(
    *,
    dtype_and_x,
    frontend,
    test_flags,
    fn_tree,
    on_device,
):
    input_dtype, x = dtype_and_x
    helpers.test_frontend_function(
        input_dtypes=input_dtype,
        frontend=frontend,
        test_flags=test_flags,
        fn_tree=fn_tree,
        on_device=on_device,
        x=x[0],
    )


# reduce_sum
@handle_frontend_test(
    fn_tree="tensorflow.math.reduce_sum",
    dtype_and_x=helpers.dtype_and_values(
        available_dtypes=helpers.get_dtypes("numeric"),
    ),
    test_with_out=st.just(False),
)
def test_tensorflow_reduce_sum(
    *,
    dtype_and_x,
    frontend,
    test_flags,
    fn_tree,
    on_device,
):
    input_dtype, x = dtype_and_x
    helpers.test_frontend_function(
        input_dtypes=input_dtype,
        frontend=frontend,
        test_flags=test_flags,
        fn_tree=fn_tree,
        on_device=on_device,
        input_tensor=x[0],
    )


# reduce_mean
@handle_frontend_test(
    fn_tree="tensorflow.math.reduce_mean",
    dtype_and_x=helpers.dtype_and_values(
        available_dtypes=helpers.get_dtypes("float"),
    ),
    test_with_out=st.just(False),
)
def test_tensorflow_reduce_mean(
    *,
    dtype_and_x,
    frontend,
    test_flags,
    fn_tree,
    on_device,
):
    input_dtype, x = dtype_and_x
    helpers.test_frontend_function(
        input_dtypes=input_dtype,
        frontend=frontend,
        test_flags=test_flags,
        fn_tree=fn_tree,
        on_device=on_device,
        input_tensor=x[0],
    )


# reduce_variance
@handle_frontend_test(
    fn_tree="tensorflow.math.reduce_variance",
    dtype_and_x=statistical_dtype_values(
        function="var",
    ),
    test_with_out=st.just(False),
    keepdims=st.booleans(),
)
def test_tensorflow_reduce_variance(
    *,
    dtype_and_x,
    frontend,
    test_flags,
    fn_tree,
    on_device,
    keepdims,
):
    input_dtype, x, axis, ddof = dtype_and_x
    helpers.test_frontend_function(
        input_dtypes=input_dtype,
        frontend=frontend,
        test_flags=test_flags,
        fn_tree=fn_tree,
        on_device=on_device,
        input_tensor=x[0],
        axis=axis,
        atol=1e-2,
        rtol=1e-2,
        keepdims=keepdims,
    )


# scalar_mul
@handle_frontend_test(
    fn_tree="tensorflow.math.scalar_mul",
    dtype_and_x=helpers.dtype_and_values(
        available_dtypes=st.shared(
            helpers.get_dtypes("float", full=False),
            key="shared_dtype",
        ),
        min_num_dims=1,
        min_dim_size=2,
    ),
    scalar_val=helpers.dtype_and_values(
        available_dtypes=st.shared(
            helpers.get_dtypes("float", full=False),
            key="shared_dtype",
        ),
        shape=(1,),
    ),
    test_with_out=st.just(False),
)
def test_tensorflow_scalar_mul(
    *,
    dtype_and_x,
    scalar_val,
    frontend,
    test_flags,
    fn_tree,
    on_device,
):
    input_dtype, x = dtype_and_x
    scalar_dtype, scalar = scalar_val
    helpers.test_frontend_function(
        input_dtypes=input_dtype,
        frontend=frontend,
        test_flags=test_flags,
        fn_tree=fn_tree,
        on_device=on_device,
        scalar=scalar[0][0],
        x=x[0],
    )


# divide_no_nan
@handle_frontend_test(
    fn_tree="tensorflow.math.divide_no_nan",
    dtype_and_x=helpers.dtype_and_values(
        num_arrays=2,
        available_dtypes=helpers.get_dtypes("float"),
        shared_dtype=True,
    ),
    test_with_out=st.just(False),
)
def test_tensorflow_divide_no_nan(
    *,
    dtype_and_x,
    frontend,
    test_flags,
    fn_tree,
    on_device,
):
    input_dtypes, xy = dtype_and_x
    helpers.test_frontend_function(
        input_dtypes=input_dtypes,
        frontend=frontend,
        test_flags=test_flags,
        fn_tree=fn_tree,
        on_device=on_device,
        x=xy[0],
        y=xy[1],
    )


# multiply_no_nan
@handle_frontend_test(
    fn_tree="tensorflow.math.multiply_no_nan",
    dtype_and_x=helpers.dtype_and_values(
        num_arrays=2,
        available_dtypes=helpers.get_dtypes("float"),
        shared_dtype=True,
    ),
    test_with_out=st.just(False),
)
def test_tensorflow_multiply_no_nan(
    *,
    dtype_and_x,
    frontend,
    test_flags,
    fn_tree,
    on_device,
):
    input_dtypes, xy = dtype_and_x
    helpers.test_frontend_function(
        input_dtypes=input_dtypes,
        frontend=frontend,
        test_flags=test_flags,
        fn_tree=fn_tree,
        on_device=on_device,
        x=xy[0],
        y=xy[1],
    )


# erfcinv
@handle_frontend_test(
    fn_tree="tensorflow.math.erfcinv",
    dtype_and_x=helpers.dtype_and_values(
        available_dtypes=helpers.get_dtypes("float"),
    ),
    test_with_out=st.just(False),
)
def test_tensorflow_erfcinv(
    *,
    dtype_and_x,
    frontend,
    test_flags,
    fn_tree,
    on_device,
):
    input_dtype, x = dtype_and_x
    helpers.test_frontend_function(
        input_dtypes=input_dtype,
        frontend=frontend,
        test_flags=test_flags,
        fn_tree=fn_tree,
        on_device=on_device,
        x=x[0],
    )


# is_non_decreasing
@handle_frontend_test(
    fn_tree="tensorflow.math.is_non_decreasing",
    dtype_and_x=helpers.dtype_and_values(
        available_dtypes=helpers.get_dtypes("float"),
    ),
    test_with_out=st.just(False),
)
def test_tensorflow_is_non_decreasing(
    *,
    dtype_and_x,
    frontend,
    test_flags,
    fn_tree,
    on_device,
):
    input_dtype, x = dtype_and_x
    helpers.test_frontend_function(
        input_dtypes=input_dtype,
        frontend=frontend,
        test_flags=test_flags,
        fn_tree=fn_tree,
        on_device=on_device,
        x=x[0],
    )


# is_strictly_increasing
@handle_frontend_test(
    fn_tree="tensorflow.math.is_strictly_increasing",
    dtype_and_x=helpers.dtype_and_values(
        available_dtypes=helpers.get_dtypes("float"),
    ),
    test_with_out=st.just(False),
)
def test_tensorflow_is_strictly_increasing(
    *,
    dtype_and_x,
    frontend,
    test_flags,
    fn_tree,
    on_device,
):
    input_dtype, x = dtype_and_x
    helpers.test_frontend_function(
        input_dtypes=input_dtype,
        frontend=frontend,
        test_flags=test_flags,
        fn_tree=fn_tree,
        on_device=on_device,
        x=x[0],
    )


# count_nonzero
@handle_frontend_test(
    fn_tree="tensorflow.math.count_nonzero",
    dtype_x_axis=helpers.dtype_values_axis(
        available_dtypes=helpers.get_dtypes("numeric")
    ),
    keepdims=st.booleans(),
    dtype=helpers.get_dtypes("numeric"),
    test_with_out=st.just(False),
)
def test_tensorflow_count_nonzero(
    *,
    dtype_x_axis,
    dtype,
    keepdims,
    frontend,
    test_flags,
    fn_tree,
    on_device,
):
    input_dtype, x, axis = dtype_x_axis
    helpers.test_frontend_function(
        input_dtypes=input_dtype,
        frontend=frontend,
        test_flags=test_flags,
        fn_tree=fn_tree,
        on_device=on_device,
        input=x,
        axis=axis,
        keepdims=keepdims,
        dtype=dtype,
    )


# confusion_matrix
@handle_frontend_test(
    fn_tree="tensorflow.math.confusion_matrix",
    dtype_and_x=helpers.dtype_and_values(
        available_dtypes=helpers.get_dtypes("integer"),
        num_arrays=2,
        min_num_dims=1,
        max_num_dims=1,
        min_value=0,
        max_value=4,
        shared_dtype=True,
    ),
    num_classes=st.integers(min_value=5, max_value=10),
    test_with_out=st.just(False),
)
def test_tensorflow_confusion_matrix(
    *,
    dtype_and_x,
    num_classes,
    frontend,
    test_flags,
    fn_tree,
    on_device,
):
    input_dtype, x = dtype_and_x
    helpers.test_frontend_function(
        input_dtypes=input_dtype,
        frontend=frontend,
        test_flags=test_flags,
        fn_tree=fn_tree,
        on_device=on_device,
        labels=x[0],
        predictions=x[1],
        num_classes=num_classes,
    )


# polyval
@handle_frontend_test(
    fn_tree="tensorflow.math.polyval",
    dtype_and_coeffs=helpers.dtype_and_values(
        available_dtypes=helpers.get_dtypes("float"),
        min_num_dims=1,
        max_num_dims=1,
    ),
    dtype_and_x=helpers.dtype_and_values(
        available_dtypes=helpers.get_dtypes("float"),
        num_arrays=1,
        min_num_dims=0,
        max_num_dims=0,
    ),
)
def test_tensorflow_polyval(
    *,
    dtype_and_coeffs,
    dtype_and_x,
    frontend,
    test_flags,
    fn_tree,
    on_device,
):
    dtype_x, x = dtype_and_x
    dtype_coeffs, coeffs = dtype_and_coeffs
    helpers.test_frontend_function(
        input_dtypes=dtype_coeffs + dtype_x,
        frontend=frontend,
        test_flags=test_flags,
        fn_tree=fn_tree,
        on_device=on_device,
        coeffs=coeffs,
        x=x,
    )


# unsorted_segment_mean
@handle_frontend_test(
    fn_tree="tensorflow.math.unsorted_segment_mean",
    data=helpers.array_values(dtype=ivy.int32, shape=(5, 6), min_value=1, max_value=9),
    segment_ids=helpers.array_values(
        dtype=ivy.int32, shape=(5,), min_value=0, max_value=4
    ),
    test_with_out=st.just(False),
)
def test_tensorflow_unsorted_segment_mean(
    *,
    data,
    segment_ids,
    frontend,
    test_flags,
    fn_tree,
    on_device,
):
    helpers.test_frontend_function(
        input_dtypes=[ivy.float32, ivy.int32],
        frontend=frontend,
        test_flags=test_flags,
        fn_tree=fn_tree,
        on_device=on_device,
        data=data,
        segment_ids=segment_ids,
        num_segments=np.max(segment_ids) + 1,
    )


# unsorted_segment_sqrt_n
@handle_frontend_test(
    fn_tree="tensorflow.math.unsorted_segment_sqrt_n",
    data=helpers.array_values(dtype=ivy.int32, shape=(5, 6), min_value=1, max_value=9),
    segment_ids=helpers.array_values(
        dtype=ivy.int32, shape=(5,), min_value=0, max_value=4
    ),
    test_with_out=st.just(False),
)
def test_tensorflow_unsorted_segment_sqrt_n(
    *,
    data,
    segment_ids,
    frontend,
    test_flags,
    fn_tree,
    on_device,
):
    helpers.test_frontend_function(
        input_dtypes=[ivy.float32, ivy.int32],
        frontend=frontend,
        test_flags=test_flags,
        fn_tree=fn_tree,
        on_device=on_device,
        data=data,
        segment_ids=segment_ids,
        num_segments=np.max(segment_ids) + 1,
    )


# zero_fraction
@handle_frontend_test(
    fn_tree="tensorflow.math.zero_fraction",
    dtype_and_x=helpers.dtype_and_values(
        available_dtypes=helpers.get_dtypes("numeric"),
        min_num_dims=1,
    ),
    test_with_out=st.just(False),
)
def test_tensorflow_zero_fraction(
    *,
    dtype_and_x,
    frontend,
    test_flags,
    fn_tree,
    on_device,
):
    input_dtype, x = dtype_and_x
    helpers.test_frontend_function(
        input_dtypes=input_dtype,
        frontend=frontend,
        test_flags=test_flags,
        fn_tree=fn_tree,
        on_device=on_device,
        value=x[0],
    )


# truediv
@handle_frontend_test(
    fn_tree="tensorflow.math.truediv",
    dtype_and_x=helpers.dtype_and_values(
        available_dtypes=helpers.get_dtypes("numeric"),
        num_arrays=2,
        shared_dtype=True,
    ),
    test_with_out=st.just(False),
)
def test_tensorflow_truediv(
    *,
    dtype_and_x,
    frontend,
    test_flags,
    fn_tree,
    on_device,
):
    input_dtype, x = dtype_and_x
    helpers.test_frontend_function(
        input_dtypes=input_dtype,
        frontend=frontend,
        test_flags=test_flags,
        fn_tree=fn_tree,
        on_device=on_device,
        x=x[0],
        y=x[1],
    )


# pow
@handle_frontend_test(
    fn_tree="tensorflow.math.pow",
    dtype_and_x=helpers.dtype_and_values(
        available_dtypes=[
            "float16",
            "float32",
            "float64",
            "int32",
            "int64",
        ],
        num_arrays=2,
        min_value=1,
        max_value=7,
        shared_dtype=True,
    ),
    test_with_out=st.just(False),
)
def test_tensorflow_pow(dtype_and_x, frontend, test_flags, fn_tree):
    input_dtype, x = dtype_and_x
    helpers.test_frontend_function(
        input_dtypes=input_dtype,
        frontend=frontend,
        test_flags=test_flags,
        fn_tree=fn_tree,
        x=x[0],
        y=x[1],
    )


# argmin
@handle_frontend_test(
    fn_tree="tensorflow.math.argmin",
    dtype_and_x=statistical_dtype_values(function="argmin"),
    output_type=st.sampled_from(["int32", "int64"]),
    test_with_out=st.just(False),
)
def test_tensorflow_argmin(
    *,
    dtype_and_x,
    frontend,
    test_flags,
    fn_tree,
    on_device,
    output_type,
):
    input_dtype, x, axis = dtype_and_x
    if isinstance(axis, tuple):
        axis = axis[0]
    helpers.test_frontend_function(
        input_dtypes=input_dtype,
        frontend=frontend,
        test_flags=test_flags,
        fn_tree=fn_tree,
        on_device=on_device,
        input=x[0],
        axis=axis,
        output_type=output_type,
    )


# equal
@handle_frontend_test(
    fn_tree="tensorflow.math.equal",
    dtype_and_x=helpers.dtype_and_values(
        available_dtypes=helpers.get_dtypes("numeric"),
        num_arrays=2,
        shared_dtype=True,
    ),
    test_with_out=st.just(False),
)
def test_tensorflow_equal(
    *,
    dtype_and_x,
    frontend,
    test_flags,
    fn_tree,
    on_device,
):
    input_dtype, x = dtype_and_x
    helpers.test_frontend_function(
        input_dtypes=input_dtype,
        frontend=frontend,
        test_flags=test_flags,
        fn_tree=fn_tree,
        on_device=on_device,
        x=x[0],
        y=x[1],
    )


# floor
@handle_frontend_test(
    fn_tree="tensorflow.math.floor",
    dtype_and_x=helpers.dtype_and_values(
        available_dtypes=helpers.get_dtypes("float"),
        num_arrays=1,
        min_value=-20,
        max_value=20,
    ),
    test_with_out=st.just(False),
)
def test_tensorflow_floor(
    *,
    dtype_and_x,
    test_flags,
    frontend,
    fn_tree,
    on_device,
):
    input_dtype, x = dtype_and_x
    helpers.test_frontend_function(
        input_dtypes=input_dtype,
        test_flags=test_flags,
        frontend=frontend,
        fn_tree=fn_tree,
        on_device=on_device,
        x=x[0],
    )


# ceil
@handle_frontend_test(
    fn_tree="tensorflow.math.ceil",
    dtype_and_x=helpers.dtype_and_values(
        available_dtypes=helpers.get_dtypes("float"),
        num_arrays=1,
        min_value=-20,
        max_value=20,
    ),
    test_with_out=st.just(False),
)
def test_tensorflow_ceil(
    *,
    dtype_and_x,
    test_flags,
    frontend,
    fn_tree,
    on_device,
):
    input_dtype, x = dtype_and_x
    helpers.test_frontend_function(
        input_dtypes=input_dtype,
        test_flags=test_flags,
        frontend=frontend,
        fn_tree=fn_tree,
        on_device=on_device,
        x=x[0],
    )


# minimum
@handle_frontend_test(
    fn_tree="tensorflow.math.minimum",
    dtype_and_x=helpers.dtype_and_values(
        available_dtypes=helpers.get_dtypes("numeric"),
        num_arrays=2,
        min_value=-20,
        max_value=20,
        shared_dtype=True,
    ),
    test_with_out=st.just(False),
)
def test_tensorflow_minimum(
    *,
    dtype_and_x,
    test_flags,
    frontend,
    fn_tree,
    on_device,
):
    input_dtype, x = dtype_and_x
    helpers.test_frontend_function(
        input_dtypes=input_dtype,
        test_flags=test_flags,
        frontend=frontend,
        fn_tree=fn_tree,
        on_device=on_device,
        x=x[0],
        y=x[1],
    )


# sigmoid
@handle_frontend_test(
    fn_tree="tensorflow.math.sigmoid",
    dtype_and_x=helpers.dtype_and_values(
        available_dtypes=helpers.get_dtypes("float_and_complex"),
        num_arrays=1,
        min_value=-20,
        max_value=20,
    ),
    test_with_out=st.just(False),
)
def test_tensorflow_sigmoid(
    *,
    dtype_and_x,
    test_flags,
    on_device,
    fn_tree,
    frontend,
):
    input_dtype, x = dtype_and_x
    helpers.test_frontend_function(
        input_dtypes=input_dtype,
        test_flags=test_flags,
        frontend=frontend,
        fn_tree=fn_tree,
        on_device=on_device,
        rtol=1e-2,
        atol=1e-2,
        x=x[0],
    )


# tanh
@handle_frontend_test(
    fn_tree="tensorflow.math.tanh",
    dtype_and_x=helpers.dtype_and_values(
        available_dtypes=helpers.get_dtypes("valid"),
    ),
    test_with_out=st.just(False),
)
def test_tensorflow_tanh(
    *,
    dtype_and_x,
    frontend,
    test_flags,
    fn_tree,
    on_device,
):
    input_dtype, x = dtype_and_x
    helpers.test_frontend_function(
        input_dtypes=input_dtype,
        frontend=frontend,
        test_flags=test_flags,
        fn_tree=fn_tree,
        on_device=on_device,
        x=x[0],
    )


# rsqrt
@handle_frontend_test(
    fn_tree="tensorflow.math.rsqrt",
    dtype_and_x=helpers.dtype_and_values(
        available_dtypes=helpers.get_dtypes("float"),
    ),
    test_with_out=st.just(False),
)
def test_tensorflow_rsqrt(
    *,
    dtype_and_x,
    on_device,
    fn_tree,
    frontend,
    test_flags,
):
    input_dtype, x = dtype_and_x
    helpers.test_frontend_function(
        input_dtypes=input_dtype,
        frontend=frontend,
        test_flags=test_flags,
        fn_tree=fn_tree,
        on_device=on_device,
        rtol=1e-02,
        x=x[0],
    )


# nextafter
@handle_frontend_test(
    fn_tree="tensorflow.math.nextafter",
    dtype_and_x=helpers.dtype_and_values(
        available_dtypes=["float32", "float64"],
        num_arrays=2,
        shared_dtype=True,
        min_value=-10,
        max_value=10,
        min_num_dims=1,
        max_num_dims=3,
    ),
    test_with_out=st.just(False),
)
def test_tensorflow_nextafter(
    *,
    dtype_and_x,
    on_device,
    fn_tree,
    frontend,
    test_flags,
):
    input_dtype, x = dtype_and_x
    helpers.test_frontend_function(
        input_dtypes=input_dtype,
        frontend=frontend,
        test_flags=test_flags,
        fn_tree=fn_tree,
        on_device=on_device,
        x1=x[0],
        x2=x[1],
    )


# log_softmax
@handle_frontend_test(
    fn_tree="tensorflow.math.log_softmax",
    dtype_and_x=helpers.dtype_and_values(
        available_dtypes=helpers.get_dtypes("float"),
        min_num_dims=1,
    ),
    test_with_out=st.just(False),
)
def test_tensorflow_log_softmax(
    *,
    dtype_and_x,
    on_device,
    fn_tree,
    frontend,
    test_flags,
):
    input_dtype, x = dtype_and_x
    helpers.test_frontend_function(
        input_dtypes=input_dtype,
        frontend=frontend,
        test_flags=test_flags,
        fn_tree=fn_tree,
        on_device=on_device,
        logits=x[0],
    )


# abs
@handle_frontend_test(
    fn_tree="tensorflow.math.abs",
    dtype_and_x=helpers.dtype_and_values(
        available_dtypes=helpers.get_dtypes("numeric"),
    ),
    test_with_out=st.just(False),
)
def test_tensorflow_abs(
    *,
    dtype_and_x,
    on_device,
    fn_tree,
    frontend,
    test_flags,
):
    input_dtype, x = dtype_and_x
    helpers.test_frontend_function(
        input_dtypes=input_dtype,
        frontend=frontend,
        test_flags=test_flags,
        fn_tree=fn_tree,
        on_device=on_device,
        rtol=1e-02,
        x=x[0],
    )


# asin
@handle_frontend_test(
    fn_tree="tensorflow.math.asin",
    dtype_and_x=helpers.dtype_and_values(
        available_dtypes=helpers.get_dtypes("float"),
        min_value=-1,
        max_value=1,
    ),
    test_with_out=st.just(False),
)
def test_tensorflow_asin(
    *,
    dtype_and_x,
    on_device,
    fn_tree,
    frontend,
    test_flags,
):
    input_dtype, x = dtype_and_x
    helpers.test_frontend_function(
        input_dtypes=input_dtype,
        frontend=frontend,
        test_flags=test_flags,
        fn_tree=fn_tree,
        on_device=on_device,
        x=x[0],
    )


<<<<<<< HEAD
# is_finite
@handle_frontend_test(
    fn_tree="tensorflow.math.is_finite",
    dtype_and_x=helpers.dtype_and_values(
        available_dtypes=helpers.get_dtypes("numeric"),
    ),
    test_with_out=st.just(False),
)
def test_tensorflow_is_finite(
=======
#acos 
@handle_frontend_test(
    fn_tree="tensorflow.math.acos",
    dtype_and_x=helpers.dtype_and_values(
        available_dtypes=helpers.get_dtypes("float"),
        min_value=-1,
        max_value=1,
    ),
    test_with_out=st.just(False),
)
def test_tensorflow_acos(
>>>>>>> 7fd22aa6
    *,
    dtype_and_x,
    on_device,
    fn_tree,
    frontend,
    test_flags,
):
    input_dtype, x = dtype_and_x
    helpers.test_frontend_function(
        input_dtypes=input_dtype,
<<<<<<< HEAD
        frontend=frontend,
        test_flags=test_flags,
        fn_tree=fn_tree,
        on_device=on_device,
        rtol=1e-02,
=======
        frontend = frontend,
        test_flags=test_flags,
        fn_tree=fn_tree,
        on_device=on_device,
>>>>>>> 7fd22aa6
        x=x[0],
    )<|MERGE_RESOLUTION|>--- conflicted
+++ resolved
@@ -118,8 +118,8 @@
         on_device=on_device,
         x=x[0],
     )
-    
-    
+
+
 # sqrt
 @handle_frontend_test(
     fn_tree="tensorflow.math.sqrt",
@@ -143,8 +143,8 @@
         on_device=on_device,
         x=x[0],
     )
-    
-    
+
+
 # negative
 @handle_frontend_test(
     fn_tree="tensorflow.math.negative",
@@ -1633,18 +1633,7 @@
     )
 
 
-<<<<<<< HEAD
-# is_finite
-@handle_frontend_test(
-    fn_tree="tensorflow.math.is_finite",
-    dtype_and_x=helpers.dtype_and_values(
-        available_dtypes=helpers.get_dtypes("numeric"),
-    ),
-    test_with_out=st.just(False),
-)
-def test_tensorflow_is_finite(
-=======
-#acos 
+# acos
 @handle_frontend_test(
     fn_tree="tensorflow.math.acos",
     dtype_and_x=helpers.dtype_and_values(
@@ -1655,28 +1644,47 @@
     test_with_out=st.just(False),
 )
 def test_tensorflow_acos(
->>>>>>> 7fd22aa6
-    *,
-    dtype_and_x,
-    on_device,
-    fn_tree,
-    frontend,
-    test_flags,
-):
-    input_dtype, x = dtype_and_x
-    helpers.test_frontend_function(
-        input_dtypes=input_dtype,
-<<<<<<< HEAD
+    *,
+    dtype_and_x,
+    on_device,
+    fn_tree,
+    frontend,
+    test_flags,
+):
+    input_dtype, x = dtype_and_x
+    helpers.test_frontend_function(
+        input_dtypes=input_dtype,
+        frontend=frontend,
+        test_flags=test_flags,
+        fn_tree=fn_tree,
+        on_device=on_device,
+        x=x[0],
+    )
+
+
+# is_finite
+@handle_frontend_test(
+    fn_tree="tensorflow.math.is_finite",
+    dtype_and_x=helpers.dtype_and_values(
+        available_dtypes=helpers.get_dtypes("numeric"),
+    ),
+    test_with_out=st.just(False),
+)
+def test_tensorflow_is_finite(
+    *,
+    dtype_and_x,
+    on_device,
+    fn_tree,
+    frontend,
+    test_flags,
+):
+    input_dtype, x = dtype_and_x
+    helpers.test_frontend_function(
+        input_dtypes=input_dtype,
         frontend=frontend,
         test_flags=test_flags,
         fn_tree=fn_tree,
         on_device=on_device,
         rtol=1e-02,
-=======
-        frontend = frontend,
-        test_flags=test_flags,
-        fn_tree=fn_tree,
-        on_device=on_device,
->>>>>>> 7fd22aa6
-        x=x[0],
-    )+        x=x[0],
+    )
