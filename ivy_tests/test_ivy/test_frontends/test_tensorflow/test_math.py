--- conflicted
+++ resolved
@@ -2025,26 +2025,38 @@
     )
 
 
-<<<<<<< HEAD
+
 # xlogy
 @handle_frontend_test(
     fn_tree="tensorflow.math.xlogy",
     dtype_and_x=helpers.dtype_and_values(
-        available_dtypes=[
-            "bfloat16" "half",
-            "float16",
-            "float32",
-            "float64",
-            "complex64",
-            "complex128",
-        ],
+        available_dtypes=helpers.get_dtypes("float"),
         num_arrays=2,
         shared_dtype=True,
     ),
     test_with_out=st.just(False),
 )
 def test_tensorflow_xlogy(
-=======
+    *,
+    dtype_and_x,
+    frontend,
+    test_flags,
+    fn_tree,
+    on_device,
+ ):
+  input_dtype, xs = dtype_and_x
+  helpers.test_frontend_function(
+      input_dtypes=input_dtype,
+      frontend=frontend,
+      test_flags=test_flags,
+      fn_tree=fn_tree,
+      on_device=on_device,
+      x=xs[0],
+      y=xs[1],
+  )
+  
+
+
 # cosh
 @handle_frontend_test(
     fn_tree="tensorflow.math.cosh",
@@ -2054,30 +2066,19 @@
     test_with_out=st.just(False),
 )
 def test_tensorflow_cosh(
->>>>>>> e86c65cc
-    *,
-    dtype_and_x,
-    frontend,
-    test_flags,
-    fn_tree,
-    on_device,
-):
-<<<<<<< HEAD
-    input_dtype, xs = dtype_and_x
-=======
-    input_dtype, x = dtype_and_x
->>>>>>> e86c65cc
-    helpers.test_frontend_function(
-        input_dtypes=input_dtype,
-        frontend=frontend,
-        test_flags=test_flags,
-        fn_tree=fn_tree,
-        on_device=on_device,
-<<<<<<< HEAD
-        x=xs[0],
-        y=xs[1],
-    )
-=======
-        x=x[0],
-    )
->>>>>>> e86c65cc
+    *,
+    dtype_and_x,
+    frontend,
+    test_flags,
+    fn_tree,
+    on_device,
+):
+  input_dtype, x = dtype_and_x
+  helpers.test_frontend_function(
+    input_dtypes=input_dtype,
+    frontend=frontend,
+    test_flags=test_flags,
+    fn_tree=fn_tree,
+    on_device=on_device,
+    x=x[0],
+ )
