--- conflicted
+++ resolved
@@ -922,11 +922,7 @@
 ):
     input_dtype, x = dtype_and_x
     helpers.test_frontend_function(
-<<<<<<< HEAD
-        input_dtypes=[ivy.int32],
-=======
-        input_dtypes=input_dtype,
->>>>>>> 89c94483
+        input_dtypes=input_dtype,
         as_variable_flags=as_variable,
         with_out=False,
         num_positional_args=num_positional_args,
@@ -934,13 +930,8 @@
         fw=fw,
         frontend="tensorflow",
         fn_tree="math.confusion_matrix",
-<<<<<<< HEAD
-        labels=labels[0],
-        predictions=predictions[0],
-=======
         labels=x[0],
         predictions=x[1],
->>>>>>> 89c94483
         num_classes=num_classes,
     )
 
@@ -962,11 +953,7 @@
 def test_tensorflow_polyval(
     dtype_and_x, as_variable, num_positional_args, native_array, fw
 ):
-<<<<<<< HEAD
-    input_dtype, coeffs = dtype_and_x
-=======
-    input_dtype, x = dtype_and_x
->>>>>>> 89c94483
+    input_dtype, x = dtype_and_x
     helpers.test_frontend_function(
         input_dtypes=input_dtype,
         as_variable_flags=as_variable,
