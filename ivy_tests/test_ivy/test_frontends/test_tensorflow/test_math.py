--- conflicted
+++ resolved
@@ -2890,7 +2890,6 @@
     )
 
 
-<<<<<<< HEAD
 # xdivy
 @handle_frontend_test(
     fn_tree="tensorflow.math.xdivy",
@@ -2919,7 +2918,9 @@
         x=x[0],
         y=x[1],
         backend_to_test="numpy",
-=======
+    )
+
+
 @handle_frontend_test(
     fn_tree="tensorflow.math.igamma",
     dtype_and_x=helpers.dtype_and_values(
@@ -2957,5 +2958,4 @@
         rtol=1e-04,
         a=xs[0],
         x=xs[1],
->>>>>>> f621a7b8
     )