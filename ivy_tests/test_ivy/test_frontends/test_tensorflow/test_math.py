--- conflicted
+++ resolved
@@ -465,8 +465,257 @@
         fn_tree="math.argmax",
         input=np.asarray(x, dtype=input_dtype),
         axis=axis,
-<<<<<<< HEAD
-        output_type="int64"
+        output_type="int64",
+    )
+
+
+# reduce_max
+@handle_cmd_line_args
+@given(
+    dtype_and_x=helpers.dtype_and_values(
+        available_dtypes=tuple(
+            set(ivy_np.valid_float_dtypes).intersection(set(ivy_tf.valid_float_dtypes))
+        ),
+    ),
+    as_variable=st.booleans(),
+    num_positional_args=helpers.num_positional_args(
+        fn_name="ivy.functional.frontends.tensorflow.reduce_max"
+    ),
+    native_array=st.booleans(),
+)
+def test_tensorflow_reduce_max(
+    dtype_and_x, as_variable, num_positional_args, native_array, fw
+):
+    input_dtype, x = dtype_and_x
+    helpers.test_frontend_function(
+        input_dtypes=input_dtype,
+        as_variable_flags=as_variable,
+        with_out=False,
+        num_positional_args=num_positional_args,
+        native_array_flags=native_array,
+        fw=fw,
+        frontend="tensorflow",
+        fn_tree="reduce_max",
+        input_tensor=np.asarray(x, dtype=input_dtype),
+    )
+
+
+# reduce_min
+@handle_cmd_line_args
+@given(
+    dtype_and_x=helpers.dtype_and_values(
+        available_dtypes=tuple(
+            set(ivy_np.valid_float_dtypes).intersection(set(ivy_tf.valid_float_dtypes))
+        ),
+    ),
+    as_variable=st.booleans(),
+    num_positional_args=helpers.num_positional_args(
+        fn_name="ivy.functional.frontends.tensorflow.reduce_min"
+    ),
+    native_array=st.booleans(),
+)
+def test_tensorflow_reduce_min(
+    dtype_and_x, as_variable, num_positional_args, native_array, fw
+):
+    input_dtype, x = dtype_and_x
+    helpers.test_frontend_function(
+        input_dtypes=input_dtype,
+        as_variable_flags=as_variable,
+        with_out=False,
+        num_positional_args=num_positional_args,
+        native_array_flags=native_array,
+        fw=fw,
+        frontend="tensorflow",
+        fn_tree="reduce_min",
+        input_tensor=np.asarray(x, dtype=input_dtype),
+    )
+
+
+# reduce_prod
+@handle_cmd_line_args
+@given(
+    dtype_and_x=helpers.dtype_and_values(
+        available_dtypes=tuple(
+            set(ivy_np.valid_float_dtypes).intersection(set(ivy_tf.valid_float_dtypes))
+        ),
+    ),
+    as_variable=st.booleans(),
+    num_positional_args=helpers.num_positional_args(
+        fn_name="ivy.functional.frontends.tensorflow.reduce_prod"
+    ),
+    native_array=st.booleans(),
+)
+def test_tensorflow_reduce_prod(
+    dtype_and_x, as_variable, num_positional_args, native_array, fw
+):
+    input_dtype, x = dtype_and_x
+    helpers.test_frontend_function(
+        input_dtypes=input_dtype,
+        as_variable_flags=as_variable,
+        with_out=False,
+        num_positional_args=num_positional_args,
+        native_array_flags=native_array,
+        fw=fw,
+        frontend="tensorflow",
+        fn_tree="reduce_prod",
+        input_tensor=np.asarray(x, dtype=input_dtype),
+    )
+
+
+# reduce_std
+@handle_cmd_line_args
+@given(
+    dtype_and_x=helpers.dtype_and_values(
+        available_dtypes=tuple(
+            set(ivy_np.valid_float_dtypes).intersection(set(ivy_tf.valid_float_dtypes))
+        ),
+    ),
+    as_variable=st.booleans(),
+    num_positional_args=helpers.num_positional_args(
+        fn_name="ivy.functional.frontends.tensorflow.reduce_std"
+    ),
+    native_array=st.booleans(),
+)
+def test_tensorflow_reduce_std(
+    dtype_and_x, as_variable, num_positional_args, native_array, fw
+):
+    input_dtype, x = dtype_and_x
+    helpers.test_frontend_function(
+        input_dtypes=input_dtype,
+        as_variable_flags=as_variable,
+        with_out=False,
+        num_positional_args=num_positional_args,
+        native_array_flags=native_array,
+        fw=fw,
+        frontend="tensorflow",
+        fn_tree="reduce_std",
+        input_tensor=np.asarray(x, dtype=input_dtype),
+    )
+
+
+# asinh
+@handle_cmd_line_args
+@given(
+    dtype_and_x=helpers.dtype_and_values(
+        available_dtypes=tuple(
+            set(ivy_np.valid_float_dtypes).intersection(set(ivy_tf.valid_float_dtypes))
+        ),
+    ),
+    as_variable=st.booleans(),
+    num_positional_args=helpers.num_positional_args(
+        fn_name="ivy.functional.frontends.tensorflow.asinh"
+    ),
+    native_array=st.booleans(),
+)
+def test_tensorflow_asinh(
+    dtype_and_x, as_variable, num_positional_args, native_array, fw
+):
+    input_dtype, x = dtype_and_x
+    helpers.test_frontend_function(
+        input_dtypes=input_dtype,
+        as_variable_flags=as_variable,
+        with_out=False,
+        num_positional_args=num_positional_args,
+        native_array_flags=native_array,
+        fw=fw,
+        frontend="tensorflow",
+        fn_tree="asinh",
+        x=np.asarray(x, dtype=input_dtype)
+    )
+
+
+# reduce_sum
+@handle_cmd_line_args
+@given(
+    dtype_and_x=helpers.dtype_and_values(
+        available_dtypes=tuple(
+            set(ivy_np.valid_float_dtypes).intersection(set(ivy_tf.valid_float_dtypes))
+        ),
+    ),
+    as_variable=st.booleans(),
+    num_positional_args=helpers.num_positional_args(
+        fn_name="ivy.functional.frontends.tensorflow.reduce_sum"
+    ),
+    native_array=st.booleans(),
+)
+def test_tensorflow_reduce_sum(
+    dtype_and_x, as_variable, num_positional_args, native_array, fw
+):
+    input_dtype, x = dtype_and_x
+    helpers.test_frontend_function(
+        input_dtypes=input_dtype,
+        as_variable_flags=as_variable,
+        with_out=False,
+        num_positional_args=num_positional_args,
+        native_array_flags=native_array,
+        fw=fw,
+        frontend="tensorflow",
+        fn_tree="reduce_sum",
+        input_tensor=np.asarray(x, dtype=input_dtype),
+    )
+
+
+# reduce_variance
+@handle_cmd_line_args
+@given(
+    dtype_and_x=helpers.dtype_and_values(
+        available_dtypes=tuple(
+            set(ivy_np.valid_float_dtypes).intersection(set(ivy_tf.valid_float_dtypes))
+        ),
+    ),
+    as_variable=st.booleans(),
+    num_positional_args=helpers.num_positional_args(
+        fn_name="ivy.functional.frontends.tensorflow.reduce_variance"
+    ),
+    native_array=st.booleans(),
+)
+def test_tensorflow_reduce_variance(
+    dtype_and_x, as_variable, num_positional_args, native_array, fw
+):
+    input_dtype, x = dtype_and_x
+    helpers.test_frontend_function(
+        input_dtypes=input_dtype,
+        as_variable_flags=as_variable,
+        with_out=False,
+        num_positional_args=num_positional_args,
+        native_array_flags=native_array,
+        fw=fw,
+        frontend="tensorflow",
+        fn_tree="reduce_variance",
+        input_tensor=np.asarray(x, dtype=input_dtype),
+    )
+
+
+# scalar_mul
+@handle_cmd_line_args
+@given(
+    dtype_and_x=helpers.dtype_and_values(
+        available_dtypes=tuple(
+            set(ivy_np.valid_float_dtypes).intersection(set(ivy_tf.valid_float_dtypes))
+        ), min_num_dims=1, min_dim_size=2
+    ),
+    scalar_val=helpers.list_of_length(x=st.floats(), length=1),
+    as_variable=st.booleans(),
+    num_positional_args=helpers.num_positional_args(
+        fn_name="ivy.functional.frontends.tensorflow.scalar_mul"
+    ),
+    native_array=st.booleans()
+)
+def test_tensorflow_scalar_mul(
+    dtype_and_x, scalar_val, as_variable, num_positional_args, native_array, fw
+):
+    input_dtype, x = dtype_and_x
+    helpers.test_frontend_function(
+        input_dtypes=input_dtype,
+        as_variable_flags=as_variable,
+        with_out=False,
+        num_positional_args=num_positional_args,
+        native_array_flags=native_array,
+        fw=fw,
+        frontend="tensorflow",
+        fn_tree="scalar_mul",
+        scalar=scalar_val[0],
+        x=np.asarray(x, dtype=input_dtype)
     )
 
 
@@ -489,205 +738,41 @@
         input_dtype,
         x,
     ) = dtype_and_x
-=======
-        output_type="int64",
-    )
-
-
-# reduce_max
-@handle_cmd_line_args
-@given(
-    dtype_and_x=helpers.dtype_and_values(
-        available_dtypes=tuple(
-            set(ivy_np.valid_float_dtypes).intersection(set(ivy_tf.valid_float_dtypes))
-        ),
-    ),
-    as_variable=st.booleans(),
-    num_positional_args=helpers.num_positional_args(
-        fn_name="ivy.functional.frontends.tensorflow.reduce_max"
-    ),
-    native_array=st.booleans(),
-)
-def test_tensorflow_reduce_max(
-    dtype_and_x, as_variable, num_positional_args, native_array, fw
-):
-    input_dtype, x = dtype_and_x
->>>>>>> 97aec979
-    helpers.test_frontend_function(
-        input_dtypes=input_dtype,
-        as_variable_flags=as_variable,
-        with_out=False,
-        num_positional_args=num_positional_args,
-        native_array_flags=native_array,
-        fw=fw,
-        frontend="tensorflow",
-<<<<<<< HEAD
+    helpers.test_frontend_function(
+        input_dtypes=input_dtype,
+        as_variable_flags=as_variable,
+        with_out=False,
+        num_positional_args=num_positional_args,
+        native_array_flags=native_array,
+        fw=fw,
+        frontend="tensorflow",
         fn_tree="reduce_all",
-=======
-        fn_tree="reduce_max",
->>>>>>> 97aec979
-        input_tensor=np.asarray(x, dtype=input_dtype),
-    )
-
-
-<<<<<<< HEAD
+        input_tensor=np.asarray(x, dtype=input_dtype),
+    )
+
+
 
 # reduce_sum()
-=======
-# reduce_min
-@handle_cmd_line_args
-@given(
-    dtype_and_x=helpers.dtype_and_values(
-        available_dtypes=tuple(
-            set(ivy_np.valid_float_dtypes).intersection(set(ivy_tf.valid_float_dtypes))
-        ),
-    ),
-    as_variable=st.booleans(),
-    num_positional_args=helpers.num_positional_args(
-        fn_name="ivy.functional.frontends.tensorflow.reduce_min"
-    ),
-    native_array=st.booleans(),
-)
-def test_tensorflow_reduce_min(
-    dtype_and_x, as_variable, num_positional_args, native_array, fw
-):
-    input_dtype, x = dtype_and_x
-    helpers.test_frontend_function(
-        input_dtypes=input_dtype,
-        as_variable_flags=as_variable,
-        with_out=False,
-        num_positional_args=num_positional_args,
-        native_array_flags=native_array,
-        fw=fw,
-        frontend="tensorflow",
-        fn_tree="reduce_min",
-        input_tensor=np.asarray(x, dtype=input_dtype),
-    )
-
-
-# reduce_prod
->>>>>>> 97aec979
-@handle_cmd_line_args
-@given(
-    dtype_and_x=helpers.dtype_and_values(
-        available_dtypes=tuple(
-            set(ivy_np.valid_float_dtypes).intersection(set(ivy_tf.valid_float_dtypes))
-        ),
-    ),
-    as_variable=st.booleans(),
-    num_positional_args=helpers.num_positional_args(
-<<<<<<< HEAD
+@handle_cmd_line_args
+@given(
+    dtype_and_x=helpers.dtype_and_values(
+        available_dtypes=tuple(
+            set(ivy_np.valid_float_dtypes).intersection(set(ivy_tf.valid_float_dtypes))
+        ),
+    ),
+    as_variable=st.booleans(),
+    num_positional_args=helpers.num_positional_args(
         fn_name="ivy.functional.frontends.tensorflow.math.reduce_sum"
-=======
-        fn_name="ivy.functional.frontends.tensorflow.reduce_prod"
-    ),
-    native_array=st.booleans(),
-)
-def test_tensorflow_reduce_prod(
-    dtype_and_x, as_variable, num_positional_args, native_array, fw
-):
-    input_dtype, x = dtype_and_x
-    helpers.test_frontend_function(
-        input_dtypes=input_dtype,
-        as_variable_flags=as_variable,
-        with_out=False,
-        num_positional_args=num_positional_args,
-        native_array_flags=native_array,
-        fw=fw,
-        frontend="tensorflow",
-        fn_tree="reduce_prod",
-        input_tensor=np.asarray(x, dtype=input_dtype),
-    )
-
-
-# reduce_std
-@handle_cmd_line_args
-@given(
-    dtype_and_x=helpers.dtype_and_values(
-        available_dtypes=tuple(
-            set(ivy_np.valid_float_dtypes).intersection(set(ivy_tf.valid_float_dtypes))
-        ),
-    ),
-    as_variable=st.booleans(),
-    num_positional_args=helpers.num_positional_args(
-        fn_name="ivy.functional.frontends.tensorflow.reduce_std"
-    ),
-    native_array=st.booleans(),
-)
-def test_tensorflow_reduce_std(
-    dtype_and_x, as_variable, num_positional_args, native_array, fw
-):
-    input_dtype, x = dtype_and_x
-    helpers.test_frontend_function(
-        input_dtypes=input_dtype,
-        as_variable_flags=as_variable,
-        with_out=False,
-        num_positional_args=num_positional_args,
-        native_array_flags=native_array,
-        fw=fw,
-        frontend="tensorflow",
-        fn_tree="reduce_std",
-        input_tensor=np.asarray(x, dtype=input_dtype),
-    )
-
-
-# asinh
-@handle_cmd_line_args
-@given(
-    dtype_and_x=helpers.dtype_and_values(
-        available_dtypes=tuple(
-            set(ivy_np.valid_float_dtypes).intersection(set(ivy_tf.valid_float_dtypes))
-        ),
-    ),
-    as_variable=st.booleans(),
-    num_positional_args=helpers.num_positional_args(
-        fn_name="ivy.functional.frontends.tensorflow.asinh"
-    ),
-    native_array=st.booleans(),
-)
-def test_tensorflow_asinh(
-    dtype_and_x, as_variable, num_positional_args, native_array, fw
-):
-    input_dtype, x = dtype_and_x
-    helpers.test_frontend_function(
-        input_dtypes=input_dtype,
-        as_variable_flags=as_variable,
-        with_out=False,
-        num_positional_args=num_positional_args,
-        native_array_flags=native_array,
-        fw=fw,
-        frontend="tensorflow",
-        fn_tree="asinh",
-        x=np.asarray(x, dtype=input_dtype)
-    )
-
-
-# reduce_sum
-@handle_cmd_line_args
-@given(
-    dtype_and_x=helpers.dtype_and_values(
-        available_dtypes=tuple(
-            set(ivy_np.valid_float_dtypes).intersection(set(ivy_tf.valid_float_dtypes))
-        ),
-    ),
-    as_variable=st.booleans(),
-    num_positional_args=helpers.num_positional_args(
-        fn_name="ivy.functional.frontends.tensorflow.reduce_sum"
->>>>>>> 97aec979
     ),
     native_array=st.booleans(),
 )
 def test_tensorflow_reduce_sum(
     dtype_and_x, as_variable, num_positional_args, native_array, fw
 ):
-<<<<<<< HEAD
     (
         input_dtype,
         x,
     ) = dtype_and_x
-=======
-    input_dtype, x = dtype_and_x
->>>>>>> 97aec979
     helpers.test_frontend_function(
         input_dtypes=input_dtype,
         as_variable_flags=as_variable,
@@ -698,71 +783,4 @@
         frontend="tensorflow",
         fn_tree="reduce_sum",
         input_tensor=np.asarray(x, dtype=input_dtype),
-<<<<<<< HEAD
-=======
-    )
-
-
-# reduce_variance
-@handle_cmd_line_args
-@given(
-    dtype_and_x=helpers.dtype_and_values(
-        available_dtypes=tuple(
-            set(ivy_np.valid_float_dtypes).intersection(set(ivy_tf.valid_float_dtypes))
-        ),
-    ),
-    as_variable=st.booleans(),
-    num_positional_args=helpers.num_positional_args(
-        fn_name="ivy.functional.frontends.tensorflow.reduce_variance"
-    ),
-    native_array=st.booleans(),
-)
-def test_tensorflow_reduce_variance(
-    dtype_and_x, as_variable, num_positional_args, native_array, fw
-):
-    input_dtype, x = dtype_and_x
-    helpers.test_frontend_function(
-        input_dtypes=input_dtype,
-        as_variable_flags=as_variable,
-        with_out=False,
-        num_positional_args=num_positional_args,
-        native_array_flags=native_array,
-        fw=fw,
-        frontend="tensorflow",
-        fn_tree="reduce_variance",
-        input_tensor=np.asarray(x, dtype=input_dtype),
-    )
-
-
-# scalar_mul
-@handle_cmd_line_args
-@given(
-    dtype_and_x=helpers.dtype_and_values(
-        available_dtypes=tuple(
-            set(ivy_np.valid_float_dtypes).intersection(set(ivy_tf.valid_float_dtypes))
-        ), min_num_dims=1, min_dim_size=2
-    ),
-    scalar_val=helpers.list_of_length(x=st.floats(), length=1),
-    as_variable=st.booleans(),
-    num_positional_args=helpers.num_positional_args(
-        fn_name="ivy.functional.frontends.tensorflow.scalar_mul"
-    ),
-    native_array=st.booleans()
-)
-def test_tensorflow_scalar_mul(
-    dtype_and_x, scalar_val, as_variable, num_positional_args, native_array, fw
-):
-    input_dtype, x = dtype_and_x
-    helpers.test_frontend_function(
-        input_dtypes=input_dtype,
-        as_variable_flags=as_variable,
-        with_out=False,
-        num_positional_args=num_positional_args,
-        native_array_flags=native_array,
-        fw=fw,
-        frontend="tensorflow",
-        fn_tree="scalar_mul",
-        scalar=scalar_val[0],
-        x=np.asarray(x, dtype=input_dtype)
->>>>>>> 97aec979
     )