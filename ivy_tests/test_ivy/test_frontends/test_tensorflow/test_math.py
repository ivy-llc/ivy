# global
import ivy
import numpy as np
from hypothesis import strategies as st, assume

# local
import ivy_tests.test_ivy.helpers as helpers
from ivy_tests.test_ivy.test_functional.test_core.test_statistical import (
    statistical_dtype_values,
)
from ivy_tests.test_ivy.helpers import handle_frontend_test


# imag
@handle_frontend_test(
    fn_tree="tensorflow.math.imag",
    dtype_and_x=helpers.dtype_and_values(
        available_dtypes=helpers.get_dtypes("float_and_complex"),
        min_value=-20,
        max_value=20,
    ),
    test_with_out=st.just(False),
)
def test_tensorflow_imag(
    *,
    dtype_and_x,
    test_flags,
    on_device,
    fn_tree,
    frontend,
):
    input_dtype, x = dtype_and_x
    helpers.test_frontend_function(
        input_dtypes=input_dtype,
        test_flags=test_flags,
        frontend=frontend,
        fn_tree=fn_tree,
        on_device=on_device,
        rtol=1e-2,
        atol=1e-2,
        input=x[0],
    )


# accumulate_n
@handle_frontend_test(
    fn_tree="tensorflow.math.accumulate_n",
    dtype_and_x=helpers.dtype_and_values(
        available_dtypes=tuple([ivy.int64]),
        num_arrays=2,
        shared_dtype=True,
    ),
    test_with_out=st.just(False),
)
def test_tensorflow_accumulate_n(
    *,
    dtype_and_x,
    frontend,
    test_flags,
    fn_tree,
    on_device,
):
    input_dtype, x = dtype_and_x
    helpers.test_frontend_function(
        input_dtypes=input_dtype,
        frontend=frontend,
        test_flags=test_flags,
        fn_tree=fn_tree,
        on_device=on_device,
        inputs=x,
    )


# add
@handle_frontend_test(
    fn_tree="tensorflow.math.add",
    dtype_and_x=helpers.dtype_and_values(
        available_dtypes=helpers.get_dtypes("numeric"),
        num_arrays=2,
        shared_dtype=True,
    ),
    test_with_out=st.just(False),
)
def test_tensorflow_add(
    *,
    dtype_and_x,
    frontend,
    test_flags,
    fn_tree,
    on_device,
):
    input_dtype, x = dtype_and_x
    helpers.test_frontend_function(
        input_dtypes=input_dtype,
        frontend=frontend,
        test_flags=test_flags,
        fn_tree=fn_tree,
        on_device=on_device,
        x=x[0],
        y=x[1],
    )


# sin
@handle_frontend_test(
    fn_tree="tensorflow.math.sin",
    dtype_and_x=helpers.dtype_and_values(available_dtypes=helpers.get_dtypes("float")),
    test_with_out=st.just(False),
)
def test_tensorflow_sin(
    *,
    dtype_and_x,
    frontend,
    test_flags,
    fn_tree,
    on_device,
):
    input_dtype, x = dtype_and_x
    helpers.test_frontend_function(
        input_dtypes=input_dtype,
        frontend=frontend,
        test_flags=test_flags,
        fn_tree=fn_tree,
        on_device=on_device,
        x=x[0],
    )


# tan
@handle_frontend_test(
    fn_tree="tensorflow.math.tan",
    dtype_and_x=helpers.dtype_and_values(available_dtypes=helpers.get_dtypes("float")),
    test_with_out=st.just(False),
)
def test_tensorflow_tan(
    *,
    dtype_and_x,
    frontend,
    test_flags,
    fn_tree,
    on_device,
):
    input_dtype, x = dtype_and_x
    helpers.test_frontend_function(
        input_dtypes=input_dtype,
        frontend=frontend,
        test_flags=test_flags,
        fn_tree=fn_tree,
        on_device=on_device,
        x=x[0],
    )


# exp
@handle_frontend_test(
    fn_tree="tensorflow.math.exp",
    dtype_and_x=helpers.dtype_and_values(available_dtypes=helpers.get_dtypes("float")),
    test_with_out=st.just(False),
)
def test_tensorflow_exp(
    *,
    dtype_and_x,
    frontend,
    test_flags,
    fn_tree,
    on_device,
):
    input_dtype, x = dtype_and_x
    helpers.test_frontend_function(
        input_dtypes=input_dtype,
        frontend=frontend,
        test_flags=test_flags,
        fn_tree=fn_tree,
        on_device=on_device,
        x=x[0],
    )


# expm1
@handle_frontend_test(
    fn_tree="tensorflow.math.expm1",
    dtype_and_x=helpers.dtype_and_values(available_dtypes=helpers.get_dtypes("float")),
    test_with_out=st.just(False),
)
def test_tensorflow_expm1(
    *,
    dtype_and_x,
    frontend,
    test_flags,
    fn_tree,
    on_device,
):
    input_dtype, x = dtype_and_x
    helpers.test_frontend_function(
        input_dtypes=input_dtype,
        frontend=frontend,
        test_flags=test_flags,
        fn_tree=fn_tree,
        on_device=on_device,
        x=x[0],
    )


# sqrt
@handle_frontend_test(
    fn_tree="tensorflow.math.sqrt",
    dtype_and_x=helpers.dtype_and_values(available_dtypes=helpers.get_dtypes("float")),
    test_with_out=st.just(False),
)
def test_tensorflow_sqrt(
    *,
    dtype_and_x,
    frontend,
    test_flags,
    fn_tree,
    on_device,
):
    input_dtype, x = dtype_and_x
    helpers.test_frontend_function(
        input_dtypes=input_dtype,
        frontend=frontend,
        test_flags=test_flags,
        fn_tree=fn_tree,
        on_device=on_device,
        x=x[0],
    )


# multiply
@handle_frontend_test(
    fn_tree="tensorflow.math.multiply",
    dtype_and_x=helpers.dtype_and_values(
        available_dtypes=helpers.get_dtypes("float"),
        num_arrays=2,
        shared_dtype=True,
    ),
    test_with_out=st.just(False),
)
def test_tensorflow_multiply(
    *,
    dtype_and_x,
    frontend,
    test_flags,
    fn_tree,
    on_device,
):
    input_dtype, x = dtype_and_x
    helpers.test_frontend_function(
        input_dtypes=input_dtype,
        frontend=frontend,
        test_flags=test_flags,
        fn_tree=fn_tree,
        on_device=on_device,
        x=x[0],
        y=x[1],
    )


# maximum
@handle_frontend_test(
    fn_tree="tensorflow.math.maximum",
    dtype_and_x=helpers.dtype_and_values(
        available_dtypes=helpers.get_dtypes("float"),
        num_arrays=2,
        shared_dtype=True,
    ),
    test_with_out=st.just(False),
)
def test_tensorflow_maximum(
    *,
    dtype_and_x,
    frontend,
    test_flags,
    fn_tree,
    on_device,
):
    input_dtype, x = dtype_and_x
    helpers.test_frontend_function(
        input_dtypes=input_dtype,
        frontend=frontend,
        test_flags=test_flags,
        fn_tree=fn_tree,
        on_device=on_device,
        x=x[0],
        y=x[1],
    )


# subtract
@handle_frontend_test(
    fn_tree="tensorflow.math.subtract",
    dtype_and_x=helpers.dtype_and_values(
        available_dtypes=helpers.get_dtypes("numeric"),
        num_arrays=2,
        shared_dtype=True,
    ),
    test_with_out=st.just(False),
)
def test_tensorflow_subtract(
    *,
    dtype_and_x,
    frontend,
    test_flags,
    fn_tree,
    on_device,
):
    input_dtype, x = dtype_and_x
    helpers.test_frontend_function(
        input_dtypes=input_dtype,
        frontend=frontend,
        test_flags=test_flags,
        fn_tree=fn_tree,
        on_device=on_device,
        x=x[0],
        y=x[1],
    )


# squared_difference
@handle_frontend_test(
    fn_tree="tensorflow.math.squared_difference",
    dtype_and_x=helpers.dtype_and_values(
        available_dtypes=helpers.get_dtypes("numeric"),
        num_arrays=2,
        shared_dtype=True,
    ),
    test_with_out=st.just(False),
)
def test_tensorflow_squared_difference(
    *,
    dtype_and_x,
    frontend,
    test_flags,
    fn_tree,
    on_device,
):
    input_dtype, x = dtype_and_x
    helpers.test_frontend_function(
        input_dtypes=input_dtype,
        frontend=frontend,
        test_flags=test_flags,
        fn_tree=fn_tree,
        on_device=on_device,
        x=x[0],
        y=x[1],
    )


# logical_not
@handle_frontend_test(
    fn_tree="tensorflow.math.logical_not",
    dtype_and_x=helpers.dtype_and_values(
        available_dtypes=tuple([ivy.bool]),
        num_arrays=2,
        shared_dtype=True,
    ),
    test_with_out=st.just(False),
)
def test_tensorflow_logical_not(
    *,
    dtype_and_x,
    frontend,
    test_flags,
    fn_tree,
    on_device,
):
    input_dtype, x = dtype_and_x
    helpers.test_frontend_function(
        input_dtypes=input_dtype,
        frontend=frontend,
        test_flags=test_flags,
        fn_tree=fn_tree,
        on_device=on_device,
        x=x[0],
    )


# logical_xor
@handle_frontend_test(
    fn_tree="tensorflow.math.logical_xor",
    dtype_and_x=helpers.dtype_and_values(
        available_dtypes=tuple([ivy.bool]),
        num_arrays=2,
        shared_dtype=True,
    ),
    test_with_out=st.just(False),
)
def test_tensorflow_logical_xor(
    *,
    dtype_and_x,
    frontend,
    test_flags,
    fn_tree,
    on_device,
):
    input_dtype, x = dtype_and_x
    helpers.test_frontend_function(
        input_dtypes=input_dtype,
        frontend=frontend,
        test_flags=test_flags,
        fn_tree=fn_tree,
        on_device=on_device,
        x=x[0],
        y=x[1],
    )


# divide
@handle_frontend_test(
    fn_tree="tensorflow.math.divide",
    dtype_and_x=helpers.dtype_and_values(
        available_dtypes=helpers.get_dtypes("float"),
        num_arrays=2,
        shared_dtype=True,
    ),
    test_with_out=st.just(False),
)
def test_tensorflow_divide(
    *,
    dtype_and_x,
    frontend,
    test_flags,
    fn_tree,
    on_device,
):
    input_dtype, x = dtype_and_x
    helpers.test_frontend_function(
        input_dtypes=input_dtype,
        frontend=frontend,
        test_flags=test_flags,
        fn_tree=fn_tree,
        on_device=on_device,
        x=x[0],
        y=x[1],
    )


# negative
@handle_frontend_test(
    fn_tree="tensorflow.math.negative",
    dtype_and_x=helpers.dtype_and_values(
        available_dtypes=st.one_of(
            helpers.get_dtypes("signed_integer"),
            helpers.get_dtypes("float"),
        )
    ),
    test_with_out=st.just(False),
)
def test_tensorflow_negative(
    *,
    dtype_and_x,
    frontend,
    test_flags,
    fn_tree,
    on_device,
):
    input_dtype, x = dtype_and_x
    helpers.test_frontend_function(
        input_dtypes=input_dtype,
        frontend=frontend,
        test_flags=test_flags,
        fn_tree=fn_tree,
        on_device=on_device,
        x=x[0],
    )


# logical_and
@handle_frontend_test(
    fn_tree="tensorflow.math.logical_and",
    dtype_and_x=helpers.dtype_and_values(
        available_dtypes=tuple([ivy.bool]),
        num_arrays=2,
        shared_dtype=True,
    ),
    test_with_out=st.just(False),
)
def test_tensorflow_logical_and(
    *,
    dtype_and_x,
    frontend,
    test_flags,
    fn_tree,
    on_device,
):
    input_dtype, x = dtype_and_x
    helpers.test_frontend_function(
        input_dtypes=input_dtype,
        frontend=frontend,
        test_flags=test_flags,
        fn_tree=fn_tree,
        on_device=on_device,
        x=x[0],
        y=x[1],
    )


# logical_or
@handle_frontend_test(
    fn_tree="tensorflow.math.logical_or",
    dtype_and_x=helpers.dtype_and_values(
        available_dtypes=helpers.get_dtypes("bool"),
        num_arrays=2,
        shared_dtype=True,
    ),
    test_with_out=st.just(False),
)
def test_tensorflow_logical_or(
    *,
    dtype_and_x,
    frontend,
    test_flags,
    fn_tree,
    on_device,
):
    input_dtype, x = dtype_and_x
    helpers.test_frontend_function(
        input_dtypes=input_dtype,
        frontend=frontend,
        test_flags=test_flags,
        fn_tree=fn_tree,
        on_device=on_device,
        x=x[0],
        y=x[1],
    )


# log_sigmoid
@handle_frontend_test(
    fn_tree="tensorflow.math.log_sigmoid",
    dtype_and_x=helpers.dtype_and_values(
        available_dtypes=helpers.get_dtypes("float"),
        large_abs_safety_factor=3,
        small_abs_safety_factor=3,
        safety_factor_scale="linear",
    ),
    test_with_out=st.just(False),
)
def test_tensorflow_log_sigmoid(
    *,
    dtype_and_x,
    frontend,
    test_flags,
    fn_tree,
    on_device,
):
    input_dtype, x = dtype_and_x
    helpers.test_frontend_function(
        input_dtypes=input_dtype,
        frontend=frontend,
        test_flags=test_flags,
        fn_tree=fn_tree,
        on_device=on_device,
        x=x[0],
    )


# log1p
@handle_frontend_test(
    fn_tree="tensorflow.math.log1p",
    dtype_and_x=helpers.dtype_and_values(
        available_dtypes=helpers.get_dtypes("float"),
        safety_factor_scale="log",
    ),
    test_with_out=st.just(False),
)
def test_tensorflow_log1p(
    *,
    dtype_and_x,
    frontend,
    test_flags,
    fn_tree,
    on_device,
):
    input_dtype, x = dtype_and_x
    helpers.test_frontend_function(
        input_dtypes=input_dtype,
        frontend=frontend,
        test_flags=test_flags,
        fn_tree=fn_tree,
        on_device=on_device,
        x=x[0],
    )


# reciprocal
@handle_frontend_test(
    fn_tree="tensorflow.math.reciprocal",
    dtype_and_x=helpers.dtype_and_values(
        available_dtypes=helpers.get_dtypes("numeric"),
        num_arrays=1,
    ),
    test_with_out=st.just(False),
)
def test_tensorflow_reciprocal(
    *,
    dtype_and_x,
    frontend,
    test_flags,
    fn_tree,
    on_device,
):
    input_dtype, x = dtype_and_x
    helpers.test_frontend_function(
        input_dtypes=input_dtype,
        frontend=frontend,
        test_flags=test_flags,
        fn_tree=fn_tree,
        on_device=on_device,
        x=x[0],
    )


# reciprocal_no_nan
@handle_frontend_test(
    fn_tree="tensorflow.math.reciprocal_no_nan",
    dtype_and_x=helpers.dtype_and_values(
        available_dtypes=helpers.get_dtypes("float"),
    ),
    test_with_out=st.just(False),
)
def test_tensorflow_reciprocal_no_nan(
    *,
    dtype_and_x,
    frontend,
    test_flags,
    fn_tree,
    on_device,
):
    input_dtype, x = dtype_and_x
    helpers.test_frontend_function(
        input_dtypes=input_dtype,
        frontend=frontend,
        test_flags=test_flags,
        fn_tree=fn_tree,
        on_device=on_device,
        x=x[0],
    )


# reduce_all()
@handle_frontend_test(
    fn_tree="tensorflow.math.reduce_all",
    dtype_and_x=helpers.dtype_and_values(
        available_dtypes=tuple([ivy.bool]),
    ),
    test_with_out=st.just(False),
)
def test_tensorflow_reduce_all(
    *,
    dtype_and_x,
    frontend,
    test_flags,
    fn_tree,
    on_device,
):
    input_dtype, x = dtype_and_x
    helpers.test_frontend_function(
        input_dtypes=input_dtype,
        frontend=frontend,
        test_flags=test_flags,
        fn_tree=fn_tree,
        on_device=on_device,
        input_tensor=x[0],
    )


# reduce_any
@handle_frontend_test(
    fn_tree="tensorflow.math.reduce_any",
    dtype_and_x=helpers.dtype_and_values(
        available_dtypes=tuple([ivy.bool]),
    ),
    test_with_out=st.just(False),
)
def test_tensorflow_reduce_any(
    *,
    dtype_and_x,
    frontend,
    test_flags,
    fn_tree,
    on_device,
):
    (
        input_dtype,
        x,
    ) = dtype_and_x
    helpers.test_frontend_function(
        input_dtypes=input_dtype,
        frontend=frontend,
        test_flags=test_flags,
        fn_tree=fn_tree,
        on_device=on_device,
        input_tensor=x[0],
    )


# reduce_euclidean_norm
@handle_frontend_test(
    fn_tree="tensorflow.math.reduce_euclidean_norm",
    dtype_and_x=helpers.dtype_and_values(
        available_dtypes=helpers.get_dtypes("float"),
    ),
    test_with_out=st.just(False),
)
def test_tensorflow_reduce_euclidean_norm(
    *,
    dtype_and_x,
    frontend,
    test_flags,
    fn_tree,
    on_device,
):
    (
        input_dtype,
        x,
    ) = dtype_and_x
    helpers.test_frontend_function(
        input_dtypes=input_dtype,
        frontend=frontend,
        test_flags=test_flags,
        fn_tree=fn_tree,
        on_device=on_device,
        input_tensor=x[0],
    )


# reduce_logsumexp
@handle_frontend_test(
    fn_tree="tensorflow.math.reduce_logsumexp",
    dtype_and_x=helpers.dtype_and_values(
        available_dtypes=helpers.get_dtypes("float"),
    ),
    test_with_out=st.just(False),
)
def test_tensorflow_reduce_logsumexp(
    *,
    dtype_and_x,
    frontend,
    test_flags,
    fn_tree,
    on_device,
):
    input_dtype, x = dtype_and_x
    helpers.test_frontend_function(
        input_dtypes=input_dtype,
        frontend=frontend,
        test_flags=test_flags,
        fn_tree=fn_tree,
        on_device=on_device,
        input_tensor=x[0],
    )


# argmax
@handle_frontend_test(
    fn_tree="tensorflow.math.argmax",
    dtype_and_x=statistical_dtype_values(function="argmax"),
    output_type=st.sampled_from(["int16", "uint16", "int32", "int64"]),
    test_with_out=st.just(False),
)
def test_tensorflow_argmax(
    *,
    dtype_and_x,
    frontend,
    test_flags,
    fn_tree,
    on_device,
    output_type,
):
    if ivy.current_backend_str() == "torch":
        assume(output_type != "uint16")
    input_dtype, x, axis = dtype_and_x
    if isinstance(axis, tuple):
        axis = axis[0]
    helpers.test_frontend_function(
        input_dtypes=input_dtype,
        frontend=frontend,
        test_flags=test_flags,
        fn_tree=fn_tree,
        on_device=on_device,
        input=x[0],
        axis=axis,
        output_type=output_type,
    )


# reduce_max
@handle_frontend_test(
    fn_tree="tensorflow.math.reduce_max",
    dtype_and_x=helpers.dtype_and_values(
        available_dtypes=helpers.get_dtypes("float"),
    ),
    test_with_out=st.just(False),
)
def test_tensorflow_reduce_max(
    *,
    dtype_and_x,
    frontend,
    test_flags,
    fn_tree,
    on_device,
):
    input_dtype, x = dtype_and_x
    helpers.test_frontend_function(
        input_dtypes=input_dtype,
        frontend=frontend,
        test_flags=test_flags,
        fn_tree=fn_tree,
        on_device=on_device,
        input_tensor=x[0],
    )


# reduce_min
@handle_frontend_test(
    fn_tree="tensorflow.math.reduce_min",
    dtype_and_x=helpers.dtype_and_values(
        available_dtypes=helpers.get_dtypes("float"),
    ),
    test_with_out=st.just(False),
)
def test_tensorflow_reduce_min(
    *,
    dtype_and_x,
    frontend,
    test_flags,
    fn_tree,
    on_device,
):
    input_dtype, x = dtype_and_x
    helpers.test_frontend_function(
        input_dtypes=input_dtype,
        frontend=frontend,
        test_flags=test_flags,
        fn_tree=fn_tree,
        on_device=on_device,
        input_tensor=x[0],
    )


# reduce_prod
@handle_frontend_test(
    fn_tree="tensorflow.math.reduce_prod",
    dtype_and_x=helpers.dtype_and_values(
        available_dtypes=helpers.get_dtypes("numeric"),
    ),
    test_with_out=st.just(False),
)
def test_tensorflow_reduce_prod(
    *,
    dtype_and_x,
    frontend,
    test_flags,
    fn_tree,
    on_device,
):
    input_dtype, x = dtype_and_x
    helpers.test_frontend_function(
        input_dtypes=input_dtype,
        frontend=frontend,
        test_flags=test_flags,
        fn_tree=fn_tree,
        on_device=on_device,
        input_tensor=x[0],
    )


# reduce_std
@handle_frontend_test(
    fn_tree="tensorflow.math.reduce_std",
    dtype_and_x=helpers.dtype_and_values(
        available_dtypes=helpers.get_dtypes("float"),
    ),
)
def test_tensorflow_reduce_std(
    *,
    dtype_and_x,
    frontend,
    test_flags,
    fn_tree,
    on_device,
):
    input_dtype, x = dtype_and_x
    helpers.test_frontend_function(
        input_dtypes=input_dtype,
        frontend=frontend,
        test_flags=test_flags,
        fn_tree=fn_tree,
        on_device=on_device,
        input_tensor=x[0],
    )


# asinh
@handle_frontend_test(
    fn_tree="tensorflow.math.asinh",
    dtype_and_x=helpers.dtype_and_values(
        available_dtypes=helpers.get_dtypes("float"),
    ),
    test_with_out=st.just(False),
)
def test_tensorflow_asinh(
    *,
    dtype_and_x,
    frontend,
    test_flags,
    fn_tree,
    on_device,
):
    input_dtype, x = dtype_and_x
    helpers.test_frontend_function(
        input_dtypes=input_dtype,
        frontend=frontend,
        test_flags=test_flags,
        fn_tree=fn_tree,
        on_device=on_device,
        x=x[0],
    )


# reduce_sum
@handle_frontend_test(
    fn_tree="tensorflow.math.reduce_sum",
    dtype_and_x=helpers.dtype_and_values(
        available_dtypes=helpers.get_dtypes("numeric"),
    ),
    test_with_out=st.just(False),
)
def test_tensorflow_reduce_sum(
    *,
    dtype_and_x,
    frontend,
    test_flags,
    fn_tree,
    on_device,
):
    input_dtype, x = dtype_and_x
    helpers.test_frontend_function(
        input_dtypes=input_dtype,
        frontend=frontend,
        test_flags=test_flags,
        fn_tree=fn_tree,
        on_device=on_device,
        input_tensor=x[0],
    )


# reduce_mean
@handle_frontend_test(
    fn_tree="tensorflow.math.reduce_mean",
    dtype_and_x=helpers.dtype_and_values(
        available_dtypes=helpers.get_dtypes("float"),
    ),
    test_with_out=st.just(False),
)
def test_tensorflow_reduce_mean(
    *,
    dtype_and_x,
    frontend,
    test_flags,
    fn_tree,
    on_device,
):
    input_dtype, x = dtype_and_x
    helpers.test_frontend_function(
        input_dtypes=input_dtype,
        frontend=frontend,
        test_flags=test_flags,
        fn_tree=fn_tree,
        on_device=on_device,
        input_tensor=x[0],
    )


# reduce_variance
@handle_frontend_test(
    fn_tree="tensorflow.math.reduce_variance",
    dtype_and_x=statistical_dtype_values(
        function="var",
    ),
    test_with_out=st.just(False),
    keepdims=st.booleans(),
)
def test_tensorflow_reduce_variance(
    *,
    dtype_and_x,
    frontend,
    test_flags,
    fn_tree,
    on_device,
    keepdims,
):
    input_dtype, x, axis, ddof = dtype_and_x
    helpers.test_frontend_function(
        input_dtypes=input_dtype,
        frontend=frontend,
        test_flags=test_flags,
        fn_tree=fn_tree,
        on_device=on_device,
        input_tensor=x[0],
        axis=axis,
        atol=1e-2,
        rtol=1e-2,
        keepdims=keepdims,
    )


# scalar_mul
@handle_frontend_test(
    fn_tree="tensorflow.math.scalar_mul",
    dtype_and_x=helpers.dtype_and_values(
        available_dtypes=st.shared(
            helpers.get_dtypes("float", full=False),
            key="shared_dtype",
        ),
        min_num_dims=1,
        min_dim_size=2,
    ),
    scalar_val=helpers.dtype_and_values(
        available_dtypes=st.shared(
            helpers.get_dtypes("float", full=False),
            key="shared_dtype",
        ),
        shape=(1,),
    ),
    test_with_out=st.just(False),
)
def test_tensorflow_scalar_mul(
    *,
    dtype_and_x,
    scalar_val,
    frontend,
    test_flags,
    fn_tree,
    on_device,
):
    input_dtype, x = dtype_and_x
    scalar_dtype, scalar = scalar_val
    helpers.test_frontend_function(
        input_dtypes=input_dtype,
        frontend=frontend,
        test_flags=test_flags,
        fn_tree=fn_tree,
        on_device=on_device,
        scalar=scalar[0][0],
        x=x[0],
    )


# divide_no_nan
@handle_frontend_test(
    fn_tree="tensorflow.math.divide_no_nan",
    dtype_and_x=helpers.dtype_and_values(
        num_arrays=2,
        available_dtypes=helpers.get_dtypes("float"),
        shared_dtype=True,
    ),
    test_with_out=st.just(False),
)
def test_tensorflow_divide_no_nan(
    *,
    dtype_and_x,
    frontend,
    test_flags,
    fn_tree,
    on_device,
):
    input_dtypes, xy = dtype_and_x
    helpers.test_frontend_function(
        input_dtypes=input_dtypes,
        frontend=frontend,
        test_flags=test_flags,
        fn_tree=fn_tree,
        on_device=on_device,
        x=xy[0],
        y=xy[1],
    )


# multiply_no_nan
@handle_frontend_test(
    fn_tree="tensorflow.math.multiply_no_nan",
    dtype_and_x=helpers.dtype_and_values(
        num_arrays=2,
        available_dtypes=helpers.get_dtypes("float"),
        shared_dtype=True,
    ),
    test_with_out=st.just(False),
)
def test_tensorflow_multiply_no_nan(
    *,
    dtype_and_x,
    frontend,
    test_flags,
    fn_tree,
    on_device,
):
    input_dtypes, xy = dtype_and_x
    helpers.test_frontend_function(
        input_dtypes=input_dtypes,
        frontend=frontend,
        test_flags=test_flags,
        fn_tree=fn_tree,
        on_device=on_device,
        x=xy[0],
        y=xy[1],
    )


# erfcinv
@handle_frontend_test(
    fn_tree="tensorflow.math.erfcinv",
    dtype_and_x=helpers.dtype_and_values(
        available_dtypes=helpers.get_dtypes("float"),
    ),
    test_with_out=st.just(False),
)
def test_tensorflow_erfcinv(
    *,
    dtype_and_x,
    frontend,
    test_flags,
    fn_tree,
    on_device,
):
    input_dtype, x = dtype_and_x
    helpers.test_frontend_function(
        input_dtypes=input_dtype,
        frontend=frontend,
        test_flags=test_flags,
        fn_tree=fn_tree,
        on_device=on_device,
        x=x[0],
    )


# is_inf
@handle_frontend_test(
    fn_tree="tensorflow.math.is_inf",
    dtype_and_x=helpers.dtype_and_values(available_dtypes=helpers.get_dtypes("float")),
    test_with_out=st.just(False),
)
def test_tensorflow_is_inf(
    *,
    dtype_and_x,
    frontend,
    test_flags,
    fn_tree,
    on_device,
):
    input_dtype, x = dtype_and_x
    helpers.test_frontend_function(
        input_dtypes=input_dtype,
        frontend=frontend,
        test_flags=test_flags,
        fn_tree=fn_tree,
        on_device=on_device,
        x=x[0],
    )


# is_non_decreasing
@handle_frontend_test(
    fn_tree="tensorflow.math.is_non_decreasing",
    dtype_and_x=helpers.dtype_and_values(
        available_dtypes=helpers.get_dtypes("float"),
    ),
    test_with_out=st.just(False),
)
def test_tensorflow_is_non_decreasing(
    *,
    dtype_and_x,
    frontend,
    test_flags,
    fn_tree,
    on_device,
):
    input_dtype, x = dtype_and_x
    helpers.test_frontend_function(
        input_dtypes=input_dtype,
        frontend=frontend,
        test_flags=test_flags,
        fn_tree=fn_tree,
        on_device=on_device,
        x=x[0],
    )


# is_strictly_increasing
@handle_frontend_test(
    fn_tree="tensorflow.math.is_strictly_increasing",
    dtype_and_x=helpers.dtype_and_values(
        available_dtypes=helpers.get_dtypes("float"),
    ),
    test_with_out=st.just(False),
)
def test_tensorflow_is_strictly_increasing(
    *,
    dtype_and_x,
    frontend,
    test_flags,
    fn_tree,
    on_device,
):
    input_dtype, x = dtype_and_x
    helpers.test_frontend_function(
        input_dtypes=input_dtype,
        frontend=frontend,
        test_flags=test_flags,
        fn_tree=fn_tree,
        on_device=on_device,
        x=x[0],
    )


# count_nonzero
@handle_frontend_test(
    fn_tree="tensorflow.math.count_nonzero",
    dtype_x_axis=helpers.dtype_values_axis(
        available_dtypes=helpers.get_dtypes("numeric")
    ),
    keepdims=st.booleans(),
    dtype=helpers.get_dtypes("numeric"),
    test_with_out=st.just(False),
)
def test_tensorflow_count_nonzero(
    *,
    dtype_x_axis,
    dtype,
    keepdims,
    frontend,
    test_flags,
    fn_tree,
    on_device,
):
    input_dtype, x, axis = dtype_x_axis
    helpers.test_frontend_function(
        input_dtypes=input_dtype,
        frontend=frontend,
        test_flags=test_flags,
        fn_tree=fn_tree,
        on_device=on_device,
        input=x,
        axis=axis,
        keepdims=keepdims,
        dtype=dtype,
    )


# confusion_matrix
@handle_frontend_test(
    fn_tree="tensorflow.math.confusion_matrix",
    dtype_and_x=helpers.dtype_and_values(
        available_dtypes=helpers.get_dtypes("integer"),
        num_arrays=2,
        min_num_dims=1,
        max_num_dims=1,
        min_value=0,
        max_value=4,
        shared_dtype=True,
    ),
    num_classes=st.integers(min_value=5, max_value=10),
    test_with_out=st.just(False),
)
def test_tensorflow_confusion_matrix(
    *,
    dtype_and_x,
    num_classes,
    frontend,
    test_flags,
    fn_tree,
    on_device,
):
    input_dtype, x = dtype_and_x
    helpers.test_frontend_function(
        input_dtypes=input_dtype,
        frontend=frontend,
        test_flags=test_flags,
        fn_tree=fn_tree,
        on_device=on_device,
        labels=x[0],
        predictions=x[1],
        num_classes=num_classes,
    )


# polyval
@handle_frontend_test(
    fn_tree="tensorflow.math.polyval",
    dtype_and_coeffs=helpers.dtype_and_values(
        available_dtypes=helpers.get_dtypes("float"),
        min_num_dims=1,
        max_num_dims=1,
    ),
    dtype_and_x=helpers.dtype_and_values(
        available_dtypes=helpers.get_dtypes("float"),
        num_arrays=1,
        min_num_dims=0,
        max_num_dims=0,
    ),
)
def test_tensorflow_polyval(
    *,
    dtype_and_coeffs,
    dtype_and_x,
    frontend,
    test_flags,
    fn_tree,
    on_device,
):
    dtype_x, x = dtype_and_x
    dtype_coeffs, coeffs = dtype_and_coeffs
    helpers.test_frontend_function(
        input_dtypes=dtype_coeffs + dtype_x,
        frontend=frontend,
        test_flags=test_flags,
        fn_tree=fn_tree,
        on_device=on_device,
        coeffs=coeffs,
        x=x,
    )


# unsorted_segment_mean
@handle_frontend_test(
    fn_tree="tensorflow.math.unsorted_segment_mean",
    data=helpers.array_values(dtype=ivy.int32, shape=(5, 6), min_value=1, max_value=9),
    segment_ids=helpers.array_values(
        dtype=ivy.int32, shape=(5,), min_value=0, max_value=4
    ),
    test_with_out=st.just(False),
)
def test_tensorflow_unsorted_segment_mean(
    *,
    data,
    segment_ids,
    frontend,
    test_flags,
    fn_tree,
    on_device,
):
    helpers.test_frontend_function(
        input_dtypes=[ivy.float32, ivy.int32],
        frontend=frontend,
        test_flags=test_flags,
        fn_tree=fn_tree,
        on_device=on_device,
        data=data,
        segment_ids=segment_ids,
        num_segments=np.max(segment_ids) + 1,
    )


# unsorted_segment_sqrt_n
@handle_frontend_test(
    fn_tree="tensorflow.math.unsorted_segment_sqrt_n",
    data=helpers.array_values(dtype=ivy.int32, shape=(5, 6), min_value=1, max_value=9),
    segment_ids=helpers.array_values(
        dtype=ivy.int32, shape=(5,), min_value=0, max_value=4
    ),
    test_with_out=st.just(False),
)
def test_tensorflow_unsorted_segment_sqrt_n(
    *,
    data,
    segment_ids,
    frontend,
    test_flags,
    fn_tree,
    on_device,
):
    helpers.test_frontend_function(
        input_dtypes=[ivy.float32, ivy.int32],
        frontend=frontend,
        test_flags=test_flags,
        fn_tree=fn_tree,
        on_device=on_device,
        data=data,
        segment_ids=segment_ids,
        num_segments=np.max(segment_ids) + 1,
    )


# zero_fraction
@handle_frontend_test(
    fn_tree="tensorflow.math.zero_fraction",
    dtype_and_x=helpers.dtype_and_values(
        available_dtypes=helpers.get_dtypes("numeric"),
        min_num_dims=1,
    ),
    test_with_out=st.just(False),
)
def test_tensorflow_zero_fraction(
    *,
    dtype_and_x,
    frontend,
    test_flags,
    fn_tree,
    on_device,
):
    input_dtype, x = dtype_and_x
    helpers.test_frontend_function(
        input_dtypes=input_dtype,
        frontend=frontend,
        test_flags=test_flags,
        fn_tree=fn_tree,
        on_device=on_device,
        value=x[0],
    )


# truediv
@handle_frontend_test(
    fn_tree="tensorflow.math.truediv",
    dtype_and_x=helpers.dtype_and_values(
        available_dtypes=helpers.get_dtypes("numeric"),
        num_arrays=2,
        shared_dtype=True,
    ),
    test_with_out=st.just(False),
)
def test_tensorflow_truediv(
    *,
    dtype_and_x,
    frontend,
    test_flags,
    fn_tree,
    on_device,
):
    input_dtype, x = dtype_and_x
    helpers.test_frontend_function(
        input_dtypes=input_dtype,
        frontend=frontend,
        test_flags=test_flags,
        fn_tree=fn_tree,
        on_device=on_device,
        x=x[0],
        y=x[1],
    )


# pow
@handle_frontend_test(
    fn_tree="tensorflow.math.pow",
    dtype_and_x=helpers.dtype_and_values(
        available_dtypes=[
            "float16",
            "float32",
            "float64",
            "int32",
            "int64",
        ],
        num_arrays=2,
        min_value=1,
        max_value=7,
        shared_dtype=True,
    ),
    test_with_out=st.just(False),
)
def test_tensorflow_pow(dtype_and_x, frontend, test_flags, fn_tree):
    input_dtype, x = dtype_and_x
    helpers.test_frontend_function(
        input_dtypes=input_dtype,
        frontend=frontend,
        test_flags=test_flags,
        fn_tree=fn_tree,
        x=x[0],
        y=x[1],
    )


# argmin
@handle_frontend_test(
    fn_tree="tensorflow.math.argmin",
    dtype_and_x=statistical_dtype_values(function="argmin"),
    output_type=st.sampled_from(["int32", "int64"]),
    test_with_out=st.just(False),
)
def test_tensorflow_argmin(
    *,
    dtype_and_x,
    frontend,
    test_flags,
    fn_tree,
    on_device,
    output_type,
):
    input_dtype, x, axis = dtype_and_x
    if isinstance(axis, tuple):
        axis = axis[0]
    helpers.test_frontend_function(
        input_dtypes=input_dtype,
        frontend=frontend,
        test_flags=test_flags,
        fn_tree=fn_tree,
        on_device=on_device,
        input=x[0],
        axis=axis,
        output_type=output_type,
    )


# equal
@handle_frontend_test(
    fn_tree="tensorflow.math.equal",
    dtype_and_x=helpers.dtype_and_values(
        available_dtypes=helpers.get_dtypes("numeric"),
        num_arrays=2,
        shared_dtype=True,
    ),
    test_with_out=st.just(False),
)
def test_tensorflow_equal(
    *,
    dtype_and_x,
    frontend,
    test_flags,
    fn_tree,
    on_device,
):
    input_dtype, x = dtype_and_x
    helpers.test_frontend_function(
        input_dtypes=input_dtype,
        frontend=frontend,
        test_flags=test_flags,
        fn_tree=fn_tree,
        on_device=on_device,
        x=x[0],
        y=x[1],
    )


# not_equal
@handle_frontend_test(
    fn_tree="tensorflow.math.not_equal",
    dtype_and_x=helpers.dtype_and_values(
        available_dtypes=helpers.get_dtypes("numeric"),
        num_arrays=2,
        shared_dtype=True,
    ),
    test_with_out=st.just(False),
)
def test_tensorflow_not_equal(
    *,
    dtype_and_x,
    frontend,
    test_flags,
    fn_tree,
    on_device,
):
    input_dtype, x = dtype_and_x
    helpers.test_frontend_function(
        input_dtypes=input_dtype,
        frontend=frontend,
        test_flags=test_flags,
        fn_tree=fn_tree,
        on_device=on_device,
        x=x[0],
        y=x[1],
    )


# floor
@handle_frontend_test(
    fn_tree="tensorflow.math.floor",
    dtype_and_x=helpers.dtype_and_values(
        available_dtypes=helpers.get_dtypes("float"),
        num_arrays=1,
        min_value=-20,
        max_value=20,
    ),
    test_with_out=st.just(False),
)
def test_tensorflow_floor(
    *,
    dtype_and_x,
    test_flags,
    frontend,
    fn_tree,
    on_device,
):
    input_dtype, x = dtype_and_x
    helpers.test_frontend_function(
        input_dtypes=input_dtype,
        test_flags=test_flags,
        frontend=frontend,
        fn_tree=fn_tree,
        on_device=on_device,
        x=x[0],
    )


# ceil
@handle_frontend_test(
    fn_tree="tensorflow.math.ceil",
    dtype_and_x=helpers.dtype_and_values(
        available_dtypes=helpers.get_dtypes("float"),
        num_arrays=1,
        min_value=-20,
        max_value=20,
    ),
    test_with_out=st.just(False),
)
def test_tensorflow_ceil(
    *,
    dtype_and_x,
    test_flags,
    frontend,
    fn_tree,
    on_device,
):
    input_dtype, x = dtype_and_x
    helpers.test_frontend_function(
        input_dtypes=input_dtype,
        test_flags=test_flags,
        frontend=frontend,
        fn_tree=fn_tree,
        on_device=on_device,
        x=x[0],
    )


# round
@handle_frontend_test(
    fn_tree="tensorflow.math.round",
    dtype_and_x=helpers.dtype_and_values(available_dtypes=helpers.get_dtypes("float")),
    test_with_out=st.just(False),
)
def test_tensorflow_round(
    *,
    dtype_and_x,
    frontend,
    test_flags,
    fn_tree,
    on_device,
):
    input_dtype, x = dtype_and_x
    helpers.test_frontend_function(
        input_dtypes=input_dtype,
        frontend=frontend,
        test_flags=test_flags,
        fn_tree=fn_tree,
        on_device=on_device,
        x=x[0],
    )


# minimum
@handle_frontend_test(
    fn_tree="tensorflow.math.minimum",
    dtype_and_x=helpers.dtype_and_values(
        available_dtypes=helpers.get_dtypes("numeric"),
        num_arrays=2,
        min_value=-20,
        max_value=20,
        shared_dtype=True,
    ),
    test_with_out=st.just(False),
)
def test_tensorflow_minimum(
    *,
    dtype_and_x,
    test_flags,
    frontend,
    fn_tree,
    on_device,
):
    input_dtype, x = dtype_and_x
    helpers.test_frontend_function(
        input_dtypes=input_dtype,
        test_flags=test_flags,
        frontend=frontend,
        fn_tree=fn_tree,
        on_device=on_device,
        x=x[0],
        y=x[1],
    )


# sigmoid
@handle_frontend_test(
    fn_tree="tensorflow.math.sigmoid",
    dtype_and_x=helpers.dtype_and_values(
        available_dtypes=helpers.get_dtypes("float_and_complex"),
        num_arrays=1,
        min_value=-20,
        max_value=20,
    ),
    test_with_out=st.just(False),
)
def test_tensorflow_sigmoid(
    *,
    dtype_and_x,
    test_flags,
    on_device,
    fn_tree,
    frontend,
):
    input_dtype, x = dtype_and_x
    helpers.test_frontend_function(
        input_dtypes=input_dtype,
        test_flags=test_flags,
        frontend=frontend,
        fn_tree=fn_tree,
        on_device=on_device,
        rtol=1e-2,
        atol=1e-2,
        x=x[0],
    )


# tanh
@handle_frontend_test(
    fn_tree="tensorflow.math.tanh",
    dtype_and_x=helpers.dtype_and_values(
        available_dtypes=helpers.get_dtypes("valid"),
    ),
    test_with_out=st.just(False),
)
def test_tensorflow_tanh(
    *,
    dtype_and_x,
    frontend,
    test_flags,
    fn_tree,
    on_device,
):
    input_dtype, x = dtype_and_x
    helpers.test_frontend_function(
        input_dtypes=input_dtype,
        frontend=frontend,
        test_flags=test_flags,
        fn_tree=fn_tree,
        on_device=on_device,
        x=x[0],
    )


# rsqrt
@handle_frontend_test(
    fn_tree="tensorflow.math.rsqrt",
    dtype_and_x=helpers.dtype_and_values(
        available_dtypes=helpers.get_dtypes("float"),
    ),
    test_with_out=st.just(False),
)
def test_tensorflow_rsqrt(
    *,
    dtype_and_x,
    on_device,
    fn_tree,
    frontend,
    test_flags,
):
    input_dtype, x = dtype_and_x
    helpers.test_frontend_function(
        input_dtypes=input_dtype,
        frontend=frontend,
        test_flags=test_flags,
        fn_tree=fn_tree,
        on_device=on_device,
        rtol=1e-02,
        x=x[0],
    )


# nextafter
@handle_frontend_test(
    fn_tree="tensorflow.math.nextafter",
    dtype_and_x=helpers.dtype_and_values(
        available_dtypes=["float32", "float64"],
        num_arrays=2,
        shared_dtype=True,
        min_value=-10,
        max_value=10,
        min_num_dims=1,
        max_num_dims=3,
    ),
    test_with_out=st.just(False),
)
def test_tensorflow_nextafter(
    *,
    dtype_and_x,
    on_device,
    fn_tree,
    frontend,
    test_flags,
):
    input_dtype, x = dtype_and_x
    helpers.test_frontend_function(
        input_dtypes=input_dtype,
        frontend=frontend,
        test_flags=test_flags,
        fn_tree=fn_tree,
        on_device=on_device,
        x1=x[0],
        x2=x[1],
    )


# log_softmax
@handle_frontend_test(
    fn_tree="tensorflow.math.log_softmax",
    dtype_and_x=helpers.dtype_and_values(
        available_dtypes=helpers.get_dtypes("float"),
        min_num_dims=1,
    ),
    test_with_out=st.just(False),
)
def test_tensorflow_log_softmax(
    *,
    dtype_and_x,
    on_device,
    fn_tree,
    frontend,
    test_flags,
):
    input_dtype, x = dtype_and_x
    helpers.test_frontend_function(
        input_dtypes=input_dtype,
        frontend=frontend,
        test_flags=test_flags,
        fn_tree=fn_tree,
        on_device=on_device,
        logits=x[0],
    )


# abs
@handle_frontend_test(
    fn_tree="tensorflow.math.abs",
    dtype_and_x=helpers.dtype_and_values(
        available_dtypes=helpers.get_dtypes("numeric"),
    ),
    test_with_out=st.just(False),
)
def test_tensorflow_abs(
    *,
    dtype_and_x,
    on_device,
    fn_tree,
    frontend,
    test_flags,
):
    input_dtype, x = dtype_and_x
    helpers.test_frontend_function(
        input_dtypes=input_dtype,
        frontend=frontend,
        test_flags=test_flags,
        fn_tree=fn_tree,
        on_device=on_device,
        rtol=1e-02,
        x=x[0],
    )


# asin
@handle_frontend_test(
    fn_tree="tensorflow.math.asin",
    dtype_and_x=helpers.dtype_and_values(
        available_dtypes=helpers.get_dtypes("float"),
        min_value=-1,
        max_value=1,
    ),
    test_with_out=st.just(False),
)
def test_tensorflow_asin(
    *,
    dtype_and_x,
    on_device,
    fn_tree,
    frontend,
    test_flags,
):
    input_dtype, x = dtype_and_x
    helpers.test_frontend_function(
        input_dtypes=input_dtype,
        frontend=frontend,
        test_flags=test_flags,
        fn_tree=fn_tree,
        on_device=on_device,
        x=x[0],
    )


# acos
@handle_frontend_test(
    fn_tree="tensorflow.math.acos",
    dtype_and_x=helpers.dtype_and_values(
        available_dtypes=helpers.get_dtypes("float"),
        min_value=-1,
        max_value=1,
    ),
    test_with_out=st.just(False),
)
def test_tensorflow_acos(
    *,
    dtype_and_x,
    on_device,
    fn_tree,
    frontend,
    test_flags,
):
    input_dtype, x = dtype_and_x
    helpers.test_frontend_function(
        input_dtypes=input_dtype,
        frontend=frontend,
        test_flags=test_flags,
        fn_tree=fn_tree,
        on_device=on_device,
        x=x[0],
    )


# acosh
@handle_frontend_test(
    fn_tree="tensorflow.math.acosh",
    dtype_and_x=helpers.dtype_and_values(
        available_dtypes=helpers.get_dtypes("float_and_complex"),
        small_abs_safety_factor=3,
        safety_factor_scale="log",
    ),
    test_with_out=st.just(False),
)
def test_tensorflow_acosh(
    *,
    dtype_and_x,
    on_device,
    fn_tree,
    frontend,
    test_flags,
):
    input_dtype, x = dtype_and_x
    helpers.test_frontend_function(
        input_dtypes=input_dtype,
        frontend=frontend,
        test_flags=test_flags,
        fn_tree=fn_tree,
        on_device=on_device,
        x=x[0],
    )


# square
@handle_frontend_test(
    fn_tree="tensorflow.math.square",
    dtype_and_x=helpers.dtype_and_values(available_dtypes=helpers.get_dtypes("float")),
    test_with_out=st.just(False),
)
def test_tensorflow_square(
    *,
    dtype_and_x,
    frontend,
    test_flags,
    fn_tree,
    on_device,
):
    input_dtype, x = dtype_and_x
    helpers.test_frontend_function(
        input_dtypes=input_dtype,
        frontend=frontend,
        test_flags=test_flags,
        fn_tree=fn_tree,
        on_device=on_device,
        x=x[0],
    )


# is_nan
@handle_frontend_test(
    fn_tree="tensorflow.math.is_nan",
    dtype_and_x=helpers.dtype_and_values(
        available_dtypes=helpers.get_dtypes("float"),
    ),
    test_with_out=st.just(False),
)
def test_tensorflow_is_nan(
    *,
    dtype_and_x,
    frontend,
    test_flags,
    fn_tree,
    on_device,
):
    input_dtype, x = dtype_and_x
    helpers.test_frontend_function(
        input_dtypes=input_dtype,
        frontend=frontend,
        test_flags=test_flags,
        fn_tree=fn_tree,
        on_device=on_device,
        x=x[0],
    )


# is_finite


@handle_frontend_test(
    fn_tree="tensorflow.math.is_finite",
    dtype_and_x=helpers.dtype_and_values(
        available_dtypes=helpers.get_dtypes("numeric"),
    ),
    test_with_out=st.just(False),
)
def test_tensorflow_is_finite(
    *,
    dtype_and_x,
    on_device,
    fn_tree,
    frontend,
    test_flags,
):
    input_dtype, x = dtype_and_x
    helpers.test_frontend_function(
        input_dtypes=input_dtype,
        frontend=frontend,
        test_flags=test_flags,
        fn_tree=fn_tree,
        on_device=on_device,
        x=x[0],
    )


# atan
@handle_frontend_test(
    fn_tree="tensorflow.math.atan",
    dtype_and_x=helpers.dtype_and_values(available_dtypes=helpers.get_dtypes("float")),
    test_with_out=st.just(False),
)
def test_tensorflow_atan(
    *,
    dtype_and_x,
    frontend,
    test_flags,
    fn_tree,
    on_device,
):
    input_dtype, x = dtype_and_x
    helpers.test_frontend_function(
        input_dtypes=input_dtype,
        frontend=frontend,
        test_flags=test_flags,
        fn_tree=fn_tree,
        on_device=on_device,
        x=x[0],
    )


# log
@handle_frontend_test(
    fn_tree="tensorflow.math.log",
    dtype_and_x=helpers.dtype_and_values(
        available_dtypes=helpers.get_dtypes("float"),
    ),
)
def test_tensorflow_log(
    *,
    dtype_and_x,
    on_device,
    fn_tree,
    frontend,
    test_flags,
):
    input_dtype, x = dtype_and_x
    helpers.test_frontend_function(
        input_dtypes=input_dtype,
        frontend=frontend,
        test_flags=test_flags,
        fn_tree=fn_tree,
        on_device=on_device,
        x=x[0],
    )


# add_n
@handle_frontend_test(
    fn_tree="tensorflow.math.add_n",
    dtype_and_x=helpers.dtype_and_values(
        available_dtypes=helpers.get_dtypes("float"),
    ),
)
def test_tensorflow_add_n(
    *,
    dtype_and_x,
    on_device,
    fn_tree,
    frontend,
    test_flags,
):
    input_dtype, x = dtype_and_x
    helpers.test_frontend_function(
        input_dtypes=input_dtype,
        frontend=frontend,
        test_flags=test_flags,
        fn_tree=fn_tree,
        on_device=on_device,
        x=x[0],
    )


# floormod
@handle_frontend_test(
    fn_tree="tensorflow.math.floormod",
    dtype_and_x=helpers.dtype_and_values(
        available_dtypes=helpers.get_dtypes("numeric"),
        num_arrays=2,
        shared_dtype=True,
    ),
    test_with_out=st.just(False),
)
def test_tensorflow_floormod(
    *,
    dtype_and_x,
    frontend,
    test_flags,
    fn_tree,
    on_device,
):
    input_dtype, x = dtype_and_x
    assume(not np.any(np.isclose(x[0], 0)))
    assume(not np.any(np.isclose(x[1], 0)))
    helpers.test_frontend_function(
        input_dtypes=input_dtype,
        frontend=frontend,
        test_flags=test_flags,
        fn_tree=fn_tree,
        on_device=on_device,
        x=x[0],
        y=x[1],
    )


# greater
@handle_frontend_test(
    fn_tree="tensorflow.math.greater",
    dtype_and_x=helpers.dtype_and_values(
        available_dtypes=helpers.get_dtypes("numeric"),
        num_arrays=2,
        shared_dtype=True,
    ),
    test_with_out=st.just(False),
)
def test_tensorflow_greater(
    *,
    dtype_and_x,
    frontend,
    test_flags,
    fn_tree,
    on_device,
):
    input_dtype, x = dtype_and_x
    helpers.test_frontend_function(
        input_dtypes=input_dtype,
        frontend=frontend,
        test_flags=test_flags,
        fn_tree=fn_tree,
        on_device=on_device,
        x=x[0],
        y=x[1],
    )


@handle_frontend_test(
    fn_tree="tensorflow.math.cos",
    dtype_and_x=helpers.dtype_and_values(
        available_dtypes=helpers.get_dtypes("float"),
    ),
    test_with_out=st.just(False),
)
def test_tensorflow_cos(
    *,
    dtype_and_x,
    on_device,
    fn_tree,
    frontend,
    test_flags,
):
    input_dtype, x = dtype_and_x
    helpers.test_frontend_function(
        input_dtypes=input_dtype,
        frontend=frontend,
        test_flags=test_flags,
        fn_tree=fn_tree,
        on_device=on_device,
        x=x[0],
    )


# sinh
@handle_frontend_test(
    fn_tree="tensorflow.math.sinh",
    dtype_and_x=helpers.dtype_and_values(
        available_dtypes=helpers.get_dtypes("float_and_complex"),
    ),
    test_with_out=st.just(False),
)
def test_tensorflow_sinh(
    *,
    dtype_and_x,
    frontend,
    test_flags,
    fn_tree,
    on_device,
):
    input_dtype, x = dtype_and_x
    helpers.test_frontend_function(
        input_dtypes=input_dtype,
        frontend=frontend,
        test_flags=test_flags,
        fn_tree=fn_tree,
        on_device=on_device,
        x=x[0],
    )


# softmax
@handle_frontend_test(
    fn_tree="tensorflow.math.softmax",
    dtype_and_x=helpers.dtype_and_values(
        available_dtypes=helpers.get_dtypes("float"),
        min_num_dims=1,
    ),
    test_with_out=st.just(False),
)
def test_tensorflow_softmax(
    *,
    dtype_and_x,
    on_device,
    fn_tree,
    frontend,
    test_flags,
):
    input_dtype, x = dtype_and_x
    helpers.test_frontend_function(
        input_dtypes=input_dtype,
        frontend=frontend,
        test_flags=test_flags,
        fn_tree=fn_tree,
        on_device=on_device,
        logits=x[0],
    )


# softplus
@handle_frontend_test(
    fn_tree="tensorflow.math.softplus",
    dtype_and_x=helpers.dtype_and_values(available_dtypes=helpers.get_dtypes("float")),
    test_with_out=st.just(False),
)
def test_tensorflow_softplus(
    *,
    dtype_and_x,
    frontend,
    test_flags,
    fn_tree,
    on_device,
):
    input_dtype, x = dtype_and_x
    helpers.test_frontend_function(
        input_dtypes=input_dtype,
        frontend=frontend,
        test_flags=test_flags,
        fn_tree=fn_tree,
        on_device=on_device,
        features=x[0],
    )


# xlogy
@handle_frontend_test(
    fn_tree="tensorflow.math.xlogy",
    dtype_and_x=helpers.dtype_and_values(
        available_dtypes=helpers.get_dtypes("float_and_complex"),
        num_arrays=2,
        shared_dtype=True,
    ),
    test_with_out=st.just(False),
)
def test_tensorflow_xlogy(
    *,
    dtype_and_x,
    frontend,
    test_flags,
    fn_tree,
    on_device,
):
    input_dtype, xs = dtype_and_x
    helpers.test_frontend_function(
        input_dtypes=input_dtype,
        frontend=frontend,
        test_flags=test_flags,
        fn_tree=fn_tree,
        on_device=on_device,
        x=xs[0],
        y=xs[1],
    )


# cosh
@handle_frontend_test(
    fn_tree="tensorflow.math.cosh",
    dtype_and_x=helpers.dtype_and_values(
        available_dtypes=helpers.get_dtypes("float_and_complex"),
    ),
    test_with_out=st.just(False),
)
def test_tensorflow_cosh(
    *,
    dtype_and_x,
    frontend,
    test_flags,
    fn_tree,
    on_device,
):
    input_dtype, x = dtype_and_x
    helpers.test_frontend_function(
        input_dtypes=input_dtype,
        frontend=frontend,
        test_flags=test_flags,
        fn_tree=fn_tree,
        on_device=on_device,
        x=x[0],
    )


# atan2
@handle_frontend_test(
    fn_tree="tensorflow.math.atan2",
    dtype_and_x=helpers.dtype_and_values(
        available_dtypes=helpers.get_dtypes("float"), num_arrays=2, shared_dtype=True
    ),
    test_with_out=st.just(False),
)
def test_tensorflow_atan2(
    *,
    dtype_and_x,
    frontend,
    test_flags,
    fn_tree,
    on_device,
):
    input_dtype, x = dtype_and_x
    assume(not np.any(np.isclose(x[1], 0)))
    helpers.test_frontend_function(
        input_dtypes=input_dtype,
        frontend=frontend,
        test_flags=test_flags,
        fn_tree=fn_tree,
        on_device=on_device,
        y=x[0],
        x=x[1],
    )


# less_equal
@handle_frontend_test(
    fn_tree="tensorflow.math.less_equal",
    dtype_and_x=helpers.dtype_and_values(
        available_dtypes=helpers.get_dtypes("numeric"),
        num_arrays=2,
        shared_dtype=True,
    ),
    test_with_out=st.just(False),
)
def test_tensorflow_less_equal(
    *,
    dtype_and_x,
    frontend,
    test_flags,
    fn_tree,
    on_device,
):
    input_dtype, x = dtype_and_x
    helpers.test_frontend_function(
        input_dtypes=input_dtype,
        frontend=frontend,
        test_flags=test_flags,
        fn_tree=fn_tree,
        on_device=on_device,
        x=x[0],
        y=x[1],
    )


# less
@handle_frontend_test(
    fn_tree="tensorflow.math.less",
    dtype_and_x=helpers.dtype_and_values(
        available_dtypes=helpers.get_dtypes("numeric"),
        num_arrays=2,
        shared_dtype=True,
    ),
    test_with_out=st.just(False),
)
def test_tensorflow_less(
    *,
    dtype_and_x,
    frontend,
    test_flags,
    fn_tree,
    on_device,
):
    input_dtype, x = dtype_and_x
    helpers.test_frontend_function(
        input_dtypes=input_dtype,
        frontend=frontend,
        test_flags=test_flags,
        fn_tree=fn_tree,
        on_device=on_device,
        x=x[0],
        y=x[1],
    )


# angle
@handle_frontend_test(
    fn_tree="tensorflow.math.angle",
    dtype_and_input=helpers.dtype_and_values(
        available_dtypes=["float64", "complex64", "complex128"],
    ),
)
def test_tensorflow_angle(
    *,
    dtype_and_input,
    frontend,
    test_flags,
    fn_tree,
    on_device,
):
    input_dtype, x = dtype_and_input
    helpers.test_frontend_function(
        input_dtypes=input_dtype,
        frontend=frontend,
        test_flags=test_flags,
        fn_tree=fn_tree,
        on_device=on_device,
        input=x[0],
    )


# zeta
@handle_frontend_test(
    fn_tree="tensorflow.math.zeta",
    dtype_and_x=helpers.dtype_and_values(
        available_dtypes=helpers.get_dtypes("valid"),
        min_num_dims=1,
        max_num_dims=1,
        num_arrays=2,
        shared_dtype=True,
    ),
    test_with_out=st.just(False),
)
def test_tensorflow_zeta(
    *,
    dtype_and_x,
    frontend,
    test_flags,
    fn_tree,
    on_device,
):
    input_dtype, x = dtype_and_x
    helpers.test_frontend_function(
        input_dtypes=input_dtype,
        frontend=frontend,
        test_flags=test_flags,
        fn_tree=fn_tree,
        on_device=on_device,
        x=x[0],
        q=x[1],
    )


# greater_equal
@handle_frontend_test(
    fn_tree="tensorflow.math.greater_equal",
    dtype_and_x=helpers.dtype_and_values(
        available_dtypes=helpers.get_dtypes("numeric"),
        num_arrays=2,
        shared_dtype=True,
    ),
    test_with_out=st.just(False),
)
def test_tensorflow_greater_equal(
    *,
    dtype_and_x,
    frontend,
    test_flags,
    fn_tree,
    on_device,
):
    input_dtype, x = dtype_and_x
    helpers.test_frontend_function(
        input_dtypes=input_dtype,
        frontend=frontend,
        test_flags=test_flags,
        fn_tree=fn_tree,
        on_device=on_device,
        x=x[0],
        y=x[1],
    )


# in_top_k
@handle_frontend_test(
    fn_tree="tensorflow.math.in_top_k",
    dtype_and_x=helpers.dtype_and_values(
        available_dtypes=helpers.get_dtypes("numeric"),
        num_arrays=2,
        shared_dtype=True,
    ),
    k=st.integers(min_value=0, max_value=5),
    test_with_out=st.just(False),
)
def test_tensorflow_in_top_k(
    *, dtype_and_x, frontend, test_flags, fn_tree, on_device, k
):
    input_dtype, x = dtype_and_x
    helpers.test_frontend_function(
        input_dtypes=input_dtype,
        frontend=frontend,
        test_flags=test_flags,
        fn_tree=fn_tree,
        on_device=on_device,
        targets=x[0],
        pred=x[1],
        k=k,
    )


<<<<<<< HEAD
# sign
@handle_frontend_test(
    fn_tree="tensorflow.math.sign",
    dtype_and_x=helpers.dtype_and_values(
        available_dtypes=helpers.get_dtypes("float"),
    ),
    test_with_out=st.just(False),
)
def test_tensorflow_sign(
    *,
    dtype_and_x,
=======
# conj
@handle_frontend_test(
    fn_tree="tensorflow.math.conj",
    dtype_and_input=helpers.dtype_and_values(
        available_dtypes=helpers.get_dtypes("numeric"),
    ),
)
def test_tensorflow_conj(
    *,
    dtype_and_input,
>>>>>>> 7a2af7b8
    frontend,
    test_flags,
    fn_tree,
    on_device,
):
<<<<<<< HEAD
    input_dtype, x = dtype_and_x
=======
    input_dtype, x = dtype_and_input
>>>>>>> 7a2af7b8
    helpers.test_frontend_function(
        input_dtypes=input_dtype,
        frontend=frontend,
        test_flags=test_flags,
        fn_tree=fn_tree,
        on_device=on_device,
        x=x[0],
    )<|MERGE_RESOLUTION|>--- conflicted
+++ resolved
@@ -2529,19 +2529,6 @@
     )
 
 
-<<<<<<< HEAD
-# sign
-@handle_frontend_test(
-    fn_tree="tensorflow.math.sign",
-    dtype_and_x=helpers.dtype_and_values(
-        available_dtypes=helpers.get_dtypes("float"),
-    ),
-    test_with_out=st.just(False),
-)
-def test_tensorflow_sign(
-    *,
-    dtype_and_x,
-=======
 # conj
 @handle_frontend_test(
     fn_tree="tensorflow.math.conj",
@@ -2552,22 +2539,45 @@
 def test_tensorflow_conj(
     *,
     dtype_and_input,
->>>>>>> 7a2af7b8
-    frontend,
-    test_flags,
-    fn_tree,
-    on_device,
-):
-<<<<<<< HEAD
-    input_dtype, x = dtype_and_x
-=======
+    frontend,
+    test_flags,
+    fn_tree,
+    on_device,
+):
     input_dtype, x = dtype_and_input
->>>>>>> 7a2af7b8
-    helpers.test_frontend_function(
-        input_dtypes=input_dtype,
-        frontend=frontend,
-        test_flags=test_flags,
-        fn_tree=fn_tree,
-        on_device=on_device,
-        x=x[0],
-    )+    helpers.test_frontend_function(
+        input_dtypes=input_dtype,
+        frontend=frontend,
+        test_flags=test_flags,
+        fn_tree=fn_tree,
+        on_device=on_device,
+        x=x[0],
+    )
+
+
+# sign
+@handle_frontend_test(
+    fn_tree="tensorflow.math.sign",
+    dtype_and_x=helpers.dtype_and_values(
+        available_dtypes=helpers.get_dtypes("float"),
+    ),
+    test_with_out=st.just(False),
+)
+def test_tensorflow_sign(
+    *,
+    dtype_and_x,
+    frontend,
+    test_flags,
+    fn_tree,
+    on_device,
+):
+    input_dtype, x = dtype_and_x
+    helpers.test_frontend_function(
+        input_dtypes=input_dtype,
+        frontend=frontend,
+        test_flags=test_flags,
+        fn_tree=fn_tree,
+        on_device=on_device,
+        x=x[0],
+    )
+
