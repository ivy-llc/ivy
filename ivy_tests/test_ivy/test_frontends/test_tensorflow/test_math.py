# global
import ivy
import numpy as np
from hypothesis import strategies as st, assume

# local
import ivy_tests.test_ivy.helpers as helpers
from ivy_tests.test_ivy.test_functional.test_core.test_statistical import (
    _statistical_dtype_values,
)
from ivy_tests.test_ivy.helpers import handle_frontend_test


# imag
@handle_frontend_test(
    fn_tree="tensorflow.math.imag",
    dtype_and_x=helpers.dtype_and_values(
        available_dtypes=helpers.get_dtypes("float_and_complex"),
        min_value=-20,
        max_value=20,
    ),
    test_with_out=st.just(False),
)
def test_tensorflow_imag(
    *,
    dtype_and_x,
    test_flags,
    on_device,
    fn_tree,
    frontend,
    backend_fw,
):
    input_dtype, x = dtype_and_x
    helpers.test_frontend_function(
        input_dtypes=input_dtype,
        backend_to_test=backend_fw,
        test_flags=test_flags,
        frontend=frontend,
        fn_tree=fn_tree,
        on_device=on_device,
        rtol=1e-2,
        atol=1e-2,
        input=x[0],
    )


# accumulate_n
@handle_frontend_test(
    fn_tree="tensorflow.math.accumulate_n",
    dtype_and_x=helpers.dtype_and_values(
        available_dtypes=tuple([ivy.int64]),
        num_arrays=helpers.ints(min_value=2, max_value=5),
        shared_dtype=True,
    ),
    test_with_out=st.just(False),
)
def test_tensorflow_accumulate_n(
    *,
    dtype_and_x,
    frontend,
    test_flags,
    fn_tree,
    backend_fw,
    on_device,
):
    input_dtype, x = dtype_and_x
    helpers.test_frontend_function(
        input_dtypes=input_dtype,
        backend_to_test=backend_fw,
        frontend=frontend,
        test_flags=test_flags,
        fn_tree=fn_tree,
        on_device=on_device,
        inputs=x,
    )


# add
@handle_frontend_test(
    fn_tree="tensorflow.math.add",
    dtype_and_x=helpers.dtype_and_values(
        available_dtypes=helpers.get_dtypes("numeric"),
        num_arrays=2,
        shared_dtype=True,
    ),
    test_with_out=st.just(False),
)
def test_tensorflow_add(
    *,
    dtype_and_x,
    frontend,
    test_flags,
    fn_tree,
    backend_fw,
    on_device,
):
    input_dtype, x = dtype_and_x
    helpers.test_frontend_function(
        input_dtypes=input_dtype,
        backend_to_test=backend_fw,
        frontend=frontend,
        test_flags=test_flags,
        fn_tree=fn_tree,
        on_device=on_device,
        x=x[0],
        y=x[1],
    )


# sin
@handle_frontend_test(
    fn_tree="tensorflow.math.sin",
    dtype_and_x=helpers.dtype_and_values(available_dtypes=helpers.get_dtypes("float")),
    test_with_out=st.just(False),
)
def test_tensorflow_sin(
    *,
    dtype_and_x,
    frontend,
    test_flags,
    fn_tree,
    backend_fw,
    on_device,
):
    input_dtype, x = dtype_and_x
    helpers.test_frontend_function(
        input_dtypes=input_dtype,
        backend_to_test=backend_fw,
        frontend=frontend,
        test_flags=test_flags,
        fn_tree=fn_tree,
        on_device=on_device,
        x=x[0],
    )


# tan
@handle_frontend_test(
    fn_tree="tensorflow.math.tan",
    dtype_and_x=helpers.dtype_and_values(available_dtypes=helpers.get_dtypes("float")),
    test_with_out=st.just(False),
)
def test_tensorflow_tan(
    *,
    dtype_and_x,
    frontend,
    test_flags,
    fn_tree,
    backend_fw,
    on_device,
):
    input_dtype, x = dtype_and_x
    helpers.test_frontend_function(
        input_dtypes=input_dtype,
        backend_to_test=backend_fw,
        frontend=frontend,
        test_flags=test_flags,
        fn_tree=fn_tree,
        on_device=on_device,
        x=x[0],
    )


# exp
@handle_frontend_test(
    fn_tree="tensorflow.math.exp",
    dtype_and_x=helpers.dtype_and_values(available_dtypes=helpers.get_dtypes("float")),
    test_with_out=st.just(False),
)
def test_tensorflow_exp(
    *,
    dtype_and_x,
    frontend,
    test_flags,
    fn_tree,
    backend_fw,
    on_device,
):
    input_dtype, x = dtype_and_x
    helpers.test_frontend_function(
        input_dtypes=input_dtype,
        backend_to_test=backend_fw,
        frontend=frontend,
        test_flags=test_flags,
        fn_tree=fn_tree,
        on_device=on_device,
        x=x[0],
    )


# expm1
@handle_frontend_test(
    fn_tree="tensorflow.math.expm1",
    dtype_and_x=helpers.dtype_and_values(available_dtypes=helpers.get_dtypes("float")),
    test_with_out=st.just(False),
)
def test_tensorflow_expm1(
    *,
    dtype_and_x,
    frontend,
    test_flags,
    fn_tree,
    backend_fw,
    on_device,
):
    input_dtype, x = dtype_and_x
    helpers.test_frontend_function(
        input_dtypes=input_dtype,
        backend_to_test=backend_fw,
        frontend=frontend,
        test_flags=test_flags,
        fn_tree=fn_tree,
        on_device=on_device,
        x=x[0],
    )


# sqrt
@handle_frontend_test(
    fn_tree="tensorflow.math.sqrt",
    dtype_and_x=helpers.dtype_and_values(available_dtypes=helpers.get_dtypes("float")),
    test_with_out=st.just(False),
)
def test_tensorflow_sqrt(
    *,
    dtype_and_x,
    frontend,
    test_flags,
    fn_tree,
    backend_fw,
    on_device,
):
    input_dtype, x = dtype_and_x
    helpers.test_frontend_function(
        input_dtypes=input_dtype,
        backend_to_test=backend_fw,
        frontend=frontend,
        test_flags=test_flags,
        fn_tree=fn_tree,
        on_device=on_device,
        x=x[0],
    )


# multiply
@handle_frontend_test(
    fn_tree="tensorflow.math.multiply",
    dtype_and_x=helpers.dtype_and_values(
        available_dtypes=helpers.get_dtypes("float"),
        num_arrays=2,
        shared_dtype=True,
    ),
    test_with_out=st.just(False),
)
def test_tensorflow_multiply(
    *,
    dtype_and_x,
    frontend,
    test_flags,
    fn_tree,
    backend_fw,
    on_device,
):
    input_dtype, x = dtype_and_x
    helpers.test_frontend_function(
        input_dtypes=input_dtype,
        backend_to_test=backend_fw,
        frontend=frontend,
        test_flags=test_flags,
        fn_tree=fn_tree,
        on_device=on_device,
        x=x[0],
        y=x[1],
    )


# maximum
@handle_frontend_test(
    fn_tree="tensorflow.math.maximum",
    dtype_and_x=helpers.dtype_and_values(
        available_dtypes=helpers.get_dtypes("float"),
        num_arrays=2,
        shared_dtype=True,
    ),
    test_with_out=st.just(False),
)
def test_tensorflow_maximum(
    *,
    dtype_and_x,
    frontend,
    test_flags,
    fn_tree,
    backend_fw,
    on_device,
):
    input_dtype, x = dtype_and_x
    helpers.test_frontend_function(
        input_dtypes=input_dtype,
        backend_to_test=backend_fw,
        frontend=frontend,
        test_flags=test_flags,
        fn_tree=fn_tree,
        on_device=on_device,
        x=x[0],
        y=x[1],
    )


# subtract
@handle_frontend_test(
    fn_tree="tensorflow.math.subtract",
    dtype_and_x=helpers.dtype_and_values(
        available_dtypes=helpers.get_dtypes("numeric"),
        num_arrays=2,
        shared_dtype=True,
    ),
    test_with_out=st.just(False),
)
def test_tensorflow_subtract(
    *,
    dtype_and_x,
    frontend,
    test_flags,
    fn_tree,
    backend_fw,
    on_device,
):
    input_dtype, x = dtype_and_x
    helpers.test_frontend_function(
        input_dtypes=input_dtype,
        backend_to_test=backend_fw,
        frontend=frontend,
        test_flags=test_flags,
        fn_tree=fn_tree,
        on_device=on_device,
        x=x[0],
        y=x[1],
    )


# squared_difference
@handle_frontend_test(
    fn_tree="tensorflow.math.squared_difference",
    dtype_and_x=helpers.dtype_and_values(
        available_dtypes=helpers.get_dtypes("numeric"),
        num_arrays=2,
        shared_dtype=True,
    ),
    test_with_out=st.just(False),
)
def test_tensorflow_squared_difference(
    *,
    dtype_and_x,
    frontend,
    test_flags,
    fn_tree,
    backend_fw,
    on_device,
):
    input_dtype, x = dtype_and_x
    helpers.test_frontend_function(
        input_dtypes=input_dtype,
        backend_to_test=backend_fw,
        frontend=frontend,
        test_flags=test_flags,
        fn_tree=fn_tree,
        on_device=on_device,
        x=x[0],
        y=x[1],
    )


# logical_not
@handle_frontend_test(
    fn_tree="tensorflow.math.logical_not",
    dtype_and_x=helpers.dtype_and_values(
        available_dtypes=tuple([ivy.bool]),
        num_arrays=2,
        shared_dtype=True,
    ),
    test_with_out=st.just(False),
)
def test_tensorflow_logical_not(
    *,
    dtype_and_x,
    frontend,
    test_flags,
    fn_tree,
    backend_fw,
    on_device,
):
    input_dtype, x = dtype_and_x
    helpers.test_frontend_function(
        input_dtypes=input_dtype,
        backend_to_test=backend_fw,
        frontend=frontend,
        test_flags=test_flags,
        fn_tree=fn_tree,
        on_device=on_device,
        x=x[0],
    )


# logical_xor
@handle_frontend_test(
    fn_tree="tensorflow.math.logical_xor",
    dtype_and_x=helpers.dtype_and_values(
        available_dtypes=tuple([ivy.bool]),
        num_arrays=2,
        shared_dtype=True,
    ),
    test_with_out=st.just(False),
)
def test_tensorflow_logical_xor(
    *,
    dtype_and_x,
    frontend,
    test_flags,
    fn_tree,
    backend_fw,
    on_device,
):
    input_dtype, x = dtype_and_x
    helpers.test_frontend_function(
        input_dtypes=input_dtype,
        backend_to_test=backend_fw,
        frontend=frontend,
        test_flags=test_flags,
        fn_tree=fn_tree,
        on_device=on_device,
        x=x[0],
        y=x[1],
    )


# divide
@handle_frontend_test(
    fn_tree="tensorflow.math.divide",
    dtype_and_x=helpers.dtype_and_values(
        available_dtypes=helpers.get_dtypes("float"),
        num_arrays=2,
        shared_dtype=True,
    ),
    test_with_out=st.just(False),
)
def test_tensorflow_divide(
    *,
    dtype_and_x,
    frontend,
    test_flags,
    fn_tree,
    backend_fw,
    on_device,
):
    input_dtype, x = dtype_and_x
    helpers.test_frontend_function(
        input_dtypes=input_dtype,
        backend_to_test=backend_fw,
        frontend=frontend,
        test_flags=test_flags,
        fn_tree=fn_tree,
        on_device=on_device,
        x=x[0],
        y=x[1],
    )


# negative
@handle_frontend_test(
    fn_tree="tensorflow.math.negative",
    dtype_and_x=helpers.dtype_and_values(
        available_dtypes=st.one_of(
            helpers.get_dtypes("signed_integer"),
            helpers.get_dtypes("float"),
        )
    ),
    test_with_out=st.just(False),
)
def test_tensorflow_negative(
    *,
    dtype_and_x,
    frontend,
    test_flags,
    fn_tree,
    backend_fw,
    on_device,
):
    input_dtype, x = dtype_and_x
    helpers.test_frontend_function(
        input_dtypes=input_dtype,
        backend_to_test=backend_fw,
        frontend=frontend,
        test_flags=test_flags,
        fn_tree=fn_tree,
        on_device=on_device,
        x=x[0],
    )


# logical_and
@handle_frontend_test(
    fn_tree="tensorflow.math.logical_and",
    dtype_and_x=helpers.dtype_and_values(
        available_dtypes=tuple([ivy.bool]),
        num_arrays=2,
        shared_dtype=True,
    ),
    test_with_out=st.just(False),
)
def test_tensorflow_logical_and(
    *,
    dtype_and_x,
    frontend,
    test_flags,
    fn_tree,
    backend_fw,
    on_device,
):
    input_dtype, x = dtype_and_x
    helpers.test_frontend_function(
        input_dtypes=input_dtype,
        backend_to_test=backend_fw,
        frontend=frontend,
        test_flags=test_flags,
        fn_tree=fn_tree,
        on_device=on_device,
        x=x[0],
        y=x[1],
    )


# logical_or
@handle_frontend_test(
    fn_tree="tensorflow.math.logical_or",
    dtype_and_x=helpers.dtype_and_values(
        available_dtypes=helpers.get_dtypes("bool"),
        num_arrays=2,
        shared_dtype=True,
    ),
    test_with_out=st.just(False),
)
def test_tensorflow_logical_or(
    *,
    dtype_and_x,
    frontend,
    test_flags,
    fn_tree,
    backend_fw,
    on_device,
):
    input_dtype, x = dtype_and_x
    helpers.test_frontend_function(
        input_dtypes=input_dtype,
        backend_to_test=backend_fw,
        frontend=frontend,
        test_flags=test_flags,
        fn_tree=fn_tree,
        on_device=on_device,
        x=x[0],
        y=x[1],
    )


# log_sigmoid
@handle_frontend_test(
    fn_tree="tensorflow.math.log_sigmoid",
    dtype_and_x=helpers.dtype_and_values(
        available_dtypes=helpers.get_dtypes("float"),
        large_abs_safety_factor=3,
        small_abs_safety_factor=3,
        safety_factor_scale="linear",
    ),
    test_with_out=st.just(False),
)
def test_tensorflow_log_sigmoid(
    *,
    dtype_and_x,
    frontend,
    test_flags,
    fn_tree,
    backend_fw,
    on_device,
):
    input_dtype, x = dtype_and_x
    helpers.test_frontend_function(
        input_dtypes=input_dtype,
        backend_to_test=backend_fw,
        frontend=frontend,
        test_flags=test_flags,
        fn_tree=fn_tree,
        on_device=on_device,
        x=x[0],
    )


# log1p
@handle_frontend_test(
    fn_tree="tensorflow.math.log1p",
    dtype_and_x=helpers.dtype_and_values(
        available_dtypes=helpers.get_dtypes("float"),
        safety_factor_scale="log",
    ),
    test_with_out=st.just(False),
)
def test_tensorflow_log1p(
    *,
    dtype_and_x,
    frontend,
    test_flags,
    fn_tree,
    backend_fw,
    on_device,
):
    input_dtype, x = dtype_and_x
    helpers.test_frontend_function(
        input_dtypes=input_dtype,
        backend_to_test=backend_fw,
        frontend=frontend,
        test_flags=test_flags,
        fn_tree=fn_tree,
        on_device=on_device,
        x=x[0],
    )


# reciprocal
@handle_frontend_test(
    fn_tree="tensorflow.math.reciprocal",
    dtype_and_x=helpers.dtype_and_values(
        available_dtypes=helpers.get_dtypes("numeric"),
        num_arrays=1,
    ),
    test_with_out=st.just(False),
)
def test_tensorflow_reciprocal(
    *,
    dtype_and_x,
    frontend,
    test_flags,
    fn_tree,
    backend_fw,
    on_device,
):
    input_dtype, x = dtype_and_x
    helpers.test_frontend_function(
        input_dtypes=input_dtype,
        backend_to_test=backend_fw,
        frontend=frontend,
        test_flags=test_flags,
        fn_tree=fn_tree,
        on_device=on_device,
        rtol=1e-3,
        atol=1e-3,
        x=x[0],
    )


# reciprocal_no_nan
@handle_frontend_test(
    fn_tree="tensorflow.math.reciprocal_no_nan",
    dtype_and_x=helpers.dtype_and_values(
        available_dtypes=helpers.get_dtypes("float"),
    ),
    test_with_out=st.just(False),
)
def test_tensorflow_reciprocal_no_nan(
    *,
    dtype_and_x,
    frontend,
    test_flags,
    fn_tree,
    backend_fw,
    on_device,
):
    input_dtype, x = dtype_and_x
    helpers.test_frontend_function(
        input_dtypes=input_dtype,
        backend_to_test=backend_fw,
        frontend=frontend,
        test_flags=test_flags,
        fn_tree=fn_tree,
        on_device=on_device,
        x=x[0],
    )


# reduce_all()
@handle_frontend_test(
    fn_tree="tensorflow.math.reduce_all",
    dtype_and_x=helpers.dtype_and_values(
        available_dtypes=tuple([ivy.bool]),
    ),
    test_with_out=st.just(False),
)
def test_tensorflow_reduce_all(
    *,
    dtype_and_x,
    frontend,
    test_flags,
    fn_tree,
    backend_fw,
    on_device,
):
    input_dtype, x = dtype_and_x
    helpers.test_frontend_function(
        input_dtypes=input_dtype,
        backend_to_test=backend_fw,
        frontend=frontend,
        test_flags=test_flags,
        fn_tree=fn_tree,
        on_device=on_device,
        input_tensor=x[0],
    )


# reduce_any
@handle_frontend_test(
    fn_tree="tensorflow.math.reduce_any",
    dtype_and_x=helpers.dtype_and_values(
        available_dtypes=tuple([ivy.bool]),
    ),
    test_with_out=st.just(False),
)
def test_tensorflow_reduce_any(
    *,
    dtype_and_x,
    frontend,
    test_flags,
    fn_tree,
    backend_fw,
    on_device,
):
    (
        input_dtype,
        x,
    ) = dtype_and_x
    helpers.test_frontend_function(
        input_dtypes=input_dtype,
        backend_to_test=backend_fw,
        frontend=frontend,
        test_flags=test_flags,
        fn_tree=fn_tree,
        on_device=on_device,
        input_tensor=x[0],
    )


# reduce_euclidean_norm
@handle_frontend_test(
    fn_tree="tensorflow.math.reduce_euclidean_norm",
    dtype_and_x=helpers.dtype_and_values(
        available_dtypes=helpers.get_dtypes("float"),
        max_num_dims=2,
    ),
    test_with_out=st.just(False),
)
def test_tensorflow_reduce_euclidean_norm(
    *,
    dtype_and_x,
    frontend,
    test_flags,
    fn_tree,
    backend_fw,
    on_device,
):
    (
        input_dtype,
        x,
    ) = dtype_and_x
    helpers.test_frontend_function(
        input_dtypes=input_dtype,
        backend_to_test=backend_fw,
        frontend=frontend,
        test_flags=test_flags,
        fn_tree=fn_tree,
        rtol=1e-01,
        atol=1e-01,
        on_device=on_device,
        input_tensor=x[0],
    )


# reduce_logsumexp
@handle_frontend_test(
    fn_tree="tensorflow.math.reduce_logsumexp",
    dtype_and_x=helpers.dtype_and_values(
        available_dtypes=helpers.get_dtypes("float"),
    ),
    test_with_out=st.just(False),
)
def test_tensorflow_reduce_logsumexp(
    *,
    dtype_and_x,
    frontend,
    test_flags,
    fn_tree,
    backend_fw,
    on_device,
):
    input_dtype, x = dtype_and_x
    helpers.test_frontend_function(
        input_dtypes=input_dtype,
        backend_to_test=backend_fw,
        frontend=frontend,
        test_flags=test_flags,
        fn_tree=fn_tree,
        on_device=on_device,
        input_tensor=x[0],
    )


# argmax
@handle_frontend_test(
    fn_tree="tensorflow.math.argmax",
    dtype_and_x=_statistical_dtype_values(function="argmax"),
    output_type=st.sampled_from(["int16", "uint16", "int32", "int64"]),
    test_with_out=st.just(False),
)
def test_tensorflow_argmax(
    *,
    dtype_and_x,
    frontend,
    test_flags,
    fn_tree,
    backend_fw,
    on_device,
    output_type,
):
    if backend_fw in ("torch", "paddle"):
        assume(output_type != "uint16")
    input_dtype, x, axis = dtype_and_x
    if isinstance(axis, tuple):
        axis = axis[0]
    helpers.test_frontend_function(
        input_dtypes=input_dtype,
        backend_to_test=backend_fw,
        frontend=frontend,
        test_flags=test_flags,
        fn_tree=fn_tree,
        on_device=on_device,
        input=x[0],
        axis=axis,
        output_type=output_type,
    )


# reduce_max
@handle_frontend_test(
    fn_tree="tensorflow.math.reduce_max",
    dtype_and_x=helpers.dtype_and_values(
        available_dtypes=helpers.get_dtypes("float"),
    ),
    test_with_out=st.just(False),
)
def test_tensorflow_reduce_max(
    *,
    dtype_and_x,
    frontend,
    test_flags,
    fn_tree,
    backend_fw,
    on_device,
):
    input_dtype, x = dtype_and_x
    helpers.test_frontend_function(
        input_dtypes=input_dtype,
        backend_to_test=backend_fw,
        frontend=frontend,
        test_flags=test_flags,
        fn_tree=fn_tree,
        on_device=on_device,
        input_tensor=x[0],
    )


# reduce_min
@handle_frontend_test(
    fn_tree="tensorflow.math.reduce_min",
    dtype_and_x=helpers.dtype_and_values(
        available_dtypes=helpers.get_dtypes("float"),
    ),
    test_with_out=st.just(False),
)
def test_tensorflow_reduce_min(
    *,
    dtype_and_x,
    frontend,
    test_flags,
    fn_tree,
    backend_fw,
    on_device,
):
    input_dtype, x = dtype_and_x
    helpers.test_frontend_function(
        input_dtypes=input_dtype,
        backend_to_test=backend_fw,
        frontend=frontend,
        test_flags=test_flags,
        fn_tree=fn_tree,
        on_device=on_device,
        input_tensor=x[0],
    )


# reduce_prod
@handle_frontend_test(
    fn_tree="tensorflow.math.reduce_prod",
    dtype_and_x=helpers.dtype_and_values(
        available_dtypes=helpers.get_dtypes("numeric"),
    ),
    test_with_out=st.just(False),
)
def test_tensorflow_reduce_prod(
    *,
    dtype_and_x,
    frontend,
    test_flags,
    fn_tree,
    backend_fw,
    on_device,
):
    input_dtype, x = dtype_and_x
    helpers.test_frontend_function(
        input_dtypes=input_dtype,
        backend_to_test=backend_fw,
        frontend=frontend,
        test_flags=test_flags,
        fn_tree=fn_tree,
        on_device=on_device,
        input_tensor=x[0],
    )


# reduce_std
@handle_frontend_test(
    fn_tree="tensorflow.math.reduce_std",
    dtype_and_x=helpers.dtype_and_values(
        available_dtypes=helpers.get_dtypes("float"),
        large_abs_safety_factor=24,
        small_abs_safety_factor=24,
        safety_factor_scale="log",
    ),
)
def test_tensorflow_reduce_std(
    *,
    dtype_and_x,
    frontend,
    test_flags,
    fn_tree,
    backend_fw,
    on_device,
):
    input_dtype, x = dtype_and_x
    helpers.test_frontend_function(
        input_dtypes=input_dtype,
        backend_to_test=backend_fw,
        frontend=frontend,
        test_flags=test_flags,
        fn_tree=fn_tree,
        on_device=on_device,
        input_tensor=x[0],
    )


# asinh
@handle_frontend_test(
    fn_tree="tensorflow.math.asinh",
    dtype_and_x=helpers.dtype_and_values(
        available_dtypes=helpers.get_dtypes("float"),
    ),
    test_with_out=st.just(False),
)
def test_tensorflow_asinh(
    *,
    dtype_and_x,
    frontend,
    test_flags,
    fn_tree,
    backend_fw,
    on_device,
):
    input_dtype, x = dtype_and_x
    helpers.test_frontend_function(
        input_dtypes=input_dtype,
        backend_to_test=backend_fw,
        frontend=frontend,
        test_flags=test_flags,
        fn_tree=fn_tree,
        on_device=on_device,
        x=x[0],
    )


# reduce_sum
@handle_frontend_test(
    fn_tree="tensorflow.math.reduce_sum",
    dtype_and_x=helpers.dtype_and_values(
        available_dtypes=helpers.get_dtypes("numeric"),
        large_abs_safety_factor=25,
        small_abs_safety_factor=25,
        safety_factor_scale="log",
    ),
    test_with_out=st.just(False),
)
def test_tensorflow_reduce_sum(
    *,
    dtype_and_x,
    frontend,
    test_flags,
    fn_tree,
    backend_fw,
    on_device,
):
    input_dtype, x = dtype_and_x
    helpers.test_frontend_function(
        input_dtypes=input_dtype,
        backend_to_test=backend_fw,
        frontend=frontend,
        test_flags=test_flags,
        fn_tree=fn_tree,
        on_device=on_device,
        rtol=1e-03,
        atol=1e-03,
        input_tensor=x[0],
    )


# reduce_mean
@handle_frontend_test(
    fn_tree="tensorflow.math.reduce_mean",
    dtype_and_x=helpers.dtype_and_values(
        available_dtypes=helpers.get_dtypes("float"),
    ),
    test_with_out=st.just(False),
)
def test_tensorflow_reduce_mean(
    *,
    dtype_and_x,
    frontend,
    test_flags,
    fn_tree,
    backend_fw,
    on_device,
):
    input_dtype, x = dtype_and_x
    helpers.test_frontend_function(
        input_dtypes=input_dtype,
        backend_to_test=backend_fw,
        frontend=frontend,
        test_flags=test_flags,
        fn_tree=fn_tree,
        atol=1e-2,
        rtol=1e-2,
        on_device=on_device,
        input_tensor=x[0],
    )


# reduce_variance
@handle_frontend_test(
    fn_tree="tensorflow.math.reduce_variance",
    dtype_and_x=_statistical_dtype_values(
        function="var",
    ),
    test_with_out=st.just(False),
    keepdims=st.booleans(),
)
def test_tensorflow_reduce_variance(
    *,
    dtype_and_x,
    frontend,
    test_flags,
    fn_tree,
    backend_fw,
    on_device,
    keepdims,
):
    input_dtype, x, axis, ddof = dtype_and_x
    helpers.test_frontend_function(
        input_dtypes=input_dtype,
        backend_to_test=backend_fw,
        frontend=frontend,
        test_flags=test_flags,
        fn_tree=fn_tree,
        on_device=on_device,
        input_tensor=x[0],
        axis=axis,
        atol=1e-2,
        rtol=1e-2,
        keepdims=keepdims,
    )


# scalar_mul
@handle_frontend_test(
    fn_tree="tensorflow.math.scalar_mul",
    dtype_and_x=helpers.dtype_and_values(
        available_dtypes=st.shared(
            helpers.get_dtypes("float", full=False),
            key="shared_dtype",
        ),
        min_num_dims=1,
        min_dim_size=2,
    ),
    scalar_val=helpers.dtype_and_values(
        available_dtypes=st.shared(
            helpers.get_dtypes("float", full=False),
            key="shared_dtype",
        ),
        shape=(1,),
    ),
    test_with_out=st.just(False),
)
def test_tensorflow_scalar_mul(
    *,
    dtype_and_x,
    scalar_val,
    frontend,
    test_flags,
    fn_tree,
    backend_fw,
    on_device,
):
    input_dtype, x = dtype_and_x
    scalar_dtype, scalar = scalar_val
    helpers.test_frontend_function(
        input_dtypes=input_dtype,
        backend_to_test=backend_fw,
        frontend=frontend,
        test_flags=test_flags,
        fn_tree=fn_tree,
        on_device=on_device,
        scalar=scalar[0][0],
        x=x[0],
    )


# divide_no_nan
@handle_frontend_test(
    fn_tree="tensorflow.math.divide_no_nan",
    dtype_and_x=helpers.dtype_and_values(
        num_arrays=2,
        available_dtypes=helpers.get_dtypes("float"),
        shared_dtype=True,
    ),
    test_with_out=st.just(False),
)
def test_tensorflow_divide_no_nan(
    *,
    dtype_and_x,
    frontend,
    test_flags,
    fn_tree,
    backend_fw,
    on_device,
):
    input_dtypes, xy = dtype_and_x
    helpers.test_frontend_function(
        input_dtypes=input_dtypes,
        backend_to_test=backend_fw,
        frontend=frontend,
        test_flags=test_flags,
        fn_tree=fn_tree,
        on_device=on_device,
        x=xy[0],
        y=xy[1],
    )


# multiply_no_nan
@handle_frontend_test(
    fn_tree="tensorflow.math.multiply_no_nan",
    dtype_and_x=helpers.dtype_and_values(
        num_arrays=2,
        available_dtypes=helpers.get_dtypes("float"),
        shared_dtype=True,
    ),
    test_with_out=st.just(False),
)
def test_tensorflow_multiply_no_nan(
    *,
    dtype_and_x,
    frontend,
    test_flags,
    fn_tree,
    backend_fw,
    on_device,
):
    input_dtypes, xy = dtype_and_x
    helpers.test_frontend_function(
        input_dtypes=input_dtypes,
        backend_to_test=backend_fw,
        frontend=frontend,
        test_flags=test_flags,
        fn_tree=fn_tree,
        on_device=on_device,
        x=xy[0],
        y=xy[1],
    )


# erfcinv
@handle_frontend_test(
    fn_tree="tensorflow.math.erfcinv",
    dtype_and_x=helpers.dtype_and_values(
        available_dtypes=helpers.get_dtypes("float"),
    ),
    test_with_out=st.just(False),
)
def test_tensorflow_erfcinv(
    *,
    dtype_and_x,
    frontend,
    test_flags,
    fn_tree,
    backend_fw,
    on_device,
):
    input_dtype, x = dtype_and_x
    helpers.test_frontend_function(
        input_dtypes=input_dtype,
        backend_to_test=backend_fw,
        frontend=frontend,
        test_flags=test_flags,
        fn_tree=fn_tree,
        on_device=on_device,
        x=x[0],
    )


# is_inf
@handle_frontend_test(
    fn_tree="tensorflow.math.is_inf",
    dtype_and_x=helpers.dtype_and_values(available_dtypes=helpers.get_dtypes("float")),
    test_with_out=st.just(False),
)
def test_tensorflow_is_inf(
    *,
    dtype_and_x,
    frontend,
    test_flags,
    fn_tree,
    backend_fw,
    on_device,
):
    input_dtype, x = dtype_and_x
    helpers.test_frontend_function(
        input_dtypes=input_dtype,
        backend_to_test=backend_fw,
        frontend=frontend,
        test_flags=test_flags,
        fn_tree=fn_tree,
        on_device=on_device,
        x=x[0],
    )


# is_non_decreasing
@handle_frontend_test(
    fn_tree="tensorflow.math.is_non_decreasing",
    dtype_and_x=helpers.dtype_and_values(
        available_dtypes=helpers.get_dtypes("float"),
    ),
    test_with_out=st.just(False),
)
def test_tensorflow_is_non_decreasing(
    *,
    dtype_and_x,
    frontend,
    test_flags,
    fn_tree,
    backend_fw,
    on_device,
):
    input_dtype, x = dtype_and_x
    helpers.test_frontend_function(
        input_dtypes=input_dtype,
        backend_to_test=backend_fw,
        frontend=frontend,
        test_flags=test_flags,
        fn_tree=fn_tree,
        on_device=on_device,
        x=x[0],
    )


# is_strictly_increasing
@handle_frontend_test(
    fn_tree="tensorflow.math.is_strictly_increasing",
    dtype_and_x=helpers.dtype_and_values(
        available_dtypes=helpers.get_dtypes("float"),
    ),
    test_with_out=st.just(False),
)
def test_tensorflow_is_strictly_increasing(
    *,
    dtype_and_x,
    frontend,
    test_flags,
    fn_tree,
    backend_fw,
    on_device,
):
    input_dtype, x = dtype_and_x
    helpers.test_frontend_function(
        input_dtypes=input_dtype,
        backend_to_test=backend_fw,
        frontend=frontend,
        test_flags=test_flags,
        fn_tree=fn_tree,
        on_device=on_device,
        x=x[0],
    )


# count_nonzero
@handle_frontend_test(
    fn_tree="tensorflow.math.count_nonzero",
    dtype_x_axis=helpers.dtype_values_axis(
        available_dtypes=helpers.get_dtypes("numeric"),
        valid_axis=True,
        allow_neg_axes=False,
    ),
    keepdims=st.booleans(),
    dtype=helpers.get_dtypes("numeric", full=False),
    test_with_out=st.just(False),
)
def test_tensorflow_count_nonzero(
    *,
    dtype_x_axis,
    dtype,
    keepdims,
    frontend,
    test_flags,
    fn_tree,
    backend_fw,
    on_device,
):
    input_dtype, x, axis = dtype_x_axis
    helpers.test_frontend_function(
        input_dtypes=input_dtype,
        backend_to_test=backend_fw,
        frontend=frontend,
        test_flags=test_flags,
        fn_tree=fn_tree,
        on_device=on_device,
        input=x,
        axis=axis,
        keepdims=keepdims,
        dtype=dtype[0],
    )


# confusion_matrix
@handle_frontend_test(
    fn_tree="tensorflow.math.confusion_matrix",
    dtype_and_x=helpers.dtype_and_values(
        available_dtypes=helpers.get_dtypes("integer"),
        num_arrays=2,
        min_num_dims=1,
        max_num_dims=1,
        min_value=0,
        max_value=4,
        shared_dtype=True,
    ),
    num_classes=st.integers(min_value=5, max_value=10),
    test_with_out=st.just(False),
)
def test_tensorflow_confusion_matrix(
    *,
    dtype_and_x,
    num_classes,
    frontend,
    test_flags,
    fn_tree,
    backend_fw,
    on_device,
):
    input_dtype, x = dtype_and_x
    helpers.test_frontend_function(
        input_dtypes=input_dtype,
        backend_to_test=backend_fw,
        frontend=frontend,
        test_flags=test_flags,
        fn_tree=fn_tree,
        on_device=on_device,
        labels=x[0],
        predictions=x[1],
        num_classes=num_classes,
    )


# polyval
@handle_frontend_test(
    fn_tree="tensorflow.math.polyval",
    dtype_and_coeffs=helpers.dtype_and_values(
        available_dtypes=helpers.get_dtypes("float"),
        min_num_dims=1,
        max_num_dims=1,
    ),
    dtype_and_x=helpers.dtype_and_values(
        available_dtypes=helpers.get_dtypes("float"),
        num_arrays=1,
        min_num_dims=0,
        max_num_dims=0,
    ),
)
def test_tensorflow_polyval(
    *,
    dtype_and_coeffs,
    dtype_and_x,
    frontend,
    test_flags,
    fn_tree,
    backend_fw,
    on_device,
):
    dtype_x, x = dtype_and_x
    dtype_coeffs, coeffs = dtype_and_coeffs
    helpers.test_frontend_function(
        input_dtypes=dtype_coeffs + dtype_x,
        frontend=frontend,
        test_flags=test_flags,
        backend_to_test=backend_fw,
        fn_tree=fn_tree,
        on_device=on_device,
        coeffs=coeffs,
        x=x,
    )


# unsorted_segment_mean
@handle_frontend_test(
    fn_tree="tensorflow.math.unsorted_segment_mean",
    data=helpers.array_values(dtype=ivy.int32, shape=(5, 6), min_value=1, max_value=9),
    segment_ids=helpers.array_values(
        dtype="int32", shape=(5,), min_value=0, max_value=4
    ),
    test_with_out=st.just(False),
)
def test_tensorflow_unsorted_segment_mean(
    *,
    data,
    segment_ids,
    frontend,
    test_flags,
    fn_tree,
    backend_fw,
    on_device,
):
    helpers.test_frontend_function(
        input_dtypes=["int32", "int64"],
        frontend=frontend,
        backend_to_test=backend_fw,
        test_flags=test_flags,
        fn_tree=fn_tree,
        on_device=on_device,
        data=data,
        segment_ids=segment_ids,
        num_segments=np.max(segment_ids) + 1,
    )


# unsorted_segment_sqrt_n
@handle_frontend_test(
    fn_tree="tensorflow.math.unsorted_segment_sqrt_n",
    data=helpers.array_values(dtype=ivy.int32, shape=(5, 6), min_value=1, max_value=9),
    segment_ids=helpers.array_values(
        dtype=ivy.int32, shape=(5,), min_value=0, max_value=4
    ),
    test_with_out=st.just(False),
)
def test_tensorflow_unsorted_segment_sqrt_n(
    *,
    data,
    segment_ids,
    frontend,
    test_flags,
    fn_tree,
    backend_fw,
    on_device,
):
    helpers.test_frontend_function(
        input_dtypes=[ivy.float32, ivy.int32],
        backend_to_test=backend_fw,
        frontend=frontend,
        test_flags=test_flags,
        fn_tree=fn_tree,
        on_device=on_device,
        data=data,
        segment_ids=segment_ids,
        num_segments=np.max(segment_ids) + 1,
    )


# zero_fraction
@handle_frontend_test(
    fn_tree="tensorflow.math.zero_fraction",
    dtype_and_x=helpers.dtype_and_values(
        available_dtypes=helpers.get_dtypes("numeric"),
        large_abs_safety_factor=24,
        small_abs_safety_factor=24,
        safety_factor_scale="log",
        min_num_dims=1,
    ),
    test_with_out=st.just(False),
)
def test_tensorflow_zero_fraction(
    *,
    dtype_and_x,
    frontend,
    test_flags,
    fn_tree,
    backend_fw,
    on_device,
):
    input_dtype, x = dtype_and_x
    helpers.test_frontend_function(
        input_dtypes=input_dtype,
        backend_to_test=backend_fw,
        frontend=frontend,
        test_flags=test_flags,
        fn_tree=fn_tree,
        on_device=on_device,
        value=x[0],
    )


# truediv
@handle_frontend_test(
    fn_tree="tensorflow.math.truediv",
    dtype_and_x=helpers.dtype_and_values(
        available_dtypes=helpers.get_dtypes("numeric"),
        num_arrays=2,
        shared_dtype=True,
        large_abs_safety_factor=24,
        small_abs_safety_factor=24,
        safety_factor_scale="log",
    ),
    test_with_out=st.just(False),
)
def test_tensorflow_truediv(
    *,
    dtype_and_x,
    frontend,
    test_flags,
    fn_tree,
    backend_fw,
    on_device,
):
    input_dtype, x = dtype_and_x
    helpers.test_frontend_function(
        input_dtypes=input_dtype,
        backend_to_test=backend_fw,
        frontend=frontend,
        test_flags=test_flags,
        fn_tree=fn_tree,
        on_device=on_device,
        x=x[0],
        y=x[1],
        rtol=1e-2,
        atol=1e-2,
    )


# pow
@handle_frontend_test(
    fn_tree="tensorflow.math.pow",
    dtype_and_x=helpers.dtype_and_values(
        available_dtypes=[
            "float16",
            "float32",
            "float64",
            "int32",
            "int64",
        ],
        num_arrays=2,
        min_value=1,
        max_value=7,
        shared_dtype=True,
    ),
    test_with_out=st.just(False),
)
def test_tensorflow_pow(dtype_and_x, frontend, test_flags, backend_fw, fn_tree):
    input_dtype, x = dtype_and_x
    helpers.test_frontend_function(
        input_dtypes=input_dtype,
        backend_to_test=backend_fw,
        frontend=frontend,
        test_flags=test_flags,
        fn_tree=fn_tree,
        x=x[0],
        y=x[1],
    )


# argmin
@handle_frontend_test(
    fn_tree="tensorflow.math.argmin",
    dtype_and_x=_statistical_dtype_values(function="argmin"),
    output_type=st.sampled_from(["int32", "int64"]),
    test_with_out=st.just(False),
)
def test_tensorflow_argmin(
    *,
    dtype_and_x,
    frontend,
    test_flags,
    fn_tree,
    backend_fw,
    on_device,
    output_type,
):
    input_dtype, x, axis = dtype_and_x
    if isinstance(axis, tuple):
        axis = axis[0]
    helpers.test_frontend_function(
        input_dtypes=input_dtype,
        backend_to_test=backend_fw,
        frontend=frontend,
        test_flags=test_flags,
        fn_tree=fn_tree,
        on_device=on_device,
        input=x[0],
        axis=axis,
        output_type=output_type,
    )


# equal
@handle_frontend_test(
    fn_tree="tensorflow.math.equal",
    dtype_and_x=helpers.dtype_and_values(
        available_dtypes=helpers.get_dtypes("numeric"),
        num_arrays=2,
        shared_dtype=True,
    ),
    test_with_out=st.just(False),
)
def test_tensorflow_equal(
    *,
    dtype_and_x,
    frontend,
    test_flags,
    fn_tree,
    backend_fw,
    on_device,
):
    input_dtype, x = dtype_and_x
    helpers.test_frontend_function(
        input_dtypes=input_dtype,
        backend_to_test=backend_fw,
        frontend=frontend,
        test_flags=test_flags,
        fn_tree=fn_tree,
        on_device=on_device,
        x=x[0],
        y=x[1],
    )


# not_equal
@handle_frontend_test(
    fn_tree="tensorflow.math.not_equal",
    dtype_and_x=helpers.dtype_and_values(
        available_dtypes=helpers.get_dtypes("valid"),
        num_arrays=2,
        shared_dtype=True,
    ),
    test_with_out=st.just(False),
)
def test_tensorflow_not_equal(
    *,
    dtype_and_x,
    frontend,
    test_flags,
    fn_tree,
    backend_fw,
    on_device,
):
    input_dtype, x = dtype_and_x
    helpers.test_frontend_function(
        input_dtypes=input_dtype,
        backend_to_test=backend_fw,
        frontend=frontend,
        test_flags=test_flags,
        fn_tree=fn_tree,
        on_device=on_device,
        x=x[0],
        y=x[1],
    )


# floor
@handle_frontend_test(
    fn_tree="tensorflow.math.floor",
    dtype_and_x=helpers.dtype_and_values(
        available_dtypes=helpers.get_dtypes("float"),
        num_arrays=1,
        min_value=-20,
        max_value=20,
    ),
    test_with_out=st.just(False),
)
def test_tensorflow_floor(
    *,
    dtype_and_x,
    test_flags,
    frontend,
    backend_fw,
    fn_tree,
    on_device,
):
    input_dtype, x = dtype_and_x
    helpers.test_frontend_function(
        input_dtypes=input_dtype,
        backend_to_test=backend_fw,
        test_flags=test_flags,
        frontend=frontend,
        fn_tree=fn_tree,
        on_device=on_device,
        x=x[0],
    )


# ceil
@handle_frontend_test(
    fn_tree="tensorflow.math.ceil",
    dtype_and_x=helpers.dtype_and_values(
        available_dtypes=helpers.get_dtypes("float"),
        num_arrays=1,
        min_value=-20,
        max_value=20,
    ),
    test_with_out=st.just(False),
)
def test_tensorflow_ceil(
    *,
    dtype_and_x,
    test_flags,
    frontend,
    backend_fw,
    fn_tree,
    on_device,
):
    input_dtype, x = dtype_and_x
    helpers.test_frontend_function(
        input_dtypes=input_dtype,
        backend_to_test=backend_fw,
        test_flags=test_flags,
        frontend=frontend,
        fn_tree=fn_tree,
        on_device=on_device,
        x=x[0],
    )


# round
@handle_frontend_test(
    fn_tree="tensorflow.math.round",
    dtype_and_x=helpers.dtype_and_values(available_dtypes=helpers.get_dtypes("float")),
    test_with_out=st.just(False),
)
def test_tensorflow_round(
    *,
    dtype_and_x,
    frontend,
    test_flags,
    fn_tree,
    backend_fw,
    on_device,
):
    input_dtype, x = dtype_and_x
    helpers.test_frontend_function(
        input_dtypes=input_dtype,
        backend_to_test=backend_fw,
        frontend=frontend,
        test_flags=test_flags,
        fn_tree=fn_tree,
        on_device=on_device,
        x=x[0],
    )


# minimum
@handle_frontend_test(
    fn_tree="tensorflow.math.minimum",
    dtype_and_x=helpers.dtype_and_values(
        available_dtypes=helpers.get_dtypes("numeric"),
        num_arrays=2,
        min_value=-20,
        max_value=20,
        shared_dtype=True,
    ),
    test_with_out=st.just(False),
)
def test_tensorflow_minimum(
    *,
    dtype_and_x,
    test_flags,
    frontend,
    backend_fw,
    fn_tree,
    on_device,
):
    input_dtype, x = dtype_and_x
    helpers.test_frontend_function(
        input_dtypes=input_dtype,
        backend_to_test=backend_fw,
        test_flags=test_flags,
        frontend=frontend,
        fn_tree=fn_tree,
        on_device=on_device,
        x=x[0],
        y=x[1],
    )


# sigmoid
@handle_frontend_test(
    fn_tree="tensorflow.math.sigmoid",
    dtype_and_x=helpers.dtype_and_values(
        available_dtypes=helpers.get_dtypes("float_and_complex"),
        num_arrays=1,
        min_value=-20,
        max_value=20,
    ),
    test_with_out=st.just(False),
)
def test_tensorflow_sigmoid(
    *,
    dtype_and_x,
    test_flags,
    on_device,
    fn_tree,
    frontend,
    backend_fw,
):
    input_dtype, x = dtype_and_x
    helpers.test_frontend_function(
        input_dtypes=input_dtype,
        backend_to_test=backend_fw,
        test_flags=test_flags,
        frontend=frontend,
        fn_tree=fn_tree,
        on_device=on_device,
        rtol=1e-2,
        atol=1e-2,
        x=x[0],
    )


# tanh
@handle_frontend_test(
    fn_tree="tensorflow.math.tanh",
    dtype_and_x=helpers.dtype_and_values(
        available_dtypes=helpers.get_dtypes("valid"),
    ),
    test_with_out=st.just(False),
)
def test_tensorflow_tanh(
    *,
    dtype_and_x,
    frontend,
    test_flags,
    fn_tree,
    backend_fw,
    on_device,
):
    input_dtype, x = dtype_and_x
    helpers.test_frontend_function(
        input_dtypes=input_dtype,
        backend_to_test=backend_fw,
        frontend=frontend,
        test_flags=test_flags,
        fn_tree=fn_tree,
        on_device=on_device,
        x=x[0],
    )


# rsqrt
@handle_frontend_test(
    fn_tree="tensorflow.math.rsqrt",
    dtype_and_x=helpers.dtype_and_values(
        available_dtypes=helpers.get_dtypes("float"),
    ),
    test_with_out=st.just(False),
)
def test_tensorflow_rsqrt(
    *,
    dtype_and_x,
    on_device,
    fn_tree,
    frontend,
    test_flags,
    backend_fw,
):
    input_dtype, x = dtype_and_x
    helpers.test_frontend_function(
        input_dtypes=input_dtype,
        backend_to_test=backend_fw,
        frontend=frontend,
        test_flags=test_flags,
        fn_tree=fn_tree,
        on_device=on_device,
        rtol=1e-02,
        x=x[0],
    )


# nextafter
@handle_frontend_test(
    fn_tree="tensorflow.math.nextafter",
    dtype_and_x=helpers.dtype_and_values(
        available_dtypes=["float32", "float64"],
        num_arrays=2,
        shared_dtype=True,
        min_value=-10,
        max_value=10,
        min_num_dims=1,
        max_num_dims=3,
    ),
    test_with_out=st.just(False),
)
def test_tensorflow_nextafter(
    *,
    dtype_and_x,
    on_device,
    fn_tree,
    frontend,
    test_flags,
    backend_fw,
):
    input_dtype, x = dtype_and_x
    helpers.test_frontend_function(
        input_dtypes=input_dtype,
        backend_to_test=backend_fw,
        frontend=frontend,
        test_flags=test_flags,
        fn_tree=fn_tree,
        on_device=on_device,
        x1=x[0],
        x2=x[1],
    )


# log_softmax
@handle_frontend_test(
    fn_tree="tensorflow.math.log_softmax",
    dtype_and_x=helpers.dtype_and_values(
        available_dtypes=helpers.get_dtypes("float"),
        min_num_dims=1,
    ),
    test_with_out=st.just(False),
)
def test_tensorflow_log_softmax(
    *,
    dtype_and_x,
    on_device,
    fn_tree,
    frontend,
    test_flags,
    backend_fw,
):
    input_dtype, x = dtype_and_x
    helpers.test_frontend_function(
        input_dtypes=input_dtype,
        backend_to_test=backend_fw,
        frontend=frontend,
        test_flags=test_flags,
        fn_tree=fn_tree,
        on_device=on_device,
        logits=x[0],
    )


# abs
@handle_frontend_test(
    fn_tree="tensorflow.math.abs",
    dtype_and_x=helpers.dtype_and_values(
        available_dtypes=helpers.get_dtypes("numeric"),
        large_abs_safety_factor=25,
        small_abs_safety_factor=25,
        safety_factor_scale="log",
    ),
    test_with_out=st.just(False),
)
def test_tensorflow_abs(
    *,
    dtype_and_x,
    on_device,
    fn_tree,
    frontend,
    test_flags,
    backend_fw,
):
    input_dtype, x = dtype_and_x
    helpers.test_frontend_function(
        input_dtypes=input_dtype,
        backend_to_test=backend_fw,
        frontend=frontend,
        test_flags=test_flags,
        fn_tree=fn_tree,
        on_device=on_device,
        rtol=1e-02,
        x=x[0],
    )


# asin
@handle_frontend_test(
    fn_tree="tensorflow.math.asin",
    dtype_and_x=helpers.dtype_and_values(
        available_dtypes=helpers.get_dtypes("float"),
        min_value=-1,
        max_value=1,
    ),
    test_with_out=st.just(False),
)
def test_tensorflow_asin(
    *,
    dtype_and_x,
    on_device,
    fn_tree,
    frontend,
    test_flags,
    backend_fw,
):
    input_dtype, x = dtype_and_x
    helpers.test_frontend_function(
        input_dtypes=input_dtype,
        backend_to_test=backend_fw,
        frontend=frontend,
        test_flags=test_flags,
        fn_tree=fn_tree,
        on_device=on_device,
        x=x[0],
    )


# acos
@handle_frontend_test(
    fn_tree="tensorflow.math.acos",
    dtype_and_x=helpers.dtype_and_values(
        available_dtypes=helpers.get_dtypes("float"),
        min_value=-1,
        max_value=1,
    ),
    test_with_out=st.just(False),
)
def test_tensorflow_acos(
    *,
    dtype_and_x,
    on_device,
    fn_tree,
    frontend,
    test_flags,
    backend_fw,
):
    input_dtype, x = dtype_and_x
    helpers.test_frontend_function(
        input_dtypes=input_dtype,
        backend_to_test=backend_fw,
        frontend=frontend,
        test_flags=test_flags,
        fn_tree=fn_tree,
        on_device=on_device,
        x=x[0],
    )


# acosh
@handle_frontend_test(
    fn_tree="tensorflow.math.acosh",
    dtype_and_x=helpers.dtype_and_values(
        available_dtypes=helpers.get_dtypes("float_and_complex"),
        small_abs_safety_factor=3,
        safety_factor_scale="log",
    ),
    test_with_out=st.just(False),
)
def test_tensorflow_acosh(
    *,
    dtype_and_x,
    on_device,
    fn_tree,
    frontend,
    test_flags,
    backend_fw,
):
    input_dtype, x = dtype_and_x
    helpers.test_frontend_function(
        input_dtypes=input_dtype,
        backend_to_test=backend_fw,
        frontend=frontend,
        test_flags=test_flags,
        fn_tree=fn_tree,
        on_device=on_device,
        rtol=1e-02,
        x=x[0],
    )


# square
@handle_frontend_test(
    fn_tree="tensorflow.math.square",
    dtype_and_x=helpers.dtype_and_values(available_dtypes=helpers.get_dtypes("float")),
    test_with_out=st.just(False),
)
def test_tensorflow_square(
    *,
    dtype_and_x,
    frontend,
    test_flags,
    fn_tree,
    backend_fw,
    on_device,
):
    input_dtype, x = dtype_and_x
    helpers.test_frontend_function(
        input_dtypes=input_dtype,
        backend_to_test=backend_fw,
        frontend=frontend,
        test_flags=test_flags,
        fn_tree=fn_tree,
        on_device=on_device,
        x=x[0],
    )


# is_nan
@handle_frontend_test(
    fn_tree="tensorflow.math.is_nan",
    dtype_and_x=helpers.dtype_and_values(
        available_dtypes=helpers.get_dtypes("float"),
    ),
    test_with_out=st.just(False),
)
def test_tensorflow_is_nan(
    *,
    dtype_and_x,
    frontend,
    test_flags,
    fn_tree,
    backend_fw,
    on_device,
):
    input_dtype, x = dtype_and_x
    helpers.test_frontend_function(
        input_dtypes=input_dtype,
        backend_to_test=backend_fw,
        frontend=frontend,
        test_flags=test_flags,
        fn_tree=fn_tree,
        on_device=on_device,
        x=x[0],
    )


# is_finite


@handle_frontend_test(
    fn_tree="tensorflow.math.is_finite",
    dtype_and_x=helpers.dtype_and_values(
        available_dtypes=helpers.get_dtypes("numeric"),
    ),
    test_with_out=st.just(False),
)
def test_tensorflow_is_finite(
    *,
    dtype_and_x,
    on_device,
    fn_tree,
    frontend,
    test_flags,
    backend_fw,
):
    input_dtype, x = dtype_and_x
    helpers.test_frontend_function(
        input_dtypes=input_dtype,
        backend_to_test=backend_fw,
        frontend=frontend,
        test_flags=test_flags,
        fn_tree=fn_tree,
        on_device=on_device,
        x=x[0],
    )


# atan
@handle_frontend_test(
    fn_tree="tensorflow.math.atan",
    dtype_and_x=helpers.dtype_and_values(available_dtypes=helpers.get_dtypes("float")),
    test_with_out=st.just(False),
)
def test_tensorflow_atan(
    *,
    dtype_and_x,
    frontend,
    test_flags,
    fn_tree,
    backend_fw,
    on_device,
):
    input_dtype, x = dtype_and_x
    helpers.test_frontend_function(
        input_dtypes=input_dtype,
        backend_to_test=backend_fw,
        frontend=frontend,
        test_flags=test_flags,
        fn_tree=fn_tree,
        on_device=on_device,
        x=x[0],
    )


# log
@handle_frontend_test(
    fn_tree="tensorflow.math.log",
    dtype_and_x=helpers.dtype_and_values(
        available_dtypes=helpers.get_dtypes("float"),
    ),
)
def test_tensorflow_log(
    *,
    dtype_and_x,
    on_device,
    fn_tree,
    frontend,
    test_flags,
    backend_fw,
):
    input_dtype, x = dtype_and_x
    helpers.test_frontend_function(
        input_dtypes=input_dtype,
        backend_to_test=backend_fw,
        frontend=frontend,
        test_flags=test_flags,
        fn_tree=fn_tree,
        on_device=on_device,
        x=x[0],
    )


# add_n
@handle_frontend_test(
    fn_tree="tensorflow.math.add_n",
    dtype_and_x=helpers.dtype_and_values(
        available_dtypes=helpers.get_dtypes("float"),
        num_arrays=helpers.ints(min_value=1, max_value=5),
        shared_dtype=True,
    ),
)
def test_tensorflow_add_n(
    *,
    dtype_and_x,
    on_device,
    fn_tree,
    frontend,
    test_flags,
    backend_fw,
):
    input_dtype, x = dtype_and_x
    helpers.test_frontend_function(
        input_dtypes=input_dtype,
        backend_to_test=backend_fw,
        frontend=frontend,
        test_flags=test_flags,
        fn_tree=fn_tree,
        on_device=on_device,
        inputs=x,
    )


# floormod
@handle_frontend_test(
    fn_tree="tensorflow.math.floormod",
    dtype_and_x=helpers.dtype_and_values(
        available_dtypes=helpers.get_dtypes("numeric"),
        num_arrays=2,
        shared_dtype=True,
    ),
    test_with_out=st.just(False),
)
def test_tensorflow_floormod(
    *,
    dtype_and_x,
    frontend,
    test_flags,
    fn_tree,
    backend_fw,
    on_device,
):
    input_dtype, x = dtype_and_x
    assume(not np.any(np.isclose(x[0], 0)))
    assume(not np.any(np.isclose(x[1], 0)))
    helpers.test_frontend_function(
        input_dtypes=input_dtype,
        backend_to_test=backend_fw,
        frontend=frontend,
        test_flags=test_flags,
        fn_tree=fn_tree,
        on_device=on_device,
        x=x[0],
        y=x[1],
    )


# greater
@handle_frontend_test(
    fn_tree="tensorflow.math.greater",
    dtype_and_x=helpers.dtype_and_values(
        available_dtypes=helpers.get_dtypes("numeric"),
        num_arrays=2,
        shared_dtype=True,
    ),
    test_with_out=st.just(False),
)
def test_tensorflow_greater(
    *,
    dtype_and_x,
    frontend,
    test_flags,
    fn_tree,
    backend_fw,
    on_device,
):
    input_dtype, x = dtype_and_x
    helpers.test_frontend_function(
        input_dtypes=input_dtype,
        backend_to_test=backend_fw,
        frontend=frontend,
        test_flags=test_flags,
        fn_tree=fn_tree,
        on_device=on_device,
        x=x[0],
        y=x[1],
    )


@handle_frontend_test(
    fn_tree="tensorflow.math.cos",
    dtype_and_x=helpers.dtype_and_values(
        available_dtypes=helpers.get_dtypes("float"),
    ),
    test_with_out=st.just(False),
)
def test_tensorflow_cos(
    *,
    dtype_and_x,
    on_device,
    fn_tree,
    frontend,
    test_flags,
    backend_fw,
):
    input_dtype, x = dtype_and_x
    helpers.test_frontend_function(
        input_dtypes=input_dtype,
        backend_to_test=backend_fw,
        frontend=frontend,
        test_flags=test_flags,
        fn_tree=fn_tree,
        on_device=on_device,
        x=x[0],
    )


# sinh
@handle_frontend_test(
    fn_tree="tensorflow.math.sinh",
    dtype_and_x=helpers.dtype_and_values(
        available_dtypes=helpers.get_dtypes("float_and_complex"),
    ),
    test_with_out=st.just(False),
)
def test_tensorflow_sinh(
    *,
    dtype_and_x,
    frontend,
    test_flags,
    fn_tree,
    backend_fw,
    on_device,
):
    input_dtype, x = dtype_and_x
    helpers.test_frontend_function(
        input_dtypes=input_dtype,
        backend_to_test=backend_fw,
        frontend=frontend,
        test_flags=test_flags,
        fn_tree=fn_tree,
        on_device=on_device,
        x=x[0],
    )


# softmax
@handle_frontend_test(
    fn_tree="tensorflow.math.softmax",
    dtype_values_axis=helpers.dtype_values_axis(
        available_dtypes=helpers.get_dtypes("float"),
        min_num_dims=1,
        valid_axis=True,
        force_int_axis=True,
        allow_inf=False,
    ),
    test_with_out=st.just(False),
)
def test_tensorflow_softmax(
    *,
    dtype_values_axis,
    on_device,
    fn_tree,
    frontend,
    test_flags,
    backend_fw,
):
    input_dtype, x, axis = dtype_values_axis
    helpers.test_frontend_function(
        input_dtypes=input_dtype,
        backend_to_test=backend_fw,
        frontend=frontend,
        test_flags=test_flags,
        fn_tree=fn_tree,
        on_device=on_device,
        logits=x[0],
        atol=1e-02,
        rtol=1e-2,
        axis=axis,
    )


# softplus
@handle_frontend_test(
    fn_tree="tensorflow.math.softplus",
    dtype_and_x=helpers.dtype_and_values(available_dtypes=helpers.get_dtypes("float")),
    test_with_out=st.just(False),
)
def test_tensorflow_softplus(
    *,
    dtype_and_x,
    frontend,
    test_flags,
    fn_tree,
    backend_fw,
    on_device,
):
    input_dtype, x = dtype_and_x
    helpers.test_frontend_function(
        input_dtypes=input_dtype,
        backend_to_test=backend_fw,
        frontend=frontend,
        test_flags=test_flags,
        fn_tree=fn_tree,
        on_device=on_device,
        features=x[0],
    )


# xlogy
@handle_frontend_test(
    fn_tree="tensorflow.math.xlogy",
    dtype_and_x=helpers.dtype_and_values(
        available_dtypes=helpers.get_dtypes("float_and_complex"),
        num_arrays=2,
        shared_dtype=True,
    ),
    test_with_out=st.just(False),
)
def test_tensorflow_xlogy(
    *,
    dtype_and_x,
    frontend,
    test_flags,
    fn_tree,
    backend_fw,
    on_device,
):
    input_dtype, xs = dtype_and_x
    helpers.test_frontend_function(
        input_dtypes=input_dtype,
        backend_to_test=backend_fw,
        frontend=frontend,
        test_flags=test_flags,
        fn_tree=fn_tree,
        on_device=on_device,
        x=xs[0],
        y=xs[1],
    )


# cosh
@handle_frontend_test(
    fn_tree="tensorflow.math.cosh",
    dtype_and_x=helpers.dtype_and_values(
        available_dtypes=helpers.get_dtypes("float_and_complex"),
    ),
    test_with_out=st.just(False),
)
def test_tensorflow_cosh(
    *,
    dtype_and_x,
    frontend,
    test_flags,
    fn_tree,
    backend_fw,
    on_device,
):
    input_dtype, x = dtype_and_x
    helpers.test_frontend_function(
        input_dtypes=input_dtype,
        backend_to_test=backend_fw,
        frontend=frontend,
        test_flags=test_flags,
        fn_tree=fn_tree,
        on_device=on_device,
        x=x[0],
    )


# atan2
@handle_frontend_test(
    fn_tree="tensorflow.math.atan2",
    dtype_and_x=helpers.dtype_and_values(
        available_dtypes=helpers.get_dtypes("float"), num_arrays=2, shared_dtype=True
    ),
    test_with_out=st.just(False),
)
def test_tensorflow_atan2(
    *,
    dtype_and_x,
    frontend,
    test_flags,
    fn_tree,
    backend_fw,
    on_device,
):
    input_dtype, x = dtype_and_x
    assume(not np.any(np.isclose(x[1], 0)))
    helpers.test_frontend_function(
        input_dtypes=input_dtype,
        backend_to_test=backend_fw,
        frontend=frontend,
        test_flags=test_flags,
        fn_tree=fn_tree,
        on_device=on_device,
        y=x[0],
        x=x[1],
    )


# less_equal
@handle_frontend_test(
    fn_tree="tensorflow.math.less_equal",
    dtype_and_x=helpers.dtype_and_values(
        available_dtypes=helpers.get_dtypes("numeric"),
        num_arrays=2,
        shared_dtype=True,
    ),
    test_with_out=st.just(False),
)
def test_tensorflow_less_equal(
    *,
    dtype_and_x,
    frontend,
    test_flags,
    fn_tree,
    backend_fw,
    on_device,
):
    input_dtype, x = dtype_and_x
    helpers.test_frontend_function(
        input_dtypes=input_dtype,
        backend_to_test=backend_fw,
        frontend=frontend,
        test_flags=test_flags,
        fn_tree=fn_tree,
        on_device=on_device,
        x=x[0],
        y=x[1],
    )


# less
@handle_frontend_test(
    fn_tree="tensorflow.math.less",
    dtype_and_x=helpers.dtype_and_values(
        available_dtypes=helpers.get_dtypes("numeric"),
        num_arrays=2,
        shared_dtype=True,
    ),
    test_with_out=st.just(False),
)
def test_tensorflow_less(
    *,
    dtype_and_x,
    frontend,
    test_flags,
    fn_tree,
    backend_fw,
    on_device,
):
    input_dtype, x = dtype_and_x
    helpers.test_frontend_function(
        input_dtypes=input_dtype,
        backend_to_test=backend_fw,
        frontend=frontend,
        test_flags=test_flags,
        fn_tree=fn_tree,
        on_device=on_device,
        x=x[0],
        y=x[1],
    )


# angle
@handle_frontend_test(
    fn_tree="tensorflow.math.angle",
    dtype_and_input=helpers.dtype_and_values(
        available_dtypes=["float64", "complex64", "complex128"],
    ),
)
def test_tensorflow_angle(
    *,
    dtype_and_input,
    frontend,
    test_flags,
    fn_tree,
    backend_fw,
    on_device,
):
    input_dtype, x = dtype_and_input
    helpers.test_frontend_function(
        input_dtypes=input_dtype,
        backend_to_test=backend_fw,
        frontend=frontend,
        test_flags=test_flags,
        fn_tree=fn_tree,
        on_device=on_device,
        input=x[0],
    )


# zeta
@handle_frontend_test(
    fn_tree="tensorflow.math.zeta",
    dtype_and_x=helpers.dtype_and_values(
        available_dtypes=helpers.get_dtypes("valid"),
        min_num_dims=1,
        max_num_dims=1,
        num_arrays=2,
        shared_dtype=True,
    ),
    test_with_out=st.just(False),
)
def test_tensorflow_zeta(
    *,
    dtype_and_x,
    frontend,
    test_flags,
    fn_tree,
    backend_fw,
    on_device,
):
    input_dtype, x = dtype_and_x
    helpers.test_frontend_function(
        input_dtypes=input_dtype,
        backend_to_test=backend_fw,
        frontend=frontend,
        test_flags=test_flags,
        fn_tree=fn_tree,
        on_device=on_device,
        x=x[0],
        q=x[1],
    )


# greater_equal
@handle_frontend_test(
    fn_tree="tensorflow.math.greater_equal",
    dtype_and_x=helpers.dtype_and_values(
        available_dtypes=helpers.get_dtypes("numeric"),
        num_arrays=2,
        shared_dtype=True,
    ),
    test_with_out=st.just(False),
)
def test_tensorflow_greater_equal(
    *,
    dtype_and_x,
    frontend,
    test_flags,
    fn_tree,
    backend_fw,
    on_device,
):
    input_dtype, x = dtype_and_x
    helpers.test_frontend_function(
        input_dtypes=input_dtype,
        backend_to_test=backend_fw,
        frontend=frontend,
        test_flags=test_flags,
        fn_tree=fn_tree,
        on_device=on_device,
        x=x[0],
        y=x[1],
    )


# in_top_k
@handle_frontend_test(
    fn_tree="tensorflow.math.in_top_k",
    dtype_and_x=helpers.dtype_and_values(
        available_dtypes=helpers.get_dtypes("numeric"),
        num_arrays=2,
        shared_dtype=True,
    ),
    k=st.integers(min_value=0, max_value=5),
    test_with_out=st.just(False),
)
def test_tensorflow_in_top_k(
    *, dtype_and_x, frontend, test_flags, backend_fw, fn_tree, on_device, k
):
    input_dtype, x = dtype_and_x
    helpers.test_frontend_function(
        input_dtypes=input_dtype,
        backend_to_test=backend_fw,
        frontend=frontend,
        test_flags=test_flags,
        fn_tree=fn_tree,
        on_device=on_device,
        targets=x[0],
        pred=x[1],
        k=k,
    )


# conj
@handle_frontend_test(
    fn_tree="tensorflow.math.conj",
    dtype_and_input=helpers.dtype_and_values(
        available_dtypes=helpers.get_dtypes("numeric"),
    ),
)
def test_tensorflow_conj(
    *,
    dtype_and_input,
    frontend,
    test_flags,
    fn_tree,
    backend_fw,
    on_device,
):
    input_dtype, x = dtype_and_input
    helpers.test_frontend_function(
        input_dtypes=input_dtype,
        backend_to_test=backend_fw,
        frontend=frontend,
        test_flags=test_flags,
        fn_tree=fn_tree,
        on_device=on_device,
        x=x[0],
    )


# top_k
@handle_frontend_test(
    fn_tree="tensorflow.math.top_k",
    dtype_and_x=helpers.dtype_and_values(
        available_dtypes=helpers.get_dtypes("numeric"),
        shared_dtype=True,
    ),
    k=st.integers(min_value=0, max_value=5),
    sorted=st.booleans(),
    test_with_out=st.just(False),
)
def test_tensorflow_top_k(
    *, dtype_and_x, frontend, test_flags, fn_tree, on_device, k, backend_fw
):
    input_dtype, x = dtype_and_x
    helpers.test_frontend_function(
        input_dtypes=input_dtype,
        backend_to_test=backend_fw,
        frontend=frontend,
        test_flags=test_flags,
        fn_tree=fn_tree,
        on_device=on_device,
        input=x[0],
        k=k,
        sorted=sorted,
    )


# real
@handle_frontend_test(
    fn_tree="tensorflow.math.real",
    dtype_and_x=helpers.dtype_and_values(
        available_dtypes=helpers.get_dtypes("numeric"),
    ),
    test_with_out=st.just(False),
)
def test_tensorflow_real(
    *,
    dtype_and_x,
    frontend,
    backend_fw,
    test_flags,
    fn_tree,
    on_device,
):
    input_dtype, x = dtype_and_x
    helpers.test_frontend_function(
        input_dtypes=input_dtype,
        frontend=frontend,
        backend_to_test=backend_fw,
        test_flags=test_flags,
        fn_tree=fn_tree,
        on_device=on_device,
        input=x[0],
    )


# atanh
@handle_frontend_test(
    fn_tree="tensorflow.math.atanh",
    dtype_and_x=helpers.dtype_and_values(
        available_dtypes=helpers.get_dtypes("float_and_complex"),
    ),
    test_with_out=st.just(False),
)
def test_tensorflow_atanh(
    *,
    dtype_and_x,
    on_device,
    fn_tree,
    backend_fw,
    frontend,
    test_flags,
):
    input_dtype, x = dtype_and_x
    helpers.test_frontend_function(
        input_dtypes=input_dtype,
        frontend=frontend,
        backend_to_test=backend_fw,
        test_flags=test_flags,
        fn_tree=fn_tree,
        on_device=on_device,
        x=x[0],
    )


# bincount
@handle_frontend_test(
    fn_tree="tensorflow.math.bincount",
    dtype_and_x=helpers.dtype_and_values(
        available_dtypes=helpers.get_dtypes("integer"),
        min_value=1,
        max_value=2,
        shape=st.shared(
            helpers.get_shape(
                min_num_dims=1,
                max_num_dims=1,
            ),
            key="a_s_d",
        ),
    ),
    test_with_out=st.just(False),
)
def test_tensorflow_bincount(
    *,
    dtype_and_x,
    on_device,
    fn_tree,
    frontend,
    test_flags,
):
    input_dtype, x = dtype_and_x
    helpers.test_frontend_function(
        input_dtypes=input_dtype,
        frontend=frontend,
        test_flags=test_flags,
        fn_tree=fn_tree,
        on_device=on_device,
        arr=x[0],
        weights=None,
        minlength=0,
    )


<<<<<<< HEAD
# xlog1py
@handle_frontend_test(
    fn_tree="tensorflow.math.xlog1py",
    dtype_and_x=helpers.dtype_and_values(
        available_dtypes=helpers.get_dtypes("float_and_complex"),
        num_arrays=2,
        shared_dtype=True,
        allow_inf=False,
=======
@handle_frontend_test(
    fn_tree="tensorflow.math.igamma",
    dtype_and_x=helpers.dtype_and_values(
        available_dtypes=helpers.get_dtypes("valid"),
        num_arrays=2,
        shared_dtype=True,
        abs_smallest_val=1e-5,
        min_num_dims=2,
        max_num_dims=2,
        min_dim_size=3,
        max_dim_size=3,
        min_value=2,
        max_value=100,
>>>>>>> 77f56ffd
        allow_nan=False,
    ),
    test_with_out=st.just(False),
)
<<<<<<< HEAD
def test_tensorflow_xlog1py(
    *,
    dtype_and_x,
    frontend,
    test_flags,
    fn_tree,
    on_device,
    backend_fw,
):
    input_dtype, x = dtype_and_x
    helpers.test_frontend_function(
        input_dtypes=input_dtype,
        frontend=frontend,
        test_flags=test_flags,
        fn_tree=fn_tree,
        on_device=on_device,
        backend_to_test=backend_fw,
        x=x[0],
        y=x[1],
=======
def test_tensorflow_igamma(
    *,
    dtype_and_x,
    on_device,
    fn_tree,
    backend_fw,
    frontend,
    test_flags,
):
    input_dtype, xs = dtype_and_x
    helpers.test_frontend_function(
        input_dtypes=input_dtype,
        frontend=frontend,
        backend_to_test=backend_fw,
        test_flags=test_flags,
        fn_tree=fn_tree,
        on_device=on_device,
        rtol=1e-04,
        a=xs[0],
        x=xs[1],
>>>>>>> 77f56ffd
    )<|MERGE_RESOLUTION|>--- conflicted
+++ resolved
@@ -2890,7 +2890,6 @@
     )
 
 
-<<<<<<< HEAD
 # xlog1py
 @handle_frontend_test(
     fn_tree="tensorflow.math.xlog1py",
@@ -2899,7 +2898,32 @@
         num_arrays=2,
         shared_dtype=True,
         allow_inf=False,
-=======
+        allow_nan=False,
+    ),
+    test_with_out=st.just(False),
+)
+def test_tensorflow_xlog1py(
+    *,
+    dtype_and_x,
+    frontend,
+    test_flags,
+    fn_tree,
+    on_device,
+    backend_fw,
+):
+    input_dtype, x = dtype_and_x
+    helpers.test_frontend_function(
+        input_dtypes=input_dtype,
+        frontend=frontend,
+        test_flags=test_flags,
+        fn_tree=fn_tree,
+        on_device=on_device,
+        backend_to_test=backend_fw,
+        x=x[0],
+        y=x[1],
+    )
+
+
 @handle_frontend_test(
     fn_tree="tensorflow.math.igamma",
     dtype_and_x=helpers.dtype_and_values(
@@ -2913,32 +2937,10 @@
         max_dim_size=3,
         min_value=2,
         max_value=100,
->>>>>>> 77f56ffd
         allow_nan=False,
     ),
     test_with_out=st.just(False),
 )
-<<<<<<< HEAD
-def test_tensorflow_xlog1py(
-    *,
-    dtype_and_x,
-    frontend,
-    test_flags,
-    fn_tree,
-    on_device,
-    backend_fw,
-):
-    input_dtype, x = dtype_and_x
-    helpers.test_frontend_function(
-        input_dtypes=input_dtype,
-        frontend=frontend,
-        test_flags=test_flags,
-        fn_tree=fn_tree,
-        on_device=on_device,
-        backend_to_test=backend_fw,
-        x=x[0],
-        y=x[1],
-=======
 def test_tensorflow_igamma(
     *,
     dtype_and_x,
@@ -2959,5 +2961,4 @@
         rtol=1e-04,
         a=xs[0],
         x=xs[1],
->>>>>>> 77f56ffd
     )