--- conflicted
+++ resolved
@@ -1739,9 +1739,9 @@
         fn_tree=fn_tree,
         on_device=on_device,
         x=x[0],
-<<<<<<< HEAD
-=======
-    )
+    )
+ ivy-torch-column
+
 
 
 # atan
@@ -1792,5 +1792,4 @@
         fn_tree=fn_tree,
         on_device=on_device,
         x=x[0],
->>>>>>> 1ee10df4
     )