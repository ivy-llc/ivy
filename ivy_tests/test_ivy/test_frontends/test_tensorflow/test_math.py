# global
import ivy
import numpy as np
from hypothesis import strategies as st, assume

# local
import ivy_tests.test_ivy.helpers as helpers
from ivy_tests.test_ivy.test_functional.test_core.test_statistical import (
    statistical_dtype_values,
)
from ivy_tests.test_ivy.helpers import handle_frontend_test


# accumulate_n
@handle_frontend_test(
    fn_tree="tensorflow.math.accumulate_n",
    dtype_and_x=helpers.dtype_and_values(
        available_dtypes=tuple([ivy.int64]),
        num_arrays=2,
        shared_dtype=True,
    ),
    test_with_out=st.just(False),
)
def test_tensorflow_accumulate_n(
    *,
    dtype_and_x,
    frontend,
    test_flags,
    fn_tree,
    on_device,
):
    input_dtype, x = dtype_and_x
    helpers.test_frontend_function(
        input_dtypes=input_dtype,
        frontend=frontend,
        test_flags=test_flags,
        fn_tree=fn_tree,
        on_device=on_device,
        inputs=x,
    )


# add
@handle_frontend_test(
    fn_tree="tensorflow.math.add",
    dtype_and_x=helpers.dtype_and_values(
        available_dtypes=helpers.get_dtypes("numeric"),
        num_arrays=2,
        shared_dtype=True,
    ),
    test_with_out=st.just(False),
)
def test_tensorflow_add(
    *,
    dtype_and_x,
    frontend,
    test_flags,
    fn_tree,
    on_device,
):
    input_dtype, x = dtype_and_x
    helpers.test_frontend_function(
        input_dtypes=input_dtype,
        frontend=frontend,
        test_flags=test_flags,
        fn_tree=fn_tree,
        on_device=on_device,
        x=x[0],
        y=x[1],
    )


# tan
@handle_frontend_test(
    fn_tree="tensorflow.math.tan",
    dtype_and_x=helpers.dtype_and_values(available_dtypes=helpers.get_dtypes("float")),
    test_with_out=st.just(False),
)
def test_tensorflow_tan(
    *,
    dtype_and_x,
    frontend,
    test_flags,
    fn_tree,
    on_device,
):
    input_dtype, x = dtype_and_x
    helpers.test_frontend_function(
        input_dtypes=input_dtype,
        frontend=frontend,
        test_flags=test_flags,
        fn_tree=fn_tree,
        on_device=on_device,
        x=x[0],
    )


# exp
@handle_frontend_test(
    fn_tree="tensorflow.math.exp",
    dtype_and_x=helpers.dtype_and_values(available_dtypes=helpers.get_dtypes("float")),
    test_with_out=st.just(False),
)
def test_tensorflow_exp(
    *,
    dtype_and_x,
    frontend,
    test_flags,
    fn_tree,
    on_device,
):
    input_dtype, x = dtype_and_x
    helpers.test_frontend_function(
        input_dtypes=input_dtype,
        frontend=frontend,
        test_flags=test_flags,
        fn_tree=fn_tree,
        on_device=on_device,
        x=x[0],
    )


# multiply
@handle_frontend_test(
    fn_tree="tensorflow.math.multiply",
    dtype_and_x=helpers.dtype_and_values(
        available_dtypes=helpers.get_dtypes("float"),
        num_arrays=2,
        shared_dtype=True,
    ),
    test_with_out=st.just(False),
)
def test_tensorflow_multiply(
    *,
    dtype_and_x,
    frontend,
    test_flags,
    fn_tree,
    on_device,
):
    input_dtype, x = dtype_and_x
    helpers.test_frontend_function(
        input_dtypes=input_dtype,
        frontend=frontend,
        test_flags=test_flags,
        fn_tree=fn_tree,
        on_device=on_device,
        x=x[0],
        y=x[1],
    )


# maximum
@handle_frontend_test(
    fn_tree="tensorflow.math.maximum",
    dtype_and_x=helpers.dtype_and_values(
        available_dtypes=helpers.get_dtypes("float"),
        num_arrays=2,
        shared_dtype=True,
    ),
    test_with_out=st.just(False),
)
def test_tensorflow_maximum(
    *,
    dtype_and_x,
    frontend,
    test_flags,
    fn_tree,
    on_device,
):
    input_dtype, x = dtype_and_x
    helpers.test_frontend_function(
        input_dtypes=input_dtype,
        frontend=frontend,
        test_flags=test_flags,
        fn_tree=fn_tree,
        on_device=on_device,
        x=x[0],
        y=x[1],
    )


# subtract
@handle_frontend_test(
    fn_tree="tensorflow.math.subtract",
    dtype_and_x=helpers.dtype_and_values(
        available_dtypes=helpers.get_dtypes("numeric"),
        num_arrays=2,
        shared_dtype=True,
    ),
    test_with_out=st.just(False),
)
def test_tensorflow_subtract(
    *,
    dtype_and_x,
    frontend,
    test_flags,
    fn_tree,
    on_device,
):
    input_dtype, x = dtype_and_x
    helpers.test_frontend_function(
        input_dtypes=input_dtype,
        frontend=frontend,
        test_flags=test_flags,
        fn_tree=fn_tree,
        on_device=on_device,
        x=x[0],
        y=x[1],
    )


# squared_difference
@handle_frontend_test(
    fn_tree="tensorflow.math.squared_difference",
    dtype_and_x=helpers.dtype_and_values(
        available_dtypes=helpers.get_dtypes("numeric"),
        num_arrays=2,
        shared_dtype=True,
    ),
    test_with_out=st.just(False),
)
def test_tensorflow_squared_difference(
    *,
    dtype_and_x,
    frontend,
    test_flags,
    fn_tree,
    on_device,
):
    input_dtype, x = dtype_and_x
    helpers.test_frontend_function(
        input_dtypes=input_dtype,
        frontend=frontend,
        test_flags=test_flags,
        fn_tree=fn_tree,
        on_device=on_device,
        x=x[0],
        y=x[1],
    )


# logical_xor
@handle_frontend_test(
    fn_tree="tensorflow.math.logical_xor",
    dtype_and_x=helpers.dtype_and_values(
        available_dtypes=tuple([ivy.bool]),
        num_arrays=2,
        shared_dtype=True,
    ),
    test_with_out=st.just(False),
)
def test_tensorflow_logical_xor(
    *,
    dtype_and_x,
    frontend,
    test_flags,
    fn_tree,
    on_device,
):
    input_dtype, x = dtype_and_x
    helpers.test_frontend_function(
        input_dtypes=input_dtype,
        frontend=frontend,
        test_flags=test_flags,
        fn_tree=fn_tree,
        on_device=on_device,
        x=x[0],
        y=x[1],
    )


# divide
@handle_frontend_test(
    fn_tree="tensorflow.math.divide",
    dtype_and_x=helpers.dtype_and_values(
        available_dtypes=helpers.get_dtypes("float"),
        num_arrays=2,
        shared_dtype=True,
    ),
    test_with_out=st.just(False),
)
def test_tensorflow_divide(
    *,
    dtype_and_x,
    frontend,
    test_flags,
    fn_tree,
    on_device,
):
    input_dtype, x = dtype_and_x
    helpers.test_frontend_function(
        input_dtypes=input_dtype,
        frontend=frontend,
        test_flags=test_flags,
        fn_tree=fn_tree,
        on_device=on_device,
        x=x[0],
        y=x[1],
    )


# negative
@handle_frontend_test(
    fn_tree="tensorflow.math.negative",
    dtype_and_x=helpers.dtype_and_values(
        available_dtypes=st.one_of(
            helpers.get_dtypes("signed_integer"),
            helpers.get_dtypes("float"),
        )
    ),
    test_with_out=st.just(False),
)
def test_tensorflow_negative(
    *,
    dtype_and_x,
    frontend,
    test_flags,
    fn_tree,
    on_device,
):
    input_dtype, x = dtype_and_x
    helpers.test_frontend_function(
        input_dtypes=input_dtype,
        frontend=frontend,
        test_flags=test_flags,
        fn_tree=fn_tree,
        on_device=on_device,
        x=x[0],
    )


# logical_and
@handle_frontend_test(
    fn_tree="tensorflow.math.logical_and",
    dtype_and_x=helpers.dtype_and_values(
        available_dtypes=tuple([ivy.bool]),
        num_arrays=2,
        shared_dtype=True,
    ),
    test_with_out=st.just(False),
)
def test_tensorflow_logical_and(
    *,
    dtype_and_x,
    frontend,
    test_flags,
    fn_tree,
    on_device,
):
    input_dtype, x = dtype_and_x
    helpers.test_frontend_function(
        input_dtypes=input_dtype,
        frontend=frontend,
        test_flags=test_flags,
        fn_tree=fn_tree,
        on_device=on_device,
        x=x[0],
        y=x[1],
    )


# log_sigmoid
@handle_frontend_test(
    fn_tree="tensorflow.math.log_sigmoid",
    dtype_and_x=helpers.dtype_and_values(
        available_dtypes=helpers.get_dtypes("float"),
        large_abs_safety_factor=3,
        small_abs_safety_factor=3,
        safety_factor_scale="linear",
    ),
    test_with_out=st.just(False),
)
def test_tensorflow_log_sigmoid(
    *,
    dtype_and_x,
    frontend,
    test_flags,
    fn_tree,
    on_device,
):
    input_dtype, x = dtype_and_x
    helpers.test_frontend_function(
        input_dtypes=input_dtype,
        frontend=frontend,
        test_flags=test_flags,
        fn_tree=fn_tree,
        on_device=on_device,
        x=x[0],
    )


# reciprocal_no_nan
@handle_frontend_test(
    fn_tree="tensorflow.math.reciprocal_no_nan",
    dtype_and_x=helpers.dtype_and_values(
        available_dtypes=helpers.get_dtypes("float"),
    ),
    test_with_out=st.just(False),
)
def test_tensorflow_reciprocal_no_nan(
    *,
    dtype_and_x,
    frontend,
    test_flags,
    fn_tree,
    on_device,
):
    input_dtype, x = dtype_and_x
    helpers.test_frontend_function(
        input_dtypes=input_dtype,
        frontend=frontend,
        test_flags=test_flags,
        fn_tree=fn_tree,
        on_device=on_device,
        x=x[0],
    )


# reduce_all()
@handle_frontend_test(
    fn_tree="tensorflow.math.reduce_all",
    dtype_and_x=helpers.dtype_and_values(
        available_dtypes=tuple([ivy.bool]),
    ),
    test_with_out=st.just(False),
)
def test_tensorflow_reduce_all(
    *,
    dtype_and_x,
    frontend,
    test_flags,
    fn_tree,
    on_device,
):
    input_dtype, x = dtype_and_x
    helpers.test_frontend_function(
        input_dtypes=input_dtype,
        frontend=frontend,
        test_flags=test_flags,
        fn_tree=fn_tree,
        on_device=on_device,
        input_tensor=x[0],
    )


# reduce_any
@handle_frontend_test(
    fn_tree="tensorflow.math.reduce_any",
    dtype_and_x=helpers.dtype_and_values(
        available_dtypes=tuple([ivy.bool]),
    ),
    test_with_out=st.just(False),
)
def test_tensorflow_reduce_any(
    *,
    dtype_and_x,
    frontend,
    test_flags,
    fn_tree,
    on_device,
):
    (
        input_dtype,
        x,
    ) = dtype_and_x
    helpers.test_frontend_function(
        input_dtypes=input_dtype,
        frontend=frontend,
        test_flags=test_flags,
        fn_tree=fn_tree,
        on_device=on_device,
        input_tensor=x[0],
    )


# reduce_euclidean_norm
@handle_frontend_test(
    fn_tree="tensorflow.math.reduce_euclidean_norm",
    dtype_and_x=helpers.dtype_and_values(
        available_dtypes=helpers.get_dtypes("float"),
    ),
    test_with_out=st.just(False),
)
def test_tensorflow_reduce_euclidean_norm(
    *,
    dtype_and_x,
    frontend,
    test_flags,
    fn_tree,
    on_device,
):
    (
        input_dtype,
        x,
    ) = dtype_and_x
    helpers.test_frontend_function(
        input_dtypes=input_dtype,
        frontend=frontend,
        test_flags=test_flags,
        fn_tree=fn_tree,
        on_device=on_device,
        input_tensor=x[0],
    )


# reduce_logsumexp
@handle_frontend_test(
    fn_tree="tensorflow.math.reduce_logsumexp",
    dtype_and_x=helpers.dtype_and_values(
        available_dtypes=helpers.get_dtypes("float"),
    ),
    test_with_out=st.just(False),
)
def test_tensorflow_reduce_logsumexp(
    *,
    dtype_and_x,
    frontend,
    test_flags,
    fn_tree,
    on_device,
):
    input_dtype, x = dtype_and_x
    helpers.test_frontend_function(
        input_dtypes=input_dtype,
        frontend=frontend,
        test_flags=test_flags,
        fn_tree=fn_tree,
        on_device=on_device,
        input_tensor=x[0],
    )


# argmax
@handle_frontend_test(
    fn_tree="tensorflow.math.argmax",
    dtype_and_x=statistical_dtype_values(function="argmax"),
    output_type=st.sampled_from(["int16", "uint16", "int32", "int64"]),
    test_with_out=st.just(False),
)
def test_tensorflow_argmax(
    *,
    dtype_and_x,
    frontend,
    test_flags,
    fn_tree,
    on_device,
    output_type,
):
    if ivy.current_backend_str() == "torch":
        assume(output_type != "uint16")
    input_dtype, x, axis = dtype_and_x
    if isinstance(axis, tuple):
        axis = axis[0]
    helpers.test_frontend_function(
        input_dtypes=input_dtype,
        frontend=frontend,
        test_flags=test_flags,
        fn_tree=fn_tree,
        on_device=on_device,
        input=x[0],
        axis=axis,
        output_type=output_type,
    )


# reduce_max
@handle_frontend_test(
    fn_tree="tensorflow.math.reduce_max",
    dtype_and_x=helpers.dtype_and_values(
        available_dtypes=helpers.get_dtypes("float"),
    ),
    test_with_out=st.just(False),
)
def test_tensorflow_reduce_max(
    *,
    dtype_and_x,
    frontend,
    test_flags,
    fn_tree,
    on_device,
):
    input_dtype, x = dtype_and_x
    helpers.test_frontend_function(
        input_dtypes=input_dtype,
        frontend=frontend,
        test_flags=test_flags,
        fn_tree=fn_tree,
        on_device=on_device,
        input_tensor=x[0],
    )


# reduce_min
@handle_frontend_test(
    fn_tree="tensorflow.math.reduce_min",
    dtype_and_x=helpers.dtype_and_values(
        available_dtypes=helpers.get_dtypes("float"),
    ),
    test_with_out=st.just(False),
)
def test_tensorflow_reduce_min(
    *,
    dtype_and_x,
    frontend,
    test_flags,
    fn_tree,
    on_device,
):
    input_dtype, x = dtype_and_x
    helpers.test_frontend_function(
        input_dtypes=input_dtype,
        frontend=frontend,
        test_flags=test_flags,
        fn_tree=fn_tree,
        on_device=on_device,
        input_tensor=x[0],
    )


# reduce_prod
@handle_frontend_test(
    fn_tree="tensorflow.math.reduce_prod",
    dtype_and_x=helpers.dtype_and_values(
        available_dtypes=helpers.get_dtypes("numeric"),
    ),
    test_with_out=st.just(False),
)
def test_tensorflow_reduce_prod(
    *,
    dtype_and_x,
    frontend,
    test_flags,
    fn_tree,
    on_device,
):
    input_dtype, x = dtype_and_x
    helpers.test_frontend_function(
        input_dtypes=input_dtype,
        frontend=frontend,
        test_flags=test_flags,
        fn_tree=fn_tree,
        on_device=on_device,
        input_tensor=x[0],
    )


# reduce_std
@handle_frontend_test(
    fn_tree="tensorflow.math.reduce_std",
    dtype_and_x=helpers.dtype_and_values(
        available_dtypes=helpers.get_dtypes("float"),
    ),
)
def test_tensorflow_reduce_std(
    *,
    dtype_and_x,
    frontend,
    test_flags,
    fn_tree,
    on_device,
):
    input_dtype, x = dtype_and_x
    helpers.test_frontend_function(
        input_dtypes=input_dtype,
        frontend=frontend,
        test_flags=test_flags,
        fn_tree=fn_tree,
        on_device=on_device,
        input_tensor=x[0],
    )


# asinh
@handle_frontend_test(
    fn_tree="tensorflow.math.asinh",
    dtype_and_x=helpers.dtype_and_values(
        available_dtypes=helpers.get_dtypes("float"),
    ),
    test_with_out=st.just(False),
)
def test_tensorflow_asinh(
    *,
    dtype_and_x,
    frontend,
    test_flags,
    fn_tree,
    on_device,
):
    input_dtype, x = dtype_and_x
    helpers.test_frontend_function(
        input_dtypes=input_dtype,
        frontend=frontend,
        test_flags=test_flags,
        fn_tree=fn_tree,
        on_device=on_device,
        x=x[0],
    )


# reduce_sum
@handle_frontend_test(
    fn_tree="tensorflow.math.reduce_sum",
    dtype_and_x=helpers.dtype_and_values(
        available_dtypes=helpers.get_dtypes("numeric"),
    ),
    test_with_out=st.just(False),
)
def test_tensorflow_reduce_sum(
    *,
    dtype_and_x,
    frontend,
    test_flags,
    fn_tree,
    on_device,
):
    input_dtype, x = dtype_and_x
    helpers.test_frontend_function(
        input_dtypes=input_dtype,
        frontend=frontend,
        test_flags=test_flags,
        fn_tree=fn_tree,
        on_device=on_device,
        input_tensor=x[0],
    )


# reduce_mean
@handle_frontend_test(
    fn_tree="tensorflow.math.reduce_mean",
    dtype_and_x=helpers.dtype_and_values(
        available_dtypes=helpers.get_dtypes("float"),
    ),
    test_with_out=st.just(False),
)
def test_tensorflow_reduce_mean(
    *,
    dtype_and_x,
    frontend,
    test_flags,
    fn_tree,
    on_device,
):
    input_dtype, x = dtype_and_x
    helpers.test_frontend_function(
        input_dtypes=input_dtype,
        frontend=frontend,
        test_flags=test_flags,
        fn_tree=fn_tree,
        on_device=on_device,
        input_tensor=x[0],
    )


# reduce_variance
@handle_frontend_test(
    fn_tree="tensorflow.math.reduce_variance",
    dtype_and_x=statistical_dtype_values(
        function="var",
    ),
    test_with_out=st.just(False),
    keepdims=st.booleans(),
)
def test_tensorflow_reduce_variance(
    *,
    dtype_and_x,
    frontend,
    test_flags,
    fn_tree,
    on_device,
    keepdims,
):
    input_dtype, x, axis, ddof = dtype_and_x
    helpers.test_frontend_function(
        input_dtypes=input_dtype,
        frontend=frontend,
        test_flags=test_flags,
        fn_tree=fn_tree,
        on_device=on_device,
        input_tensor=x[0],
        axis=axis,
        atol=1e-2,
        rtol=1e-2,
        keepdims=keepdims,
    )


# scalar_mul
@handle_frontend_test(
    fn_tree="tensorflow.math.scalar_mul",
    dtype_and_x=helpers.dtype_and_values(
        available_dtypes=st.shared(
            helpers.get_dtypes("float", full=False),
            key="shared_dtype",
        ),
        min_num_dims=1,
        min_dim_size=2,
    ),
    scalar_val=helpers.dtype_and_values(
        available_dtypes=st.shared(
            helpers.get_dtypes("float", full=False),
            key="shared_dtype",
        ),
        shape=(1,),
    ),
    test_with_out=st.just(False),
)
def test_tensorflow_scalar_mul(
    *,
    dtype_and_x,
    scalar_val,
    frontend,
    test_flags,
    fn_tree,
    on_device,
):
    input_dtype, x = dtype_and_x
    scalar_dtype, scalar = scalar_val
    helpers.test_frontend_function(
        input_dtypes=input_dtype,
        frontend=frontend,
        test_flags=test_flags,
        fn_tree=fn_tree,
        on_device=on_device,
        scalar=scalar[0][0],
        x=x[0],
    )


# divide_no_nan
@handle_frontend_test(
    fn_tree="tensorflow.math.divide_no_nan",
    dtype_and_x=helpers.dtype_and_values(
        num_arrays=2,
        available_dtypes=helpers.get_dtypes("float"),
        shared_dtype=True,
    ),
    test_with_out=st.just(False),
)
def test_tensorflow_divide_no_nan(
    *,
    dtype_and_x,
    frontend,
    test_flags,
    fn_tree,
    on_device,
):
    input_dtypes, xy = dtype_and_x
    helpers.test_frontend_function(
        input_dtypes=input_dtypes,
        frontend=frontend,
        test_flags=test_flags,
        fn_tree=fn_tree,
        on_device=on_device,
        x=xy[0],
        y=xy[1],
    )


# multiply_no_nan
@handle_frontend_test(
    fn_tree="tensorflow.math.multiply_no_nan",
    dtype_and_x=helpers.dtype_and_values(
        num_arrays=2,
        available_dtypes=helpers.get_dtypes("float"),
        shared_dtype=True,
    ),
    test_with_out=st.just(False),
)
def test_tensorflow_multiply_no_nan(
    *,
    dtype_and_x,
    frontend,
    test_flags,
    fn_tree,
    on_device,
):
    input_dtypes, xy = dtype_and_x
    helpers.test_frontend_function(
        input_dtypes=input_dtypes,
        frontend=frontend,
        test_flags=test_flags,
        fn_tree=fn_tree,
        on_device=on_device,
        x=xy[0],
        y=xy[1],
    )


# erfcinv
@handle_frontend_test(
    fn_tree="tensorflow.math.erfcinv",
    dtype_and_x=helpers.dtype_and_values(
        available_dtypes=helpers.get_dtypes("float"),
    ),
    test_with_out=st.just(False),
)
def test_tensorflow_erfcinv(
    *,
    dtype_and_x,
    frontend,
    test_flags,
    fn_tree,
    on_device,
):
    input_dtype, x = dtype_and_x
    helpers.test_frontend_function(
        input_dtypes=input_dtype,
        frontend=frontend,
        test_flags=test_flags,
        fn_tree=fn_tree,
        on_device=on_device,
        x=x[0],
    )


# is_non_decreasing
@handle_frontend_test(
    fn_tree="tensorflow.math.is_non_decreasing",
    dtype_and_x=helpers.dtype_and_values(
        available_dtypes=helpers.get_dtypes("float"),
    ),
    test_with_out=st.just(False),
)
def test_tensorflow_is_non_decreasing(
    *,
    dtype_and_x,
    frontend,
    test_flags,
    fn_tree,
    on_device,
):
    input_dtype, x = dtype_and_x
    helpers.test_frontend_function(
        input_dtypes=input_dtype,
        frontend=frontend,
        test_flags=test_flags,
        fn_tree=fn_tree,
        on_device=on_device,
        x=x[0],
    )


# is_strictly_increasing
@handle_frontend_test(
    fn_tree="tensorflow.math.is_strictly_increasing",
    dtype_and_x=helpers.dtype_and_values(
        available_dtypes=helpers.get_dtypes("float"),
    ),
    test_with_out=st.just(False),
)
def test_tensorflow_is_strictly_increasing(
    *,
    dtype_and_x,
    frontend,
    test_flags,
    fn_tree,
    on_device,
):
    input_dtype, x = dtype_and_x
    helpers.test_frontend_function(
        input_dtypes=input_dtype,
        frontend=frontend,
        test_flags=test_flags,
        fn_tree=fn_tree,
        on_device=on_device,
        x=x[0],
    )


# count_nonzero
@handle_frontend_test(
    fn_tree="tensorflow.math.count_nonzero",
    dtype_x_axis=helpers.dtype_values_axis(
        available_dtypes=helpers.get_dtypes("numeric")
    ),
    keepdims=st.booleans(),
    dtype=helpers.get_dtypes("numeric"),
    test_with_out=st.just(False),
)
def test_tensorflow_count_nonzero(
    *,
    dtype_x_axis,
    dtype,
    keepdims,
    frontend,
    test_flags,
    fn_tree,
    on_device,
):
    input_dtype, x, axis = dtype_x_axis
    helpers.test_frontend_function(
        input_dtypes=input_dtype,
        frontend=frontend,
        test_flags=test_flags,
        fn_tree=fn_tree,
        on_device=on_device,
        input=x,
        axis=axis,
        keepdims=keepdims,
        dtype=dtype,
    )


# confusion_matrix
@handle_frontend_test(
    fn_tree="tensorflow.math.confusion_matrix",
    dtype_and_x=helpers.dtype_and_values(
        available_dtypes=helpers.get_dtypes("integer"),
        num_arrays=2,
        min_num_dims=1,
        max_num_dims=1,
        min_value=0,
        max_value=4,
        shared_dtype=True,
    ),
    num_classes=st.integers(min_value=5, max_value=10),
    test_with_out=st.just(False),
)
def test_tensorflow_confusion_matrix(
    *,
    dtype_and_x,
    num_classes,
    frontend,
    test_flags,
    fn_tree,
    on_device,
):
    input_dtype, x = dtype_and_x
    helpers.test_frontend_function(
        input_dtypes=input_dtype,
        frontend=frontend,
        test_flags=test_flags,
        fn_tree=fn_tree,
        on_device=on_device,
        labels=x[0],
        predictions=x[1],
        num_classes=num_classes,
    )


# polyval
@handle_frontend_test(
    fn_tree="tensorflow.math.polyval",
    dtype_and_coeffs=helpers.dtype_and_values(
        available_dtypes=helpers.get_dtypes("float"),
        min_num_dims=1,
        max_num_dims=1,
    ),
    dtype_and_x=helpers.dtype_and_values(
        available_dtypes=helpers.get_dtypes("float"),
        num_arrays=1,
        min_num_dims=0,
        max_num_dims=0,
    ),
)
def test_tensorflow_polyval(
    *,
    dtype_and_coeffs,
    dtype_and_x,
    frontend,
    test_flags,
    fn_tree,
    on_device,
):
    dtype_x, x = dtype_and_x
    dtype_coeffs, coeffs = dtype_and_coeffs
    helpers.test_frontend_function(
        input_dtypes=dtype_coeffs + dtype_x,
        frontend=frontend,
        test_flags=test_flags,
        fn_tree=fn_tree,
        on_device=on_device,
        coeffs=coeffs,
        x=x,
    )


# unsorted_segment_mean
@handle_frontend_test(
    fn_tree="tensorflow.math.unsorted_segment_mean",
    data=helpers.array_values(dtype=ivy.int32, shape=(5, 6), min_value=1, max_value=9),
    segment_ids=helpers.array_values(
        dtype=ivy.int32, shape=(5,), min_value=0, max_value=4
    ),
    test_with_out=st.just(False),
)
def test_tensorflow_unsorted_segment_mean(
    *,
    data,
    segment_ids,
    frontend,
    test_flags,
    fn_tree,
    on_device,
):
    helpers.test_frontend_function(
        input_dtypes=[ivy.float32, ivy.int32],
        frontend=frontend,
        test_flags=test_flags,
        fn_tree=fn_tree,
        on_device=on_device,
        data=data,
        segment_ids=segment_ids,
        num_segments=np.max(segment_ids) + 1,
    )


# unsorted_segment_sqrt_n
@handle_frontend_test(
    fn_tree="tensorflow.math.unsorted_segment_sqrt_n",
    data=helpers.array_values(dtype=ivy.int32, shape=(5, 6), min_value=1, max_value=9),
    segment_ids=helpers.array_values(
        dtype=ivy.int32, shape=(5,), min_value=0, max_value=4
    ),
    test_with_out=st.just(False),
)
def test_tensorflow_unsorted_segment_sqrt_n(
    *,
    data,
    segment_ids,
    frontend,
    test_flags,
    fn_tree,
    on_device,
):
    helpers.test_frontend_function(
        input_dtypes=[ivy.float32, ivy.int32],
        frontend=frontend,
        test_flags=test_flags,
        fn_tree=fn_tree,
        on_device=on_device,
        data=data,
        segment_ids=segment_ids,
        num_segments=np.max(segment_ids) + 1,
    )


# zero_fraction
@handle_frontend_test(
    fn_tree="tensorflow.math.zero_fraction",
    dtype_and_x=helpers.dtype_and_values(
        available_dtypes=helpers.get_dtypes("numeric"),
        min_num_dims=1,
    ),
    test_with_out=st.just(False),
)
def test_tensorflow_zero_fraction(
    *,
    dtype_and_x,
    frontend,
    test_flags,
    fn_tree,
    on_device,
):
    input_dtype, x = dtype_and_x
    helpers.test_frontend_function(
        input_dtypes=input_dtype,
        frontend=frontend,
        test_flags=test_flags,
        fn_tree=fn_tree,
        on_device=on_device,
        value=x[0],
    )


# truediv
@handle_frontend_test(
    fn_tree="tensorflow.math.truediv",
    dtype_and_x=helpers.dtype_and_values(
        available_dtypes=helpers.get_dtypes("numeric"),
        num_arrays=2,
        shared_dtype=True,
    ),
    test_with_out=st.just(False),
)
def test_tensorflow_truediv(
    *,
    dtype_and_x,
    frontend,
    test_flags,
    fn_tree,
    on_device,
):
    input_dtype, x = dtype_and_x
    helpers.test_frontend_function(
        input_dtypes=input_dtype,
        frontend=frontend,
        test_flags=test_flags,
        fn_tree=fn_tree,
        on_device=on_device,
        x=x[0],
        y=x[1],
    )


# pow
@handle_frontend_test(
    fn_tree="tensorflow.math.pow",
    dtype_and_x=helpers.dtype_and_values(
        available_dtypes=[
            "float16",
            "float32",
            "float64",
            "int32",
            "int64",
        ],
        num_arrays=2,
        min_value=1,
        max_value=7,
        shared_dtype=True,
    ),
    test_with_out=st.just(False),
)
def test_tensorflow_pow(dtype_and_x, frontend, test_flags, fn_tree):
    input_dtype, x = dtype_and_x
    helpers.test_frontend_function(
        input_dtypes=input_dtype,
        frontend=frontend,
        test_flags=test_flags,
        fn_tree=fn_tree,
        x=x[0],
        y=x[1],
    )


# argmin
@handle_frontend_test(
    fn_tree="tensorflow.math.argmin",
    dtype_and_x=statistical_dtype_values(function="argmin"),
    output_type=st.sampled_from(["int32", "int64"]),
    test_with_out=st.just(False),
)
def test_tensorflow_argmin(
    *,
    dtype_and_x,
    frontend,
    test_flags,
    fn_tree,
    on_device,
    output_type,
):
    input_dtype, x, axis = dtype_and_x
    if isinstance(axis, tuple):
        axis = axis[0]
    helpers.test_frontend_function(
        input_dtypes=input_dtype,
        frontend=frontend,
        test_flags=test_flags,
        fn_tree=fn_tree,
        on_device=on_device,
        input=x[0],
        axis=axis,
        output_type=output_type,
    )


# equal
@handle_frontend_test(
    fn_tree="tensorflow.math.equal",
    dtype_and_x=helpers.dtype_and_values(
        available_dtypes=helpers.get_dtypes("numeric"),
        num_arrays=2,
        shared_dtype=True,
    ),
    test_with_out=st.just(False),
)
def test_tensorflow_equal(
    *,
    dtype_and_x,
    frontend,
    test_flags,
    fn_tree,
    on_device,
):
    input_dtype, x = dtype_and_x
    helpers.test_frontend_function(
        input_dtypes=input_dtype,
        frontend=frontend,
        test_flags=test_flags,
        fn_tree=fn_tree,
        on_device=on_device,
        x=x[0],
        y=x[1],
    )


# floor
@handle_frontend_test(
    fn_tree="tensorflow.math.floor",
    dtype_and_x=helpers.dtype_and_values(
        available_dtypes=helpers.get_dtypes("float"),
        num_arrays=1,
        min_value=-20,
        max_value=20,
    ),
    test_with_out=st.just(False),
)
def test_tensorflow_floor(
    *,
    dtype_and_x,
    test_flags,
    frontend,
    fn_tree,
    on_device,
):
    input_dtype, x = dtype_and_x
    helpers.test_frontend_function(
        input_dtypes=input_dtype,
        test_flags=test_flags,
        frontend=frontend,
        fn_tree=fn_tree,
        on_device=on_device,
        x=x[0],
    )


# ceil
@handle_frontend_test(
    fn_tree="tensorflow.math.ceil",
    dtype_and_x=helpers.dtype_and_values(
        available_dtypes=helpers.get_dtypes("float"),
        num_arrays=1,
        min_value=-20,
        max_value=20,
    ),
    test_with_out=st.just(False),
)
def test_tensorflow_ceil(
    *,
    dtype_and_x,
    test_flags,
    frontend,
    fn_tree,
    on_device,
):
    input_dtype, x = dtype_and_x
    helpers.test_frontend_function(
        input_dtypes=input_dtype,
        test_flags=test_flags,
        frontend=frontend,
        fn_tree=fn_tree,
        on_device=on_device,
        x=x[0],
    )


# minimum
@handle_frontend_test(
    fn_tree="tensorflow.math.minimum",
    dtype_and_x=helpers.dtype_and_values(
        available_dtypes=helpers.get_dtypes("numeric"),
        num_arrays=2,
        min_value=-20,
        max_value=20,
        shared_dtype=True,
    ),
    test_with_out=st.just(False),
)
def test_tensorflow_minimum(
    *,
    dtype_and_x,
    test_flags,
    frontend,
    fn_tree,
    on_device,
):
    input_dtype, x = dtype_and_x
    helpers.test_frontend_function(
        input_dtypes=input_dtype,
        test_flags=test_flags,
        frontend=frontend,
        fn_tree=fn_tree,
        on_device=on_device,
        x=x[0],
        y=x[1],
    )


# sigmoid
@handle_frontend_test(
    fn_tree="tensorflow.math.sigmoid",
    dtype_and_x=helpers.dtype_and_values(
        available_dtypes=helpers.get_dtypes("float_and_complex"),
        num_arrays=1,
        min_value=-20,
        max_value=20,
    ),
    test_with_out=st.just(False),
)
def test_tensorflow_sigmoid(
    *,
    dtype_and_x,
    test_flags,
    on_device,
    fn_tree,
    frontend,
):
    input_dtype, x = dtype_and_x
    helpers.test_frontend_function(
        input_dtypes=input_dtype,
        test_flags=test_flags,
        frontend=frontend,
        fn_tree=fn_tree,
        on_device=on_device,
        rtol=1e-2,
        atol=1e-2,
        x=x[0],
    )


# tanh
@handle_frontend_test(
    fn_tree="tensorflow.math.tanh",
    dtype_and_x=helpers.dtype_and_values(
        available_dtypes=helpers.get_dtypes("valid"),
    ),
    test_with_out=st.just(False),
)
def test_tensorflow_tanh(
    *,
    dtype_and_x,
    frontend,
    test_flags,
    fn_tree,
    on_device,
):
    input_dtype, x = dtype_and_x
    helpers.test_frontend_function(
        input_dtypes=input_dtype,
        frontend=frontend,
        test_flags=test_flags,
        fn_tree=fn_tree,
        on_device=on_device,
        x=x[0],
    )


# rsqrt
@handle_frontend_test(
    fn_tree="tensorflow.math.rsqrt",
    dtype_and_x=helpers.dtype_and_values(
        available_dtypes=helpers.get_dtypes("float"),
    ),
    test_with_out=st.just(False),
)
def test_tensorflow_rsqrt(
    *,
    dtype_and_x,
    on_device,
    fn_tree,
    frontend,
    test_flags,
):
    input_dtype, x = dtype_and_x
    helpers.test_frontend_function(
        input_dtypes=input_dtype,
        frontend=frontend,
        test_flags=test_flags,
        fn_tree=fn_tree,
        on_device=on_device,
        rtol=1e-02,
        x=x[0],
    )


# nextafter
@handle_frontend_test(
    fn_tree="tensorflow.math.nextafter",
    dtype_and_x=helpers.dtype_and_values(
        available_dtypes=["float32", "float64"],
        num_arrays=2,
        shared_dtype=True,
        min_value=-10,
        max_value=10,
        min_num_dims=1,
        max_num_dims=3,
    ),
    test_with_out=st.just(False),
)
def test_tensorflow_nextafter(
    *,
    dtype_and_x,
    on_device,
    fn_tree,
    frontend,
    test_flags,
):
    input_dtype, x = dtype_and_x
    helpers.test_frontend_function(
        input_dtypes=input_dtype,
        frontend=frontend,
        test_flags=test_flags,
        fn_tree=fn_tree,
        on_device=on_device,
        x1=x[0],
        x2=x[1],
    )


# log_softmax
@handle_frontend_test(
    fn_tree="tensorflow.math.log_softmax",
    dtype_and_x=helpers.dtype_and_values(
        available_dtypes=helpers.get_dtypes("float"),
        min_num_dims=1,
    ),
    test_with_out=st.just(False),
)
def test_tensorflow_log_softmax(
    *,
    dtype_and_x,
    on_device,
    fn_tree,
    frontend,
    test_flags,
):
    input_dtype, x = dtype_and_x
    helpers.test_frontend_function(
        input_dtypes=input_dtype,
        frontend=frontend,
        test_flags=test_flags,
        fn_tree=fn_tree,
        on_device=on_device,
        logits=x[0],
    )


<<<<<<< HEAD
# asin
@handle_frontend_test(
    fn_tree="tensorflow.math.asin",
    dtype_and_x=helpers.dtype_and_values(
        available_dtypes=helpers.get_dtypes("float"),
        min_value=-1,
        max_value=1,
    ),
    test_with_out=st.just(False),
)
def test_tensorflow_asin(
=======
# abs
@handle_frontend_test(
    fn_tree="tensorflow.math.abs",
    dtype_and_x=helpers.dtype_and_values(
        available_dtypes=helpers.get_dtypes("numeric"),
    ),
    test_with_out=st.just(False),
)
def test_tensorflow_abs(
>>>>>>> 5b844981
    *,
    dtype_and_x,
    on_device,
    fn_tree,
    frontend,
    test_flags,
):
    input_dtype, x = dtype_and_x
    helpers.test_frontend_function(
        input_dtypes=input_dtype,
        frontend=frontend,
        test_flags=test_flags,
        fn_tree=fn_tree,
        on_device=on_device,
<<<<<<< HEAD
=======
        rtol=1e-02,
>>>>>>> 5b844981
        x=x[0],
    )<|MERGE_RESOLUTION|>--- conflicted
+++ resolved
@@ -1526,7 +1526,34 @@
     )
 
 
-<<<<<<< HEAD
+# abs
+@handle_frontend_test(
+    fn_tree="tensorflow.math.abs",
+    dtype_and_x=helpers.dtype_and_values(
+        available_dtypes=helpers.get_dtypes("numeric"),
+    ),
+    test_with_out=st.just(False),
+)
+def test_tensorflow_abs(
+    *,
+    dtype_and_x,
+    on_device,
+    fn_tree,
+    frontend,
+    test_flags,
+):
+    input_dtype, x = dtype_and_x
+    helpers.test_frontend_function(
+        input_dtypes=input_dtype,
+        frontend=frontend,
+        test_flags=test_flags,
+        fn_tree=fn_tree,
+        on_device=on_device,
+        rtol=1e-02,
+        x=x[0],
+    )
+    
+    
 # asin
 @handle_frontend_test(
     fn_tree="tensorflow.math.asin",
@@ -1538,34 +1565,19 @@
     test_with_out=st.just(False),
 )
 def test_tensorflow_asin(
-=======
-# abs
-@handle_frontend_test(
-    fn_tree="tensorflow.math.abs",
-    dtype_and_x=helpers.dtype_and_values(
-        available_dtypes=helpers.get_dtypes("numeric"),
-    ),
-    test_with_out=st.just(False),
-)
-def test_tensorflow_abs(
->>>>>>> 5b844981
-    *,
-    dtype_and_x,
-    on_device,
-    fn_tree,
-    frontend,
-    test_flags,
-):
-    input_dtype, x = dtype_and_x
-    helpers.test_frontend_function(
-        input_dtypes=input_dtype,
-        frontend=frontend,
-        test_flags=test_flags,
-        fn_tree=fn_tree,
-        on_device=on_device,
-<<<<<<< HEAD
-=======
-        rtol=1e-02,
->>>>>>> 5b844981
+    *,
+    dtype_and_x,
+    on_device,
+    fn_tree,
+    frontend,
+    test_flags,
+):
+    input_dtype, x = dtype_and_x
+    helpers.test_frontend_function(
+        input_dtypes=input_dtype,
+        frontend=frontend,
+        test_flags=test_flags,
+        fn_tree=fn_tree,
+        on_device=on_device,
         x=x[0],
     )