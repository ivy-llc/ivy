# global
import ivy
import numpy as np
from hypothesis import strategies as st, assume

# local
import ivy_tests.test_ivy.helpers as helpers
from ivy_tests.test_ivy.test_functional.test_core.test_statistical import (
    _statistical_dtype_values,
)
from ivy_tests.test_ivy.helpers import handle_frontend_test


# imag
@handle_frontend_test(
    fn_tree="tensorflow.math.imag",
    dtype_and_x=helpers.dtype_and_values(
        available_dtypes=helpers.get_dtypes("float_and_complex"),
        min_value=-20,
        max_value=20,
    ),
    test_with_out=st.just(False),
)
def test_tensorflow_imag(
    *,
    dtype_and_x,
    test_flags,
    on_device,
    fn_tree,
    frontend,
    backend_fw,
):
    input_dtype, x = dtype_and_x
    helpers.test_frontend_function(
        input_dtypes=input_dtype,
        backend_to_test=backend_fw,
        test_flags=test_flags,
        frontend=frontend,
        fn_tree=fn_tree,
        on_device=on_device,
        rtol=1e-2,
        atol=1e-2,
        input=x[0],
    )


# accumulate_n
@handle_frontend_test(
    fn_tree="tensorflow.math.accumulate_n",
    dtype_and_x=helpers.dtype_and_values(
        available_dtypes=tuple([ivy.int64]),
        num_arrays=helpers.ints(min_value=2, max_value=5),
        shared_dtype=True,
    ),
    test_with_out=st.just(False),
)
def test_tensorflow_accumulate_n(
    *,
    dtype_and_x,
    frontend,
    test_flags,
    fn_tree,
    backend_fw,
    on_device,
):
    input_dtype, x = dtype_and_x
    helpers.test_frontend_function(
        input_dtypes=input_dtype,
        backend_to_test=backend_fw,
        frontend=frontend,
        test_flags=test_flags,
        fn_tree=fn_tree,
        on_device=on_device,
        inputs=x,
    )


# add
@handle_frontend_test(
    fn_tree="tensorflow.math.add",
    dtype_and_x=helpers.dtype_and_values(
        available_dtypes=helpers.get_dtypes("numeric"),
        num_arrays=2,
        shared_dtype=True,
    ),
    test_with_out=st.just(False),
)
def test_tensorflow_add(
    *,
    dtype_and_x,
    frontend,
    test_flags,
    fn_tree,
    backend_fw,
    on_device,
):
    input_dtype, x = dtype_and_x
    helpers.test_frontend_function(
        input_dtypes=input_dtype,
        backend_to_test=backend_fw,
        frontend=frontend,
        test_flags=test_flags,
        fn_tree=fn_tree,
        on_device=on_device,
        x=x[0],
        y=x[1],
    )


# sin
@handle_frontend_test(
    fn_tree="tensorflow.math.sin",
    dtype_and_x=helpers.dtype_and_values(available_dtypes=helpers.get_dtypes("float")),
    test_with_out=st.just(False),
)
def test_tensorflow_sin(
    *,
    dtype_and_x,
    frontend,
    test_flags,
    fn_tree,
    backend_fw,
    on_device,
):
    input_dtype, x = dtype_and_x
    helpers.test_frontend_function(
        input_dtypes=input_dtype,
        backend_to_test=backend_fw,
        frontend=frontend,
        test_flags=test_flags,
        fn_tree=fn_tree,
        on_device=on_device,
        x=x[0],
    )


# tan
@handle_frontend_test(
    fn_tree="tensorflow.math.tan",
    dtype_and_x=helpers.dtype_and_values(available_dtypes=helpers.get_dtypes("float")),
    test_with_out=st.just(False),
)
def test_tensorflow_tan(
    *,
    dtype_and_x,
    frontend,
    test_flags,
    fn_tree,
    backend_fw,
    on_device,
):
    input_dtype, x = dtype_and_x
    helpers.test_frontend_function(
        input_dtypes=input_dtype,
        backend_to_test=backend_fw,
        frontend=frontend,
        test_flags=test_flags,
        fn_tree=fn_tree,
        on_device=on_device,
        x=x[0],
    )


# exp
@handle_frontend_test(
    fn_tree="tensorflow.math.exp",
    dtype_and_x=helpers.dtype_and_values(available_dtypes=helpers.get_dtypes("float")),
    test_with_out=st.just(False),
)
def test_tensorflow_exp(
    *,
    dtype_and_x,
    frontend,
    test_flags,
    fn_tree,
    backend_fw,
    on_device,
):
    input_dtype, x = dtype_and_x
    helpers.test_frontend_function(
        input_dtypes=input_dtype,
        backend_to_test=backend_fw,
        frontend=frontend,
        test_flags=test_flags,
        fn_tree=fn_tree,
        on_device=on_device,
        x=x[0],
    )


# expm1
@handle_frontend_test(
    fn_tree="tensorflow.math.expm1",
    dtype_and_x=helpers.dtype_and_values(available_dtypes=helpers.get_dtypes("float")),
    test_with_out=st.just(False),
)
def test_tensorflow_expm1(
    *,
    dtype_and_x,
    frontend,
    test_flags,
    fn_tree,
    backend_fw,
    on_device,
):
    input_dtype, x = dtype_and_x
    helpers.test_frontend_function(
        input_dtypes=input_dtype,
        backend_to_test=backend_fw,
        frontend=frontend,
        test_flags=test_flags,
        fn_tree=fn_tree,
        on_device=on_device,
        x=x[0],
    )


# sqrt
@handle_frontend_test(
    fn_tree="tensorflow.math.sqrt",
    dtype_and_x=helpers.dtype_and_values(available_dtypes=helpers.get_dtypes("float")),
    test_with_out=st.just(False),
)
def test_tensorflow_sqrt(
    *,
    dtype_and_x,
    frontend,
    test_flags,
    fn_tree,
    backend_fw,
    on_device,
):
    input_dtype, x = dtype_and_x
    helpers.test_frontend_function(
        input_dtypes=input_dtype,
        backend_to_test=backend_fw,
        frontend=frontend,
        test_flags=test_flags,
        fn_tree=fn_tree,
        on_device=on_device,
        x=x[0],
    )


# multiply
@handle_frontend_test(
    fn_tree="tensorflow.math.multiply",
    dtype_and_x=helpers.dtype_and_values(
        available_dtypes=helpers.get_dtypes("float"),
        num_arrays=2,
        shared_dtype=True,
    ),
    test_with_out=st.just(False),
)
def test_tensorflow_multiply(
    *,
    dtype_and_x,
    frontend,
    test_flags,
    fn_tree,
    backend_fw,
    on_device,
):
    input_dtype, x = dtype_and_x
    helpers.test_frontend_function(
        input_dtypes=input_dtype,
        backend_to_test=backend_fw,
        frontend=frontend,
        test_flags=test_flags,
        fn_tree=fn_tree,
        on_device=on_device,
        x=x[0],
        y=x[1],
    )


# maximum
@handle_frontend_test(
    fn_tree="tensorflow.math.maximum",
    dtype_and_x=helpers.dtype_and_values(
        available_dtypes=helpers.get_dtypes("float"),
        num_arrays=2,
        shared_dtype=True,
    ),
    test_with_out=st.just(False),
)
def test_tensorflow_maximum(
    *,
    dtype_and_x,
    frontend,
    test_flags,
    fn_tree,
    backend_fw,
    on_device,
):
    input_dtype, x = dtype_and_x
    helpers.test_frontend_function(
        input_dtypes=input_dtype,
        backend_to_test=backend_fw,
        frontend=frontend,
        test_flags=test_flags,
        fn_tree=fn_tree,
        on_device=on_device,
        x=x[0],
        y=x[1],
    )


# subtract
@handle_frontend_test(
    fn_tree="tensorflow.math.subtract",
    dtype_and_x=helpers.dtype_and_values(
        available_dtypes=helpers.get_dtypes("numeric"),
        num_arrays=2,
        shared_dtype=True,
    ),
    test_with_out=st.just(False),
)
def test_tensorflow_subtract(
    *,
    dtype_and_x,
    frontend,
    test_flags,
    fn_tree,
    backend_fw,
    on_device,
):
    input_dtype, x = dtype_and_x
    helpers.test_frontend_function(
        input_dtypes=input_dtype,
        backend_to_test=backend_fw,
        frontend=frontend,
        test_flags=test_flags,
        fn_tree=fn_tree,
        on_device=on_device,
        x=x[0],
        y=x[1],
    )


# squared_difference
@handle_frontend_test(
    fn_tree="tensorflow.math.squared_difference",
    dtype_and_x=helpers.dtype_and_values(
        available_dtypes=helpers.get_dtypes("numeric"),
        num_arrays=2,
        shared_dtype=True,
    ),
    test_with_out=st.just(False),
)
def test_tensorflow_squared_difference(
    *,
    dtype_and_x,
    frontend,
    test_flags,
    fn_tree,
    backend_fw,
    on_device,
):
    input_dtype, x = dtype_and_x
    helpers.test_frontend_function(
        input_dtypes=input_dtype,
        backend_to_test=backend_fw,
        frontend=frontend,
        test_flags=test_flags,
        fn_tree=fn_tree,
        on_device=on_device,
        x=x[0],
        y=x[1],
    )


# logical_not
@handle_frontend_test(
    fn_tree="tensorflow.math.logical_not",
    dtype_and_x=helpers.dtype_and_values(
        available_dtypes=tuple([ivy.bool]),
        num_arrays=2,
        shared_dtype=True,
    ),
    test_with_out=st.just(False),
)
def test_tensorflow_logical_not(
    *,
    dtype_and_x,
    frontend,
    test_flags,
    fn_tree,
    backend_fw,
    on_device,
):
    input_dtype, x = dtype_and_x
    helpers.test_frontend_function(
        input_dtypes=input_dtype,
        backend_to_test=backend_fw,
        frontend=frontend,
        test_flags=test_flags,
        fn_tree=fn_tree,
        on_device=on_device,
        x=x[0],
    )


# logical_xor
@handle_frontend_test(
    fn_tree="tensorflow.math.logical_xor",
    dtype_and_x=helpers.dtype_and_values(
        available_dtypes=tuple([ivy.bool]),
        num_arrays=2,
        shared_dtype=True,
    ),
    test_with_out=st.just(False),
)
def test_tensorflow_logical_xor(
    *,
    dtype_and_x,
    frontend,
    test_flags,
    fn_tree,
    backend_fw,
    on_device,
):
    input_dtype, x = dtype_and_x
    helpers.test_frontend_function(
        input_dtypes=input_dtype,
        backend_to_test=backend_fw,
        frontend=frontend,
        test_flags=test_flags,
        fn_tree=fn_tree,
        on_device=on_device,
        x=x[0],
        y=x[1],
    )


# divide
@handle_frontend_test(
    fn_tree="tensorflow.math.divide",
    dtype_and_x=helpers.dtype_and_values(
        available_dtypes=helpers.get_dtypes("float"),
        num_arrays=2,
        shared_dtype=True,
    ),
    test_with_out=st.just(False),
)
def test_tensorflow_divide(
    *,
    dtype_and_x,
    frontend,
    test_flags,
    fn_tree,
    backend_fw,
    on_device,
):
    input_dtype, x = dtype_and_x
    helpers.test_frontend_function(
        input_dtypes=input_dtype,
        backend_to_test=backend_fw,
        frontend=frontend,
        test_flags=test_flags,
        fn_tree=fn_tree,
        on_device=on_device,
        x=x[0],
        y=x[1],
    )


# negative
@handle_frontend_test(
    fn_tree="tensorflow.math.negative",
    dtype_and_x=helpers.dtype_and_values(
        available_dtypes=st.one_of(
            helpers.get_dtypes("signed_integer"),
            helpers.get_dtypes("float"),
        )
    ),
    test_with_out=st.just(False),
)
def test_tensorflow_negative(
    *,
    dtype_and_x,
    frontend,
    test_flags,
    fn_tree,
    backend_fw,
    on_device,
):
    input_dtype, x = dtype_and_x
    helpers.test_frontend_function(
        input_dtypes=input_dtype,
        backend_to_test=backend_fw,
        frontend=frontend,
        test_flags=test_flags,
        fn_tree=fn_tree,
        on_device=on_device,
        x=x[0],
    )


# logical_and
@handle_frontend_test(
    fn_tree="tensorflow.math.logical_and",
    dtype_and_x=helpers.dtype_and_values(
        available_dtypes=tuple([ivy.bool]),
        num_arrays=2,
        shared_dtype=True,
    ),
    test_with_out=st.just(False),
)
def test_tensorflow_logical_and(
    *,
    dtype_and_x,
    frontend,
    test_flags,
    fn_tree,
    backend_fw,
    on_device,
):
    input_dtype, x = dtype_and_x
    helpers.test_frontend_function(
        input_dtypes=input_dtype,
        backend_to_test=backend_fw,
        frontend=frontend,
        test_flags=test_flags,
        fn_tree=fn_tree,
        on_device=on_device,
        x=x[0],
        y=x[1],
    )


# logical_or
@handle_frontend_test(
    fn_tree="tensorflow.math.logical_or",
    dtype_and_x=helpers.dtype_and_values(
        available_dtypes=helpers.get_dtypes("bool"),
        num_arrays=2,
        shared_dtype=True,
    ),
    test_with_out=st.just(False),
)
def test_tensorflow_logical_or(
    *,
    dtype_and_x,
    frontend,
    test_flags,
    fn_tree,
    backend_fw,
    on_device,
):
    input_dtype, x = dtype_and_x
    helpers.test_frontend_function(
        input_dtypes=input_dtype,
        backend_to_test=backend_fw,
        frontend=frontend,
        test_flags=test_flags,
        fn_tree=fn_tree,
        on_device=on_device,
        x=x[0],
        y=x[1],
    )


# log_sigmoid
@handle_frontend_test(
    fn_tree="tensorflow.math.log_sigmoid",
    dtype_and_x=helpers.dtype_and_values(
        available_dtypes=helpers.get_dtypes("float"),
        large_abs_safety_factor=3,
        small_abs_safety_factor=3,
        safety_factor_scale="linear",
    ),
    test_with_out=st.just(False),
)
def test_tensorflow_log_sigmoid(
    *,
    dtype_and_x,
    frontend,
    test_flags,
    fn_tree,
    backend_fw,
    on_device,
):
    input_dtype, x = dtype_and_x
    helpers.test_frontend_function(
        input_dtypes=input_dtype,
        backend_to_test=backend_fw,
        frontend=frontend,
        test_flags=test_flags,
        fn_tree=fn_tree,
        on_device=on_device,
        x=x[0],
    )


# log1p
@handle_frontend_test(
    fn_tree="tensorflow.math.log1p",
    dtype_and_x=helpers.dtype_and_values(
        available_dtypes=helpers.get_dtypes("float"),
        safety_factor_scale="log",
    ),
    test_with_out=st.just(False),
)
def test_tensorflow_log1p(
    *,
    dtype_and_x,
    frontend,
    test_flags,
    fn_tree,
    backend_fw,
    on_device,
):
    input_dtype, x = dtype_and_x
    helpers.test_frontend_function(
        input_dtypes=input_dtype,
        backend_to_test=backend_fw,
        frontend=frontend,
        test_flags=test_flags,
        fn_tree=fn_tree,
        on_device=on_device,
        x=x[0],
    )


# reciprocal
@handle_frontend_test(
    fn_tree="tensorflow.math.reciprocal",
    dtype_and_x=helpers.dtype_and_values(
        available_dtypes=helpers.get_dtypes("numeric"),
        num_arrays=1,
    ),
    test_with_out=st.just(False),
)
def test_tensorflow_reciprocal(
    *,
    dtype_and_x,
    frontend,
    test_flags,
    fn_tree,
    backend_fw,
    on_device,
):
    input_dtype, x = dtype_and_x
    helpers.test_frontend_function(
        input_dtypes=input_dtype,
        backend_to_test=backend_fw,
        frontend=frontend,
        test_flags=test_flags,
        fn_tree=fn_tree,
        on_device=on_device,
        rtol=1e-3,
        atol=1e-3,
        x=x[0],
    )


# reciprocal_no_nan
@handle_frontend_test(
    fn_tree="tensorflow.math.reciprocal_no_nan",
    dtype_and_x=helpers.dtype_and_values(
        available_dtypes=helpers.get_dtypes("float"),
    ),
    test_with_out=st.just(False),
)
def test_tensorflow_reciprocal_no_nan(
    *,
    dtype_and_x,
    frontend,
    test_flags,
    fn_tree,
    backend_fw,
    on_device,
):
    input_dtype, x = dtype_and_x
    helpers.test_frontend_function(
        input_dtypes=input_dtype,
        backend_to_test=backend_fw,
        frontend=frontend,
        test_flags=test_flags,
        fn_tree=fn_tree,
        on_device=on_device,
        x=x[0],
    )


# reduce_all()
@handle_frontend_test(
    fn_tree="tensorflow.math.reduce_all",
    dtype_and_x=helpers.dtype_and_values(
        available_dtypes=tuple([ivy.bool]),
    ),
    test_with_out=st.just(False),
)
def test_tensorflow_reduce_all(
    *,
    dtype_and_x,
    frontend,
    test_flags,
    fn_tree,
    backend_fw,
    on_device,
):
    input_dtype, x = dtype_and_x
    helpers.test_frontend_function(
        input_dtypes=input_dtype,
        backend_to_test=backend_fw,
        frontend=frontend,
        test_flags=test_flags,
        fn_tree=fn_tree,
        on_device=on_device,
        input_tensor=x[0],
    )


# reduce_any
@handle_frontend_test(
    fn_tree="tensorflow.math.reduce_any",
    dtype_and_x=helpers.dtype_and_values(
        available_dtypes=tuple([ivy.bool]),
    ),
    test_with_out=st.just(False),
)
def test_tensorflow_reduce_any(
    *,
    dtype_and_x,
    frontend,
    test_flags,
    fn_tree,
    backend_fw,
    on_device,
):
    (
        input_dtype,
        x,
    ) = dtype_and_x
    helpers.test_frontend_function(
        input_dtypes=input_dtype,
        backend_to_test=backend_fw,
        frontend=frontend,
        test_flags=test_flags,
        fn_tree=fn_tree,
        on_device=on_device,
        input_tensor=x[0],
    )


# reduce_euclidean_norm
@handle_frontend_test(
    fn_tree="tensorflow.math.reduce_euclidean_norm",
    dtype_and_x=helpers.dtype_and_values(
        available_dtypes=helpers.get_dtypes("float"),
        max_num_dims=2,
    ),
    test_with_out=st.just(False),
)
def test_tensorflow_reduce_euclidean_norm(
    *,
    dtype_and_x,
    frontend,
    test_flags,
    fn_tree,
    backend_fw,
    on_device,
):
    (
        input_dtype,
        x,
    ) = dtype_and_x
    helpers.test_frontend_function(
        input_dtypes=input_dtype,
        backend_to_test=backend_fw,
        frontend=frontend,
        test_flags=test_flags,
        fn_tree=fn_tree,
        rtol=1e-01,
        atol=1e-01,
        on_device=on_device,
        input_tensor=x[0],
    )


# reduce_logsumexp
@handle_frontend_test(
    fn_tree="tensorflow.math.reduce_logsumexp",
    dtype_and_x=helpers.dtype_and_values(
        available_dtypes=helpers.get_dtypes("float"),
    ),
    test_with_out=st.just(False),
)
def test_tensorflow_reduce_logsumexp(
    *,
    dtype_and_x,
    frontend,
    test_flags,
    fn_tree,
    backend_fw,
    on_device,
):
    input_dtype, x = dtype_and_x
    helpers.test_frontend_function(
        input_dtypes=input_dtype,
        backend_to_test=backend_fw,
        frontend=frontend,
        test_flags=test_flags,
        fn_tree=fn_tree,
        on_device=on_device,
        input_tensor=x[0],
    )


# argmax
@handle_frontend_test(
    fn_tree="tensorflow.math.argmax",
    dtype_and_x=_statistical_dtype_values(function="argmax"),
    output_type=st.sampled_from(["int16", "uint16", "int32", "int64"]),
    test_with_out=st.just(False),
)
def test_tensorflow_argmax(
    *,
    dtype_and_x,
    frontend,
    test_flags,
    fn_tree,
    backend_fw,
    on_device,
    output_type,
):
    if backend_fw in ("torch", "paddle"):
        assume(output_type != "uint16")
    input_dtype, x, axis = dtype_and_x
    if isinstance(axis, tuple):
        axis = axis[0]
    helpers.test_frontend_function(
        input_dtypes=input_dtype,
        backend_to_test=backend_fw,
        frontend=frontend,
        test_flags=test_flags,
        fn_tree=fn_tree,
        on_device=on_device,
        input=x[0],
        axis=axis,
        output_type=output_type,
    )


# reduce_max
@handle_frontend_test(
    fn_tree="tensorflow.math.reduce_max",
    dtype_and_x=helpers.dtype_and_values(
        available_dtypes=helpers.get_dtypes("float"),
    ),
    test_with_out=st.just(False),
)
def test_tensorflow_reduce_max(
    *,
    dtype_and_x,
    frontend,
    test_flags,
    fn_tree,
    backend_fw,
    on_device,
):
    input_dtype, x = dtype_and_x
    helpers.test_frontend_function(
        input_dtypes=input_dtype,
        backend_to_test=backend_fw,
        frontend=frontend,
        test_flags=test_flags,
        fn_tree=fn_tree,
        on_device=on_device,
        input_tensor=x[0],
    )


# reduce_min
@handle_frontend_test(
    fn_tree="tensorflow.math.reduce_min",
    dtype_and_x=helpers.dtype_and_values(
        available_dtypes=helpers.get_dtypes("float"),
    ),
    test_with_out=st.just(False),
)
def test_tensorflow_reduce_min(
    *,
    dtype_and_x,
    frontend,
    test_flags,
    fn_tree,
    backend_fw,
    on_device,
):
    input_dtype, x = dtype_and_x
    helpers.test_frontend_function(
        input_dtypes=input_dtype,
        backend_to_test=backend_fw,
        frontend=frontend,
        test_flags=test_flags,
        fn_tree=fn_tree,
        on_device=on_device,
        input_tensor=x[0],
    )


# reduce_prod
@handle_frontend_test(
    fn_tree="tensorflow.math.reduce_prod",
    dtype_and_x=helpers.dtype_and_values(
        available_dtypes=helpers.get_dtypes("numeric"),
    ),
    test_with_out=st.just(False),
)
def test_tensorflow_reduce_prod(
    *,
    dtype_and_x,
    frontend,
    test_flags,
    fn_tree,
    backend_fw,
    on_device,
):
    input_dtype, x = dtype_and_x
    helpers.test_frontend_function(
        input_dtypes=input_dtype,
        backend_to_test=backend_fw,
        frontend=frontend,
        test_flags=test_flags,
        fn_tree=fn_tree,
        on_device=on_device,
        input_tensor=x[0],
    )


# reduce_std
@handle_frontend_test(
    fn_tree="tensorflow.math.reduce_std",
    dtype_and_x=helpers.dtype_and_values(
        available_dtypes=helpers.get_dtypes("float"),
        large_abs_safety_factor=24,
        small_abs_safety_factor=24,
        safety_factor_scale="log",
    ),
)
def test_tensorflow_reduce_std(
    *,
    dtype_and_x,
    frontend,
    test_flags,
    fn_tree,
    backend_fw,
    on_device,
):
    input_dtype, x = dtype_and_x
    helpers.test_frontend_function(
        input_dtypes=input_dtype,
        backend_to_test=backend_fw,
        frontend=frontend,
        test_flags=test_flags,
        fn_tree=fn_tree,
        on_device=on_device,
        input_tensor=x[0],
    )


# asinh
@handle_frontend_test(
    fn_tree="tensorflow.math.asinh",
    dtype_and_x=helpers.dtype_and_values(
        available_dtypes=helpers.get_dtypes("float"),
    ),
    test_with_out=st.just(False),
)
def test_tensorflow_asinh(
    *,
    dtype_and_x,
    frontend,
    test_flags,
    fn_tree,
    backend_fw,
    on_device,
):
    input_dtype, x = dtype_and_x
    helpers.test_frontend_function(
        input_dtypes=input_dtype,
        backend_to_test=backend_fw,
        frontend=frontend,
        test_flags=test_flags,
        fn_tree=fn_tree,
        on_device=on_device,
        x=x[0],
    )


# reduce_sum
@handle_frontend_test(
    fn_tree="tensorflow.math.reduce_sum",
    dtype_and_x=helpers.dtype_and_values(
        available_dtypes=helpers.get_dtypes("numeric"),
        large_abs_safety_factor=25,
        small_abs_safety_factor=25,
        safety_factor_scale="log",
    ),
    test_with_out=st.just(False),
)
def test_tensorflow_reduce_sum(
    *,
    dtype_and_x,
    frontend,
    test_flags,
    fn_tree,
    backend_fw,
    on_device,
):
    input_dtype, x = dtype_and_x
    helpers.test_frontend_function(
        input_dtypes=input_dtype,
        backend_to_test=backend_fw,
        frontend=frontend,
        test_flags=test_flags,
        fn_tree=fn_tree,
        on_device=on_device,
        rtol=1e-03,
        atol=1e-03,
        input_tensor=x[0],
    )


# reduce_mean
@handle_frontend_test(
    fn_tree="tensorflow.math.reduce_mean",
    dtype_and_x=helpers.dtype_and_values(
        available_dtypes=helpers.get_dtypes("float"),
    ),
    test_with_out=st.just(False),
)
def test_tensorflow_reduce_mean(
    *,
    dtype_and_x,
    frontend,
    test_flags,
    fn_tree,
    backend_fw,
    on_device,
):
    input_dtype, x = dtype_and_x
    helpers.test_frontend_function(
        input_dtypes=input_dtype,
        backend_to_test=backend_fw,
        frontend=frontend,
        test_flags=test_flags,
        fn_tree=fn_tree,
        atol=1e-2,
        rtol=1e-2,
        on_device=on_device,
        input_tensor=x[0],
    )


# reduce_variance
@handle_frontend_test(
    fn_tree="tensorflow.math.reduce_variance",
    dtype_and_x=_statistical_dtype_values(
        function="var",
    ),
    test_with_out=st.just(False),
    keepdims=st.booleans(),
)
def test_tensorflow_reduce_variance(
    *,
    dtype_and_x,
    frontend,
    test_flags,
    fn_tree,
    backend_fw,
    on_device,
    keepdims,
):
    input_dtype, x, axis, ddof = dtype_and_x
    helpers.test_frontend_function(
        input_dtypes=input_dtype,
        backend_to_test=backend_fw,
        frontend=frontend,
        test_flags=test_flags,
        fn_tree=fn_tree,
        on_device=on_device,
        input_tensor=x[0],
        axis=axis,
        atol=1e-2,
        rtol=1e-2,
        keepdims=keepdims,
    )


# scalar_mul
@handle_frontend_test(
    fn_tree="tensorflow.math.scalar_mul",
    dtype_and_x=helpers.dtype_and_values(
        available_dtypes=st.shared(
            helpers.get_dtypes("float", full=False),
            key="shared_dtype",
        ),
        min_num_dims=1,
        min_dim_size=2,
    ),
    scalar_val=helpers.dtype_and_values(
        available_dtypes=st.shared(
            helpers.get_dtypes("float", full=False),
            key="shared_dtype",
        ),
        shape=(1,),
    ),
    test_with_out=st.just(False),
)
def test_tensorflow_scalar_mul(
    *,
    dtype_and_x,
    scalar_val,
    frontend,
    test_flags,
    fn_tree,
    backend_fw,
    on_device,
):
    input_dtype, x = dtype_and_x
    scalar_dtype, scalar = scalar_val
    helpers.test_frontend_function(
        input_dtypes=input_dtype,
        backend_to_test=backend_fw,
        frontend=frontend,
        test_flags=test_flags,
        fn_tree=fn_tree,
        on_device=on_device,
        scalar=scalar[0][0],
        x=x[0],
    )


# divide_no_nan
@handle_frontend_test(
    fn_tree="tensorflow.math.divide_no_nan",
    dtype_and_x=helpers.dtype_and_values(
        num_arrays=2,
        available_dtypes=helpers.get_dtypes("float"),
        shared_dtype=True,
    ),
    test_with_out=st.just(False),
)
def test_tensorflow_divide_no_nan(
    *,
    dtype_and_x,
    frontend,
    test_flags,
    fn_tree,
    backend_fw,
    on_device,
):
    input_dtypes, xy = dtype_and_x
    helpers.test_frontend_function(
        input_dtypes=input_dtypes,
        backend_to_test=backend_fw,
        frontend=frontend,
        test_flags=test_flags,
        fn_tree=fn_tree,
        on_device=on_device,
        x=xy[0],
        y=xy[1],
    )


# multiply_no_nan
@handle_frontend_test(
    fn_tree="tensorflow.math.multiply_no_nan",
    dtype_and_x=helpers.dtype_and_values(
        num_arrays=2,
        available_dtypes=helpers.get_dtypes("float"),
        shared_dtype=True,
    ),
    test_with_out=st.just(False),
)
def test_tensorflow_multiply_no_nan(
    *,
    dtype_and_x,
    frontend,
    test_flags,
    fn_tree,
    backend_fw,
    on_device,
):
    input_dtypes, xy = dtype_and_x
    helpers.test_frontend_function(
        input_dtypes=input_dtypes,
        backend_to_test=backend_fw,
        frontend=frontend,
        test_flags=test_flags,
        fn_tree=fn_tree,
        on_device=on_device,
        x=xy[0],
        y=xy[1],
    )


# erfcinv
@handle_frontend_test(
    fn_tree="tensorflow.math.erfcinv",
    dtype_and_x=helpers.dtype_and_values(
        available_dtypes=helpers.get_dtypes("float"),
    ),
    test_with_out=st.just(False),
)
def test_tensorflow_erfcinv(
    *,
    dtype_and_x,
    frontend,
    test_flags,
    fn_tree,
    backend_fw,
    on_device,
):
    input_dtype, x = dtype_and_x
    helpers.test_frontend_function(
        input_dtypes=input_dtype,
        backend_to_test=backend_fw,
        frontend=frontend,
        test_flags=test_flags,
        fn_tree=fn_tree,
        on_device=on_device,
        x=x[0],
    )


# is_inf
@handle_frontend_test(
    fn_tree="tensorflow.math.is_inf",
    dtype_and_x=helpers.dtype_and_values(available_dtypes=helpers.get_dtypes("float")),
    test_with_out=st.just(False),
)
def test_tensorflow_is_inf(
    *,
    dtype_and_x,
    frontend,
    test_flags,
    fn_tree,
    backend_fw,
    on_device,
):
    input_dtype, x = dtype_and_x
    helpers.test_frontend_function(
        input_dtypes=input_dtype,
        backend_to_test=backend_fw,
        frontend=frontend,
        test_flags=test_flags,
        fn_tree=fn_tree,
        on_device=on_device,
        x=x[0],
    )


# is_non_decreasing
@handle_frontend_test(
    fn_tree="tensorflow.math.is_non_decreasing",
    dtype_and_x=helpers.dtype_and_values(
        available_dtypes=helpers.get_dtypes("float"),
    ),
    test_with_out=st.just(False),
)
def test_tensorflow_is_non_decreasing(
    *,
    dtype_and_x,
    frontend,
    test_flags,
    fn_tree,
    backend_fw,
    on_device,
):
    input_dtype, x = dtype_and_x
    helpers.test_frontend_function(
        input_dtypes=input_dtype,
        backend_to_test=backend_fw,
        frontend=frontend,
        test_flags=test_flags,
        fn_tree=fn_tree,
        on_device=on_device,
        x=x[0],
    )


# is_strictly_increasing
@handle_frontend_test(
    fn_tree="tensorflow.math.is_strictly_increasing",
    dtype_and_x=helpers.dtype_and_values(
        available_dtypes=helpers.get_dtypes("float"),
    ),
    test_with_out=st.just(False),
)
def test_tensorflow_is_strictly_increasing(
    *,
    dtype_and_x,
    frontend,
    test_flags,
    fn_tree,
    backend_fw,
    on_device,
):
    input_dtype, x = dtype_and_x
    helpers.test_frontend_function(
        input_dtypes=input_dtype,
        backend_to_test=backend_fw,
        frontend=frontend,
        test_flags=test_flags,
        fn_tree=fn_tree,
        on_device=on_device,
        x=x[0],
    )


# count_nonzero
@handle_frontend_test(
    fn_tree="tensorflow.math.count_nonzero",
    dtype_x_axis=helpers.dtype_values_axis(
        available_dtypes=helpers.get_dtypes("numeric"),
        valid_axis=True,
        allow_neg_axes=False,
    ),
    keepdims=st.booleans(),
    dtype=helpers.get_dtypes("numeric", full=False),
    test_with_out=st.just(False),
)
def test_tensorflow_count_nonzero(
    *,
    dtype_x_axis,
    dtype,
    keepdims,
    frontend,
    test_flags,
    fn_tree,
    backend_fw,
    on_device,
):
    input_dtype, x, axis = dtype_x_axis
    helpers.test_frontend_function(
        input_dtypes=input_dtype,
        backend_to_test=backend_fw,
        frontend=frontend,
        test_flags=test_flags,
        fn_tree=fn_tree,
        on_device=on_device,
        input=x,
        axis=axis,
        keepdims=keepdims,
        dtype=dtype[0],
    )


# confusion_matrix
@handle_frontend_test(
    fn_tree="tensorflow.math.confusion_matrix",
    dtype_and_x=helpers.dtype_and_values(
        available_dtypes=helpers.get_dtypes("integer"),
        num_arrays=2,
        min_num_dims=1,
        max_num_dims=1,
        min_value=0,
        max_value=4,
        shared_dtype=True,
    ),
    num_classes=st.integers(min_value=5, max_value=10),
    test_with_out=st.just(False),
)
def test_tensorflow_confusion_matrix(
    *,
    dtype_and_x,
    num_classes,
    frontend,
    test_flags,
    fn_tree,
    backend_fw,
    on_device,
):
    input_dtype, x = dtype_and_x
    helpers.test_frontend_function(
        input_dtypes=input_dtype,
        backend_to_test=backend_fw,
        frontend=frontend,
        test_flags=test_flags,
        fn_tree=fn_tree,
        on_device=on_device,
        labels=x[0],
        predictions=x[1],
        num_classes=num_classes,
    )


# polyval
@handle_frontend_test(
    fn_tree="tensorflow.math.polyval",
    dtype_and_coeffs=helpers.dtype_and_values(
        available_dtypes=helpers.get_dtypes("float"),
        min_num_dims=1,
        max_num_dims=1,
    ),
    dtype_and_x=helpers.dtype_and_values(
        available_dtypes=helpers.get_dtypes("float"),
        num_arrays=1,
        min_num_dims=0,
        max_num_dims=0,
    ),
)
def test_tensorflow_polyval(
    *,
    dtype_and_coeffs,
    dtype_and_x,
    frontend,
    test_flags,
    fn_tree,
    backend_fw,
    on_device,
):
    dtype_x, x = dtype_and_x
    dtype_coeffs, coeffs = dtype_and_coeffs
    helpers.test_frontend_function(
        input_dtypes=dtype_coeffs + dtype_x,
        frontend=frontend,
        test_flags=test_flags,
        backend_to_test=backend_fw,
        fn_tree=fn_tree,
        on_device=on_device,
        coeffs=coeffs,
        x=x,
    )


# unsorted_segment_mean
@handle_frontend_test(
    fn_tree="tensorflow.math.unsorted_segment_mean",
    data=helpers.array_values(dtype=ivy.int32, shape=(5, 6), min_value=1, max_value=9),
    segment_ids=helpers.array_values(
        dtype="int32", shape=(5,), min_value=0, max_value=4
    ),
    test_with_out=st.just(False),
)
def test_tensorflow_unsorted_segment_mean(
    *,
    data,
    segment_ids,
    frontend,
    test_flags,
    fn_tree,
    backend_fw,
    on_device,
):
    helpers.test_frontend_function(
        input_dtypes=["int32", "int64"],
        frontend=frontend,
        backend_to_test=backend_fw,
        test_flags=test_flags,
        fn_tree=fn_tree,
        on_device=on_device,
        data=data,
        segment_ids=segment_ids,
        num_segments=np.max(segment_ids) + 1,
    )


# unsorted_segment_sqrt_n
@handle_frontend_test(
    fn_tree="tensorflow.math.unsorted_segment_sqrt_n",
    data=helpers.array_values(dtype=ivy.int32, shape=(5, 6), min_value=1, max_value=9),
    segment_ids=helpers.array_values(
        dtype=ivy.int32, shape=(5,), min_value=0, max_value=4
    ),
    test_with_out=st.just(False),
)
def test_tensorflow_unsorted_segment_sqrt_n(
    *,
    data,
    segment_ids,
    frontend,
    test_flags,
    fn_tree,
    backend_fw,
    on_device,
):
    helpers.test_frontend_function(
        input_dtypes=[ivy.float32, ivy.int32],
        backend_to_test=backend_fw,
        frontend=frontend,
        test_flags=test_flags,
        fn_tree=fn_tree,
        on_device=on_device,
        data=data,
        segment_ids=segment_ids,
        num_segments=np.max(segment_ids) + 1,
    )


# zero_fraction
@handle_frontend_test(
    fn_tree="tensorflow.math.zero_fraction",
    dtype_and_x=helpers.dtype_and_values(
        available_dtypes=helpers.get_dtypes("numeric"),
        large_abs_safety_factor=24,
        small_abs_safety_factor=24,
        safety_factor_scale="log",
        min_num_dims=1,
    ),
    test_with_out=st.just(False),
)
def test_tensorflow_zero_fraction(
    *,
    dtype_and_x,
    frontend,
    test_flags,
    fn_tree,
    backend_fw,
    on_device,
):
    input_dtype, x = dtype_and_x
    helpers.test_frontend_function(
        input_dtypes=input_dtype,
        backend_to_test=backend_fw,
        frontend=frontend,
        test_flags=test_flags,
        fn_tree=fn_tree,
        on_device=on_device,
        value=x[0],
    )


# truediv
@handle_frontend_test(
    fn_tree="tensorflow.math.truediv",
    dtype_and_x=helpers.dtype_and_values(
        available_dtypes=helpers.get_dtypes("numeric"),
        num_arrays=2,
        shared_dtype=True,
        large_abs_safety_factor=24,
        small_abs_safety_factor=24,
        safety_factor_scale="log",
    ),
    test_with_out=st.just(False),
)
def test_tensorflow_truediv(
    *,
    dtype_and_x,
    frontend,
    test_flags,
    fn_tree,
    backend_fw,
    on_device,
):
    input_dtype, x = dtype_and_x
    helpers.test_frontend_function(
        input_dtypes=input_dtype,
        backend_to_test=backend_fw,
        frontend=frontend,
        test_flags=test_flags,
        fn_tree=fn_tree,
        on_device=on_device,
        x=x[0],
        y=x[1],
        rtol=1e-2,
        atol=1e-2,
    )


# pow
@handle_frontend_test(
    fn_tree="tensorflow.math.pow",
    dtype_and_x=helpers.dtype_and_values(
        available_dtypes=[
            "float16",
            "float32",
            "float64",
            "int32",
            "int64",
        ],
        num_arrays=2,
        min_value=1,
        max_value=7,
        shared_dtype=True,
    ),
    test_with_out=st.just(False),
)
def test_tensorflow_pow(dtype_and_x, frontend, test_flags, backend_fw, fn_tree):
    input_dtype, x = dtype_and_x
    helpers.test_frontend_function(
        input_dtypes=input_dtype,
        backend_to_test=backend_fw,
        frontend=frontend,
        test_flags=test_flags,
        fn_tree=fn_tree,
        x=x[0],
        y=x[1],
    )


# argmin
@handle_frontend_test(
    fn_tree="tensorflow.math.argmin",
    dtype_and_x=_statistical_dtype_values(function="argmin"),
    output_type=st.sampled_from(["int32", "int64"]),
    test_with_out=st.just(False),
)
def test_tensorflow_argmin(
    *,
    dtype_and_x,
    frontend,
    test_flags,
    fn_tree,
    backend_fw,
    on_device,
    output_type,
):
    input_dtype, x, axis = dtype_and_x
    if isinstance(axis, tuple):
        axis = axis[0]
    helpers.test_frontend_function(
        input_dtypes=input_dtype,
        backend_to_test=backend_fw,
        frontend=frontend,
        test_flags=test_flags,
        fn_tree=fn_tree,
        on_device=on_device,
        input=x[0],
        axis=axis,
        output_type=output_type,
    )


# equal
@handle_frontend_test(
    fn_tree="tensorflow.math.equal",
    dtype_and_x=helpers.dtype_and_values(
        available_dtypes=helpers.get_dtypes("numeric"),
        num_arrays=2,
        shared_dtype=True,
    ),
    test_with_out=st.just(False),
)
def test_tensorflow_equal(
    *,
    dtype_and_x,
    frontend,
    test_flags,
    fn_tree,
    backend_fw,
    on_device,
):
    input_dtype, x = dtype_and_x
    helpers.test_frontend_function(
        input_dtypes=input_dtype,
        backend_to_test=backend_fw,
        frontend=frontend,
        test_flags=test_flags,
        fn_tree=fn_tree,
        on_device=on_device,
        x=x[0],
        y=x[1],
    )


# not_equal
@handle_frontend_test(
    fn_tree="tensorflow.math.not_equal",
    dtype_and_x=helpers.dtype_and_values(
        available_dtypes=helpers.get_dtypes("valid"),
        num_arrays=2,
        shared_dtype=True,
    ),
    test_with_out=st.just(False),
)
def test_tensorflow_not_equal(
    *,
    dtype_and_x,
    frontend,
    test_flags,
    fn_tree,
    backend_fw,
    on_device,
):
    input_dtype, x = dtype_and_x
    helpers.test_frontend_function(
        input_dtypes=input_dtype,
        backend_to_test=backend_fw,
        frontend=frontend,
        test_flags=test_flags,
        fn_tree=fn_tree,
        on_device=on_device,
        x=x[0],
        y=x[1],
    )


# floor
@handle_frontend_test(
    fn_tree="tensorflow.math.floor",
    dtype_and_x=helpers.dtype_and_values(
        available_dtypes=helpers.get_dtypes("float"),
        num_arrays=1,
        min_value=-20,
        max_value=20,
    ),
    test_with_out=st.just(False),
)
def test_tensorflow_floor(
    *,
    dtype_and_x,
    test_flags,
    frontend,
    backend_fw,
    fn_tree,
    on_device,
):
    input_dtype, x = dtype_and_x
    helpers.test_frontend_function(
        input_dtypes=input_dtype,
        backend_to_test=backend_fw,
        test_flags=test_flags,
        frontend=frontend,
        fn_tree=fn_tree,
        on_device=on_device,
        x=x[0],
    )


# ceil
@handle_frontend_test(
    fn_tree="tensorflow.math.ceil",
    dtype_and_x=helpers.dtype_and_values(
        available_dtypes=helpers.get_dtypes("float"),
        num_arrays=1,
        min_value=-20,
        max_value=20,
    ),
    test_with_out=st.just(False),
)
def test_tensorflow_ceil(
    *,
    dtype_and_x,
    test_flags,
    frontend,
    backend_fw,
    fn_tree,
    on_device,
):
    input_dtype, x = dtype_and_x
    helpers.test_frontend_function(
        input_dtypes=input_dtype,
        backend_to_test=backend_fw,
        test_flags=test_flags,
        frontend=frontend,
        fn_tree=fn_tree,
        on_device=on_device,
        x=x[0],
    )


# round
@handle_frontend_test(
    fn_tree="tensorflow.math.round",
    dtype_and_x=helpers.dtype_and_values(available_dtypes=helpers.get_dtypes("float")),
    test_with_out=st.just(False),
)
def test_tensorflow_round(
    *,
    dtype_and_x,
    frontend,
    test_flags,
    fn_tree,
    backend_fw,
    on_device,
):
    input_dtype, x = dtype_and_x
    helpers.test_frontend_function(
        input_dtypes=input_dtype,
        backend_to_test=backend_fw,
        frontend=frontend,
        test_flags=test_flags,
        fn_tree=fn_tree,
        on_device=on_device,
        x=x[0],
    )


# minimum
@handle_frontend_test(
    fn_tree="tensorflow.math.minimum",
    dtype_and_x=helpers.dtype_and_values(
        available_dtypes=helpers.get_dtypes("numeric"),
        num_arrays=2,
        min_value=-20,
        max_value=20,
        shared_dtype=True,
    ),
    test_with_out=st.just(False),
)
def test_tensorflow_minimum(
    *,
    dtype_and_x,
    test_flags,
    frontend,
    backend_fw,
    fn_tree,
    on_device,
):
    input_dtype, x = dtype_and_x
    helpers.test_frontend_function(
        input_dtypes=input_dtype,
        backend_to_test=backend_fw,
        test_flags=test_flags,
        frontend=frontend,
        fn_tree=fn_tree,
        on_device=on_device,
        x=x[0],
        y=x[1],
    )


# sigmoid
@handle_frontend_test(
    fn_tree="tensorflow.math.sigmoid",
    dtype_and_x=helpers.dtype_and_values(
        available_dtypes=helpers.get_dtypes("float_and_complex"),
        num_arrays=1,
        min_value=-20,
        max_value=20,
    ),
    test_with_out=st.just(False),
)
def test_tensorflow_sigmoid(
    *,
    dtype_and_x,
    test_flags,
    on_device,
    fn_tree,
    frontend,
    backend_fw,
):
    input_dtype, x = dtype_and_x
    helpers.test_frontend_function(
        input_dtypes=input_dtype,
        backend_to_test=backend_fw,
        test_flags=test_flags,
        frontend=frontend,
        fn_tree=fn_tree,
        on_device=on_device,
        rtol=1e-2,
        atol=1e-2,
        x=x[0],
    )


# tanh
@handle_frontend_test(
    fn_tree="tensorflow.math.tanh",
    dtype_and_x=helpers.dtype_and_values(
        available_dtypes=helpers.get_dtypes("valid"),
    ),
    test_with_out=st.just(False),
)
def test_tensorflow_tanh(
    *,
    dtype_and_x,
    frontend,
    test_flags,
    fn_tree,
    backend_fw,
    on_device,
):
    input_dtype, x = dtype_and_x
    helpers.test_frontend_function(
        input_dtypes=input_dtype,
        backend_to_test=backend_fw,
        frontend=frontend,
        test_flags=test_flags,
        fn_tree=fn_tree,
        on_device=on_device,
        x=x[0],
    )


# rsqrt
@handle_frontend_test(
    fn_tree="tensorflow.math.rsqrt",
    dtype_and_x=helpers.dtype_and_values(
        available_dtypes=helpers.get_dtypes("float"),
    ),
    test_with_out=st.just(False),
)
def test_tensorflow_rsqrt(
    *,
    dtype_and_x,
    on_device,
    fn_tree,
    frontend,
    test_flags,
    backend_fw,
):
    input_dtype, x = dtype_and_x
    helpers.test_frontend_function(
        input_dtypes=input_dtype,
        backend_to_test=backend_fw,
        frontend=frontend,
        test_flags=test_flags,
        fn_tree=fn_tree,
        on_device=on_device,
        rtol=1e-02,
        x=x[0],
    )


# nextafter
@handle_frontend_test(
    fn_tree="tensorflow.math.nextafter",
    dtype_and_x=helpers.dtype_and_values(
        available_dtypes=["float32", "float64"],
        num_arrays=2,
        shared_dtype=True,
        min_value=-10,
        max_value=10,
        min_num_dims=1,
        max_num_dims=3,
    ),
    test_with_out=st.just(False),
)
def test_tensorflow_nextafter(
    *,
    dtype_and_x,
    on_device,
    fn_tree,
    frontend,
    test_flags,
    backend_fw,
):
    input_dtype, x = dtype_and_x
    helpers.test_frontend_function(
        input_dtypes=input_dtype,
        backend_to_test=backend_fw,
        frontend=frontend,
        test_flags=test_flags,
        fn_tree=fn_tree,
        on_device=on_device,
        x1=x[0],
        x2=x[1],
    )


# log_softmax
@handle_frontend_test(
    fn_tree="tensorflow.math.log_softmax",
    dtype_and_x=helpers.dtype_and_values(
        available_dtypes=helpers.get_dtypes("float"),
        min_num_dims=1,
    ),
    test_with_out=st.just(False),
)
def test_tensorflow_log_softmax(
    *,
    dtype_and_x,
    on_device,
    fn_tree,
    frontend,
    test_flags,
    backend_fw,
):
    input_dtype, x = dtype_and_x
    helpers.test_frontend_function(
        input_dtypes=input_dtype,
        backend_to_test=backend_fw,
        frontend=frontend,
        test_flags=test_flags,
        fn_tree=fn_tree,
        on_device=on_device,
        logits=x[0],
    )


# abs
@handle_frontend_test(
    fn_tree="tensorflow.math.abs",
    dtype_and_x=helpers.dtype_and_values(
        available_dtypes=helpers.get_dtypes("numeric"),
        large_abs_safety_factor=25,
        small_abs_safety_factor=25,
        safety_factor_scale="log",
    ),
    test_with_out=st.just(False),
)
def test_tensorflow_abs(
    *,
    dtype_and_x,
    on_device,
    fn_tree,
    frontend,
    test_flags,
    backend_fw,
):
    input_dtype, x = dtype_and_x
    helpers.test_frontend_function(
        input_dtypes=input_dtype,
        backend_to_test=backend_fw,
        frontend=frontend,
        test_flags=test_flags,
        fn_tree=fn_tree,
        on_device=on_device,
        rtol=1e-02,
        x=x[0],
    )


# asin
@handle_frontend_test(
    fn_tree="tensorflow.math.asin",
    dtype_and_x=helpers.dtype_and_values(
        available_dtypes=helpers.get_dtypes("float"),
        min_value=-1,
        max_value=1,
    ),
    test_with_out=st.just(False),
)
def test_tensorflow_asin(
    *,
    dtype_and_x,
    on_device,
    fn_tree,
    frontend,
    test_flags,
    backend_fw,
):
    input_dtype, x = dtype_and_x
    helpers.test_frontend_function(
        input_dtypes=input_dtype,
        backend_to_test=backend_fw,
        frontend=frontend,
        test_flags=test_flags,
        fn_tree=fn_tree,
        on_device=on_device,
        x=x[0],
    )


# acos
@handle_frontend_test(
    fn_tree="tensorflow.math.acos",
    dtype_and_x=helpers.dtype_and_values(
        available_dtypes=helpers.get_dtypes("float"),
        min_value=-1,
        max_value=1,
    ),
    test_with_out=st.just(False),
)
def test_tensorflow_acos(
    *,
    dtype_and_x,
    on_device,
    fn_tree,
    frontend,
    test_flags,
    backend_fw,
):
    input_dtype, x = dtype_and_x
    helpers.test_frontend_function(
        input_dtypes=input_dtype,
        backend_to_test=backend_fw,
        frontend=frontend,
        test_flags=test_flags,
        fn_tree=fn_tree,
        on_device=on_device,
        x=x[0],
    )


# acosh
@handle_frontend_test(
    fn_tree="tensorflow.math.acosh",
    dtype_and_x=helpers.dtype_and_values(
        available_dtypes=helpers.get_dtypes("float_and_complex"),
        small_abs_safety_factor=3,
        safety_factor_scale="log",
    ),
    test_with_out=st.just(False),
)
def test_tensorflow_acosh(
    *,
    dtype_and_x,
    on_device,
    fn_tree,
    frontend,
    test_flags,
    backend_fw,
):
    input_dtype, x = dtype_and_x
    helpers.test_frontend_function(
        input_dtypes=input_dtype,
        backend_to_test=backend_fw,
        frontend=frontend,
        test_flags=test_flags,
        fn_tree=fn_tree,
        on_device=on_device,
        rtol=1e-02,
        x=x[0],
    )


# square
@handle_frontend_test(
    fn_tree="tensorflow.math.square",
    dtype_and_x=helpers.dtype_and_values(available_dtypes=helpers.get_dtypes("float")),
    test_with_out=st.just(False),
)
def test_tensorflow_square(
    *,
    dtype_and_x,
    frontend,
    test_flags,
    fn_tree,
    backend_fw,
    on_device,
):
    input_dtype, x = dtype_and_x
    helpers.test_frontend_function(
        input_dtypes=input_dtype,
        backend_to_test=backend_fw,
        frontend=frontend,
        test_flags=test_flags,
        fn_tree=fn_tree,
        on_device=on_device,
        x=x[0],
    )


# is_nan
@handle_frontend_test(
    fn_tree="tensorflow.math.is_nan",
    dtype_and_x=helpers.dtype_and_values(
        available_dtypes=helpers.get_dtypes("float"),
    ),
    test_with_out=st.just(False),
)
def test_tensorflow_is_nan(
    *,
    dtype_and_x,
    frontend,
    test_flags,
    fn_tree,
    backend_fw,
    on_device,
):
    input_dtype, x = dtype_and_x
    helpers.test_frontend_function(
        input_dtypes=input_dtype,
        backend_to_test=backend_fw,
        frontend=frontend,
        test_flags=test_flags,
        fn_tree=fn_tree,
        on_device=on_device,
        x=x[0],
    )


# is_finite


@handle_frontend_test(
    fn_tree="tensorflow.math.is_finite",
    dtype_and_x=helpers.dtype_and_values(
        available_dtypes=helpers.get_dtypes("numeric"),
    ),
    test_with_out=st.just(False),
)
def test_tensorflow_is_finite(
    *,
    dtype_and_x,
    on_device,
    fn_tree,
    frontend,
    test_flags,
    backend_fw,
):
    input_dtype, x = dtype_and_x
    helpers.test_frontend_function(
        input_dtypes=input_dtype,
        backend_to_test=backend_fw,
        frontend=frontend,
        test_flags=test_flags,
        fn_tree=fn_tree,
        on_device=on_device,
        x=x[0],
    )


# atan
@handle_frontend_test(
    fn_tree="tensorflow.math.atan",
    dtype_and_x=helpers.dtype_and_values(available_dtypes=helpers.get_dtypes("float")),
    test_with_out=st.just(False),
)
def test_tensorflow_atan(
    *,
    dtype_and_x,
    frontend,
    test_flags,
    fn_tree,
    backend_fw,
    on_device,
):
    input_dtype, x = dtype_and_x
    helpers.test_frontend_function(
        input_dtypes=input_dtype,
        backend_to_test=backend_fw,
        frontend=frontend,
        test_flags=test_flags,
        fn_tree=fn_tree,
        on_device=on_device,
        x=x[0],
    )


# log
@handle_frontend_test(
    fn_tree="tensorflow.math.log",
    dtype_and_x=helpers.dtype_and_values(
        available_dtypes=helpers.get_dtypes("float"),
    ),
)
def test_tensorflow_log(
    *,
    dtype_and_x,
    on_device,
    fn_tree,
    frontend,
    test_flags,
    backend_fw,
):
    input_dtype, x = dtype_and_x
    helpers.test_frontend_function(
        input_dtypes=input_dtype,
        backend_to_test=backend_fw,
        frontend=frontend,
        test_flags=test_flags,
        fn_tree=fn_tree,
        on_device=on_device,
        x=x[0],
    )


# add_n
@handle_frontend_test(
    fn_tree="tensorflow.math.add_n",
    dtype_and_x=helpers.dtype_and_values(
        available_dtypes=helpers.get_dtypes("float"),
        num_arrays=helpers.ints(min_value=1, max_value=5),
        shared_dtype=True,
    ),
)
def test_tensorflow_add_n(
    *,
    dtype_and_x,
    on_device,
    fn_tree,
    frontend,
    test_flags,
    backend_fw,
):
    input_dtype, x = dtype_and_x
    helpers.test_frontend_function(
        input_dtypes=input_dtype,
        backend_to_test=backend_fw,
        frontend=frontend,
        test_flags=test_flags,
        fn_tree=fn_tree,
        on_device=on_device,
        inputs=x,
    )


# floormod
@handle_frontend_test(
    fn_tree="tensorflow.math.floormod",
    dtype_and_x=helpers.dtype_and_values(
        available_dtypes=helpers.get_dtypes("numeric"),
        num_arrays=2,
        shared_dtype=True,
    ),
    test_with_out=st.just(False),
)
def test_tensorflow_floormod(
    *,
    dtype_and_x,
    frontend,
    test_flags,
    fn_tree,
    backend_fw,
    on_device,
):
    input_dtype, x = dtype_and_x
    assume(not np.any(np.isclose(x[0], 0)))
    assume(not np.any(np.isclose(x[1], 0)))
    helpers.test_frontend_function(
        input_dtypes=input_dtype,
        backend_to_test=backend_fw,
        frontend=frontend,
        test_flags=test_flags,
        fn_tree=fn_tree,
        on_device=on_device,
        x=x[0],
        y=x[1],
    )


# greater
@handle_frontend_test(
    fn_tree="tensorflow.math.greater",
    dtype_and_x=helpers.dtype_and_values(
        available_dtypes=helpers.get_dtypes("numeric"),
        num_arrays=2,
        shared_dtype=True,
    ),
    test_with_out=st.just(False),
)
def test_tensorflow_greater(
    *,
    dtype_and_x,
    frontend,
    test_flags,
    fn_tree,
    backend_fw,
    on_device,
):
    input_dtype, x = dtype_and_x
    helpers.test_frontend_function(
        input_dtypes=input_dtype,
        backend_to_test=backend_fw,
        frontend=frontend,
        test_flags=test_flags,
        fn_tree=fn_tree,
        on_device=on_device,
        x=x[0],
        y=x[1],
    )


@handle_frontend_test(
    fn_tree="tensorflow.math.cos",
    dtype_and_x=helpers.dtype_and_values(
        available_dtypes=helpers.get_dtypes("float"),
    ),
    test_with_out=st.just(False),
)
def test_tensorflow_cos(
    *,
    dtype_and_x,
    on_device,
    fn_tree,
    frontend,
    test_flags,
    backend_fw,
):
    input_dtype, x = dtype_and_x
    helpers.test_frontend_function(
        input_dtypes=input_dtype,
        backend_to_test=backend_fw,
        frontend=frontend,
        test_flags=test_flags,
        fn_tree=fn_tree,
        on_device=on_device,
        x=x[0],
    )


# sinh
@handle_frontend_test(
    fn_tree="tensorflow.math.sinh",
    dtype_and_x=helpers.dtype_and_values(
        available_dtypes=helpers.get_dtypes("float_and_complex"),
    ),
    test_with_out=st.just(False),
)
def test_tensorflow_sinh(
    *,
    dtype_and_x,
    frontend,
    test_flags,
    fn_tree,
    backend_fw,
    on_device,
):
    input_dtype, x = dtype_and_x
    helpers.test_frontend_function(
        input_dtypes=input_dtype,
        backend_to_test=backend_fw,
        frontend=frontend,
        test_flags=test_flags,
        fn_tree=fn_tree,
        on_device=on_device,
        x=x[0],
    )


# softmax
@handle_frontend_test(
    fn_tree="tensorflow.math.softmax",
    dtype_values_axis=helpers.dtype_values_axis(
        available_dtypes=helpers.get_dtypes("float"),
        min_num_dims=1,
        valid_axis=True,
        force_int_axis=True,
        allow_inf=False,
    ),
    test_with_out=st.just(False),
)
def test_tensorflow_softmax(
    *,
    dtype_values_axis,
    on_device,
    fn_tree,
    frontend,
    test_flags,
    backend_fw,
):
    input_dtype, x, axis = dtype_values_axis
    helpers.test_frontend_function(
        input_dtypes=input_dtype,
        backend_to_test=backend_fw,
        frontend=frontend,
        test_flags=test_flags,
        fn_tree=fn_tree,
        on_device=on_device,
        logits=x[0],
        atol=1e-02,
        rtol=1e-2,
        axis=axis,
    )


# softplus
@handle_frontend_test(
    fn_tree="tensorflow.math.softplus",
    dtype_and_x=helpers.dtype_and_values(available_dtypes=helpers.get_dtypes("float")),
    test_with_out=st.just(False),
)
def test_tensorflow_softplus(
    *,
    dtype_and_x,
    frontend,
    test_flags,
    fn_tree,
    backend_fw,
    on_device,
):
    input_dtype, x = dtype_and_x
    helpers.test_frontend_function(
        input_dtypes=input_dtype,
        backend_to_test=backend_fw,
        frontend=frontend,
        test_flags=test_flags,
        fn_tree=fn_tree,
        on_device=on_device,
        features=x[0],
    )


# xlogy
@handle_frontend_test(
    fn_tree="tensorflow.math.xlogy",
    dtype_and_x=helpers.dtype_and_values(
        available_dtypes=helpers.get_dtypes("float_and_complex"),
        num_arrays=2,
        shared_dtype=True,
    ),
    test_with_out=st.just(False),
)
def test_tensorflow_xlogy(
    *,
    dtype_and_x,
    frontend,
    test_flags,
    fn_tree,
    backend_fw,
    on_device,
):
    input_dtype, xs = dtype_and_x
    helpers.test_frontend_function(
        input_dtypes=input_dtype,
        backend_to_test=backend_fw,
        frontend=frontend,
        test_flags=test_flags,
        fn_tree=fn_tree,
        on_device=on_device,
        x=xs[0],
        y=xs[1],
    )


# cosh
@handle_frontend_test(
    fn_tree="tensorflow.math.cosh",
    dtype_and_x=helpers.dtype_and_values(
        available_dtypes=helpers.get_dtypes("float_and_complex"),
    ),
    test_with_out=st.just(False),
)
def test_tensorflow_cosh(
    *,
    dtype_and_x,
    frontend,
    test_flags,
    fn_tree,
    backend_fw,
    on_device,
):
    input_dtype, x = dtype_and_x
    helpers.test_frontend_function(
        input_dtypes=input_dtype,
        backend_to_test=backend_fw,
        frontend=frontend,
        test_flags=test_flags,
        fn_tree=fn_tree,
        on_device=on_device,
        x=x[0],
    )


# atan2
@handle_frontend_test(
    fn_tree="tensorflow.math.atan2",
    dtype_and_x=helpers.dtype_and_values(
        available_dtypes=helpers.get_dtypes("float"), num_arrays=2, shared_dtype=True
    ),
    test_with_out=st.just(False),
)
def test_tensorflow_atan2(
    *,
    dtype_and_x,
    frontend,
    test_flags,
    fn_tree,
    backend_fw,
    on_device,
):
    input_dtype, x = dtype_and_x
    assume(not np.any(np.isclose(x[1], 0)))
    helpers.test_frontend_function(
        input_dtypes=input_dtype,
        backend_to_test=backend_fw,
        frontend=frontend,
        test_flags=test_flags,
        fn_tree=fn_tree,
        on_device=on_device,
        y=x[0],
        x=x[1],
    )


# less_equal
@handle_frontend_test(
    fn_tree="tensorflow.math.less_equal",
    dtype_and_x=helpers.dtype_and_values(
        available_dtypes=helpers.get_dtypes("numeric"),
        num_arrays=2,
        shared_dtype=True,
    ),
    test_with_out=st.just(False),
)
def test_tensorflow_less_equal(
    *,
    dtype_and_x,
    frontend,
    test_flags,
    fn_tree,
    backend_fw,
    on_device,
):
    input_dtype, x = dtype_and_x
    helpers.test_frontend_function(
        input_dtypes=input_dtype,
        backend_to_test=backend_fw,
        frontend=frontend,
        test_flags=test_flags,
        fn_tree=fn_tree,
        on_device=on_device,
        x=x[0],
        y=x[1],
    )


# less
@handle_frontend_test(
    fn_tree="tensorflow.math.less",
    dtype_and_x=helpers.dtype_and_values(
        available_dtypes=helpers.get_dtypes("numeric"),
        num_arrays=2,
        shared_dtype=True,
    ),
    test_with_out=st.just(False),
)
def test_tensorflow_less(
    *,
    dtype_and_x,
    frontend,
    test_flags,
    fn_tree,
    backend_fw,
    on_device,
):
    input_dtype, x = dtype_and_x
    helpers.test_frontend_function(
        input_dtypes=input_dtype,
        backend_to_test=backend_fw,
        frontend=frontend,
        test_flags=test_flags,
        fn_tree=fn_tree,
        on_device=on_device,
        x=x[0],
        y=x[1],
    )


# angle
@handle_frontend_test(
    fn_tree="tensorflow.math.angle",
    dtype_and_input=helpers.dtype_and_values(
        available_dtypes=["float64", "complex64", "complex128"],
    ),
)
def test_tensorflow_angle(
    *,
    dtype_and_input,
    frontend,
    test_flags,
    fn_tree,
    backend_fw,
    on_device,
):
    input_dtype, x = dtype_and_input
    helpers.test_frontend_function(
        input_dtypes=input_dtype,
        backend_to_test=backend_fw,
        frontend=frontend,
        test_flags=test_flags,
        fn_tree=fn_tree,
        on_device=on_device,
        input=x[0],
    )


# zeta
@handle_frontend_test(
    fn_tree="tensorflow.math.zeta",
    dtype_and_x=helpers.dtype_and_values(
        available_dtypes=helpers.get_dtypes("valid"),
        min_num_dims=1,
        max_num_dims=1,
        num_arrays=2,
        shared_dtype=True,
    ),
    test_with_out=st.just(False),
)
def test_tensorflow_zeta(
    *,
    dtype_and_x,
    frontend,
    test_flags,
    fn_tree,
    backend_fw,
    on_device,
):
    input_dtype, x = dtype_and_x
    helpers.test_frontend_function(
        input_dtypes=input_dtype,
        backend_to_test=backend_fw,
        frontend=frontend,
        test_flags=test_flags,
        fn_tree=fn_tree,
        on_device=on_device,
        x=x[0],
        q=x[1],
    )


# greater_equal
@handle_frontend_test(
    fn_tree="tensorflow.math.greater_equal",
    dtype_and_x=helpers.dtype_and_values(
        available_dtypes=helpers.get_dtypes("numeric"),
        num_arrays=2,
        shared_dtype=True,
    ),
    test_with_out=st.just(False),
)
def test_tensorflow_greater_equal(
    *,
    dtype_and_x,
    frontend,
    test_flags,
    fn_tree,
    backend_fw,
    on_device,
):
    input_dtype, x = dtype_and_x
    helpers.test_frontend_function(
        input_dtypes=input_dtype,
        backend_to_test=backend_fw,
        frontend=frontend,
        test_flags=test_flags,
        fn_tree=fn_tree,
        on_device=on_device,
        x=x[0],
        y=x[1],
    )


# in_top_k
@handle_frontend_test(
    fn_tree="tensorflow.math.in_top_k",
    dtype_and_x=helpers.dtype_and_values(
        available_dtypes=helpers.get_dtypes("numeric"),
        num_arrays=2,
        shared_dtype=True,
    ),
    k=st.integers(min_value=0, max_value=5),
    test_with_out=st.just(False),
)
def test_tensorflow_in_top_k(
    *, dtype_and_x, frontend, test_flags, backend_fw, fn_tree, on_device, k
):
    input_dtype, x = dtype_and_x
    helpers.test_frontend_function(
        input_dtypes=input_dtype,
        backend_to_test=backend_fw,
        frontend=frontend,
        test_flags=test_flags,
        fn_tree=fn_tree,
        on_device=on_device,
        targets=x[0],
        pred=x[1],
        k=k,
    )


# conj
@handle_frontend_test(
    fn_tree="tensorflow.math.conj",
    dtype_and_input=helpers.dtype_and_values(
        available_dtypes=helpers.get_dtypes("numeric"),
    ),
)
def test_tensorflow_conj(
    *,
    dtype_and_input,
    frontend,
    test_flags,
    fn_tree,
    backend_fw,
    on_device,
):
    input_dtype, x = dtype_and_input
    helpers.test_frontend_function(
        input_dtypes=input_dtype,
        backend_to_test=backend_fw,
        frontend=frontend,
        test_flags=test_flags,
        fn_tree=fn_tree,
        on_device=on_device,
        x=x[0],
    )


# top_k
@handle_frontend_test(
    fn_tree="tensorflow.math.top_k",
    dtype_and_x=helpers.dtype_and_values(
        available_dtypes=helpers.get_dtypes("numeric"),
        shared_dtype=True,
    ),
    k=st.integers(min_value=0, max_value=5),
    sorted=st.booleans(),
    test_with_out=st.just(False),
)
def test_tensorflow_top_k(
    *, dtype_and_x, frontend, test_flags, fn_tree, on_device, k, backend_fw
):
    input_dtype, x = dtype_and_x
    helpers.test_frontend_function(
        input_dtypes=input_dtype,
        backend_to_test=backend_fw,
        frontend=frontend,
        test_flags=test_flags,
        fn_tree=fn_tree,
        on_device=on_device,
        input=x[0],
        k=k,
        sorted=sorted,
    )


# real
@handle_frontend_test(
    fn_tree="tensorflow.math.real",
    dtype_and_x=helpers.dtype_and_values(
        available_dtypes=helpers.get_dtypes("numeric"),
    ),
    test_with_out=st.just(False),
)
def test_tensorflow_real(
    *,
    dtype_and_x,
    frontend,
    backend_fw,
    test_flags,
    fn_tree,
    on_device,
):
    input_dtype, x = dtype_and_x
    helpers.test_frontend_function(
        input_dtypes=input_dtype,
        frontend=frontend,
        backend_to_test=backend_fw,
        test_flags=test_flags,
        fn_tree=fn_tree,
        on_device=on_device,
        input=x[0],
    )


# atanh
@handle_frontend_test(
    fn_tree="tensorflow.math.atanh",
    dtype_and_x=helpers.dtype_and_values(
        available_dtypes=helpers.get_dtypes("float_and_complex"),
    ),
    test_with_out=st.just(False),
)
def test_tensorflow_atanh(
    *,
    dtype_and_x,
    on_device,
    fn_tree,
    backend_fw,
    frontend,
    test_flags,
):
    input_dtype, x = dtype_and_x
    helpers.test_frontend_function(
        input_dtypes=input_dtype,
        frontend=frontend,
        backend_to_test=backend_fw,
        test_flags=test_flags,
        fn_tree=fn_tree,
        on_device=on_device,
        x=x[0],
    )


<<<<<<< HEAD
# xlog1py
@handle_frontend_test(
    fn_tree="tensorflow.math.xlog1py",
    dtype_and_x=helpers.dtype_and_values(
        available_dtypes=helpers.get_dtypes("float_and_complex"),
        num_arrays=2,
        shared_dtype=True,
        allow_inf=False,
        allow_nan=False,
    ),
    test_with_out=st.just(False),
)
def test_tensorflow_xlog1py(
    *,
    dtype_and_x,
    frontend,
    test_flags,
    fn_tree,
    on_device,
=======
# bincount
@handle_frontend_test(
    fn_tree="tensorflow.math.bincount",
    dtype_and_x=helpers.dtype_and_values(
        available_dtypes=helpers.get_dtypes("integer"),
        min_value=1,
        max_value=2,
        shape=st.shared(
            helpers.get_shape(
                min_num_dims=1,
                max_num_dims=1,
            ),
            key="a_s_d",
        ),
    ),
    test_with_out=st.just(False),
)
def test_tensorflow_bincount(
    *,
    dtype_and_x,
    on_device,
    fn_tree,
    frontend,
    test_flags,
>>>>>>> 0d9e03ba
):
    input_dtype, x = dtype_and_x
    helpers.test_frontend_function(
        input_dtypes=input_dtype,
        frontend=frontend,
        test_flags=test_flags,
        fn_tree=fn_tree,
        on_device=on_device,
<<<<<<< HEAD
        x=x[0],
        y=x[1],
=======
        arr=x[0],
        weights=None,
        minlength=0,
>>>>>>> 0d9e03ba
    )<|MERGE_RESOLUTION|>--- conflicted
+++ resolved
@@ -2852,27 +2852,6 @@
     )
 
 
-<<<<<<< HEAD
-# xlog1py
-@handle_frontend_test(
-    fn_tree="tensorflow.math.xlog1py",
-    dtype_and_x=helpers.dtype_and_values(
-        available_dtypes=helpers.get_dtypes("float_and_complex"),
-        num_arrays=2,
-        shared_dtype=True,
-        allow_inf=False,
-        allow_nan=False,
-    ),
-    test_with_out=st.just(False),
-)
-def test_tensorflow_xlog1py(
-    *,
-    dtype_and_x,
-    frontend,
-    test_flags,
-    fn_tree,
-    on_device,
-=======
 # bincount
 @handle_frontend_test(
     fn_tree="tensorflow.math.bincount",
@@ -2897,21 +2876,47 @@
     fn_tree,
     frontend,
     test_flags,
->>>>>>> 0d9e03ba
-):
-    input_dtype, x = dtype_and_x
-    helpers.test_frontend_function(
-        input_dtypes=input_dtype,
-        frontend=frontend,
-        test_flags=test_flags,
-        fn_tree=fn_tree,
-        on_device=on_device,
-<<<<<<< HEAD
-        x=x[0],
-        y=x[1],
-=======
+):
+    input_dtype, x = dtype_and_x
+    helpers.test_frontend_function(
+        input_dtypes=input_dtype,
+        frontend=frontend,
+        test_flags=test_flags,
+        fn_tree=fn_tree,
+        on_device=on_device,
         arr=x[0],
         weights=None,
         minlength=0,
->>>>>>> 0d9e03ba
+    )
+
+
+# xlog1py
+@handle_frontend_test(
+    fn_tree="tensorflow.math.xlog1py",
+    dtype_and_x=helpers.dtype_and_values(
+        available_dtypes=helpers.get_dtypes("float_and_complex"),
+        num_arrays=2,
+        shared_dtype=True,
+        allow_inf=False,
+        allow_nan=False,
+    ),
+    test_with_out=st.just(False),
+)
+def test_tensorflow_xlog1py(
+    *,
+    dtype_and_x,
+    frontend,
+    test_flags,
+    fn_tree,
+    on_device,
+):
+    input_dtype, x = dtype_and_x
+    helpers.test_frontend_function(
+        input_dtypes=input_dtype,
+        frontend=frontend,
+        test_flags=test_flags,
+        fn_tree=fn_tree,
+        on_device=on_device,
+        x=x[0],
+        y=x[1],
     )