# global
import ivy
import numpy as np
from hypothesis import strategies as st, assume

# local
import ivy_tests.test_ivy.helpers as helpers
from ivy_tests.test_ivy.test_functional.test_core.test_statistical import (
    statistical_dtype_values,
)
from ivy_tests.test_ivy.helpers import handle_frontend_test


# accumulate_n
@handle_frontend_test(
    fn_tree="tensorflow.math.accumulate_n",
    dtype_and_x=helpers.dtype_and_values(
        available_dtypes=tuple([ivy.int64]),
        num_arrays=2,
        shared_dtype=True,
    ),
    test_with_out=st.just(False),
)
def test_tensorflow_accumulate_n(
    *,
    dtype_and_x,
    frontend,
    test_flags,
    fn_tree,
    on_device,
):
    input_dtype, x = dtype_and_x
    helpers.test_frontend_function(
        input_dtypes=input_dtype,
        frontend=frontend,
        test_flags=test_flags,
        fn_tree=fn_tree,
        on_device=on_device,
        inputs=x,
    )


# add
@handle_frontend_test(
    fn_tree="tensorflow.math.add",
    dtype_and_x=helpers.dtype_and_values(
        available_dtypes=helpers.get_dtypes("numeric"),
        num_arrays=2,
        shared_dtype=True,
    ),
    test_with_out=st.just(False),
)
def test_tensorflow_add(
    *,
    dtype_and_x,
    frontend,
    test_flags,
    fn_tree,
    on_device,
):
    input_dtype, x = dtype_and_x
    helpers.test_frontend_function(
        input_dtypes=input_dtype,
        frontend=frontend,
        test_flags=test_flags,
        fn_tree=fn_tree,
        on_device=on_device,
        x=x[0],
        y=x[1],
    )


# tan
@handle_frontend_test(
    fn_tree="tensorflow.math.tan",
    dtype_and_x=helpers.dtype_and_values(available_dtypes=helpers.get_dtypes("float")),
    test_with_out=st.just(False),
)
def test_tensorflow_tan(
    *,
    dtype_and_x,
    frontend,
    test_flags,
    fn_tree,
    on_device,
):
    input_dtype, x = dtype_and_x
    helpers.test_frontend_function(
        input_dtypes=input_dtype,
        frontend=frontend,
        test_flags=test_flags,
        fn_tree=fn_tree,
        on_device=on_device,
        x=x[0],
    )


# exp
@handle_frontend_test(
    fn_tree="tensorflow.math.exp",
    dtype_and_x=helpers.dtype_and_values(available_dtypes=helpers.get_dtypes("float")),
    test_with_out=st.just(False),
)
def test_tensorflow_exp(
    *,
    dtype_and_x,
    frontend,
    test_flags,
    fn_tree,
    on_device,
):
    input_dtype, x = dtype_and_x
    helpers.test_frontend_function(
        input_dtypes=input_dtype,
        frontend=frontend,
        test_flags=test_flags,
        fn_tree=fn_tree,
        on_device=on_device,
        x=x[0],
    )


# sqrt
@handle_frontend_test(
    fn_tree="tensorflow.math.sqrt",
    dtype_and_x=helpers.dtype_and_values(available_dtypes=helpers.get_dtypes("float")),
    test_with_out=st.just(False),
)
def test_tensorflow_sqrt(
    *,
    dtype_and_x,
    frontend,
    test_flags,
    fn_tree,
    on_device,
):
    input_dtype, x = dtype_and_x
    helpers.test_frontend_function(
        input_dtypes=input_dtype,
        frontend=frontend,
        test_flags=test_flags,
        fn_tree=fn_tree,
        on_device=on_device,
        x=x[0],
    )


# multiply
@handle_frontend_test(
    fn_tree="tensorflow.math.multiply",
    dtype_and_x=helpers.dtype_and_values(
        available_dtypes=helpers.get_dtypes("float"),
        num_arrays=2,
        shared_dtype=True,
    ),
    test_with_out=st.just(False),
)
def test_tensorflow_multiply(
    *,
    dtype_and_x,
    frontend,
    test_flags,
    fn_tree,
    on_device,
):
    input_dtype, x = dtype_and_x
    helpers.test_frontend_function(
        input_dtypes=input_dtype,
        frontend=frontend,
        test_flags=test_flags,
        fn_tree=fn_tree,
        on_device=on_device,
        x=x[0],
        y=x[1],
    )


# maximum
@handle_frontend_test(
    fn_tree="tensorflow.math.maximum",
    dtype_and_x=helpers.dtype_and_values(
        available_dtypes=helpers.get_dtypes("float"),
        num_arrays=2,
        shared_dtype=True,
    ),
    test_with_out=st.just(False),
)
def test_tensorflow_maximum(
    *,
    dtype_and_x,
    frontend,
    test_flags,
    fn_tree,
    on_device,
):
    input_dtype, x = dtype_and_x
    helpers.test_frontend_function(
        input_dtypes=input_dtype,
        frontend=frontend,
        test_flags=test_flags,
        fn_tree=fn_tree,
        on_device=on_device,
        x=x[0],
        y=x[1],
    )


# subtract
@handle_frontend_test(
    fn_tree="tensorflow.math.subtract",
    dtype_and_x=helpers.dtype_and_values(
        available_dtypes=helpers.get_dtypes("numeric"),
        num_arrays=2,
        shared_dtype=True,
    ),
    test_with_out=st.just(False),
)
def test_tensorflow_subtract(
    *,
    dtype_and_x,
    frontend,
    test_flags,
    fn_tree,
    on_device,
):
    input_dtype, x = dtype_and_x
    helpers.test_frontend_function(
        input_dtypes=input_dtype,
        frontend=frontend,
        test_flags=test_flags,
        fn_tree=fn_tree,
        on_device=on_device,
        x=x[0],
        y=x[1],
    )


# squared_difference
@handle_frontend_test(
    fn_tree="tensorflow.math.squared_difference",
    dtype_and_x=helpers.dtype_and_values(
        available_dtypes=helpers.get_dtypes("numeric"),
        num_arrays=2,
        shared_dtype=True,
    ),
    test_with_out=st.just(False),
)
def test_tensorflow_squared_difference(
    *,
    dtype_and_x,
    frontend,
    test_flags,
    fn_tree,
    on_device,
):
    input_dtype, x = dtype_and_x
    helpers.test_frontend_function(
        input_dtypes=input_dtype,
        frontend=frontend,
        test_flags=test_flags,
        fn_tree=fn_tree,
        on_device=on_device,
        x=x[0],
        y=x[1],
    )


# logical_xor
@handle_frontend_test(
    fn_tree="tensorflow.math.logical_xor",
    dtype_and_x=helpers.dtype_and_values(
        available_dtypes=tuple([ivy.bool]),
        num_arrays=2,
        shared_dtype=True,
    ),
    test_with_out=st.just(False),
)
def test_tensorflow_logical_xor(
    *,
    dtype_and_x,
    frontend,
    test_flags,
    fn_tree,
    on_device,
):
    input_dtype, x = dtype_and_x
    helpers.test_frontend_function(
        input_dtypes=input_dtype,
        frontend=frontend,
        test_flags=test_flags,
        fn_tree=fn_tree,
        on_device=on_device,
        x=x[0],
        y=x[1],
    )


# divide
@handle_frontend_test(
    fn_tree="tensorflow.math.divide",
    dtype_and_x=helpers.dtype_and_values(
        available_dtypes=helpers.get_dtypes("float"),
        num_arrays=2,
        shared_dtype=True,
    ),
    test_with_out=st.just(False),
)
def test_tensorflow_divide(
    *,
    dtype_and_x,
    frontend,
    test_flags,
    fn_tree,
    on_device,
):
    input_dtype, x = dtype_and_x
    helpers.test_frontend_function(
        input_dtypes=input_dtype,
        frontend=frontend,
        test_flags=test_flags,
        fn_tree=fn_tree,
        on_device=on_device,
        x=x[0],
        y=x[1],
    )


# negative
@handle_frontend_test(
    fn_tree="tensorflow.math.negative",
    dtype_and_x=helpers.dtype_and_values(
        available_dtypes=st.one_of(
            helpers.get_dtypes("signed_integer"),
            helpers.get_dtypes("float"),
        )
    ),
    test_with_out=st.just(False),
)
def test_tensorflow_negative(
    *,
    dtype_and_x,
    frontend,
    test_flags,
    fn_tree,
    on_device,
):
    input_dtype, x = dtype_and_x
    helpers.test_frontend_function(
        input_dtypes=input_dtype,
        frontend=frontend,
        test_flags=test_flags,
        fn_tree=fn_tree,
        on_device=on_device,
        x=x[0],
    )


# logical_and
@handle_frontend_test(
    fn_tree="tensorflow.math.logical_and",
    dtype_and_x=helpers.dtype_and_values(
        available_dtypes=tuple([ivy.bool]),
        num_arrays=2,
        shared_dtype=True,
    ),
    test_with_out=st.just(False),
)
def test_tensorflow_logical_and(
    *,
    dtype_and_x,
    frontend,
    test_flags,
    fn_tree,
    on_device,
):
    input_dtype, x = dtype_and_x
    helpers.test_frontend_function(
        input_dtypes=input_dtype,
        frontend=frontend,
        test_flags=test_flags,
        fn_tree=fn_tree,
        on_device=on_device,
        x=x[0],
        y=x[1],
    )


# logical_or
@handle_frontend_test(
    fn_tree="tensorflow.math.logical_or",
    dtype_and_x=helpers.dtype_and_values(
        available_dtypes=helpers.get_dtypes("bool"),
        num_arrays=2,
        shared_dtype=True,
    ),
    test_with_out=st.just(False),
)
def test_tensorflow_logical_or(
    *,
    dtype_and_x,
    frontend,
    test_flags,
    fn_tree,
    on_device,
):
    input_dtype, x = dtype_and_x
    helpers.test_frontend_function(
        input_dtypes=input_dtype,
        frontend=frontend,
        test_flags=test_flags,
        fn_tree=fn_tree,
        on_device=on_device,
        x=x[0],
        y=x[1],
    )


# log_sigmoid
@handle_frontend_test(
    fn_tree="tensorflow.math.log_sigmoid",
    dtype_and_x=helpers.dtype_and_values(
        available_dtypes=helpers.get_dtypes("float"),
        large_abs_safety_factor=3,
        small_abs_safety_factor=3,
        safety_factor_scale="linear",
    ),
    test_with_out=st.just(False),
)
def test_tensorflow_log_sigmoid(
    *,
    dtype_and_x,
    frontend,
    test_flags,
    fn_tree,
    on_device,
):
    input_dtype, x = dtype_and_x
    helpers.test_frontend_function(
        input_dtypes=input_dtype,
        frontend=frontend,
        test_flags=test_flags,
        fn_tree=fn_tree,
        on_device=on_device,
        x=x[0],
    )


# reciprocal_no_nan
@handle_frontend_test(
    fn_tree="tensorflow.math.reciprocal_no_nan",
    dtype_and_x=helpers.dtype_and_values(
        available_dtypes=helpers.get_dtypes("float"),
    ),
    test_with_out=st.just(False),
)
def test_tensorflow_reciprocal_no_nan(
    *,
    dtype_and_x,
    frontend,
    test_flags,
    fn_tree,
    on_device,
):
    input_dtype, x = dtype_and_x
    helpers.test_frontend_function(
        input_dtypes=input_dtype,
        frontend=frontend,
        test_flags=test_flags,
        fn_tree=fn_tree,
        on_device=on_device,
        x=x[0],
    )


# reduce_all()
@handle_frontend_test(
    fn_tree="tensorflow.math.reduce_all",
    dtype_and_x=helpers.dtype_and_values(
        available_dtypes=tuple([ivy.bool]),
    ),
    test_with_out=st.just(False),
)
def test_tensorflow_reduce_all(
    *,
    dtype_and_x,
    frontend,
    test_flags,
    fn_tree,
    on_device,
):
    input_dtype, x = dtype_and_x
    helpers.test_frontend_function(
        input_dtypes=input_dtype,
        frontend=frontend,
        test_flags=test_flags,
        fn_tree=fn_tree,
        on_device=on_device,
        input_tensor=x[0],
    )


# reduce_any
@handle_frontend_test(
    fn_tree="tensorflow.math.reduce_any",
    dtype_and_x=helpers.dtype_and_values(
        available_dtypes=tuple([ivy.bool]),
    ),
    test_with_out=st.just(False),
)
def test_tensorflow_reduce_any(
    *,
    dtype_and_x,
    frontend,
    test_flags,
    fn_tree,
    on_device,
):
    (
        input_dtype,
        x,
    ) = dtype_and_x
    helpers.test_frontend_function(
        input_dtypes=input_dtype,
        frontend=frontend,
        test_flags=test_flags,
        fn_tree=fn_tree,
        on_device=on_device,
        input_tensor=x[0],
    )


# reduce_euclidean_norm
@handle_frontend_test(
    fn_tree="tensorflow.math.reduce_euclidean_norm",
    dtype_and_x=helpers.dtype_and_values(
        available_dtypes=helpers.get_dtypes("float"),
    ),
    test_with_out=st.just(False),
)
def test_tensorflow_reduce_euclidean_norm(
    *,
    dtype_and_x,
    frontend,
    test_flags,
    fn_tree,
    on_device,
):
    (
        input_dtype,
        x,
    ) = dtype_and_x
    helpers.test_frontend_function(
        input_dtypes=input_dtype,
        frontend=frontend,
        test_flags=test_flags,
        fn_tree=fn_tree,
        on_device=on_device,
        input_tensor=x[0],
    )


# reduce_logsumexp
@handle_frontend_test(
    fn_tree="tensorflow.math.reduce_logsumexp",
    dtype_and_x=helpers.dtype_and_values(
        available_dtypes=helpers.get_dtypes("float"),
    ),
    test_with_out=st.just(False),
)
def test_tensorflow_reduce_logsumexp(
    *,
    dtype_and_x,
    frontend,
    test_flags,
    fn_tree,
    on_device,
):
    input_dtype, x = dtype_and_x
    helpers.test_frontend_function(
        input_dtypes=input_dtype,
        frontend=frontend,
        test_flags=test_flags,
        fn_tree=fn_tree,
        on_device=on_device,
        input_tensor=x[0],
    )


# argmax
@handle_frontend_test(
    fn_tree="tensorflow.math.argmax",
    dtype_and_x=statistical_dtype_values(function="argmax"),
    output_type=st.sampled_from(["int16", "uint16", "int32", "int64"]),
    test_with_out=st.just(False),
)
def test_tensorflow_argmax(
    *,
    dtype_and_x,
    frontend,
    test_flags,
    fn_tree,
    on_device,
    output_type,
):
    if ivy.current_backend_str() == "torch":
        assume(output_type != "uint16")
    input_dtype, x, axis = dtype_and_x
    if isinstance(axis, tuple):
        axis = axis[0]
    helpers.test_frontend_function(
        input_dtypes=input_dtype,
        frontend=frontend,
        test_flags=test_flags,
        fn_tree=fn_tree,
        on_device=on_device,
        input=x[0],
        axis=axis,
        output_type=output_type,
    )


# reduce_max
@handle_frontend_test(
    fn_tree="tensorflow.math.reduce_max",
    dtype_and_x=helpers.dtype_and_values(
        available_dtypes=helpers.get_dtypes("float"),
    ),
    test_with_out=st.just(False),
)
def test_tensorflow_reduce_max(
    *,
    dtype_and_x,
    frontend,
    test_flags,
    fn_tree,
    on_device,
):
    input_dtype, x = dtype_and_x
    helpers.test_frontend_function(
        input_dtypes=input_dtype,
        frontend=frontend,
        test_flags=test_flags,
        fn_tree=fn_tree,
        on_device=on_device,
        input_tensor=x[0],
    )


# reduce_min
@handle_frontend_test(
    fn_tree="tensorflow.math.reduce_min",
    dtype_and_x=helpers.dtype_and_values(
        available_dtypes=helpers.get_dtypes("float"),
    ),
    test_with_out=st.just(False),
)
def test_tensorflow_reduce_min(
    *,
    dtype_and_x,
    frontend,
    test_flags,
    fn_tree,
    on_device,
):
    input_dtype, x = dtype_and_x
    helpers.test_frontend_function(
        input_dtypes=input_dtype,
        frontend=frontend,
        test_flags=test_flags,
        fn_tree=fn_tree,
        on_device=on_device,
        input_tensor=x[0],
    )


# reduce_prod
@handle_frontend_test(
    fn_tree="tensorflow.math.reduce_prod",
    dtype_and_x=helpers.dtype_and_values(
        available_dtypes=helpers.get_dtypes("numeric"),
    ),
    test_with_out=st.just(False),
)
def test_tensorflow_reduce_prod(
    *,
    dtype_and_x,
    frontend,
    test_flags,
    fn_tree,
    on_device,
):
    input_dtype, x = dtype_and_x
    helpers.test_frontend_function(
        input_dtypes=input_dtype,
        frontend=frontend,
        test_flags=test_flags,
        fn_tree=fn_tree,
        on_device=on_device,
        input_tensor=x[0],
    )


# reduce_std
@handle_frontend_test(
    fn_tree="tensorflow.math.reduce_std",
    dtype_and_x=helpers.dtype_and_values(
        available_dtypes=helpers.get_dtypes("float"),
    ),
)
def test_tensorflow_reduce_std(
    *,
    dtype_and_x,
    frontend,
    test_flags,
    fn_tree,
    on_device,
):
    input_dtype, x = dtype_and_x
    helpers.test_frontend_function(
        input_dtypes=input_dtype,
        frontend=frontend,
        test_flags=test_flags,
        fn_tree=fn_tree,
        on_device=on_device,
        input_tensor=x[0],
    )


# asinh
@handle_frontend_test(
    fn_tree="tensorflow.math.asinh",
    dtype_and_x=helpers.dtype_and_values(
        available_dtypes=helpers.get_dtypes("float"),
    ),
    test_with_out=st.just(False),
)
def test_tensorflow_asinh(
    *,
    dtype_and_x,
    frontend,
    test_flags,
    fn_tree,
    on_device,
):
    input_dtype, x = dtype_and_x
    helpers.test_frontend_function(
        input_dtypes=input_dtype,
        frontend=frontend,
        test_flags=test_flags,
        fn_tree=fn_tree,
        on_device=on_device,
        x=x[0],
    )


# reduce_sum
@handle_frontend_test(
    fn_tree="tensorflow.math.reduce_sum",
    dtype_and_x=helpers.dtype_and_values(
        available_dtypes=helpers.get_dtypes("numeric"),
    ),
    test_with_out=st.just(False),
)
def test_tensorflow_reduce_sum(
    *,
    dtype_and_x,
    frontend,
    test_flags,
    fn_tree,
    on_device,
):
    input_dtype, x = dtype_and_x
    helpers.test_frontend_function(
        input_dtypes=input_dtype,
        frontend=frontend,
        test_flags=test_flags,
        fn_tree=fn_tree,
        on_device=on_device,
        input_tensor=x[0],
    )


# reduce_mean
@handle_frontend_test(
    fn_tree="tensorflow.math.reduce_mean",
    dtype_and_x=helpers.dtype_and_values(
        available_dtypes=helpers.get_dtypes("float"),
    ),
    test_with_out=st.just(False),
)
def test_tensorflow_reduce_mean(
    *,
    dtype_and_x,
    frontend,
    test_flags,
    fn_tree,
    on_device,
):
    input_dtype, x = dtype_and_x
    helpers.test_frontend_function(
        input_dtypes=input_dtype,
        frontend=frontend,
        test_flags=test_flags,
        fn_tree=fn_tree,
        on_device=on_device,
        input_tensor=x[0],
    )


# reduce_variance
@handle_frontend_test(
    fn_tree="tensorflow.math.reduce_variance",
    dtype_and_x=statistical_dtype_values(
        function="var",
    ),
    test_with_out=st.just(False),
    keepdims=st.booleans(),
)
def test_tensorflow_reduce_variance(
    *,
    dtype_and_x,
    frontend,
    test_flags,
    fn_tree,
    on_device,
    keepdims,
):
    input_dtype, x, axis, ddof = dtype_and_x
    helpers.test_frontend_function(
        input_dtypes=input_dtype,
        frontend=frontend,
        test_flags=test_flags,
        fn_tree=fn_tree,
        on_device=on_device,
        input_tensor=x[0],
        axis=axis,
        atol=1e-2,
        rtol=1e-2,
        keepdims=keepdims,
    )


# scalar_mul
@handle_frontend_test(
    fn_tree="tensorflow.math.scalar_mul",
    dtype_and_x=helpers.dtype_and_values(
        available_dtypes=st.shared(
            helpers.get_dtypes("float", full=False),
            key="shared_dtype",
        ),
        min_num_dims=1,
        min_dim_size=2,
    ),
    scalar_val=helpers.dtype_and_values(
        available_dtypes=st.shared(
            helpers.get_dtypes("float", full=False),
            key="shared_dtype",
        ),
        shape=(1,),
    ),
    test_with_out=st.just(False),
)
def test_tensorflow_scalar_mul(
    *,
    dtype_and_x,
    scalar_val,
    frontend,
    test_flags,
    fn_tree,
    on_device,
):
    input_dtype, x = dtype_and_x
    scalar_dtype, scalar = scalar_val
    helpers.test_frontend_function(
        input_dtypes=input_dtype,
        frontend=frontend,
        test_flags=test_flags,
        fn_tree=fn_tree,
        on_device=on_device,
        scalar=scalar[0][0],
        x=x[0],
    )


# divide_no_nan
@handle_frontend_test(
    fn_tree="tensorflow.math.divide_no_nan",
    dtype_and_x=helpers.dtype_and_values(
        num_arrays=2,
        available_dtypes=helpers.get_dtypes("float"),
        shared_dtype=True,
    ),
    test_with_out=st.just(False),
)
def test_tensorflow_divide_no_nan(
    *,
    dtype_and_x,
    frontend,
    test_flags,
    fn_tree,
    on_device,
):
    input_dtypes, xy = dtype_and_x
    helpers.test_frontend_function(
        input_dtypes=input_dtypes,
        frontend=frontend,
        test_flags=test_flags,
        fn_tree=fn_tree,
        on_device=on_device,
        x=xy[0],
        y=xy[1],
    )


# multiply_no_nan
@handle_frontend_test(
    fn_tree="tensorflow.math.multiply_no_nan",
    dtype_and_x=helpers.dtype_and_values(
        num_arrays=2,
        available_dtypes=helpers.get_dtypes("float"),
        shared_dtype=True,
    ),
    test_with_out=st.just(False),
)
def test_tensorflow_multiply_no_nan(
    *,
    dtype_and_x,
    frontend,
    test_flags,
    fn_tree,
    on_device,
):
    input_dtypes, xy = dtype_and_x
    helpers.test_frontend_function(
        input_dtypes=input_dtypes,
        frontend=frontend,
        test_flags=test_flags,
        fn_tree=fn_tree,
        on_device=on_device,
        x=xy[0],
        y=xy[1],
    )


# erfcinv
@handle_frontend_test(
    fn_tree="tensorflow.math.erfcinv",
    dtype_and_x=helpers.dtype_and_values(
        available_dtypes=helpers.get_dtypes("float"),
    ),
    test_with_out=st.just(False),
)
def test_tensorflow_erfcinv(
    *,
    dtype_and_x,
    frontend,
    test_flags,
    fn_tree,
    on_device,
):
    input_dtype, x = dtype_and_x
    helpers.test_frontend_function(
        input_dtypes=input_dtype,
        frontend=frontend,
        test_flags=test_flags,
        fn_tree=fn_tree,
        on_device=on_device,
        x=x[0],
    )


# is_non_decreasing
@handle_frontend_test(
    fn_tree="tensorflow.math.is_non_decreasing",
    dtype_and_x=helpers.dtype_and_values(
        available_dtypes=helpers.get_dtypes("float"),
    ),
    test_with_out=st.just(False),
)
def test_tensorflow_is_non_decreasing(
    *,
    dtype_and_x,
    frontend,
    test_flags,
    fn_tree,
    on_device,
):
    input_dtype, x = dtype_and_x
    helpers.test_frontend_function(
        input_dtypes=input_dtype,
        frontend=frontend,
        test_flags=test_flags,
        fn_tree=fn_tree,
        on_device=on_device,
        x=x[0],
    )


# is_strictly_increasing
@handle_frontend_test(
    fn_tree="tensorflow.math.is_strictly_increasing",
    dtype_and_x=helpers.dtype_and_values(
        available_dtypes=helpers.get_dtypes("float"),
    ),
    test_with_out=st.just(False),
)
def test_tensorflow_is_strictly_increasing(
    *,
    dtype_and_x,
    frontend,
    test_flags,
    fn_tree,
    on_device,
):
    input_dtype, x = dtype_and_x
    helpers.test_frontend_function(
        input_dtypes=input_dtype,
        frontend=frontend,
        test_flags=test_flags,
        fn_tree=fn_tree,
        on_device=on_device,
        x=x[0],
    )


# count_nonzero
@handle_frontend_test(
    fn_tree="tensorflow.math.count_nonzero",
    dtype_x_axis=helpers.dtype_values_axis(
        available_dtypes=helpers.get_dtypes("numeric")
    ),
    keepdims=st.booleans(),
    dtype=helpers.get_dtypes("numeric"),
    test_with_out=st.just(False),
)
def test_tensorflow_count_nonzero(
    *,
    dtype_x_axis,
    dtype,
    keepdims,
    frontend,
    test_flags,
    fn_tree,
    on_device,
):
    input_dtype, x, axis = dtype_x_axis
    helpers.test_frontend_function(
        input_dtypes=input_dtype,
        frontend=frontend,
        test_flags=test_flags,
        fn_tree=fn_tree,
        on_device=on_device,
        input=x,
        axis=axis,
        keepdims=keepdims,
        dtype=dtype,
    )


# confusion_matrix
@handle_frontend_test(
    fn_tree="tensorflow.math.confusion_matrix",
    dtype_and_x=helpers.dtype_and_values(
        available_dtypes=helpers.get_dtypes("integer"),
        num_arrays=2,
        min_num_dims=1,
        max_num_dims=1,
        min_value=0,
        max_value=4,
        shared_dtype=True,
    ),
    num_classes=st.integers(min_value=5, max_value=10),
    test_with_out=st.just(False),
)
def test_tensorflow_confusion_matrix(
    *,
    dtype_and_x,
    num_classes,
    frontend,
    test_flags,
    fn_tree,
    on_device,
):
    input_dtype, x = dtype_and_x
    helpers.test_frontend_function(
        input_dtypes=input_dtype,
        frontend=frontend,
        test_flags=test_flags,
        fn_tree=fn_tree,
        on_device=on_device,
        labels=x[0],
        predictions=x[1],
        num_classes=num_classes,
    )


# polyval
@handle_frontend_test(
    fn_tree="tensorflow.math.polyval",
    dtype_and_coeffs=helpers.dtype_and_values(
        available_dtypes=helpers.get_dtypes("float"),
        min_num_dims=1,
        max_num_dims=1,
    ),
    dtype_and_x=helpers.dtype_and_values(
        available_dtypes=helpers.get_dtypes("float"),
        num_arrays=1,
        min_num_dims=0,
        max_num_dims=0,
    ),
)
def test_tensorflow_polyval(
    *,
    dtype_and_coeffs,
    dtype_and_x,
    frontend,
    test_flags,
    fn_tree,
    on_device,
):
    dtype_x, x = dtype_and_x
    dtype_coeffs, coeffs = dtype_and_coeffs
    helpers.test_frontend_function(
        input_dtypes=dtype_coeffs + dtype_x,
        frontend=frontend,
        test_flags=test_flags,
        fn_tree=fn_tree,
        on_device=on_device,
        coeffs=coeffs,
        x=x,
    )


# unsorted_segment_mean
@handle_frontend_test(
    fn_tree="tensorflow.math.unsorted_segment_mean",
    data=helpers.array_values(dtype=ivy.int32, shape=(5, 6), min_value=1, max_value=9),
    segment_ids=helpers.array_values(
        dtype=ivy.int32, shape=(5,), min_value=0, max_value=4
    ),
    test_with_out=st.just(False),
)
def test_tensorflow_unsorted_segment_mean(
    *,
    data,
    segment_ids,
    frontend,
    test_flags,
    fn_tree,
    on_device,
):
    helpers.test_frontend_function(
        input_dtypes=[ivy.float32, ivy.int32],
        frontend=frontend,
        test_flags=test_flags,
        fn_tree=fn_tree,
        on_device=on_device,
        data=data,
        segment_ids=segment_ids,
        num_segments=np.max(segment_ids) + 1,
    )


# unsorted_segment_sqrt_n
@handle_frontend_test(
    fn_tree="tensorflow.math.unsorted_segment_sqrt_n",
    data=helpers.array_values(dtype=ivy.int32, shape=(5, 6), min_value=1, max_value=9),
    segment_ids=helpers.array_values(
        dtype=ivy.int32, shape=(5,), min_value=0, max_value=4
    ),
    test_with_out=st.just(False),
)
def test_tensorflow_unsorted_segment_sqrt_n(
    *,
    data,
    segment_ids,
    frontend,
    test_flags,
    fn_tree,
    on_device,
):
    helpers.test_frontend_function(
        input_dtypes=[ivy.float32, ivy.int32],
        frontend=frontend,
        test_flags=test_flags,
        fn_tree=fn_tree,
        on_device=on_device,
        data=data,
        segment_ids=segment_ids,
        num_segments=np.max(segment_ids) + 1,
    )


# zero_fraction
@handle_frontend_test(
    fn_tree="tensorflow.math.zero_fraction",
    dtype_and_x=helpers.dtype_and_values(
        available_dtypes=helpers.get_dtypes("numeric"),
        min_num_dims=1,
    ),
    test_with_out=st.just(False),
)
def test_tensorflow_zero_fraction(
    *,
    dtype_and_x,
    frontend,
    test_flags,
    fn_tree,
    on_device,
):
    input_dtype, x = dtype_and_x
    helpers.test_frontend_function(
        input_dtypes=input_dtype,
        frontend=frontend,
        test_flags=test_flags,
        fn_tree=fn_tree,
        on_device=on_device,
        value=x[0],
    )


# truediv
@handle_frontend_test(
    fn_tree="tensorflow.math.truediv",
    dtype_and_x=helpers.dtype_and_values(
        available_dtypes=helpers.get_dtypes("numeric"),
        num_arrays=2,
        shared_dtype=True,
    ),
    test_with_out=st.just(False),
)
def test_tensorflow_truediv(
    *,
    dtype_and_x,
    frontend,
    test_flags,
    fn_tree,
    on_device,
):
    input_dtype, x = dtype_and_x
    helpers.test_frontend_function(
        input_dtypes=input_dtype,
        frontend=frontend,
        test_flags=test_flags,
        fn_tree=fn_tree,
        on_device=on_device,
        x=x[0],
        y=x[1],
    )


# pow
@handle_frontend_test(
    fn_tree="tensorflow.math.pow",
    dtype_and_x=helpers.dtype_and_values(
        available_dtypes=[
            "float16",
            "float32",
            "float64",
            "int32",
            "int64",
        ],
        num_arrays=2,
        min_value=1,
        max_value=7,
        shared_dtype=True,
    ),
    test_with_out=st.just(False),
)
def test_tensorflow_pow(dtype_and_x, frontend, test_flags, fn_tree):
    input_dtype, x = dtype_and_x
    helpers.test_frontend_function(
        input_dtypes=input_dtype,
        frontend=frontend,
        test_flags=test_flags,
        fn_tree=fn_tree,
        x=x[0],
        y=x[1],
    )


# argmin
@handle_frontend_test(
    fn_tree="tensorflow.math.argmin",
    dtype_and_x=statistical_dtype_values(function="argmin"),
    output_type=st.sampled_from(["int32", "int64"]),
    test_with_out=st.just(False),
)
def test_tensorflow_argmin(
    *,
    dtype_and_x,
    frontend,
    test_flags,
    fn_tree,
    on_device,
    output_type,
):
    input_dtype, x, axis = dtype_and_x
    if isinstance(axis, tuple):
        axis = axis[0]
    helpers.test_frontend_function(
        input_dtypes=input_dtype,
        frontend=frontend,
        test_flags=test_flags,
        fn_tree=fn_tree,
        on_device=on_device,
        input=x[0],
        axis=axis,
        output_type=output_type,
    )


# equal
@handle_frontend_test(
    fn_tree="tensorflow.math.equal",
    dtype_and_x=helpers.dtype_and_values(
        available_dtypes=helpers.get_dtypes("numeric"),
        num_arrays=2,
        shared_dtype=True,
    ),
    test_with_out=st.just(False),
)
def test_tensorflow_equal(
    *,
    dtype_and_x,
    frontend,
    test_flags,
    fn_tree,
    on_device,
):
    input_dtype, x = dtype_and_x
    helpers.test_frontend_function(
        input_dtypes=input_dtype,
        frontend=frontend,
        test_flags=test_flags,
        fn_tree=fn_tree,
        on_device=on_device,
        x=x[0],
        y=x[1],
    )


# not_equal
@handle_frontend_test(
    fn_tree="tensorflow.math.not_equal",
    dtype_and_x=helpers.dtype_and_values(
        available_dtypes=helpers.get_dtypes("numeric"),
        num_arrays=2,
        shared_dtype=True,
    ),
    test_with_out=st.just(False),
)
def test_tensorflow_not_equal(
    *,
    dtype_and_x,
    frontend,
    test_flags,
    fn_tree,
    on_device,
):
    input_dtype, x = dtype_and_x
    helpers.test_frontend_function(
        input_dtypes=input_dtype,
        frontend=frontend,
        test_flags=test_flags,
        fn_tree=fn_tree,
        on_device=on_device,
        x=x[0],
        y=x[1],
    )


# floor
@handle_frontend_test(
    fn_tree="tensorflow.math.floor",
    dtype_and_x=helpers.dtype_and_values(
        available_dtypes=helpers.get_dtypes("float"),
        num_arrays=1,
        min_value=-20,
        max_value=20,
    ),
    test_with_out=st.just(False),
)
def test_tensorflow_floor(
    *,
    dtype_and_x,
    test_flags,
    frontend,
    fn_tree,
    on_device,
):
    input_dtype, x = dtype_and_x
    helpers.test_frontend_function(
        input_dtypes=input_dtype,
        test_flags=test_flags,
        frontend=frontend,
        fn_tree=fn_tree,
        on_device=on_device,
        x=x[0],
    )


# ceil
@handle_frontend_test(
    fn_tree="tensorflow.math.ceil",
    dtype_and_x=helpers.dtype_and_values(
        available_dtypes=helpers.get_dtypes("float"),
        num_arrays=1,
        min_value=-20,
        max_value=20,
    ),
    test_with_out=st.just(False),
)
def test_tensorflow_ceil(
    *,
    dtype_and_x,
    test_flags,
    frontend,
    fn_tree,
    on_device,
):
    input_dtype, x = dtype_and_x
    helpers.test_frontend_function(
        input_dtypes=input_dtype,
        test_flags=test_flags,
        frontend=frontend,
        fn_tree=fn_tree,
        on_device=on_device,
        x=x[0],
    )


# minimum
@handle_frontend_test(
    fn_tree="tensorflow.math.minimum",
    dtype_and_x=helpers.dtype_and_values(
        available_dtypes=helpers.get_dtypes("numeric"),
        num_arrays=2,
        min_value=-20,
        max_value=20,
        shared_dtype=True,
    ),
    test_with_out=st.just(False),
)
def test_tensorflow_minimum(
    *,
    dtype_and_x,
    test_flags,
    frontend,
    fn_tree,
    on_device,
):
    input_dtype, x = dtype_and_x
    helpers.test_frontend_function(
        input_dtypes=input_dtype,
        test_flags=test_flags,
        frontend=frontend,
        fn_tree=fn_tree,
        on_device=on_device,
        x=x[0],
        y=x[1],
    )


# sigmoid
@handle_frontend_test(
    fn_tree="tensorflow.math.sigmoid",
    dtype_and_x=helpers.dtype_and_values(
        available_dtypes=helpers.get_dtypes("float_and_complex"),
        num_arrays=1,
        min_value=-20,
        max_value=20,
    ),
    test_with_out=st.just(False),
)
def test_tensorflow_sigmoid(
    *,
    dtype_and_x,
    test_flags,
    on_device,
    fn_tree,
    frontend,
):
    input_dtype, x = dtype_and_x
    helpers.test_frontend_function(
        input_dtypes=input_dtype,
        test_flags=test_flags,
        frontend=frontend,
        fn_tree=fn_tree,
        on_device=on_device,
        rtol=1e-2,
        atol=1e-2,
        x=x[0],
    )


# tanh
@handle_frontend_test(
    fn_tree="tensorflow.math.tanh",
    dtype_and_x=helpers.dtype_and_values(
        available_dtypes=helpers.get_dtypes("valid"),
    ),
    test_with_out=st.just(False),
)
def test_tensorflow_tanh(
    *,
    dtype_and_x,
    frontend,
    test_flags,
    fn_tree,
    on_device,
):
    input_dtype, x = dtype_and_x
    helpers.test_frontend_function(
        input_dtypes=input_dtype,
        frontend=frontend,
        test_flags=test_flags,
        fn_tree=fn_tree,
        on_device=on_device,
        x=x[0],
    )


# rsqrt
@handle_frontend_test(
    fn_tree="tensorflow.math.rsqrt",
    dtype_and_x=helpers.dtype_and_values(
        available_dtypes=helpers.get_dtypes("float"),
    ),
    test_with_out=st.just(False),
)
def test_tensorflow_rsqrt(
    *,
    dtype_and_x,
    on_device,
    fn_tree,
    frontend,
    test_flags,
):
    input_dtype, x = dtype_and_x
    helpers.test_frontend_function(
        input_dtypes=input_dtype,
        frontend=frontend,
        test_flags=test_flags,
        fn_tree=fn_tree,
        on_device=on_device,
        rtol=1e-02,
        x=x[0],
    )


# nextafter
@handle_frontend_test(
    fn_tree="tensorflow.math.nextafter",
    dtype_and_x=helpers.dtype_and_values(
        available_dtypes=["float32", "float64"],
        num_arrays=2,
        shared_dtype=True,
        min_value=-10,
        max_value=10,
        min_num_dims=1,
        max_num_dims=3,
    ),
    test_with_out=st.just(False),
)
def test_tensorflow_nextafter(
    *,
    dtype_and_x,
    on_device,
    fn_tree,
    frontend,
    test_flags,
):
    input_dtype, x = dtype_and_x
    helpers.test_frontend_function(
        input_dtypes=input_dtype,
        frontend=frontend,
        test_flags=test_flags,
        fn_tree=fn_tree,
        on_device=on_device,
        x1=x[0],
        x2=x[1],
    )


# log_softmax
@handle_frontend_test(
    fn_tree="tensorflow.math.log_softmax",
    dtype_and_x=helpers.dtype_and_values(
        available_dtypes=helpers.get_dtypes("float"),
        min_num_dims=1,
    ),
    test_with_out=st.just(False),
)
def test_tensorflow_log_softmax(
    *,
    dtype_and_x,
    on_device,
    fn_tree,
    frontend,
    test_flags,
):
    input_dtype, x = dtype_and_x
    helpers.test_frontend_function(
        input_dtypes=input_dtype,
        frontend=frontend,
        test_flags=test_flags,
        fn_tree=fn_tree,
        on_device=on_device,
        logits=x[0],
    )


# abs
@handle_frontend_test(
    fn_tree="tensorflow.math.abs",
    dtype_and_x=helpers.dtype_and_values(
        available_dtypes=helpers.get_dtypes("numeric"),
    ),
    test_with_out=st.just(False),
)
def test_tensorflow_abs(
    *,
    dtype_and_x,
    on_device,
    fn_tree,
    frontend,
    test_flags,
):
    input_dtype, x = dtype_and_x
    helpers.test_frontend_function(
        input_dtypes=input_dtype,
        frontend=frontend,
        test_flags=test_flags,
        fn_tree=fn_tree,
        on_device=on_device,
        rtol=1e-02,
        x=x[0],
    )


# asin
@handle_frontend_test(
    fn_tree="tensorflow.math.asin",
    dtype_and_x=helpers.dtype_and_values(
        available_dtypes=helpers.get_dtypes("float"),
        min_value=-1,
        max_value=1,
    ),
    test_with_out=st.just(False),
)
def test_tensorflow_asin(
    *,
    dtype_and_x,
    on_device,
    fn_tree,
    frontend,
    test_flags,
):
    input_dtype, x = dtype_and_x
    helpers.test_frontend_function(
        input_dtypes=input_dtype,
        frontend=frontend,
        test_flags=test_flags,
        fn_tree=fn_tree,
        on_device=on_device,
        x=x[0],
    )


# acos
@handle_frontend_test(
    fn_tree="tensorflow.math.acos",
    dtype_and_x=helpers.dtype_and_values(
        available_dtypes=helpers.get_dtypes("float"),
        min_value=-1,
        max_value=1,
    ),
    test_with_out=st.just(False),
)
def test_tensorflow_acos(
    *,
    dtype_and_x,
    on_device,
    fn_tree,
    frontend,
    test_flags,
):
    input_dtype, x = dtype_and_x
    helpers.test_frontend_function(
        input_dtypes=input_dtype,
        frontend=frontend,
        test_flags=test_flags,
        fn_tree=fn_tree,
        on_device=on_device,
        x=x[0],
    )


# acosh
@handle_frontend_test(
    fn_tree="tensorflow.math.acosh",
    dtype_and_x=helpers.dtype_and_values(
        available_dtypes=helpers.get_dtypes("numeric")
    ),
    test_with_out=st.just(False),
)
def test_tensorflow_acosh(
    *,
    dtype_and_x,
    on_device,
    fn_tree,
    frontend,
    test_flags,
):
    input_dtype, x = dtype_and_x
    helpers.test_frontend_function(
        input_dtypes=input_dtype,
        frontend=frontend,
        test_flags=test_flags,
        fn_tree=fn_tree,
        on_device=on_device,
        x=x[0],
    )


# square
@handle_frontend_test(
    fn_tree="tensorflow.math.square",
    dtype_and_x=helpers.dtype_and_values(available_dtypes=helpers.get_dtypes("float")),
    test_with_out=st.just(False),
)
def test_tensorflow_square(
    *,
    dtype_and_x,
    frontend,
    test_flags,
    fn_tree,
    on_device,
):
    input_dtype, x = dtype_and_x
    helpers.test_frontend_function(
        input_dtypes=input_dtype,
        frontend=frontend,
        test_flags=test_flags,
        fn_tree=fn_tree,
        on_device=on_device,
        x=x[0],
    )


# is_nan
@handle_frontend_test(
    fn_tree="tensorflow.math.is_nan",
    dtype_and_x=helpers.dtype_and_values(
        available_dtypes=helpers.get_dtypes("float"),
    ),
    test_with_out=st.just(False),
)
def test_tensorflow_is_nan(
    *,
    dtype_and_x,
    frontend,
    test_flags,
    fn_tree,
    on_device,
):
    input_dtype, x = dtype_and_x
    helpers.test_frontend_function(
        input_dtypes=input_dtype,
        frontend=frontend,
        test_flags=test_flags,
        fn_tree=fn_tree,
        on_device=on_device,
        x=x[0],
    )


# is_finite


@handle_frontend_test(
    fn_tree="tensorflow.math.is_finite",
    dtype_and_x=helpers.dtype_and_values(
        available_dtypes=helpers.get_dtypes("numeric"),
    ),
    test_with_out=st.just(False),
)
def test_tensorflow_is_finite(
    *,
    dtype_and_x,
    on_device,
    fn_tree,
    frontend,
    test_flags,
):
    input_dtype, x = dtype_and_x
    helpers.test_frontend_function(
        input_dtypes=input_dtype,
        frontend=frontend,
        test_flags=test_flags,
        fn_tree=fn_tree,
        on_device=on_device,
        x=x[0],
    )


# atan
@handle_frontend_test(
    fn_tree="tensorflow.math.atan",
    dtype_and_x=helpers.dtype_and_values(available_dtypes=helpers.get_dtypes("float")),
    test_with_out=st.just(False),
)
def test_tensorflow_atan(
    *,
    dtype_and_x,
    frontend,
    test_flags,
    fn_tree,
    on_device,
):
    input_dtype, x = dtype_and_x
    helpers.test_frontend_function(
        input_dtypes=input_dtype,
        frontend=frontend,
        test_flags=test_flags,
        fn_tree=fn_tree,
        on_device=on_device,
        x=x[0],
    )


# log
@handle_frontend_test(
    fn_tree="tensorflow.math.log",
    dtype_and_x=helpers.dtype_and_values(
        available_dtypes=helpers.get_dtypes("float"),
    ),
)
def test_tensorflow_log(
    *,
    dtype_and_x,
    on_device,
    fn_tree,
    frontend,
    test_flags,
):
    input_dtype, x = dtype_and_x
    helpers.test_frontend_function(
        input_dtypes=input_dtype,
        frontend=frontend,
        test_flags=test_flags,
        fn_tree=fn_tree,
        on_device=on_device,
        x=x[0],
    )


# add_n
@handle_frontend_test(
    fn_tree="tensorflow.math.add_n",
    dtype_and_x=helpers.dtype_and_values(
        available_dtypes=helpers.get_dtypes("float"),
    ),
)
def test_tensorflow_add_n(
    *,
    dtype_and_x,
    on_device,
    fn_tree,
    frontend,
    test_flags,
):
    input_dtype, x = dtype_and_x
    helpers.test_frontend_function(
        input_dtypes=input_dtype,
        frontend=frontend,
        test_flags=test_flags,
        fn_tree=fn_tree,
        on_device=on_device,
        x=x[0],
    )


# floormod
@handle_frontend_test(
    fn_tree="tensorflow.math.floormod",
    dtype_and_x=helpers.dtype_and_values(
        available_dtypes=helpers.get_dtypes("numeric"),
        num_arrays=2,
        shared_dtype=True,
    ),
    test_with_out=st.just(False),
)
def test_tensorflow_floormod(
    *,
    dtype_and_x,
    frontend,
    test_flags,
    fn_tree,
    on_device,
):
    input_dtype, x = dtype_and_x
    assume(not np.any(np.isclose(x[0], 0)))
    assume(not np.any(np.isclose(x[1], 0)))
    helpers.test_frontend_function(
        input_dtypes=input_dtype,
        frontend=frontend,
        test_flags=test_flags,
        fn_tree=fn_tree,
        on_device=on_device,
        x=x[0],
        y=x[1],
    )


# greater
@handle_frontend_test(
    fn_tree="tensorflow.math.greater",
    dtype_and_x=helpers.dtype_and_values(
        available_dtypes=helpers.get_dtypes("numeric"),
        num_arrays=2,
        shared_dtype=True,
    ),
    test_with_out=st.just(False),
)
def test_tensorflow_greater(
    *,
    dtype_and_x,
    frontend,
    test_flags,
    fn_tree,
    on_device,
):
    input_dtype, x = dtype_and_x
    helpers.test_frontend_function(
        input_dtypes=input_dtype,
        frontend=frontend,
        test_flags=test_flags,
        fn_tree=fn_tree,
        on_device=on_device,
        x=x[0],
        y=x[1],
    )


@handle_frontend_test(
    fn_tree="tensorflow.math.cos",
    dtype_and_x=helpers.dtype_and_values(
        available_dtypes=helpers.get_dtypes("float"),
    ),
    test_with_out=st.just(False),
)
def test_tensorflow_cos(
    *,
    dtype_and_x,
    on_device,
    fn_tree,
    frontend,
    test_flags,
):
    input_dtype, x = dtype_and_x
    helpers.test_frontend_function(
        input_dtypes=input_dtype,
        frontend=frontend,
        test_flags=test_flags,
        fn_tree=fn_tree,
        on_device=on_device,
        x=x[0],
    )


# sinh
@handle_frontend_test(
    fn_tree="tensorflow.math.sinh",
    dtype_and_x=helpers.dtype_and_values(
        available_dtypes=helpers.get_dtypes("float_and_complex"),
    ),
    test_with_out=st.just(False),
)
def test_tensorflow_sinh(
    *,
    dtype_and_x,
    frontend,
    test_flags,
    fn_tree,
    on_device,
):
    input_dtype, x = dtype_and_x
    helpers.test_frontend_function(
        input_dtypes=input_dtype,
        frontend=frontend,
        test_flags=test_flags,
        fn_tree=fn_tree,
        on_device=on_device,
        x=x[0],
    )


<<<<<<< HEAD
# xlogy
@handle_frontend_test(
    fn_tree="tensorflow.math.xlogy",
    dtype_and_x=helpers.dtype_and_values(
        available_dtypes=helpers.get_dtypes("float"),
        num_arrays=2,
        shared_dtype=True,
    ),
    test_with_out=st.just(False),
)
def test_tensorflow_xlogy(  # NOQA
    *,
    dtype_and_x,
    frontend,
    test_flags,
    fn_tree,
    on_device,
):
    input_dtype, xs = dtype_and_x
=======
# softmax
@handle_frontend_test(
    fn_tree="tensorflow.math.softmax",
    dtype_and_x=helpers.dtype_and_values(
        available_dtypes=helpers.get_dtypes("float"),
        min_num_dims=1,
    ),
    test_with_out=st.just(False),
)
def test_tensorflow_softmax(
    *,
    dtype_and_x,
    on_device,
    fn_tree,
    frontend,
    test_flags,
):
    input_dtype, x = dtype_and_x
>>>>>>> b7c87d73
    helpers.test_frontend_function(
        input_dtypes=input_dtype,
        frontend=frontend,
        test_flags=test_flags,
        fn_tree=fn_tree,
        on_device=on_device,
<<<<<<< HEAD
        x=xs[0],
        y=xs[1],
=======
        logits=x[0],
>>>>>>> b7c87d73
    )<|MERGE_RESOLUTION|>--- conflicted
+++ resolved
@@ -1997,7 +1997,6 @@
     )
 
 
-<<<<<<< HEAD
 # xlogy
 @handle_frontend_test(
     fn_tree="tensorflow.math.xlogy",
@@ -2008,7 +2007,7 @@
     ),
     test_with_out=st.just(False),
 )
-def test_tensorflow_xlogy(  # NOQA
+def test_tensorflow_xlogy( 
     *,
     dtype_and_x,
     frontend,
@@ -2017,36 +2016,43 @@
     on_device,
 ):
     input_dtype, xs = dtype_and_x
-=======
-# softmax
-@handle_frontend_test(
-    fn_tree="tensorflow.math.softmax",
-    dtype_and_x=helpers.dtype_and_values(
-        available_dtypes=helpers.get_dtypes("float"),
-        min_num_dims=1,
-    ),
-    test_with_out=st.just(False),
-)
-def test_tensorflow_softmax(
-    *,
-    dtype_and_x,
-    on_device,
-    fn_tree,
-    frontend,
-    test_flags,
-):
-    input_dtype, x = dtype_and_x
->>>>>>> b7c87d73
-    helpers.test_frontend_function(
-        input_dtypes=input_dtype,
-        frontend=frontend,
-        test_flags=test_flags,
-        fn_tree=fn_tree,
-        on_device=on_device,
-<<<<<<< HEAD
+    helpers.test_frontend_function(
+        input_dtypes=input_dtype,
+        frontend=frontend,
+        test_flags=test_flags,
+        fn_tree=fn_tree,
+        on_device=on_device,
         x=xs[0],
         y=xs[1],
-=======
+    )
+
+
+# softmax
+@handle_frontend_test(
+    fn_tree="tensorflow.math.softmax",
+    dtype_and_x=helpers.dtype_and_values(
+        available_dtypes=helpers.get_dtypes("float"),
+        min_num_dims=1,
+    ),
+    test_with_out=st.just(False),
+)
+def test_tensorflow_softmax(
+    *,
+    dtype_and_x,
+    on_device,
+    fn_tree,
+    frontend,
+    test_flags,
+):
+    input_dtype, x = dtype_and_x
+    helpers.test_frontend_function(
+        input_dtypes=input_dtype,
+        frontend=frontend,
+        test_flags=test_flags,
+        fn_tree=fn_tree,
+        on_device=on_device,
+        x=xs[0],
+        y=xs[1],
+    )
         logits=x[0],
->>>>>>> b7c87d73
-    )+    )
