# global
import ivy
import numpy as np
from hypothesis import given, strategies as st

# local
import ivy_tests.test_ivy.helpers as helpers
from ivy_tests.test_ivy.test_functional.test_core.test_statistical import (
    statistical_dtype_values,
)
from ivy_tests.test_ivy.helpers import handle_cmd_line_args


# add
@handle_cmd_line_args
@given(
    dtype_and_x=helpers.dtype_and_values(
        available_dtypes=helpers.get_dtypes("numeric"),
        num_arrays=2,
        shared_dtype=True,
    ),
    num_positional_args=helpers.num_positional_args(
        fn_name="ivy.functional.frontends.tensorflow.add"
    ),
)
def test_tensorflow_add(
    dtype_and_x, as_variable, num_positional_args, native_array, fw
):
    input_dtype, x = dtype_and_x
    helpers.test_frontend_function(
        input_dtypes=input_dtype,
        as_variable_flags=as_variable,
        with_out=False,
        num_positional_args=num_positional_args,
        native_array_flags=native_array,
        fw=fw,
        frontend="tensorflow",
        fn_tree="add",
        x=x[0],
        y=x[1],
    )


@st.composite
def _get_clip_inputs(draw):
    shape = draw(
        helpers.get_shape(
            min_num_dims=1, max_num_dims=5, min_dim_size=2, max_dim_size=10
        )
    )
    x_dtype, x = draw(
        helpers.dtype_and_values(
            available_dtypes=helpers.get_dtypes("numeric"),
            shape=shape,
        )
    )
    min = draw(
        helpers.array_values(dtype=x_dtype[0], shape=shape, min_value=-50, max_value=5)
    )
    max = draw(
        helpers.array_values(dtype=x_dtype[0], shape=shape, min_value=6, max_value=50)
    )
    return x_dtype, x, min, max


# clip_by_value
@handle_cmd_line_args
@given(
    input_and_ranges=_get_clip_inputs(),
    num_positional_args=helpers.num_positional_args(
        fn_name="ivy.functional.frontends.tensorflow.clip_by_value"
    ),
)
def test_tensorflow_clip_by_value(
    input_and_ranges,
    num_positional_args,
    as_variable,
    native_array,
    fw,
):
    x_dtype, x, min, max = input_and_ranges
    helpers.test_frontend_function(
        input_dtypes=x_dtype,
        as_variable_flags=as_variable,
        num_positional_args=num_positional_args,
        with_out=False,
        native_array_flags=native_array,
        fw=fw,
        frontend="tensorflow",
        fn_tree="clip_by_value",
        t=x[0],
        clip_value_min=min,
        clip_value_max=max,
    )


# tan
@handle_cmd_line_args
@given(
    dtype_and_x=helpers.dtype_and_values(available_dtypes=helpers.get_dtypes("float")),
    num_positional_args=helpers.num_positional_args(
        fn_name="ivy.functional.frontends.tensorflow.tan"
    ),
)
def test_tensorflow_tan(
    dtype_and_x, as_variable, num_positional_args, native_array, fw
):
    input_dtype, x = dtype_and_x
    helpers.test_frontend_function(
        input_dtypes=input_dtype,
        as_variable_flags=as_variable,
        with_out=False,
        num_positional_args=num_positional_args,
        native_array_flags=native_array,
        fw=fw,
        frontend="tensorflow",
        fn_tree="tan",
        x=x[0],
    )


# multiply
@handle_cmd_line_args
@given(
    dtype_and_x=helpers.dtype_and_values(
        available_dtypes=helpers.get_dtypes("float"),
        num_arrays=2,
        shared_dtype=True,
    ),
    num_positional_args=helpers.num_positional_args(
        fn_name="ivy.functional.frontends.tensorflow.multiply"
    ),
)
def test_tensorflow_multiply(
    dtype_and_x, as_variable, num_positional_args, native_array, fw
):
    input_dtype, x = dtype_and_x
    helpers.test_frontend_function(
        input_dtypes=input_dtype,
        as_variable_flags=as_variable,
        with_out=False,
        num_positional_args=num_positional_args,
        native_array_flags=native_array,
        fw=fw,
        frontend="tensorflow",
        fn_tree="multiply",
        x=x[0],
        y=x[1],
    )


# maximum
@handle_cmd_line_args
@given(
    dtype_and_x=helpers.dtype_and_values(
        available_dtypes=helpers.get_dtypes("float"),
        num_arrays=2,
        shared_dtype=True,
    ),
)
def test_tensorflow_maximum(dtype_and_x, as_variable, native_array, fw):
    input_dtype, x = dtype_and_x
    helpers.test_frontend_function(
        input_dtypes=input_dtype,
        as_variable_flags=as_variable,
        with_out=False,
        num_positional_args=2,
        native_array_flags=native_array,
        fw=fw,
        frontend="tensorflow",
        fn_tree="maximum",
        a=x[0],
        b=x[1],
    )


# subtract
@handle_cmd_line_args
@given(
    dtype_and_x=helpers.dtype_and_values(
        available_dtypes=helpers.get_dtypes("numeric"),
        num_arrays=2,
        shared_dtype=True,
    ),
    num_positional_args=helpers.num_positional_args(
        fn_name="ivy.functional.frontends.tensorflow.subtract"
    ),
)
def test_tensorflow_subtract(
    dtype_and_x, as_variable, num_positional_args, native_array, fw
):
    input_dtype, x = dtype_and_x
    helpers.test_frontend_function(
        input_dtypes=input_dtype,
        as_variable_flags=as_variable,
        with_out=False,
        num_positional_args=num_positional_args,
        native_array_flags=native_array,
        fw=fw,
        frontend="tensorflow",
        fn_tree="subtract",
        x=x[0],
        y=x[1],
    )


# logical_xor
@handle_cmd_line_args
@given(
    dtype_and_x=helpers.dtype_and_values(
        available_dtypes=tuple([ivy.bool]),
        num_arrays=2,
        shared_dtype=True,
    ),
    num_positional_args=helpers.num_positional_args(
        fn_name="ivy.functional.frontends.tensorflow.logical_xor"
    ),
)
def test_tensorflow_logical_xor(
    dtype_and_x, as_variable, num_positional_args, native_array, fw
):
    input_dtype, x = dtype_and_x
    helpers.test_frontend_function(
        input_dtypes=input_dtype,
        as_variable_flags=as_variable,
        with_out=False,
        num_positional_args=num_positional_args,
        native_array_flags=native_array,
        fw=fw,
        frontend="tensorflow",
        fn_tree="math.logical_xor",
        x=x[0],
        y=x[1],
    )


# divide
@handle_cmd_line_args
@given(
    dtype_and_x=helpers.dtype_and_values(
        available_dtypes=helpers.get_dtypes("float"),
        num_arrays=2,
        shared_dtype=True,
    ),
    num_positional_args=helpers.num_positional_args(
        fn_name="ivy.functional.frontends.tensorflow.divide"
    ),
)
def test_tensorflow_divide(
    dtype_and_x, as_variable, num_positional_args, native_array, fw
):
    input_dtype, x = dtype_and_x
    helpers.test_frontend_function(
        input_dtypes=input_dtype,
        as_variable_flags=as_variable,
        with_out=False,
        num_positional_args=num_positional_args,
        native_array_flags=native_array,
        fw=fw,
        frontend="tensorflow",
        fn_tree="divide",
        x=x[0],
        y=x[1],
    )


# negative
@handle_cmd_line_args
@given(
    dtype_and_x=helpers.dtype_and_values(
        available_dtypes=helpers.get_dtypes("numeric")
    ),
    num_positional_args=helpers.num_positional_args(
        fn_name="ivy.functional.frontends.tensorflow.negative"
    ),
)
def test_tensorflow_negative(
    dtype_and_x, as_variable, num_positional_args, native_array, fw
):
    input_dtype, x = dtype_and_x
    helpers.test_frontend_function(
        input_dtypes=input_dtype,
        as_variable_flags=as_variable,
        with_out=False,
        num_positional_args=num_positional_args,
        native_array_flags=native_array,
        fw=fw,
        frontend="tensorflow",
        fn_tree="negative",
        x=x[0],
    )


# logical_and
@handle_cmd_line_args
@given(
    dtype_and_x=helpers.dtype_and_values(
        available_dtypes=tuple([ivy.bool]),
        num_arrays=2,
        shared_dtype=True,
    ),
    num_positional_args=helpers.num_positional_args(
        fn_name="ivy.functional.frontends.tensorflow.logical_and"
    ),
)
def test_tensorflow_logical_and(
    dtype_and_x, as_variable, num_positional_args, native_array, fw
):
    input_dtype, x = dtype_and_x
    helpers.test_frontend_function(
        input_dtypes=input_dtype,
        as_variable_flags=as_variable,
        with_out=False,
        num_positional_args=num_positional_args,
        native_array_flags=native_array,
        fw=fw,
        frontend="tensorflow",
        fn_tree="math.logical_and",
        x=x[0],
        y=x[1],
    )


# log_sigmoid
@handle_cmd_line_args
@given(
    dtype_and_x=helpers.dtype_and_values(
        available_dtypes=helpers.get_dtypes("float"),
        large_abs_safety_factor=3,
        small_abs_safety_factor=3,
        safety_factor_scale="linear",
    ),
    num_positional_args=helpers.num_positional_args(
        fn_name="ivy.functional.frontends.tensorflow.log_sigmoid"
    ),
)
def test_tensorflow_log_sigmoid(
    dtype_and_x, as_variable, num_positional_args, native_array, fw
):
    input_dtype, x = dtype_and_x
    helpers.test_frontend_function(
        input_dtypes=input_dtype,
        as_variable_flags=as_variable,
        with_out=False,
        num_positional_args=num_positional_args,
        native_array_flags=native_array,
        fw=fw,
        frontend="tensorflow",
        fn_tree="math.log_sigmoid",
        x=x[0],
    )


# reciprocal_no_nan()
@handle_cmd_line_args
@given(
    dtype_and_x=helpers.dtype_and_values(
        available_dtypes=helpers.get_dtypes("float"),
    ),
    num_positional_args=helpers.num_positional_args(
        fn_name="ivy.functional.frontends.tensorflow.reciprocal_no_nan"
    ),
)
def test_tensorflow_reciprocal_no_nan(
    dtype_and_x, as_variable, num_positional_args, native_array, fw
):
    input_dtype, x = dtype_and_x
    helpers.test_frontend_function(
        input_dtypes=input_dtype,
        as_variable_flags=as_variable,
        with_out=False,
        num_positional_args=1,
        native_array_flags=native_array,
        fw=fw,
        frontend="tensorflow",
        fn_tree="math.reciprocal_no_nan",
        input_tensor=x[0],
    )


# reduce_all()
@handle_cmd_line_args
@given(
    dtype_and_x=helpers.dtype_and_values(
        available_dtypes=tuple([ivy.bool]),
    ),
    num_positional_args=helpers.num_positional_args(
        fn_name="ivy.functional.frontends.tensorflow.reduce_all"
    ),
)
def test_tensorflow_reduce_all(
    dtype_and_x, as_variable, num_positional_args, native_array, fw
):
    (
        input_dtype,
        x,
    ) = dtype_and_x
    helpers.test_frontend_function(
        input_dtypes=input_dtype,
        as_variable_flags=as_variable,
        with_out=False,
        num_positional_args=num_positional_args,
        native_array_flags=native_array,
        fw=fw,
        frontend="tensorflow",
        fn_tree="reduce_all",
        input_tensor=x[0],
    )


# reduce_any()
@handle_cmd_line_args
@given(
    dtype_and_x=helpers.dtype_and_values(
        available_dtypes=tuple([ivy.bool]),
    ),
    num_positional_args=helpers.num_positional_args(
        fn_name="ivy.functional.frontends.tensorflow.reduce_any"
    ),
)
def test_tensorflow_reduce_any(
    dtype_and_x, as_variable, num_positional_args, native_array, fw
):
    (
        input_dtype,
        x,
    ) = dtype_and_x
    helpers.test_frontend_function(
        input_dtypes=input_dtype,
        as_variable_flags=as_variable,
        with_out=False,
        num_positional_args=num_positional_args,
        native_array_flags=native_array,
        fw=fw,
        frontend="tensorflow",
        fn_tree="reduce_any",
        input_tensor=x[0],
    )


# reduce_euclidean_norm()
@handle_cmd_line_args
@given(
    dtype_and_x=helpers.dtype_and_values(
        available_dtypes=helpers.get_dtypes("float"),
    ),
    num_positional_args=helpers.num_positional_args(
        fn_name="ivy.functional.frontends.tensorflow.math.reduce_euclidean_norm"
    ),
)
def test_tensorflow_reduce_euclidean_norm(
    dtype_and_x, as_variable, num_positional_args, native_array, fw
):
    (
        input_dtype,
        x,
    ) = dtype_and_x
    helpers.test_frontend_function(
        input_dtypes=input_dtype,
        as_variable_flags=as_variable,
        with_out=False,
        num_positional_args=num_positional_args,
        native_array_flags=native_array,
        fw=fw,
        frontend="tensorflow",
        fn_tree="math.reduce_euclidean_norm",
        input_tensor=x[0],
    )


# reduce_logsumexp
@handle_cmd_line_args
@given(
    dtype_and_x=helpers.dtype_and_values(
        available_dtypes=helpers.get_dtypes("float"),
    ),
    num_positional_args=helpers.num_positional_args(
        fn_name="ivy.functional.frontends.tensorflow.reduce_logsumexp"
    ),
)
def test_tensorflow_reduce_logsumexp(
    dtype_and_x, as_variable, num_positional_args, native_array, fw
):
    input_dtype, x = dtype_and_x
    helpers.test_frontend_function(
        input_dtypes=input_dtype,
        as_variable_flags=as_variable,
        with_out=False,
        num_positional_args=num_positional_args,
        native_array_flags=native_array,
        fw=fw,
        frontend="tensorflow",
        fn_tree="reduce_logsumexp",
        input_tensor=x[0],
    )


# argmax
@handle_cmd_line_args
@given(
    dtype_and_x=statistical_dtype_values(function="argmax"),
    num_positional_args=helpers.num_positional_args(
        fn_name="ivy.functional.frontends.tensorflow.argmax"
    ),
)
def test_tensorflow_argmax(
    dtype_and_x,
    as_variable,
    num_positional_args,
    native_array,
    fw,
):
    input_dtype, x, axis = dtype_and_x
    if isinstance(axis, tuple):
        axis = axis[0]
    helpers.test_frontend_function(
        input_dtypes=input_dtype,
        as_variable_flags=as_variable,
        with_out=False,
        num_positional_args=num_positional_args,
        native_array_flags=native_array,
        fw=fw,
        frontend="tensorflow",
        fn_tree="math.argmax",
        input=x[0],
        axis=axis,
        output_type="int64",
    )


# reduce_max
@handle_cmd_line_args
@given(
    dtype_and_x=helpers.dtype_and_values(
        available_dtypes=helpers.get_dtypes("float"),
    ),
    num_positional_args=helpers.num_positional_args(
        fn_name="ivy.functional.frontends.tensorflow.reduce_max"
    ),
)
def test_tensorflow_reduce_max(
    dtype_and_x, as_variable, num_positional_args, native_array, fw
):
    input_dtype, x = dtype_and_x
    helpers.test_frontend_function(
        input_dtypes=input_dtype,
        as_variable_flags=as_variable,
        with_out=False,
        num_positional_args=num_positional_args,
        native_array_flags=native_array,
        fw=fw,
        frontend="tensorflow",
        fn_tree="reduce_max",
        input_tensor=x[0],
    )


# reduce_min
@handle_cmd_line_args
@given(
    dtype_and_x=helpers.dtype_and_values(
        available_dtypes=helpers.get_dtypes("float"),
    ),
    num_positional_args=helpers.num_positional_args(
        fn_name="ivy.functional.frontends.tensorflow.reduce_min"
    ),
)
def test_tensorflow_reduce_min(
    dtype_and_x, as_variable, num_positional_args, native_array, fw
):
    input_dtype, x = dtype_and_x
    helpers.test_frontend_function(
        input_dtypes=input_dtype,
        as_variable_flags=as_variable,
        with_out=False,
        num_positional_args=num_positional_args,
        native_array_flags=native_array,
        fw=fw,
        frontend="tensorflow",
        fn_tree="reduce_min",
        input_tensor=x[0],
    )


# reduce_prod
@handle_cmd_line_args
@given(
    dtype_and_x=helpers.dtype_and_values(
        available_dtypes=helpers.get_dtypes("numeric"),
    ),
    num_positional_args=helpers.num_positional_args(
        fn_name="ivy.functional.frontends.tensorflow.reduce_prod"
    ),
)
def test_tensorflow_reduce_prod(
    dtype_and_x, as_variable, num_positional_args, native_array, fw
):
    input_dtype, x = dtype_and_x
    helpers.test_frontend_function(
        input_dtypes=input_dtype,
        as_variable_flags=as_variable,
        with_out=False,
        num_positional_args=num_positional_args,
        native_array_flags=native_array,
        fw=fw,
        frontend="tensorflow",
        fn_tree="reduce_prod",
        input_tensor=x[0],
    )


# reduce_std
@handle_cmd_line_args
@given(
    dtype_and_x=helpers.dtype_and_values(
        available_dtypes=helpers.get_dtypes("float"),
    ),
    num_positional_args=helpers.num_positional_args(
        fn_name="ivy.functional.frontends.tensorflow.reduce_std"
    ),
)
def test_tensorflow_reduce_std(
    dtype_and_x, as_variable, num_positional_args, native_array, fw
):
    input_dtype, x = dtype_and_x
    helpers.test_frontend_function(
        input_dtypes=input_dtype,
        as_variable_flags=as_variable,
        with_out=False,
        num_positional_args=num_positional_args,
        native_array_flags=native_array,
        fw=fw,
        frontend="tensorflow",
        fn_tree="math.reduce_std",
        input_tensor=x[0],
    )


# asinh
@handle_cmd_line_args
@given(
    dtype_and_x=helpers.dtype_and_values(
        available_dtypes=helpers.get_dtypes("float"),
    ),
    num_positional_args=helpers.num_positional_args(
        fn_name="ivy.functional.frontends.tensorflow.asinh"
    ),
)
def test_tensorflow_asinh(
    dtype_and_x, as_variable, num_positional_args, native_array, fw
):
    input_dtype, x = dtype_and_x
    helpers.test_frontend_function(
        input_dtypes=input_dtype,
        as_variable_flags=as_variable,
        with_out=False,
        num_positional_args=num_positional_args,
        native_array_flags=native_array,
        fw=fw,
        frontend="tensorflow",
        fn_tree="asinh",
        x=x[0],
    )


# reduce_sum
@handle_cmd_line_args
@given(
    dtype_and_x=helpers.dtype_and_values(
        available_dtypes=helpers.get_dtypes("numeric"),
    ),
    num_positional_args=helpers.num_positional_args(
        fn_name="ivy.functional.frontends.tensorflow.reduce_sum"
    ),
)
def test_tensorflow_reduce_sum(
    dtype_and_x, as_variable, num_positional_args, native_array, fw
):
    input_dtype, x = dtype_and_x
    helpers.test_frontend_function(
        input_dtypes=input_dtype,
        as_variable_flags=as_variable,
        with_out=False,
        num_positional_args=num_positional_args,
        native_array_flags=native_array,
        fw=fw,
        frontend="tensorflow",
        fn_tree="reduce_sum",
        input_tensor=x[0],
    )


# reduce_mean
@handle_cmd_line_args
@given(
    dtype_and_x=helpers.dtype_and_values(
        available_dtypes=helpers.get_dtypes("float"),
    ),
    num_positional_args=helpers.num_positional_args(
        fn_name="ivy.functional.frontends.tensorflow.reduce_mean"
    ),
)
def test_tensorflow_reduce_mean(
    dtype_and_x, as_variable, num_positional_args, native_array, fw
):
    input_dtype, x = dtype_and_x
    helpers.test_frontend_function(
        input_dtypes=input_dtype,
        as_variable_flags=as_variable,
        with_out=False,
        num_positional_args=num_positional_args,
        native_array_flags=native_array,
        fw=fw,
        frontend="tensorflow",
        fn_tree="reduce_mean",
        input_tensor=x[0],
    )


# reduce_variance
@handle_cmd_line_args
@given(
    dtype_and_x=helpers.dtype_and_values(
        available_dtypes=helpers.get_dtypes("float"),
    ),
    num_positional_args=helpers.num_positional_args(
        fn_name="ivy.functional.frontends.tensorflow.reduce_variance"
    ),
)
def test_tensorflow_reduce_variance(
    dtype_and_x, as_variable, num_positional_args, native_array, fw
):
    input_dtype, x = dtype_and_x
    helpers.test_frontend_function(
        input_dtypes=input_dtype,
        as_variable_flags=as_variable,
        with_out=False,
        num_positional_args=num_positional_args,
        native_array_flags=native_array,
        fw=fw,
        frontend="tensorflow",
        fn_tree="math.reduce_variance",
        input_tensor=x[0],
    )


# scalar_mul
@handle_cmd_line_args
@given(
    dtype_and_x=helpers.dtype_and_values(
        available_dtypes=helpers.get_dtypes("float"),
        min_num_dims=1,
        min_dim_size=2,
    ),
    scalar_val=helpers.list_of_length(x=st.floats(), length=1),
    num_positional_args=helpers.num_positional_args(
        fn_name="ivy.functional.frontends.tensorflow.scalar_mul"
    ),
)
def test_tensorflow_scalar_mul(
    dtype_and_x, scalar_val, as_variable, num_positional_args, native_array, fw
):
    input_dtype, x = dtype_and_x
    helpers.test_frontend_function(
        input_dtypes=input_dtype,
        as_variable_flags=as_variable,
        with_out=False,
        num_positional_args=num_positional_args,
        native_array_flags=native_array,
        fw=fw,
        frontend="tensorflow",
        fn_tree="scalar_mul",
        scalar=scalar_val[0],
        x=x[0],
    )


# divide_no_nan
@handle_cmd_line_args
@given(
    dtype_and_x=helpers.dtype_and_values(
        num_arrays=2,
        available_dtypes=helpers.get_dtypes("float"),
        shared_dtype=True,
    ),
    num_positional_args=helpers.num_positional_args(
        fn_name="ivy.functional.frontends.tensorflow.math.divide_no_nan"
    ),
)
def test_tensorflow_divide_no_nan(
    dtype_and_x, as_variable, num_positional_args, native_array, fw
):
    input_dtypes, xy = dtype_and_x
    helpers.test_frontend_function(
        input_dtypes=input_dtypes,
        as_variable_flags=as_variable,
        with_out=False,
        num_positional_args=num_positional_args,
        native_array_flags=native_array,
        fw=fw,
        frontend="tensorflow",
        fn_tree="math.divide_no_nan",
        x=xy[0],
        y=xy[1],
    )


# multiply_no_nan
@handle_cmd_line_args
@given(
    dtype_and_x=helpers.dtype_and_values(
        num_arrays=2,
        available_dtypes=helpers.get_dtypes("float"),
        shared_dtype=True,
    ),
    num_positional_args=helpers.num_positional_args(
        fn_name="ivy.functional.frontends.tensorflow.math.multiply_no_nan"
    ),
)
def test_tensorflow_multiply_no_nan(
    dtype_and_x, as_variable, num_positional_args, native_array, fw
):
    input_dtypes, xy = dtype_and_x
    helpers.test_frontend_function(
        input_dtypes=input_dtypes,
        as_variable_flags=as_variable,
        with_out=False,
        num_positional_args=num_positional_args,
        native_array_flags=native_array,
        fw=fw,
        frontend="tensorflow",
        fn_tree="math.multiply_no_nan",
        x=xy[0],
        y=xy[1],
    )


# erfcinv
@handle_cmd_line_args
@given(
    dtype_and_x=helpers.dtype_and_values(
        available_dtypes=helpers.get_dtypes("float"),
    ),
    num_positional_args=helpers.num_positional_args(
        fn_name="ivy.functional.frontends.tensorflow.math.erfcinv"
    ),
)
def test_tensorflow_erfcinv(
    dtype_and_x, as_variable, num_positional_args, native_array, fw
):
    input_dtype, x = dtype_and_x
    helpers.test_frontend_function(
        input_dtypes=input_dtype,
        as_variable_flags=as_variable,
        with_out=False,
        num_positional_args=num_positional_args,
        native_array_flags=native_array,
        fw=fw,
        frontend="tensorflow",
        fn_tree="math.erfcinv",
        x=x[0],
    )


# is_non_decreasing
@handle_cmd_line_args
@given(
    dtype_and_x=helpers.dtype_and_values(
        available_dtypes=helpers.get_dtypes("float"),
    ),
    num_positional_args=helpers.num_positional_args(
        fn_name="ivy.functional.frontends.tensorflow.math.is_non_decreasing"
    ),
)
def test_tensorflow_is_non_decreasing(
    dtype_and_x, as_variable, num_positional_args, native_array, fw
):
    input_dtype, x = dtype_and_x
    helpers.test_frontend_function(
        input_dtypes=input_dtype,
        as_variable_flags=as_variable,
        with_out=False,
        num_positional_args=num_positional_args,
        native_array_flags=native_array,
        fw=fw,
        frontend="tensorflow",
        fn_tree="math.is_non_decreasing",
        x=x[0],
    )


# is_strictly_increasing
@handle_cmd_line_args
@given(
    dtype_and_x=helpers.dtype_and_values(
        available_dtypes=helpers.get_dtypes("float"),
    ),
    num_positional_args=helpers.num_positional_args(
        fn_name="ivy.functional.frontends.tensorflow.math.is_strictly_increasing"
    ),
)
def test_tensorflow_is_strictly_increasing(
    dtype_and_x, as_variable, num_positional_args, native_array, fw
):
    input_dtype, x = dtype_and_x
    helpers.test_frontend_function(
        input_dtypes=input_dtype,
        as_variable_flags=as_variable,
        with_out=False,
        num_positional_args=num_positional_args,
        native_array_flags=native_array,
        fw=fw,
        frontend="tensorflow",
        fn_tree="math.is_strictly_increasing",
        x=x[0],
    )


# count_nonzero
@handle_cmd_line_args
@given(
    dtype_x_axis=helpers.dtype_values_axis(
        available_dtypes=helpers.get_dtypes("numeric")
    ),
    keepdims=st.booleans(),
    num_positional_args=helpers.num_positional_args(
        fn_name="ivy.functional.frontends.tensorflow.count_nonzero"
    ),
    dtype=helpers.get_dtypes("numeric"),
)
def test_tensorflow_count_nonzero(
    dtype_x_axis, dtype, keepdims, as_variable, num_positional_args, native_array, fw
):
    input_dtype, x, axis = dtype_x_axis
    helpers.test_frontend_function(
        input_dtypes=input_dtype,
        as_variable_flags=as_variable,
        with_out=False,
        num_positional_args=num_positional_args,
        native_array_flags=native_array,
        fw=fw,
        frontend="tensorflow",
        fn_tree="math.count_nonzero",
        input=x,
        axis=axis,
        keepdims=keepdims,
        dtype=dtype,
    )


# confusion_matrix
@handle_cmd_line_args
@given(
    dtype_and_x=helpers.dtype_and_values(
        available_dtypes=helpers.get_dtypes("integer"),
        num_arrays=2,
        min_num_dims=1,
        max_num_dims=1,
        min_value=0,
        max_value=4,
        shared_dtype=True,
    ),
    num_classes=st.integers(min_value=5, max_value=10),
    num_positional_args=helpers.num_positional_args(
        fn_name="ivy.functional.frontends.tensorflow.confusion_matrix"
    ),
)
def test_tensorflow_confusion_matrix(
    dtype_and_x, num_classes, as_variable, num_positional_args, native_array, fw
):
    input_dtype, x = dtype_and_x
    helpers.test_frontend_function(
        input_dtypes=input_dtype,
        as_variable_flags=as_variable,
        with_out=False,
        num_positional_args=num_positional_args,
        native_array_flags=native_array,
        fw=fw,
        frontend="tensorflow",
        fn_tree="math.confusion_matrix",
        labels=x[0],
        predictions=x[1],
        num_classes=num_classes,
    )


# polyval
@handle_cmd_line_args
@given(
    dtype_and_coeffs=helpers.dtype_and_values(
        available_dtypes=helpers.get_dtypes("float"),
        min_num_dims=1,
        max_num_dims=1,
    ),
    dtype_and_x=helpers.dtype_and_values(
        available_dtypes=helpers.get_dtypes("float"),
        num_arrays=1,
        min_num_dims=0,
        max_num_dims=0,
    ),
    num_positional_args=helpers.num_positional_args(
        fn_name="ivy.functional.frontends.tensorflow.polyval"
    ),
)
def test_tensorflow_polyval(
    dtype_and_coeffs, dtype_and_x, as_variable, num_positional_args, native_array, fw
):
    dtype_x, x = dtype_and_x
    dtype_coeffs, coeffs = dtype_and_coeffs
    helpers.test_frontend_function(
        input_dtypes=dtype_coeffs + dtype_x,
        as_variable_flags=as_variable,
        with_out=False,
        num_positional_args=num_positional_args,
        native_array_flags=native_array,
        fw=fw,
        frontend="tensorflow",
        fn_tree="math.polyval",
        coeffs=coeffs,
        x=x,
    )


# unsorted_segment_mean
@handle_cmd_line_args
@given(
    data=helpers.array_values(dtype=ivy.int32, shape=(5, 6), min_value=1, max_value=9),
    segment_ids=helpers.array_values(
        dtype=ivy.int32, shape=(5,), min_value=0, max_value=4
    ),
    num_positional_args=helpers.num_positional_args(
        fn_name="ivy.functional.frontends.tensorflow.math.unsorted_segment_mean"
    ),
)
def test_tensorflow_unsorted_segment_mean(
    data, segment_ids, as_variable, num_positional_args, native_array, fw
):
    helpers.test_frontend_function(
        input_dtypes=[ivy.float32, ivy.int32],
        as_variable_flags=as_variable,
        with_out=False,
        num_positional_args=num_positional_args,
        native_array_flags=native_array,
        fw=fw,
        frontend="tensorflow",
        fn_tree="math.unsorted_segment_mean",
        data=data,
        segment_ids=segment_ids,
        num_segments=np.max(segment_ids) + 1,
    )


# unsorted_segment_sqrt_n
@handle_cmd_line_args
@given(
    data=helpers.array_values(dtype=ivy.int32, shape=(5, 6), min_value=1, max_value=9),
    segment_ids=helpers.array_values(
        dtype=ivy.int32, shape=(5,), min_value=0, max_value=4
    ),
    num_positional_args=helpers.num_positional_args(
        fn_name="ivy.functional.frontends.tensorflow.math.unsorted_segment_sqrt_n"
    ),
)
def test_tensorflow_unsorted_segment_sqrt_n(
    data, segment_ids, as_variable, num_positional_args, native_array, fw
):
    helpers.test_frontend_function(
        input_dtypes=[ivy.float32, ivy.int32],
        as_variable_flags=as_variable,
        with_out=False,
        num_positional_args=num_positional_args,
        native_array_flags=native_array,
        fw=fw,
        frontend="tensorflow",
        fn_tree="math.unsorted_segment_sqrt_n",
        data=data,
        segment_ids=segment_ids,
        num_segments=np.max(segment_ids) + 1,
    )


# zero_fraction
@handle_cmd_line_args
@given(
    dtype_and_x=helpers.dtype_and_values(
        available_dtypes=helpers.get_dtypes("numeric"),
        min_num_dims=1,
    ),
    num_positional_args=helpers.num_positional_args(
        fn_name="ivy.functional.frontends.tensorflow.math.zero_fraction"
    ),
)
def test_tensorflow_zero_fraction(
    dtype_and_x, as_variable, num_positional_args, native_array, fw
):
    input_dtype, x = dtype_and_x
    helpers.test_frontend_function(
        input_dtypes=input_dtype,
        as_variable_flags=as_variable,
        with_out=False,
        num_positional_args=num_positional_args,
        native_array_flags=native_array,
        fw=fw,
        frontend="tensorflow",
        fn_tree="math.zero_fraction",
<<<<<<< HEAD
        value=np.asarray(x, dtype=input_dtype),
    )


# accumulate_n
@handle_cmd_line_args
@given(
    dtype_and_values=helpers.dtype_and_values(
        available_dtypes=helpers.get_dtypes("numeric"),
        shape=helpers.get_shape(
            min_dim_size=3,
            min_num_dims=3,
            allow_none=False,
        ),
    ),
    dtype=helpers.get_dtypes("numeric"),
    num_positional_args=helpers.num_positional_args(
        fn_name="ivy.functional.frontends.tensorflow.math.accumulate_n"
    ),
)
def test_tensorflow_accumulate_n(
    dtype_and_values, dtype, as_variable, num_positional_args, native_array, fw
):
    input_dtype, inputs = dtype_and_values
    helpers.test_frontend_function(
        input_dtypes=[input_dtype for _ in range(len(np.asarray(inputs)))],
        as_variable_flags=as_variable,
        with_out=False,
        num_positional_args=num_positional_args,
        native_array_flags=native_array,
        test_values=False,
        fw=fw,
        frontend="tensorflow",
        fn_tree="math.accumulate_n",
        inputs=[
            np.asarray(np.asarray(inputs)[i], dtype=input_dtype)
            for i in range(len(np.asarray(inputs)))
        ],
=======
        value=x[0],
>>>>>>> 4ee63edb
    )<|MERGE_RESOLUTION|>--- conflicted
+++ resolved
@@ -1103,8 +1103,7 @@
         fw=fw,
         frontend="tensorflow",
         fn_tree="math.zero_fraction",
-<<<<<<< HEAD
-        value=np.asarray(x, dtype=input_dtype),
+        value=x[0],
     )
 
 
@@ -1142,7 +1141,4 @@
             np.asarray(np.asarray(inputs)[i], dtype=input_dtype)
             for i in range(len(np.asarray(inputs)))
         ],
-=======
-        value=x[0],
->>>>>>> 4ee63edb
     )