# global
import ivy
import numpy as np
from hypothesis import given, strategies as st

# local
import ivy_tests.test_ivy.helpers as helpers
from ivy_tests.test_ivy.test_functional.test_core.test_statistical import (
    statistical_dtype_values,
)
from ivy_tests.test_ivy.helpers import handle_cmd_line_args


# add
@handle_cmd_line_args
@given(
    dtype_and_x=helpers.dtype_and_values(
        available_dtypes=helpers.get_dtypes("numeric"),
        num_arrays=2,
        shared_dtype=True,
    ),
    num_positional_args=helpers.num_positional_args(
        fn_name="ivy.functional.frontends.tensorflow.add"
    ),
)
def test_tensorflow_add(
    dtype_and_x, as_variable, num_positional_args, native_array, fw
):
    input_dtype, x = dtype_and_x
    helpers.test_frontend_function(
        input_dtypes=input_dtype,
        as_variable_flags=as_variable,
        with_out=False,
        num_positional_args=num_positional_args,
        native_array_flags=native_array,
        fw=fw,
        frontend="tensorflow",
        fn_tree="add",
        x=x[0],
        y=x[1],
    )


@st.composite
def _get_clip_inputs(draw):
    shape = draw(
        helpers.get_shape(
            min_num_dims=1, max_num_dims=5, min_dim_size=2, max_dim_size=10
        )
    )
    x_dtype, x = draw(
        helpers.dtype_and_values(
            available_dtypes=helpers.get_dtypes("numeric"),
            shape=shape,
        )
    )
    min = draw(
        helpers.array_values(dtype=x_dtype[0], shape=shape, min_value=-50, max_value=5)
    )
    max = draw(
        helpers.array_values(dtype=x_dtype[0], shape=shape, min_value=6, max_value=50)
    )
    return x_dtype, x, min, max


# clip_by_value
@handle_cmd_line_args
@given(
    input_and_ranges=_get_clip_inputs(),
    num_positional_args=helpers.num_positional_args(
        fn_name="ivy.functional.frontends.tensorflow.clip_by_value"
    ),
)
def test_tensorflow_clip_by_value(
    input_and_ranges,
    num_positional_args,
    as_variable,
    native_array,
    fw,
):
    x_dtype, x, min, max = input_and_ranges
    helpers.test_frontend_function(
        input_dtypes=x_dtype,
        as_variable_flags=as_variable,
        num_positional_args=num_positional_args,
        with_out=False,
        native_array_flags=native_array,
        fw=fw,
        frontend="tensorflow",
        fn_tree="clip_by_value",
        t=x[0],
        clip_value_min=min,
        clip_value_max=max,
    )


# tan
@handle_cmd_line_args
@given(
    dtype_and_x=helpers.dtype_and_values(available_dtypes=helpers.get_dtypes("float")),
    num_positional_args=helpers.num_positional_args(
        fn_name="ivy.functional.frontends.tensorflow.tan"
    ),
)
def test_tensorflow_tan(
    dtype_and_x, as_variable, num_positional_args, native_array, fw
):
    input_dtype, x = dtype_and_x
    helpers.test_frontend_function(
        input_dtypes=input_dtype,
        as_variable_flags=as_variable,
        with_out=False,
        num_positional_args=num_positional_args,
        native_array_flags=native_array,
        fw=fw,
        frontend="tensorflow",
        fn_tree="tan",
        x=x[0],
    )


# multiply
@handle_cmd_line_args
@given(
    dtype_and_x=helpers.dtype_and_values(
        available_dtypes=helpers.get_dtypes("float"),
        num_arrays=2,
        shared_dtype=True,
    ),
    num_positional_args=helpers.num_positional_args(
        fn_name="ivy.functional.frontends.tensorflow.multiply"
    ),
)
def test_tensorflow_multiply(
    dtype_and_x, as_variable, num_positional_args, native_array, fw
):
    input_dtype, x = dtype_and_x
    helpers.test_frontend_function(
        input_dtypes=input_dtype,
        as_variable_flags=as_variable,
        with_out=False,
        num_positional_args=num_positional_args,
        native_array_flags=native_array,
        fw=fw,
        frontend="tensorflow",
        fn_tree="multiply",
        x=x[0],
        y=x[1],
    )


# maximum
@handle_cmd_line_args
@given(
    dtype_and_x=helpers.dtype_and_values(
        available_dtypes=helpers.get_dtypes("float"),
        num_arrays=2,
        shared_dtype=True,
    ),
)
def test_tensorflow_maximum(dtype_and_x, as_variable, native_array, fw):
    input_dtype, x = dtype_and_x
    helpers.test_frontend_function(
        input_dtypes=input_dtype,
        as_variable_flags=as_variable,
        with_out=False,
        num_positional_args=2,
        native_array_flags=native_array,
        fw=fw,
        frontend="tensorflow",
        fn_tree="maximum",
<<<<<<< HEAD
        a=x[0],
        b=x[1],
=======
        a=np.asarray(x[0], dtype=input_dtype[0]),
        b=np.asarray(x[1], dtype=input_dtype[1]),
>>>>>>> faec09b3
    )


# subtract
@handle_cmd_line_args
@given(
    dtype_and_x=helpers.dtype_and_values(
        available_dtypes=helpers.get_dtypes("numeric"),
        num_arrays=2,
        shared_dtype=True,
    ),
    num_positional_args=helpers.num_positional_args(
        fn_name="ivy.functional.frontends.tensorflow.subtract"
    ),
)
def test_tensorflow_subtract(
    dtype_and_x, as_variable, num_positional_args, native_array, fw
):
    input_dtype, x = dtype_and_x
    helpers.test_frontend_function(
        input_dtypes=input_dtype,
        as_variable_flags=as_variable,
        with_out=False,
        num_positional_args=num_positional_args,
        native_array_flags=native_array,
        fw=fw,
        frontend="tensorflow",
        fn_tree="subtract",
        x=x[0],
        y=x[1],
    )


# logical_xor
@handle_cmd_line_args
@given(
    dtype_and_x=helpers.dtype_and_values(
        available_dtypes=tuple([ivy.bool]),
        num_arrays=2,
        shared_dtype=True,
    ),
    num_positional_args=helpers.num_positional_args(
        fn_name="ivy.functional.frontends.tensorflow.logical_xor"
    ),
)
def test_tensorflow_logical_xor(
    dtype_and_x, as_variable, num_positional_args, native_array, fw
):
    input_dtype, x = dtype_and_x
    helpers.test_frontend_function(
        input_dtypes=input_dtype,
        as_variable_flags=as_variable,
        with_out=False,
        num_positional_args=num_positional_args,
        native_array_flags=native_array,
        fw=fw,
        frontend="tensorflow",
        fn_tree="math.logical_xor",
        x=x[0],
        y=x[1],
    )


# divide
@handle_cmd_line_args
@given(
    dtype_and_x=helpers.dtype_and_values(
        available_dtypes=helpers.get_dtypes("float"),
        num_arrays=2,
        shared_dtype=True,
    ),
    num_positional_args=helpers.num_positional_args(
        fn_name="ivy.functional.frontends.tensorflow.divide"
    ),
)
def test_tensorflow_divide(
    dtype_and_x, as_variable, num_positional_args, native_array, fw
):
    input_dtype, x = dtype_and_x
    helpers.test_frontend_function(
        input_dtypes=input_dtype,
        as_variable_flags=as_variable,
        with_out=False,
        num_positional_args=num_positional_args,
        native_array_flags=native_array,
        fw=fw,
        frontend="tensorflow",
        fn_tree="divide",
        x=x[0],
        y=x[1],
    )


# negative
@handle_cmd_line_args
@given(
    dtype_and_x=helpers.dtype_and_values(
        available_dtypes=helpers.get_dtypes("numeric")
    ),
    num_positional_args=helpers.num_positional_args(
        fn_name="ivy.functional.frontends.tensorflow.negative"
    ),
)
def test_tensorflow_negative(
    dtype_and_x, as_variable, num_positional_args, native_array, fw
):
    input_dtype, x = dtype_and_x
    helpers.test_frontend_function(
        input_dtypes=input_dtype,
        as_variable_flags=as_variable,
        with_out=False,
        num_positional_args=num_positional_args,
        native_array_flags=native_array,
        fw=fw,
        frontend="tensorflow",
        fn_tree="negative",
        x=x[0],
    )


# logical_and
@handle_cmd_line_args
@given(
    dtype_and_x=helpers.dtype_and_values(
        available_dtypes=tuple([ivy.bool]),
        num_arrays=2,
        shared_dtype=True,
    ),
    num_positional_args=helpers.num_positional_args(
        fn_name="ivy.functional.frontends.tensorflow.logical_and"
    ),
)
def test_tensorflow_logical_and(
    dtype_and_x, as_variable, num_positional_args, native_array, fw
):
    input_dtype, x = dtype_and_x
    helpers.test_frontend_function(
        input_dtypes=input_dtype,
        as_variable_flags=as_variable,
        with_out=False,
        num_positional_args=num_positional_args,
        native_array_flags=native_array,
        fw=fw,
        frontend="tensorflow",
        fn_tree="math.logical_and",
        x=x[0],
        y=x[1],
    )


# log_sigmoid
@handle_cmd_line_args
@given(
    dtype_and_x=helpers.dtype_and_values(
        available_dtypes=helpers.get_dtypes("float"),
        large_abs_safety_factor=3,
        small_abs_safety_factor=3,
        safety_factor_scale="linear",
    ),
    num_positional_args=helpers.num_positional_args(
        fn_name="ivy.functional.frontends.tensorflow.log_sigmoid"
    ),
)
def test_tensorflow_log_sigmoid(
    dtype_and_x, as_variable, num_positional_args, native_array, fw
):
    input_dtype, x = dtype_and_x
    helpers.test_frontend_function(
        input_dtypes=input_dtype,
        as_variable_flags=as_variable,
        with_out=False,
        num_positional_args=num_positional_args,
        native_array_flags=native_array,
        fw=fw,
        frontend="tensorflow",
        fn_tree="math.log_sigmoid",
        x=x[0],
    )


# reciprocal_no_nan()
@handle_cmd_line_args
@given(
    dtype_and_x=helpers.dtype_and_values(
        available_dtypes=helpers.get_dtypes("float"),
    ),
    num_positional_args=helpers.num_positional_args(
        fn_name="ivy.functional.frontends.tensorflow.reciprocal_no_nan"
    ),
)
def test_tensorflow_reciprocal_no_nan(
    dtype_and_x, as_variable, num_positional_args, native_array, fw
):
    input_dtype, x = dtype_and_x
    helpers.test_frontend_function(
        input_dtypes=input_dtype,
        as_variable_flags=as_variable,
        with_out=False,
        num_positional_args=1,
        native_array_flags=native_array,
        fw=fw,
        frontend="tensorflow",
        fn_tree="math.reciprocal_no_nan",
        input_tensor=x[0],
    )


# reduce_all()
@handle_cmd_line_args
@given(
    dtype_and_x=helpers.dtype_and_values(
        available_dtypes=tuple([ivy.bool]),
    ),
    num_positional_args=helpers.num_positional_args(
        fn_name="ivy.functional.frontends.tensorflow.reduce_all"
    ),
)
def test_tensorflow_reduce_all(
    dtype_and_x, as_variable, num_positional_args, native_array, fw
):
    (
        input_dtype,
        x,
    ) = dtype_and_x
    helpers.test_frontend_function(
        input_dtypes=input_dtype,
        as_variable_flags=as_variable,
        with_out=False,
        num_positional_args=num_positional_args,
        native_array_flags=native_array,
        fw=fw,
        frontend="tensorflow",
        fn_tree="reduce_all",
        input_tensor=x[0],
    )


# reduce_any()
@handle_cmd_line_args
@given(
    dtype_and_x=helpers.dtype_and_values(
        available_dtypes=tuple([ivy.bool]),
    ),
    num_positional_args=helpers.num_positional_args(
        fn_name="ivy.functional.frontends.tensorflow.reduce_any"
    ),
)
def test_tensorflow_reduce_any(
    dtype_and_x, as_variable, num_positional_args, native_array, fw
):
    (
        input_dtype,
        x,
    ) = dtype_and_x
    helpers.test_frontend_function(
        input_dtypes=input_dtype,
        as_variable_flags=as_variable,
        with_out=False,
        num_positional_args=num_positional_args,
        native_array_flags=native_array,
        fw=fw,
        frontend="tensorflow",
        fn_tree="reduce_any",
        input_tensor=x[0],
    )


# reduce_euclidean_norm()
@handle_cmd_line_args
@given(
    dtype_and_x=helpers.dtype_and_values(
        available_dtypes=helpers.get_dtypes("float"),
    ),
    num_positional_args=helpers.num_positional_args(
        fn_name="ivy.functional.frontends.tensorflow.math.reduce_euclidean_norm"
    ),
)
def test_tensorflow_reduce_euclidean_norm(
    dtype_and_x, as_variable, num_positional_args, native_array, fw
):
    (
        input_dtype,
        x,
    ) = dtype_and_x
    helpers.test_frontend_function(
        input_dtypes=input_dtype,
        as_variable_flags=as_variable,
        with_out=False,
        num_positional_args=num_positional_args,
        native_array_flags=native_array,
        fw=fw,
        frontend="tensorflow",
        fn_tree="math.reduce_euclidean_norm",
        input_tensor=x[0],
    )


# reduce_logsumexp
@handle_cmd_line_args
@given(
    dtype_and_x=helpers.dtype_and_values(
        available_dtypes=helpers.get_dtypes("float"),
    ),
    num_positional_args=helpers.num_positional_args(
        fn_name="ivy.functional.frontends.tensorflow.reduce_logsumexp"
    ),
)
def test_tensorflow_reduce_logsumexp(
    dtype_and_x, as_variable, num_positional_args, native_array, fw
):
    input_dtype, x = dtype_and_x
    helpers.test_frontend_function(
        input_dtypes=input_dtype,
        as_variable_flags=as_variable,
        with_out=False,
        num_positional_args=num_positional_args,
        native_array_flags=native_array,
        fw=fw,
        frontend="tensorflow",
        fn_tree="reduce_logsumexp",
        input_tensor=x[0],
    )


# argmax
@handle_cmd_line_args
@given(
    dtype_and_x=statistical_dtype_values(function="argmax"),
    num_positional_args=helpers.num_positional_args(
        fn_name="ivy.functional.frontends.tensorflow.argmax"
    ),
)
def test_tensorflow_argmax(
    dtype_and_x,
    as_variable,
    num_positional_args,
    native_array,
    fw,
):
    input_dtype, x, axis = dtype_and_x
    if isinstance(axis, tuple):
        axis = axis[0]
    helpers.test_frontend_function(
        input_dtypes=input_dtype,
        as_variable_flags=as_variable,
        with_out=False,
        num_positional_args=num_positional_args,
        native_array_flags=native_array,
        fw=fw,
        frontend="tensorflow",
        fn_tree="math.argmax",
        input=x[0],
        axis=axis,
        output_type="int64",
    )


# reduce_max
@handle_cmd_line_args
@given(
    dtype_and_x=helpers.dtype_and_values(
        available_dtypes=helpers.get_dtypes("float"),
    ),
    num_positional_args=helpers.num_positional_args(
        fn_name="ivy.functional.frontends.tensorflow.reduce_max"
    ),
)
def test_tensorflow_reduce_max(
    dtype_and_x, as_variable, num_positional_args, native_array, fw
):
    input_dtype, x = dtype_and_x
    helpers.test_frontend_function(
        input_dtypes=input_dtype,
        as_variable_flags=as_variable,
        with_out=False,
        num_positional_args=num_positional_args,
        native_array_flags=native_array,
        fw=fw,
        frontend="tensorflow",
        fn_tree="reduce_max",
        input_tensor=x[0],
    )


# reduce_min
@handle_cmd_line_args
@given(
    dtype_and_x=helpers.dtype_and_values(
        available_dtypes=helpers.get_dtypes("float"),
    ),
    num_positional_args=helpers.num_positional_args(
        fn_name="ivy.functional.frontends.tensorflow.reduce_min"
    ),
)
def test_tensorflow_reduce_min(
    dtype_and_x, as_variable, num_positional_args, native_array, fw
):
    input_dtype, x = dtype_and_x
    helpers.test_frontend_function(
        input_dtypes=input_dtype,
        as_variable_flags=as_variable,
        with_out=False,
        num_positional_args=num_positional_args,
        native_array_flags=native_array,
        fw=fw,
        frontend="tensorflow",
        fn_tree="reduce_min",
        input_tensor=x[0],
    )


# reduce_prod
@handle_cmd_line_args
@given(
    dtype_and_x=helpers.dtype_and_values(
        available_dtypes=helpers.get_dtypes("numeric"),
    ),
    num_positional_args=helpers.num_positional_args(
        fn_name="ivy.functional.frontends.tensorflow.reduce_prod"
    ),
)
def test_tensorflow_reduce_prod(
    dtype_and_x, as_variable, num_positional_args, native_array, fw
):
    input_dtype, x = dtype_and_x
    helpers.test_frontend_function(
        input_dtypes=input_dtype,
        as_variable_flags=as_variable,
        with_out=False,
        num_positional_args=num_positional_args,
        native_array_flags=native_array,
        fw=fw,
        frontend="tensorflow",
        fn_tree="reduce_prod",
        input_tensor=x[0],
    )


# reduce_std
@handle_cmd_line_args
@given(
    dtype_and_x=helpers.dtype_and_values(
        available_dtypes=helpers.get_dtypes("float"),
    ),
    num_positional_args=helpers.num_positional_args(
        fn_name="ivy.functional.frontends.tensorflow.reduce_std"
    ),
)
def test_tensorflow_reduce_std(
    dtype_and_x, as_variable, num_positional_args, native_array, fw
):
    input_dtype, x = dtype_and_x
    helpers.test_frontend_function(
        input_dtypes=input_dtype,
        as_variable_flags=as_variable,
        with_out=False,
        num_positional_args=num_positional_args,
        native_array_flags=native_array,
        fw=fw,
        frontend="tensorflow",
        fn_tree="math.reduce_std",
        input_tensor=x[0],
    )


# asinh
@handle_cmd_line_args
@given(
    dtype_and_x=helpers.dtype_and_values(
        available_dtypes=helpers.get_dtypes("float"),
    ),
    num_positional_args=helpers.num_positional_args(
        fn_name="ivy.functional.frontends.tensorflow.asinh"
    ),
)
def test_tensorflow_asinh(
    dtype_and_x, as_variable, num_positional_args, native_array, fw
):
    input_dtype, x = dtype_and_x
    helpers.test_frontend_function(
        input_dtypes=input_dtype,
        as_variable_flags=as_variable,
        with_out=False,
        num_positional_args=num_positional_args,
        native_array_flags=native_array,
        fw=fw,
        frontend="tensorflow",
        fn_tree="asinh",
        x=x[0],
    )


# reduce_sum
@handle_cmd_line_args
@given(
    dtype_and_x=helpers.dtype_and_values(
        available_dtypes=helpers.get_dtypes("numeric"),
    ),
    num_positional_args=helpers.num_positional_args(
        fn_name="ivy.functional.frontends.tensorflow.reduce_sum"
    ),
)
def test_tensorflow_reduce_sum(
    dtype_and_x, as_variable, num_positional_args, native_array, fw
):
    input_dtype, x = dtype_and_x
    helpers.test_frontend_function(
        input_dtypes=input_dtype,
        as_variable_flags=as_variable,
        with_out=False,
        num_positional_args=num_positional_args,
        native_array_flags=native_array,
        fw=fw,
        frontend="tensorflow",
        fn_tree="reduce_sum",
        input_tensor=x[0],
    )


# reduce_mean
@handle_cmd_line_args
@given(
    dtype_and_x=helpers.dtype_and_values(
        available_dtypes=helpers.get_dtypes("float"),
    ),
    num_positional_args=helpers.num_positional_args(
        fn_name="ivy.functional.frontends.tensorflow.reduce_mean"
    ),
)
def test_tensorflow_reduce_mean(
    dtype_and_x, as_variable, num_positional_args, native_array, fw
):
    input_dtype, x = dtype_and_x
    helpers.test_frontend_function(
        input_dtypes=input_dtype,
        as_variable_flags=as_variable,
        with_out=False,
        num_positional_args=num_positional_args,
        native_array_flags=native_array,
        fw=fw,
        frontend="tensorflow",
        fn_tree="reduce_mean",
        input_tensor=x[0],
    )


# reduce_variance
@handle_cmd_line_args
@given(
    dtype_and_x=helpers.dtype_and_values(
        available_dtypes=helpers.get_dtypes("float"),
    ),
    num_positional_args=helpers.num_positional_args(
        fn_name="ivy.functional.frontends.tensorflow.reduce_variance"
    ),
)
def test_tensorflow_reduce_variance(
    dtype_and_x, as_variable, num_positional_args, native_array, fw
):
    input_dtype, x = dtype_and_x
    helpers.test_frontend_function(
        input_dtypes=input_dtype,
        as_variable_flags=as_variable,
        with_out=False,
        num_positional_args=num_positional_args,
        native_array_flags=native_array,
        fw=fw,
        frontend="tensorflow",
        fn_tree="math.reduce_variance",
        input_tensor=x[0],
    )


# scalar_mul
@handle_cmd_line_args
@given(
    dtype_and_x=helpers.dtype_and_values(
        available_dtypes=helpers.get_dtypes("float"),
        min_num_dims=1,
        min_dim_size=2,
    ),
    scalar_val=helpers.list_of_length(x=st.floats(), length=1),
    num_positional_args=helpers.num_positional_args(
        fn_name="ivy.functional.frontends.tensorflow.scalar_mul"
    ),
)
def test_tensorflow_scalar_mul(
    dtype_and_x, scalar_val, as_variable, num_positional_args, native_array, fw
):
    input_dtype, x = dtype_and_x
    helpers.test_frontend_function(
        input_dtypes=input_dtype,
        as_variable_flags=as_variable,
        with_out=False,
        num_positional_args=num_positional_args,
        native_array_flags=native_array,
        fw=fw,
        frontend="tensorflow",
        fn_tree="scalar_mul",
        scalar=scalar_val[0],
        x=x[0],
    )


# divide_no_nan
@handle_cmd_line_args
@given(
    dtype_and_x=helpers.dtype_and_values(
        num_arrays=2,
        available_dtypes=helpers.get_dtypes("float"),
        shared_dtype=True,
    ),
    num_positional_args=helpers.num_positional_args(
        fn_name="ivy.functional.frontends.tensorflow.math.divide_no_nan"
    ),
)
def test_tensorflow_divide_no_nan(
    dtype_and_x, as_variable, num_positional_args, native_array, fw
):
    input_dtypes, xy = dtype_and_x
    helpers.test_frontend_function(
        input_dtypes=input_dtypes,
        as_variable_flags=as_variable,
        with_out=False,
        num_positional_args=num_positional_args,
        native_array_flags=native_array,
        fw=fw,
        frontend="tensorflow",
        fn_tree="math.divide_no_nan",
        x=xy[0],
        y=xy[1],
    )


# multiply_no_nan
@handle_cmd_line_args
@given(
    dtype_and_x=helpers.dtype_and_values(
        num_arrays=2,
        available_dtypes=helpers.get_dtypes("float"),
        shared_dtype=True,
    ),
    num_positional_args=helpers.num_positional_args(
        fn_name="ivy.functional.frontends.tensorflow.math.multiply_no_nan"
    ),
)
def test_tensorflow_multiply_no_nan(
    dtype_and_x, as_variable, num_positional_args, native_array, fw
):
    input_dtypes, xy = dtype_and_x
    helpers.test_frontend_function(
        input_dtypes=input_dtypes,
        as_variable_flags=as_variable,
        with_out=False,
        num_positional_args=num_positional_args,
        native_array_flags=native_array,
        fw=fw,
        frontend="tensorflow",
        fn_tree="math.multiply_no_nan",
        x=xy[0],
        y=xy[1],
    )


# erfcinv
@handle_cmd_line_args
@given(
    dtype_and_x=helpers.dtype_and_values(
        available_dtypes=helpers.get_dtypes("float"),
    ),
    num_positional_args=helpers.num_positional_args(
        fn_name="ivy.functional.frontends.tensorflow.math.erfcinv"
    ),
)
def test_tensorflow_erfcinv(
    dtype_and_x, as_variable, num_positional_args, native_array, fw
):
    input_dtype, x = dtype_and_x
    helpers.test_frontend_function(
        input_dtypes=input_dtype,
        as_variable_flags=as_variable,
        with_out=False,
        num_positional_args=num_positional_args,
        native_array_flags=native_array,
        fw=fw,
        frontend="tensorflow",
        fn_tree="math.erfcinv",
        x=x[0],
    )


# is_non_decreasing
@handle_cmd_line_args
@given(
    dtype_and_x=helpers.dtype_and_values(
        available_dtypes=helpers.get_dtypes("float"),
    ),
    num_positional_args=helpers.num_positional_args(
        fn_name="ivy.functional.frontends.tensorflow.math.is_non_decreasing"
    ),
)
def test_tensorflow_is_non_decreasing(
    dtype_and_x, as_variable, num_positional_args, native_array, fw
):
    input_dtype, x = dtype_and_x
    helpers.test_frontend_function(
        input_dtypes=input_dtype,
        as_variable_flags=as_variable,
        with_out=False,
        num_positional_args=num_positional_args,
        native_array_flags=native_array,
        fw=fw,
        frontend="tensorflow",
        fn_tree="math.is_non_decreasing",
        x=x[0],
    )


# is_strictly_increasing
@handle_cmd_line_args
@given(
    dtype_and_x=helpers.dtype_and_values(
        available_dtypes=helpers.get_dtypes("float"),
    ),
    num_positional_args=helpers.num_positional_args(
        fn_name="ivy.functional.frontends.tensorflow.math.is_strictly_increasing"
    ),
)
def test_tensorflow_is_strictly_increasing(
    dtype_and_x, as_variable, num_positional_args, native_array, fw
):
    input_dtype, x = dtype_and_x
    helpers.test_frontend_function(
        input_dtypes=input_dtype,
        as_variable_flags=as_variable,
        with_out=False,
        num_positional_args=num_positional_args,
        native_array_flags=native_array,
        fw=fw,
        frontend="tensorflow",
        fn_tree="math.is_strictly_increasing",
        x=x[0],
    )


# count_nonzero
@handle_cmd_line_args
@given(
    dtype_x_axis=helpers.dtype_values_axis(
        available_dtypes=helpers.get_dtypes("numeric")
    ),
    keepdims=st.booleans(),
    num_positional_args=helpers.num_positional_args(
        fn_name="ivy.functional.frontends.tensorflow.count_nonzero"
    ),
    dtype=helpers.get_dtypes("numeric"),
)
def test_tensorflow_count_nonzero(
    dtype_x_axis, dtype, keepdims, as_variable, num_positional_args, native_array, fw
):
    input_dtype, x, axis = dtype_x_axis
    helpers.test_frontend_function(
        input_dtypes=input_dtype,
        as_variable_flags=as_variable,
        with_out=False,
        num_positional_args=num_positional_args,
        native_array_flags=native_array,
        fw=fw,
        frontend="tensorflow",
        fn_tree="math.count_nonzero",
        input=x,
        axis=axis,
        keepdims=keepdims,
        dtype=dtype,
    )


# confusion_matrix
@handle_cmd_line_args
@given(
    dtype_and_x=helpers.dtype_and_values(
        available_dtypes=helpers.get_dtypes("integer"),
        num_arrays=2,
        min_num_dims=1,
        max_num_dims=1,
        min_value=0,
        max_value=4,
        shared_dtype=True,
    ),
    num_classes=st.integers(min_value=5, max_value=10),
    num_positional_args=helpers.num_positional_args(
        fn_name="ivy.functional.frontends.tensorflow.confusion_matrix"
    ),
)
def test_tensorflow_confusion_matrix(
    dtype_and_x, num_classes, as_variable, num_positional_args, native_array, fw
):
    input_dtype, x = dtype_and_x
    helpers.test_frontend_function(
        input_dtypes=input_dtype,
        as_variable_flags=as_variable,
        with_out=False,
        num_positional_args=num_positional_args,
        native_array_flags=native_array,
        fw=fw,
        frontend="tensorflow",
        fn_tree="math.confusion_matrix",
        labels=x[0],
        predictions=x[1],
        num_classes=num_classes,
    )


# polyval
@handle_cmd_line_args
@given(
    dtype_and_coeffs=helpers.dtype_and_values(
        available_dtypes=helpers.get_dtypes("float"),
        min_num_dims=1,
        max_num_dims=1,
    ),
    dtype_and_x=helpers.dtype_and_values(
        available_dtypes=helpers.get_dtypes("float"),
        num_arrays=1,
        min_num_dims=0,
        max_num_dims=0,
    ),
    num_positional_args=helpers.num_positional_args(
        fn_name="ivy.functional.frontends.tensorflow.polyval"
    ),
)
def test_tensorflow_polyval(
    dtype_and_coeffs, dtype_and_x, as_variable, num_positional_args, native_array, fw
):
    dtype_x, x = dtype_and_x
    dtype_coeffs, coeffs = dtype_and_coeffs
    helpers.test_frontend_function(
        input_dtypes=dtype_coeffs + dtype_x,
        as_variable_flags=as_variable,
        with_out=False,
        num_positional_args=num_positional_args,
        native_array_flags=native_array,
        fw=fw,
        frontend="tensorflow",
        fn_tree="math.polyval",
<<<<<<< HEAD
        coeffs=coeffs,
        x=x,
=======
        coeffs=coeffs[0],
        x=x[0],
>>>>>>> faec09b3
    )


# unsorted_segment_mean
@handle_cmd_line_args
@given(
    data=helpers.array_values(dtype=ivy.int32, shape=(5, 6), min_value=1, max_value=9),
    segment_ids=helpers.array_values(
        dtype=ivy.int32, shape=(5,), min_value=0, max_value=4
    ),
    num_positional_args=helpers.num_positional_args(
        fn_name="ivy.functional.frontends.tensorflow.math.unsorted_segment_mean"
    ),
)
def test_tensorflow_unsorted_segment_mean(
    data, segment_ids, as_variable, num_positional_args, native_array, fw
):
    helpers.test_frontend_function(
        input_dtypes=[ivy.float32, ivy.int32],
        as_variable_flags=as_variable,
        with_out=False,
        num_positional_args=num_positional_args,
        native_array_flags=native_array,
        fw=fw,
        frontend="tensorflow",
        fn_tree="math.unsorted_segment_mean",
        data=data,
        segment_ids=segment_ids,
        num_segments=np.max(segment_ids) + 1,
    )


# unsorted_segment_sqrt_n
@handle_cmd_line_args
@given(
    data=helpers.array_values(dtype=ivy.int32, shape=(5, 6), min_value=1, max_value=9),
    segment_ids=helpers.array_values(
        dtype=ivy.int32, shape=(5,), min_value=0, max_value=4
    ),
    num_positional_args=helpers.num_positional_args(
        fn_name="ivy.functional.frontends.tensorflow.math.unsorted_segment_sqrt_n"
    ),
)
def test_tensorflow_unsorted_segment_sqrt_n(
    data, segment_ids, as_variable, num_positional_args, native_array, fw
):
    helpers.test_frontend_function(
        input_dtypes=[ivy.float32, ivy.int32],
        as_variable_flags=as_variable,
        with_out=False,
        num_positional_args=num_positional_args,
        native_array_flags=native_array,
        fw=fw,
        frontend="tensorflow",
        fn_tree="math.unsorted_segment_sqrt_n",
        data=data,
        segment_ids=segment_ids,
        num_segments=np.max(segment_ids) + 1,
    )


# zero_fraction
@handle_cmd_line_args
@given(
    dtype_and_x=helpers.dtype_and_values(
        available_dtypes=helpers.get_dtypes("numeric"),
        min_num_dims=1,
    ),
    num_positional_args=helpers.num_positional_args(
        fn_name="ivy.functional.frontends.tensorflow.math.zero_fraction"
    ),
)
def test_tensorflow_zero_fraction(
    dtype_and_x, as_variable, num_positional_args, native_array, fw
):
    input_dtype, x = dtype_and_x
    helpers.test_frontend_function(
        input_dtypes=input_dtype,
        as_variable_flags=as_variable,
        with_out=False,
        num_positional_args=num_positional_args,
        native_array_flags=native_array,
        fw=fw,
        frontend="tensorflow",
        fn_tree="math.zero_fraction",
        value=x[0],
    )<|MERGE_RESOLUTION|>--- conflicted
+++ resolved
@@ -169,13 +169,8 @@
         fw=fw,
         frontend="tensorflow",
         fn_tree="maximum",
-<<<<<<< HEAD
         a=x[0],
         b=x[1],
-=======
-        a=np.asarray(x[0], dtype=input_dtype[0]),
-        b=np.asarray(x[1], dtype=input_dtype[1]),
->>>>>>> faec09b3
     )
 
 
@@ -1021,13 +1016,8 @@
         fw=fw,
         frontend="tensorflow",
         fn_tree="math.polyval",
-<<<<<<< HEAD
         coeffs=coeffs,
         x=x,
-=======
-        coeffs=coeffs[0],
-        x=x[0],
->>>>>>> faec09b3
     )
 
 
