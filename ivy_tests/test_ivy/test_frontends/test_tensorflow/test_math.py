--- conflicted
+++ resolved
@@ -886,10 +886,6 @@
     segment_ids=helpers.array_values(
         dtype=ivy.int32, shape=(5,), min_value=0, max_value=4
     ),
-<<<<<<< HEAD
-=======
-    as_variable=st.booleans(),
->>>>>>> 0f267e69
     num_positional_args=helpers.num_positional_args(
         fn_name="ivy.functional.frontends.tensorflow.math.unsorted_segment_mean"
     ),
@@ -906,13 +902,8 @@
         fw=fw,
         frontend="tensorflow",
         fn_tree="math.unsorted_segment_mean",
-<<<<<<< HEAD
         data=data,
         segment_ids=segment_ids,
-=======
-        data=np.asarray(data, dtype=np.float32),
-        segment_ids=np.asarray(segment_ids, dtype=np.int32),
->>>>>>> 0f267e69
         num_segments=np.max(segment_ids) + 1,
     )
 
@@ -924,10 +915,7 @@
     segment_ids=helpers.array_values(
         dtype=ivy.int32, shape=(5,), min_value=0, max_value=4
     ),
-<<<<<<< HEAD
-=======
     as_variable=st.booleans(),
->>>>>>> 0f267e69
     num_positional_args=helpers.num_positional_args(
         fn_name="ivy.functional.frontends.tensorflow.math.unsorted_segment_sqrt_n"
     ),
@@ -944,13 +932,8 @@
         fw=fw,
         frontend="tensorflow",
         fn_tree="math.unsorted_segment_sqrt_n",
-<<<<<<< HEAD
         data=data,
         segment_ids=segment_ids,
-=======
-        data=np.asarray(data, dtype=np.float32),
-        segment_ids=np.asarray(segment_ids, dtype=np.int32),
->>>>>>> 0f267e69
         num_segments=np.max(segment_ids) + 1,
     )
 
@@ -959,14 +942,7 @@
 @handle_cmd_line_args
 @given(
     dtype_and_x=helpers.dtype_and_values(
-<<<<<<< HEAD
         available_dtypes=helpers.get_dtypes("float"), min_num_dims=1
-=======
-        available_dtypes=tuple(
-            set(ivy_np.valid_float_dtypes).intersection(set(ivy_tf.valid_float_dtypes))
-        ),
-        min_num_dims=1,
->>>>>>> 0f267e69
     ),
     num_positional_args=helpers.num_positional_args(
         fn_name="ivy.functional.frontends.tensorflow.math.zero_fraction"
