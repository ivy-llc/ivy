--- conflicted
+++ resolved
@@ -2996,29 +2996,6 @@
     )
 
 
-<<<<<<< HEAD
-# softsign
-@handle_frontend_test(
-    fn_tree="tensorflow.math.softsign",
-    dtype_and_x=helpers.dtype_and_values(
-        available_dtypes=helpers.get_dtypes("float"),
-    ),
-    test_with_out=st.just(False),
-)
-def test_tensorflow_softsign(
-    *,
-    dtype_and_x,
-    on_device,
-    fn_tree,
-    frontend,
-    test_flags,
-    backend_fw,
-):
-    input_dtype, x = dtype_and_x
-    helpers.test_frontend_function(
-        input_dtypes=input_dtype,
-        backend_to_test=backend_fw,
-=======
 # l2_normalize
 @handle_frontend_test(
     fn_tree="tensorflow.math.l2_normalize",
@@ -3044,16 +3021,40 @@
     input_dtype, x, axis = dtype_values_axis
     helpers.test_frontend_function(
         input_dtypes=input_dtype,
->>>>>>> b9e44db8
-        frontend=frontend,
-        test_flags=test_flags,
-        fn_tree=fn_tree,
-        on_device=on_device,
-<<<<<<< HEAD
+        frontend=frontend,
+        test_flags=test_flags,
+        fn_tree=fn_tree,
+        on_device=on_device,
+        backend_to_test=backend_fw,
+        x=x[0],
+        axis=axis,
+    )
+
+
+# softsign
+@handle_frontend_test(
+    fn_tree="tensorflow.math.softsign",
+    dtype_and_x=helpers.dtype_and_values(
+        available_dtypes=helpers.get_dtypes("valid"),
+    ),
+    test_with_out=st.just(False),
+)
+def test_tensorflow_softsign(
+    *,
+    dtype_and_x,
+    on_device,
+    fn_tree,
+    frontend,
+    test_flags,
+    backend_fw,
+):
+    input_dtype, x = dtype_and_x
+    helpers.test_frontend_function(
+        input_dtypes=input_dtype,
+        backend_to_test=backend_fw,
+        frontend=frontend,
+        test_flags=test_flags,
+        fn_tree=fn_tree,
+        on_device=on_device,
         features=x[0],
-=======
-        backend_to_test=backend_fw,
-        x=x[0],
-        axis=axis,
->>>>>>> b9e44db8
     )