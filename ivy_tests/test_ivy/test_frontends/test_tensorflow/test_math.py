--- conflicted
+++ resolved
@@ -145,56 +145,6 @@
     )
     
     
-# negative
-@handle_frontend_test(
-    fn_tree="tensorflow.math.negative",
-    dtype_and_x=helpers.dtype_and_values(available_dtypes=helpers.get_dtypes("float")),
-    test_with_out=st.just(False),
-)
-def test_tensorflow_negative(
-    *,
-    dtype_and_x,
-    frontend,
-    test_flags,
-    fn_tree,
-    on_device,
-):
-    input_dtype, x = dtype_and_x
-    helpers.test_frontend_function(
-        input_dtypes=input_dtype,
-        frontend=frontend,
-        test_flags=test_flags,
-        fn_tree=fn_tree,
-        on_device=on_device,
-        x=x[0],
-    )
-
-
-# sqrt
-@handle_frontend_test(
-    fn_tree="tensorflow.math.sqrt",
-    dtype_and_x=helpers.dtype_and_values(available_dtypes=helpers.get_dtypes("float")),
-    test_with_out=st.just(False),
-)
-def test_tensorflow_sqrt(
-    *,
-    dtype_and_x,
-    frontend,
-    test_flags,
-    fn_tree,
-    on_device,
-):
-    input_dtype, x = dtype_and_x
-    helpers.test_frontend_function(
-        input_dtypes=input_dtype,
-        frontend=frontend,
-        test_flags=test_flags,
-        fn_tree=fn_tree,
-        on_device=on_device,
-        x=x[0],
-    )
-
-
 # negative
 @handle_frontend_test(
     fn_tree="tensorflow.math.negative",
@@ -1683,11 +1633,7 @@
     )
 
 
-<<<<<<< HEAD
-# acos
-=======
 #acos 
->>>>>>> 2707161c
 @handle_frontend_test(
     fn_tree="tensorflow.math.acos",
     dtype_and_x=helpers.dtype_and_values(
@@ -1708,123 +1654,9 @@
     input_dtype, x = dtype_and_x
     helpers.test_frontend_function(
         input_dtypes=input_dtype,
-<<<<<<< HEAD
-        frontend=frontend,
-=======
         frontend = frontend,
->>>>>>> 2707161c
-        test_flags=test_flags,
-        fn_tree=fn_tree,
-        on_device=on_device,
-        x=x[0],
-<<<<<<< HEAD
-    )
-
-
-# square
-@handle_frontend_test(
-    fn_tree="tensorflow.math.square",
-    dtype_and_x=helpers.dtype_and_values(available_dtypes=helpers.get_dtypes("float")),
-    test_with_out=st.just(False),
-)
-def test_tensorflow_square(
-    *,
-    dtype_and_x,
-    frontend,
-    test_flags,
-    fn_tree,
-    on_device,
-):
-    input_dtype, x = dtype_and_x
-    helpers.test_frontend_function(
-        input_dtypes=input_dtype,
-        frontend=frontend,
-        test_flags=test_flags,
-        fn_tree=fn_tree,
-        on_device=on_device,
-        x=x[0],
-    )
-
-
-# is_nan
-@handle_frontend_test(
-    fn_tree="tensorflow.math.is_nan",
-    dtype_and_x=helpers.dtype_and_values(
-        available_dtypes=helpers.get_dtypes("float"),
-    ),
-    test_with_out=st.just(False),
-)
-def test_tensorflow_is_nan(
-    *,
-    dtype_and_x,
-    frontend,
-    test_flags,
-    fn_tree,
-    on_device,
-):
-    input_dtype, x = dtype_and_x
-    helpers.test_frontend_function(
-        input_dtypes=input_dtype,
-        frontend=frontend,
-        test_flags=test_flags,
-        fn_tree=fn_tree,
-        on_device=on_device,
-        x=x[0],
-    )
-
-# is_finite
-
-
-@handle_frontend_test(
-    fn_tree="tensorflow.math.is_finite",
-    dtype_and_x=helpers.dtype_and_values(
-        available_dtypes=helpers.get_dtypes("numeric"),
-    ),
-    test_with_out=st.just(False),
-)
-def test_tensorflow_is_finite(
-    *,
-    dtype_and_x,
-    on_device,
-    fn_tree,
-    frontend,
-    test_flags,
-):
-    input_dtype, x = dtype_and_x
-    helpers.test_frontend_function(
-        input_dtypes=input_dtype,
-        frontend=frontend,
-        test_flags=test_flags,
-        fn_tree=fn_tree,
-        on_device=on_device,
-        x=x[0],
-    )
-
-
-# atan
-@handle_frontend_test(
-    fn_tree="tensorflow.math.atan",
-    dtype_and_x=helpers.dtype_and_values(available_dtypes=helpers.get_dtypes("float")),
-    test_with_out=st.just(False),
-)
-def test_tensorflow_atan(
-    *,
-    dtype_and_x,
-    frontend,
-    test_flags,
-    fn_tree,
-    on_device,
-):
-    input_dtype, x = dtype_and_x
-    helpers.test_frontend_function(
-        input_dtypes=input_dtype,
-        frontend=frontend,
-        test_flags=test_flags,
-        fn_tree=fn_tree,
-        on_device=on_device,
-        x=x[0],
-    )
-    
-=======
-    )
->>>>>>> 2707161c
+        test_flags=test_flags,
+        fn_tree=fn_tree,
+        on_device=on_device,
+        x=x[0],
+    )