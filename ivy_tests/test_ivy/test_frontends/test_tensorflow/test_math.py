--- conflicted
+++ resolved
@@ -239,25 +239,9 @@
         x=np.asarray(x, dtype=input_dtype),
     )
 
-
-<<<<<<< HEAD
-# reciprocal_no_nan()
-@handle_cmd_line_args
-@given(
-    dtype_and_x=helpers.dtype_and_values(
-        available_dtypes=tuple(
-            set(ivy_np.valid_float_dtypes).intersection(set(ivy_tf.valid_float_dtypes))
-        ),
-    ),
-    as_variable=st.booleans(),
-    num_positional_args=helpers.num_positional_args(
-        fn_name="ivy.functional.frontends.tensorflow.reciprocal_no_nan"
-    ),
-    native_array=st.booleans(),
-)
-def test_tensorflow_reciprocal_no_nan(
-=======
-# log_sigmoid
+    # log_sigmoid
+
+
 @handle_cmd_line_args
 @given(
     dtype_and_x=helpers.dtype_and_values(
@@ -272,15 +256,45 @@
     native_array=st.booleans(),
 )
 def test_tensorflow_log_sigmoid(
->>>>>>> 4dd22149
-    dtype_and_x, as_variable, num_positional_args, native_array, fw
-):
-    input_dtype, x = dtype_and_x
-    helpers.test_frontend_function(
-        input_dtypes=input_dtype,
-        as_variable_flags=as_variable,
-        with_out=False,
-<<<<<<< HEAD
+    dtype_and_x, as_variable, num_positional_args, native_array, fw
+):
+    input_dtype, x = dtype_and_x
+    helpers.test_frontend_function(
+        input_dtypes=input_dtype,
+        as_variable_flags=as_variable,
+        with_out=False,
+        num_positional_args=num_positional_args,
+        native_array_flags=native_array,
+        fw=fw,
+        frontend="tensorflow",
+        fn_tree="math.log_sigmoid",
+        x=np.asarray(x, dtype=input_dtype),
+    )
+
+    # reciprocal_no_nan()
+
+
+@handle_cmd_line_args
+@given(
+    dtype_and_x=helpers.dtype_and_values(
+        available_dtypes=tuple(
+            set(ivy_np.valid_float_dtypes).intersection(set(ivy_tf.valid_float_dtypes))
+        ),
+    ),
+    as_variable=st.booleans(),
+    num_positional_args=helpers.num_positional_args(
+        fn_name="ivy.functional.frontends.tensorflow.reciprocal_no_nan"
+    ),
+    native_array=st.booleans(),
+)
+def test_tensorflow_reciprocal_no_nan(
+    dtype_and_x, as_variable, num_positional_args, native_array, fw
+):
+    input_dtype, x = dtype_and_x
+    helpers.test_frontend_function(
+        input_dtypes=input_dtype,
+        as_variable_flags=as_variable,
+        with_out=False,
         num_positional_args=1,
         native_array_flags=native_array,
         fw=fw,
@@ -415,17 +429,10 @@
         input_dtypes=input_dtype,
         as_variable_flags=as_variable,
         with_out=False,
-=======
->>>>>>> 4dd22149
-        num_positional_args=num_positional_args,
-        native_array_flags=native_array,
-        fw=fw,
-        frontend="tensorflow",
-<<<<<<< HEAD
+        num_positional_args=num_positional_args,
+        native_array_flags=native_array,
+        fw=fw,
+        frontend="tensorflow",
         fn_tree="reduce_logsumexp",
         input_tensor=np.asarray(x, dtype=input_dtype),
-=======
-        fn_tree="math.log_sigmoid",
-        x=np.asarray(x, dtype=input_dtype),
->>>>>>> 4dd22149
     )