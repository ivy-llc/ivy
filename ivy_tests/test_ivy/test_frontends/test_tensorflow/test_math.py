# global
import ivy
import numpy as np
from hypothesis import strategies as st, assume

# local
import ivy_tests.test_ivy.helpers as helpers
from ivy_tests.test_ivy.test_functional.test_core.test_statistical import (
    statistical_dtype_values,
)
from ivy_tests.test_ivy.helpers import handle_frontend_test


# accumulate_n
@handle_frontend_test(
    fn_tree="tensorflow.math.accumulate_n",
    dtype_and_x=helpers.dtype_and_values(
        available_dtypes=tuple([ivy.int64]),
        num_arrays=2,
        shared_dtype=True,
    ),
    test_with_out=st.just(False),
)
def test_tensorflow_accumulate_n(
    *,
    dtype_and_x,
    frontend,
    test_flags,
    fn_tree,
    on_device,
):
    input_dtype, x = dtype_and_x
    helpers.test_frontend_function(
        input_dtypes=input_dtype,
        frontend=frontend,
        test_flags=test_flags,
        fn_tree=fn_tree,
        on_device=on_device,
        inputs=x,
    )


# add
@handle_frontend_test(
    fn_tree="tensorflow.math.add",
    dtype_and_x=helpers.dtype_and_values(
        available_dtypes=helpers.get_dtypes("numeric"),
        num_arrays=2,
        shared_dtype=True,
    ),
    test_with_out=st.just(False),
)
def test_tensorflow_add(
    *,
    dtype_and_x,
    frontend,
    test_flags,
    fn_tree,
    on_device,
):
    input_dtype, x = dtype_and_x
    helpers.test_frontend_function(
        input_dtypes=input_dtype,
        frontend=frontend,
        test_flags=test_flags,
        fn_tree=fn_tree,
        on_device=on_device,
        x=x[0],
        y=x[1],
    )


# sin
@handle_frontend_test(
    fn_tree="tensorflow.math.sin",
    dtype_and_x=helpers.dtype_and_values(available_dtypes=helpers.get_dtypes("float")),
    test_with_out=st.just(False),
)
def test_tensorflow_sin(
    *,
    dtype_and_x,
    frontend,
    test_flags,
    fn_tree,
    on_device,
):
    input_dtype, x = dtype_and_x
    helpers.test_frontend_function(
        input_dtypes=input_dtype,
        frontend=frontend,
        test_flags=test_flags,
        fn_tree=fn_tree,
        on_device=on_device,
        x=x[0],
    )


# tan
@handle_frontend_test(
    fn_tree="tensorflow.math.tan",
    dtype_and_x=helpers.dtype_and_values(available_dtypes=helpers.get_dtypes("float")),
    test_with_out=st.just(False),
)
def test_tensorflow_tan(
    *,
    dtype_and_x,
    frontend,
    test_flags,
    fn_tree,
    on_device,
):
    input_dtype, x = dtype_and_x
    helpers.test_frontend_function(
        input_dtypes=input_dtype,
        frontend=frontend,
        test_flags=test_flags,
        fn_tree=fn_tree,
        on_device=on_device,
        x=x[0],
    )


# exp
@handle_frontend_test(
    fn_tree="tensorflow.math.exp",
    dtype_and_x=helpers.dtype_and_values(available_dtypes=helpers.get_dtypes("float")),
    test_with_out=st.just(False),
)
def test_tensorflow_exp(
    *,
    dtype_and_x,
    frontend,
    test_flags,
    fn_tree,
    on_device,
):
    input_dtype, x = dtype_and_x
    helpers.test_frontend_function(
        input_dtypes=input_dtype,
        frontend=frontend,
        test_flags=test_flags,
        fn_tree=fn_tree,
        on_device=on_device,
        x=x[0],
    )


# sqrt
@handle_frontend_test(
    fn_tree="tensorflow.math.sqrt",
    dtype_and_x=helpers.dtype_and_values(available_dtypes=helpers.get_dtypes("float")),
    test_with_out=st.just(False),
)
def test_tensorflow_sqrt(
    *,
    dtype_and_x,
    frontend,
    test_flags,
    fn_tree,
    on_device,
):
    input_dtype, x = dtype_and_x
    helpers.test_frontend_function(
        input_dtypes=input_dtype,
        frontend=frontend,
        test_flags=test_flags,
        fn_tree=fn_tree,
        on_device=on_device,
        x=x[0],
    )


# multiply
@handle_frontend_test(
    fn_tree="tensorflow.math.multiply",
    dtype_and_x=helpers.dtype_and_values(
        available_dtypes=helpers.get_dtypes("float"),
        num_arrays=2,
        shared_dtype=True,
    ),
    test_with_out=st.just(False),
)
def test_tensorflow_multiply(
    *,
    dtype_and_x,
    frontend,
    test_flags,
    fn_tree,
    on_device,
):
    input_dtype, x = dtype_and_x
    helpers.test_frontend_function(
        input_dtypes=input_dtype,
        frontend=frontend,
        test_flags=test_flags,
        fn_tree=fn_tree,
        on_device=on_device,
        x=x[0],
        y=x[1],
    )


# maximum
@handle_frontend_test(
    fn_tree="tensorflow.math.maximum",
    dtype_and_x=helpers.dtype_and_values(
        available_dtypes=helpers.get_dtypes("float"),
        num_arrays=2,
        shared_dtype=True,
    ),
    test_with_out=st.just(False),
)
def test_tensorflow_maximum(
    *,
    dtype_and_x,
    frontend,
    test_flags,
    fn_tree,
    on_device,
):
    input_dtype, x = dtype_and_x
    helpers.test_frontend_function(
        input_dtypes=input_dtype,
        frontend=frontend,
        test_flags=test_flags,
        fn_tree=fn_tree,
        on_device=on_device,
        x=x[0],
        y=x[1],
    )


# subtract
@handle_frontend_test(
    fn_tree="tensorflow.math.subtract",
    dtype_and_x=helpers.dtype_and_values(
        available_dtypes=helpers.get_dtypes("numeric"),
        num_arrays=2,
        shared_dtype=True,
    ),
    test_with_out=st.just(False),
)
def test_tensorflow_subtract(
    *,
    dtype_and_x,
    frontend,
    test_flags,
    fn_tree,
    on_device,
):
    input_dtype, x = dtype_and_x
    helpers.test_frontend_function(
        input_dtypes=input_dtype,
        frontend=frontend,
        test_flags=test_flags,
        fn_tree=fn_tree,
        on_device=on_device,
        x=x[0],
        y=x[1],
    )


# squared_difference
@handle_frontend_test(
    fn_tree="tensorflow.math.squared_difference",
    dtype_and_x=helpers.dtype_and_values(
        available_dtypes=helpers.get_dtypes("numeric"),
        num_arrays=2,
        shared_dtype=True,
    ),
    test_with_out=st.just(False),
)
def test_tensorflow_squared_difference(
    *,
    dtype_and_x,
    frontend,
    test_flags,
    fn_tree,
    on_device,
):
    input_dtype, x = dtype_and_x
    helpers.test_frontend_function(
        input_dtypes=input_dtype,
        frontend=frontend,
        test_flags=test_flags,
        fn_tree=fn_tree,
        on_device=on_device,
        x=x[0],
        y=x[1],
    )


# logical_xor
@handle_frontend_test(
    fn_tree="tensorflow.math.logical_xor",
    dtype_and_x=helpers.dtype_and_values(
        available_dtypes=tuple([ivy.bool]),
        num_arrays=2,
        shared_dtype=True,
    ),
    test_with_out=st.just(False),
)
def test_tensorflow_logical_xor(
    *,
    dtype_and_x,
    frontend,
    test_flags,
    fn_tree,
    on_device,
):
    input_dtype, x = dtype_and_x
    helpers.test_frontend_function(
        input_dtypes=input_dtype,
        frontend=frontend,
        test_flags=test_flags,
        fn_tree=fn_tree,
        on_device=on_device,
        x=x[0],
        y=x[1],
    )


# divide
@handle_frontend_test(
    fn_tree="tensorflow.math.divide",
    dtype_and_x=helpers.dtype_and_values(
        available_dtypes=helpers.get_dtypes("float"),
        num_arrays=2,
        shared_dtype=True,
    ),
    test_with_out=st.just(False),
)
def test_tensorflow_divide(
    *,
    dtype_and_x,
    frontend,
    test_flags,
    fn_tree,
    on_device,
):
    input_dtype, x = dtype_and_x
    helpers.test_frontend_function(
        input_dtypes=input_dtype,
        frontend=frontend,
        test_flags=test_flags,
        fn_tree=fn_tree,
        on_device=on_device,
        x=x[0],
        y=x[1],
    )


# negative
@handle_frontend_test(
    fn_tree="tensorflow.math.negative",
    dtype_and_x=helpers.dtype_and_values(
        available_dtypes=st.one_of(
            helpers.get_dtypes("signed_integer"),
            helpers.get_dtypes("float"),
        )
    ),
    test_with_out=st.just(False),
)
def test_tensorflow_negative(
    *,
    dtype_and_x,
    frontend,
    test_flags,
    fn_tree,
    on_device,
):
    input_dtype, x = dtype_and_x
    helpers.test_frontend_function(
        input_dtypes=input_dtype,
        frontend=frontend,
        test_flags=test_flags,
        fn_tree=fn_tree,
        on_device=on_device,
        x=x[0],
    )


# logical_and
@handle_frontend_test(
    fn_tree="tensorflow.math.logical_and",
    dtype_and_x=helpers.dtype_and_values(
        available_dtypes=tuple([ivy.bool]),
        num_arrays=2,
        shared_dtype=True,
    ),
    test_with_out=st.just(False),
)
def test_tensorflow_logical_and(
    *,
    dtype_and_x,
    frontend,
    test_flags,
    fn_tree,
    on_device,
):
    input_dtype, x = dtype_and_x
    helpers.test_frontend_function(
        input_dtypes=input_dtype,
        frontend=frontend,
        test_flags=test_flags,
        fn_tree=fn_tree,
        on_device=on_device,
        x=x[0],
        y=x[1],
    )


# logical_or
@handle_frontend_test(
    fn_tree="tensorflow.math.logical_or",
    dtype_and_x=helpers.dtype_and_values(
        available_dtypes=helpers.get_dtypes("bool"),
        num_arrays=2,
        shared_dtype=True,
    ),
    test_with_out=st.just(False),
)
def test_tensorflow_logical_or(
    *,
    dtype_and_x,
    frontend,
    test_flags,
    fn_tree,
    on_device,
):
    input_dtype, x = dtype_and_x
    helpers.test_frontend_function(
        input_dtypes=input_dtype,
        frontend=frontend,
        test_flags=test_flags,
        fn_tree=fn_tree,
        on_device=on_device,
        x=x[0],
        y=x[1],
    )


# log_sigmoid
@handle_frontend_test(
    fn_tree="tensorflow.math.log_sigmoid",
    dtype_and_x=helpers.dtype_and_values(
        available_dtypes=helpers.get_dtypes("float"),
        large_abs_safety_factor=3,
        small_abs_safety_factor=3,
        safety_factor_scale="linear",
    ),
    test_with_out=st.just(False),
)
def test_tensorflow_log_sigmoid(
    *,
    dtype_and_x,
    frontend,
    test_flags,
    fn_tree,
    on_device,
):
    input_dtype, x = dtype_and_x
    helpers.test_frontend_function(
        input_dtypes=input_dtype,
        frontend=frontend,
        test_flags=test_flags,
        fn_tree=fn_tree,
        on_device=on_device,
        x=x[0],
    )


<<<<<<< HEAD
# log1p
@handle_frontend_test(
    fn_tree="tensorflow.math.log1p",
    dtype_and_x=helpers.dtype_and_values(available_dtypes=helpers.get_dtypes("float")),
    test_with_out=st.just(False),
)
def test_tensorflow_log1p(
=======
# reciprocal
@handle_frontend_test(
    fn_tree="tensorflow.math.reciprocal",
    dtype_and_x=helpers.dtype_and_values(
        available_dtypes=helpers.get_dtypes("numeric"),
        num_arrays=1,
    ),
    test_with_out=st.just(False),
)
def test_tensorflow_reciprocal(
>>>>>>> f310044d
    *,
    dtype_and_x,
    frontend,
    test_flags,
    fn_tree,
    on_device,
):
    input_dtype, x = dtype_and_x
    helpers.test_frontend_function(
        input_dtypes=input_dtype,
        frontend=frontend,
        test_flags=test_flags,
        fn_tree=fn_tree,
        on_device=on_device,
        x=x[0],
    )


# reciprocal_no_nan
@handle_frontend_test(
    fn_tree="tensorflow.math.reciprocal_no_nan",
    dtype_and_x=helpers.dtype_and_values(
        available_dtypes=helpers.get_dtypes("float"),
    ),
    test_with_out=st.just(False),
)
def test_tensorflow_reciprocal_no_nan(
    *,
    dtype_and_x,
    frontend,
    test_flags,
    fn_tree,
    on_device,
):
    input_dtype, x = dtype_and_x
    helpers.test_frontend_function(
        input_dtypes=input_dtype,
        frontend=frontend,
        test_flags=test_flags,
        fn_tree=fn_tree,
        on_device=on_device,
        x=x[0],
    )


# reduce_all()
@handle_frontend_test(
    fn_tree="tensorflow.math.reduce_all",
    dtype_and_x=helpers.dtype_and_values(
        available_dtypes=tuple([ivy.bool]),
    ),
    test_with_out=st.just(False),
)
def test_tensorflow_reduce_all(
    *,
    dtype_and_x,
    frontend,
    test_flags,
    fn_tree,
    on_device,
):
    input_dtype, x = dtype_and_x
    helpers.test_frontend_function(
        input_dtypes=input_dtype,
        frontend=frontend,
        test_flags=test_flags,
        fn_tree=fn_tree,
        on_device=on_device,
        input_tensor=x[0],
    )


# reduce_any
@handle_frontend_test(
    fn_tree="tensorflow.math.reduce_any",
    dtype_and_x=helpers.dtype_and_values(
        available_dtypes=tuple([ivy.bool]),
    ),
    test_with_out=st.just(False),
)
def test_tensorflow_reduce_any(
    *,
    dtype_and_x,
    frontend,
    test_flags,
    fn_tree,
    on_device,
):
    (
        input_dtype,
        x,
    ) = dtype_and_x
    helpers.test_frontend_function(
        input_dtypes=input_dtype,
        frontend=frontend,
        test_flags=test_flags,
        fn_tree=fn_tree,
        on_device=on_device,
        input_tensor=x[0],
    )


# reduce_euclidean_norm
@handle_frontend_test(
    fn_tree="tensorflow.math.reduce_euclidean_norm",
    dtype_and_x=helpers.dtype_and_values(
        available_dtypes=helpers.get_dtypes("float"),
    ),
    test_with_out=st.just(False),
)
def test_tensorflow_reduce_euclidean_norm(
    *,
    dtype_and_x,
    frontend,
    test_flags,
    fn_tree,
    on_device,
):
    (
        input_dtype,
        x,
    ) = dtype_and_x
    helpers.test_frontend_function(
        input_dtypes=input_dtype,
        frontend=frontend,
        test_flags=test_flags,
        fn_tree=fn_tree,
        on_device=on_device,
        input_tensor=x[0],
    )


# reduce_logsumexp
@handle_frontend_test(
    fn_tree="tensorflow.math.reduce_logsumexp",
    dtype_and_x=helpers.dtype_and_values(
        available_dtypes=helpers.get_dtypes("float"),
    ),
    test_with_out=st.just(False),
)
def test_tensorflow_reduce_logsumexp(
    *,
    dtype_and_x,
    frontend,
    test_flags,
    fn_tree,
    on_device,
):
    input_dtype, x = dtype_and_x
    helpers.test_frontend_function(
        input_dtypes=input_dtype,
        frontend=frontend,
        test_flags=test_flags,
        fn_tree=fn_tree,
        on_device=on_device,
        input_tensor=x[0],
    )


# argmax
@handle_frontend_test(
    fn_tree="tensorflow.math.argmax",
    dtype_and_x=statistical_dtype_values(function="argmax"),
    output_type=st.sampled_from(["int16", "uint16", "int32", "int64"]),
    test_with_out=st.just(False),
)
def test_tensorflow_argmax(
    *,
    dtype_and_x,
    frontend,
    test_flags,
    fn_tree,
    on_device,
    output_type,
):
    if ivy.current_backend_str() == "torch":
        assume(output_type != "uint16")
    input_dtype, x, axis = dtype_and_x
    if isinstance(axis, tuple):
        axis = axis[0]
    helpers.test_frontend_function(
        input_dtypes=input_dtype,
        frontend=frontend,
        test_flags=test_flags,
        fn_tree=fn_tree,
        on_device=on_device,
        input=x[0],
        axis=axis,
        output_type=output_type,
    )


# reduce_max
@handle_frontend_test(
    fn_tree="tensorflow.math.reduce_max",
    dtype_and_x=helpers.dtype_and_values(
        available_dtypes=helpers.get_dtypes("float"),
    ),
    test_with_out=st.just(False),
)
def test_tensorflow_reduce_max(
    *,
    dtype_and_x,
    frontend,
    test_flags,
    fn_tree,
    on_device,
):
    input_dtype, x = dtype_and_x
    helpers.test_frontend_function(
        input_dtypes=input_dtype,
        frontend=frontend,
        test_flags=test_flags,
        fn_tree=fn_tree,
        on_device=on_device,
        input_tensor=x[0],
    )


# reduce_min
@handle_frontend_test(
    fn_tree="tensorflow.math.reduce_min",
    dtype_and_x=helpers.dtype_and_values(
        available_dtypes=helpers.get_dtypes("float"),
    ),
    test_with_out=st.just(False),
)
def test_tensorflow_reduce_min(
    *,
    dtype_and_x,
    frontend,
    test_flags,
    fn_tree,
    on_device,
):
    input_dtype, x = dtype_and_x
    helpers.test_frontend_function(
        input_dtypes=input_dtype,
        frontend=frontend,
        test_flags=test_flags,
        fn_tree=fn_tree,
        on_device=on_device,
        input_tensor=x[0],
    )


# reduce_prod
@handle_frontend_test(
    fn_tree="tensorflow.math.reduce_prod",
    dtype_and_x=helpers.dtype_and_values(
        available_dtypes=helpers.get_dtypes("numeric"),
    ),
    test_with_out=st.just(False),
)
def test_tensorflow_reduce_prod(
    *,
    dtype_and_x,
    frontend,
    test_flags,
    fn_tree,
    on_device,
):
    input_dtype, x = dtype_and_x
    helpers.test_frontend_function(
        input_dtypes=input_dtype,
        frontend=frontend,
        test_flags=test_flags,
        fn_tree=fn_tree,
        on_device=on_device,
        input_tensor=x[0],
    )


# reduce_std
@handle_frontend_test(
    fn_tree="tensorflow.math.reduce_std",
    dtype_and_x=helpers.dtype_and_values(
        available_dtypes=helpers.get_dtypes("float"),
    ),
)
def test_tensorflow_reduce_std(
    *,
    dtype_and_x,
    frontend,
    test_flags,
    fn_tree,
    on_device,
):
    input_dtype, x = dtype_and_x
    helpers.test_frontend_function(
        input_dtypes=input_dtype,
        frontend=frontend,
        test_flags=test_flags,
        fn_tree=fn_tree,
        on_device=on_device,
        input_tensor=x[0],
    )


# asinh
@handle_frontend_test(
    fn_tree="tensorflow.math.asinh",
    dtype_and_x=helpers.dtype_and_values(
        available_dtypes=helpers.get_dtypes("float"),
    ),
    test_with_out=st.just(False),
)
def test_tensorflow_asinh(
    *,
    dtype_and_x,
    frontend,
    test_flags,
    fn_tree,
    on_device,
):
    input_dtype, x = dtype_and_x
    helpers.test_frontend_function(
        input_dtypes=input_dtype,
        frontend=frontend,
        test_flags=test_flags,
        fn_tree=fn_tree,
        on_device=on_device,
        x=x[0],
    )


# reduce_sum
@handle_frontend_test(
    fn_tree="tensorflow.math.reduce_sum",
    dtype_and_x=helpers.dtype_and_values(
        available_dtypes=helpers.get_dtypes("numeric"),
    ),
    test_with_out=st.just(False),
)
def test_tensorflow_reduce_sum(
    *,
    dtype_and_x,
    frontend,
    test_flags,
    fn_tree,
    on_device,
):
    input_dtype, x = dtype_and_x
    helpers.test_frontend_function(
        input_dtypes=input_dtype,
        frontend=frontend,
        test_flags=test_flags,
        fn_tree=fn_tree,
        on_device=on_device,
        input_tensor=x[0],
    )


# reduce_mean
@handle_frontend_test(
    fn_tree="tensorflow.math.reduce_mean",
    dtype_and_x=helpers.dtype_and_values(
        available_dtypes=helpers.get_dtypes("float"),
    ),
    test_with_out=st.just(False),
)
def test_tensorflow_reduce_mean(
    *,
    dtype_and_x,
    frontend,
    test_flags,
    fn_tree,
    on_device,
):
    input_dtype, x = dtype_and_x
    helpers.test_frontend_function(
        input_dtypes=input_dtype,
        frontend=frontend,
        test_flags=test_flags,
        fn_tree=fn_tree,
        on_device=on_device,
        input_tensor=x[0],
    )


# reduce_variance
@handle_frontend_test(
    fn_tree="tensorflow.math.reduce_variance",
    dtype_and_x=statistical_dtype_values(
        function="var",
    ),
    test_with_out=st.just(False),
    keepdims=st.booleans(),
)
def test_tensorflow_reduce_variance(
    *,
    dtype_and_x,
    frontend,
    test_flags,
    fn_tree,
    on_device,
    keepdims,
):
    input_dtype, x, axis, ddof = dtype_and_x
    helpers.test_frontend_function(
        input_dtypes=input_dtype,
        frontend=frontend,
        test_flags=test_flags,
        fn_tree=fn_tree,
        on_device=on_device,
        input_tensor=x[0],
        axis=axis,
        atol=1e-2,
        rtol=1e-2,
        keepdims=keepdims,
    )


# scalar_mul
@handle_frontend_test(
    fn_tree="tensorflow.math.scalar_mul",
    dtype_and_x=helpers.dtype_and_values(
        available_dtypes=st.shared(
            helpers.get_dtypes("float", full=False),
            key="shared_dtype",
        ),
        min_num_dims=1,
        min_dim_size=2,
    ),
    scalar_val=helpers.dtype_and_values(
        available_dtypes=st.shared(
            helpers.get_dtypes("float", full=False),
            key="shared_dtype",
        ),
        shape=(1,),
    ),
    test_with_out=st.just(False),
)
def test_tensorflow_scalar_mul(
    *,
    dtype_and_x,
    scalar_val,
    frontend,
    test_flags,
    fn_tree,
    on_device,
):
    input_dtype, x = dtype_and_x
    scalar_dtype, scalar = scalar_val
    helpers.test_frontend_function(
        input_dtypes=input_dtype,
        frontend=frontend,
        test_flags=test_flags,
        fn_tree=fn_tree,
        on_device=on_device,
        scalar=scalar[0][0],
        x=x[0],
    )


# divide_no_nan
@handle_frontend_test(
    fn_tree="tensorflow.math.divide_no_nan",
    dtype_and_x=helpers.dtype_and_values(
        num_arrays=2,
        available_dtypes=helpers.get_dtypes("float"),
        shared_dtype=True,
    ),
    test_with_out=st.just(False),
)
def test_tensorflow_divide_no_nan(
    *,
    dtype_and_x,
    frontend,
    test_flags,
    fn_tree,
    on_device,
):
    input_dtypes, xy = dtype_and_x
    helpers.test_frontend_function(
        input_dtypes=input_dtypes,
        frontend=frontend,
        test_flags=test_flags,
        fn_tree=fn_tree,
        on_device=on_device,
        x=xy[0],
        y=xy[1],
    )


# multiply_no_nan
@handle_frontend_test(
    fn_tree="tensorflow.math.multiply_no_nan",
    dtype_and_x=helpers.dtype_and_values(
        num_arrays=2,
        available_dtypes=helpers.get_dtypes("float"),
        shared_dtype=True,
    ),
    test_with_out=st.just(False),
)
def test_tensorflow_multiply_no_nan(
    *,
    dtype_and_x,
    frontend,
    test_flags,
    fn_tree,
    on_device,
):
    input_dtypes, xy = dtype_and_x
    helpers.test_frontend_function(
        input_dtypes=input_dtypes,
        frontend=frontend,
        test_flags=test_flags,
        fn_tree=fn_tree,
        on_device=on_device,
        x=xy[0],
        y=xy[1],
    )


# erfcinv
@handle_frontend_test(
    fn_tree="tensorflow.math.erfcinv",
    dtype_and_x=helpers.dtype_and_values(
        available_dtypes=helpers.get_dtypes("float"),
    ),
    test_with_out=st.just(False),
)
def test_tensorflow_erfcinv(
    *,
    dtype_and_x,
    frontend,
    test_flags,
    fn_tree,
    on_device,
):
    input_dtype, x = dtype_and_x
    helpers.test_frontend_function(
        input_dtypes=input_dtype,
        frontend=frontend,
        test_flags=test_flags,
        fn_tree=fn_tree,
        on_device=on_device,
        x=x[0],
    )


# is_inf
@handle_frontend_test(
    fn_tree="tensorflow.math.is_inf",
    dtype_and_x=helpers.dtype_and_values(available_dtypes=helpers.get_dtypes("float")),
    test_with_out=st.just(False),
)
def test_tensorflow_is_inf(
    *,
    dtype_and_x,
    frontend,
    test_flags,
    fn_tree,
    on_device,
):
    input_dtype, x = dtype_and_x
    helpers.test_frontend_function(
        input_dtypes=input_dtype,
        frontend=frontend,
        test_flags=test_flags,
        fn_tree=fn_tree,
        on_device=on_device,
        x=x[0],
    )


# is_non_decreasing
@handle_frontend_test(
    fn_tree="tensorflow.math.is_non_decreasing",
    dtype_and_x=helpers.dtype_and_values(
        available_dtypes=helpers.get_dtypes("float"),
    ),
    test_with_out=st.just(False),
)
def test_tensorflow_is_non_decreasing(
    *,
    dtype_and_x,
    frontend,
    test_flags,
    fn_tree,
    on_device,
):
    input_dtype, x = dtype_and_x
    helpers.test_frontend_function(
        input_dtypes=input_dtype,
        frontend=frontend,
        test_flags=test_flags,
        fn_tree=fn_tree,
        on_device=on_device,
        x=x[0],
    )


# is_strictly_increasing
@handle_frontend_test(
    fn_tree="tensorflow.math.is_strictly_increasing",
    dtype_and_x=helpers.dtype_and_values(
        available_dtypes=helpers.get_dtypes("float"),
    ),
    test_with_out=st.just(False),
)
def test_tensorflow_is_strictly_increasing(
    *,
    dtype_and_x,
    frontend,
    test_flags,
    fn_tree,
    on_device,
):
    input_dtype, x = dtype_and_x
    helpers.test_frontend_function(
        input_dtypes=input_dtype,
        frontend=frontend,
        test_flags=test_flags,
        fn_tree=fn_tree,
        on_device=on_device,
        x=x[0],
    )


# count_nonzero
@handle_frontend_test(
    fn_tree="tensorflow.math.count_nonzero",
    dtype_x_axis=helpers.dtype_values_axis(
        available_dtypes=helpers.get_dtypes("numeric")
    ),
    keepdims=st.booleans(),
    dtype=helpers.get_dtypes("numeric"),
    test_with_out=st.just(False),
)
def test_tensorflow_count_nonzero(
    *,
    dtype_x_axis,
    dtype,
    keepdims,
    frontend,
    test_flags,
    fn_tree,
    on_device,
):
    input_dtype, x, axis = dtype_x_axis
    helpers.test_frontend_function(
        input_dtypes=input_dtype,
        frontend=frontend,
        test_flags=test_flags,
        fn_tree=fn_tree,
        on_device=on_device,
        input=x,
        axis=axis,
        keepdims=keepdims,
        dtype=dtype,
    )


# confusion_matrix
@handle_frontend_test(
    fn_tree="tensorflow.math.confusion_matrix",
    dtype_and_x=helpers.dtype_and_values(
        available_dtypes=helpers.get_dtypes("integer"),
        num_arrays=2,
        min_num_dims=1,
        max_num_dims=1,
        min_value=0,
        max_value=4,
        shared_dtype=True,
    ),
    num_classes=st.integers(min_value=5, max_value=10),
    test_with_out=st.just(False),
)
def test_tensorflow_confusion_matrix(
    *,
    dtype_and_x,
    num_classes,
    frontend,
    test_flags,
    fn_tree,
    on_device,
):
    input_dtype, x = dtype_and_x
    helpers.test_frontend_function(
        input_dtypes=input_dtype,
        frontend=frontend,
        test_flags=test_flags,
        fn_tree=fn_tree,
        on_device=on_device,
        labels=x[0],
        predictions=x[1],
        num_classes=num_classes,
    )


# polyval
@handle_frontend_test(
    fn_tree="tensorflow.math.polyval",
    dtype_and_coeffs=helpers.dtype_and_values(
        available_dtypes=helpers.get_dtypes("float"),
        min_num_dims=1,
        max_num_dims=1,
    ),
    dtype_and_x=helpers.dtype_and_values(
        available_dtypes=helpers.get_dtypes("float"),
        num_arrays=1,
        min_num_dims=0,
        max_num_dims=0,
    ),
)
def test_tensorflow_polyval(
    *,
    dtype_and_coeffs,
    dtype_and_x,
    frontend,
    test_flags,
    fn_tree,
    on_device,
):
    dtype_x, x = dtype_and_x
    dtype_coeffs, coeffs = dtype_and_coeffs
    helpers.test_frontend_function(
        input_dtypes=dtype_coeffs + dtype_x,
        frontend=frontend,
        test_flags=test_flags,
        fn_tree=fn_tree,
        on_device=on_device,
        coeffs=coeffs,
        x=x,
    )


# unsorted_segment_mean
@handle_frontend_test(
    fn_tree="tensorflow.math.unsorted_segment_mean",
    data=helpers.array_values(dtype=ivy.int32, shape=(5, 6), min_value=1, max_value=9),
    segment_ids=helpers.array_values(
        dtype=ivy.int32, shape=(5,), min_value=0, max_value=4
    ),
    test_with_out=st.just(False),
)
def test_tensorflow_unsorted_segment_mean(
    *,
    data,
    segment_ids,
    frontend,
    test_flags,
    fn_tree,
    on_device,
):
    helpers.test_frontend_function(
        input_dtypes=[ivy.float32, ivy.int32],
        frontend=frontend,
        test_flags=test_flags,
        fn_tree=fn_tree,
        on_device=on_device,
        data=data,
        segment_ids=segment_ids,
        num_segments=np.max(segment_ids) + 1,
    )


# unsorted_segment_sqrt_n
@handle_frontend_test(
    fn_tree="tensorflow.math.unsorted_segment_sqrt_n",
    data=helpers.array_values(dtype=ivy.int32, shape=(5, 6), min_value=1, max_value=9),
    segment_ids=helpers.array_values(
        dtype=ivy.int32, shape=(5,), min_value=0, max_value=4
    ),
    test_with_out=st.just(False),
)
def test_tensorflow_unsorted_segment_sqrt_n(
    *,
    data,
    segment_ids,
    frontend,
    test_flags,
    fn_tree,
    on_device,
):
    helpers.test_frontend_function(
        input_dtypes=[ivy.float32, ivy.int32],
        frontend=frontend,
        test_flags=test_flags,
        fn_tree=fn_tree,
        on_device=on_device,
        data=data,
        segment_ids=segment_ids,
        num_segments=np.max(segment_ids) + 1,
    )


# zero_fraction
@handle_frontend_test(
    fn_tree="tensorflow.math.zero_fraction",
    dtype_and_x=helpers.dtype_and_values(
        available_dtypes=helpers.get_dtypes("numeric"),
        min_num_dims=1,
    ),
    test_with_out=st.just(False),
)
def test_tensorflow_zero_fraction(
    *,
    dtype_and_x,
    frontend,
    test_flags,
    fn_tree,
    on_device,
):
    input_dtype, x = dtype_and_x
    helpers.test_frontend_function(
        input_dtypes=input_dtype,
        frontend=frontend,
        test_flags=test_flags,
        fn_tree=fn_tree,
        on_device=on_device,
        value=x[0],
    )


# truediv
@handle_frontend_test(
    fn_tree="tensorflow.math.truediv",
    dtype_and_x=helpers.dtype_and_values(
        available_dtypes=helpers.get_dtypes("numeric"),
        num_arrays=2,
        shared_dtype=True,
    ),
    test_with_out=st.just(False),
)
def test_tensorflow_truediv(
    *,
    dtype_and_x,
    frontend,
    test_flags,
    fn_tree,
    on_device,
):
    input_dtype, x = dtype_and_x
    helpers.test_frontend_function(
        input_dtypes=input_dtype,
        frontend=frontend,
        test_flags=test_flags,
        fn_tree=fn_tree,
        on_device=on_device,
        x=x[0],
        y=x[1],
    )


# pow
@handle_frontend_test(
    fn_tree="tensorflow.math.pow",
    dtype_and_x=helpers.dtype_and_values(
        available_dtypes=[
            "float16",
            "float32",
            "float64",
            "int32",
            "int64",
        ],
        num_arrays=2,
        min_value=1,
        max_value=7,
        shared_dtype=True,
    ),
    test_with_out=st.just(False),
)
def test_tensorflow_pow(dtype_and_x, frontend, test_flags, fn_tree):
    input_dtype, x = dtype_and_x
    helpers.test_frontend_function(
        input_dtypes=input_dtype,
        frontend=frontend,
        test_flags=test_flags,
        fn_tree=fn_tree,
        x=x[0],
        y=x[1],
    )


# argmin
@handle_frontend_test(
    fn_tree="tensorflow.math.argmin",
    dtype_and_x=statistical_dtype_values(function="argmin"),
    output_type=st.sampled_from(["int32", "int64"]),
    test_with_out=st.just(False),
)
def test_tensorflow_argmin(
    *,
    dtype_and_x,
    frontend,
    test_flags,
    fn_tree,
    on_device,
    output_type,
):
    input_dtype, x, axis = dtype_and_x
    if isinstance(axis, tuple):
        axis = axis[0]
    helpers.test_frontend_function(
        input_dtypes=input_dtype,
        frontend=frontend,
        test_flags=test_flags,
        fn_tree=fn_tree,
        on_device=on_device,
        input=x[0],
        axis=axis,
        output_type=output_type,
    )


# equal
@handle_frontend_test(
    fn_tree="tensorflow.math.equal",
    dtype_and_x=helpers.dtype_and_values(
        available_dtypes=helpers.get_dtypes("numeric"),
        num_arrays=2,
        shared_dtype=True,
    ),
    test_with_out=st.just(False),
)
def test_tensorflow_equal(
    *,
    dtype_and_x,
    frontend,
    test_flags,
    fn_tree,
    on_device,
):
    input_dtype, x = dtype_and_x
    helpers.test_frontend_function(
        input_dtypes=input_dtype,
        frontend=frontend,
        test_flags=test_flags,
        fn_tree=fn_tree,
        on_device=on_device,
        x=x[0],
        y=x[1],
    )


# not_equal
@handle_frontend_test(
    fn_tree="tensorflow.math.not_equal",
    dtype_and_x=helpers.dtype_and_values(
        available_dtypes=helpers.get_dtypes("numeric"),
        num_arrays=2,
        shared_dtype=True,
    ),
    test_with_out=st.just(False),
)
def test_tensorflow_not_equal(
    *,
    dtype_and_x,
    frontend,
    test_flags,
    fn_tree,
    on_device,
):
    input_dtype, x = dtype_and_x
    helpers.test_frontend_function(
        input_dtypes=input_dtype,
        frontend=frontend,
        test_flags=test_flags,
        fn_tree=fn_tree,
        on_device=on_device,
        x=x[0],
        y=x[1],
    )


# floor
@handle_frontend_test(
    fn_tree="tensorflow.math.floor",
    dtype_and_x=helpers.dtype_and_values(
        available_dtypes=helpers.get_dtypes("float"),
        num_arrays=1,
        min_value=-20,
        max_value=20,
    ),
    test_with_out=st.just(False),
)
def test_tensorflow_floor(
    *,
    dtype_and_x,
    test_flags,
    frontend,
    fn_tree,
    on_device,
):
    input_dtype, x = dtype_and_x
    helpers.test_frontend_function(
        input_dtypes=input_dtype,
        test_flags=test_flags,
        frontend=frontend,
        fn_tree=fn_tree,
        on_device=on_device,
        x=x[0],
    )


# ceil
@handle_frontend_test(
    fn_tree="tensorflow.math.ceil",
    dtype_and_x=helpers.dtype_and_values(
        available_dtypes=helpers.get_dtypes("float"),
        num_arrays=1,
        min_value=-20,
        max_value=20,
    ),
    test_with_out=st.just(False),
)
def test_tensorflow_ceil(
    *,
    dtype_and_x,
    test_flags,
    frontend,
    fn_tree,
    on_device,
):
    input_dtype, x = dtype_and_x
    helpers.test_frontend_function(
        input_dtypes=input_dtype,
        test_flags=test_flags,
        frontend=frontend,
        fn_tree=fn_tree,
        on_device=on_device,
        x=x[0],
    )


# round
@handle_frontend_test(
    fn_tree="tensorflow.math.round",
    dtype_and_x=helpers.dtype_and_values(available_dtypes=helpers.get_dtypes("float")),
    test_with_out=st.just(False),
)
def test_tensorflow_round(
    *,
    dtype_and_x,
    frontend,
    test_flags,
    fn_tree,
    on_device,
):
    input_dtype, x = dtype_and_x
    helpers.test_frontend_function(
        input_dtypes=input_dtype,
        frontend=frontend,
        test_flags=test_flags,
        fn_tree=fn_tree,
        on_device=on_device,
        x=x[0],
    )


# minimum
@handle_frontend_test(
    fn_tree="tensorflow.math.minimum",
    dtype_and_x=helpers.dtype_and_values(
        available_dtypes=helpers.get_dtypes("numeric"),
        num_arrays=2,
        min_value=-20,
        max_value=20,
        shared_dtype=True,
    ),
    test_with_out=st.just(False),
)
def test_tensorflow_minimum(
    *,
    dtype_and_x,
    test_flags,
    frontend,
    fn_tree,
    on_device,
):
    input_dtype, x = dtype_and_x
    helpers.test_frontend_function(
        input_dtypes=input_dtype,
        test_flags=test_flags,
        frontend=frontend,
        fn_tree=fn_tree,
        on_device=on_device,
        x=x[0],
        y=x[1],
    )


# sigmoid
@handle_frontend_test(
    fn_tree="tensorflow.math.sigmoid",
    dtype_and_x=helpers.dtype_and_values(
        available_dtypes=helpers.get_dtypes("float_and_complex"),
        num_arrays=1,
        min_value=-20,
        max_value=20,
    ),
    test_with_out=st.just(False),
)
def test_tensorflow_sigmoid(
    *,
    dtype_and_x,
    test_flags,
    on_device,
    fn_tree,
    frontend,
):
    input_dtype, x = dtype_and_x
    helpers.test_frontend_function(
        input_dtypes=input_dtype,
        test_flags=test_flags,
        frontend=frontend,
        fn_tree=fn_tree,
        on_device=on_device,
        rtol=1e-2,
        atol=1e-2,
        x=x[0],
    )


# tanh
@handle_frontend_test(
    fn_tree="tensorflow.math.tanh",
    dtype_and_x=helpers.dtype_and_values(
        available_dtypes=helpers.get_dtypes("valid"),
    ),
    test_with_out=st.just(False),
)
def test_tensorflow_tanh(
    *,
    dtype_and_x,
    frontend,
    test_flags,
    fn_tree,
    on_device,
):
    input_dtype, x = dtype_and_x
    helpers.test_frontend_function(
        input_dtypes=input_dtype,
        frontend=frontend,
        test_flags=test_flags,
        fn_tree=fn_tree,
        on_device=on_device,
        x=x[0],
    )


# rsqrt
@handle_frontend_test(
    fn_tree="tensorflow.math.rsqrt",
    dtype_and_x=helpers.dtype_and_values(
        available_dtypes=helpers.get_dtypes("float"),
    ),
    test_with_out=st.just(False),
)
def test_tensorflow_rsqrt(
    *,
    dtype_and_x,
    on_device,
    fn_tree,
    frontend,
    test_flags,
):
    input_dtype, x = dtype_and_x
    helpers.test_frontend_function(
        input_dtypes=input_dtype,
        frontend=frontend,
        test_flags=test_flags,
        fn_tree=fn_tree,
        on_device=on_device,
        rtol=1e-02,
        x=x[0],
    )


# nextafter
@handle_frontend_test(
    fn_tree="tensorflow.math.nextafter",
    dtype_and_x=helpers.dtype_and_values(
        available_dtypes=["float32", "float64"],
        num_arrays=2,
        shared_dtype=True,
        min_value=-10,
        max_value=10,
        min_num_dims=1,
        max_num_dims=3,
    ),
    test_with_out=st.just(False),
)
def test_tensorflow_nextafter(
    *,
    dtype_and_x,
    on_device,
    fn_tree,
    frontend,
    test_flags,
):
    input_dtype, x = dtype_and_x
    helpers.test_frontend_function(
        input_dtypes=input_dtype,
        frontend=frontend,
        test_flags=test_flags,
        fn_tree=fn_tree,
        on_device=on_device,
        x1=x[0],
        x2=x[1],
    )


# log_softmax
@handle_frontend_test(
    fn_tree="tensorflow.math.log_softmax",
    dtype_and_x=helpers.dtype_and_values(
        available_dtypes=helpers.get_dtypes("float"),
        min_num_dims=1,
    ),
    test_with_out=st.just(False),
)
def test_tensorflow_log_softmax(
    *,
    dtype_and_x,
    on_device,
    fn_tree,
    frontend,
    test_flags,
):
    input_dtype, x = dtype_and_x
    helpers.test_frontend_function(
        input_dtypes=input_dtype,
        frontend=frontend,
        test_flags=test_flags,
        fn_tree=fn_tree,
        on_device=on_device,
        logits=x[0],
    )


# abs
@handle_frontend_test(
    fn_tree="tensorflow.math.abs",
    dtype_and_x=helpers.dtype_and_values(
        available_dtypes=helpers.get_dtypes("numeric"),
    ),
    test_with_out=st.just(False),
)
def test_tensorflow_abs(
    *,
    dtype_and_x,
    on_device,
    fn_tree,
    frontend,
    test_flags,
):
    input_dtype, x = dtype_and_x
    helpers.test_frontend_function(
        input_dtypes=input_dtype,
        frontend=frontend,
        test_flags=test_flags,
        fn_tree=fn_tree,
        on_device=on_device,
        rtol=1e-02,
        x=x[0],
    )


# asin
@handle_frontend_test(
    fn_tree="tensorflow.math.asin",
    dtype_and_x=helpers.dtype_and_values(
        available_dtypes=helpers.get_dtypes("float"),
        min_value=-1,
        max_value=1,
    ),
    test_with_out=st.just(False),
)
def test_tensorflow_asin(
    *,
    dtype_and_x,
    on_device,
    fn_tree,
    frontend,
    test_flags,
):
    input_dtype, x = dtype_and_x
    helpers.test_frontend_function(
        input_dtypes=input_dtype,
        frontend=frontend,
        test_flags=test_flags,
        fn_tree=fn_tree,
        on_device=on_device,
        x=x[0],
    )


# acos
@handle_frontend_test(
    fn_tree="tensorflow.math.acos",
    dtype_and_x=helpers.dtype_and_values(
        available_dtypes=helpers.get_dtypes("float"),
        min_value=-1,
        max_value=1,
    ),
    test_with_out=st.just(False),
)
def test_tensorflow_acos(
    *,
    dtype_and_x,
    on_device,
    fn_tree,
    frontend,
    test_flags,
):
    input_dtype, x = dtype_and_x
    helpers.test_frontend_function(
        input_dtypes=input_dtype,
        frontend=frontend,
        test_flags=test_flags,
        fn_tree=fn_tree,
        on_device=on_device,
        x=x[0],
    )


# acosh
@handle_frontend_test(
    fn_tree="tensorflow.math.acosh",
    dtype_and_x=helpers.dtype_and_values(
        available_dtypes=helpers.get_dtypes("numeric")
    ),
    test_with_out=st.just(False),
)
def test_tensorflow_acosh(
    *,
    dtype_and_x,
    on_device,
    fn_tree,
    frontend,
    test_flags,
):
    input_dtype, x = dtype_and_x
    helpers.test_frontend_function(
        input_dtypes=input_dtype,
        frontend=frontend,
        test_flags=test_flags,
        fn_tree=fn_tree,
        on_device=on_device,
        x=x[0],
    )


# square
@handle_frontend_test(
    fn_tree="tensorflow.math.square",
    dtype_and_x=helpers.dtype_and_values(available_dtypes=helpers.get_dtypes("float")),
    test_with_out=st.just(False),
)
def test_tensorflow_square(
    *,
    dtype_and_x,
    frontend,
    test_flags,
    fn_tree,
    on_device,
):
    input_dtype, x = dtype_and_x
    helpers.test_frontend_function(
        input_dtypes=input_dtype,
        frontend=frontend,
        test_flags=test_flags,
        fn_tree=fn_tree,
        on_device=on_device,
        x=x[0],
    )


# is_nan
@handle_frontend_test(
    fn_tree="tensorflow.math.is_nan",
    dtype_and_x=helpers.dtype_and_values(
        available_dtypes=helpers.get_dtypes("float"),
    ),
    test_with_out=st.just(False),
)
def test_tensorflow_is_nan(
    *,
    dtype_and_x,
    frontend,
    test_flags,
    fn_tree,
    on_device,
):
    input_dtype, x = dtype_and_x
    helpers.test_frontend_function(
        input_dtypes=input_dtype,
        frontend=frontend,
        test_flags=test_flags,
        fn_tree=fn_tree,
        on_device=on_device,
        x=x[0],
    )


# is_finite


@handle_frontend_test(
    fn_tree="tensorflow.math.is_finite",
    dtype_and_x=helpers.dtype_and_values(
        available_dtypes=helpers.get_dtypes("numeric"),
    ),
    test_with_out=st.just(False),
)
def test_tensorflow_is_finite(
    *,
    dtype_and_x,
    on_device,
    fn_tree,
    frontend,
    test_flags,
):
    input_dtype, x = dtype_and_x
    helpers.test_frontend_function(
        input_dtypes=input_dtype,
        frontend=frontend,
        test_flags=test_flags,
        fn_tree=fn_tree,
        on_device=on_device,
        x=x[0],
    )


# atan
@handle_frontend_test(
    fn_tree="tensorflow.math.atan",
    dtype_and_x=helpers.dtype_and_values(available_dtypes=helpers.get_dtypes("float")),
    test_with_out=st.just(False),
)
def test_tensorflow_atan(
    *,
    dtype_and_x,
    frontend,
    test_flags,
    fn_tree,
    on_device,
):
    input_dtype, x = dtype_and_x
    helpers.test_frontend_function(
        input_dtypes=input_dtype,
        frontend=frontend,
        test_flags=test_flags,
        fn_tree=fn_tree,
        on_device=on_device,
        x=x[0],
    )


# log
@handle_frontend_test(
    fn_tree="tensorflow.math.log",
    dtype_and_x=helpers.dtype_and_values(
        available_dtypes=helpers.get_dtypes("float"),
    ),
)
def test_tensorflow_log(
    *,
    dtype_and_x,
    on_device,
    fn_tree,
    frontend,
    test_flags,
):
    input_dtype, x = dtype_and_x
    helpers.test_frontend_function(
        input_dtypes=input_dtype,
        frontend=frontend,
        test_flags=test_flags,
        fn_tree=fn_tree,
        on_device=on_device,
        x=x[0],
    )


# add_n
@handle_frontend_test(
    fn_tree="tensorflow.math.add_n",
    dtype_and_x=helpers.dtype_and_values(
        available_dtypes=helpers.get_dtypes("float"),
    ),
)
def test_tensorflow_add_n(
    *,
    dtype_and_x,
    on_device,
    fn_tree,
    frontend,
    test_flags,
):
    input_dtype, x = dtype_and_x
    helpers.test_frontend_function(
        input_dtypes=input_dtype,
        frontend=frontend,
        test_flags=test_flags,
        fn_tree=fn_tree,
        on_device=on_device,
        x=x[0],
    )


# floormod
@handle_frontend_test(
    fn_tree="tensorflow.math.floormod",
    dtype_and_x=helpers.dtype_and_values(
        available_dtypes=helpers.get_dtypes("numeric"),
        num_arrays=2,
        shared_dtype=True,
    ),
    test_with_out=st.just(False),
)
def test_tensorflow_floormod(
    *,
    dtype_and_x,
    frontend,
    test_flags,
    fn_tree,
    on_device,
):
    input_dtype, x = dtype_and_x
    assume(not np.any(np.isclose(x[0], 0)))
    assume(not np.any(np.isclose(x[1], 0)))
    helpers.test_frontend_function(
        input_dtypes=input_dtype,
        frontend=frontend,
        test_flags=test_flags,
        fn_tree=fn_tree,
        on_device=on_device,
        x=x[0],
        y=x[1],
    )


# greater
@handle_frontend_test(
    fn_tree="tensorflow.math.greater",
    dtype_and_x=helpers.dtype_and_values(
        available_dtypes=helpers.get_dtypes("numeric"),
        num_arrays=2,
        shared_dtype=True,
    ),
    test_with_out=st.just(False),
)
def test_tensorflow_greater(
    *,
    dtype_and_x,
    frontend,
    test_flags,
    fn_tree,
    on_device,
):
    input_dtype, x = dtype_and_x
    helpers.test_frontend_function(
        input_dtypes=input_dtype,
        frontend=frontend,
        test_flags=test_flags,
        fn_tree=fn_tree,
        on_device=on_device,
        x=x[0],
        y=x[1],
    )


@handle_frontend_test(
    fn_tree="tensorflow.math.cos",
    dtype_and_x=helpers.dtype_and_values(
        available_dtypes=helpers.get_dtypes("float"),
    ),
    test_with_out=st.just(False),
)
def test_tensorflow_cos(
    *,
    dtype_and_x,
    on_device,
    fn_tree,
    frontend,
    test_flags,
):
    input_dtype, x = dtype_and_x
    helpers.test_frontend_function(
        input_dtypes=input_dtype,
        frontend=frontend,
        test_flags=test_flags,
        fn_tree=fn_tree,
        on_device=on_device,
        x=x[0],
    )


# sinh
@handle_frontend_test(
    fn_tree="tensorflow.math.sinh",
    dtype_and_x=helpers.dtype_and_values(
        available_dtypes=helpers.get_dtypes("float_and_complex"),
    ),
    test_with_out=st.just(False),
)
def test_tensorflow_sinh(
    *,
    dtype_and_x,
    frontend,
    test_flags,
    fn_tree,
    on_device,
):
    input_dtype, x = dtype_and_x
    helpers.test_frontend_function(
        input_dtypes=input_dtype,
        frontend=frontend,
        test_flags=test_flags,
        fn_tree=fn_tree,
        on_device=on_device,
        x=x[0],
    )


# softmax
@handle_frontend_test(
    fn_tree="tensorflow.math.softmax",
    dtype_and_x=helpers.dtype_and_values(
        available_dtypes=helpers.get_dtypes("float"),
        min_num_dims=1,
    ),
    test_with_out=st.just(False),
)
def test_tensorflow_softmax(
    *,
    dtype_and_x,
    on_device,
    fn_tree,
    frontend,
    test_flags,
):
    input_dtype, x = dtype_and_x
    helpers.test_frontend_function(
        input_dtypes=input_dtype,
        frontend=frontend,
        test_flags=test_flags,
        fn_tree=fn_tree,
        on_device=on_device,
        logits=x[0],
    )


# softplus
@handle_frontend_test(
    fn_tree="tensorflow.math.softplus",
    dtype_and_x=helpers.dtype_and_values(available_dtypes=helpers.get_dtypes("float")),
    test_with_out=st.just(False),
)
def test_tensorflow_softplus(
    *,
    dtype_and_x,
    frontend,
    test_flags,
    fn_tree,
    on_device,
):
    input_dtype, x = dtype_and_x
    helpers.test_frontend_function(
        input_dtypes=input_dtype,
        frontend=frontend,
        test_flags=test_flags,
        fn_tree=fn_tree,
        on_device=on_device,
        features=x[0],
    )


# xlogy
@handle_frontend_test(
    fn_tree="tensorflow.math.xlogy",
    dtype_and_x=helpers.dtype_and_values(
        available_dtypes=helpers.get_dtypes("float_and_complex"),
        num_arrays=2,
        shared_dtype=True,
    ),
    test_with_out=st.just(False),
)
def test_tensorflow_xlogy(
    *,
    dtype_and_x,
    frontend,
    test_flags,
    fn_tree,
    on_device,
):
    input_dtype, xs = dtype_and_x
    helpers.test_frontend_function(
        input_dtypes=input_dtype,
        frontend=frontend,
        test_flags=test_flags,
        fn_tree=fn_tree,
        on_device=on_device,
        x=xs[0],
        y=xs[1],
    )


# cosh
@handle_frontend_test(
    fn_tree="tensorflow.math.cosh",
    dtype_and_x=helpers.dtype_and_values(
        available_dtypes=helpers.get_dtypes("float_and_complex"),
    ),
    test_with_out=st.just(False),
)
def test_tensorflow_cosh(
    *,
    dtype_and_x,
    frontend,
    test_flags,
    fn_tree,
    on_device,
):
    input_dtype, x = dtype_and_x
    helpers.test_frontend_function(
        input_dtypes=input_dtype,
        frontend=frontend,
        test_flags=test_flags,
        fn_tree=fn_tree,
        on_device=on_device,
        x=x[0],
    )


# atan2
@handle_frontend_test(
    fn_tree="tensorflow.math.atan2",
    dtype_and_x=helpers.dtype_and_values(
        available_dtypes=helpers.get_dtypes("float"), num_arrays=2, shared_dtype=True
    ),
    test_with_out=st.just(False),
)
def test_tensorflow_atan2(
    *,
    dtype_and_x,
    frontend,
    test_flags,
    fn_tree,
    on_device,
):
    input_dtype, x = dtype_and_x
    assume(not np.any(np.isclose(x[1], 0)))
    helpers.test_frontend_function(
        input_dtypes=input_dtype,
        frontend=frontend,
        test_flags=test_flags,
        fn_tree=fn_tree,
        on_device=on_device,
        y=x[0],
        x=x[1],
    )


# less_equal
@handle_frontend_test(
    fn_tree="tensorflow.math.less_equal",
    dtype_and_x=helpers.dtype_and_values(
        available_dtypes=helpers.get_dtypes("numeric"),
        num_arrays=2,
        shared_dtype=True,
    ),
    test_with_out=st.just(False),
)
def test_tensorflow_less_equal(
    *,
    dtype_and_x,
    frontend,
    test_flags,
    fn_tree,
    on_device,
):
    input_dtype, x = dtype_and_x
    helpers.test_frontend_function(
        input_dtypes=input_dtype,
        frontend=frontend,
        test_flags=test_flags,
        fn_tree=fn_tree,
        on_device=on_device,
        x=x[0],
        y=x[1],
    )


# less
@handle_frontend_test(
    fn_tree="tensorflow.math.less",
    dtype_and_x=helpers.dtype_and_values(
        available_dtypes=helpers.get_dtypes("numeric"),
        num_arrays=2,
        shared_dtype=True,
    ),
    test_with_out=st.just(False),
)
def test_tensorflow_less(
    *,
    dtype_and_x,
    frontend,
    test_flags,
    fn_tree,
    on_device,
):
    input_dtype, x = dtype_and_x
    helpers.test_frontend_function(
        input_dtypes=input_dtype,
        frontend=frontend,
        test_flags=test_flags,
        fn_tree=fn_tree,
        on_device=on_device,
        x=x[0],
        y=x[1],
    )


# zeta
@handle_frontend_test(
    fn_tree="tensorflow.math.zeta",
    dtype_and_x=helpers.dtype_and_values(
        available_dtypes=helpers.get_dtypes("valid"),
        min_num_dims=1,
        max_num_dims=1,
        num_arrays=2,
        shared_dtype=True,
    ),
    test_with_out=st.just(False),
)
def test_tensorflow_zeta(
    *,
    dtype_and_x,
    frontend,
    test_flags,
    fn_tree,
    on_device,
):
    input_dtype, x = dtype_and_x
    helpers.test_frontend_function(
        input_dtypes=input_dtype,
        frontend=frontend,
        test_flags=test_flags,
        fn_tree=fn_tree,
        on_device=on_device,
        x=x[0],
        q=x[1],
    )<|MERGE_RESOLUTION|>--- conflicted
+++ resolved
@@ -470,7 +470,6 @@
     )
 
 
-<<<<<<< HEAD
 # log1p
 @handle_frontend_test(
     fn_tree="tensorflow.math.log1p",
@@ -478,7 +477,24 @@
     test_with_out=st.just(False),
 )
 def test_tensorflow_log1p(
-=======
+    *,
+    dtype_and_x,
+    frontend,
+    test_flags,
+    fn_tree,
+    on_device,
+):
+    input_dtype, x = dtype_and_x
+    helpers.test_frontend_function(
+        input_dtypes=input_dtype,
+        frontend=frontend,
+        test_flags=test_flags,
+        fn_tree=fn_tree,
+        on_device=on_device,
+        x=x[0],
+    )
+
+  
 # reciprocal
 @handle_frontend_test(
     fn_tree="tensorflow.math.reciprocal",
@@ -489,7 +505,6 @@
     test_with_out=st.just(False),
 )
 def test_tensorflow_reciprocal(
->>>>>>> f310044d
     *,
     dtype_and_x,
     frontend,
