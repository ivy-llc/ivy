--- conflicted
+++ resolved
@@ -2358,7 +2358,6 @@
     )
 
 
-<<<<<<< HEAD
 # angle
 @handle_frontend_test(
     fn_tree="tensorflow.math.angle",
@@ -2369,7 +2368,22 @@
 def test_tensorflow_angle(
     *,
     dtype_and_input,
-=======
+    frontend,
+    test_flags,
+    fn_tree,
+    on_device,
+):
+    input_dtype, x = dtype_and_input
+    helpers.test_frontend_function(
+        input_dtypes=input_dtype,
+        frontend=frontend,
+        test_flags=test_flags,
+        fn_tree=fn_tree,
+        on_device=on_device,
+        input=x[0],
+    )
+
+
 # zeta
 @handle_frontend_test(
     fn_tree="tensorflow.math.zeta",
@@ -2385,27 +2399,18 @@
 def test_tensorflow_zeta(
     *,
     dtype_and_x,
->>>>>>> 7a8fc1ea
-    frontend,
-    test_flags,
-    fn_tree,
-    on_device,
-):
-<<<<<<< HEAD
-    input_dtype, x = dtype_and_input
-=======
-    input_dtype, x = dtype_and_x
->>>>>>> 7a8fc1ea
-    helpers.test_frontend_function(
-        input_dtypes=input_dtype,
-        frontend=frontend,
-        test_flags=test_flags,
-        fn_tree=fn_tree,
-        on_device=on_device,
-<<<<<<< HEAD
-        input=x[0],
-=======
+    frontend,
+    test_flags,
+    fn_tree,
+    on_device,
+):
+    input_dtype, x = dtype_and_x
+    helpers.test_frontend_function(
+        input_dtypes=input_dtype,
+        frontend=frontend,
+        test_flags=test_flags,
+        fn_tree=fn_tree,
+        on_device=on_device,
         x=x[0],
         q=x[1],
->>>>>>> 7a8fc1ea
     )