--- conflicted
+++ resolved
@@ -749,8 +749,134 @@
         frontend="tensorflow",
         fn_tree="scalar_mul",
         scalar=scalar_val[0],
-<<<<<<< HEAD
-        x=np.asarray(x, dtype=input_dtype)
+        x=np.asarray(x, dtype=input_dtype),
+    )
+
+
+# divide_no_nan
+@handle_cmd_line_args
+@given(
+    dtype_and_x=helpers.dtype_and_values(
+        num_arrays=2,
+        available_dtypes=tuple(
+            set(ivy_np.valid_float_dtypes).intersection(set(ivy_tf.valid_float_dtypes))
+        ),
+        shared_dtype=True,
+    ),
+    as_variable=st.booleans(),
+    num_positional_args=helpers.num_positional_args(
+        fn_name="ivy.functional.frontends.tensorflow.math.divide_no_nan"
+    ),
+    native_array=st.booleans(),
+)
+def test_tensorflow_divide_no_nan(
+    dtype_and_x, as_variable, num_positional_args, native_array, fw
+):
+    input_dtypes, xy = dtype_and_x
+    helpers.test_frontend_function(
+        input_dtypes=input_dtypes,
+        as_variable_flags=as_variable,
+        with_out=False,
+        num_positional_args=num_positional_args,
+        native_array_flags=native_array,
+        fw=fw,
+        frontend="tensorflow",
+        fn_tree="math.divide_no_nan",
+        x=np.asarray(xy[0], dtype=input_dtypes[0]),
+        y=np.asarray(xy[1], dtype=input_dtypes[1]),
+    )
+
+
+# erfcinv
+@handle_cmd_line_args
+@given(
+    dtype_and_x=helpers.dtype_and_values(
+        available_dtypes=tuple(
+            set(ivy_np.valid_float_dtypes).intersection(set(ivy_tf.valid_float_dtypes))
+        ),
+    ),
+    as_variable=st.booleans(),
+    num_positional_args=helpers.num_positional_args(
+        fn_name="ivy.functional.frontends.tensorflow.math.erfcinv"
+    ),
+    native_array=st.booleans(),
+)
+def test_tensorflow_erfcinv(
+    dtype_and_x, as_variable, num_positional_args, native_array, fw
+):
+    input_dtype, x = dtype_and_x
+    helpers.test_frontend_function(
+        input_dtypes=input_dtype,
+        as_variable_flags=as_variable,
+        with_out=False,
+        num_positional_args=num_positional_args,
+        native_array_flags=native_array,
+        fw=fw,
+        frontend="tensorflow",
+        fn_tree="math.erfcinv",
+        x=np.asarray(x, dtype=input_dtype),
+    )
+
+
+# is_non_decreasing
+@handle_cmd_line_args
+@given(
+    dtype_and_x=helpers.dtype_and_values(
+        available_dtypes=tuple(
+            set(ivy_np.valid_float_dtypes).intersection(set(ivy_tf.valid_float_dtypes))
+        ),
+    ),
+    as_variable=st.booleans(),
+    num_positional_args=helpers.num_positional_args(
+        fn_name="ivy.functional.frontends.tensorflow.math.is_non_decreasing"
+    ),
+    native_array=st.booleans(),
+)
+def test_tensorflow_is_non_decreasing(
+    dtype_and_x, as_variable, num_positional_args, native_array, fw
+):
+    input_dtype, x = dtype_and_x
+    helpers.test_frontend_function(
+        input_dtypes=input_dtype,
+        as_variable_flags=as_variable,
+        with_out=False,
+        num_positional_args=num_positional_args,
+        native_array_flags=native_array,
+        fw=fw,
+        frontend="tensorflow",
+        fn_tree="math.is_non_decreasing",
+        x=np.asarray(x, dtype=input_dtype),
+    )
+
+
+# is_strictly_increasing
+@handle_cmd_line_args
+@given(
+    dtype_and_x=helpers.dtype_and_values(
+        available_dtypes=tuple(
+            set(ivy_np.valid_float_dtypes).intersection(set(ivy_tf.valid_float_dtypes))
+        ),
+    ),
+    as_variable=st.booleans(),
+    num_positional_args=helpers.num_positional_args(
+        fn_name="ivy.functional.frontends.tensorflow.math.is_strictly_increasing"
+    ),
+    native_array=st.booleans(),
+)
+def test_tensorflow_is_strictly_increasing(
+    dtype_and_x, as_variable, num_positional_args, native_array, fw
+):
+    input_dtype, x = dtype_and_x
+    helpers.test_frontend_function(
+        input_dtypes=input_dtype,
+        as_variable_flags=as_variable,
+        with_out=False,
+        num_positional_args=num_positional_args,
+        native_array_flags=native_array,
+        fw=fw,
+        frontend="tensorflow",
+        fn_tree="math.is_strictly_increasing",
+        x=np.asarray(x, dtype=input_dtype),
     )
 
 
@@ -773,73 +899,14 @@
         input_dtype,
         x,
     ) = dtype_and_x
-=======
-        x=np.asarray(x, dtype=input_dtype),
-    )
-
-
-# divide_no_nan
-@handle_cmd_line_args
-@given(
-    dtype_and_x=helpers.dtype_and_values(
-        num_arrays=2,
-        available_dtypes=tuple(
-            set(ivy_np.valid_float_dtypes).intersection(set(ivy_tf.valid_float_dtypes))
-        ),
-        shared_dtype=True,
-    ),
-    as_variable=st.booleans(),
-    num_positional_args=helpers.num_positional_args(
-        fn_name="ivy.functional.frontends.tensorflow.math.divide_no_nan"
-    ),
-    native_array=st.booleans(),
-)
-def test_tensorflow_divide_no_nan(
-    dtype_and_x, as_variable, num_positional_args, native_array, fw
-):
-    input_dtypes, xy = dtype_and_x
-    helpers.test_frontend_function(
-        input_dtypes=input_dtypes,
-        as_variable_flags=as_variable,
-        with_out=False,
-        num_positional_args=num_positional_args,
-        native_array_flags=native_array,
-        fw=fw,
-        frontend="tensorflow",
-        fn_tree="math.divide_no_nan",
-        x=np.asarray(xy[0], dtype=input_dtypes[0]),
-        y=np.asarray(xy[1], dtype=input_dtypes[1]),
-    )
-
-
-# erfcinv
-@handle_cmd_line_args
-@given(
-    dtype_and_x=helpers.dtype_and_values(
-        available_dtypes=tuple(
-            set(ivy_np.valid_float_dtypes).intersection(set(ivy_tf.valid_float_dtypes))
-        ),
-    ),
-    as_variable=st.booleans(),
-    num_positional_args=helpers.num_positional_args(
-        fn_name="ivy.functional.frontends.tensorflow.math.erfcinv"
-    ),
-    native_array=st.booleans(),
-)
-def test_tensorflow_erfcinv(
-    dtype_and_x, as_variable, num_positional_args, native_array, fw
-):
-    input_dtype, x = dtype_and_x
->>>>>>> 9cdbc2b9
-    helpers.test_frontend_function(
-        input_dtypes=input_dtype,
-        as_variable_flags=as_variable,
-        with_out=False,
-        num_positional_args=num_positional_args,
-        native_array_flags=native_array,
-        fw=fw,
-        frontend="tensorflow",
-<<<<<<< HEAD
+    helpers.test_frontend_function(
+        input_dtypes=input_dtype,
+        as_variable_flags=as_variable,
+        with_out=False,
+        num_positional_args=num_positional_args,
+        native_array_flags=native_array,
+        fw=fw,
+        frontend="tensorflow",
         fn_tree="reduce_all",
         input_tensor=np.asarray(x, dtype=input_dtype),
     )
@@ -847,55 +914,15 @@
 
 
 # reduce_sum()
-=======
-        fn_tree="math.erfcinv",
-        x=np.asarray(x, dtype=input_dtype),
-    )
-
-
-# is_non_decreasing
-@handle_cmd_line_args
-@given(
-    dtype_and_x=helpers.dtype_and_values(
-        available_dtypes=tuple(
-            set(ivy_np.valid_float_dtypes).intersection(set(ivy_tf.valid_float_dtypes))
-        ),
-    ),
-    as_variable=st.booleans(),
-    num_positional_args=helpers.num_positional_args(
-        fn_name="ivy.functional.frontends.tensorflow.math.is_non_decreasing"
-    ),
-    native_array=st.booleans(),
-)
-def test_tensorflow_is_non_decreasing(
-    dtype_and_x, as_variable, num_positional_args, native_array, fw
-):
-    input_dtype, x = dtype_and_x
-    helpers.test_frontend_function(
-        input_dtypes=input_dtype,
-        as_variable_flags=as_variable,
-        with_out=False,
-        num_positional_args=num_positional_args,
-        native_array_flags=native_array,
-        fw=fw,
-        frontend="tensorflow",
-        fn_tree="math.is_non_decreasing",
-        x=np.asarray(x, dtype=input_dtype),
-    )
-
-
-# is_strictly_increasing
->>>>>>> 9cdbc2b9
-@handle_cmd_line_args
-@given(
-    dtype_and_x=helpers.dtype_and_values(
-        available_dtypes=tuple(
-            set(ivy_np.valid_float_dtypes).intersection(set(ivy_tf.valid_float_dtypes))
-        ),
-    ),
-    as_variable=st.booleans(),
-    num_positional_args=helpers.num_positional_args(
-<<<<<<< HEAD
+@handle_cmd_line_args
+@given(
+    dtype_and_x=helpers.dtype_and_values(
+        available_dtypes=tuple(
+            set(ivy_np.valid_float_dtypes).intersection(set(ivy_tf.valid_float_dtypes))
+        ),
+    ),
+    as_variable=st.booleans(),
+    num_positional_args=helpers.num_positional_args(
         fn_name="ivy.functional.frontends.tensorflow.math.reduce_sum"
     ),
     native_array=st.booleans(),
@@ -907,29 +934,14 @@
         input_dtype,
         x,
     ) = dtype_and_x
-=======
-        fn_name="ivy.functional.frontends.tensorflow.math.is_strictly_increasing"
-    ),
-    native_array=st.booleans(),
-)
-def test_tensorflow_is_strictly_increasing(
-    dtype_and_x, as_variable, num_positional_args, native_array, fw
-):
-    input_dtype, x = dtype_and_x
->>>>>>> 9cdbc2b9
-    helpers.test_frontend_function(
-        input_dtypes=input_dtype,
-        as_variable_flags=as_variable,
-        with_out=False,
-        num_positional_args=num_positional_args,
-        native_array_flags=native_array,
-        fw=fw,
-        frontend="tensorflow",
-<<<<<<< HEAD
+    helpers.test_frontend_function(
+        input_dtypes=input_dtype,
+        as_variable_flags=as_variable,
+        with_out=False,
+        num_positional_args=num_positional_args,
+        native_array_flags=native_array,
+        fw=fw,
+        frontend="tensorflow",
         fn_tree="reduce_sum",
         input_tensor=np.asarray(x, dtype=input_dtype),
-=======
-        fn_tree="math.is_strictly_increasing",
-        x=np.asarray(x, dtype=input_dtype),
->>>>>>> 9cdbc2b9
     )