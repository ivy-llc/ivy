--- conflicted
+++ resolved
@@ -1826,7 +1826,7 @@
         y=x[1], 
     )
 
-<<<<<<< HEAD
+
 @handle_frontend_test(
     fn_tree="tensorflow.math.cos",
     dtype_and_x=helpers.dtype_and_values(
@@ -1841,7 +1841,17 @@
     fn_tree,
     frontend,
     test_flags,
-=======
+):
+    input_dtype, x = dtype_and_x
+    helpers.test_frontend_function(
+        input_dtypes=input_dtype,
+        frontend=frontend,
+        test_flags=test_flags,
+        fn_tree=fn_tree,
+        on_device=on_device,
+        x=x[0],
+    )
+
     
 # greater
 @handle_frontend_test(
@@ -1860,18 +1870,5 @@
     test_flags,
     fn_tree,
     on_device,
->>>>>>> 4914396a
-):
-    input_dtype, x = dtype_and_x
-    helpers.test_frontend_function(
-        input_dtypes=input_dtype,
-        frontend=frontend,
-        test_flags=test_flags,
-        fn_tree=fn_tree,
-        on_device=on_device,
-        x=x[0],
-<<<<<<< HEAD
-=======
-        y=x[1],
->>>>>>> 4914396a
-    )+    y=x[1],
+    )
