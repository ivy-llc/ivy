--- conflicted
+++ resolved
@@ -2884,7 +2884,6 @@
     )
 
 
-<<<<<<< HEAD
 # invert_permutation
 @handle_frontend_test(
     fn_tree="tensorflow.math.invert_permutation",
@@ -2898,39 +2897,47 @@
     test_with_out=st.just(False),
 )
 def test_tensorflow_invert_permutation(
-=======
+    *,
+    dtype_and_x,
+    frontend,
+    test_flags,
+    fn_tree,
+    on_device,
+):
+    input_dtype, x = dtype_and_x
+    helpers.test_frontend_function(
+        input_dtypes=input_dtype,
+        frontend=frontend,
+        test_flags=test_flags,
+        fn_tree=fn_tree,
+        x=x[0],
+        on_device=on_device,
+    )
+
+
 @handle_frontend_test(
     fn_tree="tensorflow.math.rint",
     dtype_and_x=helpers.dtype_and_values(available_dtypes=helpers.get_dtypes("float")),
     test_with_out=st.just(False),
 )
 def test_tensorflow_rint(
->>>>>>> e92a6357
-    *,
-    dtype_and_x,
-    frontend,
-    test_flags,
-    fn_tree,
-    on_device,
-<<<<<<< HEAD
-=======
-    backend_fw,
->>>>>>> e92a6357
-):
-    input_dtype, x = dtype_and_x
-    helpers.test_frontend_function(
-        input_dtypes=input_dtype,
-        frontend=frontend,
-        test_flags=test_flags,
-        fn_tree=fn_tree,
-<<<<<<< HEAD
-        x=x[0],
-        on_device=on_device,
-=======
-        on_device=on_device,
-        backend_to_test=backend_fw,
-        x=x[0],
->>>>>>> e92a6357
+    *,
+    dtype_and_x,
+    frontend,
+    test_flags,
+    fn_tree,
+    on_device,
+    backend_fw,
+):
+    input_dtype, x = dtype_and_x
+    helpers.test_frontend_function(
+        input_dtypes=input_dtype,
+        frontend=frontend,
+        test_flags=test_flags,
+        fn_tree=fn_tree,
+        on_device=on_device,
+        backend_to_test=backend_fw,
+        x=x[0],
     )
 
 
