# global
import ivy
import numpy as np
from hypothesis import strategies as st, assume

# local
import ivy_tests.test_ivy.helpers as helpers
from ivy_tests.test_ivy.test_functional.test_core.test_statistical import (
    statistical_dtype_values,
)
from ivy_tests.test_ivy.helpers import handle_frontend_test


# accumulate_n
@handle_frontend_test(
    fn_tree="tensorflow.math.accumulate_n",
    dtype_and_x=helpers.dtype_and_values(
        available_dtypes=tuple([ivy.int64]),
        num_arrays=2,
        shared_dtype=True,
    ),
    test_with_out=st.just(False),
)
def test_tensorflow_accumulate_n(
    *,
    dtype_and_x,
    frontend,
    test_flags,
    fn_tree,
    on_device,
):
    input_dtype, x = dtype_and_x
    helpers.test_frontend_function(
        input_dtypes=input_dtype,
        frontend=frontend,
        test_flags=test_flags,
        fn_tree=fn_tree,
        on_device=on_device,
        inputs=x,
    )


# add
@handle_frontend_test(
    fn_tree="tensorflow.math.add",
    dtype_and_x=helpers.dtype_and_values(
        available_dtypes=helpers.get_dtypes("numeric"),
        num_arrays=2,
        shared_dtype=True,
    ),
    test_with_out=st.just(False),
)
def test_tensorflow_add(
    *,
    dtype_and_x,
    frontend,
    test_flags,
    fn_tree,
    on_device,
):
    input_dtype, x = dtype_and_x
    helpers.test_frontend_function(
        input_dtypes=input_dtype,
        frontend=frontend,
        test_flags=test_flags,
        fn_tree=fn_tree,
        on_device=on_device,
        x=x[0],
        y=x[1],
    )


# tan
@handle_frontend_test(
    fn_tree="tensorflow.math.tan",
    dtype_and_x=helpers.dtype_and_values(available_dtypes=helpers.get_dtypes("float")),
    test_with_out=st.just(False),
)
def test_tensorflow_tan(
    *,
    dtype_and_x,
    frontend,
    test_flags,
    fn_tree,
    on_device,
):
    input_dtype, x = dtype_and_x
    helpers.test_frontend_function(
        input_dtypes=input_dtype,
        frontend=frontend,
        test_flags=test_flags,
        fn_tree=fn_tree,
        on_device=on_device,
        x=x[0],
    )


# exp
@handle_frontend_test(
    fn_tree="tensorflow.math.exp",
    dtype_and_x=helpers.dtype_and_values(available_dtypes=helpers.get_dtypes("float")),
    test_with_out=st.just(False),
)
def test_tensorflow_exp(
    *,
    dtype_and_x,
    frontend,
    test_flags,
    fn_tree,
    on_device,
):
    input_dtype, x = dtype_and_x
    helpers.test_frontend_function(
        input_dtypes=input_dtype,
        frontend=frontend,
        test_flags=test_flags,
        fn_tree=fn_tree,
        on_device=on_device,
        x=x[0],
    )


# sqrt
@handle_frontend_test(
    fn_tree="tensorflow.math.sqrt",
    dtype_and_x=helpers.dtype_and_values(available_dtypes=helpers.get_dtypes("float")),
    test_with_out=st.just(False),
)
def test_tensorflow_sqrt(
    *,
    dtype_and_x,
    frontend,
    test_flags,
    fn_tree,
    on_device,
):
    input_dtype, x = dtype_and_x
    helpers.test_frontend_function(
        input_dtypes=input_dtype,
        frontend=frontend,
        test_flags=test_flags,
        fn_tree=fn_tree,
        on_device=on_device,
        x=x[0],
    )


# multiply
@handle_frontend_test(
    fn_tree="tensorflow.math.multiply",
    dtype_and_x=helpers.dtype_and_values(
        available_dtypes=helpers.get_dtypes("float"),
        num_arrays=2,
        shared_dtype=True,
    ),
    test_with_out=st.just(False),
)
def test_tensorflow_multiply(
    *,
    dtype_and_x,
    frontend,
    test_flags,
    fn_tree,
    on_device,
):
    input_dtype, x = dtype_and_x
    helpers.test_frontend_function(
        input_dtypes=input_dtype,
        frontend=frontend,
        test_flags=test_flags,
        fn_tree=fn_tree,
        on_device=on_device,
        x=x[0],
        y=x[1],
    )


# maximum
@handle_frontend_test(
    fn_tree="tensorflow.math.maximum",
    dtype_and_x=helpers.dtype_and_values(
        available_dtypes=helpers.get_dtypes("float"),
        num_arrays=2,
        shared_dtype=True,
    ),
    test_with_out=st.just(False),
)
def test_tensorflow_maximum(
    *,
    dtype_and_x,
    frontend,
    test_flags,
    fn_tree,
    on_device,
):
    input_dtype, x = dtype_and_x
    helpers.test_frontend_function(
        input_dtypes=input_dtype,
        frontend=frontend,
        test_flags=test_flags,
        fn_tree=fn_tree,
        on_device=on_device,
        x=x[0],
        y=x[1],
    )


# subtract
@handle_frontend_test(
    fn_tree="tensorflow.math.subtract",
    dtype_and_x=helpers.dtype_and_values(
        available_dtypes=helpers.get_dtypes("numeric"),
        num_arrays=2,
        shared_dtype=True,
    ),
    test_with_out=st.just(False),
)
def test_tensorflow_subtract(
    *,
    dtype_and_x,
    frontend,
    test_flags,
    fn_tree,
    on_device,
):
    input_dtype, x = dtype_and_x
    helpers.test_frontend_function(
        input_dtypes=input_dtype,
        frontend=frontend,
        test_flags=test_flags,
        fn_tree=fn_tree,
        on_device=on_device,
        x=x[0],
        y=x[1],
    )


# squared_difference
@handle_frontend_test(
    fn_tree="tensorflow.math.squared_difference",
    dtype_and_x=helpers.dtype_and_values(
        available_dtypes=helpers.get_dtypes("numeric"),
        num_arrays=2,
        shared_dtype=True,
    ),
    test_with_out=st.just(False),
)
def test_tensorflow_squared_difference(
    *,
    dtype_and_x,
    frontend,
    test_flags,
    fn_tree,
    on_device,
):
    input_dtype, x = dtype_and_x
    helpers.test_frontend_function(
        input_dtypes=input_dtype,
        frontend=frontend,
        test_flags=test_flags,
        fn_tree=fn_tree,
        on_device=on_device,
        x=x[0],
        y=x[1],
    )


# logical_xor
@handle_frontend_test(
    fn_tree="tensorflow.math.logical_xor",
    dtype_and_x=helpers.dtype_and_values(
        available_dtypes=tuple([ivy.bool]),
        num_arrays=2,
        shared_dtype=True,
    ),
    test_with_out=st.just(False),
)
def test_tensorflow_logical_xor(
    *,
    dtype_and_x,
    frontend,
    test_flags,
    fn_tree,
    on_device,
):
    input_dtype, x = dtype_and_x
    helpers.test_frontend_function(
        input_dtypes=input_dtype,
        frontend=frontend,
        test_flags=test_flags,
        fn_tree=fn_tree,
        on_device=on_device,
        x=x[0],
        y=x[1],
    )


# divide
@handle_frontend_test(
    fn_tree="tensorflow.math.divide",
    dtype_and_x=helpers.dtype_and_values(
        available_dtypes=helpers.get_dtypes("float"),
        num_arrays=2,
        shared_dtype=True,
    ),
    test_with_out=st.just(False),
)
def test_tensorflow_divide(
    *,
    dtype_and_x,
    frontend,
    test_flags,
    fn_tree,
    on_device,
):
    input_dtype, x = dtype_and_x
    helpers.test_frontend_function(
        input_dtypes=input_dtype,
        frontend=frontend,
        test_flags=test_flags,
        fn_tree=fn_tree,
        on_device=on_device,
        x=x[0],
        y=x[1],
    )


# negative
@handle_frontend_test(
    fn_tree="tensorflow.math.negative",
    dtype_and_x=helpers.dtype_and_values(
        available_dtypes=st.one_of(
            helpers.get_dtypes("signed_integer"),
            helpers.get_dtypes("float"),
        )
    ),
    test_with_out=st.just(False),
)
def test_tensorflow_negative(
    *,
    dtype_and_x,
    frontend,
    test_flags,
    fn_tree,
    on_device,
):
    input_dtype, x = dtype_and_x
    helpers.test_frontend_function(
        input_dtypes=input_dtype,
        frontend=frontend,
        test_flags=test_flags,
        fn_tree=fn_tree,
        on_device=on_device,
        x=x[0],
    )


# logical_and
@handle_frontend_test(
    fn_tree="tensorflow.math.logical_and",
    dtype_and_x=helpers.dtype_and_values(
        available_dtypes=tuple([ivy.bool]),
        num_arrays=2,
        shared_dtype=True,
    ),
    test_with_out=st.just(False),
)
def test_tensorflow_logical_and(
    *,
    dtype_and_x,
    frontend,
    test_flags,
    fn_tree,
    on_device,
):
    input_dtype, x = dtype_and_x
    helpers.test_frontend_function(
        input_dtypes=input_dtype,
        frontend=frontend,
        test_flags=test_flags,
        fn_tree=fn_tree,
        on_device=on_device,
        x=x[0],
        y=x[1],
    )


# log_sigmoid
@handle_frontend_test(
    fn_tree="tensorflow.math.log_sigmoid",
    dtype_and_x=helpers.dtype_and_values(
        available_dtypes=helpers.get_dtypes("float"),
        large_abs_safety_factor=3,
        small_abs_safety_factor=3,
        safety_factor_scale="linear",
    ),
    test_with_out=st.just(False),
)
def test_tensorflow_log_sigmoid(
    *,
    dtype_and_x,
    frontend,
    test_flags,
    fn_tree,
    on_device,
):
    input_dtype, x = dtype_and_x
    helpers.test_frontend_function(
        input_dtypes=input_dtype,
        frontend=frontend,
        test_flags=test_flags,
        fn_tree=fn_tree,
        on_device=on_device,
        x=x[0],
    )


# reciprocal_no_nan
@handle_frontend_test(
    fn_tree="tensorflow.math.reciprocal_no_nan",
    dtype_and_x=helpers.dtype_and_values(
        available_dtypes=helpers.get_dtypes("float"),
    ),
    test_with_out=st.just(False),
)
def test_tensorflow_reciprocal_no_nan(
    *,
    dtype_and_x,
    frontend,
    test_flags,
    fn_tree,
    on_device,
):
    input_dtype, x = dtype_and_x
    helpers.test_frontend_function(
        input_dtypes=input_dtype,
        frontend=frontend,
        test_flags=test_flags,
        fn_tree=fn_tree,
        on_device=on_device,
        x=x[0],
    )


# reduce_all()
@handle_frontend_test(
    fn_tree="tensorflow.math.reduce_all",
    dtype_and_x=helpers.dtype_and_values(
        available_dtypes=tuple([ivy.bool]),
    ),
    test_with_out=st.just(False),
)
def test_tensorflow_reduce_all(
    *,
    dtype_and_x,
    frontend,
    test_flags,
    fn_tree,
    on_device,
):
    input_dtype, x = dtype_and_x
    helpers.test_frontend_function(
        input_dtypes=input_dtype,
        frontend=frontend,
        test_flags=test_flags,
        fn_tree=fn_tree,
        on_device=on_device,
        input_tensor=x[0],
    )


# reduce_any
@handle_frontend_test(
    fn_tree="tensorflow.math.reduce_any",
    dtype_and_x=helpers.dtype_and_values(
        available_dtypes=tuple([ivy.bool]),
    ),
    test_with_out=st.just(False),
)
def test_tensorflow_reduce_any(
    *,
    dtype_and_x,
    frontend,
    test_flags,
    fn_tree,
    on_device,
):
    (
        input_dtype,
        x,
    ) = dtype_and_x
    helpers.test_frontend_function(
        input_dtypes=input_dtype,
        frontend=frontend,
        test_flags=test_flags,
        fn_tree=fn_tree,
        on_device=on_device,
        input_tensor=x[0],
    )


# reduce_euclidean_norm
@handle_frontend_test(
    fn_tree="tensorflow.math.reduce_euclidean_norm",
    dtype_and_x=helpers.dtype_and_values(
        available_dtypes=helpers.get_dtypes("float"),
    ),
    test_with_out=st.just(False),
)
def test_tensorflow_reduce_euclidean_norm(
    *,
    dtype_and_x,
    frontend,
    test_flags,
    fn_tree,
    on_device,
):
    (
        input_dtype,
        x,
    ) = dtype_and_x
    helpers.test_frontend_function(
        input_dtypes=input_dtype,
        frontend=frontend,
        test_flags=test_flags,
        fn_tree=fn_tree,
        on_device=on_device,
        input_tensor=x[0],
    )


# reduce_logsumexp
@handle_frontend_test(
    fn_tree="tensorflow.math.reduce_logsumexp",
    dtype_and_x=helpers.dtype_and_values(
        available_dtypes=helpers.get_dtypes("float"),
    ),
    test_with_out=st.just(False),
)
def test_tensorflow_reduce_logsumexp(
    *,
    dtype_and_x,
    frontend,
    test_flags,
    fn_tree,
    on_device,
):
    input_dtype, x = dtype_and_x
    helpers.test_frontend_function(
        input_dtypes=input_dtype,
        frontend=frontend,
        test_flags=test_flags,
        fn_tree=fn_tree,
        on_device=on_device,
        input_tensor=x[0],
    )


# argmax
@handle_frontend_test(
    fn_tree="tensorflow.math.argmax",
    dtype_and_x=statistical_dtype_values(function="argmax"),
    output_type=st.sampled_from(["int16", "uint16", "int32", "int64"]),
    test_with_out=st.just(False),
)
def test_tensorflow_argmax(
    *,
    dtype_and_x,
    frontend,
    test_flags,
    fn_tree,
    on_device,
    output_type,
):
    if ivy.current_backend_str() == "torch":
        assume(output_type != "uint16")
    input_dtype, x, axis = dtype_and_x
    if isinstance(axis, tuple):
        axis = axis[0]
    helpers.test_frontend_function(
        input_dtypes=input_dtype,
        frontend=frontend,
        test_flags=test_flags,
        fn_tree=fn_tree,
        on_device=on_device,
        input=x[0],
        axis=axis,
        output_type=output_type,
    )


# reduce_max
@handle_frontend_test(
    fn_tree="tensorflow.math.reduce_max",
    dtype_and_x=helpers.dtype_and_values(
        available_dtypes=helpers.get_dtypes("float"),
    ),
    test_with_out=st.just(False),
)
def test_tensorflow_reduce_max(
    *,
    dtype_and_x,
    frontend,
    test_flags,
    fn_tree,
    on_device,
):
    input_dtype, x = dtype_and_x
    helpers.test_frontend_function(
        input_dtypes=input_dtype,
        frontend=frontend,
        test_flags=test_flags,
        fn_tree=fn_tree,
        on_device=on_device,
        input_tensor=x[0],
    )


# reduce_min
@handle_frontend_test(
    fn_tree="tensorflow.math.reduce_min",
    dtype_and_x=helpers.dtype_and_values(
        available_dtypes=helpers.get_dtypes("float"),
    ),
    test_with_out=st.just(False),
)
def test_tensorflow_reduce_min(
    *,
    dtype_and_x,
    frontend,
    test_flags,
    fn_tree,
    on_device,
):
    input_dtype, x = dtype_and_x
    helpers.test_frontend_function(
        input_dtypes=input_dtype,
        frontend=frontend,
        test_flags=test_flags,
        fn_tree=fn_tree,
        on_device=on_device,
        input_tensor=x[0],
    )


# reduce_prod
@handle_frontend_test(
    fn_tree="tensorflow.math.reduce_prod",
    dtype_and_x=helpers.dtype_and_values(
        available_dtypes=helpers.get_dtypes("numeric"),
    ),
    test_with_out=st.just(False),
)
def test_tensorflow_reduce_prod(
    *,
    dtype_and_x,
    frontend,
    test_flags,
    fn_tree,
    on_device,
):
    input_dtype, x = dtype_and_x
    helpers.test_frontend_function(
        input_dtypes=input_dtype,
        frontend=frontend,
        test_flags=test_flags,
        fn_tree=fn_tree,
        on_device=on_device,
        input_tensor=x[0],
    )


# reduce_std
@handle_frontend_test(
    fn_tree="tensorflow.math.reduce_std",
    dtype_and_x=helpers.dtype_and_values(
        available_dtypes=helpers.get_dtypes("float"),
    ),
)
def test_tensorflow_reduce_std(
    *,
    dtype_and_x,
    frontend,
    test_flags,
    fn_tree,
    on_device,
):
    input_dtype, x = dtype_and_x
    helpers.test_frontend_function(
        input_dtypes=input_dtype,
        frontend=frontend,
        test_flags=test_flags,
        fn_tree=fn_tree,
        on_device=on_device,
        input_tensor=x[0],
    )


# asinh
@handle_frontend_test(
    fn_tree="tensorflow.math.asinh",
    dtype_and_x=helpers.dtype_and_values(
        available_dtypes=helpers.get_dtypes("float"),
    ),
    test_with_out=st.just(False),
)
def test_tensorflow_asinh(
    *,
    dtype_and_x,
    frontend,
    test_flags,
    fn_tree,
    on_device,
):
    input_dtype, x = dtype_and_x
    helpers.test_frontend_function(
        input_dtypes=input_dtype,
        frontend=frontend,
        test_flags=test_flags,
        fn_tree=fn_tree,
        on_device=on_device,
        x=x[0],
    )


# reduce_sum
@handle_frontend_test(
    fn_tree="tensorflow.math.reduce_sum",
    dtype_and_x=helpers.dtype_and_values(
        available_dtypes=helpers.get_dtypes("numeric"),
    ),
    test_with_out=st.just(False),
)
def test_tensorflow_reduce_sum(
    *,
    dtype_and_x,
    frontend,
    test_flags,
    fn_tree,
    on_device,
):
    input_dtype, x = dtype_and_x
    helpers.test_frontend_function(
        input_dtypes=input_dtype,
        frontend=frontend,
        test_flags=test_flags,
        fn_tree=fn_tree,
        on_device=on_device,
        input_tensor=x[0],
    )


# reduce_mean
@handle_frontend_test(
    fn_tree="tensorflow.math.reduce_mean",
    dtype_and_x=helpers.dtype_and_values(
        available_dtypes=helpers.get_dtypes("float"),
    ),
    test_with_out=st.just(False),
)
def test_tensorflow_reduce_mean(
    *,
    dtype_and_x,
    frontend,
    test_flags,
    fn_tree,
    on_device,
):
    input_dtype, x = dtype_and_x
    helpers.test_frontend_function(
        input_dtypes=input_dtype,
        frontend=frontend,
        test_flags=test_flags,
        fn_tree=fn_tree,
        on_device=on_device,
        input_tensor=x[0],
    )


# reduce_variance
@handle_frontend_test(
    fn_tree="tensorflow.math.reduce_variance",
    dtype_and_x=statistical_dtype_values(
        function="var",
    ),
    test_with_out=st.just(False),
    keepdims=st.booleans(),
)
def test_tensorflow_reduce_variance(
    *,
    dtype_and_x,
    frontend,
    test_flags,
    fn_tree,
    on_device,
    keepdims,
):
    input_dtype, x, axis, ddof = dtype_and_x
    helpers.test_frontend_function(
        input_dtypes=input_dtype,
        frontend=frontend,
        test_flags=test_flags,
        fn_tree=fn_tree,
        on_device=on_device,
        input_tensor=x[0],
        axis=axis,
        atol=1e-2,
        rtol=1e-2,
        keepdims=keepdims,
    )


# scalar_mul
@handle_frontend_test(
    fn_tree="tensorflow.math.scalar_mul",
    dtype_and_x=helpers.dtype_and_values(
        available_dtypes=st.shared(
            helpers.get_dtypes("float", full=False),
            key="shared_dtype",
        ),
        min_num_dims=1,
        min_dim_size=2,
    ),
    scalar_val=helpers.dtype_and_values(
        available_dtypes=st.shared(
            helpers.get_dtypes("float", full=False),
            key="shared_dtype",
        ),
        shape=(1,),
    ),
    test_with_out=st.just(False),
)
def test_tensorflow_scalar_mul(
    *,
    dtype_and_x,
    scalar_val,
    frontend,
    test_flags,
    fn_tree,
    on_device,
):
    input_dtype, x = dtype_and_x
    scalar_dtype, scalar = scalar_val
    helpers.test_frontend_function(
        input_dtypes=input_dtype,
        frontend=frontend,
        test_flags=test_flags,
        fn_tree=fn_tree,
        on_device=on_device,
        scalar=scalar[0][0],
        x=x[0],
    )


# divide_no_nan
@handle_frontend_test(
    fn_tree="tensorflow.math.divide_no_nan",
    dtype_and_x=helpers.dtype_and_values(
        num_arrays=2,
        available_dtypes=helpers.get_dtypes("float"),
        shared_dtype=True,
    ),
    test_with_out=st.just(False),
)
def test_tensorflow_divide_no_nan(
    *,
    dtype_and_x,
    frontend,
    test_flags,
    fn_tree,
    on_device,
):
    input_dtypes, xy = dtype_and_x
    helpers.test_frontend_function(
        input_dtypes=input_dtypes,
        frontend=frontend,
        test_flags=test_flags,
        fn_tree=fn_tree,
        on_device=on_device,
        x=xy[0],
        y=xy[1],
    )


# multiply_no_nan
@handle_frontend_test(
    fn_tree="tensorflow.math.multiply_no_nan",
    dtype_and_x=helpers.dtype_and_values(
        num_arrays=2,
        available_dtypes=helpers.get_dtypes("float"),
        shared_dtype=True,
    ),
    test_with_out=st.just(False),
)
def test_tensorflow_multiply_no_nan(
    *,
    dtype_and_x,
    frontend,
    test_flags,
    fn_tree,
    on_device,
):
    input_dtypes, xy = dtype_and_x
    helpers.test_frontend_function(
        input_dtypes=input_dtypes,
        frontend=frontend,
        test_flags=test_flags,
        fn_tree=fn_tree,
        on_device=on_device,
        x=xy[0],
        y=xy[1],
    )


# erfcinv
@handle_frontend_test(
    fn_tree="tensorflow.math.erfcinv",
    dtype_and_x=helpers.dtype_and_values(
        available_dtypes=helpers.get_dtypes("float"),
    ),
    test_with_out=st.just(False),
)
def test_tensorflow_erfcinv(
    *,
    dtype_and_x,
    frontend,
    test_flags,
    fn_tree,
    on_device,
):
    input_dtype, x = dtype_and_x
    helpers.test_frontend_function(
        input_dtypes=input_dtype,
        frontend=frontend,
        test_flags=test_flags,
        fn_tree=fn_tree,
        on_device=on_device,
        x=x[0],
    )


# is_non_decreasing
@handle_frontend_test(
    fn_tree="tensorflow.math.is_non_decreasing",
    dtype_and_x=helpers.dtype_and_values(
        available_dtypes=helpers.get_dtypes("float"),
    ),
    test_with_out=st.just(False),
)
def test_tensorflow_is_non_decreasing(
    *,
    dtype_and_x,
    frontend,
    test_flags,
    fn_tree,
    on_device,
):
    input_dtype, x = dtype_and_x
    helpers.test_frontend_function(
        input_dtypes=input_dtype,
        frontend=frontend,
        test_flags=test_flags,
        fn_tree=fn_tree,
        on_device=on_device,
        x=x[0],
    )


# is_strictly_increasing
@handle_frontend_test(
    fn_tree="tensorflow.math.is_strictly_increasing",
    dtype_and_x=helpers.dtype_and_values(
        available_dtypes=helpers.get_dtypes("float"),
    ),
    test_with_out=st.just(False),
)
def test_tensorflow_is_strictly_increasing(
    *,
    dtype_and_x,
    frontend,
    test_flags,
    fn_tree,
    on_device,
):
    input_dtype, x = dtype_and_x
    helpers.test_frontend_function(
        input_dtypes=input_dtype,
        frontend=frontend,
        test_flags=test_flags,
        fn_tree=fn_tree,
        on_device=on_device,
        x=x[0],
    )


# count_nonzero
@handle_frontend_test(
    fn_tree="tensorflow.math.count_nonzero",
    dtype_x_axis=helpers.dtype_values_axis(
        available_dtypes=helpers.get_dtypes("numeric")
    ),
    keepdims=st.booleans(),
    dtype=helpers.get_dtypes("numeric"),
    test_with_out=st.just(False),
)
def test_tensorflow_count_nonzero(
    *,
    dtype_x_axis,
    dtype,
    keepdims,
    frontend,
    test_flags,
    fn_tree,
    on_device,
):
    input_dtype, x, axis = dtype_x_axis
    helpers.test_frontend_function(
        input_dtypes=input_dtype,
        frontend=frontend,
        test_flags=test_flags,
        fn_tree=fn_tree,
        on_device=on_device,
        input=x,
        axis=axis,
        keepdims=keepdims,
        dtype=dtype,
    )


# confusion_matrix
@handle_frontend_test(
    fn_tree="tensorflow.math.confusion_matrix",
    dtype_and_x=helpers.dtype_and_values(
        available_dtypes=helpers.get_dtypes("integer"),
        num_arrays=2,
        min_num_dims=1,
        max_num_dims=1,
        min_value=0,
        max_value=4,
        shared_dtype=True,
    ),
    num_classes=st.integers(min_value=5, max_value=10),
    test_with_out=st.just(False),
)
def test_tensorflow_confusion_matrix(
    *,
    dtype_and_x,
    num_classes,
    frontend,
    test_flags,
    fn_tree,
    on_device,
):
    input_dtype, x = dtype_and_x
    helpers.test_frontend_function(
        input_dtypes=input_dtype,
        frontend=frontend,
        test_flags=test_flags,
        fn_tree=fn_tree,
        on_device=on_device,
        labels=x[0],
        predictions=x[1],
        num_classes=num_classes,
    )


# polyval
@handle_frontend_test(
    fn_tree="tensorflow.math.polyval",
    dtype_and_coeffs=helpers.dtype_and_values(
        available_dtypes=helpers.get_dtypes("float"),
        min_num_dims=1,
        max_num_dims=1,
    ),
    dtype_and_x=helpers.dtype_and_values(
        available_dtypes=helpers.get_dtypes("float"),
        num_arrays=1,
        min_num_dims=0,
        max_num_dims=0,
    ),
)
def test_tensorflow_polyval(
    *,
    dtype_and_coeffs,
    dtype_and_x,
    frontend,
    test_flags,
    fn_tree,
    on_device,
):
    dtype_x, x = dtype_and_x
    dtype_coeffs, coeffs = dtype_and_coeffs
    helpers.test_frontend_function(
        input_dtypes=dtype_coeffs + dtype_x,
        frontend=frontend,
        test_flags=test_flags,
        fn_tree=fn_tree,
        on_device=on_device,
        coeffs=coeffs,
        x=x,
    )


# unsorted_segment_mean
@handle_frontend_test(
    fn_tree="tensorflow.math.unsorted_segment_mean",
    data=helpers.array_values(dtype=ivy.int32, shape=(5, 6), min_value=1, max_value=9),
    segment_ids=helpers.array_values(
        dtype=ivy.int32, shape=(5,), min_value=0, max_value=4
    ),
    test_with_out=st.just(False),
)
def test_tensorflow_unsorted_segment_mean(
    *,
    data,
    segment_ids,
    frontend,
    test_flags,
    fn_tree,
    on_device,
):
    helpers.test_frontend_function(
        input_dtypes=[ivy.float32, ivy.int32],
        frontend=frontend,
        test_flags=test_flags,
        fn_tree=fn_tree,
        on_device=on_device,
        data=data,
        segment_ids=segment_ids,
        num_segments=np.max(segment_ids) + 1,
    )


# unsorted_segment_sqrt_n
@handle_frontend_test(
    fn_tree="tensorflow.math.unsorted_segment_sqrt_n",
    data=helpers.array_values(dtype=ivy.int32, shape=(5, 6), min_value=1, max_value=9),
    segment_ids=helpers.array_values(
        dtype=ivy.int32, shape=(5,), min_value=0, max_value=4
    ),
    test_with_out=st.just(False),
)
def test_tensorflow_unsorted_segment_sqrt_n(
    *,
    data,
    segment_ids,
    frontend,
    test_flags,
    fn_tree,
    on_device,
):
    helpers.test_frontend_function(
        input_dtypes=[ivy.float32, ivy.int32],
        frontend=frontend,
        test_flags=test_flags,
        fn_tree=fn_tree,
        on_device=on_device,
        data=data,
        segment_ids=segment_ids,
        num_segments=np.max(segment_ids) + 1,
    )


# zero_fraction
@handle_frontend_test(
    fn_tree="tensorflow.math.zero_fraction",
    dtype_and_x=helpers.dtype_and_values(
        available_dtypes=helpers.get_dtypes("numeric"),
        min_num_dims=1,
    ),
    test_with_out=st.just(False),
)
def test_tensorflow_zero_fraction(
    *,
    dtype_and_x,
    frontend,
    test_flags,
    fn_tree,
    on_device,
):
    input_dtype, x = dtype_and_x
    helpers.test_frontend_function(
        input_dtypes=input_dtype,
        frontend=frontend,
        test_flags=test_flags,
        fn_tree=fn_tree,
        on_device=on_device,
        value=x[0],
    )


# truediv
@handle_frontend_test(
    fn_tree="tensorflow.math.truediv",
    dtype_and_x=helpers.dtype_and_values(
        available_dtypes=helpers.get_dtypes("numeric"),
        num_arrays=2,
        shared_dtype=True,
    ),
    test_with_out=st.just(False),
)
def test_tensorflow_truediv(
    *,
    dtype_and_x,
    frontend,
    test_flags,
    fn_tree,
    on_device,
):
    input_dtype, x = dtype_and_x
    helpers.test_frontend_function(
        input_dtypes=input_dtype,
        frontend=frontend,
        test_flags=test_flags,
        fn_tree=fn_tree,
        on_device=on_device,
        x=x[0],
        y=x[1],
    )


# pow
@handle_frontend_test(
    fn_tree="tensorflow.math.pow",
    dtype_and_x=helpers.dtype_and_values(
        available_dtypes=[
            "float16",
            "float32",
            "float64",
            "int32",
            "int64",
        ],
        num_arrays=2,
        min_value=1,
        max_value=7,
        shared_dtype=True,
    ),
    test_with_out=st.just(False),
)
def test_tensorflow_pow(dtype_and_x, frontend, test_flags, fn_tree):
    input_dtype, x = dtype_and_x
    helpers.test_frontend_function(
        input_dtypes=input_dtype,
        frontend=frontend,
        test_flags=test_flags,
        fn_tree=fn_tree,
        x=x[0],
        y=x[1],
    )


# argmin
@handle_frontend_test(
    fn_tree="tensorflow.math.argmin",
    dtype_and_x=statistical_dtype_values(function="argmin"),
    output_type=st.sampled_from(["int32", "int64"]),
    test_with_out=st.just(False),
)
def test_tensorflow_argmin(
    *,
    dtype_and_x,
    frontend,
    test_flags,
    fn_tree,
    on_device,
    output_type,
):
    input_dtype, x, axis = dtype_and_x
    if isinstance(axis, tuple):
        axis = axis[0]
    helpers.test_frontend_function(
        input_dtypes=input_dtype,
        frontend=frontend,
        test_flags=test_flags,
        fn_tree=fn_tree,
        on_device=on_device,
        input=x[0],
        axis=axis,
        output_type=output_type,
    )


# equal
@handle_frontend_test(
    fn_tree="tensorflow.math.equal",
    dtype_and_x=helpers.dtype_and_values(
        available_dtypes=helpers.get_dtypes("numeric"),
        num_arrays=2,
        shared_dtype=True,
    ),
    test_with_out=st.just(False),
)
def test_tensorflow_equal(
    *,
    dtype_and_x,
    frontend,
    test_flags,
    fn_tree,
    on_device,
):
    input_dtype, x = dtype_and_x
    helpers.test_frontend_function(
        input_dtypes=input_dtype,
        frontend=frontend,
        test_flags=test_flags,
        fn_tree=fn_tree,
        on_device=on_device,
        x=x[0],
        y=x[1],
    )


# floor
@handle_frontend_test(
    fn_tree="tensorflow.math.floor",
    dtype_and_x=helpers.dtype_and_values(
        available_dtypes=helpers.get_dtypes("float"),
        num_arrays=1,
        min_value=-20,
        max_value=20,
    ),
    test_with_out=st.just(False),
)
def test_tensorflow_floor(
    *,
    dtype_and_x,
    test_flags,
    frontend,
    fn_tree,
    on_device,
):
    input_dtype, x = dtype_and_x
    helpers.test_frontend_function(
        input_dtypes=input_dtype,
        test_flags=test_flags,
        frontend=frontend,
        fn_tree=fn_tree,
        on_device=on_device,
        x=x[0],
    )


# ceil
@handle_frontend_test(
    fn_tree="tensorflow.math.ceil",
    dtype_and_x=helpers.dtype_and_values(
        available_dtypes=helpers.get_dtypes("float"),
        num_arrays=1,
        min_value=-20,
        max_value=20,
    ),
    test_with_out=st.just(False),
)
def test_tensorflow_ceil(
    *,
    dtype_and_x,
    test_flags,
    frontend,
    fn_tree,
    on_device,
):
    input_dtype, x = dtype_and_x
    helpers.test_frontend_function(
        input_dtypes=input_dtype,
        test_flags=test_flags,
        frontend=frontend,
        fn_tree=fn_tree,
        on_device=on_device,
        x=x[0],
    )


# minimum
@handle_frontend_test(
    fn_tree="tensorflow.math.minimum",
    dtype_and_x=helpers.dtype_and_values(
        available_dtypes=helpers.get_dtypes("numeric"),
        num_arrays=2,
        min_value=-20,
        max_value=20,
        shared_dtype=True,
    ),
    test_with_out=st.just(False),
)
def test_tensorflow_minimum(
    *,
    dtype_and_x,
    test_flags,
    frontend,
    fn_tree,
    on_device,
):
    input_dtype, x = dtype_and_x
    helpers.test_frontend_function(
        input_dtypes=input_dtype,
        test_flags=test_flags,
        frontend=frontend,
        fn_tree=fn_tree,
        on_device=on_device,
        x=x[0],
        y=x[1],
    )


# sigmoid
@handle_frontend_test(
    fn_tree="tensorflow.math.sigmoid",
    dtype_and_x=helpers.dtype_and_values(
        available_dtypes=helpers.get_dtypes("float_and_complex"),
        num_arrays=1,
        min_value=-20,
        max_value=20,
    ),
    test_with_out=st.just(False),
)
def test_tensorflow_sigmoid(
    *,
    dtype_and_x,
    test_flags,
    on_device,
    fn_tree,
    frontend,
):
    input_dtype, x = dtype_and_x
    helpers.test_frontend_function(
        input_dtypes=input_dtype,
        test_flags=test_flags,
        frontend=frontend,
        fn_tree=fn_tree,
        on_device=on_device,
        rtol=1e-2,
        atol=1e-2,
        x=x[0],
    )


# tanh
@handle_frontend_test(
    fn_tree="tensorflow.math.tanh",
    dtype_and_x=helpers.dtype_and_values(
        available_dtypes=helpers.get_dtypes("valid"),
    ),
    test_with_out=st.just(False),
)
def test_tensorflow_tanh(
    *,
    dtype_and_x,
    frontend,
    test_flags,
    fn_tree,
    on_device,
):
    input_dtype, x = dtype_and_x
    helpers.test_frontend_function(
        input_dtypes=input_dtype,
        frontend=frontend,
        test_flags=test_flags,
        fn_tree=fn_tree,
        on_device=on_device,
        x=x[0],
    )


# rsqrt
@handle_frontend_test(
    fn_tree="tensorflow.math.rsqrt",
    dtype_and_x=helpers.dtype_and_values(
        available_dtypes=helpers.get_dtypes("float"),
    ),
    test_with_out=st.just(False),
)
def test_tensorflow_rsqrt(
    *,
    dtype_and_x,
    on_device,
    fn_tree,
    frontend,
    test_flags,
):
    input_dtype, x = dtype_and_x
    helpers.test_frontend_function(
        input_dtypes=input_dtype,
        frontend=frontend,
        test_flags=test_flags,
        fn_tree=fn_tree,
        on_device=on_device,
        rtol=1e-02,
        x=x[0],
    )


# nextafter
@handle_frontend_test(
    fn_tree="tensorflow.math.nextafter",
    dtype_and_x=helpers.dtype_and_values(
        available_dtypes=["float32", "float64"],
        num_arrays=2,
        shared_dtype=True,
        min_value=-10,
        max_value=10,
        min_num_dims=1,
        max_num_dims=3,
    ),
    test_with_out=st.just(False),
)
def test_tensorflow_nextafter(
    *,
    dtype_and_x,
    on_device,
    fn_tree,
    frontend,
    test_flags,
):
    input_dtype, x = dtype_and_x
    helpers.test_frontend_function(
        input_dtypes=input_dtype,
        frontend=frontend,
        test_flags=test_flags,
        fn_tree=fn_tree,
        on_device=on_device,
        x1=x[0],
        x2=x[1],
    )


# log_softmax
@handle_frontend_test(
    fn_tree="tensorflow.math.log_softmax",
    dtype_and_x=helpers.dtype_and_values(
        available_dtypes=helpers.get_dtypes("float"),
        min_num_dims=1,
    ),
    test_with_out=st.just(False),
)
def test_tensorflow_log_softmax(
    *,
    dtype_and_x,
    on_device,
    fn_tree,
    frontend,
    test_flags,
):
    input_dtype, x = dtype_and_x
    helpers.test_frontend_function(
        input_dtypes=input_dtype,
        frontend=frontend,
        test_flags=test_flags,
        fn_tree=fn_tree,
        on_device=on_device,
        logits=x[0],
    )


# abs
@handle_frontend_test(
    fn_tree="tensorflow.math.abs",
    dtype_and_x=helpers.dtype_and_values(
        available_dtypes=helpers.get_dtypes("numeric"),
    ),
    test_with_out=st.just(False),
)
def test_tensorflow_abs(
    *,
    dtype_and_x,
    on_device,
    fn_tree,
    frontend,
    test_flags,
):
    input_dtype, x = dtype_and_x
    helpers.test_frontend_function(
        input_dtypes=input_dtype,
        frontend=frontend,
        test_flags=test_flags,
        fn_tree=fn_tree,
        on_device=on_device,
        rtol=1e-02,
        x=x[0],
    )


# asin
@handle_frontend_test(
    fn_tree="tensorflow.math.asin",
    dtype_and_x=helpers.dtype_and_values(
        available_dtypes=helpers.get_dtypes("float"),
        min_value=-1,
        max_value=1,
    ),
    test_with_out=st.just(False),
)
def test_tensorflow_asin(
    *,
    dtype_and_x,
    on_device,
    fn_tree,
    frontend,
    test_flags,
):
    input_dtype, x = dtype_and_x
    helpers.test_frontend_function(
        input_dtypes=input_dtype,
        frontend=frontend,
        test_flags=test_flags,
        fn_tree=fn_tree,
        on_device=on_device,
        x=x[0],
    )


# acos
@handle_frontend_test(
    fn_tree="tensorflow.math.acos",
    dtype_and_x=helpers.dtype_and_values(
        available_dtypes=helpers.get_dtypes("float"),
        min_value=-1,
        max_value=1,
    ),
    test_with_out=st.just(False),
)
def test_tensorflow_acos(
    *,
    dtype_and_x,
    on_device,
    fn_tree,
    frontend,
    test_flags,
):
    input_dtype, x = dtype_and_x
    helpers.test_frontend_function(
        input_dtypes=input_dtype,
        frontend=frontend,
        test_flags=test_flags,
        fn_tree=fn_tree,
        on_device=on_device,
        x=x[0],
    )


# square
@handle_frontend_test(
    fn_tree="tensorflow.math.square",
    dtype_and_x=helpers.dtype_and_values(available_dtypes=helpers.get_dtypes("float")),
    test_with_out=st.just(False),
)
def test_tensorflow_square(
    *,
    dtype_and_x,
    frontend,
    test_flags,
    fn_tree,
    on_device,
):
    input_dtype, x = dtype_and_x
    helpers.test_frontend_function(
        input_dtypes=input_dtype,
        frontend=frontend,
        test_flags=test_flags,
        fn_tree=fn_tree,
        on_device=on_device,
        x=x[0],
    )


# is_nan
@handle_frontend_test(
    fn_tree="tensorflow.math.is_nan",
    dtype_and_x=helpers.dtype_and_values(
        available_dtypes=helpers.get_dtypes("float"),
    ),
    test_with_out=st.just(False),
)
def test_tensorflow_is_nan(
    *,
    dtype_and_x,
    frontend,
    test_flags,
    fn_tree,
    on_device,
):
    input_dtype, x = dtype_and_x
    helpers.test_frontend_function(
        input_dtypes=input_dtype,
        frontend=frontend,
        test_flags=test_flags,
        fn_tree=fn_tree,
        on_device=on_device,
        x=x[0],
    )


# is_finite


@handle_frontend_test(
    fn_tree="tensorflow.math.is_finite",
    dtype_and_x=helpers.dtype_and_values(
        available_dtypes=helpers.get_dtypes("numeric"),
    ),
    test_with_out=st.just(False),
)
def test_tensorflow_is_finite(
    *,
    dtype_and_x,
    on_device,
    fn_tree,
    frontend,
    test_flags,
):
    input_dtype, x = dtype_and_x
    helpers.test_frontend_function(
        input_dtypes=input_dtype,
        frontend=frontend,
        test_flags=test_flags,
        fn_tree=fn_tree,
        on_device=on_device,
        x=x[0],
    )


# atan
@handle_frontend_test(
    fn_tree="tensorflow.math.atan",
    dtype_and_x=helpers.dtype_and_values(available_dtypes=helpers.get_dtypes("float")),
    test_with_out=st.just(False),
)
def test_tensorflow_atan(
    *,
    dtype_and_x,
    frontend,
    test_flags,
    fn_tree,
    on_device,
):
    input_dtype, x = dtype_and_x
    helpers.test_frontend_function(
        input_dtypes=input_dtype,
        frontend=frontend,
        test_flags=test_flags,
        fn_tree=fn_tree,
        on_device=on_device,
        x=x[0],
    )


# log
@handle_frontend_test(
    fn_tree="tensorflow.math.log",
    dtype_and_x=helpers.dtype_and_values(
        available_dtypes=helpers.get_dtypes("float"),
    ),
)
def test_tensorflow_log(
    *,
    dtype_and_x,
    on_device,
    fn_tree,
    frontend,
    test_flags,
):
    input_dtype, x = dtype_and_x
    helpers.test_frontend_function(
        input_dtypes=input_dtype,
        frontend=frontend,
        test_flags=test_flags,
        fn_tree=fn_tree,
        on_device=on_device,
        x=x[0],
    )


# add_n
@handle_frontend_test(
    fn_tree="tensorflow.math.add_n",
    dtype_and_x=helpers.dtype_and_values(
        available_dtypes=helpers.get_dtypes("float"),
    ),
)
def test_tensorflow_add_n(
    *,
    dtype_and_x,
    on_device,
    fn_tree,
    frontend,
    test_flags,
):
    input_dtype, x = dtype_and_x
    helpers.test_frontend_function(
        input_dtypes=input_dtype,
        frontend=frontend,
        test_flags=test_flags,
        fn_tree=fn_tree,
        on_device=on_device,
        x=x[0],
    )


# floormod
@handle_frontend_test(
    fn_tree="tensorflow.math.floormod",
    dtype_and_x=helpers.dtype_and_values(
        available_dtypes=helpers.get_dtypes("numeric"),
        num_arrays=2,
        shared_dtype=True,
    ),
    test_with_out=st.just(False),
)
def test_tensorflow_floormod(
    *,
    dtype_and_x,
    frontend,
    test_flags,
    fn_tree,
    on_device,
):
    input_dtype, x = dtype_and_x
    assume(not np.any(np.isclose(x[0], 0)))
    assume(not np.any(np.isclose(x[1], 0)))
    helpers.test_frontend_function(
        input_dtypes=input_dtype,
        frontend=frontend,
        test_flags=test_flags,
        fn_tree=fn_tree,
        on_device=on_device,
        x=x[0],
<<<<<<< HEAD
        y=x[1], 
=======
        y=x[1],
    )


# softmax
@handle_frontend_test(
    fn_tree="tensorflow.math.softmax",
    dtype_and_x=helpers.dtype_and_values(
        available_dtypes=helpers.get_dtypes("float"),
        min_num_dims=1,
    ),
    test_with_out=st.just(False),
)
def test_tensorflow_softmax(
    *,
    dtype_and_x,
    on_device,
    fn_tree,
    frontend,
    test_flags,
):
    input_dtype, x = dtype_and_x
    helpers.test_frontend_function(
        input_dtypes=input_dtype,
        frontend=frontend,
        test_flags=test_flags,
        fn_tree=fn_tree,
        on_device=on_device,
        logits=x[0],
>>>>>>> 60da9fb6
    )<|MERGE_RESOLUTION|>--- conflicted
+++ resolved
@@ -1823,10 +1823,7 @@
         fn_tree=fn_tree,
         on_device=on_device,
         x=x[0],
-<<<<<<< HEAD
         y=x[1], 
-=======
-        y=x[1],
     )
 
 
@@ -1855,5 +1852,4 @@
         fn_tree=fn_tree,
         on_device=on_device,
         logits=x[0],
->>>>>>> 60da9fb6
     )