# global
import ivy
import numpy as np
from hypothesis import given, strategies as st

# local
import ivy_tests.test_ivy.helpers as helpers
import ivy.functional.backends.numpy as ivy_np
import ivy.functional.backends.tensorflow as ivy_tf
from ivy_tests.test_ivy.helpers import handle_cmd_line_args


# add
@handle_cmd_line_args
@given(
    dtype_and_x=helpers.dtype_and_values(
        available_dtypes=tuple(
            set(ivy_np.valid_float_dtypes).intersection(set(ivy_tf.valid_float_dtypes))
        ),
        num_arrays=2,
        shared_dtype=True,
    ),
    as_variable=helpers.list_of_length(x=st.booleans(), length=2),
    num_positional_args=helpers.num_positional_args(
        fn_name="ivy.functional.frontends.tensorflow.add"
    ),
    native_array=helpers.list_of_length(x=st.booleans(), length=2),
)
def test_tensorflow_add(
    dtype_and_x, as_variable, num_positional_args, native_array, fw
):
    input_dtype, x = dtype_and_x
    helpers.test_frontend_function(
        input_dtypes=input_dtype,
        as_variable_flags=as_variable,
        with_out=False,
        num_positional_args=num_positional_args,
        native_array_flags=native_array,
        fw=fw,
        frontend="tensorflow",
        fn_tree="add",
        x=np.asarray(x[0], dtype=input_dtype[0]),
        y=np.asarray(x[1], dtype=input_dtype[1]),
    )


# tan
@handle_cmd_line_args
@given(
    dtype_and_x=helpers.dtype_and_values(available_dtypes=ivy_tf.valid_float_dtypes),
    as_variable=st.booleans(),
    num_positional_args=helpers.num_positional_args(
        fn_name="ivy.functional.frontends.tensorflow.tan"
    ),
    native_array=st.booleans(),
)
def test_tensorflow_tan(
    dtype_and_x, as_variable, num_positional_args, native_array, fw
):
    input_dtype, x = dtype_and_x
    helpers.test_frontend_function(
        input_dtypes=input_dtype,
        as_variable_flags=as_variable,
        with_out=False,
        num_positional_args=num_positional_args,
        native_array_flags=native_array,
        fw=fw,
        frontend="tensorflow",
        fn_tree="tan",
        x=np.asarray(x, dtype=input_dtype),
    )


# multiply
@handle_cmd_line_args
@given(
    dtype_and_x=helpers.dtype_and_values(
        available_dtypes=tuple(
            set(ivy_np.valid_float_dtypes).intersection(set(ivy_tf.valid_float_dtypes))
        ),
        num_arrays=2,
        shared_dtype=True,
    ),
    as_variable=helpers.list_of_length(x=st.booleans(), length=2),
    num_positional_args=helpers.num_positional_args(
        fn_name="ivy.functional.frontends.tensorflow.multiply"
    ),
    native_array=helpers.list_of_length(x=st.booleans(), length=2),
)
def test_tensorflow_multiply(
    dtype_and_x, as_variable, num_positional_args, native_array, fw
):
    input_dtype, x = dtype_and_x
    helpers.test_frontend_function(
        input_dtypes=input_dtype,
        as_variable_flags=as_variable,
        with_out=False,
        num_positional_args=num_positional_args,
        native_array_flags=native_array,
        fw=fw,
        frontend="tensorflow",
        fn_tree="multiply",
        x=np.asarray(x[0], dtype=input_dtype[0]),
        y=np.asarray(x[1], dtype=input_dtype[1]),
    )


# subtract
@handle_cmd_line_args
@given(
    dtype_and_x=helpers.dtype_and_values(
        available_dtypes=tuple(
            set(ivy_np.valid_numeric_dtypes).intersection(
                set(ivy_tf.valid_numeric_dtypes)
            )
        ),
        num_arrays=2,
        shared_dtype=True,
    ),
    as_variable=helpers.list_of_length(x=st.booleans(), length=2),
    num_positional_args=helpers.num_positional_args(
        fn_name="ivy.functional.frontends.tensorflow.subtract"
    ),
    native_array=helpers.list_of_length(x=st.booleans(), length=2),
)
def test_tensorflow_subtract(
    dtype_and_x, as_variable, num_positional_args, native_array, fw
):
    input_dtype, x = dtype_and_x
    helpers.test_frontend_function(
        input_dtypes=input_dtype,
        as_variable_flags=as_variable,
        with_out=False,
        num_positional_args=num_positional_args,
        native_array_flags=native_array,
        fw=fw,
        frontend="tensorflow",
        fn_tree="subtract",
        x=np.asarray(x[0], dtype=input_dtype[0]),
        y=np.asarray(x[1], dtype=input_dtype[1]),
    )


# logical_xor
@handle_cmd_line_args
@given(
    dtype_and_x=helpers.dtype_and_values(
        available_dtypes=tuple([ivy.bool]),
        num_arrays=2,
        shared_dtype=True,
    ),
    as_variable=helpers.list_of_length(x=st.booleans(), length=2),
    num_positional_args=helpers.num_positional_args(
        fn_name="ivy.functional.frontends.tensorflow.logical_xor"
    ),
    native_array=helpers.list_of_length(x=st.booleans(), length=2),
)
def test_tensorflow_logical_xor(
    dtype_and_x, as_variable, num_positional_args, native_array, fw
):
    input_dtype, x = dtype_and_x
    helpers.test_frontend_function(
        input_dtypes=input_dtype,
        as_variable_flags=as_variable,
        with_out=False,
        num_positional_args=num_positional_args,
        native_array_flags=native_array,
        fw=fw,
        frontend="tensorflow",
        fn_tree="math.logical_xor",
        x=np.asarray(x[0], dtype=input_dtype[0]),
        y=np.asarray(x[1], dtype=input_dtype[1]),
    )


# divide
@handle_cmd_line_args
@given(
    dtype_and_x=helpers.dtype_and_values(
        available_dtypes=tuple(
            set(ivy_np.valid_float_dtypes).intersection(set(ivy_tf.valid_float_dtypes))
        ),
        num_arrays=2,
        shared_dtype=True,
    ),
    as_variable=helpers.list_of_length(x=st.booleans(), length=2),
    num_positional_args=helpers.num_positional_args(
        fn_name="ivy.functional.frontends.tensorflow.divide"
    ),
    native_array=helpers.list_of_length(x=st.booleans(), length=2),
)
def test_tensorflow_divide(
    dtype_and_x, as_variable, num_positional_args, native_array, fw
):
    input_dtype, x = dtype_and_x
    helpers.test_frontend_function(
        input_dtypes=input_dtype,
        as_variable_flags=as_variable,
        with_out=False,
        num_positional_args=num_positional_args,
        native_array_flags=native_array,
        fw=fw,
        frontend="tensorflow",
        fn_tree="divide",
        x=np.asarray(x[0], dtype=input_dtype[0]),
        y=np.asarray(x[1], dtype=input_dtype[1]),
    )


# negative
@handle_cmd_line_args
@given(
    dtype_and_x=helpers.dtype_and_values(
        available_dtypes=tuple(
            set(ivy_np.valid_numeric_dtypes).intersection(
                set(ivy_tf.valid_numeric_dtypes)
            )
        ),
    ),
    as_variable=st.booleans(),
    num_positional_args=helpers.num_positional_args(
        fn_name="ivy.functional.frontends.tensorflow.negative"
    ),
    native_array=st.booleans(),
)
def test_tensorflow_negative(
    dtype_and_x, as_variable, num_positional_args, native_array, fw
):
    input_dtype, x = dtype_and_x
    helpers.test_frontend_function(
        input_dtypes=input_dtype,
        as_variable_flags=as_variable,
        with_out=False,
        num_positional_args=num_positional_args,
        native_array_flags=native_array,
        fw=fw,
        frontend="tensorflow",
        fn_tree="negative",
        x=np.asarray(x, dtype=input_dtype),
    )


# log_sigmoid
@handle_cmd_line_args
@given(
    dtype_and_x=helpers.dtype_and_values(
        available_dtypes=ivy_tf.valid_float_dtypes,
        small_value_safety_factor=1.0,
        large_value_safety_factor=1.0,
    ),
    as_variable=st.booleans(),
    num_positional_args=helpers.num_positional_args(
        fn_name="ivy.functional.frontends.tensorflow.log_sigmoid"
    ),
    native_array=st.booleans(),
)
def test_tensorflow_log_sigmoid(
    dtype_and_x, as_variable, num_positional_args, native_array, fw
):
    input_dtype, x = dtype_and_x
    helpers.test_frontend_function(
        input_dtypes=input_dtype,
        as_variable_flags=as_variable,
        with_out=False,
        num_positional_args=num_positional_args,
        native_array_flags=native_array,
        fw=fw,
        frontend="tensorflow",
        fn_tree="math.log_sigmoid",
        x=np.asarray(x, dtype=input_dtype),
    )


<<<<<<< HEAD
# reduce_max
=======
# reciprocal_no_nan()
>>>>>>> 6fe8c50c
@handle_cmd_line_args
@given(
    dtype_and_x=helpers.dtype_and_values(
        available_dtypes=tuple(
            set(ivy_np.valid_float_dtypes).intersection(set(ivy_tf.valid_float_dtypes))
        ),
    ),
    as_variable=st.booleans(),
    num_positional_args=helpers.num_positional_args(
<<<<<<< HEAD
        fn_name="ivy.functional.frontends.tensorflow.reduce_max"
    ),
    native_array=st.booleans(),
)
def test_tensorflow_reduce_max(
=======
        fn_name="ivy.functional.frontends.tensorflow.reciprocal_no_nan"
    ),
    native_array=st.booleans(),
)
def test_tensorflow_reciprocal_no_nan(
>>>>>>> 6fe8c50c
    dtype_and_x, as_variable, num_positional_args, native_array, fw
):
    input_dtype, x = dtype_and_x
    helpers.test_frontend_function(
        input_dtypes=input_dtype,
        as_variable_flags=as_variable,
        with_out=False,
<<<<<<< HEAD
=======
        num_positional_args=1,
        native_array_flags=native_array,
        fw=fw,
        frontend="tensorflow",
        fn_tree="math.reciprocal_no_nan",
        input_tensor=np.asarray(x, dtype=input_dtype),
    )


# reduce_all()
@handle_cmd_line_args
@given(
    dtype_and_x=helpers.dtype_and_values(
        available_dtypes=tuple([ivy.bool]),
    ),
    as_variable=st.booleans(),
    num_positional_args=helpers.num_positional_args(
        fn_name="ivy.functional.frontends.tensorflow.reduce_all"
    ),
    native_array=st.booleans(),
)
def test_tensorflow_reduce_all(
    dtype_and_x, as_variable, num_positional_args, native_array, fw
):
    (
        input_dtype,
        x,
    ) = dtype_and_x
    helpers.test_frontend_function(
        input_dtypes=input_dtype,
        as_variable_flags=as_variable,
        with_out=False,
>>>>>>> 6fe8c50c
        num_positional_args=num_positional_args,
        native_array_flags=native_array,
        fw=fw,
        frontend="tensorflow",
<<<<<<< HEAD
        fn_tree="reduce_max",
=======
        fn_tree="reduce_all",
>>>>>>> 6fe8c50c
        input_tensor=np.asarray(x, dtype=input_dtype),
    )


<<<<<<< HEAD
# reduce_min
@handle_cmd_line_args
@given(
    dtype_and_x=helpers.dtype_and_values(
        available_dtypes=tuple(
            set(ivy_np.valid_float_dtypes).intersection(set(ivy_tf.valid_float_dtypes))
        ),
    ),
    as_variable=st.booleans(),
    num_positional_args=helpers.num_positional_args(
        fn_name="ivy.functional.frontends.tensorflow.reduce_min"
    ),
    native_array=st.booleans(),
)
def test_tensorflow_reduce_min(
    dtype_and_x, as_variable, num_positional_args, native_array, fw
):
    input_dtype, x = dtype_and_x
=======
# reduce_any()
@handle_cmd_line_args
@given(
    dtype_and_x=helpers.dtype_and_values(
        available_dtypes=tuple([ivy.bool]),
    ),
    as_variable=st.booleans(),
    num_positional_args=helpers.num_positional_args(
        fn_name="ivy.functional.frontends.tensorflow.reduce_any"
    ),
    native_array=st.booleans(),
)
def test_tensorflow_reduce_any(
    dtype_and_x, as_variable, num_positional_args, native_array, fw
):
    (
        input_dtype,
        x,
    ) = dtype_and_x
>>>>>>> 6fe8c50c
    helpers.test_frontend_function(
        input_dtypes=input_dtype,
        as_variable_flags=as_variable,
        with_out=False,
        num_positional_args=num_positional_args,
        native_array_flags=native_array,
        fw=fw,
        frontend="tensorflow",
<<<<<<< HEAD
        fn_tree="reduce_min",
=======
        fn_tree="reduce_any",
>>>>>>> 6fe8c50c
        input_tensor=np.asarray(x, dtype=input_dtype),
    )


<<<<<<< HEAD
# reduce_prod
=======
# reduce_euclidean_norm()
>>>>>>> 6fe8c50c
@handle_cmd_line_args
@given(
    dtype_and_x=helpers.dtype_and_values(
        available_dtypes=tuple(
            set(ivy_np.valid_float_dtypes).intersection(set(ivy_tf.valid_float_dtypes))
        ),
    ),
    as_variable=st.booleans(),
    num_positional_args=helpers.num_positional_args(
<<<<<<< HEAD
        fn_name="ivy.functional.frontends.tensorflow.reduce_prod"
    ),
    native_array=st.booleans(),
)
def test_tensorflow_reduce_prod(
    dtype_and_x, as_variable, num_positional_args, native_array, fw
):
    input_dtype, x = dtype_and_x
=======
        fn_name="ivy.functional.frontends.tensorflow.math.reduce_euclidean_norm"
    ),
    native_array=st.booleans(),
)
def test_tensorflow_reduce_euclidean_norm(
    dtype_and_x, as_variable, num_positional_args, native_array, fw
):
    (
        input_dtype,
        x,
    ) = dtype_and_x
>>>>>>> 6fe8c50c
    helpers.test_frontend_function(
        input_dtypes=input_dtype,
        as_variable_flags=as_variable,
        with_out=False,
        num_positional_args=num_positional_args,
        native_array_flags=native_array,
        fw=fw,
        frontend="tensorflow",
<<<<<<< HEAD
        fn_tree="reduce_prod",
=======
        fn_tree="math.reduce_euclidean_norm",
>>>>>>> 6fe8c50c
        input_tensor=np.asarray(x, dtype=input_dtype),
    )


<<<<<<< HEAD
# reduce_std
=======
# reduce_logsumexp()
>>>>>>> 6fe8c50c
@handle_cmd_line_args
@given(
    dtype_and_x=helpers.dtype_and_values(
        available_dtypes=tuple(
            set(ivy_np.valid_float_dtypes).intersection(set(ivy_tf.valid_float_dtypes))
        ),
    ),
    as_variable=st.booleans(),
    num_positional_args=helpers.num_positional_args(
<<<<<<< HEAD
        fn_name="ivy.functional.frontends.tensorflow.reduce_std"
    ),
    native_array=st.booleans(),
)
def test_tensorflow_reduce_std(
    dtype_and_x, as_variable, num_positional_args, native_array, fw
):
    input_dtype, x = dtype_and_x
=======
        fn_name="ivy.functional.frontends.tensorflow.reduce_logsumexp"
    ),
    native_array=st.booleans(),
)
def test_tensorflow_reduce_logsumexp(
    dtype_and_x, as_variable, num_positional_args, native_array, fw
):
    (
        input_dtype,
        x,
    ) = dtype_and_x
>>>>>>> 6fe8c50c
    helpers.test_frontend_function(
        input_dtypes=input_dtype,
        as_variable_flags=as_variable,
        with_out=False,
        num_positional_args=num_positional_args,
        native_array_flags=native_array,
        fw=fw,
        frontend="tensorflow",
<<<<<<< HEAD
        fn_tree="reduce_std",
        input_tensor=np.asarray(x, dtype=input_dtype),
=======
        fn_tree="reduce_logsumexp",
        input_tensor=np.asarray(x, dtype=input_dtype),
    )


# argmax
@handle_cmd_line_args
@given(
    dtype_and_x=helpers.statistical_dtype_values(function="argmax"),
    as_variable=helpers.array_bools(num_arrays=1),
    num_positional_args=helpers.num_positional_args(
        fn_name="ivy.functional.frontends.tensorflow.argmax"
    ),
    native_array=helpers.array_bools(num_arrays=1),
)
def test_tensorflow_argmax(
    dtype_and_x,
    as_variable,
    num_positional_args,
    native_array,
    fw,
):
    input_dtype, x, axis = dtype_and_x
    if isinstance(axis, tuple):
        axis = axis[0]
    helpers.test_frontend_function(
        input_dtypes=input_dtype,
        as_variable_flags=as_variable,
        with_out=False,
        num_positional_args=num_positional_args,
        native_array_flags=native_array,
        fw=fw,
        frontend="tensorflow",
        fn_tree="math.argmax",
        input=np.asarray(x, dtype=input_dtype),
        axis=axis,
        output_type="int64"
>>>>>>> 6fe8c50c
    )<|MERGE_RESOLUTION|>--- conflicted
+++ resolved
@@ -269,44 +269,30 @@
         fn_tree="math.log_sigmoid",
         x=np.asarray(x, dtype=input_dtype),
     )
-
-
-<<<<<<< HEAD
-# reduce_max
-=======
+    
+    
 # reciprocal_no_nan()
->>>>>>> 6fe8c50c
-@handle_cmd_line_args
-@given(
-    dtype_and_x=helpers.dtype_and_values(
-        available_dtypes=tuple(
-            set(ivy_np.valid_float_dtypes).intersection(set(ivy_tf.valid_float_dtypes))
-        ),
-    ),
-    as_variable=st.booleans(),
-    num_positional_args=helpers.num_positional_args(
-<<<<<<< HEAD
-        fn_name="ivy.functional.frontends.tensorflow.reduce_max"
-    ),
-    native_array=st.booleans(),
-)
-def test_tensorflow_reduce_max(
-=======
+@handle_cmd_line_args
+@given(
+    dtype_and_x=helpers.dtype_and_values(
+        available_dtypes=tuple(
+            set(ivy_np.valid_float_dtypes).intersection(set(ivy_tf.valid_float_dtypes))
+        ),
+    ),
+    as_variable=st.booleans(),
+    num_positional_args=helpers.num_positional_args(
         fn_name="ivy.functional.frontends.tensorflow.reciprocal_no_nan"
     ),
     native_array=st.booleans(),
 )
 def test_tensorflow_reciprocal_no_nan(
->>>>>>> 6fe8c50c
-    dtype_and_x, as_variable, num_positional_args, native_array, fw
-):
-    input_dtype, x = dtype_and_x
-    helpers.test_frontend_function(
-        input_dtypes=input_dtype,
-        as_variable_flags=as_variable,
-        with_out=False,
-<<<<<<< HEAD
-=======
+    dtype_and_x, as_variable, num_positional_args, native_array, fw
+):
+    input_dtype, x = dtype_and_x
+    helpers.test_frontend_function(
+        input_dtypes=input_dtype,
+        as_variable_flags=as_variable,
+        with_out=False,
         num_positional_args=1,
         native_array_flags=native_array,
         fw=fw,
@@ -339,40 +325,15 @@
         input_dtypes=input_dtype,
         as_variable_flags=as_variable,
         with_out=False,
->>>>>>> 6fe8c50c
-        num_positional_args=num_positional_args,
-        native_array_flags=native_array,
-        fw=fw,
-        frontend="tensorflow",
-<<<<<<< HEAD
-        fn_tree="reduce_max",
-=======
+        num_positional_args=num_positional_args,
+        native_array_flags=native_array,
+        fw=fw,
+        frontend="tensorflow",
         fn_tree="reduce_all",
->>>>>>> 6fe8c50c
-        input_tensor=np.asarray(x, dtype=input_dtype),
-    )
-
-
-<<<<<<< HEAD
-# reduce_min
-@handle_cmd_line_args
-@given(
-    dtype_and_x=helpers.dtype_and_values(
-        available_dtypes=tuple(
-            set(ivy_np.valid_float_dtypes).intersection(set(ivy_tf.valid_float_dtypes))
-        ),
-    ),
-    as_variable=st.booleans(),
-    num_positional_args=helpers.num_positional_args(
-        fn_name="ivy.functional.frontends.tensorflow.reduce_min"
-    ),
-    native_array=st.booleans(),
-)
-def test_tensorflow_reduce_min(
-    dtype_and_x, as_variable, num_positional_args, native_array, fw
-):
-    input_dtype, x = dtype_and_x
-=======
+        input_tensor=np.asarray(x, dtype=input_dtype),
+    )
+
+
 # reduce_any()
 @handle_cmd_line_args
 @given(
@@ -392,48 +353,29 @@
         input_dtype,
         x,
     ) = dtype_and_x
->>>>>>> 6fe8c50c
-    helpers.test_frontend_function(
-        input_dtypes=input_dtype,
-        as_variable_flags=as_variable,
-        with_out=False,
-        num_positional_args=num_positional_args,
-        native_array_flags=native_array,
-        fw=fw,
-        frontend="tensorflow",
-<<<<<<< HEAD
-        fn_tree="reduce_min",
-=======
+    helpers.test_frontend_function(
+        input_dtypes=input_dtype,
+        as_variable_flags=as_variable,
+        with_out=False,
+        num_positional_args=num_positional_args,
+        native_array_flags=native_array,
+        fw=fw,
+        frontend="tensorflow",
         fn_tree="reduce_any",
->>>>>>> 6fe8c50c
-        input_tensor=np.asarray(x, dtype=input_dtype),
-    )
-
-
-<<<<<<< HEAD
-# reduce_prod
-=======
+        input_tensor=np.asarray(x, dtype=input_dtype),
+    )
+
+
 # reduce_euclidean_norm()
->>>>>>> 6fe8c50c
-@handle_cmd_line_args
-@given(
-    dtype_and_x=helpers.dtype_and_values(
-        available_dtypes=tuple(
-            set(ivy_np.valid_float_dtypes).intersection(set(ivy_tf.valid_float_dtypes))
-        ),
-    ),
-    as_variable=st.booleans(),
-    num_positional_args=helpers.num_positional_args(
-<<<<<<< HEAD
-        fn_name="ivy.functional.frontends.tensorflow.reduce_prod"
-    ),
-    native_array=st.booleans(),
-)
-def test_tensorflow_reduce_prod(
-    dtype_and_x, as_variable, num_positional_args, native_array, fw
-):
-    input_dtype, x = dtype_and_x
-=======
+@handle_cmd_line_args
+@given(
+    dtype_and_x=helpers.dtype_and_values(
+        available_dtypes=tuple(
+            set(ivy_np.valid_float_dtypes).intersection(set(ivy_tf.valid_float_dtypes))
+        ),
+    ),
+    as_variable=st.booleans(),
+    num_positional_args=helpers.num_positional_args(
         fn_name="ivy.functional.frontends.tensorflow.math.reduce_euclidean_norm"
     ),
     native_array=st.booleans(),
@@ -445,48 +387,29 @@
         input_dtype,
         x,
     ) = dtype_and_x
->>>>>>> 6fe8c50c
-    helpers.test_frontend_function(
-        input_dtypes=input_dtype,
-        as_variable_flags=as_variable,
-        with_out=False,
-        num_positional_args=num_positional_args,
-        native_array_flags=native_array,
-        fw=fw,
-        frontend="tensorflow",
-<<<<<<< HEAD
-        fn_tree="reduce_prod",
-=======
+    helpers.test_frontend_function(
+        input_dtypes=input_dtype,
+        as_variable_flags=as_variable,
+        with_out=False,
+        num_positional_args=num_positional_args,
+        native_array_flags=native_array,
+        fw=fw,
+        frontend="tensorflow",
         fn_tree="math.reduce_euclidean_norm",
->>>>>>> 6fe8c50c
-        input_tensor=np.asarray(x, dtype=input_dtype),
-    )
-
-
-<<<<<<< HEAD
-# reduce_std
-=======
+        input_tensor=np.asarray(x, dtype=input_dtype),
+    )
+
+
 # reduce_logsumexp()
->>>>>>> 6fe8c50c
-@handle_cmd_line_args
-@given(
-    dtype_and_x=helpers.dtype_and_values(
-        available_dtypes=tuple(
-            set(ivy_np.valid_float_dtypes).intersection(set(ivy_tf.valid_float_dtypes))
-        ),
-    ),
-    as_variable=st.booleans(),
-    num_positional_args=helpers.num_positional_args(
-<<<<<<< HEAD
-        fn_name="ivy.functional.frontends.tensorflow.reduce_std"
-    ),
-    native_array=st.booleans(),
-)
-def test_tensorflow_reduce_std(
-    dtype_and_x, as_variable, num_positional_args, native_array, fw
-):
-    input_dtype, x = dtype_and_x
-=======
+@handle_cmd_line_args
+@given(
+    dtype_and_x=helpers.dtype_and_values(
+        available_dtypes=tuple(
+            set(ivy_np.valid_float_dtypes).intersection(set(ivy_tf.valid_float_dtypes))
+        ),
+    ),
+    as_variable=st.booleans(),
+    num_positional_args=helpers.num_positional_args(
         fn_name="ivy.functional.frontends.tensorflow.reduce_logsumexp"
     ),
     native_array=st.booleans(),
@@ -498,19 +421,14 @@
         input_dtype,
         x,
     ) = dtype_and_x
->>>>>>> 6fe8c50c
-    helpers.test_frontend_function(
-        input_dtypes=input_dtype,
-        as_variable_flags=as_variable,
-        with_out=False,
-        num_positional_args=num_positional_args,
-        native_array_flags=native_array,
-        fw=fw,
-        frontend="tensorflow",
-<<<<<<< HEAD
-        fn_tree="reduce_std",
-        input_tensor=np.asarray(x, dtype=input_dtype),
-=======
+    helpers.test_frontend_function(
+        input_dtypes=input_dtype,
+        as_variable_flags=as_variable,
+        with_out=False,
+        num_positional_args=num_positional_args,
+        native_array_flags=native_array,
+        fw=fw,
+        frontend="tensorflow",
         fn_tree="reduce_logsumexp",
         input_tensor=np.asarray(x, dtype=input_dtype),
     )
@@ -548,5 +466,128 @@
         input=np.asarray(x, dtype=input_dtype),
         axis=axis,
         output_type="int64"
->>>>>>> 6fe8c50c
+    )
+
+
+# reduce_max
+@handle_cmd_line_args
+@given(
+    dtype_and_x=helpers.dtype_and_values(
+        available_dtypes=tuple(
+            set(ivy_np.valid_float_dtypes).intersection(set(ivy_tf.valid_float_dtypes))
+        ),
+    ),
+    as_variable=st.booleans(),
+    num_positional_args=helpers.num_positional_args(
+        fn_name="ivy.functional.frontends.tensorflow.reduce_max"
+    ),
+    native_array=st.booleans(),
+)
+def test_tensorflow_reduce_max(
+    dtype_and_x, as_variable, num_positional_args, native_array, fw
+):
+    input_dtype, x = dtype_and_x
+    helpers.test_frontend_function(
+        input_dtypes=input_dtype,
+        as_variable_flags=as_variable,
+        with_out=False,
+        num_positional_args=num_positional_args,
+        native_array_flags=native_array,
+        fw=fw,
+        frontend="tensorflow",
+        fn_tree="reduce_max",
+        input_tensor=np.asarray(x, dtype=input_dtype),
+    )
+
+
+# reduce_min
+@handle_cmd_line_args
+@given(
+    dtype_and_x=helpers.dtype_and_values(
+        available_dtypes=tuple(
+            set(ivy_np.valid_float_dtypes).intersection(set(ivy_tf.valid_float_dtypes))
+        ),
+    ),
+    as_variable=st.booleans(),
+    num_positional_args=helpers.num_positional_args(
+        fn_name="ivy.functional.frontends.tensorflow.reduce_min"
+    ),
+    native_array=st.booleans(),
+)
+def test_tensorflow_reduce_min(
+    dtype_and_x, as_variable, num_positional_args, native_array, fw
+):
+    input_dtype, x = dtype_and_x
+    helpers.test_frontend_function(
+        input_dtypes=input_dtype,
+        as_variable_flags=as_variable,
+        with_out=False,
+        num_positional_args=num_positional_args,
+        native_array_flags=native_array,
+        fw=fw,
+        frontend="tensorflow",
+        fn_tree="reduce_min",
+        input_tensor=np.asarray(x, dtype=input_dtype),
+    )
+
+
+# reduce_prod
+@handle_cmd_line_args
+@given(
+    dtype_and_x=helpers.dtype_and_values(
+        available_dtypes=tuple(
+            set(ivy_np.valid_float_dtypes).intersection(set(ivy_tf.valid_float_dtypes))
+        ),
+    ),
+    as_variable=st.booleans(),
+    num_positional_args=helpers.num_positional_args(
+        fn_name="ivy.functional.frontends.tensorflow.reduce_prod"
+    ),
+    native_array=st.booleans(),
+)
+def test_tensorflow_reduce_prod(
+    dtype_and_x, as_variable, num_positional_args, native_array, fw
+):
+    input_dtype, x = dtype_and_x
+    helpers.test_frontend_function(
+        input_dtypes=input_dtype,
+        as_variable_flags=as_variable,
+        with_out=False,
+        num_positional_args=num_positional_args,
+        native_array_flags=native_array,
+        fw=fw,
+        frontend="tensorflow",
+        fn_tree="reduce_prod",
+        input_tensor=np.asarray(x, dtype=input_dtype),
+    )
+
+
+# reduce_std
+@handle_cmd_line_args
+@given(
+    dtype_and_x=helpers.dtype_and_values(
+        available_dtypes=tuple(
+            set(ivy_np.valid_float_dtypes).intersection(set(ivy_tf.valid_float_dtypes))
+        ),
+    ),
+    as_variable=st.booleans(),
+    num_positional_args=helpers.num_positional_args(
+        fn_name="ivy.functional.frontends.tensorflow.reduce_std"
+    ),
+    native_array=st.booleans(),
+)
+def test_tensorflow_reduce_std(
+    dtype_and_x, as_variable, num_positional_args, native_array, fw
+):
+    input_dtype, x = dtype_and_x
+    helpers.test_frontend_function(
+        input_dtypes=input_dtype,
+        as_variable_flags=as_variable,
+        with_out=False,
+        num_positional_args=num_positional_args,
+        native_array_flags=native_array,
+        fw=fw,
+        frontend="tensorflow",
+        fn_tree="reduce_std",
+        input_tensor=np.asarray(x, dtype=input_dtype),
     )