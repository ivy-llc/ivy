--- conflicted
+++ resolved
@@ -593,45 +593,63 @@
     )
 
 
-<<<<<<< HEAD
+# asinh
+@handle_cmd_line_args
+@given(
+    dtype_and_x=helpers.dtype_and_values(
+        available_dtypes=tuple(
+            set(ivy_np.valid_float_dtypes).intersection(set(ivy_tf.valid_float_dtypes))
+        ),
+    ),
+    as_variable=st.booleans(),
+    num_positional_args=helpers.num_positional_args(
+        fn_name="ivy.functional.frontends.tensorflow.asinh"
+    ),
+    native_array=st.booleans(),
+)
+def test_tensorflow_asinh(
+    dtype_and_x, as_variable, num_positional_args, native_array, fw
+):
+    input_dtype, x = dtype_and_x
+    helpers.test_frontend_function(
+        input_dtypes=input_dtype,
+        as_variable_flags=as_variable,
+        with_out=False,
+        num_positional_args=num_positional_args,
+        native_array_flags=native_array,
+        fw=fw,
+        frontend="tensorflow",
+        fn_tree="asinh",
+        x=np.asarray(x, dtype=input_dtype)
+    )
+
+
 # reduce_sum
-=======
-# asinh
->>>>>>> f0f2e065
-@handle_cmd_line_args
-@given(
-    dtype_and_x=helpers.dtype_and_values(
-        available_dtypes=tuple(
-            set(ivy_np.valid_float_dtypes).intersection(set(ivy_tf.valid_float_dtypes))
-        ),
-    ),
-    as_variable=st.booleans(),
-    num_positional_args=helpers.num_positional_args(
-<<<<<<< HEAD
+@handle_cmd_line_args
+@given(
+    dtype_and_x=helpers.dtype_and_values(
+        available_dtypes=tuple(
+            set(ivy_np.valid_float_dtypes).intersection(set(ivy_tf.valid_float_dtypes))
+        ),
+    ),
+    as_variable=st.booleans(),
+    num_positional_args=helpers.num_positional_args(
         fn_name="ivy.functional.frontends.tensorflow.reduce_sum"
     ),
     native_array=st.booleans(),
 )
 def test_tensorflow_reduce_sum(
-=======
-        fn_name="ivy.functional.frontends.tensorflow.asinh"
-    ),
-    native_array=st.booleans(),
-)
-def test_tensorflow_asinh(
->>>>>>> f0f2e065
-    dtype_and_x, as_variable, num_positional_args, native_array, fw
-):
-    input_dtype, x = dtype_and_x
-    helpers.test_frontend_function(
-        input_dtypes=input_dtype,
-        as_variable_flags=as_variable,
-        with_out=False,
-        num_positional_args=num_positional_args,
-        native_array_flags=native_array,
-        fw=fw,
-        frontend="tensorflow",
-<<<<<<< HEAD
+    dtype_and_x, as_variable, num_positional_args, native_array, fw
+):
+    input_dtype, x = dtype_and_x
+    helpers.test_frontend_function(
+        input_dtypes=input_dtype,
+        as_variable_flags=as_variable,
+        with_out=False,
+        num_positional_args=num_positional_args,
+        native_array_flags=native_array,
+        fw=fw,
+        frontend="tensorflow",
         fn_tree="reduce_sum",
         input_tensor=np.asarray(x, dtype=input_dtype),
     )
@@ -698,8 +716,4 @@
         fn_tree="scalar_mul",
         scalar=scalar_val[0],
         x=np.asarray(x, dtype=input_dtype)
-=======
-        fn_tree="asinh",
-        x=np.asarray(x, dtype=input_dtype),
->>>>>>> f0f2e065
     )