--- conflicted
+++ resolved
@@ -1661,7 +1661,6 @@
         x=x[0],
     )
 
-<<<<<<< HEAD
 
 # square
 @handle_frontend_test(
@@ -1670,8 +1669,24 @@
     test_with_out=st.just(False),
 )
 def test_tensorflow_square(
-=======
-    
+    *,
+    dtype_and_x,
+    frontend,
+    test_flags,
+    fn_tree,
+    on_device,
+):
+    input_dtype, x = dtype_and_x
+    helpers.test_frontend_function(
+        input_dtypes=input_dtype,
+        frontend=frontend,
+        test_flags=test_flags,
+        fn_tree=fn_tree,
+        on_device=on_device,
+        x=x[0],
+    )
+
+
 # is_nan
 @handle_frontend_test(
     fn_tree="tensorflow.math.is_nan",
@@ -1681,24 +1696,19 @@
     test_with_out=st.just(False),
 )
 def test_tensorflow_is_nan(
->>>>>>> bbba9ca2
-    *,
-    dtype_and_x,
-    frontend,
-    test_flags,
-    fn_tree,
-    on_device,
-):
-    input_dtype, x = dtype_and_x
-    helpers.test_frontend_function(
-        input_dtypes=input_dtype,
-        frontend=frontend,
-        test_flags=test_flags,
-        fn_tree=fn_tree,
-        on_device=on_device,
-        x=x[0],
-<<<<<<< HEAD
-    )
-=======
-    )    
->>>>>>> bbba9ca2
+    *,
+    dtype_and_x,
+    frontend,
+    test_flags,
+    fn_tree,
+    on_device,
+):
+    input_dtype, x = dtype_and_x
+    helpers.test_frontend_function(
+        input_dtypes=input_dtype,
+        frontend=frontend,
+        test_flags=test_flags,
+        fn_tree=fn_tree,
+        on_device=on_device,
+        x=x[0],
+    )