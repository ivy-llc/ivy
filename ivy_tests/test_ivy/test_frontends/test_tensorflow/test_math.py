# global
import ivy
import numpy as np
from hypothesis import strategies as st, assume

# local
import ivy_tests.test_ivy.helpers as helpers
from ivy_tests.test_ivy.test_functional.test_core.test_statistical import (
    _statistical_dtype_values,
)
from ivy_tests.test_ivy.helpers import handle_frontend_test


# imag
@handle_frontend_test(
    fn_tree="tensorflow.math.imag",
    dtype_and_x=helpers.dtype_and_values(
        available_dtypes=helpers.get_dtypes("float_and_complex"),
        min_value=-20,
        max_value=20,
    ),
    test_with_out=st.just(False),
)
def test_tensorflow_imag(
    *,
    dtype_and_x,
    test_flags,
    on_device,
    fn_tree,
    frontend,
    backend_fw,
):
    input_dtype, x = dtype_and_x
    helpers.test_frontend_function(
        input_dtypes=input_dtype,
        backend_to_test=backend_fw,
        test_flags=test_flags,
        frontend=frontend,
        fn_tree=fn_tree,
        on_device=on_device,
        rtol=1e-2,
        atol=1e-2,
        input=x[0],
    )


# accumulate_n
@handle_frontend_test(
    fn_tree="tensorflow.math.accumulate_n",
    dtype_and_x=helpers.dtype_and_values(
        available_dtypes=tuple([ivy.int64]),
        num_arrays=helpers.ints(min_value=2, max_value=5),
        shared_dtype=True,
    ),
    test_with_out=st.just(False),
)
def test_tensorflow_accumulate_n(
    *,
    dtype_and_x,
    frontend,
    test_flags,
    fn_tree,
    backend_fw,
    on_device,
):
    input_dtype, x = dtype_and_x
    helpers.test_frontend_function(
        input_dtypes=input_dtype,
        backend_to_test=backend_fw,
        frontend=frontend,
        test_flags=test_flags,
        fn_tree=fn_tree,
        on_device=on_device,
        inputs=x,
    )


# add
@handle_frontend_test(
    fn_tree="tensorflow.math.add",
    dtype_and_x=helpers.dtype_and_values(
        available_dtypes=helpers.get_dtypes("numeric"),
        num_arrays=2,
        shared_dtype=True,
    ),
    test_with_out=st.just(False),
)
def test_tensorflow_add(
    *,
    dtype_and_x,
    frontend,
    test_flags,
    fn_tree,
    backend_fw,
    on_device,
):
    input_dtype, x = dtype_and_x
    helpers.test_frontend_function(
        input_dtypes=input_dtype,
        backend_to_test=backend_fw,
        frontend=frontend,
        test_flags=test_flags,
        fn_tree=fn_tree,
        on_device=on_device,
        x=x[0],
        y=x[1],
    )


# sin
@handle_frontend_test(
    fn_tree="tensorflow.math.sin",
    dtype_and_x=helpers.dtype_and_values(available_dtypes=helpers.get_dtypes("float")),
    test_with_out=st.just(False),
)
def test_tensorflow_sin(
    *,
    dtype_and_x,
    frontend,
    test_flags,
    fn_tree,
    backend_fw,
    on_device,
):
    input_dtype, x = dtype_and_x
    helpers.test_frontend_function(
        input_dtypes=input_dtype,
        backend_to_test=backend_fw,
        frontend=frontend,
        test_flags=test_flags,
        fn_tree=fn_tree,
        on_device=on_device,
        x=x[0],
    )


# tan
@handle_frontend_test(
    fn_tree="tensorflow.math.tan",
    dtype_and_x=helpers.dtype_and_values(available_dtypes=helpers.get_dtypes("float")),
    test_with_out=st.just(False),
)
def test_tensorflow_tan(
    *,
    dtype_and_x,
    frontend,
    test_flags,
    fn_tree,
    backend_fw,
    on_device,
):
    input_dtype, x = dtype_and_x
    helpers.test_frontend_function(
        input_dtypes=input_dtype,
        backend_to_test=backend_fw,
        frontend=frontend,
        test_flags=test_flags,
        fn_tree=fn_tree,
        on_device=on_device,
        x=x[0],
    )


# exp
@handle_frontend_test(
    fn_tree="tensorflow.math.exp",
    dtype_and_x=helpers.dtype_and_values(available_dtypes=helpers.get_dtypes("float")),
    test_with_out=st.just(False),
)
def test_tensorflow_exp(
    *,
    dtype_and_x,
    frontend,
    test_flags,
    fn_tree,
    backend_fw,
    on_device,
):
    input_dtype, x = dtype_and_x
    helpers.test_frontend_function(
        input_dtypes=input_dtype,
        backend_to_test=backend_fw,
        frontend=frontend,
        test_flags=test_flags,
        fn_tree=fn_tree,
        on_device=on_device,
        x=x[0],
    )


# expm1
@handle_frontend_test(
    fn_tree="tensorflow.math.expm1",
    dtype_and_x=helpers.dtype_and_values(available_dtypes=helpers.get_dtypes("float")),
    test_with_out=st.just(False),
)
def test_tensorflow_expm1(
    *,
    dtype_and_x,
    frontend,
    test_flags,
    fn_tree,
    backend_fw,
    on_device,
):
    input_dtype, x = dtype_and_x
    helpers.test_frontend_function(
        input_dtypes=input_dtype,
        backend_to_test=backend_fw,
        frontend=frontend,
        test_flags=test_flags,
        fn_tree=fn_tree,
        on_device=on_device,
        x=x[0],
    )


# sqrt
@handle_frontend_test(
    fn_tree="tensorflow.math.sqrt",
    dtype_and_x=helpers.dtype_and_values(available_dtypes=helpers.get_dtypes("float")),
    test_with_out=st.just(False),
)
def test_tensorflow_sqrt(
    *,
    dtype_and_x,
    frontend,
    test_flags,
    fn_tree,
    backend_fw,
    on_device,
):
    input_dtype, x = dtype_and_x
    helpers.test_frontend_function(
        input_dtypes=input_dtype,
        backend_to_test=backend_fw,
        frontend=frontend,
        test_flags=test_flags,
        fn_tree=fn_tree,
        on_device=on_device,
        x=x[0],
    )


# multiply
@handle_frontend_test(
    fn_tree="tensorflow.math.multiply",
    dtype_and_x=helpers.dtype_and_values(
        available_dtypes=helpers.get_dtypes("float"),
        num_arrays=2,
        shared_dtype=True,
    ),
    test_with_out=st.just(False),
)
def test_tensorflow_multiply(
    *,
    dtype_and_x,
    frontend,
    test_flags,
    fn_tree,
    backend_fw,
    on_device,
):
    input_dtype, x = dtype_and_x
    helpers.test_frontend_function(
        input_dtypes=input_dtype,
        backend_to_test=backend_fw,
        frontend=frontend,
        test_flags=test_flags,
        fn_tree=fn_tree,
        on_device=on_device,
        x=x[0],
        y=x[1],
    )


# maximum
@handle_frontend_test(
    fn_tree="tensorflow.math.maximum",
    dtype_and_x=helpers.dtype_and_values(
        available_dtypes=helpers.get_dtypes("float"),
        num_arrays=2,
        shared_dtype=True,
    ),
    test_with_out=st.just(False),
)
def test_tensorflow_maximum(
    *,
    dtype_and_x,
    frontend,
    test_flags,
    fn_tree,
    backend_fw,
    on_device,
):
    input_dtype, x = dtype_and_x
    helpers.test_frontend_function(
        input_dtypes=input_dtype,
        backend_to_test=backend_fw,
        frontend=frontend,
        test_flags=test_flags,
        fn_tree=fn_tree,
        on_device=on_device,
        x=x[0],
        y=x[1],
    )


# subtract
@handle_frontend_test(
    fn_tree="tensorflow.math.subtract",
    dtype_and_x=helpers.dtype_and_values(
        available_dtypes=helpers.get_dtypes("numeric"),
        num_arrays=2,
        shared_dtype=True,
    ),
    test_with_out=st.just(False),
)
def test_tensorflow_subtract(
    *,
    dtype_and_x,
    frontend,
    test_flags,
    fn_tree,
    backend_fw,
    on_device,
):
    input_dtype, x = dtype_and_x
    helpers.test_frontend_function(
        input_dtypes=input_dtype,
        backend_to_test=backend_fw,
        frontend=frontend,
        test_flags=test_flags,
        fn_tree=fn_tree,
        on_device=on_device,
        x=x[0],
        y=x[1],
    )


# squared_difference
@handle_frontend_test(
    fn_tree="tensorflow.math.squared_difference",
    dtype_and_x=helpers.dtype_and_values(
        available_dtypes=helpers.get_dtypes("numeric"),
        num_arrays=2,
        shared_dtype=True,
    ),
    test_with_out=st.just(False),
)
def test_tensorflow_squared_difference(
    *,
    dtype_and_x,
    frontend,
    test_flags,
    fn_tree,
    backend_fw,
    on_device,
):
    input_dtype, x = dtype_and_x
    helpers.test_frontend_function(
        input_dtypes=input_dtype,
        backend_to_test=backend_fw,
        frontend=frontend,
        test_flags=test_flags,
        fn_tree=fn_tree,
        on_device=on_device,
        x=x[0],
        y=x[1],
    )


# logical_not
@handle_frontend_test(
    fn_tree="tensorflow.math.logical_not",
    dtype_and_x=helpers.dtype_and_values(
        available_dtypes=tuple([ivy.bool]),
        num_arrays=2,
        shared_dtype=True,
    ),
    test_with_out=st.just(False),
)
def test_tensorflow_logical_not(
    *,
    dtype_and_x,
    frontend,
    test_flags,
    fn_tree,
    backend_fw,
    on_device,
):
    input_dtype, x = dtype_and_x
    helpers.test_frontend_function(
        input_dtypes=input_dtype,
        backend_to_test=backend_fw,
        frontend=frontend,
        test_flags=test_flags,
        fn_tree=fn_tree,
        on_device=on_device,
        x=x[0],
    )


# logical_xor
@handle_frontend_test(
    fn_tree="tensorflow.math.logical_xor",
    dtype_and_x=helpers.dtype_and_values(
        available_dtypes=tuple([ivy.bool]),
        num_arrays=2,
        shared_dtype=True,
    ),
    test_with_out=st.just(False),
)
def test_tensorflow_logical_xor(
    *,
    dtype_and_x,
    frontend,
    test_flags,
    fn_tree,
    backend_fw,
    on_device,
):
    input_dtype, x = dtype_and_x
    helpers.test_frontend_function(
        input_dtypes=input_dtype,
        backend_to_test=backend_fw,
        frontend=frontend,
        test_flags=test_flags,
        fn_tree=fn_tree,
        on_device=on_device,
        x=x[0],
        y=x[1],
    )


# divide
@handle_frontend_test(
    fn_tree="tensorflow.math.divide",
    dtype_and_x=helpers.dtype_and_values(
        available_dtypes=helpers.get_dtypes("float"),
        num_arrays=2,
        shared_dtype=True,
    ),
    test_with_out=st.just(False),
)
def test_tensorflow_divide(
    *,
    dtype_and_x,
    frontend,
    test_flags,
    fn_tree,
    backend_fw,
    on_device,
):
    input_dtype, x = dtype_and_x
    helpers.test_frontend_function(
        input_dtypes=input_dtype,
        backend_to_test=backend_fw,
        frontend=frontend,
        test_flags=test_flags,
        fn_tree=fn_tree,
        on_device=on_device,
        x=x[0],
        y=x[1],
    )


# negative
@handle_frontend_test(
    fn_tree="tensorflow.math.negative",
    dtype_and_x=helpers.dtype_and_values(
        available_dtypes=st.one_of(
            helpers.get_dtypes("signed_integer"),
            helpers.get_dtypes("float"),
        )
    ),
    test_with_out=st.just(False),
)
def test_tensorflow_negative(
    *,
    dtype_and_x,
    frontend,
    test_flags,
    fn_tree,
    backend_fw,
    on_device,
):
    input_dtype, x = dtype_and_x
    helpers.test_frontend_function(
        input_dtypes=input_dtype,
        backend_to_test=backend_fw,
        frontend=frontend,
        test_flags=test_flags,
        fn_tree=fn_tree,
        on_device=on_device,
        x=x[0],
    )


# logical_and
@handle_frontend_test(
    fn_tree="tensorflow.math.logical_and",
    dtype_and_x=helpers.dtype_and_values(
        available_dtypes=tuple([ivy.bool]),
        num_arrays=2,
        shared_dtype=True,
    ),
    test_with_out=st.just(False),
)
def test_tensorflow_logical_and(
    *,
    dtype_and_x,
    frontend,
    test_flags,
    fn_tree,
    backend_fw,
    on_device,
):
    input_dtype, x = dtype_and_x
    helpers.test_frontend_function(
        input_dtypes=input_dtype,
        backend_to_test=backend_fw,
        frontend=frontend,
        test_flags=test_flags,
        fn_tree=fn_tree,
        on_device=on_device,
        x=x[0],
        y=x[1],
    )


# logical_or
@handle_frontend_test(
    fn_tree="tensorflow.math.logical_or",
    dtype_and_x=helpers.dtype_and_values(
        available_dtypes=helpers.get_dtypes("bool"),
        num_arrays=2,
        shared_dtype=True,
    ),
    test_with_out=st.just(False),
)
def test_tensorflow_logical_or(
    *,
    dtype_and_x,
    frontend,
    test_flags,
    fn_tree,
    backend_fw,
    on_device,
):
    input_dtype, x = dtype_and_x
    helpers.test_frontend_function(
        input_dtypes=input_dtype,
        backend_to_test=backend_fw,
        frontend=frontend,
        test_flags=test_flags,
        fn_tree=fn_tree,
        on_device=on_device,
        x=x[0],
        y=x[1],
    )


# log_sigmoid
@handle_frontend_test(
    fn_tree="tensorflow.math.log_sigmoid",
    dtype_and_x=helpers.dtype_and_values(
        available_dtypes=helpers.get_dtypes("float"),
        large_abs_safety_factor=3,
        small_abs_safety_factor=3,
        safety_factor_scale="linear",
    ),
    test_with_out=st.just(False),
)
def test_tensorflow_log_sigmoid(
    *,
    dtype_and_x,
    frontend,
    test_flags,
    fn_tree,
    backend_fw,
    on_device,
):
    input_dtype, x = dtype_and_x
    helpers.test_frontend_function(
        input_dtypes=input_dtype,
        backend_to_test=backend_fw,
        frontend=frontend,
        test_flags=test_flags,
        fn_tree=fn_tree,
        on_device=on_device,
        x=x[0],
    )


# log1p
@handle_frontend_test(
    fn_tree="tensorflow.math.log1p",
    dtype_and_x=helpers.dtype_and_values(
        available_dtypes=helpers.get_dtypes("float"),
        safety_factor_scale="log",
    ),
    test_with_out=st.just(False),
)
def test_tensorflow_log1p(
    *,
    dtype_and_x,
    frontend,
    test_flags,
    fn_tree,
    backend_fw,
    on_device,
):
    input_dtype, x = dtype_and_x
    helpers.test_frontend_function(
        input_dtypes=input_dtype,
        backend_to_test=backend_fw,
        frontend=frontend,
        test_flags=test_flags,
        fn_tree=fn_tree,
        on_device=on_device,
        x=x[0],
    )


# reciprocal
@handle_frontend_test(
    fn_tree="tensorflow.math.reciprocal",
    dtype_and_x=helpers.dtype_and_values(
        available_dtypes=helpers.get_dtypes("numeric"),
        num_arrays=1,
    ),
    test_with_out=st.just(False),
)
def test_tensorflow_reciprocal(
    *,
    dtype_and_x,
    frontend,
    test_flags,
    fn_tree,
    backend_fw,
    on_device,
):
    input_dtype, x = dtype_and_x
    helpers.test_frontend_function(
        input_dtypes=input_dtype,
        backend_to_test=backend_fw,
        frontend=frontend,
        test_flags=test_flags,
        fn_tree=fn_tree,
        on_device=on_device,
        rtol=1e-3,
        atol=1e-3,
        x=x[0],
    )


# reciprocal_no_nan
@handle_frontend_test(
    fn_tree="tensorflow.math.reciprocal_no_nan",
    dtype_and_x=helpers.dtype_and_values(
        available_dtypes=helpers.get_dtypes("float"),
    ),
    test_with_out=st.just(False),
)
def test_tensorflow_reciprocal_no_nan(
    *,
    dtype_and_x,
    frontend,
    test_flags,
    fn_tree,
    backend_fw,
    on_device,
):
    input_dtype, x = dtype_and_x
    helpers.test_frontend_function(
        input_dtypes=input_dtype,
        backend_to_test=backend_fw,
        frontend=frontend,
        test_flags=test_flags,
        fn_tree=fn_tree,
        on_device=on_device,
        x=x[0],
    )


# reduce_all()
@handle_frontend_test(
    fn_tree="tensorflow.math.reduce_all",
    dtype_and_x=helpers.dtype_and_values(
        available_dtypes=tuple([ivy.bool]),
    ),
    test_with_out=st.just(False),
)
def test_tensorflow_reduce_all(
    *,
    dtype_and_x,
    frontend,
    test_flags,
    fn_tree,
    backend_fw,
    on_device,
):
    input_dtype, x = dtype_and_x
    helpers.test_frontend_function(
        input_dtypes=input_dtype,
        backend_to_test=backend_fw,
        frontend=frontend,
        test_flags=test_flags,
        fn_tree=fn_tree,
        on_device=on_device,
        input_tensor=x[0],
    )


# reduce_any
@handle_frontend_test(
    fn_tree="tensorflow.math.reduce_any",
    dtype_and_x=helpers.dtype_and_values(
        available_dtypes=tuple([ivy.bool]),
    ),
    test_with_out=st.just(False),
)
def test_tensorflow_reduce_any(
    *,
    dtype_and_x,
    frontend,
    test_flags,
    fn_tree,
    backend_fw,
    on_device,
):
    (
        input_dtype,
        x,
    ) = dtype_and_x
    helpers.test_frontend_function(
        input_dtypes=input_dtype,
        backend_to_test=backend_fw,
        frontend=frontend,
        test_flags=test_flags,
        fn_tree=fn_tree,
        on_device=on_device,
        input_tensor=x[0],
    )


# reduce_euclidean_norm
@handle_frontend_test(
    fn_tree="tensorflow.math.reduce_euclidean_norm",
    dtype_and_x=helpers.dtype_and_values(
        available_dtypes=helpers.get_dtypes("float"),
        max_num_dims=2,
    ),
    test_with_out=st.just(False),
)
def test_tensorflow_reduce_euclidean_norm(
    *,
    dtype_and_x,
    frontend,
    test_flags,
    fn_tree,
    backend_fw,
    on_device,
):
    (
        input_dtype,
        x,
    ) = dtype_and_x
    helpers.test_frontend_function(
        input_dtypes=input_dtype,
        backend_to_test=backend_fw,
        frontend=frontend,
        test_flags=test_flags,
        fn_tree=fn_tree,
        rtol=1e-01,
        atol=1e-01,
        on_device=on_device,
        input_tensor=x[0],
    )


# reduce_logsumexp
@handle_frontend_test(
    fn_tree="tensorflow.math.reduce_logsumexp",
    dtype_and_x=helpers.dtype_and_values(
        available_dtypes=helpers.get_dtypes("float"),
    ),
    test_with_out=st.just(False),
)
def test_tensorflow_reduce_logsumexp(
    *,
    dtype_and_x,
    frontend,
    test_flags,
    fn_tree,
    backend_fw,
    on_device,
):
    input_dtype, x = dtype_and_x
    helpers.test_frontend_function(
        input_dtypes=input_dtype,
        backend_to_test=backend_fw,
        frontend=frontend,
        test_flags=test_flags,
        fn_tree=fn_tree,
        on_device=on_device,
        input_tensor=x[0],
    )


# argmax
@handle_frontend_test(
    fn_tree="tensorflow.math.argmax",
    dtype_and_x=_statistical_dtype_values(function="argmax"),
    output_type=st.sampled_from(["int16", "uint16", "int32", "int64"]),
    test_with_out=st.just(False),
)
def test_tensorflow_argmax(
    *,
    dtype_and_x,
    frontend,
    test_flags,
    fn_tree,
    backend_fw,
    on_device,
    output_type,
):
    if backend_fw in ("torch", "paddle"):
        assume(output_type != "uint16")
    input_dtype, x, axis = dtype_and_x
    if isinstance(axis, tuple):
        axis = axis[0]
    helpers.test_frontend_function(
        input_dtypes=input_dtype,
        backend_to_test=backend_fw,
        frontend=frontend,
        test_flags=test_flags,
        fn_tree=fn_tree,
        on_device=on_device,
        input=x[0],
        axis=axis,
        output_type=output_type,
    )


# reduce_max
@handle_frontend_test(
    fn_tree="tensorflow.math.reduce_max",
    dtype_and_x=helpers.dtype_and_values(
        available_dtypes=helpers.get_dtypes("float"),
    ),
    test_with_out=st.just(False),
)
def test_tensorflow_reduce_max(
    *,
    dtype_and_x,
    frontend,
    test_flags,
    fn_tree,
    backend_fw,
    on_device,
):
    input_dtype, x = dtype_and_x
    helpers.test_frontend_function(
        input_dtypes=input_dtype,
        backend_to_test=backend_fw,
        frontend=frontend,
        test_flags=test_flags,
        fn_tree=fn_tree,
        on_device=on_device,
        input_tensor=x[0],
    )


# reduce_min
@handle_frontend_test(
    fn_tree="tensorflow.math.reduce_min",
    dtype_and_x=helpers.dtype_and_values(
        available_dtypes=helpers.get_dtypes("float"),
    ),
    test_with_out=st.just(False),
)
def test_tensorflow_reduce_min(
    *,
    dtype_and_x,
    frontend,
    test_flags,
    fn_tree,
    backend_fw,
    on_device,
):
    input_dtype, x = dtype_and_x
    helpers.test_frontend_function(
        input_dtypes=input_dtype,
        backend_to_test=backend_fw,
        frontend=frontend,
        test_flags=test_flags,
        fn_tree=fn_tree,
        on_device=on_device,
        input_tensor=x[0],
    )


# reduce_prod
@handle_frontend_test(
    fn_tree="tensorflow.math.reduce_prod",
    dtype_and_x=helpers.dtype_and_values(
        available_dtypes=helpers.get_dtypes("numeric"),
    ),
    test_with_out=st.just(False),
)
def test_tensorflow_reduce_prod(
    *,
    dtype_and_x,
    frontend,
    test_flags,
    fn_tree,
    backend_fw,
    on_device,
):
    input_dtype, x = dtype_and_x
    helpers.test_frontend_function(
        input_dtypes=input_dtype,
        backend_to_test=backend_fw,
        frontend=frontend,
        test_flags=test_flags,
        fn_tree=fn_tree,
        on_device=on_device,
        input_tensor=x[0],
    )


# reduce_std
@handle_frontend_test(
    fn_tree="tensorflow.math.reduce_std",
    dtype_and_x=helpers.dtype_and_values(
        available_dtypes=helpers.get_dtypes("float"),
        large_abs_safety_factor=24,
        small_abs_safety_factor=24,
        safety_factor_scale="log",
    ),
)
def test_tensorflow_reduce_std(
    *,
    dtype_and_x,
    frontend,
    test_flags,
    fn_tree,
    backend_fw,
    on_device,
):
    input_dtype, x = dtype_and_x
    helpers.test_frontend_function(
        input_dtypes=input_dtype,
        backend_to_test=backend_fw,
        frontend=frontend,
        test_flags=test_flags,
        fn_tree=fn_tree,
        on_device=on_device,
        input_tensor=x[0],
    )


# asinh
@handle_frontend_test(
    fn_tree="tensorflow.math.asinh",
    dtype_and_x=helpers.dtype_and_values(
        available_dtypes=helpers.get_dtypes("float"),
    ),
    test_with_out=st.just(False),
)
def test_tensorflow_asinh(
    *,
    dtype_and_x,
    frontend,
    test_flags,
    fn_tree,
    backend_fw,
    on_device,
):
    input_dtype, x = dtype_and_x
    helpers.test_frontend_function(
        input_dtypes=input_dtype,
        backend_to_test=backend_fw,
        frontend=frontend,
        test_flags=test_flags,
        fn_tree=fn_tree,
        on_device=on_device,
        x=x[0],
    )


# reduce_sum
@handle_frontend_test(
    fn_tree="tensorflow.math.reduce_sum",
    dtype_and_x=helpers.dtype_and_values(
        available_dtypes=helpers.get_dtypes("numeric"),
        large_abs_safety_factor=25,
        small_abs_safety_factor=25,
        safety_factor_scale="log",
    ),
    test_with_out=st.just(False),
)
def test_tensorflow_reduce_sum(
    *,
    dtype_and_x,
    frontend,
    test_flags,
    fn_tree,
    backend_fw,
    on_device,
):
    input_dtype, x = dtype_and_x
    helpers.test_frontend_function(
        input_dtypes=input_dtype,
        backend_to_test=backend_fw,
        frontend=frontend,
        test_flags=test_flags,
        fn_tree=fn_tree,
        on_device=on_device,
        rtol=1e-03,
        atol=1e-03,
        input_tensor=x[0],
    )


# reduce_mean
@handle_frontend_test(
    fn_tree="tensorflow.math.reduce_mean",
    dtype_and_x=helpers.dtype_and_values(
        available_dtypes=helpers.get_dtypes("float"),
    ),
    test_with_out=st.just(False),
)
def test_tensorflow_reduce_mean(
    *,
    dtype_and_x,
    frontend,
    test_flags,
    fn_tree,
    backend_fw,
    on_device,
):
    input_dtype, x = dtype_and_x
    helpers.test_frontend_function(
        input_dtypes=input_dtype,
        backend_to_test=backend_fw,
        frontend=frontend,
        test_flags=test_flags,
        fn_tree=fn_tree,
        atol=1e-2,
        rtol=1e-2,
        on_device=on_device,
        input_tensor=x[0],
    )


# reduce_variance
@handle_frontend_test(
    fn_tree="tensorflow.math.reduce_variance",
    dtype_and_x=_statistical_dtype_values(
        function="var",
    ),
    test_with_out=st.just(False),
    keepdims=st.booleans(),
)
def test_tensorflow_reduce_variance(
    *,
    dtype_and_x,
    frontend,
    test_flags,
    fn_tree,
    backend_fw,
    on_device,
    keepdims,
):
    input_dtype, x, axis, ddof = dtype_and_x
    helpers.test_frontend_function(
        input_dtypes=input_dtype,
        backend_to_test=backend_fw,
        frontend=frontend,
        test_flags=test_flags,
        fn_tree=fn_tree,
        on_device=on_device,
        input_tensor=x[0],
        axis=axis,
        atol=1e-2,
        rtol=1e-2,
        keepdims=keepdims,
    )


# scalar_mul
@handle_frontend_test(
    fn_tree="tensorflow.math.scalar_mul",
    dtype_and_x=helpers.dtype_and_values(
        available_dtypes=st.shared(
            helpers.get_dtypes("float", full=False),
            key="shared_dtype",
        ),
        min_num_dims=1,
        min_dim_size=2,
    ),
    scalar_val=helpers.dtype_and_values(
        available_dtypes=st.shared(
            helpers.get_dtypes("float", full=False),
            key="shared_dtype",
        ),
        shape=(1,),
    ),
    test_with_out=st.just(False),
)
def test_tensorflow_scalar_mul(
    *,
    dtype_and_x,
    scalar_val,
    frontend,
    test_flags,
    fn_tree,
    backend_fw,
    on_device,
):
    input_dtype, x = dtype_and_x
    scalar_dtype, scalar = scalar_val
    helpers.test_frontend_function(
        input_dtypes=input_dtype,
        backend_to_test=backend_fw,
        frontend=frontend,
        test_flags=test_flags,
        fn_tree=fn_tree,
        on_device=on_device,
        scalar=scalar[0][0],
        x=x[0],
    )


# divide_no_nan
@handle_frontend_test(
    fn_tree="tensorflow.math.divide_no_nan",
    dtype_and_x=helpers.dtype_and_values(
        num_arrays=2,
        available_dtypes=helpers.get_dtypes("float"),
        shared_dtype=True,
    ),
    test_with_out=st.just(False),
)
def test_tensorflow_divide_no_nan(
    *,
    dtype_and_x,
    frontend,
    test_flags,
    fn_tree,
    backend_fw,
    on_device,
):
    input_dtypes, xy = dtype_and_x
    helpers.test_frontend_function(
        input_dtypes=input_dtypes,
        backend_to_test=backend_fw,
        frontend=frontend,
        test_flags=test_flags,
        fn_tree=fn_tree,
        on_device=on_device,
        x=xy[0],
        y=xy[1],
    )


# multiply_no_nan
@handle_frontend_test(
    fn_tree="tensorflow.math.multiply_no_nan",
    dtype_and_x=helpers.dtype_and_values(
        num_arrays=2,
        available_dtypes=helpers.get_dtypes("float"),
        shared_dtype=True,
    ),
    test_with_out=st.just(False),
)
def test_tensorflow_multiply_no_nan(
    *,
    dtype_and_x,
    frontend,
    test_flags,
    fn_tree,
    backend_fw,
    on_device,
):
    input_dtypes, xy = dtype_and_x
    helpers.test_frontend_function(
        input_dtypes=input_dtypes,
        backend_to_test=backend_fw,
        frontend=frontend,
        test_flags=test_flags,
        fn_tree=fn_tree,
        on_device=on_device,
        x=xy[0],
        y=xy[1],
    )


# erfcinv
@handle_frontend_test(
    fn_tree="tensorflow.math.erfcinv",
    dtype_and_x=helpers.dtype_and_values(
        available_dtypes=helpers.get_dtypes("float"),
    ),
    test_with_out=st.just(False),
)
def test_tensorflow_erfcinv(
    *,
    dtype_and_x,
    frontend,
    test_flags,
    fn_tree,
    backend_fw,
    on_device,
):
    input_dtype, x = dtype_and_x
    helpers.test_frontend_function(
        input_dtypes=input_dtype,
        backend_to_test=backend_fw,
        frontend=frontend,
        test_flags=test_flags,
        fn_tree=fn_tree,
        on_device=on_device,
        x=x[0],
    )


# is_inf
@handle_frontend_test(
    fn_tree="tensorflow.math.is_inf",
    dtype_and_x=helpers.dtype_and_values(available_dtypes=helpers.get_dtypes("float")),
    test_with_out=st.just(False),
)
def test_tensorflow_is_inf(
    *,
    dtype_and_x,
    frontend,
    test_flags,
    fn_tree,
    backend_fw,
    on_device,
):
    input_dtype, x = dtype_and_x
    helpers.test_frontend_function(
        input_dtypes=input_dtype,
        backend_to_test=backend_fw,
        frontend=frontend,
        test_flags=test_flags,
        fn_tree=fn_tree,
        on_device=on_device,
        x=x[0],
    )


# is_non_decreasing
@handle_frontend_test(
    fn_tree="tensorflow.math.is_non_decreasing",
    dtype_and_x=helpers.dtype_and_values(
        available_dtypes=helpers.get_dtypes("float"),
    ),
    test_with_out=st.just(False),
)
def test_tensorflow_is_non_decreasing(
    *,
    dtype_and_x,
    frontend,
    test_flags,
    fn_tree,
    backend_fw,
    on_device,
):
    input_dtype, x = dtype_and_x
    helpers.test_frontend_function(
        input_dtypes=input_dtype,
        backend_to_test=backend_fw,
        frontend=frontend,
        test_flags=test_flags,
        fn_tree=fn_tree,
        on_device=on_device,
        x=x[0],
    )


# is_strictly_increasing
@handle_frontend_test(
    fn_tree="tensorflow.math.is_strictly_increasing",
    dtype_and_x=helpers.dtype_and_values(
        available_dtypes=helpers.get_dtypes("float"),
    ),
    test_with_out=st.just(False),
)
def test_tensorflow_is_strictly_increasing(
    *,
    dtype_and_x,
    frontend,
    test_flags,
    fn_tree,
    backend_fw,
    on_device,
):
    input_dtype, x = dtype_and_x
    helpers.test_frontend_function(
        input_dtypes=input_dtype,
        backend_to_test=backend_fw,
        frontend=frontend,
        test_flags=test_flags,
        fn_tree=fn_tree,
        on_device=on_device,
        x=x[0],
    )


# count_nonzero
@handle_frontend_test(
    fn_tree="tensorflow.math.count_nonzero",
    dtype_x_axis=helpers.dtype_values_axis(
        available_dtypes=helpers.get_dtypes("numeric"),
        valid_axis=True,
        allow_neg_axes=False,
    ),
    keepdims=st.booleans(),
    dtype=helpers.get_dtypes("numeric", full=False),
    test_with_out=st.just(False),
)
def test_tensorflow_count_nonzero(
    *,
    dtype_x_axis,
    dtype,
    keepdims,
    frontend,
    test_flags,
    fn_tree,
    backend_fw,
    on_device,
):
    input_dtype, x, axis = dtype_x_axis
    helpers.test_frontend_function(
        input_dtypes=input_dtype,
        backend_to_test=backend_fw,
        frontend=frontend,
        test_flags=test_flags,
        fn_tree=fn_tree,
        on_device=on_device,
        input=x,
        axis=axis,
        keepdims=keepdims,
        dtype=dtype[0],
    )


# confusion_matrix
@handle_frontend_test(
    fn_tree="tensorflow.math.confusion_matrix",
    dtype_and_x=helpers.dtype_and_values(
        available_dtypes=helpers.get_dtypes("integer"),
        num_arrays=2,
        min_num_dims=1,
        max_num_dims=1,
        min_value=0,
        max_value=4,
        shared_dtype=True,
    ),
    num_classes=st.integers(min_value=5, max_value=10),
    test_with_out=st.just(False),
)
def test_tensorflow_confusion_matrix(
    *,
    dtype_and_x,
    num_classes,
    frontend,
    test_flags,
    fn_tree,
    backend_fw,
    on_device,
):
    input_dtype, x = dtype_and_x
    helpers.test_frontend_function(
        input_dtypes=input_dtype,
        backend_to_test=backend_fw,
        frontend=frontend,
        test_flags=test_flags,
        fn_tree=fn_tree,
        on_device=on_device,
        labels=x[0],
        predictions=x[1],
        num_classes=num_classes,
    )


# polyval
@handle_frontend_test(
    fn_tree="tensorflow.math.polyval",
    dtype_and_coeffs=helpers.dtype_and_values(
        available_dtypes=helpers.get_dtypes("float"),
        min_num_dims=1,
        max_num_dims=1,
    ),
    dtype_and_x=helpers.dtype_and_values(
        available_dtypes=helpers.get_dtypes("float"),
        num_arrays=1,
        min_num_dims=0,
        max_num_dims=0,
    ),
)
def test_tensorflow_polyval(
    *,
    dtype_and_coeffs,
    dtype_and_x,
    frontend,
    test_flags,
    fn_tree,
    backend_fw,
    on_device,
):
    dtype_x, x = dtype_and_x
    dtype_coeffs, coeffs = dtype_and_coeffs
    helpers.test_frontend_function(
        input_dtypes=dtype_coeffs + dtype_x,
        frontend=frontend,
        test_flags=test_flags,
        backend_to_test=backend_fw,
        fn_tree=fn_tree,
        on_device=on_device,
        coeffs=coeffs,
        x=x,
    )


# unsorted_segment_mean
@handle_frontend_test(
    fn_tree="tensorflow.math.unsorted_segment_mean",
    data=helpers.array_values(dtype=ivy.int32, shape=(5, 6), min_value=1, max_value=9),
    segment_ids=helpers.array_values(
        dtype="int32", shape=(5,), min_value=0, max_value=4
    ),
    test_with_out=st.just(False),
)
def test_tensorflow_unsorted_segment_mean(
    *,
    data,
    segment_ids,
    frontend,
    test_flags,
    fn_tree,
    backend_fw,
    on_device,
):
    helpers.test_frontend_function(
        input_dtypes=["int32", "int64"],
<<<<<<< HEAD
=======
        frontend=frontend,
        backend_to_test=backend_fw,
        test_flags=test_flags,
        fn_tree=fn_tree,
        on_device=on_device,
        data=data,
        segment_ids=segment_ids,
        num_segments=np.max(segment_ids) + 1,
    )


# unsorted_segment_sum
@handle_frontend_test(
    fn_tree="tensorflow.math.unsorted_segment_sum",
    data=helpers.array_values(dtype=ivy.int32, shape=(5, 6), min_value=1, max_value=9),
    segment_ids=helpers.array_values(
        dtype=ivy.int32, shape=(5,), min_value=0, max_value=4
    ),
    test_with_out=st.just(False),
)
def test_tensorflow_unsorted_segment_sum(
    *,
    data,
    segment_ids,
    frontend,
    test_flags,
    fn_tree,
    backend_fw,
    on_device,
):
    helpers.test_frontend_function(
        input_dtypes=["int32", "int64"],
>>>>>>> 6aad1631
        frontend=frontend,
        backend_to_test=backend_fw,
        test_flags=test_flags,
        fn_tree=fn_tree,
        on_device=on_device,
        data=data,
        segment_ids=segment_ids,
        num_segments=np.max(segment_ids) + 1,
    )


# unsorted_segment_sqrt_n
@handle_frontend_test(
    fn_tree="tensorflow.math.unsorted_segment_sqrt_n",
    data=helpers.array_values(dtype=ivy.int32, shape=(5, 6), min_value=1, max_value=9),
    segment_ids=helpers.array_values(
        dtype=ivy.int32, shape=(5,), min_value=0, max_value=4
    ),
    test_with_out=st.just(False),
)
def test_tensorflow_unsorted_segment_sqrt_n(
    *,
    data,
    segment_ids,
    frontend,
    test_flags,
    fn_tree,
    backend_fw,
    on_device,
):
    helpers.test_frontend_function(
        input_dtypes=[ivy.float32, ivy.int32],
        backend_to_test=backend_fw,
        frontend=frontend,
        test_flags=test_flags,
        fn_tree=fn_tree,
        on_device=on_device,
        data=data,
        segment_ids=segment_ids,
        num_segments=np.max(segment_ids) + 1,
    )


# zero_fraction
@handle_frontend_test(
    fn_tree="tensorflow.math.zero_fraction",
    dtype_and_x=helpers.dtype_and_values(
        available_dtypes=helpers.get_dtypes("numeric"),
        large_abs_safety_factor=24,
        small_abs_safety_factor=24,
        safety_factor_scale="log",
        min_num_dims=1,
    ),
    test_with_out=st.just(False),
)
def test_tensorflow_zero_fraction(
    *,
    dtype_and_x,
    frontend,
    test_flags,
    fn_tree,
    backend_fw,
    on_device,
):
    input_dtype, x = dtype_and_x
    helpers.test_frontend_function(
        input_dtypes=input_dtype,
        backend_to_test=backend_fw,
        frontend=frontend,
        test_flags=test_flags,
        fn_tree=fn_tree,
        on_device=on_device,
        value=x[0],
    )


# truediv
@handle_frontend_test(
    fn_tree="tensorflow.math.truediv",
    dtype_and_x=helpers.dtype_and_values(
        available_dtypes=helpers.get_dtypes("numeric"),
        num_arrays=2,
        shared_dtype=True,
        large_abs_safety_factor=24,
        small_abs_safety_factor=24,
        safety_factor_scale="log",
    ),
    test_with_out=st.just(False),
)
def test_tensorflow_truediv(
    *,
    dtype_and_x,
    frontend,
    test_flags,
    fn_tree,
    backend_fw,
    on_device,
):
    input_dtype, x = dtype_and_x
    helpers.test_frontend_function(
        input_dtypes=input_dtype,
        backend_to_test=backend_fw,
        frontend=frontend,
        test_flags=test_flags,
        fn_tree=fn_tree,
        on_device=on_device,
        x=x[0],
        y=x[1],
        rtol=1e-2,
        atol=1e-2,
    )


# pow
@handle_frontend_test(
    fn_tree="tensorflow.math.pow",
    dtype_and_x=helpers.dtype_and_values(
        available_dtypes=[
            "float16",
            "float32",
            "float64",
            "int32",
            "int64",
        ],
        num_arrays=2,
        min_value=1,
        max_value=7,
        shared_dtype=True,
    ),
    test_with_out=st.just(False),
)
def test_tensorflow_pow(dtype_and_x, frontend, test_flags, backend_fw, fn_tree):
    input_dtype, x = dtype_and_x
    helpers.test_frontend_function(
        input_dtypes=input_dtype,
        backend_to_test=backend_fw,
        frontend=frontend,
        test_flags=test_flags,
        fn_tree=fn_tree,
        x=x[0],
        y=x[1],
    )


# argmin
@handle_frontend_test(
    fn_tree="tensorflow.math.argmin",
    dtype_and_x=_statistical_dtype_values(function="argmin"),
    output_type=st.sampled_from(["int32", "int64"]),
    test_with_out=st.just(False),
)
def test_tensorflow_argmin(
    *,
    dtype_and_x,
    frontend,
    test_flags,
    fn_tree,
    backend_fw,
    on_device,
    output_type,
):
    input_dtype, x, axis = dtype_and_x
    if isinstance(axis, tuple):
        axis = axis[0]
    helpers.test_frontend_function(
        input_dtypes=input_dtype,
        backend_to_test=backend_fw,
        frontend=frontend,
        test_flags=test_flags,
        fn_tree=fn_tree,
        on_device=on_device,
        input=x[0],
        axis=axis,
        output_type=output_type,
    )


# equal
@handle_frontend_test(
    fn_tree="tensorflow.math.equal",
    dtype_and_x=helpers.dtype_and_values(
        available_dtypes=helpers.get_dtypes("numeric"),
        num_arrays=2,
        shared_dtype=True,
    ),
    test_with_out=st.just(False),
)
def test_tensorflow_equal(
    *,
    dtype_and_x,
    frontend,
    test_flags,
    fn_tree,
    backend_fw,
    on_device,
):
    input_dtype, x = dtype_and_x
    helpers.test_frontend_function(
        input_dtypes=input_dtype,
        backend_to_test=backend_fw,
        frontend=frontend,
        test_flags=test_flags,
        fn_tree=fn_tree,
        on_device=on_device,
        x=x[0],
        y=x[1],
    )


# not_equal
@handle_frontend_test(
    fn_tree="tensorflow.math.not_equal",
    dtype_and_x=helpers.dtype_and_values(
        available_dtypes=helpers.get_dtypes("valid"),
        num_arrays=2,
        shared_dtype=True,
    ),
    test_with_out=st.just(False),
)
def test_tensorflow_not_equal(
    *,
    dtype_and_x,
    frontend,
    test_flags,
    fn_tree,
    backend_fw,
    on_device,
):
    input_dtype, x = dtype_and_x
    helpers.test_frontend_function(
        input_dtypes=input_dtype,
        backend_to_test=backend_fw,
        frontend=frontend,
        test_flags=test_flags,
        fn_tree=fn_tree,
        on_device=on_device,
        x=x[0],
        y=x[1],
    )


# floor
@handle_frontend_test(
    fn_tree="tensorflow.math.floor",
    dtype_and_x=helpers.dtype_and_values(
        available_dtypes=helpers.get_dtypes("float"),
        num_arrays=1,
        min_value=-20,
        max_value=20,
    ),
    test_with_out=st.just(False),
)
def test_tensorflow_floor(
    *,
    dtype_and_x,
    test_flags,
    frontend,
    backend_fw,
    fn_tree,
    on_device,
):
    input_dtype, x = dtype_and_x
    helpers.test_frontend_function(
        input_dtypes=input_dtype,
        backend_to_test=backend_fw,
        test_flags=test_flags,
        frontend=frontend,
        fn_tree=fn_tree,
        on_device=on_device,
        x=x[0],
    )


# ceil
@handle_frontend_test(
    fn_tree="tensorflow.math.ceil",
    dtype_and_x=helpers.dtype_and_values(
        available_dtypes=helpers.get_dtypes("float"),
        num_arrays=1,
        min_value=-20,
        max_value=20,
    ),
    test_with_out=st.just(False),
)
def test_tensorflow_ceil(
    *,
    dtype_and_x,
    test_flags,
    frontend,
    backend_fw,
    fn_tree,
    on_device,
):
    input_dtype, x = dtype_and_x
    helpers.test_frontend_function(
        input_dtypes=input_dtype,
        backend_to_test=backend_fw,
        test_flags=test_flags,
        frontend=frontend,
        fn_tree=fn_tree,
        on_device=on_device,
        x=x[0],
    )


# round
@handle_frontend_test(
    fn_tree="tensorflow.math.round",
    dtype_and_x=helpers.dtype_and_values(available_dtypes=helpers.get_dtypes("float")),
    test_with_out=st.just(False),
)
def test_tensorflow_round(
    *,
    dtype_and_x,
    frontend,
    test_flags,
    fn_tree,
    backend_fw,
    on_device,
):
    input_dtype, x = dtype_and_x
    helpers.test_frontend_function(
        input_dtypes=input_dtype,
        backend_to_test=backend_fw,
        frontend=frontend,
        test_flags=test_flags,
        fn_tree=fn_tree,
        on_device=on_device,
        x=x[0],
    )


# minimum
@handle_frontend_test(
    fn_tree="tensorflow.math.minimum",
    dtype_and_x=helpers.dtype_and_values(
        available_dtypes=helpers.get_dtypes("numeric"),
        num_arrays=2,
        min_value=-20,
        max_value=20,
        shared_dtype=True,
    ),
    test_with_out=st.just(False),
)
def test_tensorflow_minimum(
    *,
    dtype_and_x,
    test_flags,
    frontend,
    backend_fw,
    fn_tree,
    on_device,
):
    input_dtype, x = dtype_and_x
    helpers.test_frontend_function(
        input_dtypes=input_dtype,
        backend_to_test=backend_fw,
        test_flags=test_flags,
        frontend=frontend,
        fn_tree=fn_tree,
        on_device=on_device,
        x=x[0],
        y=x[1],
    )


# sigmoid
@handle_frontend_test(
    fn_tree="tensorflow.math.sigmoid",
    dtype_and_x=helpers.dtype_and_values(
        available_dtypes=helpers.get_dtypes("float_and_complex"),
        num_arrays=1,
        min_value=-20,
        max_value=20,
    ),
    test_with_out=st.just(False),
)
def test_tensorflow_sigmoid(
    *,
    dtype_and_x,
    test_flags,
    on_device,
    fn_tree,
    frontend,
    backend_fw,
):
    input_dtype, x = dtype_and_x
    helpers.test_frontend_function(
        input_dtypes=input_dtype,
        backend_to_test=backend_fw,
        test_flags=test_flags,
        frontend=frontend,
        fn_tree=fn_tree,
        on_device=on_device,
        rtol=1e-2,
        atol=1e-2,
        x=x[0],
    )


# tanh
@handle_frontend_test(
    fn_tree="tensorflow.math.tanh",
    dtype_and_x=helpers.dtype_and_values(
        available_dtypes=helpers.get_dtypes("valid"),
    ),
    test_with_out=st.just(False),
)
def test_tensorflow_tanh(
    *,
    dtype_and_x,
    frontend,
    test_flags,
    fn_tree,
    backend_fw,
    on_device,
):
    input_dtype, x = dtype_and_x
    helpers.test_frontend_function(
        input_dtypes=input_dtype,
        backend_to_test=backend_fw,
        frontend=frontend,
        test_flags=test_flags,
        fn_tree=fn_tree,
        on_device=on_device,
        x=x[0],
    )


# rsqrt
@handle_frontend_test(
    fn_tree="tensorflow.math.rsqrt",
    dtype_and_x=helpers.dtype_and_values(
        available_dtypes=helpers.get_dtypes("float"),
    ),
    test_with_out=st.just(False),
)
def test_tensorflow_rsqrt(
    *,
    dtype_and_x,
    on_device,
    fn_tree,
    frontend,
    test_flags,
    backend_fw,
):
    input_dtype, x = dtype_and_x
    helpers.test_frontend_function(
        input_dtypes=input_dtype,
        backend_to_test=backend_fw,
        frontend=frontend,
        test_flags=test_flags,
        fn_tree=fn_tree,
        on_device=on_device,
        rtol=1e-02,
        x=x[0],
    )


# nextafter
@handle_frontend_test(
    fn_tree="tensorflow.math.nextafter",
    dtype_and_x=helpers.dtype_and_values(
        available_dtypes=["float32", "float64"],
        num_arrays=2,
        shared_dtype=True,
        min_value=-10,
        max_value=10,
        min_num_dims=1,
        max_num_dims=3,
    ),
    test_with_out=st.just(False),
)
def test_tensorflow_nextafter(
    *,
    dtype_and_x,
    on_device,
    fn_tree,
    frontend,
    test_flags,
    backend_fw,
):
    input_dtype, x = dtype_and_x
    helpers.test_frontend_function(
        input_dtypes=input_dtype,
        backend_to_test=backend_fw,
        frontend=frontend,
        test_flags=test_flags,
        fn_tree=fn_tree,
        on_device=on_device,
        x1=x[0],
        x2=x[1],
    )


# log_softmax
@handle_frontend_test(
    fn_tree="tensorflow.math.log_softmax",
    dtype_and_x=helpers.dtype_and_values(
        available_dtypes=helpers.get_dtypes("float"),
        min_num_dims=1,
    ),
    test_with_out=st.just(False),
)
def test_tensorflow_log_softmax(
    *,
    dtype_and_x,
    on_device,
    fn_tree,
    frontend,
    test_flags,
    backend_fw,
):
    input_dtype, x = dtype_and_x
    helpers.test_frontend_function(
        input_dtypes=input_dtype,
        backend_to_test=backend_fw,
        frontend=frontend,
        test_flags=test_flags,
        fn_tree=fn_tree,
        on_device=on_device,
        logits=x[0],
    )


# abs
@handle_frontend_test(
    fn_tree="tensorflow.math.abs",
    dtype_and_x=helpers.dtype_and_values(
        available_dtypes=helpers.get_dtypes("numeric"),
        large_abs_safety_factor=25,
        small_abs_safety_factor=25,
        safety_factor_scale="log",
    ),
    test_with_out=st.just(False),
)
def test_tensorflow_abs(
    *,
    dtype_and_x,
    on_device,
    fn_tree,
    frontend,
    test_flags,
    backend_fw,
):
    input_dtype, x = dtype_and_x
    helpers.test_frontend_function(
        input_dtypes=input_dtype,
        backend_to_test=backend_fw,
        frontend=frontend,
        test_flags=test_flags,
        fn_tree=fn_tree,
        on_device=on_device,
        rtol=1e-02,
        x=x[0],
    )


# asin
@handle_frontend_test(
    fn_tree="tensorflow.math.asin",
    dtype_and_x=helpers.dtype_and_values(
        available_dtypes=helpers.get_dtypes("float"),
        min_value=-1,
        max_value=1,
    ),
    test_with_out=st.just(False),
)
def test_tensorflow_asin(
    *,
    dtype_and_x,
    on_device,
    fn_tree,
    frontend,
    test_flags,
    backend_fw,
):
    input_dtype, x = dtype_and_x
    helpers.test_frontend_function(
        input_dtypes=input_dtype,
        backend_to_test=backend_fw,
        frontend=frontend,
        test_flags=test_flags,
        fn_tree=fn_tree,
        on_device=on_device,
        x=x[0],
    )


# acos
@handle_frontend_test(
    fn_tree="tensorflow.math.acos",
    dtype_and_x=helpers.dtype_and_values(
        available_dtypes=helpers.get_dtypes("float"),
        min_value=-1,
        max_value=1,
    ),
    test_with_out=st.just(False),
)
def test_tensorflow_acos(
    *,
    dtype_and_x,
    on_device,
    fn_tree,
    frontend,
    test_flags,
    backend_fw,
):
    input_dtype, x = dtype_and_x
    helpers.test_frontend_function(
        input_dtypes=input_dtype,
        backend_to_test=backend_fw,
        frontend=frontend,
        test_flags=test_flags,
        fn_tree=fn_tree,
        on_device=on_device,
        x=x[0],
    )


# acosh
@handle_frontend_test(
    fn_tree="tensorflow.math.acosh",
    dtype_and_x=helpers.dtype_and_values(
        available_dtypes=helpers.get_dtypes("float_and_complex"),
        small_abs_safety_factor=3,
        safety_factor_scale="log",
    ),
    test_with_out=st.just(False),
)
def test_tensorflow_acosh(
    *,
    dtype_and_x,
    on_device,
    fn_tree,
    frontend,
    test_flags,
    backend_fw,
):
    input_dtype, x = dtype_and_x
    helpers.test_frontend_function(
        input_dtypes=input_dtype,
        backend_to_test=backend_fw,
        frontend=frontend,
        test_flags=test_flags,
        fn_tree=fn_tree,
        on_device=on_device,
        rtol=1e-02,
        x=x[0],
    )


# square
@handle_frontend_test(
    fn_tree="tensorflow.math.square",
    dtype_and_x=helpers.dtype_and_values(available_dtypes=helpers.get_dtypes("float")),
    test_with_out=st.just(False),
)
def test_tensorflow_square(
    *,
    dtype_and_x,
    frontend,
    test_flags,
    fn_tree,
    backend_fw,
    on_device,
):
    input_dtype, x = dtype_and_x
    helpers.test_frontend_function(
        input_dtypes=input_dtype,
        backend_to_test=backend_fw,
        frontend=frontend,
        test_flags=test_flags,
        fn_tree=fn_tree,
        on_device=on_device,
        x=x[0],
    )


# is_nan
@handle_frontend_test(
    fn_tree="tensorflow.math.is_nan",
    dtype_and_x=helpers.dtype_and_values(
        available_dtypes=helpers.get_dtypes("float"),
    ),
    test_with_out=st.just(False),
)
def test_tensorflow_is_nan(
    *,
    dtype_and_x,
    frontend,
    test_flags,
    fn_tree,
    backend_fw,
    on_device,
):
    input_dtype, x = dtype_and_x
    helpers.test_frontend_function(
        input_dtypes=input_dtype,
        backend_to_test=backend_fw,
        frontend=frontend,
        test_flags=test_flags,
        fn_tree=fn_tree,
        on_device=on_device,
        x=x[0],
    )


# is_finite


@handle_frontend_test(
    fn_tree="tensorflow.math.is_finite",
    dtype_and_x=helpers.dtype_and_values(
        available_dtypes=helpers.get_dtypes("numeric"),
    ),
    test_with_out=st.just(False),
)
def test_tensorflow_is_finite(
    *,
    dtype_and_x,
    on_device,
    fn_tree,
    frontend,
    test_flags,
    backend_fw,
):
    input_dtype, x = dtype_and_x
    helpers.test_frontend_function(
        input_dtypes=input_dtype,
        backend_to_test=backend_fw,
        frontend=frontend,
        test_flags=test_flags,
        fn_tree=fn_tree,
        on_device=on_device,
        x=x[0],
    )


# atan
@handle_frontend_test(
    fn_tree="tensorflow.math.atan",
    dtype_and_x=helpers.dtype_and_values(available_dtypes=helpers.get_dtypes("float")),
    test_with_out=st.just(False),
)
def test_tensorflow_atan(
    *,
    dtype_and_x,
    frontend,
    test_flags,
    fn_tree,
    backend_fw,
    on_device,
):
    input_dtype, x = dtype_and_x
    helpers.test_frontend_function(
        input_dtypes=input_dtype,
        backend_to_test=backend_fw,
        frontend=frontend,
        test_flags=test_flags,
        fn_tree=fn_tree,
        on_device=on_device,
        x=x[0],
    )


# log
@handle_frontend_test(
    fn_tree="tensorflow.math.log",
    dtype_and_x=helpers.dtype_and_values(
        available_dtypes=helpers.get_dtypes("float"),
    ),
)
def test_tensorflow_log(
    *,
    dtype_and_x,
    on_device,
    fn_tree,
    frontend,
    test_flags,
    backend_fw,
):
    input_dtype, x = dtype_and_x
    helpers.test_frontend_function(
        input_dtypes=input_dtype,
        backend_to_test=backend_fw,
        frontend=frontend,
        test_flags=test_flags,
        fn_tree=fn_tree,
        on_device=on_device,
        x=x[0],
    )


# add_n
@handle_frontend_test(
    fn_tree="tensorflow.math.add_n",
    dtype_and_x=helpers.dtype_and_values(
        available_dtypes=helpers.get_dtypes("float"),
        num_arrays=helpers.ints(min_value=1, max_value=5),
        shared_dtype=True,
    ),
)
def test_tensorflow_add_n(
    *,
    dtype_and_x,
    on_device,
    fn_tree,
    frontend,
    test_flags,
    backend_fw,
):
    input_dtype, x = dtype_and_x
    helpers.test_frontend_function(
        input_dtypes=input_dtype,
        backend_to_test=backend_fw,
        frontend=frontend,
        test_flags=test_flags,
        fn_tree=fn_tree,
        on_device=on_device,
        inputs=x,
    )


# floormod
@handle_frontend_test(
    fn_tree="tensorflow.math.floormod",
    dtype_and_x=helpers.dtype_and_values(
        available_dtypes=helpers.get_dtypes("numeric"),
        num_arrays=2,
        shared_dtype=True,
    ),
    test_with_out=st.just(False),
)
def test_tensorflow_floormod(
    *,
    dtype_and_x,
    frontend,
    test_flags,
    fn_tree,
    backend_fw,
    on_device,
):
    input_dtype, x = dtype_and_x
    assume(not np.any(np.isclose(x[0], 0)))
    assume(not np.any(np.isclose(x[1], 0)))
    helpers.test_frontend_function(
        input_dtypes=input_dtype,
        backend_to_test=backend_fw,
        frontend=frontend,
        test_flags=test_flags,
        fn_tree=fn_tree,
        on_device=on_device,
        x=x[0],
        y=x[1],
    )


# greater
@handle_frontend_test(
    fn_tree="tensorflow.math.greater",
    dtype_and_x=helpers.dtype_and_values(
        available_dtypes=helpers.get_dtypes("numeric"),
        num_arrays=2,
        shared_dtype=True,
    ),
    test_with_out=st.just(False),
)
def test_tensorflow_greater(
    *,
    dtype_and_x,
    frontend,
    test_flags,
    fn_tree,
    backend_fw,
    on_device,
):
    input_dtype, x = dtype_and_x
    helpers.test_frontend_function(
        input_dtypes=input_dtype,
        backend_to_test=backend_fw,
        frontend=frontend,
        test_flags=test_flags,
        fn_tree=fn_tree,
        on_device=on_device,
        x=x[0],
        y=x[1],
    )


@handle_frontend_test(
    fn_tree="tensorflow.math.cos",
    dtype_and_x=helpers.dtype_and_values(
        available_dtypes=helpers.get_dtypes("float"),
    ),
    test_with_out=st.just(False),
)
def test_tensorflow_cos(
    *,
    dtype_and_x,
    on_device,
    fn_tree,
    frontend,
    test_flags,
    backend_fw,
):
    input_dtype, x = dtype_and_x
    helpers.test_frontend_function(
        input_dtypes=input_dtype,
        backend_to_test=backend_fw,
        frontend=frontend,
        test_flags=test_flags,
        fn_tree=fn_tree,
        on_device=on_device,
        x=x[0],
    )


# sinh
@handle_frontend_test(
    fn_tree="tensorflow.math.sinh",
    dtype_and_x=helpers.dtype_and_values(
        available_dtypes=helpers.get_dtypes("float_and_complex"),
    ),
    test_with_out=st.just(False),
)
def test_tensorflow_sinh(
    *,
    dtype_and_x,
    frontend,
    test_flags,
    fn_tree,
    backend_fw,
    on_device,
):
    input_dtype, x = dtype_and_x
    helpers.test_frontend_function(
        input_dtypes=input_dtype,
        backend_to_test=backend_fw,
        frontend=frontend,
        test_flags=test_flags,
        fn_tree=fn_tree,
        on_device=on_device,
        x=x[0],
    )


# softmax
@handle_frontend_test(
    fn_tree="tensorflow.math.softmax",
    dtype_values_axis=helpers.dtype_values_axis(
        available_dtypes=helpers.get_dtypes("float"),
        min_num_dims=1,
        valid_axis=True,
        force_int_axis=True,
        allow_inf=False,
    ),
    test_with_out=st.just(False),
)
def test_tensorflow_softmax(
    *,
    dtype_values_axis,
    on_device,
    fn_tree,
    frontend,
    test_flags,
    backend_fw,
):
    input_dtype, x, axis = dtype_values_axis
    helpers.test_frontend_function(
        input_dtypes=input_dtype,
        backend_to_test=backend_fw,
        frontend=frontend,
        test_flags=test_flags,
        fn_tree=fn_tree,
        on_device=on_device,
        logits=x[0],
        atol=1e-02,
        rtol=1e-2,
        axis=axis,
    )


# softplus
@handle_frontend_test(
    fn_tree="tensorflow.math.softplus",
    dtype_and_x=helpers.dtype_and_values(available_dtypes=helpers.get_dtypes("float")),
    test_with_out=st.just(False),
)
def test_tensorflow_softplus(
    *,
    dtype_and_x,
    frontend,
    test_flags,
    fn_tree,
    backend_fw,
    on_device,
):
    input_dtype, x = dtype_and_x
    helpers.test_frontend_function(
        input_dtypes=input_dtype,
        backend_to_test=backend_fw,
        frontend=frontend,
        test_flags=test_flags,
        fn_tree=fn_tree,
        on_device=on_device,
        features=x[0],
    )


# xlogy
@handle_frontend_test(
    fn_tree="tensorflow.math.xlogy",
    dtype_and_x=helpers.dtype_and_values(
        available_dtypes=helpers.get_dtypes("float_and_complex"),
        num_arrays=2,
        shared_dtype=True,
    ),
    test_with_out=st.just(False),
)
def test_tensorflow_xlogy(
    *,
    dtype_and_x,
    frontend,
    test_flags,
    fn_tree,
    backend_fw,
    on_device,
):
    input_dtype, xs = dtype_and_x
    helpers.test_frontend_function(
        input_dtypes=input_dtype,
        backend_to_test=backend_fw,
        frontend=frontend,
        test_flags=test_flags,
        fn_tree=fn_tree,
        on_device=on_device,
        x=xs[0],
        y=xs[1],
    )


# cosh
@handle_frontend_test(
    fn_tree="tensorflow.math.cosh",
    dtype_and_x=helpers.dtype_and_values(
        available_dtypes=helpers.get_dtypes("float_and_complex"),
    ),
    test_with_out=st.just(False),
)
def test_tensorflow_cosh(
    *,
    dtype_and_x,
    frontend,
    test_flags,
    fn_tree,
    backend_fw,
    on_device,
):
    input_dtype, x = dtype_and_x
    helpers.test_frontend_function(
        input_dtypes=input_dtype,
        backend_to_test=backend_fw,
        frontend=frontend,
        test_flags=test_flags,
        fn_tree=fn_tree,
        on_device=on_device,
        x=x[0],
    )


# atan2
@handle_frontend_test(
    fn_tree="tensorflow.math.atan2",
    dtype_and_x=helpers.dtype_and_values(
        available_dtypes=helpers.get_dtypes("float"), num_arrays=2, shared_dtype=True
    ),
    test_with_out=st.just(False),
)
def test_tensorflow_atan2(
    *,
    dtype_and_x,
    frontend,
    test_flags,
    fn_tree,
    backend_fw,
    on_device,
):
    input_dtype, x = dtype_and_x
    assume(not np.any(np.isclose(x[1], 0)))
    helpers.test_frontend_function(
        input_dtypes=input_dtype,
        backend_to_test=backend_fw,
        frontend=frontend,
        test_flags=test_flags,
        fn_tree=fn_tree,
        on_device=on_device,
        y=x[0],
        x=x[1],
    )


# less_equal
@handle_frontend_test(
    fn_tree="tensorflow.math.less_equal",
    dtype_and_x=helpers.dtype_and_values(
        available_dtypes=helpers.get_dtypes("numeric"),
        num_arrays=2,
        shared_dtype=True,
    ),
    test_with_out=st.just(False),
)
def test_tensorflow_less_equal(
    *,
    dtype_and_x,
    frontend,
    test_flags,
    fn_tree,
    backend_fw,
    on_device,
):
    input_dtype, x = dtype_and_x
    helpers.test_frontend_function(
        input_dtypes=input_dtype,
        backend_to_test=backend_fw,
        frontend=frontend,
        test_flags=test_flags,
        fn_tree=fn_tree,
        on_device=on_device,
        x=x[0],
        y=x[1],
    )


# less
@handle_frontend_test(
    fn_tree="tensorflow.math.less",
    dtype_and_x=helpers.dtype_and_values(
        available_dtypes=helpers.get_dtypes("numeric"),
        num_arrays=2,
        shared_dtype=True,
    ),
    test_with_out=st.just(False),
)
def test_tensorflow_less(
    *,
    dtype_and_x,
    frontend,
    test_flags,
    fn_tree,
    backend_fw,
    on_device,
):
    input_dtype, x = dtype_and_x
    helpers.test_frontend_function(
        input_dtypes=input_dtype,
        backend_to_test=backend_fw,
        frontend=frontend,
        test_flags=test_flags,
        fn_tree=fn_tree,
        on_device=on_device,
        x=x[0],
        y=x[1],
    )


# angle
@handle_frontend_test(
    fn_tree="tensorflow.math.angle",
    dtype_and_input=helpers.dtype_and_values(
        available_dtypes=["float64", "complex64", "complex128"],
    ),
)
def test_tensorflow_angle(
    *,
    dtype_and_input,
    frontend,
    test_flags,
    fn_tree,
    backend_fw,
    on_device,
):
    input_dtype, x = dtype_and_input
    helpers.test_frontend_function(
        input_dtypes=input_dtype,
        backend_to_test=backend_fw,
        frontend=frontend,
        test_flags=test_flags,
        fn_tree=fn_tree,
        on_device=on_device,
        input=x[0],
    )


# zeta
@handle_frontend_test(
    fn_tree="tensorflow.math.zeta",
    dtype_and_x=helpers.dtype_and_values(
        available_dtypes=helpers.get_dtypes("valid"),
        min_num_dims=1,
        max_num_dims=1,
        num_arrays=2,
        shared_dtype=True,
    ),
    test_with_out=st.just(False),
)
def test_tensorflow_zeta(
    *,
    dtype_and_x,
    frontend,
    test_flags,
    fn_tree,
    backend_fw,
    on_device,
):
    input_dtype, x = dtype_and_x
    helpers.test_frontend_function(
        input_dtypes=input_dtype,
        backend_to_test=backend_fw,
        frontend=frontend,
        test_flags=test_flags,
        fn_tree=fn_tree,
        on_device=on_device,
        x=x[0],
        q=x[1],
    )


# greater_equal
@handle_frontend_test(
    fn_tree="tensorflow.math.greater_equal",
    dtype_and_x=helpers.dtype_and_values(
        available_dtypes=helpers.get_dtypes("numeric"),
        num_arrays=2,
        shared_dtype=True,
    ),
    test_with_out=st.just(False),
)
def test_tensorflow_greater_equal(
    *,
    dtype_and_x,
    frontend,
    test_flags,
    fn_tree,
    backend_fw,
    on_device,
):
    input_dtype, x = dtype_and_x
    helpers.test_frontend_function(
        input_dtypes=input_dtype,
        backend_to_test=backend_fw,
        frontend=frontend,
        test_flags=test_flags,
        fn_tree=fn_tree,
        on_device=on_device,
        x=x[0],
        y=x[1],
    )


# in_top_k
@handle_frontend_test(
    fn_tree="tensorflow.math.in_top_k",
    dtype_and_x=helpers.dtype_and_values(
        available_dtypes=helpers.get_dtypes("numeric"),
        num_arrays=2,
        shared_dtype=True,
    ),
    k=st.integers(min_value=0, max_value=5),
    test_with_out=st.just(False),
)
def test_tensorflow_in_top_k(
    *, dtype_and_x, frontend, test_flags, backend_fw, fn_tree, on_device, k
):
    input_dtype, x = dtype_and_x
    helpers.test_frontend_function(
        input_dtypes=input_dtype,
        backend_to_test=backend_fw,
        frontend=frontend,
        test_flags=test_flags,
        fn_tree=fn_tree,
        on_device=on_device,
        targets=x[0],
        pred=x[1],
        k=k,
    )


# conj
@handle_frontend_test(
    fn_tree="tensorflow.math.conj",
    dtype_and_input=helpers.dtype_and_values(
        available_dtypes=helpers.get_dtypes("numeric"),
    ),
)
def test_tensorflow_conj(
    *,
    dtype_and_input,
    frontend,
    test_flags,
    fn_tree,
    backend_fw,
    on_device,
):
    input_dtype, x = dtype_and_input
    helpers.test_frontend_function(
        input_dtypes=input_dtype,
        backend_to_test=backend_fw,
        frontend=frontend,
        test_flags=test_flags,
        fn_tree=fn_tree,
        on_device=on_device,
        x=x[0],
    )


# top_k
@handle_frontend_test(
    fn_tree="tensorflow.math.top_k",
    dtype_and_x=helpers.dtype_and_values(
        available_dtypes=helpers.get_dtypes("numeric"),
        shared_dtype=True,
    ),
    k=st.integers(min_value=0, max_value=5),
    sorted=st.booleans(),
    test_with_out=st.just(False),
)
def test_tensorflow_top_k(
    *, dtype_and_x, frontend, test_flags, fn_tree, on_device, k, backend_fw
):
    input_dtype, x = dtype_and_x
    helpers.test_frontend_function(
        input_dtypes=input_dtype,
        backend_to_test=backend_fw,
        frontend=frontend,
        test_flags=test_flags,
        fn_tree=fn_tree,
        on_device=on_device,
        input=x[0],
        k=k,
        sorted=sorted,
    )


# real
@handle_frontend_test(
    fn_tree="tensorflow.math.real",
    dtype_and_x=helpers.dtype_and_values(
        available_dtypes=helpers.get_dtypes("numeric"),
    ),
    test_with_out=st.just(False),
)
def test_tensorflow_real(
    *,
    dtype_and_x,
    frontend,
    backend_fw,
    test_flags,
    fn_tree,
    on_device,
):
    input_dtype, x = dtype_and_x
    helpers.test_frontend_function(
        input_dtypes=input_dtype,
        frontend=frontend,
        backend_to_test=backend_fw,
        test_flags=test_flags,
        fn_tree=fn_tree,
        on_device=on_device,
        input=x[0],
    )


# atanh
@handle_frontend_test(
    fn_tree="tensorflow.math.atanh",
    dtype_and_x=helpers.dtype_and_values(
        available_dtypes=helpers.get_dtypes("float_and_complex"),
    ),
    test_with_out=st.just(False),
)
def test_tensorflow_atanh(
    *,
    dtype_and_x,
    on_device,
    fn_tree,
    backend_fw,
    frontend,
    test_flags,
):
    input_dtype, x = dtype_and_x
    helpers.test_frontend_function(
        input_dtypes=input_dtype,
        frontend=frontend,
        backend_to_test=backend_fw,
<<<<<<< HEAD
=======
        test_flags=test_flags,
        fn_tree=fn_tree,
        on_device=on_device,
        x=x[0],
    )


@handle_frontend_test(
    fn_tree="tensorflow.math.rint",
    dtype_and_x=helpers.dtype_and_values(available_dtypes=helpers.get_dtypes("float")),
    test_with_out=st.just(False),
)
def test_tensorflow_rint(
    *,
    dtype_and_x,
    frontend,
    test_flags,
    fn_tree,
    on_device,
    backend_fw,
):
    input_dtype, x = dtype_and_x
    helpers.test_frontend_function(
        input_dtypes=input_dtype,
        frontend=frontend,
        test_flags=test_flags,
        fn_tree=fn_tree,
        on_device=on_device,
        backend_to_test=backend_fw,
        x=x[0],
    )


# bincount
@handle_frontend_test(
    fn_tree="tensorflow.math.bincount",
    dtype_and_x=helpers.dtype_and_values(
        available_dtypes=helpers.get_dtypes("integer"),
        min_value=1,
        max_value=2,
        shape=st.shared(
            helpers.get_shape(
                min_num_dims=1,
                max_num_dims=1,
            ),
            key="a_s_d",
        ),
    ),
    test_with_out=st.just(False),
)
def test_tensorflow_bincount(
    *,
    dtype_and_x,
    on_device,
    backend_fw,
    fn_tree,
    frontend,
    test_flags,
):
    input_dtype, x = dtype_and_x
    helpers.test_frontend_function(
        input_dtypes=input_dtype,
        backend_to_test=backend_fw,
        frontend=frontend,
        test_flags=test_flags,
        fn_tree=fn_tree,
        on_device=on_device,
        arr=x[0],
        weights=None,
        minlength=0,
    )


# xdivy
@handle_frontend_test(
    fn_tree="tensorflow.math.xdivy",
    dtype_and_x=helpers.dtype_and_values(
        available_dtypes=helpers.get_dtypes("float"),
        num_arrays=2,
        shared_dtype=True,
    ),
    test_with_out=st.just(False),
)
def test_tensorflow_xdivy(
    *,
    dtype_and_x,
    frontend,
    test_flags,
    fn_tree,
    backend_fw,
    on_device,
):
    input_dtype, xs = dtype_and_x
    helpers.test_frontend_function(
        input_dtypes=input_dtype,
        backend_to_test=backend_fw,
        frontend=frontend,
        test_flags=test_flags,
        fn_tree=fn_tree,
        on_device=on_device,
        x=xs[0],
        y=xs[1],
    )


# Xlog1py
@handle_frontend_test(
    fn_tree="tensorflow.math.xlog1py",
    dtype_and_x=helpers.dtype_and_values(
        available_dtypes=helpers.get_dtypes("float"),
        num_arrays=2,
        shared_dtype=True,
    ),
    test_with_out=st.just(False),
)
def test_tensorflow_xlog1py(
    *,
    dtype_and_x,
    frontend,
    test_flags,
    fn_tree,
    backend_fw,
    on_device,
):
    input_dtype, xs = dtype_and_x
    helpers.test_frontend_function(
        input_dtypes=input_dtype,
        backend_to_test=backend_fw,
        frontend=frontend,
>>>>>>> 6aad1631
        test_flags=test_flags,
        fn_tree=fn_tree,
        on_device=on_device,
        x=xs[0],
        y=xs[1],
    )


@handle_frontend_test(
    fn_tree="tensorflow.math.igamma",
    dtype_and_x=helpers.dtype_and_values(
        available_dtypes=helpers.get_dtypes("valid"),
        num_arrays=2,
        shared_dtype=True,
        abs_smallest_val=1e-5,
        min_num_dims=2,
        max_num_dims=2,
        min_dim_size=3,
        max_dim_size=3,
        min_value=2,
        max_value=100,
        allow_nan=False,
    ),
    test_with_out=st.just(False),
)
def test_tensorflow_igamma(
    *,
    dtype_and_x,
    on_device,
    fn_tree,
    backend_fw,
    frontend,
    test_flags,
):
    input_dtype, xs = dtype_and_x
    helpers.test_frontend_function(
        input_dtypes=input_dtype,
        frontend=frontend,
        backend_to_test=backend_fw,
        test_flags=test_flags,
        fn_tree=fn_tree,
        on_device=on_device,
        rtol=1e-04,
        a=xs[0],
        x=xs[1],
    )


# l2_normalize
@handle_frontend_test(
    fn_tree="tensorflow.math.l2_normalize",
    dtype_values_axis=helpers.dtype_values_axis(
        available_dtypes=helpers.get_dtypes("valid"),
        min_num_dims=3,
        max_num_dims=5,
        min_dim_size=1,
        max_dim_size=4,
        min_axis=-3,
        max_axis=2,
    ),
)
def test_tensorflow_l2_normalize(
    *,
    dtype_values_axis,
    frontend,
    test_flags,
    fn_tree,
    on_device,
    backend_fw,
):
    input_dtype, x, axis = dtype_values_axis
    helpers.test_frontend_function(
        input_dtypes=input_dtype,
        frontend=frontend,
        test_flags=test_flags,
        fn_tree=fn_tree,
        on_device=on_device,
        backend_to_test=backend_fw,
        x=x[0],
        axis=axis,
    )


# cumsum
@handle_frontend_test(
    fn_tree="tensorflow.math.cumsum",
    dtype_x_axis=helpers.dtype_values_axis(
        available_dtypes=helpers.get_dtypes("numeric"),
        valid_axis=True,
        force_int_axis=True,
        min_num_dims=1,
        min_value=-5,
        max_value=5,
    ),
    exclusive=st.booleans(),
    reverse=st.booleans(),
    test_with_out=st.just(False),
)
def test_tensorflow_cumsum(  # NOQA
    *,
    dtype_x_axis,
    exclusive,
    reverse,
    frontend,
    test_flags,
    fn_tree,
    backend_fw,
    on_device,
):
    dtype, x, axis = dtype_x_axis
    helpers.test_frontend_function(
        input_dtypes=dtype,
        backend_to_test=backend_fw,
        test_flags=test_flags,
        fn_tree=fn_tree,
        frontend=frontend,
        on_device=on_device,
        rtol=1e-02,
        atol=1e-02,
        x=x[0],
        axis=axis,
        exclusive=exclusive,
        reverse=reverse,
    )


# cumprod
@handle_frontend_test(
    fn_tree="tensorflow.math.cumprod",
    dtype_x_axis=helpers.dtype_values_axis(
        available_dtypes=helpers.get_dtypes("numeric"),
        valid_axis=True,
        force_int_axis=True,
        min_num_dims=1,
        min_value=-5,
        max_value=5,
    ),
    exclusive=st.booleans(),
    reverse=st.booleans(),
    test_with_out=st.just(False),
)
def test_tensorflow_cumprod(  # NOQA
    *,
    dtype_x_axis,
    exclusive,
    reverse,
    frontend,
    test_flags,
    fn_tree,
    backend_fw,
    on_device,
):
    dtype, x, axis = dtype_x_axis
    helpers.test_frontend_function(
        input_dtypes=dtype,
        backend_to_test=backend_fw,
        frontend=frontend,
        test_flags=test_flags,
        fn_tree=fn_tree,
        on_device=on_device,
        x=x[0],
        axis=axis,
        exclusive=exclusive,
        reverse=reverse,
    )<|MERGE_RESOLUTION|>--- conflicted
+++ resolved
@@ -1450,8 +1450,6 @@
 ):
     helpers.test_frontend_function(
         input_dtypes=["int32", "int64"],
-<<<<<<< HEAD
-=======
         frontend=frontend,
         backend_to_test=backend_fw,
         test_flags=test_flags,
@@ -1484,7 +1482,6 @@
 ):
     helpers.test_frontend_function(
         input_dtypes=["int32", "int64"],
->>>>>>> 6aad1631
         frontend=frontend,
         backend_to_test=backend_fw,
         test_flags=test_flags,
@@ -2880,8 +2877,6 @@
         input_dtypes=input_dtype,
         frontend=frontend,
         backend_to_test=backend_fw,
-<<<<<<< HEAD
-=======
         test_flags=test_flags,
         fn_tree=fn_tree,
         on_device=on_device,
@@ -3011,7 +3006,6 @@
         input_dtypes=input_dtype,
         backend_to_test=backend_fw,
         frontend=frontend,
->>>>>>> 6aad1631
         test_flags=test_flags,
         fn_tree=fn_tree,
         on_device=on_device,
