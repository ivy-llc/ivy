--- conflicted
+++ resolved
@@ -2022,12 +2022,6 @@
     )
 
 
-<<<<<<< HEAD
-@handle_frontend_test(
-    fn_tree="tensorflow.math.xdivy",
-    dtype_and_x=helpers.dtype_and_values(
-        available_dtypes=helpers.get_dtypes("float"),
-=======
 # softmax
 @handle_frontend_test(
     fn_tree="tensorflow.math.softmax",
@@ -2086,17 +2080,12 @@
     fn_tree="tensorflow.math.xlogy",
     dtype_and_x=helpers.dtype_and_values(
         available_dtypes=helpers.get_dtypes("float_and_complex"),
->>>>>>> f5d8fa12
-        num_arrays=2,
-        shared_dtype=True,
-    ),
-    test_with_out=st.just(False),
-)
-<<<<<<< HEAD
-def test_tensorflow_xdivy(  # NOQA
-=======
+        num_arrays=2,
+        shared_dtype=True,
+    ),
+    test_with_out=st.just(False),
+)
 def test_tensorflow_xlogy(
->>>>>>> f5d8fa12
     *,
     dtype_and_x,
     frontend,
@@ -2113,8 +2102,6 @@
         on_device=on_device,
         x=xs[0],
         y=xs[1],
-<<<<<<< HEAD
-=======
     )
 
 
@@ -2231,5 +2218,33 @@
         on_device=on_device,
         x=x[0],
         y=x[1],
->>>>>>> f5d8fa12
+    )
+
+
+@handle_frontend_test(
+    fn_tree="tensorflow.math.xdivy",
+    dtype_and_x=helpers.dtype_and_values(
+        available_dtypes=helpers.get_dtypes("float"),
+        num_arrays=2,
+        shared_dtype=True,
+    ),
+    test_with_out=st.just(False),
+)
+def test_tensorflow_xdivy(  # NOQA
+    *,
+    dtype_and_x,
+    frontend,
+    test_flags,
+    fn_tree,
+    on_device,
+):
+    input_dtype, xs = dtype_and_x
+    helpers.test_frontend_function(
+        input_dtypes=input_dtype,
+        frontend=frontend,
+        test_flags=test_flags,
+        fn_tree=fn_tree,
+        on_device=on_device,
+        x=xs[0],
+        y=xs[1],
     )