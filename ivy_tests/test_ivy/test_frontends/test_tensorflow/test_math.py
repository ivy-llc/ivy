# global
import ivy
import numpy as np
from hypothesis import strategies as st, assume

# local
import ivy_tests.test_ivy.helpers as helpers
from ivy_tests.test_ivy.test_functional.test_core.test_statistical import (
    statistical_dtype_values,
)
from ivy_tests.test_ivy.helpers import handle_frontend_test


# accumulate_n
@handle_frontend_test(
    fn_tree="tensorflow.math.accumulate_n",
    dtype_and_x=helpers.dtype_and_values(
        available_dtypes=tuple([ivy.int64]),
        num_arrays=2,
        shared_dtype=True,
    ),
    test_with_out=st.just(False),
)
def test_tensorflow_accumulate_n(
    *,
    dtype_and_x,
    frontend,
    test_flags,
    fn_tree,
    on_device,
):
    input_dtype, x = dtype_and_x
    helpers.test_frontend_function(
        input_dtypes=input_dtype,
        frontend=frontend,
        test_flags=test_flags,
        fn_tree=fn_tree,
        on_device=on_device,
        inputs=x,
    )


# add
@handle_frontend_test(
    fn_tree="tensorflow.math.add",
    dtype_and_x=helpers.dtype_and_values(
        available_dtypes=helpers.get_dtypes("numeric"),
        num_arrays=2,
        shared_dtype=True,
    ),
    test_with_out=st.just(False),
)
def test_tensorflow_add(
    *,
    dtype_and_x,
    frontend,
    test_flags,
    fn_tree,
    on_device,
):
    input_dtype, x = dtype_and_x
    helpers.test_frontend_function(
        input_dtypes=input_dtype,
        frontend=frontend,
        test_flags=test_flags,
        fn_tree=fn_tree,
        on_device=on_device,
        x=x[0],
        y=x[1],
    )


# tan
@handle_frontend_test(
    fn_tree="tensorflow.math.tan",
    dtype_and_x=helpers.dtype_and_values(available_dtypes=helpers.get_dtypes("float")),
    test_with_out=st.just(False),
)
def test_tensorflow_tan(
    *,
    dtype_and_x,
    frontend,
    test_flags,
    fn_tree,
    on_device,
):
    input_dtype, x = dtype_and_x
    helpers.test_frontend_function(
        input_dtypes=input_dtype,
        frontend=frontend,
        test_flags=test_flags,
        fn_tree=fn_tree,
        on_device=on_device,
        x=x[0],
    )


# exp
@handle_frontend_test(
    fn_tree="tensorflow.math.exp",
    dtype_and_x=helpers.dtype_and_values(available_dtypes=helpers.get_dtypes("float")),
    test_with_out=st.just(False),
)
def test_tensorflow_exp(
    *,
    dtype_and_x,
    frontend,
    test_flags,
    fn_tree,
    on_device,
):
    input_dtype, x = dtype_and_x
    helpers.test_frontend_function(
        input_dtypes=input_dtype,
        frontend=frontend,
        test_flags=test_flags,
        fn_tree=fn_tree,
        on_device=on_device,
        x=x[0],
    )


# sqrt
@handle_frontend_test(
    fn_tree="tensorflow.math.sqrt",
    dtype_and_x=helpers.dtype_and_values(available_dtypes=helpers.get_dtypes("float")),
    test_with_out=st.just(False),
)
def test_tensorflow_sqrt(
    *,
    dtype_and_x,
    frontend,
    test_flags,
    fn_tree,
    on_device,
):
    input_dtype, x = dtype_and_x
    helpers.test_frontend_function(
        input_dtypes=input_dtype,
        frontend=frontend,
        test_flags=test_flags,
        fn_tree=fn_tree,
        on_device=on_device,
        x=x[0],
    )


# negative
@handle_frontend_test(
    fn_tree="tensorflow.math.negative",
    dtype_and_x=helpers.dtype_and_values(available_dtypes=helpers.get_dtypes("float")),
    test_with_out=st.just(False),
)
def test_tensorflow_negative(
    *,
    dtype_and_x,
    frontend,
    test_flags,
    fn_tree,
    on_device,
):
    input_dtype, x = dtype_and_x
    helpers.test_frontend_function(
        input_dtypes=input_dtype,
        frontend=frontend,
        test_flags=test_flags,
        fn_tree=fn_tree,
        on_device=on_device,
        x=x[0],
    )


# multiply
@handle_frontend_test(
    fn_tree="tensorflow.math.multiply",
    dtype_and_x=helpers.dtype_and_values(
        available_dtypes=helpers.get_dtypes("float"),
        num_arrays=2,
        shared_dtype=True,
    ),
    test_with_out=st.just(False),
)
def test_tensorflow_multiply(
    *,
    dtype_and_x,
    frontend,
    test_flags,
    fn_tree,
    on_device,
):
    input_dtype, x = dtype_and_x
    helpers.test_frontend_function(
        input_dtypes=input_dtype,
        frontend=frontend,
        test_flags=test_flags,
        fn_tree=fn_tree,
        on_device=on_device,
        x=x[0],
        y=x[1],
    )


# maximum
@handle_frontend_test(
    fn_tree="tensorflow.math.maximum",
    dtype_and_x=helpers.dtype_and_values(
        available_dtypes=helpers.get_dtypes("float"),
        num_arrays=2,
        shared_dtype=True,
    ),
    test_with_out=st.just(False),
)
def test_tensorflow_maximum(
    *,
    dtype_and_x,
    frontend,
    test_flags,
    fn_tree,
    on_device,
):
    input_dtype, x = dtype_and_x
    helpers.test_frontend_function(
        input_dtypes=input_dtype,
        frontend=frontend,
        test_flags=test_flags,
        fn_tree=fn_tree,
        on_device=on_device,
        x=x[0],
        y=x[1],
    )


# subtract
@handle_frontend_test(
    fn_tree="tensorflow.math.subtract",
    dtype_and_x=helpers.dtype_and_values(
        available_dtypes=helpers.get_dtypes("numeric"),
        num_arrays=2,
        shared_dtype=True,
    ),
    test_with_out=st.just(False),
)
def test_tensorflow_subtract(
    *,
    dtype_and_x,
    frontend,
    test_flags,
    fn_tree,
    on_device,
):
    input_dtype, x = dtype_and_x
    helpers.test_frontend_function(
        input_dtypes=input_dtype,
        frontend=frontend,
        test_flags=test_flags,
        fn_tree=fn_tree,
        on_device=on_device,
        x=x[0],
        y=x[1],
    )


# squared_difference
@handle_frontend_test(
    fn_tree="tensorflow.math.squared_difference",
    dtype_and_x=helpers.dtype_and_values(
        available_dtypes=helpers.get_dtypes("numeric"),
        num_arrays=2,
        shared_dtype=True,
    ),
    test_with_out=st.just(False),
)
def test_tensorflow_squared_difference(
    *,
    dtype_and_x,
    frontend,
    test_flags,
    fn_tree,
    on_device,
):
    input_dtype, x = dtype_and_x
    helpers.test_frontend_function(
        input_dtypes=input_dtype,
        frontend=frontend,
        test_flags=test_flags,
        fn_tree=fn_tree,
        on_device=on_device,
        x=x[0],
        y=x[1],
    )


# logical_xor
@handle_frontend_test(
    fn_tree="tensorflow.math.logical_xor",
    dtype_and_x=helpers.dtype_and_values(
        available_dtypes=tuple([ivy.bool]),
        num_arrays=2,
        shared_dtype=True,
    ),
    test_with_out=st.just(False),
)
def test_tensorflow_logical_xor(
    *,
    dtype_and_x,
    frontend,
    test_flags,
    fn_tree,
    on_device,
):
    input_dtype, x = dtype_and_x
    helpers.test_frontend_function(
        input_dtypes=input_dtype,
        frontend=frontend,
        test_flags=test_flags,
        fn_tree=fn_tree,
        on_device=on_device,
        x=x[0],
        y=x[1],
    )


# divide
@handle_frontend_test(
    fn_tree="tensorflow.math.divide",
    dtype_and_x=helpers.dtype_and_values(
        available_dtypes=helpers.get_dtypes("float"),
        num_arrays=2,
        shared_dtype=True,
    ),
    test_with_out=st.just(False),
)
def test_tensorflow_divide(
    *,
    dtype_and_x,
    frontend,
    test_flags,
    fn_tree,
    on_device,
):
    input_dtype, x = dtype_and_x
    helpers.test_frontend_function(
        input_dtypes=input_dtype,
        frontend=frontend,
        test_flags=test_flags,
        fn_tree=fn_tree,
        on_device=on_device,
        x=x[0],
        y=x[1],
    )


# negative
@handle_frontend_test(
    fn_tree="tensorflow.math.negative",
    dtype_and_x=helpers.dtype_and_values(
        available_dtypes=st.one_of(
            helpers.get_dtypes("signed_integer"),
            helpers.get_dtypes("float"),
        )
    ),
    test_with_out=st.just(False),
)
def test_tensorflow_negative(
    *,
    dtype_and_x,
    frontend,
    test_flags,
    fn_tree,
    on_device,
):
    input_dtype, x = dtype_and_x
    helpers.test_frontend_function(
        input_dtypes=input_dtype,
        frontend=frontend,
        test_flags=test_flags,
        fn_tree=fn_tree,
        on_device=on_device,
        x=x[0],
    )


# logical_and
@handle_frontend_test(
    fn_tree="tensorflow.math.logical_and",
    dtype_and_x=helpers.dtype_and_values(
        available_dtypes=tuple([ivy.bool]),
        num_arrays=2,
        shared_dtype=True,
    ),
    test_with_out=st.just(False),
)
def test_tensorflow_logical_and(
    *,
    dtype_and_x,
    frontend,
    test_flags,
    fn_tree,
    on_device,
):
    input_dtype, x = dtype_and_x
    helpers.test_frontend_function(
        input_dtypes=input_dtype,
        frontend=frontend,
        test_flags=test_flags,
        fn_tree=fn_tree,
        on_device=on_device,
        x=x[0],
        y=x[1],
    )


# log_sigmoid
@handle_frontend_test(
    fn_tree="tensorflow.math.log_sigmoid",
    dtype_and_x=helpers.dtype_and_values(
        available_dtypes=helpers.get_dtypes("float"),
        large_abs_safety_factor=3,
        small_abs_safety_factor=3,
        safety_factor_scale="linear",
    ),
    test_with_out=st.just(False),
)
def test_tensorflow_log_sigmoid(
    *,
    dtype_and_x,
    frontend,
    test_flags,
    fn_tree,
    on_device,
):
    input_dtype, x = dtype_and_x
    helpers.test_frontend_function(
        input_dtypes=input_dtype,
        frontend=frontend,
        test_flags=test_flags,
        fn_tree=fn_tree,
        on_device=on_device,
        x=x[0],
    )


# reciprocal_no_nan
@handle_frontend_test(
    fn_tree="tensorflow.math.reciprocal_no_nan",
    dtype_and_x=helpers.dtype_and_values(
        available_dtypes=helpers.get_dtypes("float"),
    ),
    test_with_out=st.just(False),
)
def test_tensorflow_reciprocal_no_nan(
    *,
    dtype_and_x,
    frontend,
    test_flags,
    fn_tree,
    on_device,
):
    input_dtype, x = dtype_and_x
    helpers.test_frontend_function(
        input_dtypes=input_dtype,
        frontend=frontend,
        test_flags=test_flags,
        fn_tree=fn_tree,
        on_device=on_device,
        x=x[0],
    )


# reduce_all()
@handle_frontend_test(
    fn_tree="tensorflow.math.reduce_all",
    dtype_and_x=helpers.dtype_and_values(
        available_dtypes=tuple([ivy.bool]),
    ),
    test_with_out=st.just(False),
)
def test_tensorflow_reduce_all(
    *,
    dtype_and_x,
    frontend,
    test_flags,
    fn_tree,
    on_device,
):
    input_dtype, x = dtype_and_x
    helpers.test_frontend_function(
        input_dtypes=input_dtype,
        frontend=frontend,
        test_flags=test_flags,
        fn_tree=fn_tree,
        on_device=on_device,
        input_tensor=x[0],
    )


# reduce_any
@handle_frontend_test(
    fn_tree="tensorflow.math.reduce_any",
    dtype_and_x=helpers.dtype_and_values(
        available_dtypes=tuple([ivy.bool]),
    ),
    test_with_out=st.just(False),
)
def test_tensorflow_reduce_any(
    *,
    dtype_and_x,
    frontend,
    test_flags,
    fn_tree,
    on_device,
):
    (
        input_dtype,
        x,
    ) = dtype_and_x
    helpers.test_frontend_function(
        input_dtypes=input_dtype,
        frontend=frontend,
        test_flags=test_flags,
        fn_tree=fn_tree,
        on_device=on_device,
        input_tensor=x[0],
    )


# reduce_euclidean_norm
@handle_frontend_test(
    fn_tree="tensorflow.math.reduce_euclidean_norm",
    dtype_and_x=helpers.dtype_and_values(
        available_dtypes=helpers.get_dtypes("float"),
    ),
    test_with_out=st.just(False),
)
def test_tensorflow_reduce_euclidean_norm(
    *,
    dtype_and_x,
    frontend,
    test_flags,
    fn_tree,
    on_device,
):
    (
        input_dtype,
        x,
    ) = dtype_and_x
    helpers.test_frontend_function(
        input_dtypes=input_dtype,
        frontend=frontend,
        test_flags=test_flags,
        fn_tree=fn_tree,
        on_device=on_device,
        input_tensor=x[0],
    )


# reduce_logsumexp
@handle_frontend_test(
    fn_tree="tensorflow.math.reduce_logsumexp",
    dtype_and_x=helpers.dtype_and_values(
        available_dtypes=helpers.get_dtypes("float"),
    ),
    test_with_out=st.just(False),
)
def test_tensorflow_reduce_logsumexp(
    *,
    dtype_and_x,
    frontend,
    test_flags,
    fn_tree,
    on_device,
):
    input_dtype, x = dtype_and_x
    helpers.test_frontend_function(
        input_dtypes=input_dtype,
        frontend=frontend,
        test_flags=test_flags,
        fn_tree=fn_tree,
        on_device=on_device,
        input_tensor=x[0],
    )


# argmax
@handle_frontend_test(
    fn_tree="tensorflow.math.argmax",
    dtype_and_x=statistical_dtype_values(function="argmax"),
    output_type=st.sampled_from(["int16", "uint16", "int32", "int64"]),
    test_with_out=st.just(False),
)
def test_tensorflow_argmax(
    *,
    dtype_and_x,
    frontend,
    test_flags,
    fn_tree,
    on_device,
    output_type,
):
    if ivy.current_backend_str() == "torch":
        assume(output_type != "uint16")
    input_dtype, x, axis = dtype_and_x
    if isinstance(axis, tuple):
        axis = axis[0]
    helpers.test_frontend_function(
        input_dtypes=input_dtype,
        frontend=frontend,
        test_flags=test_flags,
        fn_tree=fn_tree,
        on_device=on_device,
        input=x[0],
        axis=axis,
        output_type=output_type,
    )


# reduce_max
@handle_frontend_test(
    fn_tree="tensorflow.math.reduce_max",
    dtype_and_x=helpers.dtype_and_values(
        available_dtypes=helpers.get_dtypes("float"),
    ),
    test_with_out=st.just(False),
)
def test_tensorflow_reduce_max(
    *,
    dtype_and_x,
    frontend,
    test_flags,
    fn_tree,
    on_device,
):
    input_dtype, x = dtype_and_x
    helpers.test_frontend_function(
        input_dtypes=input_dtype,
        frontend=frontend,
        test_flags=test_flags,
        fn_tree=fn_tree,
        on_device=on_device,
        input_tensor=x[0],
    )


# reduce_min
@handle_frontend_test(
    fn_tree="tensorflow.math.reduce_min",
    dtype_and_x=helpers.dtype_and_values(
        available_dtypes=helpers.get_dtypes("float"),
    ),
    test_with_out=st.just(False),
)
def test_tensorflow_reduce_min(
    *,
    dtype_and_x,
    frontend,
    test_flags,
    fn_tree,
    on_device,
):
    input_dtype, x = dtype_and_x
    helpers.test_frontend_function(
        input_dtypes=input_dtype,
        frontend=frontend,
        test_flags=test_flags,
        fn_tree=fn_tree,
        on_device=on_device,
        input_tensor=x[0],
    )


# reduce_prod
@handle_frontend_test(
    fn_tree="tensorflow.math.reduce_prod",
    dtype_and_x=helpers.dtype_and_values(
        available_dtypes=helpers.get_dtypes("numeric"),
    ),
    test_with_out=st.just(False),
)
def test_tensorflow_reduce_prod(
    *,
    dtype_and_x,
    frontend,
    test_flags,
    fn_tree,
    on_device,
):
    input_dtype, x = dtype_and_x
    helpers.test_frontend_function(
        input_dtypes=input_dtype,
        frontend=frontend,
        test_flags=test_flags,
        fn_tree=fn_tree,
        on_device=on_device,
        input_tensor=x[0],
    )


# reduce_std
@handle_frontend_test(
    fn_tree="tensorflow.math.reduce_std",
    dtype_and_x=helpers.dtype_and_values(
        available_dtypes=helpers.get_dtypes("float"),
    ),
)
def test_tensorflow_reduce_std(
    *,
    dtype_and_x,
    frontend,
    test_flags,
    fn_tree,
    on_device,
):
    input_dtype, x = dtype_and_x
    helpers.test_frontend_function(
        input_dtypes=input_dtype,
        frontend=frontend,
        test_flags=test_flags,
        fn_tree=fn_tree,
        on_device=on_device,
        input_tensor=x[0],
    )


# asinh
@handle_frontend_test(
    fn_tree="tensorflow.math.asinh",
    dtype_and_x=helpers.dtype_and_values(
        available_dtypes=helpers.get_dtypes("float"),
    ),
    test_with_out=st.just(False),
)
def test_tensorflow_asinh(
    *,
    dtype_and_x,
    frontend,
    test_flags,
    fn_tree,
    on_device,
):
    input_dtype, x = dtype_and_x
    helpers.test_frontend_function(
        input_dtypes=input_dtype,
        frontend=frontend,
        test_flags=test_flags,
        fn_tree=fn_tree,
        on_device=on_device,
        x=x[0],
    )


# reduce_sum
@handle_frontend_test(
    fn_tree="tensorflow.math.reduce_sum",
    dtype_and_x=helpers.dtype_and_values(
        available_dtypes=helpers.get_dtypes("numeric"),
    ),
    test_with_out=st.just(False),
)
def test_tensorflow_reduce_sum(
    *,
    dtype_and_x,
    frontend,
    test_flags,
    fn_tree,
    on_device,
):
    input_dtype, x = dtype_and_x
    helpers.test_frontend_function(
        input_dtypes=input_dtype,
        frontend=frontend,
        test_flags=test_flags,
        fn_tree=fn_tree,
        on_device=on_device,
        input_tensor=x[0],
    )


# reduce_mean
@handle_frontend_test(
    fn_tree="tensorflow.math.reduce_mean",
    dtype_and_x=helpers.dtype_and_values(
        available_dtypes=helpers.get_dtypes("float"),
    ),
    test_with_out=st.just(False),
)
def test_tensorflow_reduce_mean(
    *,
    dtype_and_x,
    frontend,
    test_flags,
    fn_tree,
    on_device,
):
    input_dtype, x = dtype_and_x
    helpers.test_frontend_function(
        input_dtypes=input_dtype,
        frontend=frontend,
        test_flags=test_flags,
        fn_tree=fn_tree,
        on_device=on_device,
        input_tensor=x[0],
    )


# reduce_variance
@handle_frontend_test(
    fn_tree="tensorflow.math.reduce_variance",
    dtype_and_x=statistical_dtype_values(
        function="var",
    ),
    test_with_out=st.just(False),
    keepdims=st.booleans(),
)
def test_tensorflow_reduce_variance(
    *,
    dtype_and_x,
    frontend,
    test_flags,
    fn_tree,
    on_device,
    keepdims,
):
    input_dtype, x, axis, ddof = dtype_and_x
    helpers.test_frontend_function(
        input_dtypes=input_dtype,
        frontend=frontend,
        test_flags=test_flags,
        fn_tree=fn_tree,
        on_device=on_device,
        input_tensor=x[0],
        axis=axis,
        atol=1e-2,
        rtol=1e-2,
        keepdims=keepdims,
    )


# scalar_mul
@handle_frontend_test(
    fn_tree="tensorflow.math.scalar_mul",
    dtype_and_x=helpers.dtype_and_values(
        available_dtypes=st.shared(
            helpers.get_dtypes("float", full=False),
            key="shared_dtype",
        ),
        min_num_dims=1,
        min_dim_size=2,
    ),
    scalar_val=helpers.dtype_and_values(
        available_dtypes=st.shared(
            helpers.get_dtypes("float", full=False),
            key="shared_dtype",
        ),
        shape=(1,),
    ),
    test_with_out=st.just(False),
)
def test_tensorflow_scalar_mul(
    *,
    dtype_and_x,
    scalar_val,
    frontend,
    test_flags,
    fn_tree,
    on_device,
):
    input_dtype, x = dtype_and_x
    scalar_dtype, scalar = scalar_val
    helpers.test_frontend_function(
        input_dtypes=input_dtype,
        frontend=frontend,
        test_flags=test_flags,
        fn_tree=fn_tree,
        on_device=on_device,
        scalar=scalar[0][0],
        x=x[0],
    )


# divide_no_nan
@handle_frontend_test(
    fn_tree="tensorflow.math.divide_no_nan",
    dtype_and_x=helpers.dtype_and_values(
        num_arrays=2,
        available_dtypes=helpers.get_dtypes("float"),
        shared_dtype=True,
    ),
    test_with_out=st.just(False),
)
def test_tensorflow_divide_no_nan(
    *,
    dtype_and_x,
    frontend,
    test_flags,
    fn_tree,
    on_device,
):
    input_dtypes, xy = dtype_and_x
    helpers.test_frontend_function(
        input_dtypes=input_dtypes,
        frontend=frontend,
        test_flags=test_flags,
        fn_tree=fn_tree,
        on_device=on_device,
        x=xy[0],
        y=xy[1],
    )


# multiply_no_nan
@handle_frontend_test(
    fn_tree="tensorflow.math.multiply_no_nan",
    dtype_and_x=helpers.dtype_and_values(
        num_arrays=2,
        available_dtypes=helpers.get_dtypes("float"),
        shared_dtype=True,
    ),
    test_with_out=st.just(False),
)
def test_tensorflow_multiply_no_nan(
    *,
    dtype_and_x,
    frontend,
    test_flags,
    fn_tree,
    on_device,
):
    input_dtypes, xy = dtype_and_x
    helpers.test_frontend_function(
        input_dtypes=input_dtypes,
        frontend=frontend,
        test_flags=test_flags,
        fn_tree=fn_tree,
        on_device=on_device,
        x=xy[0],
        y=xy[1],
    )


# erfcinv
@handle_frontend_test(
    fn_tree="tensorflow.math.erfcinv",
    dtype_and_x=helpers.dtype_and_values(
        available_dtypes=helpers.get_dtypes("float"),
    ),
    test_with_out=st.just(False),
)
def test_tensorflow_erfcinv(
    *,
    dtype_and_x,
    frontend,
    test_flags,
    fn_tree,
    on_device,
):
    input_dtype, x = dtype_and_x
    helpers.test_frontend_function(
        input_dtypes=input_dtype,
        frontend=frontend,
        test_flags=test_flags,
        fn_tree=fn_tree,
        on_device=on_device,
        x=x[0],
    )


# is_non_decreasing
@handle_frontend_test(
    fn_tree="tensorflow.math.is_non_decreasing",
    dtype_and_x=helpers.dtype_and_values(
        available_dtypes=helpers.get_dtypes("float"),
    ),
    test_with_out=st.just(False),
)
def test_tensorflow_is_non_decreasing(
    *,
    dtype_and_x,
    frontend,
    test_flags,
    fn_tree,
    on_device,
):
    input_dtype, x = dtype_and_x
    helpers.test_frontend_function(
        input_dtypes=input_dtype,
        frontend=frontend,
        test_flags=test_flags,
        fn_tree=fn_tree,
        on_device=on_device,
        x=x[0],
    )


# is_strictly_increasing
@handle_frontend_test(
    fn_tree="tensorflow.math.is_strictly_increasing",
    dtype_and_x=helpers.dtype_and_values(
        available_dtypes=helpers.get_dtypes("float"),
    ),
    test_with_out=st.just(False),
)
def test_tensorflow_is_strictly_increasing(
    *,
    dtype_and_x,
    frontend,
    test_flags,
    fn_tree,
    on_device,
):
    input_dtype, x = dtype_and_x
    helpers.test_frontend_function(
        input_dtypes=input_dtype,
        frontend=frontend,
        test_flags=test_flags,
        fn_tree=fn_tree,
        on_device=on_device,
        x=x[0],
    )


# count_nonzero
@handle_frontend_test(
    fn_tree="tensorflow.math.count_nonzero",
    dtype_x_axis=helpers.dtype_values_axis(
        available_dtypes=helpers.get_dtypes("numeric")
    ),
    keepdims=st.booleans(),
    dtype=helpers.get_dtypes("numeric"),
    test_with_out=st.just(False),
)
def test_tensorflow_count_nonzero(
    *,
    dtype_x_axis,
    dtype,
    keepdims,
    frontend,
    test_flags,
    fn_tree,
    on_device,
):
    input_dtype, x, axis = dtype_x_axis
    helpers.test_frontend_function(
        input_dtypes=input_dtype,
        frontend=frontend,
        test_flags=test_flags,
        fn_tree=fn_tree,
        on_device=on_device,
        input=x,
        axis=axis,
        keepdims=keepdims,
        dtype=dtype,
    )


# confusion_matrix
@handle_frontend_test(
    fn_tree="tensorflow.math.confusion_matrix",
    dtype_and_x=helpers.dtype_and_values(
        available_dtypes=helpers.get_dtypes("integer"),
        num_arrays=2,
        min_num_dims=1,
        max_num_dims=1,
        min_value=0,
        max_value=4,
        shared_dtype=True,
    ),
    num_classes=st.integers(min_value=5, max_value=10),
    test_with_out=st.just(False),
)
def test_tensorflow_confusion_matrix(
    *,
    dtype_and_x,
    num_classes,
    frontend,
    test_flags,
    fn_tree,
    on_device,
):
    input_dtype, x = dtype_and_x
    helpers.test_frontend_function(
        input_dtypes=input_dtype,
        frontend=frontend,
        test_flags=test_flags,
        fn_tree=fn_tree,
        on_device=on_device,
        labels=x[0],
        predictions=x[1],
        num_classes=num_classes,
    )


# polyval
@handle_frontend_test(
    fn_tree="tensorflow.math.polyval",
    dtype_and_coeffs=helpers.dtype_and_values(
        available_dtypes=helpers.get_dtypes("float"),
        min_num_dims=1,
        max_num_dims=1,
    ),
    dtype_and_x=helpers.dtype_and_values(
        available_dtypes=helpers.get_dtypes("float"),
        num_arrays=1,
        min_num_dims=0,
        max_num_dims=0,
    ),
)
def test_tensorflow_polyval(
    *,
    dtype_and_coeffs,
    dtype_and_x,
    frontend,
    test_flags,
    fn_tree,
    on_device,
):
    dtype_x, x = dtype_and_x
    dtype_coeffs, coeffs = dtype_and_coeffs
    helpers.test_frontend_function(
        input_dtypes=dtype_coeffs + dtype_x,
        frontend=frontend,
        test_flags=test_flags,
        fn_tree=fn_tree,
        on_device=on_device,
        coeffs=coeffs,
        x=x,
    )


# unsorted_segment_mean
@handle_frontend_test(
    fn_tree="tensorflow.math.unsorted_segment_mean",
    data=helpers.array_values(dtype=ivy.int32, shape=(5, 6), min_value=1, max_value=9),
    segment_ids=helpers.array_values(
        dtype=ivy.int32, shape=(5,), min_value=0, max_value=4
    ),
    test_with_out=st.just(False),
)
def test_tensorflow_unsorted_segment_mean(
    *,
    data,
    segment_ids,
    frontend,
    test_flags,
    fn_tree,
    on_device,
):
    helpers.test_frontend_function(
        input_dtypes=[ivy.float32, ivy.int32],
        frontend=frontend,
        test_flags=test_flags,
        fn_tree=fn_tree,
        on_device=on_device,
        data=data,
        segment_ids=segment_ids,
        num_segments=np.max(segment_ids) + 1,
    )


# unsorted_segment_sqrt_n
@handle_frontend_test(
    fn_tree="tensorflow.math.unsorted_segment_sqrt_n",
    data=helpers.array_values(dtype=ivy.int32, shape=(5, 6), min_value=1, max_value=9),
    segment_ids=helpers.array_values(
        dtype=ivy.int32, shape=(5,), min_value=0, max_value=4
    ),
    test_with_out=st.just(False),
)
def test_tensorflow_unsorted_segment_sqrt_n(
    *,
    data,
    segment_ids,
    frontend,
    test_flags,
    fn_tree,
    on_device,
):
    helpers.test_frontend_function(
        input_dtypes=[ivy.float32, ivy.int32],
        frontend=frontend,
        test_flags=test_flags,
        fn_tree=fn_tree,
        on_device=on_device,
        data=data,
        segment_ids=segment_ids,
        num_segments=np.max(segment_ids) + 1,
    )


# zero_fraction
@handle_frontend_test(
    fn_tree="tensorflow.math.zero_fraction",
    dtype_and_x=helpers.dtype_and_values(
        available_dtypes=helpers.get_dtypes("numeric"),
        min_num_dims=1,
    ),
    test_with_out=st.just(False),
)
def test_tensorflow_zero_fraction(
    *,
    dtype_and_x,
    frontend,
    test_flags,
    fn_tree,
    on_device,
):
    input_dtype, x = dtype_and_x
    helpers.test_frontend_function(
        input_dtypes=input_dtype,
        frontend=frontend,
        test_flags=test_flags,
        fn_tree=fn_tree,
        on_device=on_device,
        value=x[0],
    )


# truediv
@handle_frontend_test(
    fn_tree="tensorflow.math.truediv",
    dtype_and_x=helpers.dtype_and_values(
        available_dtypes=helpers.get_dtypes("numeric"),
        num_arrays=2,
        shared_dtype=True,
    ),
    test_with_out=st.just(False),
)
def test_tensorflow_truediv(
    *,
    dtype_and_x,
    frontend,
    test_flags,
    fn_tree,
    on_device,
):
    input_dtype, x = dtype_and_x
    helpers.test_frontend_function(
        input_dtypes=input_dtype,
        frontend=frontend,
        test_flags=test_flags,
        fn_tree=fn_tree,
        on_device=on_device,
        x=x[0],
        y=x[1],
    )


# pow
@handle_frontend_test(
    fn_tree="tensorflow.math.pow",
    dtype_and_x=helpers.dtype_and_values(
        available_dtypes=[
            "float16",
            "float32",
            "float64",
            "int32",
            "int64",
        ],
        num_arrays=2,
        min_value=1,
        max_value=7,
        shared_dtype=True,
    ),
    test_with_out=st.just(False),
)
def test_tensorflow_pow(dtype_and_x, frontend, test_flags, fn_tree):
    input_dtype, x = dtype_and_x
    helpers.test_frontend_function(
        input_dtypes=input_dtype,
        frontend=frontend,
        test_flags=test_flags,
        fn_tree=fn_tree,
        x=x[0],
        y=x[1],
    )


# argmin
@handle_frontend_test(
    fn_tree="tensorflow.math.argmin",
    dtype_and_x=statistical_dtype_values(function="argmin"),
    output_type=st.sampled_from(["int32", "int64"]),
    test_with_out=st.just(False),
)
def test_tensorflow_argmin(
    *,
    dtype_and_x,
    frontend,
    test_flags,
    fn_tree,
    on_device,
    output_type,
):
    input_dtype, x, axis = dtype_and_x
    if isinstance(axis, tuple):
        axis = axis[0]
    helpers.test_frontend_function(
        input_dtypes=input_dtype,
        frontend=frontend,
        test_flags=test_flags,
        fn_tree=fn_tree,
        on_device=on_device,
        input=x[0],
        axis=axis,
        output_type=output_type,
    )


# equal
@handle_frontend_test(
    fn_tree="tensorflow.math.equal",
    dtype_and_x=helpers.dtype_and_values(
        available_dtypes=helpers.get_dtypes("numeric"),
        num_arrays=2,
        shared_dtype=True,
    ),
    test_with_out=st.just(False),
)
def test_tensorflow_equal(
    *,
    dtype_and_x,
    frontend,
    test_flags,
    fn_tree,
    on_device,
):
    input_dtype, x = dtype_and_x
    helpers.test_frontend_function(
        input_dtypes=input_dtype,
        frontend=frontend,
        test_flags=test_flags,
        fn_tree=fn_tree,
        on_device=on_device,
        x=x[0],
        y=x[1],
    )


# floor
@handle_frontend_test(
    fn_tree="tensorflow.math.floor",
    dtype_and_x=helpers.dtype_and_values(
        available_dtypes=helpers.get_dtypes("float"),
        num_arrays=1,
        min_value=-20,
        max_value=20,
    ),
    test_with_out=st.just(False),
)
def test_tensorflow_floor(
    *,
    dtype_and_x,
    test_flags,
    frontend,
    fn_tree,
    on_device,
):
    input_dtype, x = dtype_and_x
    helpers.test_frontend_function(
        input_dtypes=input_dtype,
        test_flags=test_flags,
        frontend=frontend,
        fn_tree=fn_tree,
        on_device=on_device,
        x=x[0],
    )


# ceil
@handle_frontend_test(
    fn_tree="tensorflow.math.ceil",
    dtype_and_x=helpers.dtype_and_values(
        available_dtypes=helpers.get_dtypes("float"),
        num_arrays=1,
        min_value=-20,
        max_value=20,
    ),
    test_with_out=st.just(False),
)
def test_tensorflow_ceil(
    *,
    dtype_and_x,
    test_flags,
    frontend,
    fn_tree,
    on_device,
):
    input_dtype, x = dtype_and_x
    helpers.test_frontend_function(
        input_dtypes=input_dtype,
        test_flags=test_flags,
        frontend=frontend,
        fn_tree=fn_tree,
        on_device=on_device,
        x=x[0],
    )


# minimum
@handle_frontend_test(
    fn_tree="tensorflow.math.minimum",
    dtype_and_x=helpers.dtype_and_values(
        available_dtypes=helpers.get_dtypes("numeric"),
        num_arrays=2,
        min_value=-20,
        max_value=20,
        shared_dtype=True,
    ),
    test_with_out=st.just(False),
)
def test_tensorflow_minimum(
    *,
    dtype_and_x,
    test_flags,
    frontend,
    fn_tree,
    on_device,
):
    input_dtype, x = dtype_and_x
    helpers.test_frontend_function(
        input_dtypes=input_dtype,
        test_flags=test_flags,
        frontend=frontend,
        fn_tree=fn_tree,
        on_device=on_device,
        x=x[0],
        y=x[1],
    )


# sigmoid
@handle_frontend_test(
    fn_tree="tensorflow.math.sigmoid",
    dtype_and_x=helpers.dtype_and_values(
        available_dtypes=helpers.get_dtypes("float_and_complex"),
        num_arrays=1,
        min_value=-20,
        max_value=20,
    ),
    test_with_out=st.just(False),
)
def test_tensorflow_sigmoid(
    *,
    dtype_and_x,
    test_flags,
    on_device,
    fn_tree,
    frontend,
):
    input_dtype, x = dtype_and_x
    helpers.test_frontend_function(
        input_dtypes=input_dtype,
        test_flags=test_flags,
        frontend=frontend,
        fn_tree=fn_tree,
        on_device=on_device,
        rtol=1e-2,
        atol=1e-2,
        x=x[0],
    )


# tanh
@handle_frontend_test(
    fn_tree="tensorflow.math.tanh",
    dtype_and_x=helpers.dtype_and_values(
        available_dtypes=helpers.get_dtypes("valid"),
    ),
    test_with_out=st.just(False),
)
def test_tensorflow_tanh(
    *,
    dtype_and_x,
    frontend,
    test_flags,
    fn_tree,
    on_device,
):
    input_dtype, x = dtype_and_x
    helpers.test_frontend_function(
        input_dtypes=input_dtype,
        frontend=frontend,
        test_flags=test_flags,
        fn_tree=fn_tree,
        on_device=on_device,
        x=x[0],
    )


# rsqrt
@handle_frontend_test(
    fn_tree="tensorflow.math.rsqrt",
    dtype_and_x=helpers.dtype_and_values(
        available_dtypes=helpers.get_dtypes("float"),
    ),
    test_with_out=st.just(False),
)
def test_tensorflow_rsqrt(
    *,
    dtype_and_x,
    on_device,
    fn_tree,
    frontend,
    test_flags,
):
    input_dtype, x = dtype_and_x
    helpers.test_frontend_function(
        input_dtypes=input_dtype,
        frontend=frontend,
        test_flags=test_flags,
        fn_tree=fn_tree,
        on_device=on_device,
        rtol=1e-02,
        x=x[0],
    )


# nextafter
@handle_frontend_test(
    fn_tree="tensorflow.math.nextafter",
    dtype_and_x=helpers.dtype_and_values(
        available_dtypes=["float32", "float64"],
        num_arrays=2,
        shared_dtype=True,
        min_value=-10,
        max_value=10,
        min_num_dims=1,
        max_num_dims=3,
    ),
    test_with_out=st.just(False),
)
def test_tensorflow_nextafter(
    *,
    dtype_and_x,
    on_device,
    fn_tree,
    frontend,
    test_flags,
):
    input_dtype, x = dtype_and_x
    helpers.test_frontend_function(
        input_dtypes=input_dtype,
        frontend=frontend,
        test_flags=test_flags,
        fn_tree=fn_tree,
        on_device=on_device,
        x1=x[0],
        x2=x[1],
    )


# log_softmax
@handle_frontend_test(
    fn_tree="tensorflow.math.log_softmax",
    dtype_and_x=helpers.dtype_and_values(
        available_dtypes=helpers.get_dtypes("float"),
        min_num_dims=1,
    ),
    test_with_out=st.just(False),
)
def test_tensorflow_log_softmax(
    *,
    dtype_and_x,
    on_device,
    fn_tree,
    frontend,
    test_flags,
):
    input_dtype, x = dtype_and_x
    helpers.test_frontend_function(
        input_dtypes=input_dtype,
        frontend=frontend,
        test_flags=test_flags,
        fn_tree=fn_tree,
        on_device=on_device,
        logits=x[0],
    )


# abs
@handle_frontend_test(
    fn_tree="tensorflow.math.abs",
    dtype_and_x=helpers.dtype_and_values(
        available_dtypes=helpers.get_dtypes("numeric"),
    ),
    test_with_out=st.just(False),
)
def test_tensorflow_abs(
    *,
    dtype_and_x,
    on_device,
    fn_tree,
    frontend,
    test_flags,
):
    input_dtype, x = dtype_and_x
    helpers.test_frontend_function(
        input_dtypes=input_dtype,
        frontend=frontend,
        test_flags=test_flags,
        fn_tree=fn_tree,
        on_device=on_device,
        rtol=1e-02,
        x=x[0],
    )


# asin
@handle_frontend_test(
    fn_tree="tensorflow.math.asin",
    dtype_and_x=helpers.dtype_and_values(
        available_dtypes=helpers.get_dtypes("float"),
        min_value=-1,
        max_value=1,
    ),
    test_with_out=st.just(False),
)
def test_tensorflow_asin(
    *,
    dtype_and_x,
    on_device,
    fn_tree,
    frontend,
    test_flags,
):
    input_dtype, x = dtype_and_x
    helpers.test_frontend_function(
        input_dtypes=input_dtype,
        frontend=frontend,
        test_flags=test_flags,
        fn_tree=fn_tree,
        on_device=on_device,
        x=x[0],
    )


# acos
@handle_frontend_test(
    fn_tree="tensorflow.math.acos",
    dtype_and_x=helpers.dtype_and_values(
        available_dtypes=helpers.get_dtypes("float"),
        min_value=-1,
        max_value=1,
    ),
    test_with_out=st.just(False),
)
def test_tensorflow_acos(
    *,
    dtype_and_x,
    on_device,
    fn_tree,
    frontend,
    test_flags,
):
    input_dtype, x = dtype_and_x
    helpers.test_frontend_function(
        input_dtypes=input_dtype,
        frontend=frontend,
        test_flags=test_flags,
        fn_tree=fn_tree,
        on_device=on_device,
        x=x[0],
    )


# square
@handle_frontend_test(
    fn_tree="tensorflow.math.square",
    dtype_and_x=helpers.dtype_and_values(available_dtypes=helpers.get_dtypes("float")),
    test_with_out=st.just(False),
)
def test_tensorflow_square(
    *,
    dtype_and_x,
    frontend,
    test_flags,
    fn_tree,
    on_device,
):
    input_dtype, x = dtype_and_x
    helpers.test_frontend_function(
        input_dtypes=input_dtype,
        frontend=frontend,
        test_flags=test_flags,
        fn_tree=fn_tree,
        on_device=on_device,
        x=x[0],
    )


# is_nan
@handle_frontend_test(
    fn_tree="tensorflow.math.is_nan",
    dtype_and_x=helpers.dtype_and_values(
        available_dtypes=helpers.get_dtypes("float"),
    ),
    test_with_out=st.just(False),
)
def test_tensorflow_is_nan(
    *,
    dtype_and_x,
    frontend,
    test_flags,
    fn_tree,
    on_device,
):
    input_dtype, x = dtype_and_x
    helpers.test_frontend_function(
        input_dtypes=input_dtype,
        frontend=frontend,
        test_flags=test_flags,
        fn_tree=fn_tree,
        on_device=on_device,
        x=x[0],
    )

# is_finite


@handle_frontend_test(
    fn_tree="tensorflow.math.is_finite",
    dtype_and_x=helpers.dtype_and_values(
        available_dtypes=helpers.get_dtypes("numeric"),
    ),
    test_with_out=st.just(False),
)
def test_tensorflow_is_finite(
    *,
    dtype_and_x,
    on_device,
    fn_tree,
    frontend,
    test_flags,
):
    input_dtype, x = dtype_and_x
    helpers.test_frontend_function(
        input_dtypes=input_dtype,
        frontend=frontend,
        test_flags=test_flags,
        fn_tree=fn_tree,
        on_device=on_device,
        x=x[0],
<<<<<<< HEAD
=======
    )


# atan
@handle_frontend_test(
    fn_tree="tensorflow.math.atan",
    dtype_and_x=helpers.dtype_and_values(available_dtypes=helpers.get_dtypes("float")),
    test_with_out=st.just(False),
)
def test_tensorflow_atan(
    *,
    dtype_and_x,
    frontend,
    test_flags,
    fn_tree,
    on_device,
):
    input_dtype, x = dtype_and_x
    helpers.test_frontend_function(
        input_dtypes=input_dtype,
        frontend=frontend,
        test_flags=test_flags,
        fn_tree=fn_tree,
        on_device=on_device,
        x=x[0],
    )


# log
@handle_frontend_test(
    fn_tree="tensorflow.math.log",
    dtype_and_x=helpers.dtype_and_values(
        available_dtypes=helpers.get_dtypes("float"),
    ),
)
def test_tensorflow_log(
    *,
    dtype_and_x,
    on_device,
    fn_tree,
    frontend,
    test_flags,
):
    input_dtype, x = dtype_and_x
    helpers.test_frontend_function(
        input_dtypes=input_dtype,
        frontend=frontend,
        test_flags=test_flags,
        fn_tree=fn_tree,
        on_device=on_device,
        x=x[0],
>>>>>>> a1b0a113
    )<|MERGE_RESOLUTION|>--- conflicted
+++ resolved
@@ -1739,8 +1739,6 @@
         fn_tree=fn_tree,
         on_device=on_device,
         x=x[0],
-<<<<<<< HEAD
-=======
     )
 
 
@@ -1792,5 +1790,4 @@
         fn_tree=fn_tree,
         on_device=on_device,
         x=x[0],
->>>>>>> a1b0a113
     )