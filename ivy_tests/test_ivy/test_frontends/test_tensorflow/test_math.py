--- conflicted
+++ resolved
@@ -1768,7 +1768,7 @@
         x=x[0],
     )
 
-<<<<<<< HEAD
+
 # add_n
 @handle_frontend_test(
     fn_tree="tensorflow.math.add_n",
@@ -1785,7 +1785,15 @@
     test_flags,
 ):
     input_dtype, x = dtype_and_x
-=======
+    helpers.test_frontend_function(
+        input_dtypes=input_dtype,
+        frontend=frontend,
+        test_flags=test_flags,
+        fn_tree=fn_tree,
+        on_device=on_device,
+        x=x[0],
+    )
+
 
 # floormod
 @handle_frontend_test(
@@ -1808,16 +1816,11 @@
     input_dtype, x = dtype_and_x
     assume(not np.any(np.isclose(x[0], 0)))
     assume(not np.any(np.isclose(x[1], 0)))
->>>>>>> 6659f803
-    helpers.test_frontend_function(
-        input_dtypes=input_dtype,
-        frontend=frontend,
-        test_flags=test_flags,
-        fn_tree=fn_tree,
-        on_device=on_device,
-        x=x[0],
-<<<<<<< HEAD
-=======
-        y=x[1],
->>>>>>> 6659f803
-    )+    helpers.test_frontend_function(
+        input_dtypes=input_dtype,
+        frontend=frontend,
+        test_flags=test_flags,
+        fn_tree=fn_tree,
+        on_device=on_device,
+        x=x[0],
+        y=x[1], )