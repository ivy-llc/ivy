# global
import ivy
import numpy as np
from hypothesis import strategies as st, assume

# local
import ivy_tests.test_ivy.helpers as helpers
from ivy_tests.test_ivy.test_functional.test_core.test_statistical import (
    _statistical_dtype_values,
)
from ivy_tests.test_ivy.helpers import handle_frontend_test


# imag
@handle_frontend_test(
    fn_tree="tensorflow.math.imag",
    dtype_and_x=helpers.dtype_and_values(
        available_dtypes=helpers.get_dtypes("float_and_complex"),
        min_value=-20,
        max_value=20,
    ),
    test_with_out=st.just(False),
)
def test_tensorflow_imag(
    *,
    dtype_and_x,
    test_flags,
    on_device,
    fn_tree,
    frontend,
    backend_fw,
):
    input_dtype, x = dtype_and_x
    helpers.test_frontend_function(
        input_dtypes=input_dtype,
        backend_to_test=backend_fw,
        test_flags=test_flags,
        frontend=frontend,
        fn_tree=fn_tree,
        on_device=on_device,
        rtol=1e-2,
        atol=1e-2,
        input=x[0],
    )


# accumulate_n
@handle_frontend_test(
    fn_tree="tensorflow.math.accumulate_n",
    dtype_and_x=helpers.dtype_and_values(
        available_dtypes=tuple([ivy.int64]),
        num_arrays=helpers.ints(min_value=2, max_value=5),
        shared_dtype=True,
    ),
    test_with_out=st.just(False),
)
def test_tensorflow_accumulate_n(
    *,
    dtype_and_x,
    frontend,
    test_flags,
    fn_tree,
    backend_fw,
    on_device,
):
    input_dtype, x = dtype_and_x
    helpers.test_frontend_function(
        input_dtypes=input_dtype,
        backend_to_test=backend_fw,
        frontend=frontend,
        test_flags=test_flags,
        fn_tree=fn_tree,
        on_device=on_device,
        inputs=x,
    )


# add
@handle_frontend_test(
    fn_tree="tensorflow.math.add",
    dtype_and_x=helpers.dtype_and_values(
        available_dtypes=helpers.get_dtypes("numeric"),
        num_arrays=2,
        shared_dtype=True,
    ),
    test_with_out=st.just(False),
)
def test_tensorflow_add(
    *,
    dtype_and_x,
    frontend,
    test_flags,
    fn_tree,
    backend_fw,
    on_device,
):
    input_dtype, x = dtype_and_x
    helpers.test_frontend_function(
        input_dtypes=input_dtype,
        backend_to_test=backend_fw,
        frontend=frontend,
        test_flags=test_flags,
        fn_tree=fn_tree,
        on_device=on_device,
        x=x[0],
        y=x[1],
    )


# sin
@handle_frontend_test(
    fn_tree="tensorflow.math.sin",
    dtype_and_x=helpers.dtype_and_values(available_dtypes=helpers.get_dtypes("float")),
    test_with_out=st.just(False),
)
def test_tensorflow_sin(
    *,
    dtype_and_x,
    frontend,
    test_flags,
    fn_tree,
    backend_fw,
    on_device,
):
    input_dtype, x = dtype_and_x
    helpers.test_frontend_function(
        input_dtypes=input_dtype,
        backend_to_test=backend_fw,
        frontend=frontend,
        test_flags=test_flags,
        fn_tree=fn_tree,
        on_device=on_device,
        x=x[0],
    )


# tan
@handle_frontend_test(
    fn_tree="tensorflow.math.tan",
    dtype_and_x=helpers.dtype_and_values(available_dtypes=helpers.get_dtypes("float")),
    test_with_out=st.just(False),
)
def test_tensorflow_tan(
    *,
    dtype_and_x,
    frontend,
    test_flags,
    fn_tree,
    backend_fw,
    on_device,
):
    input_dtype, x = dtype_and_x
    helpers.test_frontend_function(
        input_dtypes=input_dtype,
        backend_to_test=backend_fw,
        frontend=frontend,
        test_flags=test_flags,
        fn_tree=fn_tree,
        on_device=on_device,
        x=x[0],
    )


# exp
@handle_frontend_test(
    fn_tree="tensorflow.math.exp",
    dtype_and_x=helpers.dtype_and_values(available_dtypes=helpers.get_dtypes("float")),
    test_with_out=st.just(False),
)
def test_tensorflow_exp(
    *,
    dtype_and_x,
    frontend,
    test_flags,
    fn_tree,
    backend_fw,
    on_device,
):
    input_dtype, x = dtype_and_x
    helpers.test_frontend_function(
        input_dtypes=input_dtype,
        backend_to_test=backend_fw,
        frontend=frontend,
        test_flags=test_flags,
        fn_tree=fn_tree,
        on_device=on_device,
        x=x[0],
    )


# expm1
@handle_frontend_test(
    fn_tree="tensorflow.math.expm1",
    dtype_and_x=helpers.dtype_and_values(available_dtypes=helpers.get_dtypes("float")),
    test_with_out=st.just(False),
)
def test_tensorflow_expm1(
    *,
    dtype_and_x,
    frontend,
    test_flags,
    fn_tree,
    backend_fw,
    on_device,
):
    input_dtype, x = dtype_and_x
    helpers.test_frontend_function(
        input_dtypes=input_dtype,
        backend_to_test=backend_fw,
        frontend=frontend,
        test_flags=test_flags,
        fn_tree=fn_tree,
        on_device=on_device,
        x=x[0],
    )


# sqrt
@handle_frontend_test(
    fn_tree="tensorflow.math.sqrt",
    dtype_and_x=helpers.dtype_and_values(available_dtypes=helpers.get_dtypes("float")),
    test_with_out=st.just(False),
)
def test_tensorflow_sqrt(
    *,
    dtype_and_x,
    frontend,
    test_flags,
    fn_tree,
    backend_fw,
    on_device,
):
    input_dtype, x = dtype_and_x
    helpers.test_frontend_function(
        input_dtypes=input_dtype,
        backend_to_test=backend_fw,
        frontend=frontend,
        test_flags=test_flags,
        fn_tree=fn_tree,
        on_device=on_device,
        x=x[0],
    )


# multiply
@handle_frontend_test(
    fn_tree="tensorflow.math.multiply",
    dtype_and_x=helpers.dtype_and_values(
        available_dtypes=helpers.get_dtypes("float"),
        num_arrays=2,
        shared_dtype=True,
    ),
    test_with_out=st.just(False),
)
def test_tensorflow_multiply(
    *,
    dtype_and_x,
    frontend,
    test_flags,
    fn_tree,
    backend_fw,
    on_device,
):
    input_dtype, x = dtype_and_x
    helpers.test_frontend_function(
        input_dtypes=input_dtype,
        backend_to_test=backend_fw,
        frontend=frontend,
        test_flags=test_flags,
        fn_tree=fn_tree,
        on_device=on_device,
        x=x[0],
        y=x[1],
    )


# maximum
@handle_frontend_test(
    fn_tree="tensorflow.math.maximum",
    dtype_and_x=helpers.dtype_and_values(
        available_dtypes=helpers.get_dtypes("float"),
        num_arrays=2,
        shared_dtype=True,
    ),
    test_with_out=st.just(False),
)
def test_tensorflow_maximum(
    *,
    dtype_and_x,
    frontend,
    test_flags,
    fn_tree,
    backend_fw,
    on_device,
):
    input_dtype, x = dtype_and_x
    helpers.test_frontend_function(
        input_dtypes=input_dtype,
        backend_to_test=backend_fw,
        frontend=frontend,
        test_flags=test_flags,
        fn_tree=fn_tree,
        on_device=on_device,
        x=x[0],
        y=x[1],
    )


# subtract
@handle_frontend_test(
    fn_tree="tensorflow.math.subtract",
    dtype_and_x=helpers.dtype_and_values(
        available_dtypes=helpers.get_dtypes("numeric"),
        num_arrays=2,
        shared_dtype=True,
    ),
    test_with_out=st.just(False),
)
def test_tensorflow_subtract(
    *,
    dtype_and_x,
    frontend,
    test_flags,
    fn_tree,
    backend_fw,
    on_device,
):
    input_dtype, x = dtype_and_x
    helpers.test_frontend_function(
        input_dtypes=input_dtype,
        backend_to_test=backend_fw,
        frontend=frontend,
        test_flags=test_flags,
        fn_tree=fn_tree,
        on_device=on_device,
        x=x[0],
        y=x[1],
    )


# squared_difference
@handle_frontend_test(
    fn_tree="tensorflow.math.squared_difference",
    dtype_and_x=helpers.dtype_and_values(
        available_dtypes=helpers.get_dtypes("numeric"),
        num_arrays=2,
        shared_dtype=True,
    ),
    test_with_out=st.just(False),
)
def test_tensorflow_squared_difference(
    *,
    dtype_and_x,
    frontend,
    test_flags,
    fn_tree,
    backend_fw,
    on_device,
):
    input_dtype, x = dtype_and_x
    helpers.test_frontend_function(
        input_dtypes=input_dtype,
        backend_to_test=backend_fw,
        frontend=frontend,
        test_flags=test_flags,
        fn_tree=fn_tree,
        on_device=on_device,
        x=x[0],
        y=x[1],
    )


# logical_not
@handle_frontend_test(
    fn_tree="tensorflow.math.logical_not",
    dtype_and_x=helpers.dtype_and_values(
        available_dtypes=tuple([ivy.bool]),
        num_arrays=2,
        shared_dtype=True,
    ),
    test_with_out=st.just(False),
)
def test_tensorflow_logical_not(
    *,
    dtype_and_x,
    frontend,
    test_flags,
    fn_tree,
    backend_fw,
    on_device,
):
    input_dtype, x = dtype_and_x
    helpers.test_frontend_function(
        input_dtypes=input_dtype,
        backend_to_test=backend_fw,
        frontend=frontend,
        test_flags=test_flags,
        fn_tree=fn_tree,
        on_device=on_device,
        x=x[0],
    )


# logical_xor
@handle_frontend_test(
    fn_tree="tensorflow.math.logical_xor",
    dtype_and_x=helpers.dtype_and_values(
        available_dtypes=tuple([ivy.bool]),
        num_arrays=2,
        shared_dtype=True,
    ),
    test_with_out=st.just(False),
)
def test_tensorflow_logical_xor(
    *,
    dtype_and_x,
    frontend,
    test_flags,
    fn_tree,
    backend_fw,
    on_device,
):
    input_dtype, x = dtype_and_x
    helpers.test_frontend_function(
        input_dtypes=input_dtype,
        backend_to_test=backend_fw,
        frontend=frontend,
        test_flags=test_flags,
        fn_tree=fn_tree,
        on_device=on_device,
        x=x[0],
        y=x[1],
    )


# divide
@handle_frontend_test(
    fn_tree="tensorflow.math.divide",
    dtype_and_x=helpers.dtype_and_values(
        available_dtypes=helpers.get_dtypes("float"),
        num_arrays=2,
        shared_dtype=True,
    ),
    test_with_out=st.just(False),
)
def test_tensorflow_divide(
    *,
    dtype_and_x,
    frontend,
    test_flags,
    fn_tree,
    backend_fw,
    on_device,
):
    input_dtype, x = dtype_and_x
    helpers.test_frontend_function(
        input_dtypes=input_dtype,
        backend_to_test=backend_fw,
        frontend=frontend,
        test_flags=test_flags,
        fn_tree=fn_tree,
        on_device=on_device,
        x=x[0],
        y=x[1],
    )


# negative
@handle_frontend_test(
    fn_tree="tensorflow.math.negative",
    dtype_and_x=helpers.dtype_and_values(
        available_dtypes=st.one_of(
            helpers.get_dtypes("signed_integer"),
            helpers.get_dtypes("float"),
        )
    ),
    test_with_out=st.just(False),
)
def test_tensorflow_negative(
    *,
    dtype_and_x,
    frontend,
    test_flags,
    fn_tree,
    backend_fw,
    on_device,
):
    input_dtype, x = dtype_and_x
    helpers.test_frontend_function(
        input_dtypes=input_dtype,
        backend_to_test=backend_fw,
        frontend=frontend,
        test_flags=test_flags,
        fn_tree=fn_tree,
        on_device=on_device,
        x=x[0],
    )


# logical_and
@handle_frontend_test(
    fn_tree="tensorflow.math.logical_and",
    dtype_and_x=helpers.dtype_and_values(
        available_dtypes=tuple([ivy.bool]),
        num_arrays=2,
        shared_dtype=True,
    ),
    test_with_out=st.just(False),
)
def test_tensorflow_logical_and(
    *,
    dtype_and_x,
    frontend,
    test_flags,
    fn_tree,
    backend_fw,
    on_device,
):
    input_dtype, x = dtype_and_x
    helpers.test_frontend_function(
        input_dtypes=input_dtype,
        backend_to_test=backend_fw,
        frontend=frontend,
        test_flags=test_flags,
        fn_tree=fn_tree,
        on_device=on_device,
        x=x[0],
        y=x[1],
    )


# logical_or
@handle_frontend_test(
    fn_tree="tensorflow.math.logical_or",
    dtype_and_x=helpers.dtype_and_values(
        available_dtypes=helpers.get_dtypes("bool"),
        num_arrays=2,
        shared_dtype=True,
    ),
    test_with_out=st.just(False),
)
def test_tensorflow_logical_or(
    *,
    dtype_and_x,
    frontend,
    test_flags,
    fn_tree,
    backend_fw,
    on_device,
):
    input_dtype, x = dtype_and_x
    helpers.test_frontend_function(
        input_dtypes=input_dtype,
        backend_to_test=backend_fw,
        frontend=frontend,
        test_flags=test_flags,
        fn_tree=fn_tree,
        on_device=on_device,
        x=x[0],
        y=x[1],
    )


# log_sigmoid
@handle_frontend_test(
    fn_tree="tensorflow.math.log_sigmoid",
    dtype_and_x=helpers.dtype_and_values(
        available_dtypes=helpers.get_dtypes("float"),
        large_abs_safety_factor=3,
        small_abs_safety_factor=3,
        safety_factor_scale="linear",
    ),
    test_with_out=st.just(False),
)
def test_tensorflow_log_sigmoid(
    *,
    dtype_and_x,
    frontend,
    test_flags,
    fn_tree,
    backend_fw,
    on_device,
):
    input_dtype, x = dtype_and_x
    helpers.test_frontend_function(
        input_dtypes=input_dtype,
        backend_to_test=backend_fw,
        frontend=frontend,
        test_flags=test_flags,
        fn_tree=fn_tree,
        on_device=on_device,
        x=x[0],
    )


# log1p
@handle_frontend_test(
    fn_tree="tensorflow.math.log1p",
    dtype_and_x=helpers.dtype_and_values(
        available_dtypes=helpers.get_dtypes("float"),
        safety_factor_scale="log",
    ),
    test_with_out=st.just(False),
)
def test_tensorflow_log1p(
    *,
    dtype_and_x,
    frontend,
    test_flags,
    fn_tree,
    backend_fw,
    on_device,
):
    input_dtype, x = dtype_and_x
    helpers.test_frontend_function(
        input_dtypes=input_dtype,
        backend_to_test=backend_fw,
        frontend=frontend,
        test_flags=test_flags,
        fn_tree=fn_tree,
        on_device=on_device,
        x=x[0],
    )


# reciprocal
@handle_frontend_test(
    fn_tree="tensorflow.math.reciprocal",
    dtype_and_x=helpers.dtype_and_values(
        available_dtypes=helpers.get_dtypes("numeric"),
        num_arrays=1,
    ),
    test_with_out=st.just(False),
)
def test_tensorflow_reciprocal(
    *,
    dtype_and_x,
    frontend,
    test_flags,
    fn_tree,
    backend_fw,
    on_device,
):
    input_dtype, x = dtype_and_x
    helpers.test_frontend_function(
        input_dtypes=input_dtype,
        backend_to_test=backend_fw,
        frontend=frontend,
        test_flags=test_flags,
        fn_tree=fn_tree,
        on_device=on_device,
        rtol=1e-3,
        atol=1e-3,
        x=x[0],
    )


# reciprocal_no_nan
@handle_frontend_test(
    fn_tree="tensorflow.math.reciprocal_no_nan",
    dtype_and_x=helpers.dtype_and_values(
        available_dtypes=helpers.get_dtypes("float"),
    ),
    test_with_out=st.just(False),
)
def test_tensorflow_reciprocal_no_nan(
    *,
    dtype_and_x,
    frontend,
    test_flags,
    fn_tree,
    backend_fw,
    on_device,
):
    input_dtype, x = dtype_and_x
    helpers.test_frontend_function(
        input_dtypes=input_dtype,
        backend_to_test=backend_fw,
        frontend=frontend,
        test_flags=test_flags,
        fn_tree=fn_tree,
        on_device=on_device,
        x=x[0],
    )


# reduce_all()
@handle_frontend_test(
    fn_tree="tensorflow.math.reduce_all",
    dtype_and_x=helpers.dtype_and_values(
        available_dtypes=tuple([ivy.bool]),
    ),
    test_with_out=st.just(False),
)
def test_tensorflow_reduce_all(
    *,
    dtype_and_x,
    frontend,
    test_flags,
    fn_tree,
    backend_fw,
    on_device,
):
    input_dtype, x = dtype_and_x
    helpers.test_frontend_function(
        input_dtypes=input_dtype,
        backend_to_test=backend_fw,
        frontend=frontend,
        test_flags=test_flags,
        fn_tree=fn_tree,
        on_device=on_device,
        input_tensor=x[0],
    )


# reduce_any
@handle_frontend_test(
    fn_tree="tensorflow.math.reduce_any",
    dtype_and_x=helpers.dtype_and_values(
        available_dtypes=tuple([ivy.bool]),
    ),
    test_with_out=st.just(False),
)
def test_tensorflow_reduce_any(
    *,
    dtype_and_x,
    frontend,
    test_flags,
    fn_tree,
    backend_fw,
    on_device,
):
    (
        input_dtype,
        x,
    ) = dtype_and_x
    helpers.test_frontend_function(
        input_dtypes=input_dtype,
        backend_to_test=backend_fw,
        frontend=frontend,
        test_flags=test_flags,
        fn_tree=fn_tree,
        on_device=on_device,
        input_tensor=x[0],
    )


# reduce_euclidean_norm
@handle_frontend_test(
    fn_tree="tensorflow.math.reduce_euclidean_norm",
    dtype_and_x=helpers.dtype_and_values(
        available_dtypes=helpers.get_dtypes("float"),
        max_num_dims=2,
    ),
    test_with_out=st.just(False),
)
def test_tensorflow_reduce_euclidean_norm(
    *,
    dtype_and_x,
    frontend,
    test_flags,
    fn_tree,
    backend_fw,
    on_device,
):
    (
        input_dtype,
        x,
    ) = dtype_and_x
    helpers.test_frontend_function(
        input_dtypes=input_dtype,
        backend_to_test=backend_fw,
        frontend=frontend,
        test_flags=test_flags,
        fn_tree=fn_tree,
        rtol=1e-01,
        atol=1e-01,
        on_device=on_device,
        input_tensor=x[0],
    )


# reduce_logsumexp
@handle_frontend_test(
    fn_tree="tensorflow.math.reduce_logsumexp",
    dtype_and_x=helpers.dtype_and_values(
        available_dtypes=helpers.get_dtypes("float"),
    ),
    test_with_out=st.just(False),
)
def test_tensorflow_reduce_logsumexp(
    *,
    dtype_and_x,
    frontend,
    test_flags,
    fn_tree,
    backend_fw,
    on_device,
):
    input_dtype, x = dtype_and_x
    helpers.test_frontend_function(
        input_dtypes=input_dtype,
        backend_to_test=backend_fw,
        frontend=frontend,
        test_flags=test_flags,
        fn_tree=fn_tree,
        on_device=on_device,
        input_tensor=x[0],
    )


# argmax
@handle_frontend_test(
    fn_tree="tensorflow.math.argmax",
    dtype_and_x=_statistical_dtype_values(function="argmax"),
    output_type=st.sampled_from(["int16", "uint16", "int32", "int64"]),
    test_with_out=st.just(False),
)
def test_tensorflow_argmax(
    *,
    dtype_and_x,
    frontend,
    test_flags,
    fn_tree,
    backend_fw,
    on_device,
    output_type,
):
    if backend_fw in ("torch", "paddle"):
        assume(output_type != "uint16")
    input_dtype, x, axis = dtype_and_x
    if isinstance(axis, tuple):
        axis = axis[0]
    helpers.test_frontend_function(
        input_dtypes=input_dtype,
        backend_to_test=backend_fw,
        frontend=frontend,
        test_flags=test_flags,
        fn_tree=fn_tree,
        on_device=on_device,
        input=x[0],
        axis=axis,
        output_type=output_type,
    )


# reduce_max
@handle_frontend_test(
    fn_tree="tensorflow.math.reduce_max",
    dtype_and_x=helpers.dtype_and_values(
        available_dtypes=helpers.get_dtypes("float"),
    ),
    test_with_out=st.just(False),
)
def test_tensorflow_reduce_max(
    *,
    dtype_and_x,
    frontend,
    test_flags,
    fn_tree,
    backend_fw,
    on_device,
):
    input_dtype, x = dtype_and_x
    helpers.test_frontend_function(
        input_dtypes=input_dtype,
        backend_to_test=backend_fw,
        frontend=frontend,
        test_flags=test_flags,
        fn_tree=fn_tree,
        on_device=on_device,
        input_tensor=x[0],
    )


# reduce_min
@handle_frontend_test(
    fn_tree="tensorflow.math.reduce_min",
    dtype_and_x=helpers.dtype_and_values(
        available_dtypes=helpers.get_dtypes("float"),
    ),
    test_with_out=st.just(False),
)
def test_tensorflow_reduce_min(
    *,
    dtype_and_x,
    frontend,
    test_flags,
    fn_tree,
    backend_fw,
    on_device,
):
    input_dtype, x = dtype_and_x
    helpers.test_frontend_function(
        input_dtypes=input_dtype,
        backend_to_test=backend_fw,
        frontend=frontend,
        test_flags=test_flags,
        fn_tree=fn_tree,
        on_device=on_device,
        input_tensor=x[0],
    )


# reduce_prod
@handle_frontend_test(
    fn_tree="tensorflow.math.reduce_prod",
    dtype_and_x=helpers.dtype_and_values(
        available_dtypes=helpers.get_dtypes("numeric"),
    ),
    test_with_out=st.just(False),
)
def test_tensorflow_reduce_prod(
    *,
    dtype_and_x,
    frontend,
    test_flags,
    fn_tree,
    backend_fw,
    on_device,
):
    input_dtype, x = dtype_and_x
    helpers.test_frontend_function(
        input_dtypes=input_dtype,
        backend_to_test=backend_fw,
        frontend=frontend,
        test_flags=test_flags,
        fn_tree=fn_tree,
        on_device=on_device,
        input_tensor=x[0],
    )


# reduce_std
@handle_frontend_test(
    fn_tree="tensorflow.math.reduce_std",
    dtype_and_x=helpers.dtype_and_values(
        available_dtypes=helpers.get_dtypes("float"),
        large_abs_safety_factor=24,
        small_abs_safety_factor=24,
        safety_factor_scale="log",
    ),
)
def test_tensorflow_reduce_std(
    *,
    dtype_and_x,
    frontend,
    test_flags,
    fn_tree,
    backend_fw,
    on_device,
):
    input_dtype, x = dtype_and_x
    helpers.test_frontend_function(
        input_dtypes=input_dtype,
        backend_to_test=backend_fw,
        frontend=frontend,
        test_flags=test_flags,
        fn_tree=fn_tree,
        on_device=on_device,
        input_tensor=x[0],
    )


# asinh
@handle_frontend_test(
    fn_tree="tensorflow.math.asinh",
    dtype_and_x=helpers.dtype_and_values(
        available_dtypes=helpers.get_dtypes("float"),
    ),
    test_with_out=st.just(False),
)
def test_tensorflow_asinh(
    *,
    dtype_and_x,
    frontend,
    test_flags,
    fn_tree,
    backend_fw,
    on_device,
):
    input_dtype, x = dtype_and_x
    helpers.test_frontend_function(
        input_dtypes=input_dtype,
        backend_to_test=backend_fw,
        frontend=frontend,
        test_flags=test_flags,
        fn_tree=fn_tree,
        on_device=on_device,
        x=x[0],
    )


# reduce_sum
@handle_frontend_test(
    fn_tree="tensorflow.math.reduce_sum",
    dtype_and_x=helpers.dtype_and_values(
        available_dtypes=helpers.get_dtypes("numeric"),
        large_abs_safety_factor=25,
        small_abs_safety_factor=25,
        safety_factor_scale="log",
    ),
    test_with_out=st.just(False),
)
def test_tensorflow_reduce_sum(
    *,
    dtype_and_x,
    frontend,
    test_flags,
    fn_tree,
    backend_fw,
    on_device,
):
    input_dtype, x = dtype_and_x
    helpers.test_frontend_function(
        input_dtypes=input_dtype,
        backend_to_test=backend_fw,
        frontend=frontend,
        test_flags=test_flags,
        fn_tree=fn_tree,
        on_device=on_device,
        rtol=1e-03,
        atol=1e-03,
        input_tensor=x[0],
    )


# reduce_mean
@handle_frontend_test(
    fn_tree="tensorflow.math.reduce_mean",
    dtype_and_x=helpers.dtype_and_values(
        available_dtypes=helpers.get_dtypes("float"),
    ),
    test_with_out=st.just(False),
)
def test_tensorflow_reduce_mean(
    *,
    dtype_and_x,
    frontend,
    test_flags,
    fn_tree,
    backend_fw,
    on_device,
):
    input_dtype, x = dtype_and_x
    helpers.test_frontend_function(
        input_dtypes=input_dtype,
        backend_to_test=backend_fw,
        frontend=frontend,
        test_flags=test_flags,
        fn_tree=fn_tree,
        atol=1e-2,
        rtol=1e-2,
        on_device=on_device,
        input_tensor=x[0],
    )


# reduce_variance
@handle_frontend_test(
    fn_tree="tensorflow.math.reduce_variance",
    dtype_and_x=_statistical_dtype_values(
        function="var",
    ),
    test_with_out=st.just(False),
    keepdims=st.booleans(),
)
def test_tensorflow_reduce_variance(
    *,
    dtype_and_x,
    frontend,
    test_flags,
    fn_tree,
    backend_fw,
    on_device,
    keepdims,
):
    input_dtype, x, axis, ddof = dtype_and_x
    helpers.test_frontend_function(
        input_dtypes=input_dtype,
        backend_to_test=backend_fw,
        frontend=frontend,
        test_flags=test_flags,
        fn_tree=fn_tree,
        on_device=on_device,
        input_tensor=x[0],
        axis=axis,
        atol=1e-2,
        rtol=1e-2,
        keepdims=keepdims,
    )


# scalar_mul
@handle_frontend_test(
    fn_tree="tensorflow.math.scalar_mul",
    dtype_and_x=helpers.dtype_and_values(
        available_dtypes=st.shared(
            helpers.get_dtypes("float", full=False),
            key="shared_dtype",
        ),
        min_num_dims=1,
        min_dim_size=2,
    ),
    scalar_val=helpers.dtype_and_values(
        available_dtypes=st.shared(
            helpers.get_dtypes("float", full=False),
            key="shared_dtype",
        ),
        shape=(1,),
    ),
    test_with_out=st.just(False),
)
def test_tensorflow_scalar_mul(
    *,
    dtype_and_x,
    scalar_val,
    frontend,
    test_flags,
    fn_tree,
    backend_fw,
    on_device,
):
    input_dtype, x = dtype_and_x
    scalar_dtype, scalar = scalar_val
    helpers.test_frontend_function(
        input_dtypes=input_dtype,
        backend_to_test=backend_fw,
        frontend=frontend,
        test_flags=test_flags,
        fn_tree=fn_tree,
        on_device=on_device,
        scalar=scalar[0][0],
        x=x[0],
    )


# divide_no_nan
@handle_frontend_test(
    fn_tree="tensorflow.math.divide_no_nan",
    dtype_and_x=helpers.dtype_and_values(
        num_arrays=2,
        available_dtypes=helpers.get_dtypes("float"),
        shared_dtype=True,
    ),
    test_with_out=st.just(False),
)
def test_tensorflow_divide_no_nan(
    *,
    dtype_and_x,
    frontend,
    test_flags,
    fn_tree,
    backend_fw,
    on_device,
):
    input_dtypes, xy = dtype_and_x
    helpers.test_frontend_function(
        input_dtypes=input_dtypes,
        backend_to_test=backend_fw,
        frontend=frontend,
        test_flags=test_flags,
        fn_tree=fn_tree,
        on_device=on_device,
        x=xy[0],
        y=xy[1],
    )


# multiply_no_nan
@handle_frontend_test(
    fn_tree="tensorflow.math.multiply_no_nan",
    dtype_and_x=helpers.dtype_and_values(
        num_arrays=2,
        available_dtypes=helpers.get_dtypes("float"),
        shared_dtype=True,
    ),
    test_with_out=st.just(False),
)
def test_tensorflow_multiply_no_nan(
    *,
    dtype_and_x,
    frontend,
    test_flags,
    fn_tree,
    backend_fw,
    on_device,
):
    input_dtypes, xy = dtype_and_x
    helpers.test_frontend_function(
        input_dtypes=input_dtypes,
        backend_to_test=backend_fw,
        frontend=frontend,
        test_flags=test_flags,
        fn_tree=fn_tree,
        on_device=on_device,
        x=xy[0],
        y=xy[1],
    )


# erfcinv
@handle_frontend_test(
    fn_tree="tensorflow.math.erfcinv",
    dtype_and_x=helpers.dtype_and_values(
        available_dtypes=helpers.get_dtypes("float"),
    ),
    test_with_out=st.just(False),
)
def test_tensorflow_erfcinv(
    *,
    dtype_and_x,
    frontend,
    test_flags,
    fn_tree,
    backend_fw,
    on_device,
):
    input_dtype, x = dtype_and_x
    helpers.test_frontend_function(
        input_dtypes=input_dtype,
        backend_to_test=backend_fw,
        frontend=frontend,
        test_flags=test_flags,
        fn_tree=fn_tree,
        on_device=on_device,
        x=x[0],
    )


# is_inf
@handle_frontend_test(
    fn_tree="tensorflow.math.is_inf",
    dtype_and_x=helpers.dtype_and_values(available_dtypes=helpers.get_dtypes("float")),
    test_with_out=st.just(False),
)
def test_tensorflow_is_inf(
    *,
    dtype_and_x,
    frontend,
    test_flags,
    fn_tree,
    backend_fw,
    on_device,
):
    input_dtype, x = dtype_and_x
    helpers.test_frontend_function(
        input_dtypes=input_dtype,
        backend_to_test=backend_fw,
        frontend=frontend,
        test_flags=test_flags,
        fn_tree=fn_tree,
        on_device=on_device,
        x=x[0],
    )


# is_non_decreasing
@handle_frontend_test(
    fn_tree="tensorflow.math.is_non_decreasing",
    dtype_and_x=helpers.dtype_and_values(
        available_dtypes=helpers.get_dtypes("float"),
    ),
    test_with_out=st.just(False),
)
def test_tensorflow_is_non_decreasing(
    *,
    dtype_and_x,
    frontend,
    test_flags,
    fn_tree,
    backend_fw,
    on_device,
):
    input_dtype, x = dtype_and_x
    helpers.test_frontend_function(
        input_dtypes=input_dtype,
        backend_to_test=backend_fw,
        frontend=frontend,
        test_flags=test_flags,
        fn_tree=fn_tree,
        on_device=on_device,
        x=x[0],
    )


# is_strictly_increasing
@handle_frontend_test(
    fn_tree="tensorflow.math.is_strictly_increasing",
    dtype_and_x=helpers.dtype_and_values(
        available_dtypes=helpers.get_dtypes("float"),
    ),
    test_with_out=st.just(False),
)
def test_tensorflow_is_strictly_increasing(
    *,
    dtype_and_x,
    frontend,
    test_flags,
    fn_tree,
    backend_fw,
    on_device,
):
    input_dtype, x = dtype_and_x
    helpers.test_frontend_function(
        input_dtypes=input_dtype,
        backend_to_test=backend_fw,
        frontend=frontend,
        test_flags=test_flags,
        fn_tree=fn_tree,
        on_device=on_device,
        x=x[0],
    )


# count_nonzero
@handle_frontend_test(
    fn_tree="tensorflow.math.count_nonzero",
    dtype_x_axis=helpers.dtype_values_axis(
        available_dtypes=helpers.get_dtypes("numeric"),
        valid_axis=True,
        allow_neg_axes=False,
    ),
    keepdims=st.booleans(),
    dtype=helpers.get_dtypes("numeric", full=False),
    test_with_out=st.just(False),
)
def test_tensorflow_count_nonzero(
    *,
    dtype_x_axis,
    dtype,
    keepdims,
    frontend,
    test_flags,
    fn_tree,
    backend_fw,
    on_device,
):
    input_dtype, x, axis = dtype_x_axis
    helpers.test_frontend_function(
        input_dtypes=input_dtype,
        backend_to_test=backend_fw,
        frontend=frontend,
        test_flags=test_flags,
        fn_tree=fn_tree,
        on_device=on_device,
        input=x,
        axis=axis,
        keepdims=keepdims,
        dtype=dtype[0],
    )


# confusion_matrix
@handle_frontend_test(
    fn_tree="tensorflow.math.confusion_matrix",
    dtype_and_x=helpers.dtype_and_values(
        available_dtypes=helpers.get_dtypes("integer"),
        num_arrays=2,
        min_num_dims=1,
        max_num_dims=1,
        min_value=0,
        max_value=4,
        shared_dtype=True,
    ),
    num_classes=st.integers(min_value=5, max_value=10),
    test_with_out=st.just(False),
)
def test_tensorflow_confusion_matrix(
    *,
    dtype_and_x,
    num_classes,
    frontend,
    test_flags,
    fn_tree,
    backend_fw,
    on_device,
):
    input_dtype, x = dtype_and_x
    helpers.test_frontend_function(
        input_dtypes=input_dtype,
        backend_to_test=backend_fw,
        frontend=frontend,
        test_flags=test_flags,
        fn_tree=fn_tree,
        on_device=on_device,
        labels=x[0],
        predictions=x[1],
        num_classes=num_classes,
    )


# polyval
@handle_frontend_test(
    fn_tree="tensorflow.math.polyval",
    dtype_and_coeffs=helpers.dtype_and_values(
        available_dtypes=helpers.get_dtypes("float"),
        min_num_dims=1,
        max_num_dims=1,
    ),
    dtype_and_x=helpers.dtype_and_values(
        available_dtypes=helpers.get_dtypes("float"),
        num_arrays=1,
        min_num_dims=0,
        max_num_dims=0,
    ),
)
def test_tensorflow_polyval(
    *,
    dtype_and_coeffs,
    dtype_and_x,
    frontend,
    test_flags,
    fn_tree,
    backend_fw,
    on_device,
):
    dtype_x, x = dtype_and_x
    dtype_coeffs, coeffs = dtype_and_coeffs
    helpers.test_frontend_function(
        input_dtypes=dtype_coeffs + dtype_x,
        frontend=frontend,
        test_flags=test_flags,
        backend_to_test=backend_fw,
        fn_tree=fn_tree,
        on_device=on_device,
        coeffs=coeffs,
        x=x,
    )


# unsorted_segment_mean
@handle_frontend_test(
    fn_tree="tensorflow.math.unsorted_segment_mean",
    data=helpers.array_values(dtype=ivy.int32, shape=(5, 6), min_value=1, max_value=9),
    segment_ids=helpers.array_values(
        dtype="int32", shape=(5,), min_value=0, max_value=4
    ),
    test_with_out=st.just(False),
)
def test_tensorflow_unsorted_segment_mean(
    *,
    data,
    segment_ids,
    frontend,
    test_flags,
    fn_tree,
    backend_fw,
    on_device,
):
    helpers.test_frontend_function(
        input_dtypes=["int32", "int64"],
        frontend=frontend,
        backend_to_test=backend_fw,
        test_flags=test_flags,
        fn_tree=fn_tree,
        on_device=on_device,
        data=data,
        segment_ids=segment_ids,
        num_segments=np.max(segment_ids) + 1,
    )


# unsorted_segment_sqrt_n
@handle_frontend_test(
    fn_tree="tensorflow.math.unsorted_segment_sqrt_n",
    data=helpers.array_values(dtype=ivy.int32, shape=(5, 6), min_value=1, max_value=9),
    segment_ids=helpers.array_values(
        dtype=ivy.int32, shape=(5,), min_value=0, max_value=4
    ),
    test_with_out=st.just(False),
)
def test_tensorflow_unsorted_segment_sqrt_n(
    *,
    data,
    segment_ids,
    frontend,
    test_flags,
    fn_tree,
    backend_fw,
    on_device,
):
    helpers.test_frontend_function(
        input_dtypes=[ivy.float32, ivy.int32],
        backend_to_test=backend_fw,
        frontend=frontend,
        test_flags=test_flags,
        fn_tree=fn_tree,
        on_device=on_device,
        data=data,
        segment_ids=segment_ids,
        num_segments=np.max(segment_ids) + 1,
    )


# zero_fraction
@handle_frontend_test(
    fn_tree="tensorflow.math.zero_fraction",
    dtype_and_x=helpers.dtype_and_values(
        available_dtypes=helpers.get_dtypes("numeric"),
        large_abs_safety_factor=24,
        small_abs_safety_factor=24,
        safety_factor_scale="log",
        min_num_dims=1,
    ),
    test_with_out=st.just(False),
)
def test_tensorflow_zero_fraction(
    *,
    dtype_and_x,
    frontend,
    test_flags,
    fn_tree,
    backend_fw,
    on_device,
):
    input_dtype, x = dtype_and_x
    helpers.test_frontend_function(
        input_dtypes=input_dtype,
        backend_to_test=backend_fw,
        frontend=frontend,
        test_flags=test_flags,
        fn_tree=fn_tree,
        on_device=on_device,
        value=x[0],
    )


# truediv
@handle_frontend_test(
    fn_tree="tensorflow.math.truediv",
    dtype_and_x=helpers.dtype_and_values(
        available_dtypes=helpers.get_dtypes("numeric"),
        num_arrays=2,
        shared_dtype=True,
        large_abs_safety_factor=24,
        small_abs_safety_factor=24,
        safety_factor_scale="log",
    ),
    test_with_out=st.just(False),
)
def test_tensorflow_truediv(
    *,
    dtype_and_x,
    frontend,
    test_flags,
    fn_tree,
    backend_fw,
    on_device,
):
    input_dtype, x = dtype_and_x
    helpers.test_frontend_function(
        input_dtypes=input_dtype,
        backend_to_test=backend_fw,
        frontend=frontend,
        test_flags=test_flags,
        fn_tree=fn_tree,
        on_device=on_device,
        x=x[0],
        y=x[1],
        rtol=1e-2,
        atol=1e-2,
    )


# pow
@handle_frontend_test(
    fn_tree="tensorflow.math.pow",
    dtype_and_x=helpers.dtype_and_values(
        available_dtypes=[
            "float16",
            "float32",
            "float64",
            "int32",
            "int64",
        ],
        num_arrays=2,
        min_value=1,
        max_value=7,
        shared_dtype=True,
    ),
    test_with_out=st.just(False),
)
def test_tensorflow_pow(dtype_and_x, frontend, test_flags, backend_fw, fn_tree):
    input_dtype, x = dtype_and_x
    helpers.test_frontend_function(
        input_dtypes=input_dtype,
        backend_to_test=backend_fw,
        frontend=frontend,
        test_flags=test_flags,
        fn_tree=fn_tree,
        x=x[0],
        y=x[1],
    )


# argmin
@handle_frontend_test(
    fn_tree="tensorflow.math.argmin",
    dtype_and_x=_statistical_dtype_values(function="argmin"),
    output_type=st.sampled_from(["int32", "int64"]),
    test_with_out=st.just(False),
)
def test_tensorflow_argmin(
    *,
    dtype_and_x,
    frontend,
    test_flags,
    fn_tree,
    backend_fw,
    on_device,
    output_type,
):
    input_dtype, x, axis = dtype_and_x
    if isinstance(axis, tuple):
        axis = axis[0]
    helpers.test_frontend_function(
        input_dtypes=input_dtype,
        backend_to_test=backend_fw,
        frontend=frontend,
        test_flags=test_flags,
        fn_tree=fn_tree,
        on_device=on_device,
        input=x[0],
        axis=axis,
        output_type=output_type,
    )


# equal
@handle_frontend_test(
    fn_tree="tensorflow.math.equal",
    dtype_and_x=helpers.dtype_and_values(
        available_dtypes=helpers.get_dtypes("numeric"),
        num_arrays=2,
        shared_dtype=True,
    ),
    test_with_out=st.just(False),
)
def test_tensorflow_equal(
    *,
    dtype_and_x,
    frontend,
    test_flags,
    fn_tree,
    backend_fw,
    on_device,
):
    input_dtype, x = dtype_and_x
    helpers.test_frontend_function(
        input_dtypes=input_dtype,
        backend_to_test=backend_fw,
        frontend=frontend,
        test_flags=test_flags,
        fn_tree=fn_tree,
        on_device=on_device,
        x=x[0],
        y=x[1],
    )


# not_equal
@handle_frontend_test(
    fn_tree="tensorflow.math.not_equal",
    dtype_and_x=helpers.dtype_and_values(
        available_dtypes=helpers.get_dtypes("valid"),
        num_arrays=2,
        shared_dtype=True,
    ),
    test_with_out=st.just(False),
)
def test_tensorflow_not_equal(
    *,
    dtype_and_x,
    frontend,
    test_flags,
    fn_tree,
    backend_fw,
    on_device,
):
    input_dtype, x = dtype_and_x
    helpers.test_frontend_function(
        input_dtypes=input_dtype,
        backend_to_test=backend_fw,
        frontend=frontend,
        test_flags=test_flags,
        fn_tree=fn_tree,
        on_device=on_device,
        x=x[0],
        y=x[1],
    )


# floor
@handle_frontend_test(
    fn_tree="tensorflow.math.floor",
    dtype_and_x=helpers.dtype_and_values(
        available_dtypes=helpers.get_dtypes("float"),
        num_arrays=1,
        min_value=-20,
        max_value=20,
    ),
    test_with_out=st.just(False),
)
def test_tensorflow_floor(
    *,
    dtype_and_x,
    test_flags,
    frontend,
    backend_fw,
    fn_tree,
    on_device,
):
    input_dtype, x = dtype_and_x
    helpers.test_frontend_function(
        input_dtypes=input_dtype,
        backend_to_test=backend_fw,
        test_flags=test_flags,
        frontend=frontend,
        fn_tree=fn_tree,
        on_device=on_device,
        x=x[0],
    )


# ceil
@handle_frontend_test(
    fn_tree="tensorflow.math.ceil",
    dtype_and_x=helpers.dtype_and_values(
        available_dtypes=helpers.get_dtypes("float"),
        num_arrays=1,
        min_value=-20,
        max_value=20,
    ),
    test_with_out=st.just(False),
)
def test_tensorflow_ceil(
    *,
    dtype_and_x,
    test_flags,
    frontend,
    backend_fw,
    fn_tree,
    on_device,
):
    input_dtype, x = dtype_and_x
    helpers.test_frontend_function(
        input_dtypes=input_dtype,
        backend_to_test=backend_fw,
        test_flags=test_flags,
        frontend=frontend,
        fn_tree=fn_tree,
        on_device=on_device,
        x=x[0],
    )


# round
@handle_frontend_test(
    fn_tree="tensorflow.math.round",
    dtype_and_x=helpers.dtype_and_values(available_dtypes=helpers.get_dtypes("float")),
    test_with_out=st.just(False),
)
def test_tensorflow_round(
    *,
    dtype_and_x,
    frontend,
    test_flags,
    fn_tree,
    backend_fw,
    on_device,
):
    input_dtype, x = dtype_and_x
    helpers.test_frontend_function(
        input_dtypes=input_dtype,
        backend_to_test=backend_fw,
        frontend=frontend,
        test_flags=test_flags,
        fn_tree=fn_tree,
        on_device=on_device,
        x=x[0],
    )


# minimum
@handle_frontend_test(
    fn_tree="tensorflow.math.minimum",
    dtype_and_x=helpers.dtype_and_values(
        available_dtypes=helpers.get_dtypes("numeric"),
        num_arrays=2,
        min_value=-20,
        max_value=20,
        shared_dtype=True,
    ),
    test_with_out=st.just(False),
)
def test_tensorflow_minimum(
    *,
    dtype_and_x,
    test_flags,
    frontend,
    backend_fw,
    fn_tree,
    on_device,
):
    input_dtype, x = dtype_and_x
    helpers.test_frontend_function(
        input_dtypes=input_dtype,
        backend_to_test=backend_fw,
        test_flags=test_flags,
        frontend=frontend,
        fn_tree=fn_tree,
        on_device=on_device,
        x=x[0],
        y=x[1],
    )


# sigmoid
@handle_frontend_test(
    fn_tree="tensorflow.math.sigmoid",
    dtype_and_x=helpers.dtype_and_values(
        available_dtypes=helpers.get_dtypes("float_and_complex"),
        num_arrays=1,
        min_value=-20,
        max_value=20,
    ),
    test_with_out=st.just(False),
)
def test_tensorflow_sigmoid(
    *,
    dtype_and_x,
    test_flags,
    on_device,
    fn_tree,
    frontend,
    backend_fw,
):
    input_dtype, x = dtype_and_x
    helpers.test_frontend_function(
        input_dtypes=input_dtype,
        backend_to_test=backend_fw,
        test_flags=test_flags,
        frontend=frontend,
        fn_tree=fn_tree,
        on_device=on_device,
        rtol=1e-2,
        atol=1e-2,
        x=x[0],
    )


# tanh
@handle_frontend_test(
    fn_tree="tensorflow.math.tanh",
    dtype_and_x=helpers.dtype_and_values(
        available_dtypes=helpers.get_dtypes("valid"),
    ),
    test_with_out=st.just(False),
)
def test_tensorflow_tanh(
    *,
    dtype_and_x,
    frontend,
    test_flags,
    fn_tree,
    backend_fw,
    on_device,
):
    input_dtype, x = dtype_and_x
    helpers.test_frontend_function(
        input_dtypes=input_dtype,
        backend_to_test=backend_fw,
        frontend=frontend,
        test_flags=test_flags,
        fn_tree=fn_tree,
        on_device=on_device,
        x=x[0],
    )


# rsqrt
@handle_frontend_test(
    fn_tree="tensorflow.math.rsqrt",
    dtype_and_x=helpers.dtype_and_values(
        available_dtypes=helpers.get_dtypes("float"),
    ),
    test_with_out=st.just(False),
)
def test_tensorflow_rsqrt(
    *,
    dtype_and_x,
    on_device,
    fn_tree,
    frontend,
    test_flags,
    backend_fw,
):
    input_dtype, x = dtype_and_x
    helpers.test_frontend_function(
        input_dtypes=input_dtype,
        backend_to_test=backend_fw,
        frontend=frontend,
        test_flags=test_flags,
        fn_tree=fn_tree,
        on_device=on_device,
        rtol=1e-02,
        x=x[0],
    )


# nextafter
@handle_frontend_test(
    fn_tree="tensorflow.math.nextafter",
    dtype_and_x=helpers.dtype_and_values(
        available_dtypes=["float32", "float64"],
        num_arrays=2,
        shared_dtype=True,
        min_value=-10,
        max_value=10,
        min_num_dims=1,
        max_num_dims=3,
    ),
    test_with_out=st.just(False),
)
def test_tensorflow_nextafter(
    *,
    dtype_and_x,
    on_device,
    fn_tree,
    frontend,
    test_flags,
    backend_fw,
):
    input_dtype, x = dtype_and_x
    helpers.test_frontend_function(
        input_dtypes=input_dtype,
        backend_to_test=backend_fw,
        frontend=frontend,
        test_flags=test_flags,
        fn_tree=fn_tree,
        on_device=on_device,
        x1=x[0],
        x2=x[1],
    )


# log_softmax
@handle_frontend_test(
    fn_tree="tensorflow.math.log_softmax",
    dtype_and_x=helpers.dtype_and_values(
        available_dtypes=helpers.get_dtypes("float"),
        min_num_dims=1,
    ),
    test_with_out=st.just(False),
)
def test_tensorflow_log_softmax(
    *,
    dtype_and_x,
    on_device,
    fn_tree,
    frontend,
    test_flags,
    backend_fw,
):
    input_dtype, x = dtype_and_x
    helpers.test_frontend_function(
        input_dtypes=input_dtype,
        backend_to_test=backend_fw,
        frontend=frontend,
        test_flags=test_flags,
        fn_tree=fn_tree,
        on_device=on_device,
        logits=x[0],
    )


# abs
@handle_frontend_test(
    fn_tree="tensorflow.math.abs",
    dtype_and_x=helpers.dtype_and_values(
        available_dtypes=helpers.get_dtypes("numeric"),
        large_abs_safety_factor=25,
        small_abs_safety_factor=25,
        safety_factor_scale="log",
    ),
    test_with_out=st.just(False),
)
def test_tensorflow_abs(
    *,
    dtype_and_x,
    on_device,
    fn_tree,
    frontend,
    test_flags,
    backend_fw,
):
    input_dtype, x = dtype_and_x
    helpers.test_frontend_function(
        input_dtypes=input_dtype,
        backend_to_test=backend_fw,
        frontend=frontend,
        test_flags=test_flags,
        fn_tree=fn_tree,
        on_device=on_device,
        rtol=1e-02,
        x=x[0],
    )


# asin
@handle_frontend_test(
    fn_tree="tensorflow.math.asin",
    dtype_and_x=helpers.dtype_and_values(
        available_dtypes=helpers.get_dtypes("float"),
        min_value=-1,
        max_value=1,
    ),
    test_with_out=st.just(False),
)
def test_tensorflow_asin(
    *,
    dtype_and_x,
    on_device,
    fn_tree,
    frontend,
    test_flags,
    backend_fw,
):
    input_dtype, x = dtype_and_x
    helpers.test_frontend_function(
        input_dtypes=input_dtype,
        backend_to_test=backend_fw,
        frontend=frontend,
        test_flags=test_flags,
        fn_tree=fn_tree,
        on_device=on_device,
        x=x[0],
    )


# acos
@handle_frontend_test(
    fn_tree="tensorflow.math.acos",
    dtype_and_x=helpers.dtype_and_values(
        available_dtypes=helpers.get_dtypes("float"),
        min_value=-1,
        max_value=1,
    ),
    test_with_out=st.just(False),
)
def test_tensorflow_acos(
    *,
    dtype_and_x,
    on_device,
    fn_tree,
    frontend,
    test_flags,
    backend_fw,
):
    input_dtype, x = dtype_and_x
    helpers.test_frontend_function(
        input_dtypes=input_dtype,
        backend_to_test=backend_fw,
        frontend=frontend,
        test_flags=test_flags,
        fn_tree=fn_tree,
        on_device=on_device,
        x=x[0],
    )


# acosh
@handle_frontend_test(
    fn_tree="tensorflow.math.acosh",
    dtype_and_x=helpers.dtype_and_values(
        available_dtypes=helpers.get_dtypes("float_and_complex"),
        small_abs_safety_factor=3,
        safety_factor_scale="log",
    ),
    test_with_out=st.just(False),
)
def test_tensorflow_acosh(
    *,
    dtype_and_x,
    on_device,
    fn_tree,
    frontend,
    test_flags,
    backend_fw,
):
    input_dtype, x = dtype_and_x
    helpers.test_frontend_function(
        input_dtypes=input_dtype,
        backend_to_test=backend_fw,
        frontend=frontend,
        test_flags=test_flags,
        fn_tree=fn_tree,
        on_device=on_device,
        rtol=1e-02,
        x=x[0],
    )


# square
@handle_frontend_test(
    fn_tree="tensorflow.math.square",
    dtype_and_x=helpers.dtype_and_values(available_dtypes=helpers.get_dtypes("float")),
    test_with_out=st.just(False),
)
def test_tensorflow_square(
    *,
    dtype_and_x,
    frontend,
    test_flags,
    fn_tree,
    backend_fw,
    on_device,
):
    input_dtype, x = dtype_and_x
    helpers.test_frontend_function(
        input_dtypes=input_dtype,
        backend_to_test=backend_fw,
        frontend=frontend,
        test_flags=test_flags,
        fn_tree=fn_tree,
        on_device=on_device,
        x=x[0],
    )


# is_nan
@handle_frontend_test(
    fn_tree="tensorflow.math.is_nan",
    dtype_and_x=helpers.dtype_and_values(
        available_dtypes=helpers.get_dtypes("float"),
    ),
    test_with_out=st.just(False),
)
def test_tensorflow_is_nan(
    *,
    dtype_and_x,
    frontend,
    test_flags,
    fn_tree,
    backend_fw,
    on_device,
):
    input_dtype, x = dtype_and_x
    helpers.test_frontend_function(
        input_dtypes=input_dtype,
        backend_to_test=backend_fw,
        frontend=frontend,
        test_flags=test_flags,
        fn_tree=fn_tree,
        on_device=on_device,
        x=x[0],
    )


# is_finite


@handle_frontend_test(
    fn_tree="tensorflow.math.is_finite",
    dtype_and_x=helpers.dtype_and_values(
        available_dtypes=helpers.get_dtypes("numeric"),
    ),
    test_with_out=st.just(False),
)
def test_tensorflow_is_finite(
    *,
    dtype_and_x,
    on_device,
    fn_tree,
    frontend,
    test_flags,
    backend_fw,
):
    input_dtype, x = dtype_and_x
    helpers.test_frontend_function(
        input_dtypes=input_dtype,
        backend_to_test=backend_fw,
        frontend=frontend,
        test_flags=test_flags,
        fn_tree=fn_tree,
        on_device=on_device,
        x=x[0],
    )


# atan
@handle_frontend_test(
    fn_tree="tensorflow.math.atan",
    dtype_and_x=helpers.dtype_and_values(available_dtypes=helpers.get_dtypes("float")),
    test_with_out=st.just(False),
)
def test_tensorflow_atan(
    *,
    dtype_and_x,
    frontend,
    test_flags,
    fn_tree,
    backend_fw,
    on_device,
):
    input_dtype, x = dtype_and_x
    helpers.test_frontend_function(
        input_dtypes=input_dtype,
        backend_to_test=backend_fw,
        frontend=frontend,
        test_flags=test_flags,
        fn_tree=fn_tree,
        on_device=on_device,
        x=x[0],
    )


# log
@handle_frontend_test(
    fn_tree="tensorflow.math.log",
    dtype_and_x=helpers.dtype_and_values(
        available_dtypes=helpers.get_dtypes("float"),
    ),
)
def test_tensorflow_log(
    *,
    dtype_and_x,
    on_device,
    fn_tree,
    frontend,
    test_flags,
    backend_fw,
):
    input_dtype, x = dtype_and_x
    helpers.test_frontend_function(
        input_dtypes=input_dtype,
        backend_to_test=backend_fw,
        frontend=frontend,
        test_flags=test_flags,
        fn_tree=fn_tree,
        on_device=on_device,
        x=x[0],
    )


# add_n
@handle_frontend_test(
    fn_tree="tensorflow.math.add_n",
    dtype_and_x=helpers.dtype_and_values(
        available_dtypes=helpers.get_dtypes("float"),
        num_arrays=helpers.ints(min_value=1, max_value=5),
        shared_dtype=True,
    ),
)
def test_tensorflow_add_n(
    *,
    dtype_and_x,
    on_device,
    fn_tree,
    frontend,
    test_flags,
    backend_fw,
):
    input_dtype, x = dtype_and_x
    helpers.test_frontend_function(
        input_dtypes=input_dtype,
        backend_to_test=backend_fw,
        frontend=frontend,
        test_flags=test_flags,
        fn_tree=fn_tree,
        on_device=on_device,
        inputs=x,
    )


# floormod
@handle_frontend_test(
    fn_tree="tensorflow.math.floormod",
    dtype_and_x=helpers.dtype_and_values(
        available_dtypes=helpers.get_dtypes("numeric"),
        num_arrays=2,
        shared_dtype=True,
    ),
    test_with_out=st.just(False),
)
def test_tensorflow_floormod(
    *,
    dtype_and_x,
    frontend,
    test_flags,
    fn_tree,
    backend_fw,
    on_device,
):
    input_dtype, x = dtype_and_x
    assume(not np.any(np.isclose(x[0], 0)))
    assume(not np.any(np.isclose(x[1], 0)))
    helpers.test_frontend_function(
        input_dtypes=input_dtype,
        backend_to_test=backend_fw,
        frontend=frontend,
        test_flags=test_flags,
        fn_tree=fn_tree,
        on_device=on_device,
        x=x[0],
        y=x[1],
    )


# greater
@handle_frontend_test(
    fn_tree="tensorflow.math.greater",
    dtype_and_x=helpers.dtype_and_values(
        available_dtypes=helpers.get_dtypes("numeric"),
        num_arrays=2,
        shared_dtype=True,
    ),
    test_with_out=st.just(False),
)
def test_tensorflow_greater(
    *,
    dtype_and_x,
    frontend,
    test_flags,
    fn_tree,
    backend_fw,
    on_device,
):
    input_dtype, x = dtype_and_x
    helpers.test_frontend_function(
        input_dtypes=input_dtype,
        backend_to_test=backend_fw,
        frontend=frontend,
        test_flags=test_flags,
        fn_tree=fn_tree,
        on_device=on_device,
        x=x[0],
        y=x[1],
    )


@handle_frontend_test(
    fn_tree="tensorflow.math.cos",
    dtype_and_x=helpers.dtype_and_values(
        available_dtypes=helpers.get_dtypes("float"),
    ),
    test_with_out=st.just(False),
)
def test_tensorflow_cos(
    *,
    dtype_and_x,
    on_device,
    fn_tree,
    frontend,
    test_flags,
    backend_fw,
):
    input_dtype, x = dtype_and_x
    helpers.test_frontend_function(
        input_dtypes=input_dtype,
        backend_to_test=backend_fw,
        frontend=frontend,
        test_flags=test_flags,
        fn_tree=fn_tree,
        on_device=on_device,
        x=x[0],
    )


# sinh
@handle_frontend_test(
    fn_tree="tensorflow.math.sinh",
    dtype_and_x=helpers.dtype_and_values(
        available_dtypes=helpers.get_dtypes("float_and_complex"),
    ),
    test_with_out=st.just(False),
)
def test_tensorflow_sinh(
    *,
    dtype_and_x,
    frontend,
    test_flags,
    fn_tree,
    backend_fw,
    on_device,
):
    input_dtype, x = dtype_and_x
    helpers.test_frontend_function(
        input_dtypes=input_dtype,
        backend_to_test=backend_fw,
        frontend=frontend,
        test_flags=test_flags,
        fn_tree=fn_tree,
        on_device=on_device,
        x=x[0],
    )


# softmax
@handle_frontend_test(
    fn_tree="tensorflow.math.softmax",
    dtype_values_axis=helpers.dtype_values_axis(
        available_dtypes=helpers.get_dtypes("float"),
        min_num_dims=1,
        valid_axis=True,
        force_int_axis=True,
        allow_inf=False,
    ),
    test_with_out=st.just(False),
)
def test_tensorflow_softmax(
    *,
    dtype_values_axis,
    on_device,
    fn_tree,
    frontend,
    test_flags,
    backend_fw,
):
    input_dtype, x, axis = dtype_values_axis
    helpers.test_frontend_function(
        input_dtypes=input_dtype,
        backend_to_test=backend_fw,
        frontend=frontend,
        test_flags=test_flags,
        fn_tree=fn_tree,
        on_device=on_device,
        logits=x[0],
        atol=1e-02,
        rtol=1e-2,
        axis=axis,
    )


# softplus
@handle_frontend_test(
    fn_tree="tensorflow.math.softplus",
    dtype_and_x=helpers.dtype_and_values(available_dtypes=helpers.get_dtypes("float")),
    test_with_out=st.just(False),
)
def test_tensorflow_softplus(
    *,
    dtype_and_x,
    frontend,
    test_flags,
    fn_tree,
    backend_fw,
    on_device,
):
    input_dtype, x = dtype_and_x
    helpers.test_frontend_function(
        input_dtypes=input_dtype,
        backend_to_test=backend_fw,
        frontend=frontend,
        test_flags=test_flags,
        fn_tree=fn_tree,
        on_device=on_device,
        features=x[0],
    )


# xlogy
@handle_frontend_test(
    fn_tree="tensorflow.math.xlogy",
    dtype_and_x=helpers.dtype_and_values(
        available_dtypes=helpers.get_dtypes("float_and_complex"),
        num_arrays=2,
        shared_dtype=True,
    ),
    test_with_out=st.just(False),
)
def test_tensorflow_xlogy(
    *,
    dtype_and_x,
    frontend,
    test_flags,
    fn_tree,
    backend_fw,
    on_device,
):
    input_dtype, xs = dtype_and_x
    helpers.test_frontend_function(
        input_dtypes=input_dtype,
        backend_to_test=backend_fw,
        frontend=frontend,
        test_flags=test_flags,
        fn_tree=fn_tree,
        on_device=on_device,
        x=xs[0],
        y=xs[1],
    )


# cosh
@handle_frontend_test(
    fn_tree="tensorflow.math.cosh",
    dtype_and_x=helpers.dtype_and_values(
        available_dtypes=helpers.get_dtypes("float_and_complex"),
    ),
    test_with_out=st.just(False),
)
def test_tensorflow_cosh(
    *,
    dtype_and_x,
    frontend,
    test_flags,
    fn_tree,
    backend_fw,
    on_device,
):
    input_dtype, x = dtype_and_x
    helpers.test_frontend_function(
        input_dtypes=input_dtype,
        backend_to_test=backend_fw,
        frontend=frontend,
        test_flags=test_flags,
        fn_tree=fn_tree,
        on_device=on_device,
        x=x[0],
    )


# atan2
@handle_frontend_test(
    fn_tree="tensorflow.math.atan2",
    dtype_and_x=helpers.dtype_and_values(
        available_dtypes=helpers.get_dtypes("float"), num_arrays=2, shared_dtype=True
    ),
    test_with_out=st.just(False),
)
def test_tensorflow_atan2(
    *,
    dtype_and_x,
    frontend,
    test_flags,
    fn_tree,
    backend_fw,
    on_device,
):
    input_dtype, x = dtype_and_x
    assume(not np.any(np.isclose(x[1], 0)))
    helpers.test_frontend_function(
        input_dtypes=input_dtype,
        backend_to_test=backend_fw,
        frontend=frontend,
        test_flags=test_flags,
        fn_tree=fn_tree,
        on_device=on_device,
        y=x[0],
        x=x[1],
    )


# less_equal
@handle_frontend_test(
    fn_tree="tensorflow.math.less_equal",
    dtype_and_x=helpers.dtype_and_values(
        available_dtypes=helpers.get_dtypes("numeric"),
        num_arrays=2,
        shared_dtype=True,
    ),
    test_with_out=st.just(False),
)
def test_tensorflow_less_equal(
    *,
    dtype_and_x,
    frontend,
    test_flags,
    fn_tree,
    backend_fw,
    on_device,
):
    input_dtype, x = dtype_and_x
    helpers.test_frontend_function(
        input_dtypes=input_dtype,
        backend_to_test=backend_fw,
        frontend=frontend,
        test_flags=test_flags,
        fn_tree=fn_tree,
        on_device=on_device,
        x=x[0],
        y=x[1],
    )


# less
@handle_frontend_test(
    fn_tree="tensorflow.math.less",
    dtype_and_x=helpers.dtype_and_values(
        available_dtypes=helpers.get_dtypes("numeric"),
        num_arrays=2,
        shared_dtype=True,
    ),
    test_with_out=st.just(False),
)
def test_tensorflow_less(
    *,
    dtype_and_x,
    frontend,
    test_flags,
    fn_tree,
    backend_fw,
    on_device,
):
    input_dtype, x = dtype_and_x
    helpers.test_frontend_function(
        input_dtypes=input_dtype,
        backend_to_test=backend_fw,
        frontend=frontend,
        test_flags=test_flags,
        fn_tree=fn_tree,
        on_device=on_device,
        x=x[0],
        y=x[1],
    )


# angle
@handle_frontend_test(
    fn_tree="tensorflow.math.angle",
    dtype_and_input=helpers.dtype_and_values(
        available_dtypes=["float64", "complex64", "complex128"],
    ),
)
def test_tensorflow_angle(
    *,
    dtype_and_input,
    frontend,
    test_flags,
    fn_tree,
    backend_fw,
    on_device,
):
    input_dtype, x = dtype_and_input
    helpers.test_frontend_function(
        input_dtypes=input_dtype,
        backend_to_test=backend_fw,
        frontend=frontend,
        test_flags=test_flags,
        fn_tree=fn_tree,
        on_device=on_device,
        input=x[0],
    )


# zeta
@handle_frontend_test(
    fn_tree="tensorflow.math.zeta",
    dtype_and_x=helpers.dtype_and_values(
        available_dtypes=helpers.get_dtypes("valid"),
        min_num_dims=1,
        max_num_dims=1,
        num_arrays=2,
        shared_dtype=True,
    ),
    test_with_out=st.just(False),
)
def test_tensorflow_zeta(
    *,
    dtype_and_x,
    frontend,
    test_flags,
    fn_tree,
    backend_fw,
    on_device,
):
    input_dtype, x = dtype_and_x
    helpers.test_frontend_function(
        input_dtypes=input_dtype,
        backend_to_test=backend_fw,
        frontend=frontend,
        test_flags=test_flags,
        fn_tree=fn_tree,
        on_device=on_device,
        x=x[0],
        q=x[1],
    )


# greater_equal
@handle_frontend_test(
    fn_tree="tensorflow.math.greater_equal",
    dtype_and_x=helpers.dtype_and_values(
        available_dtypes=helpers.get_dtypes("numeric"),
        num_arrays=2,
        shared_dtype=True,
    ),
    test_with_out=st.just(False),
)
def test_tensorflow_greater_equal(
    *,
    dtype_and_x,
    frontend,
    test_flags,
    fn_tree,
    backend_fw,
    on_device,
):
    input_dtype, x = dtype_and_x
    helpers.test_frontend_function(
        input_dtypes=input_dtype,
        backend_to_test=backend_fw,
        frontend=frontend,
        test_flags=test_flags,
        fn_tree=fn_tree,
        on_device=on_device,
        x=x[0],
        y=x[1],
    )


# in_top_k
@handle_frontend_test(
    fn_tree="tensorflow.math.in_top_k",
    dtype_and_x=helpers.dtype_and_values(
        available_dtypes=helpers.get_dtypes("numeric"),
        num_arrays=2,
        shared_dtype=True,
    ),
    k=st.integers(min_value=0, max_value=5),
    test_with_out=st.just(False),
)
def test_tensorflow_in_top_k(
    *, dtype_and_x, frontend, test_flags, backend_fw, fn_tree, on_device, k
):
    input_dtype, x = dtype_and_x
    helpers.test_frontend_function(
        input_dtypes=input_dtype,
        backend_to_test=backend_fw,
        frontend=frontend,
        test_flags=test_flags,
        fn_tree=fn_tree,
        on_device=on_device,
        targets=x[0],
        pred=x[1],
        k=k,
    )


# conj
@handle_frontend_test(
    fn_tree="tensorflow.math.conj",
    dtype_and_input=helpers.dtype_and_values(
        available_dtypes=helpers.get_dtypes("numeric"),
    ),
)
def test_tensorflow_conj(
    *,
    dtype_and_input,
    frontend,
    test_flags,
    fn_tree,
    backend_fw,
    on_device,
):
    input_dtype, x = dtype_and_input
    helpers.test_frontend_function(
        input_dtypes=input_dtype,
        backend_to_test=backend_fw,
        frontend=frontend,
        test_flags=test_flags,
        fn_tree=fn_tree,
        on_device=on_device,
        x=x[0],
    )


# top_k
@handle_frontend_test(
    fn_tree="tensorflow.math.top_k",
    dtype_and_x=helpers.dtype_and_values(
        available_dtypes=helpers.get_dtypes("numeric"),
        shared_dtype=True,
    ),
    k=st.integers(min_value=0, max_value=5),
    sorted=st.booleans(),
    test_with_out=st.just(False),
)
def test_tensorflow_top_k(
    *, dtype_and_x, frontend, test_flags, fn_tree, on_device, k, backend_fw
):
    input_dtype, x = dtype_and_x
    helpers.test_frontend_function(
        input_dtypes=input_dtype,
        backend_to_test=backend_fw,
        frontend=frontend,
        test_flags=test_flags,
        fn_tree=fn_tree,
        on_device=on_device,
        input=x[0],
        k=k,
        sorted=sorted,
    )


# real
@handle_frontend_test(
    fn_tree="tensorflow.math.real",
    dtype_and_x=helpers.dtype_and_values(
        available_dtypes=helpers.get_dtypes("numeric"),
    ),
    test_with_out=st.just(False),
)
def test_tensorflow_real(
    *,
    dtype_and_x,
    frontend,
    backend_fw,
    test_flags,
    fn_tree,
    on_device,
):
    input_dtype, x = dtype_and_x
    helpers.test_frontend_function(
        input_dtypes=input_dtype,
        frontend=frontend,
        backend_to_test=backend_fw,
        test_flags=test_flags,
        fn_tree=fn_tree,
        on_device=on_device,
        input=x[0],
    )


# atanh
@handle_frontend_test(
    fn_tree="tensorflow.math.atanh",
    dtype_and_x=helpers.dtype_and_values(
        available_dtypes=helpers.get_dtypes("float_and_complex"),
    ),
    test_with_out=st.just(False),
)
def test_tensorflow_atanh(
    *,
    dtype_and_x,
    on_device,
    fn_tree,
    backend_fw,
    frontend,
    test_flags,
):
    input_dtype, x = dtype_and_x
    helpers.test_frontend_function(
        input_dtypes=input_dtype,
        frontend=frontend,
        backend_to_test=backend_fw,
        test_flags=test_flags,
        fn_tree=fn_tree,
        on_device=on_device,
        x=x[0],
    )


<<<<<<< HEAD
@handle_frontend_test(
    fn_tree="tensorflow.math.rint",
    dtype_and_x=helpers.dtype_and_values(available_dtypes=helpers.get_dtypes("float")),
    test_with_out=st.just(False),
)
def test_tensorflow_rint(
    *,
    dtype_and_x,
    frontend,
    test_flags,
    fn_tree,
    on_device,
    backend_fw,
=======
# bincount
@handle_frontend_test(
    fn_tree="tensorflow.math.bincount",
    dtype_and_x=helpers.dtype_and_values(
        available_dtypes=helpers.get_dtypes("integer"),
        min_value=1,
        max_value=2,
        shape=st.shared(
            helpers.get_shape(
                min_num_dims=1,
                max_num_dims=1,
            ),
            key="a_s_d",
        ),
    ),
    test_with_out=st.just(False),
)
def test_tensorflow_bincount(
    *,
    dtype_and_x,
    on_device,
    backend_fw,
    fn_tree,
    frontend,
    test_flags,
>>>>>>> a4d86c46
):
    input_dtype, x = dtype_and_x
    helpers.test_frontend_function(
        input_dtypes=input_dtype,
<<<<<<< HEAD
=======
        backend_to_test=backend_fw,
>>>>>>> a4d86c46
        frontend=frontend,
        test_flags=test_flags,
        fn_tree=fn_tree,
        on_device=on_device,
<<<<<<< HEAD
        backend_to_test=backend_fw,
        x=x[0],
=======
        arr=x[0],
        weights=None,
        minlength=0,
    )


@handle_frontend_test(
    fn_tree="tensorflow.math.igamma",
    dtype_and_x=helpers.dtype_and_values(
        available_dtypes=helpers.get_dtypes("valid"),
        num_arrays=2,
        shared_dtype=True,
        abs_smallest_val=1e-5,
        min_num_dims=2,
        max_num_dims=2,
        min_dim_size=3,
        max_dim_size=3,
        min_value=2,
        max_value=100,
        allow_nan=False,
    ),
    test_with_out=st.just(False),
)
def test_tensorflow_igamma(
    *,
    dtype_and_x,
    on_device,
    fn_tree,
    backend_fw,
    frontend,
    test_flags,
):
    input_dtype, xs = dtype_and_x
    helpers.test_frontend_function(
        input_dtypes=input_dtype,
        frontend=frontend,
        backend_to_test=backend_fw,
        test_flags=test_flags,
        fn_tree=fn_tree,
        on_device=on_device,
        rtol=1e-04,
        a=xs[0],
        x=xs[1],
>>>>>>> a4d86c46
    )<|MERGE_RESOLUTION|>--- conflicted
+++ resolved
@@ -2852,7 +2852,6 @@
     )
 
 
-<<<<<<< HEAD
 @handle_frontend_test(
     fn_tree="tensorflow.math.rint",
     dtype_and_x=helpers.dtype_and_values(available_dtypes=helpers.get_dtypes("float")),
@@ -2866,7 +2865,19 @@
     fn_tree,
     on_device,
     backend_fw,
-=======
+):
+    input_dtype, x = dtype_and_x
+    helpers.test_frontend_function(
+        input_dtypes=input_dtype,
+        frontend=frontend,
+        test_flags=test_flags,
+        fn_tree=fn_tree,
+        on_device=on_device,
+        backend_to_test=backend_fw,
+        x=x[0],
+    )
+
+
 # bincount
 @handle_frontend_test(
     fn_tree="tensorflow.math.bincount",
@@ -2892,23 +2903,15 @@
     fn_tree,
     frontend,
     test_flags,
->>>>>>> a4d86c46
-):
-    input_dtype, x = dtype_and_x
-    helpers.test_frontend_function(
-        input_dtypes=input_dtype,
-<<<<<<< HEAD
-=======
-        backend_to_test=backend_fw,
->>>>>>> a4d86c46
-        frontend=frontend,
-        test_flags=test_flags,
-        fn_tree=fn_tree,
-        on_device=on_device,
-<<<<<<< HEAD
-        backend_to_test=backend_fw,
-        x=x[0],
-=======
+):
+    input_dtype, x = dtype_and_x
+    helpers.test_frontend_function(
+        input_dtypes=input_dtype,
+        backend_to_test=backend_fw,
+        frontend=frontend,
+        test_flags=test_flags,
+        fn_tree=fn_tree,
+        on_device=on_device,
         arr=x[0],
         weights=None,
         minlength=0,
@@ -2952,5 +2955,4 @@
         rtol=1e-04,
         a=xs[0],
         x=xs[1],
->>>>>>> a4d86c46
     )