--- conflicted
+++ resolved
@@ -2299,13 +2299,6 @@
     )
 
 
-<<<<<<< HEAD
-# xlog1py
-@handle_frontend_test(
-    fn_tree="tensorflow.raw_ops.xlog1py",
-    dtype_and_x=helpers.dtype_and_values(
-        available_dtypes=helpers.get_dtypes("float"),
-=======
 # zeta
 @handle_frontend_test(
     fn_tree="tensorflow.math.zeta",
@@ -2313,40 +2306,56 @@
         available_dtypes=helpers.get_dtypes("valid"),
         min_num_dims=1,
         max_num_dims=1,
->>>>>>> b98af321
-        num_arrays=2,
-        shared_dtype=True,
-    ),
-    test_with_out=st.just(False),
-)
-<<<<<<< HEAD
+        num_arrays=2,
+        shared_dtype=True,
+    ),
+    test_with_out=st.just(False),
+)
+def test_tensorflow_zeta(
+    *,
+    dtype_and_x,
+    frontend,
+    test_flags,
+    fn_tree,
+    on_device,
+):
+    input_dtype, x = dtype_and_x
+    helpers.test_frontend_function(
+        input_dtypes=input_dtype,
+        frontend=frontend,
+        test_flags=test_flags,
+        fn_tree=fn_tree,
+        on_device=on_device,
+        x=x[0],
+        q=x[1],
+    )
+ 
+ 
+# xlog1py
+@handle_frontend_test(
+    fn_tree="tensorflow.raw_ops.xlog1py",
+    dtype_and_x=helpers.dtype_and_values(
+        available_dtypes=helpers.get_dtypes("float"),
+        num_arrays=2,
+        shared_dtype=True,
+    ),
+    test_with_out=st.just(False),
+)
 def test_tensorflow_xlog1py(  # NOQA
-=======
-def test_tensorflow_zeta(
->>>>>>> b98af321
-    *,
-    dtype_and_x,
-    frontend,
-    test_flags,
-    fn_tree,
-    on_device,
-):
-<<<<<<< HEAD
+    *,
+    dtype_and_x,
+    frontend,
+    test_flags,
+    fn_tree,
+    on_device,
+):
     input_dtype, xs = dtype_and_x
-=======
-    input_dtype, x = dtype_and_x
->>>>>>> b98af321
-    helpers.test_frontend_function(
-        input_dtypes=input_dtype,
-        frontend=frontend,
-        test_flags=test_flags,
-        fn_tree=fn_tree,
-        on_device=on_device,
-<<<<<<< HEAD
+    helpers.test_frontend_function(
+        input_dtypes=input_dtype,
+        frontend=frontend,
+        test_flags=test_flags,
+        fn_tree=fn_tree,
+        on_device=on_device,
         x=xs[0],
         y=xs[1],
-=======
-        x=x[0],
-        q=x[1],
->>>>>>> b98af321
     )