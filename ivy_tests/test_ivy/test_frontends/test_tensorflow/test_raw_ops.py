# global
import ivy
import numpy as np
from hypothesis import given, strategies as st

# local
import ivy_tests.test_ivy.helpers as helpers
import ivy.functional.backends.numpy as ivy_np
import ivy.functional.backends.tensorflow as ivy_tf
from ivy_tests.test_ivy.helpers import handle_cmd_line_args


# Acos
@handle_cmd_line_args
@given(
    dtype_and_x=helpers.dtype_and_values(
        available_dtypes=tuple(
            set(ivy_np.valid_float_dtypes).intersection(set(ivy_tf.valid_float_dtypes))
        ),
    ),
    as_variable=st.booleans(),
    num_positional_args=helpers.num_positional_args(
        fn_name="ivy.functional.frontends.tensorflow.acos"
    ),
    native_array=st.booleans(),
)
def test_tensorflow_acos(
    dtype_and_x, as_variable, num_positional_args, native_array, fw
):
    input_dtype, x = dtype_and_x
    helpers.test_frontend_function(
        input_dtypes=input_dtype,
        as_variable_flags=as_variable,
        with_out=False,
        num_positional_args=num_positional_args,
        native_array_flags=native_array,
        fw=fw,
        frontend="tensorflow",
        fn_tree="acos",
        x=np.asarray(x, dtype=input_dtype),
    )


# Acosh
@handle_cmd_line_args
@given(
    dtype_and_x=helpers.dtype_and_values(
        available_dtypes=tuple(
            set(ivy_np.valid_float_dtypes).intersection(set(ivy_tf.valid_float_dtypes))
        ),
    ),
    as_variable=st.booleans(),
    num_positional_args=helpers.num_positional_args(
        fn_name="ivy.functional.frontends.tensorflow.acosh"
    ),
    native_array=st.booleans(),
)
def test_tensorflow_acosh(
    dtype_and_x, as_variable, num_positional_args, native_array, fw
):
    input_dtype, x = dtype_and_x
    helpers.test_frontend_function(
        input_dtypes=input_dtype,
        as_variable_flags=as_variable,
        with_out=False,
        num_positional_args=num_positional_args,
        native_array_flags=native_array,
        fw=fw,
        frontend="tensorflow",
        fn_tree="acosh",
        x=np.asarray(x, dtype=input_dtype),
    )


# noinspection DuplicatedCode
@st.composite
def _arrays_idx_n_dtypes(draw):
    num_dims = draw(st.shared(helpers.ints(min_value=1, max_value=4), key="num_dims"))
    num_arrays = draw(
        st.shared(helpers.ints(min_value=2, max_value=4), key="num_arrays")
    )
    common_shape = draw(
        helpers.lists(
            arg=helpers.ints(min_value=2, max_value=3),
            min_size=num_dims - 1,
            max_size=num_dims - 1,
        )
    )
    unique_idx = draw(helpers.ints(min_value=0, max_value=num_dims - 1))
    unique_dims = draw(
        helpers.lists(
            arg=helpers.ints(min_value=2, max_value=3),
            min_size=num_arrays,
            max_size=num_arrays,
        )
    )
    xs = list()
    available_dtypes = tuple(
        set(ivy_np.valid_float_dtypes).intersection(ivy_tf.valid_float_dtypes)
    )
    input_dtypes = draw(
        helpers.array_dtypes(available_dtypes=available_dtypes, shared_dtype=True)
    )
    for ud, dt in zip(unique_dims, input_dtypes):
        x = draw(
            helpers.array_values(
                shape=common_shape[:unique_idx] + [ud] + common_shape[unique_idx:],
                dtype=dt,
            )
        )
        xs.append(x)
    return xs, input_dtypes, unique_idx


# concat
@handle_cmd_line_args
@given(
    xs_n_input_dtypes_n_unique_idx=_arrays_idx_n_dtypes(),
    as_variable=helpers.array_bools(),
    num_positional_args=helpers.num_positional_args(
        fn_name="ivy.functional.frontends.tensorflow.concat"
    ),
    native_array=helpers.array_bools(),
)
def test_tensorflow_concat(
    xs_n_input_dtypes_n_unique_idx,
    as_variable,
    num_positional_args,
    native_array,
    fw,
):
    xs, input_dtypes, unique_idx = xs_n_input_dtypes_n_unique_idx
    xs = [np.asarray(x, dtype=dt) for x, dt in zip(xs, input_dtypes)]
    helpers.test_frontend_function(
        input_dtypes=input_dtypes,
        as_variable_flags=as_variable,
        with_out=False,
        num_positional_args=num_positional_args,
        native_array_flags=native_array,
        fw=fw,
        frontend="tensorflow",
        fn_tree="concat",
        values=xs,
        axis=unique_idx,
    )


# cos
@handle_cmd_line_args
@given(
    dtype_and_x=helpers.dtype_and_values(
        available_dtypes=tuple(
            set(ivy_np.valid_float_dtypes).intersection(set(ivy_tf.valid_float_dtypes))
        ),
    ),
    as_variable=st.booleans(),
    num_positional_args=helpers.num_positional_args(
        fn_name="ivy.functional.frontends.tensorflow.cos"
    ),
    native_array=st.booleans(),
)
def test_tensorflow_cos(
    dtype_and_x, as_variable, num_positional_args, native_array, fw
):
    input_dtype, x = dtype_and_x
    helpers.test_frontend_function(
        input_dtypes=input_dtype,
        as_variable_flags=as_variable,
        with_out=False,
        num_positional_args=num_positional_args,
        native_array_flags=native_array,
        fw=fw,
        frontend="tensorflow",
        fn_tree="cos",
        x=np.asarray(x, dtype=input_dtype),
    )


# cosh
@handle_cmd_line_args
@given(
    dtype_and_x=helpers.dtype_and_values(
        available_dtypes=tuple(
            set(ivy_np.valid_float_dtypes).intersection(set(ivy_tf.valid_float_dtypes))
        ),
    ),
    as_variable=st.booleans(),
    num_positional_args=helpers.num_positional_args(
        fn_name="ivy.functional.frontends.tensorflow.cosh"
    ),
    native_array=st.booleans(),
)
def test_tensorflow_cosh(
    dtype_and_x, as_variable, num_positional_args, native_array, fw
):
    input_dtype, x = dtype_and_x
    helpers.test_frontend_function(
        input_dtypes=input_dtype,
        as_variable_flags=as_variable,
        with_out=False,
        num_positional_args=num_positional_args,
        native_array_flags=native_array,
        fw=fw,
        frontend="tensorflow",
        fn_tree="cosh",
        x=np.asarray(x, dtype=input_dtype),
    )


# full
@st.composite
def _dtypes(draw):
    return draw(
        st.shared(
            helpers.list_of_length(
                x=st.sampled_from(ivy_tf.valid_numeric_dtypes), length=1
            ),
            key="dtype",
        )
    )


@st.composite
def _fill_value(draw):
    dtype = draw(_dtypes())[0]
    if ivy.is_uint_dtype(dtype):
        return draw(helpers.ints(min_value=0, max_value=5))
    elif ivy.is_int_dtype(dtype):
        return draw(helpers.ints(min_value=-5, max_value=5))
    return draw(helpers.floats(min_value=-5, max_value=5))


@handle_cmd_line_args
@given(
    shape=helpers.get_shape(
        allow_none=False,
        min_num_dims=1,
        max_num_dims=5,
        min_dim_size=1,
        max_dim_size=10,
    ),
    fill_value=_fill_value(),
    dtypes=_dtypes(),
    num_positional_args=helpers.num_positional_args(
        fn_name="ivy.functional.frontends.tensorflow.fill"
    ),
)
def test_tensorflow_full(
    shape,
    fill_value,
    dtypes,
    num_positional_args,
    fw,
):
    helpers.test_frontend_function(
        input_dtypes=dtypes,
        as_variable_flags=False,
        with_out=False,
        num_positional_args=num_positional_args,
        native_array_flags=False,
        fw=fw,
        frontend="tensorflow",
        fn_tree="fill",
        dims=shape,
        value=fill_value,
        rtol=1e-05,
    )


# asin
@handle_cmd_line_args
@given(
    dtype_and_x=helpers.dtype_and_values(
        available_dtypes=tuple(
            set(ivy_np.valid_float_dtypes).intersection(set(ivy_tf.valid_float_dtypes))
        )
    ),
    as_variable=st.booleans(),
    num_positional_args=helpers.num_positional_args(
        fn_name="ivy.functional.frontends.tensorflow.asin"
    ),
    native_array=st.booleans(),
)
def test_tensorflow_asin(
    dtype_and_x, as_variable, num_positional_args, fw, native_array
):
    dtype, x = dtype_and_x
    helpers.test_frontend_function(
        input_dtypes=dtype,
        as_variable_flags=as_variable,
        with_out=False,
        num_positional_args=num_positional_args,
        native_array_flags=native_array,
        fw=fw,
        frontend="tensorflow",
        fn_tree="asin",
        x=np.asarray(x, dtype=dtype),
    )


# atan
@handle_cmd_line_args
@given(
    dtype_and_x=helpers.dtype_and_values(
        available_dtypes=tuple(
            set(ivy_np.valid_float_dtypes).intersection(set(ivy_tf.valid_float_dtypes))
        )
    ),
    as_variable=st.booleans(),
    num_positional_args=helpers.num_positional_args(
        fn_name="ivy.functional.frontends.tensorflow.atan"
    ),
    native_array=st.booleans(),
)
def test_tensorflow_atan(
    dtype_and_x, as_variable, num_positional_args, fw, native_array
):
    dtype, x = dtype_and_x
    helpers.test_frontend_function(
        input_dtypes=dtype,
        as_variable_flags=as_variable,
        with_out=False,
        num_positional_args=num_positional_args,
        native_array_flags=native_array,
        fw=fw,
        frontend="tensorflow",
        fn_tree="atan",
        x=np.asarray(x, dtype=dtype),
    )


# atanh
@handle_cmd_line_args
@given(
    dtype_and_x=helpers.dtype_and_values(
        available_dtypes=tuple(
            set(ivy_np.valid_float_dtypes).intersection(set(ivy_tf.valid_float_dtypes))
        )
    ),
    as_variable=st.booleans(),
    num_positional_args=helpers.num_positional_args(
        fn_name="ivy.functional.frontends.tensorflow.atanh"
    ),
    native_array=st.booleans(),
)
def test_tensorflow_atanh(
    dtype_and_x, as_variable, num_positional_args, fw, native_array
):
    dtype, x = dtype_and_x
    helpers.test_frontend_function(
        input_dtypes=dtype,
        as_variable_flags=as_variable,
        with_out=False,
        num_positional_args=num_positional_args,
        native_array_flags=native_array,
        fw=fw,
        frontend="tensorflow",
        fn_tree="atanh",
        x=np.asarray(x, dtype=dtype),
    )


# tan
@handle_cmd_line_args
@given(
    dtype_and_x=helpers.dtype_and_values(
        available_dtypes=tuple(
            set(ivy_np.valid_float_dtypes).intersection(set(ivy_tf.valid_float_dtypes))
        ),
    ),
    as_variable=st.booleans(),
    num_positional_args=helpers.num_positional_args(
        fn_name="ivy.functional.frontends.tensorflow.tan"
    ),
    native_array=st.booleans(),
)
def test_tensorflow_tan(
    dtype_and_x, as_variable, num_positional_args, native_array, fw
):
    input_dtype, x = dtype_and_x
    helpers.test_frontend_function(
        input_dtypes=input_dtype,
        as_variable_flags=as_variable,
        with_out=False,
        num_positional_args=num_positional_args,
        native_array_flags=native_array,
        fw=fw,
        frontend="tensorflow",
        fn_tree="tan",
        x=np.asarray(x, dtype=input_dtype),
    )

    
<<<<<<< HEAD
# tanh
=======
# Maximum
>>>>>>> 81abc5bc
@handle_cmd_line_args
@given(
    dtype_and_x=helpers.dtype_and_values(
        available_dtypes=tuple(
            set(ivy_np.valid_float_dtypes).intersection(set(ivy_tf.valid_float_dtypes))
        ),
<<<<<<< HEAD
    ),
    as_variable=st.booleans(),
    num_positional_args=helpers.num_positional_args(
        fn_name="ivy.functional.frontends.tensorflow.tanh"
    ),
    native_array=st.booleans(),
)
def test_tensorflow_tanh(
=======
        num_arrays=2,
        shared_dtype=True,
    ),
    as_variable=helpers.array_bools(num_arrays=2),
    num_positional_args=helpers.num_positional_args(
        fn_name="ivy.functional.frontends.tensorflow.Maximum"
    ),
    native_array=helpers.array_bools(num_arrays=2)
)
def test_tensorflow_Maximum(
>>>>>>> 81abc5bc
    dtype_and_x, as_variable, num_positional_args, native_array, fw
):
    input_dtype, x = dtype_and_x
    helpers.test_frontend_function(
        input_dtypes=input_dtype,
        as_variable_flags=as_variable,
        with_out=False,
        num_positional_args=num_positional_args,
        native_array_flags=native_array,
        fw=fw,
        frontend="tensorflow",
<<<<<<< HEAD
        fn_tree="tanh",
        x=np.asarray(x, dtype=input_dtype),
    )
    
=======
        fn_tree="raw_ops.Maximum",
        x=np.asarray(x[0], dtype=input_dtype[0]),
        y=np.asarray(x[1], dtype=input_dtype[1]),
    )


# Minimum
@handle_cmd_line_args
@given(
    dtype_and_x=helpers.dtype_and_values(
        available_dtypes=tuple(
            set(ivy_np.valid_float_dtypes).intersection(set(ivy_tf.valid_float_dtypes))
        ),
        num_arrays=2,
        shared_dtype=True,
    ),
    as_variable=helpers.array_bools(num_arrays=2),
    num_positional_args=helpers.num_positional_args(
        fn_name="ivy.functional.frontends.tensorflow.Minimum"
    ),
    native_array=helpers.array_bools(num_arrays=2)
)
def test_tensorflow_Minimum(
    dtype_and_x, as_variable, num_positional_args, native_array, fw
):
    input_dtype, x = dtype_and_x
    helpers.test_frontend_function(
        input_dtypes=input_dtype,
        as_variable_flags=as_variable,
        with_out=False,
        num_positional_args=num_positional_args,
        native_array_flags=native_array,
        fw=fw,
        frontend="tensorflow",
        fn_tree="raw_ops.Minimum",
        x=np.asarray(x[0], dtype=input_dtype[0]),
        y=np.asarray(x[1], dtype=input_dtype[1]),
    )
 
>>>>>>> 81abc5bc
<|MERGE_RESOLUTION|>--- conflicted
+++ resolved
@@ -391,27 +391,44 @@
     )
 
     
-<<<<<<< HEAD
 # tanh
-=======
+@handle_cmd_line_args
+@given(
+    dtype_and_x=helpers.dtype_and_values(
+        available_dtypes=tuple(
+            set(ivy_np.valid_float_dtypes).intersection(set(ivy_tf.valid_float_dtypes))
+        ),
+    ),
+    as_variable=st.booleans(),
+    num_positional_args=helpers.num_positional_args(
+        fn_name="ivy.functional.frontends.tensorflow.tanh"
+    ),
+    native_array=st.booleans(),
+)
+def test_tensorflow_tanh(
+    dtype_and_x, as_variable, num_positional_args, native_array, fw
+):
+    input_dtype, x = dtype_and_x
+    helpers.test_frontend_function(
+        input_dtypes=input_dtype,
+        as_variable_flags=as_variable,
+        with_out=False,
+        num_positional_args=num_positional_args,
+        native_array_flags=native_array,
+        fw=fw,
+        frontend="tensorflow",
+        fn_tree="tanh",
+        x=np.asarray(x, dtype=input_dtype),
+    )
+    
+    
 # Maximum
->>>>>>> 81abc5bc
-@handle_cmd_line_args
-@given(
-    dtype_and_x=helpers.dtype_and_values(
-        available_dtypes=tuple(
-            set(ivy_np.valid_float_dtypes).intersection(set(ivy_tf.valid_float_dtypes))
-        ),
-<<<<<<< HEAD
-    ),
-    as_variable=st.booleans(),
-    num_positional_args=helpers.num_positional_args(
-        fn_name="ivy.functional.frontends.tensorflow.tanh"
-    ),
-    native_array=st.booleans(),
-)
-def test_tensorflow_tanh(
-=======
+@handle_cmd_line_args
+@given(
+    dtype_and_x=helpers.dtype_and_values(
+        available_dtypes=tuple(
+            set(ivy_np.valid_float_dtypes).intersection(set(ivy_tf.valid_float_dtypes))
+        ),
         num_arrays=2,
         shared_dtype=True,
     ),
@@ -422,24 +439,17 @@
     native_array=helpers.array_bools(num_arrays=2)
 )
 def test_tensorflow_Maximum(
->>>>>>> 81abc5bc
-    dtype_and_x, as_variable, num_positional_args, native_array, fw
-):
-    input_dtype, x = dtype_and_x
-    helpers.test_frontend_function(
-        input_dtypes=input_dtype,
-        as_variable_flags=as_variable,
-        with_out=False,
-        num_positional_args=num_positional_args,
-        native_array_flags=native_array,
-        fw=fw,
-        frontend="tensorflow",
-<<<<<<< HEAD
-        fn_tree="tanh",
-        x=np.asarray(x, dtype=input_dtype),
-    )
-    
-=======
+    dtype_and_x, as_variable, num_positional_args, native_array, fw
+):
+    input_dtype, x = dtype_and_x
+    helpers.test_frontend_function(
+        input_dtypes=input_dtype,
+        as_variable_flags=as_variable,
+        with_out=False,
+        num_positional_args=num_positional_args,
+        native_array_flags=native_array,
+        fw=fw,
+        frontend="tensorflow",
         fn_tree="raw_ops.Maximum",
         x=np.asarray(x[0], dtype=input_dtype[0]),
         y=np.asarray(x[1], dtype=input_dtype[1]),
@@ -478,5 +488,4 @@
         x=np.asarray(x[0], dtype=input_dtype[0]),
         y=np.asarray(x[1], dtype=input_dtype[1]),
     )
- 
->>>>>>> 81abc5bc
+ 