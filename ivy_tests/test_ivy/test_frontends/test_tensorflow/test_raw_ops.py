--- conflicted
+++ resolved
@@ -1378,9 +1378,6 @@
         x=x[0],
         y=x[1],
     )
-<<<<<<< HEAD
-    
-=======
 
 
 # Mean
@@ -1421,5 +1418,4 @@
         keep_dims=keep_dims,
         rtol=1e-02,
         atol=1e-02,
-    )
->>>>>>> e85a3f2b
+    )