# global
import ivy
from hypothesis import given, strategies as st

# local
import ivy_tests.test_ivy.helpers as helpers
from ivy_tests.test_ivy.helpers import handle_cmd_line_args


# Acos
@handle_cmd_line_args
@given(
    dtype_and_x=helpers.dtype_and_values(
        available_dtypes=helpers.get_dtypes("float"),
    ),
    num_positional_args=helpers.num_positional_args(
        fn_name="ivy.functional.frontends.tensorflow.Acos"
    ),
)
def test_tensorflow_Acos(
    dtype_and_x, as_variable, num_positional_args, native_array, fw
):
    input_dtype, x = dtype_and_x
    helpers.test_frontend_function(
        input_dtypes=input_dtype,
        as_variable_flags=as_variable,
        with_out=False,
        num_positional_args=num_positional_args,
        native_array_flags=native_array,
        fw=fw,
        frontend="tensorflow",
        fn_tree="raw_ops.Acos",
        x=x[0],
    )


# Acosh
@handle_cmd_line_args
@given(
    dtype_and_x=helpers.dtype_and_values(
        available_dtypes=helpers.get_dtypes("float"),
    ),
    num_positional_args=helpers.num_positional_args(
        fn_name="ivy.functional.frontends.tensorflow.Acosh"
    ),
)
def test_tensorflow_Acosh(
    dtype_and_x, as_variable, num_positional_args, native_array, fw
):
    input_dtype, x = dtype_and_x
    helpers.test_frontend_function(
        input_dtypes=input_dtype,
        as_variable_flags=as_variable,
        with_out=False,
        num_positional_args=num_positional_args,
        native_array_flags=native_array,
        fw=fw,
        frontend="tensorflow",
        fn_tree="raw_ops.Acosh",
        x=x[0],
    )


# for data generation
dtype_shared = st.shared(st.sampled_from(helpers.get_dtypes("numeric")), key="dtype")


@st.composite
def _get_shared_dtype(draw):
    return st.shared(st.sampled_from(draw(helpers.get_dtypes("numeric"))), key="dtype")


# BroadcastTo
@handle_cmd_line_args
@given(
    array_and_shape=helpers.array_and_broadcastable_shape(_get_shared_dtype()),
    num_positional_args=helpers.num_positional_args(
        fn_name="ivy.functional.frontends.tensorflow.BroadcastTo"
    ),
)
def test_tensorflow_BroadcastTo(
    array_and_shape, as_variable, num_positional_args, native_array, fw
):
    x, to_shape = array_and_shape
    helpers.test_frontend_function(
        input_dtypes=[x.dtype],
        as_variable_flags=as_variable,
        with_out=False,
        num_positional_args=num_positional_args,
        native_array_flags=native_array,
        fw=fw,
        frontend="tensorflow",
        fn_tree="raw_ops.BroadcastTo",
        input=x,
        shape=to_shape,
    )


# noinspection DuplicatedCode
@st.composite
def _arrays_idx_n_dtypes(draw):
    num_dims = draw(st.shared(helpers.ints(min_value=1, max_value=4), key="num_dims"))
    num_arrays = draw(
        st.shared(helpers.ints(min_value=2, max_value=4), key="num_arrays")
    )
    common_shape = draw(
        helpers.lists(
            arg=helpers.ints(min_value=2, max_value=3),
            min_size=num_dims - 1,
            max_size=num_dims - 1,
        )
    )
    unique_idx = draw(helpers.ints(min_value=0, max_value=num_dims - 1))
    unique_dims = draw(
        helpers.lists(
            arg=helpers.ints(min_value=2, max_value=3),
            min_size=num_arrays,
            max_size=num_arrays,
        )
    )
    xs = list()
    input_dtypes = draw(
        helpers.array_dtypes(
            available_dtypes=draw(helpers.get_dtypes("float")), shared_dtype=True
        )
    )
    for ud, dt in zip(unique_dims, input_dtypes):
        x = draw(
            helpers.array_values(
                shape=common_shape[:unique_idx] + [ud] + common_shape[unique_idx:],
                dtype=dt,
            )
        )
        xs.append(x)
    return xs, input_dtypes, unique_idx


# Concat
@handle_cmd_line_args
@given(
    xs_n_input_dtypes_n_unique_idx=_arrays_idx_n_dtypes(),
    num_positional_args=helpers.num_positional_args(
        fn_name="ivy.functional.frontends.tensorflow.Concat"
    ),
)
def test_tensorflow_Concat(
    xs_n_input_dtypes_n_unique_idx,
    as_variable,
    num_positional_args,
    native_array,
    fw,
):
    xs, input_dtypes, unique_idx = xs_n_input_dtypes_n_unique_idx
    helpers.test_frontend_function(
        input_dtypes=input_dtypes,
        as_variable_flags=as_variable,
        with_out=False,
        num_positional_args=num_positional_args,
        native_array_flags=native_array,
        fw=fw,
        frontend="tensorflow",
        fn_tree="raw_ops.Concat",
        concat_dim=unique_idx,
        values=xs,
    )


# Cos
@handle_cmd_line_args
@given(
    dtype_and_x=helpers.dtype_and_values(
        available_dtypes=helpers.get_dtypes("float"),
    ),
    num_positional_args=helpers.num_positional_args(
        fn_name="ivy.functional.frontends.tensorflow.Cos"
    ),
)
def test_tensorflow_Cos(
    dtype_and_x, as_variable, num_positional_args, native_array, fw
):
    input_dtype, x = dtype_and_x
    helpers.test_frontend_function(
        input_dtypes=input_dtype,
        as_variable_flags=as_variable,
        with_out=False,
        num_positional_args=num_positional_args,
        native_array_flags=native_array,
        fw=fw,
        frontend="tensorflow",
        fn_tree="raw_ops.Cos",
        x=x[0],
    )


# Cosh
@handle_cmd_line_args
@given(
    dtype_and_x=helpers.dtype_and_values(
        available_dtypes=helpers.get_dtypes("float"),
    ),
    num_positional_args=helpers.num_positional_args(
        fn_name="ivy.functional.frontends.tensorflow.Cosh"
    ),
)
def test_tensorflow_Cosh(
    dtype_and_x, as_variable, num_positional_args, native_array, fw
):
    input_dtype, x = dtype_and_x
    helpers.test_frontend_function(
        input_dtypes=input_dtype,
        as_variable_flags=as_variable,
        with_out=False,
        num_positional_args=num_positional_args,
        native_array_flags=native_array,
        fw=fw,
        frontend="tensorflow",
        fn_tree="raw_ops.Cosh",
        x=x[0],
    )


@st.composite
def _dtypes(draw):
    return draw(
        st.shared(
            helpers.list_of_length(
                x=st.sampled_from(draw(helpers.get_dtypes("numeric"))), length=1
            ),
            key="dtype",
        )
    )


@st.composite
def _fill_value(draw):
    dtype = draw(_dtypes())[0]
    if ivy.is_uint_dtype(dtype):
        return draw(helpers.ints(min_value=0, max_value=5))
    elif ivy.is_int_dtype(dtype):
        return draw(helpers.ints(min_value=-5, max_value=5))
    return draw(helpers.floats(min_value=-5, max_value=5))


# fill
@handle_cmd_line_args
@given(
    shape=helpers.get_shape(
        allow_none=False,
        min_num_dims=1,
        max_num_dims=5,
        min_dim_size=1,
        max_dim_size=10,
    ),
    fill_value=_fill_value(),
    dtypes=_dtypes(),
    num_positional_args=helpers.num_positional_args(
        fn_name="ivy.functional.frontends.tensorflow.Fill"
    ),
)
def test_tensorflow_Fill(
    shape,
    fill_value,
    dtypes,
    with_out,
    as_variable,
    native_array,
    num_positional_args,
    fw,
):
    helpers.test_frontend_function(
        input_dtypes=dtypes,
        as_variable_flags=as_variable,
        with_out=with_out,
        num_positional_args=num_positional_args,
        native_array_flags=native_array,
        fw=fw,
        frontend="tensorflow",
        fn_tree="raw_ops.Fill",
        dims=shape,
        value=fill_value,
        rtol=1e-05,
    )


# Asin
@handle_cmd_line_args
@given(
    dtype_and_x=helpers.dtype_and_values(
        available_dtypes=helpers.get_dtypes("float"),
    ),
    num_positional_args=helpers.num_positional_args(
        fn_name="ivy.functional.frontends.tensorflow.Asin"
    ),
)
def test_tensorflow_Asin(
    dtype_and_x, as_variable, num_positional_args, fw, native_array
):
    dtype, x = dtype_and_x
    helpers.test_frontend_function(
        input_dtypes=dtype,
        as_variable_flags=as_variable,
        with_out=False,
        num_positional_args=num_positional_args,
        native_array_flags=native_array,
        fw=fw,
        frontend="tensorflow",
        fn_tree="raw_ops.Asin",
        x=x[0],
    )


# argmax
@handle_cmd_line_args
@given(
    dtype_x_axis=helpers.dtype_values_axis(
        available_dtypes=helpers.get_dtypes("numeric", full=True),
        valid_axis=True,
        force_int_axis=True,
        min_num_dims=1,
        min_value=-5,
        max_value=5,
        allow_inf=False,
    ),
    output_type=st.sampled_from(["int16", "int32", "int64"]),
    num_positional_args=helpers.num_positional_args(
        fn_name="ivy.functional.frontends.tensorflow.ArgMax"
    ),
)
def test_tensorflow_ArgMax(
    dtype_x_axis,
    as_variable,
    with_out,
    num_positional_args,
    fw,
    native_array,
    output_type,
):
    dtype, x, axis = dtype_x_axis
    helpers.test_frontend_function(
        input_dtypes=dtype,
        as_variable_flags=as_variable,
        with_out=with_out,
        num_positional_args=num_positional_args,
        native_array_flags=native_array,
        fw=fw,
        frontend="tensorflow",
        fn_tree="raw_ops.ArgMax",
        input=x[0],
        dimension=axis,
        output_type=output_type,
    )


# ArgMin
@handle_cmd_line_args
@given(
    dtype_x_axis=helpers.dtype_values_axis(
        available_dtypes=helpers.get_dtypes("numeric", full=True),
        valid_axis=True,
        force_int_axis=True,
        min_num_dims=1,
        min_value=-5,
        max_value=5,
        allow_inf=False,
    ),
    output_type=st.sampled_from(["int32", "int64"]),
    num_positional_args=helpers.num_positional_args(
        fn_name="ivy.functional.frontends.tensorflow.ArgMin"
    ),
)
def test_tensorflow_ArgMin(
    dtype_x_axis,
    as_variable,
    with_out,
    num_positional_args,
    fw,
    native_array,
    output_type,
):
    dtype, x, axis = dtype_x_axis
    helpers.test_frontend_function(
        input_dtypes=dtype,
        as_variable_flags=as_variable,
        with_out=with_out,
        num_positional_args=num_positional_args,
        native_array_flags=native_array,
        fw=fw,
        frontend="tensorflow",
        fn_tree="raw_ops.ArgMin",
        input=x[0],
        dimension=axis,
        output_type=output_type,
    )


# Atan
@handle_cmd_line_args
@given(
    dtype_and_x=helpers.dtype_and_values(
        available_dtypes=helpers.get_dtypes("float"),
    ),
    num_positional_args=helpers.num_positional_args(
        fn_name="ivy.functional.frontends.tensorflow.Atan"
    ),
)
def test_tensorflow_Atan(
    dtype_and_x, as_variable, num_positional_args, fw, native_array
):
    dtype, x = dtype_and_x
    helpers.test_frontend_function(
        input_dtypes=dtype,
        as_variable_flags=as_variable,
        with_out=False,
        num_positional_args=num_positional_args,
        native_array_flags=native_array,
        fw=fw,
        frontend="tensorflow",
        fn_tree="raw_ops.Atan",
        x=x[0],
    )


# BitwiseAnd
@handle_cmd_line_args
@given(
    dtype_and_x=helpers.dtype_and_values(
        available_dtypes=helpers.get_dtypes("integer"),
        num_arrays=2,
        shared_dtype=True,
    ),
    num_positional_args=helpers.num_positional_args(
        fn_name="ivy.functional.frontends.tensorflow.BitwiseAnd"
    ),
)
def test_tensorflow_BitwiseAnd(
    dtype_and_x, as_variable, num_positional_args, native_array, fw
):
    input_dtype, xs = dtype_and_x
    helpers.test_frontend_function(
        input_dtypes=input_dtype,
        as_variable_flags=as_variable,
        with_out=False,
        num_positional_args=num_positional_args,
        native_array_flags=native_array,
        fw=fw,
        frontend="tensorflow",
        fn_tree="raw_ops.BitwiseAnd",
        x=xs[0],
        y=xs[1],
    )


# BitwiseOr
@handle_cmd_line_args
@given(
    dtype_and_x=helpers.dtype_and_values(
        available_dtypes=helpers.get_dtypes("integer"),
        num_arrays=2,
        shared_dtype=True,
    ),
    num_positional_args=helpers.num_positional_args(
        fn_name="ivy.functional.frontends.tensorflow.BitwiseOr"
    ),
)
def test_tensorflow_BitwiseOr(
    dtype_and_x, as_variable, num_positional_args, native_array, fw
):
    input_dtype, xs = dtype_and_x
    helpers.test_frontend_function(
        input_dtypes=input_dtype,
        as_variable_flags=as_variable,
        with_out=False,
        num_positional_args=num_positional_args,
        native_array_flags=native_array,
        fw=fw,
        frontend="tensorflow",
        fn_tree="raw_ops.BitwiseOr",
        x=xs[0],
        y=xs[1],
    )


# BitwiseXor
@handle_cmd_line_args
@given(
    dtype_and_x=helpers.dtype_and_values(
        available_dtypes=helpers.get_dtypes("integer"),
        num_arrays=2,
        shared_dtype=True,
    ),
    num_positional_args=helpers.num_positional_args(
        fn_name="ivy.functional.frontends.tensorflow.BitwiseXor"
    ),
)
def test_tensorflow_BitwiseXor(
    dtype_and_x, as_variable, num_positional_args, native_array, fw
):
    input_dtype, xs = dtype_and_x
    helpers.test_frontend_function(
        input_dtypes=input_dtype,
        as_variable_flags=as_variable,
        with_out=False,
        num_positional_args=num_positional_args,
        native_array_flags=native_array,
        fw=fw,
        frontend="tensorflow",
        fn_tree="raw_ops.BitwiseXor",
        x=xs[0],
        y=xs[1],
    )


# Atanh
@handle_cmd_line_args
@given(
    dtype_and_x=helpers.dtype_and_values(
        available_dtypes=helpers.get_dtypes("float"),
    ),
    num_positional_args=helpers.num_positional_args(
        fn_name="ivy.functional.frontends.tensorflow.Atanh"
    ),
)
def test_tensorflow_Atanh(
    dtype_and_x, as_variable, num_positional_args, fw, native_array
):
    dtype, x = dtype_and_x
    helpers.test_frontend_function(
        input_dtypes=dtype,
        as_variable_flags=as_variable,
        with_out=False,
        num_positional_args=num_positional_args,
        native_array_flags=native_array,
        fw=fw,
        frontend="tensorflow",
        fn_tree="raw_ops.Atanh",
        x=x[0],
    )


# Tan
@handle_cmd_line_args
@given(
    dtype_and_x=helpers.dtype_and_values(
        available_dtypes=helpers.get_dtypes("float"),
    ),
    num_positional_args=helpers.num_positional_args(
        fn_name="ivy.functional.frontends.tensorflow.Tan"
    ),
)
def test_tensorflow_Tan(
    dtype_and_x, as_variable, num_positional_args, native_array, fw
):
    input_dtype, x = dtype_and_x
    helpers.test_frontend_function(
        input_dtypes=input_dtype,
        as_variable_flags=as_variable,
        with_out=False,
        num_positional_args=num_positional_args,
        native_array_flags=native_array,
        fw=fw,
        frontend="tensorflow",
        fn_tree="raw_ops.Tan",
        x=x[0],
    )


# Square
@handle_cmd_line_args
@given(
    dtype_and_x=helpers.dtype_and_values(
        available_dtypes=helpers.get_dtypes("numeric"),
    ),
    num_positional_args=helpers.num_positional_args(
        fn_name="ivy.functional.frontends.tensorflow.Square"
    ),
)
def test_tensorflow_Square(
    dtype_and_x, as_variable, num_positional_args, native_array, fw
):
    input_dtype, x = dtype_and_x
    helpers.test_frontend_function(
        input_dtypes=input_dtype,
        as_variable_flags=as_variable,
        with_out=False,
        num_positional_args=num_positional_args,
        native_array_flags=native_array,
        fw=fw,
        frontend="tensorflow",
        fn_tree="raw_ops.Square",
        x=x[0],
    )


# Sqrt
@handle_cmd_line_args
@given(
    dtype_and_x=helpers.dtype_and_values(
        available_dtypes=helpers.get_dtypes("float"),
    ),
    num_positional_args=helpers.num_positional_args(
        fn_name="ivy.functional.frontends.tensorflow.Sqrt"
    ),
)
def test_tensorflow_Sqrt(
    dtype_and_x, as_variable, num_positional_args, native_array, fw
):
    input_dtype, x = dtype_and_x
    helpers.test_frontend_function(
        input_dtypes=input_dtype,
        as_variable_flags=as_variable,
        with_out=False,
        num_positional_args=num_positional_args,
        native_array_flags=native_array,
        fw=fw,
        frontend="tensorflow",
        fn_tree="raw_ops.Sqrt",
        x=x[0],
    )


# Tanh
@handle_cmd_line_args
@given(
    dtype_and_x=helpers.dtype_and_values(
        available_dtypes=helpers.get_dtypes("float"),
    ),
    num_positional_args=helpers.num_positional_args(
        fn_name="ivy.functional.frontends.tensorflow.Tanh"
    ),
)
def test_tensorflow_Tanh(
    dtype_and_x, as_variable, num_positional_args, native_array, fw
):
    input_dtype, x = dtype_and_x
    helpers.test_frontend_function(
        input_dtypes=input_dtype,
        as_variable_flags=as_variable,
        with_out=False,
        num_positional_args=num_positional_args,
        native_array_flags=native_array,
        fw=fw,
        frontend="tensorflow",
        fn_tree="raw_ops.Tanh",
        x=x[0],
    )


@st.composite
def _permute_dims_helper(draw):
    shape = draw(st.shared(helpers.get_shape(min_num_dims=1), key="shape"))
    dims = [x for x in range(len(shape))]
    permutation = draw(st.permutations(dims))
    return permutation


# Transpose
@handle_cmd_line_args
@given(
    dtype_and_x=helpers.dtype_and_values(
        available_dtypes=helpers.get_dtypes("float"),
        shape=st.shared(helpers.get_shape(min_num_dims=1), key="shape"),
    ),
    perm=_permute_dims_helper(),
    num_positional_args=helpers.num_positional_args(
        fn_name="ivy.functional.frontends.tensorflow.Transpose"
    ),
)
def test_tensorflow_transpose(
    dtype_and_x, perm, as_variable, num_positional_args, fw, native_array
):
    dtype, x = dtype_and_x
    helpers.test_frontend_function(
        input_dtypes=dtype,
        as_variable_flags=as_variable,
        with_out=False,
        num_positional_args=num_positional_args,
        native_array_flags=native_array,
        fw=fw,
        frontend="tensorflow",
        fn_tree="raw_ops.Transpose",
        x=x[0],
        perm=perm,
    )


# Maximum
@handle_cmd_line_args
@given(
    dtype_and_x=helpers.dtype_and_values(
        available_dtypes=helpers.get_dtypes("float"),
        num_arrays=2,
        shared_dtype=True,
    ),
    num_positional_args=helpers.num_positional_args(
        fn_name="ivy.functional.frontends.tensorflow.Maximum"
    ),
)
def test_tensorflow_Maximum(
    dtype_and_x, as_variable, num_positional_args, native_array, fw
):
    input_dtype, xs = dtype_and_x
    helpers.test_frontend_function(
        input_dtypes=input_dtype,
        as_variable_flags=as_variable,
        with_out=False,
        num_positional_args=num_positional_args,
        native_array_flags=native_array,
        fw=fw,
        frontend="tensorflow",
        fn_tree="raw_ops.Maximum",
        x=xs[0],
        y=xs[1],
    )


# Minimum
@handle_cmd_line_args
@given(
    dtype_and_x=helpers.dtype_and_values(
        available_dtypes=helpers.get_dtypes("float"),
        num_arrays=2,
        shared_dtype=True,
    ),
    num_positional_args=helpers.num_positional_args(
        fn_name="ivy.functional.frontends.tensorflow.Minimum"
    ),
)
def test_tensorflow_Minimum(
    dtype_and_x, as_variable, num_positional_args, native_array, fw
):
    input_dtype, xs = dtype_and_x
    helpers.test_frontend_function(
        input_dtypes=input_dtype,
        as_variable_flags=as_variable,
        with_out=False,
        num_positional_args=num_positional_args,
        native_array_flags=native_array,
        fw=fw,
        frontend="tensorflow",
        fn_tree="raw_ops.Minimum",
        x=xs[0],
        y=xs[1],
    )


# Sub
@handle_cmd_line_args
@given(
    dtype_and_x=helpers.dtype_and_values(
        available_dtypes=helpers.get_dtypes("numeric"), num_arrays=2, shared_dtype=True
    ),
    num_positional_args=helpers.num_positional_args(
        fn_name="ivy.functional.frontends.tensorflow.Sub"
    ),
)
def test_tensorflow_Sub(
    dtype_and_x, as_variable, num_positional_args, native_array, fw
):
    dtype, xs = dtype_and_x
    helpers.test_frontend_function(
        input_dtypes=dtype,
        as_variable_flags=as_variable,
        with_out=False,
        num_positional_args=num_positional_args,
        native_array_flags=native_array,
        fw=fw,
        frontend="tensorflow",
        fn_tree="raw_ops.Sub",
        x=xs[0],
        y=xs[1],
    )


# Less
@handle_cmd_line_args
@given(
    dtype_and_x=helpers.dtype_and_values(
        available_dtypes=helpers.get_dtypes("numeric"),
        num_arrays=2,
        shared_dtype=True,
    ),
    num_positional_args=helpers.num_positional_args(
        fn_name="ivy.functional.frontends.tensorflow.Less"
    ),
)
def test_tensorflow_Less(
    dtype_and_x, as_variable, num_positional_args, native_array, fw
):
    input_dtype, xs = dtype_and_x
    helpers.test_frontend_function(
        input_dtypes=input_dtype,
        as_variable_flags=as_variable,
        with_out=False,
        num_positional_args=num_positional_args,
        native_array_flags=native_array,
        fw=fw,
        frontend="tensorflow",
        fn_tree="raw_ops.Less",
        x=xs[0],
        y=xs[1],
    )


# LessEqual
@handle_cmd_line_args
@given(
    dtype_and_x=helpers.dtype_and_values(
        available_dtypes=helpers.get_dtypes("numeric"),
        num_arrays=2,
        shared_dtype=True,
    ),
    num_positional_args=helpers.num_positional_args(
        fn_name="ivy.functional.frontends.tensorflow.LessEqual"
    ),
)
def test_tensorflow_LessEqual(
    dtype_and_x, as_variable, num_positional_args, native_array, fw
):
    input_dtype, xs = dtype_and_x
    helpers.test_frontend_function(
        input_dtypes=input_dtype,
        as_variable_flags=as_variable,
        with_out=False,
        num_positional_args=num_positional_args,
        native_array_flags=native_array,
        fw=fw,
        frontend="tensorflow",
        fn_tree="raw_ops.LessEqual",
        x=xs[0],
        y=xs[1],
    )


# Floor
@handle_cmd_line_args
@given(
    dtype_and_x=helpers.dtype_and_values(
        available_dtypes=helpers.get_dtypes("float"),
    ),
    num_positional_args=helpers.num_positional_args(
        fn_name="ivy.functional.frontends.tensorflow.Floor"
    ),
)
def test_tensorflow_Floor(
    dtype_and_x, as_variable, num_positional_args, native_array, fw
):
    input_dtype, x = dtype_and_x
    helpers.test_frontend_function(
        input_dtypes=input_dtype,
        as_variable_flags=as_variable,
        with_out=False,
        num_positional_args=num_positional_args,
        native_array_flags=native_array,
        fw=fw,
        frontend="tensorflow",
        fn_tree="raw_ops.Floor",
        x=x[0],
    )


# FloorDiv
@handle_cmd_line_args
@given(
    dtype_and_x=helpers.dtype_and_values(
        available_dtypes=helpers.get_dtypes("float"),
        num_arrays=2,
        shared_dtype=True,
    ),
    num_positional_args=helpers.num_positional_args(
        fn_name="ivy.functional.frontends.tensorflow.FloorDiv"
    ),
)
def test_tensorflow_FloorDiv(
    dtype_and_x, as_variable, num_positional_args, native_array, fw
):
    input_dtype, xs = dtype_and_x
    helpers.test_frontend_function(
        input_dtypes=input_dtype,
        as_variable_flags=as_variable,
        with_out=False,
        num_positional_args=num_positional_args,
        native_array_flags=native_array,
        fw=fw,
        frontend="tensorflow",
        fn_tree="raw_ops.FloorDiv",
        x=xs[0],
        y=xs[1],
    )


# Exp
@handle_cmd_line_args
@given(
    dtype_and_x=helpers.dtype_and_values(
        available_dtypes=helpers.get_dtypes("float"),
    ),
    num_positional_args=helpers.num_positional_args(
        fn_name="ivy.functional.frontends.tensorflow.Tanh"
    ),
)
def test_tensorflow_Exp(
    dtype_and_x, as_variable, num_positional_args, native_array, fw
):
    input_dtype, x = dtype_and_x
    helpers.test_frontend_function(
        input_dtypes=input_dtype,
        as_variable_flags=as_variable,
        with_out=False,
        num_positional_args=num_positional_args,
        native_array_flags=native_array,
        fw=fw,
        frontend="tensorflow",
        fn_tree="raw_ops.Exp",
        x=x[0],
    )


# Expm1
@handle_cmd_line_args
@given(
    dtype_and_x=helpers.dtype_and_values(
        available_dtypes=helpers.get_dtypes("float"),
    ),
    num_positional_args=helpers.num_positional_args(
        fn_name="ivy.functional.frontends.tensorflow.Expm1"
    ),
)
def test_tensorflow_Expm1(
    dtype_and_x, as_variable, num_positional_args, native_array, fw
):
    input_dtype, x = dtype_and_x
    helpers.test_frontend_function(
        input_dtypes=input_dtype,
        as_variable_flags=as_variable,
        with_out=False,
        num_positional_args=num_positional_args,
        native_array_flags=native_array,
        fw=fw,
        frontend="tensorflow",
        fn_tree="raw_ops.Expm1",
        x=x[0],
    )


# Log
@handle_cmd_line_args
@given(
    dtype_and_x=helpers.dtype_and_values(
        available_dtypes=helpers.get_dtypes("float"),
    ),
    num_positional_args=helpers.num_positional_args(
        fn_name="ivy.functional.frontends.tensorflow.Log"
    ),
)
def test_tensorflow_Log(
    dtype_and_x, as_variable, num_positional_args, native_array, fw
):
    input_dtype, x = dtype_and_x
    helpers.test_frontend_function(
        input_dtypes=input_dtype,
        as_variable_flags=as_variable,
        with_out=False,
        num_positional_args=num_positional_args,
        native_array_flags=native_array,
        fw=fw,
        frontend="tensorflow",
        fn_tree="raw_ops.Log",
        x=x[0],
    )


# Sinh
@handle_cmd_line_args
@given(
    dtype_and_x=helpers.dtype_and_values(available_dtypes=helpers.get_dtypes("float")),
    num_positional_args=helpers.num_positional_args(
        fn_name="ivy.functional.frontends.tensorflow.Sinh"
    ),
)
def test_tensorflow_Sinh(
    dtype_and_x, as_variable, num_positional_args, native_array, fw
):
    input_dtype, x = dtype_and_x
    helpers.test_frontend_function(
        input_dtypes=input_dtype,
        as_variable_flags=as_variable,
        with_out=False,
        num_positional_args=num_positional_args,
        native_array_flags=native_array,
        fw=fw,
        frontend="tensorflow",
        fn_tree="raw_ops.Sinh",
        x=x[0],
    )


# Reshape
@st.composite
def _reshape_helper(draw):
    # generate a shape s.t len(shape) > 0
    shape = draw(helpers.get_shape(min_num_dims=1))
    reshape_shape = draw(helpers.reshape_shapes(shape=shape))
    dtype = draw(helpers.array_dtypes(num_arrays=1))
    x = draw(helpers.array_values(dtype=dtype[0], shape=shape))
    return x, dtype, reshape_shape


@handle_cmd_line_args
@given(
    x_reshape=_reshape_helper(),
    num_positional_args=helpers.num_positional_args(
        fn_name="ivy.functional.frontends.tensorflow.Reshape",
    ),
)
def test_tensorflow_Reshape(
    x_reshape,
    as_variable,
    num_positional_args,
    native_array,
    fw,
):
    x, dtype, shape = x_reshape
    helpers.test_frontend_function(
        input_dtypes=dtype,
        as_variable_flags=as_variable,
        with_out=False,
        num_positional_args=num_positional_args,
        native_array_flags=native_array,
        fw=fw,
        frontend="tensorflow",
        fn_tree="raw_ops.Reshape",
        tensor=x[0],
        shape=shape,
    )


# ZerosLike
@handle_cmd_line_args
@given(
    dtype_and_x=helpers.dtype_and_values(available_dtypes=helpers.get_dtypes("float")),
    num_positional_args=helpers.num_positional_args(
        fn_name="ivy.functional.frontends.tensorflow.ZerosLike"
    ),
)
def test_tensorflow_zeros_like(
    dtype_and_x, as_variable, num_positional_args, fw, native_array
):
    dtype, x = dtype_and_x
    helpers.test_frontend_function(
        input_dtypes=dtype,
        as_variable_flags=as_variable,
        with_out=False,
        num_positional_args=num_positional_args,
        native_array_flags=native_array,
        fw=fw,
        frontend="tensorflow",
        fn_tree="raw_ops.ZerosLike",
        x=x[0],
    )


# LogicalOr
@handle_cmd_line_args
@given(
    dtype_and_x=helpers.dtype_and_values(
        dtype=["bool", "bool"],
        num_arrays=2,
        shared_dtype=True,
    ),
    num_positional_args=helpers.num_positional_args(
        fn_name="ivy.functional.frontends.tensorflow.LogicalOr"
    ),
)
def test_tensorflow_LogicalOr(
    dtype_and_x, as_variable, num_positional_args, native_array, fw
):
    input_dtype, x = dtype_and_x
    helpers.test_frontend_function(
        input_dtypes=input_dtype,
        as_variable_flags=as_variable,
        with_out=False,
        num_positional_args=num_positional_args,
        native_array_flags=native_array,
        fw=fw,
        frontend="tensorflow",
        fn_tree="raw_ops.LogicalOr",
        x=x[0],
        y=x[1],
    )


# LogicalNot
@handle_cmd_line_args
@given(
    dtype_and_x=helpers.dtype_and_values(
        dtype=["bool"],
        num_arrays=1,
        shared_dtype=True,
    ),
    num_positional_args=helpers.num_positional_args(
        fn_name="ivy.functional.frontends.tensorflow.LogicalNot"
    ),
)
def test_tensorflow_LogicalNot(
    dtype_and_x, as_variable, num_positional_args, native_array, fw
):
    input_dtype, x = dtype_and_x
    helpers.test_frontend_function(
        input_dtypes=input_dtype,
        as_variable_flags=as_variable,
        with_out=False,
        num_positional_args=num_positional_args,
        native_array_flags=native_array,
        fw=fw,
        frontend="tensorflow",
        fn_tree="raw_ops.LogicalNot",
        x=x[0],
    )


# Shape
@handle_cmd_line_args
@given(
    dtype_and_x=helpers.dtype_and_values(
        available_dtypes=helpers.get_dtypes("numeric"),
        min_num_dims=1,
    ),
    num_positional_args=helpers.num_positional_args(
        fn_name="ivy.functional.frontends.tensorflow.Shape"
    ),
)
def test_tensorflow_Shape(
    dtype_and_x, as_variable, num_positional_args, native_array, fw
):
    input_dtype, x = dtype_and_x
    helpers.test_frontend_function(
        input_dtypes=input_dtype,
        as_variable_flags=as_variable,
        with_out=False,
        num_positional_args=num_positional_args,
        native_array_flags=native_array,
        fw=fw,
        frontend="tensorflow",
        fn_tree="raw_ops.Shape",
        input=x[0],
    )


# AddN
@handle_cmd_line_args
@given(
    dtype_and_x=helpers.dtype_and_values(
        available_dtypes=helpers.get_dtypes("numeric"),
        min_num_dims=1,
    ),
    num_positional_args=helpers.num_positional_args(
        fn_name="ivy.functional.frontends.tensorflow.AddN"
    ),
)
def test_tensorflow_AddN(
    dtype_and_x, as_variable, num_positional_args, native_array, fw
):
    input_dtype, x = dtype_and_x
    helpers.test_frontend_function(
        input_dtypes=input_dtype,
        as_variable_flags=as_variable,
        with_out=False,
        num_positional_args=num_positional_args,
        native_array_flags=native_array,
        fw=fw,
        frontend="tensorflow",
        fn_tree="raw_ops.AddN",
        inputs=x,
    )


# Neg
@handle_cmd_line_args
@given(
    dtype_and_x=helpers.dtype_and_values(
        available_dtypes=[
            "bfloat16",
            "float32",
            "float64",
            "int8",
            "int16",
            "int32",
            "int64",
        ],
    ),
    num_positional_args=helpers.num_positional_args(
        fn_name="ivy.functional.frontends.tensorflow.Neg"
    ),
)
def test_tensorflow_Neg(
    dtype_and_x, as_variable, num_positional_args, native_array, fw
):
    input_dtype, x = dtype_and_x
    helpers.test_frontend_function(
        input_dtypes=input_dtype,
        as_variable_flags=as_variable,
        with_out=False,
        num_positional_args=num_positional_args,
        native_array_flags=native_array,
        fw=fw,
        frontend="tensorflow",
        fn_tree="raw_ops.Neg",
        x=x[0],
    )


# Equal
@handle_cmd_line_args
@given(
    dtype_and_x=helpers.dtype_and_values(
        available_dtypes=helpers.get_dtypes("numeric"),
        num_arrays=2,
        shared_dtype=True,
    ),
    num_positional_args=helpers.num_positional_args(
        fn_name="ivy.functional.frontends.tensorflow.Equal"
    ),
)
def test_tensorflow_Equal(
    dtype_and_x, as_variable, num_positional_args, native_array, fw
):
    input_dtype, x = dtype_and_x
    helpers.test_frontend_function(
        input_dtypes=input_dtype,
        as_variable_flags=as_variable,
        with_out=False,
        num_positional_args=num_positional_args,
        native_array_flags=native_array,
        fw=fw,
        frontend="tensorflow",
        fn_tree="raw_ops.Equal",
        x=x[0],
        y=x[1],
    )


# NotEqual
@handle_cmd_line_args
@given(
    dtype_and_x=helpers.dtype_and_values(
        available_dtypes=helpers.get_dtypes("numeric"),
        num_arrays=2,
        shared_dtype=True,
    ),
    num_positional_args=helpers.num_positional_args(
        fn_name="ivy.functional.frontends.tensorflow.NotEqual"
    ),
)
def test_tensorflow_NotEqual(
    dtype_and_x, as_variable, num_positional_args, native_array, fw
):
    input_dtype, x = dtype_and_x
    helpers.test_frontend_function(
        input_dtypes=input_dtype,
        as_variable_flags=as_variable,
        with_out=False,
        num_positional_args=num_positional_args,
        native_array_flags=native_array,
        fw=fw,
        frontend="tensorflow",
        fn_tree="raw_ops.NotEqual",
        x=x[0],
        y=x[1],
    )


<<<<<<< HEAD
# cumsum
@handle_cmd_line_args
@given(
    dtype_x_axis=helpers.dtype_values_axis(
        available_dtypes=helpers.get_dtypes("numeric", full=True),
        valid_axis=True,
        force_int_axis=True,
        min_num_dims=1,
        min_value=-5,
        max_value=5,
    ),
    exclusive=st.booleans(),
    reverse=st.booleans(),
    num_positional_args=helpers.num_positional_args(
        fn_name="ivy.functional.frontends.tensorflow.Cumsum"
    ),
)
def test_tensorflow_Cumsum(
    dtype_x_axis,
    as_variable,
    with_out,
    num_positional_args,
    fw,
    native_array,
    exclusive,
    reverse,
):
    dtype, x, axis = dtype_x_axis
    helpers.test_frontend_function(
        input_dtypes=dtype,
        as_variable_flags=as_variable,
        with_out=with_out,
=======
# Relu
@handle_cmd_line_args
@given(
    dtype_and_x=helpers.dtype_and_values(
        available_dtypes=helpers.get_dtypes("numeric"),
        min_num_dims=1,
    ),
)
def test_tensorflow_Relu(dtype_and_x, as_variable, fw, native_array):
    dtype, x = dtype_and_x
    helpers.test_frontend_function(
        input_dtypes=dtype,
        as_variable_flags=as_variable,
        with_out=False,
        num_positional_args=0,
        native_array_flags=native_array,
        fw=fw,
        frontend="tensorflow",
        fn_tree="raw_ops.Relu",
        features=x[0],
    )


# MatMul
@handle_cmd_line_args
@given(
    dtype_and_x=helpers.dtype_and_values(
        available_dtypes=[
            "bfloat16",
            "float32",
            "float64",
            "int8",
            "int16",
            "int32",
            "int64",
        ],
        shape=(3, 3),
        num_arrays=2,
        shared_dtype=True,
    ),
    transpose_a=st.booleans(),
    transpose_b=st.booleans(),
    num_positional_args=helpers.num_positional_args(
        fn_name="ivy.functional.frontends.tensorflow.MatMul"
    ),
)
def test_tensroflow_MatMul(
    dtype_and_x,
    transpose_a,
    transpose_b,
    as_variable,
    num_positional_args,
    native_array,
    fw,
):
    input_dtype, x = dtype_and_x
    print(ivy.matmul(x[0], x[1], transpose_a=transpose_a, transpose_b=transpose_b))
    helpers.test_frontend_function(
        input_dtypes=input_dtype,
        as_variable_flags=as_variable,
        with_out=False,
>>>>>>> 06aa91aa
        num_positional_args=num_positional_args,
        native_array_flags=native_array,
        fw=fw,
        frontend="tensorflow",
<<<<<<< HEAD
        fn_tree="raw_ops.Cumsum",
        x=x[0],
        axis=axis,
        exclusive=exclusive,
        reverse=reverse,
        rtol=1e-02,
=======
        fn_tree="raw_ops.MatMul",
        a=x[0],
        b=x[1],
        transpose_a=transpose_a,
        transpose_b=transpose_b,
>>>>>>> 06aa91aa
    )<|MERGE_RESOLUTION|>--- conflicted
+++ resolved
@@ -1269,8 +1269,7 @@
     )
 
 
-<<<<<<< HEAD
-# cumsum
+# Cumsum
 @handle_cmd_line_args
 @given(
     dtype_x_axis=helpers.dtype_values_axis(
@@ -1302,7 +1301,20 @@
         input_dtypes=dtype,
         as_variable_flags=as_variable,
         with_out=with_out,
-=======
+        num_positional_args=num_positional_args,
+        native_array_flags=native_array,
+        fw=fw,
+        frontend="tensorflow",
+        fn_tree="raw_ops.Cumsum",
+        x=x[0],
+        axis=axis,
+        exclusive=exclusive,
+        reverse=reverse,
+        rtol=1e-02,
+        atol=1e-02
+    )
+    
+    
 # Relu
 @handle_cmd_line_args
 @given(
@@ -1364,23 +1376,13 @@
         input_dtypes=input_dtype,
         as_variable_flags=as_variable,
         with_out=False,
->>>>>>> 06aa91aa
-        num_positional_args=num_positional_args,
-        native_array_flags=native_array,
-        fw=fw,
-        frontend="tensorflow",
-<<<<<<< HEAD
-        fn_tree="raw_ops.Cumsum",
-        x=x[0],
-        axis=axis,
-        exclusive=exclusive,
-        reverse=reverse,
-        rtol=1e-02,
-=======
+        num_positional_args=num_positional_args,
+        native_array_flags=native_array,
+        fw=fw,
+        frontend="tensorflow",
         fn_tree="raw_ops.MatMul",
         a=x[0],
         b=x[1],
         transpose_a=transpose_a,
         transpose_b=transpose_b,
->>>>>>> 06aa91aa
     )