# global
import ivy
import numpy as np
from hypothesis import given, strategies as st

# local
import ivy_tests.test_ivy.helpers as helpers
from ivy_tests.test_ivy.helpers import handle_cmd_line_args


# Acos
@handle_cmd_line_args
@given(
    dtype_and_x=helpers.dtype_and_values(
        available_dtypes=helpers.get_dtypes("float"),
    ),
    num_positional_args=helpers.num_positional_args(
        fn_name="ivy.functional.frontends.tensorflow.Acos"
    ),
)
def test_tensorflow_Acos(
    dtype_and_x, as_variable, num_positional_args, native_array, fw
):
    input_dtype, x = dtype_and_x
    helpers.test_frontend_function(
        input_dtypes=input_dtype,
        as_variable_flags=as_variable,
        with_out=False,
        num_positional_args=num_positional_args,
        native_array_flags=native_array,
        fw=fw,
        frontend="tensorflow",
        fn_tree="raw_ops.Acos",
        x=np.asarray(x, dtype=input_dtype),
    )


# Acosh
@handle_cmd_line_args
@given(
    dtype_and_x=helpers.dtype_and_values(
        available_dtypes=helpers.get_dtypes("float"),
    ),
    num_positional_args=helpers.num_positional_args(
        fn_name="ivy.functional.frontends.tensorflow.Acosh"
    ),
)
def test_tensorflow_Acosh(
    dtype_and_x, as_variable, num_positional_args, native_array, fw
):
    input_dtype, x = dtype_and_x
    helpers.test_frontend_function(
        input_dtypes=input_dtype,
        as_variable_flags=as_variable,
        with_out=False,
        num_positional_args=num_positional_args,
        native_array_flags=native_array,
        fw=fw,
        frontend="tensorflow",
        fn_tree="raw_ops.Acosh",
        x=np.asarray(x, dtype=input_dtype),
    )


# noinspection DuplicatedCode
@st.composite
def _arrays_idx_n_dtypes(draw):
    num_dims = draw(st.shared(helpers.ints(min_value=1, max_value=4), key="num_dims"))
    num_arrays = draw(
        st.shared(helpers.ints(min_value=2, max_value=4), key="num_arrays")
    )
    common_shape = draw(
        helpers.lists(
            arg=helpers.ints(min_value=2, max_value=3),
            min_size=num_dims - 1,
            max_size=num_dims - 1,
        )
    )
    unique_idx = draw(helpers.ints(min_value=0, max_value=num_dims - 1))
    unique_dims = draw(
        helpers.lists(
            arg=helpers.ints(min_value=2, max_value=3),
            min_size=num_arrays,
            max_size=num_arrays,
        )
    )
    xs = list()
    input_dtypes = draw(
        helpers.array_dtypes(
            available_dtypes=draw(helpers.get_dtypes("float")), shared_dtype=True
        )
    )
    for ud, dt in zip(unique_dims, input_dtypes):
        x = draw(
            helpers.array_values(
                shape=common_shape[:unique_idx] + [ud] + common_shape[unique_idx:],
                dtype=dt,
            )
        )
        xs.append(x)
    return xs, input_dtypes, unique_idx


# concat
@handle_cmd_line_args
@given(
    xs_n_input_dtypes_n_unique_idx=_arrays_idx_n_dtypes(),
    num_positional_args=helpers.num_positional_args(
        fn_name="ivy.functional.frontends.tensorflow.concat"
    ),
)
def test_tensorflow_concat(
    xs_n_input_dtypes_n_unique_idx,
    as_variable,
    num_positional_args,
    native_array,
    fw,
):
    xs, input_dtypes, unique_idx = xs_n_input_dtypes_n_unique_idx
    xs = [np.asarray(x, dtype=dt) for x, dt in zip(xs, input_dtypes)]
    helpers.test_frontend_function(
        input_dtypes=input_dtypes,
        as_variable_flags=as_variable,
        with_out=False,
        num_positional_args=num_positional_args,
        native_array_flags=native_array,
        fw=fw,
        frontend="tensorflow",
        fn_tree="concat",
        values=xs,
        axis=unique_idx,
    )


# Cos
@handle_cmd_line_args
@given(
    dtype_and_x=helpers.dtype_and_values(
        available_dtypes=helpers.get_dtypes("float"),
    ),
    num_positional_args=helpers.num_positional_args(
        fn_name="ivy.functional.frontends.tensorflow.Cos"
    ),
)
def test_tensorflow_Cos(
    dtype_and_x, as_variable, num_positional_args, native_array, fw
):
    input_dtype, x = dtype_and_x
    helpers.test_frontend_function(
        input_dtypes=input_dtype,
        as_variable_flags=as_variable,
        with_out=False,
        num_positional_args=num_positional_args,
        native_array_flags=native_array,
        fw=fw,
        frontend="tensorflow",
        fn_tree="raw_ops.Cos",
        x=np.asarray(x, dtype=input_dtype),
    )


# Cosh
@handle_cmd_line_args
@given(
    dtype_and_x=helpers.dtype_and_values(
        available_dtypes=helpers.get_dtypes("float"),
    ),
    num_positional_args=helpers.num_positional_args(
        fn_name="ivy.functional.frontends.tensorflow.Cosh"
    ),
)
def test_tensorflow_Cosh(
    dtype_and_x, as_variable, num_positional_args, native_array, fw
):
    input_dtype, x = dtype_and_x
    helpers.test_frontend_function(
        input_dtypes=input_dtype,
        as_variable_flags=as_variable,
        with_out=False,
        num_positional_args=num_positional_args,
        native_array_flags=native_array,
        fw=fw,
        frontend="tensorflow",
        fn_tree="raw_ops.Cosh",
        x=np.asarray(x, dtype=input_dtype),
    )


@st.composite
def _dtypes(draw):
    return draw(
        st.shared(
            helpers.list_of_length(
                x=st.sampled_from(draw(helpers.get_dtypes("numeric"))), length=1
            ),
            key="dtype",
        )
    )


@st.composite
def _fill_value(draw):
    dtype = draw(_dtypes())[0]
    if ivy.is_uint_dtype(dtype):
        return draw(helpers.ints(min_value=0, max_value=5))
    elif ivy.is_int_dtype(dtype):
        return draw(helpers.ints(min_value=-5, max_value=5))
    return draw(helpers.floats(min_value=-5, max_value=5))


# fill
@handle_cmd_line_args
@given(
    shape=helpers.get_shape(
        allow_none=False,
        min_num_dims=1,
        max_num_dims=5,
        min_dim_size=1,
        max_dim_size=10,
    ),
    fill_value=_fill_value(),
    dtypes=_dtypes(),
    num_positional_args=helpers.num_positional_args(
        fn_name="ivy.functional.frontends.tensorflow.fill"
    ),
)
def test_tensorflow_fill(
    shape,
    fill_value,
    dtypes,
    with_out,
    as_variable,
    native_array,
    num_positional_args,
    fw,
):
    helpers.test_frontend_function(
        input_dtypes=dtypes,
        as_variable_flags=as_variable,
        with_out=with_out,
        num_positional_args=num_positional_args,
        native_array_flags=native_array,
        fw=fw,
        frontend="tensorflow",
        fn_tree="fill",
        dims=shape,
        value=fill_value,
        rtol=1e-05,
    )


# Asin
@handle_cmd_line_args
@given(
    dtype_and_x=helpers.dtype_and_values(
        available_dtypes=helpers.get_dtypes("float"),
    ),
    num_positional_args=helpers.num_positional_args(
        fn_name="ivy.functional.frontends.tensorflow.Asin"
    ),
)
def test_tensorflow_Asin(
    dtype_and_x, as_variable, num_positional_args, fw, native_array
):
    dtype, x = dtype_and_x
    helpers.test_frontend_function(
        input_dtypes=dtype,
        as_variable_flags=as_variable,
        with_out=False,
        num_positional_args=num_positional_args,
        native_array_flags=native_array,
        fw=fw,
        frontend="tensorflow",
        fn_tree="raw_ops.Asin",
        x=np.asarray(x, dtype=dtype),
    )


# argmax
@handle_cmd_line_args
@given(
    dtype_x_axis=helpers.dtype_values_axis(
        available_dtypes=helpers.get_dtypes("numeric", full=True),
        valid_axis=True,
        force_int_axis=True,
        min_num_dims=1,
        min_value=-5,
        max_value=5,
        allow_inf=False,
    ),
    output_type=st.sampled_from(["int16", "int32", "int64"]),
    num_positional_args=helpers.num_positional_args(
        fn_name="ivy.functional.frontends.tensorflow.ArgMax"
    ),
)
def test_tensorflow_ArgMax(
    dtype_x_axis,
    as_variable,
    with_out,
    num_positional_args,
    fw,
    native_array,
    output_type,
):
    dtype, x, axis = dtype_x_axis
    helpers.test_frontend_function(
        input_dtypes=dtype,
        as_variable_flags=as_variable,
        with_out=with_out,
        num_positional_args=num_positional_args,
        native_array_flags=native_array,
        fw=fw,
        frontend="tensorflow",
        fn_tree="raw_ops.ArgMax",
        input=np.asarray(x, dtype=dtype),
        dimension=axis,
        output_type=output_type,
    )


# Atan
@handle_cmd_line_args
@given(
    dtype_and_x=helpers.dtype_and_values(
        available_dtypes=helpers.get_dtypes("float"),
    ),
    num_positional_args=helpers.num_positional_args(
        fn_name="ivy.functional.frontends.tensorflow.Atan"
    ),
)
def test_tensorflow_Atan(
    dtype_and_x, as_variable, num_positional_args, fw, native_array
):
    dtype, x = dtype_and_x
    helpers.test_frontend_function(
        input_dtypes=dtype,
        as_variable_flags=as_variable,
        with_out=False,
        num_positional_args=num_positional_args,
        native_array_flags=native_array,
        fw=fw,
        frontend="tensorflow",
        fn_tree="raw_ops.Atan",
        x=np.asarray(x, dtype=dtype),
    )


# BitwiseAnd
@handle_cmd_line_args
@given(
    dtype_and_x=helpers.dtype_and_values(
        available_dtypes=helpers.get_dtypes("integer"),
        num_arrays=2,
        shared_dtype=True,
    ),
    num_positional_args=helpers.num_positional_args(
        fn_name="ivy.functional.frontends.tensorflow.BitwiseAnd"
    ),
)
def test_tensorflow_BitwiseAnd(
    dtype_and_x, as_variable, num_positional_args, native_array, fw
):
    input_dtype, x = dtype_and_x
    helpers.test_frontend_function(
        input_dtypes=input_dtype,
        as_variable_flags=as_variable,
        with_out=False,
        num_positional_args=num_positional_args,
        native_array_flags=native_array,
        fw=fw,
        frontend="tensorflow",
        fn_tree="raw_ops.BitwiseAnd",
        x=np.asarray(x[0], dtype=input_dtype[0]),
        y=np.asarray(x[1], dtype=input_dtype[1]),
    )


# BitwiseOr
@handle_cmd_line_args
@given(
    dtype_and_x=helpers.dtype_and_values(
        available_dtypes=helpers.get_dtypes("integer"),
        num_arrays=2,
        shared_dtype=True,
    ),
    num_positional_args=helpers.num_positional_args(
        fn_name="ivy.functional.frontends.tensorflow.BitwiseOr"
    ),
)
def test_tensorflow_BitwiseOr(
    dtype_and_x, as_variable, num_positional_args, native_array, fw
):
    input_dtype, x = dtype_and_x
    helpers.test_frontend_function(
        input_dtypes=input_dtype,
        as_variable_flags=as_variable,
        with_out=False,
        num_positional_args=num_positional_args,
        native_array_flags=native_array,
        fw=fw,
        frontend="tensorflow",
        fn_tree="raw_ops.BitwiseOr",
        x=np.asarray(x[0], dtype=input_dtype[0]),
        y=np.asarray(x[1], dtype=input_dtype[1]),
    )


# BitwiseXor
@handle_cmd_line_args
@given(
    dtype_and_x=helpers.dtype_and_values(
        available_dtypes=helpers.get_dtypes("integer"),
        num_arrays=2,
        shared_dtype=True,
    ),
    num_positional_args=helpers.num_positional_args(
        fn_name="ivy.functional.frontends.tensorflow.BitwiseXor"
    ),
)
def test_tensorflow_BitwiseXor(
    dtype_and_x, as_variable, num_positional_args, native_array, fw
):
    input_dtype, x = dtype_and_x
    helpers.test_frontend_function(
        input_dtypes=input_dtype,
        as_variable_flags=as_variable,
        with_out=False,
        num_positional_args=num_positional_args,
        native_array_flags=native_array,
        fw=fw,
        frontend="tensorflow",
        fn_tree="raw_ops.BitwiseXor",
        x=np.asarray(x[0], dtype=input_dtype[0]),
        y=np.asarray(x[1], dtype=input_dtype[1]),
    )


# Atanh
@handle_cmd_line_args
@given(
    dtype_and_x=helpers.dtype_and_values(
        available_dtypes=helpers.get_dtypes("float"),
    ),
    num_positional_args=helpers.num_positional_args(
        fn_name="ivy.functional.frontends.tensorflow.Atanh"
    ),
)
def test_tensorflow_Atanh(
    dtype_and_x, as_variable, num_positional_args, fw, native_array
):
    dtype, x = dtype_and_x
    helpers.test_frontend_function(
        input_dtypes=dtype,
        as_variable_flags=as_variable,
        with_out=False,
        num_positional_args=num_positional_args,
        native_array_flags=native_array,
        fw=fw,
        frontend="tensorflow",
        fn_tree="raw_ops.Atanh",
        x=np.asarray(x, dtype=dtype),
    )


# Tan
@handle_cmd_line_args
@given(
    dtype_and_x=helpers.dtype_and_values(
        available_dtypes=helpers.get_dtypes("float"),
    ),
    num_positional_args=helpers.num_positional_args(
        fn_name="ivy.functional.frontends.tensorflow.Tan"
    ),
)
def test_tensorflow_Tan(
    dtype_and_x, as_variable, num_positional_args, native_array, fw
):
    input_dtype, x = dtype_and_x
    helpers.test_frontend_function(
        input_dtypes=input_dtype,
        as_variable_flags=as_variable,
        with_out=False,
        num_positional_args=num_positional_args,
        native_array_flags=native_array,
        fw=fw,
        frontend="tensorflow",
        fn_tree="raw_ops.Tan",
        x=np.asarray(x, dtype=input_dtype),
    )


# Square
@handle_cmd_line_args
@given(
    dtype_and_x=helpers.dtype_and_values(
        available_dtypes=helpers.get_dtypes("numeric"),
    ),
    num_positional_args=helpers.num_positional_args(
        fn_name="ivy.functional.frontends.tensorflow.Square"
    ),
)
def test_tensorflow_Square(
    dtype_and_x, as_variable, num_positional_args, native_array, fw
):
    input_dtype, x = dtype_and_x
    helpers.test_frontend_function(
        input_dtypes=input_dtype,
        as_variable_flags=as_variable,
        with_out=False,
        num_positional_args=num_positional_args,
        native_array_flags=native_array,
        fw=fw,
        frontend="tensorflow",
        fn_tree="raw_ops.Square",
        x=np.asarray(x, dtype=input_dtype),
    )


# Sqrt
@handle_cmd_line_args
@given(
    dtype_and_x=helpers.dtype_and_values(
        available_dtypes=helpers.get_dtypes("float"),
    ),
    num_positional_args=helpers.num_positional_args(
        fn_name="ivy.functional.frontends.tensorflow.Sqrt"
    ),
)
def test_tensorflow_Sqrt(
    dtype_and_x, as_variable, num_positional_args, native_array, fw
):
    input_dtype, x = dtype_and_x
    helpers.test_frontend_function(
        input_dtypes=input_dtype,
        as_variable_flags=as_variable,
        with_out=False,
        num_positional_args=num_positional_args,
        native_array_flags=native_array,
        fw=fw,
        frontend="tensorflow",
        fn_tree="raw_ops.Sqrt",
        x=np.asarray(x, dtype=input_dtype),
    )


# Tanh
@handle_cmd_line_args
@given(
    dtype_and_x=helpers.dtype_and_values(
        available_dtypes=helpers.get_dtypes("float"),
    ),
    num_positional_args=helpers.num_positional_args(
        fn_name="ivy.functional.frontends.tensorflow.Tanh"
    ),
)
def test_tensorflow_Tanh(
    dtype_and_x, as_variable, num_positional_args, native_array, fw
):
    input_dtype, x = dtype_and_x
    helpers.test_frontend_function(
        input_dtypes=input_dtype,
        as_variable_flags=as_variable,
        with_out=False,
        num_positional_args=num_positional_args,
        native_array_flags=native_array,
        fw=fw,
        frontend="tensorflow",
        fn_tree="raw_ops.Tanh",
        x=np.asarray(x, dtype=input_dtype),
    )


# Maximum
@handle_cmd_line_args
@given(
    dtype_and_x=helpers.dtype_and_values(
        available_dtypes=helpers.get_dtypes("float"),
        num_arrays=2,
        shared_dtype=True,
    ),
    num_positional_args=helpers.num_positional_args(
        fn_name="ivy.functional.frontends.tensorflow.Maximum"
    ),
)
def test_tensorflow_Maximum(
    dtype_and_x, as_variable, num_positional_args, native_array, fw
):
    input_dtype, x = dtype_and_x
    helpers.test_frontend_function(
        input_dtypes=input_dtype,
        as_variable_flags=as_variable,
        with_out=False,
        num_positional_args=num_positional_args,
        native_array_flags=native_array,
        fw=fw,
        frontend="tensorflow",
        fn_tree="raw_ops.Maximum",
        x=np.asarray(x[0], dtype=input_dtype[0]),
        y=np.asarray(x[1], dtype=input_dtype[1]),
    )


# Minimum
@handle_cmd_line_args
@given(
    dtype_and_x=helpers.dtype_and_values(
        available_dtypes=helpers.get_dtypes("float"),
        num_arrays=2,
        shared_dtype=True,
    ),
    num_positional_args=helpers.num_positional_args(
        fn_name="ivy.functional.frontends.tensorflow.Minimum"
    ),
)
def test_tensorflow_Minimum(
    dtype_and_x, as_variable, num_positional_args, native_array, fw
):
    input_dtype, x = dtype_and_x
    helpers.test_frontend_function(
        input_dtypes=input_dtype,
        as_variable_flags=as_variable,
        with_out=False,
        num_positional_args=num_positional_args,
        native_array_flags=native_array,
        fw=fw,
        frontend="tensorflow",
        fn_tree="raw_ops.Minimum",
        x=np.asarray(x[0], dtype=input_dtype[0]),
        y=np.asarray(x[1], dtype=input_dtype[1]),
    )


# Sub
@handle_cmd_line_args
@given(
    dtype_and_x=helpers.dtype_and_values(
        available_dtypes=helpers.get_dtypes("numeric"), num_arrays=2, shared_dtype=True
    ),
    num_positional_args=helpers.num_positional_args(
        fn_name="ivy.functional.frontends.tensorflow.Sub"
    ),
)
def test_tensorflow_Sub(
    dtype_and_x, as_variable, num_positional_args, native_array, fw
):
    dtype, x = dtype_and_x
    helpers.test_frontend_function(
        input_dtypes=dtype,
        as_variable_flags=as_variable,
        with_out=False,
        num_positional_args=num_positional_args,
        native_array_flags=native_array,
        fw=fw,
        frontend="tensorflow",
        fn_tree="raw_ops.Sub",
        x=np.asarray(x[0], dtype=dtype[0]),
        y=np.asarray(x[1], dtype=dtype[1]),
    )


# Less
@handle_cmd_line_args
@given(
    dtype_and_x=helpers.dtype_and_values(
        available_dtypes=helpers.get_dtypes("numeric"),
        num_arrays=2,
        shared_dtype=True,
    ),
    num_positional_args=helpers.num_positional_args(
        fn_name="ivy.functional.frontends.tensorflow.Less"
    ),
)
def test_tensorflow_Less(
    dtype_and_x, as_variable, num_positional_args, native_array, fw
):
    input_dtype, x = dtype_and_x
    helpers.test_frontend_function(
        input_dtypes=input_dtype,
        as_variable_flags=as_variable,
        with_out=False,
        num_positional_args=num_positional_args,
        native_array_flags=native_array,
        fw=fw,
        frontend="tensorflow",
        fn_tree="raw_ops.Less",
        x=np.asarray(x[0], dtype=input_dtype[0]),
        y=np.asarray(x[1], dtype=input_dtype[1]),
    )


# LessEqual
@handle_cmd_line_args
@given(
    dtype_and_x=helpers.dtype_and_values(
        available_dtypes=helpers.get_dtypes("numeric"),
        num_arrays=2,
        shared_dtype=True,
    ),
    num_positional_args=helpers.num_positional_args(
        fn_name="ivy.functional.frontends.tensorflow.LessEqual"
    ),
)
def test_tensorflow_LessEqual(
    dtype_and_x, as_variable, num_positional_args, native_array, fw
):
    input_dtype, x = dtype_and_x
    helpers.test_frontend_function(
        input_dtypes=input_dtype,
        as_variable_flags=as_variable,
        with_out=False,
        num_positional_args=num_positional_args,
        native_array_flags=native_array,
        fw=fw,
        frontend="tensorflow",
        fn_tree="raw_ops.LessEqual",
        x=np.asarray(x[0], dtype=input_dtype[0]),
        y=np.asarray(x[1], dtype=input_dtype[1]),
    )


# Floor
@handle_cmd_line_args
@given(
    dtype_and_x=helpers.dtype_and_values(
        available_dtypes=helpers.get_dtypes("float"),
    ),
    num_positional_args=helpers.num_positional_args(
        fn_name="ivy.functional.frontends.tensorflow.Floor"
    ),
)
def test_tensorflow_Floor(
    dtype_and_x, as_variable, num_positional_args, native_array, fw
):
    input_dtype, x = dtype_and_x
    helpers.test_frontend_function(
        input_dtypes=input_dtype,
        as_variable_flags=as_variable,
        with_out=False,
        num_positional_args=num_positional_args,
        native_array_flags=native_array,
        fw=fw,
        frontend="tensorflow",
        fn_tree="raw_ops.Floor",
        x=np.asarray(x, dtype=input_dtype),
    )


# FloorDiv
@handle_cmd_line_args
@given(
    dtype_and_x=helpers.dtype_and_values(
        available_dtypes=helpers.get_dtypes("float"),
        num_arrays=2,
        shared_dtype=True,
    ),
    num_positional_args=helpers.num_positional_args(
        fn_name="ivy.functional.frontends.tensorflow.FloorDiv"
    ),
)
def test_tensorflow_FloorDiv(
    dtype_and_x, as_variable, num_positional_args, native_array, fw
):
    input_dtype, x = dtype_and_x
    helpers.test_frontend_function(
        input_dtypes=input_dtype,
        as_variable_flags=as_variable,
        with_out=False,
        num_positional_args=num_positional_args,
        native_array_flags=native_array,
        fw=fw,
        frontend="tensorflow",
        fn_tree="raw_ops.FloorDiv",
        x=np.asarray(x[0], dtype=input_dtype[0]),
        y=np.asarray(x[1], dtype=input_dtype[1]),
    )


# Exp
@handle_cmd_line_args
@given(
    dtype_and_x=helpers.dtype_and_values(
        available_dtypes=helpers.get_dtypes("float"),
    ),
    num_positional_args=helpers.num_positional_args(
        fn_name="ivy.functional.frontends.tensorflow.Tanh"
    ),
)
def test_tensorflow_Exp(
    dtype_and_x, as_variable, num_positional_args, native_array, fw
):
    input_dtype, x = dtype_and_x
    helpers.test_frontend_function(
        input_dtypes=input_dtype,
        as_variable_flags=as_variable,
        with_out=False,
        num_positional_args=num_positional_args,
        native_array_flags=native_array,
        fw=fw,
        frontend="tensorflow",
        fn_tree="raw_ops.Exp",
        x=np.asarray(x, dtype=input_dtype),
    )


# Expm1
@handle_cmd_line_args
@given(
    dtype_and_x=helpers.dtype_and_values(
        available_dtypes=helpers.get_dtypes("float"),
    ),
    num_positional_args=helpers.num_positional_args(
        fn_name="ivy.functional.frontends.tensorflow.Expm1"
    ),
)
def test_tensorflow_Expm1(
    dtype_and_x, as_variable, num_positional_args, native_array, fw
):
    input_dtype, x = dtype_and_x
    helpers.test_frontend_function(
        input_dtypes=input_dtype,
        as_variable_flags=as_variable,
        with_out=False,
        num_positional_args=num_positional_args,
        native_array_flags=native_array,
        fw=fw,
        frontend="tensorflow",
        fn_tree="raw_ops.Expm1",
        x=np.asarray(x, dtype=input_dtype),
    )


# Log
@handle_cmd_line_args
@given(
    dtype_and_x=helpers.dtype_and_values(
        available_dtypes=helpers.get_dtypes("float"),
    ),
    num_positional_args=helpers.num_positional_args(
        fn_name="ivy.functional.frontends.tensorflow.Log"
    ),
)
def test_tensorflow_Log(
    dtype_and_x, as_variable, num_positional_args, native_array, fw
):
    input_dtype, x = dtype_and_x
    helpers.test_frontend_function(
        input_dtypes=input_dtype,
        as_variable_flags=as_variable,
        with_out=False,
        num_positional_args=num_positional_args,
        native_array_flags=native_array,
        fw=fw,
        frontend="tensorflow",
        fn_tree="raw_ops.Log",
        x=np.asarray(x, dtype=input_dtype),
    )

<<<<<<< HEAD

# Reshape
@st.composite
def _reshape_helper(draw):
    # generate a shape s.t len(shape) > 0
    shape = draw(helpers.get_shape(min_num_dims=1))
    reshape_shape = draw(helpers.reshape_shapes(shape=shape))
    dtype = draw(helpers.array_dtypes(num_arrays=1))[0]
    x = draw(helpers.array_values(dtype=dtype, shape=shape))
    return x, dtype, reshape_shape


@handle_cmd_line_args
@given(
    x_reshape=_reshape_helper(),
    num_positional_args=helpers.num_positional_args(
        fn_name="ivy.functional.frontends.tensorflow.Reshape",
    ),
)
def test_tensorflow_Reshape(
    x_reshape,
    as_variable,
    num_positional_args,
    native_array,
    fw,
):
    x, dtype, shape = x_reshape
    helpers.test_frontend_function(
        input_dtypes=dtype,
=======
    
# Sinh
@handle_cmd_line_args
@given(
    dtype_and_x=helpers.dtype_and_values(
        available_dtypes=helpers.get_dtypes("float")
    ),
    num_positional_args=helpers.num_positional_args(
        fn_name="ivy.functional.frontends.tensorflow.Sinh"
    ),
)
def test_tensorflow_Sinh(
    dtype_and_x, as_variable, num_positional_args, native_array, fw
):
    input_dtype, x = dtype_and_x
    helpers.test_frontend_function(
        input_dtypes=input_dtype,
>>>>>>> f2ec8fc0
        as_variable_flags=as_variable,
        with_out=False,
        num_positional_args=num_positional_args,
        native_array_flags=native_array,
        fw=fw,
        frontend="tensorflow",
<<<<<<< HEAD
        fn_tree="raw_ops.Reshape",
        tensor=np.asarray(x, dtype=dtype),
        shape=shape,
=======
        fn_tree="raw_ops.Sinh",
        x=np.asarray(x, dtype=input_dtype),
>>>>>>> f2ec8fc0
    )<|MERGE_RESOLUTION|>--- conflicted
+++ resolved
@@ -855,7 +855,31 @@
         x=np.asarray(x, dtype=input_dtype),
     )
 
-<<<<<<< HEAD
+
+# Sinh
+@handle_cmd_line_args
+@given(
+    dtype_and_x=helpers.dtype_and_values(available_dtypes=helpers.get_dtypes("float")),
+    num_positional_args=helpers.num_positional_args(
+        fn_name="ivy.functional.frontends.tensorflow.Sinh"
+    ),
+)
+def test_tensorflow_Sinh(
+    dtype_and_x, as_variable, num_positional_args, native_array, fw
+):
+    input_dtype, x = dtype_and_x
+    helpers.test_frontend_function(
+        input_dtypes=input_dtype,
+        as_variable_flags=as_variable,
+        with_out=False,
+        num_positional_args=num_positional_args,
+        native_array_flags=native_array,
+        fw=fw,
+        frontend="tensorflow",
+        fn_tree="raw_ops.Sinh",
+        x=np.asarray(x, dtype=input_dtype),
+    )
+
 
 # Reshape
 @st.composite
@@ -885,37 +909,13 @@
     x, dtype, shape = x_reshape
     helpers.test_frontend_function(
         input_dtypes=dtype,
-=======
-    
-# Sinh
-@handle_cmd_line_args
-@given(
-    dtype_and_x=helpers.dtype_and_values(
-        available_dtypes=helpers.get_dtypes("float")
-    ),
-    num_positional_args=helpers.num_positional_args(
-        fn_name="ivy.functional.frontends.tensorflow.Sinh"
-    ),
-)
-def test_tensorflow_Sinh(
-    dtype_and_x, as_variable, num_positional_args, native_array, fw
-):
-    input_dtype, x = dtype_and_x
-    helpers.test_frontend_function(
-        input_dtypes=input_dtype,
->>>>>>> f2ec8fc0
-        as_variable_flags=as_variable,
-        with_out=False,
-        num_positional_args=num_positional_args,
-        native_array_flags=native_array,
-        fw=fw,
-        frontend="tensorflow",
-<<<<<<< HEAD
+        as_variable_flags=as_variable,
+        with_out=False,
+        num_positional_args=num_positional_args,
+        native_array_flags=native_array,
+        fw=fw,
+        frontend="tensorflow",
         fn_tree="raw_ops.Reshape",
         tensor=np.asarray(x, dtype=dtype),
         shape=shape,
-=======
-        fn_tree="raw_ops.Sinh",
-        x=np.asarray(x, dtype=input_dtype),
->>>>>>> f2ec8fc0
     )