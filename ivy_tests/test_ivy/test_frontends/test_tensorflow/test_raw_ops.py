--- conflicted
+++ resolved
@@ -2992,7 +2992,31 @@
     )
 
 
-<<<<<<< HEAD
+# TODO: Fails with torch backend
+# ivy.exceptions.IvyBackendException: torch: constant_pad: constant_pad_nd(): argument
+# 'value' (position 3) must be Number, not bfloat16
+@handle_frontend_test(
+    fn_tree="tensorflow.raw_ops.PadV2",
+    dtype_x_paddings=_pad_helper(return_constant_values=True),
+    test_with_out=st.just(False),
+)
+def test_tensorflow_PadV2(
+    dtype_x_paddings,
+    frontend,
+    test_flags,
+    fn_tree,
+):
+    dtype, x, padding_dtype, paddings, constant_values = dtype_x_paddings
+    helpers.test_frontend_function(
+        input_dtypes=dtype + padding_dtype + dtype,
+        test_flags=test_flags,
+        frontend=frontend,
+        fn_tree=fn_tree,
+        input=x,
+        paddings=paddings,
+        constant_values=constant_values,
+    )
+
 # Elu
 @handle_frontend_test(
     fn_tree="tensorflow.raw_ops.Elu",
@@ -3027,29 +3051,4 @@
         on_device=on_device,
         features=x[0],
         name=name,
-=======
-# TODO: Fails with torch backend
-# ivy.exceptions.IvyBackendException: torch: constant_pad: constant_pad_nd(): argument
-# 'value' (position 3) must be Number, not bfloat16
-@handle_frontend_test(
-    fn_tree="tensorflow.raw_ops.PadV2",
-    dtype_x_paddings=_pad_helper(return_constant_values=True),
-    test_with_out=st.just(False),
-)
-def test_tensorflow_PadV2(
-    dtype_x_paddings,
-    frontend,
-    test_flags,
-    fn_tree,
-):
-    dtype, x, padding_dtype, paddings, constant_values = dtype_x_paddings
-    helpers.test_frontend_function(
-        input_dtypes=dtype + padding_dtype + dtype,
-        test_flags=test_flags,
-        frontend=frontend,
-        fn_tree=fn_tree,
-        input=x,
-        paddings=paddings,
-        constant_values=constant_values,
->>>>>>> fc7e2677
     )