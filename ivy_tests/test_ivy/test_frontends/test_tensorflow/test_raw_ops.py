# global
import ivy
from hypothesis import given, strategies as st
import numpy as np

# local
import ivy_tests.test_ivy.helpers as helpers
from ivy_tests.test_ivy.helpers import handle_cmd_line_args


# Acos
@handle_cmd_line_args
@given(
    dtype_and_x=helpers.dtype_and_values(
        available_dtypes=helpers.get_dtypes("float"),
    ),
    num_positional_args=helpers.num_positional_args(
        fn_name="ivy.functional.frontends.tensorflow.Acos"
    ),
)
def test_tensorflow_Acos(dtype_and_x, as_variable, num_positional_args, native_array):
    input_dtype, x = dtype_and_x
    helpers.test_frontend_function(
        input_dtypes=input_dtype,
        as_variable_flags=as_variable,
        with_out=False,
        num_positional_args=num_positional_args,
        native_array_flags=native_array,
        frontend="tensorflow",
        fn_tree="raw_ops.Acos",
        x=x[0],
    )


# Acosh
@handle_cmd_line_args
@given(
    dtype_and_x=helpers.dtype_and_values(
        available_dtypes=helpers.get_dtypes("float"),
    ),
    num_positional_args=helpers.num_positional_args(
        fn_name="ivy.functional.frontends.tensorflow.Acosh"
    ),
)
def test_tensorflow_Acosh(dtype_and_x, as_variable, num_positional_args, native_array):
    input_dtype, x = dtype_and_x
    helpers.test_frontend_function(
        input_dtypes=input_dtype,
        as_variable_flags=as_variable,
        with_out=False,
        num_positional_args=num_positional_args,
        native_array_flags=native_array,
        frontend="tensorflow",
        fn_tree="raw_ops.Acosh",
        x=x[0],
    )


# Add
@handle_cmd_line_args
@given(
    dtype_and_x=helpers.dtype_and_values(
        available_dtypes=helpers.get_dtypes("float"), num_arrays=2, shared_dtype=True
    ),
    num_positional_args=helpers.num_positional_args(
        fn_name="ivy.functional.frontends.tensorflow.Add"
    ),
)
def test_tensorflow_Add(dtype_and_x, as_variable, num_positional_args, native_array):
    dtype, xs = dtype_and_x
    helpers.test_frontend_function(
        input_dtypes=dtype,
        as_variable_flags=as_variable,
        with_out=False,
        num_positional_args=num_positional_args,
        native_array_flags=native_array,
        frontend="tensorflow",
        fn_tree="raw_ops.Add",
        x=xs[0],
        y=xs[1],
    )


# for data generation
dtype_shared = st.shared(st.sampled_from(helpers.get_dtypes("numeric")), key="dtype")


@st.composite
def _get_shared_dtype(draw):
    return st.shared(st.sampled_from(draw(helpers.get_dtypes("numeric"))), key="dtype")


# BroadcastTo
@handle_cmd_line_args
@given(
    array_and_shape=helpers.array_and_broadcastable_shape(_get_shared_dtype()),
    num_positional_args=helpers.num_positional_args(
        fn_name="ivy.functional.frontends.tensorflow.BroadcastTo"
    ),
)
def test_tensorflow_BroadcastTo(
    array_and_shape, as_variable, num_positional_args, native_array
):
    x, to_shape = array_and_shape
    helpers.test_frontend_function(
        input_dtypes=[x.dtype],
        as_variable_flags=as_variable,
        with_out=False,
        num_positional_args=num_positional_args,
        native_array_flags=native_array,
        frontend="tensorflow",
        fn_tree="raw_ops.BroadcastTo",
        input=x,
        shape=to_shape,
    )


# noinspection DuplicatedCode
@st.composite
def _arrays_idx_n_dtypes(draw):
    num_dims = draw(st.shared(helpers.ints(min_value=1, max_value=4), key="num_dims"))
    num_arrays = draw(
        st.shared(helpers.ints(min_value=2, max_value=4), key="num_arrays")
    )
    common_shape = draw(
        helpers.lists(
            arg=helpers.ints(min_value=2, max_value=3),
            min_size=num_dims - 1,
            max_size=num_dims - 1,
        )
    )
    unique_idx = draw(helpers.ints(min_value=0, max_value=num_dims - 1))
    unique_dims = draw(
        helpers.lists(
            arg=helpers.ints(min_value=2, max_value=3),
            min_size=num_arrays,
            max_size=num_arrays,
        )
    )
    xs = list()
    input_dtypes = draw(
        helpers.array_dtypes(
            available_dtypes=draw(helpers.get_dtypes("float")), shared_dtype=True
        )
    )
    for ud, dt in zip(unique_dims, input_dtypes):
        x = draw(
            helpers.array_values(
                shape=common_shape[:unique_idx] + [ud] + common_shape[unique_idx:],
                dtype=dt,
            )
        )
        xs.append(x)
    return xs, input_dtypes, unique_idx


# Concat
@handle_cmd_line_args
@given(
    xs_n_input_dtypes_n_unique_idx=_arrays_idx_n_dtypes(),
    num_positional_args=helpers.num_positional_args(
        fn_name="ivy.functional.frontends.tensorflow.Concat"
    ),
)
def test_tensorflow_Concat(
    xs_n_input_dtypes_n_unique_idx,
    as_variable,
    num_positional_args,
    native_array,
):
    xs, input_dtypes, unique_idx = xs_n_input_dtypes_n_unique_idx
    helpers.test_frontend_function(
        input_dtypes=input_dtypes,
        as_variable_flags=as_variable,
        with_out=False,
        num_positional_args=num_positional_args,
        native_array_flags=native_array,
        frontend="tensorflow",
        fn_tree="raw_ops.Concat",
        concat_dim=unique_idx,
        values=xs,
    )


# Cos
@handle_cmd_line_args
@given(
    dtype_and_x=helpers.dtype_and_values(
        available_dtypes=helpers.get_dtypes("float"),
    ),
    num_positional_args=helpers.num_positional_args(
        fn_name="ivy.functional.frontends.tensorflow.Cos"
    ),
)
def test_tensorflow_Cos(dtype_and_x, as_variable, num_positional_args, native_array):
    input_dtype, x = dtype_and_x
    helpers.test_frontend_function(
        input_dtypes=input_dtype,
        as_variable_flags=as_variable,
        with_out=False,
        num_positional_args=num_positional_args,
        native_array_flags=native_array,
        frontend="tensorflow",
        fn_tree="raw_ops.Cos",
        x=x[0],
    )


# Cosh
@handle_cmd_line_args
@given(
    dtype_and_x=helpers.dtype_and_values(
        available_dtypes=helpers.get_dtypes("float"),
    ),
    num_positional_args=helpers.num_positional_args(
        fn_name="ivy.functional.frontends.tensorflow.Cosh"
    ),
)
def test_tensorflow_Cosh(dtype_and_x, as_variable, num_positional_args, native_array):
    input_dtype, x = dtype_and_x
    helpers.test_frontend_function(
        input_dtypes=input_dtype,
        as_variable_flags=as_variable,
        with_out=False,
        num_positional_args=num_positional_args,
        native_array_flags=native_array,
        frontend="tensorflow",
        fn_tree="raw_ops.Cosh",
        x=x[0],
    )


@st.composite
def _dtypes(draw):
    return draw(
        st.shared(
            helpers.list_of_length(
                x=st.sampled_from(draw(helpers.get_dtypes("numeric"))), length=1
            ),
            key="dtype",
        )
    )


# Div
@handle_cmd_line_args
@given(
    dtype_and_x=helpers.dtype_and_values(
        available_dtypes=helpers.get_dtypes("float"), num_arrays=2, shared_dtype=True
    ),
    num_positional_args=helpers.num_positional_args(
        fn_name="ivy.functional.frontends.tensorflow.Div"
    ),
)
def test_tensorflow_Div(dtype_and_x, as_variable, num_positional_args, native_array):
    dtype, xs = dtype_and_x
    helpers.test_frontend_function(
        input_dtypes=dtype,
        as_variable_flags=as_variable,
        with_out=False,
        num_positional_args=num_positional_args,
        native_array_flags=native_array,
        frontend="tensorflow",
        fn_tree="raw_ops.Div",
        x=xs[0],
        y=xs[1],
    )


@st.composite
def _fill_value(draw):
    dtype = draw(_dtypes())[0]
    if ivy.is_uint_dtype(dtype):
        return draw(helpers.ints(min_value=0, max_value=5))
    elif ivy.is_int_dtype(dtype):
        return draw(helpers.ints(min_value=-5, max_value=5))
    return draw(helpers.floats(min_value=-5, max_value=5))


# fill
@handle_cmd_line_args
@given(
    shape=helpers.get_shape(
        allow_none=False,
        min_num_dims=1,
        max_num_dims=5,
        min_dim_size=1,
        max_dim_size=10,
    ),
    fill_value=_fill_value(),
    dtypes=_dtypes(),
    num_positional_args=helpers.num_positional_args(
        fn_name="ivy.functional.frontends.tensorflow.Fill"
    ),
)
def test_tensorflow_Fill(
    shape,
    fill_value,
    dtypes,
    with_out,
    as_variable,
    native_array,
    num_positional_args,
):
    helpers.test_frontend_function(
        input_dtypes=dtypes,
        as_variable_flags=as_variable,
        with_out=with_out,
        num_positional_args=num_positional_args,
        native_array_flags=native_array,
        frontend="tensorflow",
        fn_tree="raw_ops.Fill",
        rtol=1e-05,
        dims=shape,
        value=fill_value,
    )


# Asin
@handle_cmd_line_args
@given(
    dtype_and_x=helpers.dtype_and_values(
        available_dtypes=helpers.get_dtypes("float"),
    ),
    num_positional_args=helpers.num_positional_args(
        fn_name="ivy.functional.frontends.tensorflow.Asin"
    ),
)
def test_tensorflow_Asin(dtype_and_x, as_variable, num_positional_args, native_array):
    dtype, x = dtype_and_x
    helpers.test_frontend_function(
        input_dtypes=dtype,
        as_variable_flags=as_variable,
        with_out=False,
        num_positional_args=num_positional_args,
        native_array_flags=native_array,
        frontend="tensorflow",
        fn_tree="raw_ops.Asin",
        x=x[0],
    )


# argmax
@handle_cmd_line_args
@given(
    dtype_x_axis=helpers.dtype_values_axis(
        available_dtypes=helpers.get_dtypes("numeric", full=True),
        valid_axis=True,
        force_int_axis=True,
        min_num_dims=1,
        min_value=-5,
        max_value=5,
        allow_inf=False,
    ),
    output_type=st.sampled_from(["int16", "int32", "int64"]),
    num_positional_args=helpers.num_positional_args(
        fn_name="ivy.functional.frontends.tensorflow.ArgMax"
    ),
)
def test_tensorflow_ArgMax(
    dtype_x_axis,
    as_variable,
    with_out,
    num_positional_args,
    native_array,
    output_type,
):
    dtype, x, axis = dtype_x_axis
    helpers.test_frontend_function(
        input_dtypes=dtype,
        as_variable_flags=as_variable,
        with_out=with_out,
        num_positional_args=num_positional_args,
        native_array_flags=native_array,
        frontend="tensorflow",
        fn_tree="raw_ops.ArgMax",
        input=x[0],
        dimension=axis,
        output_type=output_type,
    )


# ArgMin
@handle_cmd_line_args
@given(
    dtype_x_axis=helpers.dtype_values_axis(
        available_dtypes=helpers.get_dtypes("numeric", full=True),
        valid_axis=True,
        force_int_axis=True,
        min_num_dims=1,
        min_value=-5,
        max_value=5,
        allow_inf=False,
    ),
    output_type=st.sampled_from(["int32", "int64"]),
    num_positional_args=helpers.num_positional_args(
        fn_name="ivy.functional.frontends.tensorflow.ArgMin"
    ),
)
def test_tensorflow_ArgMin(
    dtype_x_axis,
    as_variable,
    with_out,
    num_positional_args,
    native_array,
    output_type,
):
    dtype, x, axis = dtype_x_axis
    helpers.test_frontend_function(
        input_dtypes=dtype,
        as_variable_flags=as_variable,
        with_out=with_out,
        num_positional_args=num_positional_args,
        native_array_flags=native_array,
        frontend="tensorflow",
        fn_tree="raw_ops.ArgMin",
        input=x[0],
        dimension=axis,
        output_type=output_type,
    )


# Atan
@handle_cmd_line_args
@given(
    dtype_and_x=helpers.dtype_and_values(
        available_dtypes=helpers.get_dtypes("float"),
    ),
    num_positional_args=helpers.num_positional_args(
        fn_name="ivy.functional.frontends.tensorflow.Atan"
    ),
)
def test_tensorflow_Atan(dtype_and_x, as_variable, num_positional_args, native_array):
    dtype, x = dtype_and_x
    helpers.test_frontend_function(
        input_dtypes=dtype,
        as_variable_flags=as_variable,
        with_out=False,
        num_positional_args=num_positional_args,
        native_array_flags=native_array,
        frontend="tensorflow",
        fn_tree="raw_ops.Atan",
        x=x[0],
    )


# BitwiseAnd
@handle_cmd_line_args
@given(
    dtype_and_x=helpers.dtype_and_values(
        available_dtypes=helpers.get_dtypes("integer"),
        num_arrays=2,
        shared_dtype=True,
    ),
    num_positional_args=helpers.num_positional_args(
        fn_name="ivy.functional.frontends.tensorflow.BitwiseAnd"
    ),
)
def test_tensorflow_BitwiseAnd(
    dtype_and_x, as_variable, num_positional_args, native_array
):
    input_dtype, xs = dtype_and_x
    helpers.test_frontend_function(
        input_dtypes=input_dtype,
        as_variable_flags=as_variable,
        with_out=False,
        num_positional_args=num_positional_args,
        native_array_flags=native_array,
        frontend="tensorflow",
        fn_tree="raw_ops.BitwiseAnd",
        x=xs[0],
        y=xs[1],
    )


# BitwiseOr
@handle_cmd_line_args
@given(
    dtype_and_x=helpers.dtype_and_values(
        available_dtypes=helpers.get_dtypes("integer"),
        num_arrays=2,
        shared_dtype=True,
    ),
    num_positional_args=helpers.num_positional_args(
        fn_name="ivy.functional.frontends.tensorflow.BitwiseOr"
    ),
)
def test_tensorflow_BitwiseOr(
    dtype_and_x, as_variable, num_positional_args, native_array
):
    input_dtype, xs = dtype_and_x
    helpers.test_frontend_function(
        input_dtypes=input_dtype,
        as_variable_flags=as_variable,
        with_out=False,
        num_positional_args=num_positional_args,
        native_array_flags=native_array,
        frontend="tensorflow",
        fn_tree="raw_ops.BitwiseOr",
        x=xs[0],
        y=xs[1],
    )


# BitwiseXor
@handle_cmd_line_args
@given(
    dtype_and_x=helpers.dtype_and_values(
        available_dtypes=helpers.get_dtypes("integer"),
        num_arrays=2,
        shared_dtype=True,
    ),
    num_positional_args=helpers.num_positional_args(
        fn_name="ivy.functional.frontends.tensorflow.BitwiseXor"
    ),
)
def test_tensorflow_BitwiseXor(
    dtype_and_x, as_variable, num_positional_args, native_array
):
    input_dtype, xs = dtype_and_x
    helpers.test_frontend_function(
        input_dtypes=input_dtype,
        as_variable_flags=as_variable,
        with_out=False,
        num_positional_args=num_positional_args,
        native_array_flags=native_array,
        frontend="tensorflow",
        fn_tree="raw_ops.BitwiseXor",
        x=xs[0],
        y=xs[1],
    )


# Atanh
@handle_cmd_line_args
@given(
    dtype_and_x=helpers.dtype_and_values(
        available_dtypes=helpers.get_dtypes("float"),
    ),
    num_positional_args=helpers.num_positional_args(
        fn_name="ivy.functional.frontends.tensorflow.Atanh"
    ),
)
def test_tensorflow_Atanh(dtype_and_x, as_variable, num_positional_args, native_array):
    dtype, x = dtype_and_x
    helpers.test_frontend_function(
        input_dtypes=dtype,
        as_variable_flags=as_variable,
        with_out=False,
        num_positional_args=num_positional_args,
        native_array_flags=native_array,
        frontend="tensorflow",
        fn_tree="raw_ops.Atanh",
        x=x[0],
    )


# Tan
@handle_cmd_line_args
@given(
    dtype_and_x=helpers.dtype_and_values(
        available_dtypes=helpers.get_dtypes("float"),
    ),
    num_positional_args=helpers.num_positional_args(
        fn_name="ivy.functional.frontends.tensorflow.Tan"
    ),
)
def test_tensorflow_Tan(dtype_and_x, as_variable, num_positional_args, native_array):
    input_dtype, x = dtype_and_x
    helpers.test_frontend_function(
        input_dtypes=input_dtype,
        as_variable_flags=as_variable,
        with_out=False,
        num_positional_args=num_positional_args,
        native_array_flags=native_array,
        frontend="tensorflow",
        fn_tree="raw_ops.Tan",
        x=x[0],
    )


# Square
@handle_cmd_line_args
@given(
    dtype_and_x=helpers.dtype_and_values(
        available_dtypes=helpers.get_dtypes("numeric"),
    ),
    num_positional_args=helpers.num_positional_args(
        fn_name="ivy.functional.frontends.tensorflow.Square"
    ),
)
def test_tensorflow_Square(dtype_and_x, as_variable, num_positional_args, native_array):
    input_dtype, x = dtype_and_x
    helpers.test_frontend_function(
        input_dtypes=input_dtype,
        as_variable_flags=as_variable,
        with_out=False,
        num_positional_args=num_positional_args,
        native_array_flags=native_array,
        frontend="tensorflow",
        fn_tree="raw_ops.Square",
        x=x[0],
    )


# Sqrt
@handle_cmd_line_args
@given(
    dtype_and_x=helpers.dtype_and_values(
        available_dtypes=helpers.get_dtypes("float"),
    ),
    num_positional_args=helpers.num_positional_args(
        fn_name="ivy.functional.frontends.tensorflow.Sqrt"
    ),
)
def test_tensorflow_Sqrt(dtype_and_x, as_variable, num_positional_args, native_array):
    input_dtype, x = dtype_and_x
    helpers.test_frontend_function(
        input_dtypes=input_dtype,
        as_variable_flags=as_variable,
        with_out=False,
        num_positional_args=num_positional_args,
        native_array_flags=native_array,
        frontend="tensorflow",
        fn_tree="raw_ops.Sqrt",
        x=x[0],
    )


# Tanh
@handle_cmd_line_args
@given(
    dtype_and_x=helpers.dtype_and_values(
        available_dtypes=helpers.get_dtypes("float"),
    ),
    num_positional_args=helpers.num_positional_args(
        fn_name="ivy.functional.frontends.tensorflow.Tanh"
    ),
)
def test_tensorflow_Tanh(dtype_and_x, as_variable, num_positional_args, native_array):
    input_dtype, x = dtype_and_x
    helpers.test_frontend_function(
        input_dtypes=input_dtype,
        as_variable_flags=as_variable,
        with_out=False,
        num_positional_args=num_positional_args,
        native_array_flags=native_array,
        frontend="tensorflow",
        fn_tree="raw_ops.Tanh",
        x=x[0],
    )


@st.composite
def _permute_dims_helper(draw):
    shape = draw(st.shared(helpers.get_shape(min_num_dims=1), key="shape"))
    dims = [x for x in range(len(shape))]
    permutation = draw(st.permutations(dims))
    return permutation


# Transpose
@handle_cmd_line_args
@given(
    dtype_and_x=helpers.dtype_and_values(
        available_dtypes=helpers.get_dtypes("float"),
        shape=st.shared(helpers.get_shape(min_num_dims=1), key="shape"),
    ),
    perm=_permute_dims_helper(),
    num_positional_args=helpers.num_positional_args(
        fn_name="ivy.functional.frontends.tensorflow.Transpose"
    ),
)
def test_tensorflow_transpose(
    dtype_and_x, perm, as_variable, num_positional_args, native_array
):
    dtype, x = dtype_and_x
    helpers.test_frontend_function(
        input_dtypes=dtype,
        as_variable_flags=as_variable,
        with_out=False,
        num_positional_args=num_positional_args,
        native_array_flags=native_array,
        frontend="tensorflow",
        fn_tree="raw_ops.Transpose",
        x=x[0],
        perm=perm,
    )


# Maximum
@handle_cmd_line_args
@given(
    dtype_and_x=helpers.dtype_and_values(
        available_dtypes=helpers.get_dtypes("float"),
        num_arrays=2,
        shared_dtype=True,
    ),
    num_positional_args=helpers.num_positional_args(
        fn_name="ivy.functional.frontends.tensorflow.Maximum"
    ),
)
def test_tensorflow_Maximum(
    dtype_and_x, as_variable, num_positional_args, native_array
):
    input_dtype, xs = dtype_and_x
    helpers.test_frontend_function(
        input_dtypes=input_dtype,
        as_variable_flags=as_variable,
        with_out=False,
        num_positional_args=num_positional_args,
        native_array_flags=native_array,
        frontend="tensorflow",
        fn_tree="raw_ops.Maximum",
        x=xs[0],
        y=xs[1],
    )


# Minimum
@handle_cmd_line_args
@given(
    dtype_and_x=helpers.dtype_and_values(
        available_dtypes=helpers.get_dtypes("float"),
        num_arrays=2,
        shared_dtype=True,
    ),
    num_positional_args=helpers.num_positional_args(
        fn_name="ivy.functional.frontends.tensorflow.Minimum"
    ),
)
def test_tensorflow_Minimum(
    dtype_and_x, as_variable, num_positional_args, native_array
):
    input_dtype, xs = dtype_and_x
    helpers.test_frontend_function(
        input_dtypes=input_dtype,
        as_variable_flags=as_variable,
        with_out=False,
        num_positional_args=num_positional_args,
        native_array_flags=native_array,
        frontend="tensorflow",
        fn_tree="raw_ops.Minimum",
        x=xs[0],
        y=xs[1],
    )


# Sub
@handle_cmd_line_args
@given(
    dtype_and_x=helpers.dtype_and_values(
        available_dtypes=helpers.get_dtypes("numeric"), num_arrays=2, shared_dtype=True
    ),
    num_positional_args=helpers.num_positional_args(
        fn_name="ivy.functional.frontends.tensorflow.Sub"
    ),
)
def test_tensorflow_Sub(dtype_and_x, as_variable, num_positional_args, native_array):
    dtype, xs = dtype_and_x
    helpers.test_frontend_function(
        input_dtypes=dtype,
        as_variable_flags=as_variable,
        with_out=False,
        num_positional_args=num_positional_args,
        native_array_flags=native_array,
        frontend="tensorflow",
        fn_tree="raw_ops.Sub",
        x=xs[0],
        y=xs[1],
    )


# Less
@handle_cmd_line_args
@given(
    dtype_and_x=helpers.dtype_and_values(
        available_dtypes=helpers.get_dtypes("numeric"),
        num_arrays=2,
        shared_dtype=True,
    ),
    num_positional_args=helpers.num_positional_args(
        fn_name="ivy.functional.frontends.tensorflow.Less"
    ),
)
def test_tensorflow_Less(dtype_and_x, as_variable, num_positional_args, native_array):
    input_dtype, xs = dtype_and_x
    helpers.test_frontend_function(
        input_dtypes=input_dtype,
        as_variable_flags=as_variable,
        with_out=False,
        num_positional_args=num_positional_args,
        native_array_flags=native_array,
        frontend="tensorflow",
        fn_tree="raw_ops.Less",
        x=xs[0],
        y=xs[1],
    )


# LessEqual
@handle_cmd_line_args
@given(
    dtype_and_x=helpers.dtype_and_values(
        available_dtypes=helpers.get_dtypes("numeric"),
        num_arrays=2,
        shared_dtype=True,
    ),
    num_positional_args=helpers.num_positional_args(
        fn_name="ivy.functional.frontends.tensorflow.LessEqual"
    ),
)
def test_tensorflow_LessEqual(
    dtype_and_x, as_variable, num_positional_args, native_array
):
    input_dtype, xs = dtype_and_x
    helpers.test_frontend_function(
        input_dtypes=input_dtype,
        as_variable_flags=as_variable,
        with_out=False,
        num_positional_args=num_positional_args,
        native_array_flags=native_array,
        frontend="tensorflow",
        fn_tree="raw_ops.LessEqual",
        x=xs[0],
        y=xs[1],
    )


# Floor
@handle_cmd_line_args
@given(
    dtype_and_x=helpers.dtype_and_values(
        available_dtypes=helpers.get_dtypes("float"),
    ),
    num_positional_args=helpers.num_positional_args(
        fn_name="ivy.functional.frontends.tensorflow.Floor"
    ),
)
def test_tensorflow_Floor(dtype_and_x, as_variable, num_positional_args, native_array):
    input_dtype, x = dtype_and_x
    helpers.test_frontend_function(
        input_dtypes=input_dtype,
        as_variable_flags=as_variable,
        with_out=False,
        num_positional_args=num_positional_args,
        native_array_flags=native_array,
        frontend="tensorflow",
        fn_tree="raw_ops.Floor",
        x=x[0],
    )


# FloorDiv
@handle_cmd_line_args
@given(
    dtype_and_x=helpers.dtype_and_values(
        available_dtypes=helpers.get_dtypes("float"),
        num_arrays=2,
        shared_dtype=True,
    ),
    num_positional_args=helpers.num_positional_args(
        fn_name="ivy.functional.frontends.tensorflow.FloorDiv"
    ),
)
def test_tensorflow_FloorDiv(
    dtype_and_x, as_variable, num_positional_args, native_array
):
    input_dtype, xs = dtype_and_x
    helpers.test_frontend_function(
        input_dtypes=input_dtype,
        as_variable_flags=as_variable,
        with_out=False,
        num_positional_args=num_positional_args,
        native_array_flags=native_array,
        frontend="tensorflow",
        fn_tree="raw_ops.FloorDiv",
        x=xs[0],
        y=xs[1],
    )


# Exp
@handle_cmd_line_args
@given(
    dtype_and_x=helpers.dtype_and_values(
        available_dtypes=helpers.get_dtypes("float"),
    ),
    num_positional_args=helpers.num_positional_args(
        fn_name="ivy.functional.frontends.tensorflow.Tanh"
    ),
)
def test_tensorflow_Exp(dtype_and_x, as_variable, num_positional_args, native_array):
    input_dtype, x = dtype_and_x
    helpers.test_frontend_function(
        input_dtypes=input_dtype,
        as_variable_flags=as_variable,
        with_out=False,
        num_positional_args=num_positional_args,
        native_array_flags=native_array,
        frontend="tensorflow",
        fn_tree="raw_ops.Exp",
        x=x[0],
    )


# Expm1
@handle_cmd_line_args
@given(
    dtype_and_x=helpers.dtype_and_values(
        available_dtypes=helpers.get_dtypes("float"),
    ),
    num_positional_args=helpers.num_positional_args(
        fn_name="ivy.functional.frontends.tensorflow.Expm1"
    ),
)
def test_tensorflow_Expm1(dtype_and_x, as_variable, num_positional_args, native_array):
    input_dtype, x = dtype_and_x
    helpers.test_frontend_function(
        input_dtypes=input_dtype,
        as_variable_flags=as_variable,
        with_out=False,
        num_positional_args=num_positional_args,
        native_array_flags=native_array,
        frontend="tensorflow",
        fn_tree="raw_ops.Expm1",
        x=x[0],
    )


# Log
@handle_cmd_line_args
@given(
    dtype_and_x=helpers.dtype_and_values(
        available_dtypes=helpers.get_dtypes("float"),
    ),
    num_positional_args=helpers.num_positional_args(
        fn_name="ivy.functional.frontends.tensorflow.Log"
    ),
)
def test_tensorflow_Log(dtype_and_x, as_variable, num_positional_args, native_array):
    input_dtype, x = dtype_and_x
    helpers.test_frontend_function(
        input_dtypes=input_dtype,
        as_variable_flags=as_variable,
        with_out=False,
        num_positional_args=num_positional_args,
        native_array_flags=native_array,
        frontend="tensorflow",
        fn_tree="raw_ops.Log",
        x=x[0],
    )


# Sinh
@handle_cmd_line_args
@given(
    dtype_and_x=helpers.dtype_and_values(available_dtypes=helpers.get_dtypes("float")),
    num_positional_args=helpers.num_positional_args(
        fn_name="ivy.functional.frontends.tensorflow.Sinh"
    ),
)
def test_tensorflow_Sinh(dtype_and_x, as_variable, num_positional_args, native_array):
    input_dtype, x = dtype_and_x
    helpers.test_frontend_function(
        input_dtypes=input_dtype,
        as_variable_flags=as_variable,
        with_out=False,
        num_positional_args=num_positional_args,
        native_array_flags=native_array,
        frontend="tensorflow",
        fn_tree="raw_ops.Sinh",
        x=x[0],
    )


# Reshape
@st.composite
def _reshape_helper(draw):
    # generate a shape s.t len(shape) > 0
    shape = draw(helpers.get_shape(min_num_dims=1))
    reshape_shape = draw(helpers.reshape_shapes(shape=shape))
    dtype = draw(helpers.array_dtypes(num_arrays=1))
    x = draw(helpers.array_values(dtype=dtype[0], shape=shape))
    return x, dtype, reshape_shape


@handle_cmd_line_args
@given(
    x_reshape=_reshape_helper(),
    num_positional_args=helpers.num_positional_args(
        fn_name="ivy.functional.frontends.tensorflow.Reshape",
    ),
)
def test_tensorflow_Reshape(
    x_reshape,
    as_variable,
    num_positional_args,
    native_array,
):
    x, dtype, shape = x_reshape
    helpers.test_frontend_function(
        input_dtypes=dtype,
        as_variable_flags=as_variable,
        with_out=False,
        num_positional_args=num_positional_args,
        native_array_flags=native_array,
        frontend="tensorflow",
        fn_tree="raw_ops.Reshape",
        tensor=x,
        shape=shape,
    )


# ZerosLike
@handle_cmd_line_args
@given(
    dtype_and_x=helpers.dtype_and_values(available_dtypes=helpers.get_dtypes("float")),
    num_positional_args=helpers.num_positional_args(
        fn_name="ivy.functional.frontends.tensorflow.ZerosLike"
    ),
)
def test_tensorflow_zeros_like(
    dtype_and_x, as_variable, num_positional_args, native_array
):
    dtype, x = dtype_and_x
    helpers.test_frontend_function(
        input_dtypes=dtype,
        as_variable_flags=as_variable,
        with_out=False,
        num_positional_args=num_positional_args,
        native_array_flags=native_array,
        frontend="tensorflow",
        fn_tree="raw_ops.ZerosLike",
        x=x[0],
    )


# LogicalOr
@handle_cmd_line_args
@given(
    dtype_and_x=helpers.dtype_and_values(
        dtype=["bool", "bool"],
        num_arrays=2,
        shared_dtype=True,
    ),
    num_positional_args=helpers.num_positional_args(
        fn_name="ivy.functional.frontends.tensorflow.LogicalOr"
    ),
)
def test_tensorflow_LogicalOr(
    dtype_and_x, as_variable, num_positional_args, native_array
):
    input_dtype, x = dtype_and_x
    helpers.test_frontend_function(
        input_dtypes=input_dtype,
        as_variable_flags=as_variable,
        with_out=False,
        num_positional_args=num_positional_args,
        native_array_flags=native_array,
        frontend="tensorflow",
        fn_tree="raw_ops.LogicalOr",
        x=x[0],
        y=x[1],
    )


# LogicalNot
@handle_cmd_line_args
@given(
    dtype_and_x=helpers.dtype_and_values(
        dtype=["bool"],
        num_arrays=1,
        shared_dtype=True,
    ),
    num_positional_args=helpers.num_positional_args(
        fn_name="ivy.functional.frontends.tensorflow.LogicalNot"
    ),
)
def test_tensorflow_LogicalNot(
    dtype_and_x, as_variable, num_positional_args, native_array
):
    input_dtype, x = dtype_and_x
    helpers.test_frontend_function(
        input_dtypes=input_dtype,
        as_variable_flags=as_variable,
        with_out=False,
        num_positional_args=num_positional_args,
        native_array_flags=native_array,
        frontend="tensorflow",
        fn_tree="raw_ops.LogicalNot",
        x=x[0],
    )


# Shape
@handle_cmd_line_args
@given(
    dtype_and_x=helpers.dtype_and_values(
        available_dtypes=helpers.get_dtypes("numeric"),
        min_num_dims=1,
    ),
    num_positional_args=helpers.num_positional_args(
        fn_name="ivy.functional.frontends.tensorflow.Shape"
    ),
)
def test_tensorflow_Shape(dtype_and_x, as_variable, num_positional_args, native_array):
    input_dtype, x = dtype_and_x
    helpers.test_frontend_function(
        input_dtypes=input_dtype,
        as_variable_flags=as_variable,
        with_out=False,
        num_positional_args=num_positional_args,
        native_array_flags=native_array,
        frontend="tensorflow",
        fn_tree="raw_ops.Shape",
        input=x[0],
    )


# AddN
@handle_cmd_line_args
@given(
    dtype_and_x=helpers.dtype_and_values(
        available_dtypes=helpers.get_dtypes("numeric"),
        min_num_dims=1,
    ),
    num_positional_args=helpers.num_positional_args(
        fn_name="ivy.functional.frontends.tensorflow.AddN"
    ),
)
def test_tensorflow_AddN(dtype_and_x, as_variable, num_positional_args, native_array):
    input_dtype, x = dtype_and_x
    helpers.test_frontend_function(
        input_dtypes=input_dtype,
        as_variable_flags=as_variable,
        with_out=False,
        num_positional_args=num_positional_args,
        native_array_flags=native_array,
        frontend="tensorflow",
        fn_tree="raw_ops.AddN",
        inputs=x,
    )


# Neg
@handle_cmd_line_args
@given(
    dtype_and_x=helpers.dtype_and_values(
        available_dtypes=[
            "float32",
            "float64",
            "int8",
            "int16",
            "int32",
            "int64",
        ],
    ),
    num_positional_args=helpers.num_positional_args(
        fn_name="ivy.functional.frontends.tensorflow.Neg"
    ),
)
def test_tensorflow_Neg(dtype_and_x, as_variable, num_positional_args, native_array):
    input_dtype, x = dtype_and_x
    helpers.test_frontend_function(
        input_dtypes=input_dtype,
        as_variable_flags=as_variable,
        with_out=False,
        num_positional_args=num_positional_args,
        native_array_flags=native_array,
        frontend="tensorflow",
        fn_tree="raw_ops.Neg",
        x=x[0],
    )


# Equal
@handle_cmd_line_args
@given(
    dtype_and_x=helpers.dtype_and_values(
        available_dtypes=helpers.get_dtypes("numeric"),
        num_arrays=2,
        shared_dtype=True,
    ),
    num_positional_args=helpers.num_positional_args(
        fn_name="ivy.functional.frontends.tensorflow.Equal"
    ),
)
def test_tensorflow_Equal(dtype_and_x, as_variable, num_positional_args, native_array):
    input_dtype, x = dtype_and_x
    helpers.test_frontend_function(
        input_dtypes=input_dtype,
        as_variable_flags=as_variable,
        with_out=False,
        num_positional_args=num_positional_args,
        native_array_flags=native_array,
        frontend="tensorflow",
        fn_tree="raw_ops.Equal",
        x=x[0],
        y=x[1],
    )


# NotEqual
@handle_cmd_line_args
@given(
    dtype_and_x=helpers.dtype_and_values(
        available_dtypes=helpers.get_dtypes("numeric"),
        num_arrays=2,
        shared_dtype=True,
    ),
    num_positional_args=helpers.num_positional_args(
        fn_name="ivy.functional.frontends.tensorflow.NotEqual"
    ),
)
def test_tensorflow_NotEqual(
    dtype_and_x, as_variable, num_positional_args, native_array
):
    input_dtype, x = dtype_and_x
    helpers.test_frontend_function(
        input_dtypes=input_dtype,
        as_variable_flags=as_variable,
        with_out=False,
        num_positional_args=num_positional_args,
        native_array_flags=native_array,
        frontend="tensorflow",
        fn_tree="raw_ops.NotEqual",
        x=x[0],
        y=x[1],
    )


# Cumsum
@handle_cmd_line_args
@given(
    dtype_x_axis=helpers.dtype_values_axis(
        available_dtypes=helpers.get_dtypes("numeric", full=True),
        valid_axis=True,
        force_int_axis=True,
        min_num_dims=1,
        min_value=-5,
        max_value=5,
    ),
    exclusive=st.booleans(),
    reverse=st.booleans(),
    num_positional_args=helpers.num_positional_args(
        fn_name="ivy.functional.frontends.tensorflow.Cumsum"
    ),
)
def test_tensorflow_Cumsum(
    dtype_x_axis,
    as_variable,
    with_out,
    num_positional_args,
    native_array,
    exclusive,
    reverse,
):
    dtype, x, axis = dtype_x_axis
    helpers.test_frontend_function(
        input_dtypes=dtype,
        as_variable_flags=as_variable,
        with_out=False,
        num_positional_args=num_positional_args,
        native_array_flags=native_array,
        frontend="tensorflow",
        fn_tree="raw_ops.Cumsum",
        rtol=1e-02,
        atol=1e-02,
        x=x[0],
        axis=axis,
        exclusive=exclusive,
        reverse=reverse,
    )


# Relu
@handle_cmd_line_args
@given(
    dtype_and_x=helpers.dtype_and_values(
        available_dtypes=helpers.get_dtypes("numeric"),
        min_num_dims=1,
    ),
)
def test_tensorflow_Relu(dtype_and_x, as_variable, native_array):
    dtype, x = dtype_and_x
    helpers.test_frontend_function(
        input_dtypes=dtype,
        as_variable_flags=as_variable,
        with_out=False,
        num_positional_args=0,
        native_array_flags=native_array,
        frontend="tensorflow",
        fn_tree="raw_ops.Relu",
        features=x[0],
    )


# MatMul
@handle_cmd_line_args
@given(
    dtype_and_x=helpers.dtype_and_values(
        available_dtypes=[
            "float16",
            "float32",
            "float64",
            "int32",
            "int64",
        ],
        shape=(3, 3),
        num_arrays=2,
        shared_dtype=True,
    ),
    transpose_a=st.booleans(),
    transpose_b=st.booleans(),
)
def test_tensroflow_MatMul(
    dtype_and_x,
    transpose_a,
    transpose_b,
    as_variable,
    native_array,
):
    input_dtype, x = dtype_and_x
    helpers.test_frontend_function(
        input_dtypes=input_dtype,
        as_variable_flags=as_variable,
        with_out=False,
        num_positional_args=0,
        native_array_flags=native_array,
        frontend="tensorflow",
        fn_tree="raw_ops.MatMul",
        a=x[0],
        b=x[1],
        transpose_a=transpose_a,
        transpose_b=transpose_b,
    )


# Cumprod
@handle_cmd_line_args
@given(
    dtype_x_axis=helpers.dtype_values_axis(
        available_dtypes=helpers.get_dtypes("numeric", full=True),
        valid_axis=True,
        force_int_axis=True,
        min_num_dims=1,
        min_value=-5,
        max_value=5,
    ),
    exclusive=st.booleans(),
    reverse=st.booleans(),
    num_positional_args=helpers.num_positional_args(
        fn_name="ivy.functional.frontends.tensorflow.Cumprod"
    ),
)
def test_tensorflow_Cumprod(
    dtype_x_axis,
    as_variable,
    num_positional_args,
    native_array,
    exclusive,
    reverse,
):
    dtype, x, axis = dtype_x_axis
    helpers.test_frontend_function(
        input_dtypes=dtype,
        as_variable_flags=as_variable,
        with_out=False,
        num_positional_args=num_positional_args,
        native_array_flags=native_array,
        frontend="tensorflow",
        fn_tree="raw_ops.Cumprod",
        x=x[0],
        axis=axis,
        exclusive=exclusive,
        reverse=reverse,
    )


# Greater
@handle_cmd_line_args
@given(
    dtype_and_x=helpers.dtype_and_values(
        available_dtypes=helpers.get_dtypes("numeric"),
        num_arrays=2,
        shared_dtype=True,
    ),
)
def test_tensorflow_Greater(dtype_and_x, as_variable, native_array):
    input_dtype, x = dtype_and_x
    helpers.test_frontend_function(
        input_dtypes=input_dtype,
        as_variable_flags=as_variable,
        with_out=False,
        num_positional_args=0,
        native_array_flags=native_array,
        frontend="tensorflow",
        fn_tree="raw_ops.Greater",
        x=x[0],
        y=x[1],
    )


# GreaterEqual
@handle_cmd_line_args
@given(
    dtype_and_x=helpers.dtype_and_values(
        available_dtypes=helpers.get_dtypes("numeric"),
        num_arrays=2,
        shared_dtype=True,
    ),
)
def test_tensorflow_GreaterEqual(dtype_and_x, as_variable, native_array):
    input_dtype, x = dtype_and_x
    helpers.test_frontend_function(
        input_dtypes=input_dtype,
        as_variable_flags=as_variable,
        with_out=False,
        num_positional_args=0,
        native_array_flags=native_array,
        frontend="tensorflow",
        fn_tree="raw_ops.GreaterEqual",
        x=x[0],
        y=x[1],
    )


# Mean
@handle_cmd_line_args
@given(
    dtype_x_axis=helpers.dtype_values_axis(
        available_dtypes=helpers.get_dtypes("float", full=True),
        valid_axis=True,
        force_int_axis=True,
        min_num_dims=1,
        min_value=-10,
        max_value=3,
    ),
    keep_dims=st.booleans(),
    num_positional_args=helpers.num_positional_args(
        fn_name="ivy.functional.frontends.tensorflow.Mean"
    ),
)
def test_tensorflow_Mean(
    dtype_x_axis,
    as_variable,
    with_out,
    num_positional_args,
    native_array,
    keep_dims,
):
    dtype, x, axis = dtype_x_axis
    helpers.test_frontend_function(
        input_dtypes=dtype,
        as_variable_flags=as_variable,
        with_out=with_out,
        num_positional_args=num_positional_args,
        native_array_flags=native_array,
        frontend="tensorflow",
        fn_tree="raw_ops.Mean",
        input=x[0],
        axis=axis,
        keep_dims=keep_dims,
        rtol=1e-02,
        atol=1e-02,
    )


# Identity
@handle_cmd_line_args
@given(
    dtype_and_x=helpers.dtype_and_values(
        available_dtypes=helpers.get_dtypes("numeric", full=True),
    ),
    num_positional_args=helpers.num_positional_args(
        fn_name="ivy.functional.frontends.tensorflow.Identity"
    ),
)
def test_tensorflow_Identity(
    dtype_and_x,
    as_variable,
    num_positional_args,
    native_array,
):
    dtype, x = dtype_and_x
    helpers.test_frontend_function(
        input_dtypes=dtype,
        as_variable_flags=as_variable,
        with_out=False,
        num_positional_args=num_positional_args,
        native_array_flags=native_array,
        frontend="tensorflow",
        fn_tree="raw_ops.Identity",
        input=x[0],
    )


# IdentityN
@handle_cmd_line_args
@given(
    dtype_and_x=helpers.dtype_and_values(
        available_dtypes=helpers.get_dtypes("numeric", full=True),
    ),
    num_positional_args=helpers.num_positional_args(
        fn_name="ivy.functional.frontends.tensorflow.IdentityN"
    ),
)
def test_tensorflow_IdentityN(
    dtype_and_x,
    as_variable,
    num_positional_args,
    native_array,
):
    dtype, x = dtype_and_x
    helpers.test_frontend_function(
        input_dtypes=dtype,
        as_variable_flags=as_variable,
        with_out=False,
        num_positional_args=num_positional_args,
        native_array_flags=native_array,
        frontend="tensorflow",
        fn_tree="raw_ops.IdentityN",
        input=x,
    )


@handle_cmd_line_args
@given(
    dtype_and_x=helpers.dtype_and_values(
        available_dtypes=helpers.get_dtypes("numeric", full=True)
    ),
    num_positional_args=helpers.num_positional_args(
        fn_name="ivy.functional.frontends.tensorflow.Inv"
    ),
)
def test_tensorflow_Inv(
    dtype_and_x,
    as_variable,
    num_positional_args,
    native_array,
):
    dtype, x = dtype_and_x
    helpers.test_frontend_function(
        input_dtypes=dtype,
        as_variable_flags=as_variable,
        with_out=False,
        num_positional_args=num_positional_args,
        native_array_flags=native_array,
        frontend="tensorflow",
        fn_tree="raw_ops.Inv",
        x=x[0],
    )


@handle_cmd_line_args
@given(
    dtype_and_x=helpers.dtype_and_values(
        available_dtypes=helpers.get_dtypes("numeric", full=True)
    ),
    num_positional_args=helpers.num_positional_args(
        fn_name="ivy.functional.frontends.tensorflow.OnesLike"
    ),
)
def test_tensorflow_OnesLike(
    dtype_and_x,
    as_variable,
    num_positional_args,
    native_array,
):
    dtype, x = dtype_and_x
    helpers.test_frontend_function(
        input_dtypes=dtype,
        as_variable_flags=as_variable,
        with_out=False,
        num_positional_args=num_positional_args,
        native_array_flags=native_array,
        frontend="tensorflow",
        fn_tree="raw_ops.OnesLike",
        x=x[0],
    )


@handle_cmd_line_args
@given(
    dtype_and_x=helpers.dtype_and_values(
        available_dtypes=helpers.get_dtypes("float"),
        min_value=0,
        max_value=10,
        shape=helpers.ints(min_value=2, max_value=5).map(lambda x: tuple([x, x])),
    ),
    num_positional_args=helpers.num_positional_args(
        fn_name="ivy.functional.frontends.tensorflow.Cholesky"
    ),
)
def test_tensorflow_Cholesky(
    dtype_and_x,
    as_variable,
    num_positional_args,
    native_array,
):
    dtype, x = dtype_and_x
    x = x[0]
    x = (
        np.matmul(x.T, x) + np.identity(x.shape[0]) * 1e-3
    )  # make symmetric positive-definite

    helpers.test_frontend_function(
        input_dtypes=dtype,
        as_variable_flags=as_variable,
        with_out=False,
        num_positional_args=num_positional_args,
        native_array_flags=native_array,
        frontend="tensorflow",
        fn_tree="raw_ops.Cholesky",
        input=x,
        rtol=1e-4,
        atol=1e-4,
    )


@handle_cmd_line_args
@given(
    dtype_and_x=helpers.dtype_and_values(
        available_dtypes=helpers.get_dtypes("numeric"),
        num_arrays=2,
        shared_dtype=True,
    ),
    num_positional_args=helpers.num_positional_args(
        fn_name="ivy.functional.frontends.tensorflow.Mul"
    ),
)
def test_tensorflow_Mul(dtype_and_x, as_variable, num_positional_args, native_array):
    input_dtype, xs = dtype_and_x
    helpers.test_frontend_function(
        input_dtypes=input_dtype,
        as_variable_flags=as_variable,
        with_out=False,
        num_positional_args=num_positional_args,
        native_array_flags=native_array,
        frontend="tensorflow",
        fn_tree="raw_ops.Mul",
        x=xs[0],
        y=xs[1],
    )


@handle_cmd_line_args
@given(
    dtype_x_axis=helpers.dtype_values_axis(
        available_dtypes=helpers.get_dtypes("numeric", full=True),
        valid_axis=True,
        force_int_axis=True,
        min_num_dims=1,
        min_value=-5,
        max_value=5,
    ),
    keep_dims=st.booleans(),
    num_positional_args=helpers.num_positional_args(
        fn_name="ivy.functional.frontends.tensorflow.Min"
    ),
)
def test_tensorflow_Min(
    dtype_x_axis,
    as_variable,
    with_out,
    num_positional_args,
    native_array,
    keep_dims,
):
    dtype, x, axis = dtype_x_axis
    helpers.test_frontend_function(
        input_dtypes=dtype,
        as_variable_flags=as_variable,
        with_out=with_out,
        num_positional_args=num_positional_args,
        native_array_flags=native_array,
        frontend="tensorflow",
        fn_tree="raw_ops.Min",
        input=x[0],
        axis=axis,
        keep_dims=keep_dims,
    )


@handle_cmd_line_args
@given(
    dtype_x_axis=helpers.dtype_values_axis(
        available_dtypes=helpers.get_dtypes("numeric", full=True),
        valid_axis=True,
        force_int_axis=True,
        min_num_dims=1,
        min_value=-5,
        max_value=5,
    ),
    keep_dims=st.booleans(),
    num_positional_args=helpers.num_positional_args(
        fn_name="ivy.functional.frontends.tensorflow.Max"
    ),
)
def test_tensorflow_Max(
    dtype_x_axis,
    as_variable,
    with_out,
    num_positional_args,
    native_array,
    keep_dims,
):
    dtype, x, axis = dtype_x_axis
    helpers.test_frontend_function(
        input_dtypes=dtype,
        as_variable_flags=as_variable,
        with_out=with_out,
        num_positional_args=num_positional_args,
        native_array_flags=native_array,
        frontend="tensorflow",
        fn_tree="raw_ops.Max",
        input=x[0],
        axis=axis,
        keep_dims=keep_dims,
    )


@handle_cmd_line_args
@given(
    dtype_and_x=helpers.dtype_and_values(
        available_dtypes=helpers.get_dtypes("integer"),
        num_arrays=2,
        shared_dtype=True,
        min_value=0,
        max_value=8,
    ),
    num_positional_args=helpers.num_positional_args(
        fn_name="ivy.functional.frontends.tensorflow.LeftShift"
    ),
)
def test_tensorflow_LeftShift(
    dtype_and_x, as_variable, num_positional_args, native_array
):
    dtype, xs = dtype_and_x
    helpers.test_frontend_function(
        input_dtypes=dtype,
        as_variable_flags=as_variable,
        with_out=False,
        num_positional_args=num_positional_args,
        native_array_flags=native_array,
        frontend="tensorflow",
        fn_tree="raw_ops.LeftShift",
        x=xs[0],
        y=xs[1],
    )


@handle_cmd_line_args
@given(
    dtype_and_x=helpers.dtype_and_values(
        available_dtypes=helpers.get_dtypes("float"),
        shape=helpers.ints(min_value=2, max_value=5).map(lambda x: tuple([x, x])),
        min_value=-5,
        max_value=5,
    ),
    num_positional_args=helpers.num_positional_args(
        fn_name="ivy.functional.frontends.tensorflow.MatrixDeterminant"
    ),
)
def test_tensorflow_MatrixDeterminant(
    dtype_and_x,
    as_variable,
    num_positional_args,
    native_array,
):
    dtype, x = dtype_and_x
    helpers.test_frontend_function(
        input_dtypes=dtype,
        as_variable_flags=as_variable,
        with_out=False,
        num_positional_args=num_positional_args,
        native_array_flags=native_array,
        frontend="tensorflow",
        fn_tree="raw_ops.MatrixDeterminant",
        input=x[0],
    )


@handle_cmd_line_args
@given(
    array_indices_axis=helpers.array_indices_axis(
        array_dtypes=helpers.get_dtypes("numeric", full=True),
        indices_dtypes=["int32"],
        min_num_dims=1,
        min_dim_size=1,
        disable_random_axis=True,
    ),
    reverse=st.booleans(),
    num_positional_args=helpers.num_positional_args(
        fn_name="ivy.functional.frontends.tensorflow.NthElement"
    ),
)
def test_tensorflow_NthElement(
    array_indices_axis,
    as_variable,
    num_positional_args,
    native_array,
    reverse,
):
    dtype, x, n = array_indices_axis
    helpers.test_frontend_function(
        input_dtypes=dtype,
        as_variable_flags=as_variable,
        with_out=False,
        num_positional_args=num_positional_args,
        native_array_flags=native_array,
        frontend="tensorflow",
        fn_tree="raw_ops.NthElement",
        input=x,
        n=n.flatten()[0],
        reverse=reverse,
    )


@handle_cmd_line_args
@given(
    dtype_and_x=helpers.dtype_and_values(
        available_dtypes=helpers.get_dtypes("integer", full=True),
    ),
    num_positional_args=helpers.num_positional_args(
        fn_name="ivy.functional.frontends.tensorflow.Invert"
    ),
)
def test_tensorflow_Invert(
    dtype_and_x,
    as_variable,
    with_out,
    num_positional_args,
    native_array,
):
    dtype, x = dtype_and_x
    helpers.test_frontend_function(
        input_dtypes=dtype,
        as_variable_flags=as_variable,
        with_out=with_out,
        num_positional_args=num_positional_args,
        native_array_flags=native_array,
        frontend="tensorflow",
        fn_tree="raw_ops.Invert",
        x=x[0],
    )


@handle_cmd_line_args
@given(
    dtype_and_x=helpers.dtype_and_values(
        available_dtypes=helpers.get_dtypes("float", full=True),
        min_num_dims=1,
        num_arrays=2,
        shared_dtype=True,
    ),
    num_positional_args=helpers.num_positional_args(
        fn_name="ivy.functional.frontends.tensorflow.InvGrad"
    ),
)
def test_tensorflow_InvGrad(
    dtype_and_x,
    as_variable,
    num_positional_args,
    native_array,
):
    dtype, x = dtype_and_x
    helpers.test_frontend_function(
        input_dtypes=dtype,
        as_variable_flags=as_variable,
        with_out=False,
        num_positional_args=num_positional_args,
        native_array_flags=native_array,
        frontend="tensorflow",
        fn_tree="raw_ops.InvGrad",
        y=x[0],
        dy=x[1],
    )


@handle_cmd_line_args
@given(
    dtype_and_x=helpers.dtype_and_values(
        available_dtypes=helpers.get_dtypes("float"),
    ),
    num_positional_args=helpers.num_positional_args(
        fn_name="ivy.functional.frontends.tensorflow.Ceil"
    ),
)
def test_tensorflow_Ceil(
    dtype_and_x,
    as_variable,
    num_positional_args,
    native_array,
):
    input_dtype, x = dtype_and_x
    helpers.test_frontend_function(
        input_dtypes=input_dtype,
        as_variable_flags=as_variable,
        with_out=False,
        num_positional_args=num_positional_args,
        native_array_flags=native_array,
        frontend="tensorflow",
        fn_tree="raw_ops.Ceil",
        x=x[0],
    )


@handle_cmd_line_args
@given(
    dtype_and_x=helpers.dtype_and_values(
        available_dtypes=helpers.get_dtypes("integer"),
        num_arrays=2,
        shared_dtype=True,
        min_value=0,
        max_value=8,
    ),
    num_positional_args=helpers.num_positional_args(
        fn_name="ivy.functional.frontends.tensorflow.RightShift"
    ),
)
def test_tensorflow_RightShift(
    dtype_and_x, as_variable, num_positional_args, native_array
):
    dtype, xs = dtype_and_x
    helpers.test_frontend_function(
        input_dtypes=dtype,
        as_variable_flags=as_variable,
        with_out=False,
        num_positional_args=num_positional_args,
        native_array_flags=native_array,
        frontend="tensorflow",
        fn_tree="raw_ops.RightShift",
        x=xs[0],
        y=xs[1],
    )


@handle_cmd_line_args
@given(
<<<<<<< HEAD
    dtype_and_x=helpers.dtype_and_values(
        available_dtypes=helpers.get_dtypes("numeric"),
        num_arrays=2,
        shared_dtype=True,
    ),
    num_positional_args=helpers.num_positional_args(
        fn_name="ivy.functional.frontends.tensorflow.Pow"
    ),
)
def test_tensorflow_Pow(dtype_and_x, as_variable, num_positional_args, native_array):
    input_dtype, xs = dtype_and_x
    helpers.test_frontend_function(
        input_dtypes=input_dtype,
=======
    dtype_x_axis=helpers.dtype_values_axis(
        available_dtypes=helpers.get_dtypes("numeric", full=True),
        valid_axis=True,
        force_int_axis=True,
        min_num_dims=1,
        min_value=-5,
        max_value=5,
    ),
    keep_dims=st.booleans(),
    num_positional_args=helpers.num_positional_args(
        fn_name="ivy.functional.frontends.tensorflow.Sum"
    ),
)
def test_tensorflow_Sum(
    dtype_x_axis, as_variable, num_positional_args, native_array, keep_dims
):
    dtype, x, axis = dtype_x_axis
    helpers.test_frontend_function(
        input_dtypes=dtype,
>>>>>>> eb69e652
        as_variable_flags=as_variable,
        with_out=False,
        num_positional_args=num_positional_args,
        native_array_flags=native_array,
        frontend="tensorflow",
<<<<<<< HEAD
        fn_tree="raw_ops.Pow",
        x=xs[0],
        y=xs[1],
=======
        fn_tree="raw_ops.Sum",
        input=x[0],
        axis=axis,
        keep_dims=keep_dims,
>>>>>>> eb69e652
    )<|MERGE_RESOLUTION|>--- conflicted
+++ resolved
@@ -1939,7 +1939,6 @@
 
 @handle_cmd_line_args
 @given(
-<<<<<<< HEAD
     dtype_and_x=helpers.dtype_and_values(
         available_dtypes=helpers.get_dtypes("numeric"),
         num_arrays=2,
@@ -1953,7 +1952,19 @@
     input_dtype, xs = dtype_and_x
     helpers.test_frontend_function(
         input_dtypes=input_dtype,
-=======
+        as_variable_flags=as_variable,
+        with_out=False,
+        num_positional_args=num_positional_args,
+        native_array_flags=native_array,
+        frontend="tensorflow",
+        fn_tree="raw_ops.Pow",
+        x=xs[0],
+        y=xs[1],
+    )
+
+
+@handle_cmd_line_args
+@given(
     dtype_x_axis=helpers.dtype_values_axis(
         available_dtypes=helpers.get_dtypes("numeric", full=True),
         valid_axis=True,
@@ -1973,20 +1984,13 @@
     dtype, x, axis = dtype_x_axis
     helpers.test_frontend_function(
         input_dtypes=dtype,
->>>>>>> eb69e652
-        as_variable_flags=as_variable,
-        with_out=False,
-        num_positional_args=num_positional_args,
-        native_array_flags=native_array,
-        frontend="tensorflow",
-<<<<<<< HEAD
-        fn_tree="raw_ops.Pow",
-        x=xs[0],
-        y=xs[1],
-=======
+        as_variable_flags=as_variable,
+        with_out=False,
+        num_positional_args=num_positional_args,
+        native_array_flags=native_array,
+        frontend="tensorflow",
         fn_tree="raw_ops.Sum",
         input=x[0],
         axis=axis,
         keep_dims=keep_dims,
->>>>>>> eb69e652
     )