# global
import ivy
from hypothesis import given, strategies as st
import numpy as np

# local
import ivy_tests.test_ivy.helpers as helpers
from ivy_tests.test_ivy.helpers import handle_cmd_line_args


# Acos
@handle_cmd_line_args
@given(
    dtype_and_x=helpers.dtype_and_values(
        available_dtypes=helpers.get_dtypes("float"),
    ),
    num_positional_args=helpers.num_positional_args(
        fn_name="ivy.functional.frontends.tensorflow.Acos"
    ),
)
def test_tensorflow_Acos(dtype_and_x, as_variable, num_positional_args, native_array):
    input_dtype, x = dtype_and_x
    helpers.test_frontend_function(
        input_dtypes=input_dtype,
        as_variable_flags=as_variable,
        with_out=False,
        num_positional_args=num_positional_args,
        native_array_flags=native_array,
        frontend="tensorflow",
        fn_tree="raw_ops.Acos",
        x=x[0],
    )


# Acosh
@handle_cmd_line_args
@given(
    dtype_and_x=helpers.dtype_and_values(
        available_dtypes=helpers.get_dtypes("float"),
    ),
    num_positional_args=helpers.num_positional_args(
        fn_name="ivy.functional.frontends.tensorflow.Acosh"
    ),
)
def test_tensorflow_Acosh(dtype_and_x, as_variable, num_positional_args, native_array):
    input_dtype, x = dtype_and_x
    helpers.test_frontend_function(
        input_dtypes=input_dtype,
        as_variable_flags=as_variable,
        with_out=False,
        num_positional_args=num_positional_args,
        native_array_flags=native_array,
        frontend="tensorflow",
        fn_tree="raw_ops.Acosh",
        x=x[0],
    )


# Add
@handle_cmd_line_args
@given(
    dtype_and_x=helpers.dtype_and_values(
        available_dtypes=helpers.get_dtypes("float"), num_arrays=2, shared_dtype=True
    ),
    num_positional_args=helpers.num_positional_args(
        fn_name="ivy.functional.frontends.tensorflow.Add"
    ),
)
def test_tensorflow_Add(
    dtype_and_x, as_variable, num_positional_args, native_array, fw
):
    dtype, xs = dtype_and_x
    helpers.test_frontend_function(
        input_dtypes=dtype,
        as_variable_flags=as_variable,
        with_out=False,
        num_positional_args=num_positional_args,
        native_array_flags=native_array,
        frontend="tensorflow",
        fn_tree="raw_ops.Add",
        x=xs[0],
        y=xs[1],
    )


# for data generation
dtype_shared = st.shared(st.sampled_from(helpers.get_dtypes("numeric")), key="dtype")


@st.composite
def _get_shared_dtype(draw):
    return st.shared(st.sampled_from(draw(helpers.get_dtypes("numeric"))), key="dtype")


# BroadcastTo
@handle_cmd_line_args
@given(
    array_and_shape=helpers.array_and_broadcastable_shape(_get_shared_dtype()),
    num_positional_args=helpers.num_positional_args(
        fn_name="ivy.functional.frontends.tensorflow.BroadcastTo"
    ),
)
def test_tensorflow_BroadcastTo(
    array_and_shape, as_variable, num_positional_args, native_array
):
    x, to_shape = array_and_shape
    helpers.test_frontend_function(
        input_dtypes=[x.dtype],
        as_variable_flags=as_variable,
        with_out=False,
        num_positional_args=num_positional_args,
        native_array_flags=native_array,
        frontend="tensorflow",
        fn_tree="raw_ops.BroadcastTo",
        input=x,
        shape=to_shape,
    )


# noinspection DuplicatedCode
@st.composite
def _arrays_idx_n_dtypes(draw):
    num_dims = draw(st.shared(helpers.ints(min_value=1, max_value=4), key="num_dims"))
    num_arrays = draw(
        st.shared(helpers.ints(min_value=2, max_value=4), key="num_arrays")
    )
    common_shape = draw(
        helpers.lists(
            arg=helpers.ints(min_value=2, max_value=3),
            min_size=num_dims - 1,
            max_size=num_dims - 1,
        )
    )
    unique_idx = draw(helpers.ints(min_value=0, max_value=num_dims - 1))
    unique_dims = draw(
        helpers.lists(
            arg=helpers.ints(min_value=2, max_value=3),
            min_size=num_arrays,
            max_size=num_arrays,
        )
    )
    xs = list()
    input_dtypes = draw(
        helpers.array_dtypes(
            available_dtypes=draw(helpers.get_dtypes("float")), shared_dtype=True
        )
    )
    for ud, dt in zip(unique_dims, input_dtypes):
        x = draw(
            helpers.array_values(
                shape=common_shape[:unique_idx] + [ud] + common_shape[unique_idx:],
                dtype=dt,
            )
        )
        xs.append(x)
    return xs, input_dtypes, unique_idx


# Concat
@handle_cmd_line_args
@given(
    xs_n_input_dtypes_n_unique_idx=_arrays_idx_n_dtypes(),
    num_positional_args=helpers.num_positional_args(
        fn_name="ivy.functional.frontends.tensorflow.Concat"
    ),
)
def test_tensorflow_Concat(
    xs_n_input_dtypes_n_unique_idx,
    as_variable,
    num_positional_args,
    native_array,
):
    xs, input_dtypes, unique_idx = xs_n_input_dtypes_n_unique_idx
    helpers.test_frontend_function(
        input_dtypes=input_dtypes,
        as_variable_flags=as_variable,
        with_out=False,
        num_positional_args=num_positional_args,
        native_array_flags=native_array,
        frontend="tensorflow",
        fn_tree="raw_ops.Concat",
        concat_dim=unique_idx,
        values=xs,
    )


# Cos
@handle_cmd_line_args
@given(
    dtype_and_x=helpers.dtype_and_values(
        available_dtypes=helpers.get_dtypes("float"),
    ),
    num_positional_args=helpers.num_positional_args(
        fn_name="ivy.functional.frontends.tensorflow.Cos"
    ),
)
def test_tensorflow_Cos(dtype_and_x, as_variable, num_positional_args, native_array):
    input_dtype, x = dtype_and_x
    helpers.test_frontend_function(
        input_dtypes=input_dtype,
        as_variable_flags=as_variable,
        with_out=False,
        num_positional_args=num_positional_args,
        native_array_flags=native_array,
        frontend="tensorflow",
        fn_tree="raw_ops.Cos",
        x=x[0],
    )


# Cosh
@handle_cmd_line_args
@given(
    dtype_and_x=helpers.dtype_and_values(
        available_dtypes=helpers.get_dtypes("float"),
    ),
    num_positional_args=helpers.num_positional_args(
        fn_name="ivy.functional.frontends.tensorflow.Cosh"
    ),
)
def test_tensorflow_Cosh(dtype_and_x, as_variable, num_positional_args, native_array):
    input_dtype, x = dtype_and_x
    helpers.test_frontend_function(
        input_dtypes=input_dtype,
        as_variable_flags=as_variable,
        with_out=False,
        num_positional_args=num_positional_args,
        native_array_flags=native_array,
        frontend="tensorflow",
        fn_tree="raw_ops.Cosh",
        x=x[0],
    )


@st.composite
def _dtypes(draw):
    return draw(
        st.shared(
            helpers.list_of_length(
                x=st.sampled_from(draw(helpers.get_dtypes("numeric"))), length=1
            ),
            key="dtype",
        )
    )


# Div
@handle_cmd_line_args
@given(
    dtype_and_x=helpers.dtype_and_values(
        available_dtypes=helpers.get_dtypes("float"), num_arrays=2, shared_dtype=True
    ),
    num_positional_args=helpers.num_positional_args(
        fn_name="ivy.functional.frontends.tensorflow.Div"
    ),
)
def test_tensorflow_Div(
    dtype_and_x, as_variable, num_positional_args, native_array, fw
):
    dtype, xs = dtype_and_x
    helpers.test_frontend_function(
        input_dtypes=dtype,
        as_variable_flags=as_variable,
        with_out=False,
        num_positional_args=num_positional_args,
        native_array_flags=native_array,
        frontend="tensorflow",
        fn_tree="raw_ops.Div",
        x=xs[0],
        y=xs[1],
    )


@st.composite
def _fill_value(draw):
    dtype = draw(_dtypes())[0]
    if ivy.is_uint_dtype(dtype):
        return draw(helpers.ints(min_value=0, max_value=5))
    elif ivy.is_int_dtype(dtype):
        return draw(helpers.ints(min_value=-5, max_value=5))
    return draw(helpers.floats(min_value=-5, max_value=5))


# fill
@handle_cmd_line_args
@given(
    shape=helpers.get_shape(
        allow_none=False,
        min_num_dims=1,
        max_num_dims=5,
        min_dim_size=1,
        max_dim_size=10,
    ),
    fill_value=_fill_value(),
    dtypes=_dtypes(),
    num_positional_args=helpers.num_positional_args(
        fn_name="ivy.functional.frontends.tensorflow.Fill"
    ),
)
def test_tensorflow_Fill(
    shape,
    fill_value,
    dtypes,
    with_out,
    as_variable,
    native_array,
    num_positional_args,
):
    helpers.test_frontend_function(
        input_dtypes=dtypes,
        as_variable_flags=as_variable,
        with_out=with_out,
        num_positional_args=num_positional_args,
        native_array_flags=native_array,
        frontend="tensorflow",
        fn_tree="raw_ops.Fill",
        rtol=1e-05,
        dims=shape,
        value=fill_value,
    )


# Asin
@handle_cmd_line_args
@given(
    dtype_and_x=helpers.dtype_and_values(
        available_dtypes=helpers.get_dtypes("float"),
    ),
    num_positional_args=helpers.num_positional_args(
        fn_name="ivy.functional.frontends.tensorflow.Asin"
    ),
)
def test_tensorflow_Asin(dtype_and_x, as_variable, num_positional_args, native_array):
    dtype, x = dtype_and_x
    helpers.test_frontend_function(
        input_dtypes=dtype,
        as_variable_flags=as_variable,
        with_out=False,
        num_positional_args=num_positional_args,
        native_array_flags=native_array,
        frontend="tensorflow",
        fn_tree="raw_ops.Asin",
        x=x[0],
    )


# argmax
@handle_cmd_line_args
@given(
    dtype_x_axis=helpers.dtype_values_axis(
        available_dtypes=helpers.get_dtypes("numeric", full=True),
        valid_axis=True,
        force_int_axis=True,
        min_num_dims=1,
        min_value=-5,
        max_value=5,
        allow_inf=False,
    ),
    output_type=st.sampled_from(["int16", "int32", "int64"]),
    num_positional_args=helpers.num_positional_args(
        fn_name="ivy.functional.frontends.tensorflow.ArgMax"
    ),
)
def test_tensorflow_ArgMax(
    dtype_x_axis,
    as_variable,
    with_out,
    num_positional_args,
    native_array,
    output_type,
):
    dtype, x, axis = dtype_x_axis
    helpers.test_frontend_function(
        input_dtypes=dtype,
        as_variable_flags=as_variable,
        with_out=with_out,
        num_positional_args=num_positional_args,
        native_array_flags=native_array,
        frontend="tensorflow",
        fn_tree="raw_ops.ArgMax",
        input=x[0],
        dimension=axis,
        output_type=output_type,
    )


# ArgMin
@handle_cmd_line_args
@given(
    dtype_x_axis=helpers.dtype_values_axis(
        available_dtypes=helpers.get_dtypes("numeric", full=True),
        valid_axis=True,
        force_int_axis=True,
        min_num_dims=1,
        min_value=-5,
        max_value=5,
        allow_inf=False,
    ),
    output_type=st.sampled_from(["int32", "int64"]),
    num_positional_args=helpers.num_positional_args(
        fn_name="ivy.functional.frontends.tensorflow.ArgMin"
    ),
)
def test_tensorflow_ArgMin(
    dtype_x_axis,
    as_variable,
    with_out,
    num_positional_args,
    native_array,
    output_type,
):
    dtype, x, axis = dtype_x_axis
    helpers.test_frontend_function(
        input_dtypes=dtype,
        as_variable_flags=as_variable,
        with_out=with_out,
        num_positional_args=num_positional_args,
        native_array_flags=native_array,
        frontend="tensorflow",
        fn_tree="raw_ops.ArgMin",
        input=x[0],
        dimension=axis,
        output_type=output_type,
    )


# Atan
@handle_cmd_line_args
@given(
    dtype_and_x=helpers.dtype_and_values(
        available_dtypes=helpers.get_dtypes("float"),
    ),
    num_positional_args=helpers.num_positional_args(
        fn_name="ivy.functional.frontends.tensorflow.Atan"
    ),
)
def test_tensorflow_Atan(dtype_and_x, as_variable, num_positional_args, native_array):
    dtype, x = dtype_and_x
    helpers.test_frontend_function(
        input_dtypes=dtype,
        as_variable_flags=as_variable,
        with_out=False,
        num_positional_args=num_positional_args,
        native_array_flags=native_array,
        frontend="tensorflow",
        fn_tree="raw_ops.Atan",
        x=x[0],
    )


# BitwiseAnd
@handle_cmd_line_args
@given(
    dtype_and_x=helpers.dtype_and_values(
        available_dtypes=helpers.get_dtypes("integer"),
        num_arrays=2,
        shared_dtype=True,
    ),
    num_positional_args=helpers.num_positional_args(
        fn_name="ivy.functional.frontends.tensorflow.BitwiseAnd"
    ),
)
def test_tensorflow_BitwiseAnd(
    dtype_and_x, as_variable, num_positional_args, native_array
):
    input_dtype, xs = dtype_and_x
    helpers.test_frontend_function(
        input_dtypes=input_dtype,
        as_variable_flags=as_variable,
        with_out=False,
        num_positional_args=num_positional_args,
        native_array_flags=native_array,
        frontend="tensorflow",
        fn_tree="raw_ops.BitwiseAnd",
        x=xs[0],
        y=xs[1],
    )


# BitwiseOr
@handle_cmd_line_args
@given(
    dtype_and_x=helpers.dtype_and_values(
        available_dtypes=helpers.get_dtypes("integer"),
        num_arrays=2,
        shared_dtype=True,
    ),
    num_positional_args=helpers.num_positional_args(
        fn_name="ivy.functional.frontends.tensorflow.BitwiseOr"
    ),
)
def test_tensorflow_BitwiseOr(
    dtype_and_x, as_variable, num_positional_args, native_array
):
    input_dtype, xs = dtype_and_x
    helpers.test_frontend_function(
        input_dtypes=input_dtype,
        as_variable_flags=as_variable,
        with_out=False,
        num_positional_args=num_positional_args,
        native_array_flags=native_array,
        frontend="tensorflow",
        fn_tree="raw_ops.BitwiseOr",
        x=xs[0],
        y=xs[1],
    )


# BitwiseXor
@handle_cmd_line_args
@given(
    dtype_and_x=helpers.dtype_and_values(
        available_dtypes=helpers.get_dtypes("integer"),
        num_arrays=2,
        shared_dtype=True,
    ),
    num_positional_args=helpers.num_positional_args(
        fn_name="ivy.functional.frontends.tensorflow.BitwiseXor"
    ),
)
def test_tensorflow_BitwiseXor(
    dtype_and_x, as_variable, num_positional_args, native_array
):
    input_dtype, xs = dtype_and_x
    helpers.test_frontend_function(
        input_dtypes=input_dtype,
        as_variable_flags=as_variable,
        with_out=False,
        num_positional_args=num_positional_args,
        native_array_flags=native_array,
        frontend="tensorflow",
        fn_tree="raw_ops.BitwiseXor",
        x=xs[0],
        y=xs[1],
    )


# Atanh
@handle_cmd_line_args
@given(
    dtype_and_x=helpers.dtype_and_values(
        available_dtypes=helpers.get_dtypes("float"),
    ),
    num_positional_args=helpers.num_positional_args(
        fn_name="ivy.functional.frontends.tensorflow.Atanh"
    ),
)
def test_tensorflow_Atanh(dtype_and_x, as_variable, num_positional_args, native_array):
    dtype, x = dtype_and_x
    helpers.test_frontend_function(
        input_dtypes=dtype,
        as_variable_flags=as_variable,
        with_out=False,
        num_positional_args=num_positional_args,
        native_array_flags=native_array,
        frontend="tensorflow",
        fn_tree="raw_ops.Atanh",
        x=x[0],
    )


# Tan
@handle_cmd_line_args
@given(
    dtype_and_x=helpers.dtype_and_values(
        available_dtypes=helpers.get_dtypes("float"),
    ),
    num_positional_args=helpers.num_positional_args(
        fn_name="ivy.functional.frontends.tensorflow.Tan"
    ),
)
def test_tensorflow_Tan(dtype_and_x, as_variable, num_positional_args, native_array):
    input_dtype, x = dtype_and_x
    helpers.test_frontend_function(
        input_dtypes=input_dtype,
        as_variable_flags=as_variable,
        with_out=False,
        num_positional_args=num_positional_args,
        native_array_flags=native_array,
        frontend="tensorflow",
        fn_tree="raw_ops.Tan",
        x=x[0],
    )


# Square
@handle_cmd_line_args
@given(
    dtype_and_x=helpers.dtype_and_values(
        available_dtypes=helpers.get_dtypes("numeric"),
    ),
    num_positional_args=helpers.num_positional_args(
        fn_name="ivy.functional.frontends.tensorflow.Square"
    ),
)
def test_tensorflow_Square(dtype_and_x, as_variable, num_positional_args, native_array):
    input_dtype, x = dtype_and_x
    helpers.test_frontend_function(
        input_dtypes=input_dtype,
        as_variable_flags=as_variable,
        with_out=False,
        num_positional_args=num_positional_args,
        native_array_flags=native_array,
        frontend="tensorflow",
        fn_tree="raw_ops.Square",
        x=x[0],
    )


# Sqrt
@handle_cmd_line_args
@given(
    dtype_and_x=helpers.dtype_and_values(
        available_dtypes=helpers.get_dtypes("float"),
    ),
    num_positional_args=helpers.num_positional_args(
        fn_name="ivy.functional.frontends.tensorflow.Sqrt"
    ),
)
def test_tensorflow_Sqrt(dtype_and_x, as_variable, num_positional_args, native_array):
    input_dtype, x = dtype_and_x
    helpers.test_frontend_function(
        input_dtypes=input_dtype,
        as_variable_flags=as_variable,
        with_out=False,
        num_positional_args=num_positional_args,
        native_array_flags=native_array,
        frontend="tensorflow",
        fn_tree="raw_ops.Sqrt",
        x=x[0],
    )


# Tanh
@handle_cmd_line_args
@given(
    dtype_and_x=helpers.dtype_and_values(
        available_dtypes=helpers.get_dtypes("float"),
    ),
    num_positional_args=helpers.num_positional_args(
        fn_name="ivy.functional.frontends.tensorflow.Tanh"
    ),
)
def test_tensorflow_Tanh(dtype_and_x, as_variable, num_positional_args, native_array):
    input_dtype, x = dtype_and_x
    helpers.test_frontend_function(
        input_dtypes=input_dtype,
        as_variable_flags=as_variable,
        with_out=False,
        num_positional_args=num_positional_args,
        native_array_flags=native_array,
        frontend="tensorflow",
        fn_tree="raw_ops.Tanh",
        x=x[0],
    )


@st.composite
def _permute_dims_helper(draw):
    shape = draw(st.shared(helpers.get_shape(min_num_dims=1), key="shape"))
    dims = [x for x in range(len(shape))]
    permutation = draw(st.permutations(dims))
    return permutation


# Transpose
@handle_cmd_line_args
@given(
    dtype_and_x=helpers.dtype_and_values(
        available_dtypes=helpers.get_dtypes("float"),
        shape=st.shared(helpers.get_shape(min_num_dims=1), key="shape"),
    ),
    perm=_permute_dims_helper(),
    num_positional_args=helpers.num_positional_args(
        fn_name="ivy.functional.frontends.tensorflow.Transpose"
    ),
)
def test_tensorflow_transpose(
    dtype_and_x, perm, as_variable, num_positional_args, native_array
):
    dtype, x = dtype_and_x
    helpers.test_frontend_function(
        input_dtypes=dtype,
        as_variable_flags=as_variable,
        with_out=False,
        num_positional_args=num_positional_args,
        native_array_flags=native_array,
        frontend="tensorflow",
        fn_tree="raw_ops.Transpose",
        x=x[0],
        perm=perm,
    )


# Maximum
@handle_cmd_line_args
@given(
    dtype_and_x=helpers.dtype_and_values(
        available_dtypes=helpers.get_dtypes("float"),
        num_arrays=2,
        shared_dtype=True,
    ),
    num_positional_args=helpers.num_positional_args(
        fn_name="ivy.functional.frontends.tensorflow.Maximum"
    ),
)
def test_tensorflow_Maximum(
    dtype_and_x, as_variable, num_positional_args, native_array
):
    input_dtype, xs = dtype_and_x
    helpers.test_frontend_function(
        input_dtypes=input_dtype,
        as_variable_flags=as_variable,
        with_out=False,
        num_positional_args=num_positional_args,
        native_array_flags=native_array,
        frontend="tensorflow",
        fn_tree="raw_ops.Maximum",
        x=xs[0],
        y=xs[1],
    )


# Minimum
@handle_cmd_line_args
@given(
    dtype_and_x=helpers.dtype_and_values(
        available_dtypes=helpers.get_dtypes("float"),
        num_arrays=2,
        shared_dtype=True,
    ),
    num_positional_args=helpers.num_positional_args(
        fn_name="ivy.functional.frontends.tensorflow.Minimum"
    ),
)
def test_tensorflow_Minimum(
    dtype_and_x, as_variable, num_positional_args, native_array
):
    input_dtype, xs = dtype_and_x
    helpers.test_frontend_function(
        input_dtypes=input_dtype,
        as_variable_flags=as_variable,
        with_out=False,
        num_positional_args=num_positional_args,
        native_array_flags=native_array,
        frontend="tensorflow",
        fn_tree="raw_ops.Minimum",
        x=xs[0],
        y=xs[1],
    )


# Sub
@handle_cmd_line_args
@given(
    dtype_and_x=helpers.dtype_and_values(
        available_dtypes=helpers.get_dtypes("numeric"), num_arrays=2, shared_dtype=True
    ),
    num_positional_args=helpers.num_positional_args(
        fn_name="ivy.functional.frontends.tensorflow.Sub"
    ),
)
def test_tensorflow_Sub(dtype_and_x, as_variable, num_positional_args, native_array):
    dtype, xs = dtype_and_x
    helpers.test_frontend_function(
        input_dtypes=dtype,
        as_variable_flags=as_variable,
        with_out=False,
        num_positional_args=num_positional_args,
        native_array_flags=native_array,
        frontend="tensorflow",
        fn_tree="raw_ops.Sub",
        x=xs[0],
        y=xs[1],
    )


# Less
@handle_cmd_line_args
@given(
    dtype_and_x=helpers.dtype_and_values(
        available_dtypes=helpers.get_dtypes("numeric"),
        num_arrays=2,
        shared_dtype=True,
    ),
    num_positional_args=helpers.num_positional_args(
        fn_name="ivy.functional.frontends.tensorflow.Less"
    ),
)
def test_tensorflow_Less(dtype_and_x, as_variable, num_positional_args, native_array):
    input_dtype, xs = dtype_and_x
    helpers.test_frontend_function(
        input_dtypes=input_dtype,
        as_variable_flags=as_variable,
        with_out=False,
        num_positional_args=num_positional_args,
        native_array_flags=native_array,
        frontend="tensorflow",
        fn_tree="raw_ops.Less",
        x=xs[0],
        y=xs[1],
    )


# LessEqual
@handle_cmd_line_args
@given(
    dtype_and_x=helpers.dtype_and_values(
        available_dtypes=helpers.get_dtypes("numeric"),
        num_arrays=2,
        shared_dtype=True,
    ),
    num_positional_args=helpers.num_positional_args(
        fn_name="ivy.functional.frontends.tensorflow.LessEqual"
    ),
)
def test_tensorflow_LessEqual(
    dtype_and_x, as_variable, num_positional_args, native_array
):
    input_dtype, xs = dtype_and_x
    helpers.test_frontend_function(
        input_dtypes=input_dtype,
        as_variable_flags=as_variable,
        with_out=False,
        num_positional_args=num_positional_args,
        native_array_flags=native_array,
        frontend="tensorflow",
        fn_tree="raw_ops.LessEqual",
        x=xs[0],
        y=xs[1],
    )


# Floor
@handle_cmd_line_args
@given(
    dtype_and_x=helpers.dtype_and_values(
        available_dtypes=helpers.get_dtypes("float"),
    ),
    num_positional_args=helpers.num_positional_args(
        fn_name="ivy.functional.frontends.tensorflow.Floor"
    ),
)
def test_tensorflow_Floor(dtype_and_x, as_variable, num_positional_args, native_array):
    input_dtype, x = dtype_and_x
    helpers.test_frontend_function(
        input_dtypes=input_dtype,
        as_variable_flags=as_variable,
        with_out=False,
        num_positional_args=num_positional_args,
        native_array_flags=native_array,
        frontend="tensorflow",
        fn_tree="raw_ops.Floor",
        x=x[0],
    )


# FloorDiv
@handle_cmd_line_args
@given(
    dtype_and_x=helpers.dtype_and_values(
        available_dtypes=helpers.get_dtypes("float"),
        num_arrays=2,
        shared_dtype=True,
    ),
    num_positional_args=helpers.num_positional_args(
        fn_name="ivy.functional.frontends.tensorflow.FloorDiv"
    ),
)
def test_tensorflow_FloorDiv(
    dtype_and_x, as_variable, num_positional_args, native_array
):
    input_dtype, xs = dtype_and_x
    helpers.test_frontend_function(
        input_dtypes=input_dtype,
        as_variable_flags=as_variable,
        with_out=False,
        num_positional_args=num_positional_args,
        native_array_flags=native_array,
        frontend="tensorflow",
        fn_tree="raw_ops.FloorDiv",
        x=xs[0],
        y=xs[1],
    )


# Exp
@handle_cmd_line_args
@given(
    dtype_and_x=helpers.dtype_and_values(
        available_dtypes=helpers.get_dtypes("float"),
    ),
    num_positional_args=helpers.num_positional_args(
        fn_name="ivy.functional.frontends.tensorflow.Tanh"
    ),
)
def test_tensorflow_Exp(dtype_and_x, as_variable, num_positional_args, native_array):
    input_dtype, x = dtype_and_x
    helpers.test_frontend_function(
        input_dtypes=input_dtype,
        as_variable_flags=as_variable,
        with_out=False,
        num_positional_args=num_positional_args,
        native_array_flags=native_array,
        frontend="tensorflow",
        fn_tree="raw_ops.Exp",
        x=x[0],
    )


# Expm1
@handle_cmd_line_args
@given(
    dtype_and_x=helpers.dtype_and_values(
        available_dtypes=helpers.get_dtypes("float"),
    ),
    num_positional_args=helpers.num_positional_args(
        fn_name="ivy.functional.frontends.tensorflow.Expm1"
    ),
)
def test_tensorflow_Expm1(dtype_and_x, as_variable, num_positional_args, native_array):
    input_dtype, x = dtype_and_x
    helpers.test_frontend_function(
        input_dtypes=input_dtype,
        as_variable_flags=as_variable,
        with_out=False,
        num_positional_args=num_positional_args,
        native_array_flags=native_array,
        frontend="tensorflow",
        fn_tree="raw_ops.Expm1",
        x=x[0],
    )


# Log
@handle_cmd_line_args
@given(
    dtype_and_x=helpers.dtype_and_values(
        available_dtypes=helpers.get_dtypes("float"),
    ),
    num_positional_args=helpers.num_positional_args(
        fn_name="ivy.functional.frontends.tensorflow.Log"
    ),
)
def test_tensorflow_Log(dtype_and_x, as_variable, num_positional_args, native_array):
    input_dtype, x = dtype_and_x
    helpers.test_frontend_function(
        input_dtypes=input_dtype,
        as_variable_flags=as_variable,
        with_out=False,
        num_positional_args=num_positional_args,
        native_array_flags=native_array,
        frontend="tensorflow",
        fn_tree="raw_ops.Log",
        x=x[0],
    )


# Sinh
@handle_cmd_line_args
@given(
    dtype_and_x=helpers.dtype_and_values(available_dtypes=helpers.get_dtypes("float")),
    num_positional_args=helpers.num_positional_args(
        fn_name="ivy.functional.frontends.tensorflow.Sinh"
    ),
)
def test_tensorflow_Sinh(dtype_and_x, as_variable, num_positional_args, native_array):
    input_dtype, x = dtype_and_x
    helpers.test_frontend_function(
        input_dtypes=input_dtype,
        as_variable_flags=as_variable,
        with_out=False,
        num_positional_args=num_positional_args,
        native_array_flags=native_array,
        frontend="tensorflow",
        fn_tree="raw_ops.Sinh",
        x=x[0],
    )


# Reshape
@st.composite
def _reshape_helper(draw):
    # generate a shape s.t len(shape) > 0
    shape = draw(helpers.get_shape(min_num_dims=1))
    reshape_shape = draw(helpers.reshape_shapes(shape=shape))
    dtype = draw(helpers.array_dtypes(num_arrays=1))
    x = draw(helpers.array_values(dtype=dtype[0], shape=shape))
    return x, dtype, reshape_shape


@handle_cmd_line_args
@given(
    x_reshape=_reshape_helper(),
    num_positional_args=helpers.num_positional_args(
        fn_name="ivy.functional.frontends.tensorflow.Reshape",
    ),
)
def test_tensorflow_Reshape(
    x_reshape,
    as_variable,
    num_positional_args,
    native_array,
):
    x, dtype, shape = x_reshape
    helpers.test_frontend_function(
        input_dtypes=dtype,
        as_variable_flags=as_variable,
        with_out=False,
        num_positional_args=num_positional_args,
        native_array_flags=native_array,
        frontend="tensorflow",
        fn_tree="raw_ops.Reshape",
        tensor=x[0],
        shape=shape,
    )


# ZerosLike
@handle_cmd_line_args
@given(
    dtype_and_x=helpers.dtype_and_values(available_dtypes=helpers.get_dtypes("float")),
    num_positional_args=helpers.num_positional_args(
        fn_name="ivy.functional.frontends.tensorflow.ZerosLike"
    ),
)
def test_tensorflow_zeros_like(
    dtype_and_x, as_variable, num_positional_args, native_array
):
    dtype, x = dtype_and_x
    helpers.test_frontend_function(
        input_dtypes=dtype,
        as_variable_flags=as_variable,
        with_out=False,
        num_positional_args=num_positional_args,
        native_array_flags=native_array,
        frontend="tensorflow",
        fn_tree="raw_ops.ZerosLike",
        x=x[0],
    )


# LogicalOr
@handle_cmd_line_args
@given(
    dtype_and_x=helpers.dtype_and_values(
        dtype=["bool", "bool"],
        num_arrays=2,
        shared_dtype=True,
    ),
    num_positional_args=helpers.num_positional_args(
        fn_name="ivy.functional.frontends.tensorflow.LogicalOr"
    ),
)
def test_tensorflow_LogicalOr(
    dtype_and_x, as_variable, num_positional_args, native_array
):
    input_dtype, x = dtype_and_x
    helpers.test_frontend_function(
        input_dtypes=input_dtype,
        as_variable_flags=as_variable,
        with_out=False,
        num_positional_args=num_positional_args,
        native_array_flags=native_array,
        frontend="tensorflow",
        fn_tree="raw_ops.LogicalOr",
        x=x[0],
        y=x[1],
    )


# LogicalNot
@handle_cmd_line_args
@given(
    dtype_and_x=helpers.dtype_and_values(
        dtype=["bool"],
        num_arrays=1,
        shared_dtype=True,
    ),
    num_positional_args=helpers.num_positional_args(
        fn_name="ivy.functional.frontends.tensorflow.LogicalNot"
    ),
)
def test_tensorflow_LogicalNot(
    dtype_and_x, as_variable, num_positional_args, native_array
):
    input_dtype, x = dtype_and_x
    helpers.test_frontend_function(
        input_dtypes=input_dtype,
        as_variable_flags=as_variable,
        with_out=False,
        num_positional_args=num_positional_args,
        native_array_flags=native_array,
        frontend="tensorflow",
        fn_tree="raw_ops.LogicalNot",
        x=x[0],
    )


# Shape
@handle_cmd_line_args
@given(
    dtype_and_x=helpers.dtype_and_values(
        available_dtypes=helpers.get_dtypes("numeric"),
        min_num_dims=1,
    ),
    num_positional_args=helpers.num_positional_args(
        fn_name="ivy.functional.frontends.tensorflow.Shape"
    ),
)
def test_tensorflow_Shape(dtype_and_x, as_variable, num_positional_args, native_array):
    input_dtype, x = dtype_and_x
    helpers.test_frontend_function(
        input_dtypes=input_dtype,
        as_variable_flags=as_variable,
        with_out=False,
        num_positional_args=num_positional_args,
        native_array_flags=native_array,
        frontend="tensorflow",
        fn_tree="raw_ops.Shape",
        input=x[0],
    )


# AddN
@handle_cmd_line_args
@given(
    dtype_and_x=helpers.dtype_and_values(
        available_dtypes=helpers.get_dtypes("numeric"),
        min_num_dims=1,
    ),
    num_positional_args=helpers.num_positional_args(
        fn_name="ivy.functional.frontends.tensorflow.AddN"
    ),
)
def test_tensorflow_AddN(dtype_and_x, as_variable, num_positional_args, native_array):
    input_dtype, x = dtype_and_x
    helpers.test_frontend_function(
        input_dtypes=input_dtype,
        as_variable_flags=as_variable,
        with_out=False,
        num_positional_args=num_positional_args,
        native_array_flags=native_array,
        frontend="tensorflow",
        fn_tree="raw_ops.AddN",
        inputs=x,
    )


# Neg
@handle_cmd_line_args
@given(
    dtype_and_x=helpers.dtype_and_values(
        available_dtypes=[
            "float32",
            "float64",
            "int8",
            "int16",
            "int32",
            "int64",
        ],
    ),
    num_positional_args=helpers.num_positional_args(
        fn_name="ivy.functional.frontends.tensorflow.Neg"
    ),
)
def test_tensorflow_Neg(dtype_and_x, as_variable, num_positional_args, native_array):
    input_dtype, x = dtype_and_x
    helpers.test_frontend_function(
        input_dtypes=input_dtype,
        as_variable_flags=as_variable,
        with_out=False,
        num_positional_args=num_positional_args,
        native_array_flags=native_array,
        frontend="tensorflow",
        fn_tree="raw_ops.Neg",
        x=x[0],
    )


# Equal
@handle_cmd_line_args
@given(
    dtype_and_x=helpers.dtype_and_values(
        available_dtypes=helpers.get_dtypes("numeric"),
        num_arrays=2,
        shared_dtype=True,
    ),
    num_positional_args=helpers.num_positional_args(
        fn_name="ivy.functional.frontends.tensorflow.Equal"
    ),
)
def test_tensorflow_Equal(dtype_and_x, as_variable, num_positional_args, native_array):
    input_dtype, x = dtype_and_x
    helpers.test_frontend_function(
        input_dtypes=input_dtype,
        as_variable_flags=as_variable,
        with_out=False,
        num_positional_args=num_positional_args,
        native_array_flags=native_array,
        frontend="tensorflow",
        fn_tree="raw_ops.Equal",
        x=x[0],
        y=x[1],
    )


# NotEqual
@handle_cmd_line_args
@given(
    dtype_and_x=helpers.dtype_and_values(
        available_dtypes=helpers.get_dtypes("numeric"),
        num_arrays=2,
        shared_dtype=True,
    ),
    num_positional_args=helpers.num_positional_args(
        fn_name="ivy.functional.frontends.tensorflow.NotEqual"
    ),
)
def test_tensorflow_NotEqual(
    dtype_and_x, as_variable, num_positional_args, native_array
):
    input_dtype, x = dtype_and_x
    helpers.test_frontend_function(
        input_dtypes=input_dtype,
        as_variable_flags=as_variable,
        with_out=False,
        num_positional_args=num_positional_args,
        native_array_flags=native_array,
        frontend="tensorflow",
        fn_tree="raw_ops.NotEqual",
        x=x[0],
        y=x[1],
    )


# Cumsum
@handle_cmd_line_args
@given(
    dtype_x_axis=helpers.dtype_values_axis(
        available_dtypes=helpers.get_dtypes("numeric", full=True),
        valid_axis=True,
        force_int_axis=True,
        min_num_dims=1,
        min_value=-5,
        max_value=5,
    ),
    exclusive=st.booleans(),
    reverse=st.booleans(),
    num_positional_args=helpers.num_positional_args(
        fn_name="ivy.functional.frontends.tensorflow.Cumsum"
    ),
)
def test_tensorflow_Cumsum(
    dtype_x_axis,
    as_variable,
    with_out,
    num_positional_args,
    native_array,
    exclusive,
    reverse,
):
    dtype, x, axis = dtype_x_axis
    helpers.test_frontend_function(
        input_dtypes=dtype,
        as_variable_flags=as_variable,
        with_out=with_out,
        num_positional_args=num_positional_args,
        native_array_flags=native_array,
        frontend="tensorflow",
        fn_tree="raw_ops.Cumsum",
        rtol=1e-02,
        atol=1e-02,
        x=x[0],
        axis=axis,
        exclusive=exclusive,
        reverse=reverse,
    )


# Relu
@handle_cmd_line_args
@given(
    dtype_and_x=helpers.dtype_and_values(
        available_dtypes=helpers.get_dtypes("numeric"),
        min_num_dims=1,
    ),
)
def test_tensorflow_Relu(dtype_and_x, as_variable, native_array):
    dtype, x = dtype_and_x
    helpers.test_frontend_function(
        input_dtypes=dtype,
        as_variable_flags=as_variable,
        with_out=False,
        num_positional_args=0,
        native_array_flags=native_array,
        frontend="tensorflow",
        fn_tree="raw_ops.Relu",
        features=x[0],
    )


# MatMul
@handle_cmd_line_args
@given(
    dtype_and_x=helpers.dtype_and_values(
        available_dtypes=[
            "bfloat16",
            "float32",
            "float64",
            "int8",
            "int16",
            "int32",
            "int64",
        ],
        shape=(3, 3),
        num_arrays=2,
        shared_dtype=True,
    ),
    transpose_a=st.booleans(),
    transpose_b=st.booleans(),
)
def test_tensroflow_MatMul(
    dtype_and_x,
    transpose_a,
    transpose_b,
    as_variable,
    native_array,
):
    input_dtype, x = dtype_and_x
    print(ivy.matmul(x[0], x[1], transpose_a=transpose_a, transpose_b=transpose_b))
    helpers.test_frontend_function(
        input_dtypes=input_dtype,
        as_variable_flags=as_variable,
        with_out=False,
        num_positional_args=0,
        native_array_flags=native_array,
        frontend="tensorflow",
        fn_tree="raw_ops.MatMul",
        a=x[0],
        b=x[1],
        transpose_a=transpose_a,
        transpose_b=transpose_b,
    )


# Cumprod
@handle_cmd_line_args
@given(
    dtype_x_axis=helpers.dtype_values_axis(
        available_dtypes=helpers.get_dtypes("numeric", full=True),
        valid_axis=True,
        force_int_axis=True,
        min_num_dims=1,
        min_value=-5,
        max_value=5,
    ),
    exclusive=st.booleans(),
    reverse=st.booleans(),
    num_positional_args=helpers.num_positional_args(
        fn_name="ivy.functional.frontends.tensorflow.Cumprod"
    ),
)
def test_tensorflow_Cumprod(
    dtype_x_axis,
    as_variable,
    num_positional_args,
    native_array,
    exclusive,
    reverse,
):
    dtype, x, axis = dtype_x_axis
    helpers.test_frontend_function(
        input_dtypes=dtype,
        as_variable_flags=as_variable,
        with_out=False,
        num_positional_args=num_positional_args,
        native_array_flags=native_array,
        frontend="tensorflow",
        fn_tree="raw_ops.Cumprod",
        x=x[0],
        axis=axis,
        exclusive=exclusive,
        reverse=reverse,
    )


# Greater
@handle_cmd_line_args
@given(
    dtype_and_x=helpers.dtype_and_values(
        available_dtypes=helpers.get_dtypes("numeric"),
        num_arrays=2,
        shared_dtype=True,
    ),
)
def test_tensorflow_Greater(dtype_and_x, as_variable, native_array):
    input_dtype, x = dtype_and_x
    helpers.test_frontend_function(
        input_dtypes=input_dtype,
        as_variable_flags=as_variable,
        with_out=False,
        num_positional_args=0,
        native_array_flags=native_array,
        frontend="tensorflow",
        fn_tree="raw_ops.Greater",
        x=x[0],
        y=x[1],
    )


# GreaterEqual
@handle_cmd_line_args
@given(
    dtype_and_x=helpers.dtype_and_values(
        available_dtypes=helpers.get_dtypes("numeric"),
        num_arrays=2,
        shared_dtype=True,
    ),
)
def test_tensorflow_GreaterEqual(dtype_and_x, as_variable, native_array):
    input_dtype, x = dtype_and_x
    helpers.test_frontend_function(
        input_dtypes=input_dtype,
        as_variable_flags=as_variable,
        with_out=False,
        num_positional_args=0,
        native_array_flags=native_array,
        frontend="tensorflow",
        fn_tree="raw_ops.GreaterEqual",
        x=x[0],
        y=x[1],
    )


# Mean
@handle_cmd_line_args
@given(
    dtype_x_axis=helpers.dtype_values_axis(
        available_dtypes=helpers.get_dtypes("float", full=True),
        valid_axis=True,
        force_int_axis=True,
        min_num_dims=1,
        min_value=-10,
        max_value=3,
    ),
    keep_dims=st.booleans(),
    num_positional_args=helpers.num_positional_args(
        fn_name="ivy.functional.frontends.tensorflow.Mean"
    ),
)
def test_tensorflow_Mean(
    dtype_x_axis,
    as_variable,
    with_out,
    num_positional_args,
    native_array,
    keep_dims,
):
    dtype, x, axis = dtype_x_axis
    helpers.test_frontend_function(
        input_dtypes=dtype,
        as_variable_flags=as_variable,
        with_out=with_out,
        num_positional_args=num_positional_args,
        native_array_flags=native_array,
        frontend="tensorflow",
        fn_tree="raw_ops.Mean",
        input=x[0],
        axis=axis,
        keep_dims=keep_dims,
        rtol=1e-02,
        atol=1e-02,
    )


# Identity
@handle_cmd_line_args
@given(
    dtype_and_x=helpers.dtype_and_values(
        available_dtypes=helpers.get_dtypes("numeric", full=True),
    ),
    num_positional_args=helpers.num_positional_args(
        fn_name="ivy.functional.frontends.tensorflow.Identity"
    ),
)
def test_tensorflow_Identity(
    dtype_and_x,
    as_variable,
    num_positional_args,
    native_array,
):
    dtype, x = dtype_and_x
    helpers.test_frontend_function(
        input_dtypes=dtype,
        as_variable_flags=as_variable,
        with_out=False,
        num_positional_args=num_positional_args,
        native_array_flags=native_array,
        frontend="tensorflow",
        fn_tree="raw_ops.Identity",
        input=x[0],
    )


# IdentityN
@handle_cmd_line_args
@given(
    dtype_and_x=helpers.dtype_and_values(
        available_dtypes=helpers.get_dtypes("numeric", full=True),
    ),
    num_positional_args=helpers.num_positional_args(
        fn_name="ivy.functional.frontends.tensorflow.IdentityN"
    ),
)
def test_tensorflow_IdentityN(
    dtype_and_x,
    as_variable,
    num_positional_args,
    native_array,
):
    dtype, x = dtype_and_x
    helpers.test_frontend_function(
        input_dtypes=dtype,
        as_variable_flags=as_variable,
        with_out=False,
        num_positional_args=num_positional_args,
        native_array_flags=native_array,
        frontend="tensorflow",
        fn_tree="raw_ops.IdentityN",
        input=x,
    )


@handle_cmd_line_args
@given(
    dtype_and_x=helpers.dtype_and_values(
        available_dtypes=helpers.get_dtypes("numeric", full=True)
    ),
    num_positional_args=helpers.num_positional_args(
        fn_name="ivy.functional.frontends.tensorflow.Inv"
    ),
)
def test_tensorflow_Inv(
    dtype_and_x,
    as_variable,
    num_positional_args,
    native_array,
):
    dtype, x = dtype_and_x
    helpers.test_frontend_function(
        input_dtypes=dtype,
        as_variable_flags=as_variable,
        with_out=False,
        num_positional_args=num_positional_args,
        native_array_flags=native_array,
        frontend="tensorflow",
        fn_tree="raw_ops.Inv",
        x=x[0],
    )


@handle_cmd_line_args
@given(
    dtype_and_x=helpers.dtype_and_values(
        available_dtypes=helpers.get_dtypes("numeric", full=True)
    ),
    num_positional_args=helpers.num_positional_args(
        fn_name="ivy.functional.frontends.tensorflow.OnesLike"
    ),
)
def test_tensorflow_OnesLike(
    dtype_and_x,
    as_variable,
    num_positional_args,
    native_array,
):
    dtype, x = dtype_and_x
    helpers.test_frontend_function(
        input_dtypes=dtype,
        as_variable_flags=as_variable,
        with_out=False,
        num_positional_args=num_positional_args,
        native_array_flags=native_array,
        frontend="tensorflow",
        fn_tree="raw_ops.OnesLike",
        x=x[0],
    )


@handle_cmd_line_args
@given(
    dtype_and_x=helpers.dtype_and_values(
        available_dtypes=helpers.get_dtypes("float"),
        min_value=0,
        max_value=10,
        shape=helpers.ints(min_value=2, max_value=5).map(lambda x: tuple([x, x])),
    ),
    num_positional_args=helpers.num_positional_args(
        fn_name="ivy.functional.frontends.tensorflow.Cholesky"
    ),
)
def test_tensorflow_Cholesky(
    dtype_and_x,
    as_variable,
    num_positional_args,
    native_array,
):
    dtype, x = dtype_and_x
    x = x[0]
    x = (
        np.matmul(x.T, x) + np.identity(x.shape[0]) * 1e-3
    )  # make symmetric positive-definite

    helpers.test_frontend_function(
        input_dtypes=dtype,
        as_variable_flags=as_variable,
        with_out=False,
        num_positional_args=num_positional_args,
        native_array_flags=native_array,
        frontend="tensorflow",
        fn_tree="raw_ops.Cholesky",
        input=x,
        rtol=1e-4,
        atol=1e-4,
    )


@handle_cmd_line_args
@given(
    dtype_and_x=helpers.dtype_and_values(
        available_dtypes=helpers.get_dtypes("numeric"),
        num_arrays=2,
        shared_dtype=True,
    ),
    num_positional_args=helpers.num_positional_args(
        fn_name="ivy.functional.frontends.tensorflow.Mul"
    ),
)
def test_tensorflow_Mul(dtype_and_x, as_variable, num_positional_args, native_array):
    input_dtype, xs = dtype_and_x
    helpers.test_frontend_function(
        input_dtypes=input_dtype,
        as_variable_flags=as_variable,
        with_out=False,
        num_positional_args=num_positional_args,
        native_array_flags=native_array,
        frontend="tensorflow",
        fn_tree="raw_ops.Mul",
        x=xs[0],
        y=xs[1],
    )


@handle_cmd_line_args
@given(
    dtype_x_axis=helpers.dtype_values_axis(
        available_dtypes=helpers.get_dtypes("numeric", full=True),
        valid_axis=True,
        force_int_axis=True,
        min_num_dims=1,
        min_value=-5,
        max_value=5,
    ),
    keep_dims=st.booleans(),
    num_positional_args=helpers.num_positional_args(
        fn_name="ivy.functional.frontends.tensorflow.Min"
    ),
)
def test_tensorflow_Min(
    dtype_x_axis,
    as_variable,
    with_out,
    num_positional_args,
    native_array,
    keep_dims,
):
    dtype, x, axis = dtype_x_axis
    helpers.test_frontend_function(
        input_dtypes=dtype,
        as_variable_flags=as_variable,
        with_out=with_out,
        num_positional_args=num_positional_args,
        native_array_flags=native_array,
        frontend="tensorflow",
        fn_tree="raw_ops.Min",
        input=x[0],
        axis=axis,
        keep_dims=keep_dims,
    )


@handle_cmd_line_args
@given(
    dtype_x_axis=helpers.dtype_values_axis(
        available_dtypes=helpers.get_dtypes("numeric", full=True),
        valid_axis=True,
        force_int_axis=True,
        min_num_dims=1,
        min_value=-5,
        max_value=5,
    ),
    keep_dims=st.booleans(),
    num_positional_args=helpers.num_positional_args(
        fn_name="ivy.functional.frontends.tensorflow.Max"
    ),
)
def test_tensorflow_Max(
    dtype_x_axis,
    as_variable,
    with_out,
    num_positional_args,
    native_array,
    keep_dims,
):
    dtype, x, axis = dtype_x_axis
    helpers.test_frontend_function(
        input_dtypes=dtype,
        as_variable_flags=as_variable,
        with_out=with_out,
        num_positional_args=num_positional_args,
        native_array_flags=native_array,
        frontend="tensorflow",
        fn_tree="raw_ops.Max",
        input=x[0],
        axis=axis,
        keep_dims=keep_dims,
    )


@handle_cmd_line_args
@given(
    dtype_and_x=helpers.dtype_and_values(
<<<<<<< HEAD
        available_dtypes=helpers.get_dtypes("float"),
        shape=helpers.ints(min_value=2, max_value=5).map(lambda x: tuple([x, x])),
        min_value=-5,
        max_value=5,
    ),
    num_positional_args=helpers.num_positional_args(
        fn_name="ivy.functional.frontends.tensorflow.MatrixDeterminant"
    ),
)
def test_tensorflow_MatrixDeterminant(
    dtype_and_x,
    as_variable,
    num_positional_args,
    native_array,
):
    dtype, x = dtype_and_x
=======
        available_dtypes=helpers.get_dtypes("integer"),
        num_arrays=2,
        shared_dtype=True,
        min_value=0,
        max_value=8,
    ),
    num_positional_args=helpers.num_positional_args(
        fn_name="ivy.functional.frontends.tensorflow.LeftShift"
    ),
)
def test_tensorflow_LeftShift(
    dtype_and_x, as_variable, num_positional_args, native_array
):
    dtype, xs = dtype_and_x
>>>>>>> f99bb38f
    helpers.test_frontend_function(
        input_dtypes=dtype,
        as_variable_flags=as_variable,
        with_out=False,
        num_positional_args=num_positional_args,
        native_array_flags=native_array,
        frontend="tensorflow",
<<<<<<< HEAD
        fn_tree="raw_ops.MatrixDeterminant",
        input=x[0],
=======
        fn_tree="raw_ops.LeftShift",
        x=xs[0],
        y=xs[1],
>>>>>>> f99bb38f
    )<|MERGE_RESOLUTION|>--- conflicted
+++ resolved
@@ -1731,7 +1731,36 @@
 @handle_cmd_line_args
 @given(
     dtype_and_x=helpers.dtype_and_values(
-<<<<<<< HEAD
+        available_dtypes=helpers.get_dtypes("integer"),
+        num_arrays=2,
+        shared_dtype=True,
+        min_value=0,
+        max_value=8,
+    ),
+    num_positional_args=helpers.num_positional_args(
+        fn_name="ivy.functional.frontends.tensorflow.LeftShift"
+    ),
+)
+def test_tensorflow_LeftShift(
+    dtype_and_x, as_variable, num_positional_args, native_array
+):
+    dtype, xs = dtype_and_x
+    helpers.test_frontend_function(
+        input_dtypes=dtype,
+        as_variable_flags=as_variable,
+        with_out=False,
+        num_positional_args=num_positional_args,
+        native_array_flags=native_array,
+        frontend="tensorflow",
+        fn_tree="raw_ops.LeftShift",
+        x=xs[0],
+        y=xs[1],
+    )
+
+
+@handle_cmd_line_args
+@given(
+    dtype_and_x=helpers.dtype_and_values(
         available_dtypes=helpers.get_dtypes("float"),
         shape=helpers.ints(min_value=2, max_value=5).map(lambda x: tuple([x, x])),
         min_value=-5,
@@ -1748,35 +1777,13 @@
     native_array,
 ):
     dtype, x = dtype_and_x
-=======
-        available_dtypes=helpers.get_dtypes("integer"),
-        num_arrays=2,
-        shared_dtype=True,
-        min_value=0,
-        max_value=8,
-    ),
-    num_positional_args=helpers.num_positional_args(
-        fn_name="ivy.functional.frontends.tensorflow.LeftShift"
-    ),
-)
-def test_tensorflow_LeftShift(
-    dtype_and_x, as_variable, num_positional_args, native_array
-):
-    dtype, xs = dtype_and_x
->>>>>>> f99bb38f
-    helpers.test_frontend_function(
-        input_dtypes=dtype,
-        as_variable_flags=as_variable,
-        with_out=False,
-        num_positional_args=num_positional_args,
-        native_array_flags=native_array,
-        frontend="tensorflow",
-<<<<<<< HEAD
+    helpers.test_frontend_function(
+        input_dtypes=dtype,
+        as_variable_flags=as_variable,
+        with_out=False,
+        num_positional_args=num_positional_args,
+        native_array_flags=native_array,
+        frontend="tensorflow",
         fn_tree="raw_ops.MatrixDeterminant",
         input=x[0],
-=======
-        fn_tree="raw_ops.LeftShift",
-        x=xs[0],
-        y=xs[1],
->>>>>>> f99bb38f
     )