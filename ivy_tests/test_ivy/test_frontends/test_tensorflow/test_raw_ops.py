--- conflicted
+++ resolved
@@ -474,8 +474,6 @@
         fn_tree="atanh",
         x=np.asarray(x, dtype=dtype),
     )
-<<<<<<< HEAD
-=======
 
 
 # sin
@@ -572,5 +570,4 @@
         fn_tree="raw_ops.Minimum",
         x=np.asarray(x[0], dtype=input_dtype[0]),
         y=np.asarray(x[1], dtype=input_dtype[1]),
-    )
->>>>>>> b4c906ac
+    )