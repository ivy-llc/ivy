--- conflicted
+++ resolved
@@ -1820,20 +1820,6 @@
 
 @handle_cmd_line_args
 @given(
-<<<<<<< HEAD
-    dtype_x_axis=helpers.dtype_values_axis(
-        available_dtypes=helpers.get_dtypes("valid", full=True),
-        valid_axis=True,
-        force_int_axis=True,
-        min_num_dims=1,
-    ),
-    num_positional_args=helpers.num_positional_args(
-        fn_name="ivy.functional.frontends.tensorflow.Unpack"
-    ),
-)
-def test_tensorflow_Unpack(
-    dtype_x_axis,
-=======
     dtype_and_x=helpers.dtype_and_values(
         available_dtypes=helpers.get_dtypes("integer", full=True),
     ),
@@ -1941,13 +1927,10 @@
 )
 def test_tensorflow_Diag(
     dtype_and_x,
->>>>>>> df818332
-    as_variable,
-    num_positional_args,
-    native_array,
-):
-<<<<<<< HEAD
-=======
+    as_variable,
+    num_positional_args,
+    native_array,
+):
     dtype, x = dtype_and_x
     helpers.test_frontend_function(
         input_dtypes=dtype,
@@ -2009,7 +1992,6 @@
 def test_tensorflow_Sum(
     dtype_x_axis, as_variable, num_positional_args, native_array, keep_dims
 ):
->>>>>>> df818332
     dtype, x, axis = dtype_x_axis
     helpers.test_frontend_function(
         input_dtypes=dtype,
@@ -2018,65 +2000,91 @@
         num_positional_args=num_positional_args,
         native_array_flags=native_array,
         frontend="tensorflow",
-<<<<<<< HEAD
+        fn_tree="raw_ops.Sum",
+        input=x[0],
+        axis=axis,
+        keep_dims=keep_dims,
+    )
+
+
+@handle_cmd_line_args
+@given(
+    dtype_and_x=helpers.dtype_and_values(
+        available_dtypes=helpers.get_dtypes("integer"), num_arrays=2, shared_dtype=True
+    ),
+    num_positional_args=helpers.num_positional_args(
+        fn_name="ivy.functional.frontends.tensorflow.raw_ops.TruncateDiv"
+    ),
+)
+def test_tensorflow_TruncateDiv(
+    dtype_and_x, as_variable, num_positional_args, native_array
+):
+    dtype, xs = dtype_and_x
+    # prevent too close to zero
+    assume(not np.any(np.isclose(xs[1], 0)))
+
+    helpers.test_frontend_function(
+        input_dtypes=dtype,
+        as_variable_flags=as_variable,
+        with_out=False,
+        num_positional_args=num_positional_args,
+        native_array_flags=native_array,
+        frontend="tensorflow",
+        fn_tree="raw_ops.TruncateDiv",
+        x=xs[0],
+        y=xs[1],
+    )
+
+
+@handle_cmd_line_args
+@given(
+    dtype_and_x=helpers.dtype_and_values(
+        available_dtypes=helpers.get_dtypes("numeric"),
+        min_num_dims=1,
+    ),
+)
+def test_tensorflow_Relu6(dtype_and_x, as_variable, native_array):
+    dtype, x = dtype_and_x
+    helpers.test_frontend_function(
+        input_dtypes=dtype,
+        as_variable_flags=as_variable,
+        with_out=False,
+        num_positional_args=0,
+        native_array_flags=native_array,
+        frontend="tensorflow",
+        fn_tree="raw_ops.Relu6",
+        features=x[0],
+    )
+
+
+@handle_cmd_line_args
+@given(
+    dtype_x_axis=helpers.dtype_values_axis(
+        available_dtypes=helpers.get_dtypes("valid", full=True),
+        valid_axis=True,
+        force_int_axis=True,
+        min_num_dims=1,
+    ),
+    num_positional_args=helpers.num_positional_args(
+        fn_name="ivy.functional.frontends.tensorflow.Unpack"
+    ),
+)
+def test_tensorflow_Unpack(
+    dtype_x_axis,
+    as_variable,
+    num_positional_args,
+    native_array,
+):
+    dtype, x, axis = dtype_x_axis
+    helpers.test_frontend_function(
+        input_dtypes=dtype,
+        as_variable_flags=as_variable,
+        with_out=False,
+        num_positional_args=num_positional_args,
+        native_array_flags=native_array,
+        frontend="tensorflow",
         fn_tree="raw_ops.Unpack",
         value=x[0],
         num=x[0].shape[axis],
         axis=axis,
-=======
-        fn_tree="raw_ops.Sum",
-        input=x[0],
-        axis=axis,
-        keep_dims=keep_dims,
-    )
-
-
-@handle_cmd_line_args
-@given(
-    dtype_and_x=helpers.dtype_and_values(
-        available_dtypes=helpers.get_dtypes("integer"), num_arrays=2, shared_dtype=True
-    ),
-    num_positional_args=helpers.num_positional_args(
-        fn_name="ivy.functional.frontends.tensorflow.raw_ops.TruncateDiv"
-    ),
-)
-def test_tensorflow_TruncateDiv(
-    dtype_and_x, as_variable, num_positional_args, native_array
-):
-    dtype, xs = dtype_and_x
-    # prevent too close to zero
-    assume(not np.any(np.isclose(xs[1], 0)))
-
-    helpers.test_frontend_function(
-        input_dtypes=dtype,
-        as_variable_flags=as_variable,
-        with_out=False,
-        num_positional_args=num_positional_args,
-        native_array_flags=native_array,
-        frontend="tensorflow",
-        fn_tree="raw_ops.TruncateDiv",
-        x=xs[0],
-        y=xs[1],
-    )
-
-
-@handle_cmd_line_args
-@given(
-    dtype_and_x=helpers.dtype_and_values(
-        available_dtypes=helpers.get_dtypes("numeric"),
-        min_num_dims=1,
-    ),
-)
-def test_tensorflow_Relu6(dtype_and_x, as_variable, native_array):
-    dtype, x = dtype_and_x
-    helpers.test_frontend_function(
-        input_dtypes=dtype,
-        as_variable_flags=as_variable,
-        with_out=False,
-        num_positional_args=0,
-        native_array_flags=native_array,
-        frontend="tensorflow",
-        fn_tree="raw_ops.Relu6",
-        features=x[0],
->>>>>>> df818332
     )