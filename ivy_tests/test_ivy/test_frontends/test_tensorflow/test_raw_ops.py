--- conflicted
+++ resolved
@@ -1758,9 +1758,6 @@
     )
 
 
-<<<<<<< HEAD
-import tensorflow as tf
-=======
 @handle_cmd_line_args
 @given(
     dtype_and_x=helpers.dtype_and_values(
@@ -1945,7 +1942,6 @@
         fn_tree="raw_ops.Ceil",
         x=x[0],
     )
->>>>>>> a8ac30d5
 
 
 @handle_cmd_line_args
@@ -1954,28 +1950,6 @@
         available_dtypes=[
             "float32",
             "float64",
-<<<<<<< HEAD
-        ],
-        min_value=0,
-        max_value=10,
-        shape=helpers.ints(min_value=2, max_value=5).map(lambda x: tuple([x, x])),
-    ).filter(
-        lambda x: np.linalg.cond(x[1][0]) < 1 / sys.float_info.epsilon
-        and np.linalg.det(np.asarray(x[1][0])) != 0
-    ),
-    compute_v=st.booleans(),
-    num_positional_args=helpers.num_positional_args(
-        fn_name="ivy.functional.frontends.tensorflow.Eig"
-    ),
-)
-def test_tensorflow_Eig(
-    dtype_and_x,
-    as_variable,
-    with_out,
-    num_positional_args,
-    native_array,
-    compute_v,
-=======
             "int32",
             "int64",
         ],
@@ -1993,22 +1967,11 @@
     as_variable,
     num_positional_args,
     native_array,
->>>>>>> a8ac30d5
 ):
     dtype, x = dtype_and_x
     helpers.test_frontend_function(
         input_dtypes=dtype,
         as_variable_flags=as_variable,
-<<<<<<< HEAD
-        with_out=with_out,
-        num_positional_args=num_positional_args,
-        native_array_flags=native_array,
-        frontend="tensorflow",
-        fn_tree="raw_ops.Eig",
-        input=x[0],
-        Tout=tf.complex64,
-        compute_v=compute_v,
-=======
         with_out=False,
         num_positional_args=num_positional_args,
         native_array_flags=native_array,
@@ -2310,5 +2273,49 @@
         frontend="tensorflow",
         fn_tree="raw_ops.Softplus",
         features=x[0],
->>>>>>> a8ac30d5
+    )
+
+
+import tensorflow as tf
+
+
+@handle_cmd_line_args
+@given(
+    dtype_and_x=helpers.dtype_and_values(
+        available_dtypes=[
+            "float32",
+            "float64",
+        ],
+        min_value=0,
+        max_value=10,
+        shape=helpers.ints(min_value=2, max_value=5).map(lambda x: tuple([x, x])),
+    ).filter(
+        lambda x: np.linalg.cond(x[1][0]) < 1 / sys.float_info.epsilon
+        and np.linalg.det(np.asarray(x[1][0])) != 0
+    ),
+    compute_v=st.booleans(),
+    num_positional_args=helpers.num_positional_args(
+        fn_name="ivy.functional.frontends.tensorflow.Eig"
+    ),
+)
+def test_tensorflow_Eig(
+    dtype_and_x,
+    as_variable,
+    with_out,
+    num_positional_args,
+    native_array,
+    compute_v,
+):
+    dtype, x = dtype_and_x
+    helpers.test_frontend_function(
+        input_dtypes=dtype,
+        as_variable_flags=as_variable,
+        with_out=with_out,
+        num_positional_args=num_positional_args,
+        native_array_flags=native_array,
+        frontend="tensorflow",
+        fn_tree="raw_ops.Eig",
+        input=x[0],
+        Tout=tf.complex64,
+        compute_v=compute_v,
     )