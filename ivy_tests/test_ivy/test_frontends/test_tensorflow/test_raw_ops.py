# global
import ivy
import numpy as np
from hypothesis import given, strategies as st

# local
import ivy_tests.test_ivy.helpers as helpers
import ivy.functional.backends.numpy as ivy_np
import ivy.functional.backends.tensorflow as ivy_tf
from ivy_tests.test_ivy.helpers import handle_cmd_line_args


# Acos
@handle_cmd_line_args
@given(
    dtype_and_x=helpers.dtype_and_values(
        available_dtypes=tuple(
            set(ivy_np.valid_float_dtypes).intersection(set(ivy_tf.valid_float_dtypes))
        ),
    ),
    num_positional_args=helpers.num_positional_args(
        fn_name="ivy.functional.frontends.tensorflow.Acos"
    ),
)
def test_tensorflow_Acos(
    dtype_and_x, as_variable, num_positional_args, native_array, fw
):
    input_dtype, x = dtype_and_x
    helpers.test_frontend_function(
        input_dtypes=input_dtype,
        as_variable_flags=as_variable,
        with_out=False,
        num_positional_args=num_positional_args,
        native_array_flags=native_array,
        fw=fw,
        frontend="tensorflow",
        fn_tree="raw_ops.Acos",
        x=np.asarray(x, dtype=input_dtype),
    )


# Acosh
@handle_cmd_line_args
@given(
    dtype_and_x=helpers.dtype_and_values(
        available_dtypes=tuple(
            set(ivy_np.valid_float_dtypes).intersection(set(ivy_tf.valid_float_dtypes))
        ),
    ),
    num_positional_args=helpers.num_positional_args(
        fn_name="ivy.functional.frontends.tensorflow.Acosh"
    ),
)
def test_tensorflow_Acosh(
    dtype_and_x, as_variable, num_positional_args, native_array, fw
):
    input_dtype, x = dtype_and_x
    helpers.test_frontend_function(
        input_dtypes=input_dtype,
        as_variable_flags=as_variable,
        with_out=False,
        num_positional_args=num_positional_args,
        native_array_flags=native_array,
        fw=fw,
        frontend="tensorflow",
        fn_tree="raw_ops.Acosh",
        x=np.asarray(x, dtype=input_dtype),
    )


# noinspection DuplicatedCode
@st.composite
def _arrays_idx_n_dtypes(draw):
    num_dims = draw(st.shared(helpers.ints(min_value=1, max_value=4), key="num_dims"))
    num_arrays = draw(
        st.shared(helpers.ints(min_value=2, max_value=4), key="num_arrays")
    )
    common_shape = draw(
        helpers.lists(
            arg=helpers.ints(min_value=2, max_value=3),
            min_size=num_dims - 1,
            max_size=num_dims - 1,
        )
    )
    unique_idx = draw(helpers.ints(min_value=0, max_value=num_dims - 1))
    unique_dims = draw(
        helpers.lists(
            arg=helpers.ints(min_value=2, max_value=3),
            min_size=num_arrays,
            max_size=num_arrays,
        )
    )
    xs = list()
    available_dtypes = tuple(
        set(ivy_np.valid_float_dtypes).intersection(ivy_tf.valid_float_dtypes)
    )
    input_dtypes = draw(
        helpers.array_dtypes(available_dtypes=available_dtypes, shared_dtype=True)
    )
    for ud, dt in zip(unique_dims, input_dtypes):
        x = draw(
            helpers.array_values(
                shape=common_shape[:unique_idx] + [ud] + common_shape[unique_idx:],
                dtype=dt,
            )
        )
        xs.append(x)
    return xs, input_dtypes, unique_idx


# concat
@handle_cmd_line_args
@given(
    xs_n_input_dtypes_n_unique_idx=_arrays_idx_n_dtypes(),
    num_positional_args=helpers.num_positional_args(
        fn_name="ivy.functional.frontends.tensorflow.concat"
    ),
)
def test_tensorflow_concat(
    xs_n_input_dtypes_n_unique_idx,
    as_variable,
    num_positional_args,
    native_array,
    fw,
):
    xs, input_dtypes, unique_idx = xs_n_input_dtypes_n_unique_idx
    xs = [np.asarray(x, dtype=dt) for x, dt in zip(xs, input_dtypes)]
    helpers.test_frontend_function(
        input_dtypes=input_dtypes,
        as_variable_flags=as_variable,
        with_out=False,
        num_positional_args=num_positional_args,
        native_array_flags=native_array,
        fw=fw,
        frontend="tensorflow",
        fn_tree="concat",
        values=xs,
        axis=unique_idx,
    )


# Cos
@handle_cmd_line_args
@given(
    dtype_and_x=helpers.dtype_and_values(
        available_dtypes=tuple(
            set(ivy_np.valid_float_dtypes).intersection(set(ivy_tf.valid_float_dtypes))
        ),
    ),
    num_positional_args=helpers.num_positional_args(
        fn_name="ivy.functional.frontends.tensorflow.Cos"
    ),
)
def test_tensorflow_Cos(
    dtype_and_x, as_variable, num_positional_args, native_array, fw
):
    input_dtype, x = dtype_and_x
    helpers.test_frontend_function(
        input_dtypes=input_dtype,
        as_variable_flags=as_variable,
        with_out=False,
        num_positional_args=num_positional_args,
        native_array_flags=native_array,
        fw=fw,
        frontend="tensorflow",
        fn_tree="raw_ops.Cos",
        x=np.asarray(x, dtype=input_dtype),
    )


# Cosh
@handle_cmd_line_args
@given(
    dtype_and_x=helpers.dtype_and_values(
        available_dtypes=tuple(
            set(ivy_np.valid_float_dtypes).intersection(set(ivy_tf.valid_float_dtypes))
        ),
    ),
    num_positional_args=helpers.num_positional_args(
        fn_name="ivy.functional.frontends.tensorflow.Cosh"
    ),
)
def test_tensorflow_Cosh(
    dtype_and_x, as_variable, num_positional_args, native_array, fw
):
    input_dtype, x = dtype_and_x
    helpers.test_frontend_function(
        input_dtypes=input_dtype,
        as_variable_flags=as_variable,
        with_out=False,
        num_positional_args=num_positional_args,
        native_array_flags=native_array,
        fw=fw,
        frontend="tensorflow",
        fn_tree="raw_ops.Cosh",
        x=np.asarray(x, dtype=input_dtype),
    )


# full
@st.composite
def _dtypes(draw):
    return draw(
        st.shared(
            helpers.list_of_length(
                x=st.sampled_from(ivy_tf.valid_numeric_dtypes), length=1
            ),
            key="dtype",
        )
    )


@st.composite
def _fill_value(draw):
    dtype = draw(_dtypes())[0]
    if ivy.is_uint_dtype(dtype):
        return draw(helpers.ints(min_value=0, max_value=5))
    elif ivy.is_int_dtype(dtype):
        return draw(helpers.ints(min_value=-5, max_value=5))
    return draw(helpers.floats(min_value=-5, max_value=5))


@handle_cmd_line_args
@given(
    shape=helpers.get_shape(
        allow_none=False,
        min_num_dims=1,
        max_num_dims=5,
        min_dim_size=1,
        max_dim_size=10,
    ),
    fill_value=_fill_value(),
    dtypes=_dtypes(),
    num_positional_args=helpers.num_positional_args(
        fn_name="ivy.functional.frontends.tensorflow.fill"
    ),
)
def test_tensorflow_full(
    shape,
    fill_value,
    dtypes,
    num_positional_args,
    fw,
):
    helpers.test_frontend_function(
        input_dtypes=dtypes,
        as_variable_flags=False,
        with_out=False,
        num_positional_args=num_positional_args,
        native_array_flags=False,
        fw=fw,
        frontend="tensorflow",
        fn_tree="fill",
        dims=shape,
        value=fill_value,
        rtol=1e-05,
    )


# Asin
@handle_cmd_line_args
@given(
    dtype_and_x=helpers.dtype_and_values(
        available_dtypes=tuple(
            set(ivy_np.valid_float_dtypes).intersection(set(ivy_tf.valid_float_dtypes))
        )
    ),
    num_positional_args=helpers.num_positional_args(
        fn_name="ivy.functional.frontends.tensorflow.Asin"
    ),
)
def test_tensorflow_Asin(
    dtype_and_x, as_variable, num_positional_args, fw, native_array
):
    dtype, x = dtype_and_x
    helpers.test_frontend_function(
        input_dtypes=dtype,
        as_variable_flags=as_variable,
        with_out=False,
        num_positional_args=num_positional_args,
        native_array_flags=native_array,
        fw=fw,
        frontend="tensorflow",
        fn_tree="raw_ops.Asin",
        x=np.asarray(x, dtype=dtype),
    )


# Atan
@handle_cmd_line_args
@given(
    dtype_and_x=helpers.dtype_and_values(
        available_dtypes=tuple(
            set(ivy_np.valid_float_dtypes).intersection(set(ivy_tf.valid_float_dtypes))
        )
    ),
    num_positional_args=helpers.num_positional_args(
        fn_name="ivy.functional.frontends.tensorflow.Atan"
    ),
)
def test_tensorflow_Atan(
    dtype_and_x, as_variable, num_positional_args, fw, native_array
):
    dtype, x = dtype_and_x
    helpers.test_frontend_function(
        input_dtypes=dtype,
        as_variable_flags=as_variable,
        with_out=False,
        num_positional_args=num_positional_args,
        native_array_flags=native_array,
        fw=fw,
        frontend="tensorflow",
        fn_tree="raw_ops.Atan",
        x=np.asarray(x, dtype=dtype),
    )


# BitwiseAnd
@handle_cmd_line_args
@given(
    dtype_and_x=helpers.dtype_and_values(
        available_dtypes=ivy.all_int_dtypes,
        num_arrays=2,
        shared_dtype=True,
    ),
    num_positional_args=helpers.num_positional_args(
        fn_name="ivy.functional.frontends.tensorflow.BitwiseAnd"
    ),
)
def test_tensorflow_BitwiseAnd(
    dtype_and_x, as_variable, num_positional_args, native_array, fw
):
    input_dtype, x = dtype_and_x
    helpers.test_frontend_function(
        input_dtypes=input_dtype,
        as_variable_flags=as_variable,
        with_out=False,
        num_positional_args=num_positional_args,
        native_array_flags=native_array,
        fw=fw,
        frontend="tensorflow",
        fn_tree="raw_ops.BitwiseAnd",
        x=np.asarray(x[0], dtype=input_dtype[0]),
        y=np.asarray(x[1], dtype=input_dtype[1]),
    )


# BitwiseOr
@handle_cmd_line_args
@given(
    dtype_and_x=helpers.dtype_and_values(
        available_dtypes=ivy.all_int_dtypes,
        num_arrays=2,
        shared_dtype=True,
    ),
    num_positional_args=helpers.num_positional_args(
        fn_name="ivy.functional.frontends.tensorflow.BitwiseOr"
    ),
)
def test_tensorflow_BitwiseOr(
    dtype_and_x, as_variable, num_positional_args, native_array, fw
):
    input_dtype, x = dtype_and_x
    helpers.test_frontend_function(
        input_dtypes=input_dtype,
        as_variable_flags=as_variable,
        with_out=False,
        num_positional_args=num_positional_args,
        native_array_flags=native_array,
        fw=fw,
        frontend="tensorflow",
        fn_tree="raw_ops.BitwiseOr",
        x=np.asarray(x[0], dtype=input_dtype[0]),
        y=np.asarray(x[1], dtype=input_dtype[1]),
    )


# BitwiseXor
@handle_cmd_line_args
@given(
    dtype_and_x=helpers.dtype_and_values(
        available_dtypes=ivy.all_int_dtypes,
        num_arrays=2,
        shared_dtype=True,
    ),
    num_positional_args=helpers.num_positional_args(
        fn_name="ivy.functional.frontends.tensorflow.BitwiseXor"
    ),
)
def test_tensorflow_BitwiseXor(
    dtype_and_x, as_variable, num_positional_args, native_array, fw
):
    input_dtype, x = dtype_and_x
    helpers.test_frontend_function(
        input_dtypes=input_dtype,
        as_variable_flags=as_variable,
        with_out=False,
        num_positional_args=num_positional_args,
        native_array_flags=native_array,
        fw=fw,
        frontend="tensorflow",
        fn_tree="raw_ops.BitwiseXor",
        x=np.asarray(x[0], dtype=input_dtype[0]),
        y=np.asarray(x[1], dtype=input_dtype[1]),
    )


# Atanh
@handle_cmd_line_args
@given(
    dtype_and_x=helpers.dtype_and_values(
        available_dtypes=tuple(
            set(ivy_np.valid_float_dtypes).intersection(set(ivy_tf.valid_float_dtypes))
        )
    ),
    num_positional_args=helpers.num_positional_args(
        fn_name="ivy.functional.frontends.tensorflow.Atanh"
    ),
)
def test_tensorflow_Atanh(
    dtype_and_x, as_variable, num_positional_args, fw, native_array
):
    dtype, x = dtype_and_x
    helpers.test_frontend_function(
        input_dtypes=dtype,
        as_variable_flags=as_variable,
        with_out=False,
        num_positional_args=num_positional_args,
        native_array_flags=native_array,
        fw=fw,
        frontend="tensorflow",
        fn_tree="raw_ops.Atanh",
        x=np.asarray(x, dtype=dtype),
    )


# Tan
@handle_cmd_line_args
@given(
    dtype_and_x=helpers.dtype_and_values(
        available_dtypes=tuple(
            set(ivy_np.valid_float_dtypes).intersection(set(ivy_tf.valid_float_dtypes))
        ),
    ),
    num_positional_args=helpers.num_positional_args(
        fn_name="ivy.functional.frontends.tensorflow.Tan"
    ),
)
def test_tensorflow_Tan(
    dtype_and_x, as_variable, num_positional_args, native_array, fw
):
    input_dtype, x = dtype_and_x
    helpers.test_frontend_function(
        input_dtypes=input_dtype,
        as_variable_flags=as_variable,
        with_out=False,
        num_positional_args=num_positional_args,
        native_array_flags=native_array,
        fw=fw,
        frontend="tensorflow",
        fn_tree="raw_ops.Tan",
        x=np.asarray(x, dtype=input_dtype),
    )


# Square
@handle_cmd_line_args
@given(
    dtype_and_x=helpers.dtype_and_values(
        available_dtypes=tuple(
            set(ivy_np.valid_numeric_dtypes).intersection(
                set(ivy_tf.valid_numeric_dtypes)
            )
        ),
    ),
    num_positional_args=helpers.num_positional_args(
        fn_name="ivy.functional.frontends.tensorflow.Square"
    ),
)
def test_tensorflow_Square(
    dtype_and_x, as_variable, num_positional_args, native_array, fw
):
    input_dtype, x = dtype_and_x
    helpers.test_frontend_function(
        input_dtypes=input_dtype,
        as_variable_flags=as_variable,
        with_out=False,
        num_positional_args=num_positional_args,
        native_array_flags=native_array,
        fw=fw,
        frontend="tensorflow",
        fn_tree="raw_ops.Square",
        x=np.asarray(x, dtype=input_dtype),
    )


# Sqrt
@handle_cmd_line_args
@given(
    dtype_and_x=helpers.dtype_and_values(
        available_dtypes=tuple(
            set(ivy_np.valid_float_dtypes).intersection(set(ivy_tf.valid_float_dtypes))
        ),
    ),
    num_positional_args=helpers.num_positional_args(
        fn_name="ivy.functional.frontends.tensorflow.Sqrt"
    ),
)
def test_tensorflow_Sqrt(
    dtype_and_x, as_variable, num_positional_args, native_array, fw
):
    input_dtype, x = dtype_and_x
    helpers.test_frontend_function(
        input_dtypes=input_dtype,
        as_variable_flags=as_variable,
        with_out=False,
        num_positional_args=num_positional_args,
        native_array_flags=native_array,
        fw=fw,
        frontend="tensorflow",
        fn_tree="raw_ops.Sqrt",
        x=np.asarray(x, dtype=input_dtype),
    )


# Tanh
@handle_cmd_line_args
@given(
    dtype_and_x=helpers.dtype_and_values(
        available_dtypes=tuple(
            set(ivy_np.valid_float_dtypes).intersection(set(ivy_tf.valid_float_dtypes))
        ),
    ),
    num_positional_args=helpers.num_positional_args(
        fn_name="ivy.functional.frontends.tensorflow.Tanh"
    ),
)
def test_tensorflow_Tanh(
    dtype_and_x, as_variable, num_positional_args, native_array, fw
):
    input_dtype, x = dtype_and_x
    helpers.test_frontend_function(
        input_dtypes=input_dtype,
        as_variable_flags=as_variable,
        with_out=False,
        num_positional_args=num_positional_args,
        native_array_flags=native_array,
        fw=fw,
        frontend="tensorflow",
        fn_tree="raw_ops.Tanh",
        x=np.asarray(x, dtype=input_dtype),
    )


# Maximum
@handle_cmd_line_args
@given(
    dtype_and_x=helpers.dtype_and_values(
        available_dtypes=tuple(
            set(ivy_np.valid_float_dtypes).intersection(set(ivy_tf.valid_float_dtypes))
        ),
        num_arrays=2,
        shared_dtype=True,
    ),
    num_positional_args=helpers.num_positional_args(
        fn_name="ivy.functional.frontends.tensorflow.Maximum"
    ),
)
def test_tensorflow_Maximum(
    dtype_and_x, as_variable, num_positional_args, native_array, fw
):
    input_dtype, x = dtype_and_x
    helpers.test_frontend_function(
        input_dtypes=input_dtype,
        as_variable_flags=as_variable,
        with_out=False,
        num_positional_args=num_positional_args,
        native_array_flags=native_array,
        fw=fw,
        frontend="tensorflow",
        fn_tree="raw_ops.Maximum",
        x=np.asarray(x[0], dtype=input_dtype[0]),
        y=np.asarray(x[1], dtype=input_dtype[1]),
    )


# Minimum
@handle_cmd_line_args
@given(
    dtype_and_x=helpers.dtype_and_values(
        available_dtypes=tuple(
            set(ivy_np.valid_float_dtypes).intersection(set(ivy_tf.valid_float_dtypes))
        ),
        num_arrays=2,
        shared_dtype=True,
    ),
    num_positional_args=helpers.num_positional_args(
        fn_name="ivy.functional.frontends.tensorflow.Minimum"
    ),
)
def test_tensorflow_Minimum(
    dtype_and_x, as_variable, num_positional_args, native_array, fw
):
    input_dtype, x = dtype_and_x
    helpers.test_frontend_function(
        input_dtypes=input_dtype,
        as_variable_flags=as_variable,
        with_out=False,
        num_positional_args=num_positional_args,
        native_array_flags=native_array,
        fw=fw,
        frontend="tensorflow",
        fn_tree="raw_ops.Minimum",
        x=np.asarray(x[0], dtype=input_dtype[0]),
        y=np.asarray(x[1], dtype=input_dtype[1]),
    )


# Less
@handle_cmd_line_args
@given(
    dtype_and_x=helpers.dtype_and_values(
        available_dtypes=ivy.valid_numeric_dtypes,
        num_arrays=2,
        shared_dtype=True,
    ),
    num_positional_args=helpers.num_positional_args(
        fn_name="ivy.functional.frontends.tensorflow.Less"
    ),
)
def test_tensorflow_Less(
    dtype_and_x, as_variable, num_positional_args, native_array, fw
):
    input_dtype, x = dtype_and_x
    helpers.test_frontend_function(
        input_dtypes=input_dtype,
        as_variable_flags=as_variable,
        with_out=False,
        num_positional_args=num_positional_args,
        native_array_flags=native_array,
        fw=fw,
        frontend="tensorflow",
        fn_tree="raw_ops.Less",
        x=np.asarray(x[0], dtype=input_dtype[0]),
        y=np.asarray(x[1], dtype=input_dtype[1]),
    )


# Floor
@handle_cmd_line_args
@given(
    dtype_and_x=helpers.dtype_and_values(
        available_dtypes=tuple(
            set(ivy_np.valid_float_dtypes).intersection(set(ivy_tf.valid_float_dtypes))
        ),
    ),
    num_positional_args=helpers.num_positional_args(
        fn_name="ivy.functional.frontends.tensorflow.Floor"
    ),
)
def test_tensorflow_Floor(
    dtype_and_x, as_variable, num_positional_args, native_array, fw
):
    input_dtype, x = dtype_and_x
    helpers.test_frontend_function(
        input_dtypes=input_dtype,
        as_variable_flags=as_variable,
        with_out=False,
        num_positional_args=num_positional_args,
        native_array_flags=native_array,
        fw=fw,
        frontend="tensorflow",
        fn_tree="raw_ops.Floor",
        x=np.asarray(x, dtype=input_dtype),
    )


# FloorDiv
@handle_cmd_line_args
@given(
    dtype_and_x=helpers.dtype_and_values(
        available_dtypes=tuple(
            set(ivy_np.valid_float_dtypes).intersection(set(ivy_tf.valid_float_dtypes))
        ),
        num_arrays=2,
        shared_dtype=True,
    ),
    num_positional_args=helpers.num_positional_args(
        fn_name="ivy.functional.frontends.tensorflow.FloorDiv"
    ),
)
def test_tensorflow_FloorDiv(
    dtype_and_x, as_variable, num_positional_args, native_array, fw
):
    input_dtype, x = dtype_and_x
    helpers.test_frontend_function(
        input_dtypes=input_dtype,
        as_variable_flags=as_variable,
        with_out=False,
        num_positional_args=num_positional_args,
        native_array_flags=native_array,
        fw=fw,
        frontend="tensorflow",
        fn_tree="raw_ops.FloorDiv",
        x=np.asarray(x[0], dtype=input_dtype[0]),
        y=np.asarray(x[1], dtype=input_dtype[1]),
    )


# Exp
@handle_cmd_line_args
@given(
    dtype_and_x=helpers.dtype_and_values(
        available_dtypes=tuple(
            set(ivy_np.valid_float_dtypes).intersection(set(ivy_tf.valid_float_dtypes))
        ),
    ),
    num_positional_args=helpers.num_positional_args(
        fn_name="ivy.functional.frontends.tensorflow.Tanh"
    ),
)
def test_tensorflow_Exp(
    dtype_and_x, as_variable, num_positional_args, native_array, fw
):
    input_dtype, x = dtype_and_x
    helpers.test_frontend_function(
        input_dtypes=input_dtype,
        as_variable_flags=as_variable,
        with_out=False,
        num_positional_args=num_positional_args,
        native_array_flags=native_array,
        fw=fw,
        frontend="tensorflow",
        fn_tree="raw_ops.Exp",
        x=np.asarray(x, dtype=input_dtype),
    )


# Expm1
@handle_cmd_line_args
@given(
    dtype_and_x=helpers.dtype_and_values(
        available_dtypes=tuple(
            set(ivy_np.valid_float_dtypes).intersection(set(ivy_tf.valid_float_dtypes))
        ),
    ),
    num_positional_args=helpers.num_positional_args(
        fn_name="ivy.functional.frontends.tensorflow.Expm1"
    ),
)
def test_tensorflow_Expm1(
    dtype_and_x, as_variable, num_positional_args, native_array, fw
):
    input_dtype, x = dtype_and_x
    helpers.test_frontend_function(
        input_dtypes=input_dtype,
        as_variable_flags=as_variable,
        with_out=False,
        num_positional_args=num_positional_args,
        native_array_flags=native_array,
        fw=fw,
        frontend="tensorflow",
        fn_tree="raw_ops.Expm1",
        x=np.asarray(x, dtype=input_dtype),
<<<<<<< HEAD
    )


# Log
@handle_cmd_line_args
@given(
    dtype_and_x=helpers.dtype_and_values(
        available_dtypes=tuple(
            set(ivy_np.valid_float_dtypes).intersection(set(ivy_tf.valid_float_dtypes))
        ),
    ),
    num_positional_args=helpers.num_positional_args(
        fn_name="ivy.functional.frontends.tensorflow.Log"
    ),
)
def test_tensorflow_Log(
    dtype_and_x, as_variable, num_positional_args, native_array, fw
):
    input_dtype, x = dtype_and_x
    helpers.test_frontend_function(
        input_dtypes=input_dtype,
        as_variable_flags=as_variable,
        with_out=False,
        num_positional_args=num_positional_args,
        native_array_flags=native_array,
        fw=fw,
        frontend="tensorflow",
        fn_tree="raw_ops.Log",
        x=np.asarray(x, dtype=input_dtype)
=======
>>>>>>> d4703330
    )<|MERGE_RESOLUTION|>--- conflicted
+++ resolved
@@ -762,7 +762,6 @@
         frontend="tensorflow",
         fn_tree="raw_ops.Expm1",
         x=np.asarray(x, dtype=input_dtype),
-<<<<<<< HEAD
     )
 
 
@@ -792,6 +791,4 @@
         frontend="tensorflow",
         fn_tree="raw_ops.Log",
         x=np.asarray(x, dtype=input_dtype)
-=======
->>>>>>> d4703330
     )