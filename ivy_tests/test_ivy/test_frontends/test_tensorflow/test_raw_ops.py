--- conflicted
+++ resolved
@@ -2233,7 +2233,28 @@
     )
 
 
-<<<<<<< HEAD
+# Sigmoid
+@handle_cmd_line_args
+@given(
+    dtype_and_x=helpers.dtype_and_values(
+        available_dtypes=helpers.get_dtypes("float"),
+        min_num_dims=1,
+    ),
+)
+def test_tensorflow_Sigmoid(dtype_and_x, as_variable, native_array):
+    dtype, x = dtype_and_x
+    helpers.test_frontend_function(
+        input_dtypes=dtype,
+        as_variable_flags=as_variable,
+        with_out=False,
+        num_positional_args=0,
+        native_array_flags=native_array,
+        frontend="tensorflow",
+        fn_tree="raw_ops.Sigmoid",
+        x=x[0],
+    )
+
+
 @handle_cmd_line_args
 @given(
     dtype_indices_depth_axis=helpers.dtype_indices_depth_axis(
@@ -2256,34 +2277,15 @@
 
     helpers.test_frontend_function(
         input_dtypes=input_dtype + dtype,
-=======
-# Sigmoid
-@handle_cmd_line_args
-@given(
-    dtype_and_x=helpers.dtype_and_values(
-        available_dtypes=helpers.get_dtypes("float"),
-        min_num_dims=1,
-    ),
-)
-def test_tensorflow_Sigmoid(dtype_and_x, as_variable, native_array):
-    dtype, x = dtype_and_x
-    helpers.test_frontend_function(
-        input_dtypes=dtype,
->>>>>>> c14cc21a
         as_variable_flags=as_variable,
         with_out=False,
         num_positional_args=0,
         native_array_flags=native_array,
         frontend="tensorflow",
-<<<<<<< HEAD
         fn_tree="raw_ops.OneHot",
         indices=indices[0],
         depth=depth,
         on_value=on_value,
         off_value=off_value,
         axis=axis,
-=======
-        fn_tree="raw_ops.Sigmoid",
-        x=x[0],
->>>>>>> c14cc21a
     )