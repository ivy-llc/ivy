--- conflicted
+++ resolved
@@ -4293,31 +4293,6 @@
 
 
 @handle_frontend_test(
-<<<<<<< HEAD
-    fn_tree="tensorflow.raw_ops.ExpandDims",
-    dtype_value=helpers.dtype_and_values(
-        available_dtypes=helpers.get_dtypes("valid"),
-        shape=st.shared(helpers.get_shape(), key="shape"),
-    ),
-    axis=helpers.get_axis(
-        shape=st.shared(helpers.get_shape(), key="shape"),
-        allow_neg=True,
-        force_int=True,
-    ),
-)
-def test_tensorflow_ExpandDims(
-    *,
-    dtype_value,
-    axis,
-    on_device,
-    fn_tree,
-    frontend,
-    test_flags,
-):
-    input_dtype, value = dtype_value
-    helpers.test_frontend_function(
-        input_dtypes=input_dtype,
-=======
     fn_tree="tensorflow.raw_ops.Svd",
     dtype_and_x=helpers.dtype_and_values(
         available_dtypes=helpers.get_dtypes("valid"),
@@ -4344,15 +4319,10 @@
     x = np.matmul(x.T, x) + np.identity(x.shape[0]) * 1e-3
     ret, frontend_ret = helpers.test_frontend_function(
         input_dtypes=dtype,
->>>>>>> 02b0e30d
-        frontend=frontend,
-        test_flags=test_flags,
-        fn_tree=fn_tree,
-        on_device=on_device,
-<<<<<<< HEAD
-        input=value[0],
-        axis=axis,
-=======
+        frontend=frontend,
+        test_flags=test_flags,
+        fn_tree=fn_tree,
+        on_device=on_device,
         test_values=False,
         input=x,
         full_matrices=full_matrices,
@@ -4370,5 +4340,39 @@
         rtol=1e-2,
         atol=1e-2,
         ground_truth_backend=frontend,
->>>>>>> 02b0e30d
+    )
+
+
+@handle_frontend_test(
+    fn_tree="tensorflow.raw_ops.ExpandDims",
+    dtype_value=helpers.dtype_and_values(
+        available_dtypes=helpers.get_dtypes("valid"),
+        shape=st.shared(helpers.get_shape(), key="shape"),
+    ),
+    axis=helpers.get_axis(
+        shape=st.shared(helpers.get_shape(), key="shape"),
+        allow_neg=True,
+        force_int=True,
+    ),
+)
+def test_tensorflow_ExpandDims(
+    *,
+    dtype_value,
+    axis,
+    on_device,
+    fn_tree,
+    frontend,
+    test_flags,
+    backend_fw,
+):
+    input_dtype, value = dtype_value
+    helpers.test_frontend_function(
+        input_dtypes=input_dtype,
+        frontend=frontend,
+        test_flags=test_flags,
+        fn_tree=fn_tree,
+        on_device=on_device,
+        backend_to_test=backend_fw,
+        input=value[0],
+        axis=axis,
     )