--- conflicted
+++ resolved
@@ -1056,10 +1056,7 @@
         fw=fw,
         frontend="tensorflow",
         fn_tree="raw_ops.ZerosLike",
-<<<<<<< HEAD
-        x=x[0],
-=======
-        x=np.asarray(x, dtype=dtype),
+        x=x[0],
     )
 
 
@@ -1088,8 +1085,8 @@
         fw=fw,
         frontend="tensorflow",
         fn_tree="raw_ops.LogicalOr",
-        x=np.asarray(x[0], dtype=input_dtype[0]),
-        y=np.asarray(x[1], dtype=input_dtype[1]),
+        x=x[0],
+        y=x[1],
     )
 
 
@@ -1118,7 +1115,7 @@
         fw=fw,
         frontend="tensorflow",
         fn_tree="raw_ops.LogicalNot",
-        x=np.asarray(x, dtype=input_dtype),
+        x=x[0],
     )
 
 
@@ -1146,7 +1143,7 @@
         fw=fw,
         frontend="tensorflow",
         fn_tree="raw_ops.Shape",
-        input=np.asarray(x, dtype=input_dtype),
+        input=x[0],
     )
 
 
@@ -1209,7 +1206,7 @@
         fw=fw,
         frontend="tensorflow",
         fn_tree="raw_ops.Neg",
-        x=x,
+        x=x[0],
     )
 
 
@@ -1238,8 +1235,8 @@
         fw=fw,
         frontend="tensorflow",
         fn_tree="raw_ops.Equal",
-        x=np.array(x[0], dtype=input_dtype[0]),
-        y=np.array(x[1], dtype=input_dtype[1]),
+        x=x[0],
+        y=x[1],
     )
 
 
@@ -1268,7 +1265,6 @@
         fw=fw,
         frontend="tensorflow",
         fn_tree="raw_ops.NotEqual",
-        x=np.array(x[0], dtype=input_dtype[0]),
-        y=np.array(x[1], dtype=input_dtype[1]),
->>>>>>> 89c94483
+        x=x[0],
+        y=x[1],
     )