# global
import ivy
from hypothesis import given, strategies as st
import numpy as np

# local
import ivy_tests.test_ivy.helpers as helpers
from ivy_tests.test_ivy.helpers import handle_cmd_line_args


# Acos
@handle_cmd_line_args
@given(
    dtype_and_x=helpers.dtype_and_values(
        available_dtypes=helpers.get_dtypes("float"),
    ),
    num_positional_args=helpers.num_positional_args(
        fn_name="ivy.functional.frontends.tensorflow.Acos"
    ),
)
def test_tensorflow_Acos(dtype_and_x, as_variable, num_positional_args, native_array):
    input_dtype, x = dtype_and_x
    helpers.test_frontend_function(
        input_dtypes=input_dtype,
        as_variable_flags=as_variable,
        with_out=False,
        num_positional_args=num_positional_args,
        native_array_flags=native_array,
        frontend="tensorflow",
        fn_tree="raw_ops.Acos",
        x=x[0],
    )


# Acosh
@handle_cmd_line_args
@given(
    dtype_and_x=helpers.dtype_and_values(
        available_dtypes=helpers.get_dtypes("float"),
    ),
    num_positional_args=helpers.num_positional_args(
        fn_name="ivy.functional.frontends.tensorflow.Acosh"
    ),
)
def test_tensorflow_Acosh(dtype_and_x, as_variable, num_positional_args, native_array):
    input_dtype, x = dtype_and_x
    helpers.test_frontend_function(
        input_dtypes=input_dtype,
        as_variable_flags=as_variable,
        with_out=False,
        num_positional_args=num_positional_args,
        native_array_flags=native_array,
        frontend="tensorflow",
        fn_tree="raw_ops.Acosh",
        x=x[0],
    )


# Add
@handle_cmd_line_args
@given(
    dtype_and_x=helpers.dtype_and_values(
        available_dtypes=helpers.get_dtypes("float"), num_arrays=2, shared_dtype=True
    ),
    num_positional_args=helpers.num_positional_args(
        fn_name="ivy.functional.frontends.tensorflow.Add"
    ),
)
def test_tensorflow_Add(
    dtype_and_x, as_variable, num_positional_args, native_array, fw
):
    dtype, xs = dtype_and_x
    helpers.test_frontend_function(
        input_dtypes=dtype,
        as_variable_flags=as_variable,
        with_out=False,
        num_positional_args=num_positional_args,
        native_array_flags=native_array,
        frontend="tensorflow",
        fn_tree="raw_ops.Add",
        x=xs[0],
        y=xs[1],
    )


# for data generation
dtype_shared = st.shared(st.sampled_from(helpers.get_dtypes("numeric")), key="dtype")


@st.composite
def _get_shared_dtype(draw):
    return st.shared(st.sampled_from(draw(helpers.get_dtypes("numeric"))), key="dtype")


# BroadcastTo
@handle_cmd_line_args
@given(
    array_and_shape=helpers.array_and_broadcastable_shape(_get_shared_dtype()),
    num_positional_args=helpers.num_positional_args(
        fn_name="ivy.functional.frontends.tensorflow.BroadcastTo"
    ),
)
def test_tensorflow_BroadcastTo(
    array_and_shape, as_variable, num_positional_args, native_array
):
    x, to_shape = array_and_shape
    helpers.test_frontend_function(
        input_dtypes=[x.dtype],
        as_variable_flags=as_variable,
        with_out=False,
        num_positional_args=num_positional_args,
        native_array_flags=native_array,
        frontend="tensorflow",
        fn_tree="raw_ops.BroadcastTo",
        input=x,
        shape=to_shape,
    )


# noinspection DuplicatedCode
@st.composite
def _arrays_idx_n_dtypes(draw):
    num_dims = draw(st.shared(helpers.ints(min_value=1, max_value=4), key="num_dims"))
    num_arrays = draw(
        st.shared(helpers.ints(min_value=2, max_value=4), key="num_arrays")
    )
    common_shape = draw(
        helpers.lists(
            arg=helpers.ints(min_value=2, max_value=3),
            min_size=num_dims - 1,
            max_size=num_dims - 1,
        )
    )
    unique_idx = draw(helpers.ints(min_value=0, max_value=num_dims - 1))
    unique_dims = draw(
        helpers.lists(
            arg=helpers.ints(min_value=2, max_value=3),
            min_size=num_arrays,
            max_size=num_arrays,
        )
    )
    xs = list()
    input_dtypes = draw(
        helpers.array_dtypes(
            available_dtypes=draw(helpers.get_dtypes("float")), shared_dtype=True
        )
    )
    for ud, dt in zip(unique_dims, input_dtypes):
        x = draw(
            helpers.array_values(
                shape=common_shape[:unique_idx] + [ud] + common_shape[unique_idx:],
                dtype=dt,
            )
        )
        xs.append(x)
    return xs, input_dtypes, unique_idx


# Concat
@handle_cmd_line_args
@given(
    xs_n_input_dtypes_n_unique_idx=_arrays_idx_n_dtypes(),
    num_positional_args=helpers.num_positional_args(
        fn_name="ivy.functional.frontends.tensorflow.Concat"
    ),
)
def test_tensorflow_Concat(
    xs_n_input_dtypes_n_unique_idx,
    as_variable,
    num_positional_args,
    native_array,
):
    xs, input_dtypes, unique_idx = xs_n_input_dtypes_n_unique_idx
    helpers.test_frontend_function(
        input_dtypes=input_dtypes,
        as_variable_flags=as_variable,
        with_out=False,
        num_positional_args=num_positional_args,
        native_array_flags=native_array,
        frontend="tensorflow",
        fn_tree="raw_ops.Concat",
        concat_dim=unique_idx,
        values=xs,
    )


# Cos
@handle_cmd_line_args
@given(
    dtype_and_x=helpers.dtype_and_values(
        available_dtypes=helpers.get_dtypes("float"),
    ),
    num_positional_args=helpers.num_positional_args(
        fn_name="ivy.functional.frontends.tensorflow.Cos"
    ),
)
def test_tensorflow_Cos(dtype_and_x, as_variable, num_positional_args, native_array):
    input_dtype, x = dtype_and_x
    helpers.test_frontend_function(
        input_dtypes=input_dtype,
        as_variable_flags=as_variable,
        with_out=False,
        num_positional_args=num_positional_args,
        native_array_flags=native_array,
        frontend="tensorflow",
        fn_tree="raw_ops.Cos",
        x=x[0],
    )


# Cosh
@handle_cmd_line_args
@given(
    dtype_and_x=helpers.dtype_and_values(
        available_dtypes=helpers.get_dtypes("float"),
    ),
    num_positional_args=helpers.num_positional_args(
        fn_name="ivy.functional.frontends.tensorflow.Cosh"
    ),
)
def test_tensorflow_Cosh(dtype_and_x, as_variable, num_positional_args, native_array):
    input_dtype, x = dtype_and_x
    helpers.test_frontend_function(
        input_dtypes=input_dtype,
        as_variable_flags=as_variable,
        with_out=False,
        num_positional_args=num_positional_args,
        native_array_flags=native_array,
        frontend="tensorflow",
        fn_tree="raw_ops.Cosh",
        x=x[0],
    )


@st.composite
def _dtypes(draw):
    return draw(
        st.shared(
            helpers.list_of_length(
                x=st.sampled_from(draw(helpers.get_dtypes("numeric"))), length=1
            ),
            key="dtype",
        )
    )


# Div
@handle_cmd_line_args
@given(
    dtype_and_x=helpers.dtype_and_values(
        available_dtypes=helpers.get_dtypes("float"), num_arrays=2, shared_dtype=True
    ),
    num_positional_args=helpers.num_positional_args(
        fn_name="ivy.functional.frontends.tensorflow.Div"
    ),
)
def test_tensorflow_Div(
    dtype_and_x, as_variable, num_positional_args, native_array, fw
):
    dtype, xs = dtype_and_x
    helpers.test_frontend_function(
        input_dtypes=dtype,
        as_variable_flags=as_variable,
        with_out=False,
        num_positional_args=num_positional_args,
        native_array_flags=native_array,
        frontend="tensorflow",
        fn_tree="raw_ops.Div",
        x=xs[0],
        y=xs[1],
    )


@st.composite
def _fill_value(draw):
    dtype = draw(_dtypes())[0]
    if ivy.is_uint_dtype(dtype):
        return draw(helpers.ints(min_value=0, max_value=5))
    elif ivy.is_int_dtype(dtype):
        return draw(helpers.ints(min_value=-5, max_value=5))
    return draw(helpers.floats(min_value=-5, max_value=5))


# fill
@handle_cmd_line_args
@given(
    shape=helpers.get_shape(
        allow_none=False,
        min_num_dims=1,
        max_num_dims=5,
        min_dim_size=1,
        max_dim_size=10,
    ),
    fill_value=_fill_value(),
    dtypes=_dtypes(),
    num_positional_args=helpers.num_positional_args(
        fn_name="ivy.functional.frontends.tensorflow.Fill"
    ),
)
def test_tensorflow_Fill(
    shape,
    fill_value,
    dtypes,
    with_out,
    as_variable,
    native_array,
    num_positional_args,
):
    helpers.test_frontend_function(
        input_dtypes=dtypes,
        as_variable_flags=as_variable,
        with_out=with_out,
        num_positional_args=num_positional_args,
        native_array_flags=native_array,
        frontend="tensorflow",
        fn_tree="raw_ops.Fill",
        rtol=1e-05,
        dims=shape,
        value=fill_value,
    )


# Asin
@handle_cmd_line_args
@given(
    dtype_and_x=helpers.dtype_and_values(
        available_dtypes=helpers.get_dtypes("float"),
    ),
    num_positional_args=helpers.num_positional_args(
        fn_name="ivy.functional.frontends.tensorflow.Asin"
    ),
)
def test_tensorflow_Asin(dtype_and_x, as_variable, num_positional_args, native_array):
    dtype, x = dtype_and_x
    helpers.test_frontend_function(
        input_dtypes=dtype,
        as_variable_flags=as_variable,
        with_out=False,
        num_positional_args=num_positional_args,
        native_array_flags=native_array,
        frontend="tensorflow",
        fn_tree="raw_ops.Asin",
        x=x[0],
    )


# argmax
@handle_cmd_line_args
@given(
    dtype_x_axis=helpers.dtype_values_axis(
        available_dtypes=helpers.get_dtypes("numeric", full=True),
        valid_axis=True,
        force_int_axis=True,
        min_num_dims=1,
        min_value=-5,
        max_value=5,
        allow_inf=False,
    ),
    output_type=st.sampled_from(["int16", "int32", "int64"]),
    num_positional_args=helpers.num_positional_args(
        fn_name="ivy.functional.frontends.tensorflow.ArgMax"
    ),
)
def test_tensorflow_ArgMax(
    dtype_x_axis,
    as_variable,
    with_out,
    num_positional_args,
    native_array,
    output_type,
):
    dtype, x, axis = dtype_x_axis
    helpers.test_frontend_function(
        input_dtypes=dtype,
        as_variable_flags=as_variable,
        with_out=with_out,
        num_positional_args=num_positional_args,
        native_array_flags=native_array,
        frontend="tensorflow",
        fn_tree="raw_ops.ArgMax",
        input=x[0],
        dimension=axis,
        output_type=output_type,
    )


# ArgMin
@handle_cmd_line_args
@given(
    dtype_x_axis=helpers.dtype_values_axis(
        available_dtypes=helpers.get_dtypes("numeric", full=True),
        valid_axis=True,
        force_int_axis=True,
        min_num_dims=1,
        min_value=-5,
        max_value=5,
        allow_inf=False,
    ),
    output_type=st.sampled_from(["int32", "int64"]),
    num_positional_args=helpers.num_positional_args(
        fn_name="ivy.functional.frontends.tensorflow.ArgMin"
    ),
)
def test_tensorflow_ArgMin(
    dtype_x_axis,
    as_variable,
    with_out,
    num_positional_args,
    native_array,
    output_type,
):
    dtype, x, axis = dtype_x_axis
    helpers.test_frontend_function(
        input_dtypes=dtype,
        as_variable_flags=as_variable,
        with_out=with_out,
        num_positional_args=num_positional_args,
        native_array_flags=native_array,
        frontend="tensorflow",
        fn_tree="raw_ops.ArgMin",
        input=x[0],
        dimension=axis,
        output_type=output_type,
    )


# Atan
@handle_cmd_line_args
@given(
    dtype_and_x=helpers.dtype_and_values(
        available_dtypes=helpers.get_dtypes("float"),
    ),
    num_positional_args=helpers.num_positional_args(
        fn_name="ivy.functional.frontends.tensorflow.Atan"
    ),
)
def test_tensorflow_Atan(dtype_and_x, as_variable, num_positional_args, native_array):
    dtype, x = dtype_and_x
    helpers.test_frontend_function(
        input_dtypes=dtype,
        as_variable_flags=as_variable,
        with_out=False,
        num_positional_args=num_positional_args,
        native_array_flags=native_array,
        frontend="tensorflow",
        fn_tree="raw_ops.Atan",
        x=x[0],
    )


# BitwiseAnd
@handle_cmd_line_args
@given(
    dtype_and_x=helpers.dtype_and_values(
        available_dtypes=helpers.get_dtypes("integer"),
        num_arrays=2,
        shared_dtype=True,
    ),
    num_positional_args=helpers.num_positional_args(
        fn_name="ivy.functional.frontends.tensorflow.BitwiseAnd"
    ),
)
def test_tensorflow_BitwiseAnd(
    dtype_and_x, as_variable, num_positional_args, native_array
):
    input_dtype, xs = dtype_and_x
    helpers.test_frontend_function(
        input_dtypes=input_dtype,
        as_variable_flags=as_variable,
        with_out=False,
        num_positional_args=num_positional_args,
        native_array_flags=native_array,
        frontend="tensorflow",
        fn_tree="raw_ops.BitwiseAnd",
        x=xs[0],
        y=xs[1],
    )


# BitwiseOr
@handle_cmd_line_args
@given(
    dtype_and_x=helpers.dtype_and_values(
        available_dtypes=helpers.get_dtypes("integer"),
        num_arrays=2,
        shared_dtype=True,
    ),
    num_positional_args=helpers.num_positional_args(
        fn_name="ivy.functional.frontends.tensorflow.BitwiseOr"
    ),
)
def test_tensorflow_BitwiseOr(
    dtype_and_x, as_variable, num_positional_args, native_array
):
    input_dtype, xs = dtype_and_x
    helpers.test_frontend_function(
        input_dtypes=input_dtype,
        as_variable_flags=as_variable,
        with_out=False,
        num_positional_args=num_positional_args,
        native_array_flags=native_array,
        frontend="tensorflow",
        fn_tree="raw_ops.BitwiseOr",
        x=xs[0],
        y=xs[1],
    )


# BitwiseXor
@handle_cmd_line_args
@given(
    dtype_and_x=helpers.dtype_and_values(
        available_dtypes=helpers.get_dtypes("integer"),
        num_arrays=2,
        shared_dtype=True,
    ),
    num_positional_args=helpers.num_positional_args(
        fn_name="ivy.functional.frontends.tensorflow.BitwiseXor"
    ),
)
def test_tensorflow_BitwiseXor(
    dtype_and_x, as_variable, num_positional_args, native_array
):
    input_dtype, xs = dtype_and_x
    helpers.test_frontend_function(
        input_dtypes=input_dtype,
        as_variable_flags=as_variable,
        with_out=False,
        num_positional_args=num_positional_args,
        native_array_flags=native_array,
        frontend="tensorflow",
        fn_tree="raw_ops.BitwiseXor",
        x=xs[0],
        y=xs[1],
    )


# Atanh
@handle_cmd_line_args
@given(
    dtype_and_x=helpers.dtype_and_values(
        available_dtypes=helpers.get_dtypes("float"),
    ),
    num_positional_args=helpers.num_positional_args(
        fn_name="ivy.functional.frontends.tensorflow.Atanh"
    ),
)
def test_tensorflow_Atanh(dtype_and_x, as_variable, num_positional_args, native_array):
    dtype, x = dtype_and_x
    helpers.test_frontend_function(
        input_dtypes=dtype,
        as_variable_flags=as_variable,
        with_out=False,
        num_positional_args=num_positional_args,
        native_array_flags=native_array,
        frontend="tensorflow",
        fn_tree="raw_ops.Atanh",
        x=x[0],
    )


# Tan
@handle_cmd_line_args
@given(
    dtype_and_x=helpers.dtype_and_values(
        available_dtypes=helpers.get_dtypes("float"),
    ),
    num_positional_args=helpers.num_positional_args(
        fn_name="ivy.functional.frontends.tensorflow.Tan"
    ),
)
def test_tensorflow_Tan(dtype_and_x, as_variable, num_positional_args, native_array):
    input_dtype, x = dtype_and_x
    helpers.test_frontend_function(
        input_dtypes=input_dtype,
        as_variable_flags=as_variable,
        with_out=False,
        num_positional_args=num_positional_args,
        native_array_flags=native_array,
        frontend="tensorflow",
        fn_tree="raw_ops.Tan",
        x=x[0],
    )


# Square
@handle_cmd_line_args
@given(
    dtype_and_x=helpers.dtype_and_values(
        available_dtypes=helpers.get_dtypes("numeric"),
    ),
    num_positional_args=helpers.num_positional_args(
        fn_name="ivy.functional.frontends.tensorflow.Square"
    ),
)
def test_tensorflow_Square(dtype_and_x, as_variable, num_positional_args, native_array):
    input_dtype, x = dtype_and_x
    helpers.test_frontend_function(
        input_dtypes=input_dtype,
        as_variable_flags=as_variable,
        with_out=False,
        num_positional_args=num_positional_args,
        native_array_flags=native_array,
        frontend="tensorflow",
        fn_tree="raw_ops.Square",
        x=x[0],
    )


# Sqrt
@handle_cmd_line_args
@given(
    dtype_and_x=helpers.dtype_and_values(
        available_dtypes=helpers.get_dtypes("float"),
    ),
    num_positional_args=helpers.num_positional_args(
        fn_name="ivy.functional.frontends.tensorflow.Sqrt"
    ),
)
def test_tensorflow_Sqrt(dtype_and_x, as_variable, num_positional_args, native_array):
    input_dtype, x = dtype_and_x
    helpers.test_frontend_function(
        input_dtypes=input_dtype,
        as_variable_flags=as_variable,
        with_out=False,
        num_positional_args=num_positional_args,
        native_array_flags=native_array,
        frontend="tensorflow",
        fn_tree="raw_ops.Sqrt",
        x=x[0],
    )


# Tanh
@handle_cmd_line_args
@given(
    dtype_and_x=helpers.dtype_and_values(
        available_dtypes=helpers.get_dtypes("float"),
    ),
    num_positional_args=helpers.num_positional_args(
        fn_name="ivy.functional.frontends.tensorflow.Tanh"
    ),
)
def test_tensorflow_Tanh(dtype_and_x, as_variable, num_positional_args, native_array):
    input_dtype, x = dtype_and_x
    helpers.test_frontend_function(
        input_dtypes=input_dtype,
        as_variable_flags=as_variable,
        with_out=False,
        num_positional_args=num_positional_args,
        native_array_flags=native_array,
        frontend="tensorflow",
        fn_tree="raw_ops.Tanh",
        x=x[0],
    )


@st.composite
def _permute_dims_helper(draw):
    shape = draw(st.shared(helpers.get_shape(min_num_dims=1), key="shape"))
    dims = [x for x in range(len(shape))]
    permutation = draw(st.permutations(dims))
    return permutation


# Transpose
@handle_cmd_line_args
@given(
    dtype_and_x=helpers.dtype_and_values(
        available_dtypes=helpers.get_dtypes("float"),
        shape=st.shared(helpers.get_shape(min_num_dims=1), key="shape"),
    ),
    perm=_permute_dims_helper(),
    num_positional_args=helpers.num_positional_args(
        fn_name="ivy.functional.frontends.tensorflow.Transpose"
    ),
)
def test_tensorflow_transpose(
    dtype_and_x, perm, as_variable, num_positional_args, native_array
):
    dtype, x = dtype_and_x
    helpers.test_frontend_function(
        input_dtypes=dtype,
        as_variable_flags=as_variable,
        with_out=False,
        num_positional_args=num_positional_args,
        native_array_flags=native_array,
        frontend="tensorflow",
        fn_tree="raw_ops.Transpose",
        x=x[0],
        perm=perm,
    )


# Maximum
@handle_cmd_line_args
@given(
    dtype_and_x=helpers.dtype_and_values(
        available_dtypes=helpers.get_dtypes("float"),
        num_arrays=2,
        shared_dtype=True,
    ),
    num_positional_args=helpers.num_positional_args(
        fn_name="ivy.functional.frontends.tensorflow.Maximum"
    ),
)
def test_tensorflow_Maximum(
    dtype_and_x, as_variable, num_positional_args, native_array
):
    input_dtype, xs = dtype_and_x
    helpers.test_frontend_function(
        input_dtypes=input_dtype,
        as_variable_flags=as_variable,
        with_out=False,
        num_positional_args=num_positional_args,
        native_array_flags=native_array,
        frontend="tensorflow",
        fn_tree="raw_ops.Maximum",
        x=xs[0],
        y=xs[1],
    )


# Minimum
@handle_cmd_line_args
@given(
    dtype_and_x=helpers.dtype_and_values(
        available_dtypes=helpers.get_dtypes("float"),
        num_arrays=2,
        shared_dtype=True,
    ),
    num_positional_args=helpers.num_positional_args(
        fn_name="ivy.functional.frontends.tensorflow.Minimum"
    ),
)
def test_tensorflow_Minimum(
    dtype_and_x, as_variable, num_positional_args, native_array
):
    input_dtype, xs = dtype_and_x
    helpers.test_frontend_function(
        input_dtypes=input_dtype,
        as_variable_flags=as_variable,
        with_out=False,
        num_positional_args=num_positional_args,
        native_array_flags=native_array,
        frontend="tensorflow",
        fn_tree="raw_ops.Minimum",
        x=xs[0],
        y=xs[1],
    )


# Sub
@handle_cmd_line_args
@given(
    dtype_and_x=helpers.dtype_and_values(
        available_dtypes=helpers.get_dtypes("numeric"), num_arrays=2, shared_dtype=True
    ),
    num_positional_args=helpers.num_positional_args(
        fn_name="ivy.functional.frontends.tensorflow.Sub"
    ),
)
def test_tensorflow_Sub(dtype_and_x, as_variable, num_positional_args, native_array):
    dtype, xs = dtype_and_x
    helpers.test_frontend_function(
        input_dtypes=dtype,
        as_variable_flags=as_variable,
        with_out=False,
        num_positional_args=num_positional_args,
        native_array_flags=native_array,
        frontend="tensorflow",
        fn_tree="raw_ops.Sub",
        x=xs[0],
        y=xs[1],
    )


# Less
@handle_cmd_line_args
@given(
    dtype_and_x=helpers.dtype_and_values(
        available_dtypes=helpers.get_dtypes("numeric"),
        num_arrays=2,
        shared_dtype=True,
    ),
    num_positional_args=helpers.num_positional_args(
        fn_name="ivy.functional.frontends.tensorflow.Less"
    ),
)
def test_tensorflow_Less(dtype_and_x, as_variable, num_positional_args, native_array):
    input_dtype, xs = dtype_and_x
    helpers.test_frontend_function(
        input_dtypes=input_dtype,
        as_variable_flags=as_variable,
        with_out=False,
        num_positional_args=num_positional_args,
        native_array_flags=native_array,
        frontend="tensorflow",
        fn_tree="raw_ops.Less",
        x=xs[0],
        y=xs[1],
    )


# LessEqual
@handle_cmd_line_args
@given(
    dtype_and_x=helpers.dtype_and_values(
        available_dtypes=helpers.get_dtypes("numeric"),
        num_arrays=2,
        shared_dtype=True,
    ),
    num_positional_args=helpers.num_positional_args(
        fn_name="ivy.functional.frontends.tensorflow.LessEqual"
    ),
)
def test_tensorflow_LessEqual(
    dtype_and_x, as_variable, num_positional_args, native_array
):
    input_dtype, xs = dtype_and_x
    helpers.test_frontend_function(
        input_dtypes=input_dtype,
        as_variable_flags=as_variable,
        with_out=False,
        num_positional_args=num_positional_args,
        native_array_flags=native_array,
        frontend="tensorflow",
        fn_tree="raw_ops.LessEqual",
        x=xs[0],
        y=xs[1],
    )


# Floor
@handle_cmd_line_args
@given(
    dtype_and_x=helpers.dtype_and_values(
        available_dtypes=helpers.get_dtypes("float"),
    ),
    num_positional_args=helpers.num_positional_args(
        fn_name="ivy.functional.frontends.tensorflow.Floor"
    ),
)
def test_tensorflow_Floor(dtype_and_x, as_variable, num_positional_args, native_array):
    input_dtype, x = dtype_and_x
    helpers.test_frontend_function(
        input_dtypes=input_dtype,
        as_variable_flags=as_variable,
        with_out=False,
        num_positional_args=num_positional_args,
        native_array_flags=native_array,
        frontend="tensorflow",
        fn_tree="raw_ops.Floor",
        x=x[0],
    )


# FloorDiv
@handle_cmd_line_args
@given(
    dtype_and_x=helpers.dtype_and_values(
        available_dtypes=helpers.get_dtypes("float"),
        num_arrays=2,
        shared_dtype=True,
    ),
    num_positional_args=helpers.num_positional_args(
        fn_name="ivy.functional.frontends.tensorflow.FloorDiv"
    ),
)
def test_tensorflow_FloorDiv(
    dtype_and_x, as_variable, num_positional_args, native_array
):
    input_dtype, xs = dtype_and_x
    helpers.test_frontend_function(
        input_dtypes=input_dtype,
        as_variable_flags=as_variable,
        with_out=False,
        num_positional_args=num_positional_args,
        native_array_flags=native_array,
        frontend="tensorflow",
        fn_tree="raw_ops.FloorDiv",
        x=xs[0],
        y=xs[1],
    )


# Exp
@handle_cmd_line_args
@given(
    dtype_and_x=helpers.dtype_and_values(
        available_dtypes=helpers.get_dtypes("float"),
    ),
    num_positional_args=helpers.num_positional_args(
        fn_name="ivy.functional.frontends.tensorflow.Tanh"
    ),
)
def test_tensorflow_Exp(dtype_and_x, as_variable, num_positional_args, native_array):
    input_dtype, x = dtype_and_x
    helpers.test_frontend_function(
        input_dtypes=input_dtype,
        as_variable_flags=as_variable,
        with_out=False,
        num_positional_args=num_positional_args,
        native_array_flags=native_array,
        frontend="tensorflow",
        fn_tree="raw_ops.Exp",
        x=x[0],
    )


# Expm1
@handle_cmd_line_args
@given(
    dtype_and_x=helpers.dtype_and_values(
        available_dtypes=helpers.get_dtypes("float"),
    ),
    num_positional_args=helpers.num_positional_args(
        fn_name="ivy.functional.frontends.tensorflow.Expm1"
    ),
)
def test_tensorflow_Expm1(dtype_and_x, as_variable, num_positional_args, native_array):
    input_dtype, x = dtype_and_x
    helpers.test_frontend_function(
        input_dtypes=input_dtype,
        as_variable_flags=as_variable,
        with_out=False,
        num_positional_args=num_positional_args,
        native_array_flags=native_array,
        frontend="tensorflow",
        fn_tree="raw_ops.Expm1",
        x=x[0],
    )


# Log
@handle_cmd_line_args
@given(
    dtype_and_x=helpers.dtype_and_values(
        available_dtypes=helpers.get_dtypes("float"),
    ),
    num_positional_args=helpers.num_positional_args(
        fn_name="ivy.functional.frontends.tensorflow.Log"
    ),
)
def test_tensorflow_Log(dtype_and_x, as_variable, num_positional_args, native_array):
    input_dtype, x = dtype_and_x
    helpers.test_frontend_function(
        input_dtypes=input_dtype,
        as_variable_flags=as_variable,
        with_out=False,
        num_positional_args=num_positional_args,
        native_array_flags=native_array,
        frontend="tensorflow",
        fn_tree="raw_ops.Log",
        x=x[0],
    )


# Sinh
@handle_cmd_line_args
@given(
    dtype_and_x=helpers.dtype_and_values(available_dtypes=helpers.get_dtypes("float")),
    num_positional_args=helpers.num_positional_args(
        fn_name="ivy.functional.frontends.tensorflow.Sinh"
    ),
)
def test_tensorflow_Sinh(dtype_and_x, as_variable, num_positional_args, native_array):
    input_dtype, x = dtype_and_x
    helpers.test_frontend_function(
        input_dtypes=input_dtype,
        as_variable_flags=as_variable,
        with_out=False,
        num_positional_args=num_positional_args,
        native_array_flags=native_array,
        frontend="tensorflow",
        fn_tree="raw_ops.Sinh",
        x=x[0],
    )


# Reshape
@st.composite
def _reshape_helper(draw):
    # generate a shape s.t len(shape) > 0
    shape = draw(helpers.get_shape(min_num_dims=1))
    reshape_shape = draw(helpers.reshape_shapes(shape=shape))
    dtype = draw(helpers.array_dtypes(num_arrays=1))
    x = draw(helpers.array_values(dtype=dtype[0], shape=shape))
    return x, dtype, reshape_shape


@handle_cmd_line_args
@given(
    x_reshape=_reshape_helper(),
    num_positional_args=helpers.num_positional_args(
        fn_name="ivy.functional.frontends.tensorflow.Reshape",
    ),
)
def test_tensorflow_Reshape(
    x_reshape,
    as_variable,
    num_positional_args,
    native_array,
):
    x, dtype, shape = x_reshape
    helpers.test_frontend_function(
        input_dtypes=dtype,
        as_variable_flags=as_variable,
        with_out=False,
        num_positional_args=num_positional_args,
        native_array_flags=native_array,
        frontend="tensorflow",
        fn_tree="raw_ops.Reshape",
        tensor=x[0],
        shape=shape,
    )


# ZerosLike
@handle_cmd_line_args
@given(
    dtype_and_x=helpers.dtype_and_values(available_dtypes=helpers.get_dtypes("float")),
    num_positional_args=helpers.num_positional_args(
        fn_name="ivy.functional.frontends.tensorflow.ZerosLike"
    ),
)
def test_tensorflow_zeros_like(
    dtype_and_x, as_variable, num_positional_args, native_array
):
    dtype, x = dtype_and_x
    helpers.test_frontend_function(
        input_dtypes=dtype,
        as_variable_flags=as_variable,
        with_out=False,
        num_positional_args=num_positional_args,
        native_array_flags=native_array,
        frontend="tensorflow",
        fn_tree="raw_ops.ZerosLike",
        x=x[0],
    )


# LogicalOr
@handle_cmd_line_args
@given(
    dtype_and_x=helpers.dtype_and_values(
        dtype=["bool", "bool"],
        num_arrays=2,
        shared_dtype=True,
    ),
    num_positional_args=helpers.num_positional_args(
        fn_name="ivy.functional.frontends.tensorflow.LogicalOr"
    ),
)
def test_tensorflow_LogicalOr(
    dtype_and_x, as_variable, num_positional_args, native_array
):
    input_dtype, x = dtype_and_x
    helpers.test_frontend_function(
        input_dtypes=input_dtype,
        as_variable_flags=as_variable,
        with_out=False,
        num_positional_args=num_positional_args,
        native_array_flags=native_array,
        frontend="tensorflow",
        fn_tree="raw_ops.LogicalOr",
        x=x[0],
        y=x[1],
    )


# LogicalNot
@handle_cmd_line_args
@given(
    dtype_and_x=helpers.dtype_and_values(
        dtype=["bool"],
        num_arrays=1,
        shared_dtype=True,
    ),
    num_positional_args=helpers.num_positional_args(
        fn_name="ivy.functional.frontends.tensorflow.LogicalNot"
    ),
)
def test_tensorflow_LogicalNot(
    dtype_and_x, as_variable, num_positional_args, native_array
):
    input_dtype, x = dtype_and_x
    helpers.test_frontend_function(
        input_dtypes=input_dtype,
        as_variable_flags=as_variable,
        with_out=False,
        num_positional_args=num_positional_args,
        native_array_flags=native_array,
        frontend="tensorflow",
        fn_tree="raw_ops.LogicalNot",
        x=x[0],
    )


# Shape
@handle_cmd_line_args
@given(
    dtype_and_x=helpers.dtype_and_values(
        available_dtypes=helpers.get_dtypes("numeric"),
        min_num_dims=1,
    ),
    num_positional_args=helpers.num_positional_args(
        fn_name="ivy.functional.frontends.tensorflow.Shape"
    ),
)
def test_tensorflow_Shape(dtype_and_x, as_variable, num_positional_args, native_array):
    input_dtype, x = dtype_and_x
    helpers.test_frontend_function(
        input_dtypes=input_dtype,
        as_variable_flags=as_variable,
        with_out=False,
        num_positional_args=num_positional_args,
        native_array_flags=native_array,
        frontend="tensorflow",
        fn_tree="raw_ops.Shape",
        input=x[0],
    )


# AddN
@handle_cmd_line_args
@given(
    dtype_and_x=helpers.dtype_and_values(
        available_dtypes=helpers.get_dtypes("numeric"),
        min_num_dims=1,
    ),
    num_positional_args=helpers.num_positional_args(
        fn_name="ivy.functional.frontends.tensorflow.AddN"
    ),
)
def test_tensorflow_AddN(dtype_and_x, as_variable, num_positional_args, native_array):
    input_dtype, x = dtype_and_x
    helpers.test_frontend_function(
        input_dtypes=input_dtype,
        as_variable_flags=as_variable,
        with_out=False,
        num_positional_args=num_positional_args,
        native_array_flags=native_array,
        frontend="tensorflow",
        fn_tree="raw_ops.AddN",
        inputs=x,
    )


# Neg
@handle_cmd_line_args
@given(
    dtype_and_x=helpers.dtype_and_values(
        available_dtypes=[
            "float32",
            "float64",
            "int8",
            "int16",
            "int32",
            "int64",
        ],
    ),
    num_positional_args=helpers.num_positional_args(
        fn_name="ivy.functional.frontends.tensorflow.Neg"
    ),
)
def test_tensorflow_Neg(dtype_and_x, as_variable, num_positional_args, native_array):
    input_dtype, x = dtype_and_x
    helpers.test_frontend_function(
        input_dtypes=input_dtype,
        as_variable_flags=as_variable,
        with_out=False,
        num_positional_args=num_positional_args,
        native_array_flags=native_array,
        frontend="tensorflow",
        fn_tree="raw_ops.Neg",
        x=x[0],
    )


# Equal
@handle_cmd_line_args
@given(
    dtype_and_x=helpers.dtype_and_values(
        available_dtypes=helpers.get_dtypes("numeric"),
        num_arrays=2,
        shared_dtype=True,
    ),
    num_positional_args=helpers.num_positional_args(
        fn_name="ivy.functional.frontends.tensorflow.Equal"
    ),
)
def test_tensorflow_Equal(dtype_and_x, as_variable, num_positional_args, native_array):
    input_dtype, x = dtype_and_x
    helpers.test_frontend_function(
        input_dtypes=input_dtype,
        as_variable_flags=as_variable,
        with_out=False,
        num_positional_args=num_positional_args,
        native_array_flags=native_array,
        frontend="tensorflow",
        fn_tree="raw_ops.Equal",
        x=x[0],
        y=x[1],
    )


# NotEqual
@handle_cmd_line_args
@given(
    dtype_and_x=helpers.dtype_and_values(
        available_dtypes=helpers.get_dtypes("numeric"),
        num_arrays=2,
        shared_dtype=True,
    ),
    num_positional_args=helpers.num_positional_args(
        fn_name="ivy.functional.frontends.tensorflow.NotEqual"
    ),
)
def test_tensorflow_NotEqual(
    dtype_and_x, as_variable, num_positional_args, native_array
):
    input_dtype, x = dtype_and_x
    helpers.test_frontend_function(
        input_dtypes=input_dtype,
        as_variable_flags=as_variable,
        with_out=False,
        num_positional_args=num_positional_args,
        native_array_flags=native_array,
        frontend="tensorflow",
        fn_tree="raw_ops.NotEqual",
        x=x[0],
        y=x[1],
    )


# Cumsum
@handle_cmd_line_args
@given(
    dtype_x_axis=helpers.dtype_values_axis(
        available_dtypes=helpers.get_dtypes("numeric", full=True),
        valid_axis=True,
        force_int_axis=True,
        min_num_dims=1,
        min_value=-5,
        max_value=5,
    ),
    exclusive=st.booleans(),
    reverse=st.booleans(),
    num_positional_args=helpers.num_positional_args(
        fn_name="ivy.functional.frontends.tensorflow.Cumsum"
    ),
)
def test_tensorflow_Cumsum(
    dtype_x_axis,
    as_variable,
    with_out,
    num_positional_args,
    native_array,
    exclusive,
    reverse,
):
    dtype, x, axis = dtype_x_axis
    helpers.test_frontend_function(
        input_dtypes=dtype,
        as_variable_flags=as_variable,
        with_out=with_out,
        num_positional_args=num_positional_args,
        native_array_flags=native_array,
        frontend="tensorflow",
        fn_tree="raw_ops.Cumsum",
        rtol=1e-02,
        atol=1e-02,
        x=x[0],
        axis=axis,
        exclusive=exclusive,
        reverse=reverse,
    )


# Relu
@handle_cmd_line_args
@given(
    dtype_and_x=helpers.dtype_and_values(
        available_dtypes=helpers.get_dtypes("numeric"),
        min_num_dims=1,
    ),
)
def test_tensorflow_Relu(dtype_and_x, as_variable, native_array):
    dtype, x = dtype_and_x
    helpers.test_frontend_function(
        input_dtypes=dtype,
        as_variable_flags=as_variable,
        with_out=False,
        num_positional_args=0,
        native_array_flags=native_array,
        frontend="tensorflow",
        fn_tree="raw_ops.Relu",
        features=x[0],
    )


# MatMul
@handle_cmd_line_args
@given(
    dtype_and_x=helpers.dtype_and_values(
        available_dtypes=[
            "bfloat16",
            "float32",
            "float64",
            "int8",
            "int16",
            "int32",
            "int64",
        ],
        shape=(3, 3),
        num_arrays=2,
        shared_dtype=True,
    ),
    transpose_a=st.booleans(),
    transpose_b=st.booleans(),
)
def test_tensroflow_MatMul(
    dtype_and_x,
    transpose_a,
    transpose_b,
    as_variable,
    native_array,
):
    input_dtype, x = dtype_and_x
    print(ivy.matmul(x[0], x[1], transpose_a=transpose_a, transpose_b=transpose_b))
    helpers.test_frontend_function(
        input_dtypes=input_dtype,
        as_variable_flags=as_variable,
        with_out=False,
        num_positional_args=0,
        native_array_flags=native_array,
        frontend="tensorflow",
        fn_tree="raw_ops.MatMul",
        a=x[0],
        b=x[1],
        transpose_a=transpose_a,
        transpose_b=transpose_b,
    )


# Cumprod
@handle_cmd_line_args
@given(
    dtype_x_axis=helpers.dtype_values_axis(
        available_dtypes=helpers.get_dtypes("numeric", full=True),
        valid_axis=True,
        force_int_axis=True,
        min_num_dims=1,
        min_value=-5,
        max_value=5,
    ),
    exclusive=st.booleans(),
    reverse=st.booleans(),
    num_positional_args=helpers.num_positional_args(
        fn_name="ivy.functional.frontends.tensorflow.Cumprod"
    ),
)
def test_tensorflow_Cumprod(
    dtype_x_axis,
    as_variable,
    num_positional_args,
    native_array,
    exclusive,
    reverse,
):
    dtype, x, axis = dtype_x_axis
    helpers.test_frontend_function(
        input_dtypes=dtype,
        as_variable_flags=as_variable,
        with_out=False,
        num_positional_args=num_positional_args,
        native_array_flags=native_array,
        frontend="tensorflow",
        fn_tree="raw_ops.Cumprod",
        x=x[0],
        axis=axis,
        exclusive=exclusive,
        reverse=reverse,
    )


# Greater
@handle_cmd_line_args
@given(
    dtype_and_x=helpers.dtype_and_values(
        available_dtypes=helpers.get_dtypes("numeric"),
        num_arrays=2,
        shared_dtype=True,
    ),
)
def test_tensorflow_Greater(dtype_and_x, as_variable, native_array):
    input_dtype, x = dtype_and_x
    helpers.test_frontend_function(
        input_dtypes=input_dtype,
        as_variable_flags=as_variable,
        with_out=False,
        num_positional_args=0,
        native_array_flags=native_array,
        frontend="tensorflow",
        fn_tree="raw_ops.Greater",
        x=x[0],
        y=x[1],
    )


# GreaterEqual
@handle_cmd_line_args
@given(
    dtype_and_x=helpers.dtype_and_values(
        available_dtypes=helpers.get_dtypes("numeric"),
        num_arrays=2,
        shared_dtype=True,
    ),
)
def test_tensorflow_GreaterEqual(dtype_and_x, as_variable, native_array):
    input_dtype, x = dtype_and_x
    helpers.test_frontend_function(
        input_dtypes=input_dtype,
        as_variable_flags=as_variable,
        with_out=False,
        num_positional_args=0,
        native_array_flags=native_array,
        frontend="tensorflow",
        fn_tree="raw_ops.GreaterEqual",
        x=x[0],
        y=x[1],
    )


# Mean
@handle_cmd_line_args
@given(
    dtype_x_axis=helpers.dtype_values_axis(
        available_dtypes=helpers.get_dtypes("float", full=True),
        valid_axis=True,
        force_int_axis=True,
        min_num_dims=1,
        min_value=-10,
        max_value=3,
    ),
    keep_dims=st.booleans(),
    num_positional_args=helpers.num_positional_args(
        fn_name="ivy.functional.frontends.tensorflow.Mean"
    ),
)
def test_tensorflow_Mean(
    dtype_x_axis,
    as_variable,
    with_out,
    num_positional_args,
    native_array,
    keep_dims,
):
    dtype, x, axis = dtype_x_axis
    helpers.test_frontend_function(
        input_dtypes=dtype,
        as_variable_flags=as_variable,
        with_out=with_out,
        num_positional_args=num_positional_args,
        native_array_flags=native_array,
        frontend="tensorflow",
        fn_tree="raw_ops.Mean",
        input=x[0],
        axis=axis,
        keep_dims=keep_dims,
        rtol=1e-02,
        atol=1e-02,
    )


# Identity
@handle_cmd_line_args
@given(
    dtype_and_x=helpers.dtype_and_values(
        available_dtypes=helpers.get_dtypes("numeric", full=True),
    ),
    num_positional_args=helpers.num_positional_args(
        fn_name="ivy.functional.frontends.tensorflow.Identity"
    ),
)
def test_tensorflow_Identity(
    dtype_and_x,
    as_variable,
    num_positional_args,
    native_array,
):
    dtype, x = dtype_and_x
    helpers.test_frontend_function(
        input_dtypes=dtype,
        as_variable_flags=as_variable,
        with_out=False,
        num_positional_args=num_positional_args,
        native_array_flags=native_array,
        frontend="tensorflow",
        fn_tree="raw_ops.Identity",
        input=x[0],
    )


# IdentityN
@handle_cmd_line_args
@given(
    dtype_and_x=helpers.dtype_and_values(
        available_dtypes=helpers.get_dtypes("numeric", full=True),
    ),
    num_positional_args=helpers.num_positional_args(
        fn_name="ivy.functional.frontends.tensorflow.IdentityN"
    ),
)
def test_tensorflow_IdentityN(
    dtype_and_x,
    as_variable,
    num_positional_args,
    native_array,
):
    dtype, x = dtype_and_x
    helpers.test_frontend_function(
        input_dtypes=dtype,
        as_variable_flags=as_variable,
        with_out=False,
        num_positional_args=num_positional_args,
        native_array_flags=native_array,
        frontend="tensorflow",
        fn_tree="raw_ops.IdentityN",
        input=x,
    )


@handle_cmd_line_args
@given(
    dtype_and_x=helpers.dtype_and_values(
        available_dtypes=helpers.get_dtypes("numeric", full=True)
    ),
    num_positional_args=helpers.num_positional_args(
        fn_name="ivy.functional.frontends.tensorflow.Inv"
    ),
)
def test_tensorflow_Inv(
    dtype_and_x,
    as_variable,
    num_positional_args,
    native_array,
):
    dtype, x = dtype_and_x
    helpers.test_frontend_function(
        input_dtypes=dtype,
        as_variable_flags=as_variable,
        with_out=False,
        num_positional_args=num_positional_args,
        native_array_flags=native_array,
        frontend="tensorflow",
        fn_tree="raw_ops.Inv",
        x=x[0],
    )


@handle_cmd_line_args
@given(
    dtype_and_x=helpers.dtype_and_values(
        available_dtypes=helpers.get_dtypes("numeric", full=True)
    ),
    num_positional_args=helpers.num_positional_args(
        fn_name="ivy.functional.frontends.tensorflow.OnesLike"
    ),
)
def test_tensorflow_OnesLike(
    dtype_and_x,
    as_variable,
    num_positional_args,
    native_array,
):
    dtype, x = dtype_and_x
    helpers.test_frontend_function(
        input_dtypes=dtype,
        as_variable_flags=as_variable,
        with_out=False,
        num_positional_args=num_positional_args,
        native_array_flags=native_array,
        frontend="tensorflow",
        fn_tree="raw_ops.OnesLike",
        x=x[0],
    )


@handle_cmd_line_args
@given(
    dtype_and_x=helpers.dtype_and_values(
        available_dtypes=helpers.get_dtypes("float"),
        min_value=0,
        max_value=10,
        shape=helpers.ints(min_value=2, max_value=5).map(lambda x: tuple([x, x])),
    ),
    num_positional_args=helpers.num_positional_args(
        fn_name="ivy.functional.frontends.tensorflow.Cholesky"
    ),
)
def test_tensorflow_Cholesky(
    dtype_and_x,
    as_variable,
    num_positional_args,
    native_array,
):
    dtype, x = dtype_and_x
    x = x[0]
    x = (
        np.matmul(x.T, x) + np.identity(x.shape[0]) * 1e-3
    )  # make symmetric positive-definite

    helpers.test_frontend_function(
        input_dtypes=dtype,
        as_variable_flags=as_variable,
        with_out=False,
        num_positional_args=num_positional_args,
        native_array_flags=native_array,
        frontend="tensorflow",
        fn_tree="raw_ops.Cholesky",
        input=x,
        rtol=1e-4,
        atol=1e-4,
    )


@handle_cmd_line_args
@given(
    dtype_and_x=helpers.dtype_and_values(
<<<<<<< HEAD
        available_dtypes=helpers.get_dtypes("integer", full=True),
    ),
    num_positional_args=helpers.num_positional_args(
        fn_name="ivy.functional.frontends.tensorflow.Invert"
    ),
)
def test_tensorflow_Invert(
    dtype_and_x,
=======
        available_dtypes=helpers.get_dtypes("numeric"),
        num_arrays=2,
        shared_dtype=True,
    ),
    num_positional_args=helpers.num_positional_args(
        fn_name="ivy.functional.frontends.tensorflow.Mul"
    ),
)
def test_tensorflow_Mul(dtype_and_x, as_variable, num_positional_args, native_array):
    input_dtype, xs = dtype_and_x
    helpers.test_frontend_function(
        input_dtypes=input_dtype,
        as_variable_flags=as_variable,
        with_out=False,
        num_positional_args=num_positional_args,
        native_array_flags=native_array,
        frontend="tensorflow",
        fn_tree="raw_ops.Mul",
        x=xs[0],
        y=xs[1],
    )


@handle_cmd_line_args
@given(
    dtype_x_axis=helpers.dtype_values_axis(
        available_dtypes=helpers.get_dtypes("numeric", full=True),
        valid_axis=True,
        force_int_axis=True,
        min_num_dims=1,
        min_value=-5,
        max_value=5,
    ),
    keep_dims=st.booleans(),
    num_positional_args=helpers.num_positional_args(
        fn_name="ivy.functional.frontends.tensorflow.Min"
    ),
)
def test_tensorflow_Min(
    dtype_x_axis,
>>>>>>> da59f79d
    as_variable,
    with_out,
    num_positional_args,
    native_array,
<<<<<<< HEAD
):
    dtype, x = dtype_and_x
=======
    keep_dims,
):
    dtype, x, axis = dtype_x_axis
>>>>>>> da59f79d
    helpers.test_frontend_function(
        input_dtypes=dtype,
        as_variable_flags=as_variable,
        with_out=with_out,
        num_positional_args=num_positional_args,
        native_array_flags=native_array,
        frontend="tensorflow",
<<<<<<< HEAD
        fn_tree="raw_ops.Invert",
        x=x[0],
=======
        fn_tree="raw_ops.Min",
        input=x[0],
        axis=axis,
        keep_dims=keep_dims,
    )


@handle_cmd_line_args
@given(
    dtype_x_axis=helpers.dtype_values_axis(
        available_dtypes=helpers.get_dtypes("numeric", full=True),
        valid_axis=True,
        force_int_axis=True,
        min_num_dims=1,
        min_value=-5,
        max_value=5,
    ),
    keep_dims=st.booleans(),
    num_positional_args=helpers.num_positional_args(
        fn_name="ivy.functional.frontends.tensorflow.Max"
    ),
)
def test_tensorflow_Max(
    dtype_x_axis,
    as_variable,
    with_out,
    num_positional_args,
    native_array,
    keep_dims,
):
    dtype, x, axis = dtype_x_axis
    helpers.test_frontend_function(
        input_dtypes=dtype,
        as_variable_flags=as_variable,
        with_out=with_out,
        num_positional_args=num_positional_args,
        native_array_flags=native_array,
        frontend="tensorflow",
        fn_tree="raw_ops.Max",
        input=x[0],
        axis=axis,
        keep_dims=keep_dims,
    )


@handle_cmd_line_args
@given(
    dtype_and_x=helpers.dtype_and_values(
        available_dtypes=helpers.get_dtypes("integer"),
        num_arrays=2,
        shared_dtype=True,
        min_value=0,
        max_value=8,
    ),
    num_positional_args=helpers.num_positional_args(
        fn_name="ivy.functional.frontends.tensorflow.LeftShift"
    ),
)
def test_tensorflow_LeftShift(
    dtype_and_x, as_variable, num_positional_args, native_array
):
    dtype, xs = dtype_and_x
    helpers.test_frontend_function(
        input_dtypes=dtype,
        as_variable_flags=as_variable,
        with_out=False,
        num_positional_args=num_positional_args,
        native_array_flags=native_array,
        frontend="tensorflow",
        fn_tree="raw_ops.LeftShift",
        x=xs[0],
        y=xs[1],
    )


@handle_cmd_line_args
@given(
    dtype_and_x=helpers.dtype_and_values(
        available_dtypes=helpers.get_dtypes("float"),
        shape=helpers.ints(min_value=2, max_value=5).map(lambda x: tuple([x, x])),
        min_value=-5,
        max_value=5,
    ),
    num_positional_args=helpers.num_positional_args(
        fn_name="ivy.functional.frontends.tensorflow.MatrixDeterminant"
    ),
)
def test_tensorflow_MatrixDeterminant(
    dtype_and_x,
    as_variable,
    num_positional_args,
    native_array,
):
    dtype, x = dtype_and_x
    helpers.test_frontend_function(
        input_dtypes=dtype,
        as_variable_flags=as_variable,
        with_out=False,
        num_positional_args=num_positional_args,
        native_array_flags=native_array,
        frontend="tensorflow",
        fn_tree="raw_ops.MatrixDeterminant",
        input=x[0],
    )


@handle_cmd_line_args
@given(
    array_indices_axis=helpers.array_indices_axis(
        array_dtypes=helpers.get_dtypes("numeric", full=True),
        indices_dtypes=["int32"],
        min_num_dims=1,
        min_dim_size=1,
        disable_random_axis=True,
    ),
    reverse=st.booleans(),
    num_positional_args=helpers.num_positional_args(
        fn_name="ivy.functional.frontends.tensorflow.NthElement"
    ),
)
def test_tensorflow_NthElement(
    array_indices_axis,
    as_variable,
    num_positional_args,
    native_array,
    reverse,
):
    dtype, x, n = array_indices_axis
    helpers.test_frontend_function(
        input_dtypes=dtype,
        as_variable_flags=as_variable,
        with_out=False,
        num_positional_args=num_positional_args,
        native_array_flags=native_array,
        frontend="tensorflow",
        fn_tree="raw_ops.NthElement",
        input=x,
        n=n.flatten()[0],
        reverse=reverse,
    )


@handle_cmd_line_args
@given(
    dtype_and_x=helpers.dtype_and_values(
        available_dtypes=helpers.get_dtypes("float", full=True),
        min_num_dims=1,
        num_arrays=2,
        shared_dtype=True,
    ),
    num_positional_args=helpers.num_positional_args(
        fn_name="ivy.functional.frontends.tensorflow.InvGrad"
    ),
)
def test_tensorflow_InvGrad(
    dtype_and_x,
    as_variable,
    num_positional_args,
    native_array,
):
    dtype, x = dtype_and_x
    helpers.test_frontend_function(
        input_dtypes=dtype,
        as_variable_flags=as_variable,
        with_out=False,
        num_positional_args=num_positional_args,
        native_array_flags=native_array,
        frontend="tensorflow",
        fn_tree="raw_ops.InvGrad",
        y=x[0],
        dy=x[1],
>>>>>>> da59f79d
    )<|MERGE_RESOLUTION|>--- conflicted
+++ resolved
@@ -1629,16 +1629,6 @@
 @handle_cmd_line_args
 @given(
     dtype_and_x=helpers.dtype_and_values(
-<<<<<<< HEAD
-        available_dtypes=helpers.get_dtypes("integer", full=True),
-    ),
-    num_positional_args=helpers.num_positional_args(
-        fn_name="ivy.functional.frontends.tensorflow.Invert"
-    ),
-)
-def test_tensorflow_Invert(
-    dtype_and_x,
-=======
         available_dtypes=helpers.get_dtypes("numeric"),
         num_arrays=2,
         shared_dtype=True,
@@ -1679,19 +1669,13 @@
 )
 def test_tensorflow_Min(
     dtype_x_axis,
->>>>>>> da59f79d
     as_variable,
     with_out,
     num_positional_args,
     native_array,
-<<<<<<< HEAD
-):
-    dtype, x = dtype_and_x
-=======
     keep_dims,
 ):
     dtype, x, axis = dtype_x_axis
->>>>>>> da59f79d
     helpers.test_frontend_function(
         input_dtypes=dtype,
         as_variable_flags=as_variable,
@@ -1699,10 +1683,6 @@
         num_positional_args=num_positional_args,
         native_array_flags=native_array,
         frontend="tensorflow",
-<<<<<<< HEAD
-        fn_tree="raw_ops.Invert",
-        x=x[0],
-=======
         fn_tree="raw_ops.Min",
         input=x[0],
         axis=axis,
@@ -1848,6 +1828,35 @@
 @handle_cmd_line_args
 @given(
     dtype_and_x=helpers.dtype_and_values(
+        available_dtypes=helpers.get_dtypes("integer", full=True),
+    ),
+    num_positional_args=helpers.num_positional_args(
+        fn_name="ivy.functional.frontends.tensorflow.Invert"
+    ),
+)
+def test_tensorflow_Invert(
+    dtype_and_x,
+    as_variable,
+    with_out,
+    num_positional_args,
+    native_array,
+):
+    dtype, x = dtype_and_x
+    helpers.test_frontend_function(
+        input_dtypes=dtype,
+        as_variable_flags=as_variable,
+        with_out=with_out,
+        num_positional_args=num_positional_args,
+        native_array_flags=native_array,
+        frontend="tensorflow",
+        fn_tree="raw_ops.Invert",
+        x=x[0],
+    )
+
+
+@handle_cmd_line_args
+@given(
+    dtype_and_x=helpers.dtype_and_values(
         available_dtypes=helpers.get_dtypes("float", full=True),
         min_num_dims=1,
         num_arrays=2,
@@ -1874,5 +1883,4 @@
         fn_tree="raw_ops.InvGrad",
         y=x[0],
         dy=x[1],
->>>>>>> da59f79d
     )