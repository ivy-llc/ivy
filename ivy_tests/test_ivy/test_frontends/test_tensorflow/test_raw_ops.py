--- conflicted
+++ resolved
@@ -644,84 +644,93 @@
         x=np.asarray(x[0], dtype=input_dtype[0]),
         y=np.asarray(x[1], dtype=input_dtype[1]),
     )
-
-<<<<<<< HEAD
-
+    
 # LessEqual
 @handle_cmd_line_args
 @given(
     dtype_and_x=helpers.dtype_and_values(
         available_dtypes=ivy.valid_numeric_dtypes, 
-=======
-    
-# Floor
-@handle_cmd_line_args
-@given(
-    dtype_and_x=helpers.dtype_and_values(
-        available_dtypes=tuple(
-            set(ivy_np.valid_float_dtypes).intersection(set(ivy_tf.valid_float_dtypes))
-        ),
-    ),
-    num_positional_args=helpers.num_positional_args(
-        fn_name="ivy.functional.frontends.tensorflow.Floor"
-    ),
-)
-def test_tensorflow_Floor(
-    dtype_and_x, as_variable, num_positional_args, native_array, fw
-):
-    input_dtype, x = dtype_and_x
-    helpers.test_frontend_function(
-        input_dtypes=input_dtype,
-        as_variable_flags=as_variable,
-        with_out=False,
-        num_positional_args=num_positional_args,
-        native_array_flags=native_array,
-        fw=fw,
-        frontend="tensorflow",
-        fn_tree="raw_ops.Floor",
-        x=np.asarray(x, dtype=input_dtype),
-    )
-
-    
-# FloorDiv
-@handle_cmd_line_args
-@given(
-    dtype_and_x=helpers.dtype_and_values(
-        available_dtypes=tuple(
-            set(ivy_np.valid_float_dtypes).intersection(set(ivy_tf.valid_float_dtypes))
-        ),
->>>>>>> 5cd71dc1
         num_arrays=2,
         shared_dtype=True,
     ),
     num_positional_args=helpers.num_positional_args(
-<<<<<<< HEAD
         fn_name="ivy.functional.frontends.tensorflow.LessEqual"
     )
 )
 def test_tensorflow_LessEqual(
-=======
+    dtype_and_x, as_variable, num_positional_args, native_array, fw
+):
+    input_dtype, x = dtype_and_x
+    helpers.test_frontend_function(
+        input_dtypes=input_dtype,
+        as_variable_flags=as_variable,
+        with_out=False,
+        num_positional_args=num_positional_args,
+        native_array_flags=native_array,
+        fw=fw,
+        frontend="tensorflow",
+        fn_tree="raw_ops.LessEqual",
+        x=np.asarray(x[0], dtype=input_dtype[0]),
+        y=np.asarray(x[1], dtype=input_dtype[1]),
+    )
+
+
+# Floor
+@handle_cmd_line_args
+@given(
+    dtype_and_x=helpers.dtype_and_values(
+        available_dtypes=tuple(
+            set(ivy_np.valid_float_dtypes).intersection(set(ivy_tf.valid_float_dtypes))
+        ),
+    ),
+    num_positional_args=helpers.num_positional_args(
+        fn_name="ivy.functional.frontends.tensorflow.Floor"
+    ),
+)
+def test_tensorflow_Floor(
+    dtype_and_x, as_variable, num_positional_args, native_array, fw
+):
+    input_dtype, x = dtype_and_x
+    helpers.test_frontend_function(
+        input_dtypes=input_dtype,
+        as_variable_flags=as_variable,
+        with_out=False,
+        num_positional_args=num_positional_args,
+        native_array_flags=native_array,
+        fw=fw,
+        frontend="tensorflow",
+        fn_tree="raw_ops.Floor",
+        x=np.asarray(x, dtype=input_dtype),
+    )
+
+
+# FloorDiv
+@handle_cmd_line_args
+@given(
+    dtype_and_x=helpers.dtype_and_values(
+        available_dtypes=tuple(
+            set(ivy_np.valid_float_dtypes).intersection(set(ivy_tf.valid_float_dtypes))
+        ),
+        num_arrays=2,
+        shared_dtype=True,
+    ),
+    num_positional_args=helpers.num_positional_args(
         fn_name="ivy.functional.frontends.tensorflow.FloorDiv"
     ),
 )
 def test_tensorflow_FloorDiv(
->>>>>>> 5cd71dc1
-    dtype_and_x, as_variable, num_positional_args, native_array, fw
-):
-    input_dtype, x = dtype_and_x
-    helpers.test_frontend_function(
-        input_dtypes=input_dtype,
-        as_variable_flags=as_variable,
-        with_out=False,
-        num_positional_args=num_positional_args,
-        native_array_flags=native_array,
-        fw=fw,
-        frontend="tensorflow",
-<<<<<<< HEAD
-        fn_tree="raw_ops.LessEqual",
-=======
+    dtype_and_x, as_variable, num_positional_args, native_array, fw
+):
+    input_dtype, x = dtype_and_x
+    helpers.test_frontend_function(
+        input_dtypes=input_dtype,
+        as_variable_flags=as_variable,
+        with_out=False,
+        num_positional_args=num_positional_args,
+        native_array_flags=native_array,
+        fw=fw,
+        frontend="tensorflow",
         fn_tree="raw_ops.FloorDiv",
->>>>>>> 5cd71dc1
         x=np.asarray(x[0], dtype=input_dtype[0]),
         y=np.asarray(x[1], dtype=input_dtype[1]),
     )