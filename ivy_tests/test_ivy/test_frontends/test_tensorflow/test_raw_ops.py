# global
import ivy
import numpy as np
from hypothesis import given, strategies as st

# local
import ivy_tests.test_ivy.helpers as helpers
import ivy.functional.backends.numpy as ivy_np
import ivy.functional.backends.tensorflow as ivy_tf
from ivy_tests.test_ivy.helpers import handle_cmd_line_args


# Acos
@handle_cmd_line_args
@given(
    dtype_and_x=helpers.dtype_and_values(
        available_dtypes=tuple(
            set(ivy_np.valid_float_dtypes).intersection(set(ivy_tf.valid_float_dtypes))
        ),
    ),
    as_variable=st.booleans(),
    num_positional_args=helpers.num_positional_args(
        fn_name="ivy.functional.frontends.tensorflow.acos"
    ),
    native_array=st.booleans(),
)
def test_tensorflow_acos(
    dtype_and_x, as_variable, num_positional_args, native_array, fw
):
    input_dtype, x = dtype_and_x
    helpers.test_frontend_function(
        input_dtypes=input_dtype,
        as_variable_flags=as_variable,
        with_out=False,
        num_positional_args=num_positional_args,
        native_array_flags=native_array,
        fw=fw,
        frontend="tensorflow",
        fn_tree="acos",
        x=np.asarray(x, dtype=input_dtype),
    )


# Acosh
@handle_cmd_line_args
@given(
    dtype_and_x=helpers.dtype_and_values(
        available_dtypes=tuple(
            set(ivy_np.valid_float_dtypes).intersection(set(ivy_tf.valid_float_dtypes))
        ),
    ),
    as_variable=st.booleans(),
    num_positional_args=helpers.num_positional_args(
        fn_name="ivy.functional.frontends.tensorflow.acosh"
    ),
    native_array=st.booleans(),
)
def test_tensorflow_acosh(
    dtype_and_x, as_variable, num_positional_args, native_array, fw
):
    input_dtype, x = dtype_and_x
    helpers.test_frontend_function(
        input_dtypes=input_dtype,
        as_variable_flags=as_variable,
        with_out=False,
        num_positional_args=num_positional_args,
        native_array_flags=native_array,
        fw=fw,
        frontend="tensorflow",
        fn_tree="acosh",
        x=np.asarray(x, dtype=input_dtype),
    )


# noinspection DuplicatedCode
@st.composite
def _arrays_idx_n_dtypes(draw):
    num_dims = draw(st.shared(helpers.ints(min_value=1, max_value=4), key="num_dims"))
    num_arrays = draw(
        st.shared(helpers.ints(min_value=2, max_value=4), key="num_arrays")
    )
    common_shape = draw(
        helpers.lists(
            arg=helpers.ints(min_value=2, max_value=3),
            min_size=num_dims - 1,
            max_size=num_dims - 1,
        )
    )
    unique_idx = draw(helpers.ints(min_value=0, max_value=num_dims - 1))
    unique_dims = draw(
        helpers.lists(
            arg=helpers.ints(min_value=2, max_value=3),
            min_size=num_arrays,
            max_size=num_arrays,
        )
    )
    xs = list()
    available_dtypes = tuple(
        set(ivy_np.valid_float_dtypes).intersection(ivy_tf.valid_float_dtypes)
    )
    input_dtypes = draw(
        helpers.array_dtypes(available_dtypes=available_dtypes, shared_dtype=True)
    )
    for ud, dt in zip(unique_dims, input_dtypes):
        x = draw(
            helpers.array_values(
                shape=common_shape[:unique_idx] + [ud] + common_shape[unique_idx:],
                dtype=dt,
            )
        )
        xs.append(x)
    return xs, input_dtypes, unique_idx


# concat
@handle_cmd_line_args
@given(
    xs_n_input_dtypes_n_unique_idx=_arrays_idx_n_dtypes(),
    as_variable=helpers.array_bools(),
    num_positional_args=helpers.num_positional_args(
        fn_name="ivy.functional.frontends.tensorflow.concat"
    ),
    native_array=helpers.array_bools(),
)
def test_tensorflow_concat(
    xs_n_input_dtypes_n_unique_idx,
    as_variable,
    num_positional_args,
    native_array,
    fw,
):
    xs, input_dtypes, unique_idx = xs_n_input_dtypes_n_unique_idx
    xs = [np.asarray(x, dtype=dt) for x, dt in zip(xs, input_dtypes)]
    helpers.test_frontend_function(
        input_dtypes=input_dtypes,
        as_variable_flags=as_variable,
        with_out=False,
        num_positional_args=num_positional_args,
        native_array_flags=native_array,
        fw=fw,
        frontend="tensorflow",
        fn_tree="concat",
        values=xs,
        axis=unique_idx,
    )


# cos
@handle_cmd_line_args
@given(
    dtype_and_x=helpers.dtype_and_values(
        available_dtypes=tuple(
            set(ivy_np.valid_float_dtypes).intersection(set(ivy_tf.valid_float_dtypes))
        ),
    ),
    as_variable=st.booleans(),
    num_positional_args=helpers.num_positional_args(
        fn_name="ivy.functional.frontends.tensorflow.cos"
    ),
    native_array=st.booleans(),
)
def test_tensorflow_cos(
    dtype_and_x, as_variable, num_positional_args, native_array, fw
):
    input_dtype, x = dtype_and_x
    helpers.test_frontend_function(
        input_dtypes=input_dtype,
        as_variable_flags=as_variable,
        with_out=False,
        num_positional_args=num_positional_args,
        native_array_flags=native_array,
        fw=fw,
        frontend="tensorflow",
        fn_tree="cos",
        x=np.asarray(x, dtype=input_dtype),
    )


# cosh
@handle_cmd_line_args
@given(
    dtype_and_x=helpers.dtype_and_values(
        available_dtypes=tuple(
            set(ivy_np.valid_float_dtypes).intersection(set(ivy_tf.valid_float_dtypes))
        ),
    ),
    as_variable=st.booleans(),
    num_positional_args=helpers.num_positional_args(
        fn_name="ivy.functional.frontends.tensorflow.cosh"
    ),
    native_array=st.booleans(),
)
def test_tensorflow_cosh(
    dtype_and_x, as_variable, num_positional_args, native_array, fw
):
    input_dtype, x = dtype_and_x
    helpers.test_frontend_function(
        input_dtypes=input_dtype,
        as_variable_flags=as_variable,
        with_out=False,
        num_positional_args=num_positional_args,
        native_array_flags=native_array,
        fw=fw,
        frontend="tensorflow",
        fn_tree="cosh",
        x=np.asarray(x, dtype=input_dtype),
    )


# full
@st.composite
def _dtypes(draw):
    return draw(
        st.shared(
            helpers.list_of_length(
                x=st.sampled_from(ivy_tf.valid_numeric_dtypes), length=1
            ),
            key="dtype",
        )
    )


@st.composite
def _fill_value(draw):
    dtype = draw(_dtypes())[0]
    if ivy.is_uint_dtype(dtype):
        return draw(helpers.ints(min_value=0, max_value=5))
    elif ivy.is_int_dtype(dtype):
        return draw(helpers.ints(min_value=-5, max_value=5))
    return draw(helpers.floats(min_value=-5, max_value=5))


@handle_cmd_line_args
@given(
    shape=helpers.get_shape(
        allow_none=False,
        min_num_dims=1,
        max_num_dims=5,
        min_dim_size=1,
        max_dim_size=10,
    ),
    fill_value=_fill_value(),
    dtypes=_dtypes(),
    num_positional_args=helpers.num_positional_args(
        fn_name="ivy.functional.frontends.tensorflow.fill"
    ),
)
def test_tensorflow_full(
    shape,
    fill_value,
    dtypes,
    num_positional_args,
    fw,
):
    helpers.test_frontend_function(
        input_dtypes=dtypes,
        as_variable_flags=False,
        with_out=False,
        num_positional_args=num_positional_args,
        native_array_flags=False,
        fw=fw,
        frontend="tensorflow",
        fn_tree="fill",
        dims=shape,
        value=fill_value,
        rtol=1e-05,
    )


<<<<<<< HEAD
# sin
=======
# asin
>>>>>>> 0bcede5e
@handle_cmd_line_args
@given(
    dtype_and_x=helpers.dtype_and_values(
        available_dtypes=tuple(
            set(ivy_np.valid_float_dtypes).intersection(set(ivy_tf.valid_float_dtypes))
<<<<<<< HEAD
        ),
    ),
    num_positional_args=helpers.num_positional_args(
        fn_name="ivy.functional.frontends.tensorflow.sin"
    ),
)
def test_tensorflow_sin(
    dtype_and_x, as_variable, num_positional_args, native_array, fw
):
    input_dtype, x = dtype_and_x
    helpers.test_frontend_function(
        input_dtypes=input_dtype,
=======
        )
    ),
    as_variable=st.booleans(),
    num_positional_args=helpers.num_positional_args(
        fn_name="ivy.functional.frontends.tensorflow.asin"
    ),
    native_array=st.booleans(),
)
def test_tensorflow_asin(
    dtype_and_x, as_variable, num_positional_args, fw, native_array
):
    dtype, x = dtype_and_x
    helpers.test_frontend_function(
        input_dtypes=dtype,
>>>>>>> 0bcede5e
        as_variable_flags=as_variable,
        with_out=False,
        num_positional_args=num_positional_args,
        native_array_flags=native_array,
        fw=fw,
        frontend="tensorflow",
<<<<<<< HEAD
        fn_tree="sin",
        x=np.asarray(x, dtype=input_dtype),
=======
        fn_tree="asin",
        x=np.asarray(x, dtype=dtype),
    )


# atan
@handle_cmd_line_args
@given(
    dtype_and_x=helpers.dtype_and_values(
        available_dtypes=tuple(
            set(ivy_np.valid_float_dtypes).intersection(set(ivy_tf.valid_float_dtypes))
        )
    ),
    as_variable=st.booleans(),
    num_positional_args=helpers.num_positional_args(
        fn_name="ivy.functional.frontends.tensorflow.atan"
    ),
    native_array=st.booleans(),
)
def test_tensorflow_atan(
    dtype_and_x, as_variable, num_positional_args, fw, native_array
):
    dtype, x = dtype_and_x
    helpers.test_frontend_function(
        input_dtypes=dtype,
        as_variable_flags=as_variable,
        with_out=False,
        num_positional_args=num_positional_args,
        native_array_flags=native_array,
        fw=fw,
        frontend="tensorflow",
        fn_tree="atan",
        x=np.asarray(x, dtype=dtype),
>>>>>>> 0bcede5e
    )<|MERGE_RESOLUTION|>--- conflicted
+++ resolved
@@ -267,30 +267,12 @@
     )
 
 
-<<<<<<< HEAD
-# sin
-=======
 # asin
->>>>>>> 0bcede5e
-@handle_cmd_line_args
-@given(
-    dtype_and_x=helpers.dtype_and_values(
-        available_dtypes=tuple(
-            set(ivy_np.valid_float_dtypes).intersection(set(ivy_tf.valid_float_dtypes))
-<<<<<<< HEAD
-        ),
-    ),
-    num_positional_args=helpers.num_positional_args(
-        fn_name="ivy.functional.frontends.tensorflow.sin"
-    ),
-)
-def test_tensorflow_sin(
-    dtype_and_x, as_variable, num_positional_args, native_array, fw
-):
-    input_dtype, x = dtype_and_x
-    helpers.test_frontend_function(
-        input_dtypes=input_dtype,
-=======
+@handle_cmd_line_args
+@given(
+    dtype_and_x=helpers.dtype_and_values(
+        available_dtypes=tuple(
+            set(ivy_np.valid_float_dtypes).intersection(set(ivy_tf.valid_float_dtypes))
         )
     ),
     as_variable=st.booleans(),
@@ -305,17 +287,12 @@
     dtype, x = dtype_and_x
     helpers.test_frontend_function(
         input_dtypes=dtype,
->>>>>>> 0bcede5e
-        as_variable_flags=as_variable,
-        with_out=False,
-        num_positional_args=num_positional_args,
-        native_array_flags=native_array,
-        fw=fw,
-        frontend="tensorflow",
-<<<<<<< HEAD
-        fn_tree="sin",
-        x=np.asarray(x, dtype=input_dtype),
-=======
+        as_variable_flags=as_variable,
+        with_out=False,
+        num_positional_args=num_positional_args,
+        native_array_flags=native_array,
+        fw=fw,
+        frontend="tensorflow",
         fn_tree="asin",
         x=np.asarray(x, dtype=dtype),
     )
@@ -349,5 +326,33 @@
         frontend="tensorflow",
         fn_tree="atan",
         x=np.asarray(x, dtype=dtype),
->>>>>>> 0bcede5e
+    )
+
+
+# sin
+@handle_cmd_line_args
+@given(
+    dtype_and_x=helpers.dtype_and_values(
+        available_dtypes=tuple(
+            set(ivy_np.valid_float_dtypes).intersection(set(ivy_tf.valid_float_dtypes))
+        ),
+    ),
+    num_positional_args=helpers.num_positional_args(
+        fn_name="ivy.functional.frontends.tensorflow.sin"
+    ),
+)
+def test_tensorflow_sin(
+    dtype_and_x, as_variable, num_positional_args, native_array, fw
+):
+    input_dtype, x = dtype_and_x
+    helpers.test_frontend_function(
+        input_dtypes=input_dtype,
+        as_variable_flags=as_variable,
+        with_out=False,
+        num_positional_args=num_positional_args,
+        native_array_flags=native_array,
+        fw=fw,
+        frontend="tensorflow",
+        fn_tree="sin",
+        x=np.asarray(x, dtype=input_dtype),
     )