# global
import sys
import ivy
from hypothesis import assume, strategies as st
from ivy.functional.frontends.tensorflow.nn import _convolution_broadcast_helper
from ivy_tests.test_ivy.test_frontends.test_tensorflow.test_nn import _x_and_filters
import numpy as np
import math

# local
import ivy_tests.test_ivy.helpers as helpers
from ivy_tests.test_ivy.helpers import handle_frontend_test


# Acos
@handle_frontend_test(
    fn_tree="tensorflow.raw_ops.Acos",
    dtype_and_x=helpers.dtype_and_values(
        available_dtypes=helpers.get_dtypes("float"),
    ),
    test_with_out=st.just(False),
)
def test_tensorflow_Acos(  # NOQA
    *,
    dtype_and_x,
    frontend,
    test_flags,
    fn_tree,
    on_device,
):
    input_dtype, x = dtype_and_x
    helpers.test_frontend_function(
        input_dtypes=input_dtype,
        frontend=frontend,
        test_flags=test_flags,
        fn_tree=fn_tree,
        on_device=on_device,
        x=x[0],
    )


# Acosh
@handle_frontend_test(
    fn_tree="tensorflow.raw_ops.Acosh",
    dtype_and_x=helpers.dtype_and_values(
        available_dtypes=helpers.get_dtypes("float"),
    ),
    test_with_out=st.just(False),
)
def test_tensorflow_Acosh(  # NOQA
    *,
    dtype_and_x,
    frontend,
    test_flags,
    fn_tree,
    on_device,
):
    input_dtype, x = dtype_and_x
    helpers.test_frontend_function(
        input_dtypes=input_dtype,
        frontend=frontend,
        test_flags=test_flags,
        fn_tree=fn_tree,
        on_device=on_device,
        x=x[0],
    )


# Add
@handle_frontend_test(
    fn_tree="tensorflow.raw_ops.Add",
    dtype_and_x=helpers.dtype_and_values(
        available_dtypes=helpers.get_dtypes("float"), num_arrays=2, shared_dtype=True
    ),
    test_with_out=st.just(False),
)
def test_tensorflow_Add(  # NOQA
    *,
    dtype_and_x,
    frontend,
    test_flags,
    fn_tree,
    on_device,
):
    dtype, xs = dtype_and_x
    helpers.test_frontend_function(
        input_dtypes=dtype,
        frontend=frontend,
        test_flags=test_flags,
        fn_tree=fn_tree,
        on_device=on_device,
        x=xs[0],
        y=xs[1],
    )


# for data generation
dtype_shared = st.shared(st.sampled_from(helpers.get_dtypes("numeric")), key="dtype")


@st.composite
def _get_shared_dtype(draw):
    return st.shared(st.sampled_from(draw(helpers.get_dtypes("numeric"))), key="dtype")


# BroadcastTo
@handle_frontend_test(
    fn_tree="tensorflow.raw_ops.BroadcastTo",
    array_and_shape=helpers.array_and_broadcastable_shape(_get_shared_dtype()),
    test_with_out=st.just(False),
)
def test_tensorflow_BroadcastTo(  # NOQA
    *,
    array_and_shape,
    frontend,
    test_flags,
    fn_tree,
    on_device,
):
    x, to_shape = array_and_shape
    helpers.test_frontend_function(
        input_dtypes=[x.dtype],
        frontend=frontend,
        test_flags=test_flags,
        fn_tree=fn_tree,
        on_device=on_device,
        input=x,
        shape=to_shape,
    )


# noinspection DuplicatedCode
@st.composite
def _arrays_idx_n_dtypes(draw):
    num_dims = draw(st.shared(helpers.ints(min_value=1, max_value=4), key="num_dims"))
    num_arrays = draw(
        st.shared(helpers.ints(min_value=2, max_value=4), key="num_arrays")
    )
    common_shape = draw(
        helpers.lists(
            arg=helpers.ints(min_value=2, max_value=3),
            min_size=num_dims - 1,
            max_size=num_dims - 1,
        )
    )
    unique_idx = draw(helpers.ints(min_value=0, max_value=num_dims - 1))
    unique_dims = draw(
        helpers.lists(
            arg=helpers.ints(min_value=2, max_value=3),
            min_size=num_arrays,
            max_size=num_arrays,
        )
    )
    xs = list()
    input_dtypes = draw(
        helpers.array_dtypes(
            available_dtypes=draw(helpers.get_dtypes("float")), shared_dtype=True
        )
    )
    for ud, dt in zip(unique_dims, input_dtypes):
        x = draw(
            helpers.array_values(
                shape=common_shape[:unique_idx] + [ud] + common_shape[unique_idx:],
                dtype=dt,
            )
        )
        xs.append(x)
    return xs, input_dtypes, unique_idx


# Concat
@handle_frontend_test(
    fn_tree="tensorflow.raw_ops.Concat",
    xs_n_input_dtypes_n_unique_idx=_arrays_idx_n_dtypes(),
    test_with_out=st.just(False),
)
def test_tensorflow_Concat(  # NOQA
    *,
    xs_n_input_dtypes_n_unique_idx,
    frontend,
    test_flags,
    fn_tree,
    on_device,
):
    xs, input_dtypes, unique_idx = xs_n_input_dtypes_n_unique_idx
    helpers.test_frontend_function(
        input_dtypes=input_dtypes,
        frontend=frontend,
        test_flags=test_flags,
        fn_tree=fn_tree,
        on_device=on_device,
        concat_dim=unique_idx,
        values=xs,
    )


# Cos
@handle_frontend_test(
    fn_tree="tensorflow.raw_ops.Cos",
    dtype_and_x=helpers.dtype_and_values(
        available_dtypes=helpers.get_dtypes("float"),
    ),
    test_with_out=st.just(False),
)
def test_tensorflow_Cos(  # NOQA
    *,
    dtype_and_x,
    frontend,
    test_flags,
    fn_tree,
    on_device,
):
    input_dtype, x = dtype_and_x
    helpers.test_frontend_function(
        input_dtypes=input_dtype,
        frontend=frontend,
        test_flags=test_flags,
        fn_tree=fn_tree,
        on_device=on_device,
        x=x[0],
    )


# Cosh
@handle_frontend_test(
    fn_tree="tensorflow.raw_ops.Cosh",
    dtype_and_x=helpers.dtype_and_values(
        available_dtypes=helpers.get_dtypes("float"),
    ),
    test_with_out=st.just(False),
)
def test_tensorflow_Cosh(  # NOQA
    *,
    dtype_and_x,
    frontend,
    test_flags,
    fn_tree,
    on_device,
):
    input_dtype, x = dtype_and_x
    helpers.test_frontend_function(
        input_dtypes=input_dtype,
        frontend=frontend,
        test_flags=test_flags,
        fn_tree=fn_tree,
        on_device=on_device,
        x=x[0],
    )


@st.composite
def _dtypes(draw):
    return draw(
        st.shared(
            helpers.list_of_length(
                x=st.sampled_from(draw(helpers.get_dtypes("numeric"))), length=1
            ),
            key="dtype",
        )
    )


# Div
@handle_frontend_test(
    fn_tree="tensorflow.raw_ops.Div",
    dtype_and_x=helpers.dtype_and_values(
        available_dtypes=helpers.get_dtypes("float"), num_arrays=2, shared_dtype=True
    ),
    test_with_out=st.just(False),
)
def test_tensorflow_Div(  # NOQA
    *,
    dtype_and_x,
    frontend,
    test_flags,
    fn_tree,
    on_device,
):
    dtype, xs = dtype_and_x
    helpers.test_frontend_function(
        input_dtypes=dtype,
        frontend=frontend,
        test_flags=test_flags,
        fn_tree=fn_tree,
        on_device=on_device,
        x=xs[0],
        y=xs[1],
    )


@st.composite
def _fill_value(draw):
    dtype = draw(_dtypes())[0]
    if ivy.is_uint_dtype(dtype):
        return draw(helpers.ints(min_value=0, max_value=5))
    elif ivy.is_int_dtype(dtype):
        return draw(helpers.ints(min_value=-5, max_value=5))
    return draw(helpers.floats(min_value=-5, max_value=5))


# fill
@handle_frontend_test(
    fn_tree="tensorflow.raw_ops.Fill",
    shape=helpers.get_shape(
        allow_none=False,
        min_num_dims=1,
        min_dim_size=1,
    ),
    fill_value=_fill_value(),
    dtypes=_dtypes(),
    test_with_out=st.just(False),
)
def test_tensorflow_Fill(  # NOQA
    *,
    shape,
    fill_value,
    dtypes,
    frontend,
    test_flags,
    fn_tree,
    on_device,
):
    helpers.test_frontend_function(
        input_dtypes=dtypes,
        frontend=frontend,
        test_flags=test_flags,
        fn_tree=fn_tree,
        on_device=on_device,
        rtol=1e-05,
        dims=shape,
        value=fill_value,
    )


# Asin
@handle_frontend_test(
    fn_tree="tensorflow.raw_ops.Asin",
    dtype_and_x=helpers.dtype_and_values(
        available_dtypes=helpers.get_dtypes("float"),
    ),
    test_with_out=st.just(False),
)
def test_tensorflow_Asin(  # NOQA
    *,
    dtype_and_x,
    frontend,
    test_flags,
    fn_tree,
    on_device,
):
    dtype, x = dtype_and_x
    helpers.test_frontend_function(
        input_dtypes=dtype,
        frontend=frontend,
        test_flags=test_flags,
        fn_tree=fn_tree,
        on_device=on_device,
        x=x[0],
    )


# argmax
@handle_frontend_test(
    fn_tree="tensorflow.raw_ops.ArgMax",
    dtype_x_axis=helpers.dtype_values_axis(
        available_dtypes=helpers.get_dtypes("numeric", full=True),
        valid_axis=True,
        force_int_axis=True,
        min_num_dims=1,
        min_value=-5,
        max_value=5,
        allow_inf=False,
    ),
    output_type=st.sampled_from(["int16", "int32", "int64"]),
    test_with_out=st.just(False),
)
def test_tensorflow_ArgMax(  # NOQA
    *,
    dtype_x_axis,
    output_type,
    frontend,
    test_flags,
    fn_tree,
    on_device,
):
    dtype, x, axis = dtype_x_axis
    helpers.test_frontend_function(
        input_dtypes=dtype,
        frontend=frontend,
        test_flags=test_flags,
        fn_tree=fn_tree,
        on_device=on_device,
        input=x[0],
        dimension=axis,
        output_type=output_type,
    )


# ArgMin
@handle_frontend_test(
    fn_tree="tensorflow.raw_ops.ArgMin",
    dtype_x_axis=helpers.dtype_values_axis(
        available_dtypes=helpers.get_dtypes("numeric", full=True),
        valid_axis=True,
        force_int_axis=True,
        min_num_dims=1,
        min_value=-5,
        max_value=5,
        allow_inf=False,
    ),
    output_type=st.sampled_from(["int32", "int64"]),
    test_with_out=st.just(False),
)
def test_tensorflow_ArgMin(  # NOQA
    *,
    dtype_x_axis,
    output_type,
    frontend,
    test_flags,
    fn_tree,
    on_device,
):
    dtype, x, axis = dtype_x_axis
    helpers.test_frontend_function(
        input_dtypes=dtype,
        frontend=frontend,
        test_flags=test_flags,
        fn_tree=fn_tree,
        on_device=on_device,
        input=x[0],
        dimension=axis,
        output_type=output_type,
    )


# Atan
@handle_frontend_test(
    fn_tree="tensorflow.raw_ops.Atan",
    dtype_and_x=helpers.dtype_and_values(
        available_dtypes=helpers.get_dtypes("float"),
    ),
    test_with_out=st.just(False),
)
def test_tensorflow_Atan(  # NOQA
    *,
    dtype_and_x,
    frontend,
    test_flags,
    fn_tree,
    on_device,
):
    dtype, x = dtype_and_x
    helpers.test_frontend_function(
        input_dtypes=dtype,
        frontend=frontend,
        test_flags=test_flags,
        fn_tree=fn_tree,
        on_device=on_device,
        x=x[0],
    )


# BitwiseAnd
@handle_frontend_test(
    fn_tree="tensorflow.raw_ops.BitwiseAnd",
    dtype_and_x=helpers.dtype_and_values(
        available_dtypes=helpers.get_dtypes("integer"),
        num_arrays=2,
        shared_dtype=True,
    ),
    test_with_out=st.just(False),
)
def test_tensorflow_BitwiseAnd(  # NOQA
    *,
    dtype_and_x,
    frontend,
    test_flags,
    fn_tree,
    on_device,
):
    input_dtype, xs = dtype_and_x
    helpers.test_frontend_function(
        input_dtypes=input_dtype,
        frontend=frontend,
        test_flags=test_flags,
        fn_tree=fn_tree,
        on_device=on_device,
        x=xs[0],
        y=xs[1],
    )


# BitwiseOr
@handle_frontend_test(
    fn_tree="tensorflow.raw_ops.BitwiseOr",
    dtype_and_x=helpers.dtype_and_values(
        available_dtypes=helpers.get_dtypes("integer"),
        num_arrays=2,
        shared_dtype=True,
    ),
    test_with_out=st.just(False),
)
def test_tensorflow_BitwiseOr(  # NOQA
    *,
    dtype_and_x,
    frontend,
    test_flags,
    fn_tree,
    on_device,
):
    input_dtype, xs = dtype_and_x
    helpers.test_frontend_function(
        input_dtypes=input_dtype,
        frontend=frontend,
        test_flags=test_flags,
        fn_tree=fn_tree,
        on_device=on_device,
        x=xs[0],
        y=xs[1],
    )


# BitwiseXor
@handle_frontend_test(
    fn_tree="tensorflow.raw_ops.BitwiseXor",
    dtype_and_x=helpers.dtype_and_values(
        available_dtypes=helpers.get_dtypes("integer"),
        num_arrays=2,
        shared_dtype=True,
    ),
    test_with_out=st.just(False),
)
def test_tensorflow_BitwiseXor(  # NOQA
    *,
    dtype_and_x,
    frontend,
    test_flags,
    fn_tree,
    on_device,
):
    input_dtype, xs = dtype_and_x
    helpers.test_frontend_function(
        input_dtypes=input_dtype,
        frontend=frontend,
        test_flags=test_flags,
        fn_tree=fn_tree,
        on_device=on_device,
        x=xs[0],
        y=xs[1],
    )


# Atanh
@handle_frontend_test(
    fn_tree="tensorflow.raw_ops.Atanh",
    dtype_and_x=helpers.dtype_and_values(
        available_dtypes=helpers.get_dtypes("float"),
    ),
    test_with_out=st.just(False),
)
def test_tensorflow_Atanh(  # NOQA
    *,
    dtype_and_x,
    frontend,
    test_flags,
    fn_tree,
    on_device,
):
    dtype, x = dtype_and_x
    helpers.test_frontend_function(
        input_dtypes=dtype,
        frontend=frontend,
        test_flags=test_flags,
        fn_tree=fn_tree,
        on_device=on_device,
        x=x[0],
    )


# Tan
@handle_frontend_test(
    fn_tree="tensorflow.raw_ops.Tan",
    dtype_and_x=helpers.dtype_and_values(
        available_dtypes=helpers.get_dtypes("float"),
    ),
    test_with_out=st.just(False),
)
def test_tensorflow_Tan(  # NOQA
    *,
    dtype_and_x,
    frontend,
    test_flags,
    fn_tree,
    on_device,
):
    input_dtype, x = dtype_and_x
    helpers.test_frontend_function(
        input_dtypes=input_dtype,
        frontend=frontend,
        test_flags=test_flags,
        fn_tree=fn_tree,
        on_device=on_device,
        x=x[0],
    )


# Square
@handle_frontend_test(
    fn_tree="tensorflow.raw_ops.Square",
    dtype_and_x=helpers.dtype_and_values(
        available_dtypes=helpers.get_dtypes("numeric"),
    ),
    test_with_out=st.just(False),
)
def test_tensorflow_Square(  # NOQA
    *,
    dtype_and_x,
    frontend,
    test_flags,
    fn_tree,
    on_device,
):
    input_dtype, x = dtype_and_x
    helpers.test_frontend_function(
        input_dtypes=input_dtype,
        frontend=frontend,
        test_flags=test_flags,
        fn_tree=fn_tree,
        on_device=on_device,
        x=x[0],
    )


@st.composite
def _squeeze_helper(draw):
    shape = draw(st.shared(helpers.get_shape(), key="value_shape"))
    valid_axes = []
    for index, axis in enumerate(shape):
        if axis == 1:
            valid_axes.append(index)
    valid_axes.insert(0, None)
    return draw(st.sampled_from(valid_axes))


# Squeeze
@handle_frontend_test(
    fn_tree="tensorflow.raw_ops.Squeeze",
    dtype_value=helpers.dtype_and_values(
        available_dtypes=helpers.get_dtypes("valid", full=True),
        shape=st.shared(helpers.get_shape(), key="value_shape"),
    ),
    axis=_squeeze_helper(),
    test_with_out=st.just(False),
)
def test_tensorflow_Squeeze(  # NOQA
    dtype_value,
    axis,
    frontend,
    test_flags,
    fn_tree,
):
    dtype, xs = dtype_value
    helpers.test_frontend_function(
        input_dtypes=dtype,
        frontend=frontend,
        test_flags=test_flags,
        fn_tree=fn_tree,
        input=xs[0],
        axis=axis,
    )


# Sign
@handle_frontend_test(
    fn_tree="tensorflow.raw_ops.Sign",
    dtype_and_x=helpers.dtype_and_values(
        available_dtypes=helpers.get_dtypes("numeric"),
    ),
    test_with_out=st.just(False),
)
def test_tensorflow_Sign(  # NOQA
    *,
    dtype_and_x,
    frontend,
    test_flags,
    fn_tree,
    on_device,
):
    input_dtype, x = dtype_and_x
    helpers.test_frontend_function(
        input_dtypes=input_dtype,
        frontend=frontend,
        test_flags=test_flags,
        fn_tree=fn_tree,
        on_device=on_device,
        x=x[0],
    )


@st.composite
def _get_splits(draw, as_list=False):
    """
    Generate valid splits, either by generating an integer that evenly divides the axis
    or a list of splits that sum to the length of the axis being split.
    """
    shape = draw(st.shared(helpers.get_shape(min_num_dims=1), key="value_shape"))
    axis = draw(
        st.shared(helpers.get_axis(shape=shape, force_int=True), key="target_axis")
    )

    @st.composite
    def get_int_split(draw):
        if shape[axis] == 0:
            return 0
        factors = []
        for i in range(1, shape[axis] + 1):
            if shape[axis] % i == 0:
                factors.append(i)
        return draw(st.sampled_from(factors))

    @st.composite
    def get_list_split(draw):
        num_or_size_splits = []
        while sum(num_or_size_splits) < shape[axis]:
            split_value = draw(
                helpers.ints(
                    min_value=1,
                    max_value=shape[axis] - sum(num_or_size_splits),
                )
            )
            num_or_size_splits.append(split_value)
        return num_or_size_splits

    if as_list:
        return draw(get_list_split())
    else:
        return draw(get_int_split())


# Split
@handle_frontend_test(
    fn_tree="tensorflow.raw_ops.Split",
    dtype_and_x=helpers.dtype_and_values(
        available_dtypes=helpers.get_dtypes("valid"),
        shape=st.shared(helpers.get_shape(min_num_dims=1), key="value_shape"),
    ),
    axis=st.shared(
        helpers.get_axis(
            shape=st.shared(helpers.get_shape(min_num_dims=1), key="value_shape"),
            force_int=True,
        ),
        key="target_axis",
    ),
    num_splits=_get_splits(),
)
def test_tensorflow_Split(  # NOQA
    *,
    dtype_and_x,
    axis,
    num_splits,
    frontend,
    test_flags,
    fn_tree,
    on_device,
):
    dtype, value = dtype_and_x
    helpers.test_frontend_function(
        input_dtypes=dtype,
        frontend=frontend,
        test_flags=test_flags,
        fn_tree=fn_tree,
        on_device=on_device,
        value=value[0],
        axis=axis,
        num_split=num_splits,
    )


# SplitV
@handle_frontend_test(
    fn_tree="tensorflow.raw_ops.SplitV",
    dtype_and_x=helpers.dtype_and_values(
        available_dtypes=helpers.get_dtypes("valid"),
        shape=st.shared(helpers.get_shape(min_num_dims=1), key="value_shape"),
    ),
    axis=st.shared(
        helpers.get_axis(
            shape=st.shared(helpers.get_shape(min_num_dims=1), key="value_shape"),
            force_int=True,
        ),
        key="target_axis",
    ),
    size_splits=_get_splits(as_list=True),
    test_with_out=st.just(False),
)
def test_tensorflow_SplitV(  # NOQA
    *,
    dtype_and_x,
    axis,
    size_splits,
    frontend,
    test_flags,
    fn_tree,
    on_device,
):
    dtype, value = dtype_and_x
    helpers.test_frontend_function(
        input_dtypes=dtype,
        frontend=frontend,
        test_flags=test_flags,
        fn_tree=fn_tree,
        on_device=on_device,
        value=value[0],
        axis=axis,
        size_splits=size_splits,
        num_split=len(size_splits),
    )


# Sqrt
@handle_frontend_test(
    fn_tree="tensorflow.raw_ops.Sqrt",
    dtype_and_x=helpers.dtype_and_values(
        available_dtypes=helpers.get_dtypes("float"),
    ),
    test_with_out=st.just(False),
)
def test_tensorflow_Sqrt(  # NOQA
    *,
    dtype_and_x,
    frontend,
    test_flags,
    fn_tree,
    on_device,
):
    input_dtype, x = dtype_and_x
    helpers.test_frontend_function(
        input_dtypes=input_dtype,
        frontend=frontend,
        test_flags=test_flags,
        fn_tree=fn_tree,
        on_device=on_device,
        x=x[0],
    )


# Tanh
@handle_frontend_test(
    fn_tree="tensorflow.raw_ops.Tanh",
    dtype_and_x=helpers.dtype_and_values(
        available_dtypes=helpers.get_dtypes("float"),
    ),
    test_with_out=st.just(False),
)
def test_tensorflow_Tanh(  # NOQA
    *,
    dtype_and_x,
    frontend,
    test_flags,
    fn_tree,
    on_device,
):
    input_dtype, x = dtype_and_x
    helpers.test_frontend_function(
        input_dtypes=input_dtype,
        frontend=frontend,
        test_flags=test_flags,
        fn_tree=fn_tree,
        on_device=on_device,
        x=x[0],
    )


@st.composite
def _permute_dims_helper(draw):
    shape = draw(st.shared(helpers.get_shape(min_num_dims=1), key="shape"))
    dims = [x for x in range(len(shape))]
    permutation = draw(st.permutations(dims))
    return permutation


# Transpose
@handle_frontend_test(
    fn_tree="tensorflow.raw_ops.Transpose",
    dtype_and_x=helpers.dtype_and_values(
        available_dtypes=helpers.get_dtypes("float"),
        shape=st.shared(helpers.get_shape(min_num_dims=1), key="shape"),
    ),
    perm=_permute_dims_helper(),
    test_with_out=st.just(False),
)
def test_tensorflow_transpose(  # NOQA
    *,
    dtype_and_x,
    perm,
    frontend,
    test_flags,
    fn_tree,
    on_device,
):
    dtype, x = dtype_and_x
    helpers.test_frontend_function(
        input_dtypes=dtype,
        frontend=frontend,
        test_flags=test_flags,
        fn_tree=fn_tree,
        on_device=on_device,
        x=x[0],
        perm=perm,
    )


# Maximum
@handle_frontend_test(
    fn_tree="tensorflow.raw_ops.Maximum",
    dtype_and_x=helpers.dtype_and_values(
        available_dtypes=helpers.get_dtypes("float"),
        num_arrays=2,
        shared_dtype=True,
    ),
    test_with_out=st.just(False),
)
def test_tensorflow_Maximum(  # NOQA
    *,
    dtype_and_x,
    frontend,
    test_flags,
    fn_tree,
    on_device,
):
    input_dtype, xs = dtype_and_x
    helpers.test_frontend_function(
        input_dtypes=input_dtype,
        frontend=frontend,
        test_flags=test_flags,
        fn_tree=fn_tree,
        on_device=on_device,
        x=xs[0],
        y=xs[1],
    )


# Minimum
@handle_frontend_test(
    fn_tree="tensorflow.raw_ops.Minimum",
    dtype_and_x=helpers.dtype_and_values(
        available_dtypes=helpers.get_dtypes("float"),
        num_arrays=2,
        shared_dtype=True,
    ),
    test_with_out=st.just(False),
)
def test_tensorflow_Minimum(  # NOQA
    *,
    dtype_and_x,
    frontend,
    test_flags,
    fn_tree,
    on_device,
):
    input_dtype, xs = dtype_and_x
    helpers.test_frontend_function(
        input_dtypes=input_dtype,
        frontend=frontend,
        test_flags=test_flags,
        fn_tree=fn_tree,
        on_device=on_device,
        x=xs[0],
        y=xs[1],
    )


# Sub
@handle_frontend_test(
    fn_tree="tensorflow.raw_ops.Sub",
    dtype_and_x=helpers.dtype_and_values(
        available_dtypes=helpers.get_dtypes("numeric"), num_arrays=2, shared_dtype=True
    ),
    test_with_out=st.just(False),
)
def test_tensorflow_Sub(  # NOQA
    *,
    dtype_and_x,
    frontend,
    test_flags,
    fn_tree,
    on_device,
):
    dtype, xs = dtype_and_x
    helpers.test_frontend_function(
        input_dtypes=dtype,
        frontend=frontend,
        test_flags=test_flags,
        fn_tree=fn_tree,
        on_device=on_device,
        x=xs[0],
        y=xs[1],
    )


# Less
@handle_frontend_test(
    fn_tree="tensorflow.raw_ops.Less",
    dtype_and_x=helpers.dtype_and_values(
        available_dtypes=helpers.get_dtypes("numeric"),
        num_arrays=2,
        shared_dtype=True,
    ),
    test_with_out=st.just(False),
)
def test_tensorflow_Less(  # NOQA
    *,
    dtype_and_x,
    frontend,
    test_flags,
    fn_tree,
    on_device,
):
    input_dtype, xs = dtype_and_x
    helpers.test_frontend_function(
        input_dtypes=input_dtype,
        frontend=frontend,
        test_flags=test_flags,
        fn_tree=fn_tree,
        on_device=on_device,
        x=xs[0],
        y=xs[1],
    )


# LessEqual
@handle_frontend_test(
    fn_tree="tensorflow.raw_ops.LessEqual",
    dtype_and_x=helpers.dtype_and_values(
        available_dtypes=helpers.get_dtypes("numeric"),
        num_arrays=2,
        shared_dtype=True,
    ),
    test_with_out=st.just(False),
)
def test_tensorflow_LessEqual(  # NOQA
    *,
    dtype_and_x,
    frontend,
    test_flags,
    fn_tree,
    on_device,
):
    input_dtype, xs = dtype_and_x
    helpers.test_frontend_function(
        input_dtypes=input_dtype,
        frontend=frontend,
        test_flags=test_flags,
        fn_tree=fn_tree,
        on_device=on_device,
        x=xs[0],
        y=xs[1],
    )


# Floor
@handle_frontend_test(
    fn_tree="tensorflow.raw_ops.Floor",
    dtype_and_x=helpers.dtype_and_values(
        available_dtypes=helpers.get_dtypes("float"),
    ),
    test_with_out=st.just(False),
)
def test_tensorflow_Floor(  # NOQA
    *,
    dtype_and_x,
    frontend,
    test_flags,
    fn_tree,
    on_device,
):
    input_dtype, x = dtype_and_x
    helpers.test_frontend_function(
        input_dtypes=input_dtype,
        frontend=frontend,
        test_flags=test_flags,
        fn_tree=fn_tree,
        on_device=on_device,
        x=x[0],
    )


# FloorDiv
@handle_frontend_test(
    fn_tree="tensorflow.raw_ops.FloorDiv",
    dtype_and_x=helpers.dtype_and_values(
        available_dtypes=helpers.get_dtypes("float"),
        num_arrays=2,
        shared_dtype=True,
    ),
    test_with_out=st.just(False),
)
def test_tensorflow_FloorDiv(  # NOQA
    *,
    dtype_and_x,
    frontend,
    test_flags,
    fn_tree,
    on_device,
):
    input_dtype, xs = dtype_and_x
    helpers.test_frontend_function(
        input_dtypes=input_dtype,
        frontend=frontend,
        test_flags=test_flags,
        fn_tree=fn_tree,
        on_device=on_device,
        x=xs[0],
        y=xs[1],
    )


# Exp
@handle_frontend_test(
    fn_tree="tensorflow.raw_ops.Exp",
    dtype_and_x=helpers.dtype_and_values(
        available_dtypes=helpers.get_dtypes("float"),
    ),
    test_with_out=st.just(False),
)
def test_tensorflow_Exp(  # NOQA
    *,
    dtype_and_x,
    frontend,
    test_flags,
    fn_tree,
    on_device,
):
    input_dtype, x = dtype_and_x
    helpers.test_frontend_function(
        input_dtypes=input_dtype,
        frontend=frontend,
        test_flags=test_flags,
        fn_tree=fn_tree,
        on_device=on_device,
        x=x[0],
    )


# Expm1
@handle_frontend_test(
    fn_tree="tensorflow.raw_ops.Expm1",
    dtype_and_x=helpers.dtype_and_values(
        available_dtypes=helpers.get_dtypes("float"),
    ),
    test_with_out=st.just(False),
)
def test_tensorflow_Expm1(  # NOQA
    *,
    dtype_and_x,
    frontend,
    test_flags,
    fn_tree,
    on_device,
):
    input_dtype, x = dtype_and_x
    helpers.test_frontend_function(
        input_dtypes=input_dtype,
        frontend=frontend,
        test_flags=test_flags,
        fn_tree=fn_tree,
        on_device=on_device,
        x=x[0],
    )


# Log
@handle_frontend_test(
    fn_tree="tensorflow.raw_ops.Log",
    dtype_and_x=helpers.dtype_and_values(
        available_dtypes=helpers.get_dtypes("float"),
    ),
    test_with_out=st.just(False),
)
def test_tensorflow_Log(  # NOQA
    *,
    dtype_and_x,
    frontend,
    test_flags,
    fn_tree,
    on_device,
):
    input_dtype, x = dtype_and_x
    helpers.test_frontend_function(
        input_dtypes=input_dtype,
        frontend=frontend,
        test_flags=test_flags,
        fn_tree=fn_tree,
        on_device=on_device,
        x=x[0],
    )


# Sinh
@handle_frontend_test(
    fn_tree="tensorflow.raw_ops.Sinh",
    dtype_and_x=helpers.dtype_and_values(available_dtypes=helpers.get_dtypes("float")),
    test_with_out=st.just(False),
)
def test_tensorflow_Sinh(  # NOQA
    *,
    dtype_and_x,
    frontend,
    test_flags,
    fn_tree,
    on_device,
):
    input_dtype, x = dtype_and_x
    helpers.test_frontend_function(
        input_dtypes=input_dtype,
        frontend=frontend,
        test_flags=test_flags,
        fn_tree=fn_tree,
        on_device=on_device,
        x=x[0],
    )


# RealDiv
@handle_frontend_test(
    fn_tree="tensorflow.raw_ops.RealDiv",
    dtype_and_x=helpers.dtype_and_values(
        available_dtypes=helpers.get_dtypes("numeric"),
        num_arrays=2,
        shared_dtype=True,
    ),
    test_with_out=st.just(False),
)
def test_tensorflow_RealDiv(  # NOQA
    *,
    dtype_and_x,
    frontend,
    test_flags,
    fn_tree,
    on_device,
):
    input_dtype, xs = dtype_and_x
    helpers.test_frontend_function(
        input_dtypes=input_dtype,
        frontend=frontend,
        test_flags=test_flags,
        fn_tree=fn_tree,
        on_device=on_device,
        x=xs[0],
        y=xs[1],
    )


# Reshape
@st.composite
def _reshape_helper(draw):
    # generate a shape s.t len(shape) > 0
    shape = draw(helpers.get_shape(min_num_dims=1))
    reshape_shape = draw(helpers.reshape_shapes(shape=shape))
    dtype = draw(helpers.array_dtypes(num_arrays=1))
    x = draw(helpers.array_values(dtype=dtype[0], shape=shape))
    return x, dtype, reshape_shape


@handle_frontend_test(
    fn_tree="tensorflow.raw_ops.Reshape",
    test_with_out=st.just(False),
    x_reshape=_reshape_helper(),
)
def test_tensorflow_Reshape(  # NOQA
    *,
    x_reshape,
    frontend,
    test_flags,
    fn_tree,
    on_device,
):
    x, dtype, shape = x_reshape
    helpers.test_frontend_function(
        input_dtypes=dtype,
        frontend=frontend,
        test_flags=test_flags,
        fn_tree=fn_tree,
        on_device=on_device,
        tensor=x,
        shape=shape,
    )


# ZerosLike
@handle_frontend_test(
    fn_tree="tensorflow.raw_ops.ZerosLike",
    dtype_and_x=helpers.dtype_and_values(available_dtypes=helpers.get_dtypes("float")),
    test_with_out=st.just(False),
)
def test_tensorflow_zeros_like(  # NOQA
    *,
    dtype_and_x,
    frontend,
    test_flags,
    fn_tree,
    on_device,
):
    dtype, x = dtype_and_x
    helpers.test_frontend_function(
        input_dtypes=dtype,
        frontend=frontend,
        test_flags=test_flags,
        fn_tree=fn_tree,
        on_device=on_device,
        x=x[0],
    )


# LogicalOr
@handle_frontend_test(
    fn_tree="tensorflow.raw_ops.LogicalOr",
    dtype_and_x=helpers.dtype_and_values(
        dtype=["bool", "bool"],
        num_arrays=2,
        shared_dtype=True,
    ),
    test_with_out=st.just(False),
)
def test_tensorflow_LogicalOr(  # NOQA
    *,
    dtype_and_x,
    frontend,
    test_flags,
    fn_tree,
    on_device,
):
    input_dtype, x = dtype_and_x
    helpers.test_frontend_function(
        input_dtypes=input_dtype,
        frontend=frontend,
        test_flags=test_flags,
        fn_tree=fn_tree,
        on_device=on_device,
        x=x[0],
        y=x[1],
    )


# LogicalNot
@handle_frontend_test(
    fn_tree="tensorflow.raw_ops.LogicalNot",
    dtype_and_x=helpers.dtype_and_values(
        dtype=["bool"],
        num_arrays=1,
        shared_dtype=True,
    ),
    test_with_out=st.just(False),
)
def test_tensorflow_LogicalNot(  # NOQA
    *,
    dtype_and_x,
    frontend,
    test_flags,
    fn_tree,
    on_device,
):
    input_dtype, x = dtype_and_x
    helpers.test_frontend_function(
        input_dtypes=input_dtype,
        frontend=frontend,
        test_flags=test_flags,
        fn_tree=fn_tree,
        on_device=on_device,
        x=x[0],
    )


# Shape
@handle_frontend_test(
    fn_tree="tensorflow.raw_ops.Shape",
    dtype_and_x=helpers.dtype_and_values(
        available_dtypes=helpers.get_dtypes("numeric"),
        min_num_dims=1,
    ),
    test_with_out=st.just(False),
)
def test_tensorflow_Shape(  # NOQA
    *,
    dtype_and_x,
    frontend,
    test_flags,
    fn_tree,
    on_device,
):
    input_dtype, x = dtype_and_x
    helpers.test_frontend_function(
        input_dtypes=input_dtype,
        frontend=frontend,
        test_flags=test_flags,
        fn_tree=fn_tree,
        on_device=on_device,
        input=x[0],
    )


@handle_frontend_test(
    fn_tree="tensorflow.raw_ops.ShapeN",
    dtype_and_x=helpers.dtype_and_values(
        available_dtypes=helpers.get_dtypes("valid"), max_num_dims=4
    ),
    output_dtype=st.sampled_from(["int32", "int64"]),
    test_with_out=st.just(False),
)
def test_tensorflow_ShapeN(  # NOQA
    *,
    dtype_and_x,
    output_dtype,
    on_device,
    fn_tree,
    frontend,
    test_flags,
):
    input_dtype, input = dtype_and_x
    helpers.test_frontend_function(
        input_dtypes=input_dtype,
        frontend=frontend,
        test_flags=test_flags,
        fn_tree=fn_tree,
        on_device=on_device,
        input=input,
        out_type=output_dtype,
    )


# AddN
@handle_frontend_test(
    fn_tree="tensorflow.raw_ops.AddN",
    dtype_and_x=helpers.dtype_and_values(
        available_dtypes=helpers.get_dtypes("numeric"),
        min_num_dims=1,
    ),
    test_with_out=st.just(False),
)
def test_tensorflow_AddN(  # NOQA
    *,
    dtype_and_x,
    frontend,
    test_flags,
    fn_tree,
    on_device,
):
    input_dtype, x = dtype_and_x
    helpers.test_frontend_function(
        input_dtypes=input_dtype,
        frontend=frontend,
        test_flags=test_flags,
        fn_tree=fn_tree,
        on_device=on_device,
        inputs=x,
    )


# Neg
@handle_frontend_test(
    fn_tree="tensorflow.raw_ops.Neg",
    dtype_and_x=helpers.dtype_and_values(
        available_dtypes=[
            "float32",
            "float64",
            "int8",
            "int16",
            "int32",
            "int64",
        ],
    ),
    test_with_out=st.just(False),
)
def test_tensorflow_Neg(  # NOQA
    *,
    dtype_and_x,
    frontend,
    test_flags,
    fn_tree,
    on_device,
):
    input_dtype, x = dtype_and_x
    helpers.test_frontend_function(
        input_dtypes=input_dtype,
        frontend=frontend,
        test_flags=test_flags,
        fn_tree=fn_tree,
        on_device=on_device,
        x=x[0],
    )


# Equal
@handle_frontend_test(
    fn_tree="tensorflow.raw_ops.Equal",
    dtype_and_x=helpers.dtype_and_values(
        available_dtypes=helpers.get_dtypes("numeric"),
        num_arrays=2,
        shared_dtype=True,
    ),
    test_with_out=st.just(False),
)
def test_tensorflow_Equal(  # NOQA
    *,
    dtype_and_x,
    frontend,
    test_flags,
    fn_tree,
    on_device,
):
    input_dtype, x = dtype_and_x
    helpers.test_frontend_function(
        input_dtypes=input_dtype,
        frontend=frontend,
        test_flags=test_flags,
        fn_tree=fn_tree,
        on_device=on_device,
        x=x[0],
        y=x[1],
    )


# NotEqual
@handle_frontend_test(
    fn_tree="tensorflow.raw_ops.NotEqual",
    dtype_and_x=helpers.dtype_and_values(
        available_dtypes=helpers.get_dtypes("numeric"),
        num_arrays=2,
        shared_dtype=True,
    ),
    test_with_out=st.just(False),
)
def test_tensorflow_NotEqual(  # NOQA
    *,
    dtype_and_x,
    frontend,
    test_flags,
    fn_tree,
    on_device,
):
    input_dtype, x = dtype_and_x
    helpers.test_frontend_function(
        input_dtypes=input_dtype,
        frontend=frontend,
        test_flags=test_flags,
        fn_tree=fn_tree,
        on_device=on_device,
        x=x[0],
        y=x[1],
    )


# Cumsum
@handle_frontend_test(
    fn_tree="tensorflow.raw_ops.Cumsum",
    dtype_x_axis=helpers.dtype_values_axis(
        available_dtypes=helpers.get_dtypes("numeric", full=True),
        valid_axis=True,
        force_int_axis=True,
        min_num_dims=1,
        min_value=-5,
        max_value=5,
    ),
    exclusive=st.booleans(),
    reverse=st.booleans(),
    test_with_out=st.just(False),
)
def test_tensorflow_Cumsum(  # NOQA
    *,
    dtype_x_axis,
    exclusive,
    reverse,
    frontend,
    test_flags,
    fn_tree,
    on_device,
):
    dtype, x, axis = dtype_x_axis
    helpers.test_frontend_function(
        input_dtypes=dtype,
        frontend=frontend,
        test_flags=test_flags,
        fn_tree=fn_tree,
        on_device=on_device,
        rtol=1e-02,
        atol=1e-02,
        x=x[0],
        axis=axis,
        exclusive=exclusive,
        reverse=reverse,
    )


# Relu
@handle_frontend_test(
    fn_tree="tensorflow.raw_ops.Relu",
    dtype_and_x=helpers.dtype_and_values(
        available_dtypes=helpers.get_dtypes("numeric"),
        min_num_dims=1,
    ),
    test_with_out=st.just(False),
)
def test_tensorflow_Relu(  # NOQA
    *,
    dtype_and_x,
    frontend,
    test_flags,
    fn_tree,
    on_device,
):
    dtype, x = dtype_and_x
    helpers.test_frontend_function(
        input_dtypes=dtype,
        frontend=frontend,
        test_flags=test_flags,
        fn_tree=fn_tree,
        on_device=on_device,
        features=x[0],
    )


# MatMul
@handle_frontend_test(
    fn_tree="tensorflow.raw_ops.MatMul",
    dtype_and_x=helpers.dtype_and_values(
        available_dtypes=[
            "float16",
            "float32",
            "float64",
            "int32",
            "int64",
        ],
        shape=(3, 3),
        num_arrays=2,
        shared_dtype=True,
    ),
    transpose_a=st.booleans(),
    transpose_b=st.booleans(),
    test_with_out=st.just(False),
)
def test_tensorflow_MatMul(  # NOQA
    *,
    dtype_and_x,
    transpose_a,
    transpose_b,
    frontend,
    test_flags,
    fn_tree,
    on_device,
):
    input_dtype, x = dtype_and_x
    helpers.test_frontend_function(
        input_dtypes=input_dtype,
        frontend=frontend,
        test_flags=test_flags,
        fn_tree=fn_tree,
        on_device=on_device,
        atol=1e-2,
        a=x[0],
        b=x[1],
        transpose_a=transpose_a,
        transpose_b=transpose_b,
    )


# Cumprod
@handle_frontend_test(
    fn_tree="tensorflow.raw_ops.Cumprod",
    dtype_x_axis=helpers.dtype_values_axis(
        available_dtypes=helpers.get_dtypes("numeric", full=True),
        valid_axis=True,
        force_int_axis=True,
        min_num_dims=1,
        min_value=-5,
        max_value=5,
    ),
    exclusive=st.booleans(),
    reverse=st.booleans(),
    test_with_out=st.just(False),
)
def test_tensorflow_Cumprod(  # NOQA
    *,
    dtype_x_axis,
    exclusive,
    reverse,
    frontend,
    test_flags,
    fn_tree,
    on_device,
):
    dtype, x, axis = dtype_x_axis
    helpers.test_frontend_function(
        input_dtypes=dtype,
        frontend=frontend,
        test_flags=test_flags,
        fn_tree=fn_tree,
        on_device=on_device,
        x=x[0],
        axis=axis,
        exclusive=exclusive,
        reverse=reverse,
    )


# Gather
@handle_frontend_test(
    fn_tree="tensorflow.raw_ops.Gather",
    params_indices_others=helpers.array_indices_axis(
        array_dtypes=helpers.get_dtypes("numeric"),
        indices_dtypes=["int32", "int64"],
        disable_random_axis=True,
        axis_zero=True,
        min_num_dims=1,
        max_num_dims=5,
        min_dim_size=1,
        max_dim_size=10,
    ),
    test_with_out=st.just(False),
)
def test_tensorflow_Gather(  # NOQA
    *,
    params_indices_others,
    frontend,
    test_flags,
    fn_tree,
    on_device,
):
    dtypes, params, indices = params_indices_others
    helpers.test_frontend_function(
        input_dtypes=dtypes,
        frontend=frontend,
        test_flags=test_flags,
        fn_tree=fn_tree,
        on_device=on_device,
        params=params,
        indices=indices,
        validate_indices=True,
    )


# Greater
@handle_frontend_test(
    fn_tree="tensorflow.raw_ops.Greater",
    dtype_and_x=helpers.dtype_and_values(
        available_dtypes=helpers.get_dtypes("numeric"),
        num_arrays=2,
        shared_dtype=True,
    ),
    test_with_out=st.just(False),
)
def test_tensorflow_Greater(  # NOQA
    *,
    dtype_and_x,
    frontend,
    test_flags,
    fn_tree,
    on_device,
):
    input_dtype, x = dtype_and_x
    helpers.test_frontend_function(
        input_dtypes=input_dtype,
        frontend=frontend,
        test_flags=test_flags,
        fn_tree=fn_tree,
        on_device=on_device,
        x=x[0],
        y=x[1],
    )


# GreaterEqual
@handle_frontend_test(
    fn_tree="tensorflow.raw_ops.GreaterEqual",
    dtype_and_x=helpers.dtype_and_values(
        available_dtypes=helpers.get_dtypes("numeric"),
        num_arrays=2,
        shared_dtype=True,
    ),
    test_with_out=st.just(False),
)
def test_tensorflow_GreaterEqual(  # NOQA
    *,
    dtype_and_x,
    frontend,
    test_flags,
    fn_tree,
    on_device,
):
    input_dtype, x = dtype_and_x
    helpers.test_frontend_function(
        input_dtypes=input_dtype,
        frontend=frontend,
        test_flags=test_flags,
        fn_tree=fn_tree,
        on_device=on_device,
        x=x[0],
        y=x[1],
    )


# Mean
@handle_frontend_test(
    fn_tree="tensorflow.raw_ops.Mean",
    dtype_x_axis=helpers.dtype_values_axis(
        available_dtypes=helpers.get_dtypes("float", full=True),
        valid_axis=True,
        force_int_axis=True,
        min_num_dims=1,
        min_value=-10,
        max_value=3,
    ),
    keep_dims=st.booleans(),
    test_with_out=st.just(False),
)
def test_tensorflow_Mean(  # NOQA
    *,
    dtype_x_axis,
    keep_dims,
    frontend,
    test_flags,
    fn_tree,
    on_device,
):
    dtype, x, axis = dtype_x_axis
    helpers.test_frontend_function(
        input_dtypes=dtype,
        frontend=frontend,
        test_flags=test_flags,
        fn_tree=fn_tree,
        on_device=on_device,
        input=x[0],
        axis=axis,
        keep_dims=keep_dims,
        rtol=1e-02,
        atol=1e-02,
    )


# Identity
@handle_frontend_test(
    fn_tree="tensorflow.raw_ops.Identity",
    dtype_and_x=helpers.dtype_and_values(
        available_dtypes=helpers.get_dtypes("numeric", full=True),
    ),
    test_with_out=st.just(False),
)
def test_tensorflow_Identity(  # NOQA
    *,
    dtype_and_x,
    frontend,
    test_flags,
    fn_tree,
    on_device,
):
    dtype, x = dtype_and_x
    helpers.test_frontend_function(
        input_dtypes=dtype,
        frontend=frontend,
        test_flags=test_flags,
        fn_tree=fn_tree,
        on_device=on_device,
        input=x[0],
    )


# IdentityN
@handle_frontend_test(
    fn_tree="tensorflow.raw_ops.IdentityN",
    dtype_and_x=helpers.dtype_and_values(
        available_dtypes=helpers.get_dtypes("numeric", full=True),
    ),
    test_with_out=st.just(False),
)
def test_tensorflow_IdentityN(  # NOQA
    *,
    dtype_and_x,
    frontend,
    test_flags,
    fn_tree,
    on_device,
):
    dtype, x = dtype_and_x
    helpers.test_frontend_function(
        input_dtypes=dtype,
        frontend=frontend,
        test_flags=test_flags,
        fn_tree=fn_tree,
        on_device=on_device,
        input=x,
    )


@handle_frontend_test(
    fn_tree="tensorflow.raw_ops.Inv",
    dtype_and_x=helpers.dtype_and_values(
        available_dtypes=helpers.get_dtypes("numeric", full=True)
    ),
    test_with_out=st.just(False),
)
def test_tensorflow_Inv(  # NOQA
    *,
    dtype_and_x,
    frontend,
    test_flags,
    fn_tree,
    on_device,
):
    dtype, x = dtype_and_x
    helpers.test_frontend_function(
        input_dtypes=dtype,
        frontend=frontend,
        test_flags=test_flags,
        fn_tree=fn_tree,
        on_device=on_device,
        x=x[0],
    )


# reciprocal
@handle_frontend_test(
    fn_tree="tensorflow.raw_ops.Reciprocal",
    dtype_and_x=helpers.dtype_and_values(
        available_dtypes=helpers.get_dtypes("float", full=True),
        min_value=1,
    ),
    test_with_out=st.just(False),
)
def test_tensorflow_Reciprocal(  # NOQA
    dtype_and_x,
    frontend,
    test_flags,
    fn_tree,
):
    dtype, x = dtype_and_x
    helpers.test_frontend_function(
        input_dtypes=dtype,
        frontend=frontend,
        test_flags=test_flags,
        fn_tree=fn_tree,
        x=x[0],
    )


@handle_frontend_test(
    fn_tree="tensorflow.raw_ops.OnesLike",
    dtype_and_x=helpers.dtype_and_values(
        available_dtypes=helpers.get_dtypes("numeric", full=True)
    ),
    test_with_out=st.just(False),
)
def test_tensorflow_OnesLike(  # NOQA
    *,
    dtype_and_x,
    frontend,
    test_flags,
    fn_tree,
    on_device,
):
    dtype, x = dtype_and_x
    helpers.test_frontend_function(
        input_dtypes=dtype,
        frontend=frontend,
        test_flags=test_flags,
        fn_tree=fn_tree,
        on_device=on_device,
        x=x[0],
    )


@handle_frontend_test(
    fn_tree="tensorflow.raw_ops.Cholesky",
    dtype_and_x=helpers.dtype_and_values(
        available_dtypes=helpers.get_dtypes("float"),
        min_value=0,
        max_value=10,
        shape=helpers.ints(min_value=2, max_value=5).map(lambda x: tuple([x, x])),
    ),
    test_with_out=st.just(False),
)
def test_tensorflow_Cholesky(  # NOQA
    *,
    dtype_and_x,
    frontend,
    test_flags,
    fn_tree,
    on_device,
):
    dtype, x = dtype_and_x
    x = x[0]
    x = (
        np.matmul(x.T, x) + np.identity(x.shape[0]) * 1e-3
    )  # make symmetric positive-definite

    helpers.test_frontend_function(
        input_dtypes=dtype,
        frontend=frontend,
        test_flags=test_flags,
        fn_tree=fn_tree,
        on_device=on_device,
        input=x,
        rtol=1e-4,
        atol=1e-4,
    )


@handle_frontend_test(
    fn_tree="tensorflow.raw_ops.Mul",
    dtype_and_x=helpers.dtype_and_values(
        available_dtypes=helpers.get_dtypes("numeric"),
        num_arrays=2,
        shared_dtype=True,
    ),
    test_with_out=st.just(False),
)
def test_tensorflow_Mul(  # NOQA
    *,
    dtype_and_x,
    frontend,
    test_flags,
    fn_tree,
    on_device,
):
    input_dtype, xs = dtype_and_x
    helpers.test_frontend_function(
        input_dtypes=input_dtype,
        frontend=frontend,
        test_flags=test_flags,
        fn_tree=fn_tree,
        on_device=on_device,
        x=xs[0],
        y=xs[1],
    )


@handle_frontend_test(
    fn_tree="tensorflow.raw_ops.Min",
    dtype_x_axis=helpers.dtype_values_axis(
        available_dtypes=helpers.get_dtypes("numeric", full=True),
        valid_axis=True,
        force_int_axis=True,
        min_num_dims=1,
        min_value=-5,
        max_value=5,
    ),
    keep_dims=st.booleans(),
    test_with_out=st.just(False),
)
def test_tensorflow_Min(  # NOQA
    *,
    dtype_x_axis,
    keep_dims,
    frontend,
    test_flags,
    fn_tree,
    on_device,
):
    dtype, x, axis = dtype_x_axis
    helpers.test_frontend_function(
        input_dtypes=dtype,
        frontend=frontend,
        test_flags=test_flags,
        fn_tree=fn_tree,
        on_device=on_device,
        input=x[0],
        axis=axis,
        keep_dims=keep_dims,
    )


@handle_frontend_test(
    fn_tree="tensorflow.raw_ops.Max",
    dtype_x_axis=helpers.dtype_values_axis(
        available_dtypes=helpers.get_dtypes("numeric", full=True),
        valid_axis=True,
        force_int_axis=True,
        min_num_dims=1,
        min_value=-5,
        max_value=5,
    ),
    keep_dims=st.booleans(),
    test_with_out=st.just(False),
)
def test_tensorflow_Max(  # NOQA
    *,
    dtype_x_axis,
    keep_dims,
    frontend,
    test_flags,
    fn_tree,
    on_device,
):
    dtype, x, axis = dtype_x_axis
    helpers.test_frontend_function(
        input_dtypes=dtype,
        frontend=frontend,
        test_flags=test_flags,
        fn_tree=fn_tree,
        on_device=on_device,
        input=x[0],
        axis=axis,
        keep_dims=keep_dims,
    )


@handle_frontend_test(
    fn_tree="tensorflow.raw_ops.LeftShift",
    dtype_and_x=helpers.dtype_and_values(
        available_dtypes=helpers.get_dtypes("integer"),
        num_arrays=2,
        shared_dtype=True,
    ),
    test_with_out=st.just(False),
)
def test_tensorflow_LeftShift(  # NOQA
    *,
    dtype_and_x,
    frontend,
    test_flags,
    fn_tree,
    on_device,
):
    dtype, xs = dtype_and_x
    helpers.test_frontend_function(
        input_dtypes=dtype,
        frontend=frontend,
        test_flags=test_flags,
        fn_tree=fn_tree,
        on_device=on_device,
        x=xs[0],
        y=xs[1],
    )


@handle_frontend_test(
    fn_tree="tensorflow.raw_ops.MatrixDeterminant",
    dtype_and_x=helpers.dtype_and_values(
        available_dtypes=helpers.get_dtypes("float"),
        shape=helpers.ints(min_value=2, max_value=5).map(lambda x: tuple([x, x])),
        min_value=-5,
        max_value=5,
    ),
    test_with_out=st.just(False),
)
def test_tensorflow_MatrixDeterminant(  # NOQA
    *,
    dtype_and_x,
    frontend,
    test_flags,
    fn_tree,
    on_device,
):
    dtype, x = dtype_and_x
    helpers.test_frontend_function(
        input_dtypes=dtype,
        frontend=frontend,
        test_flags=test_flags,
        fn_tree=fn_tree,
        on_device=on_device,
        input=x[0],
    )


@handle_frontend_test(
    fn_tree="tensorflow.raw_ops.NthElement",
    array_indices_axis=helpers.array_indices_axis(
        array_dtypes=helpers.get_dtypes("numeric", full=True),
        indices_dtypes=["int32"],
        min_num_dims=1,
        min_dim_size=1,
        disable_random_axis=True,
    ),
    reverse=st.booleans(),
    test_with_out=st.just(False),
)
def test_tensorflow_NthElement(  # NOQA
    *,
    array_indices_axis,
    reverse,
    frontend,
    test_flags,
    fn_tree,
    on_device,
):
    dtype, x, n = array_indices_axis
    helpers.test_frontend_function(
        input_dtypes=dtype,
        frontend=frontend,
        test_flags=test_flags,
        fn_tree=fn_tree,
        on_device=on_device,
        input=x,
        n=n.flatten()[0],
        reverse=reverse,
    )


@handle_frontend_test(
    fn_tree="tensorflow.raw_ops.Invert",
    dtype_and_x=helpers.dtype_and_values(
        available_dtypes=helpers.get_dtypes("integer", full=True),
    ),
    test_with_out=st.just(False),
)
def test_tensorflow_Invert(  # NOQA
    *,
    dtype_and_x,
    frontend,
    test_flags,
    fn_tree,
    on_device,
):
    dtype, x = dtype_and_x
    helpers.test_frontend_function(
        input_dtypes=dtype,
        frontend=frontend,
        test_flags=test_flags,
        fn_tree=fn_tree,
        on_device=on_device,
        x=x[0],
    )


@handle_frontend_test(
    fn_tree="tensorflow.raw_ops.InvGrad",
    dtype_and_x=helpers.dtype_and_values(
        available_dtypes=helpers.get_dtypes("float", full=True),
        min_num_dims=1,
        num_arrays=2,
        shared_dtype=True,
    ),
    test_with_out=st.just(False),
)
def test_tensorflow_InvGrad(  # NOQA
    *,
    dtype_and_x,
    frontend,
    test_flags,
    fn_tree,
    on_device,
):
    dtype, x = dtype_and_x
    helpers.test_frontend_function(
        input_dtypes=dtype,
        frontend=frontend,
        test_flags=test_flags,
        fn_tree=fn_tree,
        on_device=on_device,
        y=x[0],
        dy=x[1],
    )


@handle_frontend_test(
    fn_tree="tensorflow.raw_ops.Ceil",
    dtype_and_x=helpers.dtype_and_values(
        available_dtypes=helpers.get_dtypes("float"),
    ),
    test_with_out=st.just(False),
)
def test_tensorflow_Ceil(  # NOQA
    *,
    dtype_and_x,
    frontend,
    test_flags,
    fn_tree,
    on_device,
):
    input_dtype, x = dtype_and_x
    helpers.test_frontend_function(
        input_dtypes=input_dtype,
        frontend=frontend,
        test_flags=test_flags,
        fn_tree=fn_tree,
        on_device=on_device,
        x=x[0],
    )


@handle_frontend_test(
    fn_tree="tensorflow.raw_ops.Diag",
    dtype_and_x=helpers.dtype_and_values(
        available_dtypes=[
            "float32",
            "float64",
            "int32",
            "int64",
        ],
        min_num_dims=1,
        max_num_dims=1,
        min_value=-1e30,
        max_value=1e30,
    ),
    test_with_out=st.just(False),
)
def test_tensorflow_Diag(  # NOQA
    *,
    dtype_and_x,
    frontend,
    test_flags,
    fn_tree,
    on_device,
):
    dtype, x = dtype_and_x
    helpers.test_frontend_function(
        input_dtypes=dtype,
        frontend=frontend,
        test_flags=test_flags,
        fn_tree=fn_tree,
        on_device=on_device,
        diagonal=x[0],
    )


@handle_frontend_test(
    fn_tree="tensorflow.raw_ops.RightShift",
    dtype_and_x=helpers.dtype_and_values(
        available_dtypes=helpers.get_dtypes("integer"),
        num_arrays=2,
        shared_dtype=True,
        min_value=0,
        max_value=8,
    ),
    test_with_out=st.just(False),
)
def test_tensorflow_RightShift(  # NOQA
    *,
    dtype_and_x,
    frontend,
    test_flags,
    fn_tree,
    on_device,
):
    dtype, xs = dtype_and_x
    helpers.test_frontend_function(
        input_dtypes=dtype,
        frontend=frontend,
        test_flags=test_flags,
        fn_tree=fn_tree,
        on_device=on_device,
        x=xs[0],
        y=xs[1],
    )


@st.composite
def _pow_helper_shared_dtype(draw):
    dtype, x = draw(
        helpers.dtype_and_values(
            available_dtypes=helpers.get_dtypes("float", full=True),
            num_arrays=2,
            shared_dtype=True,
        )
    )
    dtype1, dtype2 = dtype
    x1, x2 = x
    if "int" in dtype2:
        x2 = ivy.nested_map(x2, lambda x: abs(x), include_derived={list: True})

    if ivy.is_int_dtype(dtype2):
        max_val = ivy.iinfo(dtype2).max
    else:
        max_val = ivy.finfo(dtype2).max
    max_x1 = np.max(np.abs(x1))
    if max_x1 in [0, 1]:
        max_value = None
    else:
        max_value = int(math.log(max_val) / math.log(max_x1))
        if abs(max_value) > abs(max_val) / 40 or max_value < 0:
            max_value = None

    return [dtype1, dtype2], [x1, x2]


@handle_frontend_test(
    fn_tree="tensorflow.raw_ops.Pow",
    dtype_and_x=_pow_helper_shared_dtype(),
    test_with_out=st.just(False),
)
def test_tensorflow_Pow(  # NOQA
    *,
    dtype_and_x,
    frontend,
    test_flags,
    fn_tree,
    on_device,
):
    input_dtype, x = dtype_and_x
    helpers.test_frontend_function(
        input_dtypes=input_dtype,
        frontend=frontend,
        test_flags=test_flags,
        fn_tree=fn_tree,
        on_device=on_device,
        x=x[0],
        y=x[1],
    )


@handle_frontend_test(
    fn_tree="tensorflow.raw_ops.Sum",
    dtype_x_axis=helpers.dtype_values_axis(
        available_dtypes=helpers.get_dtypes("numeric", full=True),
        valid_axis=True,
        force_int_axis=True,
        min_num_dims=1,
        min_value=-5,
        max_value=5,
    ),
    keep_dims=st.booleans(),
    test_with_out=st.just(False),
)
def test_tensorflow_Sum(  # NOQA
    *,
    dtype_x_axis,
    keep_dims,
    frontend,
    test_flags,
    fn_tree,
    on_device,
):
    dtype, x, axis = dtype_x_axis
    helpers.test_frontend_function(
        input_dtypes=dtype,
        frontend=frontend,
        test_flags=test_flags,
        fn_tree=fn_tree,
        on_device=on_device,
        input=x[0],
        axis=axis,
        keep_dims=keep_dims,
    )


@handle_frontend_test(
    fn_tree="tensorflow.raw_ops.TruncateDiv",
    dtype_and_x=helpers.dtype_and_values(
        available_dtypes=helpers.get_dtypes("integer"), num_arrays=2, shared_dtype=True
    ),
    test_with_out=st.just(False),
)
def test_tensorflow_TruncateDiv(  # NOQA
    *,
    dtype_and_x,
    frontend,
    test_flags,
    fn_tree,
    on_device,
):
    dtype, xs = dtype_and_x
    # prevent too close to zero
    assume(not np.any(np.isclose(xs[1], 0)))

    helpers.test_frontend_function(
        input_dtypes=dtype,
        frontend=frontend,
        test_flags=test_flags,
        fn_tree=fn_tree,
        on_device=on_device,
        x=xs[0],
        y=xs[1],
    )


@handle_frontend_test(
    fn_tree="tensorflow.raw_ops.MatrixInverse",
    dtype_x=helpers.dtype_and_values(
        available_dtypes=helpers.get_dtypes("float"),
        shape=helpers.ints(min_value=2, max_value=10).map(lambda x: tuple([x, x])),
    ).filter(lambda x: np.linalg.cond(x[1][0].tolist()) < 1 / sys.float_info.epsilon),
    adjoint=st.booleans(),
    test_with_out=st.just(False),
)
def test_tensorflow_MatrixInverse(  # NOQA
    *,
    dtype_x,
    adjoint,
    frontend,
    test_flags,
    fn_tree,
    on_device,
):
    input_dtype, x = dtype_x
    helpers.test_frontend_function(
        input_dtypes=input_dtype,
        frontend=frontend,
        test_flags=test_flags,
        fn_tree=fn_tree,
        on_device=on_device,
        input=x[0],
        adjoint=adjoint,
        rtol=1e-05,
        atol=1e-04,
    )


@handle_frontend_test(
    fn_tree="tensorflow.raw_ops.Relu6",
    dtype_and_x=helpers.dtype_and_values(
        available_dtypes=helpers.get_dtypes("numeric"),
        min_num_dims=1,
    ),
    test_with_out=st.just(False),
)
def test_tensorflow_Relu6(  # NOQA
    *,
    dtype_and_x,
    frontend,
    test_flags,
    fn_tree,
    on_device,
):
    dtype, x = dtype_and_x
    helpers.test_frontend_function(
        input_dtypes=dtype,
        frontend=frontend,
        test_flags=test_flags,
        fn_tree=fn_tree,
        on_device=on_device,
        features=x[0],
    )


@handle_frontend_test(
    fn_tree="tensorflow.raw_ops.Round",
    dtype_and_x=helpers.dtype_and_values(
        available_dtypes=helpers.get_dtypes("float"),
    ),
    test_with_out=st.just(False),
)
def test_tensorflow_Round(  # NOQA
    *,
    dtype_and_x,
    frontend,
    test_flags,
    fn_tree,
    on_device,
):
    input_dtype, x = dtype_and_x
    helpers.test_frontend_function(
        input_dtypes=input_dtype,
        frontend=frontend,
        test_flags=test_flags,
        fn_tree=fn_tree,
        on_device=on_device,
        x=x[0],
    )


@handle_frontend_test(
    fn_tree="tensorflow.raw_ops.Unpack",
    dtype_x_axis=helpers.dtype_values_axis(
        available_dtypes=helpers.get_dtypes("valid", full=True),
        valid_axis=True,
        force_int_axis=True,
        min_num_dims=1,
    ),
    test_with_out=st.just(False),
)
def test_tensorflow_Unpack(  # NOQA
    *,
    dtype_x_axis,
    frontend,
    test_flags,
    fn_tree,
    on_device,
):
    dtype, x, axis = dtype_x_axis
    helpers.test_frontend_function(
        input_dtypes=dtype,
        frontend=frontend,
        test_flags=test_flags,
        fn_tree=fn_tree,
        on_device=on_device,
        value=x[0],
        num=x[0].shape[axis],
        axis=axis,
    )


# Sigmoid
@handle_frontend_test(
    fn_tree="tensorflow.raw_ops.Sigmoid",
    dtype_and_x=helpers.dtype_and_values(
        available_dtypes=helpers.get_dtypes("float"),
        min_num_dims=1,
    ),
    test_with_out=st.just(False),
)
def test_tensorflow_Sigmoid(  # NOQA
    *,
    dtype_and_x,
    frontend,
    test_flags,
    fn_tree,
    on_device,
):
    dtype, x = dtype_and_x
    helpers.test_frontend_function(
        input_dtypes=dtype,
        frontend=frontend,
        test_flags=test_flags,
        fn_tree=fn_tree,
        on_device=on_device,
        x=x[0],
    )


@handle_frontend_test(
    fn_tree="tensorflow.raw_ops.Softplus",
    dtype_and_x=helpers.dtype_and_values(
        available_dtypes=helpers.get_dtypes("float"),
        min_num_dims=1,
    ),
    test_with_out=st.just(False),
)
def test_tensorflow_Softplus(  # NOQA
    *,
    dtype_and_x,
    frontend,
    test_flags,
    fn_tree,
    on_device,
):
    dtype, x = dtype_and_x
    helpers.test_frontend_function(
        input_dtypes=dtype,
        frontend=frontend,
        test_flags=test_flags,
        fn_tree=fn_tree,
        on_device=on_device,
        features=x[0],
    )


@handle_frontend_test(
    fn_tree="tensorflow.raw_ops.Xdivy",
    dtype_and_x=helpers.dtype_and_values(
        available_dtypes=helpers.get_dtypes("float"),
        num_arrays=2,
        shared_dtype=True,
    ),
    test_with_out=st.just(False),
)
def test_tensorflow_Xdivy(  # NOQA
    *,
    dtype_and_x,
    frontend,
    test_flags,
    fn_tree,
    on_device,
):
    input_dtype, xs = dtype_and_x
    helpers.test_frontend_function(
        input_dtypes=input_dtype,
        frontend=frontend,
        test_flags=test_flags,
        fn_tree=fn_tree,
        on_device=on_device,
        x=xs[0],
        y=xs[1],
    )


@handle_frontend_test(
    fn_tree="tensorflow.raw_ops.Xlog1py",
    dtype_and_x=helpers.dtype_and_values(
        available_dtypes=helpers.get_dtypes("float"),
        num_arrays=2,
        shared_dtype=True,
    ),
    test_with_out=st.just(False),
)
def test_tensorflow_Xlog1py(  # NOQA
    *,
    dtype_and_x,
    frontend,
    test_flags,
    fn_tree,
    on_device,
):
    input_dtype, xs = dtype_and_x
    helpers.test_frontend_function(
        input_dtypes=input_dtype,
        frontend=frontend,
        test_flags=test_flags,
        fn_tree=fn_tree,
        on_device=on_device,
        x=xs[0],
        y=xs[1],
    )


@handle_frontend_test(
    fn_tree="tensorflow.raw_ops.Xlogy",
    dtype_and_x=helpers.dtype_and_values(
        available_dtypes=helpers.get_dtypes("float"),
        num_arrays=2,
        shared_dtype=True,
    ),
    test_with_out=st.just(False),
)
def test_tensorflow_Xlogy(  # NOQA
    *,
    dtype_and_x,
    frontend,
    test_flags,
    fn_tree,
    on_device,
):
    input_dtype, xs = dtype_and_x
    helpers.test_frontend_function(
        input_dtypes=input_dtype,
        frontend=frontend,
        test_flags=test_flags,
        fn_tree=fn_tree,
        on_device=on_device,
        x=xs[0],
        y=xs[1],
    )


@handle_frontend_test(
    fn_tree="tensorflow.raw_ops.Pack",
    dtype_x_axis=helpers.dtype_values_axis(
        available_dtypes=helpers.get_dtypes("valid"),
        valid_axis=True,
        force_int_axis=True,
        min_num_dims=1,
    ),
    test_with_out=st.just(False),
)
def test_tensorflow_Pack(  # NOQA
    dtype_x_axis,
    fn_tree,
    frontend,
    test_flags,
):
    dtype, x, axis = dtype_x_axis
    helpers.test_frontend_function(
        input_dtypes=dtype,
        frontend=frontend,
        test_flags=test_flags,
        fn_tree=fn_tree,
        values=x,
        axis=axis,
    )


@st.composite
def _pad_helper(draw):
    dtype, input, shape = draw(
        helpers.dtype_and_values(
            min_num_dims=1,
            ret_shape=True,
        )
    )
    ndim = len(shape)
    padding_dtype, paddings = draw(
        helpers.dtype_and_values(
            available_dtypes=["int32", "int64"],
            shape=(ndim, 2),
            min_value=0,
            max_value=10,
        )
    )

    return dtype, input[0], padding_dtype, paddings[0]


@handle_frontend_test(
    fn_tree="tensorflow.raw_ops.Pad",
    dtype_x_paddings=_pad_helper(),
    number_positional_args=st.just(0),
    test_with_out=st.just(False),
)
def test_tensorflow_Pad(  # NOQA
    dtype_x_paddings,
    frontend,
    test_flags,
    fn_tree,
):
    dtype, x, padding_dtype, paddings = dtype_x_paddings
    helpers.test_frontend_function(
        input_dtypes=dtype + padding_dtype,
        frontend=frontend,
        test_flags=test_flags,
        fn_tree=fn_tree,
        input=x,
        paddings=paddings,
    )


# EuclideanNorm
@handle_frontend_test(
    fn_tree="tensorflow.raw_ops.EuclideanNorm",
    dtype_values_axis=helpers.dtype_values_axis(
        available_dtypes=helpers.get_dtypes("float"),
        min_num_dims=3,
        max_num_dims=5,
        min_dim_size=1,
        max_dim_size=4,
        min_axis=-3,
        max_axis=2,
        valid_axis=True,
        allow_neg_axes=True,
    ),
    keep_dims=st.booleans(),
    test_with_out=st.just(False),
    number_positional_args=st.just(0),
)
def test_tensorflow_EuclideanNorm(
    dtype_values_axis,
    keep_dims,
    frontend,
    test_flags,
    fn_tree,
    on_device,
):
    dtype, values, axis = dtype_values_axis
    helpers.test_frontend_function(
        input_dtypes=dtype,
        frontend=frontend,
        test_flags=test_flags,
        fn_tree=fn_tree,
        on_device=on_device,
        input=values[0],
        axis=axis,
        keep_dims=keep_dims,
    )


<<<<<<< HEAD
# Conv3D
@handle_frontend_test(
    fn_tree="tensorflow.raw_ops.Conv3D",
    x_f_d_df=_x_and_filters(
        dtypes=helpers.get_dtypes("float", full=False),
        data_format=st.sampled_from(["NDHWC"]),
        padding=st.sampled_from(["SAME", "VALID"]),
        type="3d",
        # Tensorflow backprop doesn't support dilations more than 1 on CPU
        dilation_min=1,
        dilation_max=1,
    ),
)
def test_tensorflow_Conv3D(
    *,
    x_f_d_df,
=======
# ConcatV2
@handle_frontend_test(
    fn_tree="tensorflow.raw_ops.ConcatV2",
    xs_n_input_dtypes_n_unique_idx=_arrays_idx_n_dtypes(),
)
def test_tensorflow_ConcatV2(
    xs_n_input_dtypes_n_unique_idx,
>>>>>>> bf337af8
    as_variable,
    native_array,
    frontend,
    fn_tree,
<<<<<<< HEAD
    on_device,
):
    input_dtype, x, filters, dilation, data_format, stride, padding = x_f_d_df

    # Broadcast stirdes and dilations to correct dims for the ground truth
    # backend func to run correctly
    stride = _convolution_broadcast_helper(
        stride, num_spatial_dims=3, channel_index=4, name="strides"
    )
    dilation = _convolution_broadcast_helper(
        dilation, num_spatial_dims=3, channel_index=4, name="dilations"
    )

    helpers.test_frontend_function(
        input_dtypes=input_dtype,
=======
):
    xs, input_dtypes, unique_idx = xs_n_input_dtypes_n_unique_idx
    helpers.test_frontend_function(
        input_dtypes=input_dtypes,
>>>>>>> bf337af8
        as_variable_flags=as_variable,
        with_out=False,
        num_positional_args=0,
        native_array_flags=native_array,
        frontend=frontend,
        fn_tree=fn_tree,
<<<<<<< HEAD
        on_device=on_device,
        input=x,
        filter=filters,
        strides=stride,
        padding=padding,
        data_format=data_format,
        dilations=dilation,
=======
        values=xs,
        axis=unique_idx,
>>>>>>> bf337af8
    )<|MERGE_RESOLUTION|>--- conflicted
+++ resolved
@@ -2829,7 +2829,32 @@
     )
 
 
-<<<<<<< HEAD
+# ConcatV2
+@handle_frontend_test(
+    fn_tree="tensorflow.raw_ops.ConcatV2",
+    xs_n_input_dtypes_n_unique_idx=_arrays_idx_n_dtypes(),
+)
+def test_tensorflow_ConcatV2(
+    xs_n_input_dtypes_n_unique_idx,
+    as_variable,
+    native_array,
+    frontend,
+    fn_tree,
+):
+    xs, input_dtypes, unique_idx = xs_n_input_dtypes_n_unique_idx
+    helpers.test_frontend_function(
+        input_dtypes=input_dtypes,
+        as_variable_flags=as_variable,
+        with_out=False,
+        num_positional_args=0,
+        native_array_flags=native_array,
+        frontend=frontend,
+        fn_tree=fn_tree,
+        values=xs,
+        axis=unique_idx,
+    )
+
+
 # Conv3D
 @handle_frontend_test(
     fn_tree="tensorflow.raw_ops.Conv3D",
@@ -2846,20 +2871,10 @@
 def test_tensorflow_Conv3D(
     *,
     x_f_d_df,
-=======
-# ConcatV2
-@handle_frontend_test(
-    fn_tree="tensorflow.raw_ops.ConcatV2",
-    xs_n_input_dtypes_n_unique_idx=_arrays_idx_n_dtypes(),
-)
-def test_tensorflow_ConcatV2(
-    xs_n_input_dtypes_n_unique_idx,
->>>>>>> bf337af8
     as_variable,
     native_array,
     frontend,
     fn_tree,
-<<<<<<< HEAD
     on_device,
 ):
     input_dtype, x, filters, dilation, data_format, stride, padding = x_f_d_df
@@ -2875,19 +2890,12 @@
 
     helpers.test_frontend_function(
         input_dtypes=input_dtype,
-=======
-):
-    xs, input_dtypes, unique_idx = xs_n_input_dtypes_n_unique_idx
-    helpers.test_frontend_function(
-        input_dtypes=input_dtypes,
->>>>>>> bf337af8
         as_variable_flags=as_variable,
         with_out=False,
         num_positional_args=0,
         native_array_flags=native_array,
         frontend=frontend,
         fn_tree=fn_tree,
-<<<<<<< HEAD
         on_device=on_device,
         input=x,
         filter=filters,
@@ -2895,8 +2903,4 @@
         padding=padding,
         data_format=data_format,
         dilations=dilation,
-=======
-        values=xs,
-        axis=unique_idx,
->>>>>>> bf337af8
     )