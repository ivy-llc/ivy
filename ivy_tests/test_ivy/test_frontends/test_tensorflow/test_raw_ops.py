--- conflicted
+++ resolved
@@ -2827,18 +2827,6 @@
     )
 
 
-<<<<<<< HEAD
-@handle_frontend_test(
-    fn_tree="tensorflow.raw_ops.Softmax",
-    dtype_values_axis=helpers.dtype_and_values(
-        available_dtypes=helpers.get_dtypes("float"),
-        min_num_dims=2,
-        max_num_dims=2,
-    ),
-)
-def test_tensorflow_Softmax(
-    dtype_values_axis,
-=======
 # ConcatV2
 @handle_frontend_test(
     fn_tree="tensorflow.raw_ops.ConcatV2",
@@ -2846,34 +2834,50 @@
 )
 def test_tensorflow_ConcatV2(
     xs_n_input_dtypes_n_unique_idx,
->>>>>>> bf337af8
     as_variable,
     native_array,
     frontend,
     fn_tree,
-<<<<<<< HEAD
-    on_device,
-):
-    dtype, values = dtype_values_axis
-    helpers.test_frontend_function(
-        input_dtypes=dtype,
-=======
 ):
     xs, input_dtypes, unique_idx = xs_n_input_dtypes_n_unique_idx
     helpers.test_frontend_function(
         input_dtypes=input_dtypes,
->>>>>>> bf337af8
         as_variable_flags=as_variable,
         with_out=False,
         num_positional_args=0,
         native_array_flags=native_array,
         frontend=frontend,
         fn_tree=fn_tree,
-<<<<<<< HEAD
-        on_device=on_device,
-        logits=values[0],
-=======
         values=xs,
         axis=unique_idx,
->>>>>>> bf337af8
+    )
+
+
+@handle_frontend_test(
+    fn_tree="tensorflow.raw_ops.Softmax",
+    dtype_values_axis=helpers.dtype_and_values(
+        available_dtypes=helpers.get_dtypes("float"),
+        min_num_dims=2,
+        max_num_dims=2,
+    ),
+)
+def test_tensorflow_Softmax(
+    dtype_values_axis,
+    as_variable,
+    native_array,
+    frontend,
+    fn_tree,
+    on_device,
+):
+    dtype, values = dtype_values_axis
+    helpers.test_frontend_function(
+        input_dtypes=dtype,
+        as_variable_flags=as_variable,
+        with_out=False,
+        num_positional_args=0,
+        native_array_flags=native_array,
+        frontend=frontend,
+        fn_tree=fn_tree,
+        on_device=on_device,
+        logits=values[0],
     )