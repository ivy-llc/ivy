--- conflicted
+++ resolved
@@ -3089,15 +3089,6 @@
     )
 
 
-<<<<<<< HEAD
-# ConcatV2
-@handle_frontend_test(
-    fn_tree="tensorflow.raw_ops.ConcatV2",
-    xs_n_input_dtypes_n_unique_idx=_arrays_idx_n_dtypes(),
-)
-def test_tensorflow_ConcatV2(
-    xs_n_input_dtypes_n_unique_idx,
-=======
 @st.composite
 def _pad_helper(draw):
     dtype, input, shape = draw(
@@ -3163,36 +3154,49 @@
 def test_tensorflow_EuclideanNorm(
     dtype_values_axis,
     keep_dims,
->>>>>>> bcacc559
-    as_variable,
-    native_array,
-    frontend,
-    fn_tree,
-<<<<<<< HEAD
-):
-    xs, input_dtypes, unique_idx = xs_n_input_dtypes_n_unique_idx
-    helpers.test_frontend_function(
-        input_dtypes=input_dtypes,
-=======
+    as_variable,
+    native_array,
+    frontend,
+    fn_tree,
     on_device,
 ):
     dtype, values, axis = dtype_values_axis
     helpers.test_frontend_function(
         input_dtypes=dtype,
->>>>>>> bcacc559
         as_variable_flags=as_variable,
         with_out=False,
         num_positional_args=0,
         native_array_flags=native_array,
         frontend=frontend,
         fn_tree=fn_tree,
-<<<<<<< HEAD
-        values=xs,
-        axis=unique_idx,
-=======
         on_device=on_device,
         input=values[0],
         axis=axis,
         keep_dims=keep_dims,
->>>>>>> bcacc559
+    )
+
+
+# ConcatV2
+@handle_frontend_test(
+    fn_tree="tensorflow.raw_ops.ConcatV2",
+    xs_n_input_dtypes_n_unique_idx=_arrays_idx_n_dtypes(),
+)
+def test_tensorflow_ConcatV2(
+    xs_n_input_dtypes_n_unique_idx,
+    as_variable,
+    native_array,
+    frontend,
+    fn_tree,
+):
+    xs, input_dtypes, unique_idx = xs_n_input_dtypes_n_unique_idx
+    helpers.test_frontend_function(
+        input_dtypes=input_dtypes,
+        as_variable_flags=as_variable,
+        with_out=False,
+        num_positional_args=0,
+        native_array_flags=native_array,
+        frontend=frontend,
+        fn_tree=fn_tree,
+        values=xs,
+        axis=unique_idx,
     )