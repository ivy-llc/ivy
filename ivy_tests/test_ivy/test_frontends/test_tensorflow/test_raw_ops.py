--- conflicted
+++ resolved
@@ -1658,23 +1658,6 @@
 
 @handle_cmd_line_args
 @given(
-<<<<<<< HEAD
-    dtype_indices_depth_axis=helpers.dtype_indices_depth_axis(
-        available_dtypes=[
-            "uint8",
-            "int32",
-            "int64",
-        ]
-    ),
-    on_off_dtype=helpers.onehot_values_on_off_dtype(),
-    num_positional_args=helpers.num_positional_args(
-        fn_name="ivy.functional.frontends.tensorflow.OneHot"
-    ),
-)
-def test_tensorflow_OneHot(
-    dtype_indices_depth_axis,
-    on_off_dtype,
-=======
     dtype_and_x=helpers.dtype_and_values(
         available_dtypes=helpers.get_dtypes("numeric"),
         num_arrays=2,
@@ -1981,18 +1964,10 @@
 )
 def test_tensorflow_Diag(
     dtype_and_x,
->>>>>>> dc4eb7fd
-    as_variable,
-    num_positional_args,
-    native_array,
-):
-<<<<<<< HEAD
-    input_dtype, indices, depth, axis = dtype_indices_depth_axis
-    on_value, off_value, dtype = on_off_dtype
-
-    helpers.test_frontend_function(
-        input_dtypes=input_dtype + [dtype],
-=======
+    as_variable,
+    num_positional_args,
+    native_array,
+):
     dtype, x = dtype_and_x
     helpers.test_frontend_function(
         input_dtypes=dtype,
@@ -2143,125 +2118,156 @@
 
     helpers.test_frontend_function(
         input_dtypes=dtype,
->>>>>>> dc4eb7fd
-        as_variable_flags=as_variable,
-        with_out=False,
-        num_positional_args=num_positional_args,
-        native_array_flags=native_array,
-        frontend="tensorflow",
-<<<<<<< HEAD
+        as_variable_flags=as_variable,
+        with_out=False,
+        num_positional_args=num_positional_args,
+        native_array_flags=native_array,
+        frontend="tensorflow",
+        fn_tree="raw_ops.TruncateDiv",
+        x=xs[0],
+        y=xs[1],
+    )
+
+
+@handle_cmd_line_args
+@given(
+    dtype_x=helpers.dtype_and_values(
+        available_dtypes=helpers.get_dtypes("float"),
+        shape=helpers.ints(min_value=2, max_value=10).map(lambda x: tuple([x, x])),
+    ).filter(lambda x: np.linalg.cond(x[1][0].tolist()) < 1 / sys.float_info.epsilon),
+    adjoint=st.booleans(),
+    num_positional_args=helpers.num_positional_args(
+        fn_name="ivy.functional.frontends.tensorflow.raw_ops.MatrixInverse"
+    ),
+)
+def test_tensorflow_MatrixInverse(
+    dtype_x,
+    adjoint,
+    as_variable,
+    num_positional_args,
+    native_array,
+):
+    input_dtype, x = dtype_x
+    helpers.test_frontend_function(
+        input_dtypes=input_dtype,
+        as_variable_flags=as_variable,
+        with_out=False,
+        num_positional_args=num_positional_args,
+        native_array_flags=native_array,
+        frontend="tensorflow",
+        fn_tree="raw_ops.MatrixInverse",
+        input=x[0],
+        adjoint=adjoint,
+        rtol=1e-05,
+        atol=1e-04,
+    )
+
+
+@handle_cmd_line_args
+@given(
+    dtype_and_x=helpers.dtype_and_values(
+        available_dtypes=helpers.get_dtypes("numeric"),
+        min_num_dims=1,
+    ),
+)
+def test_tensorflow_Relu6(dtype_and_x, as_variable, native_array):
+    dtype, x = dtype_and_x
+    helpers.test_frontend_function(
+        input_dtypes=dtype,
+        as_variable_flags=as_variable,
+        with_out=False,
+        num_positional_args=0,
+        native_array_flags=native_array,
+        frontend="tensorflow",
+        fn_tree="raw_ops.Relu6",
+        features=x[0],
+    )
+
+
+@handle_cmd_line_args
+@given(
+    dtype_and_x=helpers.dtype_and_values(
+        available_dtypes=helpers.get_dtypes("float"),
+    ),
+)
+def test_tensorflow_Round(dtype_and_x, as_variable, native_array):
+    input_dtype, x = dtype_and_x
+    helpers.test_frontend_function(
+        input_dtypes=input_dtype,
+        as_variable_flags=as_variable,
+        with_out=False,
+        num_positional_args=0,
+        native_array_flags=native_array,
+        frontend="tensorflow",
+        fn_tree="raw_ops.Round",
+        x=x[0],
+    )
+
+
+@handle_cmd_line_args
+@given(
+    dtype_x_axis=helpers.dtype_values_axis(
+        available_dtypes=helpers.get_dtypes("valid", full=True),
+        valid_axis=True,
+        force_int_axis=True,
+        min_num_dims=1,
+    ),
+)
+def test_tensorflow_Unpack(
+    dtype_x_axis,
+    as_variable,
+    native_array,
+):
+    dtype, x, axis = dtype_x_axis
+    helpers.test_frontend_function(
+        input_dtypes=dtype,
+        as_variable_flags=as_variable,
+        with_out=False,
+        num_positional_args=0,
+        native_array_flags=native_array,
+        frontend="tensorflow",
+        fn_tree="raw_ops.Unpack",
+        value=x[0],
+        num=x[0].shape[axis],
+        axis=axis,
+    )
+
+
+@handle_cmd_line_args
+@given(
+    dtype_indices_depth_axis=helpers.dtype_indices_depth_axis(
+        available_dtypes=[
+            "uint8",
+            "int32",
+            "int64",
+        ]
+    ),
+    on_off_dtype=helpers.onehot_values_on_off_dtype(),
+    num_positional_args=helpers.num_positional_args(
+        fn_name="ivy.functional.frontends.tensorflow.OneHot"
+    ),
+)
+def test_tensorflow_OneHot(
+    dtype_indices_depth_axis,
+    on_off_dtype,
+    as_variable,
+    num_positional_args,
+    native_array,
+):
+    input_dtype, indices, depth, axis = dtype_indices_depth_axis
+    on_value, off_value, dtype = on_off_dtype
+
+    helpers.test_frontend_function(
+        input_dtypes=input_dtype + [dtype],
+        as_variable_flags=as_variable,
+        with_out=False,
+        num_positional_args=num_positional_args,
+        native_array_flags=native_array,
+        frontend="tensorflow",
         fn_tree="raw_ops.OneHot",
         indices=indices[0],
         depth=depth,
         on_value=on_value,
         off_value=off_value,
-=======
-        fn_tree="raw_ops.TruncateDiv",
-        x=xs[0],
-        y=xs[1],
-    )
-
-
-@handle_cmd_line_args
-@given(
-    dtype_x=helpers.dtype_and_values(
-        available_dtypes=helpers.get_dtypes("float"),
-        shape=helpers.ints(min_value=2, max_value=10).map(lambda x: tuple([x, x])),
-    ).filter(lambda x: np.linalg.cond(x[1][0].tolist()) < 1 / sys.float_info.epsilon),
-    adjoint=st.booleans(),
-    num_positional_args=helpers.num_positional_args(
-        fn_name="ivy.functional.frontends.tensorflow.raw_ops.MatrixInverse"
-    ),
-)
-def test_tensorflow_MatrixInverse(
-    dtype_x,
-    adjoint,
-    as_variable,
-    num_positional_args,
-    native_array,
-):
-    input_dtype, x = dtype_x
-    helpers.test_frontend_function(
-        input_dtypes=input_dtype,
-        as_variable_flags=as_variable,
-        with_out=False,
-        num_positional_args=num_positional_args,
-        native_array_flags=native_array,
-        frontend="tensorflow",
-        fn_tree="raw_ops.MatrixInverse",
-        input=x[0],
-        adjoint=adjoint,
-        rtol=1e-05,
-        atol=1e-04,
-    )
-
-
-@handle_cmd_line_args
-@given(
-    dtype_and_x=helpers.dtype_and_values(
-        available_dtypes=helpers.get_dtypes("numeric"),
-        min_num_dims=1,
-    ),
-)
-def test_tensorflow_Relu6(dtype_and_x, as_variable, native_array):
-    dtype, x = dtype_and_x
-    helpers.test_frontend_function(
-        input_dtypes=dtype,
-        as_variable_flags=as_variable,
-        with_out=False,
-        num_positional_args=0,
-        native_array_flags=native_array,
-        frontend="tensorflow",
-        fn_tree="raw_ops.Relu6",
-        features=x[0],
-    )
-
-
-@handle_cmd_line_args
-@given(
-    dtype_and_x=helpers.dtype_and_values(
-        available_dtypes=helpers.get_dtypes("float"),
-    ),
-)
-def test_tensorflow_Round(dtype_and_x, as_variable, native_array):
-    input_dtype, x = dtype_and_x
-    helpers.test_frontend_function(
-        input_dtypes=input_dtype,
-        as_variable_flags=as_variable,
-        with_out=False,
-        num_positional_args=0,
-        native_array_flags=native_array,
-        frontend="tensorflow",
-        fn_tree="raw_ops.Round",
-        x=x[0],
-    )
-
-
-@handle_cmd_line_args
-@given(
-    dtype_x_axis=helpers.dtype_values_axis(
-        available_dtypes=helpers.get_dtypes("valid", full=True),
-        valid_axis=True,
-        force_int_axis=True,
-        min_num_dims=1,
-    ),
-)
-def test_tensorflow_Unpack(
-    dtype_x_axis,
-    as_variable,
-    native_array,
-):
-    dtype, x, axis = dtype_x_axis
-    helpers.test_frontend_function(
-        input_dtypes=dtype,
-        as_variable_flags=as_variable,
-        with_out=False,
-        num_positional_args=0,
-        native_array_flags=native_array,
-        frontend="tensorflow",
-        fn_tree="raw_ops.Unpack",
-        value=x[0],
-        num=x[0].shape[axis],
->>>>>>> dc4eb7fd
         axis=axis,
     )