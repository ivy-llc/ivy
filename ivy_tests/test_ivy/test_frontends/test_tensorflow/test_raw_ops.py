--- conflicted
+++ resolved
@@ -1378,7 +1378,64 @@
     )
 
 
-<<<<<<< HEAD
+# Identity
+@handle_cmd_line_args
+@given(
+    dtype_and_x=helpers.dtype_and_values(
+        available_dtypes=helpers.get_dtypes("numeric", full=True),
+    ),
+    num_positional_args=helpers.num_positional_args(
+        fn_name="ivy.functional.frontends.tensorflow.Identity"
+    ),
+)
+def test_tensorflow_Identity(
+    dtype_and_x,
+    as_variable,
+    num_positional_args,
+    native_array,
+):
+    dtype, x = dtype_and_x
+    helpers.test_frontend_function(
+        input_dtypes=dtype,
+        as_variable_flags=as_variable,
+        with_out=False,
+        num_positional_args=num_positional_args,
+        native_array_flags=native_array,
+        frontend="tensorflow",
+        fn_tree="raw_ops.Identity",
+        input=x[0],
+    )
+
+
+# IdentityN
+@handle_cmd_line_args
+@given(
+    dtype_and_x=helpers.dtype_and_values(
+        available_dtypes=helpers.get_dtypes("numeric", full=True),
+    ),
+    num_positional_args=helpers.num_positional_args(
+        fn_name="ivy.functional.frontends.tensorflow.IdentityN"
+    ),
+)
+def test_tensorflow_IdentityN(
+    dtype_and_x,
+    as_variable,
+    num_positional_args,
+    native_array,
+):
+    dtype, x = dtype_and_x
+    helpers.test_frontend_function(
+        input_dtypes=dtype,
+        as_variable_flags=as_variable,
+        with_out=False,
+        num_positional_args=num_positional_args,
+        native_array_flags=native_array,
+        frontend="tensorflow",
+        fn_tree="raw_ops.IdentityN",
+        input=x,
+    )
+
+
 # Sum
 @handle_cmd_line_args
 @given(
@@ -1399,25 +1456,6 @@
     dtype_x_axis, as_variable, num_positional_args, native_array, keep_dims
 ):
     dtype, x, axis = dtype_x_axis
-=======
-# Identity
-@handle_cmd_line_args
-@given(
-    dtype_and_x=helpers.dtype_and_values(
-        available_dtypes=helpers.get_dtypes("numeric", full=True),
-    ),
-    num_positional_args=helpers.num_positional_args(
-        fn_name="ivy.functional.frontends.tensorflow.Identity"
-    ),
-)
-def test_tensorflow_Identity(
-    dtype_and_x,
-    as_variable,
-    num_positional_args,
-    native_array,
-):
-    dtype, x = dtype_and_x
->>>>>>> 72a302d7
     helpers.test_frontend_function(
         input_dtypes=dtype,
         as_variable_flags=as_variable,
@@ -1425,42 +1463,8 @@
         num_positional_args=num_positional_args,
         native_array_flags=native_array,
         frontend="tensorflow",
-<<<<<<< HEAD
         fn_tree="raw_ops.Sum",
         input=x[0],
         axis=axis,
         keep_dims=keep_dims,
-=======
-        fn_tree="raw_ops.Identity",
-        input=x[0],
-    )
-
-
-# IdentityN
-@handle_cmd_line_args
-@given(
-    dtype_and_x=helpers.dtype_and_values(
-        available_dtypes=helpers.get_dtypes("numeric", full=True),
-    ),
-    num_positional_args=helpers.num_positional_args(
-        fn_name="ivy.functional.frontends.tensorflow.IdentityN"
-    ),
-)
-def test_tensorflow_IdentityN(
-    dtype_and_x,
-    as_variable,
-    num_positional_args,
-    native_array,
-):
-    dtype, x = dtype_and_x
-    helpers.test_frontend_function(
-        input_dtypes=dtype,
-        as_variable_flags=as_variable,
-        with_out=False,
-        num_positional_args=num_positional_args,
-        native_array_flags=native_array,
-        frontend="tensorflow",
-        fn_tree="raw_ops.IdentityN",
-        input=x,
->>>>>>> 72a302d7
     )