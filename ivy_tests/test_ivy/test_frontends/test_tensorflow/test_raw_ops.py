# global
import ivy
import numpy as np
from hypothesis import given, strategies as st

# local
import ivy_tests.test_ivy.helpers as helpers
import ivy.functional.backends.numpy as ivy_np
import ivy.functional.backends.tensorflow as ivy_tf
from ivy_tests.test_ivy.helpers import handle_cmd_line_args


# Acos
@handle_cmd_line_args
@given(
    dtype_and_x=helpers.dtype_and_values(
        available_dtypes=tuple(
            set(ivy_np.valid_float_dtypes).intersection(set(ivy_tf.valid_float_dtypes))
        ),
    ),
    as_variable=st.booleans(),
    num_positional_args=helpers.num_positional_args(
        fn_name="ivy.functional.frontends.tensorflow.acos"
    ),
    native_array=st.booleans(),
)
def test_tensorflow_acos(
    dtype_and_x, as_variable, num_positional_args, native_array, fw
):
    input_dtype, x = dtype_and_x
    helpers.test_frontend_function(
        input_dtypes=input_dtype,
        as_variable_flags=as_variable,
        with_out=False,
        num_positional_args=num_positional_args,
        native_array_flags=native_array,
        fw=fw,
        frontend="tensorflow",
        fn_tree="acos",
        x=np.asarray(x, dtype=input_dtype),
    )


# Acosh
@handle_cmd_line_args
@given(
    dtype_and_x=helpers.dtype_and_values(
        available_dtypes=tuple(
            set(ivy_np.valid_float_dtypes).intersection(set(ivy_tf.valid_float_dtypes))
        ),
    ),
    as_variable=st.booleans(),
    num_positional_args=helpers.num_positional_args(
        fn_name="ivy.functional.frontends.tensorflow.acosh"
    ),
    native_array=st.booleans(),
)
def test_tensorflow_acosh(
    dtype_and_x, as_variable, num_positional_args, native_array, fw
):
    input_dtype, x = dtype_and_x
    helpers.test_frontend_function(
        input_dtypes=input_dtype,
        as_variable_flags=as_variable,
        with_out=False,
        num_positional_args=num_positional_args,
        native_array_flags=native_array,
        fw=fw,
        frontend="tensorflow",
        fn_tree="acosh",
        x=np.asarray(x, dtype=input_dtype),
    )


# noinspection DuplicatedCode
@st.composite
def _arrays_idx_n_dtypes(draw):
    num_dims = draw(st.shared(helpers.ints(min_value=1, max_value=4), key="num_dims"))
    num_arrays = draw(
        st.shared(helpers.ints(min_value=2, max_value=4), key="num_arrays")
    )
    common_shape = draw(
        helpers.lists(
            arg=helpers.ints(min_value=2, max_value=3),
            min_size=num_dims - 1,
            max_size=num_dims - 1,
        )
    )
    unique_idx = draw(helpers.ints(min_value=0, max_value=num_dims - 1))
    unique_dims = draw(
        helpers.lists(
            arg=helpers.ints(min_value=2, max_value=3),
            min_size=num_arrays,
            max_size=num_arrays,
        )
    )
    xs = list()
    available_dtypes = tuple(
        set(ivy_np.valid_float_dtypes).intersection(ivy_tf.valid_float_dtypes)
    )
    input_dtypes = draw(
        helpers.array_dtypes(available_dtypes=available_dtypes, shared_dtype=True)
    )
    for ud, dt in zip(unique_dims, input_dtypes):
        x = draw(
            helpers.array_values(
                shape=common_shape[:unique_idx] + [ud] + common_shape[unique_idx:],
                dtype=dt,
            )
        )
        xs.append(x)
    return xs, input_dtypes, unique_idx


# concat
@handle_cmd_line_args
@given(
    xs_n_input_dtypes_n_unique_idx=_arrays_idx_n_dtypes(),
    as_variable=helpers.array_bools(),
    num_positional_args=helpers.num_positional_args(
        fn_name="ivy.functional.frontends.tensorflow.concat"
    ),
    native_array=helpers.array_bools(),
)
def test_tensorflow_concat(
    xs_n_input_dtypes_n_unique_idx,
    as_variable,
    num_positional_args,
    native_array,
    fw,
):
    xs, input_dtypes, unique_idx = xs_n_input_dtypes_n_unique_idx
    xs = [np.asarray(x, dtype=dt) for x, dt in zip(xs, input_dtypes)]
    helpers.test_frontend_function(
        input_dtypes=input_dtypes,
        as_variable_flags=as_variable,
        with_out=False,
        num_positional_args=num_positional_args,
        native_array_flags=native_array,
        fw=fw,
        frontend="tensorflow",
        fn_tree="concat",
        values=xs,
        axis=unique_idx,
    )


# cos
@handle_cmd_line_args
@given(
    dtype_and_x=helpers.dtype_and_values(
        available_dtypes=tuple(
            set(ivy_np.valid_float_dtypes).intersection(set(ivy_tf.valid_float_dtypes))
        ),
    ),
    as_variable=st.booleans(),
    num_positional_args=helpers.num_positional_args(
        fn_name="ivy.functional.frontends.tensorflow.cos"
    ),
    native_array=st.booleans(),
)
def test_tensorflow_cos(
    dtype_and_x, as_variable, num_positional_args, native_array, fw
):
    input_dtype, x = dtype_and_x
    helpers.test_frontend_function(
        input_dtypes=input_dtype,
        as_variable_flags=as_variable,
        with_out=False,
        num_positional_args=num_positional_args,
        native_array_flags=native_array,
        fw=fw,
        frontend="tensorflow",
        fn_tree="cos",
        x=np.asarray(x, dtype=input_dtype),
    )


# cosh
@handle_cmd_line_args
@given(
    dtype_and_x=helpers.dtype_and_values(
        available_dtypes=tuple(
            set(ivy_np.valid_float_dtypes).intersection(set(ivy_tf.valid_float_dtypes))
        ),
    ),
    as_variable=st.booleans(),
    num_positional_args=helpers.num_positional_args(
        fn_name="ivy.functional.frontends.tensorflow.cosh"
    ),
    native_array=st.booleans(),
)
def test_tensorflow_cosh(
    dtype_and_x, as_variable, num_positional_args, native_array, fw
):
    input_dtype, x = dtype_and_x
    helpers.test_frontend_function(
        input_dtypes=input_dtype,
        as_variable_flags=as_variable,
        with_out=False,
        num_positional_args=num_positional_args,
        native_array_flags=native_array,
        fw=fw,
        frontend="tensorflow",
        fn_tree="cosh",
        x=np.asarray(x, dtype=input_dtype),
    )


# full
@st.composite
def _dtypes(draw):
    return draw(
        st.shared(
            helpers.list_of_length(
                x=st.sampled_from(ivy_tf.valid_numeric_dtypes), length=1
            ),
            key="dtype",
        )
    )


@st.composite
def _fill_value(draw):
    dtype = draw(_dtypes())[0]
    if ivy.is_uint_dtype(dtype):
        return draw(helpers.ints(min_value=0, max_value=5))
    elif ivy.is_int_dtype(dtype):
        return draw(helpers.ints(min_value=-5, max_value=5))
    return draw(helpers.floats(min_value=-5, max_value=5))


@handle_cmd_line_args
@given(
    shape=helpers.get_shape(
        allow_none=False,
        min_num_dims=1,
        max_num_dims=5,
        min_dim_size=1,
        max_dim_size=10,
    ),
    fill_value=_fill_value(),
    dtypes=_dtypes(),
    num_positional_args=helpers.num_positional_args(
        fn_name="ivy.functional.frontends.tensorflow.fill"
    ),
)
def test_tensorflow_full(
    shape,
    fill_value,
    dtypes,
    num_positional_args,
    fw,
):
    helpers.test_frontend_function(
        input_dtypes=dtypes,
        as_variable_flags=False,
        with_out=False,
        num_positional_args=num_positional_args,
        native_array_flags=False,
        fw=fw,
        frontend="tensorflow",
        fn_tree="fill",
        dims=shape,
        value=fill_value,
        rtol=1e-05,
    )


# asin
@handle_cmd_line_args
@given(
    dtype_and_x=helpers.dtype_and_values(
        available_dtypes=tuple(
            set(ivy_np.valid_float_dtypes).intersection(set(ivy_tf.valid_float_dtypes))
        )
    ),
    as_variable=st.booleans(),
    num_positional_args=helpers.num_positional_args(
        fn_name="ivy.functional.frontends.tensorflow.asin"
    ),
    native_array=st.booleans(),
)
def test_tensorflow_asin(
    dtype_and_x, as_variable, num_positional_args, fw, native_array
):
    dtype, x = dtype_and_x
    helpers.test_frontend_function(
        input_dtypes=dtype,
        as_variable_flags=as_variable,
        with_out=False,
        num_positional_args=num_positional_args,
        native_array_flags=native_array,
        fw=fw,
        frontend="tensorflow",
        fn_tree="asin",
        x=np.asarray(x, dtype=dtype),
    )


# atan
@handle_cmd_line_args
@given(
    dtype_and_x=helpers.dtype_and_values(
        available_dtypes=tuple(
            set(ivy_np.valid_float_dtypes).intersection(set(ivy_tf.valid_float_dtypes))
        )
    ),
    as_variable=st.booleans(),
    num_positional_args=helpers.num_positional_args(
        fn_name="ivy.functional.frontends.tensorflow.atan"
    ),
    native_array=st.booleans(),
)
def test_tensorflow_atan(
    dtype_and_x, as_variable, num_positional_args, fw, native_array
):
    dtype, x = dtype_and_x
    helpers.test_frontend_function(
        input_dtypes=dtype,
        as_variable_flags=as_variable,
        with_out=False,
        num_positional_args=num_positional_args,
        native_array_flags=native_array,
        fw=fw,
        frontend="tensorflow",
        fn_tree="atan",
        x=np.asarray(x, dtype=dtype),
    )


# BitwiseAnd
@handle_cmd_line_args
@given(
    dtype_and_x=helpers.dtype_and_values(
        available_dtypes=ivy.all_int_dtypes + ("bool",),
        num_arrays=2,
        shared_dtype=True,
    ),
    as_variable=helpers.array_bools(num_arrays=2),
    num_positional_args=helpers.num_positional_args(
        fn_name="ivy.functional.frontends.tensorflow.BitwiseAnd"
    ),
    native_array=helpers.array_bools(num_arrays=2),
)
def test_tensorflow_BitwiseAnd(
    dtype_and_x, as_variable, num_positional_args, native_array, fw
):
    input_dtype, x = dtype_and_x
    helpers.test_frontend_function(
        input_dtypes=input_dtype,
        as_variable_flags=as_variable,
        with_out=False,
        num_positional_args=num_positional_args,
        native_array_flags=native_array,
        fw=fw,
        frontend="tensorflow",
        fn_tree="raw_ops.BitwiseAnd",
        x=np.asarray(x[0], dtype=input_dtype[0]),
        y=np.asarray(x[1], dtype=input_dtype[1]),
    )


# BitwiseXor
@handle_cmd_line_args
@given(
    dtype_and_x=helpers.dtype_and_values(
        available_dtypes=ivy.all_int_dtypes + ("bool",),
        num_arrays=2,
        shared_dtype=True,
    ),
    as_variable=helpers.array_bools(num_arrays=2),
    num_positional_args=helpers.num_positional_args(
        fn_name="ivy.functional.frontends.tensorflow.BitwiseXor"
    ),
    native_array=helpers.array_bools(num_arrays=2),
)
def test_tensorflow_BitwiseXor(
    dtype_and_x, as_variable, num_positional_args, native_array, fw
):
    input_dtype, x = dtype_and_x
    helpers.test_frontend_function(
        input_dtypes=input_dtype,
        as_variable_flags=as_variable,
        with_out=False,
        num_positional_args=num_positional_args,
        native_array_flags=native_array,
        fw=fw,
        frontend="tensorflow",
        fn_tree="raw_ops.BitwiseXor",
        x=np.asarray(x[0], dtype=input_dtype[0]),
        y=np.asarray(x[1], dtype=input_dtype[1]),
    )


# atanh
@handle_cmd_line_args
@given(
    dtype_and_x=helpers.dtype_and_values(
        available_dtypes=tuple(
            set(ivy_np.valid_float_dtypes).intersection(set(ivy_tf.valid_float_dtypes))
        )
    ),
    as_variable=st.booleans(),
    num_positional_args=helpers.num_positional_args(
        fn_name="ivy.functional.frontends.tensorflow.atanh"
    ),
    native_array=st.booleans(),
)
def test_tensorflow_atanh(
    dtype_and_x, as_variable, num_positional_args, fw, native_array
):
    dtype, x = dtype_and_x
    helpers.test_frontend_function(
        input_dtypes=dtype,
        as_variable_flags=as_variable,
        with_out=False,
        num_positional_args=num_positional_args,
        native_array_flags=native_array,
        fw=fw,
        frontend="tensorflow",
        fn_tree="atanh",
        x=np.asarray(x, dtype=dtype),
    )


# tan
@handle_cmd_line_args
@given(
    dtype_and_x=helpers.dtype_and_values(
        available_dtypes=tuple(
            set(ivy_np.valid_float_dtypes).intersection(set(ivy_tf.valid_float_dtypes))
        ),
    ),
    as_variable=st.booleans(),
    num_positional_args=helpers.num_positional_args(
        fn_name="ivy.functional.frontends.tensorflow.tan"
    ),
    native_array=st.booleans(),
)
def test_tensorflow_tan(
    dtype_and_x, as_variable, num_positional_args, native_array, fw
):
    input_dtype, x = dtype_and_x
    helpers.test_frontend_function(
        input_dtypes=input_dtype,
        as_variable_flags=as_variable,
        with_out=False,
        num_positional_args=num_positional_args,
        native_array_flags=native_array,
        fw=fw,
        frontend="tensorflow",
        fn_tree="tan",
        x=np.asarray(x, dtype=input_dtype),
    )


<<<<<<< HEAD
=======
# square
@handle_cmd_line_args
@given(
    dtype_and_x=helpers.dtype_and_values(
        available_dtypes=tuple(
            set(ivy_np.valid_numeric_dtypes).intersection(
                set(ivy_tf.valid_numeric_dtypes)
            )
        ),
    ),
    num_positional_args=helpers.num_positional_args(
        fn_name="ivy.functional.frontends.tensorflow.square"
    ),
)
def test_tensorflow_square(
    dtype_and_x, as_variable, num_positional_args, native_array, fw
):
    input_dtype, x = dtype_and_x
    helpers.test_frontend_function(
        input_dtypes=input_dtype,
        as_variable_flags=as_variable,
        with_out=False,
        num_positional_args=num_positional_args,
        native_array_flags=native_array,
        fw=fw,
        frontend="tensorflow",
        fn_tree="square",
        x=np.asarray(x, dtype=input_dtype),
    )


# sqrt
@handle_cmd_line_args
@given(
    dtype_and_x=helpers.dtype_and_values(
        available_dtypes=tuple(
            set(ivy_np.valid_float_dtypes).intersection(set(ivy_tf.valid_float_dtypes))
        ),
    ),
    num_positional_args=helpers.num_positional_args(
        fn_name="ivy.functional.frontends.tensorflow.sqrt"
    ),
)
def test_tensorflow_sqrt(
    dtype_and_x, as_variable, num_positional_args, native_array, fw
):
    input_dtype, x = dtype_and_x
    helpers.test_frontend_function(
        input_dtypes=input_dtype,
        as_variable_flags=as_variable,
        with_out=False,
        num_positional_args=num_positional_args,
        native_array_flags=native_array,
        fw=fw,
        frontend="tensorflow",
        fn_tree="sqrt",
        x=np.asarray(x, dtype=input_dtype),
    )


>>>>>>> 5fffce3a
# tanh
@handle_cmd_line_args
@given(
    dtype_and_x=helpers.dtype_and_values(
        available_dtypes=tuple(
            set(ivy_np.valid_float_dtypes).intersection(set(ivy_tf.valid_float_dtypes))
        ),
    ),
    as_variable=st.booleans(),
    num_positional_args=helpers.num_positional_args(
        fn_name="ivy.functional.frontends.tensorflow.tanh"
    ),
    native_array=st.booleans(),
)
def test_tensorflow_tanh(
    dtype_and_x, as_variable, num_positional_args, native_array, fw
):
    input_dtype, x = dtype_and_x
    helpers.test_frontend_function(
        input_dtypes=input_dtype,
        as_variable_flags=as_variable,
        with_out=False,
        num_positional_args=num_positional_args,
        native_array_flags=native_array,
        fw=fw,
        frontend="tensorflow",
        fn_tree="tanh",
        x=np.asarray(x, dtype=input_dtype),
    )


# Maximum
@handle_cmd_line_args
@given(
    dtype_and_x=helpers.dtype_and_values(
        available_dtypes=tuple(
            set(ivy_np.valid_float_dtypes).intersection(set(ivy_tf.valid_float_dtypes))
        ),
        num_arrays=2,
        shared_dtype=True,
    ),
    as_variable=helpers.array_bools(num_arrays=2),
    num_positional_args=helpers.num_positional_args(
        fn_name="ivy.functional.frontends.tensorflow.Maximum"
    ),
    native_array=helpers.array_bools(num_arrays=2),
)
def test_tensorflow_Maximum(
    dtype_and_x, as_variable, num_positional_args, native_array, fw
):
    input_dtype, x = dtype_and_x
    helpers.test_frontend_function(
        input_dtypes=input_dtype,
        as_variable_flags=as_variable,
        with_out=False,
        num_positional_args=num_positional_args,
        native_array_flags=native_array,
        fw=fw,
        frontend="tensorflow",
        fn_tree="raw_ops.Maximum",
        x=np.asarray(x[0], dtype=input_dtype[0]),
        y=np.asarray(x[1], dtype=input_dtype[1]),
    )


# Minimum
@handle_cmd_line_args
@given(
    dtype_and_x=helpers.dtype_and_values(
        available_dtypes=tuple(
            set(ivy_np.valid_float_dtypes).intersection(set(ivy_tf.valid_float_dtypes))
        ),
        num_arrays=2,
        shared_dtype=True,
    ),
    as_variable=helpers.array_bools(num_arrays=2),
    num_positional_args=helpers.num_positional_args(
        fn_name="ivy.functional.frontends.tensorflow.Minimum"
    ),
    native_array=helpers.array_bools(num_arrays=2),
)
def test_tensorflow_Minimum(
    dtype_and_x, as_variable, num_positional_args, native_array, fw
):
    input_dtype, x = dtype_and_x
    helpers.test_frontend_function(
        input_dtypes=input_dtype,
        as_variable_flags=as_variable,
        with_out=False,
        num_positional_args=num_positional_args,
        native_array_flags=native_array,
        fw=fw,
        frontend="tensorflow",
        fn_tree="raw_ops.Minimum",
        x=np.asarray(x[0], dtype=input_dtype[0]),
        y=np.asarray(x[1], dtype=input_dtype[1]),
    )<|MERGE_RESOLUTION|>--- conflicted
+++ resolved
@@ -455,8 +455,6 @@
     )
 
 
-<<<<<<< HEAD
-=======
 # square
 @handle_cmd_line_args
 @given(
@@ -517,7 +515,6 @@
     )
 
 
->>>>>>> 5fffce3a
 # tanh
 @handle_cmd_line_args
 @given(
