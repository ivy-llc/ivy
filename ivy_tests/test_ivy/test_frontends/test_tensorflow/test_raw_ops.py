# global
import ivy
import numpy as np
from hypothesis import given, strategies as st

# local
import ivy_tests.test_ivy.helpers as helpers
import ivy.functional.backends.numpy as ivy_np
import ivy.functional.backends.tensorflow as ivy_tf
from ivy_tests.test_ivy.helpers import handle_cmd_line_args


# Acos
@handle_cmd_line_args
@given(
    dtype_and_x=helpers.dtype_and_values(
        available_dtypes=tuple(
            set(ivy_np.valid_float_dtypes).intersection(set(ivy_tf.valid_float_dtypes))
        ),
    ),
    as_variable=st.booleans(),
    num_positional_args=helpers.num_positional_args(
        fn_name="ivy.functional.frontends.tensorflow.acos"
    ),
    native_array=st.booleans(),
)
def test_tensorflow_acos(
    dtype_and_x, as_variable, num_positional_args, native_array, fw
):
    input_dtype, x = dtype_and_x
    helpers.test_frontend_function(
        input_dtypes=input_dtype,
        as_variable_flags=as_variable,
        with_out=False,
        num_positional_args=num_positional_args,
        native_array_flags=native_array,
        fw=fw,
        frontend="tensorflow",
        fn_tree="acos",
        x=np.asarray(x, dtype=input_dtype),
    )


# Acosh
@handle_cmd_line_args
@given(
    dtype_and_x=helpers.dtype_and_values(
        available_dtypes=tuple(
            set(ivy_np.valid_float_dtypes).intersection(set(ivy_tf.valid_float_dtypes))
        ),
    ),
    as_variable=st.booleans(),
    num_positional_args=helpers.num_positional_args(
        fn_name="ivy.functional.frontends.tensorflow.acosh"
    ),
    native_array=st.booleans(),
)
def test_tensorflow_acosh(
    dtype_and_x, as_variable, num_positional_args, native_array, fw
):
    input_dtype, x = dtype_and_x
    helpers.test_frontend_function(
        input_dtypes=input_dtype,
        as_variable_flags=as_variable,
        with_out=False,
        num_positional_args=num_positional_args,
        native_array_flags=native_array,
        fw=fw,
        frontend="tensorflow",
        fn_tree="acosh",
        x=np.asarray(x, dtype=input_dtype),
    )


# noinspection DuplicatedCode
@st.composite
def _arrays_idx_n_dtypes(draw):
    num_dims = draw(st.shared(helpers.ints(min_value=1, max_value=4), key="num_dims"))
    num_arrays = draw(
        st.shared(helpers.ints(min_value=2, max_value=4), key="num_arrays")
    )
    common_shape = draw(
        helpers.lists(
            arg=helpers.ints(min_value=2, max_value=3),
            min_size=num_dims - 1,
            max_size=num_dims - 1,
        )
    )
    unique_idx = draw(helpers.ints(min_value=0, max_value=num_dims - 1))
    unique_dims = draw(
        helpers.lists(
            arg=helpers.ints(min_value=2, max_value=3),
            min_size=num_arrays,
            max_size=num_arrays,
        )
    )
    xs = list()
    available_dtypes = tuple(
        set(ivy_np.valid_float_dtypes).intersection(ivy_tf.valid_float_dtypes)
    )
    input_dtypes = draw(
        helpers.array_dtypes(available_dtypes=available_dtypes, shared_dtype=True)
    )
    for ud, dt in zip(unique_dims, input_dtypes):
        x = draw(
            helpers.array_values(
                shape=common_shape[:unique_idx] + [ud] + common_shape[unique_idx:],
                dtype=dt,
            )
        )
        xs.append(x)
    return xs, input_dtypes, unique_idx


# concat
@handle_cmd_line_args
@given(
    xs_n_input_dtypes_n_unique_idx=_arrays_idx_n_dtypes(),
    as_variable=helpers.array_bools(),
    num_positional_args=helpers.num_positional_args(
        fn_name="ivy.functional.frontends.tensorflow.concat"
    ),
    native_array=helpers.array_bools(),
)
def test_tensorflow_concat(
    xs_n_input_dtypes_n_unique_idx,
    as_variable,
    num_positional_args,
    native_array,
    fw,
):
    xs, input_dtypes, unique_idx = xs_n_input_dtypes_n_unique_idx
    xs = [np.asarray(x, dtype=dt) for x, dt in zip(xs, input_dtypes)]
    helpers.test_frontend_function(
        input_dtypes=input_dtypes,
        as_variable_flags=as_variable,
        with_out=False,
        num_positional_args=num_positional_args,
        native_array_flags=native_array,
        fw=fw,
        frontend="tensorflow",
        fn_tree="concat",
        values=xs,
        axis=unique_idx,
    )


# cos
@handle_cmd_line_args
@given(
    dtype_and_x=helpers.dtype_and_values(
        available_dtypes=tuple(
            set(ivy_np.valid_float_dtypes).intersection(set(ivy_tf.valid_float_dtypes))
        ),
    ),
    as_variable=st.booleans(),
    num_positional_args=helpers.num_positional_args(
        fn_name="ivy.functional.frontends.tensorflow.cos"
    ),
    native_array=st.booleans(),
)
def test_tensorflow_cos(
    dtype_and_x, as_variable, num_positional_args, native_array, fw
):
    input_dtype, x = dtype_and_x
    helpers.test_frontend_function(
        input_dtypes=input_dtype,
        as_variable_flags=as_variable,
        with_out=False,
        num_positional_args=num_positional_args,
        native_array_flags=native_array,
        fw=fw,
        frontend="tensorflow",
        fn_tree="cos",
        x=np.asarray(x, dtype=input_dtype),
    )


# cosh
@handle_cmd_line_args
@given(
    dtype_and_x=helpers.dtype_and_values(
        available_dtypes=tuple(
            set(ivy_np.valid_float_dtypes).intersection(set(ivy_tf.valid_float_dtypes))
        ),
    ),
    as_variable=st.booleans(),
    num_positional_args=helpers.num_positional_args(
        fn_name="ivy.functional.frontends.tensorflow.cosh"
    ),
    native_array=st.booleans(),
)
def test_tensorflow_cosh(
    dtype_and_x, as_variable, num_positional_args, native_array, fw
):
    input_dtype, x = dtype_and_x
    helpers.test_frontend_function(
        input_dtypes=input_dtype,
        as_variable_flags=as_variable,
        with_out=False,
        num_positional_args=num_positional_args,
        native_array_flags=native_array,
        fw=fw,
        frontend="tensorflow",
        fn_tree="cosh",
        x=np.asarray(x, dtype=input_dtype),
    )


# full
@st.composite
def _dtypes(draw):
    return draw(
        st.shared(
            helpers.list_of_length(
                x=st.sampled_from(ivy_tf.valid_numeric_dtypes), length=1
            ),
            key="dtype",
        )
    )


@st.composite
def _fill_value(draw):
    dtype = draw(_dtypes())[0]
    if ivy.is_uint_dtype(dtype):
        return draw(helpers.ints(min_value=0, max_value=5))
    elif ivy.is_int_dtype(dtype):
        return draw(helpers.ints(min_value=-5, max_value=5))
    return draw(helpers.floats(min_value=-5, max_value=5))


@handle_cmd_line_args
@given(
    shape=helpers.get_shape(
        allow_none=False,
        min_num_dims=1,
        max_num_dims=5,
        min_dim_size=1,
        max_dim_size=10,
    ),
    fill_value=_fill_value(),
    dtypes=_dtypes(),
    num_positional_args=helpers.num_positional_args(
        fn_name="ivy.functional.frontends.tensorflow.fill"
    ),
)
def test_tensorflow_full(
    shape,
    fill_value,
    dtypes,
    num_positional_args,
    fw,
):
    helpers.test_frontend_function(
        input_dtypes=dtypes,
        as_variable_flags=False,
        with_out=False,
        num_positional_args=num_positional_args,
        native_array_flags=False,
        fw=fw,
        frontend="tensorflow",
        fn_tree="fill",
        dims=shape,
        value=fill_value,
        rtol=1e-05,
    )


# asin
@handle_cmd_line_args
@given(
    dtype_and_x=helpers.dtype_and_values(
        available_dtypes=tuple(
            set(ivy_np.valid_float_dtypes).intersection(set(ivy_tf.valid_float_dtypes))
        )
    ),
    as_variable=st.booleans(),
    num_positional_args=helpers.num_positional_args(
        fn_name="ivy.functional.frontends.tensorflow.asin"
    ),
    native_array=st.booleans(),
)
def test_tensorflow_asin(
    dtype_and_x, as_variable, num_positional_args, fw, native_array
):
    dtype, x = dtype_and_x
    helpers.test_frontend_function(
        input_dtypes=dtype,
        as_variable_flags=as_variable,
        with_out=False,
        num_positional_args=num_positional_args,
        native_array_flags=native_array,
        fw=fw,
        frontend="tensorflow",
        fn_tree="asin",
        x=np.asarray(x, dtype=dtype),
    )


# atan
@handle_cmd_line_args
@given(
    dtype_and_x=helpers.dtype_and_values(
        available_dtypes=tuple(
            set(ivy_np.valid_float_dtypes).intersection(set(ivy_tf.valid_float_dtypes))
        )
    ),
    as_variable=st.booleans(),
    num_positional_args=helpers.num_positional_args(
        fn_name="ivy.functional.frontends.tensorflow.atan"
    ),
    native_array=st.booleans(),
)
def test_tensorflow_atan(
    dtype_and_x, as_variable, num_positional_args, fw, native_array
):
    dtype, x = dtype_and_x
    helpers.test_frontend_function(
        input_dtypes=dtype,
        as_variable_flags=as_variable,
        with_out=False,
        num_positional_args=num_positional_args,
        native_array_flags=native_array,
        fw=fw,
        frontend="tensorflow",
        fn_tree="atan",
        x=np.asarray(x, dtype=dtype),
    )

<<<<<<< HEAD
# bitwise_and
@handle_cmd_line_args
@given(
    dtype_and_input=helpers.dtype_and_values(
        available_dtypes=ivy.all_int_dtypes + ("bool",), num_arrays=2
    ),
    as_variable=st.booleans(),
    num_positional_args=helpers.num_positional_args(
        fn_name="ivy.functional.frontends.tensorflow.bitwise_and"
    ),
    native_array=st.booleans(),
)
def test_tensorflow_bitwise_and(
    dtype_and_input, as_variable, num_positional_args, fw, native_array
):
    dtype, input = dtype_and_input

=======

# atanh
@handle_cmd_line_args
@given(
    dtype_and_x=helpers.dtype_and_values(
        available_dtypes=tuple(
            set(ivy_np.valid_float_dtypes).intersection(set(ivy_tf.valid_float_dtypes))
        )
    ),
    as_variable=st.booleans(),
    num_positional_args=helpers.num_positional_args(
        fn_name="ivy.functional.frontends.tensorflow.atanh"
    ),
    native_array=st.booleans(),
)
def test_tensorflow_atanh(
    dtype_and_x, as_variable, num_positional_args, fw, native_array
):
    dtype, x = dtype_and_x
>>>>>>> 8728504b
    helpers.test_frontend_function(
        input_dtypes=dtype,
        as_variable_flags=as_variable,
        with_out=False,
        num_positional_args=num_positional_args,
        native_array_flags=native_array,
        fw=fw,
        frontend="tensorflow",
<<<<<<< HEAD
        fn_tree="bitwise_and",
        x = np.asarray(input[0], dtype=dtype[0]) ,
        y = np.asarray(input[1], dtype=dtype[1])
    )
=======
        fn_tree="atanh",
        x=np.asarray(x, dtype=dtype),
    )


# sin
@handle_cmd_line_args
@given(
    dtype_and_x=helpers.dtype_and_values(
        available_dtypes=tuple(
            set(ivy_np.valid_float_dtypes).intersection(set(ivy_tf.valid_float_dtypes))
        ),
    ),
    num_positional_args=helpers.num_positional_args(
        fn_name="ivy.functional.frontends.tensorflow.sin"
    ),
)
def test_tensorflow_sin(
    dtype_and_x, as_variable, num_positional_args, native_array, fw
):
    input_dtype, x = dtype_and_x
    helpers.test_frontend_function(
        input_dtypes=input_dtype,
        as_variable_flags=as_variable,
        with_out=False,
        num_positional_args=num_positional_args,
        native_array_flags=native_array,
        fw=fw,
        frontend="tensorflow",
        fn_tree="sin",
        x=np.asarray(x, dtype=input_dtype),
    )

    
# Maximum
@handle_cmd_line_args
@given(
    dtype_and_x=helpers.dtype_and_values(
        available_dtypes=tuple(
            set(ivy_np.valid_float_dtypes).intersection(set(ivy_tf.valid_float_dtypes))
        ),
        num_arrays=2,
        shared_dtype=True,
    ),
    as_variable=helpers.array_bools(num_arrays=2),
    num_positional_args=helpers.num_positional_args(
        fn_name="ivy.functional.frontends.tensorflow.Maximum"
    ),
    native_array=helpers.array_bools(num_arrays=2)
)
def test_tensorflow_Maximum(
    dtype_and_x, as_variable, num_positional_args, native_array, fw
):
    input_dtype, x = dtype_and_x
    helpers.test_frontend_function(
        input_dtypes=input_dtype,
        as_variable_flags=as_variable,
        with_out=False,
        num_positional_args=num_positional_args,
        native_array_flags=native_array,
        fw=fw,
        frontend="tensorflow",
        fn_tree="raw_ops.Maximum",
        x=np.asarray(x[0], dtype=input_dtype[0]),
        y=np.asarray(x[1], dtype=input_dtype[1]),
    )


# Minimum
@handle_cmd_line_args
@given(
    dtype_and_x=helpers.dtype_and_values(
        available_dtypes=tuple(
            set(ivy_np.valid_float_dtypes).intersection(set(ivy_tf.valid_float_dtypes))
        ),
        num_arrays=2,
        shared_dtype=True,
    ),
    as_variable=helpers.array_bools(num_arrays=2),
    num_positional_args=helpers.num_positional_args(
        fn_name="ivy.functional.frontends.tensorflow.Minimum"
    ),
    native_array=helpers.array_bools(num_arrays=2)
)
def test_tensorflow_Minimum(
    dtype_and_x, as_variable, num_positional_args, native_array, fw
):
    input_dtype, x = dtype_and_x
    helpers.test_frontend_function(
        input_dtypes=input_dtype,
        as_variable_flags=as_variable,
        with_out=False,
        num_positional_args=num_positional_args,
        native_array_flags=native_array,
        fw=fw,
        frontend="tensorflow",
        fn_tree="raw_ops.Minimum",
        x=np.asarray(x[0], dtype=input_dtype[0]),
        y=np.asarray(x[1], dtype=input_dtype[1]),
    )
 
>>>>>>> 8728504b
<|MERGE_RESOLUTION|>--- conflicted
+++ resolved
@@ -328,25 +328,38 @@
         x=np.asarray(x, dtype=dtype),
     )
 
-<<<<<<< HEAD
-# bitwise_and
-@handle_cmd_line_args
-@given(
-    dtype_and_input=helpers.dtype_and_values(
-        available_dtypes=ivy.all_int_dtypes + ("bool",), num_arrays=2
-    ),
-    as_variable=st.booleans(),
-    num_positional_args=helpers.num_positional_args(
-        fn_name="ivy.functional.frontends.tensorflow.bitwise_and"
-    ),
-    native_array=st.booleans(),
-)
-def test_tensorflow_bitwise_and(
-    dtype_and_input, as_variable, num_positional_args, fw, native_array
-):
-    dtype, input = dtype_and_input
-
-=======
+
+# BitwiseAnd
+@handle_cmd_line_args
+@given(
+    dtype_and_x=helpers.dtype_and_values(
+        available_dtypes=ivy.all_int_dtypes + ("bool",),
+        num_arrays=2,
+        shared_dtype=True,
+    ),
+    as_variable=helpers.array_bools(num_arrays=2),
+    num_positional_args=helpers.num_positional_args(
+        fn_name="ivy.functional.frontends.tensorflow.BitwiseAnd"
+    ),
+    native_array=helpers.array_bools(num_arrays=2),
+)
+def test_tensorflow_BitwiseAnd(
+    dtype_and_x, as_variable, num_positional_args, native_array, fw
+):
+    input_dtype, x = dtype_and_x
+    helpers.test_frontend_function(
+        input_dtypes=input_dtype,
+        as_variable_flags=as_variable,
+        with_out=False,
+        num_positional_args=num_positional_args,
+        native_array_flags=native_array,
+        fw=fw,
+        frontend="tensorflow",
+        fn_tree="raw_ops.BitwiseAnd",
+        x=np.asarray(x[0], dtype=input_dtype[0]),
+        y=np.asarray(x[1], dtype=input_dtype[1]),
+    )
+
 
 # atanh
 @handle_cmd_line_args
@@ -366,7 +379,6 @@
     dtype_and_x, as_variable, num_positional_args, fw, native_array
 ):
     dtype, x = dtype_and_x
->>>>>>> 8728504b
     helpers.test_frontend_function(
         input_dtypes=dtype,
         as_variable_flags=as_variable,
@@ -375,12 +387,6 @@
         native_array_flags=native_array,
         fw=fw,
         frontend="tensorflow",
-<<<<<<< HEAD
-        fn_tree="bitwise_and",
-        x = np.asarray(input[0], dtype=dtype[0]) ,
-        y = np.asarray(input[1], dtype=dtype[1])
-    )
-=======
         fn_tree="atanh",
         x=np.asarray(x, dtype=dtype),
     )
@@ -414,7 +420,7 @@
         x=np.asarray(x, dtype=input_dtype),
     )
 
-    
+
 # Maximum
 @handle_cmd_line_args
 @given(
@@ -429,7 +435,7 @@
     num_positional_args=helpers.num_positional_args(
         fn_name="ivy.functional.frontends.tensorflow.Maximum"
     ),
-    native_array=helpers.array_bools(num_arrays=2)
+    native_array=helpers.array_bools(num_arrays=2),
 )
 def test_tensorflow_Maximum(
     dtype_and_x, as_variable, num_positional_args, native_array, fw
@@ -463,7 +469,7 @@
     num_positional_args=helpers.num_positional_args(
         fn_name="ivy.functional.frontends.tensorflow.Minimum"
     ),
-    native_array=helpers.array_bools(num_arrays=2)
+    native_array=helpers.array_bools(num_arrays=2),
 )
 def test_tensorflow_Minimum(
     dtype_and_x, as_variable, num_positional_args, native_array, fw
@@ -480,6 +486,4 @@
         fn_tree="raw_ops.Minimum",
         x=np.asarray(x[0], dtype=input_dtype[0]),
         y=np.asarray(x[1], dtype=input_dtype[1]),
-    )
- 
->>>>>>> 8728504b
+    )