--- conflicted
+++ resolved
@@ -3598,88 +3598,4 @@
         Tout=Tout,
         adj_x=adj_x,
         adj_y=adj_y,
-    )
-
-
-@handle_frontend_test(
-<<<<<<< HEAD
-    fn_tree="tensorflow.raw_ops.Zeta",
-    dtype_and_x=helpers.dtype_and_values(
-        available_dtypes=["float32", "float64"],
-        min_num_dims=1,
-        num_arrays=2,
-        shared_dtype=True,
-    ),
-    test_with_out=st.just(False),
-)
-def test_tensorflow_Zeta(
-    *,
-    dtype_and_x,
-=======
-    fn_tree="tensorflow.raw_ops.Size",
-    dtype_and_x=helpers.dtype_and_values(
-        available_dtypes=helpers.get_dtypes("valid"), max_num_dims=4
-    ),
-    output_dtype=st.sampled_from(["int32", "int64"]),
-    test_with_out=st.just(False),
-)
-def test_tensorflow_Size(  # NOQA
-    *, dtype_and_x, frontend, test_flags, fn_tree, on_device, output_dtype
-):
-    input_dtype, x = dtype_and_x
-    helpers.test_frontend_function(
-        input_dtypes=input_dtype,
-        frontend=frontend,
-        test_flags=test_flags,
-        fn_tree=fn_tree,
-        on_device=on_device,
-        input=x[0],
-        out_type=output_dtype,
-    )
-
-
-@handle_frontend_test(
-    fn_tree="tensorflow.raw_ops.Prod",
-    dtype_x_axis=helpers.dtype_values_axis(
-        available_dtypes=helpers.get_dtypes("numeric", full=True),
-        valid_axis=True,
-        force_int_axis=True,
-        min_num_dims=1,
-        min_value=-5,
-        max_value=5,
-    ),
-    keep_dims=st.booleans(),
-    test_with_out=st.just(False),
-)
-def test_tensorflow_Prod(  # NOQA
-    *,
-    dtype_x_axis,
-    keep_dims,
->>>>>>> 596e81aa
-    frontend,
-    test_flags,
-    fn_tree,
-    on_device,
-):
-<<<<<<< HEAD
-    input_dtype, x = dtype_and_x
-    helpers.test_frontend_function(
-        input_dtypes=input_dtype,
-=======
-    dtype, x, axis = dtype_x_axis
-    helpers.test_frontend_function(
-        input_dtypes=dtype,
->>>>>>> 596e81aa
-        frontend=frontend,
-        test_flags=test_flags,
-        fn_tree=fn_tree,
-        on_device=on_device,
-<<<<<<< HEAD
-        x=x[0],
-        q=x[1],
-=======
-        input=x[0],
-        axis=axis,
-        keep_dims=keep_dims,
->>>>>>> 596e81aa
     )