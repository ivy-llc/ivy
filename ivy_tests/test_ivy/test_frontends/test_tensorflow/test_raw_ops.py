--- conflicted
+++ resolved
@@ -2233,7 +2233,28 @@
     )
 
 
-<<<<<<< HEAD
+# Sigmoid
+@handle_cmd_line_args
+@given(
+    dtype_and_x=helpers.dtype_and_values(
+        available_dtypes=helpers.get_dtypes("float"),
+        min_num_dims=1,
+    ),
+)
+def test_tensorflow_Sigmoid(dtype_and_x, as_variable, native_array):
+    dtype, x = dtype_and_x
+    helpers.test_frontend_function(
+        input_dtypes=dtype,
+        as_variable_flags=as_variable,
+        with_out=False,
+        num_positional_args=0,
+        native_array_flags=native_array,
+        frontend="tensorflow",
+        fn_tree="raw_ops.Sigmoid",
+        x=x[0],
+    )
+
+
 @handle_cmd_line_args
 @given(
     dtype_x_axis=helpers.dtype_values_axis(
@@ -2249,18 +2270,6 @@
     native_array,
 ):
     dtype, x, axis = dtype_x_axis
-=======
-# Sigmoid
-@handle_cmd_line_args
-@given(
-    dtype_and_x=helpers.dtype_and_values(
-        available_dtypes=helpers.get_dtypes("float"),
-        min_num_dims=1,
-    ),
-)
-def test_tensorflow_Sigmoid(dtype_and_x, as_variable, native_array):
-    dtype, x = dtype_and_x
->>>>>>> 2e260fc4
     helpers.test_frontend_function(
         input_dtypes=dtype,
         as_variable_flags=as_variable,
@@ -2268,12 +2277,7 @@
         num_positional_args=0,
         native_array_flags=native_array,
         frontend="tensorflow",
-<<<<<<< HEAD
         fn_tree="raw_ops.Pack",
         values=x,
         axis=axis,
-=======
-        fn_tree="raw_ops.Sigmoid",
-        x=x[0],
->>>>>>> 2e260fc4
     )