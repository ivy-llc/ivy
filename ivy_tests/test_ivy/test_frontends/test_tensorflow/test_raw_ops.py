--- conflicted
+++ resolved
@@ -1531,8 +1531,34 @@
     )
 
 
-<<<<<<< HEAD
-# Max
+@handle_cmd_line_args
+@given(
+    dtype_and_x=helpers.dtype_and_values(
+        available_dtypes=helpers.get_dtypes("numeric", full=True)
+    ),
+    num_positional_args=helpers.num_positional_args(
+        fn_name="ivy.functional.frontends.tensorflow.Inv"
+    ),
+)
+def test_tensorflow_Inv(
+    dtype_and_x,
+    as_variable,
+    num_positional_args,
+    native_array,
+):
+    dtype, x = dtype_and_x
+    helpers.test_frontend_function(
+        input_dtypes=dtype,
+        as_variable_flags=as_variable,
+        with_out=False,
+        num_positional_args=num_positional_args,
+        native_array_flags=native_array,
+        frontend="tensorflow",
+        fn_tree="raw_ops.Inv",
+        x=x[0],
+    )
+
+
 @handle_cmd_line_args
 @given(
     dtype_x_axis=helpers.dtype_values_axis(
@@ -1568,31 +1594,4 @@
         input=x[0],
         axis=axis,
         keep_dims=keep_dims,
-=======
-@handle_cmd_line_args
-@given(
-    dtype_and_x=helpers.dtype_and_values(
-        available_dtypes=helpers.get_dtypes("numeric", full=True)
-    ),
-    num_positional_args=helpers.num_positional_args(
-        fn_name="ivy.functional.frontends.tensorflow.Inv"
-    ),
-)
-def test_tensorflow_Inv(
-    dtype_and_x,
-    as_variable,
-    num_positional_args,
-    native_array,
-):
-    dtype, x = dtype_and_x
-    helpers.test_frontend_function(
-        input_dtypes=dtype,
-        as_variable_flags=as_variable,
-        with_out=False,
-        num_positional_args=num_positional_args,
-        native_array_flags=native_array,
-        frontend="tensorflow",
-        fn_tree="raw_ops.Inv",
-        x=x[0],
->>>>>>> 95ae4335
     )