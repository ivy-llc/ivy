# global
import sys
import ivy
from hypothesis import assume, strategies as st
from ivy.functional.frontends.tensorflow.nn import _convolution_broadcast_helper
from ivy_tests.test_ivy.test_frontends.test_tensorflow.test_nn import _x_and_filters
import numpy as np
import math

# local
import ivy_tests.test_ivy.helpers as helpers
from ivy_tests.test_ivy.helpers import handle_frontend_test


@st.composite
def _conv2d_helper(draw):
    input_dtype, \
    x, \
    filters, \
    strides, \
    dilations, \
    data_format, \
    padding = draw(_x_and_filters(
    dtypes=helpers.get_dtypes("float", full=False),
    data_format=st.sampled_from(["NHWC", "NCHW"]),
    padding=st.sampled_from(["SAME", "VALID", "EXPLICIT"]),
    type="2d",
    dilation_min=1,
    dilation_max=1,
    ))
    if padding == "EXPLICIT":
        pad_top = draw(st.integers(min_value=0, max_value=3))
        pad_bottom = draw(st.integers(min_value=0, max_value=3))
        pad_left = draw(st.integers(min_value=0, max_value=3))
        pad_right = draw(st.integers(min_value=0, max_value=3))
        explicit_paddings = [(pad_top, pad_bottom), (pad_left, pad_right)]
        if data_format == "NHWC":
            explicit_paddings = [(0, 0), *explicit_paddings, (0, 0)]
        else:
            explicit_paddings = [(0, 0), (0, 0), *explicit_paddings]
    else:
        explicit_paddings = []

    return input_dtype, \
        x, \
        filters, \
        dilations, \
        data_format, \
        strides, \
        padding, \
        explicit_paddings


@handle_frontend_test(
    fn_tree="tensorflow.raw_ops.Conv2D",
    x_f_d_df=_conv2d_helper(),
    test_with_out=st.just(False),
)
def test_tensorflow_Conv2D(
    *,
    x_f_d_df,
    test_flags,
    frontend,
    fn_tree,
    on_device,
):
    input_dtype, \
        x, \
        filters, \
        dilation, \
        data_format, \
        stride, \
        paddings,\
        explicit_paddings = x_f_d_df
    # Broadcast strides and dilations to correct dims for the ground truth
    # backend func to run correctly
    stride = _convolution_broadcast_helper(
        stride, num_spatial_dims=2, channel_index=3, name="strides"
    )
    dilation = _convolution_broadcast_helper(
        dilation, num_spatial_dims=2, channel_index=3, name="dilations"
    )
    helpers.test_frontend_function(
        input_dtypes=input_dtype,
        test_flags=test_flags,
        frontend=frontend,
        fn_tree=fn_tree,
        on_device=on_device,
        input=x,
        filter=filters,
        strides=stride,
        padding=paddings,
        use_cudnn_on_gpu=True,
        explicit_paddings=explicit_paddings,
        data_format=data_format,
        dilations=dilation,
    )


# Acos
@handle_frontend_test(
    fn_tree="tensorflow.raw_ops.Acos",
    dtype_and_x=helpers.dtype_and_values(
        available_dtypes=helpers.get_dtypes("float"),
    ),
    test_with_out=st.just(False),
)
def test_tensorflow_Acos(  # NOQA
    *,
    dtype_and_x,
    frontend,
    test_flags,
    fn_tree,
    on_device,
):
    input_dtype, x = dtype_and_x
    helpers.test_frontend_function(
        input_dtypes=input_dtype,
        frontend=frontend,
        test_flags=test_flags,
        fn_tree=fn_tree,
        on_device=on_device,
        x=x[0],
    )


# Acosh
@handle_frontend_test(
    fn_tree="tensorflow.raw_ops.Acosh",
    dtype_and_x=helpers.dtype_and_values(
        available_dtypes=helpers.get_dtypes("float"),
    ),
    test_with_out=st.just(False),
)
def test_tensorflow_Acosh(  # NOQA
    *,
    dtype_and_x,
    frontend,
    test_flags,
    fn_tree,
    on_device,
):
    input_dtype, x = dtype_and_x
    helpers.test_frontend_function(
        input_dtypes=input_dtype,
        frontend=frontend,
        test_flags=test_flags,
        fn_tree=fn_tree,
        on_device=on_device,
        x=x[0],
    )


# Add
@handle_frontend_test(
    fn_tree="tensorflow.raw_ops.Add",
    dtype_and_x=helpers.dtype_and_values(
        available_dtypes=helpers.get_dtypes("float"), num_arrays=2, shared_dtype=True
    ),
    test_with_out=st.just(False),
)
def test_tensorflow_Add(  # NOQA
    *,
    dtype_and_x,
    frontend,
    test_flags,
    fn_tree,
    on_device,
):
    dtype, xs = dtype_and_x
    helpers.test_frontend_function(
        input_dtypes=dtype,
        frontend=frontend,
        test_flags=test_flags,
        fn_tree=fn_tree,
        on_device=on_device,
        x=xs[0],
        y=xs[1],
    )


# for data generation
dtype_shared = st.shared(st.sampled_from(helpers.get_dtypes("numeric")), key="dtype")


@st.composite
def _get_shared_dtype(draw):
    return st.shared(st.sampled_from(draw(helpers.get_dtypes("numeric"))), key="dtype")


# BroadcastTo
@handle_frontend_test(
    fn_tree="tensorflow.raw_ops.BroadcastTo",
    array_and_shape=helpers.array_and_broadcastable_shape(_get_shared_dtype()),
    test_with_out=st.just(False),
)
def test_tensorflow_BroadcastTo(  # NOQA
    *,
    array_and_shape,
    frontend,
    test_flags,
    fn_tree,
    on_device,
):
    x, to_shape = array_and_shape
    helpers.test_frontend_function(
        input_dtypes=[x.dtype],
        frontend=frontend,
        test_flags=test_flags,
        fn_tree=fn_tree,
        on_device=on_device,
        input=x,
        shape=to_shape,
    )


# noinspection DuplicatedCode
@st.composite
def _arrays_idx_n_dtypes(draw):
    num_dims = draw(st.shared(helpers.ints(min_value=1, max_value=4), key="num_dims"))
    num_arrays = draw(
        st.shared(helpers.ints(min_value=2, max_value=4), key="num_arrays")
    )
    common_shape = draw(
        helpers.list_of_size(
            x=helpers.ints(min_value=2, max_value=3),
            size=num_dims - 1,
        )
    )
    unique_idx = draw(helpers.ints(min_value=0, max_value=num_dims - 1))
    unique_dims = draw(
        helpers.list_of_size(
            x=helpers.ints(min_value=2, max_value=3),
            size=num_arrays,
        )
    )
    xs = list()
    input_dtypes = draw(
        helpers.array_dtypes(
            available_dtypes=draw(helpers.get_dtypes("float")), shared_dtype=True
        )
    )
    for ud, dt in zip(unique_dims, input_dtypes):
        x = draw(
            helpers.array_values(
                shape=common_shape[:unique_idx] + [ud] + common_shape[unique_idx:],
                dtype=dt,
            )
        )
        xs.append(x)
    return xs, input_dtypes, unique_idx


# Concat
@handle_frontend_test(
    fn_tree="tensorflow.raw_ops.Concat",
    xs_n_input_dtypes_n_unique_idx=_arrays_idx_n_dtypes(),
    test_with_out=st.just(False),
)
def test_tensorflow_Concat(  # NOQA
    *,
    xs_n_input_dtypes_n_unique_idx,
    frontend,
    test_flags,
    fn_tree,
    on_device,
):
    xs, input_dtypes, unique_idx = xs_n_input_dtypes_n_unique_idx
    helpers.test_frontend_function(
        input_dtypes=input_dtypes,
        frontend=frontend,
        test_flags=test_flags,
        fn_tree=fn_tree,
        on_device=on_device,
        concat_dim=unique_idx,
        values=xs,
    )


# Cos
@handle_frontend_test(
    fn_tree="tensorflow.raw_ops.Cos",
    dtype_and_x=helpers.dtype_and_values(
        available_dtypes=helpers.get_dtypes("float"),
    ),
    test_with_out=st.just(False),
)
def test_tensorflow_Cos(  # NOQA
    *,
    dtype_and_x,
    frontend,
    test_flags,
    fn_tree,
    on_device,
):
    input_dtype, x = dtype_and_x
    helpers.test_frontend_function(
        input_dtypes=input_dtype,
        frontend=frontend,
        test_flags=test_flags,
        fn_tree=fn_tree,
        on_device=on_device,
        x=x[0],
    )


# Rsqrt
@handle_frontend_test(
    fn_tree="tensorflow.raw_ops.Rsqrt",
    dtype_and_x=helpers.dtype_and_values(
        available_dtypes=helpers.get_dtypes("float"),
    ),
    test_with_out=st.just(False),
)
def test_tensorflow_Rsqrt(
    *,
    dtype_and_x,
    frontend,
    test_flags,
    fn_tree,
    on_device,
):
    input_dtype, x = dtype_and_x
    helpers.test_frontend_function(
        input_dtypes=input_dtype,
        frontend=frontend,
        test_flags=test_flags,
        fn_tree=fn_tree,
        on_device=on_device,
        x=x[0],
    )


# Cosh
@handle_frontend_test(
    fn_tree="tensorflow.raw_ops.Cosh",
    dtype_and_x=helpers.dtype_and_values(
        available_dtypes=helpers.get_dtypes("float"),
    ),
    test_with_out=st.just(False),
)
def test_tensorflow_Cosh(  # NOQA
    *,
    dtype_and_x,
    frontend,
    test_flags,
    fn_tree,
    on_device,
):
    input_dtype, x = dtype_and_x
    helpers.test_frontend_function(
        input_dtypes=input_dtype,
        frontend=frontend,
        test_flags=test_flags,
        fn_tree=fn_tree,
        on_device=on_device,
        x=x[0],
    )


@st.composite
def _dtypes(draw):
    return draw(
        st.shared(
            helpers.list_of_size(
                x=st.sampled_from(draw(helpers.get_dtypes("numeric"))),
                size=1,
            ),
            key="dtype",
        )
    )


# Div
@handle_frontend_test(
    fn_tree="tensorflow.raw_ops.Div",
    dtype_and_x=helpers.dtype_and_values(
        available_dtypes=helpers.get_dtypes("float"), num_arrays=2, shared_dtype=True
    ),
    test_with_out=st.just(False),
)
def test_tensorflow_Div(  # NOQA
    *,
    dtype_and_x,
    frontend,
    test_flags,
    fn_tree,
    on_device,
):
    dtype, xs = dtype_and_x
    helpers.test_frontend_function(
        input_dtypes=dtype,
        frontend=frontend,
        test_flags=test_flags,
        fn_tree=fn_tree,
        on_device=on_device,
        x=xs[0],
        y=xs[1],
    )


@st.composite
def _fill_value(draw):
    dtype = draw(_dtypes())[0]
    if ivy.is_uint_dtype(dtype):
        return draw(helpers.ints(min_value=0, max_value=5))
    elif ivy.is_int_dtype(dtype):
        return draw(helpers.ints(min_value=-5, max_value=5))
    return draw(helpers.floats(min_value=-5, max_value=5))


# fill
@handle_frontend_test(
    fn_tree="tensorflow.raw_ops.Fill",
    shape=helpers.get_shape(
        allow_none=False,
        min_num_dims=1,
        min_dim_size=1,
    ),
    fill_value=_fill_value(),
    dtypes=_dtypes(),
    test_with_out=st.just(False),
)
def test_tensorflow_Fill(  # NOQA
    *,
    shape,
    fill_value,
    dtypes,
    frontend,
    test_flags,
    fn_tree,
    on_device,
):
    helpers.test_frontend_function(
        input_dtypes=dtypes,
        frontend=frontend,
        test_flags=test_flags,
        fn_tree=fn_tree,
        on_device=on_device,
        rtol=1e-05,
        dims=shape,
        value=fill_value,
    )


# Asin
@handle_frontend_test(
    fn_tree="tensorflow.raw_ops.Asin",
    dtype_and_x=helpers.dtype_and_values(
        available_dtypes=helpers.get_dtypes("float"),
    ),
    test_with_out=st.just(False),
)
def test_tensorflow_Asin(  # NOQA
    *,
    dtype_and_x,
    frontend,
    test_flags,
    fn_tree,
    on_device,
):
    dtype, x = dtype_and_x
    helpers.test_frontend_function(
        input_dtypes=dtype,
        frontend=frontend,
        test_flags=test_flags,
        fn_tree=fn_tree,
        on_device=on_device,
        x=x[0],
    )


# argmax
@handle_frontend_test(
    fn_tree="tensorflow.raw_ops.ArgMax",
    dtype_x_axis=helpers.dtype_values_axis(
        available_dtypes=helpers.get_dtypes("numeric", full=True),
        valid_axis=True,
        force_int_axis=True,
        min_num_dims=1,
        min_value=-5,
        max_value=5,
        allow_inf=False,
    ),
    output_type=st.sampled_from(["int16", "int32", "int64"]),
    test_with_out=st.just(False),
)
def test_tensorflow_ArgMax(  # NOQA
    *,
    dtype_x_axis,
    output_type,
    frontend,
    test_flags,
    fn_tree,
    on_device,
):
    dtype, x, axis = dtype_x_axis
    helpers.test_frontend_function(
        input_dtypes=dtype,
        frontend=frontend,
        test_flags=test_flags,
        fn_tree=fn_tree,
        on_device=on_device,
        input=x[0],
        dimension=axis,
        output_type=output_type,
    )


# ArgMin
@handle_frontend_test(
    fn_tree="tensorflow.raw_ops.ArgMin",
    dtype_x_axis=helpers.dtype_values_axis(
        available_dtypes=helpers.get_dtypes("numeric", full=True),
        valid_axis=True,
        force_int_axis=True,
        min_num_dims=1,
        min_value=-5,
        max_value=5,
        allow_inf=False,
    ),
    output_type=st.sampled_from(["int32", "int64"]),
    test_with_out=st.just(False),
)
def test_tensorflow_ArgMin(  # NOQA
    *,
    dtype_x_axis,
    output_type,
    frontend,
    test_flags,
    fn_tree,
    on_device,
):
    dtype, x, axis = dtype_x_axis
    helpers.test_frontend_function(
        input_dtypes=dtype,
        frontend=frontend,
        test_flags=test_flags,
        fn_tree=fn_tree,
        on_device=on_device,
        input=x[0],
        dimension=axis,
        output_type=output_type,
    )


# Atan
@handle_frontend_test(
    fn_tree="tensorflow.raw_ops.Atan",
    dtype_and_x=helpers.dtype_and_values(
        available_dtypes=helpers.get_dtypes("float"),
    ),
    test_with_out=st.just(False),
)
def test_tensorflow_Atan(  # NOQA
    *,
    dtype_and_x,
    frontend,
    test_flags,
    fn_tree,
    on_device,
):
    dtype, x = dtype_and_x
    helpers.test_frontend_function(
        input_dtypes=dtype,
        frontend=frontend,
        test_flags=test_flags,
        fn_tree=fn_tree,
        on_device=on_device,
        x=x[0],
    )


# BitwiseAnd
@handle_frontend_test(
    fn_tree="tensorflow.raw_ops.BitwiseAnd",
    dtype_and_x=helpers.dtype_and_values(
        available_dtypes=helpers.get_dtypes("integer"),
        num_arrays=2,
        shared_dtype=True,
    ),
    test_with_out=st.just(False),
)
def test_tensorflow_BitwiseAnd(  # NOQA
    *,
    dtype_and_x,
    frontend,
    test_flags,
    fn_tree,
    on_device,
):
    input_dtype, xs = dtype_and_x
    helpers.test_frontend_function(
        input_dtypes=input_dtype,
        frontend=frontend,
        test_flags=test_flags,
        fn_tree=fn_tree,
        on_device=on_device,
        x=xs[0],
        y=xs[1],
    )


# BitwiseOr
@handle_frontend_test(
    fn_tree="tensorflow.raw_ops.BitwiseOr",
    dtype_and_x=helpers.dtype_and_values(
        available_dtypes=helpers.get_dtypes("integer"),
        num_arrays=2,
        shared_dtype=True,
    ),
    test_with_out=st.just(False),
)
def test_tensorflow_BitwiseOr(  # NOQA
    *,
    dtype_and_x,
    frontend,
    test_flags,
    fn_tree,
    on_device,
):
    input_dtype, xs = dtype_and_x
    helpers.test_frontend_function(
        input_dtypes=input_dtype,
        frontend=frontend,
        test_flags=test_flags,
        fn_tree=fn_tree,
        on_device=on_device,
        x=xs[0],
        y=xs[1],
    )


# BitwiseXor
@handle_frontend_test(
    fn_tree="tensorflow.raw_ops.BitwiseXor",
    dtype_and_x=helpers.dtype_and_values(
        available_dtypes=helpers.get_dtypes("integer"),
        num_arrays=2,
        shared_dtype=True,
    ),
    test_with_out=st.just(False),
)
def test_tensorflow_BitwiseXor(  # NOQA
    *,
    dtype_and_x,
    frontend,
    test_flags,
    fn_tree,
    on_device,
):
    input_dtype, xs = dtype_and_x
    helpers.test_frontend_function(
        input_dtypes=input_dtype,
        frontend=frontend,
        test_flags=test_flags,
        fn_tree=fn_tree,
        on_device=on_device,
        x=xs[0],
        y=xs[1],
    )


# Atanh
@handle_frontend_test(
    fn_tree="tensorflow.raw_ops.Atanh",
    dtype_and_x=helpers.dtype_and_values(
        available_dtypes=helpers.get_dtypes("float"),
    ),
    test_with_out=st.just(False),
)
def test_tensorflow_Atanh(  # NOQA
    *,
    dtype_and_x,
    frontend,
    test_flags,
    fn_tree,
    on_device,
):
    dtype, x = dtype_and_x
    helpers.test_frontend_function(
        input_dtypes=dtype,
        frontend=frontend,
        test_flags=test_flags,
        fn_tree=fn_tree,
        on_device=on_device,
        x=x[0],
    )


# Tan
@handle_frontend_test(
    fn_tree="tensorflow.raw_ops.Tan",
    dtype_and_x=helpers.dtype_and_values(
        available_dtypes=helpers.get_dtypes("float"),
    ),
    test_with_out=st.just(False),
)
def test_tensorflow_Tan(  # NOQA
    *,
    dtype_and_x,
    frontend,
    test_flags,
    fn_tree,
    on_device,
):
    input_dtype, x = dtype_and_x
    helpers.test_frontend_function(
        input_dtypes=input_dtype,
        frontend=frontend,
        test_flags=test_flags,
        fn_tree=fn_tree,
        on_device=on_device,
        x=x[0],
    )


# Square
@handle_frontend_test(
    fn_tree="tensorflow.raw_ops.Square",
    dtype_and_x=helpers.dtype_and_values(
        available_dtypes=helpers.get_dtypes("numeric"),
    ),
    test_with_out=st.just(False),
)
def test_tensorflow_Square(  # NOQA
    *,
    dtype_and_x,
    frontend,
    test_flags,
    fn_tree,
    on_device,
):
    input_dtype, x = dtype_and_x
    helpers.test_frontend_function(
        input_dtypes=input_dtype,
        frontend=frontend,
        test_flags=test_flags,
        fn_tree=fn_tree,
        on_device=on_device,
        x=x[0],
    )


@st.composite
def _squeeze_helper(draw):
    shape = draw(st.shared(helpers.get_shape(), key="value_shape"))
    valid_axes = []
    for index, axis in enumerate(shape):
        if axis == 1:
            valid_axes.append(index)
    valid_axes.insert(0, None)
    return draw(st.sampled_from(valid_axes))


# Squeeze
@handle_frontend_test(
    fn_tree="tensorflow.raw_ops.Squeeze",
    dtype_value=helpers.dtype_and_values(
        available_dtypes=helpers.get_dtypes("valid", full=True),
        shape=st.shared(helpers.get_shape(), key="value_shape"),
    ),
    axis=_squeeze_helper(),
    test_with_out=st.just(False),
)
def test_tensorflow_Squeeze(  # NOQA
    dtype_value,
    axis,
    frontend,
    test_flags,
    fn_tree,
):
    dtype, xs = dtype_value
    helpers.test_frontend_function(
        input_dtypes=dtype,
        frontend=frontend,
        test_flags=test_flags,
        fn_tree=fn_tree,
        input=xs[0],
        axis=axis,
    )


# Sign
@handle_frontend_test(
    fn_tree="tensorflow.raw_ops.Sign",
    dtype_and_x=helpers.dtype_and_values(
        available_dtypes=helpers.get_dtypes("numeric"),
    ),
    test_with_out=st.just(False),
)
def test_tensorflow_Sign(  # NOQA
    *,
    dtype_and_x,
    frontend,
    test_flags,
    fn_tree,
    on_device,
):
    input_dtype, x = dtype_and_x
    helpers.test_frontend_function(
        input_dtypes=input_dtype,
        frontend=frontend,
        test_flags=test_flags,
        fn_tree=fn_tree,
        on_device=on_device,
        x=x[0],
    )


@st.composite
def _get_splits(draw, as_list=False):
    """
    Generate valid splits, either by generating an integer that evenly divides the axis
    or a list of splits that sum to the length of the axis being split.
    """
    shape = draw(st.shared(helpers.get_shape(min_num_dims=1), key="value_shape"))
    axis = draw(
        st.shared(helpers.get_axis(shape=shape, force_int=True), key="target_axis")
    )

    @st.composite
    def get_int_split(draw):
        if shape[axis] == 0:
            return 0
        factors = []
        for i in range(1, shape[axis] + 1):
            if shape[axis] % i == 0:
                factors.append(i)
        return draw(st.sampled_from(factors))

    @st.composite
    def get_list_split(draw):
        num_or_size_splits = []
        while sum(num_or_size_splits) < shape[axis]:
            split_value = draw(
                helpers.ints(
                    min_value=1,
                    max_value=shape[axis] - sum(num_or_size_splits),
                )
            )
            num_or_size_splits.append(split_value)
        return num_or_size_splits

    if as_list:
        return draw(get_list_split())
    else:
        return draw(get_int_split())


# Split
@handle_frontend_test(
    fn_tree="tensorflow.raw_ops.Split",
    dtype_and_x=helpers.dtype_and_values(
        available_dtypes=helpers.get_dtypes("valid"),
        shape=st.shared(helpers.get_shape(min_num_dims=1), key="value_shape"),
    ),
    axis=st.shared(
        helpers.get_axis(
            shape=st.shared(helpers.get_shape(min_num_dims=1), key="value_shape"),
            force_int=True,
        ),
        key="target_axis",
    ),
    num_splits=_get_splits(),
)
def test_tensorflow_Split(  # NOQA
    *,
    dtype_and_x,
    axis,
    num_splits,
    frontend,
    test_flags,
    fn_tree,
    on_device,
):
    dtype, value = dtype_and_x
    helpers.test_frontend_function(
        input_dtypes=dtype,
        frontend=frontend,
        test_flags=test_flags,
        fn_tree=fn_tree,
        on_device=on_device,
        value=value[0],
        axis=axis,
        num_split=num_splits,
    )


# SplitV
@handle_frontend_test(
    fn_tree="tensorflow.raw_ops.SplitV",
    dtype_and_x=helpers.dtype_and_values(
        available_dtypes=helpers.get_dtypes("valid"),
        shape=st.shared(helpers.get_shape(min_num_dims=1), key="value_shape"),
    ),
    axis=st.shared(
        helpers.get_axis(
            shape=st.shared(helpers.get_shape(min_num_dims=1), key="value_shape"),
            force_int=True,
        ),
        key="target_axis",
    ),
    size_splits=_get_splits(as_list=True),
    test_with_out=st.just(False),
)
def test_tensorflow_SplitV(  # NOQA
    *,
    dtype_and_x,
    axis,
    size_splits,
    frontend,
    test_flags,
    fn_tree,
    on_device,
):
    dtype, value = dtype_and_x
    helpers.test_frontend_function(
        input_dtypes=dtype,
        frontend=frontend,
        test_flags=test_flags,
        fn_tree=fn_tree,
        on_device=on_device,
        value=value[0],
        axis=axis,
        size_splits=size_splits,
        num_split=len(size_splits),
    )


# Sqrt
@handle_frontend_test(
    fn_tree="tensorflow.raw_ops.Sqrt",
    dtype_and_x=helpers.dtype_and_values(
        available_dtypes=helpers.get_dtypes("float"),
    ),
    test_with_out=st.just(False),
)
def test_tensorflow_Sqrt(  # NOQA
    *,
    dtype_and_x,
    frontend,
    test_flags,
    fn_tree,
    on_device,
):
    input_dtype, x = dtype_and_x
    helpers.test_frontend_function(
        input_dtypes=input_dtype,
        frontend=frontend,
        test_flags=test_flags,
        fn_tree=fn_tree,
        on_device=on_device,
        x=x[0],
    )


# Tanh
@handle_frontend_test(
    fn_tree="tensorflow.raw_ops.Tanh",
    dtype_and_x=helpers.dtype_and_values(
        available_dtypes=helpers.get_dtypes("float"),
    ),
    test_with_out=st.just(False),
)
def test_tensorflow_Tanh(  # NOQA
    *,
    dtype_and_x,
    frontend,
    test_flags,
    fn_tree,
    on_device,
):
    input_dtype, x = dtype_and_x
    helpers.test_frontend_function(
        input_dtypes=input_dtype,
        frontend=frontend,
        test_flags=test_flags,
        fn_tree=fn_tree,
        on_device=on_device,
        x=x[0],
    )


@st.composite
def _permute_dims_helper(draw):
    shape = draw(st.shared(helpers.get_shape(min_num_dims=1), key="shape"))
    dims = [x for x in range(len(shape))]
    permutation = draw(st.permutations(dims))
    return permutation


# Transpose
@handle_frontend_test(
    fn_tree="tensorflow.raw_ops.Transpose",
    dtype_and_x=helpers.dtype_and_values(
        available_dtypes=helpers.get_dtypes("float"),
        shape=st.shared(helpers.get_shape(min_num_dims=1), key="shape"),
    ),
    perm=_permute_dims_helper(),
    test_with_out=st.just(False),
)
def test_tensorflow_transpose(  # NOQA
    *,
    dtype_and_x,
    perm,
    frontend,
    test_flags,
    fn_tree,
    on_device,
):
    dtype, x = dtype_and_x
    helpers.test_frontend_function(
        input_dtypes=dtype,
        frontend=frontend,
        test_flags=test_flags,
        fn_tree=fn_tree,
        on_device=on_device,
        x=x[0],
        perm=perm,
    )


# Maximum
@handle_frontend_test(
    fn_tree="tensorflow.raw_ops.Maximum",
    dtype_and_x=helpers.dtype_and_values(
        available_dtypes=helpers.get_dtypes("float"),
        num_arrays=2,
        shared_dtype=True,
    ),
    test_with_out=st.just(False),
)
def test_tensorflow_Maximum(  # NOQA
    *,
    dtype_and_x,
    frontend,
    test_flags,
    fn_tree,
    on_device,
):
    input_dtype, xs = dtype_and_x
    helpers.test_frontend_function(
        input_dtypes=input_dtype,
        frontend=frontend,
        test_flags=test_flags,
        fn_tree=fn_tree,
        on_device=on_device,
        x=xs[0],
        y=xs[1],
    )


# Minimum
@handle_frontend_test(
    fn_tree="tensorflow.raw_ops.Minimum",
    dtype_and_x=helpers.dtype_and_values(
        available_dtypes=helpers.get_dtypes("float"),
        num_arrays=2,
        shared_dtype=True,
    ),
    test_with_out=st.just(False),
)
def test_tensorflow_Minimum(  # NOQA
    *,
    dtype_and_x,
    frontend,
    test_flags,
    fn_tree,
    on_device,
):
    input_dtype, xs = dtype_and_x
    helpers.test_frontend_function(
        input_dtypes=input_dtype,
        frontend=frontend,
        test_flags=test_flags,
        fn_tree=fn_tree,
        on_device=on_device,
        x=xs[0],
        y=xs[1],
    )


# Sub
@handle_frontend_test(
    fn_tree="tensorflow.raw_ops.Sub",
    dtype_and_x=helpers.dtype_and_values(
        available_dtypes=helpers.get_dtypes("numeric"), num_arrays=2, shared_dtype=True
    ),
    test_with_out=st.just(False),
)
def test_tensorflow_Sub(  # NOQA
    *,
    dtype_and_x,
    frontend,
    test_flags,
    fn_tree,
    on_device,
):
    dtype, xs = dtype_and_x
    helpers.test_frontend_function(
        input_dtypes=dtype,
        frontend=frontend,
        test_flags=test_flags,
        fn_tree=fn_tree,
        on_device=on_device,
        x=xs[0],
        y=xs[1],
    )


# Less
@handle_frontend_test(
    fn_tree="tensorflow.raw_ops.Less",
    dtype_and_x=helpers.dtype_and_values(
        available_dtypes=helpers.get_dtypes("numeric"),
        num_arrays=2,
        shared_dtype=True,
    ),
    test_with_out=st.just(False),
)
def test_tensorflow_Less(  # NOQA
    *,
    dtype_and_x,
    frontend,
    test_flags,
    fn_tree,
    on_device,
):
    input_dtype, xs = dtype_and_x
    helpers.test_frontend_function(
        input_dtypes=input_dtype,
        frontend=frontend,
        test_flags=test_flags,
        fn_tree=fn_tree,
        on_device=on_device,
        x=xs[0],
        y=xs[1],
    )


# LessEqual
@handle_frontend_test(
    fn_tree="tensorflow.raw_ops.LessEqual",
    dtype_and_x=helpers.dtype_and_values(
        available_dtypes=helpers.get_dtypes("numeric"),
        num_arrays=2,
        shared_dtype=True,
    ),
    test_with_out=st.just(False),
)
def test_tensorflow_LessEqual(  # NOQA
    *,
    dtype_and_x,
    frontend,
    test_flags,
    fn_tree,
    on_device,
):
    input_dtype, xs = dtype_and_x
    helpers.test_frontend_function(
        input_dtypes=input_dtype,
        frontend=frontend,
        test_flags=test_flags,
        fn_tree=fn_tree,
        on_device=on_device,
        x=xs[0],
        y=xs[1],
    )


# Floor
@handle_frontend_test(
    fn_tree="tensorflow.raw_ops.Floor",
    dtype_and_x=helpers.dtype_and_values(
        available_dtypes=helpers.get_dtypes("float"),
    ),
    test_with_out=st.just(False),
)
def test_tensorflow_Floor(  # NOQA
    *,
    dtype_and_x,
    frontend,
    test_flags,
    fn_tree,
    on_device,
):
    input_dtype, x = dtype_and_x
    helpers.test_frontend_function(
        input_dtypes=input_dtype,
        frontend=frontend,
        test_flags=test_flags,
        fn_tree=fn_tree,
        on_device=on_device,
        x=x[0],
    )


# FloorDiv
@handle_frontend_test(
    fn_tree="tensorflow.raw_ops.FloorDiv",
    dtype_and_x=helpers.dtype_and_values(
        available_dtypes=helpers.get_dtypes("float"),
        num_arrays=2,
        shared_dtype=True,
    ),
    test_with_out=st.just(False),
)
def test_tensorflow_FloorDiv(  # NOQA
    *,
    dtype_and_x,
    frontend,
    test_flags,
    fn_tree,
    on_device,
):
    input_dtype, xs = dtype_and_x
    helpers.test_frontend_function(
        input_dtypes=input_dtype,
        frontend=frontend,
        test_flags=test_flags,
        fn_tree=fn_tree,
        on_device=on_device,
        x=xs[0],
        y=xs[1],
    )


# Exp
@handle_frontend_test(
    fn_tree="tensorflow.raw_ops.Exp",
    dtype_and_x=helpers.dtype_and_values(
        available_dtypes=helpers.get_dtypes("float"),
    ),
    test_with_out=st.just(False),
)
def test_tensorflow_Exp(  # NOQA
    *,
    dtype_and_x,
    frontend,
    test_flags,
    fn_tree,
    on_device,
):
    input_dtype, x = dtype_and_x
    helpers.test_frontend_function(
        input_dtypes=input_dtype,
        frontend=frontend,
        test_flags=test_flags,
        fn_tree=fn_tree,
        on_device=on_device,
        x=x[0],
    )


# Expm1
@handle_frontend_test(
    fn_tree="tensorflow.raw_ops.Expm1",
    dtype_and_x=helpers.dtype_and_values(
        available_dtypes=helpers.get_dtypes("float"),
    ),
    test_with_out=st.just(False),
)
def test_tensorflow_Expm1(  # NOQA
    *,
    dtype_and_x,
    frontend,
    test_flags,
    fn_tree,
    on_device,
):
    input_dtype, x = dtype_and_x
    helpers.test_frontend_function(
        input_dtypes=input_dtype,
        frontend=frontend,
        test_flags=test_flags,
        fn_tree=fn_tree,
        on_device=on_device,
        x=x[0],
    )


# Log
@handle_frontend_test(
    fn_tree="tensorflow.raw_ops.Log",
    dtype_and_x=helpers.dtype_and_values(
        available_dtypes=helpers.get_dtypes("float"),
    ),
    test_with_out=st.just(False),
)
def test_tensorflow_Log(  # NOQA
    *,
    dtype_and_x,
    frontend,
    test_flags,
    fn_tree,
    on_device,
):
    input_dtype, x = dtype_and_x
    helpers.test_frontend_function(
        input_dtypes=input_dtype,
        frontend=frontend,
        test_flags=test_flags,
        fn_tree=fn_tree,
        on_device=on_device,
        x=x[0],
    )


# Log1p
@handle_frontend_test(
    fn_tree="tensorflow.raw_ops.Log1p",
    dtype_and_x=helpers.dtype_and_values(
        available_dtypes=helpers.get_dtypes("float"),
    ),
    test_with_out=st.just(False),
)
def test_tensorflow_Log1p(  # NOQA
    *,
    dtype_and_x,
    frontend,
    test_flags,
    fn_tree,
    on_device,
):
    input_dtype, x = dtype_and_x
    helpers.test_frontend_function(
        input_dtypes=input_dtype,
        frontend=frontend,
        test_flags=test_flags,
        fn_tree=fn_tree,
        on_device=on_device,
        x=x[0],
    )


# Sinh
@handle_frontend_test(
    fn_tree="tensorflow.raw_ops.Sinh",
    dtype_and_x=helpers.dtype_and_values(available_dtypes=helpers.get_dtypes("float")),
    test_with_out=st.just(False),
)
def test_tensorflow_Sinh(  # NOQA
    *,
    dtype_and_x,
    frontend,
    test_flags,
    fn_tree,
    on_device,
):
    input_dtype, x = dtype_and_x
    helpers.test_frontend_function(
        input_dtypes=input_dtype,
        frontend=frontend,
        test_flags=test_flags,
        fn_tree=fn_tree,
        on_device=on_device,
        x=x[0],
    )


# RealDiv
@handle_frontend_test(
    fn_tree="tensorflow.raw_ops.RealDiv",
    dtype_and_x=helpers.dtype_and_values(
        available_dtypes=helpers.get_dtypes("numeric"),
        num_arrays=2,
        shared_dtype=True,
    ),
    test_with_out=st.just(False),
)
def test_tensorflow_RealDiv(  # NOQA
    *,
    dtype_and_x,
    frontend,
    test_flags,
    fn_tree,
    on_device,
):
    input_dtype, xs = dtype_and_x
    helpers.test_frontend_function(
        input_dtypes=input_dtype,
        frontend=frontend,
        test_flags=test_flags,
        fn_tree=fn_tree,
        on_device=on_device,
        x=xs[0],
        y=xs[1],
    )


# Reshape
@st.composite
def _reshape_helper(draw):
    # generate a shape s.t len(shape) > 0
    shape = draw(helpers.get_shape(min_num_dims=1))
    reshape_shape = draw(helpers.reshape_shapes(shape=shape))
    dtype = draw(helpers.array_dtypes(num_arrays=1))
    x = draw(helpers.array_values(dtype=dtype[0], shape=shape))
    return x, dtype, reshape_shape


@handle_frontend_test(
    fn_tree="tensorflow.raw_ops.Reshape",
    test_with_out=st.just(False),
    x_reshape=_reshape_helper(),
)
def test_tensorflow_Reshape(  # NOQA
    *,
    x_reshape,
    frontend,
    test_flags,
    fn_tree,
    on_device,
):
    x, dtype, shape = x_reshape
    helpers.test_frontend_function(
        input_dtypes=dtype,
        frontend=frontend,
        test_flags=test_flags,
        fn_tree=fn_tree,
        on_device=on_device,
        tensor=x,
        shape=shape,
    )


# ZerosLike
@handle_frontend_test(
    fn_tree="tensorflow.raw_ops.ZerosLike",
    dtype_and_x=helpers.dtype_and_values(available_dtypes=helpers.get_dtypes("float")),
    test_with_out=st.just(False),
)
def test_tensorflow_zeros_like(  # NOQA
    *,
    dtype_and_x,
    frontend,
    test_flags,
    fn_tree,
    on_device,
):
    dtype, x = dtype_and_x
    helpers.test_frontend_function(
        input_dtypes=dtype,
        frontend=frontend,
        test_flags=test_flags,
        fn_tree=fn_tree,
        on_device=on_device,
        x=x[0],
    )


# LogicalOr
@handle_frontend_test(
    fn_tree="tensorflow.raw_ops.LogicalOr",
    dtype_and_x=helpers.dtype_and_values(
        dtype=["bool", "bool"],
        num_arrays=2,
        shared_dtype=True,
    ),
    test_with_out=st.just(False),
)
def test_tensorflow_LogicalOr(  # NOQA
    *,
    dtype_and_x,
    frontend,
    test_flags,
    fn_tree,
    on_device,
):
    input_dtype, x = dtype_and_x
    helpers.test_frontend_function(
        input_dtypes=input_dtype,
        frontend=frontend,
        test_flags=test_flags,
        fn_tree=fn_tree,
        on_device=on_device,
        x=x[0],
        y=x[1],
    )


# LogicalNot
@handle_frontend_test(
    fn_tree="tensorflow.raw_ops.LogicalNot",
    dtype_and_x=helpers.dtype_and_values(
        dtype=["bool"],
        num_arrays=1,
        shared_dtype=True,
    ),
    test_with_out=st.just(False),
)
def test_tensorflow_LogicalNot(  # NOQA
    *,
    dtype_and_x,
    frontend,
    test_flags,
    fn_tree,
    on_device,
):
    input_dtype, x = dtype_and_x
    helpers.test_frontend_function(
        input_dtypes=input_dtype,
        frontend=frontend,
        test_flags=test_flags,
        fn_tree=fn_tree,
        on_device=on_device,
        x=x[0],
    )


# Shape
@handle_frontend_test(
    fn_tree="tensorflow.raw_ops.Shape",
    dtype_and_x=helpers.dtype_and_values(
        available_dtypes=helpers.get_dtypes("numeric"),
        min_num_dims=1,
    ),
    test_with_out=st.just(False),
)
def test_tensorflow_Shape(  # NOQA
    *,
    dtype_and_x,
    frontend,
    test_flags,
    fn_tree,
    on_device,
):
    input_dtype, x = dtype_and_x
    helpers.test_frontend_function(
        input_dtypes=input_dtype,
        frontend=frontend,
        test_flags=test_flags,
        fn_tree=fn_tree,
        on_device=on_device,
        input=x[0],
    )


@handle_frontend_test(
    fn_tree="tensorflow.raw_ops.ShapeN",
    dtype_and_x=helpers.dtype_and_values(
        available_dtypes=helpers.get_dtypes("valid"), max_num_dims=4
    ),
    output_dtype=st.sampled_from(["int32", "int64"]),
    test_with_out=st.just(False),
)
def test_tensorflow_ShapeN(  # NOQA
    *,
    dtype_and_x,
    output_dtype,
    on_device,
    fn_tree,
    frontend,
    test_flags,
):
    input_dtype, input = dtype_and_x
    helpers.test_frontend_function(
        input_dtypes=input_dtype,
        frontend=frontend,
        test_flags=test_flags,
        fn_tree=fn_tree,
        on_device=on_device,
        input=input,
        out_type=output_dtype,
    )


# AddN
@handle_frontend_test(
    fn_tree="tensorflow.raw_ops.AddN",
    dtype_and_x=helpers.dtype_and_values(
        available_dtypes=helpers.get_dtypes("numeric"),
        min_num_dims=1,
        large_abs_safety_factor=8,
        small_abs_safety_factor=8,
        safety_factor_scale="log",
        min_value=-1e04,
        max_value=1e04,
    ),
    test_with_out=st.just(False),
)
def test_tensorflow_AddN(  # NOQA
    *,
    dtype_and_x,
    frontend,
    test_flags,
    fn_tree,
    on_device,
):
    input_dtype, x = dtype_and_x
    helpers.test_frontend_function(
        input_dtypes=input_dtype,
        frontend=frontend,
        test_flags=test_flags,
        fn_tree=fn_tree,
        on_device=on_device,
        inputs=x[0],
    )


# Neg
@handle_frontend_test(
    fn_tree="tensorflow.raw_ops.Neg",
    dtype_and_x=helpers.dtype_and_values(
        available_dtypes=[
            "float32",
            "float64",
            "int8",
            "int16",
            "int32",
            "int64",
        ],
    ),
    test_with_out=st.just(False),
)
def test_tensorflow_Neg(  # NOQA
    *,
    dtype_and_x,
    frontend,
    test_flags,
    fn_tree,
    on_device,
):
    input_dtype, x = dtype_and_x
    helpers.test_frontend_function(
        input_dtypes=input_dtype,
        frontend=frontend,
        test_flags=test_flags,
        fn_tree=fn_tree,
        on_device=on_device,
        x=x[0],
    )


# Equal
@handle_frontend_test(
    fn_tree="tensorflow.raw_ops.Equal",
    dtype_and_x=helpers.dtype_and_values(
        available_dtypes=helpers.get_dtypes("numeric"),
        num_arrays=2,
        shared_dtype=True,
    ),
    test_with_out=st.just(False),
)
def test_tensorflow_Equal(  # NOQA
    *,
    dtype_and_x,
    frontend,
    test_flags,
    fn_tree,
    on_device,
):
    input_dtype, x = dtype_and_x
    helpers.test_frontend_function(
        input_dtypes=input_dtype,
        frontend=frontend,
        test_flags=test_flags,
        fn_tree=fn_tree,
        on_device=on_device,
        x=x[0],
        y=x[1],
    )


# NotEqual
@handle_frontend_test(
    fn_tree="tensorflow.raw_ops.NotEqual",
    dtype_and_x=helpers.dtype_and_values(
        available_dtypes=helpers.get_dtypes("numeric"),
        num_arrays=2,
        shared_dtype=True,
    ),
    test_with_out=st.just(False),
)
def test_tensorflow_NotEqual(  # NOQA
    *,
    dtype_and_x,
    frontend,
    test_flags,
    fn_tree,
    on_device,
):
    input_dtype, x = dtype_and_x
    helpers.test_frontend_function(
        input_dtypes=input_dtype,
        frontend=frontend,
        test_flags=test_flags,
        fn_tree=fn_tree,
        on_device=on_device,
        x=x[0],
        y=x[1],
    )


# Cumsum
@handle_frontend_test(
    fn_tree="tensorflow.raw_ops.Cumsum",
    dtype_x_axis=helpers.dtype_values_axis(
        available_dtypes=helpers.get_dtypes("numeric", full=True),
        valid_axis=True,
        force_int_axis=True,
        min_num_dims=1,
        min_value=-5,
        max_value=5,
    ),
    exclusive=st.booleans(),
    reverse=st.booleans(),
    test_with_out=st.just(False),
)
def test_tensorflow_Cumsum(  # NOQA
    *,
    dtype_x_axis,
    exclusive,
    reverse,
    frontend,
    test_flags,
    fn_tree,
    on_device,
):
    dtype, x, axis = dtype_x_axis
    helpers.test_frontend_function(
        input_dtypes=dtype,
        frontend=frontend,
        test_flags=test_flags,
        fn_tree=fn_tree,
        on_device=on_device,
        rtol=1e-02,
        atol=1e-02,
        x=x[0],
        axis=axis,
        exclusive=exclusive,
        reverse=reverse,
    )


# Relu
@handle_frontend_test(
    fn_tree="tensorflow.raw_ops.Relu",
    dtype_and_x=helpers.dtype_and_values(
        available_dtypes=helpers.get_dtypes("numeric"),
        min_num_dims=1,
    ),
    test_with_out=st.just(False),
)
def test_tensorflow_Relu(  # NOQA
    *,
    dtype_and_x,
    frontend,
    test_flags,
    fn_tree,
    on_device,
):
    dtype, x = dtype_and_x
    helpers.test_frontend_function(
        input_dtypes=dtype,
        frontend=frontend,
        test_flags=test_flags,
        fn_tree=fn_tree,
        on_device=on_device,
        features=x[0],
    )


# MatMul
@handle_frontend_test(
    fn_tree="tensorflow.raw_ops.MatMul",
    dtype_and_x=helpers.dtype_and_values(
        available_dtypes=[
            "float16",
            "float32",
            "float64",
            "int32",
            "int64",
        ],
        shape=(3, 3),
        num_arrays=2,
        shared_dtype=True,
    ),
    transpose_a=st.booleans(),
    transpose_b=st.booleans(),
    test_with_out=st.just(False),
)
def test_tensorflow_MatMul(  # NOQA
    *,
    dtype_and_x,
    transpose_a,
    transpose_b,
    frontend,
    test_flags,
    fn_tree,
    on_device,
):
    input_dtype, x = dtype_and_x
    helpers.test_frontend_function(
        input_dtypes=input_dtype,
        frontend=frontend,
        test_flags=test_flags,
        fn_tree=fn_tree,
        on_device=on_device,
        atol=1e-2,
        a=x[0],
        b=x[1],
        transpose_a=transpose_a,
        transpose_b=transpose_b,
    )


# Cumprod
@handle_frontend_test(
    fn_tree="tensorflow.raw_ops.Cumprod",
    dtype_x_axis=helpers.dtype_values_axis(
        available_dtypes=helpers.get_dtypes("numeric", full=True),
        valid_axis=True,
        force_int_axis=True,
        min_num_dims=1,
        min_value=-5,
        max_value=5,
    ),
    exclusive=st.booleans(),
    reverse=st.booleans(),
    test_with_out=st.just(False),
)
def test_tensorflow_Cumprod(  # NOQA
    *,
    dtype_x_axis,
    exclusive,
    reverse,
    frontend,
    test_flags,
    fn_tree,
    on_device,
):
    dtype, x, axis = dtype_x_axis
    helpers.test_frontend_function(
        input_dtypes=dtype,
        frontend=frontend,
        test_flags=test_flags,
        fn_tree=fn_tree,
        on_device=on_device,
        x=x[0],
        axis=axis,
        exclusive=exclusive,
        reverse=reverse,
    )


# Gather
@handle_frontend_test(
    fn_tree="tensorflow.raw_ops.Gather",
    params_indices_others=helpers.array_indices_axis(
        array_dtypes=helpers.get_dtypes("numeric"),
        indices_dtypes=["int32", "int64"],
        disable_random_axis=True,
        axis_zero=True,
        min_num_dims=1,
        max_num_dims=5,
        min_dim_size=1,
        max_dim_size=10,
    ),
    test_with_out=st.just(False),
)
def test_tensorflow_Gather(  # NOQA
    *,
    params_indices_others,
    frontend,
    test_flags,
    fn_tree,
    on_device,
):
    dtypes, params, indices = params_indices_others
    helpers.test_frontend_function(
        input_dtypes=dtypes,
        frontend=frontend,
        test_flags=test_flags,
        fn_tree=fn_tree,
        on_device=on_device,
        params=params,
        indices=indices,
        validate_indices=True,
    )


# Greater
@handle_frontend_test(
    fn_tree="tensorflow.raw_ops.Greater",
    dtype_and_x=helpers.dtype_and_values(
        available_dtypes=helpers.get_dtypes("numeric"),
        num_arrays=2,
        shared_dtype=True,
    ),
    test_with_out=st.just(False),
)
def test_tensorflow_Greater(  # NOQA
    *,
    dtype_and_x,
    frontend,
    test_flags,
    fn_tree,
    on_device,
):
    input_dtype, x = dtype_and_x
    helpers.test_frontend_function(
        input_dtypes=input_dtype,
        frontend=frontend,
        test_flags=test_flags,
        fn_tree=fn_tree,
        on_device=on_device,
        x=x[0],
        y=x[1],
    )


# GreaterEqual
@handle_frontend_test(
    fn_tree="tensorflow.raw_ops.GreaterEqual",
    dtype_and_x=helpers.dtype_and_values(
        available_dtypes=helpers.get_dtypes("numeric"),
        num_arrays=2,
        shared_dtype=True,
    ),
    test_with_out=st.just(False),
)
def test_tensorflow_GreaterEqual(  # NOQA
    *,
    dtype_and_x,
    frontend,
    test_flags,
    fn_tree,
    on_device,
):
    input_dtype, x = dtype_and_x
    helpers.test_frontend_function(
        input_dtypes=input_dtype,
        frontend=frontend,
        test_flags=test_flags,
        fn_tree=fn_tree,
        on_device=on_device,
        x=x[0],
        y=x[1],
    )


# Mean
@handle_frontend_test(
    fn_tree="tensorflow.raw_ops.Mean",
    dtype_x_axis=helpers.dtype_values_axis(
        available_dtypes=helpers.get_dtypes("float", full=True),
        valid_axis=True,
        force_int_axis=True,
        min_num_dims=1,
        min_value=-10,
        max_value=3,
    ),
    keep_dims=st.booleans(),
    test_with_out=st.just(False),
)
def test_tensorflow_Mean(  # NOQA
    *,
    dtype_x_axis,
    keep_dims,
    frontend,
    test_flags,
    fn_tree,
    on_device,
):
    dtype, x, axis = dtype_x_axis
    helpers.test_frontend_function(
        input_dtypes=dtype,
        frontend=frontend,
        test_flags=test_flags,
        fn_tree=fn_tree,
        on_device=on_device,
        input=x[0],
        axis=axis,
        keep_dims=keep_dims,
        rtol=1e-02,
        atol=1e-02,
    )


# Identity
@handle_frontend_test(
    fn_tree="tensorflow.raw_ops.Identity",
    dtype_and_x=helpers.dtype_and_values(
        available_dtypes=helpers.get_dtypes("numeric", full=True),
    ),
    test_with_out=st.just(False),
)
def test_tensorflow_Identity(  # NOQA
    *,
    dtype_and_x,
    frontend,
    test_flags,
    fn_tree,
    on_device,
):
    dtype, x = dtype_and_x
    helpers.test_frontend_function(
        input_dtypes=dtype,
        frontend=frontend,
        test_flags=test_flags,
        fn_tree=fn_tree,
        on_device=on_device,
        input=x[0],
    )


# IdentityN
@handle_frontend_test(
    fn_tree="tensorflow.raw_ops.IdentityN",
    dtype_and_x=helpers.dtype_and_values(
        available_dtypes=helpers.get_dtypes("numeric", full=True),
    ),
    test_with_out=st.just(False),
)
def test_tensorflow_IdentityN(  # NOQA
    *,
    dtype_and_x,
    frontend,
    test_flags,
    fn_tree,
    on_device,
):
    dtype, x = dtype_and_x
    helpers.test_frontend_function(
        input_dtypes=dtype,
        frontend=frontend,
        test_flags=test_flags,
        fn_tree=fn_tree,
        on_device=on_device,
        input=x,
    )


@handle_frontend_test(
    fn_tree="tensorflow.raw_ops.Inv",
    dtype_and_x=helpers.dtype_and_values(
        available_dtypes=helpers.get_dtypes("numeric", full=True)
    ),
    test_with_out=st.just(False),
)
def test_tensorflow_Inv(  # NOQA
    *,
    dtype_and_x,
    frontend,
    test_flags,
    fn_tree,
    on_device,
):
    dtype, x = dtype_and_x
    helpers.test_frontend_function(
        input_dtypes=dtype,
        frontend=frontend,
        test_flags=test_flags,
        fn_tree=fn_tree,
        on_device=on_device,
        x=x[0],
    )


# reciprocal
@handle_frontend_test(
    fn_tree="tensorflow.raw_ops.Reciprocal",
    dtype_and_x=helpers.dtype_and_values(
        available_dtypes=helpers.get_dtypes("float", full=True),
        min_value=1,
    ),
    test_with_out=st.just(False),
)
def test_tensorflow_Reciprocal(  # NOQA
    dtype_and_x,
    frontend,
    test_flags,
    fn_tree,
):
    dtype, x = dtype_and_x
    helpers.test_frontend_function(
        input_dtypes=dtype,
        frontend=frontend,
        test_flags=test_flags,
        fn_tree=fn_tree,
        x=x[0],
    )


@handle_frontend_test(
    fn_tree="tensorflow.raw_ops.OnesLike",
    dtype_and_x=helpers.dtype_and_values(
        available_dtypes=helpers.get_dtypes("numeric", full=True)
    ),
    test_with_out=st.just(False),
)
def test_tensorflow_OnesLike(  # NOQA
    *,
    dtype_and_x,
    frontend,
    test_flags,
    fn_tree,
    on_device,
):
    dtype, x = dtype_and_x
    helpers.test_frontend_function(
        input_dtypes=dtype,
        frontend=frontend,
        test_flags=test_flags,
        fn_tree=fn_tree,
        on_device=on_device,
        x=x[0],
    )


@handle_frontend_test(
    fn_tree="tensorflow.raw_ops.Cholesky",
    dtype_and_x=helpers.dtype_and_values(
        available_dtypes=helpers.get_dtypes("float"),
        min_value=0,
        max_value=10,
        shape=helpers.ints(min_value=2, max_value=5).map(lambda x: tuple([x, x])),
    ),
    test_with_out=st.just(False),
)
def test_tensorflow_Cholesky(  # NOQA
    *,
    dtype_and_x,
    frontend,
    test_flags,
    fn_tree,
    on_device,
):
    dtype, x = dtype_and_x
    x = x[0]
    x = (
        np.matmul(x.T, x) + np.identity(x.shape[0]) * 1e-3
    )  # make symmetric positive-definite

    helpers.test_frontend_function(
        input_dtypes=dtype,
        frontend=frontend,
        test_flags=test_flags,
        fn_tree=fn_tree,
        on_device=on_device,
        input=x,
        rtol=1e-4,
        atol=1e-4,
    )


@handle_frontend_test(
    fn_tree="tensorflow.raw_ops.Mul",
    dtype_and_x=helpers.dtype_and_values(
        available_dtypes=helpers.get_dtypes("numeric"),
        num_arrays=2,
        shared_dtype=True,
    ),
    test_with_out=st.just(False),
)
def test_tensorflow_Mul(  # NOQA
    *,
    dtype_and_x,
    frontend,
    test_flags,
    fn_tree,
    on_device,
):
    input_dtype, xs = dtype_and_x
    helpers.test_frontend_function(
        input_dtypes=input_dtype,
        frontend=frontend,
        test_flags=test_flags,
        fn_tree=fn_tree,
        on_device=on_device,
        x=xs[0],
        y=xs[1],
    )


@handle_frontend_test(
    fn_tree="tensorflow.raw_ops.Min",
    dtype_x_axis=helpers.dtype_values_axis(
        available_dtypes=helpers.get_dtypes("numeric", full=True),
        valid_axis=True,
        force_int_axis=True,
        min_num_dims=1,
        min_value=-5,
        max_value=5,
    ),
    keep_dims=st.booleans(),
    test_with_out=st.just(False),
)
def test_tensorflow_Min(  # NOQA
    *,
    dtype_x_axis,
    keep_dims,
    frontend,
    test_flags,
    fn_tree,
    on_device,
):
    dtype, x, axis = dtype_x_axis
    helpers.test_frontend_function(
        input_dtypes=dtype,
        frontend=frontend,
        test_flags=test_flags,
        fn_tree=fn_tree,
        on_device=on_device,
        input=x[0],
        axis=axis,
        keep_dims=keep_dims,
    )


@handle_frontend_test(
    fn_tree="tensorflow.raw_ops.Max",
    dtype_x_axis=helpers.dtype_values_axis(
        available_dtypes=helpers.get_dtypes("numeric", full=True),
        valid_axis=True,
        force_int_axis=True,
        min_num_dims=1,
        min_value=-5,
        max_value=5,
    ),
    keep_dims=st.booleans(),
    test_with_out=st.just(False),
)
def test_tensorflow_Max(  # NOQA
    *,
    dtype_x_axis,
    keep_dims,
    frontend,
    test_flags,
    fn_tree,
    on_device,
):
    dtype, x, axis = dtype_x_axis
    helpers.test_frontend_function(
        input_dtypes=dtype,
        frontend=frontend,
        test_flags=test_flags,
        fn_tree=fn_tree,
        on_device=on_device,
        input=x[0],
        axis=axis,
        keep_dims=keep_dims,
    )


@handle_frontend_test(
    fn_tree="tensorflow.raw_ops.LeftShift",
    dtype_and_x=helpers.dtype_and_values(
        available_dtypes=helpers.get_dtypes("integer"),
        num_arrays=2,
        shared_dtype=True,
    ),
    test_with_out=st.just(False),
)
def test_tensorflow_LeftShift(  # NOQA
    *,
    dtype_and_x,
    frontend,
    test_flags,
    fn_tree,
    on_device,
):
    dtype, xs = dtype_and_x
    helpers.test_frontend_function(
        input_dtypes=dtype,
        frontend=frontend,
        test_flags=test_flags,
        fn_tree=fn_tree,
        on_device=on_device,
        x=xs[0],
        y=xs[1],
    )


@handle_frontend_test(
    fn_tree="tensorflow.raw_ops.MatrixDeterminant",
    dtype_and_x=helpers.dtype_and_values(
        available_dtypes=helpers.get_dtypes("float"),
        shape=helpers.ints(min_value=2, max_value=5).map(lambda x: tuple([x, x])),
        min_value=-5,
        max_value=5,
    ),
    test_with_out=st.just(False),
)
def test_tensorflow_MatrixDeterminant(  # NOQA
    *,
    dtype_and_x,
    frontend,
    test_flags,
    fn_tree,
    on_device,
):
    dtype, x = dtype_and_x
    helpers.test_frontend_function(
        input_dtypes=dtype,
        frontend=frontend,
        test_flags=test_flags,
        fn_tree=fn_tree,
        on_device=on_device,
        input=x[0],
    )


@handle_frontend_test(
    fn_tree="tensorflow.raw_ops.NthElement",
    array_indices_axis=helpers.array_indices_axis(
        array_dtypes=helpers.get_dtypes("numeric", full=True),
        indices_dtypes=["int32"],
        min_num_dims=1,
        min_dim_size=1,
        disable_random_axis=True,
    ),
    reverse=st.booleans(),
    test_with_out=st.just(False),
)
def test_tensorflow_NthElement(  # NOQA
    *,
    array_indices_axis,
    reverse,
    frontend,
    test_flags,
    fn_tree,
    on_device,
):
    dtype, x, n = array_indices_axis
    helpers.test_frontend_function(
        input_dtypes=dtype,
        frontend=frontend,
        test_flags=test_flags,
        fn_tree=fn_tree,
        on_device=on_device,
        input=x,
        n=n.flatten()[0],
        reverse=reverse,
    )


@handle_frontend_test(
    fn_tree="tensorflow.raw_ops.Invert",
    dtype_and_x=helpers.dtype_and_values(
        available_dtypes=helpers.get_dtypes("integer", full=True),
    ),
    test_with_out=st.just(False),
)
def test_tensorflow_Invert(  # NOQA
    *,
    dtype_and_x,
    frontend,
    test_flags,
    fn_tree,
    on_device,
):
    dtype, x = dtype_and_x
    helpers.test_frontend_function(
        input_dtypes=dtype,
        frontend=frontend,
        test_flags=test_flags,
        fn_tree=fn_tree,
        on_device=on_device,
        x=x[0],
    )


@handle_frontend_test(
    fn_tree="tensorflow.raw_ops.InvGrad",
    dtype_and_x=helpers.dtype_and_values(
        available_dtypes=helpers.get_dtypes("float", full=True),
        min_num_dims=1,
        num_arrays=2,
        shared_dtype=True,
    ),
    test_with_out=st.just(False),
)
def test_tensorflow_InvGrad(  # NOQA
    *,
    dtype_and_x,
    frontend,
    test_flags,
    fn_tree,
    on_device,
):
    dtype, x = dtype_and_x
    helpers.test_frontend_function(
        input_dtypes=dtype,
        frontend=frontend,
        test_flags=test_flags,
        fn_tree=fn_tree,
        on_device=on_device,
        y=x[0],
        dy=x[1],
    )


@handle_frontend_test(
    fn_tree="tensorflow.raw_ops.Ceil",
    dtype_and_x=helpers.dtype_and_values(
        available_dtypes=helpers.get_dtypes("float"),
    ),
    test_with_out=st.just(False),
)
def test_tensorflow_Ceil(  # NOQA
    *,
    dtype_and_x,
    frontend,
    test_flags,
    fn_tree,
    on_device,
):
    input_dtype, x = dtype_and_x
    helpers.test_frontend_function(
        input_dtypes=input_dtype,
        frontend=frontend,
        test_flags=test_flags,
        fn_tree=fn_tree,
        on_device=on_device,
        x=x[0],
    )


@handle_frontend_test(
    fn_tree="tensorflow.raw_ops.Diag",
    dtype_and_x=helpers.dtype_and_values(
        available_dtypes=[
            "float32",
            "float64",
            "int32",
            "int64",
        ],
        min_num_dims=1,
        max_num_dims=1,
        min_value=-1e30,
        max_value=1e30,
    ),
    test_with_out=st.just(False),
)
def test_tensorflow_Diag(  # NOQA
    *,
    dtype_and_x,
    frontend,
    test_flags,
    fn_tree,
    on_device,
):
    dtype, x = dtype_and_x
    helpers.test_frontend_function(
        input_dtypes=dtype,
        frontend=frontend,
        test_flags=test_flags,
        fn_tree=fn_tree,
        on_device=on_device,
        diagonal=x[0],
    )


@handle_frontend_test(
    fn_tree="tensorflow.raw_ops.RightShift",
    dtype_and_x=helpers.dtype_and_values(
        available_dtypes=helpers.get_dtypes("integer"),
        num_arrays=2,
        shared_dtype=True,
        min_value=0,
        max_value=8,
    ),
    test_with_out=st.just(False),
)
def test_tensorflow_RightShift(  # NOQA
    *,
    dtype_and_x,
    frontend,
    test_flags,
    fn_tree,
    on_device,
):
    dtype, xs = dtype_and_x
    helpers.test_frontend_function(
        input_dtypes=dtype,
        frontend=frontend,
        test_flags=test_flags,
        fn_tree=fn_tree,
        on_device=on_device,
        x=xs[0],
        y=xs[1],
    )


@st.composite
def _pow_helper_shared_dtype(draw):
    dtype, x = draw(
        helpers.dtype_and_values(
            available_dtypes=helpers.get_dtypes("float", full=True),
            num_arrays=2,
            shared_dtype=True,
        )
    )
    dtype1, dtype2 = dtype
    x1, x2 = x
    if "int" in dtype2:
        x2 = ivy.nested_map(x2, lambda x: abs(x), include_derived={list: True})

    if ivy.is_int_dtype(dtype2):
        max_val = ivy.iinfo(dtype2).max
    else:
        max_val = ivy.finfo(dtype2).max
    max_x1 = np.max(np.abs(x1))
    if max_x1 in [0, 1]:
        max_value = None
    else:
        max_value = int(math.log(max_val) / math.log(max_x1))
        if abs(max_value) > abs(max_val) / 40 or max_value < 0:
            max_value = None

    return [dtype1, dtype2], [x1, x2]


@handle_frontend_test(
    fn_tree="tensorflow.raw_ops.Pow",
    dtype_and_x=_pow_helper_shared_dtype(),
    test_with_out=st.just(False),
)
def test_tensorflow_Pow(  # NOQA
    *,
    dtype_and_x,
    frontend,
    test_flags,
    fn_tree,
    on_device,
):
    input_dtype, x = dtype_and_x
    helpers.test_frontend_function(
        input_dtypes=input_dtype,
        frontend=frontend,
        test_flags=test_flags,
        fn_tree=fn_tree,
        on_device=on_device,
        x=x[0],
        y=x[1],
    )


@handle_frontend_test(
    fn_tree="tensorflow.raw_ops.Sum",
    dtype_x_axis=helpers.dtype_values_axis(
        available_dtypes=helpers.get_dtypes("numeric", full=True),
        valid_axis=True,
        force_int_axis=True,
        min_num_dims=1,
        min_value=-5,
        max_value=5,
    ),
    keep_dims=st.booleans(),
    test_with_out=st.just(False),
)
def test_tensorflow_Sum(  # NOQA
    *,
    dtype_x_axis,
    keep_dims,
    frontend,
    test_flags,
    fn_tree,
    on_device,
):
    dtype, x, axis = dtype_x_axis
    helpers.test_frontend_function(
        input_dtypes=dtype,
        frontend=frontend,
        test_flags=test_flags,
        fn_tree=fn_tree,
        on_device=on_device,
        input=x[0],
        axis=axis,
        keep_dims=keep_dims,
    )


@handle_frontend_test(
    fn_tree="tensorflow.raw_ops.TruncateDiv",
    dtype_and_x=helpers.dtype_and_values(
        available_dtypes=helpers.get_dtypes("integer"), num_arrays=2, shared_dtype=True
    ),
    test_with_out=st.just(False),
)
def test_tensorflow_TruncateDiv(  # NOQA
    *,
    dtype_and_x,
    frontend,
    test_flags,
    fn_tree,
    on_device,
):
    dtype, xs = dtype_and_x
    # prevent too close to zero
    assume(not np.any(np.isclose(xs[1], 0)))

    helpers.test_frontend_function(
        input_dtypes=dtype,
        frontend=frontend,
        test_flags=test_flags,
        fn_tree=fn_tree,
        on_device=on_device,
        x=xs[0],
        y=xs[1],
    )


@handle_frontend_test(
    fn_tree="tensorflow.raw_ops.MatrixInverse",
    dtype_x=helpers.dtype_and_values(
        available_dtypes=helpers.get_dtypes("float"),
        shape=helpers.ints(min_value=2, max_value=10).map(lambda x: tuple([x, x])),
    ).filter(lambda x: np.linalg.cond(x[1][0].tolist()) < 1 / sys.float_info.epsilon),
    adjoint=st.booleans(),
    test_with_out=st.just(False),
)
def test_tensorflow_MatrixInverse(  # NOQA
    *,
    dtype_x,
    adjoint,
    frontend,
    test_flags,
    fn_tree,
    on_device,
):
    input_dtype, x = dtype_x
    helpers.test_frontend_function(
        input_dtypes=input_dtype,
        frontend=frontend,
        test_flags=test_flags,
        fn_tree=fn_tree,
        on_device=on_device,
        input=x[0],
        adjoint=adjoint,
        rtol=1e-05,
        atol=1e-04,
    )


@handle_frontend_test(
    fn_tree="tensorflow.raw_ops.Relu6",
    dtype_and_x=helpers.dtype_and_values(
        available_dtypes=helpers.get_dtypes("numeric"),
        min_num_dims=1,
    ),
    test_with_out=st.just(False),
)
def test_tensorflow_Relu6(  # NOQA
    *,
    dtype_and_x,
    frontend,
    test_flags,
    fn_tree,
    on_device,
):
    dtype, x = dtype_and_x
    helpers.test_frontend_function(
        input_dtypes=dtype,
        frontend=frontend,
        test_flags=test_flags,
        fn_tree=fn_tree,
        on_device=on_device,
        features=x[0],
    )


@handle_frontend_test(
    fn_tree="tensorflow.raw_ops.Round",
    dtype_and_x=helpers.dtype_and_values(
        available_dtypes=helpers.get_dtypes("float"),
    ),
    test_with_out=st.just(False),
)
def test_tensorflow_Round(  # NOQA
    *,
    dtype_and_x,
    frontend,
    test_flags,
    fn_tree,
    on_device,
):
    input_dtype, x = dtype_and_x
    helpers.test_frontend_function(
        input_dtypes=input_dtype,
        frontend=frontend,
        test_flags=test_flags,
        fn_tree=fn_tree,
        on_device=on_device,
        x=x[0],
    )


@handle_frontend_test(
    fn_tree="tensorflow.raw_ops.Unpack",
    dtype_x_axis=helpers.dtype_values_axis(
        available_dtypes=helpers.get_dtypes("valid", full=True),
        valid_axis=True,
        force_int_axis=True,
        min_num_dims=1,
    ),
    test_with_out=st.just(False),
)
def test_tensorflow_Unpack(  # NOQA
    *,
    dtype_x_axis,
    frontend,
    test_flags,
    fn_tree,
    on_device,
):
    dtype, x, axis = dtype_x_axis
    helpers.test_frontend_function(
        input_dtypes=dtype,
        frontend=frontend,
        test_flags=test_flags,
        fn_tree=fn_tree,
        on_device=on_device,
        value=x[0],
        num=x[0].shape[axis],
        axis=axis,
    )


# Sigmoid
@handle_frontend_test(
    fn_tree="tensorflow.raw_ops.Sigmoid",
    dtype_and_x=helpers.dtype_and_values(
        available_dtypes=helpers.get_dtypes("float"),
        min_num_dims=1,
    ),
    test_with_out=st.just(False),
)
def test_tensorflow_Sigmoid(  # NOQA
    *,
    dtype_and_x,
    frontend,
    test_flags,
    fn_tree,
    on_device,
):
    dtype, x = dtype_and_x
    helpers.test_frontend_function(
        input_dtypes=dtype,
        frontend=frontend,
        test_flags=test_flags,
        fn_tree=fn_tree,
        on_device=on_device,
        x=x[0],
    )


@handle_frontend_test(
    fn_tree="tensorflow.raw_ops.Softplus",
    dtype_and_x=helpers.dtype_and_values(
        available_dtypes=helpers.get_dtypes("float"),
        min_num_dims=1,
    ),
    test_with_out=st.just(False),
)
def test_tensorflow_Softplus(  # NOQA
    *,
    dtype_and_x,
    frontend,
    test_flags,
    fn_tree,
    on_device,
):
    dtype, x = dtype_and_x
    helpers.test_frontend_function(
        input_dtypes=dtype,
        frontend=frontend,
        test_flags=test_flags,
        fn_tree=fn_tree,
        on_device=on_device,
        features=x[0],
    )


@handle_frontend_test(
    fn_tree="tensorflow.raw_ops.Xdivy",
    dtype_and_x=helpers.dtype_and_values(
        available_dtypes=helpers.get_dtypes("float"),
        num_arrays=2,
        shared_dtype=True,
    ),
    test_with_out=st.just(False),
)
def test_tensorflow_Xdivy(  # NOQA
    *,
    dtype_and_x,
    frontend,
    test_flags,
    fn_tree,
    on_device,
):
    input_dtype, xs = dtype_and_x
    helpers.test_frontend_function(
        input_dtypes=input_dtype,
        frontend=frontend,
        test_flags=test_flags,
        fn_tree=fn_tree,
        on_device=on_device,
        x=xs[0],
        y=xs[1],
    )


@handle_frontend_test(
    fn_tree="tensorflow.raw_ops.Xlog1py",
    dtype_and_x=helpers.dtype_and_values(
        available_dtypes=helpers.get_dtypes("float"),
        num_arrays=2,
        shared_dtype=True,
    ),
    test_with_out=st.just(False),
)
def test_tensorflow_Xlog1py(  # NOQA
    *,
    dtype_and_x,
    frontend,
    test_flags,
    fn_tree,
    on_device,
):
    input_dtype, xs = dtype_and_x
    helpers.test_frontend_function(
        input_dtypes=input_dtype,
        frontend=frontend,
        test_flags=test_flags,
        fn_tree=fn_tree,
        on_device=on_device,
        x=xs[0],
        y=xs[1],
    )


@handle_frontend_test(
    fn_tree="tensorflow.raw_ops.Xlogy",
    dtype_and_x=helpers.dtype_and_values(
        available_dtypes=helpers.get_dtypes("float"),
        num_arrays=2,
        shared_dtype=True,
    ),
    test_with_out=st.just(False),
)
def test_tensorflow_Xlogy(  # NOQA
    *,
    dtype_and_x,
    frontend,
    test_flags,
    fn_tree,
    on_device,
):
    input_dtype, xs = dtype_and_x
    helpers.test_frontend_function(
        input_dtypes=input_dtype,
        frontend=frontend,
        test_flags=test_flags,
        fn_tree=fn_tree,
        on_device=on_device,
        x=xs[0],
        y=xs[1],
    )


@handle_frontend_test(
    fn_tree="tensorflow.raw_ops.Pack",
    dtype_x_axis=helpers.dtype_values_axis(
        available_dtypes=helpers.get_dtypes("valid"),
        valid_axis=True,
        force_int_axis=True,
        min_num_dims=1,
    ),
    test_with_out=st.just(False),
)
def test_tensorflow_Pack(  # NOQA
    dtype_x_axis,
    fn_tree,
    frontend,
    test_flags,
):
    dtype, x, axis = dtype_x_axis
    helpers.test_frontend_function(
        input_dtypes=dtype,
        frontend=frontend,
        test_flags=test_flags,
        fn_tree=fn_tree,
        values=x,
        axis=axis,
    )


@st.composite
def _pad_helper(draw, return_constant_values=False):
    dtype, input, shape = draw(
        helpers.dtype_and_values(
            min_num_dims=1,
            ret_shape=True,
        )
    )
    ndim = len(shape)
    padding_dtype, paddings = draw(
        helpers.dtype_and_values(
            available_dtypes=["int32", "int64"],
            shape=(ndim, 2),
            min_value=0,
            max_value=10,
        )
    )

    if return_constant_values:
        _, constant_values = draw(
            helpers.dtype_and_values(
                dtype=dtype,
                shape=(1,),
            )
        )
        return dtype, input[0], padding_dtype, paddings[0], constant_values[0][0]

    return dtype, input[0], padding_dtype, paddings[0]


@handle_frontend_test(
    fn_tree="tensorflow.raw_ops.Pad",
    dtype_x_paddings=_pad_helper(),
    number_positional_args=st.just(0),
    test_with_out=st.just(False),
)
def test_tensorflow_Pad(  # NOQA
    dtype_x_paddings,
    frontend,
    test_flags,
    fn_tree,
):
    dtype, x, padding_dtype, paddings = dtype_x_paddings
    helpers.test_frontend_function(
        input_dtypes=dtype + padding_dtype,
        frontend=frontend,
        test_flags=test_flags,
        fn_tree=fn_tree,
        input=x,
        paddings=paddings,
    )


# EuclideanNorm
@handle_frontend_test(
    fn_tree="tensorflow.raw_ops.EuclideanNorm",
    dtype_values_axis=helpers.dtype_values_axis(
        available_dtypes=helpers.get_dtypes("float"),
        min_num_dims=3,
        max_num_dims=5,
        min_dim_size=1,
        max_dim_size=4,
        min_axis=-3,
        max_axis=2,
        valid_axis=True,
        allow_neg_axes=True,
    ),
    keep_dims=st.booleans(),
    test_with_out=st.just(False),
    number_positional_args=st.just(0),
)
def test_tensorflow_EuclideanNorm(
    dtype_values_axis,
    keep_dims,
    frontend,
    test_flags,
    fn_tree,
    on_device,
):
    dtype, values, axis = dtype_values_axis
    helpers.test_frontend_function(
        input_dtypes=dtype,
        frontend=frontend,
        test_flags=test_flags,
        fn_tree=fn_tree,
        on_device=on_device,
        input=values[0],
        axis=axis,
        keep_dims=keep_dims,
    )


# ConcatV2
@handle_frontend_test(
    fn_tree="tensorflow.raw_ops.ConcatV2",
    xs_n_input_dtypes_n_unique_idx=_arrays_idx_n_dtypes(),
    test_with_out=st.just(False),
    number_positional_args=st.just(0),
)
def test_tensorflow_ConcatV2(
    xs_n_input_dtypes_n_unique_idx,
    test_flags,
    frontend,
    fn_tree,
):
    xs, input_dtypes, unique_idx = xs_n_input_dtypes_n_unique_idx
    helpers.test_frontend_function(
        input_dtypes=input_dtypes,
        test_flags=test_flags,
        frontend=frontend,
        fn_tree=fn_tree,
        values=xs,
        axis=unique_idx,
    )


# Conv3D
@handle_frontend_test(
    fn_tree="tensorflow.raw_ops.Conv3D",
    x_f_d_df=_x_and_filters(
        dtypes=helpers.get_dtypes("float", full=False),
        data_format=st.sampled_from(["NDHWC"]),
        padding=st.sampled_from(["SAME", "VALID"]),
        type="3d",
        # Tensorflow backprop doesn't support dilations more than 1 on CPU
        dilation_min=1,
        dilation_max=1,
    ),
    test_with_out=st.just(False),
    number_positional_args=st.just(0),
)
def test_tensorflow_Conv3D(
    *,
    x_f_d_df,
    test_flags,
    frontend,
    fn_tree,
    on_device,
):
    input_dtype, x, filters, dilation, data_format, stride, padding = x_f_d_df

    # Broadcast stirdes and dilations to correct dims for the ground truth
    # backend func to run correctly
    stride = _convolution_broadcast_helper(
        stride, num_spatial_dims=3, channel_index=4, name="strides"
    )
    dilation = _convolution_broadcast_helper(
        dilation, num_spatial_dims=3, channel_index=4, name="dilations"
    )

    helpers.test_frontend_function(
        input_dtypes=input_dtype,
        test_flags=test_flags,
        frontend=frontend,
        fn_tree=fn_tree,
        on_device=on_device,
        input=x,
        filter=filters,
        strides=stride,
        padding=padding,
        data_format=data_format,
        dilations=dilation,
    )


@handle_frontend_test(
    fn_tree="tensorflow.raw_ops.Softmax",
    dtype_values_axis=helpers.dtype_and_values(
        available_dtypes=helpers.get_dtypes("float"),
        min_num_dims=2,
        max_num_dims=2,
    ),
    test_with_out=st.just(False),
)
def test_tensorflow_Softmax(
    dtype_values_axis,
    frontend,
    test_flags,
    fn_tree,
    on_device,
):
    dtype, values = dtype_values_axis
    helpers.test_frontend_function(
        input_dtypes=dtype,
        test_flags=test_flags,
        frontend=frontend,
        fn_tree=fn_tree,
        on_device=on_device,
        logits=values[0],
    )


# TODO: Fails with torch backend
# ivy.exceptions.IvyBackendException: torch: constant_pad: constant_pad_nd(): argument
# 'value' (position 3) must be Number, not bfloat16
@handle_frontend_test(
    fn_tree="tensorflow.raw_ops.PadV2",
    dtype_x_paddings=_pad_helper(return_constant_values=True),
    test_with_out=st.just(False),
)
def test_tensorflow_PadV2(
    dtype_x_paddings,
    frontend,
    test_flags,
    fn_tree,
):
    dtype, x, padding_dtype, paddings, constant_values = dtype_x_paddings
    helpers.test_frontend_function(
        input_dtypes=dtype + padding_dtype + dtype,
        test_flags=test_flags,
        frontend=frontend,
        fn_tree=fn_tree,
        input=x,
        paddings=paddings,
        constant_values=constant_values,
    )


# Elu
@handle_frontend_test(
    fn_tree="tensorflow.raw_ops.Elu",
    dtype_and_x=helpers.dtype_and_values(
        available_dtypes=helpers.get_dtypes("valid"),
        min_value=-3,
        max_value=3,
        min_num_dims=1,
        max_num_dims=3,
        min_dim_size=1,
        max_dim_size=3,
    ),
    name=st.just(None),
    test_with_out=st.just(False),
    number_positional_args=st.just(0),
)
def test_tensorflow_Elu(
    *,
    dtype_and_x,
    name,
    frontend,
    test_flags,
    fn_tree,
    on_device,
):
    dtype, x = dtype_and_x
    helpers.test_frontend_function(
        input_dtypes=dtype,
        frontend=frontend,
        test_flags=test_flags,
        fn_tree=fn_tree,
        on_device=on_device,
        features=x[0],
        name=name,
    )


@st.composite
<<<<<<< HEAD
def _conv2d_helper(draw):
    input_dtype, \
    x, \
    filters, \
    strides, \
    dilations, \
    data_format, \
    padding = draw(_x_and_filters(
    dtypes=helpers.get_dtypes("float", full=False),
    data_format=st.sampled_from(["NHWC", "NCHW"]),
    padding=st.sampled_from(["SAME", "VALID", "EXPLICIT"]),
    type="2d",
    dilation_min=1,
    dilation_max=1,
    ))
    if padding == "EXPLICIT":
        pad_top = draw(st.integers(min_value=0, max_value=3))
        pad_bottom = draw(st.integers(min_value=0, max_value=3))
        pad_left = draw(st.integers(min_value=0, max_value=3))
        pad_right = draw(st.integers(min_value=0, max_value=3))
        explicit_paddings = [(pad_top, pad_bottom), (pad_left, pad_right)]
        if data_format == "NHWC":
            explicit_paddings = [(0, 0), *explicit_paddings, (0, 0)]
        else:
            explicit_paddings = [(0, 0), (0, 0), *explicit_paddings]
    else:
        explicit_paddings = []

    return input_dtype, \
        x, \
        filters, \
        dilations, \
        data_format, \
        strides, \
        padding, \
        explicit_paddings


@handle_frontend_test(
    fn_tree="tensorflow.raw_ops.Conv2D",
    x_f_d_df=_conv2d_helper(),
    test_with_out=st.just(False),
)
def test_tensorflow_Conv2D(
    *,
    x_f_d_df,
    test_flags,
    frontend,
    fn_tree,
    on_device,
):
    input_dtype, \
        x, \
        filters, \
        data_format, \
        dilation, \
        stride, \
        paddings,\
        explicit_paddings = x_f_d_df
    # Broadcast strides and dilations to correct dims for the ground truth
    # backend func to run correctly
    stride = _convolution_broadcast_helper(
        stride, num_spatial_dims=2, channel_index=3, name="strides"
    )
    dilation = _convolution_broadcast_helper(
        dilation, num_spatial_dims=2, channel_index=3, name="dilations"
    )
    helpers.test_frontend_function(
        input_dtypes=input_dtype,
        test_flags=test_flags,
        frontend=frontend,
        fn_tree=fn_tree,
        on_device=on_device,
        input=x,
        filter=filters,
        strides=stride,
        padding=paddings,
        use_cudnn_on_gpu=True,
        explicit_paddings=explicit_paddings,
        data_format=data_format,
        dilations=dilation,
=======
def _LinSpace_helper(draw):
    shape = ()
    dtype = draw(st.sampled_from(["float32", "float64"]))

    # Param: start
    start = draw(
        helpers.array_values(
            dtype=dtype,
            shape=shape,
            min_value=-5.0,
            max_value=5.0,
        ),
    )

    # Param: stop
    stop = draw(
        helpers.array_values(
            dtype=dtype,
            shape=shape,
            min_value=-4.0,
            max_value=10.0,
        ),
    )

    return [dtype] * 2, start, stop


@handle_frontend_test(
    fn_tree="tensorflow.raw_ops.LinSpace",
    dtype_and_params=_LinSpace_helper(),
    num=helpers.ints(min_value=2, max_value=10),
)
def test_tensorflow_LinSpace(
    *,
    dtype_and_params,
    num,
    on_device,
    fn_tree,
    frontend,
    test_flags,
):
    dtype, start, stop = dtype_and_params
    helpers.test_frontend_function(
        input_dtypes=dtype,
        frontend=frontend,
        test_flags=test_flags,
        fn_tree=fn_tree,
        start=start,
        stop=stop,
        num=num,
        on_device=on_device,
>>>>>>> 47c30bd9
    )<|MERGE_RESOLUTION|>--- conflicted
+++ resolved
@@ -3141,143 +3141,4 @@
         on_device=on_device,
         features=x[0],
         name=name,
-    )
-
-
-@st.composite
-<<<<<<< HEAD
-def _conv2d_helper(draw):
-    input_dtype, \
-    x, \
-    filters, \
-    strides, \
-    dilations, \
-    data_format, \
-    padding = draw(_x_and_filters(
-    dtypes=helpers.get_dtypes("float", full=False),
-    data_format=st.sampled_from(["NHWC", "NCHW"]),
-    padding=st.sampled_from(["SAME", "VALID", "EXPLICIT"]),
-    type="2d",
-    dilation_min=1,
-    dilation_max=1,
-    ))
-    if padding == "EXPLICIT":
-        pad_top = draw(st.integers(min_value=0, max_value=3))
-        pad_bottom = draw(st.integers(min_value=0, max_value=3))
-        pad_left = draw(st.integers(min_value=0, max_value=3))
-        pad_right = draw(st.integers(min_value=0, max_value=3))
-        explicit_paddings = [(pad_top, pad_bottom), (pad_left, pad_right)]
-        if data_format == "NHWC":
-            explicit_paddings = [(0, 0), *explicit_paddings, (0, 0)]
-        else:
-            explicit_paddings = [(0, 0), (0, 0), *explicit_paddings]
-    else:
-        explicit_paddings = []
-
-    return input_dtype, \
-        x, \
-        filters, \
-        dilations, \
-        data_format, \
-        strides, \
-        padding, \
-        explicit_paddings
-
-
-@handle_frontend_test(
-    fn_tree="tensorflow.raw_ops.Conv2D",
-    x_f_d_df=_conv2d_helper(),
-    test_with_out=st.just(False),
-)
-def test_tensorflow_Conv2D(
-    *,
-    x_f_d_df,
-    test_flags,
-    frontend,
-    fn_tree,
-    on_device,
-):
-    input_dtype, \
-        x, \
-        filters, \
-        data_format, \
-        dilation, \
-        stride, \
-        paddings,\
-        explicit_paddings = x_f_d_df
-    # Broadcast strides and dilations to correct dims for the ground truth
-    # backend func to run correctly
-    stride = _convolution_broadcast_helper(
-        stride, num_spatial_dims=2, channel_index=3, name="strides"
-    )
-    dilation = _convolution_broadcast_helper(
-        dilation, num_spatial_dims=2, channel_index=3, name="dilations"
-    )
-    helpers.test_frontend_function(
-        input_dtypes=input_dtype,
-        test_flags=test_flags,
-        frontend=frontend,
-        fn_tree=fn_tree,
-        on_device=on_device,
-        input=x,
-        filter=filters,
-        strides=stride,
-        padding=paddings,
-        use_cudnn_on_gpu=True,
-        explicit_paddings=explicit_paddings,
-        data_format=data_format,
-        dilations=dilation,
-=======
-def _LinSpace_helper(draw):
-    shape = ()
-    dtype = draw(st.sampled_from(["float32", "float64"]))
-
-    # Param: start
-    start = draw(
-        helpers.array_values(
-            dtype=dtype,
-            shape=shape,
-            min_value=-5.0,
-            max_value=5.0,
-        ),
-    )
-
-    # Param: stop
-    stop = draw(
-        helpers.array_values(
-            dtype=dtype,
-            shape=shape,
-            min_value=-4.0,
-            max_value=10.0,
-        ),
-    )
-
-    return [dtype] * 2, start, stop
-
-
-@handle_frontend_test(
-    fn_tree="tensorflow.raw_ops.LinSpace",
-    dtype_and_params=_LinSpace_helper(),
-    num=helpers.ints(min_value=2, max_value=10),
-)
-def test_tensorflow_LinSpace(
-    *,
-    dtype_and_params,
-    num,
-    on_device,
-    fn_tree,
-    frontend,
-    test_flags,
-):
-    dtype, start, stop = dtype_and_params
-    helpers.test_frontend_function(
-        input_dtypes=dtype,
-        frontend=frontend,
-        test_flags=test_flags,
-        fn_tree=fn_tree,
-        start=start,
-        stop=stop,
-        num=num,
-        on_device=on_device,
->>>>>>> 47c30bd9
     )