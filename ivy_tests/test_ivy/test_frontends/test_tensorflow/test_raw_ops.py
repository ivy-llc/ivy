# global
import ivy
from hypothesis import given, strategies as st
import numpy as np

# local
import ivy_tests.test_ivy.helpers as helpers
from ivy_tests.test_ivy.helpers import handle_cmd_line_args


# Acos
@handle_cmd_line_args
@given(
    dtype_and_x=helpers.dtype_and_values(
        available_dtypes=helpers.get_dtypes("float"),
    ),
    num_positional_args=helpers.num_positional_args(
        fn_name="ivy.functional.frontends.tensorflow.Acos"
    ),
)
def test_tensorflow_Acos(dtype_and_x, as_variable, num_positional_args, native_array):
    input_dtype, x = dtype_and_x
    helpers.test_frontend_function(
        input_dtypes=input_dtype,
        as_variable_flags=as_variable,
        with_out=False,
        num_positional_args=num_positional_args,
        native_array_flags=native_array,
        frontend="tensorflow",
        fn_tree="raw_ops.Acos",
        x=x[0],
    )


# Acosh
@handle_cmd_line_args
@given(
    dtype_and_x=helpers.dtype_and_values(
        available_dtypes=helpers.get_dtypes("float"),
    ),
    num_positional_args=helpers.num_positional_args(
        fn_name="ivy.functional.frontends.tensorflow.Acosh"
    ),
)
def test_tensorflow_Acosh(dtype_and_x, as_variable, num_positional_args, native_array):
    input_dtype, x = dtype_and_x
    helpers.test_frontend_function(
        input_dtypes=input_dtype,
        as_variable_flags=as_variable,
        with_out=False,
        num_positional_args=num_positional_args,
        native_array_flags=native_array,
        frontend="tensorflow",
        fn_tree="raw_ops.Acosh",
        x=x[0],
    )


# Add
@handle_cmd_line_args
@given(
    dtype_and_x=helpers.dtype_and_values(
        available_dtypes=helpers.get_dtypes("float"), num_arrays=2, shared_dtype=True
    ),
    num_positional_args=helpers.num_positional_args(
        fn_name="ivy.functional.frontends.tensorflow.Add"
    ),
)
def test_tensorflow_Add(
    dtype_and_x, as_variable, num_positional_args, native_array, fw
):
    dtype, xs = dtype_and_x
    helpers.test_frontend_function(
        input_dtypes=dtype,
        as_variable_flags=as_variable,
        with_out=False,
        num_positional_args=num_positional_args,
        native_array_flags=native_array,
        frontend="tensorflow",
        fn_tree="raw_ops.Add",
        x=xs[0],
        y=xs[1],
    )


# for data generation
dtype_shared = st.shared(st.sampled_from(helpers.get_dtypes("numeric")), key="dtype")


@st.composite
def _get_shared_dtype(draw):
    return st.shared(st.sampled_from(draw(helpers.get_dtypes("numeric"))), key="dtype")


# BroadcastTo
@handle_cmd_line_args
@given(
    array_and_shape=helpers.array_and_broadcastable_shape(_get_shared_dtype()),
    num_positional_args=helpers.num_positional_args(
        fn_name="ivy.functional.frontends.tensorflow.BroadcastTo"
    ),
)
def test_tensorflow_BroadcastTo(
    array_and_shape, as_variable, num_positional_args, native_array
):
    x, to_shape = array_and_shape
    helpers.test_frontend_function(
        input_dtypes=[x.dtype],
        as_variable_flags=as_variable,
        with_out=False,
        num_positional_args=num_positional_args,
        native_array_flags=native_array,
        frontend="tensorflow",
        fn_tree="raw_ops.BroadcastTo",
        input=x,
        shape=to_shape,
    )


# noinspection DuplicatedCode
@st.composite
def _arrays_idx_n_dtypes(draw):
    num_dims = draw(st.shared(helpers.ints(min_value=1, max_value=4), key="num_dims"))
    num_arrays = draw(
        st.shared(helpers.ints(min_value=2, max_value=4), key="num_arrays")
    )
    common_shape = draw(
        helpers.lists(
            arg=helpers.ints(min_value=2, max_value=3),
            min_size=num_dims - 1,
            max_size=num_dims - 1,
        )
    )
    unique_idx = draw(helpers.ints(min_value=0, max_value=num_dims - 1))
    unique_dims = draw(
        helpers.lists(
            arg=helpers.ints(min_value=2, max_value=3),
            min_size=num_arrays,
            max_size=num_arrays,
        )
    )
    xs = list()
    input_dtypes = draw(
        helpers.array_dtypes(
            available_dtypes=draw(helpers.get_dtypes("float")), shared_dtype=True
        )
    )
    for ud, dt in zip(unique_dims, input_dtypes):
        x = draw(
            helpers.array_values(
                shape=common_shape[:unique_idx] + [ud] + common_shape[unique_idx:],
                dtype=dt,
            )
        )
        xs.append(x)
    return xs, input_dtypes, unique_idx


# Concat
@handle_cmd_line_args
@given(
    xs_n_input_dtypes_n_unique_idx=_arrays_idx_n_dtypes(),
    num_positional_args=helpers.num_positional_args(
        fn_name="ivy.functional.frontends.tensorflow.Concat"
    ),
)
def test_tensorflow_Concat(
    xs_n_input_dtypes_n_unique_idx,
    as_variable,
    num_positional_args,
    native_array,
):
    xs, input_dtypes, unique_idx = xs_n_input_dtypes_n_unique_idx
    helpers.test_frontend_function(
        input_dtypes=input_dtypes,
        as_variable_flags=as_variable,
        with_out=False,
        num_positional_args=num_positional_args,
        native_array_flags=native_array,
        frontend="tensorflow",
        fn_tree="raw_ops.Concat",
        concat_dim=unique_idx,
        values=xs,
    )


# Cos
@handle_cmd_line_args
@given(
    dtype_and_x=helpers.dtype_and_values(
        available_dtypes=helpers.get_dtypes("float"),
    ),
    num_positional_args=helpers.num_positional_args(
        fn_name="ivy.functional.frontends.tensorflow.Cos"
    ),
)
def test_tensorflow_Cos(dtype_and_x, as_variable, num_positional_args, native_array):
    input_dtype, x = dtype_and_x
    helpers.test_frontend_function(
        input_dtypes=input_dtype,
        as_variable_flags=as_variable,
        with_out=False,
        num_positional_args=num_positional_args,
        native_array_flags=native_array,
        frontend="tensorflow",
        fn_tree="raw_ops.Cos",
        x=x[0],
    )


# Cosh
@handle_cmd_line_args
@given(
    dtype_and_x=helpers.dtype_and_values(
        available_dtypes=helpers.get_dtypes("float"),
    ),
    num_positional_args=helpers.num_positional_args(
        fn_name="ivy.functional.frontends.tensorflow.Cosh"
    ),
)
def test_tensorflow_Cosh(dtype_and_x, as_variable, num_positional_args, native_array):
    input_dtype, x = dtype_and_x
    helpers.test_frontend_function(
        input_dtypes=input_dtype,
        as_variable_flags=as_variable,
        with_out=False,
        num_positional_args=num_positional_args,
        native_array_flags=native_array,
        frontend="tensorflow",
        fn_tree="raw_ops.Cosh",
        x=x[0],
    )


@st.composite
def _dtypes(draw):
    return draw(
        st.shared(
            helpers.list_of_length(
                x=st.sampled_from(draw(helpers.get_dtypes("numeric"))), length=1
            ),
            key="dtype",
        )
    )


# Div
@handle_cmd_line_args
@given(
    dtype_and_x=helpers.dtype_and_values(
        available_dtypes=helpers.get_dtypes("float"), num_arrays=2, shared_dtype=True
    ),
    num_positional_args=helpers.num_positional_args(
        fn_name="ivy.functional.frontends.tensorflow.Div"
    ),
)
def test_tensorflow_Div(
    dtype_and_x, as_variable, num_positional_args, native_array, fw
):
    dtype, xs = dtype_and_x
    helpers.test_frontend_function(
        input_dtypes=dtype,
        as_variable_flags=as_variable,
        with_out=False,
        num_positional_args=num_positional_args,
        native_array_flags=native_array,
        frontend="tensorflow",
        fn_tree="raw_ops.Div",
        x=xs[0],
        y=xs[1],
    )


@st.composite
def _fill_value(draw):
    dtype = draw(_dtypes())[0]
    if ivy.is_uint_dtype(dtype):
        return draw(helpers.ints(min_value=0, max_value=5))
    elif ivy.is_int_dtype(dtype):
        return draw(helpers.ints(min_value=-5, max_value=5))
    return draw(helpers.floats(min_value=-5, max_value=5))


# fill
@handle_cmd_line_args
@given(
    shape=helpers.get_shape(
        allow_none=False,
        min_num_dims=1,
        max_num_dims=5,
        min_dim_size=1,
        max_dim_size=10,
    ),
    fill_value=_fill_value(),
    dtypes=_dtypes(),
    num_positional_args=helpers.num_positional_args(
        fn_name="ivy.functional.frontends.tensorflow.Fill"
    ),
)
def test_tensorflow_Fill(
    shape,
    fill_value,
    dtypes,
    with_out,
    as_variable,
    native_array,
    num_positional_args,
):
    helpers.test_frontend_function(
        input_dtypes=dtypes,
        as_variable_flags=as_variable,
        with_out=with_out,
        num_positional_args=num_positional_args,
        native_array_flags=native_array,
        frontend="tensorflow",
        fn_tree="raw_ops.Fill",
        rtol=1e-05,
        dims=shape,
        value=fill_value,
    )


# Asin
@handle_cmd_line_args
@given(
    dtype_and_x=helpers.dtype_and_values(
        available_dtypes=helpers.get_dtypes("float"),
    ),
    num_positional_args=helpers.num_positional_args(
        fn_name="ivy.functional.frontends.tensorflow.Asin"
    ),
)
def test_tensorflow_Asin(dtype_and_x, as_variable, num_positional_args, native_array):
    dtype, x = dtype_and_x
    helpers.test_frontend_function(
        input_dtypes=dtype,
        as_variable_flags=as_variable,
        with_out=False,
        num_positional_args=num_positional_args,
        native_array_flags=native_array,
        frontend="tensorflow",
        fn_tree="raw_ops.Asin",
        x=x[0],
    )


# argmax
@handle_cmd_line_args
@given(
    dtype_x_axis=helpers.dtype_values_axis(
        available_dtypes=helpers.get_dtypes("numeric", full=True),
        valid_axis=True,
        force_int_axis=True,
        min_num_dims=1,
        min_value=-5,
        max_value=5,
        allow_inf=False,
    ),
    output_type=st.sampled_from(["int16", "int32", "int64"]),
    num_positional_args=helpers.num_positional_args(
        fn_name="ivy.functional.frontends.tensorflow.ArgMax"
    ),
)
def test_tensorflow_ArgMax(
    dtype_x_axis,
    as_variable,
    with_out,
    num_positional_args,
    native_array,
    output_type,
):
    dtype, x, axis = dtype_x_axis
    helpers.test_frontend_function(
        input_dtypes=dtype,
        as_variable_flags=as_variable,
        with_out=with_out,
        num_positional_args=num_positional_args,
        native_array_flags=native_array,
        frontend="tensorflow",
        fn_tree="raw_ops.ArgMax",
        input=x[0],
        dimension=axis,
        output_type=output_type,
    )


# ArgMin
@handle_cmd_line_args
@given(
    dtype_x_axis=helpers.dtype_values_axis(
        available_dtypes=helpers.get_dtypes("numeric", full=True),
        valid_axis=True,
        force_int_axis=True,
        min_num_dims=1,
        min_value=-5,
        max_value=5,
        allow_inf=False,
    ),
    output_type=st.sampled_from(["int32", "int64"]),
    num_positional_args=helpers.num_positional_args(
        fn_name="ivy.functional.frontends.tensorflow.ArgMin"
    ),
)
def test_tensorflow_ArgMin(
    dtype_x_axis,
    as_variable,
    with_out,
    num_positional_args,
    native_array,
    output_type,
):
    dtype, x, axis = dtype_x_axis
    helpers.test_frontend_function(
        input_dtypes=dtype,
        as_variable_flags=as_variable,
        with_out=with_out,
        num_positional_args=num_positional_args,
        native_array_flags=native_array,
        frontend="tensorflow",
        fn_tree="raw_ops.ArgMin",
        input=x[0],
        dimension=axis,
        output_type=output_type,
    )


# Atan
@handle_cmd_line_args
@given(
    dtype_and_x=helpers.dtype_and_values(
        available_dtypes=helpers.get_dtypes("float"),
    ),
    num_positional_args=helpers.num_positional_args(
        fn_name="ivy.functional.frontends.tensorflow.Atan"
    ),
)
def test_tensorflow_Atan(dtype_and_x, as_variable, num_positional_args, native_array):
    dtype, x = dtype_and_x
    helpers.test_frontend_function(
        input_dtypes=dtype,
        as_variable_flags=as_variable,
        with_out=False,
        num_positional_args=num_positional_args,
        native_array_flags=native_array,
        frontend="tensorflow",
        fn_tree="raw_ops.Atan",
        x=x[0],
    )


# BitwiseAnd
@handle_cmd_line_args
@given(
    dtype_and_x=helpers.dtype_and_values(
        available_dtypes=helpers.get_dtypes("integer"),
        num_arrays=2,
        shared_dtype=True,
    ),
    num_positional_args=helpers.num_positional_args(
        fn_name="ivy.functional.frontends.tensorflow.BitwiseAnd"
    ),
)
def test_tensorflow_BitwiseAnd(
    dtype_and_x, as_variable, num_positional_args, native_array
):
    input_dtype, xs = dtype_and_x
    helpers.test_frontend_function(
        input_dtypes=input_dtype,
        as_variable_flags=as_variable,
        with_out=False,
        num_positional_args=num_positional_args,
        native_array_flags=native_array,
        frontend="tensorflow",
        fn_tree="raw_ops.BitwiseAnd",
        x=xs[0],
        y=xs[1],
    )


# BitwiseOr
@handle_cmd_line_args
@given(
    dtype_and_x=helpers.dtype_and_values(
        available_dtypes=helpers.get_dtypes("integer"),
        num_arrays=2,
        shared_dtype=True,
    ),
    num_positional_args=helpers.num_positional_args(
        fn_name="ivy.functional.frontends.tensorflow.BitwiseOr"
    ),
)
def test_tensorflow_BitwiseOr(
    dtype_and_x, as_variable, num_positional_args, native_array
):
    input_dtype, xs = dtype_and_x
    helpers.test_frontend_function(
        input_dtypes=input_dtype,
        as_variable_flags=as_variable,
        with_out=False,
        num_positional_args=num_positional_args,
        native_array_flags=native_array,
        frontend="tensorflow",
        fn_tree="raw_ops.BitwiseOr",
        x=xs[0],
        y=xs[1],
    )


# BitwiseXor
@handle_cmd_line_args
@given(
    dtype_and_x=helpers.dtype_and_values(
        available_dtypes=helpers.get_dtypes("integer"),
        num_arrays=2,
        shared_dtype=True,
    ),
    num_positional_args=helpers.num_positional_args(
        fn_name="ivy.functional.frontends.tensorflow.BitwiseXor"
    ),
)
def test_tensorflow_BitwiseXor(
    dtype_and_x, as_variable, num_positional_args, native_array
):
    input_dtype, xs = dtype_and_x
    helpers.test_frontend_function(
        input_dtypes=input_dtype,
        as_variable_flags=as_variable,
        with_out=False,
        num_positional_args=num_positional_args,
        native_array_flags=native_array,
        frontend="tensorflow",
        fn_tree="raw_ops.BitwiseXor",
        x=xs[0],
        y=xs[1],
    )


# Atanh
@handle_cmd_line_args
@given(
    dtype_and_x=helpers.dtype_and_values(
        available_dtypes=helpers.get_dtypes("float"),
    ),
    num_positional_args=helpers.num_positional_args(
        fn_name="ivy.functional.frontends.tensorflow.Atanh"
    ),
)
def test_tensorflow_Atanh(dtype_and_x, as_variable, num_positional_args, native_array):
    dtype, x = dtype_and_x
    helpers.test_frontend_function(
        input_dtypes=dtype,
        as_variable_flags=as_variable,
        with_out=False,
        num_positional_args=num_positional_args,
        native_array_flags=native_array,
        frontend="tensorflow",
        fn_tree="raw_ops.Atanh",
        x=x[0],
    )


# Tan
@handle_cmd_line_args
@given(
    dtype_and_x=helpers.dtype_and_values(
        available_dtypes=helpers.get_dtypes("float"),
    ),
    num_positional_args=helpers.num_positional_args(
        fn_name="ivy.functional.frontends.tensorflow.Tan"
    ),
)
def test_tensorflow_Tan(dtype_and_x, as_variable, num_positional_args, native_array):
    input_dtype, x = dtype_and_x
    helpers.test_frontend_function(
        input_dtypes=input_dtype,
        as_variable_flags=as_variable,
        with_out=False,
        num_positional_args=num_positional_args,
        native_array_flags=native_array,
        frontend="tensorflow",
        fn_tree="raw_ops.Tan",
        x=x[0],
    )


# Square
@handle_cmd_line_args
@given(
    dtype_and_x=helpers.dtype_and_values(
        available_dtypes=helpers.get_dtypes("numeric"),
    ),
    num_positional_args=helpers.num_positional_args(
        fn_name="ivy.functional.frontends.tensorflow.Square"
    ),
)
def test_tensorflow_Square(dtype_and_x, as_variable, num_positional_args, native_array):
    input_dtype, x = dtype_and_x
    helpers.test_frontend_function(
        input_dtypes=input_dtype,
        as_variable_flags=as_variable,
        with_out=False,
        num_positional_args=num_positional_args,
        native_array_flags=native_array,
        frontend="tensorflow",
        fn_tree="raw_ops.Square",
        x=x[0],
    )


# Sqrt
@handle_cmd_line_args
@given(
    dtype_and_x=helpers.dtype_and_values(
        available_dtypes=helpers.get_dtypes("float"),
    ),
    num_positional_args=helpers.num_positional_args(
        fn_name="ivy.functional.frontends.tensorflow.Sqrt"
    ),
)
def test_tensorflow_Sqrt(dtype_and_x, as_variable, num_positional_args, native_array):
    input_dtype, x = dtype_and_x
    helpers.test_frontend_function(
        input_dtypes=input_dtype,
        as_variable_flags=as_variable,
        with_out=False,
        num_positional_args=num_positional_args,
        native_array_flags=native_array,
        frontend="tensorflow",
        fn_tree="raw_ops.Sqrt",
        x=x[0],
    )


# Tanh
@handle_cmd_line_args
@given(
    dtype_and_x=helpers.dtype_and_values(
        available_dtypes=helpers.get_dtypes("float"),
    ),
    num_positional_args=helpers.num_positional_args(
        fn_name="ivy.functional.frontends.tensorflow.Tanh"
    ),
)
def test_tensorflow_Tanh(dtype_and_x, as_variable, num_positional_args, native_array):
    input_dtype, x = dtype_and_x
    helpers.test_frontend_function(
        input_dtypes=input_dtype,
        as_variable_flags=as_variable,
        with_out=False,
        num_positional_args=num_positional_args,
        native_array_flags=native_array,
        frontend="tensorflow",
        fn_tree="raw_ops.Tanh",
        x=x[0],
    )


@st.composite
def _permute_dims_helper(draw):
    shape = draw(st.shared(helpers.get_shape(min_num_dims=1), key="shape"))
    dims = [x for x in range(len(shape))]
    permutation = draw(st.permutations(dims))
    return permutation


# Transpose
@handle_cmd_line_args
@given(
    dtype_and_x=helpers.dtype_and_values(
        available_dtypes=helpers.get_dtypes("float"),
        shape=st.shared(helpers.get_shape(min_num_dims=1), key="shape"),
    ),
    perm=_permute_dims_helper(),
    num_positional_args=helpers.num_positional_args(
        fn_name="ivy.functional.frontends.tensorflow.Transpose"
    ),
)
def test_tensorflow_transpose(
    dtype_and_x, perm, as_variable, num_positional_args, native_array
):
    dtype, x = dtype_and_x
    helpers.test_frontend_function(
        input_dtypes=dtype,
        as_variable_flags=as_variable,
        with_out=False,
        num_positional_args=num_positional_args,
        native_array_flags=native_array,
        frontend="tensorflow",
        fn_tree="raw_ops.Transpose",
        x=x[0],
        perm=perm,
    )


# Maximum
@handle_cmd_line_args
@given(
    dtype_and_x=helpers.dtype_and_values(
        available_dtypes=helpers.get_dtypes("float"),
        num_arrays=2,
        shared_dtype=True,
    ),
    num_positional_args=helpers.num_positional_args(
        fn_name="ivy.functional.frontends.tensorflow.Maximum"
    ),
)
def test_tensorflow_Maximum(
    dtype_and_x, as_variable, num_positional_args, native_array
):
    input_dtype, xs = dtype_and_x
    helpers.test_frontend_function(
        input_dtypes=input_dtype,
        as_variable_flags=as_variable,
        with_out=False,
        num_positional_args=num_positional_args,
        native_array_flags=native_array,
        frontend="tensorflow",
        fn_tree="raw_ops.Maximum",
        x=xs[0],
        y=xs[1],
    )


# Minimum
@handle_cmd_line_args
@given(
    dtype_and_x=helpers.dtype_and_values(
        available_dtypes=helpers.get_dtypes("float"),
        num_arrays=2,
        shared_dtype=True,
    ),
    num_positional_args=helpers.num_positional_args(
        fn_name="ivy.functional.frontends.tensorflow.Minimum"
    ),
)
def test_tensorflow_Minimum(
    dtype_and_x, as_variable, num_positional_args, native_array
):
    input_dtype, xs = dtype_and_x
    helpers.test_frontend_function(
        input_dtypes=input_dtype,
        as_variable_flags=as_variable,
        with_out=False,
        num_positional_args=num_positional_args,
        native_array_flags=native_array,
        frontend="tensorflow",
        fn_tree="raw_ops.Minimum",
        x=xs[0],
        y=xs[1],
    )


# Sub
@handle_cmd_line_args
@given(
    dtype_and_x=helpers.dtype_and_values(
        available_dtypes=helpers.get_dtypes("numeric"), num_arrays=2, shared_dtype=True
    ),
    num_positional_args=helpers.num_positional_args(
        fn_name="ivy.functional.frontends.tensorflow.Sub"
    ),
)
def test_tensorflow_Sub(dtype_and_x, as_variable, num_positional_args, native_array):
    dtype, xs = dtype_and_x
    helpers.test_frontend_function(
        input_dtypes=dtype,
        as_variable_flags=as_variable,
        with_out=False,
        num_positional_args=num_positional_args,
        native_array_flags=native_array,
        frontend="tensorflow",
        fn_tree="raw_ops.Sub",
        x=xs[0],
        y=xs[1],
    )


# Less
@handle_cmd_line_args
@given(
    dtype_and_x=helpers.dtype_and_values(
        available_dtypes=helpers.get_dtypes("numeric"),
        num_arrays=2,
        shared_dtype=True,
    ),
    num_positional_args=helpers.num_positional_args(
        fn_name="ivy.functional.frontends.tensorflow.Less"
    ),
)
def test_tensorflow_Less(dtype_and_x, as_variable, num_positional_args, native_array):
    input_dtype, xs = dtype_and_x
    helpers.test_frontend_function(
        input_dtypes=input_dtype,
        as_variable_flags=as_variable,
        with_out=False,
        num_positional_args=num_positional_args,
        native_array_flags=native_array,
        frontend="tensorflow",
        fn_tree="raw_ops.Less",
        x=xs[0],
        y=xs[1],
    )


# LessEqual
@handle_cmd_line_args
@given(
    dtype_and_x=helpers.dtype_and_values(
        available_dtypes=helpers.get_dtypes("numeric"),
        num_arrays=2,
        shared_dtype=True,
    ),
    num_positional_args=helpers.num_positional_args(
        fn_name="ivy.functional.frontends.tensorflow.LessEqual"
    ),
)
def test_tensorflow_LessEqual(
    dtype_and_x, as_variable, num_positional_args, native_array
):
    input_dtype, xs = dtype_and_x
    helpers.test_frontend_function(
        input_dtypes=input_dtype,
        as_variable_flags=as_variable,
        with_out=False,
        num_positional_args=num_positional_args,
        native_array_flags=native_array,
        frontend="tensorflow",
        fn_tree="raw_ops.LessEqual",
        x=xs[0],
        y=xs[1],
    )


# Floor
@handle_cmd_line_args
@given(
    dtype_and_x=helpers.dtype_and_values(
        available_dtypes=helpers.get_dtypes("float"),
    ),
    num_positional_args=helpers.num_positional_args(
        fn_name="ivy.functional.frontends.tensorflow.Floor"
    ),
)
def test_tensorflow_Floor(dtype_and_x, as_variable, num_positional_args, native_array):
    input_dtype, x = dtype_and_x
    helpers.test_frontend_function(
        input_dtypes=input_dtype,
        as_variable_flags=as_variable,
        with_out=False,
        num_positional_args=num_positional_args,
        native_array_flags=native_array,
        frontend="tensorflow",
        fn_tree="raw_ops.Floor",
        x=x[0],
    )


# FloorDiv
@handle_cmd_line_args
@given(
    dtype_and_x=helpers.dtype_and_values(
        available_dtypes=helpers.get_dtypes("float"),
        num_arrays=2,
        shared_dtype=True,
    ),
    num_positional_args=helpers.num_positional_args(
        fn_name="ivy.functional.frontends.tensorflow.FloorDiv"
    ),
)
def test_tensorflow_FloorDiv(
    dtype_and_x, as_variable, num_positional_args, native_array
):
    input_dtype, xs = dtype_and_x
    helpers.test_frontend_function(
        input_dtypes=input_dtype,
        as_variable_flags=as_variable,
        with_out=False,
        num_positional_args=num_positional_args,
        native_array_flags=native_array,
        frontend="tensorflow",
        fn_tree="raw_ops.FloorDiv",
        x=xs[0],
        y=xs[1],
    )


# Exp
@handle_cmd_line_args
@given(
    dtype_and_x=helpers.dtype_and_values(
        available_dtypes=helpers.get_dtypes("float"),
    ),
    num_positional_args=helpers.num_positional_args(
        fn_name="ivy.functional.frontends.tensorflow.Tanh"
    ),
)
def test_tensorflow_Exp(dtype_and_x, as_variable, num_positional_args, native_array):
    input_dtype, x = dtype_and_x
    helpers.test_frontend_function(
        input_dtypes=input_dtype,
        as_variable_flags=as_variable,
        with_out=False,
        num_positional_args=num_positional_args,
        native_array_flags=native_array,
        frontend="tensorflow",
        fn_tree="raw_ops.Exp",
        x=x[0],
    )


# Expm1
@handle_cmd_line_args
@given(
    dtype_and_x=helpers.dtype_and_values(
        available_dtypes=helpers.get_dtypes("float"),
    ),
    num_positional_args=helpers.num_positional_args(
        fn_name="ivy.functional.frontends.tensorflow.Expm1"
    ),
)
def test_tensorflow_Expm1(dtype_and_x, as_variable, num_positional_args, native_array):
    input_dtype, x = dtype_and_x
    helpers.test_frontend_function(
        input_dtypes=input_dtype,
        as_variable_flags=as_variable,
        with_out=False,
        num_positional_args=num_positional_args,
        native_array_flags=native_array,
        frontend="tensorflow",
        fn_tree="raw_ops.Expm1",
        x=x[0],
    )


# Log
@handle_cmd_line_args
@given(
    dtype_and_x=helpers.dtype_and_values(
        available_dtypes=helpers.get_dtypes("float"),
    ),
    num_positional_args=helpers.num_positional_args(
        fn_name="ivy.functional.frontends.tensorflow.Log"
    ),
)
def test_tensorflow_Log(dtype_and_x, as_variable, num_positional_args, native_array):
    input_dtype, x = dtype_and_x
    helpers.test_frontend_function(
        input_dtypes=input_dtype,
        as_variable_flags=as_variable,
        with_out=False,
        num_positional_args=num_positional_args,
        native_array_flags=native_array,
        frontend="tensorflow",
        fn_tree="raw_ops.Log",
        x=x[0],
    )


# Sinh
@handle_cmd_line_args
@given(
    dtype_and_x=helpers.dtype_and_values(available_dtypes=helpers.get_dtypes("float")),
    num_positional_args=helpers.num_positional_args(
        fn_name="ivy.functional.frontends.tensorflow.Sinh"
    ),
)
def test_tensorflow_Sinh(dtype_and_x, as_variable, num_positional_args, native_array):
    input_dtype, x = dtype_and_x
    helpers.test_frontend_function(
        input_dtypes=input_dtype,
        as_variable_flags=as_variable,
        with_out=False,
        num_positional_args=num_positional_args,
        native_array_flags=native_array,
        frontend="tensorflow",
        fn_tree="raw_ops.Sinh",
        x=x[0],
    )


# Reshape
@st.composite
def _reshape_helper(draw):
    # generate a shape s.t len(shape) > 0
    shape = draw(helpers.get_shape(min_num_dims=1))
    reshape_shape = draw(helpers.reshape_shapes(shape=shape))
    dtype = draw(helpers.array_dtypes(num_arrays=1))
    x = draw(helpers.array_values(dtype=dtype[0], shape=shape))
    return x, dtype, reshape_shape


@handle_cmd_line_args
@given(
    x_reshape=_reshape_helper(),
    num_positional_args=helpers.num_positional_args(
        fn_name="ivy.functional.frontends.tensorflow.Reshape",
    ),
)
def test_tensorflow_Reshape(
    x_reshape,
    as_variable,
    num_positional_args,
    native_array,
):
    x, dtype, shape = x_reshape
    helpers.test_frontend_function(
        input_dtypes=dtype,
        as_variable_flags=as_variable,
        with_out=False,
        num_positional_args=num_positional_args,
        native_array_flags=native_array,
        frontend="tensorflow",
        fn_tree="raw_ops.Reshape",
        tensor=x[0],
        shape=shape,
    )


# ZerosLike
@handle_cmd_line_args
@given(
    dtype_and_x=helpers.dtype_and_values(available_dtypes=helpers.get_dtypes("float")),
    num_positional_args=helpers.num_positional_args(
        fn_name="ivy.functional.frontends.tensorflow.ZerosLike"
    ),
)
def test_tensorflow_zeros_like(
    dtype_and_x, as_variable, num_positional_args, native_array
):
    dtype, x = dtype_and_x
    helpers.test_frontend_function(
        input_dtypes=dtype,
        as_variable_flags=as_variable,
        with_out=False,
        num_positional_args=num_positional_args,
        native_array_flags=native_array,
        frontend="tensorflow",
        fn_tree="raw_ops.ZerosLike",
        x=x[0],
    )


# LogicalOr
@handle_cmd_line_args
@given(
    dtype_and_x=helpers.dtype_and_values(
        dtype=["bool", "bool"],
        num_arrays=2,
        shared_dtype=True,
    ),
    num_positional_args=helpers.num_positional_args(
        fn_name="ivy.functional.frontends.tensorflow.LogicalOr"
    ),
)
def test_tensorflow_LogicalOr(
    dtype_and_x, as_variable, num_positional_args, native_array
):
    input_dtype, x = dtype_and_x
    helpers.test_frontend_function(
        input_dtypes=input_dtype,
        as_variable_flags=as_variable,
        with_out=False,
        num_positional_args=num_positional_args,
        native_array_flags=native_array,
        frontend="tensorflow",
        fn_tree="raw_ops.LogicalOr",
        x=x[0],
        y=x[1],
    )


# LogicalNot
@handle_cmd_line_args
@given(
    dtype_and_x=helpers.dtype_and_values(
        dtype=["bool"],
        num_arrays=1,
        shared_dtype=True,
    ),
    num_positional_args=helpers.num_positional_args(
        fn_name="ivy.functional.frontends.tensorflow.LogicalNot"
    ),
)
def test_tensorflow_LogicalNot(
    dtype_and_x, as_variable, num_positional_args, native_array
):
    input_dtype, x = dtype_and_x
    helpers.test_frontend_function(
        input_dtypes=input_dtype,
        as_variable_flags=as_variable,
        with_out=False,
        num_positional_args=num_positional_args,
        native_array_flags=native_array,
        frontend="tensorflow",
        fn_tree="raw_ops.LogicalNot",
        x=x[0],
    )


# Shape
@handle_cmd_line_args
@given(
    dtype_and_x=helpers.dtype_and_values(
        available_dtypes=helpers.get_dtypes("numeric"),
        min_num_dims=1,
    ),
    num_positional_args=helpers.num_positional_args(
        fn_name="ivy.functional.frontends.tensorflow.Shape"
    ),
)
def test_tensorflow_Shape(dtype_and_x, as_variable, num_positional_args, native_array):
    input_dtype, x = dtype_and_x
    helpers.test_frontend_function(
        input_dtypes=input_dtype,
        as_variable_flags=as_variable,
        with_out=False,
        num_positional_args=num_positional_args,
        native_array_flags=native_array,
        frontend="tensorflow",
        fn_tree="raw_ops.Shape",
        input=x[0],
    )


# AddN
@handle_cmd_line_args
@given(
    dtype_and_x=helpers.dtype_and_values(
        available_dtypes=helpers.get_dtypes("numeric"),
        min_num_dims=1,
    ),
    num_positional_args=helpers.num_positional_args(
        fn_name="ivy.functional.frontends.tensorflow.AddN"
    ),
)
def test_tensorflow_AddN(dtype_and_x, as_variable, num_positional_args, native_array):
    input_dtype, x = dtype_and_x
    helpers.test_frontend_function(
        input_dtypes=input_dtype,
        as_variable_flags=as_variable,
        with_out=False,
        num_positional_args=num_positional_args,
        native_array_flags=native_array,
        frontend="tensorflow",
        fn_tree="raw_ops.AddN",
        inputs=x,
    )


# Neg
@handle_cmd_line_args
@given(
    dtype_and_x=helpers.dtype_and_values(
        available_dtypes=[
            "float32",
            "float64",
            "int8",
            "int16",
            "int32",
            "int64",
        ],
    ),
    num_positional_args=helpers.num_positional_args(
        fn_name="ivy.functional.frontends.tensorflow.Neg"
    ),
)
def test_tensorflow_Neg(dtype_and_x, as_variable, num_positional_args, native_array):
    input_dtype, x = dtype_and_x
    helpers.test_frontend_function(
        input_dtypes=input_dtype,
        as_variable_flags=as_variable,
        with_out=False,
        num_positional_args=num_positional_args,
        native_array_flags=native_array,
        frontend="tensorflow",
        fn_tree="raw_ops.Neg",
        x=x[0],
    )


# Equal
@handle_cmd_line_args
@given(
    dtype_and_x=helpers.dtype_and_values(
        available_dtypes=helpers.get_dtypes("numeric"),
        num_arrays=2,
        shared_dtype=True,
    ),
    num_positional_args=helpers.num_positional_args(
        fn_name="ivy.functional.frontends.tensorflow.Equal"
    ),
)
def test_tensorflow_Equal(dtype_and_x, as_variable, num_positional_args, native_array):
    input_dtype, x = dtype_and_x
    helpers.test_frontend_function(
        input_dtypes=input_dtype,
        as_variable_flags=as_variable,
        with_out=False,
        num_positional_args=num_positional_args,
        native_array_flags=native_array,
        frontend="tensorflow",
        fn_tree="raw_ops.Equal",
        x=x[0],
        y=x[1],
    )


# NotEqual
@handle_cmd_line_args
@given(
    dtype_and_x=helpers.dtype_and_values(
        available_dtypes=helpers.get_dtypes("numeric"),
        num_arrays=2,
        shared_dtype=True,
    ),
    num_positional_args=helpers.num_positional_args(
        fn_name="ivy.functional.frontends.tensorflow.NotEqual"
    ),
)
def test_tensorflow_NotEqual(
    dtype_and_x, as_variable, num_positional_args, native_array
):
    input_dtype, x = dtype_and_x
    helpers.test_frontend_function(
        input_dtypes=input_dtype,
        as_variable_flags=as_variable,
        with_out=False,
        num_positional_args=num_positional_args,
        native_array_flags=native_array,
        frontend="tensorflow",
        fn_tree="raw_ops.NotEqual",
        x=x[0],
        y=x[1],
    )


# Cumsum
@handle_cmd_line_args
@given(
    dtype_x_axis=helpers.dtype_values_axis(
        available_dtypes=helpers.get_dtypes("numeric", full=True),
        valid_axis=True,
        force_int_axis=True,
        min_num_dims=1,
        min_value=-5,
        max_value=5,
    ),
    exclusive=st.booleans(),
    reverse=st.booleans(),
    num_positional_args=helpers.num_positional_args(
        fn_name="ivy.functional.frontends.tensorflow.Cumsum"
    ),
)
def test_tensorflow_Cumsum(
    dtype_x_axis,
    as_variable,
    with_out,
    num_positional_args,
    native_array,
    exclusive,
    reverse,
):
    dtype, x, axis = dtype_x_axis
    helpers.test_frontend_function(
        input_dtypes=dtype,
        as_variable_flags=as_variable,
        with_out=with_out,
        num_positional_args=num_positional_args,
        native_array_flags=native_array,
        frontend="tensorflow",
        fn_tree="raw_ops.Cumsum",
        rtol=1e-02,
        atol=1e-02,
        x=x[0],
        axis=axis,
        exclusive=exclusive,
        reverse=reverse,
    )


# Relu
@handle_cmd_line_args
@given(
    dtype_and_x=helpers.dtype_and_values(
        available_dtypes=helpers.get_dtypes("numeric"),
        min_num_dims=1,
    ),
)
def test_tensorflow_Relu(dtype_and_x, as_variable, native_array):
    dtype, x = dtype_and_x
    helpers.test_frontend_function(
        input_dtypes=dtype,
        as_variable_flags=as_variable,
        with_out=False,
        num_positional_args=0,
        native_array_flags=native_array,
        frontend="tensorflow",
        fn_tree="raw_ops.Relu",
        features=x[0],
    )


# MatMul
@handle_cmd_line_args
@given(
    dtype_and_x=helpers.dtype_and_values(
        available_dtypes=[
            "bfloat16",
            "float32",
            "float64",
            "int8",
            "int16",
            "int32",
            "int64",
        ],
        shape=(3, 3),
        num_arrays=2,
        shared_dtype=True,
    ),
    transpose_a=st.booleans(),
    transpose_b=st.booleans(),
)
def test_tensroflow_MatMul(
    dtype_and_x,
    transpose_a,
    transpose_b,
    as_variable,
    native_array,
):
    input_dtype, x = dtype_and_x
    print(ivy.matmul(x[0], x[1], transpose_a=transpose_a, transpose_b=transpose_b))
    helpers.test_frontend_function(
        input_dtypes=input_dtype,
        as_variable_flags=as_variable,
        with_out=False,
        num_positional_args=0,
        native_array_flags=native_array,
        frontend="tensorflow",
        fn_tree="raw_ops.MatMul",
        a=x[0],
        b=x[1],
        transpose_a=transpose_a,
        transpose_b=transpose_b,
    )


# Cumprod
@handle_cmd_line_args
@given(
    dtype_x_axis=helpers.dtype_values_axis(
        available_dtypes=helpers.get_dtypes("numeric", full=True),
        valid_axis=True,
        force_int_axis=True,
        min_num_dims=1,
        min_value=-5,
        max_value=5,
    ),
    exclusive=st.booleans(),
    reverse=st.booleans(),
    num_positional_args=helpers.num_positional_args(
        fn_name="ivy.functional.frontends.tensorflow.Cumprod"
    ),
)
def test_tensorflow_Cumprod(
    dtype_x_axis,
    as_variable,
    num_positional_args,
    native_array,
    exclusive,
    reverse,
):
    dtype, x, axis = dtype_x_axis
    helpers.test_frontend_function(
        input_dtypes=dtype,
        as_variable_flags=as_variable,
        with_out=False,
        num_positional_args=num_positional_args,
        native_array_flags=native_array,
        frontend="tensorflow",
        fn_tree="raw_ops.Cumprod",
        x=x[0],
        axis=axis,
        exclusive=exclusive,
        reverse=reverse,
    )


# Greater
@handle_cmd_line_args
@given(
    dtype_and_x=helpers.dtype_and_values(
        available_dtypes=helpers.get_dtypes("numeric"),
        num_arrays=2,
        shared_dtype=True,
    ),
)
def test_tensorflow_Greater(dtype_and_x, as_variable, native_array):
    input_dtype, x = dtype_and_x
    helpers.test_frontend_function(
        input_dtypes=input_dtype,
        as_variable_flags=as_variable,
        with_out=False,
        num_positional_args=0,
        native_array_flags=native_array,
        frontend="tensorflow",
        fn_tree="raw_ops.Greater",
        x=x[0],
        y=x[1],
    )


# GreaterEqual
@handle_cmd_line_args
@given(
    dtype_and_x=helpers.dtype_and_values(
        available_dtypes=helpers.get_dtypes("numeric"),
        num_arrays=2,
        shared_dtype=True,
    ),
)
def test_tensorflow_GreaterEqual(dtype_and_x, as_variable, native_array):
    input_dtype, x = dtype_and_x
    helpers.test_frontend_function(
        input_dtypes=input_dtype,
        as_variable_flags=as_variable,
        with_out=False,
        num_positional_args=0,
        native_array_flags=native_array,
        frontend="tensorflow",
        fn_tree="raw_ops.GreaterEqual",
        x=x[0],
        y=x[1],
    )


# Mean
@handle_cmd_line_args
@given(
    dtype_x_axis=helpers.dtype_values_axis(
        available_dtypes=helpers.get_dtypes("float", full=True),
        valid_axis=True,
        force_int_axis=True,
        min_num_dims=1,
        min_value=-10,
        max_value=3,
    ),
    keep_dims=st.booleans(),
    num_positional_args=helpers.num_positional_args(
        fn_name="ivy.functional.frontends.tensorflow.Mean"
    ),
)
def test_tensorflow_Mean(
    dtype_x_axis,
    as_variable,
    with_out,
    num_positional_args,
    native_array,
    keep_dims,
):
    dtype, x, axis = dtype_x_axis
    helpers.test_frontend_function(
        input_dtypes=dtype,
        as_variable_flags=as_variable,
        with_out=with_out,
        num_positional_args=num_positional_args,
        native_array_flags=native_array,
        frontend="tensorflow",
        fn_tree="raw_ops.Mean",
        input=x[0],
        axis=axis,
        keep_dims=keep_dims,
        rtol=1e-02,
        atol=1e-02,
    )


# Identity
@handle_cmd_line_args
@given(
    dtype_and_x=helpers.dtype_and_values(
        available_dtypes=helpers.get_dtypes("numeric", full=True),
    ),
    num_positional_args=helpers.num_positional_args(
        fn_name="ivy.functional.frontends.tensorflow.Identity"
    ),
)
def test_tensorflow_Identity(
    dtype_and_x,
    as_variable,
    num_positional_args,
    native_array,
):
    dtype, x = dtype_and_x
    helpers.test_frontend_function(
        input_dtypes=dtype,
        as_variable_flags=as_variable,
        with_out=False,
        num_positional_args=num_positional_args,
        native_array_flags=native_array,
        frontend="tensorflow",
        fn_tree="raw_ops.Identity",
        input=x[0],
    )


# IdentityN
@handle_cmd_line_args
@given(
    dtype_and_x=helpers.dtype_and_values(
        available_dtypes=helpers.get_dtypes("numeric", full=True),
    ),
    num_positional_args=helpers.num_positional_args(
        fn_name="ivy.functional.frontends.tensorflow.IdentityN"
    ),
)
def test_tensorflow_IdentityN(
    dtype_and_x,
    as_variable,
    num_positional_args,
    native_array,
):
    dtype, x = dtype_and_x
    helpers.test_frontend_function(
        input_dtypes=dtype,
        as_variable_flags=as_variable,
        with_out=False,
        num_positional_args=num_positional_args,
        native_array_flags=native_array,
        frontend="tensorflow",
        fn_tree="raw_ops.IdentityN",
        input=x,
    )


@handle_cmd_line_args
@given(
    dtype_and_x=helpers.dtype_and_values(
        available_dtypes=helpers.get_dtypes("numeric", full=True)
    ),
    num_positional_args=helpers.num_positional_args(
        fn_name="ivy.functional.frontends.tensorflow.Inv"
    ),
)
def test_tensorflow_Inv(
    dtype_and_x,
    as_variable,
    num_positional_args,
    native_array,
):
    dtype, x = dtype_and_x
    helpers.test_frontend_function(
        input_dtypes=dtype,
        as_variable_flags=as_variable,
        with_out=False,
        num_positional_args=num_positional_args,
        native_array_flags=native_array,
        frontend="tensorflow",
        fn_tree="raw_ops.Inv",
        x=x[0],
    )


@handle_cmd_line_args
@given(
<<<<<<< HEAD
    dtype_indices_depth_axis=helpers.dtype_indices_depth_axis(
        available_dtypes=[
            "uint8",
            "int32",
            "int64",
        ]
    ),
    on_off_dtype=helpers.onehot_values_on_off_dtype(),
    num_positional_args=helpers.num_positional_args(
        fn_name="ivy.functional.frontends.tensorflow.OneHot"
    ),
)
def test_tensorflow_OneHot(
    dtype_indices_depth_axis,
    on_off_dtype,
=======
    dtype_and_x=helpers.dtype_and_values(
        available_dtypes=helpers.get_dtypes("numeric", full=True)
    ),
    num_positional_args=helpers.num_positional_args(
        fn_name="ivy.functional.frontends.tensorflow.OnesLike"
    ),
)
def test_tensorflow_OnesLike(
    dtype_and_x,
>>>>>>> 2817d7e7
    as_variable,
    num_positional_args,
    native_array,
):
<<<<<<< HEAD
    input_dtype, indices, depth, axis = dtype_indices_depth_axis
    on_value, off_value, dtype = on_off_dtype

    helpers.test_frontend_function(
        input_dtypes=input_dtype + [dtype],
=======
    dtype, x = dtype_and_x
    helpers.test_frontend_function(
        input_dtypes=dtype,
        as_variable_flags=as_variable,
        with_out=False,
        num_positional_args=num_positional_args,
        native_array_flags=native_array,
        frontend="tensorflow",
        fn_tree="raw_ops.OnesLike",
        x=x[0],
    )


@handle_cmd_line_args
@given(
    dtype_and_x=helpers.dtype_and_values(
        available_dtypes=helpers.get_dtypes("float"),
        min_value=0,
        max_value=10,
        shape=helpers.ints(min_value=2, max_value=5).map(lambda x: tuple([x, x])),
    ),
    num_positional_args=helpers.num_positional_args(
        fn_name="ivy.functional.frontends.tensorflow.Cholesky"
    ),
)
def test_tensorflow_Cholesky(
    dtype_and_x,
    as_variable,
    num_positional_args,
    native_array,
):
    dtype, x = dtype_and_x
    x = x[0]
    x = (
        np.matmul(x.T, x) + np.identity(x.shape[0]) * 1e-3
    )  # make symmetric positive-definite

    helpers.test_frontend_function(
        input_dtypes=dtype,
>>>>>>> 2817d7e7
        as_variable_flags=as_variable,
        with_out=False,
        num_positional_args=num_positional_args,
        native_array_flags=native_array,
        frontend="tensorflow",
<<<<<<< HEAD
        fn_tree="raw_ops.OneHot",
        indices=indices[0],
        depth=depth,
        on_value=on_value,
        off_value=off_value,
        axis=axis,
=======
        fn_tree="raw_ops.Cholesky",
        input=x,
        rtol=1e-4,
        atol=1e-4,
>>>>>>> 2817d7e7
    )<|MERGE_RESOLUTION|>--- conflicted
+++ resolved
@@ -1562,7 +1562,72 @@
 
 @handle_cmd_line_args
 @given(
-<<<<<<< HEAD
+    dtype_and_x=helpers.dtype_and_values(
+        available_dtypes=helpers.get_dtypes("numeric", full=True)
+    ),
+    num_positional_args=helpers.num_positional_args(
+        fn_name="ivy.functional.frontends.tensorflow.OnesLike"
+    ),
+)
+def test_tensorflow_OnesLike(
+    dtype_and_x,
+    as_variable,
+    num_positional_args,
+    native_array,
+):
+    dtype, x = dtype_and_x
+    helpers.test_frontend_function(
+        input_dtypes=dtype,
+        as_variable_flags=as_variable,
+        with_out=False,
+        num_positional_args=num_positional_args,
+        native_array_flags=native_array,
+        frontend="tensorflow",
+        fn_tree="raw_ops.OnesLike",
+        x=x[0],
+    )
+
+
+@handle_cmd_line_args
+@given(
+    dtype_and_x=helpers.dtype_and_values(
+        available_dtypes=helpers.get_dtypes("float"),
+        min_value=0,
+        max_value=10,
+        shape=helpers.ints(min_value=2, max_value=5).map(lambda x: tuple([x, x])),
+    ),
+    num_positional_args=helpers.num_positional_args(
+        fn_name="ivy.functional.frontends.tensorflow.Cholesky"
+    ),
+)
+def test_tensorflow_Cholesky(
+    dtype_and_x,
+    as_variable,
+    num_positional_args,
+    native_array,
+):
+    dtype, x = dtype_and_x
+    x = x[0]
+    x = (
+        np.matmul(x.T, x) + np.identity(x.shape[0]) * 1e-3
+    )  # make symmetric positive-definite
+
+    helpers.test_frontend_function(
+        input_dtypes=dtype,
+        as_variable_flags=as_variable,
+        with_out=False,
+        num_positional_args=num_positional_args,
+        native_array_flags=native_array,
+        frontend="tensorflow",
+        fn_tree="raw_ops.Cholesky",
+        input=x,
+        rtol=1e-4,
+        atol=1e-4,
+    )
+
+
+@handle_cmd_line_args
+@given(
     dtype_indices_depth_axis=helpers.dtype_indices_depth_axis(
         available_dtypes=[
             "uint8",
@@ -1578,84 +1643,24 @@
 def test_tensorflow_OneHot(
     dtype_indices_depth_axis,
     on_off_dtype,
-=======
-    dtype_and_x=helpers.dtype_and_values(
-        available_dtypes=helpers.get_dtypes("numeric", full=True)
-    ),
-    num_positional_args=helpers.num_positional_args(
-        fn_name="ivy.functional.frontends.tensorflow.OnesLike"
-    ),
-)
-def test_tensorflow_OnesLike(
-    dtype_and_x,
->>>>>>> 2817d7e7
     as_variable,
     num_positional_args,
     native_array,
 ):
-<<<<<<< HEAD
     input_dtype, indices, depth, axis = dtype_indices_depth_axis
     on_value, off_value, dtype = on_off_dtype
 
     helpers.test_frontend_function(
         input_dtypes=input_dtype + [dtype],
-=======
-    dtype, x = dtype_and_x
-    helpers.test_frontend_function(
-        input_dtypes=dtype,
-        as_variable_flags=as_variable,
-        with_out=False,
-        num_positional_args=num_positional_args,
-        native_array_flags=native_array,
-        frontend="tensorflow",
-        fn_tree="raw_ops.OnesLike",
-        x=x[0],
-    )
-
-
-@handle_cmd_line_args
-@given(
-    dtype_and_x=helpers.dtype_and_values(
-        available_dtypes=helpers.get_dtypes("float"),
-        min_value=0,
-        max_value=10,
-        shape=helpers.ints(min_value=2, max_value=5).map(lambda x: tuple([x, x])),
-    ),
-    num_positional_args=helpers.num_positional_args(
-        fn_name="ivy.functional.frontends.tensorflow.Cholesky"
-    ),
-)
-def test_tensorflow_Cholesky(
-    dtype_and_x,
-    as_variable,
-    num_positional_args,
-    native_array,
-):
-    dtype, x = dtype_and_x
-    x = x[0]
-    x = (
-        np.matmul(x.T, x) + np.identity(x.shape[0]) * 1e-3
-    )  # make symmetric positive-definite
-
-    helpers.test_frontend_function(
-        input_dtypes=dtype,
->>>>>>> 2817d7e7
-        as_variable_flags=as_variable,
-        with_out=False,
-        num_positional_args=num_positional_args,
-        native_array_flags=native_array,
-        frontend="tensorflow",
-<<<<<<< HEAD
+        as_variable_flags=as_variable,
+        with_out=False,
+        num_positional_args=num_positional_args,
+        native_array_flags=native_array,
+        frontend="tensorflow",
         fn_tree="raw_ops.OneHot",
         indices=indices[0],
         depth=depth,
         on_value=on_value,
         off_value=off_value,
         axis=axis,
-=======
-        fn_tree="raw_ops.Cholesky",
-        input=x,
-        rtol=1e-4,
-        atol=1e-4,
->>>>>>> 2817d7e7
     )