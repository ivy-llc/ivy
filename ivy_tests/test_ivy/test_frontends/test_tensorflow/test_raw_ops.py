--- conflicted
+++ resolved
@@ -1591,7 +1591,44 @@
 @handle_cmd_line_args
 @given(
     dtype_and_x=helpers.dtype_and_values(
-<<<<<<< HEAD
+        available_dtypes=helpers.get_dtypes("float"),
+        min_value=0,
+        max_value=10,
+        shape=helpers.ints(min_value=2, max_value=5).map(lambda x: tuple([x, x])),
+    ),
+    num_positional_args=helpers.num_positional_args(
+        fn_name="ivy.functional.frontends.tensorflow.Cholesky"
+    ),
+)
+def test_tensorflow_Cholesky(
+    dtype_and_x,
+    as_variable,
+    num_positional_args,
+    native_array,
+):
+    dtype, x = dtype_and_x
+    x = x[0]
+    x = (
+        np.matmul(x.T, x) + np.identity(x.shape[0]) * 1e-3
+    )  # make symmetric positive-definite
+
+    helpers.test_frontend_function(
+        input_dtypes=dtype,
+        as_variable_flags=as_variable,
+        with_out=False,
+        num_positional_args=num_positional_args,
+        native_array_flags=native_array,
+        frontend="tensorflow",
+        fn_tree="raw_ops.Cholesky",
+        input=x,
+        rtol=1e-4,
+        atol=1e-4,
+    )
+
+
+@handle_cmd_line_args
+@given(
+    dtype_and_x=helpers.dtype_and_values(
         available_dtypes=helpers.get_dtypes("integer", full=True),
     ),
     num_positional_args=helpers.num_positional_args(
@@ -1602,25 +1639,10 @@
     dtype_and_x,
     as_variable,
     with_out,
-=======
-        available_dtypes=helpers.get_dtypes("float"),
-        min_value=0,
-        max_value=10,
-        shape=helpers.ints(min_value=2, max_value=5).map(lambda x: tuple([x, x])),
-    ),
-    num_positional_args=helpers.num_positional_args(
-        fn_name="ivy.functional.frontends.tensorflow.Cholesky"
-    ),
-)
-def test_tensorflow_Cholesky(
-    dtype_and_x,
-    as_variable,
->>>>>>> 2817d7e7
     num_positional_args,
     native_array,
 ):
     dtype, x = dtype_and_x
-<<<<<<< HEAD
     helpers.test_frontend_function(
         input_dtypes=dtype,
         as_variable_flags=as_variable,
@@ -1630,22 +1652,4 @@
         frontend="tensorflow",
         fn_tree="raw_ops.Invert",
         x=x[0],
-=======
-    x = x[0]
-    x = (
-        np.matmul(x.T, x) + np.identity(x.shape[0]) * 1e-3
-    )  # make symmetric positive-definite
-
-    helpers.test_frontend_function(
-        input_dtypes=dtype,
-        as_variable_flags=as_variable,
-        with_out=False,
-        num_positional_args=num_positional_args,
-        native_array_flags=native_array,
-        frontend="tensorflow",
-        fn_tree="raw_ops.Cholesky",
-        input=x,
-        rtol=1e-4,
-        atol=1e-4,
->>>>>>> 2817d7e7
     )