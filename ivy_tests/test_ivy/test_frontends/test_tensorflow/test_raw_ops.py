--- conflicted
+++ resolved
@@ -1596,17 +1596,10 @@
         available_dtypes=helpers.get_dtypes("numeric", full=True)
     ),
     num_positional_args=helpers.num_positional_args(
-<<<<<<< HEAD
-        fn_name="ivy.functional.frontends.tensorflow.Reciprocal"
-    ),
-)
-def test_tensorflow_Reciprocal(
-=======
         fn_name="ivy.functional.frontends.tensorflow.raw_ops.OnesLike"
     ),
 )
 def test_tensorflow_OnesLike(
->>>>>>> 67ba42e3
     dtype_and_x,
     as_variable,
     num_positional_args,
@@ -1620,10 +1613,6 @@
         num_positional_args=num_positional_args,
         native_array_flags=native_array,
         frontend="tensorflow",
-<<<<<<< HEAD
-        fn_tree="raw_ops.Reciprocal",
-        x=x[0],
-=======
         fn_tree="raw_ops.OnesLike",
         x=x[0],
     )
@@ -2284,5 +2273,4 @@
         frontend="tensorflow",
         fn_tree="raw_ops.Softplus",
         features=x[0],
->>>>>>> 67ba42e3
     )