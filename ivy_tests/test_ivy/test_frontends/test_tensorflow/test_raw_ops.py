--- conflicted
+++ resolved
@@ -1622,21 +1622,6 @@
 @handle_cmd_line_args
 @given(
     dtype_and_x=helpers.dtype_and_values(
-<<<<<<< HEAD
-        available_dtypes=helpers.get_dtypes("integer"), num_arrays=2, shared_dtype=True
-    ),
-    num_positional_args=helpers.num_positional_args(
-        fn_name="ivy.functional.frontends.tensorflow.TruncateDiv"
-    ),
-)
-def test_tensorflow_TruncateDiv(
-    dtype_and_x, as_variable, num_positional_args, native_array
-):
-    dtype, xs = dtype_and_x
-    # prevent too close to zero
-    assume(not np.any(np.isclose(xs[1], 0)))
-
-=======
         available_dtypes=helpers.get_dtypes("numeric"),
         num_arrays=2,
         shared_dtype=True,
@@ -1819,19 +1804,13 @@
     reverse,
 ):
     dtype, x, n = array_indices_axis
->>>>>>> aa19ef78
-    helpers.test_frontend_function(
-        input_dtypes=dtype,
-        as_variable_flags=as_variable,
-        with_out=False,
-        num_positional_args=num_positional_args,
-        native_array_flags=native_array,
-        frontend="tensorflow",
-<<<<<<< HEAD
-        fn_tree="raw_ops.TruncateDiv",
-        x=xs[0],
-        y=xs[1],
-=======
+    helpers.test_frontend_function(
+        input_dtypes=dtype,
+        as_variable_flags=as_variable,
+        with_out=False,
+        num_positional_args=num_positional_args,
+        native_array_flags=native_array,
+        frontend="tensorflow",
         fn_tree="raw_ops.NthElement",
         input=x,
         n=n.flatten()[0],
@@ -1988,5 +1967,33 @@
         input=x[0],
         axis=axis,
         keep_dims=keep_dims,
->>>>>>> aa19ef78
+    )
+
+
+@handle_cmd_line_args
+@given(
+    dtype_and_x=helpers.dtype_and_values(
+        available_dtypes=helpers.get_dtypes("numeric"), num_arrays=2, shared_dtype=True
+    ),
+    num_positional_args=helpers.num_positional_args(
+        fn_name="ivy.functional.frontends.tensorflow.TruncateDiv"
+    ),
+)
+def test_tensorflow_TruncateDiv(
+    dtype_and_x, as_variable, num_positional_args, native_array
+):
+    dtype, xs = dtype_and_x
+    # prevent too close to zero
+    assume(not np.any(np.isclose(xs[1], 0)))
+
+    helpers.test_frontend_function(
+        input_dtypes=dtype,
+        as_variable_flags=as_variable,
+        with_out=False,
+        num_positional_args=num_positional_args,
+        native_array_flags=native_array,
+        frontend="tensorflow",
+        fn_tree="raw_ops.TruncateDiv",
+        x=xs[0],
+        y=xs[1],
     )