--- conflicted
+++ resolved
@@ -265,8 +265,7 @@
         value=fill_value,
         rtol=1e-05,
     )
-<<<<<<< HEAD
-<<<<<<< HEAD:ivy_tests/test_ivy/test_frontends/test_tensorflow/test_tf_functions.py
+
 
 
 # mutiply
@@ -290,7 +289,7 @@
     input_dtype, x = dtype_and_x
     helpers.test_frontend_function(
         input_dtypes=input_dtype,
-=======
+
 
 
 # asin
@@ -313,14 +312,12 @@
     dtype, x = dtype_and_x
     helpers.test_frontend_function(
         input_dtypes=dtype,
->>>>>>> 4ae5f801
-        as_variable_flags=as_variable,
-        with_out=False,
-        num_positional_args=num_positional_args,
-        native_array_flags=native_array,
-        fw=fw,
-        frontend="tensorflow",
-<<<<<<< HEAD
+        as_variable_flags=as_variable,
+        with_out=False,
+        num_positional_args=num_positional_args,
+        native_array_flags=native_array,
+        fw=fw,
+        frontend="tensorflow",
         fn_name="multiply",
         x=np.asarray(x[0], dtype=input_dtype[0]),
         y=np.asarray(x[1], dtype=input_dtype[1]),
@@ -350,7 +347,6 @@
     input_dtype, x = dtype_and_x
     helpers.test_frontend_function(
         input_dtypes=input_dtype,
-=======
         fn_tree="asin",
         x=np.asarray(x, dtype=dtype),
     )
@@ -376,14 +372,12 @@
     dtype, x = dtype_and_x
     helpers.test_frontend_function(
         input_dtypes=dtype,
->>>>>>> 4ae5f801
-        as_variable_flags=as_variable,
-        with_out=False,
-        num_positional_args=num_positional_args,
-        native_array_flags=native_array,
-        fw=fw,
-        frontend="tensorflow",
-<<<<<<< HEAD
+        as_variable_flags=as_variable,
+        with_out=False,
+        num_positional_args=num_positional_args,
+        native_array_flags=native_array,
+        fw=fw,
+        frontend="tensorflow",
         fn_name="subtract",
         x=np.asarray(x[0], dtype=input_dtype[0]),
         y=np.asarray(x[1], dtype=input_dtype[1]),
@@ -410,7 +404,6 @@
     input_dtype, x = dtype_and_x
     helpers.test_frontend_function(
         input_dtypes=input_dtype,
-=======
         fn_tree="atan",
         x=np.asarray(x, dtype=dtype),
     )
@@ -436,21 +429,16 @@
     dtype, x = dtype_and_x
     helpers.test_frontend_function(
         input_dtypes=dtype,
->>>>>>> 4ae5f801
-        as_variable_flags=as_variable,
-        with_out=False,
-        num_positional_args=num_positional_args,
-        native_array_flags=native_array,
-        fw=fw,
-        frontend="tensorflow",
-<<<<<<< HEAD
+        as_variable_flags=as_variable,
+        with_out=False,
+        num_positional_args=num_positional_args,
+        native_array_flags=native_array,
+        fw=fw,
+        frontend="tensorflow",
         fn_name="average",
         x=np.asarray(x[0], dtype=input_dtype[0]),
         y=np.asarray(x[1], dtype=input_dtype[1]),)
-=======
->>>>>>> 153cf4d358545a89579af055ddd56568221a1a90:ivy_tests/test_ivy/test_frontends/test_tensorflow/test_raw_ops.py
-=======
+
         fn_tree="atanh",
         x=np.asarray(x, dtype=dtype),
     )
->>>>>>> 4ae5f801
