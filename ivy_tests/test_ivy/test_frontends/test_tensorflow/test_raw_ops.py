# global
import ivy
from hypothesis import given, strategies as st
import numpy as np

# local
import ivy_tests.test_ivy.helpers as helpers
from ivy_tests.test_ivy.helpers import handle_cmd_line_args


# Acos
@handle_cmd_line_args
@given(
    dtype_and_x=helpers.dtype_and_values(
        available_dtypes=helpers.get_dtypes("float"),
    ),
    num_positional_args=helpers.num_positional_args(
        fn_name="ivy.functional.frontends.tensorflow.Acos"
    ),
)
def test_tensorflow_Acos(dtype_and_x, as_variable, num_positional_args, native_array):
    input_dtype, x = dtype_and_x
    helpers.test_frontend_function(
        input_dtypes=input_dtype,
        as_variable_flags=as_variable,
        with_out=False,
        num_positional_args=num_positional_args,
        native_array_flags=native_array,
        frontend="tensorflow",
        fn_tree="raw_ops.Acos",
        x=x[0],
    )


# Acosh
@handle_cmd_line_args
@given(
    dtype_and_x=helpers.dtype_and_values(
        available_dtypes=helpers.get_dtypes("float"),
    ),
    num_positional_args=helpers.num_positional_args(
        fn_name="ivy.functional.frontends.tensorflow.Acosh"
    ),
)
def test_tensorflow_Acosh(dtype_and_x, as_variable, num_positional_args, native_array):
    input_dtype, x = dtype_and_x
    helpers.test_frontend_function(
        input_dtypes=input_dtype,
        as_variable_flags=as_variable,
        with_out=False,
        num_positional_args=num_positional_args,
        native_array_flags=native_array,
        frontend="tensorflow",
        fn_tree="raw_ops.Acosh",
        x=x[0],
    )


# Add
@handle_cmd_line_args
@given(
    dtype_and_x=helpers.dtype_and_values(
        available_dtypes=helpers.get_dtypes("float"), num_arrays=2, shared_dtype=True
    ),
    num_positional_args=helpers.num_positional_args(
        fn_name="ivy.functional.frontends.tensorflow.Add"
    ),
)
def test_tensorflow_Add(
    dtype_and_x, as_variable, num_positional_args, native_array, fw
):
    dtype, xs = dtype_and_x
    helpers.test_frontend_function(
        input_dtypes=dtype,
        as_variable_flags=as_variable,
        with_out=False,
        num_positional_args=num_positional_args,
        native_array_flags=native_array,
        frontend="tensorflow",
        fn_tree="raw_ops.Add",
        x=xs[0],
        y=xs[1],
    )


# for data generation
dtype_shared = st.shared(st.sampled_from(helpers.get_dtypes("numeric")), key="dtype")


@st.composite
def _get_shared_dtype(draw):
    return st.shared(st.sampled_from(draw(helpers.get_dtypes("numeric"))), key="dtype")


# BroadcastTo
@handle_cmd_line_args
@given(
    array_and_shape=helpers.array_and_broadcastable_shape(_get_shared_dtype()),
    num_positional_args=helpers.num_positional_args(
        fn_name="ivy.functional.frontends.tensorflow.BroadcastTo"
    ),
)
def test_tensorflow_BroadcastTo(
    array_and_shape, as_variable, num_positional_args, native_array
):
    x, to_shape = array_and_shape
    helpers.test_frontend_function(
        input_dtypes=[x.dtype],
        as_variable_flags=as_variable,
        with_out=False,
        num_positional_args=num_positional_args,
        native_array_flags=native_array,
        frontend="tensorflow",
        fn_tree="raw_ops.BroadcastTo",
        input=x,
        shape=to_shape,
    )


# noinspection DuplicatedCode
@st.composite
def _arrays_idx_n_dtypes(draw):
    num_dims = draw(st.shared(helpers.ints(min_value=1, max_value=4), key="num_dims"))
    num_arrays = draw(
        st.shared(helpers.ints(min_value=2, max_value=4), key="num_arrays")
    )
    common_shape = draw(
        helpers.lists(
            arg=helpers.ints(min_value=2, max_value=3),
            min_size=num_dims - 1,
            max_size=num_dims - 1,
        )
    )
    unique_idx = draw(helpers.ints(min_value=0, max_value=num_dims - 1))
    unique_dims = draw(
        helpers.lists(
            arg=helpers.ints(min_value=2, max_value=3),
            min_size=num_arrays,
            max_size=num_arrays,
        )
    )
    xs = list()
    input_dtypes = draw(
        helpers.array_dtypes(
            available_dtypes=draw(helpers.get_dtypes("float")), shared_dtype=True
        )
    )
    for ud, dt in zip(unique_dims, input_dtypes):
        x = draw(
            helpers.array_values(
                shape=common_shape[:unique_idx] + [ud] + common_shape[unique_idx:],
                dtype=dt,
            )
        )
        xs.append(x)
    return xs, input_dtypes, unique_idx


# Concat
@handle_cmd_line_args
@given(
    xs_n_input_dtypes_n_unique_idx=_arrays_idx_n_dtypes(),
    num_positional_args=helpers.num_positional_args(
        fn_name="ivy.functional.frontends.tensorflow.Concat"
    ),
)
def test_tensorflow_Concat(
    xs_n_input_dtypes_n_unique_idx,
    as_variable,
    num_positional_args,
    native_array,
):
    xs, input_dtypes, unique_idx = xs_n_input_dtypes_n_unique_idx
    helpers.test_frontend_function(
        input_dtypes=input_dtypes,
        as_variable_flags=as_variable,
        with_out=False,
        num_positional_args=num_positional_args,
        native_array_flags=native_array,
        frontend="tensorflow",
        fn_tree="raw_ops.Concat",
        concat_dim=unique_idx,
        values=xs,
    )


# Cos
@handle_cmd_line_args
@given(
    dtype_and_x=helpers.dtype_and_values(
        available_dtypes=helpers.get_dtypes("float"),
    ),
    num_positional_args=helpers.num_positional_args(
        fn_name="ivy.functional.frontends.tensorflow.Cos"
    ),
)
def test_tensorflow_Cos(dtype_and_x, as_variable, num_positional_args, native_array):
    input_dtype, x = dtype_and_x
    helpers.test_frontend_function(
        input_dtypes=input_dtype,
        as_variable_flags=as_variable,
        with_out=False,
        num_positional_args=num_positional_args,
        native_array_flags=native_array,
        frontend="tensorflow",
        fn_tree="raw_ops.Cos",
        x=x[0],
    )


# Cosh
@handle_cmd_line_args
@given(
    dtype_and_x=helpers.dtype_and_values(
        available_dtypes=helpers.get_dtypes("float"),
    ),
    num_positional_args=helpers.num_positional_args(
        fn_name="ivy.functional.frontends.tensorflow.Cosh"
    ),
)
def test_tensorflow_Cosh(dtype_and_x, as_variable, num_positional_args, native_array):
    input_dtype, x = dtype_and_x
    helpers.test_frontend_function(
        input_dtypes=input_dtype,
        as_variable_flags=as_variable,
        with_out=False,
        num_positional_args=num_positional_args,
        native_array_flags=native_array,
        frontend="tensorflow",
        fn_tree="raw_ops.Cosh",
        x=x[0],
    )


@st.composite
def _dtypes(draw):
    return draw(
        st.shared(
            helpers.list_of_length(
                x=st.sampled_from(draw(helpers.get_dtypes("numeric"))), length=1
            ),
            key="dtype",
        )
    )


# Div
@handle_cmd_line_args
@given(
    dtype_and_x=helpers.dtype_and_values(
        available_dtypes=helpers.get_dtypes("float"), num_arrays=2, shared_dtype=True
    ),
    num_positional_args=helpers.num_positional_args(
        fn_name="ivy.functional.frontends.tensorflow.Div"
    ),
)
def test_tensorflow_Div(
    dtype_and_x, as_variable, num_positional_args, native_array, fw
):
    dtype, xs = dtype_and_x
    helpers.test_frontend_function(
        input_dtypes=dtype,
        as_variable_flags=as_variable,
        with_out=False,
        num_positional_args=num_positional_args,
        native_array_flags=native_array,
        frontend="tensorflow",
        fn_tree="raw_ops.Div",
        x=xs[0],
        y=xs[1],
    )


@st.composite
def _fill_value(draw):
    dtype = draw(_dtypes())[0]
    if ivy.is_uint_dtype(dtype):
        return draw(helpers.ints(min_value=0, max_value=5))
    elif ivy.is_int_dtype(dtype):
        return draw(helpers.ints(min_value=-5, max_value=5))
    return draw(helpers.floats(min_value=-5, max_value=5))


# fill
@handle_cmd_line_args
@given(
    shape=helpers.get_shape(
        allow_none=False,
        min_num_dims=1,
        max_num_dims=5,
        min_dim_size=1,
        max_dim_size=10,
    ),
    fill_value=_fill_value(),
    dtypes=_dtypes(),
    num_positional_args=helpers.num_positional_args(
        fn_name="ivy.functional.frontends.tensorflow.Fill"
    ),
)
def test_tensorflow_Fill(
    shape,
    fill_value,
    dtypes,
    with_out,
    as_variable,
    native_array,
    num_positional_args,
):
    helpers.test_frontend_function(
        input_dtypes=dtypes,
        as_variable_flags=as_variable,
        with_out=with_out,
        num_positional_args=num_positional_args,
        native_array_flags=native_array,
        frontend="tensorflow",
        fn_tree="raw_ops.Fill",
        rtol=1e-05,
        dims=shape,
        value=fill_value,
    )


# Asin
@handle_cmd_line_args
@given(
    dtype_and_x=helpers.dtype_and_values(
        available_dtypes=helpers.get_dtypes("float"),
    ),
    num_positional_args=helpers.num_positional_args(
        fn_name="ivy.functional.frontends.tensorflow.Asin"
    ),
)
def test_tensorflow_Asin(dtype_and_x, as_variable, num_positional_args, native_array):
    dtype, x = dtype_and_x
    helpers.test_frontend_function(
        input_dtypes=dtype,
        as_variable_flags=as_variable,
        with_out=False,
        num_positional_args=num_positional_args,
        native_array_flags=native_array,
        frontend="tensorflow",
        fn_tree="raw_ops.Asin",
        x=x[0],
    )


# argmax
@handle_cmd_line_args
@given(
    dtype_x_axis=helpers.dtype_values_axis(
        available_dtypes=helpers.get_dtypes("numeric", full=True),
        valid_axis=True,
        force_int_axis=True,
        min_num_dims=1,
        min_value=-5,
        max_value=5,
        allow_inf=False,
    ),
    output_type=st.sampled_from(["int16", "int32", "int64"]),
    num_positional_args=helpers.num_positional_args(
        fn_name="ivy.functional.frontends.tensorflow.ArgMax"
    ),
)
def test_tensorflow_ArgMax(
    dtype_x_axis,
    as_variable,
    with_out,
    num_positional_args,
    native_array,
    output_type,
):
    dtype, x, axis = dtype_x_axis
    helpers.test_frontend_function(
        input_dtypes=dtype,
        as_variable_flags=as_variable,
        with_out=with_out,
        num_positional_args=num_positional_args,
        native_array_flags=native_array,
        frontend="tensorflow",
        fn_tree="raw_ops.ArgMax",
        input=x[0],
        dimension=axis,
        output_type=output_type,
    )


# ArgMin
@handle_cmd_line_args
@given(
    dtype_x_axis=helpers.dtype_values_axis(
        available_dtypes=helpers.get_dtypes("numeric", full=True),
        valid_axis=True,
        force_int_axis=True,
        min_num_dims=1,
        min_value=-5,
        max_value=5,
        allow_inf=False,
    ),
    output_type=st.sampled_from(["int32", "int64"]),
    num_positional_args=helpers.num_positional_args(
        fn_name="ivy.functional.frontends.tensorflow.ArgMin"
    ),
)
def test_tensorflow_ArgMin(
    dtype_x_axis,
    as_variable,
    with_out,
    num_positional_args,
    native_array,
    output_type,
):
    dtype, x, axis = dtype_x_axis
    helpers.test_frontend_function(
        input_dtypes=dtype,
        as_variable_flags=as_variable,
        with_out=with_out,
        num_positional_args=num_positional_args,
        native_array_flags=native_array,
        frontend="tensorflow",
        fn_tree="raw_ops.ArgMin",
        input=x[0],
        dimension=axis,
        output_type=output_type,
    )


# Atan
@handle_cmd_line_args
@given(
    dtype_and_x=helpers.dtype_and_values(
        available_dtypes=helpers.get_dtypes("float"),
    ),
    num_positional_args=helpers.num_positional_args(
        fn_name="ivy.functional.frontends.tensorflow.Atan"
    ),
)
def test_tensorflow_Atan(dtype_and_x, as_variable, num_positional_args, native_array):
    dtype, x = dtype_and_x
    helpers.test_frontend_function(
        input_dtypes=dtype,
        as_variable_flags=as_variable,
        with_out=False,
        num_positional_args=num_positional_args,
        native_array_flags=native_array,
        frontend="tensorflow",
        fn_tree="raw_ops.Atan",
        x=x[0],
    )


# BitwiseAnd
@handle_cmd_line_args
@given(
    dtype_and_x=helpers.dtype_and_values(
        available_dtypes=helpers.get_dtypes("integer"),
        num_arrays=2,
        shared_dtype=True,
    ),
    num_positional_args=helpers.num_positional_args(
        fn_name="ivy.functional.frontends.tensorflow.BitwiseAnd"
    ),
)
def test_tensorflow_BitwiseAnd(
    dtype_and_x, as_variable, num_positional_args, native_array
):
    input_dtype, xs = dtype_and_x
    helpers.test_frontend_function(
        input_dtypes=input_dtype,
        as_variable_flags=as_variable,
        with_out=False,
        num_positional_args=num_positional_args,
        native_array_flags=native_array,
        frontend="tensorflow",
        fn_tree="raw_ops.BitwiseAnd",
        x=xs[0],
        y=xs[1],
    )


# BitwiseOr
@handle_cmd_line_args
@given(
    dtype_and_x=helpers.dtype_and_values(
        available_dtypes=helpers.get_dtypes("integer"),
        num_arrays=2,
        shared_dtype=True,
    ),
    num_positional_args=helpers.num_positional_args(
        fn_name="ivy.functional.frontends.tensorflow.BitwiseOr"
    ),
)
def test_tensorflow_BitwiseOr(
    dtype_and_x, as_variable, num_positional_args, native_array
):
    input_dtype, xs = dtype_and_x
    helpers.test_frontend_function(
        input_dtypes=input_dtype,
        as_variable_flags=as_variable,
        with_out=False,
        num_positional_args=num_positional_args,
        native_array_flags=native_array,
        frontend="tensorflow",
        fn_tree="raw_ops.BitwiseOr",
        x=xs[0],
        y=xs[1],
    )


# BitwiseXor
@handle_cmd_line_args
@given(
    dtype_and_x=helpers.dtype_and_values(
        available_dtypes=helpers.get_dtypes("integer"),
        num_arrays=2,
        shared_dtype=True,
    ),
    num_positional_args=helpers.num_positional_args(
        fn_name="ivy.functional.frontends.tensorflow.BitwiseXor"
    ),
)
def test_tensorflow_BitwiseXor(
    dtype_and_x, as_variable, num_positional_args, native_array
):
    input_dtype, xs = dtype_and_x
    helpers.test_frontend_function(
        input_dtypes=input_dtype,
        as_variable_flags=as_variable,
        with_out=False,
        num_positional_args=num_positional_args,
        native_array_flags=native_array,
        frontend="tensorflow",
        fn_tree="raw_ops.BitwiseXor",
        x=xs[0],
        y=xs[1],
    )


# Atanh
@handle_cmd_line_args
@given(
    dtype_and_x=helpers.dtype_and_values(
        available_dtypes=helpers.get_dtypes("float"),
    ),
    num_positional_args=helpers.num_positional_args(
        fn_name="ivy.functional.frontends.tensorflow.Atanh"
    ),
)
def test_tensorflow_Atanh(dtype_and_x, as_variable, num_positional_args, native_array):
    dtype, x = dtype_and_x
    helpers.test_frontend_function(
        input_dtypes=dtype,
        as_variable_flags=as_variable,
        with_out=False,
        num_positional_args=num_positional_args,
        native_array_flags=native_array,
        frontend="tensorflow",
        fn_tree="raw_ops.Atanh",
        x=x[0],
    )


# Tan
@handle_cmd_line_args
@given(
    dtype_and_x=helpers.dtype_and_values(
        available_dtypes=helpers.get_dtypes("float"),
    ),
    num_positional_args=helpers.num_positional_args(
        fn_name="ivy.functional.frontends.tensorflow.Tan"
    ),
)
def test_tensorflow_Tan(dtype_and_x, as_variable, num_positional_args, native_array):
    input_dtype, x = dtype_and_x
    helpers.test_frontend_function(
        input_dtypes=input_dtype,
        as_variable_flags=as_variable,
        with_out=False,
        num_positional_args=num_positional_args,
        native_array_flags=native_array,
        frontend="tensorflow",
        fn_tree="raw_ops.Tan",
        x=x[0],
    )


# Square
@handle_cmd_line_args
@given(
    dtype_and_x=helpers.dtype_and_values(
        available_dtypes=helpers.get_dtypes("numeric"),
    ),
    num_positional_args=helpers.num_positional_args(
        fn_name="ivy.functional.frontends.tensorflow.Square"
    ),
)
def test_tensorflow_Square(dtype_and_x, as_variable, num_positional_args, native_array):
    input_dtype, x = dtype_and_x
    helpers.test_frontend_function(
        input_dtypes=input_dtype,
        as_variable_flags=as_variable,
        with_out=False,
        num_positional_args=num_positional_args,
        native_array_flags=native_array,
        frontend="tensorflow",
        fn_tree="raw_ops.Square",
        x=x[0],
    )


# Sqrt
@handle_cmd_line_args
@given(
    dtype_and_x=helpers.dtype_and_values(
        available_dtypes=helpers.get_dtypes("float"),
    ),
    num_positional_args=helpers.num_positional_args(
        fn_name="ivy.functional.frontends.tensorflow.Sqrt"
    ),
)
def test_tensorflow_Sqrt(dtype_and_x, as_variable, num_positional_args, native_array):
    input_dtype, x = dtype_and_x
    helpers.test_frontend_function(
        input_dtypes=input_dtype,
        as_variable_flags=as_variable,
        with_out=False,
        num_positional_args=num_positional_args,
        native_array_flags=native_array,
        frontend="tensorflow",
        fn_tree="raw_ops.Sqrt",
        x=x[0],
    )


# Tanh
@handle_cmd_line_args
@given(
    dtype_and_x=helpers.dtype_and_values(
        available_dtypes=helpers.get_dtypes("float"),
    ),
    num_positional_args=helpers.num_positional_args(
        fn_name="ivy.functional.frontends.tensorflow.Tanh"
    ),
)
def test_tensorflow_Tanh(dtype_and_x, as_variable, num_positional_args, native_array):
    input_dtype, x = dtype_and_x
    helpers.test_frontend_function(
        input_dtypes=input_dtype,
        as_variable_flags=as_variable,
        with_out=False,
        num_positional_args=num_positional_args,
        native_array_flags=native_array,
        frontend="tensorflow",
        fn_tree="raw_ops.Tanh",
        x=x[0],
    )


@st.composite
def _permute_dims_helper(draw):
    shape = draw(st.shared(helpers.get_shape(min_num_dims=1), key="shape"))
    dims = [x for x in range(len(shape))]
    permutation = draw(st.permutations(dims))
    return permutation


# Transpose
@handle_cmd_line_args
@given(
    dtype_and_x=helpers.dtype_and_values(
        available_dtypes=helpers.get_dtypes("float"),
        shape=st.shared(helpers.get_shape(min_num_dims=1), key="shape"),
    ),
    perm=_permute_dims_helper(),
    num_positional_args=helpers.num_positional_args(
        fn_name="ivy.functional.frontends.tensorflow.Transpose"
    ),
)
def test_tensorflow_transpose(
    dtype_and_x, perm, as_variable, num_positional_args, native_array
):
    dtype, x = dtype_and_x
    helpers.test_frontend_function(
        input_dtypes=dtype,
        as_variable_flags=as_variable,
        with_out=False,
        num_positional_args=num_positional_args,
        native_array_flags=native_array,
        frontend="tensorflow",
        fn_tree="raw_ops.Transpose",
        x=x[0],
        perm=perm,
    )


# Maximum
@handle_cmd_line_args
@given(
    dtype_and_x=helpers.dtype_and_values(
        available_dtypes=helpers.get_dtypes("float"),
        num_arrays=2,
        shared_dtype=True,
    ),
    num_positional_args=helpers.num_positional_args(
        fn_name="ivy.functional.frontends.tensorflow.Maximum"
    ),
)
def test_tensorflow_Maximum(
    dtype_and_x, as_variable, num_positional_args, native_array
):
    input_dtype, xs = dtype_and_x
    helpers.test_frontend_function(
        input_dtypes=input_dtype,
        as_variable_flags=as_variable,
        with_out=False,
        num_positional_args=num_positional_args,
        native_array_flags=native_array,
        frontend="tensorflow",
        fn_tree="raw_ops.Maximum",
        x=xs[0],
        y=xs[1],
    )


# Minimum
@handle_cmd_line_args
@given(
    dtype_and_x=helpers.dtype_and_values(
        available_dtypes=helpers.get_dtypes("float"),
        num_arrays=2,
        shared_dtype=True,
    ),
    num_positional_args=helpers.num_positional_args(
        fn_name="ivy.functional.frontends.tensorflow.Minimum"
    ),
)
def test_tensorflow_Minimum(
    dtype_and_x, as_variable, num_positional_args, native_array
):
    input_dtype, xs = dtype_and_x
    helpers.test_frontend_function(
        input_dtypes=input_dtype,
        as_variable_flags=as_variable,
        with_out=False,
        num_positional_args=num_positional_args,
        native_array_flags=native_array,
        frontend="tensorflow",
        fn_tree="raw_ops.Minimum",
        x=xs[0],
        y=xs[1],
    )


# Sub
@handle_cmd_line_args
@given(
    dtype_and_x=helpers.dtype_and_values(
        available_dtypes=helpers.get_dtypes("numeric"), num_arrays=2, shared_dtype=True
    ),
    num_positional_args=helpers.num_positional_args(
        fn_name="ivy.functional.frontends.tensorflow.Sub"
    ),
)
def test_tensorflow_Sub(dtype_and_x, as_variable, num_positional_args, native_array):
    dtype, xs = dtype_and_x
    helpers.test_frontend_function(
        input_dtypes=dtype,
        as_variable_flags=as_variable,
        with_out=False,
        num_positional_args=num_positional_args,
        native_array_flags=native_array,
        frontend="tensorflow",
        fn_tree="raw_ops.Sub",
        x=xs[0],
        y=xs[1],
    )


# Less
@handle_cmd_line_args
@given(
    dtype_and_x=helpers.dtype_and_values(
        available_dtypes=helpers.get_dtypes("numeric"),
        num_arrays=2,
        shared_dtype=True,
    ),
    num_positional_args=helpers.num_positional_args(
        fn_name="ivy.functional.frontends.tensorflow.Less"
    ),
)
def test_tensorflow_Less(dtype_and_x, as_variable, num_positional_args, native_array):
    input_dtype, xs = dtype_and_x
    helpers.test_frontend_function(
        input_dtypes=input_dtype,
        as_variable_flags=as_variable,
        with_out=False,
        num_positional_args=num_positional_args,
        native_array_flags=native_array,
        frontend="tensorflow",
        fn_tree="raw_ops.Less",
        x=xs[0],
        y=xs[1],
    )


# LessEqual
@handle_cmd_line_args
@given(
    dtype_and_x=helpers.dtype_and_values(
        available_dtypes=helpers.get_dtypes("numeric"),
        num_arrays=2,
        shared_dtype=True,
    ),
    num_positional_args=helpers.num_positional_args(
        fn_name="ivy.functional.frontends.tensorflow.LessEqual"
    ),
)
def test_tensorflow_LessEqual(
    dtype_and_x, as_variable, num_positional_args, native_array
):
    input_dtype, xs = dtype_and_x
    helpers.test_frontend_function(
        input_dtypes=input_dtype,
        as_variable_flags=as_variable,
        with_out=False,
        num_positional_args=num_positional_args,
        native_array_flags=native_array,
        frontend="tensorflow",
        fn_tree="raw_ops.LessEqual",
        x=xs[0],
        y=xs[1],
    )


# Floor
@handle_cmd_line_args
@given(
    dtype_and_x=helpers.dtype_and_values(
        available_dtypes=helpers.get_dtypes("float"),
    ),
    num_positional_args=helpers.num_positional_args(
        fn_name="ivy.functional.frontends.tensorflow.Floor"
    ),
)
def test_tensorflow_Floor(dtype_and_x, as_variable, num_positional_args, native_array):
    input_dtype, x = dtype_and_x
    helpers.test_frontend_function(
        input_dtypes=input_dtype,
        as_variable_flags=as_variable,
        with_out=False,
        num_positional_args=num_positional_args,
        native_array_flags=native_array,
        frontend="tensorflow",
        fn_tree="raw_ops.Floor",
        x=x[0],
    )


# FloorDiv
@handle_cmd_line_args
@given(
    dtype_and_x=helpers.dtype_and_values(
        available_dtypes=helpers.get_dtypes("float"),
        num_arrays=2,
        shared_dtype=True,
    ),
    num_positional_args=helpers.num_positional_args(
        fn_name="ivy.functional.frontends.tensorflow.FloorDiv"
    ),
)
def test_tensorflow_FloorDiv(
    dtype_and_x, as_variable, num_positional_args, native_array
):
    input_dtype, xs = dtype_and_x
    helpers.test_frontend_function(
        input_dtypes=input_dtype,
        as_variable_flags=as_variable,
        with_out=False,
        num_positional_args=num_positional_args,
        native_array_flags=native_array,
        frontend="tensorflow",
        fn_tree="raw_ops.FloorDiv",
        x=xs[0],
        y=xs[1],
    )


# Exp
@handle_cmd_line_args
@given(
    dtype_and_x=helpers.dtype_and_values(
        available_dtypes=helpers.get_dtypes("float"),
    ),
    num_positional_args=helpers.num_positional_args(
        fn_name="ivy.functional.frontends.tensorflow.Tanh"
    ),
)
def test_tensorflow_Exp(dtype_and_x, as_variable, num_positional_args, native_array):
    input_dtype, x = dtype_and_x
    helpers.test_frontend_function(
        input_dtypes=input_dtype,
        as_variable_flags=as_variable,
        with_out=False,
        num_positional_args=num_positional_args,
        native_array_flags=native_array,
        frontend="tensorflow",
        fn_tree="raw_ops.Exp",
        x=x[0],
    )


# Expm1
@handle_cmd_line_args
@given(
    dtype_and_x=helpers.dtype_and_values(
        available_dtypes=helpers.get_dtypes("float"),
    ),
    num_positional_args=helpers.num_positional_args(
        fn_name="ivy.functional.frontends.tensorflow.Expm1"
    ),
)
def test_tensorflow_Expm1(dtype_and_x, as_variable, num_positional_args, native_array):
    input_dtype, x = dtype_and_x
    helpers.test_frontend_function(
        input_dtypes=input_dtype,
        as_variable_flags=as_variable,
        with_out=False,
        num_positional_args=num_positional_args,
        native_array_flags=native_array,
        frontend="tensorflow",
        fn_tree="raw_ops.Expm1",
        x=x[0],
    )


# Log
@handle_cmd_line_args
@given(
    dtype_and_x=helpers.dtype_and_values(
        available_dtypes=helpers.get_dtypes("float"),
    ),
    num_positional_args=helpers.num_positional_args(
        fn_name="ivy.functional.frontends.tensorflow.Log"
    ),
)
def test_tensorflow_Log(dtype_and_x, as_variable, num_positional_args, native_array):
    input_dtype, x = dtype_and_x
    helpers.test_frontend_function(
        input_dtypes=input_dtype,
        as_variable_flags=as_variable,
        with_out=False,
        num_positional_args=num_positional_args,
        native_array_flags=native_array,
        frontend="tensorflow",
        fn_tree="raw_ops.Log",
        x=x[0],
    )


# Sinh
@handle_cmd_line_args
@given(
    dtype_and_x=helpers.dtype_and_values(available_dtypes=helpers.get_dtypes("float")),
    num_positional_args=helpers.num_positional_args(
        fn_name="ivy.functional.frontends.tensorflow.Sinh"
    ),
)
def test_tensorflow_Sinh(dtype_and_x, as_variable, num_positional_args, native_array):
    input_dtype, x = dtype_and_x
    helpers.test_frontend_function(
        input_dtypes=input_dtype,
        as_variable_flags=as_variable,
        with_out=False,
        num_positional_args=num_positional_args,
        native_array_flags=native_array,
        frontend="tensorflow",
        fn_tree="raw_ops.Sinh",
        x=x[0],
    )


# Reshape
@st.composite
def _reshape_helper(draw):
    # generate a shape s.t len(shape) > 0
    shape = draw(helpers.get_shape(min_num_dims=1))
    reshape_shape = draw(helpers.reshape_shapes(shape=shape))
    dtype = draw(helpers.array_dtypes(num_arrays=1))
    x = draw(helpers.array_values(dtype=dtype[0], shape=shape))
    return x, dtype, reshape_shape


@handle_cmd_line_args
@given(
    x_reshape=_reshape_helper(),
    num_positional_args=helpers.num_positional_args(
        fn_name="ivy.functional.frontends.tensorflow.Reshape",
    ),
)
def test_tensorflow_Reshape(
    x_reshape,
    as_variable,
    num_positional_args,
    native_array,
):
    x, dtype, shape = x_reshape
    helpers.test_frontend_function(
        input_dtypes=dtype,
        as_variable_flags=as_variable,
        with_out=False,
        num_positional_args=num_positional_args,
        native_array_flags=native_array,
        frontend="tensorflow",
        fn_tree="raw_ops.Reshape",
        tensor=x[0],
        shape=shape,
    )


# ZerosLike
@handle_cmd_line_args
@given(
    dtype_and_x=helpers.dtype_and_values(available_dtypes=helpers.get_dtypes("float")),
    num_positional_args=helpers.num_positional_args(
        fn_name="ivy.functional.frontends.tensorflow.ZerosLike"
    ),
)
def test_tensorflow_zeros_like(
    dtype_and_x, as_variable, num_positional_args, native_array
):
    dtype, x = dtype_and_x
    helpers.test_frontend_function(
        input_dtypes=dtype,
        as_variable_flags=as_variable,
        with_out=False,
        num_positional_args=num_positional_args,
        native_array_flags=native_array,
        frontend="tensorflow",
        fn_tree="raw_ops.ZerosLike",
        x=x[0],
    )


# LogicalOr
@handle_cmd_line_args
@given(
    dtype_and_x=helpers.dtype_and_values(
        dtype=["bool", "bool"],
        num_arrays=2,
        shared_dtype=True,
    ),
    num_positional_args=helpers.num_positional_args(
        fn_name="ivy.functional.frontends.tensorflow.LogicalOr"
    ),
)
def test_tensorflow_LogicalOr(
    dtype_and_x, as_variable, num_positional_args, native_array
):
    input_dtype, x = dtype_and_x
    helpers.test_frontend_function(
        input_dtypes=input_dtype,
        as_variable_flags=as_variable,
        with_out=False,
        num_positional_args=num_positional_args,
        native_array_flags=native_array,
        frontend="tensorflow",
        fn_tree="raw_ops.LogicalOr",
        x=x[0],
        y=x[1],
    )


# LogicalNot
@handle_cmd_line_args
@given(
    dtype_and_x=helpers.dtype_and_values(
        dtype=["bool"],
        num_arrays=1,
        shared_dtype=True,
    ),
    num_positional_args=helpers.num_positional_args(
        fn_name="ivy.functional.frontends.tensorflow.LogicalNot"
    ),
)
def test_tensorflow_LogicalNot(
    dtype_and_x, as_variable, num_positional_args, native_array
):
    input_dtype, x = dtype_and_x
    helpers.test_frontend_function(
        input_dtypes=input_dtype,
        as_variable_flags=as_variable,
        with_out=False,
        num_positional_args=num_positional_args,
        native_array_flags=native_array,
        frontend="tensorflow",
        fn_tree="raw_ops.LogicalNot",
        x=x[0],
    )


# Shape
@handle_cmd_line_args
@given(
    dtype_and_x=helpers.dtype_and_values(
        available_dtypes=helpers.get_dtypes("numeric"),
        min_num_dims=1,
    ),
    num_positional_args=helpers.num_positional_args(
        fn_name="ivy.functional.frontends.tensorflow.Shape"
    ),
)
def test_tensorflow_Shape(dtype_and_x, as_variable, num_positional_args, native_array):
    input_dtype, x = dtype_and_x
    helpers.test_frontend_function(
        input_dtypes=input_dtype,
        as_variable_flags=as_variable,
        with_out=False,
        num_positional_args=num_positional_args,
        native_array_flags=native_array,
        frontend="tensorflow",
        fn_tree="raw_ops.Shape",
        input=x[0],
    )


# AddN
@handle_cmd_line_args
@given(
    dtype_and_x=helpers.dtype_and_values(
        available_dtypes=helpers.get_dtypes("numeric"),
        min_num_dims=1,
    ),
    num_positional_args=helpers.num_positional_args(
        fn_name="ivy.functional.frontends.tensorflow.AddN"
    ),
)
def test_tensorflow_AddN(dtype_and_x, as_variable, num_positional_args, native_array):
    input_dtype, x = dtype_and_x
    helpers.test_frontend_function(
        input_dtypes=input_dtype,
        as_variable_flags=as_variable,
        with_out=False,
        num_positional_args=num_positional_args,
        native_array_flags=native_array,
        frontend="tensorflow",
        fn_tree="raw_ops.AddN",
        inputs=x,
    )


# Neg
@handle_cmd_line_args
@given(
    dtype_and_x=helpers.dtype_and_values(
        available_dtypes=[
            "float32",
            "float64",
            "int8",
            "int16",
            "int32",
            "int64",
        ],
    ),
    num_positional_args=helpers.num_positional_args(
        fn_name="ivy.functional.frontends.tensorflow.Neg"
    ),
)
def test_tensorflow_Neg(dtype_and_x, as_variable, num_positional_args, native_array):
    input_dtype, x = dtype_and_x
    helpers.test_frontend_function(
        input_dtypes=input_dtype,
        as_variable_flags=as_variable,
        with_out=False,
        num_positional_args=num_positional_args,
        native_array_flags=native_array,
        frontend="tensorflow",
        fn_tree="raw_ops.Neg",
        x=x[0],
    )


# Equal
@handle_cmd_line_args
@given(
    dtype_and_x=helpers.dtype_and_values(
        available_dtypes=helpers.get_dtypes("numeric"),
        num_arrays=2,
        shared_dtype=True,
    ),
    num_positional_args=helpers.num_positional_args(
        fn_name="ivy.functional.frontends.tensorflow.Equal"
    ),
)
def test_tensorflow_Equal(dtype_and_x, as_variable, num_positional_args, native_array):
    input_dtype, x = dtype_and_x
    helpers.test_frontend_function(
        input_dtypes=input_dtype,
        as_variable_flags=as_variable,
        with_out=False,
        num_positional_args=num_positional_args,
        native_array_flags=native_array,
        frontend="tensorflow",
        fn_tree="raw_ops.Equal",
        x=x[0],
        y=x[1],
    )


# NotEqual
@handle_cmd_line_args
@given(
    dtype_and_x=helpers.dtype_and_values(
        available_dtypes=helpers.get_dtypes("numeric"),
        num_arrays=2,
        shared_dtype=True,
    ),
    num_positional_args=helpers.num_positional_args(
        fn_name="ivy.functional.frontends.tensorflow.NotEqual"
    ),
)
def test_tensorflow_NotEqual(
    dtype_and_x, as_variable, num_positional_args, native_array
):
    input_dtype, x = dtype_and_x
    helpers.test_frontend_function(
        input_dtypes=input_dtype,
        as_variable_flags=as_variable,
        with_out=False,
        num_positional_args=num_positional_args,
        native_array_flags=native_array,
        frontend="tensorflow",
        fn_tree="raw_ops.NotEqual",
        x=x[0],
        y=x[1],
    )


# Cumsum
@handle_cmd_line_args
@given(
    dtype_x_axis=helpers.dtype_values_axis(
        available_dtypes=helpers.get_dtypes("numeric", full=True),
        valid_axis=True,
        force_int_axis=True,
        min_num_dims=1,
        min_value=-5,
        max_value=5,
    ),
    exclusive=st.booleans(),
    reverse=st.booleans(),
    num_positional_args=helpers.num_positional_args(
        fn_name="ivy.functional.frontends.tensorflow.Cumsum"
    ),
)
def test_tensorflow_Cumsum(
    dtype_x_axis,
    as_variable,
    with_out,
    num_positional_args,
    native_array,
    exclusive,
    reverse,
):
    dtype, x, axis = dtype_x_axis
    helpers.test_frontend_function(
        input_dtypes=dtype,
        as_variable_flags=as_variable,
        with_out=with_out,
        num_positional_args=num_positional_args,
        native_array_flags=native_array,
        frontend="tensorflow",
        fn_tree="raw_ops.Cumsum",
        rtol=1e-02,
        atol=1e-02,
        x=x[0],
        axis=axis,
        exclusive=exclusive,
        reverse=reverse,
    )


# Relu
@handle_cmd_line_args
@given(
    dtype_and_x=helpers.dtype_and_values(
        available_dtypes=helpers.get_dtypes("numeric"),
        min_num_dims=1,
    ),
)
def test_tensorflow_Relu(dtype_and_x, as_variable, native_array):
    dtype, x = dtype_and_x
    helpers.test_frontend_function(
        input_dtypes=dtype,
        as_variable_flags=as_variable,
        with_out=False,
        num_positional_args=0,
        native_array_flags=native_array,
        frontend="tensorflow",
        fn_tree="raw_ops.Relu",
        features=x[0],
    )


# MatMul
@handle_cmd_line_args
@given(
    dtype_and_x=helpers.dtype_and_values(
        available_dtypes=[
            "bfloat16",
            "float32",
            "float64",
            "int8",
            "int16",
            "int32",
            "int64",
        ],
        shape=(3, 3),
        num_arrays=2,
        shared_dtype=True,
    ),
    transpose_a=st.booleans(),
    transpose_b=st.booleans(),
)
def test_tensroflow_MatMul(
    dtype_and_x,
    transpose_a,
    transpose_b,
    as_variable,
    native_array,
):
    input_dtype, x = dtype_and_x
    print(ivy.matmul(x[0], x[1], transpose_a=transpose_a, transpose_b=transpose_b))
    helpers.test_frontend_function(
        input_dtypes=input_dtype,
        as_variable_flags=as_variable,
        with_out=False,
        num_positional_args=0,
        native_array_flags=native_array,
        frontend="tensorflow",
        fn_tree="raw_ops.MatMul",
        a=x[0],
        b=x[1],
        transpose_a=transpose_a,
        transpose_b=transpose_b,
    )


# Cumprod
@handle_cmd_line_args
@given(
    dtype_x_axis=helpers.dtype_values_axis(
        available_dtypes=helpers.get_dtypes("numeric", full=True),
        valid_axis=True,
        force_int_axis=True,
        min_num_dims=1,
        min_value=-5,
        max_value=5,
    ),
    exclusive=st.booleans(),
    reverse=st.booleans(),
    num_positional_args=helpers.num_positional_args(
        fn_name="ivy.functional.frontends.tensorflow.Cumprod"
    ),
)
def test_tensorflow_Cumprod(
    dtype_x_axis,
    as_variable,
    num_positional_args,
    native_array,
    exclusive,
    reverse,
):
    dtype, x, axis = dtype_x_axis
    helpers.test_frontend_function(
        input_dtypes=dtype,
        as_variable_flags=as_variable,
        with_out=False,
        num_positional_args=num_positional_args,
        native_array_flags=native_array,
        frontend="tensorflow",
        fn_tree="raw_ops.Cumprod",
        x=x[0],
        axis=axis,
        exclusive=exclusive,
        reverse=reverse,
    )


# Greater
@handle_cmd_line_args
@given(
    dtype_and_x=helpers.dtype_and_values(
        available_dtypes=helpers.get_dtypes("numeric"),
        num_arrays=2,
        shared_dtype=True,
    ),
)
def test_tensorflow_Greater(dtype_and_x, as_variable, native_array):
    input_dtype, x = dtype_and_x
    helpers.test_frontend_function(
        input_dtypes=input_dtype,
        as_variable_flags=as_variable,
        with_out=False,
        num_positional_args=0,
        native_array_flags=native_array,
        frontend="tensorflow",
        fn_tree="raw_ops.Greater",
        x=x[0],
        y=x[1],
    )


# GreaterEqual
@handle_cmd_line_args
@given(
    dtype_and_x=helpers.dtype_and_values(
        available_dtypes=helpers.get_dtypes("numeric"),
        num_arrays=2,
        shared_dtype=True,
    ),
)
def test_tensorflow_GreaterEqual(dtype_and_x, as_variable, native_array):
    input_dtype, x = dtype_and_x
    helpers.test_frontend_function(
        input_dtypes=input_dtype,
        as_variable_flags=as_variable,
        with_out=False,
        num_positional_args=0,
        native_array_flags=native_array,
        frontend="tensorflow",
        fn_tree="raw_ops.GreaterEqual",
        x=x[0],
        y=x[1],
    )


# Mean
@handle_cmd_line_args
@given(
    dtype_x_axis=helpers.dtype_values_axis(
        available_dtypes=helpers.get_dtypes("float", full=True),
        valid_axis=True,
        force_int_axis=True,
        min_num_dims=1,
        min_value=-10,
        max_value=3,
    ),
    keep_dims=st.booleans(),
    num_positional_args=helpers.num_positional_args(
        fn_name="ivy.functional.frontends.tensorflow.Mean"
    ),
)
def test_tensorflow_Mean(
    dtype_x_axis,
    as_variable,
    with_out,
    num_positional_args,
    native_array,
    keep_dims,
):
    dtype, x, axis = dtype_x_axis
    helpers.test_frontend_function(
        input_dtypes=dtype,
        as_variable_flags=as_variable,
        with_out=with_out,
        num_positional_args=num_positional_args,
        native_array_flags=native_array,
        frontend="tensorflow",
        fn_tree="raw_ops.Mean",
        input=x[0],
        axis=axis,
        keep_dims=keep_dims,
        rtol=1e-02,
        atol=1e-02,
    )


# Identity
@handle_cmd_line_args
@given(
    dtype_and_x=helpers.dtype_and_values(
        available_dtypes=helpers.get_dtypes("numeric", full=True),
    ),
    num_positional_args=helpers.num_positional_args(
        fn_name="ivy.functional.frontends.tensorflow.Identity"
    ),
)
def test_tensorflow_Identity(
    dtype_and_x,
    as_variable,
    num_positional_args,
    native_array,
):
    dtype, x = dtype_and_x
    helpers.test_frontend_function(
        input_dtypes=dtype,
        as_variable_flags=as_variable,
        with_out=False,
        num_positional_args=num_positional_args,
        native_array_flags=native_array,
        frontend="tensorflow",
        fn_tree="raw_ops.Identity",
        input=x[0],
    )


# IdentityN
@handle_cmd_line_args
@given(
    dtype_and_x=helpers.dtype_and_values(
        available_dtypes=helpers.get_dtypes("numeric", full=True),
    ),
    num_positional_args=helpers.num_positional_args(
        fn_name="ivy.functional.frontends.tensorflow.IdentityN"
    ),
)
def test_tensorflow_IdentityN(
    dtype_and_x,
    as_variable,
    num_positional_args,
    native_array,
):
    dtype, x = dtype_and_x
    helpers.test_frontend_function(
        input_dtypes=dtype,
        as_variable_flags=as_variable,
        with_out=False,
        num_positional_args=num_positional_args,
        native_array_flags=native_array,
        frontend="tensorflow",
        fn_tree="raw_ops.IdentityN",
        input=x,
    )


@handle_cmd_line_args
@given(
    dtype_and_x=helpers.dtype_and_values(
        available_dtypes=helpers.get_dtypes("numeric", full=True)
    ),
    num_positional_args=helpers.num_positional_args(
        fn_name="ivy.functional.frontends.tensorflow.Inv"
    ),
)
def test_tensorflow_Inv(
    dtype_and_x,
    as_variable,
    num_positional_args,
    native_array,
):
    dtype, x = dtype_and_x
    helpers.test_frontend_function(
        input_dtypes=dtype,
        as_variable_flags=as_variable,
        with_out=False,
        num_positional_args=num_positional_args,
        native_array_flags=native_array,
        frontend="tensorflow",
        fn_tree="raw_ops.Inv",
        x=x[0],
    )


@handle_cmd_line_args
@given(
    dtype_and_x=helpers.dtype_and_values(
        available_dtypes=helpers.get_dtypes("numeric", full=True)
    ),
    num_positional_args=helpers.num_positional_args(
        fn_name="ivy.functional.frontends.tensorflow.OnesLike"
    ),
)
def test_tensorflow_OnesLike(
    dtype_and_x,
    as_variable,
    num_positional_args,
    native_array,
):
    dtype, x = dtype_and_x
    helpers.test_frontend_function(
        input_dtypes=dtype,
        as_variable_flags=as_variable,
        with_out=False,
        num_positional_args=num_positional_args,
        native_array_flags=native_array,
        frontend="tensorflow",
        fn_tree="raw_ops.OnesLike",
        x=x[0],
    )


@handle_cmd_line_args
@given(
    dtype_and_x=helpers.dtype_and_values(
        available_dtypes=helpers.get_dtypes("float"),
        min_value=0,
        max_value=10,
        shape=helpers.ints(min_value=2, max_value=5).map(lambda x: tuple([x, x])),
    ),
    num_positional_args=helpers.num_positional_args(
        fn_name="ivy.functional.frontends.tensorflow.Cholesky"
    ),
)
def test_tensorflow_Cholesky(
    dtype_and_x,
    as_variable,
    num_positional_args,
    native_array,
):
    dtype, x = dtype_and_x
    x = x[0]
    x = (
        np.matmul(x.T, x) + np.identity(x.shape[0]) * 1e-3
    )  # make symmetric positive-definite

    helpers.test_frontend_function(
        input_dtypes=dtype,
        as_variable_flags=as_variable,
        with_out=False,
        num_positional_args=num_positional_args,
        native_array_flags=native_array,
        frontend="tensorflow",
        fn_tree="raw_ops.Cholesky",
        input=x,
        rtol=1e-4,
        atol=1e-4,
    )


@handle_cmd_line_args
@given(
    dtype_x_axis=helpers.dtype_values_axis(
        available_dtypes=helpers.get_dtypes("numeric", full=True),
        valid_axis=True,
        force_int_axis=True,
        min_num_dims=1,
        min_value=-5,
        max_value=5,
    ),
    keep_dims=st.booleans(),
    num_positional_args=helpers.num_positional_args(
<<<<<<< HEAD
        fn_name="ivy.functional.frontends.tensorflow.Max"
    ),
)
def test_tensorflow_Max(
=======
        fn_name="ivy.functional.frontends.tensorflow.Min"
    ),
)
def test_tensorflow_Min(
>>>>>>> 2164fb8c
    dtype_x_axis,
    as_variable,
    with_out,
    num_positional_args,
    native_array,
    keep_dims,
):
    dtype, x, axis = dtype_x_axis
    helpers.test_frontend_function(
        input_dtypes=dtype,
        as_variable_flags=as_variable,
        with_out=with_out,
        num_positional_args=num_positional_args,
        native_array_flags=native_array,
        frontend="tensorflow",
<<<<<<< HEAD
        fn_tree="raw_ops.Max",
=======
        fn_tree="raw_ops.Min",
>>>>>>> 2164fb8c
        input=x[0],
        axis=axis,
        keep_dims=keep_dims,
    )<|MERGE_RESOLUTION|>--- conflicted
+++ resolved
@@ -1638,17 +1638,10 @@
     ),
     keep_dims=st.booleans(),
     num_positional_args=helpers.num_positional_args(
-<<<<<<< HEAD
-        fn_name="ivy.functional.frontends.tensorflow.Max"
-    ),
-)
-def test_tensorflow_Max(
-=======
         fn_name="ivy.functional.frontends.tensorflow.Min"
     ),
 )
 def test_tensorflow_Min(
->>>>>>> 2164fb8c
     dtype_x_axis,
     as_variable,
     with_out,
@@ -1664,11 +1657,45 @@
         num_positional_args=num_positional_args,
         native_array_flags=native_array,
         frontend="tensorflow",
-<<<<<<< HEAD
+        fn_tree="raw_ops.Min",
+        input=x[0],
+        axis=axis,
+        keep_dims=keep_dims,
+    )
+
+
+@handle_cmd_line_args
+@given(
+    dtype_x_axis=helpers.dtype_values_axis(
+        available_dtypes=helpers.get_dtypes("numeric", full=True),
+        valid_axis=True,
+        force_int_axis=True,
+        min_num_dims=1,
+        min_value=-5,
+        max_value=5,
+    ),
+    keep_dims=st.booleans(),
+    num_positional_args=helpers.num_positional_args(
+        fn_name="ivy.functional.frontends.tensorflow.Max"
+    ),
+)
+def test_tensorflow_Max(
+    dtype_x_axis,
+    as_variable,
+    with_out,
+    num_positional_args,
+    native_array,
+    keep_dims,
+):
+    dtype, x, axis = dtype_x_axis
+    helpers.test_frontend_function(
+        input_dtypes=dtype,
+        as_variable_flags=as_variable,
+        with_out=with_out,
+        num_positional_args=num_positional_args,
+        native_array_flags=native_array,
+        frontend="tensorflow",
         fn_tree="raw_ops.Max",
-=======
-        fn_tree="raw_ops.Min",
->>>>>>> 2164fb8c
         input=x[0],
         axis=axis,
         keep_dims=keep_dims,
