# global
import sys
import ivy
from hypothesis import assume, strategies as st
from ivy.functional.frontends.tensorflow.nn import _convolution_broadcast_helper
from ivy_tests.test_ivy.test_frontends.test_tensorflow.test_nn import _x_and_filters
import numpy as np
import math

# local
import ivy_tests.test_ivy.helpers as helpers
from ivy_tests.test_ivy.helpers import handle_frontend_test


# Acos
@handle_frontend_test(
    fn_tree="tensorflow.raw_ops.Acos",
    dtype_and_x=helpers.dtype_and_values(
        available_dtypes=helpers.get_dtypes("float"),
    ),
    test_with_out=st.just(False),
)
def test_tensorflow_Acos(  # NOQA
    *,
    dtype_and_x,
    frontend,
    test_flags,
    fn_tree,
    on_device,
):
    input_dtype, x = dtype_and_x
    helpers.test_frontend_function(
        input_dtypes=input_dtype,
        frontend=frontend,
        test_flags=test_flags,
        fn_tree=fn_tree,
        on_device=on_device,
        x=x[0],
    )


# Acosh
@handle_frontend_test(
    fn_tree="tensorflow.raw_ops.Acosh",
    dtype_and_x=helpers.dtype_and_values(
        available_dtypes=helpers.get_dtypes("float"),
    ),
    test_with_out=st.just(False),
)
def test_tensorflow_Acosh(  # NOQA
    *,
    dtype_and_x,
    frontend,
    test_flags,
    fn_tree,
    on_device,
):
    input_dtype, x = dtype_and_x
    helpers.test_frontend_function(
        input_dtypes=input_dtype,
        frontend=frontend,
        test_flags=test_flags,
        fn_tree=fn_tree,
        on_device=on_device,
        x=x[0],
    )


# Add
@handle_frontend_test(
    fn_tree="tensorflow.raw_ops.Add",
    dtype_and_x=helpers.dtype_and_values(
        available_dtypes=helpers.get_dtypes("float"), num_arrays=2, shared_dtype=True
    ),
    test_with_out=st.just(False),
)
def test_tensorflow_Add(  # NOQA
    *,
    dtype_and_x,
    frontend,
    test_flags,
    fn_tree,
    on_device,
):
    dtype, xs = dtype_and_x
    helpers.test_frontend_function(
        input_dtypes=dtype,
        frontend=frontend,
        test_flags=test_flags,
        fn_tree=fn_tree,
        on_device=on_device,
        x=xs[0],
        y=xs[1],
    )


# for data generation
dtype_shared = st.shared(st.sampled_from(helpers.get_dtypes("numeric")), key="dtype")


@st.composite
def _get_shared_dtype(draw):
    return st.shared(st.sampled_from(draw(helpers.get_dtypes("numeric"))), key="dtype")


# BroadcastTo
@handle_frontend_test(
    fn_tree="tensorflow.raw_ops.BroadcastTo",
    array_and_shape=helpers.array_and_broadcastable_shape(_get_shared_dtype()),
    test_with_out=st.just(False),
)
def test_tensorflow_BroadcastTo(  # NOQA
    *,
    array_and_shape,
    frontend,
    test_flags,
    fn_tree,
    on_device,
):
    x, to_shape = array_and_shape
    helpers.test_frontend_function(
        input_dtypes=[x.dtype],
        frontend=frontend,
        test_flags=test_flags,
        fn_tree=fn_tree,
        on_device=on_device,
        input=x,
        shape=to_shape,
    )


# noinspection DuplicatedCode
@st.composite
def _arrays_idx_n_dtypes(draw):
    num_dims = draw(st.shared(helpers.ints(min_value=1, max_value=4), key="num_dims"))
    num_arrays = draw(
        st.shared(helpers.ints(min_value=2, max_value=4), key="num_arrays")
    )
    common_shape = draw(
        helpers.lists(
            arg=helpers.ints(min_value=2, max_value=3),
            min_size=num_dims - 1,
            max_size=num_dims - 1,
        )
    )
    unique_idx = draw(helpers.ints(min_value=0, max_value=num_dims - 1))
    unique_dims = draw(
        helpers.lists(
            arg=helpers.ints(min_value=2, max_value=3),
            min_size=num_arrays,
            max_size=num_arrays,
        )
    )
    xs = list()
    input_dtypes = draw(
        helpers.array_dtypes(
            available_dtypes=draw(helpers.get_dtypes("float")), shared_dtype=True
        )
    )
    for ud, dt in zip(unique_dims, input_dtypes):
        x = draw(
            helpers.array_values(
                shape=common_shape[:unique_idx] + [ud] + common_shape[unique_idx:],
                dtype=dt,
            )
        )
        xs.append(x)
    return xs, input_dtypes, unique_idx


# Concat
@handle_frontend_test(
    fn_tree="tensorflow.raw_ops.Concat",
    xs_n_input_dtypes_n_unique_idx=_arrays_idx_n_dtypes(),
    test_with_out=st.just(False),
)
def test_tensorflow_Concat(  # NOQA
    *,
    xs_n_input_dtypes_n_unique_idx,
    frontend,
    test_flags,
    fn_tree,
    on_device,
):
    xs, input_dtypes, unique_idx = xs_n_input_dtypes_n_unique_idx
    helpers.test_frontend_function(
        input_dtypes=input_dtypes,
        frontend=frontend,
        test_flags=test_flags,
        fn_tree=fn_tree,
        on_device=on_device,
        concat_dim=unique_idx,
        values=xs,
    )


# Cos
@handle_frontend_test(
    fn_tree="tensorflow.raw_ops.Cos",
    dtype_and_x=helpers.dtype_and_values(
        available_dtypes=helpers.get_dtypes("float"),
    ),
    test_with_out=st.just(False),
)
def test_tensorflow_Cos(  # NOQA
    *,
    dtype_and_x,
    frontend,
    test_flags,
    fn_tree,
    on_device,
):
    input_dtype, x = dtype_and_x
    helpers.test_frontend_function(
        input_dtypes=input_dtype,
        frontend=frontend,
        test_flags=test_flags,
        fn_tree=fn_tree,
        on_device=on_device,
        x=x[0],
    )


# Rsqrt
@handle_frontend_test(
    fn_tree="tensorflow.raw_ops.Rsqrt",
    dtype_and_x=helpers.dtype_and_values(
        available_dtypes=helpers.get_dtypes("float"),
    ),
    test_with_out=st.just(False),
)
def test_tensorflow_Rsqrt(
    *,
    dtype_and_x,
    frontend,
    test_flags,
    fn_tree,
    on_device,
):
    input_dtype, x = dtype_and_x
    helpers.test_frontend_function(
        input_dtypes=input_dtype,
        frontend=frontend,
        test_flags=test_flags,
        fn_tree=fn_tree,
        on_device=on_device,
        x=x[0],
    )


# Cosh
@handle_frontend_test(
    fn_tree="tensorflow.raw_ops.Cosh",
    dtype_and_x=helpers.dtype_and_values(
        available_dtypes=helpers.get_dtypes("float"),
    ),
    test_with_out=st.just(False),
)
def test_tensorflow_Cosh(  # NOQA
    *,
    dtype_and_x,
    frontend,
    test_flags,
    fn_tree,
    on_device,
):
    input_dtype, x = dtype_and_x
    helpers.test_frontend_function(
        input_dtypes=input_dtype,
        frontend=frontend,
        test_flags=test_flags,
        fn_tree=fn_tree,
        on_device=on_device,
        x=x[0],
    )


@st.composite
def _dtypes(draw):
    return draw(
        st.shared(
            helpers.list_of_length(
                x=st.sampled_from(draw(helpers.get_dtypes("numeric"))), length=1
            ),
            key="dtype",
        )
    )


# Div
@handle_frontend_test(
    fn_tree="tensorflow.raw_ops.Div",
    dtype_and_x=helpers.dtype_and_values(
        available_dtypes=helpers.get_dtypes("float"), num_arrays=2, shared_dtype=True
    ),
    test_with_out=st.just(False),
)
def test_tensorflow_Div(  # NOQA
    *,
    dtype_and_x,
    frontend,
    test_flags,
    fn_tree,
    on_device,
):
    dtype, xs = dtype_and_x
    helpers.test_frontend_function(
        input_dtypes=dtype,
        frontend=frontend,
        test_flags=test_flags,
        fn_tree=fn_tree,
        on_device=on_device,
        x=xs[0],
        y=xs[1],
    )


@st.composite
def _fill_value(draw):
    dtype = draw(_dtypes())[0]
    if ivy.is_uint_dtype(dtype):
        return draw(helpers.ints(min_value=0, max_value=5))
    elif ivy.is_int_dtype(dtype):
        return draw(helpers.ints(min_value=-5, max_value=5))
    return draw(helpers.floats(min_value=-5, max_value=5))


# fill
@handle_frontend_test(
    fn_tree="tensorflow.raw_ops.Fill",
    shape=helpers.get_shape(
        allow_none=False,
        min_num_dims=1,
        min_dim_size=1,
    ),
    fill_value=_fill_value(),
    dtypes=_dtypes(),
    test_with_out=st.just(False),
)
def test_tensorflow_Fill(  # NOQA
    *,
    shape,
    fill_value,
    dtypes,
    frontend,
    test_flags,
    fn_tree,
    on_device,
):
    helpers.test_frontend_function(
        input_dtypes=dtypes,
        frontend=frontend,
        test_flags=test_flags,
        fn_tree=fn_tree,
        on_device=on_device,
        rtol=1e-05,
        dims=shape,
        value=fill_value,
    )


# Asin
@handle_frontend_test(
    fn_tree="tensorflow.raw_ops.Asin",
    dtype_and_x=helpers.dtype_and_values(
        available_dtypes=helpers.get_dtypes("float"),
    ),
    test_with_out=st.just(False),
)
def test_tensorflow_Asin(  # NOQA
    *,
    dtype_and_x,
    frontend,
    test_flags,
    fn_tree,
    on_device,
):
    dtype, x = dtype_and_x
    helpers.test_frontend_function(
        input_dtypes=dtype,
        frontend=frontend,
        test_flags=test_flags,
        fn_tree=fn_tree,
        on_device=on_device,
        x=x[0],
    )


# argmax
@handle_frontend_test(
    fn_tree="tensorflow.raw_ops.ArgMax",
    dtype_x_axis=helpers.dtype_values_axis(
        available_dtypes=helpers.get_dtypes("numeric", full=True),
        valid_axis=True,
        force_int_axis=True,
        min_num_dims=1,
        min_value=-5,
        max_value=5,
        allow_inf=False,
    ),
    output_type=st.sampled_from(["int16", "int32", "int64"]),
    test_with_out=st.just(False),
)
def test_tensorflow_ArgMax(  # NOQA
    *,
    dtype_x_axis,
    output_type,
    frontend,
    test_flags,
    fn_tree,
    on_device,
):
    dtype, x, axis = dtype_x_axis
    helpers.test_frontend_function(
        input_dtypes=dtype,
        frontend=frontend,
        test_flags=test_flags,
        fn_tree=fn_tree,
        on_device=on_device,
        input=x[0],
        dimension=axis,
        output_type=output_type,
    )


# ArgMin
@handle_frontend_test(
    fn_tree="tensorflow.raw_ops.ArgMin",
    dtype_x_axis=helpers.dtype_values_axis(
        available_dtypes=helpers.get_dtypes("numeric", full=True),
        valid_axis=True,
        force_int_axis=True,
        min_num_dims=1,
        min_value=-5,
        max_value=5,
        allow_inf=False,
    ),
    output_type=st.sampled_from(["int32", "int64"]),
    test_with_out=st.just(False),
)
def test_tensorflow_ArgMin(  # NOQA
    *,
    dtype_x_axis,
    output_type,
    frontend,
    test_flags,
    fn_tree,
    on_device,
):
    dtype, x, axis = dtype_x_axis
    helpers.test_frontend_function(
        input_dtypes=dtype,
        frontend=frontend,
        test_flags=test_flags,
        fn_tree=fn_tree,
        on_device=on_device,
        input=x[0],
        dimension=axis,
        output_type=output_type,
    )


# Atan
@handle_frontend_test(
    fn_tree="tensorflow.raw_ops.Atan",
    dtype_and_x=helpers.dtype_and_values(
        available_dtypes=helpers.get_dtypes("float"),
    ),
    test_with_out=st.just(False),
)
def test_tensorflow_Atan(  # NOQA
    *,
    dtype_and_x,
    frontend,
    test_flags,
    fn_tree,
    on_device,
):
    dtype, x = dtype_and_x
    helpers.test_frontend_function(
        input_dtypes=dtype,
        frontend=frontend,
        test_flags=test_flags,
        fn_tree=fn_tree,
        on_device=on_device,
        x=x[0],
    )


# BitwiseAnd
@handle_frontend_test(
    fn_tree="tensorflow.raw_ops.BitwiseAnd",
    dtype_and_x=helpers.dtype_and_values(
        available_dtypes=helpers.get_dtypes("integer"),
        num_arrays=2,
        shared_dtype=True,
    ),
    test_with_out=st.just(False),
)
def test_tensorflow_BitwiseAnd(  # NOQA
    *,
    dtype_and_x,
    frontend,
    test_flags,
    fn_tree,
    on_device,
):
    input_dtype, xs = dtype_and_x
    helpers.test_frontend_function(
        input_dtypes=input_dtype,
        frontend=frontend,
        test_flags=test_flags,
        fn_tree=fn_tree,
        on_device=on_device,
        x=xs[0],
        y=xs[1],
    )


# BitwiseOr
@handle_frontend_test(
    fn_tree="tensorflow.raw_ops.BitwiseOr",
    dtype_and_x=helpers.dtype_and_values(
        available_dtypes=helpers.get_dtypes("integer"),
        num_arrays=2,
        shared_dtype=True,
    ),
    test_with_out=st.just(False),
)
def test_tensorflow_BitwiseOr(  # NOQA
    *,
    dtype_and_x,
    frontend,
    test_flags,
    fn_tree,
    on_device,
):
    input_dtype, xs = dtype_and_x
    helpers.test_frontend_function(
        input_dtypes=input_dtype,
        frontend=frontend,
        test_flags=test_flags,
        fn_tree=fn_tree,
        on_device=on_device,
        x=xs[0],
        y=xs[1],
    )


# BitwiseXor
@handle_frontend_test(
    fn_tree="tensorflow.raw_ops.BitwiseXor",
    dtype_and_x=helpers.dtype_and_values(
        available_dtypes=helpers.get_dtypes("integer"),
        num_arrays=2,
        shared_dtype=True,
    ),
    test_with_out=st.just(False),
)
def test_tensorflow_BitwiseXor(  # NOQA
    *,
    dtype_and_x,
    frontend,
    test_flags,
    fn_tree,
    on_device,
):
    input_dtype, xs = dtype_and_x
    helpers.test_frontend_function(
        input_dtypes=input_dtype,
        frontend=frontend,
        test_flags=test_flags,
        fn_tree=fn_tree,
        on_device=on_device,
        x=xs[0],
        y=xs[1],
    )


# Atanh
@handle_frontend_test(
    fn_tree="tensorflow.raw_ops.Atanh",
    dtype_and_x=helpers.dtype_and_values(
        available_dtypes=helpers.get_dtypes("float"),
    ),
    test_with_out=st.just(False),
)
def test_tensorflow_Atanh(  # NOQA
    *,
    dtype_and_x,
    frontend,
    test_flags,
    fn_tree,
    on_device,
):
    dtype, x = dtype_and_x
    helpers.test_frontend_function(
        input_dtypes=dtype,
        frontend=frontend,
        test_flags=test_flags,
        fn_tree=fn_tree,
        on_device=on_device,
        x=x[0],
    )


# Tan
@handle_frontend_test(
    fn_tree="tensorflow.raw_ops.Tan",
    dtype_and_x=helpers.dtype_and_values(
        available_dtypes=helpers.get_dtypes("float"),
    ),
    test_with_out=st.just(False),
)
def test_tensorflow_Tan(  # NOQA
    *,
    dtype_and_x,
    frontend,
    test_flags,
    fn_tree,
    on_device,
):
    input_dtype, x = dtype_and_x
    helpers.test_frontend_function(
        input_dtypes=input_dtype,
        frontend=frontend,
        test_flags=test_flags,
        fn_tree=fn_tree,
        on_device=on_device,
        x=x[0],
    )


# Square
@handle_frontend_test(
    fn_tree="tensorflow.raw_ops.Square",
    dtype_and_x=helpers.dtype_and_values(
        available_dtypes=helpers.get_dtypes("numeric"),
    ),
    test_with_out=st.just(False),
)
def test_tensorflow_Square(  # NOQA
    *,
    dtype_and_x,
    frontend,
    test_flags,
    fn_tree,
    on_device,
):
    input_dtype, x = dtype_and_x
    helpers.test_frontend_function(
        input_dtypes=input_dtype,
        frontend=frontend,
        test_flags=test_flags,
        fn_tree=fn_tree,
        on_device=on_device,
        x=x[0],
    )


@st.composite
def _squeeze_helper(draw):
    shape = draw(st.shared(helpers.get_shape(), key="value_shape"))
    valid_axes = []
    for index, axis in enumerate(shape):
        if axis == 1:
            valid_axes.append(index)
    valid_axes.insert(0, None)
    return draw(st.sampled_from(valid_axes))


# Squeeze
@handle_frontend_test(
    fn_tree="tensorflow.raw_ops.Squeeze",
    dtype_value=helpers.dtype_and_values(
        available_dtypes=helpers.get_dtypes("valid", full=True),
        shape=st.shared(helpers.get_shape(), key="value_shape"),
    ),
    axis=_squeeze_helper(),
    test_with_out=st.just(False),
)
def test_tensorflow_Squeeze(  # NOQA
    dtype_value,
    axis,
    frontend,
    test_flags,
    fn_tree,
):
    dtype, xs = dtype_value
    helpers.test_frontend_function(
        input_dtypes=dtype,
        frontend=frontend,
        test_flags=test_flags,
        fn_tree=fn_tree,
        input=xs[0],
        axis=axis,
    )


# Sign
@handle_frontend_test(
    fn_tree="tensorflow.raw_ops.Sign",
    dtype_and_x=helpers.dtype_and_values(
        available_dtypes=helpers.get_dtypes("numeric"),
    ),
    test_with_out=st.just(False),
)
def test_tensorflow_Sign(  # NOQA
    *,
    dtype_and_x,
    frontend,
    test_flags,
    fn_tree,
    on_device,
):
    input_dtype, x = dtype_and_x
    helpers.test_frontend_function(
        input_dtypes=input_dtype,
        frontend=frontend,
        test_flags=test_flags,
        fn_tree=fn_tree,
        on_device=on_device,
        x=x[0],
    )


@st.composite
def _get_splits(draw, as_list=False):
    """
    Generate valid splits, either by generating an integer that evenly divides the axis
    or a list of splits that sum to the length of the axis being split.
    """
    shape = draw(st.shared(helpers.get_shape(min_num_dims=1), key="value_shape"))
    axis = draw(
        st.shared(helpers.get_axis(shape=shape, force_int=True), key="target_axis")
    )

    @st.composite
    def get_int_split(draw):
        if shape[axis] == 0:
            return 0
        factors = []
        for i in range(1, shape[axis] + 1):
            if shape[axis] % i == 0:
                factors.append(i)
        return draw(st.sampled_from(factors))

    @st.composite
    def get_list_split(draw):
        num_or_size_splits = []
        while sum(num_or_size_splits) < shape[axis]:
            split_value = draw(
                helpers.ints(
                    min_value=1,
                    max_value=shape[axis] - sum(num_or_size_splits),
                )
            )
            num_or_size_splits.append(split_value)
        return num_or_size_splits

    if as_list:
        return draw(get_list_split())
    else:
        return draw(get_int_split())


# Split
@handle_frontend_test(
    fn_tree="tensorflow.raw_ops.Split",
    dtype_and_x=helpers.dtype_and_values(
        available_dtypes=helpers.get_dtypes("valid"),
        shape=st.shared(helpers.get_shape(min_num_dims=1), key="value_shape"),
    ),
    axis=st.shared(
        helpers.get_axis(
            shape=st.shared(helpers.get_shape(min_num_dims=1), key="value_shape"),
            force_int=True,
        ),
        key="target_axis",
    ),
    num_splits=_get_splits(),
)
def test_tensorflow_Split(  # NOQA
    *,
    dtype_and_x,
    axis,
    num_splits,
    frontend,
    test_flags,
    fn_tree,
    on_device,
):
    dtype, value = dtype_and_x
    helpers.test_frontend_function(
        input_dtypes=dtype,
        frontend=frontend,
        test_flags=test_flags,
        fn_tree=fn_tree,
        on_device=on_device,
        value=value[0],
        axis=axis,
        num_split=num_splits,
    )


# SplitV
@handle_frontend_test(
    fn_tree="tensorflow.raw_ops.SplitV",
    dtype_and_x=helpers.dtype_and_values(
        available_dtypes=helpers.get_dtypes("valid"),
        shape=st.shared(helpers.get_shape(min_num_dims=1), key="value_shape"),
    ),
    axis=st.shared(
        helpers.get_axis(
            shape=st.shared(helpers.get_shape(min_num_dims=1), key="value_shape"),
            force_int=True,
        ),
        key="target_axis",
    ),
    size_splits=_get_splits(as_list=True),
    test_with_out=st.just(False),
)
def test_tensorflow_SplitV(  # NOQA
    *,
    dtype_and_x,
    axis,
    size_splits,
    frontend,
    test_flags,
    fn_tree,
    on_device,
):
    dtype, value = dtype_and_x
    helpers.test_frontend_function(
        input_dtypes=dtype,
        frontend=frontend,
        test_flags=test_flags,
        fn_tree=fn_tree,
        on_device=on_device,
        value=value[0],
        axis=axis,
        size_splits=size_splits,
        num_split=len(size_splits),
    )


# Sqrt
@handle_frontend_test(
    fn_tree="tensorflow.raw_ops.Sqrt",
    dtype_and_x=helpers.dtype_and_values(
        available_dtypes=helpers.get_dtypes("float"),
    ),
    test_with_out=st.just(False),
)
def test_tensorflow_Sqrt(  # NOQA
    *,
    dtype_and_x,
    frontend,
    test_flags,
    fn_tree,
    on_device,
):
    input_dtype, x = dtype_and_x
    helpers.test_frontend_function(
        input_dtypes=input_dtype,
        frontend=frontend,
        test_flags=test_flags,
        fn_tree=fn_tree,
        on_device=on_device,
        x=x[0],
    )


# Tanh
@handle_frontend_test(
    fn_tree="tensorflow.raw_ops.Tanh",
    dtype_and_x=helpers.dtype_and_values(
        available_dtypes=helpers.get_dtypes("float"),
    ),
    test_with_out=st.just(False),
)
def test_tensorflow_Tanh(  # NOQA
    *,
    dtype_and_x,
    frontend,
    test_flags,
    fn_tree,
    on_device,
):
    input_dtype, x = dtype_and_x
    helpers.test_frontend_function(
        input_dtypes=input_dtype,
        frontend=frontend,
        test_flags=test_flags,
        fn_tree=fn_tree,
        on_device=on_device,
        x=x[0],
    )


@st.composite
def _permute_dims_helper(draw):
    shape = draw(st.shared(helpers.get_shape(min_num_dims=1), key="shape"))
    dims = [x for x in range(len(shape))]
    permutation = draw(st.permutations(dims))
    return permutation


# Transpose
@handle_frontend_test(
    fn_tree="tensorflow.raw_ops.Transpose",
    dtype_and_x=helpers.dtype_and_values(
        available_dtypes=helpers.get_dtypes("float"),
        shape=st.shared(helpers.get_shape(min_num_dims=1), key="shape"),
    ),
    perm=_permute_dims_helper(),
    test_with_out=st.just(False),
)
def test_tensorflow_transpose(  # NOQA
    *,
    dtype_and_x,
    perm,
    frontend,
    test_flags,
    fn_tree,
    on_device,
):
    dtype, x = dtype_and_x
    helpers.test_frontend_function(
        input_dtypes=dtype,
        frontend=frontend,
        test_flags=test_flags,
        fn_tree=fn_tree,
        on_device=on_device,
        x=x[0],
        perm=perm,
    )


# Maximum
@handle_frontend_test(
    fn_tree="tensorflow.raw_ops.Maximum",
    dtype_and_x=helpers.dtype_and_values(
        available_dtypes=helpers.get_dtypes("float"),
        num_arrays=2,
        shared_dtype=True,
    ),
    test_with_out=st.just(False),
)
def test_tensorflow_Maximum(  # NOQA
    *,
    dtype_and_x,
    frontend,
    test_flags,
    fn_tree,
    on_device,
):
    input_dtype, xs = dtype_and_x
    helpers.test_frontend_function(
        input_dtypes=input_dtype,
        frontend=frontend,
        test_flags=test_flags,
        fn_tree=fn_tree,
        on_device=on_device,
        x=xs[0],
        y=xs[1],
    )


# Minimum
@handle_frontend_test(
    fn_tree="tensorflow.raw_ops.Minimum",
    dtype_and_x=helpers.dtype_and_values(
        available_dtypes=helpers.get_dtypes("float"),
        num_arrays=2,
        shared_dtype=True,
    ),
    test_with_out=st.just(False),
)
def test_tensorflow_Minimum(  # NOQA
    *,
    dtype_and_x,
    frontend,
    test_flags,
    fn_tree,
    on_device,
):
    input_dtype, xs = dtype_and_x
    helpers.test_frontend_function(
        input_dtypes=input_dtype,
        frontend=frontend,
        test_flags=test_flags,
        fn_tree=fn_tree,
        on_device=on_device,
        x=xs[0],
        y=xs[1],
    )


# Sub
@handle_frontend_test(
    fn_tree="tensorflow.raw_ops.Sub",
    dtype_and_x=helpers.dtype_and_values(
        available_dtypes=helpers.get_dtypes("numeric"), num_arrays=2, shared_dtype=True
    ),
    test_with_out=st.just(False),
)
def test_tensorflow_Sub(  # NOQA
    *,
    dtype_and_x,
    frontend,
    test_flags,
    fn_tree,
    on_device,
):
    dtype, xs = dtype_and_x
    helpers.test_frontend_function(
        input_dtypes=dtype,
        frontend=frontend,
        test_flags=test_flags,
        fn_tree=fn_tree,
        on_device=on_device,
        x=xs[0],
        y=xs[1],
    )


# Less
@handle_frontend_test(
    fn_tree="tensorflow.raw_ops.Less",
    dtype_and_x=helpers.dtype_and_values(
        available_dtypes=helpers.get_dtypes("numeric"),
        num_arrays=2,
        shared_dtype=True,
    ),
    test_with_out=st.just(False),
)
def test_tensorflow_Less(  # NOQA
    *,
    dtype_and_x,
    frontend,
    test_flags,
    fn_tree,
    on_device,
):
    input_dtype, xs = dtype_and_x
    helpers.test_frontend_function(
        input_dtypes=input_dtype,
        frontend=frontend,
        test_flags=test_flags,
        fn_tree=fn_tree,
        on_device=on_device,
        x=xs[0],
        y=xs[1],
    )


# LessEqual
@handle_frontend_test(
    fn_tree="tensorflow.raw_ops.LessEqual",
    dtype_and_x=helpers.dtype_and_values(
        available_dtypes=helpers.get_dtypes("numeric"),
        num_arrays=2,
        shared_dtype=True,
    ),
    test_with_out=st.just(False),
)
def test_tensorflow_LessEqual(  # NOQA
    *,
    dtype_and_x,
    frontend,
    test_flags,
    fn_tree,
    on_device,
):
    input_dtype, xs = dtype_and_x
    helpers.test_frontend_function(
        input_dtypes=input_dtype,
        frontend=frontend,
        test_flags=test_flags,
        fn_tree=fn_tree,
        on_device=on_device,
        x=xs[0],
        y=xs[1],
    )


# Floor
@handle_frontend_test(
    fn_tree="tensorflow.raw_ops.Floor",
    dtype_and_x=helpers.dtype_and_values(
        available_dtypes=helpers.get_dtypes("float"),
    ),
    test_with_out=st.just(False),
)
def test_tensorflow_Floor(  # NOQA
    *,
    dtype_and_x,
    frontend,
    test_flags,
    fn_tree,
    on_device,
):
    input_dtype, x = dtype_and_x
    helpers.test_frontend_function(
        input_dtypes=input_dtype,
        frontend=frontend,
        test_flags=test_flags,
        fn_tree=fn_tree,
        on_device=on_device,
        x=x[0],
    )


# FloorDiv
@handle_frontend_test(
    fn_tree="tensorflow.raw_ops.FloorDiv",
    dtype_and_x=helpers.dtype_and_values(
        available_dtypes=helpers.get_dtypes("float"),
        num_arrays=2,
        shared_dtype=True,
    ),
    test_with_out=st.just(False),
)
def test_tensorflow_FloorDiv(  # NOQA
    *,
    dtype_and_x,
    frontend,
    test_flags,
    fn_tree,
    on_device,
):
    input_dtype, xs = dtype_and_x
    helpers.test_frontend_function(
        input_dtypes=input_dtype,
        frontend=frontend,
        test_flags=test_flags,
        fn_tree=fn_tree,
        on_device=on_device,
        x=xs[0],
        y=xs[1],
    )


# Exp
@handle_frontend_test(
    fn_tree="tensorflow.raw_ops.Exp",
    dtype_and_x=helpers.dtype_and_values(
        available_dtypes=helpers.get_dtypes("float"),
    ),
    test_with_out=st.just(False),
)
def test_tensorflow_Exp(  # NOQA
    *,
    dtype_and_x,
    frontend,
    test_flags,
    fn_tree,
    on_device,
):
    input_dtype, x = dtype_and_x
    helpers.test_frontend_function(
        input_dtypes=input_dtype,
        frontend=frontend,
        test_flags=test_flags,
        fn_tree=fn_tree,
        on_device=on_device,
        x=x[0],
    )


# Expm1
@handle_frontend_test(
    fn_tree="tensorflow.raw_ops.Expm1",
    dtype_and_x=helpers.dtype_and_values(
        available_dtypes=helpers.get_dtypes("float"),
    ),
    test_with_out=st.just(False),
)
def test_tensorflow_Expm1(  # NOQA
    *,
    dtype_and_x,
    frontend,
    test_flags,
    fn_tree,
    on_device,
):
    input_dtype, x = dtype_and_x
    helpers.test_frontend_function(
        input_dtypes=input_dtype,
        frontend=frontend,
        test_flags=test_flags,
        fn_tree=fn_tree,
        on_device=on_device,
        x=x[0],
    )


# Log
@handle_frontend_test(
    fn_tree="tensorflow.raw_ops.Log",
    dtype_and_x=helpers.dtype_and_values(
        available_dtypes=helpers.get_dtypes("float"),
    ),
    test_with_out=st.just(False),
)
def test_tensorflow_Log(  # NOQA
    *,
    dtype_and_x,
    frontend,
    test_flags,
    fn_tree,
    on_device,
):
    input_dtype, x = dtype_and_x
    helpers.test_frontend_function(
        input_dtypes=input_dtype,
        frontend=frontend,
        test_flags=test_flags,
        fn_tree=fn_tree,
        on_device=on_device,
        x=x[0],
    )


# Log1p
@handle_frontend_test(
    fn_tree="tensorflow.raw_ops.Log1p",
    dtype_and_x=helpers.dtype_and_values(
        available_dtypes=helpers.get_dtypes("float"),
    ),
    test_with_out=st.just(False),
)
def test_tensorflow_Log1p(  # NOQA
    *,
    dtype_and_x,
    frontend,
    test_flags,
    fn_tree,
    on_device,
):
    input_dtype, x = dtype_and_x
    helpers.test_frontend_function(
        input_dtypes=input_dtype,
        frontend=frontend,
        test_flags=test_flags,
        fn_tree=fn_tree,
        on_device=on_device,
        x=x[0],
    )


# Sinh
@handle_frontend_test(
    fn_tree="tensorflow.raw_ops.Sinh",
    dtype_and_x=helpers.dtype_and_values(available_dtypes=helpers.get_dtypes("float")),
    test_with_out=st.just(False),
)
def test_tensorflow_Sinh(  # NOQA
    *,
    dtype_and_x,
    frontend,
    test_flags,
    fn_tree,
    on_device,
):
    input_dtype, x = dtype_and_x
    helpers.test_frontend_function(
        input_dtypes=input_dtype,
        frontend=frontend,
        test_flags=test_flags,
        fn_tree=fn_tree,
        on_device=on_device,
        x=x[0],
    )


# RealDiv
@handle_frontend_test(
    fn_tree="tensorflow.raw_ops.RealDiv",
    dtype_and_x=helpers.dtype_and_values(
        available_dtypes=helpers.get_dtypes("numeric"),
        num_arrays=2,
        shared_dtype=True,
    ),
    test_with_out=st.just(False),
)
def test_tensorflow_RealDiv(  # NOQA
    *,
    dtype_and_x,
    frontend,
    test_flags,
    fn_tree,
    on_device,
):
    input_dtype, xs = dtype_and_x
    helpers.test_frontend_function(
        input_dtypes=input_dtype,
        frontend=frontend,
        test_flags=test_flags,
        fn_tree=fn_tree,
        on_device=on_device,
        x=xs[0],
        y=xs[1],
    )


# Reshape
@st.composite
def _reshape_helper(draw):
    # generate a shape s.t len(shape) > 0
    shape = draw(helpers.get_shape(min_num_dims=1))
    reshape_shape = draw(helpers.reshape_shapes(shape=shape))
    dtype = draw(helpers.array_dtypes(num_arrays=1))
    x = draw(helpers.array_values(dtype=dtype[0], shape=shape))
    return x, dtype, reshape_shape


@handle_frontend_test(
    fn_tree="tensorflow.raw_ops.Reshape",
    test_with_out=st.just(False),
    x_reshape=_reshape_helper(),
)
def test_tensorflow_Reshape(  # NOQA
    *,
    x_reshape,
    frontend,
    test_flags,
    fn_tree,
    on_device,
):
    x, dtype, shape = x_reshape
    helpers.test_frontend_function(
        input_dtypes=dtype,
        frontend=frontend,
        test_flags=test_flags,
        fn_tree=fn_tree,
        on_device=on_device,
        tensor=x,
        shape=shape,
    )


# ZerosLike
@handle_frontend_test(
    fn_tree="tensorflow.raw_ops.ZerosLike",
    dtype_and_x=helpers.dtype_and_values(available_dtypes=helpers.get_dtypes("float")),
    test_with_out=st.just(False),
)
def test_tensorflow_zeros_like(  # NOQA
    *,
    dtype_and_x,
    frontend,
    test_flags,
    fn_tree,
    on_device,
):
    dtype, x = dtype_and_x
    helpers.test_frontend_function(
        input_dtypes=dtype,
        frontend=frontend,
        test_flags=test_flags,
        fn_tree=fn_tree,
        on_device=on_device,
        x=x[0],
    )


# LogicalOr
@handle_frontend_test(
    fn_tree="tensorflow.raw_ops.LogicalOr",
    dtype_and_x=helpers.dtype_and_values(
        dtype=["bool", "bool"],
        num_arrays=2,
        shared_dtype=True,
    ),
    test_with_out=st.just(False),
)
def test_tensorflow_LogicalOr(  # NOQA
    *,
    dtype_and_x,
    frontend,
    test_flags,
    fn_tree,
    on_device,
):
    input_dtype, x = dtype_and_x
    helpers.test_frontend_function(
        input_dtypes=input_dtype,
        frontend=frontend,
        test_flags=test_flags,
        fn_tree=fn_tree,
        on_device=on_device,
        x=x[0],
        y=x[1],
    )


# LogicalNot
@handle_frontend_test(
    fn_tree="tensorflow.raw_ops.LogicalNot",
    dtype_and_x=helpers.dtype_and_values(
        dtype=["bool"],
        num_arrays=1,
        shared_dtype=True,
    ),
    test_with_out=st.just(False),
)
def test_tensorflow_LogicalNot(  # NOQA
    *,
    dtype_and_x,
    frontend,
    test_flags,
    fn_tree,
    on_device,
):
    input_dtype, x = dtype_and_x
    helpers.test_frontend_function(
        input_dtypes=input_dtype,
        frontend=frontend,
        test_flags=test_flags,
        fn_tree=fn_tree,
        on_device=on_device,
        x=x[0],
    )


# Shape
@handle_frontend_test(
    fn_tree="tensorflow.raw_ops.Shape",
    dtype_and_x=helpers.dtype_and_values(
        available_dtypes=helpers.get_dtypes("numeric"),
        min_num_dims=1,
    ),
    test_with_out=st.just(False),
)
def test_tensorflow_Shape(  # NOQA
    *,
    dtype_and_x,
    frontend,
    test_flags,
    fn_tree,
    on_device,
):
    input_dtype, x = dtype_and_x
    helpers.test_frontend_function(
        input_dtypes=input_dtype,
        frontend=frontend,
        test_flags=test_flags,
        fn_tree=fn_tree,
        on_device=on_device,
        input=x[0],
    )


@handle_frontend_test(
    fn_tree="tensorflow.raw_ops.ShapeN",
    dtype_and_x=helpers.dtype_and_values(
        available_dtypes=helpers.get_dtypes("valid"), max_num_dims=4
    ),
    output_dtype=st.sampled_from(["int32", "int64"]),
    test_with_out=st.just(False),
)
def test_tensorflow_ShapeN(  # NOQA
    *,
    dtype_and_x,
    output_dtype,
    on_device,
    fn_tree,
    frontend,
    test_flags,
):
    input_dtype, input = dtype_and_x
    helpers.test_frontend_function(
        input_dtypes=input_dtype,
        frontend=frontend,
        test_flags=test_flags,
        fn_tree=fn_tree,
        on_device=on_device,
        input=input,
        out_type=output_dtype,
    )


# AddN
@handle_frontend_test(
    fn_tree="tensorflow.raw_ops.AddN",
    dtype_and_x=helpers.dtype_and_values(
        available_dtypes=helpers.get_dtypes("numeric"),
        min_num_dims=1,
    ),
    test_with_out=st.just(False),
)
def test_tensorflow_AddN(  # NOQA
    *,
    dtype_and_x,
    frontend,
    test_flags,
    fn_tree,
    on_device,
):
    input_dtype, x = dtype_and_x
    helpers.test_frontend_function(
        input_dtypes=input_dtype,
        frontend=frontend,
        test_flags=test_flags,
        fn_tree=fn_tree,
        on_device=on_device,
        inputs=x,
    )


# Neg
@handle_frontend_test(
    fn_tree="tensorflow.raw_ops.Neg",
    dtype_and_x=helpers.dtype_and_values(
        available_dtypes=[
            "float32",
            "float64",
            "int8",
            "int16",
            "int32",
            "int64",
        ],
    ),
    test_with_out=st.just(False),
)
def test_tensorflow_Neg(  # NOQA
    *,
    dtype_and_x,
    frontend,
    test_flags,
    fn_tree,
    on_device,
):
    input_dtype, x = dtype_and_x
    helpers.test_frontend_function(
        input_dtypes=input_dtype,
        frontend=frontend,
        test_flags=test_flags,
        fn_tree=fn_tree,
        on_device=on_device,
        x=x[0],
    )


# Equal
@handle_frontend_test(
    fn_tree="tensorflow.raw_ops.Equal",
    dtype_and_x=helpers.dtype_and_values(
        available_dtypes=helpers.get_dtypes("numeric"),
        num_arrays=2,
        shared_dtype=True,
    ),
    test_with_out=st.just(False),
)
def test_tensorflow_Equal(  # NOQA
    *,
    dtype_and_x,
    frontend,
    test_flags,
    fn_tree,
    on_device,
):
    input_dtype, x = dtype_and_x
    helpers.test_frontend_function(
        input_dtypes=input_dtype,
        frontend=frontend,
        test_flags=test_flags,
        fn_tree=fn_tree,
        on_device=on_device,
        x=x[0],
        y=x[1],
    )


# NotEqual
@handle_frontend_test(
    fn_tree="tensorflow.raw_ops.NotEqual",
    dtype_and_x=helpers.dtype_and_values(
        available_dtypes=helpers.get_dtypes("numeric"),
        num_arrays=2,
        shared_dtype=True,
    ),
    test_with_out=st.just(False),
)
def test_tensorflow_NotEqual(  # NOQA
    *,
    dtype_and_x,
    frontend,
    test_flags,
    fn_tree,
    on_device,
):
    input_dtype, x = dtype_and_x
    helpers.test_frontend_function(
        input_dtypes=input_dtype,
        frontend=frontend,
        test_flags=test_flags,
        fn_tree=fn_tree,
        on_device=on_device,
        x=x[0],
        y=x[1],
    )


# Cumsum
@handle_frontend_test(
    fn_tree="tensorflow.raw_ops.Cumsum",
    dtype_x_axis=helpers.dtype_values_axis(
        available_dtypes=helpers.get_dtypes("numeric", full=True),
        valid_axis=True,
        force_int_axis=True,
        min_num_dims=1,
        min_value=-5,
        max_value=5,
    ),
    exclusive=st.booleans(),
    reverse=st.booleans(),
    test_with_out=st.just(False),
)
def test_tensorflow_Cumsum(  # NOQA
    *,
    dtype_x_axis,
    exclusive,
    reverse,
    frontend,
    test_flags,
    fn_tree,
    on_device,
):
    dtype, x, axis = dtype_x_axis
    helpers.test_frontend_function(
        input_dtypes=dtype,
        frontend=frontend,
        test_flags=test_flags,
        fn_tree=fn_tree,
        on_device=on_device,
        rtol=1e-02,
        atol=1e-02,
        x=x[0],
        axis=axis,
        exclusive=exclusive,
        reverse=reverse,
    )


# Relu
@handle_frontend_test(
    fn_tree="tensorflow.raw_ops.Relu",
    dtype_and_x=helpers.dtype_and_values(
        available_dtypes=helpers.get_dtypes("numeric"),
        min_num_dims=1,
    ),
    test_with_out=st.just(False),
)
def test_tensorflow_Relu(  # NOQA
    *,
    dtype_and_x,
    frontend,
    test_flags,
    fn_tree,
    on_device,
):
    dtype, x = dtype_and_x
    helpers.test_frontend_function(
        input_dtypes=dtype,
        frontend=frontend,
        test_flags=test_flags,
        fn_tree=fn_tree,
        on_device=on_device,
        features=x[0],
    )


# MatMul
@handle_frontend_test(
    fn_tree="tensorflow.raw_ops.MatMul",
    dtype_and_x=helpers.dtype_and_values(
        available_dtypes=[
            "float16",
            "float32",
            "float64",
            "int32",
            "int64",
        ],
        shape=(3, 3),
        num_arrays=2,
        shared_dtype=True,
    ),
    transpose_a=st.booleans(),
    transpose_b=st.booleans(),
    test_with_out=st.just(False),
)
def test_tensorflow_MatMul(  # NOQA
    *,
    dtype_and_x,
    transpose_a,
    transpose_b,
    frontend,
    test_flags,
    fn_tree,
    on_device,
):
    input_dtype, x = dtype_and_x
    helpers.test_frontend_function(
        input_dtypes=input_dtype,
        frontend=frontend,
        test_flags=test_flags,
        fn_tree=fn_tree,
        on_device=on_device,
        atol=1e-2,
        a=x[0],
        b=x[1],
        transpose_a=transpose_a,
        transpose_b=transpose_b,
    )


# Cumprod
@handle_frontend_test(
    fn_tree="tensorflow.raw_ops.Cumprod",
    dtype_x_axis=helpers.dtype_values_axis(
        available_dtypes=helpers.get_dtypes("numeric", full=True),
        valid_axis=True,
        force_int_axis=True,
        min_num_dims=1,
        min_value=-5,
        max_value=5,
    ),
    exclusive=st.booleans(),
    reverse=st.booleans(),
    test_with_out=st.just(False),
)
def test_tensorflow_Cumprod(  # NOQA
    *,
    dtype_x_axis,
    exclusive,
    reverse,
    frontend,
    test_flags,
    fn_tree,
    on_device,
):
    dtype, x, axis = dtype_x_axis
    helpers.test_frontend_function(
        input_dtypes=dtype,
        frontend=frontend,
        test_flags=test_flags,
        fn_tree=fn_tree,
        on_device=on_device,
        x=x[0],
        axis=axis,
        exclusive=exclusive,
        reverse=reverse,
    )


# Gather
@handle_frontend_test(
    fn_tree="tensorflow.raw_ops.Gather",
    params_indices_others=helpers.array_indices_axis(
        array_dtypes=helpers.get_dtypes("numeric"),
        indices_dtypes=["int32", "int64"],
        disable_random_axis=True,
        axis_zero=True,
        min_num_dims=1,
        max_num_dims=5,
        min_dim_size=1,
        max_dim_size=10,
    ),
    test_with_out=st.just(False),
)
def test_tensorflow_Gather(  # NOQA
    *,
    params_indices_others,
    frontend,
    test_flags,
    fn_tree,
    on_device,
):
    dtypes, params, indices = params_indices_others
    helpers.test_frontend_function(
        input_dtypes=dtypes,
        frontend=frontend,
        test_flags=test_flags,
        fn_tree=fn_tree,
        on_device=on_device,
        params=params,
        indices=indices,
        validate_indices=True,
    )


# Greater
@handle_frontend_test(
    fn_tree="tensorflow.raw_ops.Greater",
    dtype_and_x=helpers.dtype_and_values(
        available_dtypes=helpers.get_dtypes("numeric"),
        num_arrays=2,
        shared_dtype=True,
    ),
    test_with_out=st.just(False),
)
def test_tensorflow_Greater(  # NOQA
    *,
    dtype_and_x,
    frontend,
    test_flags,
    fn_tree,
    on_device,
):
    input_dtype, x = dtype_and_x
    helpers.test_frontend_function(
        input_dtypes=input_dtype,
        frontend=frontend,
        test_flags=test_flags,
        fn_tree=fn_tree,
        on_device=on_device,
        x=x[0],
        y=x[1],
    )


# GreaterEqual
@handle_frontend_test(
    fn_tree="tensorflow.raw_ops.GreaterEqual",
    dtype_and_x=helpers.dtype_and_values(
        available_dtypes=helpers.get_dtypes("numeric"),
        num_arrays=2,
        shared_dtype=True,
    ),
    test_with_out=st.just(False),
)
def test_tensorflow_GreaterEqual(  # NOQA
    *,
    dtype_and_x,
    frontend,
    test_flags,
    fn_tree,
    on_device,
):
    input_dtype, x = dtype_and_x
    helpers.test_frontend_function(
        input_dtypes=input_dtype,
        frontend=frontend,
        test_flags=test_flags,
        fn_tree=fn_tree,
        on_device=on_device,
        x=x[0],
        y=x[1],
    )


# Mean
@handle_frontend_test(
    fn_tree="tensorflow.raw_ops.Mean",
    dtype_x_axis=helpers.dtype_values_axis(
        available_dtypes=helpers.get_dtypes("float", full=True),
        valid_axis=True,
        force_int_axis=True,
        min_num_dims=1,
        min_value=-10,
        max_value=3,
    ),
    keep_dims=st.booleans(),
    test_with_out=st.just(False),
)
def test_tensorflow_Mean(  # NOQA
    *,
    dtype_x_axis,
    keep_dims,
    frontend,
    test_flags,
    fn_tree,
    on_device,
):
    dtype, x, axis = dtype_x_axis
    helpers.test_frontend_function(
        input_dtypes=dtype,
        frontend=frontend,
        test_flags=test_flags,
        fn_tree=fn_tree,
        on_device=on_device,
        input=x[0],
        axis=axis,
        keep_dims=keep_dims,
        rtol=1e-02,
        atol=1e-02,
    )


# Identity
@handle_frontend_test(
    fn_tree="tensorflow.raw_ops.Identity",
    dtype_and_x=helpers.dtype_and_values(
        available_dtypes=helpers.get_dtypes("numeric", full=True),
    ),
    test_with_out=st.just(False),
)
def test_tensorflow_Identity(  # NOQA
    *,
    dtype_and_x,
    frontend,
    test_flags,
    fn_tree,
    on_device,
):
    dtype, x = dtype_and_x
    helpers.test_frontend_function(
        input_dtypes=dtype,
        frontend=frontend,
        test_flags=test_flags,
        fn_tree=fn_tree,
        on_device=on_device,
        input=x[0],
    )


# IdentityN
@handle_frontend_test(
    fn_tree="tensorflow.raw_ops.IdentityN",
    dtype_and_x=helpers.dtype_and_values(
        available_dtypes=helpers.get_dtypes("numeric", full=True),
    ),
    test_with_out=st.just(False),
)
def test_tensorflow_IdentityN(  # NOQA
    *,
    dtype_and_x,
    frontend,
    test_flags,
    fn_tree,
    on_device,
):
    dtype, x = dtype_and_x
    helpers.test_frontend_function(
        input_dtypes=dtype,
        frontend=frontend,
        test_flags=test_flags,
        fn_tree=fn_tree,
        on_device=on_device,
        input=x,
    )


@handle_frontend_test(
    fn_tree="tensorflow.raw_ops.Inv",
    dtype_and_x=helpers.dtype_and_values(
        available_dtypes=helpers.get_dtypes("numeric", full=True)
    ),
    test_with_out=st.just(False),
)
def test_tensorflow_Inv(  # NOQA
    *,
    dtype_and_x,
    frontend,
    test_flags,
    fn_tree,
    on_device,
):
    dtype, x = dtype_and_x
    helpers.test_frontend_function(
        input_dtypes=dtype,
        frontend=frontend,
        test_flags=test_flags,
        fn_tree=fn_tree,
        on_device=on_device,
        x=x[0],
    )


# reciprocal
@handle_frontend_test(
    fn_tree="tensorflow.raw_ops.Reciprocal",
    dtype_and_x=helpers.dtype_and_values(
        available_dtypes=helpers.get_dtypes("float", full=True),
        min_value=1,
    ),
    test_with_out=st.just(False),
)
def test_tensorflow_Reciprocal(  # NOQA
    dtype_and_x,
    frontend,
    test_flags,
    fn_tree,
):
    dtype, x = dtype_and_x
    helpers.test_frontend_function(
        input_dtypes=dtype,
        frontend=frontend,
        test_flags=test_flags,
        fn_tree=fn_tree,
        x=x[0],
    )


@handle_frontend_test(
    fn_tree="tensorflow.raw_ops.OnesLike",
    dtype_and_x=helpers.dtype_and_values(
        available_dtypes=helpers.get_dtypes("numeric", full=True)
    ),
    test_with_out=st.just(False),
)
def test_tensorflow_OnesLike(  # NOQA
    *,
    dtype_and_x,
    frontend,
    test_flags,
    fn_tree,
    on_device,
):
    dtype, x = dtype_and_x
    helpers.test_frontend_function(
        input_dtypes=dtype,
        frontend=frontend,
        test_flags=test_flags,
        fn_tree=fn_tree,
        on_device=on_device,
        x=x[0],
    )


@handle_frontend_test(
    fn_tree="tensorflow.raw_ops.Cholesky",
    dtype_and_x=helpers.dtype_and_values(
        available_dtypes=helpers.get_dtypes("float"),
        min_value=0,
        max_value=10,
        shape=helpers.ints(min_value=2, max_value=5).map(lambda x: tuple([x, x])),
    ),
    test_with_out=st.just(False),
)
def test_tensorflow_Cholesky(  # NOQA
    *,
    dtype_and_x,
    frontend,
    test_flags,
    fn_tree,
    on_device,
):
    dtype, x = dtype_and_x
    x = x[0]
    x = (
        np.matmul(x.T, x) + np.identity(x.shape[0]) * 1e-3
    )  # make symmetric positive-definite

    helpers.test_frontend_function(
        input_dtypes=dtype,
        frontend=frontend,
        test_flags=test_flags,
        fn_tree=fn_tree,
        on_device=on_device,
        input=x,
        rtol=1e-4,
        atol=1e-4,
    )


@handle_frontend_test(
    fn_tree="tensorflow.raw_ops.Mul",
    dtype_and_x=helpers.dtype_and_values(
        available_dtypes=helpers.get_dtypes("numeric"),
        num_arrays=2,
        shared_dtype=True,
    ),
    test_with_out=st.just(False),
)
def test_tensorflow_Mul(  # NOQA
    *,
    dtype_and_x,
    frontend,
    test_flags,
    fn_tree,
    on_device,
):
    input_dtype, xs = dtype_and_x
    helpers.test_frontend_function(
        input_dtypes=input_dtype,
        frontend=frontend,
        test_flags=test_flags,
        fn_tree=fn_tree,
        on_device=on_device,
        x=xs[0],
        y=xs[1],
    )


@handle_frontend_test(
    fn_tree="tensorflow.raw_ops.Min",
    dtype_x_axis=helpers.dtype_values_axis(
        available_dtypes=helpers.get_dtypes("numeric", full=True),
        valid_axis=True,
        force_int_axis=True,
        min_num_dims=1,
        min_value=-5,
        max_value=5,
    ),
    keep_dims=st.booleans(),
    test_with_out=st.just(False),
)
def test_tensorflow_Min(  # NOQA
    *,
    dtype_x_axis,
    keep_dims,
    frontend,
    test_flags,
    fn_tree,
    on_device,
):
    dtype, x, axis = dtype_x_axis
    helpers.test_frontend_function(
        input_dtypes=dtype,
        frontend=frontend,
        test_flags=test_flags,
        fn_tree=fn_tree,
        on_device=on_device,
        input=x[0],
        axis=axis,
        keep_dims=keep_dims,
    )


@handle_frontend_test(
    fn_tree="tensorflow.raw_ops.Max",
    dtype_x_axis=helpers.dtype_values_axis(
        available_dtypes=helpers.get_dtypes("numeric", full=True),
        valid_axis=True,
        force_int_axis=True,
        min_num_dims=1,
        min_value=-5,
        max_value=5,
    ),
    keep_dims=st.booleans(),
    test_with_out=st.just(False),
)
def test_tensorflow_Max(  # NOQA
    *,
    dtype_x_axis,
    keep_dims,
    frontend,
    test_flags,
    fn_tree,
    on_device,
):
    dtype, x, axis = dtype_x_axis
    helpers.test_frontend_function(
        input_dtypes=dtype,
        frontend=frontend,
        test_flags=test_flags,
        fn_tree=fn_tree,
        on_device=on_device,
        input=x[0],
        axis=axis,
        keep_dims=keep_dims,
    )


@handle_frontend_test(
    fn_tree="tensorflow.raw_ops.LeftShift",
    dtype_and_x=helpers.dtype_and_values(
        available_dtypes=helpers.get_dtypes("integer"),
        num_arrays=2,
        shared_dtype=True,
    ),
    test_with_out=st.just(False),
)
def test_tensorflow_LeftShift(  # NOQA
    *,
    dtype_and_x,
    frontend,
    test_flags,
    fn_tree,
    on_device,
):
    dtype, xs = dtype_and_x
    helpers.test_frontend_function(
        input_dtypes=dtype,
        frontend=frontend,
        test_flags=test_flags,
        fn_tree=fn_tree,
        on_device=on_device,
        x=xs[0],
        y=xs[1],
    )


@handle_frontend_test(
    fn_tree="tensorflow.raw_ops.MatrixDeterminant",
    dtype_and_x=helpers.dtype_and_values(
        available_dtypes=helpers.get_dtypes("float"),
        shape=helpers.ints(min_value=2, max_value=5).map(lambda x: tuple([x, x])),
        min_value=-5,
        max_value=5,
    ),
    test_with_out=st.just(False),
)
def test_tensorflow_MatrixDeterminant(  # NOQA
    *,
    dtype_and_x,
    frontend,
    test_flags,
    fn_tree,
    on_device,
):
    dtype, x = dtype_and_x
    helpers.test_frontend_function(
        input_dtypes=dtype,
        frontend=frontend,
        test_flags=test_flags,
        fn_tree=fn_tree,
        on_device=on_device,
        input=x[0],
    )


@handle_frontend_test(
    fn_tree="tensorflow.raw_ops.NthElement",
    array_indices_axis=helpers.array_indices_axis(
        array_dtypes=helpers.get_dtypes("numeric", full=True),
        indices_dtypes=["int32"],
        min_num_dims=1,
        min_dim_size=1,
        disable_random_axis=True,
    ),
    reverse=st.booleans(),
    test_with_out=st.just(False),
)
def test_tensorflow_NthElement(  # NOQA
    *,
    array_indices_axis,
    reverse,
    frontend,
    test_flags,
    fn_tree,
    on_device,
):
    dtype, x, n = array_indices_axis
    helpers.test_frontend_function(
        input_dtypes=dtype,
        frontend=frontend,
        test_flags=test_flags,
        fn_tree=fn_tree,
        on_device=on_device,
        input=x,
        n=n.flatten()[0],
        reverse=reverse,
    )


@handle_frontend_test(
    fn_tree="tensorflow.raw_ops.Invert",
    dtype_and_x=helpers.dtype_and_values(
        available_dtypes=helpers.get_dtypes("integer", full=True),
    ),
    test_with_out=st.just(False),
)
def test_tensorflow_Invert(  # NOQA
    *,
    dtype_and_x,
    frontend,
    test_flags,
    fn_tree,
    on_device,
):
    dtype, x = dtype_and_x
    helpers.test_frontend_function(
        input_dtypes=dtype,
        frontend=frontend,
        test_flags=test_flags,
        fn_tree=fn_tree,
        on_device=on_device,
        x=x[0],
    )


@handle_frontend_test(
    fn_tree="tensorflow.raw_ops.InvGrad",
    dtype_and_x=helpers.dtype_and_values(
        available_dtypes=helpers.get_dtypes("float", full=True),
        min_num_dims=1,
        num_arrays=2,
        shared_dtype=True,
    ),
    test_with_out=st.just(False),
)
def test_tensorflow_InvGrad(  # NOQA
    *,
    dtype_and_x,
    frontend,
    test_flags,
    fn_tree,
    on_device,
):
    dtype, x = dtype_and_x
    helpers.test_frontend_function(
        input_dtypes=dtype,
        frontend=frontend,
        test_flags=test_flags,
        fn_tree=fn_tree,
        on_device=on_device,
        y=x[0],
        dy=x[1],
    )


@handle_frontend_test(
    fn_tree="tensorflow.raw_ops.Ceil",
    dtype_and_x=helpers.dtype_and_values(
        available_dtypes=helpers.get_dtypes("float"),
    ),
    test_with_out=st.just(False),
)
def test_tensorflow_Ceil(  # NOQA
    *,
    dtype_and_x,
    frontend,
    test_flags,
    fn_tree,
    on_device,
):
    input_dtype, x = dtype_and_x
    helpers.test_frontend_function(
        input_dtypes=input_dtype,
        frontend=frontend,
        test_flags=test_flags,
        fn_tree=fn_tree,
        on_device=on_device,
        x=x[0],
    )


@handle_frontend_test(
    fn_tree="tensorflow.raw_ops.Diag",
    dtype_and_x=helpers.dtype_and_values(
        available_dtypes=[
            "float32",
            "float64",
            "int32",
            "int64",
        ],
        min_num_dims=1,
        max_num_dims=1,
        min_value=-1e30,
        max_value=1e30,
    ),
    test_with_out=st.just(False),
)
def test_tensorflow_Diag(  # NOQA
    *,
    dtype_and_x,
    frontend,
    test_flags,
    fn_tree,
    on_device,
):
    dtype, x = dtype_and_x
    helpers.test_frontend_function(
        input_dtypes=dtype,
        frontend=frontend,
        test_flags=test_flags,
        fn_tree=fn_tree,
        on_device=on_device,
        diagonal=x[0],
    )


@handle_frontend_test(
    fn_tree="tensorflow.raw_ops.RightShift",
    dtype_and_x=helpers.dtype_and_values(
        available_dtypes=helpers.get_dtypes("integer"),
        num_arrays=2,
        shared_dtype=True,
        min_value=0,
        max_value=8,
    ),
    test_with_out=st.just(False),
)
def test_tensorflow_RightShift(  # NOQA
    *,
    dtype_and_x,
    frontend,
    test_flags,
    fn_tree,
    on_device,
):
    dtype, xs = dtype_and_x
    helpers.test_frontend_function(
        input_dtypes=dtype,
        frontend=frontend,
        test_flags=test_flags,
        fn_tree=fn_tree,
        on_device=on_device,
        x=xs[0],
        y=xs[1],
    )


@st.composite
def _pow_helper_shared_dtype(draw):
    dtype, x = draw(
        helpers.dtype_and_values(
            available_dtypes=helpers.get_dtypes("float", full=True),
            num_arrays=2,
            shared_dtype=True,
        )
    )
    dtype1, dtype2 = dtype
    x1, x2 = x
    if "int" in dtype2:
        x2 = ivy.nested_map(x2, lambda x: abs(x), include_derived={list: True})

    if ivy.is_int_dtype(dtype2):
        max_val = ivy.iinfo(dtype2).max
    else:
        max_val = ivy.finfo(dtype2).max
    max_x1 = np.max(np.abs(x1))
    if max_x1 in [0, 1]:
        max_value = None
    else:
        max_value = int(math.log(max_val) / math.log(max_x1))
        if abs(max_value) > abs(max_val) / 40 or max_value < 0:
            max_value = None

    return [dtype1, dtype2], [x1, x2]


@handle_frontend_test(
    fn_tree="tensorflow.raw_ops.Pow",
    dtype_and_x=_pow_helper_shared_dtype(),
    test_with_out=st.just(False),
)
def test_tensorflow_Pow(  # NOQA
    *,
    dtype_and_x,
    frontend,
    test_flags,
    fn_tree,
    on_device,
):
    input_dtype, x = dtype_and_x
    helpers.test_frontend_function(
        input_dtypes=input_dtype,
        frontend=frontend,
        test_flags=test_flags,
        fn_tree=fn_tree,
        on_device=on_device,
        x=x[0],
        y=x[1],
    )


@handle_frontend_test(
    fn_tree="tensorflow.raw_ops.Sum",
    dtype_x_axis=helpers.dtype_values_axis(
        available_dtypes=helpers.get_dtypes("numeric", full=True),
        valid_axis=True,
        force_int_axis=True,
        min_num_dims=1,
        min_value=-5,
        max_value=5,
    ),
    keep_dims=st.booleans(),
    test_with_out=st.just(False),
)
def test_tensorflow_Sum(  # NOQA
    *,
    dtype_x_axis,
    keep_dims,
    frontend,
    test_flags,
    fn_tree,
    on_device,
):
    dtype, x, axis = dtype_x_axis
    helpers.test_frontend_function(
        input_dtypes=dtype,
        frontend=frontend,
        test_flags=test_flags,
        fn_tree=fn_tree,
        on_device=on_device,
        input=x[0],
        axis=axis,
        keep_dims=keep_dims,
    )


@handle_frontend_test(
    fn_tree="tensorflow.raw_ops.TruncateDiv",
    dtype_and_x=helpers.dtype_and_values(
        available_dtypes=helpers.get_dtypes("integer"), num_arrays=2, shared_dtype=True
    ),
    test_with_out=st.just(False),
)
def test_tensorflow_TruncateDiv(  # NOQA
    *,
    dtype_and_x,
    frontend,
    test_flags,
    fn_tree,
    on_device,
):
    dtype, xs = dtype_and_x
    # prevent too close to zero
    assume(not np.any(np.isclose(xs[1], 0)))

    helpers.test_frontend_function(
        input_dtypes=dtype,
        frontend=frontend,
        test_flags=test_flags,
        fn_tree=fn_tree,
        on_device=on_device,
        x=xs[0],
        y=xs[1],
    )


@handle_frontend_test(
    fn_tree="tensorflow.raw_ops.MatrixInverse",
    dtype_x=helpers.dtype_and_values(
        available_dtypes=helpers.get_dtypes("float"),
        shape=helpers.ints(min_value=2, max_value=10).map(lambda x: tuple([x, x])),
    ).filter(lambda x: np.linalg.cond(x[1][0].tolist()) < 1 / sys.float_info.epsilon),
    adjoint=st.booleans(),
    test_with_out=st.just(False),
)
def test_tensorflow_MatrixInverse(  # NOQA
    *,
    dtype_x,
    adjoint,
    frontend,
    test_flags,
    fn_tree,
    on_device,
):
    input_dtype, x = dtype_x
    helpers.test_frontend_function(
        input_dtypes=input_dtype,
        frontend=frontend,
        test_flags=test_flags,
        fn_tree=fn_tree,
        on_device=on_device,
        input=x[0],
        adjoint=adjoint,
        rtol=1e-05,
        atol=1e-04,
    )


@handle_frontend_test(
    fn_tree="tensorflow.raw_ops.Relu6",
    dtype_and_x=helpers.dtype_and_values(
        available_dtypes=helpers.get_dtypes("numeric"),
        min_num_dims=1,
    ),
    test_with_out=st.just(False),
)
def test_tensorflow_Relu6(  # NOQA
    *,
    dtype_and_x,
    frontend,
    test_flags,
    fn_tree,
    on_device,
):
    dtype, x = dtype_and_x
    helpers.test_frontend_function(
        input_dtypes=dtype,
        frontend=frontend,
        test_flags=test_flags,
        fn_tree=fn_tree,
        on_device=on_device,
        features=x[0],
    )


@handle_frontend_test(
    fn_tree="tensorflow.raw_ops.Round",
    dtype_and_x=helpers.dtype_and_values(
        available_dtypes=helpers.get_dtypes("float"),
    ),
    test_with_out=st.just(False),
)
def test_tensorflow_Round(  # NOQA
    *,
    dtype_and_x,
    frontend,
    test_flags,
    fn_tree,
    on_device,
):
    input_dtype, x = dtype_and_x
    helpers.test_frontend_function(
        input_dtypes=input_dtype,
        frontend=frontend,
        test_flags=test_flags,
        fn_tree=fn_tree,
        on_device=on_device,
        x=x[0],
    )


@handle_frontend_test(
    fn_tree="tensorflow.raw_ops.Unpack",
    dtype_x_axis=helpers.dtype_values_axis(
        available_dtypes=helpers.get_dtypes("valid", full=True),
        valid_axis=True,
        force_int_axis=True,
        min_num_dims=1,
    ),
    test_with_out=st.just(False),
)
def test_tensorflow_Unpack(  # NOQA
    *,
    dtype_x_axis,
    frontend,
    test_flags,
    fn_tree,
    on_device,
):
    dtype, x, axis = dtype_x_axis
    helpers.test_frontend_function(
        input_dtypes=dtype,
        frontend=frontend,
        test_flags=test_flags,
        fn_tree=fn_tree,
        on_device=on_device,
        value=x[0],
        num=x[0].shape[axis],
        axis=axis,
    )


# Sigmoid
@handle_frontend_test(
    fn_tree="tensorflow.raw_ops.Sigmoid",
    dtype_and_x=helpers.dtype_and_values(
        available_dtypes=helpers.get_dtypes("float"),
        min_num_dims=1,
    ),
    test_with_out=st.just(False),
)
def test_tensorflow_Sigmoid(  # NOQA
    *,
    dtype_and_x,
    frontend,
    test_flags,
    fn_tree,
    on_device,
):
    dtype, x = dtype_and_x
    helpers.test_frontend_function(
        input_dtypes=dtype,
        frontend=frontend,
        test_flags=test_flags,
        fn_tree=fn_tree,
        on_device=on_device,
        x=x[0],
    )


@handle_frontend_test(
    fn_tree="tensorflow.raw_ops.Softplus",
    dtype_and_x=helpers.dtype_and_values(
        available_dtypes=helpers.get_dtypes("float"),
        min_num_dims=1,
    ),
    test_with_out=st.just(False),
)
def test_tensorflow_Softplus(  # NOQA
    *,
    dtype_and_x,
    frontend,
    test_flags,
    fn_tree,
    on_device,
):
    dtype, x = dtype_and_x
    helpers.test_frontend_function(
        input_dtypes=dtype,
        frontend=frontend,
        test_flags=test_flags,
        fn_tree=fn_tree,
        on_device=on_device,
        features=x[0],
    )


@handle_frontend_test(
    fn_tree="tensorflow.raw_ops.Xdivy",
    dtype_and_x=helpers.dtype_and_values(
        available_dtypes=helpers.get_dtypes("float"),
        num_arrays=2,
        shared_dtype=True,
    ),
    test_with_out=st.just(False),
)
def test_tensorflow_Xdivy(  # NOQA
    *,
    dtype_and_x,
    frontend,
    test_flags,
    fn_tree,
    on_device,
):
    input_dtype, xs = dtype_and_x
    helpers.test_frontend_function(
        input_dtypes=input_dtype,
        frontend=frontend,
        test_flags=test_flags,
        fn_tree=fn_tree,
        on_device=on_device,
        x=xs[0],
        y=xs[1],
    )


@handle_frontend_test(
    fn_tree="tensorflow.raw_ops.Xlog1py",
    dtype_and_x=helpers.dtype_and_values(
        available_dtypes=helpers.get_dtypes("float"),
        num_arrays=2,
        shared_dtype=True,
    ),
    test_with_out=st.just(False),
)
def test_tensorflow_Xlog1py(  # NOQA
    *,
    dtype_and_x,
    frontend,
    test_flags,
    fn_tree,
    on_device,
):
    input_dtype, xs = dtype_and_x
    helpers.test_frontend_function(
        input_dtypes=input_dtype,
        frontend=frontend,
        test_flags=test_flags,
        fn_tree=fn_tree,
        on_device=on_device,
        x=xs[0],
        y=xs[1],
    )


@handle_frontend_test(
    fn_tree="tensorflow.raw_ops.Xlogy",
    dtype_and_x=helpers.dtype_and_values(
        available_dtypes=helpers.get_dtypes("float"),
        num_arrays=2,
        shared_dtype=True,
    ),
    test_with_out=st.just(False),
)
def test_tensorflow_Xlogy(  # NOQA
    *,
    dtype_and_x,
    frontend,
    test_flags,
    fn_tree,
    on_device,
):
    input_dtype, xs = dtype_and_x
    helpers.test_frontend_function(
        input_dtypes=input_dtype,
        frontend=frontend,
        test_flags=test_flags,
        fn_tree=fn_tree,
        on_device=on_device,
        x=xs[0],
        y=xs[1],
    )


@handle_frontend_test(
    fn_tree="tensorflow.raw_ops.Pack",
    dtype_x_axis=helpers.dtype_values_axis(
        available_dtypes=helpers.get_dtypes("valid"),
        valid_axis=True,
        force_int_axis=True,
        min_num_dims=1,
    ),
    test_with_out=st.just(False),
)
def test_tensorflow_Pack(  # NOQA
    dtype_x_axis,
    fn_tree,
    frontend,
    test_flags,
):
    dtype, x, axis = dtype_x_axis
    helpers.test_frontend_function(
        input_dtypes=dtype,
        frontend=frontend,
        test_flags=test_flags,
        fn_tree=fn_tree,
        values=x,
        axis=axis,
    )


@st.composite
<<<<<<< HEAD
def _pad_helper(draw, *, padding_types=None, return_constant_values=False):
    if padding_types is None:
        padding_types = ["int32", "int64"]

=======
def _pad_helper(draw):
>>>>>>> bd7418eb
    dtype, input, shape = draw(
        helpers.dtype_and_values(
            min_num_dims=1,
            ret_shape=True,
        )
    )
    ndim = len(shape)
    padding_dtype, paddings = draw(
        helpers.dtype_and_values(
<<<<<<< HEAD
            available_dtypes=padding_types,
=======
            available_dtypes=["int32", "int64"],
>>>>>>> bd7418eb
            shape=(ndim, 2),
            min_value=0,
            max_value=10,
        )
    )

<<<<<<< HEAD
    if return_constant_values:
        _, constant_values = draw(
            helpers.dtype_and_values(
                dtype=dtype,
                shape=(1,),
            )
        )
        return dtype, input[0], padding_dtype, paddings[0], constant_values[0][0]
=======
>>>>>>> bd7418eb
    return dtype, input[0], padding_dtype, paddings[0]


@handle_frontend_test(
    fn_tree="tensorflow.raw_ops.Pad",
    dtype_x_paddings=_pad_helper(),
<<<<<<< HEAD
)
def test_tensorflow_Pad(
    dtype_x_paddings,
    as_variable,
    native_array,
    frontend,
=======
    number_positional_args=st.just(0),
    test_with_out=st.just(False),
)
def test_tensorflow_Pad(  # NOQA
    dtype_x_paddings,
    frontend,
    test_flags,
>>>>>>> bd7418eb
    fn_tree,
):
    dtype, x, padding_dtype, paddings = dtype_x_paddings
    helpers.test_frontend_function(
        input_dtypes=dtype + padding_dtype,
<<<<<<< HEAD
        as_variable_flags=as_variable,
        with_out=False,
        num_positional_args=0,
        native_array_flags=native_array,
        frontend=frontend,
=======
        frontend=frontend,
        test_flags=test_flags,
>>>>>>> bd7418eb
        fn_tree=fn_tree,
        input=x,
        paddings=paddings,
    )


<<<<<<< HEAD
@handle_frontend_test(
    fn_tree="tensorflow.raw_ops.PadV2",
    dtype_x_paddings=_pad_helper(return_constant_values=True),
)
def test_tensorflow_PadV2(
    dtype_x_paddings,
    as_variable,
    native_array,
    frontend,
    fn_tree,
):
    dtype, x, padding_dtype, paddings, constant_values = dtype_x_paddings
    helpers.test_frontend_function(
        input_dtypes=dtype + padding_dtype + dtype,
        as_variable_flags=as_variable,
        with_out=False,
        num_positional_args=0,
        native_array_flags=native_array,
        frontend=frontend,
        fn_tree=fn_tree,
        input=x,
        paddings=paddings,
        constant_values=constant_values,
=======
# EuclideanNorm
@handle_frontend_test(
    fn_tree="tensorflow.raw_ops.EuclideanNorm",
    dtype_values_axis=helpers.dtype_values_axis(
        available_dtypes=helpers.get_dtypes("float"),
        min_num_dims=3,
        max_num_dims=5,
        min_dim_size=1,
        max_dim_size=4,
        min_axis=-3,
        max_axis=2,
        valid_axis=True,
        allow_neg_axes=True,
    ),
    keep_dims=st.booleans(),
    test_with_out=st.just(False),
    number_positional_args=st.just(0),
)
def test_tensorflow_EuclideanNorm(
    dtype_values_axis,
    keep_dims,
    frontend,
    test_flags,
    fn_tree,
    on_device,
):
    dtype, values, axis = dtype_values_axis
    helpers.test_frontend_function(
        input_dtypes=dtype,
        frontend=frontend,
        test_flags=test_flags,
        fn_tree=fn_tree,
        on_device=on_device,
        input=values[0],
        axis=axis,
        keep_dims=keep_dims,
    )


# ConcatV2
@handle_frontend_test(
    fn_tree="tensorflow.raw_ops.ConcatV2",
    xs_n_input_dtypes_n_unique_idx=_arrays_idx_n_dtypes(),
    test_with_out=st.just(False),
    number_positional_args=st.just(0),
)
def test_tensorflow_ConcatV2(
    xs_n_input_dtypes_n_unique_idx,
    test_flags,
    frontend,
    fn_tree,
):
    xs, input_dtypes, unique_idx = xs_n_input_dtypes_n_unique_idx
    helpers.test_frontend_function(
        input_dtypes=input_dtypes,
        test_flags=test_flags,
        frontend=frontend,
        fn_tree=fn_tree,
        values=xs,
        axis=unique_idx,
    )


# Conv3D
@handle_frontend_test(
    fn_tree="tensorflow.raw_ops.Conv3D",
    x_f_d_df=_x_and_filters(
        dtypes=helpers.get_dtypes("float", full=False),
        data_format=st.sampled_from(["NDHWC"]),
        padding=st.sampled_from(["SAME", "VALID"]),
        type="3d",
        # Tensorflow backprop doesn't support dilations more than 1 on CPU
        dilation_min=1,
        dilation_max=1,
    ),
    test_with_out=st.just(False),
    number_positional_args=st.just(0),
)
def test_tensorflow_Conv3D(
    *,
    x_f_d_df,
    test_flags,
    frontend,
    fn_tree,
    on_device,
):
    input_dtype, x, filters, dilation, data_format, stride, padding = x_f_d_df

    # Broadcast stirdes and dilations to correct dims for the ground truth
    # backend func to run correctly
    stride = _convolution_broadcast_helper(
        stride, num_spatial_dims=3, channel_index=4, name="strides"
    )
    dilation = _convolution_broadcast_helper(
        dilation, num_spatial_dims=3, channel_index=4, name="dilations"
    )

    helpers.test_frontend_function(
        input_dtypes=input_dtype,
        test_flags=test_flags,
        frontend=frontend,
        fn_tree=fn_tree,
        on_device=on_device,
        input=x,
        filter=filters,
        strides=stride,
        padding=padding,
        data_format=data_format,
        dilations=dilation,
    )


@handle_frontend_test(
    fn_tree="tensorflow.raw_ops.Softmax",
    dtype_values_axis=helpers.dtype_and_values(
        available_dtypes=helpers.get_dtypes("float"),
        min_num_dims=2,
        max_num_dims=2,
    ),
    test_with_out=st.just(False),
)
def test_tensorflow_Softmax(
    dtype_values_axis,
    frontend,
    test_flags,
    fn_tree,
    on_device,
):
    dtype, values = dtype_values_axis
    helpers.test_frontend_function(
        input_dtypes=dtype,
        test_flags=test_flags,
        frontend=frontend,
        fn_tree=fn_tree,
        on_device=on_device,
        logits=values[0],
>>>>>>> bd7418eb
    )<|MERGE_RESOLUTION|>--- conflicted
+++ resolved
@@ -2801,14 +2801,7 @@
 
 
 @st.composite
-<<<<<<< HEAD
-def _pad_helper(draw, *, padding_types=None, return_constant_values=False):
-    if padding_types is None:
-        padding_types = ["int32", "int64"]
-
-=======
 def _pad_helper(draw):
->>>>>>> bd7418eb
     dtype, input, shape = draw(
         helpers.dtype_and_values(
             min_num_dims=1,
@@ -2818,42 +2811,19 @@
     ndim = len(shape)
     padding_dtype, paddings = draw(
         helpers.dtype_and_values(
-<<<<<<< HEAD
-            available_dtypes=padding_types,
-=======
             available_dtypes=["int32", "int64"],
->>>>>>> bd7418eb
             shape=(ndim, 2),
             min_value=0,
             max_value=10,
         )
     )
 
-<<<<<<< HEAD
-    if return_constant_values:
-        _, constant_values = draw(
-            helpers.dtype_and_values(
-                dtype=dtype,
-                shape=(1,),
-            )
-        )
-        return dtype, input[0], padding_dtype, paddings[0], constant_values[0][0]
-=======
->>>>>>> bd7418eb
     return dtype, input[0], padding_dtype, paddings[0]
 
 
 @handle_frontend_test(
     fn_tree="tensorflow.raw_ops.Pad",
     dtype_x_paddings=_pad_helper(),
-<<<<<<< HEAD
-)
-def test_tensorflow_Pad(
-    dtype_x_paddings,
-    as_variable,
-    native_array,
-    frontend,
-=======
     number_positional_args=st.just(0),
     test_with_out=st.just(False),
 )
@@ -2861,53 +2831,19 @@
     dtype_x_paddings,
     frontend,
     test_flags,
->>>>>>> bd7418eb
     fn_tree,
 ):
     dtype, x, padding_dtype, paddings = dtype_x_paddings
     helpers.test_frontend_function(
         input_dtypes=dtype + padding_dtype,
-<<<<<<< HEAD
-        as_variable_flags=as_variable,
-        with_out=False,
-        num_positional_args=0,
-        native_array_flags=native_array,
-        frontend=frontend,
-=======
-        frontend=frontend,
-        test_flags=test_flags,
->>>>>>> bd7418eb
+        frontend=frontend,
+        test_flags=test_flags,
         fn_tree=fn_tree,
         input=x,
         paddings=paddings,
     )
 
 
-<<<<<<< HEAD
-@handle_frontend_test(
-    fn_tree="tensorflow.raw_ops.PadV2",
-    dtype_x_paddings=_pad_helper(return_constant_values=True),
-)
-def test_tensorflow_PadV2(
-    dtype_x_paddings,
-    as_variable,
-    native_array,
-    frontend,
-    fn_tree,
-):
-    dtype, x, padding_dtype, paddings, constant_values = dtype_x_paddings
-    helpers.test_frontend_function(
-        input_dtypes=dtype + padding_dtype + dtype,
-        as_variable_flags=as_variable,
-        with_out=False,
-        num_positional_args=0,
-        native_array_flags=native_array,
-        frontend=frontend,
-        fn_tree=fn_tree,
-        input=x,
-        paddings=paddings,
-        constant_values=constant_values,
-=======
 # EuclideanNorm
 @handle_frontend_test(
     fn_tree="tensorflow.raw_ops.EuclideanNorm",
@@ -3044,5 +2980,30 @@
         fn_tree=fn_tree,
         on_device=on_device,
         logits=values[0],
->>>>>>> bd7418eb
+    )
+
+
+@handle_frontend_test(
+    fn_tree="tensorflow.raw_ops.PadV2",
+    dtype_x_paddings=_pad_helper(return_constant_values=True),
+)
+def test_tensorflow_PadV2(
+    dtype_x_paddings,
+    as_variable,
+    native_array,
+    frontend,
+    fn_tree,
+):
+    dtype, x, padding_dtype, paddings, constant_values = dtype_x_paddings
+    helpers.test_frontend_function(
+        input_dtypes=dtype + padding_dtype + dtype,
+        as_variable_flags=as_variable,
+        with_out=False,
+        num_positional_args=0,
+        native_array_flags=native_array,
+        frontend=frontend,
+        fn_tree=fn_tree,
+        input=x,
+        paddings=paddings,
+        constant_values=constant_values,
     )