--- conflicted
+++ resolved
@@ -1724,20 +1724,6 @@
 
 @handle_cmd_line_args
 @given(
-<<<<<<< HEAD
-    dtype_x=helpers.dtype_and_values(
-        available_dtypes=helpers.get_dtypes("float"),
-        shape=helpers.ints(min_value=2, max_value=10).map(lambda x: tuple([x, x])),
-    ).filter(lambda x: np.linalg.cond(x[1][0].tolist()) < 1 / sys.float_info.epsilon),
-    adjoint=st.booleans(),
-    num_positional_args=helpers.num_positional_args(
-        fn_name="ivy.functional.frontends.tensorflow.MatrixInverse"
-    ),
-)
-def test_tensorflow_MatrixInverse(
-    dtype_x,
-    adjoint,
-=======
     dtype_and_x=helpers.dtype_and_values(
         available_dtypes=helpers.get_dtypes("integer"),
         num_arrays=2,
@@ -1905,28 +1891,18 @@
 )
 def test_tensorflow_Ceil(
     dtype_and_x,
->>>>>>> aa19ef78
     as_variable,
     num_positional_args,
     native_array,
 ):
-<<<<<<< HEAD
-    input_dtype, x = dtype_x
-=======
-    input_dtype, x = dtype_and_x
->>>>>>> aa19ef78
-    helpers.test_frontend_function(
-        input_dtypes=input_dtype,
-        as_variable_flags=as_variable,
-        with_out=False,
-        num_positional_args=num_positional_args,
-        native_array_flags=native_array,
-        frontend="tensorflow",
-<<<<<<< HEAD
-        fn_tree="raw_ops.MatrixInverse",
-        input=x[0],
-        adjoint=adjoint,
-=======
+    input_dtype, x = dtype_and_x
+    helpers.test_frontend_function(
+        input_dtypes=input_dtype,
+        as_variable_flags=as_variable,
+        with_out=False,
+        num_positional_args=num_positional_args,
+        native_array_flags=native_array,
+        frontend="tensorflow",
         fn_tree="raw_ops.Ceil",
         x=x[0],
     )
@@ -1992,5 +1968,36 @@
         input=x[0],
         axis=axis,
         keep_dims=keep_dims,
->>>>>>> aa19ef78
+    )
+
+
+@handle_cmd_line_args
+@given(
+    dtype_x=helpers.dtype_and_values(
+        available_dtypes=helpers.get_dtypes("float"),
+        shape=helpers.ints(min_value=2, max_value=10).map(lambda x: tuple([x, x])),
+    ).filter(lambda x: np.linalg.cond(x[1][0].tolist()) < 1 / sys.float_info.epsilon),
+    adjoint=st.booleans(),
+    num_positional_args=helpers.num_positional_args(
+        fn_name="ivy.functional.frontends.tensorflow.raw_ops.MatrixInverse"
+    ),
+)
+def test_tensorflow_MatrixInverse(
+    dtype_x,
+    adjoint,
+    as_variable,
+    num_positional_args,
+    native_array,
+):
+    input_dtype, x = dtype_x
+    helpers.test_frontend_function(
+        input_dtypes=input_dtype,
+        as_variable_flags=as_variable,
+        with_out=False,
+        num_positional_args=num_positional_args,
+        native_array_flags=native_array,
+        frontend="tensorflow",
+        fn_tree="raw_ops.MatrixInverse",
+        input=x[0],
+        adjoint=adjoint,
     )