# global
import ivy
from hypothesis import given, strategies as st
import numpy as np

# local
import ivy_tests.test_ivy.helpers as helpers
from ivy_tests.test_ivy.helpers import handle_cmd_line_args


# Acos
@handle_cmd_line_args
@given(
    dtype_and_x=helpers.dtype_and_values(
        available_dtypes=helpers.get_dtypes("float"),
    ),
    num_positional_args=helpers.num_positional_args(
        fn_name="ivy.functional.frontends.tensorflow.Acos"
    ),
)
def test_tensorflow_Acos(dtype_and_x, as_variable, num_positional_args, native_array):
    input_dtype, x = dtype_and_x
    helpers.test_frontend_function(
        input_dtypes=input_dtype,
        as_variable_flags=as_variable,
        with_out=False,
        num_positional_args=num_positional_args,
        native_array_flags=native_array,
        frontend="tensorflow",
        fn_tree="raw_ops.Acos",
        x=x[0],
    )


# Acosh
@handle_cmd_line_args
@given(
    dtype_and_x=helpers.dtype_and_values(
        available_dtypes=helpers.get_dtypes("float"),
    ),
    num_positional_args=helpers.num_positional_args(
        fn_name="ivy.functional.frontends.tensorflow.Acosh"
    ),
)
def test_tensorflow_Acosh(dtype_and_x, as_variable, num_positional_args, native_array):
    input_dtype, x = dtype_and_x
    helpers.test_frontend_function(
        input_dtypes=input_dtype,
        as_variable_flags=as_variable,
        with_out=False,
        num_positional_args=num_positional_args,
        native_array_flags=native_array,
        frontend="tensorflow",
        fn_tree="raw_ops.Acosh",
        x=x[0],
    )


# Add
@handle_cmd_line_args
@given(
    dtype_and_x=helpers.dtype_and_values(
        available_dtypes=helpers.get_dtypes("float"), num_arrays=2, shared_dtype=True
    ),
    num_positional_args=helpers.num_positional_args(
        fn_name="ivy.functional.frontends.tensorflow.Add"
    ),
)
def test_tensorflow_Add(
    dtype_and_x, as_variable, num_positional_args, native_array, fw
):
    dtype, xs = dtype_and_x
    helpers.test_frontend_function(
        input_dtypes=dtype,
        as_variable_flags=as_variable,
        with_out=False,
        num_positional_args=num_positional_args,
        native_array_flags=native_array,
        frontend="tensorflow",
        fn_tree="raw_ops.Add",
        x=xs[0],
        y=xs[1],
    )


# for data generation
dtype_shared = st.shared(st.sampled_from(helpers.get_dtypes("numeric")), key="dtype")


@st.composite
def _get_shared_dtype(draw):
    return st.shared(st.sampled_from(draw(helpers.get_dtypes("numeric"))), key="dtype")


# BroadcastTo
@handle_cmd_line_args
@given(
    array_and_shape=helpers.array_and_broadcastable_shape(_get_shared_dtype()),
    num_positional_args=helpers.num_positional_args(
        fn_name="ivy.functional.frontends.tensorflow.BroadcastTo"
    ),
)
def test_tensorflow_BroadcastTo(
    array_and_shape, as_variable, num_positional_args, native_array
):
    x, to_shape = array_and_shape
    helpers.test_frontend_function(
        input_dtypes=[x.dtype],
        as_variable_flags=as_variable,
        with_out=False,
        num_positional_args=num_positional_args,
        native_array_flags=native_array,
        frontend="tensorflow",
        fn_tree="raw_ops.BroadcastTo",
        input=x,
        shape=to_shape,
    )


# noinspection DuplicatedCode
@st.composite
def _arrays_idx_n_dtypes(draw):
    num_dims = draw(st.shared(helpers.ints(min_value=1, max_value=4), key="num_dims"))
    num_arrays = draw(
        st.shared(helpers.ints(min_value=2, max_value=4), key="num_arrays")
    )
    common_shape = draw(
        helpers.lists(
            arg=helpers.ints(min_value=2, max_value=3),
            min_size=num_dims - 1,
            max_size=num_dims - 1,
        )
    )
    unique_idx = draw(helpers.ints(min_value=0, max_value=num_dims - 1))
    unique_dims = draw(
        helpers.lists(
            arg=helpers.ints(min_value=2, max_value=3),
            min_size=num_arrays,
            max_size=num_arrays,
        )
    )
    xs = list()
    input_dtypes = draw(
        helpers.array_dtypes(
            available_dtypes=draw(helpers.get_dtypes("float")), shared_dtype=True
        )
    )
    for ud, dt in zip(unique_dims, input_dtypes):
        x = draw(
            helpers.array_values(
                shape=common_shape[:unique_idx] + [ud] + common_shape[unique_idx:],
                dtype=dt,
            )
        )
        xs.append(x)
    return xs, input_dtypes, unique_idx


# Concat
@handle_cmd_line_args
@given(
    xs_n_input_dtypes_n_unique_idx=_arrays_idx_n_dtypes(),
    num_positional_args=helpers.num_positional_args(
        fn_name="ivy.functional.frontends.tensorflow.Concat"
    ),
)
def test_tensorflow_Concat(
    xs_n_input_dtypes_n_unique_idx,
    as_variable,
    num_positional_args,
    native_array,
):
    xs, input_dtypes, unique_idx = xs_n_input_dtypes_n_unique_idx
    helpers.test_frontend_function(
        input_dtypes=input_dtypes,
        as_variable_flags=as_variable,
        with_out=False,
        num_positional_args=num_positional_args,
        native_array_flags=native_array,
        frontend="tensorflow",
        fn_tree="raw_ops.Concat",
        concat_dim=unique_idx,
        values=xs,
    )


# Cos
@handle_cmd_line_args
@given(
    dtype_and_x=helpers.dtype_and_values(
        available_dtypes=helpers.get_dtypes("float"),
    ),
    num_positional_args=helpers.num_positional_args(
        fn_name="ivy.functional.frontends.tensorflow.Cos"
    ),
)
def test_tensorflow_Cos(dtype_and_x, as_variable, num_positional_args, native_array):
    input_dtype, x = dtype_and_x
    helpers.test_frontend_function(
        input_dtypes=input_dtype,
        as_variable_flags=as_variable,
        with_out=False,
        num_positional_args=num_positional_args,
        native_array_flags=native_array,
        frontend="tensorflow",
        fn_tree="raw_ops.Cos",
        x=x[0],
    )


# Cosh
@handle_cmd_line_args
@given(
    dtype_and_x=helpers.dtype_and_values(
        available_dtypes=helpers.get_dtypes("float"),
    ),
    num_positional_args=helpers.num_positional_args(
        fn_name="ivy.functional.frontends.tensorflow.Cosh"
    ),
)
def test_tensorflow_Cosh(dtype_and_x, as_variable, num_positional_args, native_array):
    input_dtype, x = dtype_and_x
    helpers.test_frontend_function(
        input_dtypes=input_dtype,
        as_variable_flags=as_variable,
        with_out=False,
        num_positional_args=num_positional_args,
        native_array_flags=native_array,
        frontend="tensorflow",
        fn_tree="raw_ops.Cosh",
        x=x[0],
    )


@st.composite
def _dtypes(draw):
    return draw(
        st.shared(
            helpers.list_of_length(
                x=st.sampled_from(draw(helpers.get_dtypes("numeric"))), length=1
            ),
            key="dtype",
        )
    )


# Div
@handle_cmd_line_args
@given(
    dtype_and_x=helpers.dtype_and_values(
        available_dtypes=helpers.get_dtypes("float"), num_arrays=2, shared_dtype=True
    ),
    num_positional_args=helpers.num_positional_args(
        fn_name="ivy.functional.frontends.tensorflow.Div"
    ),
)
def test_tensorflow_Div(
    dtype_and_x, as_variable, num_positional_args, native_array, fw
):
    dtype, xs = dtype_and_x
    helpers.test_frontend_function(
        input_dtypes=dtype,
        as_variable_flags=as_variable,
        with_out=False,
        num_positional_args=num_positional_args,
        native_array_flags=native_array,
        frontend="tensorflow",
        fn_tree="raw_ops.Div",
        x=xs[0],
        y=xs[1],
    )


@st.composite
def _fill_value(draw):
    dtype = draw(_dtypes())[0]
    if ivy.is_uint_dtype(dtype):
        return draw(helpers.ints(min_value=0, max_value=5))
    elif ivy.is_int_dtype(dtype):
        return draw(helpers.ints(min_value=-5, max_value=5))
    return draw(helpers.floats(min_value=-5, max_value=5))


# fill
@handle_cmd_line_args
@given(
    shape=helpers.get_shape(
        allow_none=False,
        min_num_dims=1,
        max_num_dims=5,
        min_dim_size=1,
        max_dim_size=10,
    ),
    fill_value=_fill_value(),
    dtypes=_dtypes(),
    num_positional_args=helpers.num_positional_args(
        fn_name="ivy.functional.frontends.tensorflow.Fill"
    ),
)
def test_tensorflow_Fill(
    shape,
    fill_value,
    dtypes,
    with_out,
    as_variable,
    native_array,
    num_positional_args,
):
    helpers.test_frontend_function(
        input_dtypes=dtypes,
        as_variable_flags=as_variable,
        with_out=with_out,
        num_positional_args=num_positional_args,
        native_array_flags=native_array,
        frontend="tensorflow",
        fn_tree="raw_ops.Fill",
        rtol=1e-05,
        dims=shape,
        value=fill_value,
    )


# Asin
@handle_cmd_line_args
@given(
    dtype_and_x=helpers.dtype_and_values(
        available_dtypes=helpers.get_dtypes("float"),
    ),
    num_positional_args=helpers.num_positional_args(
        fn_name="ivy.functional.frontends.tensorflow.Asin"
    ),
)
def test_tensorflow_Asin(dtype_and_x, as_variable, num_positional_args, native_array):
    dtype, x = dtype_and_x
    helpers.test_frontend_function(
        input_dtypes=dtype,
        as_variable_flags=as_variable,
        with_out=False,
        num_positional_args=num_positional_args,
        native_array_flags=native_array,
        frontend="tensorflow",
        fn_tree="raw_ops.Asin",
        x=x[0],
    )


# argmax
@handle_cmd_line_args
@given(
    dtype_x_axis=helpers.dtype_values_axis(
        available_dtypes=helpers.get_dtypes("numeric", full=True),
        valid_axis=True,
        force_int_axis=True,
        min_num_dims=1,
        min_value=-5,
        max_value=5,
        allow_inf=False,
    ),
    output_type=st.sampled_from(["int16", "int32", "int64"]),
    num_positional_args=helpers.num_positional_args(
        fn_name="ivy.functional.frontends.tensorflow.ArgMax"
    ),
)
def test_tensorflow_ArgMax(
    dtype_x_axis,
    as_variable,
    with_out,
    num_positional_args,
    native_array,
    output_type,
):
    dtype, x, axis = dtype_x_axis
    helpers.test_frontend_function(
        input_dtypes=dtype,
        as_variable_flags=as_variable,
        with_out=with_out,
        num_positional_args=num_positional_args,
        native_array_flags=native_array,
        frontend="tensorflow",
        fn_tree="raw_ops.ArgMax",
        input=x[0],
        dimension=axis,
        output_type=output_type,
    )


# ArgMin
@handle_cmd_line_args
@given(
    dtype_x_axis=helpers.dtype_values_axis(
        available_dtypes=helpers.get_dtypes("numeric", full=True),
        valid_axis=True,
        force_int_axis=True,
        min_num_dims=1,
        min_value=-5,
        max_value=5,
        allow_inf=False,
    ),
    output_type=st.sampled_from(["int32", "int64"]),
    num_positional_args=helpers.num_positional_args(
        fn_name="ivy.functional.frontends.tensorflow.ArgMin"
    ),
)
def test_tensorflow_ArgMin(
    dtype_x_axis,
    as_variable,
    with_out,
    num_positional_args,
    native_array,
    output_type,
):
    dtype, x, axis = dtype_x_axis
    helpers.test_frontend_function(
        input_dtypes=dtype,
        as_variable_flags=as_variable,
        with_out=with_out,
        num_positional_args=num_positional_args,
        native_array_flags=native_array,
        frontend="tensorflow",
        fn_tree="raw_ops.ArgMin",
        input=x[0],
        dimension=axis,
        output_type=output_type,
    )


# Atan
@handle_cmd_line_args
@given(
    dtype_and_x=helpers.dtype_and_values(
        available_dtypes=helpers.get_dtypes("float"),
    ),
    num_positional_args=helpers.num_positional_args(
        fn_name="ivy.functional.frontends.tensorflow.Atan"
    ),
)
def test_tensorflow_Atan(dtype_and_x, as_variable, num_positional_args, native_array):
    dtype, x = dtype_and_x
    helpers.test_frontend_function(
        input_dtypes=dtype,
        as_variable_flags=as_variable,
        with_out=False,
        num_positional_args=num_positional_args,
        native_array_flags=native_array,
        frontend="tensorflow",
        fn_tree="raw_ops.Atan",
        x=x[0],
    )


# BitwiseAnd
@handle_cmd_line_args
@given(
    dtype_and_x=helpers.dtype_and_values(
        available_dtypes=helpers.get_dtypes("integer"),
        num_arrays=2,
        shared_dtype=True,
    ),
    num_positional_args=helpers.num_positional_args(
        fn_name="ivy.functional.frontends.tensorflow.BitwiseAnd"
    ),
)
def test_tensorflow_BitwiseAnd(
    dtype_and_x, as_variable, num_positional_args, native_array
):
    input_dtype, xs = dtype_and_x
    helpers.test_frontend_function(
        input_dtypes=input_dtype,
        as_variable_flags=as_variable,
        with_out=False,
        num_positional_args=num_positional_args,
        native_array_flags=native_array,
        frontend="tensorflow",
        fn_tree="raw_ops.BitwiseAnd",
        x=xs[0],
        y=xs[1],
    )


# BitwiseOr
@handle_cmd_line_args
@given(
    dtype_and_x=helpers.dtype_and_values(
        available_dtypes=helpers.get_dtypes("integer"),
        num_arrays=2,
        shared_dtype=True,
    ),
    num_positional_args=helpers.num_positional_args(
        fn_name="ivy.functional.frontends.tensorflow.BitwiseOr"
    ),
)
def test_tensorflow_BitwiseOr(
    dtype_and_x, as_variable, num_positional_args, native_array
):
    input_dtype, xs = dtype_and_x
    helpers.test_frontend_function(
        input_dtypes=input_dtype,
        as_variable_flags=as_variable,
        with_out=False,
        num_positional_args=num_positional_args,
        native_array_flags=native_array,
        frontend="tensorflow",
        fn_tree="raw_ops.BitwiseOr",
        x=xs[0],
        y=xs[1],
    )


# BitwiseXor
@handle_cmd_line_args
@given(
    dtype_and_x=helpers.dtype_and_values(
        available_dtypes=helpers.get_dtypes("integer"),
        num_arrays=2,
        shared_dtype=True,
    ),
    num_positional_args=helpers.num_positional_args(
        fn_name="ivy.functional.frontends.tensorflow.BitwiseXor"
    ),
)
def test_tensorflow_BitwiseXor(
    dtype_and_x, as_variable, num_positional_args, native_array
):
    input_dtype, xs = dtype_and_x
    helpers.test_frontend_function(
        input_dtypes=input_dtype,
        as_variable_flags=as_variable,
        with_out=False,
        num_positional_args=num_positional_args,
        native_array_flags=native_array,
        frontend="tensorflow",
        fn_tree="raw_ops.BitwiseXor",
        x=xs[0],
        y=xs[1],
    )


# Atanh
@handle_cmd_line_args
@given(
    dtype_and_x=helpers.dtype_and_values(
        available_dtypes=helpers.get_dtypes("float"),
    ),
    num_positional_args=helpers.num_positional_args(
        fn_name="ivy.functional.frontends.tensorflow.Atanh"
    ),
)
def test_tensorflow_Atanh(dtype_and_x, as_variable, num_positional_args, native_array):
    dtype, x = dtype_and_x
    helpers.test_frontend_function(
        input_dtypes=dtype,
        as_variable_flags=as_variable,
        with_out=False,
        num_positional_args=num_positional_args,
        native_array_flags=native_array,
        frontend="tensorflow",
        fn_tree="raw_ops.Atanh",
        x=x[0],
    )


# Tan
@handle_cmd_line_args
@given(
    dtype_and_x=helpers.dtype_and_values(
        available_dtypes=helpers.get_dtypes("float"),
    ),
    num_positional_args=helpers.num_positional_args(
        fn_name="ivy.functional.frontends.tensorflow.Tan"
    ),
)
def test_tensorflow_Tan(dtype_and_x, as_variable, num_positional_args, native_array):
    input_dtype, x = dtype_and_x
    helpers.test_frontend_function(
        input_dtypes=input_dtype,
        as_variable_flags=as_variable,
        with_out=False,
        num_positional_args=num_positional_args,
        native_array_flags=native_array,
        frontend="tensorflow",
        fn_tree="raw_ops.Tan",
        x=x[0],
    )


# Square
@handle_cmd_line_args
@given(
    dtype_and_x=helpers.dtype_and_values(
        available_dtypes=helpers.get_dtypes("numeric"),
    ),
    num_positional_args=helpers.num_positional_args(
        fn_name="ivy.functional.frontends.tensorflow.Square"
    ),
)
def test_tensorflow_Square(dtype_and_x, as_variable, num_positional_args, native_array):
    input_dtype, x = dtype_and_x
    helpers.test_frontend_function(
        input_dtypes=input_dtype,
        as_variable_flags=as_variable,
        with_out=False,
        num_positional_args=num_positional_args,
        native_array_flags=native_array,
        frontend="tensorflow",
        fn_tree="raw_ops.Square",
        x=x[0],
    )


# Sqrt
@handle_cmd_line_args
@given(
    dtype_and_x=helpers.dtype_and_values(
        available_dtypes=helpers.get_dtypes("float"),
    ),
    num_positional_args=helpers.num_positional_args(
        fn_name="ivy.functional.frontends.tensorflow.Sqrt"
    ),
)
def test_tensorflow_Sqrt(dtype_and_x, as_variable, num_positional_args, native_array):
    input_dtype, x = dtype_and_x
    helpers.test_frontend_function(
        input_dtypes=input_dtype,
        as_variable_flags=as_variable,
        with_out=False,
        num_positional_args=num_positional_args,
        native_array_flags=native_array,
        frontend="tensorflow",
        fn_tree="raw_ops.Sqrt",
        x=x[0],
    )


# Tanh
@handle_cmd_line_args
@given(
    dtype_and_x=helpers.dtype_and_values(
        available_dtypes=helpers.get_dtypes("float"),
    ),
    num_positional_args=helpers.num_positional_args(
        fn_name="ivy.functional.frontends.tensorflow.Tanh"
    ),
)
def test_tensorflow_Tanh(dtype_and_x, as_variable, num_positional_args, native_array):
    input_dtype, x = dtype_and_x
    helpers.test_frontend_function(
        input_dtypes=input_dtype,
        as_variable_flags=as_variable,
        with_out=False,
        num_positional_args=num_positional_args,
        native_array_flags=native_array,
        frontend="tensorflow",
        fn_tree="raw_ops.Tanh",
        x=x[0],
    )


@st.composite
def _permute_dims_helper(draw):
    shape = draw(st.shared(helpers.get_shape(min_num_dims=1), key="shape"))
    dims = [x for x in range(len(shape))]
    permutation = draw(st.permutations(dims))
    return permutation


# Transpose
@handle_cmd_line_args
@given(
    dtype_and_x=helpers.dtype_and_values(
        available_dtypes=helpers.get_dtypes("float"),
        shape=st.shared(helpers.get_shape(min_num_dims=1), key="shape"),
    ),
    perm=_permute_dims_helper(),
    num_positional_args=helpers.num_positional_args(
        fn_name="ivy.functional.frontends.tensorflow.Transpose"
    ),
)
def test_tensorflow_transpose(
    dtype_and_x, perm, as_variable, num_positional_args, native_array
):
    dtype, x = dtype_and_x
    helpers.test_frontend_function(
        input_dtypes=dtype,
        as_variable_flags=as_variable,
        with_out=False,
        num_positional_args=num_positional_args,
        native_array_flags=native_array,
        frontend="tensorflow",
        fn_tree="raw_ops.Transpose",
        x=x[0],
        perm=perm,
    )


# Maximum
@handle_cmd_line_args
@given(
    dtype_and_x=helpers.dtype_and_values(
        available_dtypes=helpers.get_dtypes("float"),
        num_arrays=2,
        shared_dtype=True,
    ),
    num_positional_args=helpers.num_positional_args(
        fn_name="ivy.functional.frontends.tensorflow.Maximum"
    ),
)
def test_tensorflow_Maximum(
    dtype_and_x, as_variable, num_positional_args, native_array
):
    input_dtype, xs = dtype_and_x
    helpers.test_frontend_function(
        input_dtypes=input_dtype,
        as_variable_flags=as_variable,
        with_out=False,
        num_positional_args=num_positional_args,
        native_array_flags=native_array,
        frontend="tensorflow",
        fn_tree="raw_ops.Maximum",
        x=xs[0],
        y=xs[1],
    )


# Minimum
@handle_cmd_line_args
@given(
    dtype_and_x=helpers.dtype_and_values(
        available_dtypes=helpers.get_dtypes("float"),
        num_arrays=2,
        shared_dtype=True,
    ),
    num_positional_args=helpers.num_positional_args(
        fn_name="ivy.functional.frontends.tensorflow.Minimum"
    ),
)
def test_tensorflow_Minimum(
    dtype_and_x, as_variable, num_positional_args, native_array
):
    input_dtype, xs = dtype_and_x
    helpers.test_frontend_function(
        input_dtypes=input_dtype,
        as_variable_flags=as_variable,
        with_out=False,
        num_positional_args=num_positional_args,
        native_array_flags=native_array,
        frontend="tensorflow",
        fn_tree="raw_ops.Minimum",
        x=xs[0],
        y=xs[1],
    )


# Sub
@handle_cmd_line_args
@given(
    dtype_and_x=helpers.dtype_and_values(
        available_dtypes=helpers.get_dtypes("numeric"), num_arrays=2, shared_dtype=True
    ),
    num_positional_args=helpers.num_positional_args(
        fn_name="ivy.functional.frontends.tensorflow.Sub"
    ),
)
def test_tensorflow_Sub(dtype_and_x, as_variable, num_positional_args, native_array):
    dtype, xs = dtype_and_x
    helpers.test_frontend_function(
        input_dtypes=dtype,
        as_variable_flags=as_variable,
        with_out=False,
        num_positional_args=num_positional_args,
        native_array_flags=native_array,
        frontend="tensorflow",
        fn_tree="raw_ops.Sub",
        x=xs[0],
        y=xs[1],
    )


# Less
@handle_cmd_line_args
@given(
    dtype_and_x=helpers.dtype_and_values(
        available_dtypes=helpers.get_dtypes("numeric"),
        num_arrays=2,
        shared_dtype=True,
    ),
    num_positional_args=helpers.num_positional_args(
        fn_name="ivy.functional.frontends.tensorflow.Less"
    ),
)
def test_tensorflow_Less(dtype_and_x, as_variable, num_positional_args, native_array):
    input_dtype, xs = dtype_and_x
    helpers.test_frontend_function(
        input_dtypes=input_dtype,
        as_variable_flags=as_variable,
        with_out=False,
        num_positional_args=num_positional_args,
        native_array_flags=native_array,
        frontend="tensorflow",
        fn_tree="raw_ops.Less",
        x=xs[0],
        y=xs[1],
    )


# LessEqual
@handle_cmd_line_args
@given(
    dtype_and_x=helpers.dtype_and_values(
        available_dtypes=helpers.get_dtypes("numeric"),
        num_arrays=2,
        shared_dtype=True,
    ),
    num_positional_args=helpers.num_positional_args(
        fn_name="ivy.functional.frontends.tensorflow.LessEqual"
    ),
)
def test_tensorflow_LessEqual(
    dtype_and_x, as_variable, num_positional_args, native_array
):
    input_dtype, xs = dtype_and_x
    helpers.test_frontend_function(
        input_dtypes=input_dtype,
        as_variable_flags=as_variable,
        with_out=False,
        num_positional_args=num_positional_args,
        native_array_flags=native_array,
        frontend="tensorflow",
        fn_tree="raw_ops.LessEqual",
        x=xs[0],
        y=xs[1],
    )


# Floor
@handle_cmd_line_args
@given(
    dtype_and_x=helpers.dtype_and_values(
        available_dtypes=helpers.get_dtypes("float"),
    ),
    num_positional_args=helpers.num_positional_args(
        fn_name="ivy.functional.frontends.tensorflow.Floor"
    ),
)
def test_tensorflow_Floor(dtype_and_x, as_variable, num_positional_args, native_array):
    input_dtype, x = dtype_and_x
    helpers.test_frontend_function(
        input_dtypes=input_dtype,
        as_variable_flags=as_variable,
        with_out=False,
        num_positional_args=num_positional_args,
        native_array_flags=native_array,
        frontend="tensorflow",
        fn_tree="raw_ops.Floor",
        x=x[0],
    )


# FloorDiv
@handle_cmd_line_args
@given(
    dtype_and_x=helpers.dtype_and_values(
        available_dtypes=helpers.get_dtypes("float"),
        num_arrays=2,
        shared_dtype=True,
    ),
    num_positional_args=helpers.num_positional_args(
        fn_name="ivy.functional.frontends.tensorflow.FloorDiv"
    ),
)
def test_tensorflow_FloorDiv(
    dtype_and_x, as_variable, num_positional_args, native_array
):
    input_dtype, xs = dtype_and_x
    helpers.test_frontend_function(
        input_dtypes=input_dtype,
        as_variable_flags=as_variable,
        with_out=False,
        num_positional_args=num_positional_args,
        native_array_flags=native_array,
        frontend="tensorflow",
        fn_tree="raw_ops.FloorDiv",
        x=xs[0],
        y=xs[1],
    )


# Exp
@handle_cmd_line_args
@given(
    dtype_and_x=helpers.dtype_and_values(
        available_dtypes=helpers.get_dtypes("float"),
    ),
    num_positional_args=helpers.num_positional_args(
        fn_name="ivy.functional.frontends.tensorflow.Tanh"
    ),
)
def test_tensorflow_Exp(dtype_and_x, as_variable, num_positional_args, native_array):
    input_dtype, x = dtype_and_x
    helpers.test_frontend_function(
        input_dtypes=input_dtype,
        as_variable_flags=as_variable,
        with_out=False,
        num_positional_args=num_positional_args,
        native_array_flags=native_array,
        frontend="tensorflow",
        fn_tree="raw_ops.Exp",
        x=x[0],
    )


# Expm1
@handle_cmd_line_args
@given(
    dtype_and_x=helpers.dtype_and_values(
        available_dtypes=helpers.get_dtypes("float"),
    ),
    num_positional_args=helpers.num_positional_args(
        fn_name="ivy.functional.frontends.tensorflow.Expm1"
    ),
)
def test_tensorflow_Expm1(dtype_and_x, as_variable, num_positional_args, native_array):
    input_dtype, x = dtype_and_x
    helpers.test_frontend_function(
        input_dtypes=input_dtype,
        as_variable_flags=as_variable,
        with_out=False,
        num_positional_args=num_positional_args,
        native_array_flags=native_array,
        frontend="tensorflow",
        fn_tree="raw_ops.Expm1",
        x=x[0],
    )


# Log
@handle_cmd_line_args
@given(
    dtype_and_x=helpers.dtype_and_values(
        available_dtypes=helpers.get_dtypes("float"),
    ),
    num_positional_args=helpers.num_positional_args(
        fn_name="ivy.functional.frontends.tensorflow.Log"
    ),
)
def test_tensorflow_Log(dtype_and_x, as_variable, num_positional_args, native_array):
    input_dtype, x = dtype_and_x
    helpers.test_frontend_function(
        input_dtypes=input_dtype,
        as_variable_flags=as_variable,
        with_out=False,
        num_positional_args=num_positional_args,
        native_array_flags=native_array,
        frontend="tensorflow",
        fn_tree="raw_ops.Log",
        x=x[0],
    )


# Sinh
@handle_cmd_line_args
@given(
    dtype_and_x=helpers.dtype_and_values(available_dtypes=helpers.get_dtypes("float")),
    num_positional_args=helpers.num_positional_args(
        fn_name="ivy.functional.frontends.tensorflow.Sinh"
    ),
)
def test_tensorflow_Sinh(dtype_and_x, as_variable, num_positional_args, native_array):
    input_dtype, x = dtype_and_x
    helpers.test_frontend_function(
        input_dtypes=input_dtype,
        as_variable_flags=as_variable,
        with_out=False,
        num_positional_args=num_positional_args,
        native_array_flags=native_array,
        frontend="tensorflow",
        fn_tree="raw_ops.Sinh",
        x=x[0],
    )


# Reshape
@st.composite
def _reshape_helper(draw):
    # generate a shape s.t len(shape) > 0
    shape = draw(helpers.get_shape(min_num_dims=1))
    reshape_shape = draw(helpers.reshape_shapes(shape=shape))
    dtype = draw(helpers.array_dtypes(num_arrays=1))
    x = draw(helpers.array_values(dtype=dtype[0], shape=shape))
    return x, dtype, reshape_shape


@handle_cmd_line_args
@given(
    x_reshape=_reshape_helper(),
    num_positional_args=helpers.num_positional_args(
        fn_name="ivy.functional.frontends.tensorflow.Reshape",
    ),
)
def test_tensorflow_Reshape(
    x_reshape,
    as_variable,
    num_positional_args,
    native_array,
):
    x, dtype, shape = x_reshape
    helpers.test_frontend_function(
        input_dtypes=dtype,
        as_variable_flags=as_variable,
        with_out=False,
        num_positional_args=num_positional_args,
        native_array_flags=native_array,
        frontend="tensorflow",
        fn_tree="raw_ops.Reshape",
        tensor=x[0],
        shape=shape,
    )


# ZerosLike
@handle_cmd_line_args
@given(
    dtype_and_x=helpers.dtype_and_values(available_dtypes=helpers.get_dtypes("float")),
    num_positional_args=helpers.num_positional_args(
        fn_name="ivy.functional.frontends.tensorflow.ZerosLike"
    ),
)
def test_tensorflow_zeros_like(
    dtype_and_x, as_variable, num_positional_args, native_array
):
    dtype, x = dtype_and_x
    helpers.test_frontend_function(
        input_dtypes=dtype,
        as_variable_flags=as_variable,
        with_out=False,
        num_positional_args=num_positional_args,
        native_array_flags=native_array,
        frontend="tensorflow",
        fn_tree="raw_ops.ZerosLike",
        x=x[0],
    )


# LogicalOr
@handle_cmd_line_args
@given(
    dtype_and_x=helpers.dtype_and_values(
        dtype=["bool", "bool"],
        num_arrays=2,
        shared_dtype=True,
    ),
    num_positional_args=helpers.num_positional_args(
        fn_name="ivy.functional.frontends.tensorflow.LogicalOr"
    ),
)
def test_tensorflow_LogicalOr(
    dtype_and_x, as_variable, num_positional_args, native_array
):
    input_dtype, x = dtype_and_x
    helpers.test_frontend_function(
        input_dtypes=input_dtype,
        as_variable_flags=as_variable,
        with_out=False,
        num_positional_args=num_positional_args,
        native_array_flags=native_array,
        frontend="tensorflow",
        fn_tree="raw_ops.LogicalOr",
        x=x[0],
        y=x[1],
    )


# LogicalNot
@handle_cmd_line_args
@given(
    dtype_and_x=helpers.dtype_and_values(
        dtype=["bool"],
        num_arrays=1,
        shared_dtype=True,
    ),
    num_positional_args=helpers.num_positional_args(
        fn_name="ivy.functional.frontends.tensorflow.LogicalNot"
    ),
)
def test_tensorflow_LogicalNot(
    dtype_and_x, as_variable, num_positional_args, native_array
):
    input_dtype, x = dtype_and_x
    helpers.test_frontend_function(
        input_dtypes=input_dtype,
        as_variable_flags=as_variable,
        with_out=False,
        num_positional_args=num_positional_args,
        native_array_flags=native_array,
        frontend="tensorflow",
        fn_tree="raw_ops.LogicalNot",
        x=x[0],
    )


# Shape
@handle_cmd_line_args
@given(
    dtype_and_x=helpers.dtype_and_values(
        available_dtypes=helpers.get_dtypes("numeric"),
        min_num_dims=1,
    ),
    num_positional_args=helpers.num_positional_args(
        fn_name="ivy.functional.frontends.tensorflow.Shape"
    ),
)
def test_tensorflow_Shape(dtype_and_x, as_variable, num_positional_args, native_array):
    input_dtype, x = dtype_and_x
    helpers.test_frontend_function(
        input_dtypes=input_dtype,
        as_variable_flags=as_variable,
        with_out=False,
        num_positional_args=num_positional_args,
        native_array_flags=native_array,
        frontend="tensorflow",
        fn_tree="raw_ops.Shape",
        input=x[0],
    )


# AddN
@handle_cmd_line_args
@given(
    dtype_and_x=helpers.dtype_and_values(
        available_dtypes=helpers.get_dtypes("numeric"),
        min_num_dims=1,
    ),
    num_positional_args=helpers.num_positional_args(
        fn_name="ivy.functional.frontends.tensorflow.AddN"
    ),
)
def test_tensorflow_AddN(dtype_and_x, as_variable, num_positional_args, native_array):
    input_dtype, x = dtype_and_x
    helpers.test_frontend_function(
        input_dtypes=input_dtype,
        as_variable_flags=as_variable,
        with_out=False,
        num_positional_args=num_positional_args,
        native_array_flags=native_array,
        frontend="tensorflow",
        fn_tree="raw_ops.AddN",
        inputs=x,
    )


# Neg
@handle_cmd_line_args
@given(
    dtype_and_x=helpers.dtype_and_values(
        available_dtypes=[
            "float32",
            "float64",
            "int8",
            "int16",
            "int32",
            "int64",
        ],
    ),
    num_positional_args=helpers.num_positional_args(
        fn_name="ivy.functional.frontends.tensorflow.Neg"
    ),
)
def test_tensorflow_Neg(dtype_and_x, as_variable, num_positional_args, native_array):
    input_dtype, x = dtype_and_x
    helpers.test_frontend_function(
        input_dtypes=input_dtype,
        as_variable_flags=as_variable,
        with_out=False,
        num_positional_args=num_positional_args,
        native_array_flags=native_array,
        frontend="tensorflow",
        fn_tree="raw_ops.Neg",
        x=x[0],
    )


# Equal
@handle_cmd_line_args
@given(
    dtype_and_x=helpers.dtype_and_values(
        available_dtypes=helpers.get_dtypes("numeric"),
        num_arrays=2,
        shared_dtype=True,
    ),
    num_positional_args=helpers.num_positional_args(
        fn_name="ivy.functional.frontends.tensorflow.Equal"
    ),
)
def test_tensorflow_Equal(dtype_and_x, as_variable, num_positional_args, native_array):
    input_dtype, x = dtype_and_x
    helpers.test_frontend_function(
        input_dtypes=input_dtype,
        as_variable_flags=as_variable,
        with_out=False,
        num_positional_args=num_positional_args,
        native_array_flags=native_array,
        frontend="tensorflow",
        fn_tree="raw_ops.Equal",
        x=x[0],
        y=x[1],
    )


# NotEqual
@handle_cmd_line_args
@given(
    dtype_and_x=helpers.dtype_and_values(
        available_dtypes=helpers.get_dtypes("numeric"),
        num_arrays=2,
        shared_dtype=True,
    ),
    num_positional_args=helpers.num_positional_args(
        fn_name="ivy.functional.frontends.tensorflow.NotEqual"
    ),
)
def test_tensorflow_NotEqual(
    dtype_and_x, as_variable, num_positional_args, native_array
):
    input_dtype, x = dtype_and_x
    helpers.test_frontend_function(
        input_dtypes=input_dtype,
        as_variable_flags=as_variable,
        with_out=False,
        num_positional_args=num_positional_args,
        native_array_flags=native_array,
        frontend="tensorflow",
        fn_tree="raw_ops.NotEqual",
        x=x[0],
        y=x[1],
    )


# Cumsum
@handle_cmd_line_args
@given(
    dtype_x_axis=helpers.dtype_values_axis(
        available_dtypes=helpers.get_dtypes("numeric", full=True),
        valid_axis=True,
        force_int_axis=True,
        min_num_dims=1,
        min_value=-5,
        max_value=5,
    ),
    exclusive=st.booleans(),
    reverse=st.booleans(),
    num_positional_args=helpers.num_positional_args(
        fn_name="ivy.functional.frontends.tensorflow.Cumsum"
    ),
)
def test_tensorflow_Cumsum(
    dtype_x_axis,
    as_variable,
    with_out,
    num_positional_args,
    native_array,
    exclusive,
    reverse,
):
    dtype, x, axis = dtype_x_axis
    helpers.test_frontend_function(
        input_dtypes=dtype,
        as_variable_flags=as_variable,
        with_out=with_out,
        num_positional_args=num_positional_args,
        native_array_flags=native_array,
        frontend="tensorflow",
        fn_tree="raw_ops.Cumsum",
        rtol=1e-02,
        atol=1e-02,
        x=x[0],
        axis=axis,
        exclusive=exclusive,
        reverse=reverse,
    )


# Relu
@handle_cmd_line_args
@given(
    dtype_and_x=helpers.dtype_and_values(
        available_dtypes=helpers.get_dtypes("numeric"),
        min_num_dims=1,
    ),
)
def test_tensorflow_Relu(dtype_and_x, as_variable, native_array):
    dtype, x = dtype_and_x
    helpers.test_frontend_function(
        input_dtypes=dtype,
        as_variable_flags=as_variable,
        with_out=False,
        num_positional_args=0,
        native_array_flags=native_array,
        frontend="tensorflow",
        fn_tree="raw_ops.Relu",
        features=x[0],
    )


# MatMul
@handle_cmd_line_args
@given(
    dtype_and_x=helpers.dtype_and_values(
        available_dtypes=[
            "bfloat16",
            "float32",
            "float64",
            "int8",
            "int16",
            "int32",
            "int64",
        ],
        shape=(3, 3),
        num_arrays=2,
        shared_dtype=True,
    ),
    transpose_a=st.booleans(),
    transpose_b=st.booleans(),
)
def test_tensroflow_MatMul(
    dtype_and_x,
    transpose_a,
    transpose_b,
    as_variable,
    native_array,
):
    input_dtype, x = dtype_and_x
    print(ivy.matmul(x[0], x[1], transpose_a=transpose_a, transpose_b=transpose_b))
    helpers.test_frontend_function(
        input_dtypes=input_dtype,
        as_variable_flags=as_variable,
        with_out=False,
        num_positional_args=0,
        native_array_flags=native_array,
        frontend="tensorflow",
        fn_tree="raw_ops.MatMul",
        a=x[0],
        b=x[1],
        transpose_a=transpose_a,
        transpose_b=transpose_b,
    )


# Cumprod
@handle_cmd_line_args
@given(
    dtype_x_axis=helpers.dtype_values_axis(
        available_dtypes=helpers.get_dtypes("numeric", full=True),
        valid_axis=True,
        force_int_axis=True,
        min_num_dims=1,
        min_value=-5,
        max_value=5,
    ),
    exclusive=st.booleans(),
    reverse=st.booleans(),
    num_positional_args=helpers.num_positional_args(
        fn_name="ivy.functional.frontends.tensorflow.Cumprod"
    ),
)
def test_tensorflow_Cumprod(
    dtype_x_axis,
    as_variable,
    num_positional_args,
    native_array,
    exclusive,
    reverse,
):
    dtype, x, axis = dtype_x_axis
    helpers.test_frontend_function(
        input_dtypes=dtype,
        as_variable_flags=as_variable,
        with_out=False,
        num_positional_args=num_positional_args,
        native_array_flags=native_array,
        frontend="tensorflow",
        fn_tree="raw_ops.Cumprod",
        x=x[0],
        axis=axis,
        exclusive=exclusive,
        reverse=reverse,
    )


# Greater
@handle_cmd_line_args
@given(
    dtype_and_x=helpers.dtype_and_values(
        available_dtypes=helpers.get_dtypes("numeric"),
        num_arrays=2,
        shared_dtype=True,
    ),
)
def test_tensorflow_Greater(dtype_and_x, as_variable, native_array):
    input_dtype, x = dtype_and_x
    helpers.test_frontend_function(
        input_dtypes=input_dtype,
        as_variable_flags=as_variable,
        with_out=False,
        num_positional_args=0,
        native_array_flags=native_array,
        frontend="tensorflow",
        fn_tree="raw_ops.Greater",
        x=x[0],
        y=x[1],
    )


# GreaterEqual
@handle_cmd_line_args
@given(
    dtype_and_x=helpers.dtype_and_values(
        available_dtypes=helpers.get_dtypes("numeric"),
        num_arrays=2,
        shared_dtype=True,
    ),
)
def test_tensorflow_GreaterEqual(dtype_and_x, as_variable, native_array):
    input_dtype, x = dtype_and_x
    helpers.test_frontend_function(
        input_dtypes=input_dtype,
        as_variable_flags=as_variable,
        with_out=False,
        num_positional_args=0,
        native_array_flags=native_array,
        frontend="tensorflow",
        fn_tree="raw_ops.GreaterEqual",
        x=x[0],
        y=x[1],
    )


# Mean
@handle_cmd_line_args
@given(
    dtype_x_axis=helpers.dtype_values_axis(
        available_dtypes=helpers.get_dtypes("float", full=True),
        valid_axis=True,
        force_int_axis=True,
        min_num_dims=1,
        min_value=-10,
        max_value=3,
    ),
    keep_dims=st.booleans(),
    num_positional_args=helpers.num_positional_args(
        fn_name="ivy.functional.frontends.tensorflow.Mean"
    ),
)
def test_tensorflow_Mean(
    dtype_x_axis,
    as_variable,
    with_out,
    num_positional_args,
    native_array,
    keep_dims,
):
    dtype, x, axis = dtype_x_axis
    helpers.test_frontend_function(
        input_dtypes=dtype,
        as_variable_flags=as_variable,
        with_out=with_out,
        num_positional_args=num_positional_args,
        native_array_flags=native_array,
        frontend="tensorflow",
        fn_tree="raw_ops.Mean",
        input=x[0],
        axis=axis,
        keep_dims=keep_dims,
        rtol=1e-02,
        atol=1e-02,
    )


# Identity
@handle_cmd_line_args
@given(
    dtype_and_x=helpers.dtype_and_values(
        available_dtypes=helpers.get_dtypes("numeric", full=True),
    ),
    num_positional_args=helpers.num_positional_args(
        fn_name="ivy.functional.frontends.tensorflow.Identity"
    ),
)
def test_tensorflow_Identity(
    dtype_and_x,
    as_variable,
    num_positional_args,
    native_array,
):
    dtype, x = dtype_and_x
    helpers.test_frontend_function(
        input_dtypes=dtype,
        as_variable_flags=as_variable,
        with_out=False,
        num_positional_args=num_positional_args,
        native_array_flags=native_array,
        frontend="tensorflow",
        fn_tree="raw_ops.Identity",
        input=x[0],
    )


# IdentityN
@handle_cmd_line_args
@given(
    dtype_and_x=helpers.dtype_and_values(
        available_dtypes=helpers.get_dtypes("numeric", full=True),
    ),
    num_positional_args=helpers.num_positional_args(
        fn_name="ivy.functional.frontends.tensorflow.IdentityN"
    ),
)
def test_tensorflow_IdentityN(
    dtype_and_x,
    as_variable,
    num_positional_args,
    native_array,
):
    dtype, x = dtype_and_x
    helpers.test_frontend_function(
        input_dtypes=dtype,
        as_variable_flags=as_variable,
        with_out=False,
        num_positional_args=num_positional_args,
        native_array_flags=native_array,
        frontend="tensorflow",
        fn_tree="raw_ops.IdentityN",
        input=x,
    )


@handle_cmd_line_args
@given(
    dtype_and_x=helpers.dtype_and_values(
        available_dtypes=helpers.get_dtypes("numeric", full=True)
    ),
    num_positional_args=helpers.num_positional_args(
        fn_name="ivy.functional.frontends.tensorflow.Inv"
    ),
)
def test_tensorflow_Inv(
    dtype_and_x,
    as_variable,
    num_positional_args,
    native_array,
):
    dtype, x = dtype_and_x
    helpers.test_frontend_function(
        input_dtypes=dtype,
        as_variable_flags=as_variable,
        with_out=False,
        num_positional_args=num_positional_args,
        native_array_flags=native_array,
        frontend="tensorflow",
        fn_tree="raw_ops.Inv",
        x=x[0],
    )


@handle_cmd_line_args
@given(
    dtype_and_x=helpers.dtype_and_values(
        available_dtypes=helpers.get_dtypes("numeric", full=True)
    ),
    num_positional_args=helpers.num_positional_args(
        fn_name="ivy.functional.frontends.tensorflow.OnesLike"
    ),
)
def test_tensorflow_OnesLike(
    dtype_and_x,
    as_variable,
    num_positional_args,
    native_array,
):
    dtype, x = dtype_and_x
    helpers.test_frontend_function(
        input_dtypes=dtype,
        as_variable_flags=as_variable,
        with_out=False,
        num_positional_args=num_positional_args,
        native_array_flags=native_array,
        frontend="tensorflow",
        fn_tree="raw_ops.OnesLike",
        x=x[0],
    )


@handle_cmd_line_args
@given(
    dtype_and_x=helpers.dtype_and_values(
        available_dtypes=helpers.get_dtypes("float"),
        min_value=0,
        max_value=10,
        shape=helpers.ints(min_value=2, max_value=5).map(lambda x: tuple([x, x])),
    ),
    num_positional_args=helpers.num_positional_args(
        fn_name="ivy.functional.frontends.tensorflow.Cholesky"
    ),
)
def test_tensorflow_Cholesky(
    dtype_and_x,
    as_variable,
    num_positional_args,
    native_array,
):
    dtype, x = dtype_and_x
    x = x[0]
    x = (
        np.matmul(x.T, x) + np.identity(x.shape[0]) * 1e-3
    )  # make symmetric positive-definite

    helpers.test_frontend_function(
        input_dtypes=dtype,
        as_variable_flags=as_variable,
        with_out=False,
        num_positional_args=num_positional_args,
        native_array_flags=native_array,
        frontend="tensorflow",
        fn_tree="raw_ops.Cholesky",
        input=x,
        rtol=1e-4,
        atol=1e-4,
    )


@handle_cmd_line_args
@given(
<<<<<<< HEAD
    array_indices_axis=helpers.array_indices_axis(
        array_dtypes=helpers.get_dtypes("numeric", full=True),
        indices_dtypes=["int32"],
        min_num_dims=1,
        min_dim_size=1,
        disable_random_axis=True,
    ),
    reverse=st.booleans(),
    num_positional_args=helpers.num_positional_args(
        fn_name="ivy.functional.frontends.tensorflow.NthElement"
    ),
)
def test_tensorflow_NthElement(
    array_indices_axis,
    as_variable,
    num_positional_args,
    native_array,
    reverse,
):
    dtype, x, n = array_indices_axis
=======
    dtype_and_x=helpers.dtype_and_values(
        available_dtypes=helpers.get_dtypes("numeric"),
        num_arrays=2,
        shared_dtype=True,
    ),
    num_positional_args=helpers.num_positional_args(
        fn_name="ivy.functional.frontends.tensorflow.Mul"
    ),
)
def test_tensorflow_Mul(dtype_and_x, as_variable, num_positional_args, native_array):
    input_dtype, xs = dtype_and_x
    helpers.test_frontend_function(
        input_dtypes=input_dtype,
        as_variable_flags=as_variable,
        with_out=False,
        num_positional_args=num_positional_args,
        native_array_flags=native_array,
        frontend="tensorflow",
        fn_tree="raw_ops.Mul",
        x=xs[0],
        y=xs[1],
    )


@handle_cmd_line_args
@given(
    dtype_x_axis=helpers.dtype_values_axis(
        available_dtypes=helpers.get_dtypes("numeric", full=True),
        valid_axis=True,
        force_int_axis=True,
        min_num_dims=1,
        min_value=-5,
        max_value=5,
    ),
    keep_dims=st.booleans(),
    num_positional_args=helpers.num_positional_args(
        fn_name="ivy.functional.frontends.tensorflow.Min"
    ),
)
def test_tensorflow_Min(
    dtype_x_axis,
    as_variable,
    with_out,
    num_positional_args,
    native_array,
    keep_dims,
):
    dtype, x, axis = dtype_x_axis
    helpers.test_frontend_function(
        input_dtypes=dtype,
        as_variable_flags=as_variable,
        with_out=with_out,
        num_positional_args=num_positional_args,
        native_array_flags=native_array,
        frontend="tensorflow",
        fn_tree="raw_ops.Min",
        input=x[0],
        axis=axis,
        keep_dims=keep_dims,
    )


@handle_cmd_line_args
@given(
    dtype_x_axis=helpers.dtype_values_axis(
        available_dtypes=helpers.get_dtypes("numeric", full=True),
        valid_axis=True,
        force_int_axis=True,
        min_num_dims=1,
        min_value=-5,
        max_value=5,
    ),
    keep_dims=st.booleans(),
    num_positional_args=helpers.num_positional_args(
        fn_name="ivy.functional.frontends.tensorflow.Max"
    ),
)
def test_tensorflow_Max(
    dtype_x_axis,
    as_variable,
    with_out,
    num_positional_args,
    native_array,
    keep_dims,
):
    dtype, x, axis = dtype_x_axis
    helpers.test_frontend_function(
        input_dtypes=dtype,
        as_variable_flags=as_variable,
        with_out=with_out,
        num_positional_args=num_positional_args,
        native_array_flags=native_array,
        frontend="tensorflow",
        fn_tree="raw_ops.Max",
        input=x[0],
        axis=axis,
        keep_dims=keep_dims,
    )


@handle_cmd_line_args
@given(
    dtype_and_x=helpers.dtype_and_values(
        available_dtypes=helpers.get_dtypes("integer"),
        num_arrays=2,
        shared_dtype=True,
        min_value=0,
        max_value=8,
    ),
    num_positional_args=helpers.num_positional_args(
        fn_name="ivy.functional.frontends.tensorflow.LeftShift"
    ),
)
def test_tensorflow_LeftShift(
    dtype_and_x, as_variable, num_positional_args, native_array
):
    dtype, xs = dtype_and_x
>>>>>>> 55eeae91
    helpers.test_frontend_function(
        input_dtypes=dtype,
        as_variable_flags=as_variable,
        with_out=False,
        num_positional_args=num_positional_args,
        native_array_flags=native_array,
        frontend="tensorflow",
<<<<<<< HEAD
        fn_tree="raw_ops.NthElement",
        input=x,
        n=n.flatten()[0],
        reverse=reverse,
=======
        fn_tree="raw_ops.LeftShift",
        x=xs[0],
        y=xs[1],
>>>>>>> 55eeae91
    )<|MERGE_RESOLUTION|>--- conflicted
+++ resolved
@@ -1627,29 +1627,7 @@
 
 
 @handle_cmd_line_args
-@given(
-<<<<<<< HEAD
-    array_indices_axis=helpers.array_indices_axis(
-        array_dtypes=helpers.get_dtypes("numeric", full=True),
-        indices_dtypes=["int32"],
-        min_num_dims=1,
-        min_dim_size=1,
-        disable_random_axis=True,
-    ),
-    reverse=st.booleans(),
-    num_positional_args=helpers.num_positional_args(
-        fn_name="ivy.functional.frontends.tensorflow.NthElement"
-    ),
-)
-def test_tensorflow_NthElement(
-    array_indices_axis,
-    as_variable,
-    num_positional_args,
-    native_array,
-    reverse,
-):
-    dtype, x, n = array_indices_axis
-=======
+@given(    
     dtype_and_x=helpers.dtype_and_values(
         available_dtypes=helpers.get_dtypes("numeric"),
         num_arrays=2,
@@ -1767,22 +1745,50 @@
     dtype_and_x, as_variable, num_positional_args, native_array
 ):
     dtype, xs = dtype_and_x
->>>>>>> 55eeae91
-    helpers.test_frontend_function(
-        input_dtypes=dtype,
-        as_variable_flags=as_variable,
-        with_out=False,
-        num_positional_args=num_positional_args,
-        native_array_flags=native_array,
-        frontend="tensorflow",
-<<<<<<< HEAD
+    helpers.test_frontend_function(
+        input_dtypes=dtype,
+        as_variable_flags=as_variable,
+        with_out=False,
+        num_positional_args=num_positional_args,
+        native_array_flags=native_array,
+        frontend="tensorflow",
+        fn_tree="raw_ops.LeftShift",
+        x=xs[0],
+        y=xs[1],
+    )
+   
+   
+@handle_cmd_line_args
+@given(
+    array_indices_axis=helpers.array_indices_axis(
+        array_dtypes=helpers.get_dtypes("numeric", full=True),
+        indices_dtypes=["int32"],
+        min_num_dims=1,
+        min_dim_size=1,
+        disable_random_axis=True,
+    ),
+    reverse=st.booleans(),
+    num_positional_args=helpers.num_positional_args(
+        fn_name="ivy.functional.frontends.tensorflow.NthElement"
+    ),
+)
+def test_tensorflow_NthElement(
+    array_indices_axis,
+    as_variable,
+    num_positional_args,
+    native_array,
+    reverse,
+):
+    dtype, x, n = array_indices_axis
+    helpers.test_frontend_function(
+        input_dtypes=dtype,
+        as_variable_flags=as_variable,
+        with_out=False,
+        num_positional_args=num_positional_args,
+        native_array_flags=native_array,
+        frontend="tensorflow",
         fn_tree="raw_ops.NthElement",
         input=x,
         n=n.flatten()[0],
         reverse=reverse,
-=======
-        fn_tree="raw_ops.LeftShift",
-        x=xs[0],
-        y=xs[1],
->>>>>>> 55eeae91
     )