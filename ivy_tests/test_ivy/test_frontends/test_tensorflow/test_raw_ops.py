--- conflicted
+++ resolved
@@ -1627,9 +1627,7 @@
 
 
 @handle_cmd_line_args
-<<<<<<< HEAD
-=======
-@given(    
+@given(
     dtype_and_x=helpers.dtype_and_values(
         available_dtypes=helpers.get_dtypes("numeric"),
         num_arrays=2,
@@ -1655,7 +1653,6 @@
 
 
 @handle_cmd_line_args
->>>>>>> ba715dd8
 @given(
     dtype_x_axis=helpers.dtype_values_axis(
         available_dtypes=helpers.get_dtypes("numeric", full=True),
@@ -1667,13 +1664,6 @@
     ),
     keep_dims=st.booleans(),
     num_positional_args=helpers.num_positional_args(
-<<<<<<< HEAD
-        fn_name="ivy.functional.frontends.tensorflow.Sum"
-    ),
-)
-def test_tensorflow_Sum(
-    dtype_x_axis, as_variable, num_positional_args, native_array, keep_dims
-=======
         fn_name="ivy.functional.frontends.tensorflow.Min"
     ),
 )
@@ -1684,22 +1674,11 @@
     num_positional_args,
     native_array,
     keep_dims,
->>>>>>> ba715dd8
 ):
     dtype, x, axis = dtype_x_axis
     helpers.test_frontend_function(
         input_dtypes=dtype,
         as_variable_flags=as_variable,
-<<<<<<< HEAD
-        with_out=False,
-        num_positional_args=num_positional_args,
-        native_array_flags=native_array,
-        frontend="tensorflow",
-        fn_tree="raw_ops.Sum",
-        input=x[0],
-        axis=axis,
-        keep_dims=keep_dims,
-=======
         with_out=with_out,
         num_positional_args=num_positional_args,
         native_array_flags=native_array,
@@ -1777,8 +1756,8 @@
         x=xs[0],
         y=xs[1],
     )
-   
-   
+
+
 @handle_cmd_line_args
 @given(
     array_indices_axis=helpers.array_indices_axis(
@@ -1812,5 +1791,37 @@
         input=x,
         n=n.flatten()[0],
         reverse=reverse,
->>>>>>> ba715dd8
+    )
+
+
+@handle_cmd_line_args
+@given(
+    dtype_x_axis=helpers.dtype_values_axis(
+        available_dtypes=helpers.get_dtypes("numeric", full=True),
+        valid_axis=True,
+        force_int_axis=True,
+        min_num_dims=1,
+        min_value=-5,
+        max_value=5,
+    ),
+    keep_dims=st.booleans(),
+    num_positional_args=helpers.num_positional_args(
+        fn_name="ivy.functional.frontends.tensorflow.Sum"
+    ),
+)
+def test_tensorflow_Sum(
+    dtype_x_axis, as_variable, num_positional_args, native_array, keep_dims
+):
+    dtype, x, axis = dtype_x_axis
+    helpers.test_frontend_function(
+        input_dtypes=dtype,
+        as_variable_flags=as_variable,
+        with_out=False,
+        num_positional_args=num_positional_args,
+        native_array_flags=native_array,
+        frontend="tensorflow",
+        fn_tree="raw_ops.Sum",
+        input=x[0],
+        axis=axis,
+        keep_dims=keep_dims,
     )