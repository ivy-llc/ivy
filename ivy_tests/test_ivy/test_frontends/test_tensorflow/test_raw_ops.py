--- conflicted
+++ resolved
@@ -66,9 +66,36 @@
     )
 
 
-<<<<<<< HEAD
 # Atan2
-=======
+@handle_frontend_test(
+    fn_tree="tensorflow.raw_ops.Atan2",
+    dtype_and_x=helpers.dtype_and_values(
+        available_dtypes=helpers.get_dtypes("float"),
+        num_arrays=2,
+        shared_dtype=True,
+    ),
+    test_with_out=st.just(False),
+)
+def test_tensorflow_Atan2(  # NOQA
+    *,
+    dtype_and_x,
+    frontend,
+    test_flags,
+    fn_tree,
+    on_device,
+):
+    input_dtype, xs = dtype_and_x
+    helpers.test_frontend_function(
+        input_dtypes=input_dtype,
+        frontend=frontend,
+        test_flags=test_flags,
+        fn_tree=fn_tree,
+        on_device=on_device,
+        y=xs[0],
+        x=xs[1],
+    )
+
+
 # Angle
 @handle_frontend_test(
     fn_tree="tensorflow.raw_ops.Angle",
@@ -100,9 +127,8 @@
 
 
 # ApproximateEqual
->>>>>>> 197ae9b0
-@handle_frontend_test(
-    fn_tree="tensorflow.raw_ops.Atan2",
+@handle_frontend_test(
+    fn_tree="tensorflow.raw_ops.ApproximateEqual",
     dtype_and_x=helpers.dtype_and_values(
         available_dtypes=helpers.get_dtypes("float"),
         num_arrays=2,
@@ -127,24 +153,18 @@
         test_flags=test_flags,
         fn_tree=fn_tree,
         on_device=on_device,
-<<<<<<< HEAD
-        y=xs[0],
-        x=xs[1],
-=======
         x=xs[0],
         y=xs[1],
         tolerance=tol,
->>>>>>> 197ae9b0
     )
 
 
 # AddV2
 @handle_frontend_test(
     fn_tree="tensorflow.raw_ops.AddV2",
-    dtype_and_x=helpers.dtype_and_values(
-        available_dtypes=helpers.get_dtypes("numeric"),
-        num_arrays=2,
-        shared_dtype=True,
+    dtype_and_x=helpers.dtype_and_shape(
+        available_dtypes=helpers.get_dtypes("float"),
+        shapes=((2,), (2,)),
     ),
     test_with_out=st.just(False),
 )
@@ -156,15 +176,15 @@
     fn_tree,
     on_device,
 ):
-    input_dtype, x = dtype_and_x
-    helpers.test_frontend_function(
-        input_dtypes=input_dtype,
-        frontend=frontend,
-        test_flags=test_flags,
-        fn_tree=fn_tree,
-        on_device=on_device,
-        x=x[0],
-        y=x[1],
+    input_dtype, (x, y) = dtype_and_x
+    helpers.test_frontend_function(
+        input_dtypes=input_dtype,
+        frontend=frontend,
+        test_flags=test_flags,
+        fn_tree=fn_tree,
+        on_device=on_device,
+        x=x,
+        y=y,
     )
 
 
