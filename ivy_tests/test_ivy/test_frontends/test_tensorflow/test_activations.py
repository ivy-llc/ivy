--- conflicted
+++ resolved
@@ -1,62 +1,53 @@
-<<<<<<< HEAD
-=======
-# global
-import numpy as np
->>>>>>> 89c94483
-from hypothesis import given
-
-# local
-import ivy_tests.test_ivy.helpers as helpers
-from ivy_tests.test_ivy.helpers import handle_cmd_line_args
-
-
-@handle_cmd_line_args
-@given(
-    dtype_and_x=helpers.dtype_and_values(available_dtypes=helpers.get_dtypes("float")),
-    num_positional_args=helpers.num_positional_args(
-        fn_name="ivy.functional.frontends.tensorflow.hard_sigmoid"
-    ),
-)
-def test_tensorflow_hard_sigmoid(
-    dtype_and_x, as_variable, num_positional_args, native_array, fw
-):
-    input_dtype, x = dtype_and_x
-    helpers.test_frontend_function(
-        input_dtypes=input_dtype,
-        as_variable_flags=as_variable,
-        with_out=False,
-        num_positional_args=num_positional_args,
-        native_array_flags=native_array,
-        fw=fw,
-        frontend="tensorflow",
-        fn_tree="keras.activations.hard_sigmoid",
-<<<<<<< HEAD
-        x=x[0],
-=======
-        x=np.asarray(x, dtype=input_dtype),
-    )
-
-
-@handle_cmd_line_args
-@given(
-    dtype_and_x=helpers.dtype_and_values(available_dtypes=helpers.get_dtypes("float")),
-    num_positional_args=helpers.num_positional_args(
-        fn_name="ivy.functional.frontends.tensorflow.linear"
-    ),
-)
-def test_tensorflow_linear(
-    dtype_and_x, as_variable, num_positional_args, native_array, fw
-):
-    input_dtype, x = dtype_and_x
-    helpers.test_frontend_function(
-        input_dtypes=input_dtype,
-        as_variable_flags=as_variable,
-        with_out=False,
-        num_positional_args=num_positional_args,
-        native_array_flags=native_array,
-        fw=fw,
-        frontend="tensorflow",
-        fn_tree="keras.activations.linear",
-        x=np.asarray(x, dtype=input_dtype),
->>>>>>> 89c94483
-    )
+from hypothesis import given
+
+# local
+import ivy_tests.test_ivy.helpers as helpers
+from ivy_tests.test_ivy.helpers import handle_cmd_line_args
+
+
+@handle_cmd_line_args
+@given(
+    dtype_and_x=helpers.dtype_and_values(available_dtypes=helpers.get_dtypes("float")),
+    num_positional_args=helpers.num_positional_args(
+        fn_name="ivy.functional.frontends.tensorflow.hard_sigmoid"
+    ),
+)
+def test_tensorflow_hard_sigmoid(
+    dtype_and_x, as_variable, num_positional_args, native_array, fw
+):
+    input_dtype, x = dtype_and_x
+    helpers.test_frontend_function(
+        input_dtypes=input_dtype,
+        as_variable_flags=as_variable,
+        with_out=False,
+        num_positional_args=num_positional_args,
+        native_array_flags=native_array,
+        fw=fw,
+        frontend="tensorflow",
+        fn_tree="keras.activations.hard_sigmoid",
+        x=x[0],
+    )
+
+
+@handle_cmd_line_args
+@given(
+    dtype_and_x=helpers.dtype_and_values(available_dtypes=helpers.get_dtypes("float")),
+    num_positional_args=helpers.num_positional_args(
+        fn_name="ivy.functional.frontends.tensorflow.linear"
+    ),
+)
+def test_tensorflow_linear(
+    dtype_and_x, as_variable, num_positional_args, native_array, fw
+):
+    input_dtype, x = dtype_and_x
+    helpers.test_frontend_function(
+        input_dtypes=input_dtype,
+        as_variable_flags=as_variable,
+        with_out=False,
+        num_positional_args=num_positional_args,
+        native_array_flags=native_array,
+        fw=fw,
+        frontend="tensorflow",
+        fn_tree="keras.activations.linear",
+        x=x[0],
+    )