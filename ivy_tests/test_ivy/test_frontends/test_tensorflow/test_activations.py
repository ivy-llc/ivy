--- conflicted
+++ resolved
@@ -1,71 +1,63 @@
-<<<<<<< HEAD
-# global
-import ivy
-import numpy as np
-from hypothesis import given, strategies as st
-
-# local
-import ivy_tests.test_ivy.helpers as helpers
-import ivy.functional.backends.numpy as ivy_np
-import ivy.functional.backends.tensorflow as ivy_tf
-
-
-@given(
-    dtype_and_x=helpers.dtype_and_values(available_dtypes=ivy_tf.valid_float_dtypes),
-    as_variable=st.booleans(),
-    num_positional_args=helpers.num_positional_args(
-        fn_name="ivy.functional.frontends.tensorflow.hard_sigmoid"
-    ),
-    native_array=st.booleans(),
-    # fw='tensorflow.keras'
-)
-def test_tensorflow_hard_sigmoid(
-    dtype_and_x, as_variable, num_positional_args, native_array, fw
-):
-    input_dtype, x = dtype_and_x
-    helpers.test_frontend_function(
-        input_dtypes=input_dtype,
-        as_variable_flags=as_variable,
-        with_out=False,
-        num_positional_args=num_positional_args,
-        native_array_flags=native_array,
-        fw=fw,
-        frontend="tensorflow",
-        fn_name="hard_sigmoid",
-        x=np.asarray(x, dtype=input_dtype),
-    )
-=======
-import numpy as np
-from hypothesis import given, strategies as st
-
-# local
-import ivy_tests.test_ivy.helpers as helpers
-import ivy.functional.backends.tensorflow as ivy_tf
-
-
-@given(
-    dtype_array=helpers.dtype_and_values(available_dtypes=ivy_tf.valid_dtypes),
-    as_variable=st.booleans(),
-    num_positional_args=helpers.num_positional_args(
-        fn_name="ivy.functional.frontends.tensorflow.exponential"
-    ),
-    native_array=st.booleans(),
-)
-def test_tensorflow_exponential(
-    *, dtype_array, as_variable, num_positional_args, native_array, fw
-):
-
-    dtype, x = dtype_array
-
-    helpers.test_frontend_function(
-        input_dtypes=dtype,
-        as_variable_flags=as_variable,
-        with_out=False,
-        num_positional_args=num_positional_args,
-        native_array_flags=native_array,
-        fw=fw,
-        frontend="tensorflow",
-        fn_tree="keras.activations.exponential",
-        x=np.asarray(x, dtype=dtype),
-    )
->>>>>>> 7abefa6e
+# global
+import ivy
+import numpy as np
+from hypothesis import given, strategies as st
+
+# local
+import ivy_tests.test_ivy.helpers as helpers
+import ivy.functional.backends.numpy as ivy_np
+import ivy.functional.backends.tensorflow as ivy_tf
+
+
+@given(
+    dtype_array=helpers.dtype_and_values(available_dtypes=ivy_tf.valid_dtypes),
+    as_variable=st.booleans(),
+    num_positional_args=helpers.num_positional_args(
+        fn_name="ivy.functional.frontends.tensorflow.exponential"
+    ),
+    native_array=st.booleans(),
+)
+def test_tensorflow_exponential(
+    *, dtype_array, as_variable, num_positional_args, native_array, fw
+):
+
+    dtype, x = dtype_array
+
+    helpers.test_frontend_function(
+        input_dtypes=dtype,
+        as_variable_flags=as_variable,
+        with_out=False,
+        num_positional_args=num_positional_args,
+        native_array_flags=native_array,
+        fw=fw,
+        frontend="tensorflow",
+        fn_tree="keras.activations.exponential",
+        x=np.asarray(x, dtype=dtype),
+    )
+
+    
+@given(
+    dtype_and_x=helpers.dtype_and_values(available_dtypes=ivy_tf.valid_float_dtypes),
+    as_variable=st.booleans(),
+    num_positional_args=helpers.num_positional_args(
+        fn_name="ivy.functional.frontends.tensorflow.hard_sigmoid"
+    ),
+    native_array=st.booleans(),
+    # fw='tensorflow.keras'
+)
+def test_tensorflow_hard_sigmoid(
+    dtype_and_x, as_variable, num_positional_args, native_array, fw
+):
+    input_dtype, x = dtype_and_x
+    
+    helpers.test_frontend_function(
+        input_dtypes=input_dtype,
+        as_variable_flags=as_variable,
+        with_out=False,
+        num_positional_args=num_positional_args,
+        native_array_flags=native_array,
+        fw=fw,
+        frontend="tensorflow",
+        fn_name="hard_sigmoid",
+        x=np.asarray(x, dtype=input_dtype),
+    )