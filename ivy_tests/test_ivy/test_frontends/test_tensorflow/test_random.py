from hypothesis import strategies as st

# local
import ivy_tests.test_ivy.helpers as helpers
from ivy_tests.test_ivy.helpers import handle_frontend_test


# random_sample
@handle_frontend_test(
    fn_tree="tensorflow.random.uniform",
    shape=helpers.dtype_and_values(
        available_dtypes=helpers.get_dtypes("integer"),
        min_value=1,
        max_value=5,
        min_num_dims=1,
        max_num_dims=1,
    ),
    minval=helpers.ints(min_value=0, max_value=3),
    maxval=helpers.ints(min_value=4, max_value=10),
    dtype=helpers.get_dtypes("float", full=False),
    seed=helpers.ints(min_value=0, max_value=10),
    test_with_out=st.just(False),
)
def test_tensorflow_uniform(
    shape,
    minval,
    maxval,
    dtype,
    seed,
    frontend,
    test_flags,
    fn_tree,
    on_device,
):

    input_dtypes, shape = shape
    helpers.test_frontend_function(
        input_dtypes=input_dtypes,
        frontend=frontend,
        test_flags=test_flags,
        fn_tree=fn_tree,
        on_device=on_device,
        test_values=False,
        shape=shape[0],
        minval=minval,
        maxval=maxval,
        dtype=dtype[0],
        seed=seed,
    )


# random_normal
@handle_frontend_test(
    fn_tree="tensorflow.random.normal",
    shape=helpers.get_shape(
        allow_none=False,
        min_num_dims=1,
        max_num_dims=5,
        min_dim_size=1,
        max_dim_size=10,
    ),
    mean=st.floats(allow_nan=False, allow_infinity=False, width=32),
    stddev=st.floats(allow_nan=False, allow_infinity=False, width=32, min_value=0),
    dtype=helpers.get_dtypes("float", full=False),
    seed=helpers.ints(min_value=0, max_value=10),
    test_with_out=st.just(False),
)
def test_tensorflow_normal(
    frontend,
    fn_tree,
    on_device,
    shape,
    mean,
    stddev,
    dtype,
    seed,
    test_flags,
):

    helpers.test_frontend_function(
        input_dtypes=dtype,
        frontend=frontend,
        test_flags=test_flags,
        fn_tree=fn_tree,
        on_device=on_device,
        test_values=False,
        shape=shape,
        mean=mean,
        stddev=stddev,
        dtype=dtype[0],
        seed=seed,
    )


# random_shuffle
@handle_frontend_test(
    fn_tree="tensorflow.random.shuffle",
    dtype_value=helpers.dtype_and_values(available_dtypes=helpers.get_dtypes("valid")),
    seed=helpers.ints(min_value=0, max_value=10),
    test_with_out=st.just(False),
)
def test_tensorflow_shuffle(
    frontend,
    fn_tree,
    on_device,
    dtype_value,
    seed,
    test_flags,
):
    input_dtypes, values = dtype_value
    helpers.test_frontend_function(
        input_dtypes=input_dtypes,
        frontend=frontend,
        test_flags=test_flags,
        fn_tree=fn_tree,
        on_device=on_device,
        test_values=False,
        value=values[0],
        seed=seed,
    )


<<<<<<< HEAD
# random poisson
@handle_frontend_test(
    fn_tree='tensorflow.random.poisson',
    shape=helpers.get_shape(
        min_num_dims=1,
        max_num_dims=3,
        min_dim_size=1,
        max_dim_size=10,
    ),
    lam=st.one_of(st.floats(allow_infinity=False, allow_nan=False,width=32),
                  st.lists(st.floats(allow_nan=False,allow_infinity=False,width=32),min_size=1,max_size=10)),
    dtype=helpers.get_dtypes("float",full=False),
    seed=helpers.ints(min_value=0, max_value=10),
    test_with_out=st.just(False),
)
def test_tensorflow_poisson(
    frontend,
    fn_tree,
    on_device,
    shape,
    lam,
    dtype,
    seed,
    test_flags,
):
    helpers.test_frontend_function(
        input_dtypes=dtype,
=======
# random_stateless_uniform
@handle_frontend_test(
    fn_tree="tensorflow.random.stateless_uniform",
    shape=helpers.dtype_and_values(
        available_dtypes=("int64", "int32"),
        min_value=1,
        max_value=5,
        min_num_dims=1,
        max_num_dims=1,
        max_dim_size=9,
    ),
    seed=helpers.dtype_and_values(
        available_dtypes=("int64", "int32"), min_value=0, max_value=10, shape=[2]
    ),
    minmaxval=helpers.get_bounds(dtype="int32"),
    dtype=helpers.array_dtypes(
        available_dtypes=("int32", "int64", "float16", "float32", "float64"),
    ),
    test_with_out=st.just(False),
)
def test_tensorflow_stateless_uniform(
    shape,
    seed,
    minmaxval,
    dtype,
    frontend,
    test_flags,
    fn_tree,
    on_device,
):
    shape_input_dtypes, shape = shape
    seed_input_dtypes, seed = seed

    helpers.test_frontend_function(
        input_dtypes=shape_input_dtypes + seed_input_dtypes,
>>>>>>> c63f7759
        frontend=frontend,
        test_flags=test_flags,
        fn_tree=fn_tree,
        on_device=on_device,
<<<<<<< HEAD
        lam=lam,
        shape=shape,
        dtype=dtype[0],
        seed=seed,
        test_values= False,
=======
        test_values=False,
        shape=shape[0],
        seed=seed[0],
        minval=int(minmaxval[0]),
        maxval=int(minmaxval[1]),
        dtype=dtype[0],
>>>>>>> c63f7759
    )<|MERGE_RESOLUTION|>--- conflicted
+++ resolved
@@ -120,7 +120,6 @@
     )
 
 
-<<<<<<< HEAD
 # random poisson
 @handle_frontend_test(
     fn_tree='tensorflow.random.poisson',
@@ -148,7 +147,18 @@
 ):
     helpers.test_frontend_function(
         input_dtypes=dtype,
-=======
+        frontend=frontend,
+        test_flags=test_flags,
+        fn_tree=fn_tree,
+        on_device=on_device,
+        lam=lam,
+        shape=shape,
+        dtype=dtype[0],
+        seed=seed,
+        test_values= False,
+    )
+
+
 # random_stateless_uniform
 @handle_frontend_test(
     fn_tree="tensorflow.random.stateless_uniform",
@@ -184,23 +194,14 @@
 
     helpers.test_frontend_function(
         input_dtypes=shape_input_dtypes + seed_input_dtypes,
->>>>>>> c63f7759
-        frontend=frontend,
-        test_flags=test_flags,
-        fn_tree=fn_tree,
-        on_device=on_device,
-<<<<<<< HEAD
-        lam=lam,
-        shape=shape,
-        dtype=dtype[0],
-        seed=seed,
-        test_values= False,
-=======
+        frontend=frontend,
+        test_flags=test_flags,
+        fn_tree=fn_tree,
+        on_device=on_device,
         test_values=False,
         shape=shape[0],
         seed=seed[0],
         minval=int(minmaxval[0]),
         maxval=int(minmaxval[1]),
         dtype=dtype[0],
->>>>>>> c63f7759
     )