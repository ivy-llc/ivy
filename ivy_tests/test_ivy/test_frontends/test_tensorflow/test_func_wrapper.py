--- conflicted
+++ resolved
@@ -26,11 +26,7 @@
         available_dtypes=helpers.get_dtypes("valid", prune_function=False)
     ),
 )
-<<<<<<< HEAD
-def test_inputs_to_ivy_arrays(dtype_and_x, backend_fw):
-=======
 def test_tensorflow_inputs_to_ivy_arrays(dtype_and_x, backend_fw):
->>>>>>> 6aad1631
     x_dtype, x = dtype_and_x
 
     with update_backend(backend_fw) as ivy_backend:
