# global
import ivy
from hypothesis import strategies as st

# local
import ivy_tests.test_ivy.helpers as helpers
from ivy.functional.ivy.layers import _deconv_length
from ivy_tests.test_ivy.helpers import handle_frontend_test
from ivy_tests.test_ivy.test_functional.test_core.test_statistical import (
    statistical_dtype_values,
)
from ivy_tests.test_ivy.test_functional.test_nn.test_layers import _dropout_helper
from ivy_tests.test_ivy.test_functional.test_nn.test_layers import (
    _assume_tf_dilation_gt_1,
)


@st.composite
def _x_and_filters(
    draw,
    dtypes,
    data_format,
    padding,
    stride_min=1,
    stride_max=4,
    dilation_min=1,
    dilation_max=4,
    type: str = "2d",
    transpose=False,
    atrous=False,
):
    data_format = draw(data_format)
    dtype = draw(dtypes)
    padding = draw(padding)
    if type is not None:
        if "1" in type:
            dim = 1
        elif "2" in type:
            dim = 2
        elif "3" in type:
            dim = 3
        elif type in ["depthwise", "separable"]:
            dim = 2
    else:
        dim = len(data_format) - 2
    if atrous:
        dilations = draw(st.integers(dilation_min, dilation_max))
    else:
        dilations = draw(
            st.one_of(
                st.integers(dilation_min, dilation_max),
                st.lists(
                    st.integers(dilation_min, dilation_max), min_size=dim, max_size=dim
                ),
            )
        )
    fdilations = [dilations] * dim if isinstance(dilations, int) else dilations
    if atrous:
        stride = 1
    elif type in ["depthwise", "separable"]:
        # if any value in dilations is greater than 1, tensorflow implements
        # depthwise_covn2d as an atrous depthwise convolution, in which case all values
        # in strides must be equal to 1.
        if any(x > 1 for x in fdilations):
            stride = 1
        else:
            stride = draw(st.integers(stride_min, stride_max))
    else:
        stride = draw(
            st.one_of(
                st.integers(stride_min, stride_max),
                st.lists(
                    st.integers(stride_min, stride_max), min_size=dim, max_size=dim
                ),
            )
        )
    fstride = [stride] * dim if isinstance(stride, int) else stride
    if dim == 1:
        if not transpose:
            filter_shape = draw(
                st.tuples(
                    helpers.ints(min_value=3, max_value=5),
                    helpers.ints(min_value=1, max_value=3),
                    helpers.ints(min_value=1, max_value=3),
                )
            )
            min_x_width = filter_shape[0] + (filter_shape[0] - 1) * (fdilations[0] - 1)
        else:
            filter_shape = draw(
                st.tuples(
                    helpers.ints(min_value=3, max_value=5),
                    helpers.ints(min_value=1, max_value=3),
                    helpers.ints(min_value=1, max_value=3),
                )
            )
            min_x_width = 1
        if transpose:
            d_in = filter_shape[2]
        else:
            d_in = filter_shape[1]
        if data_format == "NWC":
            x_shape = draw(
                st.tuples(
                    helpers.ints(min_value=1, max_value=5),
                    helpers.ints(min_value=min_x_width, max_value=100),
                    helpers.ints(min_value=d_in, max_value=d_in),
                )
            )
            x_w = x_shape[1]
        else:
            x_shape = draw(
                st.tuples(
                    helpers.ints(min_value=1, max_value=5),
                    helpers.ints(min_value=d_in, max_value=d_in),
                    helpers.ints(min_value=min_x_width, max_value=100),
                )
            )
            x_w = x_shape[2]
        if transpose:
            output_shape = [
                x_shape[0],
                _deconv_length(
                    x_w, fstride[0], filter_shape[0], padding, fdilations[0]
                ),
                filter_shape[1],
            ]
    elif dim == 2:
        min_x_height = 1
        min_x_width = 1
        filter_shape = draw(
            st.tuples(
                helpers.ints(min_value=3, max_value=5),
                helpers.ints(min_value=3, max_value=5),
                helpers.ints(min_value=1, max_value=3),
                helpers.ints(min_value=1, max_value=3),
            )
        )
        if not transpose:
            min_x_height = filter_shape[0] + (filter_shape[0] - 1) * (fdilations[0] - 1)
            min_x_width = filter_shape[1] + (filter_shape[1] - 1) * (fdilations[1] - 1)
        if transpose:
            d_in = filter_shape[3]
        else:
            d_in = filter_shape[2]
        if data_format == "NHWC":
            x_shape = draw(
                st.tuples(
                    helpers.ints(min_value=1, max_value=5),
                    helpers.ints(min_value=min_x_height, max_value=100),
                    helpers.ints(min_value=min_x_width, max_value=100),
                    helpers.ints(min_value=d_in, max_value=d_in),
                )
            )
            x_h = x_shape[1]
            x_w = x_shape[2]
        else:
            x_shape = draw(
                st.tuples(
                    helpers.ints(min_value=1, max_value=5),
                    helpers.ints(min_value=d_in, max_value=d_in),
                    helpers.ints(min_value=min_x_height, max_value=100),
                    helpers.ints(min_value=min_x_width, max_value=100),
                )
            )
            x_h = x_shape[2]
            x_w = x_shape[3]
        if transpose:
            output_shape_h = _deconv_length(
                x_h, fstride[0], filter_shape[0], padding, fdilations[0]
            )
            output_shape_w = _deconv_length(
                x_w, fstride[1], filter_shape[1], padding, fdilations[1]
            )
            output_shape = [x_shape[0], output_shape_h, output_shape_w, filter_shape[2]]
    elif dim == 3:
        filter_shape = draw(
            st.tuples(
                helpers.ints(min_value=3, max_value=5),
                helpers.ints(min_value=3, max_value=5),
                helpers.ints(min_value=3, max_value=5),
                helpers.ints(min_value=1, max_value=3),
                helpers.ints(min_value=1, max_value=3),
            )
        )
        if not transpose:
            min_x_depth = filter_shape[0] + (filter_shape[0] - 1) * (fdilations[0] - 1)
            min_x_height = filter_shape[1] + (filter_shape[1] - 1) * (fdilations[1] - 1)
            min_x_width = filter_shape[2] + (filter_shape[2] - 1) * (fdilations[2] - 1)
        else:
            min_x_depth = 1
            min_x_height = 1
            min_x_width = 1
        if transpose:
            d_in = filter_shape[4]
        else:
            d_in = filter_shape[3]
        if data_format == "NDHWC":
            x_shape = draw(
                st.tuples(
                    helpers.ints(min_value=1, max_value=5),
                    helpers.ints(min_value=min_x_depth, max_value=100),
                    helpers.ints(min_value=min_x_height, max_value=100),
                    helpers.ints(min_value=min_x_width, max_value=100),
                    helpers.ints(min_value=d_in, max_value=d_in),
                )
            )
            x_d = x_shape[1]
            x_h = x_shape[2]
            x_w = x_shape[3]
        else:
            x_shape = draw(
                st.tuples(
                    helpers.ints(min_value=1, max_value=5),
                    helpers.ints(min_value=d_in, max_value=d_in),
                    helpers.ints(min_value=min_x_depth, max_value=100),
                    helpers.ints(min_value=min_x_height, max_value=100),
                    helpers.ints(min_value=min_x_width, max_value=100),
                )
            )
            x_d = x_shape[2]
            x_h = x_shape[3]
            x_w = x_shape[4]
        if transpose:
            output_shape_d = _deconv_length(
                x_d, fstride[0], filter_shape[0], padding, fdilations[0]
            )
            output_shape_h = _deconv_length(
                x_h, fstride[1], filter_shape[1], padding, fdilations[1]
            )
            output_shape_w = _deconv_length(
                x_w, fstride[2], filter_shape[2], padding, fdilations[2]
            )
            output_shape = [
                x_shape[0],
                output_shape_d,
                output_shape_h,
                output_shape_w,
                filter_shape[3],
            ]
    x = draw(
        helpers.array_values(dtype=dtype[0], shape=x_shape, min_value=0, max_value=1)
    )
    filters = draw(
        helpers.array_values(
            dtype=dtype[0], shape=filter_shape, min_value=0, max_value=1
        )
    )
    if type == "separable":
        p_filter_shape = (
            1,
            1,
            filter_shape[-1] * filter_shape[-2],
            draw(helpers.ints(min_value=1, max_value=3)),
        )
        p_filters = draw(
            helpers.array_values(
                dtype=dtype[0], shape=p_filter_shape, min_value=0, max_value=1
            )
        )
        filters = [filters, p_filters]
    if type in ["depthwise", "separable"]:
        stride = [1, stride, stride, 1]
        if isinstance(dilations, int):
            dilations = [dilations] * dim
    elif not atrous and type is not None:
        if transpose:
            if isinstance(stride, int):
                stride = [stride]
            else:
                if draw(st.booleans()):
                    stride = [1, *stride, 1]
            if isinstance(dilations, int):
                dilations = [dilations]
            else:
                if draw(st.booleans()):
                    dilations = [1, *dilations, 1]
        else:
            if dim != 3:
                if isinstance(stride, int):
                    stride = [stride]
                else:
                    if draw(st.booleans()):
                        stride = [1, *stride, 1]
                if isinstance(dilations, int):
                    dilations = [dilations]
                else:
                    if draw(st.booleans()):
                        dilations = [1, *dilations, 1]
            else:
                if isinstance(stride, int):
                    stride = [stride] * dim
                stride = [1, *stride, 1]
                if isinstance(dilations, int):
                    dilations = [dilations] * dim
                dilations = [1, *dilations, 1]
    if not transpose:
        return dtype, x, filters, dilations, data_format, stride, padding
    return dtype, x, filters, dilations, data_format, stride, padding, output_shape


@handle_frontend_test(
    fn_tree="tensorflow.nn.atrous_conv2d",
    x_f_d_df=_x_and_filters(
        dtypes=helpers.get_dtypes("float", full=False),
        data_format=st.sampled_from(["NHWC"]),
        padding=st.sampled_from(["VALID", "SAME"]),
        stride_min=1,
        stride_max=1,
        type="2d",
        atrous=True,
    ),
    test_with_out=st.just(False),
)
def test_tensorflow_atrous_conv2d(
    *,
    x_f_d_df,
    frontend,
    test_flags,
    fn_tree,
    on_device,
):
    input_dtype, x, filters, dilations, data_format, stride, pad = x_f_d_df
    helpers.test_frontend_function(
        input_dtypes=input_dtype,
        frontend=frontend,
        test_flags=test_flags,
        fn_tree=fn_tree,
        on_device=on_device,
        value=x,
        filters=filters,
        rate=dilations,
        padding=pad,
    )


@handle_frontend_test(
    fn_tree="tensorflow.nn.atrous_conv2d_transpose",
    x_f_d_df=_x_and_filters(
        dtypes=helpers.get_dtypes("float", full=False),
        data_format=st.sampled_from(["NHWC"]),
        padding=st.sampled_from(["VALID", "SAME"]),
        stride_min=1,
        stride_max=1,
        dilation_max=1,
        type="2d",
        transpose=True,
        atrous=True,
    ),
    test_with_out=st.just(False),
)
def test_tensorflow_atrous_conv2d_transpose(
    *,
    x_f_d_df,
    frontend,
    test_flags,
    fn_tree,
    on_device,
):
    (
        input_dtype,
        x,
        filters,
        dilations,
        data_format,
        stride,
        pad,
        output_shape,
    ) = x_f_d_df
    _assume_tf_dilation_gt_1("tensorflow", on_device, dilations)
    helpers.test_frontend_function(
        input_dtypes=input_dtype,
        frontend=frontend,
        test_flags=test_flags,
        fn_tree=fn_tree,
        on_device=on_device,
        value=x,
        filters=filters,
        output_shape=output_shape,
        rate=dilations,
        padding=pad,
    )


@handle_frontend_test(
    fn_tree="tensorflow.nn.conv1d",
    x_f_d_df=_x_and_filters(
        dtypes=helpers.get_dtypes("float", full=False),
        data_format=st.sampled_from(["NWC"]),
        padding=st.sampled_from(["VALID", "SAME"]),
        stride_min=3,
        stride_max=4,
        type="1d",
    ),
    test_with_out=st.just(False),
)
def test_tensorflow_conv1d(
    *,
    x_f_d_df,
    frontend,
    test_flags,
    fn_tree,
    on_device,
):
    input_dtype, x, filters, dilations, data_format, stride, pad = x_f_d_df
    helpers.test_frontend_function(
        input_dtypes=input_dtype,
        frontend=frontend,
        test_flags=test_flags,
        fn_tree=fn_tree,
        on_device=on_device,
        input=x,
        filters=filters,
        stride=stride,
        padding=pad,
        data_format=data_format,
        dilations=dilations,
    )


@handle_frontend_test(
    fn_tree="tensorflow.nn.conv1d_transpose",
    x_f_d_df=_x_and_filters(
        dtypes=helpers.get_dtypes("float", full=False),
        data_format=st.sampled_from(["NWC"]),
        padding=st.sampled_from(["VALID", "SAME"]),
        stride_min=3,
        stride_max=4,
        dilation_max=1,
        type="1d",
        transpose=True,
    ),
    test_with_out=st.just(False),
)
def test_tensorflow_conv1d_transpose(
    *,
    x_f_d_df,
    frontend,
    test_flags,
    fn_tree,
    on_device,
):
    (
        input_dtype,
        x,
        filters,
        dilations,
        data_format,
        stride,
        pad,
        output_shape,
    ) = x_f_d_df
    _assume_tf_dilation_gt_1("tensorflow", on_device, dilations)
    helpers.test_frontend_function(
        input_dtypes=input_dtype,
        frontend=frontend,
        test_flags=test_flags,
        fn_tree=fn_tree,
        on_device=on_device,
        input=x,
        filters=filters,
        output_shape=output_shape,
        strides=stride,
        padding=pad,
        data_format=data_format,
        dilations=dilations,
    )


@handle_frontend_test(
    fn_tree="tensorflow.nn.gelu",
    dtype_and_x=helpers.dtype_and_values(
        available_dtypes=helpers.get_dtypes("float"),
        max_value=1e04,
    ),
    approximate=st.booleans(),
    test_with_out=st.just(False),
)
def test_tensorflow_gelu(
    *,
    dtype_and_x,
    approximate,
    frontend,
    test_flags,
    fn_tree,
    on_device,
):
    input_dtype, x = dtype_and_x
    helpers.test_frontend_function(
        input_dtypes=input_dtype,
        frontend=frontend,
        test_flags=test_flags,
        fn_tree=fn_tree,
        on_device=on_device,
        features=x[0],
        approximate=approximate,
    )


@handle_frontend_test(
    fn_tree="tensorflow.nn.conv2d",
    x_f_d_df=_x_and_filters(
        dtypes=helpers.get_dtypes("float", full=False),
        data_format=st.sampled_from(["NHWC"]),
        padding=st.sampled_from(["VALID", "SAME"]),
        type="2d",
    ),
)
def test_tensorflow_conv2d(
    *,
    x_f_d_df,
    frontend,
    test_flags,
    fn_tree,
    on_device,
):
    input_dtype, x, filters, dilation, data_format, stride, padding = x_f_d_df
    helpers.test_frontend_function(
        input_dtypes=input_dtype,
        frontend=frontend,
        test_flags=test_flags,
        fn_tree=fn_tree,
        on_device=on_device,
        input=x,
        filters=filters,
        strides=stride,
        padding=padding,
        data_format=data_format,
        dilations=dilation,
    )


@handle_frontend_test(
    fn_tree="tensorflow.nn.conv2d_transpose",
    x_f_d_df=_x_and_filters(
        dtypes=helpers.get_dtypes("float", full=False),
        data_format=st.sampled_from(["NHWC"]),
        padding=st.sampled_from(["VALID", "SAME"]),
        type="2d",
        transpose=True,
    ),
    test_with_out=st.just(False),
)
def test_tensorflow_conv2d_transpose(
    *,
    x_f_d_df,
    frontend,
    test_flags,
    fn_tree,
    on_device,
):
    (
        input_dtype,
        x,
        filters,
        dilation,
        data_format,
        stride,
        padding,
        output_shape,
    ) = x_f_d_df
    _assume_tf_dilation_gt_1("tensorflow", on_device, dilation)
    helpers.test_frontend_function(
        input_dtypes=input_dtype,
        frontend=frontend,
        test_flags=test_flags,
        fn_tree=fn_tree,
        on_device=on_device,
        input=x,
        filters=filters,
        output_shape=output_shape,
        strides=stride,
        padding=padding,
        data_format=data_format,
        dilations=dilation,
    )


@handle_frontend_test(
    fn_tree="tensorflow.nn.conv3d",
    x_f_d_df=_x_and_filters(
        dtypes=helpers.get_dtypes("float", full=False),
        data_format=st.sampled_from(["NDHWC"]),
        padding=st.sampled_from(["SAME"]),
        type="3d",
        dilation_max=1,
    ),
    test_with_out=st.just(False),
)
def test_tensorflow_conv3d(
    *,
    x_f_d_df,
    frontend,
    test_flags,
    fn_tree,
    on_device,
):
    input_dtype, x, filters, dilation, data_format, stride, padding = x_f_d_df
    helpers.test_frontend_function(
        input_dtypes=input_dtype,
        frontend=frontend,
        test_flags=test_flags,
        fn_tree=fn_tree,
        on_device=on_device,
        input=x,
        filters=filters,
        strides=stride,
        padding=padding,
        data_format=data_format,
        dilations=dilation,
    )


@handle_frontend_test(
    fn_tree="tensorflow.nn.conv3d_transpose",
    x_f_d_df=_x_and_filters(
        dtypes=helpers.get_dtypes("float", full=False),
        data_format=st.sampled_from(["NDHWC"]),
        padding=st.sampled_from(["SAME"]),
        type="3d",
        transpose=True,
    ),
    test_with_out=st.just(False),
)
def test_tensorflow_conv3d_transpose(
    *,
    x_f_d_df,
    frontend,
    test_flags,
    fn_tree,
    on_device,
):
    (
        input_dtype,
        x,
        filters,
        dilation,
        data_format,
        stride,
        padding,
        output_shape,
    ) = x_f_d_df
    _assume_tf_dilation_gt_1("tensorflow", on_device, dilation)
    helpers.test_frontend_function(
        input_dtypes=input_dtype,
        frontend=frontend,
        test_flags=test_flags,
        fn_tree=fn_tree,
        on_device=on_device,
        input=x,
        filters=filters,
        output_shape=output_shape,
        strides=stride,
        padding=padding,
        data_format=data_format,
        dilations=dilation,
    )


@handle_frontend_test(
    fn_tree="tensorflow.nn.depthwise_conv2d",
    x_f_d_df=_x_and_filters(
        dtypes=helpers.get_dtypes("float", full=False),
        data_format=st.sampled_from(["NHWC"]),
        padding=st.sampled_from(["VALID", "SAME"]),
        type="depthwise",
    ),
    test_with_out=st.just(False),
)
def test_tensorflow_depthwise_conv2d(
    *,
    x_f_d_df,
    frontend,
    test_flags,
    fn_tree,
    on_device,
):
    input_dtype, x, filters, dilation, data_format, stride, padding = x_f_d_df
    helpers.test_frontend_function(
        input_dtypes=input_dtype,
        frontend=frontend,
        test_flags=test_flags,
        fn_tree=fn_tree,
        on_device=on_device,
        input=x,
        filter=filters,
        strides=stride,
        padding=padding,
        data_format=data_format,
        dilations=dilation,
    )


@handle_frontend_test(
    fn_tree="tensorflow.nn.separable_conv2d",
    x_f_d_df=_x_and_filters(
        dtypes=helpers.get_dtypes("float", full=False),
        data_format=st.sampled_from(["NHWC"]),
        padding=st.sampled_from(["VALID", "SAME"]),
        type="separable",
    ),
    test_with_out=st.just(False),
)
def test_tensorflow_separable_conv2d(
    *,
    x_f_d_df,
    frontend,
    test_flags,
    fn_tree,
    on_device,
):
    input_dtype, x, filters, dilation, data_format, stride, padding = x_f_d_df
    helpers.test_frontend_function(
        input_dtypes=input_dtype,
        frontend=frontend,
        test_flags=test_flags,
        fn_tree=fn_tree,
        on_device=on_device,
        input=x,
        depthwise_filter=filters[0],
        pointwise_filter=filters[1],
        strides=stride,
        padding=padding,
        data_format=data_format,
        dilations=dilation,
    )


# TODO: test with other dtypes
@handle_frontend_test(
    fn_tree="tensorflow.nn.batch_normalization",
    dtype_and_x=helpers.dtype_and_values(
        available_dtypes=helpers.get_dtypes("float"),
        min_value=0,
        shape=(3, 5),
    ),
    mean=helpers.array_values(dtype=ivy.float16, shape=(3, 5), min_value=0),
    variance=helpers.array_values(dtype=ivy.float16, shape=(3, 5), min_value=0),
    offset=helpers.array_values(dtype=ivy.float16, shape=(3, 5)),
    scale=helpers.array_values(dtype=ivy.float16, shape=(3, 5)),
    test_with_out=st.just(False),
)
def test_tensorflow_batch_normalization(
    *,
    dtype_and_x,
    mean,
    variance,
    offset,
    scale,
    frontend,
    test_flags,
    fn_tree,
    on_device,
):
    input_dtype, x = dtype_and_x
    helpers.test_frontend_function(
        input_dtypes=input_dtype,
        frontend=frontend,
        test_flags=test_flags,
        fn_tree=fn_tree,
        on_device=on_device,
        x=x[0],
        mean=mean[0],
        variance=variance[0],
        offset=offset[0],
        scale=scale[0],
        variance_epsilon=1e-7,
    )


@handle_frontend_test(
    fn_tree="tensorflow.nn.dropout",
    dtype_x_noiseshape=_dropout_helper(),
    rate=helpers.floats(min_value=0, max_value=0.9),
    seed=helpers.ints(min_value=0, max_value=100),
    test_with_out=st.just(False),
)
def test_tensorflow_dropout(
    *,
    dtype_x_noiseshape,
    rate,
    seed,
    frontend,
    test_flags,
    fn_tree,
    on_device,
):
    (x_dtype, x), noise_shape = dtype_x_noiseshape
    ret, frontend_ret = helpers.test_frontend_function(
        input_dtypes=x_dtype,
        frontend=frontend,
        test_flags=test_flags,
        fn_tree=fn_tree,
        on_device=on_device,
        test_values=False,
        x=x[0],
        rate=rate,
        noise_shape=noise_shape,
        seed=seed,
    )
    ret = helpers.flatten_and_to_np(ret=ret)
    frontend_ret = helpers.flatten_and_to_np(ret=frontend_ret)
    for u, v, w in zip(ret, frontend_ret, x):
        # cardinality test
        assert u.shape == v.shape == w.shape


# silu
@handle_frontend_test(
    fn_tree="tensorflow.nn.silu",
    dtype_features=helpers.dtype_and_values(
        available_dtypes=helpers.get_dtypes("float"),
        min_value=0,
        max_value=5,
        min_num_dims=1,
        max_num_dims=3,
        min_dim_size=1,
        max_dim_size=3,
    ),
    beta=st.one_of(
        helpers.floats(
            min_value=0,
            max_value=3,
        )
    ),
    test_with_out=st.just(False),
)
def test_tensorflow_silu(
    *,
    dtype_features,
    beta,
    frontend,
    test_flags,
    fn_tree,
    on_device,
):
    input_dtype, features = dtype_features
    helpers.test_frontend_function(
        input_dtypes=input_dtype,
        frontend=frontend,
        test_flags=test_flags,
        fn_tree=fn_tree,
        on_device=on_device,
        features=features[0],
        beta=beta,
    )


# sigmoid_cross_entropy_with_logits
@handle_frontend_test(
    fn_tree="tensorflow.nn.sigmoid_cross_entropy_with_logits",
    dtype_labels_logits=helpers.dtype_and_values(
        available_dtypes=helpers.get_dtypes("float"),
        num_arrays=2,
        min_value=0,
        max_value=1,
        min_num_dims=1,
        max_num_dims=2,
        min_dim_size=1,
        max_dim_size=2,
        shared_dtype=True,
    ),
    test_with_out=st.just(False),
)
def test_tensorflow_sigmoid_cross_entropy_with_logits(
    *,
    dtype_labels_logits,
    frontend,
    test_flags,
    fn_tree,
    on_device,
):
    input_dtype, input_values = dtype_labels_logits
    labels, logits = input_values
    helpers.test_frontend_function(
        input_dtypes=input_dtype,
        frontend=frontend,
        test_flags=test_flags,
        fn_tree=fn_tree,
        on_device=on_device,
        labels=labels,
        logits=logits,
    )


# weighted_cross_entropy_with_logits
@handle_frontend_test(
    fn_tree="tensorflow.nn.weighted_cross_entropy_with_logits",
    dtype_labels_logits=helpers.dtype_and_values(
        available_dtypes=helpers.get_dtypes("float"),
        num_arrays=2,
        min_value=0,
        max_value=1,
        min_num_dims=1,
        max_num_dims=3,
        min_dim_size=1,
        max_dim_size=3,
        shared_dtype=True,
    ),
    pos_weight=st.one_of(
        helpers.floats(
            min_value=0,
            max_value=3,
        )
    ),
    test_with_out=st.just(False),
)
def test_tensorflow_weighted_cross_entropy_with_logits(
    *,
    dtype_labels_logits,
    pos_weight,
    frontend,
    test_flags,
    fn_tree,
    on_device,
):
    input_dtype, input_values = dtype_labels_logits
    labels, logits = input_values
    helpers.test_frontend_function(
        input_dtypes=input_dtype,
        frontend=frontend,
        test_flags=test_flags,
        fn_tree=fn_tree,
        on_device=on_device,
        labels=labels,
        logits=logits,
        pos_weight=pos_weight,
    )


# local_response_normalization
@handle_frontend_test(
    fn_tree="tensorflow.nn.local_response_normalization",
    dtype_and_x=helpers.dtype_and_values(
        available_dtypes=helpers.get_dtypes("float"),
        min_value=-20,
        max_value=20,
        min_num_dims=4,
        max_num_dims=4,
        min_dim_size=1,
        large_abs_safety_factor=1.5,
        small_abs_safety_factor=1.5,
    ),
    depth_radius=st.integers(min_value=1, max_value=7),
    bias=st.floats(min_value=0.1, max_value=30),
    alpha=st.floats(min_value=0.1, max_value=20),
    beta=st.floats(min_value=0.1, max_value=5),
    test_with_out=st.just(False),
)
def test_tensorflow_local_response_normalization(
    *,
    dtype_and_x,
    depth_radius,
    bias,
    alpha,
    beta,
    frontend,
    test_flags,
    fn_tree,
    on_device,
):
    input_dtype, x = dtype_and_x
    input = x[0]
    helpers.test_frontend_function(
        input_dtypes=input_dtype,
        frontend=frontend,
        test_flags=test_flags,
        fn_tree=fn_tree,
        on_device=on_device,
        rtol=1e-3,
        atol=1e-3,
        input=input,
        depth_radius=depth_radius,
        bias=bias,
        alpha=alpha,
        beta=beta,
    )


@st.composite
def df(draw, data_format):
    data_format = draw(data_format)
    return data_format


# max_pool1d
@handle_frontend_test(
    fn_tree="tensorflow.nn.max_pool1d",
    data_format=df(data_format=st.sampled_from(["NWC"])),
    x_k_s_p=helpers.arrays_for_pooling(min_dims=3, max_dims=3, min_side=1, max_side=4),
    test_with_out=st.just(False),
)
def test_tensorflow_max_pool1d(
    *,
    x_k_s_p,
    data_format,
    frontend,
    test_flags,
    fn_tree,
    on_device,
):
    input_dtype, x, ksize, strides, padding = x_k_s_p
    data_format = data_format
    helpers.test_frontend_function(
        input_dtypes=input_dtype,
        frontend=frontend,
        test_flags=test_flags,
        fn_tree=fn_tree,
        on_device=on_device,
        input=x[0],
        ksize=ksize,
        strides=strides,
        padding=padding,
        data_format=data_format,
    )


# max_pool2d
@handle_frontend_test(
    fn_tree="tensorflow.nn.max_pool2d",
    data_format=df(data_format=st.sampled_from(["NHWC"])),
    x_k_s_p=helpers.arrays_for_pooling(min_dims=4, max_dims=4, min_side=1, max_side=4),
    test_with_out=st.just(False),
)
def test_tensorflow_max_pool2d(
    *,
    x_k_s_p,
    data_format,
    frontend,
    test_flags,
    fn_tree,
    on_device,
):
    input_dtype, x, ksize, strides, padding = x_k_s_p
    data_format = data_format
    helpers.test_frontend_function(
        input_dtypes=input_dtype,
        frontend=frontend,
        test_flags=test_flags,
        fn_tree=fn_tree,
        on_device=on_device,
        input=x[0],
        ksize=ksize,
        strides=strides,
        padding=padding,
        data_format=data_format,
    )


# moments
@handle_frontend_test(
    fn_tree="tensorflow.nn.moments",
    dtype_x_axis=statistical_dtype_values(function="mean"),
    keepdims=st.booleans(),
    test_with_out=st.just(False),
)
def test_tensorflow_moments(
    *,
    dtype_x_axis,
    keepdims,
    frontend,
    test_flags,
    fn_tree,
    on_device,
):
    input_dtype, x, axis = dtype_x_axis
    helpers.test_frontend_function(
        input_dtypes=input_dtype,
        frontend=frontend,
        test_flags=test_flags,
        fn_tree=fn_tree,
        on_device=on_device,
        rtol=1e-1,
        atol=1e-1,
        x=x[0],
        axes=axis,
        keepdims=keepdims,
    )


@st.composite
def _generate_bias_data(draw):
    data_format = draw(st.sampled_from(["NC...", "N...C", None]))
    channel_dim = 1 if data_format == "NC..." else -1
    dtype, value, shape = draw(
        helpers.dtype_and_values(
            available_dtypes=helpers.get_dtypes("numeric"),
            min_num_dims=3,
            ret_shape=True,
        )
    )
    channel_size = shape[channel_dim]
    bias = draw(helpers.array_values(dtype=dtype[0], shape=(channel_size,)))
    return data_format, dtype, value, bias


@handle_frontend_test(
    fn_tree="tensorflow.nn.bias_add",
    data=_generate_bias_data(),
    test_with_out=st.just(False),
)
def test_tensorflow_bias_add(
    *,
    data,
    frontend,
    test_flags,
    fn_tree,
    on_device,
):
    data_format, dtype, value, bias = data
    helpers.test_frontend_function(
        input_dtypes=dtype * 2,
        frontend=frontend,
        test_flags=test_flags,
        fn_tree=fn_tree,
        on_device=on_device,
        value=value[0],
        bias=bias,
        data_format=data_format,
    )


# convolution
@handle_frontend_test(
    fn_tree="tensorflow.nn.convolution",
    x_f_d_df=_x_and_filters(
        dtypes=helpers.get_dtypes("float", full=False),
        data_format=st.sampled_from(["NWC", "NHWC", "NDHWC"]),
        padding=st.sampled_from(["SAME", "VALID"]),
        dilation_max=1,
        type=None,
    ),
    test_with_out=st.just(False),
)
def test_tensorflow_convolution(
    *,
    x_f_d_df,
    frontend,
    test_flags,
    fn_tree,
    on_device,
):
    input_dtype, x, filters, dilation, data_format, stride, padding = x_f_d_df
    helpers.test_frontend_function(
        input_dtypes=input_dtype,
        frontend=frontend,
        test_flags=test_flags,
        fn_tree=fn_tree,
        on_device=on_device,
        input=x,
        filters=filters,
        strides=stride,
        padding=padding,
        data_format=data_format,
        dilations=dilation,
    )


# relu
@handle_frontend_test(
    fn_tree="tensorflow.nn.relu",
    dtype_and_x=helpers.dtype_and_values(
        available_dtypes=helpers.get_dtypes("numeric"),
        num_arrays=1,
        min_value=-20,
        max_value=20,
    ),
    test_with_out=st.just(False),
)
def test_tensorflow_relu(
    *,
    dtype_and_x,
    test_flags,
    frontend,
    fn_tree,
    on_device,
):
    input_dtype, x = dtype_and_x
    helpers.test_frontend_function(
        input_dtypes=input_dtype,
        test_flags=test_flags,
        frontend=frontend,
        fn_tree=fn_tree,
        on_device=on_device,
        features=x[0],
    )


# relu6
@handle_frontend_test(
    fn_tree="tensorflow.nn.relu6",
    dtype_and_x=helpers.dtype_and_values(
        available_dtypes=helpers.get_dtypes("numeric"),
        num_arrays=1,
        min_value=-20,
        max_value=20,
    ),
    test_with_out=st.just(False),
)
def test_tensorflow_relu6(
    *,
    dtype_and_x,
    test_flags,
    frontend,
    fn_tree,
    on_device,
):
    input_dtype, x = dtype_and_x
    helpers.test_frontend_function(
        input_dtypes=input_dtype,
        test_flags=test_flags,
        frontend=frontend,
        fn_tree=fn_tree,
        on_device=on_device,
        features=x[0],
    )


# softmax
@handle_frontend_test(
    fn_tree="tensorflow.nn.softmax",
    dtype_x_and_axis=helpers.dtype_values_axis(
        available_dtypes=helpers.get_dtypes("float"),
        min_num_dims=4,
        max_axes_size=3,
        force_int_axis=True,
        valid_axis=True,
    ),
    test_with_out=st.just(False),
)
def test_tensorflow_softmax(
    *,
    dtype_x_and_axis,
    test_flags,
    on_device,
    fn_tree,
    frontend,
):
    input_dtype, x, axis = dtype_x_and_axis
    helpers.test_frontend_function(
        input_dtypes=input_dtype,
        test_flags=test_flags,
        frontend=frontend,
        fn_tree=fn_tree,
        on_device=on_device,
        logits=x[0],
        axis=axis,
    )


# embedding_lookup
@handle_frontend_test(
    fn_tree="tensorflow.nn.embedding_lookup",
    dtypes_indices_weights=helpers.embedding_helper(),
    max_norm=st.floats(min_value=0, max_value=5, exclude_min=True),
)
def test_tensorflow_embedding_lookup(
    *,
    dtypes_indices_weights,
    max_norm,
    test_flags,
    on_device,
    fn_tree,
    frontend,
):
    dtypes, indices, weight, _ = dtypes_indices_weights
    dtypes.reverse()
    helpers.test_frontend_function(
        input_dtypes=dtypes,
        test_flags=test_flags,
        frontend=frontend,
        fn_tree=fn_tree,
        on_device=on_device,
        params=weight,
        ids=indices,
        max_norm=max_norm,
        atol=1e-4,
    )


<<<<<<< HEAD
@handle_frontend_test(
    fn_tree="tensorflow.nn.avg_pool1d",
    data_format=df(data_format=st.sampled_from(["NWC"])),
    x_k_s_p=helpers.arrays_for_pooling(min_dims=3, max_dims=3, min_side=1, max_side=4),
    test_with_out=st.just(False),
)
def test_tensorflow_avg_pool1d(
    *,
    x_k_s_p,
    data_format,
    frontend,
    test_flags,
    fn_tree,
    on_device,
):
    input_dtype, x, ksize, strides, padding = x_k_s_p
    data_format = data_format
    helpers.test_frontend_function(
        input_dtypes=input_dtype,
        frontend=frontend,
        test_flags=test_flags,
        fn_tree=fn_tree,
        on_device=on_device,
        input=x[0],
        ksize=ksize,
        strides=strides,
        padding=padding,
        data_format=data_format,
=======
# crelu
@handle_frontend_test(
    fn_tree="tensorflow.nn.crelu",
    dtype_x_and_axis=helpers.dtype_values_axis(
        available_dtypes=helpers.get_dtypes("float"),
        min_num_dims=4,
        max_axes_size=3,
        force_int_axis=True,
        valid_axis=True,
    ),
    test_with_out=st.just(False),
)
def test_tensorflow_crelu(
    *,
    dtype_x_and_axis,
    test_flags,
    frontend,
    fn_tree,
    on_device,
):
    input_dtype, x, axis = dtype_x_and_axis
    helpers.test_frontend_function(
        input_dtypes=input_dtype,
        test_flags=test_flags,
        frontend=frontend,
        fn_tree=fn_tree,
        on_device=on_device,
        features=x[0],
        axis=axis,
>>>>>>> f164cfb5
    )<|MERGE_RESOLUTION|>--- conflicted
+++ resolved
@@ -1277,36 +1277,6 @@
     )
 
 
-<<<<<<< HEAD
-@handle_frontend_test(
-    fn_tree="tensorflow.nn.avg_pool1d",
-    data_format=df(data_format=st.sampled_from(["NWC"])),
-    x_k_s_p=helpers.arrays_for_pooling(min_dims=3, max_dims=3, min_side=1, max_side=4),
-    test_with_out=st.just(False),
-)
-def test_tensorflow_avg_pool1d(
-    *,
-    x_k_s_p,
-    data_format,
-    frontend,
-    test_flags,
-    fn_tree,
-    on_device,
-):
-    input_dtype, x, ksize, strides, padding = x_k_s_p
-    data_format = data_format
-    helpers.test_frontend_function(
-        input_dtypes=input_dtype,
-        frontend=frontend,
-        test_flags=test_flags,
-        fn_tree=fn_tree,
-        on_device=on_device,
-        input=x[0],
-        ksize=ksize,
-        strides=strides,
-        padding=padding,
-        data_format=data_format,
-=======
 # crelu
 @handle_frontend_test(
     fn_tree="tensorflow.nn.crelu",
@@ -1336,5 +1306,35 @@
         on_device=on_device,
         features=x[0],
         axis=axis,
->>>>>>> f164cfb5
+    )
+
+
+@handle_frontend_test(
+    fn_tree="tensorflow.nn.avg_pool1d",
+    data_format=df(data_format=st.sampled_from(["NWC"])),
+    x_k_s_p=helpers.arrays_for_pooling(min_dims=3, max_dims=3, min_side=1, max_side=4),
+    test_with_out=st.just(False),
+)
+def test_tensorflow_avg_pool1d(
+    *,
+    x_k_s_p,
+    data_format,
+    frontend,
+    test_flags,
+    fn_tree,
+    on_device,
+):
+    input_dtype, x, ksize, strides, padding = x_k_s_p
+    data_format = data_format
+    helpers.test_frontend_function(
+        input_dtypes=input_dtype,
+        frontend=frontend,
+        test_flags=test_flags,
+        fn_tree=fn_tree,
+        on_device=on_device,
+        input=x[0],
+        ksize=ksize,
+        strides=strides,
+        padding=padding,
+        data_format=data_format,
     )