--- conflicted
+++ resolved
@@ -1020,21 +1020,6 @@
         dilations=dilation,
     )
 
-
-<<<<<<< HEAD
-# embedding_lookup
-@handle_frontend_test(
-    fn_tree="tensorflow.nn.embedding_lookup",
-    dtypes_indices_weights=helpers.embedding_helper(),
-    max_norm=st.floats(min_value=0, max_value=5, exclude_min=True),
-)
-def test_tensorflow_embedding_lookup(
-    *,
-    dtypes_indices_weights,
-    max_norm,
-    as_variable,
-    with_out,
-=======
 # relu
 @handle_frontend_test(
     fn_tree="tensorflow.nn.relu",
@@ -1084,38 +1069,57 @@
     *,
     dtype_x_and_axis,
     as_variable,
->>>>>>> 08a75d8b
     num_positional_args,
     native_array,
     on_device,
     fn_tree,
     frontend,
 ):
-<<<<<<< HEAD
+    input_dtype, x, axis = dtype_x_and_axis
+    helpers.test_frontend_function(
+        input_dtypes=input_dtype,
+        as_variable_flags=as_variable,
+        with_out=False,
+        num_positional_args=num_positional_args,
+        native_array_flags=native_array,
+        frontend=frontend,
+        fn_tree=fn_tree,
+        on_device=on_device,
+        logits=x[0],
+        axis=axis,
+    )
+
+
+# embedding_lookup
+@handle_frontend_test(
+    fn_tree="tensorflow.nn.embedding_lookup",
+    dtypes_indices_weights=helpers.embedding_helper(),
+    max_norm=st.floats(min_value=0, max_value=5, exclude_min=True),
+)
+def test_tensorflow_embedding_lookup(
+    *,
+    dtypes_indices_weights,
+    max_norm,
+    as_variable,
+    with_out,
+    num_positional_args,
+    native_array,
+    on_device,
+    fn_tree,
+    frontend,
+):
     dtypes, indices, weight, _ = dtypes_indices_weights
     dtypes = [dtype[1], dtype[0]]
     helpers.test_frontend_function(
         input_dtypes=dtypes,
         as_variable_flags=as_variable,
         with_out=with_out,
-=======
-    input_dtype, x, axis = dtype_x_and_axis
-    helpers.test_frontend_function(
-        input_dtypes=input_dtype,
-        as_variable_flags=as_variable,
-        with_out=False,
->>>>>>> 08a75d8b
         num_positional_args=num_positional_args,
         native_array_flags=native_array,
         frontend=frontend,
         fn_tree=fn_tree,
         on_device=on_device,
-<<<<<<< HEAD
         params=weight,
         ids=indices,
         max_norm=max_norm,
-=======
-        logits=x[0],
-        axis=axis,
->>>>>>> 08a75d8b
     )