--- conflicted
+++ resolved
@@ -925,7 +925,6 @@
     )
 
 
-<<<<<<< HEAD
 @handle_frontend_test(
     fn_tree="tensorflow.nn.conv_transpose",
     x_f_d_df=_x_and_filters(
@@ -941,26 +940,13 @@
 def test_tensorflow_conv_transpose(
     *,
     x_f_d_df,
-=======
-# moments
-@handle_frontend_test(
-    fn_tree="tensorflow.nn.moments",
-    dtype_x_axis=statistical_dtype_values(function="mean"),
-    keepdims=st.booleans(),
-)
-def test_tensorflow_moments(
-    *,
-    dtype_x_axis,
-    keepdims,
->>>>>>> cfad9dc5
-    as_variable,
-    num_positional_args,
-    native_array,
-    frontend,
-    fn_tree,
-    on_device,
-):
-<<<<<<< HEAD
+    as_variable,
+    num_positional_args,
+    native_array,
+    frontend,
+    fn_tree,
+    on_device,
+):
     (
         input_dtype,
         x,
@@ -971,19 +957,15 @@
         pad,
         output_shape,
     ) = x_f_d_df
-=======
-    input_dtype, x, axis = dtype_x_axis
->>>>>>> cfad9dc5
-    helpers.test_frontend_function(
-        input_dtypes=input_dtype,
-        as_variable_flags=as_variable,
-        with_out=False,
-        num_positional_args=num_positional_args,
-        native_array_flags=native_array,
-        frontend=frontend,
-        fn_tree=fn_tree,
-        on_device=on_device,
-<<<<<<< HEAD
+    helpers.test_frontend_function(
+        input_dtypes=input_dtype,
+        as_variable_flags=as_variable,
+        with_out=False,
+        num_positional_args=num_positional_args,
+        native_array_flags=native_array,
+        frontend=frontend,
+        fn_tree=fn_tree,
+        on_device=on_device,
         input=x,
         filters=filters,
         output_shape=output_shape,
@@ -991,11 +973,39 @@
         padding=pad,
         data_format=data_format,
         dilations=dilations,
-=======
+    )
+
+
+# moments
+@handle_frontend_test(
+    fn_tree="tensorflow.nn.moments",
+    dtype_x_axis=statistical_dtype_values(function="mean"),
+    keepdims=st.booleans(),
+)
+def test_tensorflow_moments(
+    *,
+    dtype_x_axis,
+    keepdims,
+    as_variable,
+    num_positional_args,
+    native_array,
+    frontend,
+    fn_tree,
+    on_device,
+):
+    input_dtype, x, axis = dtype_x_axis
+    helpers.test_frontend_function(
+        input_dtypes=input_dtype,
+        as_variable_flags=as_variable,
+        with_out=False,
+        num_positional_args=num_positional_args,
+        native_array_flags=native_array,
+        frontend=frontend,
+        fn_tree=fn_tree,
+        on_device=on_device,
         rtol=1e-1,
         atol=1e-1,
         x=x[0],
         axes=axis,
         keepdims=keepdims,
->>>>>>> cfad9dc5
     )