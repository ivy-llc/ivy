# global
import ivy
from hypothesis import strategies as st

# local
import ivy_tests.test_ivy.helpers as helpers
from ivy.functional.ivy.layers import _deconv_length
from ivy_tests.test_ivy.helpers import handle_frontend_test
from ivy_tests.test_ivy.test_functional.test_core.test_statistical import (
    statistical_dtype_values,
)
from ivy_tests.test_ivy.test_functional.test_nn.test_layers import _dropout_helper
from ivy_tests.test_ivy.test_functional.test_nn.test_layers import (
    _assume_tf_dilation_gt_1,
)


@handle_frontend_test(
    fn_tree="tensorflow.nn.leaky_relu",
    dtype_and_x=helpers.dtype_and_values(
        available_dtypes=helpers.get_dtypes("float"),
        min_num_dims=1,
    ),
    test_with_out=st.just(False),
    alpha=helpers.floats(min_value=0, max_value=1)
)
def test_tensorflow_leaky_relu(
        *,
        dtype_and_x,
        alpha,
        frontend,
        test_flags,
        fn_tree,
        on_device,
):
    dtype, x = dtype_and_x
    return helpers.test_frontend_function(
        input_dtypes=dtype,
        frontend=frontend,
        test_flags=test_flags,
        fn_tree=fn_tree,
        on_device=on_device,
        features=x[0],
        alpha=alpha
    )


@st.composite
def _x_and_filters(
    draw,
    dtypes,
    data_format,
    padding,
    stride_min=1,
    stride_max=4,
    dilation_min=1,
    dilation_max=4,
    type: str = "2d",
    transpose=False,
    atrous=False,
):
    data_format = draw(data_format)
    dtype = draw(dtypes)
    padding = draw(padding)
    if type is not None:
        if "1" in type:
            dim = 1
        elif "2" in type:
            dim = 2
        elif "3" in type:
            dim = 3
        elif type in ["depthwise", "separable"]:
            dim = 2
    else:
        dim = len(data_format) - 2
    if atrous:
        dilations = draw(st.integers(dilation_min, dilation_max))
    else:
        dilations = draw(
            st.one_of(
                st.integers(dilation_min, dilation_max),
                st.lists(
                    st.integers(dilation_min, dilation_max), min_size=dim, max_size=dim
                ),
            )
        )
    fdilations = [dilations] * dim if isinstance(dilations, int) else dilations
    if atrous:
        stride = 1
    elif type in ["depthwise", "separable"]:
        # if any value in dilations is greater than 1, tensorflow implements
        # depthwise_covn2d as an atrous depthwise convolution, in which case all values
        # in strides must be equal to 1.
        if any(x > 1 for x in fdilations):
            stride = 1
        else:
            stride = draw(st.integers(stride_min, stride_max))
    else:
        stride = draw(
            st.one_of(
                st.integers(stride_min, stride_max),
                st.lists(
                    st.integers(stride_min, stride_max), min_size=dim, max_size=dim
                ),
            )
        )
    fstride = [stride] * dim if isinstance(stride, int) else stride
    if dim == 1:
        if not transpose:
            filter_shape = draw(
                st.tuples(
                    helpers.ints(min_value=3, max_value=5),
                    helpers.ints(min_value=1, max_value=3),
                    helpers.ints(min_value=1, max_value=3),
                )
            )
            min_x_width = filter_shape[0] + (filter_shape[0] - 1) * (fdilations[0] - 1)
        else:
            filter_shape = draw(
                st.tuples(
                    helpers.ints(min_value=3, max_value=5),
                    helpers.ints(min_value=1, max_value=3),
                    helpers.ints(min_value=1, max_value=3),
                )
            )
            min_x_width = 1
        if transpose:
            d_in = filter_shape[2]
        else:
            d_in = filter_shape[1]
        if data_format == "NWC":
            x_shape = draw(
                st.tuples(
                    helpers.ints(min_value=1, max_value=5),
                    helpers.ints(min_value=min_x_width, max_value=100),
                    helpers.ints(min_value=d_in, max_value=d_in),
                )
            )
            x_w = x_shape[1]
        else:
            x_shape = draw(
                st.tuples(
                    helpers.ints(min_value=1, max_value=5),
                    helpers.ints(min_value=d_in, max_value=d_in),
                    helpers.ints(min_value=min_x_width, max_value=100),
                )
            )
            x_w = x_shape[2]
        if transpose:
            output_shape = [
                x_shape[0],
                _deconv_length(
                    x_w, fstride[0], filter_shape[0], padding, fdilations[0]
                ),
                filter_shape[1],
            ]
    elif dim == 2:
        min_x_height = 1
        min_x_width = 1
        filter_shape = draw(
            st.tuples(
                helpers.ints(min_value=3, max_value=5),
                helpers.ints(min_value=3, max_value=5),
                helpers.ints(min_value=1, max_value=3),
                helpers.ints(min_value=1, max_value=3),
            )
        )
        if not transpose:
            min_x_height = filter_shape[0] + (filter_shape[0] - 1) * (fdilations[0] - 1)
            min_x_width = filter_shape[1] + (filter_shape[1] - 1) * (fdilations[1] - 1)
        if transpose:
            d_in = filter_shape[3]
        else:
            d_in = filter_shape[2]
        if data_format == "NHWC":
            x_shape = draw(
                st.tuples(
                    helpers.ints(min_value=1, max_value=5),
                    helpers.ints(min_value=min_x_height, max_value=100),
                    helpers.ints(min_value=min_x_width, max_value=100),
                    helpers.ints(min_value=d_in, max_value=d_in),
                )
            )
            x_h = x_shape[1]
            x_w = x_shape[2]
        else:
            x_shape = draw(
                st.tuples(
                    helpers.ints(min_value=1, max_value=5),
                    helpers.ints(min_value=d_in, max_value=d_in),
                    helpers.ints(min_value=min_x_height, max_value=100),
                    helpers.ints(min_value=min_x_width, max_value=100),
                )
            )
            x_h = x_shape[2]
            x_w = x_shape[3]
        if transpose:
            output_shape_h = _deconv_length(
                x_h, fstride[0], filter_shape[0], padding, fdilations[0]
            )
            output_shape_w = _deconv_length(
                x_w, fstride[1], filter_shape[1], padding, fdilations[1]
            )
            output_shape = [x_shape[0], output_shape_h, output_shape_w, filter_shape[2]]
    elif dim == 3:
        filter_shape = draw(
            st.tuples(
                helpers.ints(min_value=3, max_value=5),
                helpers.ints(min_value=3, max_value=5),
                helpers.ints(min_value=3, max_value=5),
                helpers.ints(min_value=1, max_value=3),
                helpers.ints(min_value=1, max_value=3),
            )
        )
        if not transpose:
            min_x_depth = filter_shape[0] + (filter_shape[0] - 1) * (fdilations[0] - 1)
            min_x_height = filter_shape[1] + (filter_shape[1] - 1) * (fdilations[1] - 1)
            min_x_width = filter_shape[2] + (filter_shape[2] - 1) * (fdilations[2] - 1)
        else:
            min_x_depth = 1
            min_x_height = 1
            min_x_width = 1
        if transpose:
            d_in = filter_shape[4]
        else:
            d_in = filter_shape[3]
        if data_format == "NDHWC":
            x_shape = draw(
                st.tuples(
                    helpers.ints(min_value=1, max_value=5),
                    helpers.ints(min_value=min_x_depth, max_value=100),
                    helpers.ints(min_value=min_x_height, max_value=100),
                    helpers.ints(min_value=min_x_width, max_value=100),
                    helpers.ints(min_value=d_in, max_value=d_in),
                )
            )
            x_d = x_shape[1]
            x_h = x_shape[2]
            x_w = x_shape[3]
        else:
            x_shape = draw(
                st.tuples(
                    helpers.ints(min_value=1, max_value=5),
                    helpers.ints(min_value=d_in, max_value=d_in),
                    helpers.ints(min_value=min_x_depth, max_value=100),
                    helpers.ints(min_value=min_x_height, max_value=100),
                    helpers.ints(min_value=min_x_width, max_value=100),
                )
            )
            x_d = x_shape[2]
            x_h = x_shape[3]
            x_w = x_shape[4]
        if transpose:
            output_shape_d = _deconv_length(
                x_d, fstride[0], filter_shape[0], padding, fdilations[0]
            )
            output_shape_h = _deconv_length(
                x_h, fstride[1], filter_shape[1], padding, fdilations[1]
            )
            output_shape_w = _deconv_length(
                x_w, fstride[2], filter_shape[2], padding, fdilations[2]
            )
            output_shape = [
                x_shape[0],
                output_shape_d,
                output_shape_h,
                output_shape_w,
                filter_shape[3],
            ]
    x = draw(
        helpers.array_values(dtype=dtype[0], shape=x_shape, min_value=0, max_value=1)
    )
    filters = draw(
        helpers.array_values(
            dtype=dtype[0], shape=filter_shape, min_value=0, max_value=1
        )
    )
    if type == "separable":
        p_filter_shape = (
            1,
            1,
            filter_shape[-1] * filter_shape[-2],
            draw(helpers.ints(min_value=1, max_value=3)),
        )
        p_filters = draw(
            helpers.array_values(
                dtype=dtype[0], shape=p_filter_shape, min_value=0, max_value=1
            )
        )
        filters = [filters, p_filters]
    if type in ["depthwise", "separable"]:
        stride = [1, stride, stride, 1]
        if isinstance(dilations, int):
            dilations = [dilations] * dim
    elif not atrous and type is not None:
        if transpose:
            if isinstance(stride, int):
                stride = [stride]
            else:
                if draw(st.booleans()):
                    stride = [1, *stride, 1]
            if isinstance(dilations, int):
                dilations = [dilations]
            else:
                if draw(st.booleans()):
                    dilations = [1, *dilations, 1]
        else:
            if dim != 3:
                if isinstance(stride, int):
                    stride = [stride]
                else:
                    if draw(st.booleans()):
                        stride = [1, *stride, 1]
                if isinstance(dilations, int):
                    dilations = [dilations]
                else:
                    if draw(st.booleans()):
                        dilations = [1, *dilations, 1]
            else:
                if isinstance(stride, int):
                    stride = [stride] * dim
                stride = [1, *stride, 1]
                if isinstance(dilations, int):
                    dilations = [dilations] * dim
                dilations = [1, *dilations, 1]
    if not transpose:
        return dtype, x, filters, dilations, data_format, stride, padding
    return dtype, x, filters, dilations, data_format, stride, padding, output_shape


@handle_frontend_test(
    fn_tree="tensorflow.nn.atrous_conv2d",
    x_f_d_df=_x_and_filters(
        dtypes=helpers.get_dtypes("float", full=False),
        data_format=st.sampled_from(["NHWC"]),
        padding=st.sampled_from(["VALID", "SAME"]),
        stride_min=1,
        stride_max=1,
        type="2d",
        atrous=True,
    ),
    test_with_out=st.just(False),
)
def test_tensorflow_atrous_conv2d(
    *,
    x_f_d_df,
    frontend,
    test_flags,
    fn_tree,
    on_device,
):
    input_dtype, x, filters, dilations, data_format, stride, pad = x_f_d_df
    helpers.test_frontend_function(
        input_dtypes=input_dtype,
        frontend=frontend,
        test_flags=test_flags,
        fn_tree=fn_tree,
        on_device=on_device,
        value=x,
        filters=filters,
        rate=dilations,
        padding=pad,
    )


@handle_frontend_test(
    fn_tree="tensorflow.nn.atrous_conv2d_transpose",
    x_f_d_df=_x_and_filters(
        dtypes=helpers.get_dtypes("float", full=False),
        data_format=st.sampled_from(["NHWC"]),
        padding=st.sampled_from(["VALID", "SAME"]),
        stride_min=1,
        stride_max=1,
        dilation_max=1,
        type="2d",
        transpose=True,
        atrous=True,
    ),
    test_with_out=st.just(False),
)
def test_tensorflow_atrous_conv2d_transpose(
    *,
    x_f_d_df,
    frontend,
    test_flags,
    fn_tree,
    on_device,
):
    (
        input_dtype,
        x,
        filters,
        dilations,
        data_format,
        stride,
        pad,
        output_shape,
    ) = x_f_d_df
    _assume_tf_dilation_gt_1("tensorflow", on_device, dilations)
    helpers.test_frontend_function(
        input_dtypes=input_dtype,
        frontend=frontend,
        test_flags=test_flags,
        fn_tree=fn_tree,
        on_device=on_device,
        value=x,
        filters=filters,
        output_shape=output_shape,
        rate=dilations,
        padding=pad,
    )


@handle_frontend_test(
    fn_tree="tensorflow.nn.conv1d",
    x_f_d_df=_x_and_filters(
        dtypes=helpers.get_dtypes("float", full=False),
        data_format=st.sampled_from(["NWC"]),
        padding=st.sampled_from(["VALID", "SAME"]),
        stride_min=3,
        stride_max=4,
        type="1d",
    ),
    test_with_out=st.just(False),
)
def test_tensorflow_conv1d(
    *,
    x_f_d_df,
    frontend,
    test_flags,
    fn_tree,
    on_device,
):
    input_dtype, x, filters, dilations, data_format, stride, pad = x_f_d_df
    helpers.test_frontend_function(
        input_dtypes=input_dtype,
        frontend=frontend,
        test_flags=test_flags,
        fn_tree=fn_tree,
        on_device=on_device,
        input=x,
        filters=filters,
        stride=stride,
        padding=pad,
        data_format=data_format,
        dilations=dilations,
    )


@handle_frontend_test(
    fn_tree="tensorflow.nn.conv1d_transpose",
    x_f_d_df=_x_and_filters(
        dtypes=helpers.get_dtypes("float", full=False),
        data_format=st.sampled_from(["NWC"]),
        padding=st.sampled_from(["VALID", "SAME"]),
        stride_min=3,
        stride_max=4,
        dilation_max=1,
        type="1d",
        transpose=True,
    ),
    test_with_out=st.just(False),
)
def test_tensorflow_conv1d_transpose(
    *,
    x_f_d_df,
    frontend,
    test_flags,
    fn_tree,
    on_device,
):
    (
        input_dtype,
        x,
        filters,
        dilations,
        data_format,
        stride,
        pad,
        output_shape,
    ) = x_f_d_df
    _assume_tf_dilation_gt_1("tensorflow", on_device, dilations)
    helpers.test_frontend_function(
        input_dtypes=input_dtype,
        frontend=frontend,
        test_flags=test_flags,
        fn_tree=fn_tree,
        on_device=on_device,
        input=x,
        filters=filters,
        output_shape=output_shape,
        strides=stride,
        padding=pad,
        data_format=data_format,
        dilations=dilations,
    )


@handle_frontend_test(
    fn_tree="tensorflow.nn.gelu",
    dtype_and_x=helpers.dtype_and_values(
        available_dtypes=helpers.get_dtypes("float"),
        max_value=1e04,
    ),
    approximate=st.booleans(),
    test_with_out=st.just(False),
)
def test_tensorflow_gelu(
    *,
    dtype_and_x,
    approximate,
    frontend,
    test_flags,
    fn_tree,
    on_device,
):
    input_dtype, x = dtype_and_x
    helpers.test_frontend_function(
        input_dtypes=input_dtype,
        frontend=frontend,
        test_flags=test_flags,
        fn_tree=fn_tree,
        on_device=on_device,
        features=x[0],
        approximate=approximate,
    )


@handle_frontend_test(
    fn_tree="tensorflow.nn.conv2d",
    x_f_d_df=_x_and_filters(
        dtypes=helpers.get_dtypes("float", full=False),
        data_format=st.sampled_from(["NHWC"]),
        padding=st.sampled_from(["VALID", "SAME"]),
        type="2d",
    ),
)
def test_tensorflow_conv2d(
    *,
    x_f_d_df,
    frontend,
    test_flags,
    fn_tree,
    on_device,
):
    input_dtype, x, filters, dilation, data_format, stride, padding = x_f_d_df
    helpers.test_frontend_function(
        input_dtypes=input_dtype,
        frontend=frontend,
        test_flags=test_flags,
        fn_tree=fn_tree,
        on_device=on_device,
        input=x,
        filters=filters,
        strides=stride,
        padding=padding,
        data_format=data_format,
        dilations=dilation,
    )


@handle_frontend_test(
    fn_tree="tensorflow.nn.conv2d_transpose",
    x_f_d_df=_x_and_filters(
        dtypes=helpers.get_dtypes("float", full=False),
        data_format=st.sampled_from(["NHWC"]),
        padding=st.sampled_from(["VALID", "SAME"]),
        type="2d",
        transpose=True,
    ),
    test_with_out=st.just(False),
)
def test_tensorflow_conv2d_transpose(
    *,
    x_f_d_df,
    frontend,
    test_flags,
    fn_tree,
    on_device,
):
    (
        input_dtype,
        x,
        filters,
        dilation,
        data_format,
        stride,
        padding,
        output_shape,
    ) = x_f_d_df
    _assume_tf_dilation_gt_1("tensorflow", on_device, dilation)
    helpers.test_frontend_function(
        input_dtypes=input_dtype,
        frontend=frontend,
        test_flags=test_flags,
        fn_tree=fn_tree,
        on_device=on_device,
        input=x,
        filters=filters,
        output_shape=output_shape,
        strides=stride,
        padding=padding,
        data_format=data_format,
        dilations=dilation,
    )


@handle_frontend_test(
    fn_tree="tensorflow.nn.conv3d",
    x_f_d_df=_x_and_filters(
        dtypes=helpers.get_dtypes("float", full=False),
        data_format=st.sampled_from(["NDHWC"]),
        padding=st.sampled_from(["SAME"]),
        type="3d",
        dilation_max=1,
    ),
    test_with_out=st.just(False),
)
def test_tensorflow_conv3d(
    *,
    x_f_d_df,
    frontend,
    test_flags,
    fn_tree,
    on_device,
):
    input_dtype, x, filters, dilation, data_format, stride, padding = x_f_d_df
    helpers.test_frontend_function(
        input_dtypes=input_dtype,
        frontend=frontend,
        test_flags=test_flags,
        fn_tree=fn_tree,
        on_device=on_device,
        input=x,
        filters=filters,
        strides=stride,
        padding=padding,
        data_format=data_format,
        dilations=dilation,
    )


@handle_frontend_test(
    fn_tree="tensorflow.nn.conv3d_transpose",
    x_f_d_df=_x_and_filters(
        dtypes=helpers.get_dtypes("float", full=False),
        data_format=st.sampled_from(["NDHWC"]),
        padding=st.sampled_from(["SAME"]),
        type="3d",
        transpose=True,
    ),
    test_with_out=st.just(False),
)
def test_tensorflow_conv3d_transpose(
    *,
    x_f_d_df,
    frontend,
    test_flags,
    fn_tree,
    on_device,
):
    (
        input_dtype,
        x,
        filters,
        dilation,
        data_format,
        stride,
        padding,
        output_shape,
    ) = x_f_d_df
    _assume_tf_dilation_gt_1("tensorflow", on_device, dilation)
    helpers.test_frontend_function(
        input_dtypes=input_dtype,
        frontend=frontend,
        test_flags=test_flags,
        fn_tree=fn_tree,
        on_device=on_device,
        input=x,
        filters=filters,
        output_shape=output_shape,
        strides=stride,
        padding=padding,
        data_format=data_format,
        dilations=dilation,
    )


@handle_frontend_test(
    fn_tree="tensorflow.nn.depthwise_conv2d",
    x_f_d_df=_x_and_filters(
        dtypes=helpers.get_dtypes("float", full=False),
        data_format=st.sampled_from(["NHWC"]),
        padding=st.sampled_from(["VALID", "SAME"]),
        type="depthwise",
    ),
    test_with_out=st.just(False),
)
def test_tensorflow_depthwise_conv2d(
    *,
    x_f_d_df,
    frontend,
    test_flags,
    fn_tree,
    on_device,
):
    input_dtype, x, filters, dilation, data_format, stride, padding = x_f_d_df
    helpers.test_frontend_function(
        input_dtypes=input_dtype,
        frontend=frontend,
        test_flags=test_flags,
        fn_tree=fn_tree,
        on_device=on_device,
        input=x,
        filter=filters,
        strides=stride,
        padding=padding,
        data_format=data_format,
        dilations=dilation,
    )


@handle_frontend_test(
    fn_tree="tensorflow.nn.separable_conv2d",
    x_f_d_df=_x_and_filters(
        dtypes=helpers.get_dtypes("float", full=False),
        data_format=st.sampled_from(["NHWC"]),
        padding=st.sampled_from(["VALID", "SAME"]),
        type="separable",
    ),
    test_with_out=st.just(False),
)
def test_tensorflow_separable_conv2d(
    *,
    x_f_d_df,
    frontend,
    test_flags,
    fn_tree,
    on_device,
):
    input_dtype, x, filters, dilation, data_format, stride, padding = x_f_d_df
    helpers.test_frontend_function(
        input_dtypes=input_dtype,
        frontend=frontend,
        test_flags=test_flags,
        fn_tree=fn_tree,
        on_device=on_device,
        input=x,
        depthwise_filter=filters[0],
        pointwise_filter=filters[1],
        strides=stride,
        padding=padding,
        data_format=data_format,
        dilations=dilation,
    )


# TODO: test with other dtypes
@handle_frontend_test(
    fn_tree="tensorflow.nn.batch_normalization",
    dtype_and_x=helpers.dtype_and_values(
        available_dtypes=helpers.get_dtypes("float"),
        min_value=0,
        shape=(3, 5),
    ),
    mean=helpers.array_values(dtype=ivy.float16, shape=(3, 5), min_value=0),
    variance=helpers.array_values(dtype=ivy.float16, shape=(3, 5), min_value=0),
    offset=helpers.array_values(dtype=ivy.float16, shape=(3, 5)),
    scale=helpers.array_values(dtype=ivy.float16, shape=(3, 5)),
    test_with_out=st.just(False),
)
def test_tensorflow_batch_normalization(
    *,
    dtype_and_x,
    mean,
    variance,
    offset,
    scale,
    frontend,
    test_flags,
    fn_tree,
    on_device,
):
    input_dtype, x = dtype_and_x
    helpers.test_frontend_function(
        input_dtypes=input_dtype,
        frontend=frontend,
        test_flags=test_flags,
        fn_tree=fn_tree,
        on_device=on_device,
        x=x[0],
        mean=mean[0],
        variance=variance[0],
        offset=offset[0],
        scale=scale[0],
        variance_epsilon=1e-7,
    )


@handle_frontend_test(
    fn_tree="tensorflow.nn.dropout",
    dtype_x_noiseshape=_dropout_helper(),
    rate=helpers.floats(min_value=0, max_value=0.9),
    seed=helpers.ints(min_value=0, max_value=100),
    test_with_out=st.just(False),
)
def test_tensorflow_dropout(
    *,
    dtype_x_noiseshape,
    rate,
    seed,
    frontend,
    test_flags,
    fn_tree,
    on_device,
):
    (x_dtype, x), noise_shape = dtype_x_noiseshape
    ret, frontend_ret = helpers.test_frontend_function(
        input_dtypes=x_dtype,
        frontend=frontend,
        test_flags=test_flags,
        fn_tree=fn_tree,
        on_device=on_device,
        test_values=False,
        x=x[0],
        rate=rate,
        noise_shape=noise_shape,
        seed=seed,
    )
    ret = helpers.flatten_and_to_np(ret=ret)
    frontend_ret = helpers.flatten_and_to_np(ret=frontend_ret)
    for u, v, w in zip(ret, frontend_ret, x):
        # cardinality test
        assert u.shape == v.shape == w.shape


# silu
@handle_frontend_test(
    fn_tree="tensorflow.nn.silu",
    dtype_features=helpers.dtype_and_values(
        available_dtypes=helpers.get_dtypes("float"),
        min_value=0,
        max_value=5,
        min_num_dims=1,
        max_num_dims=3,
        min_dim_size=1,
        max_dim_size=3,
    ),
    beta=st.one_of(
        helpers.floats(
            min_value=0,
            max_value=3,
        )
    ),
    test_with_out=st.just(False),
)
def test_tensorflow_silu(
    *,
    dtype_features,
    beta,
    frontend,
    test_flags,
    fn_tree,
    on_device,
):
    input_dtype, features = dtype_features
    helpers.test_frontend_function(
        input_dtypes=input_dtype,
        frontend=frontend,
        test_flags=test_flags,
        fn_tree=fn_tree,
        on_device=on_device,
        features=features[0],
        beta=beta,
    )


# sigmoid_cross_entropy_with_logits
@handle_frontend_test(
    fn_tree="tensorflow.nn.sigmoid_cross_entropy_with_logits",
    dtype_labels_logits=helpers.dtype_and_values(
        available_dtypes=helpers.get_dtypes("float"),
        num_arrays=2,
        min_value=0,
        max_value=1,
        min_num_dims=1,
        max_num_dims=2,
        min_dim_size=1,
        max_dim_size=2,
        shared_dtype=True,
    ),
    test_with_out=st.just(False),
)
def test_tensorflow_sigmoid_cross_entropy_with_logits(
    *,
    dtype_labels_logits,
    frontend,
    test_flags,
    fn_tree,
    on_device,
):
    input_dtype, input_values = dtype_labels_logits
    labels, logits = input_values
    helpers.test_frontend_function(
        input_dtypes=input_dtype,
        frontend=frontend,
        test_flags=test_flags,
        fn_tree=fn_tree,
        on_device=on_device,
        labels=labels,
        logits=logits,
    )


# weighted_cross_entropy_with_logits
@handle_frontend_test(
    fn_tree="tensorflow.nn.weighted_cross_entropy_with_logits",
    dtype_labels_logits=helpers.dtype_and_values(
        available_dtypes=helpers.get_dtypes("float"),
        num_arrays=2,
        min_value=0,
        max_value=1,
        min_num_dims=1,
        max_num_dims=3,
        min_dim_size=1,
        max_dim_size=3,
        shared_dtype=True,
    ),
    pos_weight=st.one_of(
        helpers.floats(
            min_value=0,
            max_value=3,
        )
    ),
    test_with_out=st.just(False),
)
def test_tensorflow_weighted_cross_entropy_with_logits(
    *,
    dtype_labels_logits,
    pos_weight,
    frontend,
    test_flags,
    fn_tree,
    on_device,
):
    input_dtype, input_values = dtype_labels_logits
    labels, logits = input_values
    helpers.test_frontend_function(
        input_dtypes=input_dtype,
        frontend=frontend,
        test_flags=test_flags,
        fn_tree=fn_tree,
        on_device=on_device,
        labels=labels,
        logits=logits,
        pos_weight=pos_weight,
    )


# local_response_normalization
@handle_frontend_test(
    fn_tree="tensorflow.nn.local_response_normalization",
    dtype_and_x=helpers.dtype_and_values(
        available_dtypes=helpers.get_dtypes("float"),
        min_value=-20,
        max_value=20,
        min_num_dims=4,
        max_num_dims=4,
        min_dim_size=1,
        large_abs_safety_factor=1.5,
        small_abs_safety_factor=1.5,
    ),
    depth_radius=st.integers(min_value=1, max_value=7),
    bias=st.floats(min_value=0.1, max_value=30),
    alpha=st.floats(min_value=0.1, max_value=20),
    beta=st.floats(min_value=0.1, max_value=5),
    test_with_out=st.just(False),
)
def test_tensorflow_local_response_normalization(
    *,
    dtype_and_x,
    depth_radius,
    bias,
    alpha,
    beta,
    frontend,
    test_flags,
    fn_tree,
    on_device,
):
    input_dtype, x = dtype_and_x
    input = x[0]
    helpers.test_frontend_function(
        input_dtypes=input_dtype,
        frontend=frontend,
        test_flags=test_flags,
        fn_tree=fn_tree,
        on_device=on_device,
        rtol=1e-3,
        atol=1e-3,
        input=input,
        depth_radius=depth_radius,
        bias=bias,
        alpha=alpha,
        beta=beta,
    )


@st.composite
def df(draw, data_format):
    data_format = draw(data_format)
    return data_format


# max_pool1d
@handle_frontend_test(
    fn_tree="tensorflow.nn.max_pool1d",
    data_format=df(data_format=st.sampled_from(["NWC"])),
    x_k_s_p=helpers.arrays_for_pooling(min_dims=3, max_dims=3, min_side=1, max_side=4),
    test_with_out=st.just(False),
)
def test_tensorflow_max_pool1d(
    *,
    x_k_s_p,
    data_format,
    frontend,
    test_flags,
    fn_tree,
    on_device,
):
    input_dtype, x, ksize, strides, padding = x_k_s_p
    data_format = data_format
    helpers.test_frontend_function(
        input_dtypes=input_dtype,
        frontend=frontend,
        test_flags=test_flags,
        fn_tree=fn_tree,
        on_device=on_device,
        input=x[0],
        ksize=ksize,
        strides=strides,
        padding=padding,
        data_format=data_format,
    )


# max_pool2d
@handle_frontend_test(
    fn_tree="tensorflow.nn.max_pool2d",
    data_format=df(data_format=st.sampled_from(["NHWC"])),
    x_k_s_p=helpers.arrays_for_pooling(min_dims=4, max_dims=4, min_side=1, max_side=4),
    test_with_out=st.just(False),
)
def test_tensorflow_max_pool2d(
    *,
    x_k_s_p,
    data_format,
    frontend,
    test_flags,
    fn_tree,
    on_device,
):
    input_dtype, x, ksize, strides, padding = x_k_s_p
    data_format = data_format
    helpers.test_frontend_function(
        input_dtypes=input_dtype,
        frontend=frontend,
        test_flags=test_flags,
        fn_tree=fn_tree,
        on_device=on_device,
        input=x[0],
        ksize=ksize,
        strides=strides,
        padding=padding,
        data_format=data_format,
    )


# moments
@handle_frontend_test(
    fn_tree="tensorflow.nn.moments",
    dtype_x_axis=statistical_dtype_values(function="mean"),
    keepdims=st.booleans(),
    test_with_out=st.just(False),
)
def test_tensorflow_moments(
    *,
    dtype_x_axis,
    keepdims,
    frontend,
    test_flags,
    fn_tree,
    on_device,
):
    input_dtype, x, axis = dtype_x_axis
    helpers.test_frontend_function(
        input_dtypes=input_dtype,
        frontend=frontend,
        test_flags=test_flags,
        fn_tree=fn_tree,
        on_device=on_device,
        rtol=1e-1,
        atol=1e-1,
        x=x[0],
        axes=axis,
        keepdims=keepdims,
    )


@st.composite
def _generate_bias_data(draw):
    data_format = draw(st.sampled_from(["NC...", "N...C", None]))
    channel_dim = 1 if data_format == "NC..." else -1
    dtype, value, shape = draw(
        helpers.dtype_and_values(
            available_dtypes=helpers.get_dtypes("numeric"),
            min_num_dims=3,
            ret_shape=True,
        )
    )
    channel_size = shape[channel_dim]
    bias = draw(helpers.array_values(dtype=dtype[0], shape=(channel_size,)))
    return data_format, dtype, value, bias


@handle_frontend_test(
    fn_tree="tensorflow.nn.bias_add",
    data=_generate_bias_data(),
    test_with_out=st.just(False),
)
def test_tensorflow_bias_add(
    *,
    data,
    frontend,
    test_flags,
    fn_tree,
    on_device,
):
    data_format, dtype, value, bias = data
    helpers.test_frontend_function(
        input_dtypes=dtype * 2,
        frontend=frontend,
        test_flags=test_flags,
        fn_tree=fn_tree,
        on_device=on_device,
        value=value[0],
        bias=bias,
        data_format=data_format,
    )


# convolution
@handle_frontend_test(
    fn_tree="tensorflow.nn.convolution",
    x_f_d_df=_x_and_filters(
        dtypes=helpers.get_dtypes("float", full=False),
        data_format=st.sampled_from(["NWC", "NHWC", "NDHWC"]),
        padding=st.sampled_from(["SAME", "VALID"]),
        dilation_max=1,
        type=None,
    ),
    test_with_out=st.just(False),
)
def test_tensorflow_convolution(
    *,
    x_f_d_df,
    frontend,
    test_flags,
    fn_tree,
    on_device,
):
    input_dtype, x, filters, dilation, data_format, stride, padding = x_f_d_df
    helpers.test_frontend_function(
        input_dtypes=input_dtype,
        frontend=frontend,
        test_flags=test_flags,
        fn_tree=fn_tree,
        on_device=on_device,
        input=x,
        filters=filters,
        strides=stride,
        padding=padding,
        data_format=data_format,
        dilations=dilation,
    )


# relu
@handle_frontend_test(
    fn_tree="tensorflow.nn.relu",
    dtype_and_x=helpers.dtype_and_values(
        available_dtypes=helpers.get_dtypes("numeric"),
        num_arrays=1,
        min_value=-20,
        max_value=20,
    ),
    test_with_out=st.just(False),
)
def test_tensorflow_relu(
    *,
    dtype_and_x,
    test_flags,
    frontend,
    fn_tree,
    on_device,
):
    input_dtype, x = dtype_and_x
    helpers.test_frontend_function(
        input_dtypes=input_dtype,
        test_flags=test_flags,
        frontend=frontend,
        fn_tree=fn_tree,
        on_device=on_device,
        features=x[0],
    )


# relu6
@handle_frontend_test(
    fn_tree="tensorflow.nn.relu6",
    dtype_and_x=helpers.dtype_and_values(
        available_dtypes=helpers.get_dtypes("numeric"),
        num_arrays=1,
        min_value=-20,
        max_value=20,
    ),
    test_with_out=st.just(False),
)
def test_tensorflow_relu6(
    *,
    dtype_and_x,
    test_flags,
    frontend,
    fn_tree,
    on_device,
):
    input_dtype, x = dtype_and_x
    helpers.test_frontend_function(
        input_dtypes=input_dtype,
        test_flags=test_flags,
        frontend=frontend,
        fn_tree=fn_tree,
        on_device=on_device,
        features=x[0],
    )


# softmax
@handle_frontend_test(
    fn_tree="tensorflow.nn.softmax",
    dtype_x_and_axis=helpers.dtype_values_axis(
        available_dtypes=helpers.get_dtypes("float"),
        min_num_dims=4,
        max_axes_size=3,
        force_int_axis=True,
        valid_axis=True,
    ),
    test_with_out=st.just(False),
)
def test_tensorflow_softmax(
    *,
    dtype_x_and_axis,
    test_flags,
    on_device,
    fn_tree,
    frontend,
):
    input_dtype, x, axis = dtype_x_and_axis
    helpers.test_frontend_function(
        input_dtypes=input_dtype,
        test_flags=test_flags,
        frontend=frontend,
        fn_tree=fn_tree,
        on_device=on_device,
        logits=x[0],
        axis=axis,
    )


# embedding_lookup
@handle_frontend_test(
    fn_tree="tensorflow.nn.embedding_lookup",
    dtypes_indices_weights=helpers.embedding_helper(),
    max_norm=st.floats(min_value=0, max_value=5, exclude_min=True),
)
def test_tensorflow_embedding_lookup(
    *,
    dtypes_indices_weights,
    max_norm,
    test_flags,
    on_device,
    fn_tree,
    frontend,
):
    dtypes, indices, weight, _ = dtypes_indices_weights
    dtypes.reverse()
    helpers.test_frontend_function(
        input_dtypes=dtypes,
        test_flags=test_flags,
        frontend=frontend,
        fn_tree=fn_tree,
        on_device=on_device,
        params=weight,
        ids=indices,
        max_norm=max_norm,
        atol=1e-4,
    )


# crelu
@handle_frontend_test(
    fn_tree="tensorflow.nn.crelu",
    dtype_x_and_axis=helpers.dtype_values_axis(
        available_dtypes=helpers.get_dtypes("float"),
        min_num_dims=4,
        max_axes_size=3,
        force_int_axis=True,
        valid_axis=True,
    ),
    test_with_out=st.just(False),
)
def test_tensorflow_crelu(
    *,
    dtype_x_and_axis,
    test_flags,
    frontend,
    fn_tree,
    on_device,
):
    input_dtype, x, axis = dtype_x_and_axis
    helpers.test_frontend_function(
        input_dtypes=input_dtype,
        test_flags=test_flags,
        frontend=frontend,
        fn_tree=fn_tree,
        on_device=on_device,
        features=x[0],
        axis=axis,
    )


<<<<<<< HEAD
# conv_transpose
@handle_frontend_test(
    fn_tree="tensorflow.nn.conv_transpose",
        x_f_d_df=_x_and_filters(
        dtypes=helpers.get_dtypes("float", full=False),
        data_format=st.sampled_from(["NWC", "NHWC"]),
        padding=st.sampled_from(["SAME", "VALID"]),
        dilation_max=1,
        type=None,
    ),
    test_with_out=st.just(False),
)
def test_tensorflow_conv_transpose(
    *,
    x_f_d_df,
=======
@st.composite
def _average_pool_args(draw):
    dims = draw(st.integers(min_value=1, max_value=3))
    data_formats = ["NWC", "NHWC", "NDHWC"]
    data_format = data_formats[dims - 1]
    return (
        draw(
            helpers.arrays_for_pooling(
                min_dims=dims + 2, max_dims=dims + 2, min_side=1, max_side=4
            )
        ),
        data_format,
    )


# average_pool
@handle_frontend_test(
    fn_tree="tensorflow.nn.avg_pool",
    x_k_s_p_df=_average_pool_args(),
    test_with_out=st.just(False),
)
def test_tensorflow_avg_pool(
    *,
    x_k_s_p_df,
>>>>>>> 946d3e3f
    frontend,
    test_flags,
    fn_tree,
    on_device,
):
<<<<<<< HEAD
    input_dtype, x, filters, dilation, data_format, stride, padding = x_f_d_df
=======
    (input_dtype, x, ksize, strides, padding), data_format = x_k_s_p_df
    data_format = data_format
>>>>>>> 946d3e3f
    helpers.test_frontend_function(
        input_dtypes=input_dtype,
        frontend=frontend,
        test_flags=test_flags,
        fn_tree=fn_tree,
        on_device=on_device,
<<<<<<< HEAD
        input=x,
        filters=filters,
        strides=stride,
        padding=padding,
        data_format=data_format,
        dilations=dilation,
=======
        input=x[0],
        ksize=ksize,
        strides=strides,
        padding=padding,
        data_format=data_format,
>>>>>>> 946d3e3f
    )<|MERGE_RESOLUTION|>--- conflicted
+++ resolved
@@ -1339,7 +1339,6 @@
     )
 
 
-<<<<<<< HEAD
 # conv_transpose
 @handle_frontend_test(
     fn_tree="tensorflow.nn.conv_transpose",
@@ -1355,7 +1354,27 @@
 def test_tensorflow_conv_transpose(
     *,
     x_f_d_df,
-=======
+    frontend,
+    test_flags,
+    fn_tree,
+    on_device,
+):
+    input_dtype, x, filters, dilation, data_format, stride, padding = x_f_d_df
+    helpers.test_frontend_function(
+        input_dtypes=input_dtype,
+        frontend=frontend,
+        test_flags=test_flags,
+        fn_tree=fn_tree,
+        on_device=on_device,
+        input=x,
+        filters=filters,
+        strides=stride,
+        padding=padding,
+        data_format=data_format,
+        dilations=dilation,
+    )
+    
+    
 @st.composite
 def _average_pool_args(draw):
     dims = draw(st.integers(min_value=1, max_value=3))
@@ -1380,36 +1399,22 @@
 def test_tensorflow_avg_pool(
     *,
     x_k_s_p_df,
->>>>>>> 946d3e3f
-    frontend,
-    test_flags,
-    fn_tree,
-    on_device,
-):
-<<<<<<< HEAD
-    input_dtype, x, filters, dilation, data_format, stride, padding = x_f_d_df
-=======
+    frontend,
+    test_flags,
+    fn_tree,
+    on_device,
+):
     (input_dtype, x, ksize, strides, padding), data_format = x_k_s_p_df
     data_format = data_format
->>>>>>> 946d3e3f
-    helpers.test_frontend_function(
-        input_dtypes=input_dtype,
-        frontend=frontend,
-        test_flags=test_flags,
-        fn_tree=fn_tree,
-        on_device=on_device,
-<<<<<<< HEAD
-        input=x,
-        filters=filters,
-        strides=stride,
-        padding=padding,
-        data_format=data_format,
-        dilations=dilation,
-=======
+    helpers.test_frontend_function(
+        input_dtypes=input_dtype,
+        frontend=frontend,
+        test_flags=test_flags,
+        fn_tree=fn_tree,
+        on_device=on_device,
         input=x[0],
         ksize=ksize,
         strides=strides,
         padding=padding,
         data_format=data_format,
->>>>>>> 946d3e3f
     )