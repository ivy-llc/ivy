# global
from hypothesis import strategies as st

# local
import ivy_tests.test_ivy.helpers as helpers
from ivy.functional.ivy.layers import _deconv_length
from ivy_tests.test_ivy.helpers import handle_frontend_test
from ivy_tests.test_ivy.test_functional.test_core.test_statistical import (
    _statistical_dtype_values,
)
from ivy_tests.test_ivy.test_functional.test_nn.test_layers import _dropout_helper
from ivy_tests.test_ivy.test_functional.test_nn.test_layers import (
    _assume_tf_dilation_gt_1,
)


@handle_frontend_test(
    fn_tree="tensorflow.nn.leaky_relu",
    dtype_and_x=helpers.dtype_and_values(
        available_dtypes=helpers.get_dtypes("float"),
        min_num_dims=1,
        large_abs_safety_factor=25,
        small_abs_safety_factor=25,
        safety_factor_scale="log",
    ),
    test_with_out=st.just(False),
    alpha=helpers.floats(
        min_value=0,
        max_value=1,
        large_abs_safety_factor=25,
        small_abs_safety_factor=25,
        safety_factor_scale="log",
    ),
)
def test_tensorflow_leaky_relu(
    *,
    dtype_and_x,
    alpha,
    frontend,
    test_flags,
    fn_tree,
    on_device,
):
    dtype, x = dtype_and_x
    return helpers.test_frontend_function(
        input_dtypes=dtype,
        frontend=frontend,
        test_flags=test_flags,
        fn_tree=fn_tree,
        on_device=on_device,
        features=x[0],
        alpha=alpha,
    )


@st.composite
def _x_and_filters(
    draw,
    dtypes,
    data_format,
    padding,
    stride_min=1,
    stride_max=4,
    dilation_min=1,
    dilation_max=4,
    type: str = "2d",
    transpose=False,
    atrous=False,
):
    data_format = draw(data_format)
    dtype = draw(dtypes)
    padding = draw(padding)
    if type is not None:
        if "1" in type:
            dim = 1
        elif "2" in type:
            dim = 2
        elif "3" in type:
            dim = 3
        elif type in ["depthwise", "separable"]:
            dim = 2
    else:
        dim = len(data_format) - 2
    if padding == "EXPLICIT":
        padding = draw(
            helpers.lists(
                x=st.integers(min_value=0, max_value=2),
                min_size=dim * 2,
                max_size=dim * 2,
            )
        )
        if data_format.find("C") == 1:
            padding = [1, 1, 1, 1] + padding
        else:
            padding = [0, 0] + padding + [0, 0]
    if atrous:
        dilations = draw(st.integers(dilation_min, dilation_max))
    else:
        dilations = draw(
            st.one_of(
                st.integers(dilation_min, dilation_max),
                st.lists(
                    st.integers(dilation_min, dilation_max), min_size=dim, max_size=dim
                ),
            )
        )
    fdilations = [dilations] * dim if isinstance(dilations, int) else dilations
    if atrous:
        stride = 1
    elif type in ["depthwise", "separable"]:
        # if any value in dilations is greater than 1, tensorflow implements
        # depthwise_covn2d as an atrous depthwise convolution, in which case all values
        # in strides must be equal to 1.
        if any(x > 1 for x in fdilations):
            stride = 1
        else:
            stride = draw(st.integers(stride_min, stride_max))
    else:
        stride = draw(
            st.one_of(
                st.integers(stride_min, stride_max),
                st.lists(
                    st.integers(stride_min, stride_max), min_size=dim, max_size=dim
                ),
            )
        )
    fstride = [stride] * dim if isinstance(stride, int) else stride
    if dim == 1:
        if not transpose:
            filter_shape = draw(
                st.tuples(
                    helpers.ints(min_value=3, max_value=5),
                    helpers.ints(min_value=1, max_value=3),
                    helpers.ints(min_value=1, max_value=3),
                )
            )
            min_x_width = filter_shape[0] + (filter_shape[0] - 1) * (fdilations[0] - 1)
        else:
            filter_shape = draw(
                st.tuples(
                    helpers.ints(min_value=3, max_value=5),
                    helpers.ints(min_value=1, max_value=3),
                    helpers.ints(min_value=1, max_value=3),
                )
            )
            min_x_width = 1
        if transpose:
            d_in = filter_shape[2]
        else:
            d_in = filter_shape[1]
        if data_format == "NWC":
            x_shape = draw(
                st.tuples(
                    helpers.ints(min_value=1, max_value=5),
                    helpers.ints(min_value=min_x_width, max_value=100),
                    helpers.ints(min_value=d_in, max_value=d_in),
                )
            )
            x_w = x_shape[1]
        else:
            x_shape = draw(
                st.tuples(
                    helpers.ints(min_value=1, max_value=5),
                    helpers.ints(min_value=d_in, max_value=d_in),
                    helpers.ints(min_value=min_x_width, max_value=100),
                )
            )
            x_w = x_shape[2]
        if transpose:
            output_shape = [
                x_shape[0],
                _deconv_length(
                    x_w, fstride[0], filter_shape[0], padding, fdilations[0]
                ),
                filter_shape[1],
            ]
    elif dim == 2:
        min_x_height = 1
        min_x_width = 1
        filter_shape = draw(
            st.tuples(
                helpers.ints(min_value=3, max_value=5),
                helpers.ints(min_value=3, max_value=5),
                helpers.ints(min_value=1, max_value=3),
                helpers.ints(min_value=1, max_value=3),
            )
        )
        if not transpose:
            min_x_height = filter_shape[0] + (filter_shape[0] - 1) * (fdilations[0] - 1)
            min_x_width = filter_shape[1] + (filter_shape[1] - 1) * (fdilations[1] - 1)
        if transpose:
            d_in = filter_shape[3]
        else:
            d_in = filter_shape[2]
        if data_format == "NHWC":
            x_shape = draw(
                st.tuples(
                    helpers.ints(min_value=1, max_value=5),
                    helpers.ints(min_value=min_x_height, max_value=100),
                    helpers.ints(min_value=min_x_width, max_value=100),
                    helpers.ints(min_value=d_in, max_value=d_in),
                )
            )
            x_h = x_shape[1]
            x_w = x_shape[2]
        else:
            x_shape = draw(
                st.tuples(
                    helpers.ints(min_value=1, max_value=5),
                    helpers.ints(min_value=d_in, max_value=d_in),
                    helpers.ints(min_value=min_x_height, max_value=100),
                    helpers.ints(min_value=min_x_width, max_value=100),
                )
            )
            x_h = x_shape[2]
            x_w = x_shape[3]
        if transpose:
            output_shape_h = _deconv_length(
                x_h, fstride[0], filter_shape[0], padding, fdilations[0]
            )
            output_shape_w = _deconv_length(
                x_w, fstride[1], filter_shape[1], padding, fdilations[1]
            )
            output_shape = [x_shape[0], output_shape_h, output_shape_w, filter_shape[2]]
    elif dim == 3:
        filter_shape = draw(
            st.tuples(
                helpers.ints(min_value=3, max_value=5),
                helpers.ints(min_value=3, max_value=5),
                helpers.ints(min_value=3, max_value=5),
                helpers.ints(min_value=1, max_value=3),
                helpers.ints(min_value=1, max_value=3),
            )
        )
        if not transpose:
            min_x_depth = filter_shape[0] + (filter_shape[0] - 1) * (fdilations[0] - 1)
            min_x_height = filter_shape[1] + (filter_shape[1] - 1) * (fdilations[1] - 1)
            min_x_width = filter_shape[2] + (filter_shape[2] - 1) * (fdilations[2] - 1)
        else:
            min_x_depth = 1
            min_x_height = 1
            min_x_width = 1
        if transpose:
            d_in = filter_shape[4]
        else:
            d_in = filter_shape[3]
        if data_format == "NDHWC":
            x_shape = draw(
                st.tuples(
                    helpers.ints(min_value=1, max_value=5),
                    helpers.ints(min_value=min_x_depth, max_value=100),
                    helpers.ints(min_value=min_x_height, max_value=100),
                    helpers.ints(min_value=min_x_width, max_value=100),
                    helpers.ints(min_value=d_in, max_value=d_in),
                )
            )
            x_d = x_shape[1]
            x_h = x_shape[2]
            x_w = x_shape[3]
        else:
            x_shape = draw(
                st.tuples(
                    helpers.ints(min_value=1, max_value=5),
                    helpers.ints(min_value=d_in, max_value=d_in),
                    helpers.ints(min_value=min_x_depth, max_value=100),
                    helpers.ints(min_value=min_x_height, max_value=100),
                    helpers.ints(min_value=min_x_width, max_value=100),
                )
            )
            x_d = x_shape[2]
            x_h = x_shape[3]
            x_w = x_shape[4]
        if transpose:
            output_shape_d = _deconv_length(
                x_d, fstride[0], filter_shape[0], padding, fdilations[0]
            )
            output_shape_h = _deconv_length(
                x_h, fstride[1], filter_shape[1], padding, fdilations[1]
            )
            output_shape_w = _deconv_length(
                x_w, fstride[2], filter_shape[2], padding, fdilations[2]
            )
            output_shape = [
                x_shape[0],
                output_shape_d,
                output_shape_h,
                output_shape_w,
                filter_shape[3],
            ]
    x = draw(
        helpers.array_values(dtype=dtype[0], shape=x_shape, min_value=0, max_value=1)
    )
    filters = draw(
        helpers.array_values(
            dtype=dtype[0], shape=filter_shape, min_value=0, max_value=1
        )
    )
    if type == "separable":
        p_filter_shape = (
            1,
            1,
            filter_shape[-1] * filter_shape[-2],
            draw(helpers.ints(min_value=1, max_value=3)),
        )
        p_filters = draw(
            helpers.array_values(
                dtype=dtype[0], shape=p_filter_shape, min_value=0, max_value=1
            )
        )
        filters = [filters, p_filters]
    if type in ["depthwise", "separable"]:
        stride = [1, stride, stride, 1]
        if isinstance(dilations, int):
            dilations = [dilations] * dim
    elif not atrous and type is not None:
        if transpose:
            if isinstance(stride, int):
                stride = [stride]
            else:
                if draw(st.booleans()):
                    stride = [1, *stride, 1]
            if isinstance(dilations, int):
                dilations = [dilations]
            else:
                if draw(st.booleans()):
                    dilations = [1, *dilations, 1]
        else:
            if dim != 3:
                if isinstance(stride, int):
                    stride = [stride]
                else:
                    if draw(st.booleans()):
                        stride = [1, *stride, 1]
                if isinstance(dilations, int):
                    dilations = [dilations]
                else:
                    if draw(st.booleans()):
                        dilations = [1, *dilations, 1]
            else:
                if isinstance(stride, int):
                    stride = [stride] * dim
                stride = [1, *stride, 1]
                if isinstance(dilations, int):
                    dilations = [dilations] * dim
                dilations = [1, *dilations, 1]
    if not transpose:
        return dtype, x, filters, dilations, data_format, stride, padding
    return dtype, x, filters, dilations, data_format, stride, padding, output_shape


@handle_frontend_test(
    fn_tree="tensorflow.nn.atrous_conv2d",
    x_f_d_df=_x_and_filters(
        dtypes=helpers.get_dtypes("float", full=False),
        data_format=st.sampled_from(["NHWC"]),
        padding=st.sampled_from(["VALID", "SAME"]),
        stride_min=1,
        stride_max=1,
        type="2d",
        atrous=True,
    ),
    test_with_out=st.just(False),
)
def test_tensorflow_atrous_conv2d(
    *,
    x_f_d_df,
    frontend,
    test_flags,
    fn_tree,
    on_device,
):
    input_dtype, x, filters, dilations, data_format, stride, pad = x_f_d_df
    helpers.test_frontend_function(
        input_dtypes=input_dtype,
        frontend=frontend,
        test_flags=test_flags,
        fn_tree=fn_tree,
        on_device=on_device,
        value=x,
        filters=filters,
        rate=dilations,
        padding=pad,
    )


@handle_frontend_test(
    fn_tree="tensorflow.nn.atrous_conv2d_transpose",
    x_f_d_df=_x_and_filters(
        dtypes=helpers.get_dtypes("float", full=False),
        data_format=st.sampled_from(["NHWC"]),
        padding=st.sampled_from(["VALID", "SAME"]),
        stride_min=1,
        stride_max=1,
        dilation_max=1,
        type="2d",
        transpose=True,
        atrous=True,
    ),
    test_with_out=st.just(False),
)
def test_tensorflow_atrous_conv2d_transpose(
    *,
    x_f_d_df,
    frontend,
    test_flags,
    fn_tree,
    on_device,
):
    (
        input_dtype,
        x,
        filters,
        dilations,
        data_format,
        stride,
        pad,
        output_shape,
    ) = x_f_d_df
    _assume_tf_dilation_gt_1("tensorflow", on_device, dilations)
    helpers.test_frontend_function(
        input_dtypes=input_dtype,
        frontend=frontend,
        test_flags=test_flags,
        fn_tree=fn_tree,
        on_device=on_device,
        value=x,
        filters=filters,
        output_shape=output_shape,
        rate=dilations,
        padding=pad,
    )


@handle_frontend_test(
    fn_tree="tensorflow.nn.conv1d",
    x_f_d_df=_x_and_filters(
        dtypes=helpers.get_dtypes("float", full=False),
        data_format=st.sampled_from(["NWC"]),
        padding=st.sampled_from(["VALID", "SAME"]),
        stride_min=3,
        stride_max=4,
        type="1d",
    ),
    test_with_out=st.just(False),
)
def test_tensorflow_conv1d(
    *,
    x_f_d_df,
    frontend,
    test_flags,
    fn_tree,
    on_device,
):
    input_dtype, x, filters, dilations, data_format, stride, pad = x_f_d_df
    helpers.test_frontend_function(
        input_dtypes=input_dtype,
        frontend=frontend,
        test_flags=test_flags,
        fn_tree=fn_tree,
        on_device=on_device,
        input=x,
        filters=filters,
        stride=stride,
        padding=pad,
        data_format=data_format,
        dilations=dilations,
    )


@handle_frontend_test(
    fn_tree="tensorflow.nn.conv1d_transpose",
    x_f_d_df=_x_and_filters(
        dtypes=helpers.get_dtypes("float", full=False),
        data_format=st.sampled_from(["NWC"]),
        padding=st.sampled_from(["VALID", "SAME"]),
        stride_min=3,
        stride_max=4,
        dilation_max=1,
        type="1d",
        transpose=True,
    ),
    test_with_out=st.just(False),
)
def test_tensorflow_conv1d_transpose(
    *,
    x_f_d_df,
    frontend,
    test_flags,
    fn_tree,
    on_device,
):
    (
        input_dtype,
        x,
        filters,
        dilations,
        data_format,
        stride,
        pad,
        output_shape,
    ) = x_f_d_df
    _assume_tf_dilation_gt_1("tensorflow", on_device, dilations)
    helpers.test_frontend_function(
        input_dtypes=input_dtype,
        frontend=frontend,
        test_flags=test_flags,
        fn_tree=fn_tree,
        on_device=on_device,
        input=x,
        filters=filters,
        output_shape=output_shape,
        strides=stride,
        padding=pad,
        data_format=data_format,
        dilations=dilations,
    )


@handle_frontend_test(
    fn_tree="tensorflow.nn.gelu",
    dtype_and_x=helpers.dtype_and_values(
        available_dtypes=helpers.get_dtypes("float"),
        max_value=1e04,
    ),
    approximate=st.booleans(),
    test_with_out=st.just(False),
)
def test_tensorflow_gelu(
    *,
    dtype_and_x,
    approximate,
    frontend,
    test_flags,
    fn_tree,
    on_device,
):
    input_dtype, x = dtype_and_x
    helpers.test_frontend_function(
        input_dtypes=input_dtype,
        frontend=frontend,
        test_flags=test_flags,
        fn_tree=fn_tree,
        on_device=on_device,
        features=x[0],
        approximate=approximate,
    )


@handle_frontend_test(
    fn_tree="tensorflow.nn.conv2d",
    x_f_d_df=_x_and_filters(
        dtypes=helpers.get_dtypes("float", full=False),
        data_format=st.sampled_from(["NHWC"]),
        padding=st.sampled_from(["VALID", "SAME"]),
        type="2d",
    ),
)
def test_tensorflow_conv2d(
    *,
    x_f_d_df,
    frontend,
    test_flags,
    fn_tree,
    on_device,
):
    input_dtype, x, filters, dilation, data_format, stride, padding = x_f_d_df
    helpers.test_frontend_function(
        input_dtypes=input_dtype,
        frontend=frontend,
        test_flags=test_flags,
        fn_tree=fn_tree,
        on_device=on_device,
        input=x,
        filters=filters,
        strides=stride,
        padding=padding,
        data_format=data_format,
        dilations=dilation,
    )


@handle_frontend_test(
    fn_tree="tensorflow.nn.conv2d_transpose",
    x_f_d_df=_x_and_filters(
        dtypes=helpers.get_dtypes("float", full=False),
        data_format=st.sampled_from(["NHWC"]),
        padding=st.sampled_from(["VALID", "SAME"]),
        type="2d",
        transpose=True,
    ),
    test_with_out=st.just(False),
)
def test_tensorflow_conv2d_transpose(
    *,
    x_f_d_df,
    frontend,
    test_flags,
    fn_tree,
    on_device,
):
    (
        input_dtype,
        x,
        filters,
        dilation,
        data_format,
        stride,
        padding,
        output_shape,
    ) = x_f_d_df
    _assume_tf_dilation_gt_1("tensorflow", on_device, dilation)
    helpers.test_frontend_function(
        input_dtypes=input_dtype,
        frontend=frontend,
        test_flags=test_flags,
        fn_tree=fn_tree,
        on_device=on_device,
        input=x,
        filters=filters,
        output_shape=output_shape,
        strides=stride,
        padding=padding,
        data_format=data_format,
        dilations=dilation,
    )


@handle_frontend_test(
    fn_tree="tensorflow.nn.conv3d",
    x_f_d_df=_x_and_filters(
        dtypes=helpers.get_dtypes("float", full=False),
        data_format=st.sampled_from(["NDHWC"]),
        padding=st.sampled_from(["SAME"]),
        type="3d",
        dilation_max=1,
    ),
    test_with_out=st.just(False),
)
def test_tensorflow_conv3d(
    *,
    x_f_d_df,
    frontend,
    test_flags,
    fn_tree,
    on_device,
):
    input_dtype, x, filters, dilation, data_format, stride, padding = x_f_d_df
    helpers.test_frontend_function(
        input_dtypes=input_dtype,
        frontend=frontend,
        test_flags=test_flags,
        fn_tree=fn_tree,
        on_device=on_device,
        input=x,
        filters=filters,
        strides=stride,
        padding=padding,
        data_format=data_format,
        dilations=dilation,
    )


@handle_frontend_test(
    fn_tree="tensorflow.nn.conv3d_transpose",
    x_f_d_df=_x_and_filters(
        dtypes=helpers.get_dtypes("float", full=False),
        data_format=st.sampled_from(["NDHWC"]),
        padding=st.sampled_from(["SAME"]),
        type="3d",
        transpose=True,
    ),
    test_with_out=st.just(False),
)
def test_tensorflow_conv3d_transpose(
    *,
    x_f_d_df,
    frontend,
    test_flags,
    fn_tree,
    on_device,
):
    (
        input_dtype,
        x,
        filters,
        dilation,
        data_format,
        stride,
        padding,
        output_shape,
    ) = x_f_d_df
    _assume_tf_dilation_gt_1("tensorflow", on_device, dilation)
    helpers.test_frontend_function(
        input_dtypes=input_dtype,
        frontend=frontend,
        test_flags=test_flags,
        fn_tree=fn_tree,
        on_device=on_device,
        input=x,
        filters=filters,
        output_shape=output_shape,
        strides=stride,
        padding=padding,
        data_format=data_format,
        dilations=dilation,
    )


@handle_frontend_test(
    fn_tree="tensorflow.nn.depthwise_conv2d",
    x_f_d_df=_x_and_filters(
        dtypes=helpers.get_dtypes("float", full=False),
        data_format=st.sampled_from(["NHWC"]),
        padding=st.sampled_from(["VALID", "SAME"]),
        type="depthwise",
    ),
    test_with_out=st.just(False),
)
def test_tensorflow_depthwise_conv2d(
    *,
    x_f_d_df,
    frontend,
    test_flags,
    fn_tree,
    on_device,
):
    input_dtype, x, filters, dilation, data_format, stride, padding = x_f_d_df
    helpers.test_frontend_function(
        input_dtypes=input_dtype,
        frontend=frontend,
        test_flags=test_flags,
        fn_tree=fn_tree,
        on_device=on_device,
        input=x,
        filter=filters,
        strides=stride,
        padding=padding,
        data_format=data_format,
        dilations=dilation,
    )


@handle_frontend_test(
    fn_tree="tensorflow.nn.separable_conv2d",
    x_f_d_df=_x_and_filters(
        dtypes=helpers.get_dtypes("float", full=False),
        data_format=st.sampled_from(["NHWC"]),
        padding=st.sampled_from(["VALID", "SAME"]),
        type="separable",
    ),
    test_with_out=st.just(False),
)
def test_tensorflow_separable_conv2d(
    *,
    x_f_d_df,
    frontend,
    test_flags,
    fn_tree,
    on_device,
):
    input_dtype, x, filters, dilation, data_format, stride, padding = x_f_d_df
    helpers.test_frontend_function(
        input_dtypes=input_dtype,
        frontend=frontend,
        test_flags=test_flags,
        fn_tree=fn_tree,
        on_device=on_device,
        input=x,
        depthwise_filter=filters[0],
        pointwise_filter=filters[1],
        strides=stride,
        padding=padding,
        data_format=data_format,
        dilations=dilation,
    )


@st.composite
def _batch_normalization_helper(draw):
    shape1, shape2, shape3, shape4 = draw(helpers.mutually_broadcastable_shapes(4))
    shape = helpers.broadcast_shapes(shape1, shape2, shape3, shape4)
    x_dtype, x = draw(
        helpers.dtype_and_values(
            available_dtypes=helpers.get_dtypes("float"),
            large_abs_safety_factor=24,
            small_abs_safety_factor=24,
            safety_factor_scale="log",
            shape=shape,
            max_value=999,
            min_value=-1001,
        )
    )

    _, mean = draw(
        helpers.dtype_and_values(
            dtype=x_dtype,
            shape=shape1,
            min_value=-1001,
            max_value=999,
        )
    )
    _, variance = draw(
        helpers.dtype_and_values(
            dtype=x_dtype,
            shape=shape2,
            min_value=0,
            max_value=999,
        )
    )
    _, offset = draw(
        helpers.dtype_and_values(
            dtype=x_dtype,
            shape=shape3,
            min_value=-1001,
            max_value=999,
        )
    )
    _, scale = draw(
        helpers.dtype_and_values(
            dtype=x_dtype,
            shape=shape4,
            min_value=-1001,
            max_value=999,
        )
    )

    return x_dtype, x[0], mean[0], variance[0], offset[0], scale[0]


@handle_frontend_test(
    fn_tree="tensorflow.nn.batch_normalization",
    data=_batch_normalization_helper(),
    eps=helpers.floats(min_value=1e-5, max_value=0.1),
)
def test_tensorflow_batch_normalization(
    *,
    data,
    eps,
    frontend,
    test_flags,
    fn_tree,
    on_device,
):
    x_dtype, x, mean, variance, offset, scale = data
    helpers.test_frontend_function(
        input_dtypes=x_dtype,
        frontend=frontend,
        test_flags=test_flags,
        rtol=1e-2,
        atol=1e-2,
        fn_tree=fn_tree,
        on_device=on_device,
        x=x,
        mean=mean,
        variance=variance,
        offset=offset,
        scale=scale,
        variance_epsilon=eps,
    )


@handle_frontend_test(
    fn_tree="tensorflow.nn.dropout",
    dtype_x_noiseshape=_dropout_helper(),
    rate=helpers.floats(min_value=0, max_value=0.9),
    seed=helpers.ints(min_value=0, max_value=100),
    test_with_out=st.just(False),
)
def test_tensorflow_dropout(
    *,
    dtype_x_noiseshape,
    rate,
    seed,
    frontend,
    test_flags,
    fn_tree,
    on_device,
):
    (x_dtype, x), noise_shape = dtype_x_noiseshape
    ret, frontend_ret = helpers.test_frontend_function(
        input_dtypes=x_dtype,
        frontend=frontend,
        test_flags=test_flags,
        fn_tree=fn_tree,
        on_device=on_device,
        test_values=False,
        x=x[0],
        rate=rate,
        noise_shape=noise_shape,
        seed=seed,
    )
    ret = helpers.flatten_and_to_np(ret=ret)
    frontend_ret = helpers.flatten_and_to_np(ret=frontend_ret)
    for u, v, w in zip(ret, frontend_ret, x):
        # cardinality test
        assert u.shape == v.shape == w.shape


# silu
@handle_frontend_test(
    fn_tree="tensorflow.nn.silu",
    dtype_features=helpers.dtype_and_values(
        available_dtypes=helpers.get_dtypes("float"),
        min_value=0,
        max_value=5,
        min_num_dims=1,
        max_num_dims=3,
        min_dim_size=1,
        max_dim_size=3,
    ),
    beta=helpers.floats(
        min_value=0,
        max_value=3,
    ),
    test_with_out=st.just(False),
)
def test_tensorflow_silu(
    *,
    dtype_features,
    beta,
    frontend,
    test_flags,
    fn_tree,
    on_device,
):
    input_dtype, features = dtype_features
    helpers.test_frontend_function(
        input_dtypes=input_dtype,
        frontend=frontend,
        test_flags=test_flags,
        fn_tree=fn_tree,
        on_device=on_device,
        atol=1e-2,
        features=features[0],
        beta=beta,
    )


# sigmoid_cross_entropy_with_logits
@handle_frontend_test(
    fn_tree="tensorflow.nn.sigmoid_cross_entropy_with_logits",
    dtype_labels_logits=helpers.dtype_and_values(
        available_dtypes=helpers.get_dtypes("float"),
        num_arrays=2,
        min_value=0,
        max_value=1,
        min_num_dims=1,
        max_num_dims=2,
        min_dim_size=1,
        max_dim_size=2,
        shared_dtype=True,
    ),
    test_with_out=st.just(False),
)
def test_tensorflow_sigmoid_cross_entropy_with_logits(
    *,
    dtype_labels_logits,
    frontend,
    test_flags,
    fn_tree,
    on_device,
):
    input_dtype, input_values = dtype_labels_logits
    labels, logits = input_values
    helpers.test_frontend_function(
        input_dtypes=input_dtype,
        frontend=frontend,
        test_flags=test_flags,
        fn_tree=fn_tree,
        on_device=on_device,
        labels=labels,
        logits=logits,
    )


# weighted_cross_entropy_with_logits
@handle_frontend_test(
    fn_tree="tensorflow.nn.weighted_cross_entropy_with_logits",
    dtype_labels_logits=helpers.dtype_and_values(
        available_dtypes=helpers.get_dtypes("float"),
        num_arrays=2,
        min_value=0,
        max_value=1,
        min_num_dims=1,
        max_num_dims=3,
        min_dim_size=1,
        max_dim_size=3,
        shared_dtype=True,
    ),
    pos_weight=st.one_of(
        helpers.floats(
            min_value=0,
            max_value=3,
        )
    ),
    test_with_out=st.just(False),
)
def test_tensorflow_weighted_cross_entropy_with_logits(
    *,
    dtype_labels_logits,
    pos_weight,
    frontend,
    test_flags,
    fn_tree,
    on_device,
):
    input_dtype, input_values = dtype_labels_logits
    labels, logits = input_values
    helpers.test_frontend_function(
        input_dtypes=input_dtype,
        frontend=frontend,
        test_flags=test_flags,
        fn_tree=fn_tree,
        on_device=on_device,
        labels=labels,
        logits=logits,
        pos_weight=pos_weight,
    )


# local_response_normalization
@handle_frontend_test(
    fn_tree="tensorflow.nn.local_response_normalization",
    dtype_and_x=helpers.dtype_and_values(
        available_dtypes=helpers.get_dtypes("float"),
        min_value=-20,
        max_value=20,
        min_num_dims=4,
        max_num_dims=4,
        min_dim_size=1,
        large_abs_safety_factor=25,
        small_abs_safety_factor=25,
    ),
    depth_radius=st.integers(min_value=1, max_value=5),
    bias=st.floats(min_value=0.1, max_value=1.5),
    alpha=st.floats(min_value=0.1, max_value=1.5),
    beta=st.floats(min_value=0.1, max_value=1.5),
    test_with_out=st.just(False),
)
def test_tensorflow_local_response_normalization(
    *,
    dtype_and_x,
    depth_radius,
    bias,
    alpha,
    beta,
    frontend,
    test_flags,
    fn_tree,
    on_device,
):
    input_dtype, x = dtype_and_x
    helpers.test_frontend_function(
        input_dtypes=input_dtype,
        frontend=frontend,
        test_flags=test_flags,
        fn_tree=fn_tree,
        on_device=on_device,
        rtol=1e-1,
        atol=1e-1,
        input=x[0],
        depth_radius=depth_radius,
        bias=bias,
        alpha=alpha,
        beta=beta,
    )


@st.composite
def df(draw, data_format):
    data_format = draw(data_format)
    return data_format


# max_pool1d
@handle_frontend_test(
    fn_tree="tensorflow.nn.max_pool1d",
    data_format=df(data_format=st.sampled_from(["NWC"])),
    x_k_s_p=helpers.arrays_for_pooling(min_dims=3, max_dims=3, min_side=1, max_side=4),
    test_with_out=st.just(False),
)
def test_tensorflow_max_pool1d(
    *,
    x_k_s_p,
    data_format,
    frontend,
    test_flags,
    fn_tree,
    on_device,
):
    input_dtype, x, ksize, strides, padding = x_k_s_p
    data_format = data_format
    helpers.test_frontend_function(
        input_dtypes=input_dtype,
        frontend=frontend,
        test_flags=test_flags,
        fn_tree=fn_tree,
        on_device=on_device,
        input=x[0],
        ksize=ksize,
        strides=strides,
        padding=padding,
        data_format=data_format,
    )


# max_pool2d
@handle_frontend_test(
    fn_tree="tensorflow.nn.max_pool2d",
    data_format=df(data_format=st.sampled_from(["NHWC"])),
    x_k_s_p=helpers.arrays_for_pooling(min_dims=4, max_dims=4, min_side=1, max_side=4),
    test_with_out=st.just(False),
)
def test_tensorflow_max_pool2d(
    *,
    x_k_s_p,
    data_format,
    frontend,
    test_flags,
    fn_tree,
    on_device,
):
    input_dtype, x, ksize, strides, padding = x_k_s_p
    data_format = data_format
    helpers.test_frontend_function(
        input_dtypes=input_dtype,
        frontend=frontend,
        test_flags=test_flags,
        fn_tree=fn_tree,
        on_device=on_device,
        input=x[0],
        ksize=ksize,
        strides=strides,
        padding=padding,
        data_format=data_format,
    )


# moments
@handle_frontend_test(
    fn_tree="tensorflow.nn.moments",
    dtype_x_axis=_statistical_dtype_values(function="mean"),
    keepdims=st.booleans(),
    test_with_out=st.just(False),
)
def test_tensorflow_moments(
    *,
    dtype_x_axis,
    keepdims,
    frontend,
    test_flags,
    fn_tree,
    on_device,
):
    input_dtype, x, axis = dtype_x_axis
    helpers.test_frontend_function(
        input_dtypes=input_dtype,
        frontend=frontend,
        test_flags=test_flags,
        fn_tree=fn_tree,
        on_device=on_device,
        rtol=1e-1,
        atol=1e-1,
        x=x[0],
        axes=axis,
        keepdims=keepdims,
    )


@st.composite
def _generate_bias_data(draw):
    data_format = draw(st.sampled_from(["NC...", "N...C", None]))
    channel_dim = 1 if data_format == "NC..." else -1
    dtype, value, shape = draw(
        helpers.dtype_and_values(
            available_dtypes=helpers.get_dtypes("numeric"),
            min_num_dims=3,
            ret_shape=True,
        )
    )
    channel_size = shape[channel_dim]
    bias = draw(helpers.array_values(dtype=dtype[0], shape=(channel_size,)))
    return data_format, dtype, value, bias


@handle_frontend_test(
    fn_tree="tensorflow.nn.bias_add",
    data=_generate_bias_data(),
    test_with_out=st.just(False),
)
def test_tensorflow_bias_add(
    *,
    data,
    frontend,
    test_flags,
    fn_tree,
    on_device,
):
    data_format, dtype, value, bias = data
    helpers.test_frontend_function(
        input_dtypes=dtype * 2,
        frontend=frontend,
        test_flags=test_flags,
        fn_tree=fn_tree,
        on_device=on_device,
        value=value[0],
        bias=bias,
        data_format=data_format,
    )


# convolution
@handle_frontend_test(
    fn_tree="tensorflow.nn.convolution",
    x_f_d_df=_x_and_filters(
        dtypes=helpers.get_dtypes("float", full=False),
        data_format=st.sampled_from(["NWC", "NHWC", "NDHWC"]),
        padding=st.sampled_from(["SAME", "VALID"]),
        dilation_max=1,
        type=None,
    ),
    test_with_out=st.just(False),
)
def test_tensorflow_convolution(
    *,
    x_f_d_df,
    frontend,
    test_flags,
    fn_tree,
    on_device,
):
    input_dtype, x, filters, dilation, data_format, stride, padding = x_f_d_df
    helpers.test_frontend_function(
        input_dtypes=input_dtype,
        frontend=frontend,
        test_flags=test_flags,
        fn_tree=fn_tree,
        on_device=on_device,
        input=x,
        filters=filters,
        strides=stride,
        padding=padding,
        data_format=data_format,
        dilations=dilation,
    )


# relu
@handle_frontend_test(
    fn_tree="tensorflow.nn.relu",
    dtype_and_x=helpers.dtype_and_values(
        available_dtypes=helpers.get_dtypes("numeric"),
        num_arrays=1,
        min_value=-20,
        max_value=20,
    ),
    test_with_out=st.just(False),
)
def test_tensorflow_relu(
    *,
    dtype_and_x,
    test_flags,
    frontend,
    fn_tree,
    on_device,
):
    input_dtype, x = dtype_and_x
    helpers.test_frontend_function(
        input_dtypes=input_dtype,
        test_flags=test_flags,
        frontend=frontend,
        fn_tree=fn_tree,
        on_device=on_device,
        features=x[0],
    )


# relu6
@handle_frontend_test(
    fn_tree="tensorflow.nn.relu6",
    dtype_and_x=helpers.dtype_and_values(
        available_dtypes=helpers.get_dtypes("numeric"),
        num_arrays=1,
        min_value=-20,
        max_value=20,
    ),
    test_with_out=st.just(False),
)
def test_tensorflow_relu6(
    *,
    dtype_and_x,
    test_flags,
    frontend,
    fn_tree,
    on_device,
):
    input_dtype, x = dtype_and_x
    helpers.test_frontend_function(
        input_dtypes=input_dtype,
        test_flags=test_flags,
        frontend=frontend,
        fn_tree=fn_tree,
        on_device=on_device,
        features=x[0],
    )


# softmax
@handle_frontend_test(
    fn_tree="tensorflow.nn.softmax",
    dtype_x_and_axis=helpers.dtype_values_axis(
        available_dtypes=helpers.get_dtypes("float"),
        min_num_dims=1,
        force_int_axis=True,
        valid_axis=True,
    ),
    test_with_out=st.just(False),
)
def test_tensorflow_softmax(
    *,
    dtype_x_and_axis,
    test_flags,
    on_device,
    fn_tree,
    frontend,
):
    input_dtype, x, axis = dtype_x_and_axis
    helpers.test_frontend_function(
        input_dtypes=input_dtype,
        test_flags=test_flags,
        frontend=frontend,
        fn_tree=fn_tree,
        on_device=on_device,
        logits=x[0],
        axis=axis,
    )


# embedding_lookup
@handle_frontend_test(
    fn_tree="tensorflow.nn.embedding_lookup",
    dtypes_indices_weights=helpers.embedding_helper(),
    max_norm=st.floats(min_value=0.1, max_value=5, exclude_min=True),
)
def test_tensorflow_embedding_lookup(
    *,
    dtypes_indices_weights,
    max_norm,
    test_flags,
    on_device,
    fn_tree,
    frontend,
):
    dtypes, indices, weight, _ = dtypes_indices_weights
    dtypes.reverse()
    helpers.test_frontend_function(
        input_dtypes=dtypes,
        test_flags=test_flags,
        frontend=frontend,
        fn_tree=fn_tree,
        on_device=on_device,
        params=weight,
        ids=indices,
        max_norm=max_norm,
        atol=1e-4,
    )


# crelu
@handle_frontend_test(
    fn_tree="tensorflow.nn.crelu",
    dtype_x_and_axis=helpers.dtype_values_axis(
        available_dtypes=helpers.get_dtypes("float"),
        min_num_dims=4,
        max_axes_size=3,
        force_int_axis=True,
        valid_axis=True,
    ),
    test_with_out=st.just(False),
)
def test_tensorflow_crelu(
    *,
    dtype_x_and_axis,
    test_flags,
    frontend,
    fn_tree,
    on_device,
):
    input_dtype, x, axis = dtype_x_and_axis
    helpers.test_frontend_function(
        input_dtypes=input_dtype,
        test_flags=test_flags,
        frontend=frontend,
        fn_tree=fn_tree,
        on_device=on_device,
        features=x[0],
        axis=axis,
    )


@st.composite
def _average_pool_args(draw):
    dims = draw(st.integers(min_value=1, max_value=3))
    data_formats = ["NWC", "NHWC", "NDHWC"]
    data_format = data_formats[dims - 1]
    return (
        draw(
            helpers.arrays_for_pooling(
                min_dims=dims + 2, max_dims=dims + 2, min_side=1, max_side=4
            )
        ),
        data_format,
    )


# average_pool
@handle_frontend_test(
    fn_tree="tensorflow.nn.avg_pool",
    x_k_s_p_df=_average_pool_args(),
    test_with_out=st.just(False),
)
def test_tensorflow_avg_pool(
    *,
    x_k_s_p_df,
    frontend,
    test_flags,
    fn_tree,
    on_device,
):
    (input_dtype, x, ksize, strides, padding), data_format = x_k_s_p_df
    helpers.test_frontend_function(
        input_dtypes=input_dtype,
        frontend=frontend,
        test_flags=test_flags,
        fn_tree=fn_tree,
        on_device=on_device,
        input=x[0],
        ksize=ksize,
        strides=strides,
        padding=padding,
        data_format=data_format,
    )


@handle_frontend_test(
    fn_tree="tensorflow.nn.avg_pool3d",
    x_k_s_p_df=helpers.arrays_for_pooling(
        min_dims=5, max_dims=5, min_side=1, max_side=4
    ),
    test_with_out=st.just(False),
)
def test_tensorflow_avg_pool3d(
    *,
    x_k_s_p_df,
    frontend,
    test_flags,
    fn_tree,
    on_device,
):
    input_dtype, x, ksize, strides, padding = x_k_s_p_df
    helpers.test_frontend_function(
        input_dtypes=input_dtype,
        frontend=frontend,
        test_flags=test_flags,
        fn_tree=fn_tree,
        on_device=on_device,
        input=x[0],
        ksize=ksize,
        strides=strides,
        padding=padding,
    )


# test_avg_pool1d
@handle_frontend_test(
    fn_tree="tensorflow.nn.avg_pool1d",
    x_k_s_p_df=helpers.arrays_for_pooling(
        min_dims=3, max_dims=3, min_side=1, max_side=4
    ),
    test_with_out=st.just(False),
)
def test_tensorflow_avg_pool1d(
    *,
    x_k_s_p_df,
    frontend,
    test_flags,
    fn_tree,
    on_device,
):
    (input_dtype, x, ksize, strides, padding) = x_k_s_p_df
    helpers.test_frontend_function(
        input_dtypes=input_dtype,
        frontend=frontend,
        test_flags=test_flags,
        fn_tree=fn_tree,
        on_device=on_device,
        input=x[0],
        ksize=ksize,
        strides=strides,
        padding=padding,
    )


<<<<<<< HEAD
# weighted moments
@handle_frontend_test(
    fn_tree="tensorflow.nn.weighted_moments",
    dtype_and_x_and_axis=_statistical_dtype_values(function="mean"),
    dtype_and_fw=helpers.dtype_and_values(
        available_dtypes=helpers.get_dtypes("float"),
        num_arrays=1,
        min_value=0.00001,
    ),
    keepdims=st.booleans(),
    test_with_out=st.just(False),
)
def test_tensorflow_weighted_moments(
    *,
    dtype_and_x_and_axis,
    dtype_and_fw,
    keepdims,
=======
@st.composite
def _pool_args(draw):
    dims = draw(st.integers(min_value=3, max_value=5))
    data_formats = {3: "NWC", 4: "NHWC", 5: "NDHWC"}
    data_format = data_formats[dims]
    pooling_type = draw(st.one_of(st.just("AVG"), st.just("MAX")))
    return (
        draw(
            helpers.arrays_for_pooling(
                min_dims=dims,
                max_dims=dims,
                min_side=1,
                max_side=4,
                return_dilation=True,
            )
        ),
        data_format,
        pooling_type,
        dims,
    )


# pool
@handle_frontend_test(
    fn_tree="tensorflow.nn.pool",
    x_k_s_p_df=_pool_args(),
    test_with_out=st.just(False),
)
def test_tensorflow_pool(
    *,
    x_k_s_p_df,
>>>>>>> 83f75390
    frontend,
    test_flags,
    fn_tree,
    on_device,
):
<<<<<<< HEAD
    input_dtype, x, axis = dtype_and_x_and_axis
    fw_dtype, fw = dtype_and_fw
=======
    (
        (input_dtype, x, ksize, strides, padding, dilation),
        data_format,
        pooling_type,
        num_dims,
    ) = x_k_s_p_df
    if num_dims == 3:
        strides = (strides[0],)
    elif num_dims == 4:
        strides = (strides[0], strides[0])
    elif num_dims == 5:
        strides = (strides[0], strides[0], strides[0])
>>>>>>> 83f75390
    helpers.test_frontend_function(
        input_dtypes=input_dtype,
        frontend=frontend,
        test_flags=test_flags,
        fn_tree=fn_tree,
        on_device=on_device,
<<<<<<< HEAD
        rtol=1e-1,
        atol=1e-1,
        x=x[0],
        axes=axis,
        frequency_weights=fw[0],
        keepdims=keepdims,
=======
        input=x[0],
        window_shape=ksize,
        pooling_type=pooling_type,
        strides=strides,
        padding=padding,
        data_format=data_format,
        dilations=dilation,
    )


@handle_frontend_test(
    fn_tree="tensorflow.nn.log_poisson_loss",
    dtype_target_log_inputs=helpers.dtype_and_values(
        available_dtypes=helpers.get_dtypes("float"),
        num_arrays=2,
        min_value=0,
        max_value=1,
        min_num_dims=1,
        max_num_dims=3,
        min_dim_size=1,
        max_dim_size=3,
        shared_dtype=True,
    ),
    compute_full_loss=st.sampled_from([True, False]),
    test_with_out=st.just(False),
)
def test_log_poisson_loss(
    *,
    dtype_target_log_inputs,
    compute_full_loss,
    test_flags,
    frontend,
    fn_tree,
    on_device,
):
    input_dtype, input_values = dtype_target_log_inputs
    targets, log_input = input_values
    helpers.test_frontend_function(
        input_dtypes=input_dtype,
        test_flags=test_flags,
        frontend=frontend,
        fn_tree=fn_tree,
        on_device=on_device,
        targets=targets,
        log_input=log_input,
        compute_full_loss=compute_full_loss,
        atol=1e-2,
>>>>>>> 83f75390
    )<|MERGE_RESOLUTION|>--- conflicted
+++ resolved
@@ -1501,25 +1501,6 @@
     )
 
 
-<<<<<<< HEAD
-# weighted moments
-@handle_frontend_test(
-    fn_tree="tensorflow.nn.weighted_moments",
-    dtype_and_x_and_axis=_statistical_dtype_values(function="mean"),
-    dtype_and_fw=helpers.dtype_and_values(
-        available_dtypes=helpers.get_dtypes("float"),
-        num_arrays=1,
-        min_value=0.00001,
-    ),
-    keepdims=st.booleans(),
-    test_with_out=st.just(False),
-)
-def test_tensorflow_weighted_moments(
-    *,
-    dtype_and_x_and_axis,
-    dtype_and_fw,
-    keepdims,
-=======
 @st.composite
 def _pool_args(draw):
     dims = draw(st.integers(min_value=3, max_value=5))
@@ -1551,16 +1532,11 @@
 def test_tensorflow_pool(
     *,
     x_k_s_p_df,
->>>>>>> 83f75390
-    frontend,
-    test_flags,
-    fn_tree,
-    on_device,
-):
-<<<<<<< HEAD
-    input_dtype, x, axis = dtype_and_x_and_axis
-    fw_dtype, fw = dtype_and_fw
-=======
+    frontend,
+    test_flags,
+    fn_tree,
+    on_device,
+):
     (
         (input_dtype, x, ksize, strides, padding, dilation),
         data_format,
@@ -1573,21 +1549,12 @@
         strides = (strides[0], strides[0])
     elif num_dims == 5:
         strides = (strides[0], strides[0], strides[0])
->>>>>>> 83f75390
-    helpers.test_frontend_function(
-        input_dtypes=input_dtype,
-        frontend=frontend,
-        test_flags=test_flags,
-        fn_tree=fn_tree,
-        on_device=on_device,
-<<<<<<< HEAD
-        rtol=1e-1,
-        atol=1e-1,
-        x=x[0],
-        axes=axis,
-        frequency_weights=fw[0],
-        keepdims=keepdims,
-=======
+    helpers.test_frontend_function(
+        input_dtypes=input_dtype,
+        frontend=frontend,
+        test_flags=test_flags,
+        fn_tree=fn_tree,
+        on_device=on_device,
         input=x[0],
         window_shape=ksize,
         pooling_type=pooling_type,
@@ -1635,5 +1602,43 @@
         log_input=log_input,
         compute_full_loss=compute_full_loss,
         atol=1e-2,
->>>>>>> 83f75390
-    )+    )
+    
+    
+# weighted moments
+@handle_frontend_test(
+    fn_tree="tensorflow.nn.weighted_moments",
+    dtype_and_x_and_axis=_statistical_dtype_values(function="mean"),
+    dtype_and_fw=helpers.dtype_and_values(
+        available_dtypes=helpers.get_dtypes("float"),
+        num_arrays=1,
+        min_value=0.00001,
+    ),
+    keepdims=st.booleans(),
+    test_with_out=st.just(False),
+)
+def test_tensorflow_weighted_moments(
+    *,
+    dtype_and_x_and_axis,
+    dtype_and_fw,
+    keepdims,
+    frontend,
+    test_flags,
+    fn_tree,
+    on_device,
+):
+    input_dtype, x, axis = dtype_and_x_and_axis
+    fw_dtype, fw = dtype_and_fw
+    helpers.test_frontend_function(
+        input_dtypes=input_dtype,
+        frontend=frontend,
+        test_flags=test_flags,
+        fn_tree=fn_tree,
+        on_device=on_device,
+        rtol=1e-1,
+        atol=1e-1,
+        x=x[0],
+        axes=axis,
+        frequency_weights=fw[0],
+        keepdims=keepdims,
+    )    