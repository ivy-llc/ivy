--- conflicted
+++ resolved
@@ -880,7 +880,6 @@
     )
 
 
-<<<<<<< HEAD
 @handle_frontend_test(
     fn_tree="tensorflow.nn.conv_transpose",
     x_f_d_df=_x_and_filters(
@@ -896,7 +895,7 @@
 def test_tensorflow_conv_transpose(
     *,
     x_f_d_df,
-=======
+
 @st.composite
 def df(draw, data_format):
     data_format = draw(data_format)
@@ -913,15 +912,13 @@
     *,
     x_k_s_p,
     data_format,
->>>>>>> 34a47f8f
-    as_variable,
-    num_positional_args,
-    native_array,
-    frontend,
-    fn_tree,
-    on_device,
-):
-<<<<<<< HEAD
+    as_variable,
+    num_positional_args,
+    native_array,
+    frontend,
+    fn_tree,
+    on_device,
+):
     (
         input_dtype,
         x,
@@ -932,20 +929,18 @@
         pad,
         output_shape,
     ) = x_f_d_df
-=======
+
     input_dtype, x, ksize, strides, padding = x_k_s_p
     data_format = data_format
->>>>>>> 34a47f8f
-    helpers.test_frontend_function(
-        input_dtypes=input_dtype,
-        as_variable_flags=as_variable,
-        with_out=False,
-        num_positional_args=num_positional_args,
-        native_array_flags=native_array,
-        frontend=frontend,
-        fn_tree=fn_tree,
-        on_device=on_device,
-<<<<<<< HEAD
+    helpers.test_frontend_function(
+        input_dtypes=input_dtype,
+        as_variable_flags=as_variable,
+        with_out=False,
+        num_positional_args=num_positional_args,
+        native_array_flags=native_array,
+        frontend=frontend,
+        fn_tree=fn_tree,
+        on_device=on_device,
         input=x,
         filters=filters,
         output_shape=output_shape,
@@ -953,11 +948,10 @@
         padding=pad,
         data_format=data_format,
         dilations=dilations,
-=======
+
         input=x[0],
         ksize=ksize,
         strides=strides,
         padding=padding,
         data_format=data_format,
->>>>>>> 34a47f8f
     )