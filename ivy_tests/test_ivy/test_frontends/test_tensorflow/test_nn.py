--- conflicted
+++ resolved
@@ -615,11 +615,7 @@
     ),
     native_array=st.booleans(),
 )
-<<<<<<< HEAD
-def test_batch_normalization(
-=======
 def test_tensorflow_batch_normalization(
->>>>>>> ef85e242
     dtype_and_x,
     mean,
     variance,
