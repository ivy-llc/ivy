--- conflicted
+++ resolved
@@ -81,10 +81,7 @@
     backend_str = None
 
     def __init__(self):
-<<<<<<< HEAD
-=======
         # Todo: add feature to set backend handler
->>>>>>> 559034b2
         self.backend = ivy.set_backend(self.backend_str)
 
     @property
