# global
# from hypothesis import strategies as st

# local
# TODO: uncomment after frontend is not required
#  to be set as backend in test_frontend_function

# import ivy_tests.test_ivy.helpers as helpers
# from ivy_tests.test_ivy.helpers import handle_frontend_test
#
# #dropout2d
# @handle_frontend_test(
#     fn_tree="mindspore.ops.function.nn_func.dropout2d",
#     d_type_and_x=helpers.dtype_and_values(
#         available_dtypes=helpers.get_dtypes("valid"),
#         num_arrays=1,
#         shared_dtype=True,
#         min_value=2,
#         max_value=5,
#         min_dim_size=4,
#         shape=(
#             st.integers(min_value=2, max_value=10),
#             4,
#             st.integers(min_value=12, max_value=64),
#             st.integers(min_value=12, max_value=64),
#         ),
#     ),
#     p=st.floats(min_value=0.0, max_value=1.0),
#     training=st.booleans(),
# )
# def test_mindspore_dropout2d(
#     *,
#     d_type_and_x,
#     p,
#     training,
#     on_device,
#     fn_tree,
#     frontend,
#     test_flags,
# ):
#     dtype, x = d_type_and_x
#     helpers.test_frontend_function(
#         input_dtypes=dtype,
#         frontend=frontend,
#         test_flags=test_flags,
#         fn_tree=fn_tree,
#         on_device=on_device,
#         input=x[0],
#         p=p,
#         training=training,
#     )


# selu
# @handle_frontend_test(
#     fn_tree="mindspore.ops.function.nn_func.selu",
#     dtype_and_x=helpers.dtype_and_values(
#         available_dtypes=helpers.get_dtypes("valid"),
#         safety_factor_scale="log",
#         small_abs_safety_factor=20,
#     ),
# )
# def test_mindspore_selu(
#     *,
#     dtype_and_x,
#     on_device,
#     fn_tree,
#     frontend,
#     test_flags,
# ):
#     input_dtype, x = dtype_and_x
#     helpers.test_frontend_function(
#         input_dtypes=input_dtype,
#         frontend=frontend,
#         test_flags=test_flags,
#         fn_tree=fn_tree,
#         on_device=on_device,
#         x=x[0],
#     )

<<<<<<< HEAD
# gumbel_softmax
# @handle_frontend_test(
#     fn_tree="mindspore.ops.function.nn_func.gumbel_softmax",
#     logits=helpers.dtype_and_values(
#         available_dtypes=helpers.get_dtypes("valid"),
#         num_arrays=1,
#         shared_dtype=True,
#     ),
#     tau=st.floats(min_value=0.1, max_value=10.0),
#     hard=st.booleans(),
#     eps=st.floats(min_value=1e-12, max_value=1e-6),
#     dim=st.integers(min_value=-1, max_value=1),
# )
# def test_mindspore_gumbel_softmax(
#     *,
#     logits,
#     tau,
#     hard,
#     eps,
#     dim,
=======

# pad
# @handle_frontend_test(
#     fn_tree="pad",
#     input=helpers.dtype_and_values(
#         available_dtypes=helpers.get_dtypes("valid"),
#         num_arrays=1,
#         shared_dtype=True,
#         min_value=2,
#         max_value=5,
#         min_dim_size=4,
#     ),
#     pad_width=st.lists(st.tuples(st.integers(min_value=0, max_value=5), st.integers(min_value=0, max_value=5))),
#     mode=st.sampled_from(['constant', 'reflect', 'replicate', 'circular']),
#     constant_values=st.floats(min_value=0.0, max_value=1.0),
# )
# def test_mindspore_pad(
#     *,
#     input,
#     pad_width,
#     mode,
#     constant_values,
>>>>>>> 29676855
#     on_device,
#     fn_tree,
#     frontend,
#     test_flags,
# ):
<<<<<<< HEAD
#     input_logits = logits
#     gumbel_tau = tau
#     gumbel_hard = hard
#     gumbel_eps = eps
#     gumbel_dim = dim

#     helpers.test_frontend_function(
#         input_logits=input_logits,
=======
#     helpers.test_frontend_function(
#         input_dtypes=input[0],
>>>>>>> 29676855
#         frontend=frontend,
#         test_flags=test_flags,
#         fn_tree=fn_tree,
#         on_device=on_device,
<<<<<<< HEAD
#         gumbel_tau=gumbel_tau,
#         gumbel_hard=gumbel_hard,
#         gumbel_eps=gumbel_eps,
#         gumbel_dim=gumbel_dim,
=======
#         input=input[1],
#         pad_width=pad_width,
#         mode=mode,
#         constant_values=constant_values,
#     )


# adaptive_avg_pool2d
# @handle_frontend_test(
#     fn_tree="mindspore.ops.function.nn_func.adaptive_avg_pool2d",
#     dtype_and_x=helpers.dtype_and_values(
#         available_dtypes=helpers.get_dtypes("float"),
#         min_num_dims=4,
#         max_num_dims=4,
#         min_dim_size=1,
#         max_value=100,
#         min_value=-100,
#     ),
#     output_size=st.one_of(
#         st.tuples(
#             helpers.ints(min_value=1, max_value=5),
#             helpers.ints(min_value=1, max_value=5),
#         ),
#         helpers.ints(min_value=1, max_value=5),
#     ),
# )
# def test_mindspore_adaptive_avg_pool2d(
#     *,
#     dtype_and_x,
#     output_size,
#     test_flags,
#     frontend,
#     on_device,
#     fn_tree,
# ):
#     input_dtype, x = dtype_and_x
#     helpers.test_frontend_function(
#         input_dtypes=input_dtype,
#         frontend=frontend,
#         test_flags=test_flags,
#         on_device=on_device,
#         fn_tree=fn_tree,
#         x=x[0],
#         output_size=output_size,
>>>>>>> 29676855
#     )<|MERGE_RESOLUTION|>--- conflicted
+++ resolved
@@ -78,7 +78,6 @@
 #         x=x[0],
 #     )
 
-<<<<<<< HEAD
 # gumbel_softmax
 # @handle_frontend_test(
 #     fn_tree="mindspore.ops.function.nn_func.gumbel_softmax",
@@ -99,7 +98,29 @@
 #     hard,
 #     eps,
 #     dim,
-=======
+#     on_device,
+#     fn_tree,
+#     frontend,
+#     test_flags,
+# ):
+#     input_logits = logits
+#     gumbel_tau = tau
+#     gumbel_hard = hard
+#     gumbel_eps = eps
+#     gumbel_dim = dim
+
+#     helpers.test_frontend_function(
+#         input_logits=input_logits,
+#         frontend=frontend,
+#         test_flags=test_flags,
+#         fn_tree=fn_tree,
+#         on_device=on_device,
+#         gumbel_tau=gumbel_tau,
+#         gumbel_hard=gumbel_hard,
+#         gumbel_eps=gumbel_eps,
+#         gumbel_dim=gumbel_dim,
+#     )
+
 
 # pad
 # @handle_frontend_test(
@@ -122,35 +143,17 @@
 #     pad_width,
 #     mode,
 #     constant_values,
->>>>>>> 29676855
-#     on_device,
-#     fn_tree,
-#     frontend,
-#     test_flags,
-# ):
-<<<<<<< HEAD
-#     input_logits = logits
-#     gumbel_tau = tau
-#     gumbel_hard = hard
-#     gumbel_eps = eps
-#     gumbel_dim = dim
-
-#     helpers.test_frontend_function(
-#         input_logits=input_logits,
-=======
+#     on_device,
+#     fn_tree,
+#     frontend,
+#     test_flags,
+# ):
 #     helpers.test_frontend_function(
 #         input_dtypes=input[0],
->>>>>>> 29676855
-#         frontend=frontend,
-#         test_flags=test_flags,
-#         fn_tree=fn_tree,
-#         on_device=on_device,
-<<<<<<< HEAD
-#         gumbel_tau=gumbel_tau,
-#         gumbel_hard=gumbel_hard,
-#         gumbel_eps=gumbel_eps,
-#         gumbel_dim=gumbel_dim,
-=======
+#         frontend=frontend,
+#         test_flags=test_flags,
+#         fn_tree=fn_tree,
+#         on_device=on_device,
 #         input=input[1],
 #         pad_width=pad_width,
 #         mode=mode,
@@ -195,5 +198,4 @@
 #         fn_tree=fn_tree,
 #         x=x[0],
 #         output_size=output_size,
->>>>>>> 29676855
 #     )