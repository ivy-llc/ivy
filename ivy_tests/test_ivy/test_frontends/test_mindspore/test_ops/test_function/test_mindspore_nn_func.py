--- conflicted
+++ resolved
@@ -80,27 +80,57 @@
 #         x=x[0],
 #     )
 
-<<<<<<< HEAD
 # kl_div
 # @handle_frontend_test(
 #     fn_tree="mindspore.ops.function.nn_func.kl_div",
 #     p=helpers.dtype_and_values(
-=======
+#         available_dtypes=helpers.get_dtypes("valid"),
+#         num_arrays=1,
+#         shared_dtype=True,
+#         min_value=2,
+#         max_value=5,
+#         min_dim_size=4,
+#     ),
+#     q=helpers.dtype_and_values(
+#         available_dtypes=helpers.get_dtypes("valid"),
+#         num_arrays=1,
+#         shared_dtype=True,
+#         min_value=2,
+#         max_value=5,
+#         min_dim_size=4,
+#     ),
+#     reduction=st.sampled_from(["none", "sum", "mean"]),
+# )
+# def test_mindspore_kl_div(
+#     *,
+#     p,
+#     q,
+#     reduction,
+#     on_device,
+#     fn_tree,
+#     frontend,
+#     test_flags,
+# ):
+#     helpers.test_frontend_function(
+#         input_dtypes=p[0],
+#         frontend=frontend,
+#         test_flags=test_flags,
+#         fn_tree=fn_tree,
+#         on_device=on_device,
+#         p=p[1],
+#         q=q[1],
+#         reduction=reduction,
+#     )
+
 # dropout3d
 # @handle_frontend_test(
 #     fn_tree="mindspore.ops.function.nn_func.dropout3d",
 #     d_type_and_x=helpers.dtype_and_values(
->>>>>>> 7ec637b6
 #         available_dtypes=helpers.get_dtypes("valid"),
 #         num_arrays=1,
 #         shared_dtype=True,
 #         min_value=2,
 #         max_value=5,
-<<<<<<< HEAD
-#         min_dim_size=4,
-#     ),
-#     q=helpers.dtype_and_values(
-=======
 #         min_dim_size=5,
 #         shape=(
 #             st.integers(min_value=2, max_value=10),
@@ -215,7 +245,6 @@
 # @handle_frontend_test(
 #     fn_tree="pad",
 #     input=helpers.dtype_and_values(
->>>>>>> 7ec637b6
 #         available_dtypes=helpers.get_dtypes("valid"),
 #         num_arrays=1,
 #         shared_dtype=True,
@@ -223,22 +252,6 @@
 #         max_value=5,
 #         min_dim_size=4,
 #     ),
-<<<<<<< HEAD
-#     reduction=st.sampled_from(["none", "sum", "mean"]),
-# )
-# def test_mindspore_kl_div(
-#     *,
-#     p,
-#     q,
-#     reduction,
-#     on_device,
-#     fn_tree,
-#     frontend,
-#     test_flags,
-# ):
-#     helpers.test_frontend_function(
-#         input_dtypes=p[0],
-=======
 #     pad_width=st.lists(st.tuples(st.integers(min_value=0, max_value=5),
 #                                  st.integers(min_value=0, max_value=5))),
 #     mode=st.sampled_from(['constant', 'reflect', 'replicate', 'circular']),
@@ -409,16 +422,9 @@
 
 #     helpers.test_frontend_function(
 #         input_dtypes=input_dtype,
->>>>>>> 7ec637b6
-#         frontend=frontend,
-#         test_flags=test_flags,
-#         fn_tree=fn_tree,
-#         on_device=on_device,
-<<<<<<< HEAD
-#         p=p[1],
-#         q=q[1],
-#         reduction=reduction,
-=======
+#         frontend=frontend,
+#         test_flags=test_flags,
+#         fn_tree=fn_tree,
+#         on_device=on_device,
 #         input=x[0],
->>>>>>> 7ec637b6
 #     )