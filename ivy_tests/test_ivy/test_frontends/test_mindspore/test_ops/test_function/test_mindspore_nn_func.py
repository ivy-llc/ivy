--- conflicted
+++ resolved
@@ -80,7 +80,6 @@
 #         x=x[0],
 #     )
 
-<<<<<<< HEAD
 # LRN
 # @handle_frontend_test(
 #     fn_tree="mindspore.ops.function.nn_func.lrn",
@@ -104,63 +103,66 @@
 #     alpha,
 #     beta,
 #     norm_region,
-=======
-# kl_div
-# @handle_frontend_test(
-#     fn_tree="mindspore.ops.function.nn_func.kl_div",
-#     p=helpers.dtype_and_values(
-#         available_dtypes=helpers.get_dtypes("valid"),
-#         num_arrays=1,
-#         shared_dtype=True,
-#         min_value=2,
-#         max_value=5,
-#         min_dim_size=4,
-#     ),
-#     q=helpers.dtype_and_values(
-#         available_dtypes=helpers.get_dtypes("valid"),
-#         num_arrays=1,
-#         shared_dtype=True,
-#         min_value=2,
-#         max_value=5,
-#         min_dim_size=4,
-#     ),
-#     reduction=st.sampled_from(["none", "sum", "mean"]),
-# )
-# def test_mindspore_kl_div(
-#     *,
-#     p,
-#     q,
-#     reduction,
->>>>>>> 291d9277
-#     on_device,
-#     fn_tree,
-#     frontend,
-#     test_flags,
-# ):
-<<<<<<< HEAD
+#     on_device,
+#     fn_tree,
+#     frontend,
+#     test_flags,
+# ):
 #     dtype, x = d_type_and_x
 #     helpers.test_frontend_function(
 #         input_dtypes=dtype,
-=======
-#     helpers.test_frontend_function(
-#         input_dtypes=p[0],
->>>>>>> 291d9277
-#         frontend=frontend,
-#         test_flags=test_flags,
-#         fn_tree=fn_tree,
-#         on_device=on_device,
-<<<<<<< HEAD
+#         frontend=frontend,
+#         test_flags=test_flags,
+#         fn_tree=fn_tree,
+#         on_device=on_device,
 #         input=x[0],
 #         depth_radius=depth_radius,
 #         bias=bias,
 #         alpha=alpha,
 #         beta=beta,
 #         norm_region=norm_region,
-=======
+#     )
+
+# kl_div
+# @handle_frontend_test(
+#     fn_tree="mindspore.ops.function.nn_func.kl_div",
+#     p=helpers.dtype_and_values(
+#         available_dtypes=helpers.get_dtypes("valid"),
+#         num_arrays=1,
+#         shared_dtype=True,
+#         min_value=2,
+#         max_value=5,
+#         min_dim_size=4,
+#     ),
+#     q=helpers.dtype_and_values(
+#         available_dtypes=helpers.get_dtypes("valid"),
+#         num_arrays=1,
+#         shared_dtype=True,
+#         min_value=2,
+#         max_value=5,
+#         min_dim_size=4,
+#     ),
+#     reduction=st.sampled_from(["none", "sum", "mean"]),
+# )
+# def test_mindspore_kl_div(
+#     *,
+#     p,
+#     q,
+#     reduction,
+#     on_device,
+#     fn_tree,
+#     frontend,
+#     test_flags,
+# ):
+#     helpers.test_frontend_function(
+#         input_dtypes=p[0],
+#         frontend=frontend,
+#         test_flags=test_flags,
+#         fn_tree=fn_tree,
+#         on_device=on_device,
 #         p=p[1],
 #         q=q[1],
 #         reduction=reduction,
->>>>>>> 291d9277
 #     )
 
 # dropout3d
