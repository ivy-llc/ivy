# global
# from hypothesis import assume, strategies as st

# local
# TODO: uncomment after frontend is not required
#  to be set as backend in test_frontend_function

# import ivy_tests.test_ivy.helpers as helpers
# from ivy_tests.test_ivy.helpers import handle_frontend_test
# from ivy_tests.test_ivy.test_functional.test_nn.test_layers import (
#     _assume_tf_dilation_gt_1,
# )
# import ivy

# import math
#
# #dropout2d
# @handle_frontend_test(
#     fn_tree="mindspore.ops.function.nn_func.dropout2d",
#     d_type_and_x=helpers.dtype_and_values(
#         available_dtypes=helpers.get_dtypes("valid"),
#         num_arrays=1,
#         shared_dtype=True,
#         min_value=2,
#         max_value=5,
#         min_dim_size=4,
#         shape=(
#             st.integers(min_value=2, max_value=10),
#             4,
#             st.integers(min_value=12, max_value=64),
#             st.integers(min_value=12, max_value=64),
#         ),
#     ),
#     p=st.floats(min_value=0.0, max_value=1.0),
#     training=st.booleans(),
# )
# def test_mindspore_dropout2d(
#     *,
#     d_type_and_x,
#     p,
#     training,
#     on_device,
#     fn_tree,
#     frontend,
#     test_flags,
# ):
#     dtype, x = d_type_and_x
#     helpers.test_frontend_function(
#         input_dtypes=dtype,
#         frontend=frontend,
#         test_flags=test_flags,
#         fn_tree=fn_tree,
#         on_device=on_device,
#         input=x[0],
#         p=p,
#         training=training,
#     )


# selu
# @handle_frontend_test(
#     fn_tree="mindspore.ops.function.nn_func.selu",
#     dtype_and_x=helpers.dtype_and_values(
#         available_dtypes=helpers.get_dtypes("valid"),
#         safety_factor_scale="log",
#         small_abs_safety_factor=20,
#     ),
# )
# def test_mindspore_selu(
#     *,
#     dtype_and_x,
#     on_device,
#     fn_tree,
#     frontend,
#     test_flags,
# ):
#     input_dtype, x = dtype_and_x
#     helpers.test_frontend_function(
#         input_dtypes=input_dtype,
#         frontend=frontend,
#         test_flags=test_flags,
#         fn_tree=fn_tree,
#         on_device=on_device,
#         x=x[0],
#     )

# kl_div
# @handle_frontend_test(
#     fn_tree="mindspore.ops.function.nn_func.kl_div",
#     p=helpers.dtype_and_values(
#         available_dtypes=helpers.get_dtypes("valid"),
#         num_arrays=1,
#         shared_dtype=True,
#         min_value=2,
#         max_value=5,
#         min_dim_size=4,
#     ),
#     q=helpers.dtype_and_values(
#         available_dtypes=helpers.get_dtypes("valid"),
#         num_arrays=1,
#         shared_dtype=True,
#         min_value=2,
#         max_value=5,
#         min_dim_size=4,
#     ),
#     reduction=st.sampled_from(["none", "sum", "mean"]),
# )
# def test_mindspore_kl_div(
#     *,
#     p,
#     q,
#     reduction,
#     on_device,
#     fn_tree,
#     frontend,
#     test_flags,
# ):
#     helpers.test_frontend_function(
#         input_dtypes=p[0],
#         frontend=frontend,
#         test_flags=test_flags,
#         fn_tree=fn_tree,
#         on_device=on_device,
#         p=p[1],
#         q=q[1],
#         reduction=reduction,
#     )

# dropout3d
# @handle_frontend_test(
#     fn_tree="mindspore.ops.function.nn_func.dropout3d",
#     d_type_and_x=helpers.dtype_and_values(
#         available_dtypes=helpers.get_dtypes("valid"),
#         num_arrays=1,
#         shared_dtype=True,
#         min_value=2,
#         max_value=5,
#         min_dim_size=5,
#         shape=(
#             st.integers(min_value=2, max_value=10),
#             st.integers(min_value=12, max_value=64),
#             st.integers(min_value=12, max_value=64),
#             st.integers(min_value=12, max_value=64),
#         ),
#     ),
#     p=st.floats(min_value=0.0, max_value=1.0),
#     training=st.booleans(),
# )
# def test_mindspore_dropout3d(
#     *,
#     d_type_and_x,
#     p,
#     training,
#     on_device,
#     fn_tree,
#     frontend,
#     test_flags,
# ):
#     dtype, x = d_type_and_x
#     helpers.test_frontend_function(
#         input_dtypes=dtype,
#         frontend=frontend,
#         test_flags=test_flags,
#         fn_tree=fn_tree,
#         on_device=on_device,
#         input=x[0],
#         p=p,
#         training=training,
#     )


# def _size_strategy():
#     return st.one_of(
#         st.integers(min_value=1, max_value=10),
#         st.tuples(st.integers(min_value=1, max_value=10)),
#         st.lists(st.integers(min_value=1, max_value=10), min_size=3, max_size=3),
#     )

# def _scale_factor_strategy():
#     return st.one_of(
#         st.floats(min_value=0.1, max_value=2.0),
#         st.tuples(st.floats(min_value=0.1, max_value=2.0)),
#         st.lists(st.floats(min_value=0.1, max_value=2.0), min_size=3, max_size=3),
#     )

# def _size_and_scale_factor_strategy():
#     return st.one_of(
#         st.tuples(size_strategy(), st.just(None)),
#         st.tuples(st.just(None), scale_factor_strategy()),
#         st.tuples(size_strategy(), scale_factor_strategy()),
#     )


# @handle_frontend_test(
#     fn_tree="mindspore.ops.function.nn_func.interpolate",
#     dtype_and_x=helpers.dtype_and_values(
#         available_dtypes=helpers.get_dtypes("valid"),
#         num_arrays=1,
#         shared_dtype=True,
#     ),
#     mode=st.sampled_from(
#         [
#             "nearest",
#             "linear",
#             "bilinear",
#             "bicubic",
#             "trilinear",
#             "area",
#             "nearest-exact",
#         ]
#     ),
#     align_corners=st.booleans(),
#     recompute_scale_factor=st.booleans(),
#     size_and_scale_factor = _size_and_scale_factor_strategy()
# )
# def test_mindspore_interpolate(
#     *,
#     dtype_and_x,
#     size,
#     scale_factor,
#     mode,
#     align_corners,
#     recompute_scale_factor,
#     on_device,
#     fn_tree,
#     frontend,
#     test_flags,
# ):
#     dtype, x = dtype_and_x
#     size,scale_factor = size_and_scale_factor


#     helpers.test_frontend_function(
#         input_dtypes=dtype,
#         frontend=frontend,
#         test_flags=test_flags,
#         fn_tree=fn_tree,
#         on_device=on_device,
#         input=x[0],
#         size=size,
#         scale_factor=scale_factor,
#         mode=mode,
#         align_corners=align_corners,
#         recompute_scale_factor=recompute_scale_factor,
#     )


# pad
# @handle_frontend_test(
#     fn_tree="pad",
#     input=helpers.dtype_and_values(
#         available_dtypes=helpers.get_dtypes("valid"),
#         num_arrays=1,
#         shared_dtype=True,
#         min_value=2,
#         max_value=5,
#         min_dim_size=4,
#     ),
#     pad_width=st.lists(st.tuples(st.integers(min_value=0, max_value=5),
#                                  st.integers(min_value=0, max_value=5))),
#     mode=st.sampled_from(['constant', 'reflect', 'replicate', 'circular']),
#     constant_values=st.floats(min_value=0.0, max_value=1.0),
# )
# def test_mindspore_pad(
#     *,
#     input,
#     pad_width,
#     mode,
#     constant_values,
#     on_device,
#     fn_tree,
#     frontend,
#     test_flags,
# ):
#     helpers.test_frontend_function(
#         input_dtypes=input[0],
#         frontend=frontend,
#         test_flags=test_flags,
#         fn_tree=fn_tree,
#         on_device=on_device,
#         input=input[1],
#         pad_width=pad_width,
#         mode=mode,
#         constant_values=constant_values,
#     )


# adaptive_avg_pool2d
# @handle_frontend_test(
#     fn_tree="mindspore.ops.function.nn_func.adaptive_avg_pool2d",
#     dtype_and_x=helpers.dtype_and_values(
#         available_dtypes=helpers.get_dtypes("float"),
#         min_num_dims=4,
#         max_num_dims=4,
#         min_dim_size=1,
#         max_value=100,
#         min_value=-100,
#     ),
#     output_size=st.one_of(
#         st.tuples(
#             helpers.ints(min_value=1, max_value=5),
#             helpers.ints(min_value=1, max_value=5),
#         ),
#         helpers.ints(min_value=1, max_value=5),
#     ),
# )
# def test_mindspore_adaptive_avg_pool2d(
#     *,
#     dtype_and_x,
#     output_size,
#     test_flags,
#     frontend,
#     on_device,
#     fn_tree,
# ):
#     input_dtype, x = dtype_and_x
#     helpers.test_frontend_function(
#         input_dtypes=input_dtype,
#         frontend=frontend,
#         test_flags=test_flags,
#         on_device=on_device,
#         fn_tree=fn_tree,
#         x=x[0],
#         output_size=output_size,
#     )


# log_softmax
# @handle_frontend_test(
#     fn_tree="mindspore.ops.function.nn_func.log_softmax",
#     dtype_and_x=helpers.dtype_and_values(
#         available_dtypes=helpers.get_dtypes("valid"),
#         safety_factor_scale="log",
#         small_abs_safety_factor=20,
#     ),
# )
# def test_mindspore_log_softmax(
#     *,
#     dtype_and_x,
#     on_device,
#     fn_tree,
#     frontend,
#     test_flags,
# ):
#     input_dtype, x = dtype_and_x

# def _is_same_padding(padding, stride, kernel_size, input_shape):
#     output_shape = tuple(
#         [
#             (input_shape[i] + 2 * padding[i] - kernel_size[i]) // stride[i] + 1
#             for i in range(len(padding))
#         ]
#     )
#     return all(
#         [
#             output_shape[i] == math.ceil(input_shape[i] / stride[i])
#             for i in range(len(padding))
#         ]
#     )


# def _calculate_same_padding(kernel_size, stride, shape):
#     padding = tuple(
#         [
#             max(
#                 0,
#                 math.ceil(((shape[i] - 1) * stride[i] +
#                            kernel_size[i] - shape[i]) / 2),
#             )
#             for i in range(len(kernel_size))
#         ]
#     )
#     if all([kernel_size[i] / 2 >= padding[i] for i in range(len(kernel_size))]):
#         if _is_same_padding(padding, stride, kernel_size, shape):
#             return padding
#     return (0, 0)


# # avg_pool2d
# @handle_frontend_test(
#     fn_tree="mindspore.ops.function.nn_func.avg_pool2d",
#     dtype_x_k_s=helpers.arrays_for_pooling(
#         min_dims=4,
#         max_dims=4,
#         min_side=1,
#         max_side=4,
#     ),
#     pad_mode=st.booleans(),
#     count_include_pad=st.booleans(),
#     test_with_out=st.just(False),
# )
# def test_torch_avg_pool2d(
#     dtype_x_k_s,
#     count_include_pad,
#     pad_mode,
#     *,
#     test_flags,
#     frontend,
#     backend_fw,
#     fn_tree,
#     on_device,
# ):
#     input_dtype, x, kernel_size, stride, pad_name = dtype_x_k_s

#     if len(stride) == 1:
#         stride = (stride[0], stride[0])

#     if pad_name == "SAME":
#         padding = _calculate_same_padding(kernel_size, stride, x[0].shape[2:])
#     else:
#         padding = (0, 0)

#     x[0] = x[0].reshape((x[0].shape[0], x[0].shape[-1], *x[0].shape[1:-1]))

#     helpers.test_frontend_function(
#         input_dtypes=input_dtype,
#         backend_to_test=backend_fw,
#         test_flags=test_flags,
#         frontend=frontend,
#         fn_tree=fn_tree,
#         on_device=on_device,
#         input=x[0],
#         kernel_size=kernel_size,
#         stride=stride,
#         padding=padding,
#         pad_mode=pad_mode,
#         count_include_pad=count_include_pad,
#         divisor_override=None,
#     )


<<<<<<< HEAD
# @handle_frontend_test(
#     fn_tree="mindspore.ops.function.nn_func.smooth_l1_loss",
#     dtype_and_x=helpers.dtype_and_values(
#         available_dtypes=helpers.get_dtypes("float"),
#         num_arrays=2,
#         allow_inf=False,
#         shared_dtype=True,
#     ),
#     size_average=st.booleans(),
#     reduce=st.booleans(),
#     beta=st.sampled_from([1.0, 0.5, 0.1]),
#     test_with_out=st.just(False),
# )
# def test_mindspore_smooth_l1_loss(
#     *,
#     dtype_and_x,
#     size_average,
#     reduce,
#     beta,
#     frontend,
#     test_flags,
#     fn_tree,
#     backend_fw,
#     on_device,
# ):
#     input_dtype, x = dtype_and_x
#     pred_dtype, pred = input_dtype[0], x[0]
#     true_dtype, true = input_dtype[1], x[1]
#     helpers.test_frontend_function(
#         input_dtypes=[pred_dtype, true_dtype],
=======
# # softshrink
# @handle_frontend_test(
#     fn_tree="mindspore.ops.function.nn_func.softshrink",
#     dtype_and_input=helpers.dtype_and_values(
#         available_dtypes=helpers.get_dtypes("valid"),
#     ),
#     lambd=helpers.floats(min_value=0, max_value=1, exclude_min=True),
# )
# def test_mindspore_softshrink(
#     *,
#     dtype_and_input,
#     lambd,
#     on_device,
#     fn_tree,
#     frontend,
#     test_flags,
#     backend_fw,
# ):
#     input_dtype, x = dtype_and_input
#     helpers.test_frontend_function(
#         input_dtypes=input_dtype,
#         backend_to_test=backend_fw,
#         frontend=frontend,
#         test_flags=test_flags,
#         fn_tree=fn_tree,
#         on_device=on_device,
#         x=x[0],
#         lambd=lambd,
#     )


# gumbel_softmax
# @handle_frontend_test(
#     fn_tree="mindspore.ops.function.nn_func.gumbel_softmax",
#     dtype_and_x=helpers.dtype_and_values(
#         available_dtypes=helpers.get_dtypes("valid"),
#     ),
#     tau=st.floats(min_value=0),
#     hard=st.booleans(),
#     dim=st.integers(),
#     test_with_out=st.just(False),
#     test_inplace=st.booleans(),
# )
# def test_torch_gumbel_softmax(
#     *,
#     dtype_and_x,
#     tau,
#     hard,
#     dim,
#     on_device,
#     fn_tree,
#     frontend,
#     test_flags,
#     backend_fw,
# ):
#     input_dtype, x = dtype_and_x
#     helpers.test_frontend_function(
#         input_dtypes=input_dtype,
>>>>>>> 0f99323e
#         backend_to_test=backend_fw,
#         frontend=frontend,
#         test_flags=test_flags,
#         fn_tree=fn_tree,
#         on_device=on_device,
<<<<<<< HEAD
#         input=pred,
#         target=true,
#         size_average=size_average,
#         reduce=reduce,
#         beta=beta,
=======
#         test_values=False,
#         logits=x[0],
#         tau=tau,
#         hard=hard,
#         dim=dim,
>>>>>>> 0f99323e
#     )


# FastGelu
# @handle_frontend_test(
#     fn_tree="mindspore.ops.function.nn_func.fast_gelu",
#     dtype_and_x=helpers.dtype_and_values(
#         available_dtypes=helpers.get_dtypes("float"),
#     ),
# )
# def test_mindspore_fast_gelu(
#     dtype_and_x,
#     *,
#     test_flags,
#     frontend,
#     on_device,
#     fn_tree,
# ):
#     input_dtype, x = dtype_and_x


#     helpers.test_frontend_function(
#         input_dtypes=input_dtype,
#         frontend=frontend,
#         test_flags=test_flags,
#         fn_tree=fn_tree,
#         on_device=on_device,

#         x=x[0],

#         input=x[0],

#     )


# # flatten
# @handle_frontend_test(
#     fn_tree="mindspore.ops.function.nn_func.flatten",
#     dtype_input_axes=helpers.dtype_values_axis(
#         available_dtypes=helpers.get_dtypes("valid"),
#         valid_axis=True,
#         min_num_dims=1,
#         min_axes_size=2,
#         max_axes_size=2,
#     ),
# )
# def test_mindspore_flatten(
#     *,
#     dtype_input_axes,
#     on_device,
#     fn_tree,
#     frontend,
#     test_flags,
#     backend_fw,
# ):
#     dtype, input, axes = dtype_input_axes
#     if isinstance(axes, int):
#         start_dim = axes
#         end_dim = -1
#     else:
#         start_dim = axes[0]
#         end_dim = axes[1]
#     helpers.test_frontend_function(
#         input_dtypes=dtype,
#         backend_to_test=backend_fw,
#         frontend=frontend,
#         test_flags=test_flags,
#         fn_tree=fn_tree,
#         on_device=on_device,
#         input=input[0],
#         order='C',
#         start_dim=start_dim,
#         end_dim=end_dim,
#     )


# @st.composite
# def x_and_filters(draw, dim: int = 2):
#     if not isinstance(dim, int):
#         dim = draw(dim)
#     strides = draw(
#         st.one_of(
#             st.lists(
#             st.integers(min_value=1, max_value=3), min_size=dim, max_size=dim,
#             ),
#             st.integers(min_value=1, max_value=3),
#         )
#     )
#
#     pad_mode = draw(st.sampled_from(["valid", "same", "pad"]))
#
#     padding = draw(
#         st.one_of(
#             st.integers(min_value=1, max_value=3),
#             st.lists(
#                 st.integers(min_value=1, max_value=2), min_size=dim, max_size=dim
#             ),
#         )
#     )
#
#     batch_size = draw(st.integers(1, 5))
#     filter_shape = draw(
#         helpers.get_shape(
#             min_num_dims=dim, max_num_dims=dim, min_dim_size=1, max_dim_size=5
#         )
#     )
#     dtype = draw(helpers.get_dtypes("float", full=False))
#     input_channels = draw(st.integers(1, 3))
#     output_channels = draw(st.integers(1, 3))
#     group_list = [i for i in range(1, 3)]
#
#     group_list = list(filter(lambda x: (input_channels % x == 0), group_list))
#
#     fc = draw(st.sampled_from(group_list))
#     dilations = draw(
#         st.one_of(
#             st.lists(
#                 st.integers(min_value=1, max_value=3), min_size=dim, max_size=dim,
#             ),
#             st.integers(min_value=1, max_value=3),
#         )
#     )
#     full_dilations = [dilations] * dim if isinstance(dilations, int) else dilations
#
#     x_dim = []
#     for i in range(dim):
#         min_x = filter_shape[i] + (filter_shape[i] - 1) * (full_dilations[i] - 1)
#         x_dim.append(draw(st.integers(min_x, 15)))
#     x_dim = tuple(x_dim)
#
#     output_channels = output_channels * fc
#     filter_shape = (output_channels, input_channels // fc) + filter_shape
#
#     x_shape = (batch_size, input_channels) + x_dim
#     vals = draw(
#         helpers.array_values(
#             dtype=dtype[0],
#             shape=x_shape,
#             min_value=0.0,
#             max_value=1.0,
#         )
#     )
#     filters = draw(
#         helpers.array_values(
#             dtype=dtype[0],
#             shape=filter_shape,
#             min_value=0.0,
#             max_value=1.0,
#         )
#     )
#     bias = draw(
#         helpers.array_values(
#             dtype=dtype[0],
#             shape=(output_channels,),
#             min_value=0.0,
#             max_value=1.0,
#         )
#     )
#
#     return dtype, vals, filters, bias, dilations, strides, padding, fc, pad_mode
#
#
# # conv1d
# @handle_frontend_test(
#     fn_tree="mindspore.ops.function.nn_func.Conv1d",
#     dtype_vals=x_and_filters(dim=1),
# )
# def test_mindspore_conv1d(
#     *,
#     dtype_vals,
#     on_device,
#     fn_tree,
#     frontend,
#     test_flags,
#     backend_fw,
# ):
#     dtype, vals, weight, bias, dilations, strides, padding, fc, pad_mode = dtype_vals
#     helpers.test_frontend_function(
#         input_dtypes=dtype,
#         backend_to_test=backend_fw,
#         frontend=frontend,
#         test_flags=test_flags,
#         fn_tree=fn_tree,
#         on_device=on_device,
#         input=vals,
#         weight=weight,
#         bias=bias,
#         stride=strides,
#         padding=padding,
#         dilation=dilations,
#         groups=fc,
#         pad_mode=pad_mode,
#     )
#
#
# @handle_frontend_test(
#     fn_tree="mindspore.ops.function.nn_func.Conv2d",
#     dtype_vals=x_and_filters(dim=2),
# )
# def test_mindspore_conv2d(
#     *,
#     dtype_vals,
#     on_device,
#     fn_tree,
#     frontend,
#     test_flags,
#     backend_fw,
# ):
#     dtype, vals, weight, bias, dilations, strides, padding, fc, pad_mode = dtype_vals
#     helpers.test_frontend_function(
#         input_dtypes=dtype,
#         backend_to_test=backend_fw,
#         frontend=frontend,
#         test_flags=test_flags,
#         fn_tree=fn_tree,
#         on_device=on_device,
#         input=vals,
#         weight=weight,
#         bias=bias,
#         stride=strides,
#         padding=padding,
#         dilation=dilations,
#         groups=fc,
#         pad_mode=pad_mode,
#     )
#
#
# @handle_frontend_test(
#     fn_tree="mindspore.ops.function.nn_func.Conv3d",
#     dtype_vals=x_and_filters(dim=3),
# )
# def test_mindspore_conv3d(
#     *,
#     dtype_vals,
#     on_device,
#     fn_tree,
#     frontend,
#     test_flags,
#     backend_fw,
# ):
#     dtype, vals, weight, bias, dilations, strides, padding, fc, pad_mode = dtype_vals
#     # ToDo: Enable gradient tests for dilations > 1 when tensorflow supports it.
#     _assume_tf_dilation_gt_1(ivy.current_backend_str(), on_device, dilations)
#     helpers.test_frontend_function(
#         input_dtypes=dtype,
#         backend_to_test=backend_fw,
#         frontend=frontend,
#         test_flags=test_flags,
#         fn_tree=fn_tree,
#         on_device=on_device,
#         input=vals,
#         weight=weight,
#         bias=bias,
#         stride=strides,
#         padding=padding,
#         dilation=dilations,
#         groups=fc,
#         pad_mode=pad_mode,
#     )<|MERGE_RESOLUTION|>--- conflicted
+++ resolved
@@ -429,7 +429,6 @@
 #     )
 
 
-<<<<<<< HEAD
 # @handle_frontend_test(
 #     fn_tree="mindspore.ops.function.nn_func.smooth_l1_loss",
 #     dtype_and_x=helpers.dtype_and_values(
@@ -460,7 +459,19 @@
 #     true_dtype, true = input_dtype[1], x[1]
 #     helpers.test_frontend_function(
 #         input_dtypes=[pred_dtype, true_dtype],
-=======
+#         backend_to_test=backend_fw,
+#         frontend=frontend,
+#         test_flags=test_flags,
+#         fn_tree=fn_tree,
+#         on_device=on_device,
+#         input=pred,
+#         target=true,
+#         size_average=size_average,
+#         reduce=reduce,
+#         beta=beta,
+#     )
+
+
 # # softshrink
 # @handle_frontend_test(
 #     fn_tree="mindspore.ops.function.nn_func.softshrink",
@@ -519,25 +530,16 @@
 #     input_dtype, x = dtype_and_x
 #     helpers.test_frontend_function(
 #         input_dtypes=input_dtype,
->>>>>>> 0f99323e
 #         backend_to_test=backend_fw,
 #         frontend=frontend,
 #         test_flags=test_flags,
 #         fn_tree=fn_tree,
 #         on_device=on_device,
-<<<<<<< HEAD
-#         input=pred,
-#         target=true,
-#         size_average=size_average,
-#         reduce=reduce,
-#         beta=beta,
-=======
 #         test_values=False,
 #         logits=x[0],
 #         tau=tau,
 #         hard=hard,
 #         dim=dim,
->>>>>>> 0f99323e
 #     )
 
 
