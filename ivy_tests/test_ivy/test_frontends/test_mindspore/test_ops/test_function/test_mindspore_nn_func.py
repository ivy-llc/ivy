--- conflicted
+++ resolved
@@ -77,7 +77,6 @@
 #         on_device=on_device,
 #         x=x[0],
 #     )
-<<<<<<< HEAD
 #
 #
 # hardswish
@@ -90,7 +89,6 @@
 # def test_mindspore_hardswish(
 #     *,
 #     dtype_and_x,
-=======
 
 
 # pad
@@ -114,14 +112,11 @@
 #     pad_width,
 #     mode,
 #     constant_values,
->>>>>>> 14e74535
 #     on_device,
 #     fn_tree,
 #     frontend,
 #     test_flags,
 # ):
-<<<<<<< HEAD
-=======
 #     helpers.test_frontend_function(
 #         input_dtypes=input[0],
 #         frontend=frontend,
@@ -163,20 +158,16 @@
 #     on_device,
 #     fn_tree,
 # ):
->>>>>>> 14e74535
 #     input_dtype, x = dtype_and_x
 #     helpers.test_frontend_function(
 #         input_dtypes=input_dtype,
 #         frontend=frontend,
 #         test_flags=test_flags,
-<<<<<<< HEAD
 #         fn_tree=fn_tree,
 #         on_device=on_device,
 #         x=x[0],
-=======
 #         on_device=on_device,
 #         fn_tree=fn_tree,
 #         x=x[0],
 #         output_size=output_size,
->>>>>>> 14e74535
 #     )