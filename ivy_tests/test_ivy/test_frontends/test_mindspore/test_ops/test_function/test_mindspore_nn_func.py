--- conflicted
+++ resolved
@@ -80,149 +80,6 @@
 #         x=x[0],
 #     )
 
-<<<<<<< HEAD
-# flatten
-# @handle_frontend_test(
-#     fn_tree="mindspore.ops.function.nn_func.flatten",
-#     dtype_and_x=helpers.dtype_and_values(
-=======
-# dropout3d
-# @handle_frontend_test(
-#     fn_tree="mindspore.ops.function.nn_func.dropout3d",
-#     d_type_and_x=helpers.dtype_and_values(
->>>>>>> a24bff68
-#         available_dtypes=helpers.get_dtypes("valid"),
-#         num_arrays=1,
-#         shared_dtype=True,
-#         min_value=2,
-#         max_value=5,
-<<<<<<< HEAD
-#         min_dim_size=4,
-#     ),
-# )
-# def test_mindspore_flatten(
-#     *,
-#     dtype_and_x,
-=======
-#         min_dim_size=5,
-#         shape=(
-#             st.integers(min_value=2, max_value=10),
-#             st.integers(min_value=12, max_value=64),
-#             st.integers(min_value=12, max_value=64),
-#             st.integers(min_value=12, max_value=64),
-#         ),
-#     ),
-#     p=st.floats(min_value=0.0, max_value=1.0),
-#     training=st.booleans(),
-# )
-# def test_mindspore_dropout3d(
-#     *,
-#     d_type_and_x,
-#     p,
-#     training,
-#     on_device,
-#     fn_tree,
-#     frontend,
-#     test_flags,
-# ):
-#     dtype, x = d_type_and_x
-#     helpers.test_frontend_function(
-#         input_dtypes=dtype,
-#         frontend=frontend,
-#         test_flags=test_flags,
-#         fn_tree=fn_tree,
-#         on_device=on_device,
-#         input=x[0],
-#         p=p,
-#         training=training,
-#     )
-
-
-# def _size_strategy():
-#     return st.one_of(
-#         st.integers(min_value=1, max_value=10),
-#         st.tuples(st.integers(min_value=1, max_value=10)),
-#         st.lists(st.integers(min_value=1, max_value=10), min_size=3, max_size=3),
-#     )
-
-# def _scale_factor_strategy():
-#     return st.one_of(
-#         st.floats(min_value=0.1, max_value=2.0),
-#         st.tuples(st.floats(min_value=0.1, max_value=2.0)),
-#         st.lists(st.floats(min_value=0.1, max_value=2.0), min_size=3, max_size=3),
-#     )
-
-# def _size_and_scale_factor_strategy():
-#     return st.one_of(
-#         st.tuples(size_strategy(), st.just(None)),
-#         st.tuples(st.just(None), scale_factor_strategy()),
-#         st.tuples(size_strategy(), scale_factor_strategy()),
-#     )
-
-
-# @handle_frontend_test(
-#     fn_tree="mindspore.ops.function.nn_func.interpolate",
-#     dtype_and_x=helpers.dtype_and_values(
-#         available_dtypes=helpers.get_dtypes("valid"),
-#         num_arrays=1,
-#         shared_dtype=True,
-#     ),
-#     mode=st.sampled_from(
-#         [
-#             "nearest",
-#             "linear",
-#             "bilinear",
-#             "bicubic",
-#             "trilinear",
-#             "area",
-#             "nearest-exact",
-#         ]
-#     ),
-#     align_corners=st.booleans(),
-#     recompute_scale_factor=st.booleans(),
-#     size_and_scale_factor = _size_and_scale_factor_strategy()
-# )
-# def test_mindspore_interpolate(
-#     *,
-#     dtype_and_x,
-#     size,
-#     scale_factor,
-#     mode,
-#     align_corners,
-#     recompute_scale_factor,
->>>>>>> a24bff68
-#     on_device,
-#     fn_tree,
-#     frontend,
-#     test_flags,
-# ):
-#     dtype, x = dtype_and_x
-<<<<<<< HEAD
-=======
-#     size,scale_factor = size_and_scale_factor
-
-
->>>>>>> a24bff68
-#     helpers.test_frontend_function(
-#         input_dtypes=dtype,
-#         frontend=frontend,
-#         test_flags=test_flags,
-#         fn_tree=fn_tree,
-#         on_device=on_device,
-#         input=x[0],
-<<<<<<< HEAD
-#         order='C ',
-#         start_dim=1,
-#         end_dim=-1,
-=======
-#         size=size,
-#         scale_factor=scale_factor,
-#         mode=mode,
-#         align_corners=align_corners,
-#         recompute_scale_factor=recompute_scale_factor,
->>>>>>> a24bff68
-#     )
-
 
 # pad
 # @handle_frontend_test(
