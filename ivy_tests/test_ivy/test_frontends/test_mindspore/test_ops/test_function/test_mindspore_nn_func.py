# global
# from hypothesis import assume, strategies as st

# local
# TODO: uncomment after frontend is not required
#  to be set as backend in test_frontend_function

# import ivy_tests.test_ivy.helpers as helpers
# from ivy_tests.test_ivy.helpers import handle_frontend_test

# import math
#
# #dropout2d
# @handle_frontend_test(
#     fn_tree="mindspore.ops.function.nn_func.dropout2d",
#     d_type_and_x=helpers.dtype_and_values(
#         available_dtypes=helpers.get_dtypes("valid"),
#         num_arrays=1,
#         shared_dtype=True,
#         min_value=2,
#         max_value=5,
#         min_dim_size=4,
#         shape=(
#             st.integers(min_value=2, max_value=10),
#             4,
#             st.integers(min_value=12, max_value=64),
#             st.integers(min_value=12, max_value=64),
#         ),
#     ),
#     p=st.floats(min_value=0.0, max_value=1.0),
#     training=st.booleans(),
# )
# def test_mindspore_dropout2d(
#     *,
#     d_type_and_x,
#     p,
#     training,
#     on_device,
#     fn_tree,
#     frontend,
#     test_flags,
# ):
#     dtype, x = d_type_and_x
#     helpers.test_frontend_function(
#         input_dtypes=dtype,
#         frontend=frontend,
#         test_flags=test_flags,
#         fn_tree=fn_tree,
#         on_device=on_device,
#         input=x[0],
#         p=p,
#         training=training,
#     )


# selu
# @handle_frontend_test(
#     fn_tree="mindspore.ops.function.nn_func.selu",
#     dtype_and_x=helpers.dtype_and_values(
#         available_dtypes=helpers.get_dtypes("valid"),
#         safety_factor_scale="log",
#         small_abs_safety_factor=20,
#     ),
# )
# def test_mindspore_selu(
#     *,
#     dtype_and_x,
#     on_device,
#     fn_tree,
#     frontend,
#     test_flags,
# ):
#     input_dtype, x = dtype_and_x
#     helpers.test_frontend_function(
#         input_dtypes=input_dtype,
#         frontend=frontend,
#         test_flags=test_flags,
#         fn_tree=fn_tree,
#         on_device=on_device,
#         x=x[0],
#     )

# kl_div
# @handle_frontend_test(
#     fn_tree="mindspore.ops.function.nn_func.kl_div",
#     p=helpers.dtype_and_values(
#         available_dtypes=helpers.get_dtypes("valid"),
#         num_arrays=1,
#         shared_dtype=True,
#         min_value=2,
#         max_value=5,
#         min_dim_size=4,
#     ),
#     q=helpers.dtype_and_values(
#         available_dtypes=helpers.get_dtypes("valid"),
#         num_arrays=1,
#         shared_dtype=True,
#         min_value=2,
#         max_value=5,
#         min_dim_size=4,
#     ),
#     reduction=st.sampled_from(["none", "sum", "mean"]),
# )
# def test_mindspore_kl_div(
#     *,
#     p,
#     q,
#     reduction,
#     on_device,
#     fn_tree,
#     frontend,
#     test_flags,
# ):
#     helpers.test_frontend_function(
#         input_dtypes=p[0],
#         frontend=frontend,
#         test_flags=test_flags,
#         fn_tree=fn_tree,
#         on_device=on_device,
#         p=p[1],
#         q=q[1],
#         reduction=reduction,
#     )

# dropout3d
# @handle_frontend_test(
#     fn_tree="mindspore.ops.function.nn_func.dropout3d",
#     d_type_and_x=helpers.dtype_and_values(
#         available_dtypes=helpers.get_dtypes("valid"),
#         num_arrays=1,
#         shared_dtype=True,
#         min_value=2,
#         max_value=5,
#         min_dim_size=5,
#         shape=(
#             st.integers(min_value=2, max_value=10),
#             st.integers(min_value=12, max_value=64),
#             st.integers(min_value=12, max_value=64),
#             st.integers(min_value=12, max_value=64),
#         ),
#     ),
#     p=st.floats(min_value=0.0, max_value=1.0),
#     training=st.booleans(),
# )
# def test_mindspore_dropout3d(
#     *,
#     d_type_and_x,
#     p,
#     training,
#     on_device,
#     fn_tree,
#     frontend,
#     test_flags,
# ):
#     dtype, x = d_type_and_x
#     helpers.test_frontend_function(
#         input_dtypes=dtype,
#         frontend=frontend,
#         test_flags=test_flags,
#         fn_tree=fn_tree,
#         on_device=on_device,
#         input=x[0],
#         p=p,
#         training=training,
#     )


# def _size_strategy():
#     return st.one_of(
#         st.integers(min_value=1, max_value=10),
#         st.tuples(st.integers(min_value=1, max_value=10)),
#         st.lists(st.integers(min_value=1, max_value=10), min_size=3, max_size=3),
#     )

# def _scale_factor_strategy():
#     return st.one_of(
#         st.floats(min_value=0.1, max_value=2.0),
#         st.tuples(st.floats(min_value=0.1, max_value=2.0)),
#         st.lists(st.floats(min_value=0.1, max_value=2.0), min_size=3, max_size=3),
#     )

# def _size_and_scale_factor_strategy():
#     return st.one_of(
#         st.tuples(size_strategy(), st.just(None)),
#         st.tuples(st.just(None), scale_factor_strategy()),
#         st.tuples(size_strategy(), scale_factor_strategy()),
#     )


# @handle_frontend_test(
#     fn_tree="mindspore.ops.function.nn_func.interpolate",
#     dtype_and_x=helpers.dtype_and_values(
#         available_dtypes=helpers.get_dtypes("valid"),
#         num_arrays=1,
#         shared_dtype=True,
#     ),
#     mode=st.sampled_from(
#         [
#             "nearest",
#             "linear",
#             "bilinear",
#             "bicubic",
#             "trilinear",
#             "area",
#             "nearest-exact",
#         ]
#     ),
#     align_corners=st.booleans(),
#     recompute_scale_factor=st.booleans(),
#     size_and_scale_factor = _size_and_scale_factor_strategy()
# )
# def test_mindspore_interpolate(
#     *,
#     dtype_and_x,
#     size,
#     scale_factor,
#     mode,
#     align_corners,
#     recompute_scale_factor,
#     on_device,
#     fn_tree,
#     frontend,
#     test_flags,
# ):
#     dtype, x = dtype_and_x
#     size,scale_factor = size_and_scale_factor


#     helpers.test_frontend_function(
#         input_dtypes=dtype,
#         frontend=frontend,
#         test_flags=test_flags,
#         fn_tree=fn_tree,
#         on_device=on_device,
#         input=x[0],
#         size=size,
#         scale_factor=scale_factor,
#         mode=mode,
#         align_corners=align_corners,
#         recompute_scale_factor=recompute_scale_factor,
#     )


# pad
# @handle_frontend_test(
#     fn_tree="pad",
#     input=helpers.dtype_and_values(
#         available_dtypes=helpers.get_dtypes("valid"),
#         num_arrays=1,
#         shared_dtype=True,
#         min_value=2,
#         max_value=5,
#         min_dim_size=4,
#     ),
#     pad_width=st.lists(st.tuples(st.integers(min_value=0, max_value=5),
#                                  st.integers(min_value=0, max_value=5))),
#     mode=st.sampled_from(['constant', 'reflect', 'replicate', 'circular']),
#     constant_values=st.floats(min_value=0.0, max_value=1.0),
# )
# def test_mindspore_pad(
#     *,
#     input,
#     pad_width,
#     mode,
#     constant_values,
#     on_device,
#     fn_tree,
#     frontend,
#     test_flags,
# ):
#     helpers.test_frontend_function(
#         input_dtypes=input[0],
#         frontend=frontend,
#         test_flags=test_flags,
#         fn_tree=fn_tree,
#         on_device=on_device,
#         input=input[1],
#         pad_width=pad_width,
#         mode=mode,
#         constant_values=constant_values,
#     )


# adaptive_avg_pool2d
# @handle_frontend_test(
#     fn_tree="mindspore.ops.function.nn_func.adaptive_avg_pool2d",
#     dtype_and_x=helpers.dtype_and_values(
#         available_dtypes=helpers.get_dtypes("float"),
#         min_num_dims=4,
#         max_num_dims=4,
#         min_dim_size=1,
#         max_value=100,
#         min_value=-100,
#     ),
#     output_size=st.one_of(
#         st.tuples(
#             helpers.ints(min_value=1, max_value=5),
#             helpers.ints(min_value=1, max_value=5),
#         ),
#         helpers.ints(min_value=1, max_value=5),
#     ),
# )
# def test_mindspore_adaptive_avg_pool2d(
#     *,
#     dtype_and_x,
#     output_size,
#     test_flags,
#     frontend,
#     on_device,
#     fn_tree,
# ):
#     input_dtype, x = dtype_and_x
#     helpers.test_frontend_function(
#         input_dtypes=input_dtype,
#         frontend=frontend,
#         test_flags=test_flags,
#         on_device=on_device,
#         fn_tree=fn_tree,
#         x=x[0],
#         output_size=output_size,
#     )


# log_softmax
# @handle_frontend_test(
#     fn_tree="mindspore.ops.function.nn_func.log_softmax",
#     dtype_and_x=helpers.dtype_and_values(
#         available_dtypes=helpers.get_dtypes("valid"),
#         safety_factor_scale="log",
#         small_abs_safety_factor=20,
#     ),
# )
# def test_mindspore_log_softmax(
#     *,
#     dtype_and_x,
#     on_device,
#     fn_tree,
#     frontend,
#     test_flags,
# ):
#     input_dtype, x = dtype_and_x

# def _is_same_padding(padding, stride, kernel_size, input_shape):
#     output_shape = tuple(
#         [
#             (input_shape[i] + 2 * padding[i] - kernel_size[i]) // stride[i] + 1
#             for i in range(len(padding))
#         ]
#     )
#     return all(
#         [
#             output_shape[i] == math.ceil(input_shape[i] / stride[i])
#             for i in range(len(padding))
#         ]
#     )


# def _calculate_same_padding(kernel_size, stride, shape):
#     padding = tuple(
#         [
#             max(
#                 0,
#                 math.ceil(((shape[i] - 1) * stride[i] +
#                            kernel_size[i] - shape[i]) / 2),
#             )
#             for i in range(len(kernel_size))
#         ]
#     )
#     if all([kernel_size[i] / 2 >= padding[i] for i in range(len(kernel_size))]):
#         if _is_same_padding(padding, stride, kernel_size, shape):
#             return padding
#     return (0, 0)


# # avg_pool2d
# @handle_frontend_test(
#     fn_tree="mindspore.ops.function.nn_func.avg_pool2d",
#     dtype_x_k_s=helpers.arrays_for_pooling(
#         min_dims=4,
#         max_dims=4,
#         min_side=1,
#         max_side=4,
#     ),
#     pad_mode=st.booleans(),
#     count_include_pad=st.booleans(),
#     test_with_out=st.just(False),
# )
# def test_torch_avg_pool2d(
#     dtype_x_k_s,
#     count_include_pad,
#     pad_mode,
#     *,
#     test_flags,
#     frontend,
#     backend_fw,
#     fn_tree,
#     on_device,
# ):
#     input_dtype, x, kernel_size, stride, pad_name = dtype_x_k_s

#     if len(stride) == 1:
#         stride = (stride[0], stride[0])

#     if pad_name == "SAME":
#         padding = _calculate_same_padding(kernel_size, stride, x[0].shape[2:])
#     else:
#         padding = (0, 0)

#     x[0] = x[0].reshape((x[0].shape[0], x[0].shape[-1], *x[0].shape[1:-1]))

#     helpers.test_frontend_function(
#         input_dtypes=input_dtype,
#         backend_to_test=backend_fw,
#         test_flags=test_flags,
#         frontend=frontend,
#         fn_tree=fn_tree,
#         on_device=on_device,
#         input=x[0],
#         kernel_size=kernel_size,
#         stride=stride,
#         padding=padding,
#         pad_mode=pad_mode,
#         count_include_pad=count_include_pad,
#         divisor_override=None,
#     )

<<<<<<< HEAD
# def _filter_dtypes(input_dtype):
#     assume(("bfloat16" not in input_dtype) and ("float16" not in input_dtype))

# # softshrink
# @handle_frontend_test(
#     fn_tree="mindspore.ops.function.nn_func.softshrink",
#     dtype_and_input=helpers.dtype_and_values(
#         available_dtypes=helpers.get_dtypes("float"),
#     ),
#     lambd=helpers.floats(min_value=0, max_value=1, exclude_min=True),
# )
# def test_torch_softshrink(
#     *,
#     dtype_and_input,
#     lambd,
=======

# FastGelu
# @handle_frontend_test(
#     fn_tree="mindspore.ops.function.nn_func.fast_gelu",
#     dtype_and_x=helpers.dtype_and_values(
#         available_dtypes=helpers.get_dtypes("float"),
#     ),
# )
# def test_mindspore_fast_gelu(
#     dtype_and_x,
#     *,
#     test_flags,
#     frontend,
#     on_device,
#     fn_tree,
# ):
#     input_dtype, x = dtype_and_x


#     helpers.test_frontend_function(
#         input_dtypes=input_dtype,
#         frontend=frontend,
#         test_flags=test_flags,
#         fn_tree=fn_tree,
#         on_device=on_device,

#         x=x[0],

#         input=x[0],

#     )


# # flatten
# @handle_frontend_test(
#     fn_tree="mindspore.ops.function.nn_func.flatten",
#     dtype_input_axes=helpers.dtype_values_axis(
#         available_dtypes=helpers.get_dtypes("valid"),
#         valid_axis=True,
#         min_num_dims=1,
#         min_axes_size=2,
#         max_axes_size=2,
#     ),
# )
# def test_mindspore_flatten(
#     *,
#     dtype_input_axes,
>>>>>>> 291d9277
#     on_device,
#     fn_tree,
#     frontend,
#     test_flags,
#     backend_fw,
# ):
<<<<<<< HEAD
#     input_dtype, x = dtype_and_input
#     _filter_dtypes(input_dtype)
#     helpers.test_frontend_function(
#         input_dtypes=input_dtype,
=======
#     dtype, input, axes = dtype_input_axes
#     if isinstance(axes, int):
#         start_dim = axes
#         end_dim = -1
#     else:
#         start_dim = axes[0]
#         end_dim = axes[1]
#     helpers.test_frontend_function(
#         input_dtypes=dtype,
>>>>>>> 291d9277
#         backend_to_test=backend_fw,
#         frontend=frontend,
#         test_flags=test_flags,
#         fn_tree=fn_tree,
#         on_device=on_device,
<<<<<<< HEAD
#         x=x[0],
#         lambd=lambd,
=======
#         input=input[0],
#         order='C',
#         start_dim=start_dim,
#         end_dim=end_dim,
>>>>>>> 291d9277
#     )<|MERGE_RESOLUTION|>--- conflicted
+++ resolved
@@ -424,7 +424,6 @@
 #         divisor_override=None,
 #     )
 
-<<<<<<< HEAD
 # def _filter_dtypes(input_dtype):
 #     assume(("bfloat16" not in input_dtype) and ("float16" not in input_dtype))
 
@@ -440,7 +439,25 @@
 #     *,
 #     dtype_and_input,
 #     lambd,
-=======
+#     on_device,
+#     fn_tree,
+#     frontend,
+#     test_flags,
+#     backend_fw,
+# ):
+#     input_dtype, x = dtype_and_input
+#     _filter_dtypes(input_dtype)
+#     helpers.test_frontend_function(
+#         input_dtypes=input_dtype,
+#         backend_to_test=backend_fw,
+#         frontend=frontend,
+#         test_flags=test_flags,
+#         fn_tree=fn_tree,
+#         on_device=on_device,
+#         x=x[0],
+#         lambd=lambd,
+#     )
+
 
 # FastGelu
 # @handle_frontend_test(
@@ -488,19 +505,12 @@
 # def test_mindspore_flatten(
 #     *,
 #     dtype_input_axes,
->>>>>>> 291d9277
 #     on_device,
 #     fn_tree,
 #     frontend,
 #     test_flags,
 #     backend_fw,
 # ):
-<<<<<<< HEAD
-#     input_dtype, x = dtype_and_input
-#     _filter_dtypes(input_dtype)
-#     helpers.test_frontend_function(
-#         input_dtypes=input_dtype,
-=======
 #     dtype, input, axes = dtype_input_axes
 #     if isinstance(axes, int):
 #         start_dim = axes
@@ -510,19 +520,13 @@
 #         end_dim = axes[1]
 #     helpers.test_frontend_function(
 #         input_dtypes=dtype,
->>>>>>> 291d9277
 #         backend_to_test=backend_fw,
 #         frontend=frontend,
 #         test_flags=test_flags,
 #         fn_tree=fn_tree,
 #         on_device=on_device,
-<<<<<<< HEAD
-#         x=x[0],
-#         lambd=lambd,
-=======
 #         input=input[0],
 #         order='C',
 #         start_dim=start_dim,
 #         end_dim=end_dim,
->>>>>>> 291d9277
 #     )