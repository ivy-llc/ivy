# global
# from hypothesis import strategies as st

# local
# TODO: uncomment after frontend is not required
#  to be set as backend in test_frontend_function

# import ivy_tests.test_ivy.helpers as helpers
# from ivy_tests.test_ivy.helpers import handle_frontend_test

# import math
#
# #dropout2d
# @handle_frontend_test(
#     fn_tree="mindspore.ops.function.nn_func.dropout2d",
#     d_type_and_x=helpers.dtype_and_values(
#         available_dtypes=helpers.get_dtypes("valid"),
#         num_arrays=1,
#         shared_dtype=True,
#         min_value=2,
#         max_value=5,
#         min_dim_size=4,
#         shape=(
#             st.integers(min_value=2, max_value=10),
#             4,
#             st.integers(min_value=12, max_value=64),
#             st.integers(min_value=12, max_value=64),
#         ),
#     ),
#     p=st.floats(min_value=0.0, max_value=1.0),
#     training=st.booleans(),
# )
# def test_mindspore_dropout2d(
#     *,
#     d_type_and_x,
#     p,
#     training,
#     on_device,
#     fn_tree,
#     frontend,
#     test_flags,
# ):
#     dtype, x = d_type_and_x
#     helpers.test_frontend_function(
#         input_dtypes=dtype,
#         frontend=frontend,
#         test_flags=test_flags,
#         fn_tree=fn_tree,
#         on_device=on_device,
#         input=x[0],
#         p=p,
#         training=training,
#     )


# selu
# @handle_frontend_test(
#     fn_tree="mindspore.ops.function.nn_func.selu",
#     dtype_and_x=helpers.dtype_and_values(
#         available_dtypes=helpers.get_dtypes("valid"),
#         safety_factor_scale="log",
#         small_abs_safety_factor=20,
#     ),
# )
# def test_mindspore_selu(
#     *,
#     dtype_and_x,
#     on_device,
#     fn_tree,
#     frontend,
#     test_flags,
# ):
#     input_dtype, x = dtype_and_x
#     helpers.test_frontend_function(
#         input_dtypes=input_dtype,
#         frontend=frontend,
#         test_flags=test_flags,
#         fn_tree=fn_tree,
#         on_device=on_device,
#         x=x[0],
#     )

# kl_div
# @handle_frontend_test(
#     fn_tree="mindspore.ops.function.nn_func.kl_div",
#     p=helpers.dtype_and_values(
#         available_dtypes=helpers.get_dtypes("valid"),
#         num_arrays=1,
#         shared_dtype=True,
#         min_value=2,
#         max_value=5,
#         min_dim_size=4,
#     ),
#     q=helpers.dtype_and_values(
#         available_dtypes=helpers.get_dtypes("valid"),
#         num_arrays=1,
#         shared_dtype=True,
#         min_value=2,
#         max_value=5,
#         min_dim_size=4,
#     ),
#     reduction=st.sampled_from(["none", "sum", "mean"]),
# )
# def test_mindspore_kl_div(
#     *,
#     p,
#     q,
#     reduction,
#     on_device,
#     fn_tree,
#     frontend,
#     test_flags,
# ):
#     helpers.test_frontend_function(
#         input_dtypes=p[0],
#         frontend=frontend,
#         test_flags=test_flags,
#         fn_tree=fn_tree,
#         on_device=on_device,
#         p=p[1],
#         q=q[1],
#         reduction=reduction,
#     )

# dropout3d
# @handle_frontend_test(
#     fn_tree="mindspore.ops.function.nn_func.dropout3d",
#     d_type_and_x=helpers.dtype_and_values(
#         available_dtypes=helpers.get_dtypes("valid"),
#         num_arrays=1,
#         shared_dtype=True,
#         min_value=2,
#         max_value=5,
#         min_dim_size=5,
#         shape=(
#             st.integers(min_value=2, max_value=10),
#             st.integers(min_value=12, max_value=64),
#             st.integers(min_value=12, max_value=64),
#             st.integers(min_value=12, max_value=64),
#         ),
#     ),
#     p=st.floats(min_value=0.0, max_value=1.0),
#     training=st.booleans(),
# )
# def test_mindspore_dropout3d(
#     *,
#     d_type_and_x,
#     p,
#     training,
#     on_device,
#     fn_tree,
#     frontend,
#     test_flags,
# ):
#     dtype, x = d_type_and_x
#     helpers.test_frontend_function(
#         input_dtypes=dtype,
#         frontend=frontend,
#         test_flags=test_flags,
#         fn_tree=fn_tree,
#         on_device=on_device,
#         input=x[0],
#         p=p,
#         training=training,
#     )


# def _size_strategy():
#     return st.one_of(
#         st.integers(min_value=1, max_value=10),
#         st.tuples(st.integers(min_value=1, max_value=10)),
#         st.lists(st.integers(min_value=1, max_value=10), min_size=3, max_size=3),
#     )

# def _scale_factor_strategy():
#     return st.one_of(
#         st.floats(min_value=0.1, max_value=2.0),
#         st.tuples(st.floats(min_value=0.1, max_value=2.0)),
#         st.lists(st.floats(min_value=0.1, max_value=2.0), min_size=3, max_size=3),
#     )

# def _size_and_scale_factor_strategy():
#     return st.one_of(
#         st.tuples(size_strategy(), st.just(None)),
#         st.tuples(st.just(None), scale_factor_strategy()),
#         st.tuples(size_strategy(), scale_factor_strategy()),
#     )


# @handle_frontend_test(
#     fn_tree="mindspore.ops.function.nn_func.interpolate",
#     dtype_and_x=helpers.dtype_and_values(
#         available_dtypes=helpers.get_dtypes("valid"),
#         num_arrays=1,
#         shared_dtype=True,
#     ),
#     mode=st.sampled_from(
#         [
#             "nearest",
#             "linear",
#             "bilinear",
#             "bicubic",
#             "trilinear",
#             "area",
#             "nearest-exact",
#         ]
#     ),
#     align_corners=st.booleans(),
#     recompute_scale_factor=st.booleans(),
#     size_and_scale_factor = _size_and_scale_factor_strategy()
# )
# def test_mindspore_interpolate(
#     *,
#     dtype_and_x,
#     size,
#     scale_factor,
#     mode,
#     align_corners,
#     recompute_scale_factor,
#     on_device,
#     fn_tree,
#     frontend,
#     test_flags,
# ):
#     dtype, x = dtype_and_x
#     size,scale_factor = size_and_scale_factor


#     helpers.test_frontend_function(
#         input_dtypes=dtype,
#         frontend=frontend,
#         test_flags=test_flags,
#         fn_tree=fn_tree,
#         on_device=on_device,
#         input=x[0],
#         size=size,
#         scale_factor=scale_factor,
#         mode=mode,
#         align_corners=align_corners,
#         recompute_scale_factor=recompute_scale_factor,
#     )


# pad
# @handle_frontend_test(
#     fn_tree="pad",
#     input=helpers.dtype_and_values(
#         available_dtypes=helpers.get_dtypes("valid"),
#         num_arrays=1,
#         shared_dtype=True,
#         min_value=2,
#         max_value=5,
#         min_dim_size=4,
#     ),
#     pad_width=st.lists(st.tuples(st.integers(min_value=0, max_value=5),
#                                  st.integers(min_value=0, max_value=5))),
#     mode=st.sampled_from(['constant', 'reflect', 'replicate', 'circular']),
#     constant_values=st.floats(min_value=0.0, max_value=1.0),
# )
# def test_mindspore_pad(
#     *,
#     input,
#     pad_width,
#     mode,
#     constant_values,
#     on_device,
#     fn_tree,
#     frontend,
#     test_flags,
# ):
#     helpers.test_frontend_function(
#         input_dtypes=input[0],
#         frontend=frontend,
#         test_flags=test_flags,
#         fn_tree=fn_tree,
#         on_device=on_device,
#         input=input[1],
#         pad_width=pad_width,
#         mode=mode,
#         constant_values=constant_values,
#     )


# adaptive_avg_pool2d
# @handle_frontend_test(
#     fn_tree="mindspore.ops.function.nn_func.adaptive_avg_pool2d",
#     dtype_and_x=helpers.dtype_and_values(
#         available_dtypes=helpers.get_dtypes("float"),
#         min_num_dims=4,
#         max_num_dims=4,
#         min_dim_size=1,
#         max_value=100,
#         min_value=-100,
#     ),
#     output_size=st.one_of(
#         st.tuples(
#             helpers.ints(min_value=1, max_value=5),
#             helpers.ints(min_value=1, max_value=5),
#         ),
#         helpers.ints(min_value=1, max_value=5),
#     ),
# )
# def test_mindspore_adaptive_avg_pool2d(
#     *,
#     dtype_and_x,
#     output_size,
#     test_flags,
#     frontend,
#     on_device,
#     fn_tree,
# ):
#     input_dtype, x = dtype_and_x
#     helpers.test_frontend_function(
#         input_dtypes=input_dtype,
#         frontend=frontend,
#         test_flags=test_flags,
#         on_device=on_device,
#         fn_tree=fn_tree,
#         x=x[0],
#         output_size=output_size,
#     )


# log_softmax
# @handle_frontend_test(
#     fn_tree="mindspore.ops.function.nn_func.log_softmax",
#     dtype_and_x=helpers.dtype_and_values(
#         available_dtypes=helpers.get_dtypes("valid"),
#         safety_factor_scale="log",
#         small_abs_safety_factor=20,
#     ),
# )
# def test_mindspore_log_softmax(
#     *,
#     dtype_and_x,
#     on_device,
#     fn_tree,
#     frontend,
#     test_flags,
# ):
#     input_dtype, x = dtype_and_x

# def _is_same_padding(padding, stride, kernel_size, input_shape):
#     output_shape = tuple(
#         [
#             (input_shape[i] + 2 * padding[i] - kernel_size[i]) // stride[i] + 1
#             for i in range(len(padding))
#         ]
#     )
#     return all(
#         [
#             output_shape[i] == math.ceil(input_shape[i] / stride[i])
#             for i in range(len(padding))
#         ]
#     )


# def _calculate_same_padding(kernel_size, stride, shape):
#     padding = tuple(
#         [
#             max(
#                 0,
#                 math.ceil(((shape[i] - 1) * stride[i] +
#                            kernel_size[i] - shape[i]) / 2),
#             )
#             for i in range(len(kernel_size))
#         ]
#     )
#     if all([kernel_size[i] / 2 >= padding[i] for i in range(len(kernel_size))]):
#         if _is_same_padding(padding, stride, kernel_size, shape):
#             return padding
#     return (0, 0)


# # avg_pool2d
# @handle_frontend_test(
#     fn_tree="mindspore.ops.function.nn_func.avg_pool2d",
#     dtype_x_k_s=helpers.arrays_for_pooling(
#         min_dims=4,
#         max_dims=4,
#         min_side=1,
#         max_side=4,
#     ),
#     pad_mode=st.booleans(),
#     count_include_pad=st.booleans(),
#     test_with_out=st.just(False),
# )
# def test_torch_avg_pool2d(
#     dtype_x_k_s,
#     count_include_pad,
#     pad_mode,
#     *,
#     test_flags,
#     frontend,
#     backend_fw,
#     fn_tree,
#     on_device,
# ):
#     input_dtype, x, kernel_size, stride, pad_name = dtype_x_k_s

#     if len(stride) == 1:
#         stride = (stride[0], stride[0])

#     if pad_name == "SAME":
#         padding = _calculate_same_padding(kernel_size, stride, x[0].shape[2:])
#     else:
#         padding = (0, 0)

#     x[0] = x[0].reshape((x[0].shape[0], x[0].shape[-1], *x[0].shape[1:-1]))

#     helpers.test_frontend_function(
#         input_dtypes=input_dtype,
#         backend_to_test=backend_fw,
#         test_flags=test_flags,
#         frontend=frontend,
#         fn_tree=fn_tree,
#         on_device=on_device,
#         input=x[0],
#         kernel_size=kernel_size,
#         stride=stride,
#         padding=padding,
#         pad_mode=pad_mode,
#         count_include_pad=count_include_pad,
#         divisor_override=None,
#     )

<<<<<<< HEAD
# gumbel_softmax
# @handle_frontend_test(
#     fn_tree="mindspore.ops.function.nn_func.gumbel_softmax",
#     dtype_and_x=helpers.dtype_and_values(
#         available_dtypes=helpers.get_dtypes("float"),
#     ),
#     tau=st.floats(min_value=0),
#     hard=st.booleans(),
#     dim=st.integers(),
#     test_with_out=st.just(False),
#     test_inplace=st.booleans(),
# )
# def test_torch_gumbel_softmax(
#     *,
#     dtype_and_x,
#     tau,
#     hard,
#     dim,
=======

# FastGelu
# @handle_frontend_test(
#     fn_tree="mindspore.ops.function.nn_func.fast_gelu",
#     dtype_and_x=helpers.dtype_and_values(
#         available_dtypes=helpers.get_dtypes("float"),
#     ),
# )
# def test_mindspore_fast_gelu(
#     dtype_and_x,
#     *,
#     test_flags,
#     frontend,
#     on_device,
#     fn_tree,
# ):
#     input_dtype, x = dtype_and_x


#     helpers.test_frontend_function(
#         input_dtypes=input_dtype,
#         frontend=frontend,
#         test_flags=test_flags,
#         fn_tree=fn_tree,
#         on_device=on_device,

#         x=x[0],

#         input=x[0],

#     )


# # flatten
# @handle_frontend_test(
#     fn_tree="mindspore.ops.function.nn_func.flatten",
#     dtype_input_axes=helpers.dtype_values_axis(
#         available_dtypes=helpers.get_dtypes("valid"),
#         valid_axis=True,
#         min_num_dims=1,
#         min_axes_size=2,
#         max_axes_size=2,
#     ),
# )
# def test_mindspore_flatten(
#     *,
#     dtype_input_axes,
>>>>>>> b100903d
#     on_device,
#     fn_tree,
#     frontend,
#     test_flags,
#     backend_fw,
# ):
<<<<<<< HEAD
#     input_dtype, x = dtype_and_x
#     helpers.test_frontend_function(
#         input_dtypes=input_dtype,
=======
#     dtype, input, axes = dtype_input_axes
#     if isinstance(axes, int):
#         start_dim = axes
#         end_dim = -1
#     else:
#         start_dim = axes[0]
#         end_dim = axes[1]
#     helpers.test_frontend_function(
#         input_dtypes=dtype,
>>>>>>> b100903d
#         backend_to_test=backend_fw,
#         frontend=frontend,
#         test_flags=test_flags,
#         fn_tree=fn_tree,
#         on_device=on_device,
<<<<<<< HEAD
#         test_values=False,
#         logits=x[0],
#         tau=tau,
#         hard=hard,
#         dim=dim,
=======
#         input=input[0],
#         order='C',
#         start_dim=start_dim,
#         end_dim=end_dim,
>>>>>>> b100903d
#     )<|MERGE_RESOLUTION|>--- conflicted
+++ resolved
@@ -424,7 +424,6 @@
 #         divisor_override=None,
 #     )
 
-<<<<<<< HEAD
 # gumbel_softmax
 # @handle_frontend_test(
 #     fn_tree="mindspore.ops.function.nn_func.gumbel_softmax",
@@ -443,7 +442,27 @@
 #     tau,
 #     hard,
 #     dim,
-=======
+#     on_device,
+#     fn_tree,
+#     frontend,
+#     test_flags,
+#     backend_fw,
+# ):
+#     input_dtype, x = dtype_and_x
+#     helpers.test_frontend_function(
+#         input_dtypes=input_dtype,
+#         backend_to_test=backend_fw,
+#         frontend=frontend,
+#         test_flags=test_flags,
+#         fn_tree=fn_tree,
+#         on_device=on_device,
+#         test_values=False,
+#         logits=x[0],
+#         tau=tau,
+#         hard=hard,
+#         dim=dim,
+#     )
+
 
 # FastGelu
 # @handle_frontend_test(
@@ -491,18 +510,12 @@
 # def test_mindspore_flatten(
 #     *,
 #     dtype_input_axes,
->>>>>>> b100903d
 #     on_device,
 #     fn_tree,
 #     frontend,
 #     test_flags,
 #     backend_fw,
 # ):
-<<<<<<< HEAD
-#     input_dtype, x = dtype_and_x
-#     helpers.test_frontend_function(
-#         input_dtypes=input_dtype,
-=======
 #     dtype, input, axes = dtype_input_axes
 #     if isinstance(axes, int):
 #         start_dim = axes
@@ -512,22 +525,13 @@
 #         end_dim = axes[1]
 #     helpers.test_frontend_function(
 #         input_dtypes=dtype,
->>>>>>> b100903d
 #         backend_to_test=backend_fw,
 #         frontend=frontend,
 #         test_flags=test_flags,
 #         fn_tree=fn_tree,
 #         on_device=on_device,
-<<<<<<< HEAD
-#         test_values=False,
-#         logits=x[0],
-#         tau=tau,
-#         hard=hard,
-#         dim=dim,
-=======
 #         input=input[0],
 #         order='C',
 #         start_dim=start_dim,
 #         end_dim=end_dim,
->>>>>>> b100903d
 #     )