# global
from hypothesis import strategies as st
import pytest
import math

# local
<<<<<<< HEAD
# TODO: uncomment after frontend is not required
#  to be set as backend in test_frontend_function

# import ivy_tests.test_ivy.helpers as helpers
# from ivy_tests.test_ivy.helpers import handle_frontend_test
# from ivy_tests.test_ivy.test_functional.test_nn.test_layers import (
#     _assume_tf_dilation_gt_1,
# )
# import ivy

# import math
#
#
# #dropout
# @handle_frontend_test(
#     fn_tree="mindspore.ops.dropout",
#     d_type_and_x=helpers.dtype_and_values(),
#     p=helpers.floats(min_value=0.0, max_value=1.0),
#     training=st.booleans(),
#     seed=helpers.ints(min_value=0, max_value=100)
# )
# def test_mindspore_dropout(
#     *,
#     d_type_and_x,
#     p,
#     training,
#     seed,
#     on_device,
#     fn_tree,
#     frontend,
#     test_flags,
# ):
#     dtype, x = d_type_and_x
#     ret, frontend_ret = helpers.test_frontend_function(
#         input_dtypes=dtype,
#         frontend=frontend,
#         test_flags=test_flags,
#         fn_tree=fn_tree,
#         on_device=on_device,
#         input=x[0],
#         p=p,
#         training=training,
#         seed=seed,
#     )
#
#
# #dropout2d
# @handle_frontend_test(
#     fn_tree="mindspore.ops.function.nn_func.dropout2d",
#     d_type_and_x=helpers.dtype_and_values(
#         available_dtypes=helpers.get_dtypes("valid"),
#         num_arrays=1,
#         shared_dtype=True,
#         min_value=2,
#         max_value=5,
#         min_dim_size=4,
#         shape=(
#             st.integers(min_value=2, max_value=10),
#             4,
#             st.integers(min_value=12, max_value=64),
#             st.integers(min_value=12, max_value=64),
#         ),
#     ),
#     p=st.floats(min_value=0.0, max_value=1.0),
#     training=st.booleans(),
# )
# def test_mindspore_dropout2d(
#     *,
#     d_type_and_x,
#     p,
#     training,
#     on_device,
#     fn_tree,
#     frontend,
#     test_flags,
# ):
#     dtype, x = d_type_and_x
#     helpers.test_frontend_function(
#         input_dtypes=dtype,
#         frontend=frontend,
#         test_flags=test_flags,
#         fn_tree=fn_tree,
#         on_device=on_device,
#         input=x[0],
#         p=p,
#         training=training,
#     )
=======
import ivy_tests.test_ivy.helpers as helpers
from ivy_tests.test_ivy.helpers import handle_frontend_test
from ivy_tests.test_ivy.test_functional.test_nn.test_layers import (
    _assume_tf_dilation_gt_1,
)
import ivy


# --- Helpers --- #
# --------------- #


def _calculate_same_padding(kernel_size, stride, shape):
    padding = tuple(
        [
            max(
                0,
                math.ceil(((shape[i] - 1) * stride[i] + kernel_size[i] - shape[i]) / 2),
            )
            for i in range(len(kernel_size))
        ]
    )
    if all([kernel_size[i] / 2 >= padding[i] for i in range(len(kernel_size))]):
        if _is_same_padding(padding, stride, kernel_size, shape):
            return padding
    return (0, 0)


def _is_same_padding(padding, stride, kernel_size, input_shape):
    output_shape = tuple(
        [
            (input_shape[i] + 2 * padding[i] - kernel_size[i]) // stride[i] + 1
            for i in range(len(padding))
        ]
    )
    return all(
        [
            output_shape[i] == math.ceil(input_shape[i] / stride[i])
            for i in range(len(padding))
        ]
    )


def _scale_factor_strategy():
    return st.one_of(
        st.floats(min_value=0.1, max_value=2.0),
        st.tuples(st.floats(min_value=0.1, max_value=2.0)),
        st.lists(st.floats(min_value=0.1, max_value=2.0), min_size=3, max_size=3),
    )


def _size_and_scale_factor_strategy():
    return st.one_of(
        st.tuples(_size_strategy(), st.just(None)),
        st.tuples(st.just(None), _scale_factor_strategy()),
        st.tuples(_size_strategy(), _scale_factor_strategy()),
    )


def _size_strategy():
    return st.one_of(
        st.integers(min_value=1, max_value=10),
        st.tuples(st.integers(min_value=1, max_value=10)),
        st.lists(st.integers(min_value=1, max_value=10), min_size=3, max_size=3),
    )


@st.composite
def _x_and_filters(draw, dim: int = 2):
    if not isinstance(dim, int):
        dim = draw(dim)
    strides = draw(
        st.one_of(
            st.lists(
                st.integers(min_value=1, max_value=3),
                min_size=dim,
                max_size=dim,
            ),
            st.integers(min_value=1, max_value=3),
        )
    )

    pad_mode = draw(st.sampled_from(["valid", "same", "pad"]))

    padding = draw(
        st.one_of(
            st.integers(min_value=1, max_value=3),
            st.lists(st.integers(min_value=1, max_value=2), min_size=dim, max_size=dim),
        )
    )

    batch_size = draw(st.integers(1, 5))
    filter_shape = draw(
        helpers.get_shape(
            min_num_dims=dim, max_num_dims=dim, min_dim_size=1, max_dim_size=5
        )
    )
    dtype = draw(helpers.get_dtypes("float", full=False))
    input_channels = draw(st.integers(1, 3))
    output_channels = draw(st.integers(1, 3))
    group_list = [i for i in range(1, 3)]

    group_list = list(filter(lambda x: (input_channels % x == 0), group_list))

    fc = draw(st.sampled_from(group_list))
    dilations = draw(
        st.one_of(
            st.lists(
                st.integers(min_value=1, max_value=3),
                min_size=dim,
                max_size=dim,
            ),
            st.integers(min_value=1, max_value=3),
        )
    )
    full_dilations = [dilations] * dim if isinstance(dilations, int) else dilations

    x_dim = []
    for i in range(dim):
        min_x = filter_shape[i] + (filter_shape[i] - 1) * (full_dilations[i] - 1)
        x_dim.append(draw(st.integers(min_x, 15)))
    x_dim = tuple(x_dim)

    output_channels = output_channels * fc
    filter_shape = (output_channels, input_channels // fc) + filter_shape

    x_shape = (batch_size, input_channels) + x_dim
    vals = draw(
        helpers.array_values(
            dtype=dtype[0],
            shape=x_shape,
            min_value=0.0,
            max_value=1.0,
        )
    )
    filters = draw(
        helpers.array_values(
            dtype=dtype[0],
            shape=filter_shape,
            min_value=0.0,
            max_value=1.0,
        )
    )
    bias = draw(
        helpers.array_values(
            dtype=dtype[0],
            shape=(output_channels,),
            min_value=0.0,
            max_value=1.0,
        )
    )

    return dtype, vals, filters, bias, dilations, strides, padding, fc, pad_mode


# --- Main --- #
# ------------ #
>>>>>>> c5d124bf


# adaptive_avg_pool2d
@pytest.mark.skip("Testing pipeline not yet implemented")
@handle_frontend_test(
    fn_tree="mindspore.ops.function.nn_func.adaptive_avg_pool2d",
    dtype_and_x=helpers.dtype_and_values(
        available_dtypes=helpers.get_dtypes("float"),
        min_num_dims=4,
        max_num_dims=4,
        min_dim_size=1,
        max_value=100,
        min_value=-100,
    ),
    output_size=st.one_of(
        st.tuples(
            helpers.ints(min_value=1, max_value=5),
            helpers.ints(min_value=1, max_value=5),
        ),
        helpers.ints(min_value=1, max_value=5),
    ),
)
def test_mindspore_adaptive_avg_pool2d(
    *,
    dtype_and_x,
    output_size,
    test_flags,
    frontend,
    on_device,
    fn_tree,
):
    input_dtype, x = dtype_and_x
    helpers.test_frontend_function(
        input_dtypes=input_dtype,
        frontend=frontend,
        test_flags=test_flags,
        on_device=on_device,
        fn_tree=fn_tree,
        x=x[0],
        output_size=output_size,
    )


# avg_pool2d
@pytest.mark.skip("Testing pipeline not yet implemented")
@handle_frontend_test(
    fn_tree="mindspore.ops.function.nn_func.avg_pool2d",
    dtype_x_k_s=helpers.arrays_for_pooling(
        min_dims=4,
        max_dims=4,
        min_side=1,
        max_side=4,
    ),
    pad_mode=st.booleans(),
    count_include_pad=st.booleans(),
    test_with_out=st.just(False),
)
def test_mindspore_avg_pool2d(
    dtype_x_k_s,
    count_include_pad,
    pad_mode,
    *,
    test_flags,
    frontend,
    backend_fw,
    fn_tree,
    on_device,
):
    input_dtype, x, kernel_size, stride, pad_name = dtype_x_k_s

    if len(stride) == 1:
        stride = (stride[0], stride[0])

    if pad_name == "SAME":
        padding = _calculate_same_padding(kernel_size, stride, x[0].shape[2:])
    else:
        padding = (0, 0)

    x[0] = x[0].reshape((x[0].shape[0], x[0].shape[-1], *x[0].shape[1:-1]))

    helpers.test_frontend_function(
        input_dtypes=input_dtype,
        backend_to_test=backend_fw,
        test_flags=test_flags,
        frontend=frontend,
        fn_tree=fn_tree,
        on_device=on_device,
        input=x[0],
        kernel_size=kernel_size,
        stride=stride,
        padding=padding,
        pad_mode=pad_mode,
        count_include_pad=count_include_pad,
        divisor_override=None,
    )


# conv1d
@pytest.mark.skip("Testing pipeline not yet implemented")
@handle_frontend_test(
    fn_tree="mindspore.ops.function.nn_func.Conv1d",
    dtype_vals=_x_and_filters(dim=1),
)
def test_mindspore_conv1d(
    *,
    dtype_vals,
    on_device,
    fn_tree,
    frontend,
    test_flags,
    backend_fw,
):
    dtype, vals, weight, bias, dilations, strides, padding, fc, pad_mode = dtype_vals
    helpers.test_frontend_function(
        input_dtypes=dtype,
        backend_to_test=backend_fw,
        frontend=frontend,
        test_flags=test_flags,
        fn_tree=fn_tree,
        on_device=on_device,
        input=vals,
        weight=weight,
        bias=bias,
        stride=strides,
        padding=padding,
        dilation=dilations,
        groups=fc,
        pad_mode=pad_mode,
    )


@pytest.mark.skip("Testing pipeline not yet implemented")
@handle_frontend_test(
    fn_tree="mindspore.ops.function.nn_func.Conv2d",
    dtype_vals=_x_and_filters(dim=2),
)
def test_mindspore_conv2d(
    *,
    dtype_vals,
    on_device,
    fn_tree,
    frontend,
    test_flags,
    backend_fw,
):
    dtype, vals, weight, bias, dilations, strides, padding, fc, pad_mode = dtype_vals
    helpers.test_frontend_function(
        input_dtypes=dtype,
        backend_to_test=backend_fw,
        frontend=frontend,
        test_flags=test_flags,
        fn_tree=fn_tree,
        on_device=on_device,
        input=vals,
        weight=weight,
        bias=bias,
        stride=strides,
        padding=padding,
        dilation=dilations,
        groups=fc,
        pad_mode=pad_mode,
    )


@pytest.mark.skip("Testing pipeline not yet implemented")
@handle_frontend_test(
    fn_tree="mindspore.ops.function.nn_func.Conv3d",
    dtype_vals=_x_and_filters(dim=3),
)
def test_mindspore_conv3d(
    *,
    dtype_vals,
    on_device,
    fn_tree,
    frontend,
    test_flags,
    backend_fw,
):
    dtype, vals, weight, bias, dilations, strides, padding, fc, pad_mode = dtype_vals
    # ToDo: Enable gradient tests for dilations > 1 when tensorflow supports it.
    _assume_tf_dilation_gt_1(ivy.current_backend_str(), on_device, dilations)
    helpers.test_frontend_function(
        input_dtypes=dtype,
        backend_to_test=backend_fw,
        frontend=frontend,
        test_flags=test_flags,
        fn_tree=fn_tree,
        on_device=on_device,
        input=vals,
        weight=weight,
        bias=bias,
        stride=strides,
        padding=padding,
        dilation=dilations,
        groups=fc,
        pad_mode=pad_mode,
    )


# dropout2d
@pytest.mark.skip("Testing pipeline not yet implemented")
@handle_frontend_test(
    fn_tree="mindspore.ops.function.nn_func.dropout2d",
    d_type_and_x=helpers.dtype_and_values(
        available_dtypes=helpers.get_dtypes("valid"),
        num_arrays=1,
        shared_dtype=True,
        min_value=2,
        max_value=5,
        min_dim_size=4,
        shape=(
            st.integers(min_value=2, max_value=10),
            4,
            st.integers(min_value=12, max_value=64),
            st.integers(min_value=12, max_value=64),
        ),
    ),
    p=st.floats(min_value=0.0, max_value=1.0),
    training=st.booleans(),
)
def test_mindspore_dropout2d(
    *,
    d_type_and_x,
    p,
    training,
    on_device,
    fn_tree,
    frontend,
    test_flags,
):
    dtype, x = d_type_and_x
    helpers.test_frontend_function(
        input_dtypes=dtype,
        frontend=frontend,
        test_flags=test_flags,
        fn_tree=fn_tree,
        on_device=on_device,
        input=x[0],
        p=p,
        training=training,
    )


# dropout3d
@pytest.mark.skip("Testing pipeline not yet implemented")
@handle_frontend_test(
    fn_tree="mindspore.ops.function.nn_func.dropout3d",
    d_type_and_x=helpers.dtype_and_values(
        available_dtypes=helpers.get_dtypes("valid"),
        num_arrays=1,
        shared_dtype=True,
        min_value=2,
        max_value=5,
        min_dim_size=5,
        shape=(
            st.integers(min_value=2, max_value=10),
            st.integers(min_value=12, max_value=64),
            st.integers(min_value=12, max_value=64),
            st.integers(min_value=12, max_value=64),
        ),
    ),
    p=st.floats(min_value=0.0, max_value=1.0),
    training=st.booleans(),
)
def test_mindspore_dropout3d(
    *,
    d_type_and_x,
    p,
    training,
    on_device,
    fn_tree,
    frontend,
    test_flags,
):
    dtype, x = d_type_and_x
    helpers.test_frontend_function(
        input_dtypes=dtype,
        frontend=frontend,
        test_flags=test_flags,
        fn_tree=fn_tree,
        on_device=on_device,
        input=x[0],
        p=p,
        training=training,
    )


# FastGelu
@pytest.mark.skip("Testing pipeline not yet implemented")
@handle_frontend_test(
    fn_tree="mindspore.ops.function.nn_func.fast_gelu",
    dtype_and_x=helpers.dtype_and_values(
        available_dtypes=helpers.get_dtypes("float"),
    ),
)
def test_mindspore_fast_gelu(
    dtype_and_x,
    *,
    test_flags,
    frontend,
    on_device,
    fn_tree,
):
    input_dtype, x = dtype_and_x

    helpers.test_frontend_function(
        input_dtypes=input_dtype,
        frontend=frontend,
        test_flags=test_flags,
        fn_tree=fn_tree,
        on_device=on_device,
        x=x[0],
        input=x[0],
    )


# flatten
@pytest.mark.skip("Testing pipeline not yet implemented")
@handle_frontend_test(
    fn_tree="mindspore.ops.function.nn_func.flatten",
    dtype_input_axes=helpers.dtype_values_axis(
        available_dtypes=helpers.get_dtypes("valid"),
        valid_axis=True,
        min_num_dims=1,
        min_axes_size=2,
        max_axes_size=2,
    ),
)
def test_mindspore_flatten(
    *,
    dtype_input_axes,
    on_device,
    fn_tree,
    frontend,
    test_flags,
    backend_fw,
):
    dtype, input, axes = dtype_input_axes
    if isinstance(axes, int):
        start_dim = axes
        end_dim = -1
    else:
        start_dim = axes[0]
        end_dim = axes[1]
    helpers.test_frontend_function(
        input_dtypes=dtype,
        backend_to_test=backend_fw,
        frontend=frontend,
        test_flags=test_flags,
        fn_tree=fn_tree,
        on_device=on_device,
        input=input[0],
        order="C",
        start_dim=start_dim,
        end_dim=end_dim,
    )


@pytest.mark.skip("Testing pipeline not yet implemented")
@handle_frontend_test(
    fn_tree="mindspore.ops.function.nn_func.interpolate",
    dtype_and_x=helpers.dtype_and_values(
        available_dtypes=helpers.get_dtypes("valid"),
        num_arrays=1,
        shared_dtype=True,
    ),
    mode=st.sampled_from(
        [
            "nearest",
            "linear",
            "bilinear",
            "bicubic",
            "trilinear",
            "area",
            "nearest-exact",
        ]
    ),
    align_corners=st.booleans(),
    recompute_scale_factor=st.booleans(),
    size_and_scale_factor=_size_and_scale_factor_strategy(),
)
def test_mindspore_interpolate(
    *,
    dtype_and_x,
    size,
    scale_factor,
    mode,
    align_corners,
    recompute_scale_factor,
    on_device,
    fn_tree,
    frontend,
    test_flags,
    size_and_scale_factor,
):
    dtype, x = dtype_and_x
    size, scale_factor = size_and_scale_factor

    helpers.test_frontend_function(
        input_dtypes=dtype,
        frontend=frontend,
        test_flags=test_flags,
        fn_tree=fn_tree,
        on_device=on_device,
        input=x[0],
        size=size,
        scale_factor=scale_factor,
        mode=mode,
        align_corners=align_corners,
        recompute_scale_factor=recompute_scale_factor,
    )


# kl_div
@pytest.mark.skip("Testing pipeline not yet implemented")
@handle_frontend_test(
    fn_tree="mindspore.ops.function.nn_func.kl_div",
    p=helpers.dtype_and_values(
        available_dtypes=helpers.get_dtypes("valid"),
        num_arrays=1,
        shared_dtype=True,
        min_value=2,
        max_value=5,
        min_dim_size=4,
    ),
    q=helpers.dtype_and_values(
        available_dtypes=helpers.get_dtypes("valid"),
        num_arrays=1,
        shared_dtype=True,
        min_value=2,
        max_value=5,
        min_dim_size=4,
    ),
    reduction=st.sampled_from(["none", "sum", "mean"]),
)
def test_mindspore_kl_div(
    *,
    p,
    q,
    reduction,
    on_device,
    fn_tree,
    frontend,
    test_flags,
):
    helpers.test_frontend_function(
        input_dtypes=p[0],
        frontend=frontend,
        test_flags=test_flags,
        fn_tree=fn_tree,
        on_device=on_device,
        p=p[1],
        q=q[1],
        reduction=reduction,
    )


# log_softmax
@pytest.mark.skip("Testing pipeline not yet implemented")
@handle_frontend_test(
    fn_tree="mindspore.ops.function.nn_func.log_softmax",
    dtype_and_x=helpers.dtype_and_values(
        available_dtypes=helpers.get_dtypes("valid"),
        safety_factor_scale="log",
        small_abs_safety_factor=20,
    ),
)
def test_mindspore_log_softmax(
    *,
    dtype_and_x,
    on_device,
    fn_tree,
    frontend,
    test_flags,
):
    input_dtype, x = dtype_and_x


# hardswish
# @handle_frontend_test(
#      fn_tree="mindspore.ops.function.nn_func.hardswish",
#      dtype_and_x=helpers.dtype_and_values(
#          available_dtypes=helpers.get_dtypes("valid"),
#      ),
# )
# def test_mindspore_hardswish(
#     *,
#     dtype_and_x,
#     on_device,
#     fn_tree,
#     frontend,
#     test_flags,
# ):
#     input_dtype, x = dtype_and_x
#     helpers.test_frontend_function(
#         input_dtypes=input_dtype,
#         frontend=frontend,
#         test_flags=test_flags,
#         fn_tree=fn_tree,
#         on_device=on_device,
#         x=x[0],
#     )


# max_pool3d
@pytest.mark.skip("Testing pipeline not yet implemented")
@handle_frontend_test(
    fn_tree="mindspore.ops.function.nn_func.max_pool3d",
    x_k_s_p=helpers.arrays_for_pooling(
        min_dims=5,
        max_dims=5,
        min_side=1,
        max_side=4,
        only_explicit_padding=True,
        return_dilation=True,
        data_format="channel_first",
    ),
    test_with_out=st.just(False),
    ceil_mode=st.sampled_from([True, False]),
)
def test_mindspore_max_pool3d(
    x_k_s_p,
    ceil_mode,
    *,
    test_flags,
    frontend,
    backend_fw,
    fn_tree,
    on_device,
):
    input_dtypes, x, kernel_size, stride, padding, dilation = x_k_s_p

    padding = (padding[0][0], padding[1][0], padding[2][0])

    helpers.test_frontend_function(
        input_dtypes=input_dtypes,
        backend_to_test=backend_fw,
        test_flags=test_flags,
        frontend=frontend,
        fn_tree=fn_tree,
        on_device=on_device,
        input=x[0],
        kernel_size=kernel_size,
        stride=stride,
        padding=padding,
        dilation=dilation,
        ceil_mode=ceil_mode,
    )


# pad
@pytest.mark.skip("Testing pipeline not yet implemented")
@handle_frontend_test(
    fn_tree="pad",
    input=helpers.dtype_and_values(
        available_dtypes=helpers.get_dtypes("valid"),
        num_arrays=1,
        shared_dtype=True,
        min_value=2,
        max_value=5,
        min_dim_size=4,
    ),
    pad_width=st.lists(
        st.tuples(
            st.integers(min_value=0, max_value=5), st.integers(min_value=0, max_value=5)
        )
    ),
    mode=st.sampled_from(["constant", "reflect", "replicate", "circular"]),
    constant_values=st.floats(min_value=0.0, max_value=1.0),
)
def test_mindspore_pad(
    *,
    input,
    pad_width,
    mode,
    constant_values,
    on_device,
    fn_tree,
    frontend,
    test_flags,
):
    helpers.test_frontend_function(
        input_dtypes=input[0],
        frontend=frontend,
        test_flags=test_flags,
        fn_tree=fn_tree,
        on_device=on_device,
        input=input[1],
        pad_width=pad_width,
        mode=mode,
        constant_values=constant_values,
    )


# selu
@pytest.mark.skip("Testing pipeline not yet implemented")
@handle_frontend_test(
    fn_tree="mindspore.ops.function.nn_func.selu",
    dtype_and_x=helpers.dtype_and_values(
        available_dtypes=helpers.get_dtypes("valid"),
        safety_factor_scale="log",
        small_abs_safety_factor=20,
    ),
)
def test_mindspore_selu(
    *,
    dtype_and_x,
    on_device,
    fn_tree,
    frontend,
    test_flags,
):
    input_dtype, x = dtype_and_x
    helpers.test_frontend_function(
        input_dtypes=input_dtype,
        frontend=frontend,
        test_flags=test_flags,
        fn_tree=fn_tree,
        on_device=on_device,
        x=x[0],
    )


# softshrink
@pytest.mark.skip("Testing pipeline not yet implemented")
@handle_frontend_test(
    fn_tree="mindspore.ops.function.nn_func.softshrink",
    dtype_and_input=helpers.dtype_and_values(
        available_dtypes=helpers.get_dtypes("valid"),
    ),
    lambd=helpers.floats(min_value=0, max_value=1, exclude_min=True),
)
def test_mindspore_softshrink(
    *,
    dtype_and_input,
    lambd,
    on_device,
    fn_tree,
    frontend,
    test_flags,
    backend_fw,
):
    input_dtype, x = dtype_and_input
    helpers.test_frontend_function(
        input_dtypes=input_dtype,
        backend_to_test=backend_fw,
        frontend=frontend,
        test_flags=test_flags,
        fn_tree=fn_tree,
        on_device=on_device,
        x=x[0],
        lambd=lambd,
    )


# gumbel_softmax
@pytest.mark.skip("Testing pipeline not yet implemented")
@handle_frontend_test(
    fn_tree="mindspore.ops.function.nn_func.gumbel_softmax",
    dtype_and_x=helpers.dtype_and_values(
        available_dtypes=helpers.get_dtypes("valid"),
    ),
    tau=st.floats(min_value=0),
    hard=st.booleans(),
    dim=st.integers(),
    test_with_out=st.just(False),
    test_inplace=st.booleans(),
)
def test_torch_gumbel_softmax(
    *,
    dtype_and_x,
    tau,
    hard,
    dim,
    on_device,
    fn_tree,
    frontend,
    test_flags,
    backend_fw,
):
    input_dtype, x = dtype_and_x
    helpers.test_frontend_function(
        input_dtypes=input_dtype,
        backend_to_test=backend_fw,
        frontend=frontend,
        test_flags=test_flags,
        fn_tree=fn_tree,
        on_device=on_device,
        test_values=False,
        logits=x[0],
        tau=tau,
        hard=hard,
        dim=dim,
    )<|MERGE_RESOLUTION|>--- conflicted
+++ resolved
@@ -4,95 +4,6 @@
 import math
 
 # local
-<<<<<<< HEAD
-# TODO: uncomment after frontend is not required
-#  to be set as backend in test_frontend_function
-
-# import ivy_tests.test_ivy.helpers as helpers
-# from ivy_tests.test_ivy.helpers import handle_frontend_test
-# from ivy_tests.test_ivy.test_functional.test_nn.test_layers import (
-#     _assume_tf_dilation_gt_1,
-# )
-# import ivy
-
-# import math
-#
-#
-# #dropout
-# @handle_frontend_test(
-#     fn_tree="mindspore.ops.dropout",
-#     d_type_and_x=helpers.dtype_and_values(),
-#     p=helpers.floats(min_value=0.0, max_value=1.0),
-#     training=st.booleans(),
-#     seed=helpers.ints(min_value=0, max_value=100)
-# )
-# def test_mindspore_dropout(
-#     *,
-#     d_type_and_x,
-#     p,
-#     training,
-#     seed,
-#     on_device,
-#     fn_tree,
-#     frontend,
-#     test_flags,
-# ):
-#     dtype, x = d_type_and_x
-#     ret, frontend_ret = helpers.test_frontend_function(
-#         input_dtypes=dtype,
-#         frontend=frontend,
-#         test_flags=test_flags,
-#         fn_tree=fn_tree,
-#         on_device=on_device,
-#         input=x[0],
-#         p=p,
-#         training=training,
-#         seed=seed,
-#     )
-#
-#
-# #dropout2d
-# @handle_frontend_test(
-#     fn_tree="mindspore.ops.function.nn_func.dropout2d",
-#     d_type_and_x=helpers.dtype_and_values(
-#         available_dtypes=helpers.get_dtypes("valid"),
-#         num_arrays=1,
-#         shared_dtype=True,
-#         min_value=2,
-#         max_value=5,
-#         min_dim_size=4,
-#         shape=(
-#             st.integers(min_value=2, max_value=10),
-#             4,
-#             st.integers(min_value=12, max_value=64),
-#             st.integers(min_value=12, max_value=64),
-#         ),
-#     ),
-#     p=st.floats(min_value=0.0, max_value=1.0),
-#     training=st.booleans(),
-# )
-# def test_mindspore_dropout2d(
-#     *,
-#     d_type_and_x,
-#     p,
-#     training,
-#     on_device,
-#     fn_tree,
-#     frontend,
-#     test_flags,
-# ):
-#     dtype, x = d_type_and_x
-#     helpers.test_frontend_function(
-#         input_dtypes=dtype,
-#         frontend=frontend,
-#         test_flags=test_flags,
-#         fn_tree=fn_tree,
-#         on_device=on_device,
-#         input=x[0],
-#         p=p,
-#         training=training,
-#     )
-=======
 import ivy_tests.test_ivy.helpers as helpers
 from ivy_tests.test_ivy.helpers import handle_frontend_test
 from ivy_tests.test_ivy.test_functional.test_nn.test_layers import (
@@ -250,7 +161,6 @@
 
 # --- Main --- #
 # ------------ #
->>>>>>> c5d124bf
 
 
 # adaptive_avg_pool2d
@@ -447,6 +357,40 @@
         dilation=dilations,
         groups=fc,
         pad_mode=pad_mode,
+    )
+
+
+#dropout
+@pytest.mark.skip("Testing pipeline not yet implemented")
+@handle_frontend_test(
+    fn_tree="mindspore.ops.function.nn_func.dropout",
+    d_type_and_x=helpers.dtype_and_values(),
+    p=helpers.floats(min_value=0.0, max_value=1.0),
+    training=st.booleans(),
+    seed=helpers.ints(min_value=0, max_value=100)
+)
+def test_mindspore_dropout(
+    *,
+    d_type_and_x,
+    p,
+    training,
+    seed,
+    on_device,
+    fn_tree,
+    frontend,
+    test_flags,
+):
+    dtype, x = d_type_and_x
+    ret, frontend_ret = helpers.test_frontend_function(
+        input_dtypes=dtype,
+        frontend=frontend,
+        test_flags=test_flags,
+        fn_tree=fn_tree,
+        on_device=on_device,
+        input=x[0],
+        p=p,
+        training=training,
+        seed=seed,
     )
 
 
