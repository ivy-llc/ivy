# global
# from hypothesis import assume, strategies as st

# local
# TODO: uncomment after frontend is not required
#  to be set as backend in test_frontend_function

# import ivy_tests.test_ivy.helpers as helpers
# from ivy_tests.test_ivy.helpers import handle_frontend_test
# from ivy_tests.test_ivy.test_functional.test_nn.test_layers import (
#     _assume_tf_dilation_gt_1,
# )
# import ivy

# import math
#
# #dropout2d
# @handle_frontend_test(
#     fn_tree="mindspore.ops.function.nn_func.dropout2d",
#     d_type_and_x=helpers.dtype_and_values(
#         available_dtypes=helpers.get_dtypes("valid"),
#         num_arrays=1,
#         shared_dtype=True,
#         min_value=2,
#         max_value=5,
#         min_dim_size=4,
#         shape=(
#             st.integers(min_value=2, max_value=10),
#             4,
#             st.integers(min_value=12, max_value=64),
#             st.integers(min_value=12, max_value=64),
#         ),
#     ),
#     p=st.floats(min_value=0.0, max_value=1.0),
#     training=st.booleans(),
# )
# def test_mindspore_dropout2d(
#     *,
#     d_type_and_x,
#     p,
#     training,
#     on_device,
#     fn_tree,
#     frontend,
#     test_flags,
# ):
#     dtype, x = d_type_and_x
#     helpers.test_frontend_function(
#         input_dtypes=dtype,
#         frontend=frontend,
#         test_flags=test_flags,
#         fn_tree=fn_tree,
#         on_device=on_device,
#         input=x[0],
#         p=p,
#         training=training,
#     )


# selu
# @handle_frontend_test(
#     fn_tree="mindspore.ops.function.nn_func.selu",
#     dtype_and_x=helpers.dtype_and_values(
#         available_dtypes=helpers.get_dtypes("valid"),
#         safety_factor_scale="log",
#         small_abs_safety_factor=20,
#     ),
# )
# def test_mindspore_selu(
#     *,
#     dtype_and_x,
#     on_device,
#     fn_tree,
#     frontend,
#     test_flags,
# ):
#     input_dtype, x = dtype_and_x
#     helpers.test_frontend_function(
#         input_dtypes=input_dtype,
#         frontend=frontend,
#         test_flags=test_flags,
#         fn_tree=fn_tree,
#         on_device=on_device,
#         x=x[0],
#     )

# kl_div
# @handle_frontend_test(
#     fn_tree="mindspore.ops.function.nn_func.kl_div",
#     p=helpers.dtype_and_values(
#         available_dtypes=helpers.get_dtypes("valid"),
#         num_arrays=1,
#         shared_dtype=True,
#         min_value=2,
#         max_value=5,
#         min_dim_size=4,
#     ),
#     q=helpers.dtype_and_values(
#         available_dtypes=helpers.get_dtypes("valid"),
#         num_arrays=1,
#         shared_dtype=True,
#         min_value=2,
#         max_value=5,
#         min_dim_size=4,
#     ),
#     reduction=st.sampled_from(["none", "sum", "mean"]),
# )
# def test_mindspore_kl_div(
#     *,
#     p,
#     q,
#     reduction,
#     on_device,
#     fn_tree,
#     frontend,
#     test_flags,
# ):
#     helpers.test_frontend_function(
#         input_dtypes=p[0],
#         frontend=frontend,
#         test_flags=test_flags,
#         fn_tree=fn_tree,
#         on_device=on_device,
#         p=p[1],
#         q=q[1],
#         reduction=reduction,
#     )

# dropout3d
# @handle_frontend_test(
#     fn_tree="mindspore.ops.function.nn_func.dropout3d",
#     d_type_and_x=helpers.dtype_and_values(
#         available_dtypes=helpers.get_dtypes("valid"),
#         num_arrays=1,
#         shared_dtype=True,
#         min_value=2,
#         max_value=5,
#         min_dim_size=5,
#         shape=(
#             st.integers(min_value=2, max_value=10),
#             st.integers(min_value=12, max_value=64),
#             st.integers(min_value=12, max_value=64),
#             st.integers(min_value=12, max_value=64),
#         ),
#     ),
#     p=st.floats(min_value=0.0, max_value=1.0),
#     training=st.booleans(),
# )
# def test_mindspore_dropout3d(
#     *,
#     d_type_and_x,
#     p,
#     training,
#     on_device,
#     fn_tree,
#     frontend,
#     test_flags,
# ):
#     dtype, x = d_type_and_x
#     helpers.test_frontend_function(
#         input_dtypes=dtype,
#         frontend=frontend,
#         test_flags=test_flags,
#         fn_tree=fn_tree,
#         on_device=on_device,
#         input=x[0],
#         p=p,
#         training=training,
#     )


# def _size_strategy():
#     return st.one_of(
#         st.integers(min_value=1, max_value=10),
#         st.tuples(st.integers(min_value=1, max_value=10)),
#         st.lists(st.integers(min_value=1, max_value=10), min_size=3, max_size=3),
#     )

# def _scale_factor_strategy():
#     return st.one_of(
#         st.floats(min_value=0.1, max_value=2.0),
#         st.tuples(st.floats(min_value=0.1, max_value=2.0)),
#         st.lists(st.floats(min_value=0.1, max_value=2.0), min_size=3, max_size=3),
#     )

# def _size_and_scale_factor_strategy():
#     return st.one_of(
#         st.tuples(size_strategy(), st.just(None)),
#         st.tuples(st.just(None), scale_factor_strategy()),
#         st.tuples(size_strategy(), scale_factor_strategy()),
#     )


# @handle_frontend_test(
#     fn_tree="mindspore.ops.function.nn_func.interpolate",
#     dtype_and_x=helpers.dtype_and_values(
#         available_dtypes=helpers.get_dtypes("valid"),
#         num_arrays=1,
#         shared_dtype=True,
#     ),
#     mode=st.sampled_from(
#         [
#             "nearest",
#             "linear",
#             "bilinear",
#             "bicubic",
#             "trilinear",
#             "area",
#             "nearest-exact",
#         ]
#     ),
#     align_corners=st.booleans(),
#     recompute_scale_factor=st.booleans(),
#     size_and_scale_factor = _size_and_scale_factor_strategy()
# )
# def test_mindspore_interpolate(
#     *,
#     dtype_and_x,
#     size,
#     scale_factor,
#     mode,
#     align_corners,
#     recompute_scale_factor,
#     on_device,
#     fn_tree,
#     frontend,
#     test_flags,
# ):
#     dtype, x = dtype_and_x
#     size,scale_factor = size_and_scale_factor


#     helpers.test_frontend_function(
#         input_dtypes=dtype,
#         frontend=frontend,
#         test_flags=test_flags,
#         fn_tree=fn_tree,
#         on_device=on_device,
#         input=x[0],
#         size=size,
#         scale_factor=scale_factor,
#         mode=mode,
#         align_corners=align_corners,
#         recompute_scale_factor=recompute_scale_factor,
#     )


# pad
# @handle_frontend_test(
#     fn_tree="pad",
#     input=helpers.dtype_and_values(
#         available_dtypes=helpers.get_dtypes("valid"),
#         num_arrays=1,
#         shared_dtype=True,
#         min_value=2,
#         max_value=5,
#         min_dim_size=4,
#     ),
#     pad_width=st.lists(st.tuples(st.integers(min_value=0, max_value=5),
#                                  st.integers(min_value=0, max_value=5))),
#     mode=st.sampled_from(['constant', 'reflect', 'replicate', 'circular']),
#     constant_values=st.floats(min_value=0.0, max_value=1.0),
# )
# def test_mindspore_pad(
#     *,
#     input,
#     pad_width,
#     mode,
#     constant_values,
#     on_device,
#     fn_tree,
#     frontend,
#     test_flags,
# ):
#     helpers.test_frontend_function(
#         input_dtypes=input[0],
#         frontend=frontend,
#         test_flags=test_flags,
#         fn_tree=fn_tree,
#         on_device=on_device,
#         input=input[1],
#         pad_width=pad_width,
#         mode=mode,
#         constant_values=constant_values,
#     )


# adaptive_avg_pool2d
# @handle_frontend_test(
#     fn_tree="mindspore.ops.function.nn_func.adaptive_avg_pool2d",
#     dtype_and_x=helpers.dtype_and_values(
#         available_dtypes=helpers.get_dtypes("float"),
#         min_num_dims=4,
#         max_num_dims=4,
#         min_dim_size=1,
#         max_value=100,
#         min_value=-100,
#     ),
#     output_size=st.one_of(
#         st.tuples(
#             helpers.ints(min_value=1, max_value=5),
#             helpers.ints(min_value=1, max_value=5),
#         ),
#         helpers.ints(min_value=1, max_value=5),
#     ),
# )
# def test_mindspore_adaptive_avg_pool2d(
#     *,
#     dtype_and_x,
#     output_size,
#     test_flags,
#     frontend,
#     on_device,
#     fn_tree,
# ):
#     input_dtype, x = dtype_and_x
#     helpers.test_frontend_function(
#         input_dtypes=input_dtype,
#         frontend=frontend,
#         test_flags=test_flags,
#         on_device=on_device,
#         fn_tree=fn_tree,
#         x=x[0],
#         output_size=output_size,
#     )


# log_softmax
# @handle_frontend_test(
#     fn_tree="mindspore.ops.function.nn_func.log_softmax",
#     dtype_and_x=helpers.dtype_and_values(
#         available_dtypes=helpers.get_dtypes("valid"),
#         safety_factor_scale="log",
#         small_abs_safety_factor=20,
#     ),
# )
# def test_mindspore_log_softmax(
#     *,
#     dtype_and_x,
#     on_device,
#     fn_tree,
#     frontend,
#     test_flags,
# ):
#     input_dtype, x = dtype_and_x

# def _is_same_padding(padding, stride, kernel_size, input_shape):
#     output_shape = tuple(
#         [
#             (input_shape[i] + 2 * padding[i] - kernel_size[i]) // stride[i] + 1
#             for i in range(len(padding))
#         ]
#     )
#     return all(
#         [
#             output_shape[i] == math.ceil(input_shape[i] / stride[i])
#             for i in range(len(padding))
#         ]
#     )


# def _calculate_same_padding(kernel_size, stride, shape):
#     padding = tuple(
#         [
#             max(
#                 0,
#                 math.ceil(((shape[i] - 1) * stride[i] +
#                            kernel_size[i] - shape[i]) / 2),
#             )
#             for i in range(len(kernel_size))
#         ]
#     )
#     if all([kernel_size[i] / 2 >= padding[i] for i in range(len(kernel_size))]):
#         if _is_same_padding(padding, stride, kernel_size, shape):
#             return padding
#     return (0, 0)


# # avg_pool2d
# @handle_frontend_test(
#     fn_tree="mindspore.ops.function.nn_func.avg_pool2d",
#     dtype_x_k_s=helpers.arrays_for_pooling(
#         min_dims=4,
#         max_dims=4,
#         min_side=1,
#         max_side=4,
#     ),
#     pad_mode=st.booleans(),
#     count_include_pad=st.booleans(),
#     test_with_out=st.just(False),
# )
# def test_torch_avg_pool2d(
#     dtype_x_k_s,
#     count_include_pad,
#     pad_mode,
#     *,
#     test_flags,
#     frontend,
#     backend_fw,
#     fn_tree,
#     on_device,
# ):
#     input_dtype, x, kernel_size, stride, pad_name = dtype_x_k_s

#     if len(stride) == 1:
#         stride = (stride[0], stride[0])

#     if pad_name == "SAME":
#         padding = _calculate_same_padding(kernel_size, stride, x[0].shape[2:])
#     else:
#         padding = (0, 0)

#     x[0] = x[0].reshape((x[0].shape[0], x[0].shape[-1], *x[0].shape[1:-1]))

#     helpers.test_frontend_function(
#         input_dtypes=input_dtype,
#         backend_to_test=backend_fw,
#         test_flags=test_flags,
#         frontend=frontend,
#         fn_tree=fn_tree,
#         on_device=on_device,
#         input=x[0],
#         kernel_size=kernel_size,
#         stride=stride,
#         padding=padding,
#         pad_mode=pad_mode,
#         count_include_pad=count_include_pad,
#         divisor_override=None,
#     )


<<<<<<< HEAD
# @st.composite
# def _generate_bias_data(draw):
#     data_format = draw(st.sampled_from(["NC...", "N...C", None]))
#     channel_dim = 1 if data_format == "NC..." else -1
#     dtype, value, shape = draw(
#         helpers.dtype_and_values(
#             available_dtypes=helpers.get_dtypes("numeric"),
#             min_num_dims=3,
#             ret_shape=True,
#         )
#     )
#     channel_size = shape[channel_dim]
#     bias = draw(helpers.array_values(dtype=dtype[0], shape=(channel_size,)))
#     return data_format, dtype, value, bias


# @handle_frontend_test(
#     fn_tree="mindspore.ops.function.nn_func.bias_add",
#     data=_generate_bias_data(),
#     test_with_out=st.just(False),
# )
# def test_bias_add(
#     *,
#     data,
#     frontend,
#     test_flags,
#     fn_tree,
#     backend_fw,
#     on_device,
# ):
#     data_format, dtype, value, bias = data
#     helpers.test_frontend_function(
#         input_dtypes=dtype * 2,
=======
# # softshrink
# @handle_frontend_test(
#     fn_tree="mindspore.ops.function.nn_func.softshrink",
#     dtype_and_input=helpers.dtype_and_values(
#         available_dtypes=helpers.get_dtypes("valid"),
#     ),
#     lambd=helpers.floats(min_value=0, max_value=1, exclude_min=True),
# )
# def test_mindspore_softshrink(
#     *,
#     dtype_and_input,
#     lambd,
#     on_device,
#     fn_tree,
#     frontend,
#     test_flags,
#     backend_fw,
# ):
#     input_dtype, x = dtype_and_input
#     helpers.test_frontend_function(
#         input_dtypes=input_dtype,
#         backend_to_test=backend_fw,
#         frontend=frontend,
#         test_flags=test_flags,
#         fn_tree=fn_tree,
#         on_device=on_device,
#         x=x[0],
#         lambd=lambd,
#     )


# gumbel_softmax
# @handle_frontend_test(
#     fn_tree="mindspore.ops.function.nn_func.gumbel_softmax",
#     dtype_and_x=helpers.dtype_and_values(
#         available_dtypes=helpers.get_dtypes("valid"),
#     ),
#     tau=st.floats(min_value=0),
#     hard=st.booleans(),
#     dim=st.integers(),
#     test_with_out=st.just(False),
#     test_inplace=st.booleans(),
# )
# def test_torch_gumbel_softmax(
#     *,
#     dtype_and_x,
#     tau,
#     hard,
#     dim,
#     on_device,
#     fn_tree,
#     frontend,
#     test_flags,
#     backend_fw,
# ):
#     input_dtype, x = dtype_and_x
#     helpers.test_frontend_function(
#         input_dtypes=input_dtype,
#         backend_to_test=backend_fw,
#         frontend=frontend,
#         test_flags=test_flags,
#         fn_tree=fn_tree,
#         on_device=on_device,
#         test_values=False,
#         logits=x[0],
#         tau=tau,
#         hard=hard,
#         dim=dim,
#     )


# FastGelu
# @handle_frontend_test(
#     fn_tree="mindspore.ops.function.nn_func.fast_gelu",
#     dtype_and_x=helpers.dtype_and_values(
#         available_dtypes=helpers.get_dtypes("float"),
#     ),
# )
# def test_mindspore_fast_gelu(
#     dtype_and_x,
#     *,
#     test_flags,
#     frontend,
#     on_device,
#     fn_tree,
# ):
#     input_dtype, x = dtype_and_x


#     helpers.test_frontend_function(
#         input_dtypes=input_dtype,
#         frontend=frontend,
#         test_flags=test_flags,
#         fn_tree=fn_tree,
#         on_device=on_device,

#         x=x[0],

#         input=x[0],

#     )


# # flatten
# @handle_frontend_test(
#     fn_tree="mindspore.ops.function.nn_func.flatten",
#     dtype_input_axes=helpers.dtype_values_axis(
#         available_dtypes=helpers.get_dtypes("valid"),
#         valid_axis=True,
#         min_num_dims=1,
#         min_axes_size=2,
#         max_axes_size=2,
#     ),
# )
# def test_mindspore_flatten(
#     *,
#     dtype_input_axes,
#     on_device,
#     fn_tree,
#     frontend,
#     test_flags,
#     backend_fw,
# ):
#     dtype, input, axes = dtype_input_axes
#     if isinstance(axes, int):
#         start_dim = axes
#         end_dim = -1
#     else:
#         start_dim = axes[0]
#         end_dim = axes[1]
#     helpers.test_frontend_function(
#         input_dtypes=dtype,
#         backend_to_test=backend_fw,
#         frontend=frontend,
#         test_flags=test_flags,
#         fn_tree=fn_tree,
#         on_device=on_device,
#         input=input[0],
#         order='C',
#         start_dim=start_dim,
#         end_dim=end_dim,
#     )


# @st.composite
# def x_and_filters(draw, dim: int = 2):
#     if not isinstance(dim, int):
#         dim = draw(dim)
#     strides = draw(
#         st.one_of(
#             st.lists(
#             st.integers(min_value=1, max_value=3), min_size=dim, max_size=dim,
#             ),
#             st.integers(min_value=1, max_value=3),
#         )
#     )
#
#     pad_mode = draw(st.sampled_from(["valid", "same", "pad"]))
#
#     padding = draw(
#         st.one_of(
#             st.integers(min_value=1, max_value=3),
#             st.lists(
#                 st.integers(min_value=1, max_value=2), min_size=dim, max_size=dim
#             ),
#         )
#     )
#
#     batch_size = draw(st.integers(1, 5))
#     filter_shape = draw(
#         helpers.get_shape(
#             min_num_dims=dim, max_num_dims=dim, min_dim_size=1, max_dim_size=5
#         )
#     )
#     dtype = draw(helpers.get_dtypes("float", full=False))
#     input_channels = draw(st.integers(1, 3))
#     output_channels = draw(st.integers(1, 3))
#     group_list = [i for i in range(1, 3)]
#
#     group_list = list(filter(lambda x: (input_channels % x == 0), group_list))
#
#     fc = draw(st.sampled_from(group_list))
#     dilations = draw(
#         st.one_of(
#             st.lists(
#                 st.integers(min_value=1, max_value=3), min_size=dim, max_size=dim,
#             ),
#             st.integers(min_value=1, max_value=3),
#         )
#     )
#     full_dilations = [dilations] * dim if isinstance(dilations, int) else dilations
#
#     x_dim = []
#     for i in range(dim):
#         min_x = filter_shape[i] + (filter_shape[i] - 1) * (full_dilations[i] - 1)
#         x_dim.append(draw(st.integers(min_x, 15)))
#     x_dim = tuple(x_dim)
#
#     output_channels = output_channels * fc
#     filter_shape = (output_channels, input_channels // fc) + filter_shape
#
#     x_shape = (batch_size, input_channels) + x_dim
#     vals = draw(
#         helpers.array_values(
#             dtype=dtype[0],
#             shape=x_shape,
#             min_value=0.0,
#             max_value=1.0,
#         )
#     )
#     filters = draw(
#         helpers.array_values(
#             dtype=dtype[0],
#             shape=filter_shape,
#             min_value=0.0,
#             max_value=1.0,
#         )
#     )
#     bias = draw(
#         helpers.array_values(
#             dtype=dtype[0],
#             shape=(output_channels,),
#             min_value=0.0,
#             max_value=1.0,
#         )
#     )
#
#     return dtype, vals, filters, bias, dilations, strides, padding, fc, pad_mode
#
#
# # conv1d
# @handle_frontend_test(
#     fn_tree="mindspore.ops.function.nn_func.Conv1d",
#     dtype_vals=x_and_filters(dim=1),
# )
# def test_mindspore_conv1d(
#     *,
#     dtype_vals,
#     on_device,
#     fn_tree,
#     frontend,
#     test_flags,
#     backend_fw,
# ):
#     dtype, vals, weight, bias, dilations, strides, padding, fc, pad_mode = dtype_vals
#     helpers.test_frontend_function(
#         input_dtypes=dtype,
#         backend_to_test=backend_fw,
#         frontend=frontend,
#         test_flags=test_flags,
#         fn_tree=fn_tree,
#         on_device=on_device,
#         input=vals,
#         weight=weight,
#         bias=bias,
#         stride=strides,
#         padding=padding,
#         dilation=dilations,
#         groups=fc,
#         pad_mode=pad_mode,
#     )
#
#
# @handle_frontend_test(
#     fn_tree="mindspore.ops.function.nn_func.Conv2d",
#     dtype_vals=x_and_filters(dim=2),
# )
# def test_mindspore_conv2d(
#     *,
#     dtype_vals,
#     on_device,
#     fn_tree,
#     frontend,
#     test_flags,
#     backend_fw,
# ):
#     dtype, vals, weight, bias, dilations, strides, padding, fc, pad_mode = dtype_vals
#     helpers.test_frontend_function(
#         input_dtypes=dtype,
#         backend_to_test=backend_fw,
#         frontend=frontend,
#         test_flags=test_flags,
#         fn_tree=fn_tree,
#         on_device=on_device,
#         input=vals,
#         weight=weight,
#         bias=bias,
#         stride=strides,
#         padding=padding,
#         dilation=dilations,
#         groups=fc,
#         pad_mode=pad_mode,
#     )
#
#
# @handle_frontend_test(
#     fn_tree="mindspore.ops.function.nn_func.Conv3d",
#     dtype_vals=x_and_filters(dim=3),
# )
# def test_mindspore_conv3d(
#     *,
#     dtype_vals,
#     on_device,
#     fn_tree,
#     frontend,
#     test_flags,
#     backend_fw,
# ):
#     dtype, vals, weight, bias, dilations, strides, padding, fc, pad_mode = dtype_vals
#     # ToDo: Enable gradient tests for dilations > 1 when tensorflow supports it.
#     _assume_tf_dilation_gt_1(ivy.current_backend_str(), on_device, dilations)
#     helpers.test_frontend_function(
#         input_dtypes=dtype,
>>>>>>> 74c13af0
#         backend_to_test=backend_fw,
#         frontend=frontend,
#         test_flags=test_flags,
#         fn_tree=fn_tree,
#         on_device=on_device,
<<<<<<< HEAD
#         value=value[0],
#         bias=bias,
#         data_format=data_format,
=======
#         input=vals,
#         weight=weight,
#         bias=bias,
#         stride=strides,
#         padding=padding,
#         dilation=dilations,
#         groups=fc,
#         pad_mode=pad_mode,
>>>>>>> 74c13af0
#     )<|MERGE_RESOLUTION|>--- conflicted
+++ resolved
@@ -429,7 +429,6 @@
 #     )
 
 
-<<<<<<< HEAD
 # @st.composite
 # def _generate_bias_data(draw):
 #     data_format = draw(st.sampled_from(["NC...", "N...C", None]))
@@ -463,7 +462,17 @@
 #     data_format, dtype, value, bias = data
 #     helpers.test_frontend_function(
 #         input_dtypes=dtype * 2,
-=======
+#         backend_to_test=backend_fw,
+#         frontend=frontend,
+#         test_flags=test_flags,
+#         fn_tree=fn_tree,
+#         on_device=on_device,
+#         value=value[0],
+#         bias=bias,
+#         data_format=data_format,
+#     )
+
+
 # # softshrink
 # @handle_frontend_test(
 #     fn_tree="mindspore.ops.function.nn_func.softshrink",
@@ -777,17 +786,11 @@
 #     _assume_tf_dilation_gt_1(ivy.current_backend_str(), on_device, dilations)
 #     helpers.test_frontend_function(
 #         input_dtypes=dtype,
->>>>>>> 74c13af0
 #         backend_to_test=backend_fw,
 #         frontend=frontend,
 #         test_flags=test_flags,
 #         fn_tree=fn_tree,
 #         on_device=on_device,
-<<<<<<< HEAD
-#         value=value[0],
-#         bias=bias,
-#         data_format=data_format,
-=======
 #         input=vals,
 #         weight=weight,
 #         bias=bias,
@@ -796,5 +799,4 @@
 #         dilation=dilations,
 #         groups=fc,
 #         pad_mode=pad_mode,
->>>>>>> 74c13af0
 #     )