# local
import ivy_tests.test_ivy.helpers as helpers
from ivy_tests.test_ivy.helpers import handle_frontend_test


# asarray
@handle_frontend_test(
    fn_tree="numpy.asarray",
    dtype_and_a=helpers.dtype_and_values(
        available_dtypes=helpers.get_dtypes("numeric"),
        num_arrays=1,
        min_num_dims=0,
        max_num_dims=5,
        min_dim_size=1,
        max_dim_size=5,
    ),
<<<<<<< HEAD
    num_positional_args=helpers.num_positional_args(
        fn_name="ivy.functional.frontends.numpy.creation_routines.asarray"
    ),
=======
>>>>>>> 25ce83c8
)
def test_numpy_asarray(
    dtype_and_a,
    as_variable,
    num_positional_args,
    native_array,
    frontend,
    fn_tree,
    on_device,
):
    dtype, a = dtype_and_a
    helpers.test_frontend_function(
        input_dtypes=dtype,
        as_variable_flags=as_variable,
        with_out=False,
        num_positional_args=num_positional_args,
        native_array_flags=native_array,
        frontend=frontend,
        fn_tree=fn_tree,
        on_device=on_device,
        a=a,
        dtype=dtype[0],
    )


# copy
@handle_frontend_test(
    fn_tree="numpy.copy",
    dtype_and_a=helpers.dtype_and_values(
        available_dtypes=helpers.get_dtypes("numeric"),
        num_arrays=1,
        min_num_dims=0,
        max_num_dims=5,
        min_dim_size=1,
        max_dim_size=5,
    ),
)
def test_numpy_copy(
    dtype_and_a,
    as_variable,
    num_positional_args,
    native_array,
    frontend,
    fn_tree,
    on_device,
):
    dtype, a = dtype_and_a
    helpers.test_frontend_function(
        input_dtypes=dtype,
        as_variable_flags=as_variable,
        with_out=False,
        num_positional_args=num_positional_args,
        native_array_flags=native_array,
        frontend=frontend,
        fn_tree=fn_tree,
        on_device=on_device,
        a=a[0],
    )<|MERGE_RESOLUTION|>--- conflicted
+++ resolved
@@ -14,12 +14,6 @@
         min_dim_size=1,
         max_dim_size=5,
     ),
-<<<<<<< HEAD
-    num_positional_args=helpers.num_positional_args(
-        fn_name="ivy.functional.frontends.numpy.creation_routines.asarray"
-    ),
-=======
->>>>>>> 25ce83c8
 )
 def test_numpy_asarray(
     dtype_and_a,
