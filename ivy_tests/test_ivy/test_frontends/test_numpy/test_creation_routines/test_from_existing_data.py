# global
from hypothesis import strategies as st

# local
import ivy_tests.test_ivy.helpers as helpers
from ivy_tests.test_ivy.helpers import handle_frontend_test


@handle_frontend_test(
    fn_tree="numpy.array",
    dtype_and_a=helpers.dtype_and_values(
        available_dtypes=helpers.get_dtypes("numeric"),
        num_arrays=1,
        min_num_dims=0,
        max_num_dims=5,
        min_dim_size=1,
        max_dim_size=5,
    ),
    test_with_out=st.just(False),
    test_with_copy=st.just(True),
)
def test_numpy_array(
    dtype_and_a,
    frontend,
    test_flags,
    fn_tree,
    backend_fw,
    on_device,
):
    dtype, a = dtype_and_a
    helpers.test_frontend_function(
        input_dtypes=dtype,
        backend_to_test=backend_fw,
        frontend=frontend,
        test_flags=test_flags,
        fn_tree=fn_tree,
        on_device=on_device,
        object=a,
        dtype=dtype[0],
    )


# asarray
@handle_frontend_test(
    fn_tree="numpy.asarray",
    dtype_and_a=helpers.dtype_and_values(
        available_dtypes=helpers.get_dtypes("numeric"),
        num_arrays=1,
        min_num_dims=0,
        max_num_dims=5,
        min_dim_size=1,
        max_dim_size=5,
    ),
    test_with_out=st.just(False),
)
def test_numpy_asarray(
    dtype_and_a,
    frontend,
    test_flags,
    fn_tree,
    backend_fw,
    on_device,
):
    dtype, a = dtype_and_a
    helpers.test_frontend_function(
        input_dtypes=dtype,
        backend_to_test=backend_fw,
        frontend=frontend,
        test_flags=test_flags,
        fn_tree=fn_tree,
        on_device=on_device,
        a=a,
        dtype=dtype[0],
    )


# copy
@handle_frontend_test(
    fn_tree="numpy.copy",
    dtype_and_a=helpers.dtype_and_values(
        available_dtypes=helpers.get_dtypes("numeric"),
        num_arrays=1,
        min_num_dims=0,
        max_num_dims=5,
        min_dim_size=1,
        max_dim_size=5,
    ),
    test_with_out=st.just(False),
    test_with_copy=st.just(True),
)
def test_numpy_copy(
    dtype_and_a,
    frontend,
    test_flags,
    fn_tree,
    backend_fw,
    on_device,
):
    dtype, a = dtype_and_a
    helpers.test_frontend_function(
        input_dtypes=dtype,
        backend_to_test=backend_fw,
        frontend=frontend,
        test_flags=test_flags,
        fn_tree=fn_tree,
        on_device=on_device,
        a=a[0],
    )


# frombuffer
@handle_frontend_test(
    fn_tree="numpy.frombuffer",
    dtype_and_a=helpers.dtype_and_values(
        available_dtypes=helpers.get_dtypes("numeric"),
        num_arrays=1,
        min_num_dims=0,
        max_num_dims=5,
        min_dim_size=1,
        max_dim_size=5,
    ),
    test_with_out=st.just(False),
)
def test_numpy_frombuffer(
    dtype_and_a,
    frontend,
    test_flags,
    fn_tree,
    on_device,
<<<<<<< HEAD
=======
    backend_fw,
>>>>>>> 084085b3
):
    dtype, a = dtype_and_a
    helpers.test_frontend_function(
        input_dtypes=dtype,
<<<<<<< HEAD
=======
        backend_to_test=backend_fw,
>>>>>>> 084085b3
        frontend=frontend,
        test_flags=test_flags,
        fn_tree=fn_tree,
        on_device=on_device,
        buffer=a,
<<<<<<< HEAD
=======
        dtype=dtype[0],
>>>>>>> 084085b3
    )<|MERGE_RESOLUTION|>--- conflicted
+++ resolved
@@ -127,25 +127,16 @@
     test_flags,
     fn_tree,
     on_device,
-<<<<<<< HEAD
-=======
-    backend_fw,
->>>>>>> 084085b3
+
 ):
     dtype, a = dtype_and_a
     helpers.test_frontend_function(
         input_dtypes=dtype,
-<<<<<<< HEAD
-=======
-        backend_to_test=backend_fw,
->>>>>>> 084085b3
+
         frontend=frontend,
         test_flags=test_flags,
         fn_tree=fn_tree,
         on_device=on_device,
         buffer=a,
-<<<<<<< HEAD
-=======
-        dtype=dtype[0],
->>>>>>> 084085b3
+
     )