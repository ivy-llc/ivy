# global,
from hypothesis import strategies as st, assume
import numpy as np

# local
import ivy_tests.test_ivy.helpers as helpers
from ivy_tests.test_ivy.helpers import handle_frontend_test


# random_sample
@handle_frontend_test(
    fn_tree="numpy.random.random_sample",
    input_dtypes=helpers.get_dtypes("integer", full=False),
    size=helpers.get_shape(allow_none=True),
    test_with_out=st.just(False),
)
def test_numpy_random_sample(
    input_dtypes,
    size,
    frontend,
    test_flags,
    fn_tree,
    backend_fw,
    on_device,
):
    helpers.test_frontend_function(
        input_dtypes=input_dtypes,
        backend_to_test=backend_fw,
        frontend=frontend,
        test_flags=test_flags,
        fn_tree=fn_tree,
        on_device=on_device,
        test_values=False,
        size=size,
    )


# dirichlet
@handle_frontend_test(
    fn_tree="numpy.random.dirichlet",
    dtype_and_x=helpers.dtype_and_values(
        available_dtypes=helpers.get_dtypes("float"),
        shape=st.tuples(
            st.integers(min_value=2, max_value=5),
        ),
        min_value=1,
        max_value=100,
        exclude_min=True,
    ),
    size=st.tuples(
        st.integers(min_value=2, max_value=5), st.integers(min_value=2, max_value=5)
    ),
    test_with_out=st.just(False),
)
def test_numpy_dirichlet(
    dtype_and_x,
    size,
    frontend,
    test_flags,
    fn_tree,
    backend_fw,
    on_device,
):
    input_dtype, x = dtype_and_x
    helpers.test_frontend_function(
        input_dtypes=input_dtype,
        backend_to_test=backend_fw,
        frontend=frontend,
        test_flags=test_flags,
        fn_tree=fn_tree,
        on_device=on_device,
        alpha=x[0],
        test_values=False,
        size=size,
    )


# uniform
@handle_frontend_test(
    fn_tree="numpy.random.uniform",
    input_dtypes=helpers.get_dtypes("float", index=2),
    low=st.floats(allow_nan=False, allow_infinity=False, width=32),
    high=st.floats(allow_nan=False, allow_infinity=False, width=32),
    size=st.tuples(
        st.integers(min_value=2, max_value=5), st.integers(min_value=2, max_value=5)
    ),
)
def test_numpy_uniform(
    input_dtypes,
    size,
    frontend,
    test_flags,
    fn_tree,
    backend_fw,
    on_device,
    low,
    high,
):
    helpers.test_frontend_function(
        input_dtypes=input_dtypes,
        backend_to_test=backend_fw,
        frontend=frontend,
        test_flags=test_flags,
        fn_tree=fn_tree,
        on_device=on_device,
        test_values=False,
        low=low,
        high=high,
        size=size,
    )


# normal
@handle_frontend_test(
    fn_tree="numpy.random.normal",
    input_dtypes=helpers.get_dtypes("float", index=2),
    loc=st.floats(allow_nan=False, allow_infinity=False, width=32),
    scale=st.floats(allow_nan=False, allow_infinity=False, width=32, min_value=0),
    size=st.tuples(
        st.integers(min_value=2, max_value=5), st.integers(min_value=2, max_value=5)
    ),
)
def test_numpy_normal(
    input_dtypes,
    size,
    frontend,
    test_flags,
    fn_tree,
    backend_fw,
    on_device,
    loc,
    scale,
):
    helpers.test_frontend_function(
        input_dtypes=input_dtypes,
        backend_to_test=backend_fw,
        frontend=frontend,
        test_flags=test_flags,
        fn_tree=fn_tree,
        on_device=on_device,
        test_values=False,
        loc=loc,
        scale=scale,
        size=size,
    )


# poisson
@handle_frontend_test(
    fn_tree="numpy.random.poisson",
    dtype_and_x=helpers.dtype_and_values(
        available_dtypes=helpers.get_dtypes("float"),
        shape=st.tuples(st.integers(min_value=1, max_value=2)),
        min_value=1,
        max_value=100,
    ),
    size=st.tuples(
        st.integers(min_value=1, max_value=10), st.integers(min_value=2, max_value=2)
    ),
)
def test_numpy_poisson(
    dtype_and_x,
    size,
    test_flags,
    frontend,
    backend_fw,
    fn_tree,
    on_device,
):
    input_dtype, x = dtype_and_x
    helpers.test_frontend_function(
        input_dtypes=input_dtype,
        backend_to_test=backend_fw,
        test_flags=test_flags,
        frontend=frontend,
        fn_tree=fn_tree,
        on_device=on_device,
        lam=x[0],
        test_values=False,
        size=size,
    )


@handle_frontend_test(
    fn_tree="numpy.random.geometric",
    input_dtypes=helpers.get_dtypes("float"),
    p=st.floats(
        allow_nan=False,
        allow_infinity=False,
        width=32,
        min_value=9.999999747378752e-06,
        max_value=0.9999899864196777,
    ),
    size=st.tuples(
        st.integers(min_value=2, max_value=5), st.integers(min_value=2, max_value=5)
    ),
)
def test_numpy_geometric(
    input_dtypes,
    size,
    frontend,
    test_flags,
    fn_tree,
    backend_fw,
    on_device,
    p,
):
    helpers.test_frontend_function(
        input_dtypes=input_dtypes,
        backend_to_test=backend_fw,
        test_flags=test_flags,
        frontend=frontend,
        fn_tree=fn_tree,
        on_device=on_device,
        test_values=False,
        p=p,
        size=size,
    )


# multinomial
@handle_frontend_test(
    fn_tree="numpy.random.multinomial",
    n=helpers.ints(min_value=2, max_value=10),
    dtype=helpers.get_dtypes("float", full=False),
    size=st.tuples(
        st.integers(min_value=1, max_value=10), st.integers(min_value=2, max_value=2)
    ),
)
def test_numpy_multinomial(
    n,
    dtype,
    size,
    test_flags,
    frontend,
    backend_fw,
    fn_tree,
    on_device,
):
    helpers.test_frontend_function(
        input_dtypes=dtype,
        backend_to_test=backend_fw,
        test_flags=test_flags,
        frontend=frontend,
        fn_tree=fn_tree,
        on_device=on_device,
        test_values=False,
        n=n,
        pvals=np.array([1 / n] * n, dtype=dtype[0]),
        size=size,
    )


# permutation
@handle_frontend_test(
    fn_tree="numpy.random.permutation",
    dtype_and_x=helpers.dtype_and_values(
        available_dtypes=helpers.get_dtypes("numeric"), min_num_dims=1
    ),
)
def test_numpy_permutation(
    dtype_and_x,
    frontend,
    test_flags,
    fn_tree,
    backend_fw,
    on_device,
):
    input_dtype, x = dtype_and_x
    helpers.test_frontend_function(
        input_dtypes=input_dtype,
        backend_to_test=backend_fw,
        frontend=frontend,
        test_flags=test_flags,
        fn_tree=fn_tree,
        on_device=on_device,
        test_values=False,
        x=x[0],
    )


# beta
@handle_frontend_test(
    fn_tree="numpy.random.beta",
    input_dtypes=helpers.get_dtypes("float", index=2),
    a=st.floats(
        allow_nan=False, allow_infinity=False, width=32, min_value=0, exclude_min=True
    ),
    b=st.floats(
        allow_nan=False, allow_infinity=False, width=32, min_value=0, exclude_min=True
    ),
    size=st.tuples(
        st.integers(min_value=2, max_value=5), st.integers(min_value=2, max_value=5)
    ),
)
def test_numpy_beta(
    input_dtypes,
    size,
    frontend,
    test_flags,
    fn_tree,
    backend_fw,
    on_device,
    a,
    b,
):
    helpers.test_frontend_function(
        input_dtypes=input_dtypes,
        backend_to_test=backend_fw,
        frontend=frontend,
        test_flags=test_flags,
        fn_tree=fn_tree,
        on_device=on_device,
        test_values=False,
        a=a,
        b=b,
        size=size,
    )


# shuffle
@handle_frontend_test(
    fn_tree="numpy.random.shuffle",
    dtype_and_x=helpers.dtype_and_values(
        available_dtypes=helpers.get_dtypes("float"), min_num_dims=1
    ),
)
def test_numpy_shuffle(
    dtype_and_x,
    frontend,
    test_flags,
    fn_tree,
    backend_fw,
    on_device,
):
    input_dtype, x = dtype_and_x
    helpers.test_frontend_function(
        input_dtypes=input_dtype,
        backend_to_test=backend_fw,
        frontend=frontend,
        test_flags=test_flags,
        fn_tree=fn_tree,
        on_device=on_device,
        test_values=False,
        x=x[0],
    )


@handle_frontend_test(
    fn_tree="numpy.random.standard_normal",
    input_dtypes=helpers.get_dtypes("integer", full=False),
    size=helpers.get_shape(allow_none=True),
    test_with_out=st.just(False),
)
def test_numpy_standard_normal(
    input_dtypes,
    size,
    frontend,
    test_flags,
    fn_tree,
    backend_fw,
    on_device,
):
    helpers.test_frontend_function(
        input_dtypes=input_dtypes,
        backend_to_test=backend_fw,
        frontend=frontend,
        test_flags=test_flags,
        fn_tree=fn_tree,
        on_device=on_device,
        test_values=False,
        size=size,
    )


@handle_frontend_test(
    fn_tree="numpy.random.standard_gamma",
    shape_dtypes=helpers.get_dtypes("float", full=False),
    shape=st.floats(
        allow_nan=False, allow_infinity=False, width=32, min_value=0, exclude_min=True
    ),
    size=st.tuples(
        st.integers(min_value=2, max_value=5), st.integers(min_value=2, max_value=5)
    ),
    size_dtypes=helpers.get_dtypes("integer", full=False),
    test_with_out=st.just(False),
)
def test_numpy_standard_gamma(
    shape,
    shape_dtypes,
    size,
    size_dtypes,
    frontend,
    test_flags,
    fn_tree,
    backend_fw,
    on_device,
):
    assume("float16" not in shape_dtypes)
    helpers.test_frontend_function(
        input_dtypes=shape_dtypes + size_dtypes,
        backend_to_test=backend_fw,
        test_flags=test_flags,
        frontend=frontend,
        fn_tree=fn_tree,
        on_device=on_device,
        test_values=False,
        shape=shape,
        size=size,
    )


# binomial
@handle_frontend_test(
    fn_tree="numpy.random.binomial",
    n=st.integers(min_value=0, max_value=2),
    dtype=helpers.get_dtypes("float", full=False, index=2),
    p=st.floats(
        allow_nan=False, allow_infinity=False, width=32, min_value=0, max_value=1
    ),
    size=st.tuples(
        st.integers(min_value=2, max_value=5), st.integers(min_value=2, max_value=5)
    ),
)
def test_numpy_binomial(
    dtype,
    size,
    test_flags,
    frontend,
    backend_fw,
    fn_tree,
    on_device,
    n,
    p,
):
    helpers.test_frontend_function(
        input_dtypes=dtype,
        test_flags=test_flags,
        backend_to_test=backend_fw,
        frontend=frontend,
        fn_tree=fn_tree,
        on_device=on_device,
        test_values=False,
        n=n,
        p=p,
        size=size,
    )


# chisquare
# The test values are restricted to (0, 1000] because df<=0 is invalid
# and very large df can cause problems with type conversions
@handle_frontend_test(
    fn_tree="numpy.random.chisquare",
    dtypes=helpers.get_dtypes("float", full=False),
    df=st.one_of(
        st.floats(
            min_value=0,
            max_value=1000,
            exclude_min=True,
            allow_subnormal=False,
            width=32,
        ),
        st.integers(min_value=1, max_value=1000),
        st.lists(
            st.one_of(
                st.floats(
                    min_value=0,
                    max_value=1000,
                    exclude_min=True,
                    allow_subnormal=False,
                    width=32,
                )
                | st.integers(min_value=1, max_value=1000)
            ),
            min_size=1,
        ),
    ),
    size=helpers.get_shape(allow_none=True),
    test_with_out=st.just(False),
)
def test_numpy_chisquare(
    dtypes,
    df,
    size,
    frontend,
    test_flags,
    fn_tree,
    backend_fw,
    on_device,
):
    # make sure `size` is something `df` can be broadcast to
    if (
        hasattr(df, "__len__")
        and size is not None
        and (len(size) == 0 or size[-1] != len(df))
    ):
        size = (*size, len(df))
    helpers.test_frontend_function(
        input_dtypes=dtypes,
        backend_to_test=backend_fw,
        frontend=frontend,
        test_flags=test_flags,
        fn_tree=fn_tree,
        on_device=on_device,
        test_values=False,
        df=df,
        size=size,
    )


# lognormal
# min value is set 0
@handle_frontend_test(
    fn_tree="numpy.random.lognormal",
    input_dtypes=helpers.get_dtypes("float", index=2),
    mean=st.floats(
        allow_nan=False, allow_infinity=False, width=32, min_value=-5, max_value=5
    ),
    sigma=st.floats(
        allow_nan=False, allow_infinity=False, width=32, min_value=0, max_value=5
    ),
    size=st.tuples(
        st.integers(min_value=2, max_value=5), st.integers(min_value=2, max_value=5)
    ),
)
def test_numpy_lognormal(
    input_dtypes,
    size,
    frontend,
    test_flags,
    fn_tree,
    backend_fw,
    on_device,
    mean,
    sigma,
):
    helpers.test_frontend_function(
        input_dtypes=input_dtypes,
        backend_to_test=backend_fw,
        frontend=frontend,
        test_flags=test_flags,
        fn_tree=fn_tree,
        on_device=on_device,
        test_values=False,
        mean=mean,
        sigma=sigma,
        size=size,
    )


# negative_binomial
@handle_frontend_test(
    fn_tree="numpy.random.negative_binomial",
    input_dtypes=helpers.get_dtypes("float", index=2),
    # max value for n and min value for p are restricted in testing
    # as they can blow up poisson lambda, which will cause an
    # error (lam value too large).
    n=st.floats(
        allow_nan=False,
        allow_infinity=False,
        width=32,
        min_value=0,
        max_value=100000,
        exclude_min=True,
    ),
    p=st.floats(
        allow_nan=False,
        allow_infinity=False,
        width=32,
        min_value=9.999999747378752e-06,
        exclude_min=True,
        max_value=1,
        exclude_max=True,
    ),
    size=helpers.get_shape(allow_none=True),
    test_with_out=st.just(False),
)
def test_numpy_negative_binomial(
    input_dtypes,
    size,
    frontend,
    test_flags,
    fn_tree,
    backend_fw,
    on_device,
    n,
    p,
):
    helpers.test_frontend_function(
        input_dtypes=input_dtypes,
        backend_to_test=backend_fw,
        frontend=frontend,
        test_flags=test_flags,
        fn_tree=fn_tree,
        on_device=on_device,
        test_values=False,
        n=n,
        p=p,
        size=size,
    )


# weibull
@handle_frontend_test(
    fn_tree="numpy.random.weibull",
    input_dtypes=helpers.get_dtypes("float", index=2),
    a=st.floats(
        allow_nan=False,
        allow_infinity=False,
        width=32,
        min_value=1,
        max_value=1000,
        exclude_min=True,
    ),
    size=helpers.get_shape(allow_none=True),
    test_with_out=st.just(False),
)
def test_numpy_weibull(
    input_dtypes,
    frontend,
    test_flags,
    backend_fw,
    fn_tree,
    on_device,
    a,
    size,
):
    helpers.test_frontend_function(
        input_dtypes=input_dtypes,
        backend_to_test=backend_fw,
        frontend=frontend,
        test_flags=test_flags,
        fn_tree=fn_tree,
        on_device=on_device,
        test_values=False,
        a=a,
        size=size,
    )


# standard_cauchy
@handle_frontend_test(
    fn_tree="numpy.random.standard_cauchy",
    input_dtypes=helpers.get_dtypes("integer", full=False),
    size=helpers.get_shape(allow_none=True),
    test_with_out=st.just(False),
)
def test_numpy_standard_cauchy(
    input_dtypes,
    size,
    frontend,
    backend_fw,
    test_flags,
    fn_tree,
    on_device,
):
    helpers.test_frontend_function(
        input_dtypes=input_dtypes,
        backend_to_test=backend_fw,
        frontend=frontend,
        test_flags=test_flags,
        fn_tree=fn_tree,
        on_device=on_device,
        test_values=False,
        size=size,
    )


# rayleigh
@handle_frontend_test(
    fn_tree="numpy.random.rayleigh",
    input_dtypes=helpers.get_dtypes("float"),
    scale=st.floats(
        allow_nan=False,
        allow_infinity=False,
        width=32,
        min_value=0,
        max_value=1000,
        exclude_min=True,
    ),
    size=helpers.get_shape(allow_none=True),
)
def test_numpy_rayleigh(
    input_dtypes,
    size,
    frontend,
    test_flags,
    backend_fw,
    fn_tree,
    on_device,
    scale,
):
    helpers.test_frontend_function(
        input_dtypes=input_dtypes,
        backend_to_test=backend_fw,
        frontend=frontend,
        test_flags=test_flags,
        fn_tree=fn_tree,
        on_device=on_device,
        test_values=False,
        scale=scale,
        size=size,
    )


# gumbel
@handle_frontend_test(
    fn_tree="numpy.random.gumbel",
    input_dtypes=helpers.get_dtypes("float"),
    loc=st.floats(
        allow_nan=False,
        allow_infinity=False,
        width=32,
        max_value=1000,
    ),
    scale=st.floats(
        allow_nan=False,
        allow_infinity=False,
        width=32,
        min_value=0,
        max_value=1000,
        exclude_min=True,
    ),
    size=helpers.get_shape(allow_none=True),
)
def test_numpy_gumbel(
    input_dtypes,
    frontend,
    test_flags,
    backend_fw,
    fn_tree,
    on_device,
    loc,
    scale,
    size,
):
    helpers.test_frontend_function(
        input_dtypes=input_dtypes,
        backend_to_test=backend_fw,
        frontend=frontend,
        test_flags=test_flags,
        fn_tree=fn_tree,
        on_device=on_device,
        test_values=False,
        loc=loc,
        scale=scale,
        size=size,
    )


@handle_frontend_test(
    fn_tree="numpy.random.gamma",
    input_dtypes=helpers.get_dtypes("float", full=False),
    shape=st.floats(
        allow_nan=False, allow_infinity=False, width=32, min_value=0, exclude_min=True
    ),
    scale=st.floats(
        allow_nan=False, allow_infinity=False, width=32, min_value=0, exclude_min=True
    ),
    size=st.tuples(
        st.integers(min_value=2, max_value=5), st.integers(min_value=2, max_value=5)
    ),
    test_with_out=st.just(False),
)
def test_numpy_gamma(
    input_dtypes,
    shape,
    scale,
    size,
    frontend,
    test_flags,
    fn_tree,
    on_device,
):
    helpers.test_frontend_function(
        input_dtypes=input_dtypes,
        test_flags=test_flags,
        frontend=frontend,
        fn_tree=fn_tree,
        on_device=on_device,
        test_values=False,
        shape=shape,
        scale=scale,
        size=size,
    )


<<<<<<< HEAD
@handle_frontend_test(
    fn_tree="numpy.random.triangular",
    input_dtypes=helpers.get_dtypes("float"),
    left=st.floats(
=======
# logistic
@handle_frontend_test(
    fn_tree="numpy.random.logistic",
    input_dtypes=helpers.get_dtypes("float", full=False),
    loc=st.floats(
>>>>>>> dc55d34c
        allow_nan=False,
        allow_infinity=False,
        width=32,
        min_value=0,
<<<<<<< HEAD
        max_value=10,
    ),
    mode=st.floats(
        allow_nan=False,
        allow_infinity=False,
        width=32,
        min_value=10,
        max_value=100,
        exclude_min=True,
    ),
    right=st.floats(
        allow_nan=False,
        allow_infinity=False,
        width=32,
        min_value=100,
        max_value=1000,
        exclude_min=True,
    ),
    size=helpers.get_shape(allow_none=True),
)
def test_numpy_triangular(
=======
        exclude_min=True,
    ),
    scale=st.floats(
        allow_nan=False,
        allow_infinity=False,
        width=32,
        min_value=0,
        exclude_min=True,
    ),
    size=helpers.get_shape(allow_none=True),
    test_with_out=st.just(False),
)
def test_numpy_logistic(
>>>>>>> dc55d34c
    input_dtypes,
    size,
    frontend,
    test_flags,
<<<<<<< HEAD
    backend_fw,
    fn_tree,
    on_device,
    left,
    mode,
    right,
):
    helpers.test_frontend_function(
        input_dtypes=input_dtypes,
        backend_to_test=backend_fw,
        frontend=frontend,
        test_flags=test_flags,
        fn_tree=fn_tree,
        on_device=on_device,
        test_values=False,
        left=left,
        mode=mode,
        right=right,
=======
    fn_tree,
    on_device,
    loc,
    scale,
):
    helpers.test_frontend_function(
        input_dtypes=input_dtypes,
        test_flags=test_flags,
        frontend=frontend,
        fn_tree=fn_tree,
        on_device=on_device,
        test_values=False,
        loc=loc,
        scale=scale,
>>>>>>> dc55d34c
        size=size,
    )<|MERGE_RESOLUTION|>--- conflicted
+++ resolved
@@ -786,23 +786,58 @@
     )
 
 
-<<<<<<< HEAD
+# logistic
+@handle_frontend_test(
+    fn_tree="numpy.random.logistic",
+    input_dtypes=helpers.get_dtypes("float", full=False),
+    loc=st.floats(
+        allow_nan=False,
+        allow_infinity=False,
+        width=32,
+        min_value=0,
+        exclude_min=True,
+    ),
+    scale=st.floats(
+        allow_nan=False,
+        allow_infinity=False,
+        width=32,
+        min_value=0,
+        exclude_min=True,
+    ),
+    size=helpers.get_shape(allow_none=True),
+    test_with_out=st.just(False),
+)
+def test_numpy_logistic(
+    input_dtypes,
+    size,
+    frontend,
+    test_flags,
+    fn_tree,
+    on_device,
+    loc,
+    scale,
+):
+    helpers.test_frontend_function(
+        input_dtypes=input_dtypes,
+        test_flags=test_flags,
+        frontend=frontend,
+        fn_tree=fn_tree,
+        on_device=on_device,
+        test_values=False,
+        loc=loc,
+        scale=scale,
+        size=size,
+    )
+    
+    
 @handle_frontend_test(
     fn_tree="numpy.random.triangular",
     input_dtypes=helpers.get_dtypes("float"),
     left=st.floats(
-=======
-# logistic
-@handle_frontend_test(
-    fn_tree="numpy.random.logistic",
-    input_dtypes=helpers.get_dtypes("float", full=False),
-    loc=st.floats(
->>>>>>> dc55d34c
         allow_nan=False,
         allow_infinity=False,
         width=32,
         min_value=0,
-<<<<<<< HEAD
         max_value=10,
     ),
     mode=st.floats(
@@ -824,26 +859,10 @@
     size=helpers.get_shape(allow_none=True),
 )
 def test_numpy_triangular(
-=======
-        exclude_min=True,
-    ),
-    scale=st.floats(
-        allow_nan=False,
-        allow_infinity=False,
-        width=32,
-        min_value=0,
-        exclude_min=True,
-    ),
-    size=helpers.get_shape(allow_none=True),
-    test_with_out=st.just(False),
-)
-def test_numpy_logistic(
->>>>>>> dc55d34c
-    input_dtypes,
-    size,
-    frontend,
-    test_flags,
-<<<<<<< HEAD
+    input_dtypes,
+    size,
+    frontend,
+    test_flags,
     backend_fw,
     fn_tree,
     on_device,
@@ -862,21 +881,5 @@
         left=left,
         mode=mode,
         right=right,
-=======
-    fn_tree,
-    on_device,
-    loc,
-    scale,
-):
-    helpers.test_frontend_function(
-        input_dtypes=input_dtypes,
-        test_flags=test_flags,
-        frontend=frontend,
-        fn_tree=fn_tree,
-        on_device=on_device,
-        test_values=False,
-        loc=loc,
-        scale=scale,
->>>>>>> dc55d34c
         size=size,
     )