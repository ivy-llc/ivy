# global,
from hypothesis import strategies as st, assume
import numpy as np

# local
import ivy_tests.test_ivy.helpers as helpers
from ivy_tests.test_ivy.helpers import handle_frontend_test


# random_sample
@handle_frontend_test(
    fn_tree="numpy.random.random_sample",
    input_dtypes=helpers.get_dtypes("integer", full=False),
    size=helpers.get_shape(allow_none=True),
    test_with_out=st.just(False),
)
def test_numpy_random_sample(
    input_dtypes,
    size,
    frontend,
    test_flags,
    fn_tree,
    on_device,
):
    helpers.test_frontend_function(
        input_dtypes=input_dtypes,
        frontend=frontend,
        test_flags=test_flags,
        fn_tree=fn_tree,
        on_device=on_device,
        test_values=False,
        size=size,
    )


# dirichlet
@handle_frontend_test(
    fn_tree="numpy.random.dirichlet",
    dtype_and_x=helpers.dtype_and_values(
        available_dtypes=helpers.get_dtypes("float"),
        shape=st.tuples(
            st.integers(min_value=2, max_value=5),
        ),
        min_value=1,
        max_value=100,
        exclude_min=True,
    ),
    size=st.tuples(
        st.integers(min_value=2, max_value=5), st.integers(min_value=2, max_value=5)
    ),
    test_with_out=st.just(False),
)
def test_numpy_dirichlet(
    dtype_and_x,
    size,
    frontend,
    test_flags,
    fn_tree,
    on_device,
):
    input_dtype, x = dtype_and_x
    helpers.test_frontend_function(
        input_dtypes=input_dtype,
        frontend=frontend,
        test_flags=test_flags,
        fn_tree=fn_tree,
        on_device=on_device,
        alpha=x[0],
        test_values=False,
        size=size,
    )


# uniform
@handle_frontend_test(
    fn_tree="numpy.random.uniform",
    input_dtypes=helpers.get_dtypes("float", index=2),
    low=st.floats(allow_nan=False, allow_infinity=False, width=32),
    high=st.floats(allow_nan=False, allow_infinity=False, width=32),
    size=st.tuples(
        st.integers(min_value=2, max_value=5), st.integers(min_value=2, max_value=5)
    ),
)
def test_numpy_uniform(
    input_dtypes,
    size,
    frontend,
    test_flags,
    fn_tree,
    on_device,
    low,
    high,
):
    helpers.test_frontend_function(
        input_dtypes=input_dtypes,
        frontend=frontend,
        test_flags=test_flags,
        fn_tree=fn_tree,
        on_device=on_device,
        test_values=False,
        low=low,
        high=high,
        size=size,
    )


# normal
@handle_frontend_test(
    fn_tree="numpy.random.normal",
    input_dtypes=helpers.get_dtypes("float", index=2),
    loc=st.floats(allow_nan=False, allow_infinity=False, width=32),
    scale=st.floats(allow_nan=False, allow_infinity=False, width=32, min_value=0),
    size=st.tuples(
        st.integers(min_value=2, max_value=5), st.integers(min_value=2, max_value=5)
    ),
)
def test_numpy_normal(
    input_dtypes,
    size,
    frontend,
    test_flags,
    fn_tree,
    on_device,
    loc,
    scale,
):
    helpers.test_frontend_function(
        input_dtypes=input_dtypes,
        frontend=frontend,
        test_flags=test_flags,
        fn_tree=fn_tree,
        on_device=on_device,
        test_values=False,
        loc=loc,
        scale=scale,
        size=size,
    )


# poisson
@handle_frontend_test(
    fn_tree="numpy.random.poisson",
    dtype_and_x=helpers.dtype_and_values(
        available_dtypes=helpers.get_dtypes("float"),
        shape=st.tuples(st.integers(min_value=1, max_value=2)),
        min_value=1,
        max_value=100,
    ),
    size=st.tuples(
        st.integers(min_value=1, max_value=10), st.integers(min_value=2, max_value=2)
    ),
)
def test_numpy_poisson(
    dtype_and_x,
    size,
    test_flags,
    frontend,
    fn_tree,
    on_device,
):
    input_dtype, x = dtype_and_x
    helpers.test_frontend_function(
        input_dtypes=input_dtype,
        test_flags=test_flags,
        frontend=frontend,
        fn_tree=fn_tree,
        on_device=on_device,
        lam=x[0],
        test_values=False,
        size=size,
    )


@handle_frontend_test(
    fn_tree="numpy.random.geometric",
    input_dtypes=helpers.get_dtypes("float"),
    p=st.floats(
        allow_nan=False,
        allow_infinity=False,
        width=32,
        min_value=9.999999747378752e-06,
        max_value=0.9999899864196777,
    ),
    size=st.tuples(
        st.integers(min_value=2, max_value=5), st.integers(min_value=2, max_value=5)
    ),
)
def test_numpy_geometric(
    input_dtypes,
    size,
    frontend,
    test_flags,
    fn_tree,
    on_device,
    p,
):
    helpers.test_frontend_function(
        input_dtypes=input_dtypes,
        test_flags=test_flags,
        frontend=frontend,
        fn_tree=fn_tree,
        on_device=on_device,
        test_values=False,
        p=p,
        size=size,
    )


# multinomial
@handle_frontend_test(
    fn_tree="numpy.random.multinomial",
    n=helpers.ints(min_value=2, max_value=10),
    dtype=helpers.get_dtypes("float", full=False),
    size=st.tuples(
        st.integers(min_value=1, max_value=10), st.integers(min_value=2, max_value=2)
    ),
)
def test_numpy_multinomial(
    n,
    dtype,
    size,
    test_flags,
    frontend,
    fn_tree,
    on_device,
):
    helpers.test_frontend_function(
        input_dtypes=dtype,
        test_flags=test_flags,
        frontend=frontend,
        fn_tree=fn_tree,
        on_device=on_device,
        test_values=False,
        n=n,
        pvals=np.array([1 / n] * n, dtype=dtype[0]),
        size=size,
    )


# permutation
@handle_frontend_test(
    fn_tree="numpy.random.permutation",
    dtype_and_x=helpers.dtype_and_values(
        available_dtypes=helpers.get_dtypes("numeric"), min_num_dims=1
    ),
)
def test_numpy_permutation(
    dtype_and_x,
    frontend,
    test_flags,
    fn_tree,
    on_device,
):
    input_dtype, x = dtype_and_x
    helpers.test_frontend_function(
        input_dtypes=input_dtype,
        frontend=frontend,
        test_flags=test_flags,
        fn_tree=fn_tree,
        on_device=on_device,
        test_values=False,
        x=x[0],
    )


# beta
@handle_frontend_test(
    fn_tree="numpy.random.beta",
    input_dtypes=helpers.get_dtypes("float", index=2),
    a=st.floats(
        allow_nan=False, allow_infinity=False, width=32, min_value=0, exclude_min=True
    ),
    b=st.floats(
        allow_nan=False, allow_infinity=False, width=32, min_value=0, exclude_min=True
    ),
    size=st.tuples(
        st.integers(min_value=2, max_value=5), st.integers(min_value=2, max_value=5)
    ),
)
def test_numpy_beta(
    input_dtypes,
    size,
    frontend,
    test_flags,
    fn_tree,
    on_device,
    a,
    b,
):
    helpers.test_frontend_function(
        input_dtypes=input_dtypes,
        frontend=frontend,
        test_flags=test_flags,
        fn_tree=fn_tree,
        on_device=on_device,
        test_values=False,
        a=a,
        b=b,
        size=size,
    )


# shuffle
@handle_frontend_test(
    fn_tree="numpy.random.shuffle",
    dtype_and_x=helpers.dtype_and_values(
        available_dtypes=helpers.get_dtypes("float"), min_num_dims=1
    ),
)
def test_numpy_shuffle(
    dtype_and_x,
    frontend,
    test_flags,
    fn_tree,
    on_device,
):
    input_dtype, x = dtype_and_x
    helpers.test_frontend_function(
        input_dtypes=input_dtype,
        frontend=frontend,
        test_flags=test_flags,
        fn_tree=fn_tree,
        on_device=on_device,
        test_values=False,
        x=x[0],
    )


@handle_frontend_test(
    fn_tree="numpy.random.standard_normal",
    input_dtypes=helpers.get_dtypes("integer", full=False),
    size=helpers.get_shape(allow_none=True),
    test_with_out=st.just(False),
)
def test_numpy_standard_normal(
    input_dtypes,
    size,
    frontend,
    test_flags,
    fn_tree,
    on_device,
):
    helpers.test_frontend_function(
        input_dtypes=input_dtypes,
        frontend=frontend,
        test_flags=test_flags,
        fn_tree=fn_tree,
        on_device=on_device,
        test_values=False,
        size=size,
    )


@handle_frontend_test(
    fn_tree="numpy.random.standard_gamma",
    shape_dtypes=helpers.get_dtypes("float", full=False),
    shape=st.floats(
        allow_nan=False, allow_infinity=False, width=32, min_value=0, exclude_min=True
    ),
    size=st.tuples(
        st.integers(min_value=2, max_value=5), st.integers(min_value=2, max_value=5)
    ),
    size_dtypes=helpers.get_dtypes("integer", full=False),
    test_with_out=st.just(False),
)
def test_numpy_standard_gamma(
    shape,
    shape_dtypes,
    size,
    size_dtypes,
    frontend,
    test_flags,
    fn_tree,
    on_device,
):
    assume("float16" not in shape_dtypes)
    helpers.test_frontend_function(
        input_dtypes=shape_dtypes + size_dtypes,
        test_flags=test_flags,
        frontend=frontend,
        fn_tree=fn_tree,
        on_device=on_device,
        test_values=False,
        shape=shape,
        size=size,
    )


# binomial
@handle_frontend_test(
    fn_tree="numpy.random.binomial",
    n=st.integers(min_value=0, max_value=2),
    dtype=helpers.get_dtypes("float", full=False, index=2),
    p=st.floats(
        allow_nan=False, allow_infinity=False, width=32, min_value=0, max_value=1
    ),
    size=st.tuples(
        st.integers(min_value=2, max_value=5), st.integers(min_value=2, max_value=5)
    ),
)
def test_numpy_binomial(
    dtype,
    size,
    test_flags,
    frontend,
    fn_tree,
    on_device,
    n,
    p,
):
    helpers.test_frontend_function(
        input_dtypes=dtype,
        test_flags=test_flags,
        frontend=frontend,
        fn_tree=fn_tree,
        on_device=on_device,
        test_values=False,
        n=n,
        p=p,
        size=size,
    )


# chisquare
# The test values are restricted to (0, 1000] because df<=0 is invalid
# and very large df can cause problems with type conversions
@handle_frontend_test(
    fn_tree="numpy.random.chisquare",
    dtypes=helpers.get_dtypes("float", full=False),
    df=st.one_of(
        st.floats(
            min_value=0,
            max_value=1000,
            exclude_min=True,
            allow_subnormal=False,
            width=32,
        ),
        st.integers(min_value=1, max_value=1000),
        st.lists(
            st.one_of(
                st.floats(
                    min_value=0,
                    max_value=1000,
                    exclude_min=True,
                    allow_subnormal=False,
                    width=32,
                )
                | st.integers(min_value=1, max_value=1000)
            ),
            min_size=1,
        ),
    ),
    size=helpers.get_shape(allow_none=True),
    test_with_out=st.just(False),
)
def test_numpy_chisquare(
    dtypes,
    df,
    size,
    frontend,
    test_flags,
    fn_tree,
    on_device,
):
    # make sure `size` is something `df` can be broadcast to
    if (
        hasattr(df, "__len__")
        and size is not None
        and (len(size) == 0 or size[-1] != len(df))
    ):
        size = (*size, len(df))
    helpers.test_frontend_function(
        input_dtypes=dtypes,
        frontend=frontend,
        test_flags=test_flags,
        fn_tree=fn_tree,
        on_device=on_device,
        test_values=False,
        df=df,
        size=size,
    )


# lognormal
# min value is set 0
@handle_frontend_test(
    fn_tree="numpy.random.lognormal",
    input_dtypes=helpers.get_dtypes("float", index=2),
    mean=st.floats(
        allow_nan=False, allow_infinity=False, width=32, min_value=-5, max_value=5
    ),
    sigma=st.floats(
        allow_nan=False, allow_infinity=False, width=32, min_value=0, max_value=5
    ),
    size=st.tuples(
        st.integers(min_value=2, max_value=5), st.integers(min_value=2, max_value=5)
    ),
)
def test_numpy_lognormal(
    input_dtypes,
    size,
    frontend,
    test_flags,
    fn_tree,
    on_device,
    mean,
    sigma,
):
    helpers.test_frontend_function(
        input_dtypes=input_dtypes,
        frontend=frontend,
        test_flags=test_flags,
        fn_tree=fn_tree,
        on_device=on_device,
        test_values=False,
        mean=mean,
        sigma=sigma,
        size=size,
    )


# negative_binomial
@handle_frontend_test(
    fn_tree="numpy.random.negative_binomial",
    input_dtypes=helpers.get_dtypes("float", index=2),
    # max value for n and min value for p are restricted in testing
    # as they can blow up poisson lambda, which will cause an
    # error (lam value too large).
    n=st.floats(
        allow_nan=False,
        allow_infinity=False,
        width=32,
        min_value=0,
        max_value=100000,
        exclude_min=True,
    ),
    p=st.floats(
        allow_nan=False,
        allow_infinity=False,
        width=32,
        min_value=9.999999747378752e-06,
        exclude_min=True,
        max_value=1,
        exclude_max=True,
    ),
    size=helpers.get_shape(allow_none=True),
    test_with_out=st.just(False),
)
def test_numpy_negative_binomial(
    input_dtypes,
    size,
    frontend,
    test_flags,
    fn_tree,
    on_device,
    n,
    p,
):
    helpers.test_frontend_function(
        input_dtypes=input_dtypes,
        frontend=frontend,
        test_flags=test_flags,
        fn_tree=fn_tree,
        on_device=on_device,
        test_values=False,
        n=n,
        p=p,
        size=size,
    )


# weibull
@handle_frontend_test(
    fn_tree="numpy.random.weibull",
    input_dtypes=helpers.get_dtypes("float", index=2),
    a=st.floats(
        allow_nan=False,
        allow_infinity=False,
        width=32,
        min_value=1,
        max_value=1000,
        exclude_min=True,
    ),
    size=helpers.get_shape(allow_none=True),
    test_with_out=st.just(False),
)
def test_numpy_weibull(
    input_dtypes,
    frontend,
    test_flags,
    fn_tree,
    on_device,
    a,
    size,
):
    helpers.test_frontend_function(
        input_dtypes=input_dtypes,
        frontend=frontend,
        test_flags=test_flags,
        fn_tree=fn_tree,
        on_device=on_device,
        test_values=False,
        a=a,
        size=size,
    )


# standard_cauchy
@handle_frontend_test(
    fn_tree="numpy.random.standard_cauchy",
    input_dtypes=helpers.get_dtypes("integer", full=False),
    size=helpers.get_shape(allow_none=True),
    test_with_out=st.just(False),
)
def test_numpy_standard_cauchy(
    input_dtypes,
    size,
    frontend,
    test_flags,
    fn_tree,
    on_device,
):
    helpers.test_frontend_function(
        input_dtypes=input_dtypes,
        frontend=frontend,
        test_flags=test_flags,
        fn_tree=fn_tree,
        on_device=on_device,
        test_values=False,
        size=size,
    )


# rayleigh
@handle_frontend_test(
    fn_tree="numpy.random.rayleigh",
    input_dtypes=helpers.get_dtypes("float"),
    scale=st.floats(
        allow_nan=False,
        allow_infinity=False,
        width=32,
        min_value=0,
        max_value=1000,
        exclude_min=True,
    ),
    size=helpers.get_shape(allow_none=True),
)
def test_numpy_rayleigh(
    input_dtypes,
    size,
    frontend,
    test_flags,
    fn_tree,
    on_device,
    scale,
):
    helpers.test_frontend_function(
        input_dtypes=input_dtypes,
        frontend=frontend,
        test_flags=test_flags,
        fn_tree=fn_tree,
        on_device=on_device,
        test_values=False,
        scale=scale,
        size=size,
    )


# gumbel
@handle_frontend_test(
    fn_tree="numpy.random.gumbel",
    input_dtypes=helpers.get_dtypes("float"),
    loc=st.floats(
        allow_nan=False,
        allow_infinity=False,
        width=32,
        max_value=1000,
    ),
    scale=st.floats(
        allow_nan=False,
        allow_infinity=False,
        width=32,
        min_value=0,
        max_value=1000,
        exclude_min=True,
    ),
    size=helpers.get_shape(allow_none=True),
)
def test_numpy_gumbel(
    input_dtypes,
    frontend,
    test_flags,
    fn_tree,
    on_device,
    loc,
    scale,
    size,
):
    helpers.test_frontend_function(
        input_dtypes=input_dtypes,
        frontend=frontend,
        test_flags=test_flags,
        fn_tree=fn_tree,
        on_device=on_device,
        test_values=False,
        loc=loc,
        scale=scale,
        size=size,
    )


@handle_frontend_test(
<<<<<<< HEAD
    fn_tree="numpy.random.f",
    input_dtypes=helpers.get_dtypes("float", full=False),
    dfn=st.one_of(
        st.floats(
            min_value=0,
            max_value=1000,
            exclude_min=True,
            width=32,
        ),
    ),
    dfd=st.one_of(
        st.floats(
            min_value=0,
            max_value=1000,
            exclude_min=True,
            width=32,
        ),
    ),
    size=helpers.get_shape(allow_none=True),
)
def test_numpy_f(
    input_dtypes,
=======
    fn_tree="numpy.random.gamma",
    input_dtypes=helpers.get_dtypes("float", full=False),
    shape=st.floats(
        allow_nan=False, allow_infinity=False, width=32, min_value=0, exclude_min=True
    ),
    scale=st.floats(
        allow_nan=False, allow_infinity=False, width=32, min_value=0, exclude_min=True
    ),
    size=st.tuples(
        st.integers(min_value=2, max_value=5), st.integers(min_value=2, max_value=5)
    ),
    test_with_out=st.just(False),
)
def test_numpy_gamma(
    input_dtypes,
    shape,
    scale,
>>>>>>> 57919607
    size,
    frontend,
    test_flags,
    fn_tree,
    on_device,
<<<<<<< HEAD
    dfn,
    dfd,
):
    helpers.test_frontend_function(
        input_dtypes=input_dtypes,
        frontend=frontend,
        test_flags=test_flags,
        fn_tree=fn_tree,
        on_device=on_device,
        dfn=dfn,
        dfd=dfd,
=======
):
    helpers.test_frontend_function(
        input_dtypes=input_dtypes,
        test_flags=test_flags,
        frontend=frontend,
        fn_tree=fn_tree,
        on_device=on_device,
        test_values=False,
        shape=shape,
        scale=scale,
>>>>>>> 57919607
        size=size,
    )<|MERGE_RESOLUTION|>--- conflicted
+++ resolved
@@ -710,7 +710,43 @@
 
 
 @handle_frontend_test(
-<<<<<<< HEAD
+    fn_tree="numpy.random.gamma",
+    input_dtypes=helpers.get_dtypes("float", full=False),
+    shape=st.floats(
+        allow_nan=False, allow_infinity=False, width=32, min_value=0, exclude_min=True
+    ),
+    scale=st.floats(
+        allow_nan=False, allow_infinity=False, width=32, min_value=0, exclude_min=True
+    ),
+    size=st.tuples(
+        st.integers(min_value=2, max_value=5), st.integers(min_value=2, max_value=5)
+    ),
+    test_with_out=st.just(False),
+)
+def test_numpy_gamma(
+    input_dtypes,
+    shape,
+    scale,
+    size,
+    frontend,
+    test_flags,
+    fn_tree,
+    on_device,
+):
+    helpers.test_frontend_function(
+        input_dtypes=input_dtypes,
+        test_flags=test_flags,
+        frontend=frontend,
+        fn_tree=fn_tree,
+        on_device=on_device,
+        test_values=False,
+        shape=shape,
+        scale=scale,
+        size=size,
+    )
+    
+  
+@handle_frontend_test(
     fn_tree="numpy.random.f",
     input_dtypes=helpers.get_dtypes("float", full=False),
     dfn=st.one_of(
@@ -733,31 +769,11 @@
 )
 def test_numpy_f(
     input_dtypes,
-=======
-    fn_tree="numpy.random.gamma",
-    input_dtypes=helpers.get_dtypes("float", full=False),
-    shape=st.floats(
-        allow_nan=False, allow_infinity=False, width=32, min_value=0, exclude_min=True
-    ),
-    scale=st.floats(
-        allow_nan=False, allow_infinity=False, width=32, min_value=0, exclude_min=True
-    ),
-    size=st.tuples(
-        st.integers(min_value=2, max_value=5), st.integers(min_value=2, max_value=5)
-    ),
-    test_with_out=st.just(False),
-)
-def test_numpy_gamma(
-    input_dtypes,
-    shape,
-    scale,
->>>>>>> 57919607
-    size,
-    frontend,
-    test_flags,
-    fn_tree,
-    on_device,
-<<<<<<< HEAD
+    size,
+    frontend,
+    test_flags,
+    fn_tree,
+    on_device,
     dfn,
     dfd,
 ):
@@ -769,17 +785,5 @@
         on_device=on_device,
         dfn=dfn,
         dfd=dfd,
-=======
-):
-    helpers.test_frontend_function(
-        input_dtypes=input_dtypes,
-        test_flags=test_flags,
-        frontend=frontend,
-        fn_tree=fn_tree,
-        on_device=on_device,
-        test_values=False,
-        shape=shape,
-        scale=scale,
->>>>>>> 57919607
         size=size,
     )