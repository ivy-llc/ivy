--- conflicted
+++ resolved
@@ -558,6 +558,36 @@
         size=size,
     )
 
+    
+@handle_frontend_test(
+    fn_tree="numpy.random.choice",
+    dtypes=helpers.get_dtypes("float", full=False),
+    a=helpers.ints(min_value=2, max_value=10),
+    size=helpers.get_shape(allow_none=True),
+)
+def test_numpy_choice(
+    dtypes,
+    size,
+    frontend,
+    test_flags,
+    backend_fw,
+    fn_tree,
+    on_device,
+    a,
+):
+    helpers.test_frontend_function(
+        input_dtypes=dtypes,
+        backend_to_test=backend_fw,
+        frontend=frontend,
+        test_flags=test_flags,
+        fn_tree=fn_tree,
+        on_device=on_device,
+        test_values=False,
+        a=a,
+        size=size,
+        replace=True,
+        p=np.array([1 / a] * a, dtype=dtypes[0]),
+    )
 
 # pareto
 @handle_frontend_test(
@@ -901,42 +931,7 @@
     )
 
 
-<<<<<<< HEAD
-@handle_frontend_test(
-    fn_tree="numpy.random.choice",
-    dtypes=helpers.get_dtypes("float", full=False),
-    a=helpers.ints(min_value=2, max_value=10),
-    size=helpers.get_shape(allow_none=True),
-)
-def test_numpy_choice(
-    dtypes,
-    size,
-    frontend,
-    test_flags,
-    backend_fw,
-    fn_tree,
-    on_device,
-    a,
-):
-    helpers.test_frontend_function(
-        input_dtypes=dtypes,
-        backend_to_test=backend_fw,
-        frontend=frontend,
-        test_flags=test_flags,
-        fn_tree=fn_tree,
-        on_device=on_device,
-        test_values=False,
-        a=a,
-        size=size,
-        replace=True,
-        p=np.array([1 / a] * a, dtype=dtypes[0]),
-    )
-
-
-# pareto
-=======
 # uniform
->>>>>>> 97034981
 @handle_frontend_test(
     fn_tree="numpy.random.uniform",
     input_dtypes=helpers.get_dtypes("float", index=2),
