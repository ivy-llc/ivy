# global,
from hypothesis import strategies as st
import numpy as np

# local
import ivy_tests.test_ivy.helpers as helpers
from ivy_tests.test_ivy.helpers import handle_frontend_test


# random_sample
@handle_frontend_test(
    fn_tree="numpy.random.random_sample",
    input_dtypes=helpers.get_dtypes("integer", full=False),
    size=helpers.get_shape(allow_none=True),
    test_with_out=st.just(False),
)
def test_numpy_random_sample(
    input_dtypes,
    size,
    frontend,
    test_flags,
    fn_tree,
    on_device,
):
    helpers.test_frontend_function(
        input_dtypes=input_dtypes,
        frontend=frontend,
        test_flags=test_flags,
        fn_tree=fn_tree,
        on_device=on_device,
        test_values=False,
        size=size,
    )


# dirichlet
@handle_frontend_test(
    fn_tree="numpy.random.dirichlet",
    dtype_and_x=helpers.dtype_and_values(
        available_dtypes=helpers.get_dtypes("float"),
        shape=st.tuples(
            st.integers(min_value=2, max_value=5),
        ),
        min_value=1,
        max_value=100,
        exclude_min=True,
    ),
    size=st.tuples(
        st.integers(min_value=2, max_value=5), st.integers(min_value=2, max_value=5)
    ),
    test_with_out=st.just(False),
)
def test_numpy_dirichlet(
    dtype_and_x,
    size,
    frontend,
    test_flags,
    fn_tree,
    on_device,
):
    input_dtype, x = dtype_and_x
    helpers.test_frontend_function(
        input_dtypes=input_dtype,
        frontend=frontend,
        test_flags=test_flags,
        fn_tree=fn_tree,
        on_device=on_device,
        alpha=x[0],
        test_values=False,
        size=size,
    )


# uniform
@handle_frontend_test(
    fn_tree="numpy.random.uniform",
    input_dtypes=helpers.get_dtypes("float", index=2),
    low=st.floats(allow_nan=False, allow_infinity=False, width=32),
    high=st.floats(allow_nan=False, allow_infinity=False, width=32),
    size=st.tuples(
        st.integers(min_value=2, max_value=5), st.integers(min_value=2, max_value=5)
    ),
)
def test_numpy_uniform(
    input_dtypes,
    size,
    frontend,
    test_flags,
    fn_tree,
    on_device,
    low,
    high,
):
    helpers.test_frontend_function(
        input_dtypes=input_dtypes,
        frontend=frontend,
        test_flags=test_flags,
        fn_tree=fn_tree,
        on_device=on_device,
        test_values=False,
        low=low,
        high=high,
        size=size,
    )


# normal
@handle_frontend_test(
    fn_tree="numpy.random.normal",
    input_dtypes=helpers.get_dtypes("float", index=2),
    loc=st.floats(allow_nan=False, allow_infinity=False, width=32),
    scale=st.floats(allow_nan=False, allow_infinity=False, width=32, min_value=0),
    size=st.tuples(
        st.integers(min_value=2, max_value=5), st.integers(min_value=2, max_value=5)
    ),
)
def test_numpy_normal(
    input_dtypes,
    size,
    frontend,
    test_flags,
    fn_tree,
    on_device,
    loc,
    scale,
):
    helpers.test_frontend_function(
        input_dtypes=input_dtypes,
        frontend=frontend,
        test_flags=test_flags,
        fn_tree=fn_tree,
        on_device=on_device,
        test_values=False,
        loc=loc,
        scale=scale,
        size=size,
    )


# poisson
@handle_frontend_test(
    fn_tree="numpy.random.poisson",
    dtype_and_x=helpers.dtype_and_values(
        available_dtypes=helpers.get_dtypes("float"),
        shape=st.tuples(st.integers(min_value=1, max_value=2)),
        min_value=1,
        max_value=100,
    ),
    size=st.tuples(
        st.integers(min_value=1, max_value=10), st.integers(min_value=2, max_value=2)
    ),
)
def test_numpy_poisson(
    dtype_and_x,
    size,
    test_flags,
    frontend,
    fn_tree,
    on_device,
):
    input_dtype, x = dtype_and_x
    helpers.test_frontend_function(
        input_dtypes=input_dtype,
        test_flags=test_flags,
        frontend=frontend,
        fn_tree=fn_tree,
        on_device=on_device,
        lam=x[0],
        test_values=False,
        size=size,
    )


@handle_frontend_test(
    fn_tree="numpy.random.geometric",
    input_dtypes=helpers.get_dtypes("float"),
    p=st.floats(
        allow_nan=False,
        allow_infinity=False,
        width=32,
        min_value=9.999999747378752e-06,
        max_value=0.9999899864196777,
    ),
    size=st.tuples(
        st.integers(min_value=2, max_value=5), st.integers(min_value=2, max_value=5)
    ),
)
def test_numpy_geometric(
    input_dtypes,
    size,
    frontend,
    test_flags,
    fn_tree,
    on_device,
    p,
):
    helpers.test_frontend_function(
        input_dtypes=input_dtypes,
        test_flags=test_flags,
        frontend=frontend,
        fn_tree=fn_tree,
        on_device=on_device,
        test_values=False,
        p=p,
        size=size,
    )


# multinomial
@handle_frontend_test(
    fn_tree="numpy.random.multinomial",
    n=helpers.ints(min_value=2, max_value=10),
    dtype=helpers.get_dtypes("float", full=False),
    size=st.tuples(
        st.integers(min_value=1, max_value=10), st.integers(min_value=2, max_value=2)
    ),
)
def test_numpy_multinomial(
    n,
    dtype,
    size,
    test_flags,
    frontend,
    fn_tree,
    on_device,
):
    helpers.test_frontend_function(
        input_dtypes=dtype,
        test_flags=test_flags,
        frontend=frontend,
        fn_tree=fn_tree,
        on_device=on_device,
        test_values=False,
        n=n,
        pvals=np.array([1 / n] * n, dtype=dtype[0]),
        size=size,
    )


# permutation
@handle_frontend_test(
    fn_tree="numpy.random.permutation",
    dtype_and_x=helpers.dtype_and_values(
        available_dtypes=helpers.get_dtypes("numeric"), min_num_dims=1
    ),
)
def test_numpy_permutation(
    dtype_and_x,
    frontend,
    test_flags,
    fn_tree,
    on_device,
):
    input_dtype, x = dtype_and_x
    helpers.test_frontend_function(
        input_dtypes=input_dtype,
        frontend=frontend,
        test_flags=test_flags,
        fn_tree=fn_tree,
        on_device=on_device,
        test_values=False,
        x=x[0],
    )


# beta
@handle_frontend_test(
    fn_tree="numpy.random.beta",
    input_dtypes=helpers.get_dtypes("float", index=2),
    a=st.floats(
        allow_nan=False, allow_infinity=False, width=32, min_value=0, exclude_min=True
    ),
    b=st.floats(
        allow_nan=False, allow_infinity=False, width=32, min_value=0, exclude_min=True
    ),
    size=st.tuples(
        st.integers(min_value=2, max_value=5), st.integers(min_value=2, max_value=5)
    ),
)
def test_numpy_beta(
    input_dtypes,
    size,
    frontend,
    test_flags,
    fn_tree,
    on_device,
    a,
    b,
):
    helpers.test_frontend_function(
        input_dtypes=input_dtypes,
        frontend=frontend,
        test_flags=test_flags,
        fn_tree=fn_tree,
        on_device=on_device,
        test_values=False,
        a=a,
        b=b,
        size=size,
    )


# shuffle
@handle_frontend_test(
    fn_tree="numpy.random.shuffle",
    dtype_and_x=helpers.dtype_and_values(
        available_dtypes=helpers.get_dtypes("float"), min_num_dims=1
    ),
)
def test_numpy_shuffle(
    dtype_and_x,
    frontend,
    test_flags,
    fn_tree,
    on_device,
):
    input_dtype, x = dtype_and_x
    helpers.test_frontend_function(
        input_dtypes=input_dtype,
        frontend=frontend,
        test_flags=test_flags,
        fn_tree=fn_tree,
        on_device=on_device,
        test_values=False,
        x=x[0],
<<<<<<< HEAD
    )


# logseries
@handle_frontend_test(
    fn_tree="numpy.random.logseries",
    input_dtypes=helpers.get_dtypes("float"),
    p=st.floats(
        allow_nan=False,
        allow_infinity=False,
        width=32,
        min_value=9.999999747378752e-06,
        max_value=0.9999899864196777,
    ),
    size=st.tuples(
        st.integers(min_value=2, max_value=5), st.integers(min_value=2, max_value=5)
    ),
)
def test_numpy_logseries(
    input_dtypes,
    size,
    frontend,
    test_flags,
    fn_tree,
    on_device,
    p,
):
    helpers.test_frontend_function(
        input_dtypes=input_dtypes,
        test_flags=test_flags,
        frontend=frontend,
        fn_tree=fn_tree,
        on_device=on_device,
        test_values=False,
        p=p,
        size=size,
=======
>>>>>>> 60d1f7eb
    )<|MERGE_RESOLUTION|>--- conflicted
+++ resolved
@@ -323,7 +323,6 @@
         on_device=on_device,
         test_values=False,
         x=x[0],
-<<<<<<< HEAD
     )
 
 
@@ -360,6 +359,4 @@
         test_values=False,
         p=p,
         size=size,
-=======
->>>>>>> 60d1f7eb
-    )+    )
