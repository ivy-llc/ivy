# global,
from hypothesis import strategies as st
import numpy as np

# local
import ivy_tests.test_ivy.helpers as helpers
from ivy_tests.test_ivy.helpers import handle_frontend_test


# random_sample
@handle_frontend_test(
    fn_tree="numpy.random.random_sample",
    input_dtypes=helpers.get_dtypes("integer", full=False),
    size=helpers.get_shape(allow_none=True),
    test_with_out=st.just(False),
)
def test_numpy_random_sample(
    input_dtypes,
    size,
    frontend,
    test_flags,
    fn_tree,
    on_device,
):
    helpers.test_frontend_function(
        input_dtypes=input_dtypes,
        frontend=frontend,
        test_flags=test_flags,
        fn_tree=fn_tree,
        on_device=on_device,
        test_values=False,
        size=size,
    )


# dirichlet
@handle_frontend_test(
    fn_tree="numpy.random.dirichlet",
    dtype_and_x=helpers.dtype_and_values(
        available_dtypes=helpers.get_dtypes("float"),
        shape=st.tuples(
            st.integers(min_value=2, max_value=5),
        ),
        min_value=1,
        max_value=100,
        exclude_min=True,
    ),
    size=st.tuples(
        st.integers(min_value=2, max_value=5), st.integers(min_value=2, max_value=5)
    ),
    test_with_out=st.just(False),
)
def test_numpy_dirichlet(
    dtype_and_x,
    size,
    frontend,
    test_flags,
    fn_tree,
    on_device,
):
    input_dtype, x = dtype_and_x
    helpers.test_frontend_function(
        input_dtypes=input_dtype,
        frontend=frontend,
        test_flags=test_flags,
        fn_tree=fn_tree,
        on_device=on_device,
        alpha=x[0],
        test_values=False,
        size=size,
    )


# uniform
@handle_frontend_test(
    fn_tree="numpy.random.uniform",
    input_dtypes=helpers.get_dtypes("float", index=2),
    low=st.floats(allow_nan=False, allow_infinity=False, width=32),
    high=st.floats(allow_nan=False, allow_infinity=False, width=32),
    size=st.tuples(
        st.integers(min_value=2, max_value=5), st.integers(min_value=2, max_value=5)
    ),
)
def test_numpy_uniform(
    input_dtypes,
    size,
    frontend,
    test_flags,
    fn_tree,
    on_device,
    low,
    high,
):
    helpers.test_frontend_function(
        input_dtypes=input_dtypes,
        frontend=frontend,
        test_flags=test_flags,
        fn_tree=fn_tree,
        on_device=on_device,
        test_values=False,
        low=low,
        high=high,
        size=size,
    )


# normal
@handle_frontend_test(
    fn_tree="numpy.random.normal",
    input_dtypes=helpers.get_dtypes("float", index=2),
    loc=st.floats(allow_nan=False, allow_infinity=False, width=32),
    scale=st.floats(allow_nan=False, allow_infinity=False, width=32, min_value=0),
    size=st.tuples(
        st.integers(min_value=2, max_value=5), st.integers(min_value=2, max_value=5)
    ),
)
def test_numpy_normal(
    input_dtypes,
    size,
    frontend,
    test_flags,
    fn_tree,
    on_device,
    loc,
    scale,
):
    helpers.test_frontend_function(
        input_dtypes=input_dtypes,
        frontend=frontend,
        test_flags=test_flags,
        fn_tree=fn_tree,
        on_device=on_device,
        test_values=False,
        loc=loc,
        scale=scale,
        size=size,
    )


# poisson
@handle_frontend_test(
    fn_tree="numpy.random.poisson",
    dtype_and_x=helpers.dtype_and_values(
        available_dtypes=helpers.get_dtypes("float"),
        shape=st.tuples(st.integers(min_value=1, max_value=2)),
        min_value=1,
        max_value=100,
    ),
    size=st.tuples(
        st.integers(min_value=1, max_value=10), st.integers(min_value=2, max_value=2)
    ),
)
def test_numpy_poisson(
    dtype_and_x,
    size,
    test_flags,
    frontend,
    fn_tree,
    on_device,
):
    input_dtype, x = dtype_and_x
    helpers.test_frontend_function(
        input_dtypes=input_dtype,
        test_flags=test_flags,
        frontend=frontend,
        fn_tree=fn_tree,
        on_device=on_device,
        lam=x[0],
        test_values=False,
        size=size,
    )


@handle_frontend_test(
    fn_tree="numpy.random.geometric",
    input_dtypes=helpers.get_dtypes("float"),
    p=st.floats(
        allow_nan=False,
        allow_infinity=False,
        width=32,
        min_value=9.999999747378752e-06,
        max_value=0.9999899864196777,
    ),
    size=st.tuples(
        st.integers(min_value=2, max_value=5), st.integers(min_value=2, max_value=5)
    ),
)
def test_numpy_geometric(
    input_dtypes,
    size,
    frontend,
    test_flags,
    fn_tree,
    on_device,
    p,
):
    helpers.test_frontend_function(
        input_dtypes=input_dtypes,
        test_flags=test_flags,
        frontend=frontend,
        fn_tree=fn_tree,
        on_device=on_device,
        test_values=False,
        p=p,
        size=size,
    )


# multinomial
@handle_frontend_test(
    fn_tree="numpy.random.multinomial",
    n=helpers.ints(min_value=2, max_value=10),
    dtype=helpers.get_dtypes("float", full=False),
    size=st.tuples(
        st.integers(min_value=1, max_value=10), st.integers(min_value=2, max_value=2)
    ),
)
def test_numpy_multinomial(
    n,
    dtype,
    size,
    test_flags,
    frontend,
    fn_tree,
    on_device,
):
    helpers.test_frontend_function(
        input_dtypes=dtype,
        test_flags=test_flags,
        frontend=frontend,
        fn_tree=fn_tree,
        on_device=on_device,
        test_values=False,
        n=n,
        pvals=np.array([1 / n] * n, dtype=dtype[0]),
        size=size,
    )


# permutation
@handle_frontend_test(
    fn_tree="numpy.random.permutation",
    dtype_and_x=helpers.dtype_and_values(
        available_dtypes=helpers.get_dtypes("numeric"), min_num_dims=1
    ),
)
def test_numpy_permutation(
    dtype_and_x,
    frontend,
    test_flags,
    fn_tree,
    on_device,
):
    input_dtype, x = dtype_and_x
    helpers.test_frontend_function(
        input_dtypes=input_dtype,
        frontend=frontend,
        test_flags=test_flags,
        fn_tree=fn_tree,
        on_device=on_device,
        test_values=False,
        x=x[0],
    )


# beta
@handle_frontend_test(
    fn_tree="numpy.random.beta",
    input_dtypes=helpers.get_dtypes("float", index=2),
    a=st.floats(
        allow_nan=False, allow_infinity=False, width=32, min_value=0, exclude_min=True
    ),
    b=st.floats(
        allow_nan=False, allow_infinity=False, width=32, min_value=0, exclude_min=True
    ),
    size=st.tuples(
        st.integers(min_value=2, max_value=5), st.integers(min_value=2, max_value=5)
    ),
)
def test_numpy_beta(
    input_dtypes,
    size,
    frontend,
    test_flags,
    fn_tree,
    on_device,
    a,
    b,
):
    helpers.test_frontend_function(
        input_dtypes=input_dtypes,
        frontend=frontend,
        test_flags=test_flags,
        fn_tree=fn_tree,
        on_device=on_device,
        test_values=False,
        a=a,
        b=b,
        size=size,
    )


# shuffle
@handle_frontend_test(
    fn_tree="numpy.random.shuffle",
    dtype_and_x=helpers.dtype_and_values(
        available_dtypes=helpers.get_dtypes("float"), min_num_dims=1
    ),
)
def test_numpy_shuffle(
    dtype_and_x,
    frontend,
    test_flags,
    fn_tree,
    on_device,
):
    input_dtype, x = dtype_and_x
    helpers.test_frontend_function(
        input_dtypes=input_dtype,
        frontend=frontend,
        test_flags=test_flags,
        fn_tree=fn_tree,
        on_device=on_device,
        test_values=False,
        x=x[0],
    )


<<<<<<< HEAD
# gamma
@handle_frontend_test(
    fn_tree="numpy.random.gamma",
    input_dtypes=helpers.get_dtypes("float", index=2),
    alpha=st.floats(allow_nan=False,
                    allow_infinity=False,
                    width=32,
                    exclude_min=True,
                    min_value=0),
    beta=st.floats(allow_nan=False,
                   allow_infinity=False,
                   width=32,
                   exclude_min=True,
                   min_value=0),
    size=st.tuples(
        st.integers(min_value=2, max_value=5),
        st.integers(min_value=2, max_value=5)
    ),
)
def test_numpy_gamma(
=======
@handle_frontend_test(
    fn_tree="numpy.random.standard_normal",
    input_dtypes=helpers.get_dtypes("integer", full=False),
    size=helpers.get_shape(allow_none=True),
    test_with_out=st.just(False),
)
def test_numpy_standard_normal(
>>>>>>> b7e1a462
        input_dtypes,
        size,
        frontend,
        test_flags,
        fn_tree,
        on_device,
<<<<<<< HEAD
        alpha,
        beta
=======
>>>>>>> b7e1a462
):
    helpers.test_frontend_function(
        input_dtypes=input_dtypes,
        frontend=frontend,
        test_flags=test_flags,
        fn_tree=fn_tree,
        on_device=on_device,
        test_values=False,
<<<<<<< HEAD
        alpha=alpha,
        beta=beta,
=======
>>>>>>> b7e1a462
        size=size,
    )<|MERGE_RESOLUTION|>--- conflicted
+++ resolved
@@ -326,7 +326,31 @@
     )
 
 
-<<<<<<< HEAD
+@handle_frontend_test(
+    fn_tree="numpy.random.standard_normal",
+    input_dtypes=helpers.get_dtypes("integer", full=False),
+    size=helpers.get_shape(allow_none=True),
+    test_with_out=st.just(False),
+)
+def test_numpy_standard_normal(
+        input_dtypes,
+        size,
+        frontend,
+        test_flags,
+        fn_tree,
+        on_device,
+):
+    helpers.test_frontend_function(
+        input_dtypes=input_dtypes,
+        frontend=frontend,
+        test_flags=test_flags,
+        fn_tree=fn_tree,
+        on_device=on_device,
+        test_values=False,
+        size=size,
+    )
+
+
 # gamma
 @handle_frontend_test(
     fn_tree="numpy.random.gamma",
@@ -347,38 +371,23 @@
     ),
 )
 def test_numpy_gamma(
-=======
-@handle_frontend_test(
-    fn_tree="numpy.random.standard_normal",
-    input_dtypes=helpers.get_dtypes("integer", full=False),
-    size=helpers.get_shape(allow_none=True),
-    test_with_out=st.just(False),
-)
-def test_numpy_standard_normal(
->>>>>>> b7e1a462
         input_dtypes,
         size,
         frontend,
         test_flags,
         fn_tree,
         on_device,
-<<<<<<< HEAD
         alpha,
         beta
-=======
->>>>>>> b7e1a462
-):
-    helpers.test_frontend_function(
-        input_dtypes=input_dtypes,
-        frontend=frontend,
-        test_flags=test_flags,
-        fn_tree=fn_tree,
-        on_device=on_device,
-        test_values=False,
-<<<<<<< HEAD
+):
+    helpers.test_frontend_function(
+        input_dtypes=input_dtypes,
+        frontend=frontend,
+        test_flags=test_flags,
+        fn_tree=fn_tree,
+        on_device=on_device,
+        test_values=False,
         alpha=alpha,
         beta=beta,
-=======
->>>>>>> b7e1a462
         size=size,
     )