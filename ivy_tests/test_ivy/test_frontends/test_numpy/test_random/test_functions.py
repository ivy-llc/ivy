--- conflicted
+++ resolved
@@ -879,7 +879,7 @@
         scale=scale,
         size=size,
     )
-<<<<<<< HEAD
+
     
 #permuted
 @handle_frontend_test(
@@ -911,7 +911,7 @@
         axes=permutation,
         out=dtype,
         copy=None
-=======
+    )
 
 
 @handle_frontend_test(
@@ -966,5 +966,4 @@
         mode=mode,
         right=right,
         size=size,
->>>>>>> 618e154c
     )