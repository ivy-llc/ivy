# global,
from hypothesis import strategies as st, assume
import numpy as np
# local
import ivy_tests.test_ivy.helpers as helpers
from ivy_tests.test_ivy.helpers import handle_frontend_test


# random_sample
@handle_frontend_test(
    fn_tree="numpy.random.random_sample",
    input_dtypes=helpers.get_dtypes("integer", full=False),
    size=helpers.get_shape(allow_none=True),
    test_with_out=st.just(False),
)
def test_numpy_random_sample(
    input_dtypes,
    size,
    frontend,
    test_flags,
    fn_tree,
    on_device,
):
    helpers.test_frontend_function(
        input_dtypes=input_dtypes,
        frontend=frontend,
        test_flags=test_flags,
        fn_tree=fn_tree,
        on_device=on_device,
        test_values=False,
        size=size,
    )


# dirichlet
@handle_frontend_test(
    fn_tree="numpy.random.dirichlet",
    dtype_and_x=helpers.dtype_and_values(
        available_dtypes=helpers.get_dtypes("float"),
        shape=st.tuples(
            st.integers(min_value=2, max_value=5),
        ),
        min_value=1,
        max_value=100,
        exclude_min=True,
    ),
    size=st.tuples(
        st.integers(min_value=2, max_value=5), st.integers(min_value=2, max_value=5)
    ),
    test_with_out=st.just(False),
)
def test_numpy_dirichlet(
    dtype_and_x,
    size,
    frontend,
    test_flags,
    fn_tree,
    on_device,
):
    input_dtype, x = dtype_and_x
    helpers.test_frontend_function(
        input_dtypes=input_dtype,
        frontend=frontend,
        test_flags=test_flags,
        fn_tree=fn_tree,
        on_device=on_device,
        alpha=x[0],
        test_values=False,
        size=size,
    )


# uniform
@handle_frontend_test(
    fn_tree="numpy.random.uniform",
    input_dtypes=helpers.get_dtypes("float", index=2),
    low=st.floats(allow_nan=False, allow_infinity=False, width=32),
    high=st.floats(allow_nan=False, allow_infinity=False, width=32),
    size=st.tuples(
        st.integers(min_value=2, max_value=5), st.integers(min_value=2, max_value=5)
    ),
)
def test_numpy_uniform(
    input_dtypes,
    size,
    frontend,
    test_flags,
    fn_tree,
    on_device,
    low,
    high,
):
    helpers.test_frontend_function(
        input_dtypes=input_dtypes,
        frontend=frontend,
        test_flags=test_flags,
        fn_tree=fn_tree,
        on_device=on_device,
        test_values=False,
        low=low,
        high=high,
        size=size,
    )


# normal
@handle_frontend_test(
    fn_tree="numpy.random.normal",
    input_dtypes=helpers.get_dtypes("float", index=2),
    loc=st.floats(allow_nan=False, allow_infinity=False, width=32),
    scale=st.floats(allow_nan=False, allow_infinity=False, width=32, min_value=0),
    size=st.tuples(
        st.integers(min_value=2, max_value=5), st.integers(min_value=2, max_value=5)
    ),
)
def test_numpy_normal(
    input_dtypes,
    size,
    frontend,
    test_flags,
    fn_tree,
    on_device,
    loc,
    scale,
):
    helpers.test_frontend_function(
        input_dtypes=input_dtypes,
        frontend=frontend,
        test_flags=test_flags,
        fn_tree=fn_tree,
        on_device=on_device,
        test_values=False,
        loc=loc,
        scale=scale,
        size=size,
    )


# poisson
@handle_frontend_test(
    fn_tree="numpy.random.poisson",
    dtype_and_x=helpers.dtype_and_values(
        available_dtypes=helpers.get_dtypes("float"),
        shape=st.tuples(st.integers(min_value=1, max_value=2)),
        min_value=1,
        max_value=100,
    ),
    size=st.tuples(
        st.integers(min_value=1, max_value=10), st.integers(min_value=2, max_value=2)
    ),
)
def test_numpy_poisson(
    dtype_and_x,
    size,
    test_flags,
    frontend,
    fn_tree,
    on_device,
):
    input_dtype, x = dtype_and_x
    helpers.test_frontend_function(
        input_dtypes=input_dtype,
        test_flags=test_flags,
        frontend=frontend,
        fn_tree=fn_tree,
        on_device=on_device,
        lam=x[0],
        test_values=False,
        size=size,
    )


@handle_frontend_test(
    fn_tree="numpy.random.geometric",
    input_dtypes=helpers.get_dtypes("float"),
    p=st.floats(
        allow_nan=False,
        allow_infinity=False,
        width=32,
        min_value=9.999999747378752e-06,
        max_value=0.9999899864196777,
    ),
    size=st.tuples(
        st.integers(min_value=2, max_value=5), st.integers(min_value=2, max_value=5)
    ),
)
def test_numpy_geometric(
    input_dtypes,
    size,
    frontend,
    test_flags,
    fn_tree,
    on_device,
    p,
):
    helpers.test_frontend_function(
        input_dtypes=input_dtypes,
        test_flags=test_flags,
        frontend=frontend,
        fn_tree=fn_tree,
        on_device=on_device,
        test_values=False,
        p=p,
        size=size,
    )


# multinomial
@handle_frontend_test(
    fn_tree="numpy.random.multinomial",
    n=helpers.ints(min_value=2, max_value=10),
    dtype=helpers.get_dtypes("float", full=False),
    size=st.tuples(
        st.integers(min_value=1, max_value=10), st.integers(min_value=2, max_value=2)
    ),
)
def test_numpy_multinomial(
    n,
    dtype,
    size,
    test_flags,
    frontend,
    fn_tree,
    on_device,
):
    helpers.test_frontend_function(
        input_dtypes=dtype,
        test_flags=test_flags,
        frontend=frontend,
        fn_tree=fn_tree,
        on_device=on_device,
        test_values=False,
        n=n,
        pvals=np.array([1 / n] * n, dtype=dtype[0]),
        size=size,
    )


# permutation
@handle_frontend_test(
    fn_tree="numpy.random.permutation",
    dtype_and_x=helpers.dtype_and_values(
        available_dtypes=helpers.get_dtypes("numeric"), min_num_dims=1
    ),
)
def test_numpy_permutation(
    dtype_and_x,
    frontend,
    test_flags,
    fn_tree,
    on_device,
):
    input_dtype, x = dtype_and_x
    helpers.test_frontend_function(
        input_dtypes=input_dtype,
        frontend=frontend,
        test_flags=test_flags,
        fn_tree=fn_tree,
        on_device=on_device,
        test_values=False,
        x=x[0],
    )


# beta
@handle_frontend_test(
    fn_tree="numpy.random.beta",
    input_dtypes=helpers.get_dtypes("float", index=2),
    a=st.floats(
        allow_nan=False, allow_infinity=False, width=32, min_value=0, exclude_min=True
    ),
    b=st.floats(
        allow_nan=False, allow_infinity=False, width=32, min_value=0, exclude_min=True
    ),
    size=st.tuples(
        st.integers(min_value=2, max_value=5), st.integers(min_value=2, max_value=5)
    ),
)
def test_numpy_beta(
    input_dtypes,
    size,
    frontend,
    test_flags,
    fn_tree,
    on_device,
    a,
    b,
):
    helpers.test_frontend_function(
        input_dtypes=input_dtypes,
        frontend=frontend,
        test_flags=test_flags,
        fn_tree=fn_tree,
        on_device=on_device,
        test_values=False,
        a=a,
        b=b,
        size=size,
    )


# shuffle
@handle_frontend_test(
    fn_tree="numpy.random.shuffle",
    dtype_and_x=helpers.dtype_and_values(
        available_dtypes=helpers.get_dtypes("float"), min_num_dims=1
    ),
)
def test_numpy_shuffle(
    dtype_and_x,
    frontend,
    test_flags,
    fn_tree,
    on_device,
):
    input_dtype, x = dtype_and_x
    helpers.test_frontend_function(
        input_dtypes=input_dtype,
        frontend=frontend,
        test_flags=test_flags,
        fn_tree=fn_tree,
        on_device=on_device,
        test_values=False,
        x=x[0],
    )


@handle_frontend_test(
    fn_tree="numpy.random.standard_normal",
    input_dtypes=helpers.get_dtypes("integer", full=False),
    size=helpers.get_shape(allow_none=True),
    test_with_out=st.just(False),
)
def test_numpy_standard_normal(
    input_dtypes,
    size,
    frontend,
    test_flags,
    fn_tree,
    on_device,
):
    helpers.test_frontend_function(
        input_dtypes=input_dtypes,
        frontend=frontend,
        test_flags=test_flags,
        fn_tree=fn_tree,
        on_device=on_device,
        test_values=False,
        size=size,
    )


@handle_frontend_test(
    fn_tree="numpy.random.standard_gamma",
    shape_dtypes=helpers.get_dtypes("float", full=False),
    shape=st.floats(
        allow_nan=False, allow_infinity=False, width=32, min_value=0, exclude_min=True
    ),
    size=st.tuples(
        st.integers(min_value=2, max_value=5), st.integers(min_value=2, max_value=5)
    ),
    size_dtypes=helpers.get_dtypes("integer", full=False),
    test_with_out=st.just(False),
)
def test_numpy_standard_gamma(
    shape,
    shape_dtypes,
    size,
    size_dtypes,
    frontend,
    test_flags,
    fn_tree,
    on_device,
):
    assume("float16" not in shape_dtypes)
    helpers.test_frontend_function(
        input_dtypes=shape_dtypes + size_dtypes,
        test_flags=test_flags,
        frontend=frontend,
        fn_tree=fn_tree,
        on_device=on_device,
        test_values=False,
        shape=shape,
        size=size,
    )


# binomial
@handle_frontend_test(
    fn_tree="numpy.random.binomial",
    n=st.integers(min_value=0, max_value=2),
    dtype=helpers.get_dtypes("float", full=False, index=2),
    p=st.floats(
        allow_nan=False, allow_infinity=False, width=32, min_value=0, max_value=1
    ),
    size=st.tuples(
        st.integers(min_value=2, max_value=5), st.integers(min_value=2, max_value=5)
    ),
)
def test_numpy_binomial(
    dtype,
    size,
    test_flags,
    frontend,
    fn_tree,
    on_device,
    n,
    p,
):
    helpers.test_frontend_function(
        input_dtypes=dtype,
        test_flags=test_flags,
        frontend=frontend,
        fn_tree=fn_tree,
        on_device=on_device,
        test_values=False,
        n=n,
        p=p,
        size=size,
    )


# chisquare
# The test values are restricted to (0, 1000] because df<=0 is invalid
# and very large df can cause problems with type conversions
@handle_frontend_test(
    fn_tree="numpy.random.chisquare",
    dtypes=helpers.get_dtypes("float", full=False),
    df=st.one_of(
        st.floats(
            min_value=0,
            max_value=1000,
            exclude_min=True,
            allow_subnormal=False,
            width=32,
        ),
        st.integers(min_value=1, max_value=1000),
        st.lists(
            st.one_of(
                st.floats(
                    min_value=0,
                    max_value=1000,
                    exclude_min=True,
                    allow_subnormal=False,
                    width=32,
                )
                | st.integers(min_value=1, max_value=1000)
            ),
            min_size=1,
        ),
    ),
    size=helpers.get_shape(allow_none=True),
    test_with_out=st.just(False),
)
def test_numpy_chisquare(
    dtypes,
    df,
    size,
    frontend,
    test_flags,
    fn_tree,
    on_device,
):
    # make sure `size` is something `df` can be broadcast to
    if (
        hasattr(df, "__len__")
        and size is not None
        and (len(size) == 0 or size[-1] != len(df))
    ):
        size = (*size, len(df))
    helpers.test_frontend_function(
        input_dtypes=dtypes,
        frontend=frontend,
        test_flags=test_flags,
        fn_tree=fn_tree,
        on_device=on_device,
        test_values=False,
        df=df,
        size=size,
    )


# lognormal
# min value is set 0
@handle_frontend_test(
    fn_tree="numpy.random.lognormal",
    input_dtypes=helpers.get_dtypes("float", index=2),
    mean=st.floats(
        allow_nan=False, allow_infinity=False, width=32, min_value=-5, max_value=5
    ),
    sigma=st.floats(
        allow_nan=False, allow_infinity=False, width=32, min_value=0, max_value=5
    ),
    size=st.tuples(
        st.integers(min_value=2, max_value=5), st.integers(min_value=2, max_value=5)
    ),
)
def test_numpy_lognormal(
    input_dtypes,
    size,
    frontend,
    test_flags,
    fn_tree,
    on_device,
    mean,
    sigma,
):
    helpers.test_frontend_function(
        input_dtypes=input_dtypes,
        frontend=frontend,
        test_flags=test_flags,
        fn_tree=fn_tree,
        on_device=on_device,
        test_values=False,
        mean=mean,
        sigma=sigma,
        size=size,
    )


# negative_binomial
@handle_frontend_test(
    fn_tree="numpy.random.negative_binomial",
    input_dtypes=helpers.get_dtypes("float", index=2),
    # max value for n and min value for p are restricted in testing
    # as they can blow up poisson lambda, which will cause an
    # error (lam value too large).
    n=st.floats(
        allow_nan=False,
        allow_infinity=False,
        width=32,
        min_value=0,
        max_value=100000,
        exclude_min=True,
    ),
    p=st.floats(
        allow_nan=False,
        allow_infinity=False,
        width=32,
        min_value=9.999999747378752e-06,
        exclude_min=True,
        max_value=1,
        exclude_max=True,
    ),
    size=helpers.get_shape(allow_none=True),
    test_with_out=st.just(False),
)
def test_numpy_negative_binomial(
    input_dtypes,
    size,
    frontend,
    test_flags,
    fn_tree,
    on_device,
    n,
    p,
):
    helpers.test_frontend_function(
        input_dtypes=input_dtypes,
        frontend=frontend,
        test_flags=test_flags,
        fn_tree=fn_tree,
        on_device=on_device,
        test_values=False,
        n=n,
        p=p,
        size=size,
    )
<<<<<<< HEAD
@handle_frontend_test(
    fn_tree="numpy.random.weibull",
    input_dtypes=helpers.get_dtypes("float", index=2),
    a=st.floats(
        allow_nan=False,
        allow_infinity=False,
        width=32,
        min_value=1,
        max_value=1000,
        exclude_min=True,
    ),
    size=helpers.get_shape(allow_none=True),
    test_with_out=st.just(False),
)
def test_numpy_weibull(
    input_dtypes,
=======


# standard_cauchy
@handle_frontend_test(
    fn_tree="numpy.random.standard_cauchy",
    input_dtypes=helpers.get_dtypes("integer", full=False),
    size=helpers.get_shape(allow_none=True),
    test_with_out=st.just(False),
)
def test_numpy_standard_cauchy(
    input_dtypes,
    size,
>>>>>>> e92a86e6
    frontend,
    test_flags,
    fn_tree,
    on_device,
<<<<<<< HEAD
    a,
    size,
=======
>>>>>>> e92a86e6
):
    helpers.test_frontend_function(
        input_dtypes=input_dtypes,
        frontend=frontend,
        test_flags=test_flags,
        fn_tree=fn_tree,
        on_device=on_device,
        test_values=False,
<<<<<<< HEAD
        a=a,
=======
>>>>>>> e92a86e6
        size=size,
    )<|MERGE_RESOLUTION|>--- conflicted
+++ resolved
@@ -1,6 +1,7 @@
 # global,
 from hypothesis import strategies as st, assume
 import numpy as np
+
 # local
 import ivy_tests.test_ivy.helpers as helpers
 from ivy_tests.test_ivy.helpers import handle_frontend_test
@@ -566,7 +567,6 @@
         p=p,
         size=size,
     )
-<<<<<<< HEAD
 @handle_frontend_test(
     fn_tree="numpy.random.weibull",
     input_dtypes=helpers.get_dtypes("float", index=2),
@@ -583,7 +583,23 @@
 )
 def test_numpy_weibull(
     input_dtypes,
-=======
+    frontend,
+    test_flags,
+    fn_tree,
+    on_device,
+    a,
+    size,
+):
+    helpers.test_frontend_function(
+        input_dtypes=input_dtypes,
+        frontend=frontend,
+        test_flags=test_flags,
+        fn_tree=fn_tree,
+        on_device=on_device,
+        test_values=False,
+        a=a,
+        size=size,
+    )
 
 
 # standard_cauchy
@@ -596,27 +612,17 @@
 def test_numpy_standard_cauchy(
     input_dtypes,
     size,
->>>>>>> e92a86e6
-    frontend,
-    test_flags,
-    fn_tree,
-    on_device,
-<<<<<<< HEAD
-    a,
-    size,
-=======
->>>>>>> e92a86e6
-):
-    helpers.test_frontend_function(
-        input_dtypes=input_dtypes,
-        frontend=frontend,
-        test_flags=test_flags,
-        fn_tree=fn_tree,
-        on_device=on_device,
-        test_values=False,
-<<<<<<< HEAD
-        a=a,
-=======
->>>>>>> e92a86e6
+    frontend,
+    test_flags,
+    fn_tree,
+    on_device,
+):
+    helpers.test_frontend_function(
+        input_dtypes=input_dtypes,
+        frontend=frontend,
+        test_flags=test_flags,
+        fn_tree=fn_tree,
+        on_device=on_device,
+        test_values=False,
         size=size,
     )