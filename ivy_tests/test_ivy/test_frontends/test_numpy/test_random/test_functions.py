# global,
from hypothesis import strategies as st, assume
import numpy as np

# local
import ivy_tests.test_ivy.helpers as helpers
from ivy_tests.test_ivy.helpers import handle_frontend_test


# random_sample
@handle_frontend_test(
    fn_tree="numpy.random.random_sample",
    input_dtypes=helpers.get_dtypes("integer", full=False),
    size=helpers.get_shape(allow_none=True),
    test_with_out=st.just(False),
)
def test_numpy_random_sample(
    input_dtypes,
    size,
    frontend,
    test_flags,
    fn_tree,
    on_device,
):
    helpers.test_frontend_function(
        input_dtypes=input_dtypes,
        frontend=frontend,
        test_flags=test_flags,
        fn_tree=fn_tree,
        on_device=on_device,
        test_values=False,
        size=size,
    )


# dirichlet
@handle_frontend_test(
    fn_tree="numpy.random.dirichlet",
    dtype_and_x=helpers.dtype_and_values(
        available_dtypes=helpers.get_dtypes("float"),
        shape=st.tuples(
            st.integers(min_value=2, max_value=5),
        ),
        min_value=1,
        max_value=100,
        exclude_min=True,
    ),
    size=st.tuples(
        st.integers(min_value=2, max_value=5), st.integers(min_value=2, max_value=5)
    ),
    test_with_out=st.just(False),
)
def test_numpy_dirichlet(
    dtype_and_x,
    size,
    frontend,
    test_flags,
    fn_tree,
    on_device,
):
    input_dtype, x = dtype_and_x
    helpers.test_frontend_function(
        input_dtypes=input_dtype,
        frontend=frontend,
        test_flags=test_flags,
        fn_tree=fn_tree,
        on_device=on_device,
        alpha=x[0],
        test_values=False,
        size=size,
    )


# uniform
@handle_frontend_test(
    fn_tree="numpy.random.uniform",
    input_dtypes=helpers.get_dtypes("float", index=2),
    low=st.floats(allow_nan=False, allow_infinity=False, width=32),
    high=st.floats(allow_nan=False, allow_infinity=False, width=32),
    size=st.tuples(
        st.integers(min_value=2, max_value=5), st.integers(min_value=2, max_value=5)
    ),
)
def test_numpy_uniform(
    input_dtypes,
    size,
    frontend,
    test_flags,
    fn_tree,
    on_device,
    low,
    high,
):
    helpers.test_frontend_function(
        input_dtypes=input_dtypes,
        frontend=frontend,
        test_flags=test_flags,
        fn_tree=fn_tree,
        on_device=on_device,
        test_values=False,
        low=low,
        high=high,
        size=size,
    )


# normal
@handle_frontend_test(
    fn_tree="numpy.random.normal",
    input_dtypes=helpers.get_dtypes("float", index=2),
    loc=st.floats(allow_nan=False, allow_infinity=False, width=32),
    scale=st.floats(allow_nan=False, allow_infinity=False, width=32, min_value=0),
    size=st.tuples(
        st.integers(min_value=2, max_value=5), st.integers(min_value=2, max_value=5)
    ),
)
def test_numpy_normal(
    input_dtypes,
    size,
    frontend,
    test_flags,
    fn_tree,
    on_device,
    loc,
    scale,
):
    helpers.test_frontend_function(
        input_dtypes=input_dtypes,
        frontend=frontend,
        test_flags=test_flags,
        fn_tree=fn_tree,
        on_device=on_device,
        test_values=False,
        loc=loc,
        scale=scale,
        size=size,
    )


# poisson
@handle_frontend_test(
    fn_tree="numpy.random.poisson",
    dtype_and_x=helpers.dtype_and_values(
        available_dtypes=helpers.get_dtypes("float"),
        shape=st.tuples(st.integers(min_value=1, max_value=2)),
        min_value=1,
        max_value=100,
    ),
    size=st.tuples(
        st.integers(min_value=1, max_value=10), st.integers(min_value=2, max_value=2)
    ),
)
def test_numpy_poisson(
    dtype_and_x,
    size,
    test_flags,
    frontend,
    fn_tree,
    on_device,
):
    input_dtype, x = dtype_and_x
    helpers.test_frontend_function(
        input_dtypes=input_dtype,
        test_flags=test_flags,
        frontend=frontend,
        fn_tree=fn_tree,
        on_device=on_device,
        lam=x[0],
        test_values=False,
        size=size,
    )


@handle_frontend_test(
    fn_tree="numpy.random.geometric",
    input_dtypes=helpers.get_dtypes("float"),
    p=st.floats(
        allow_nan=False,
        allow_infinity=False,
        width=32,
        min_value=9.999999747378752e-06,
        max_value=0.9999899864196777,
    ),
    size=st.tuples(
        st.integers(min_value=2, max_value=5), st.integers(min_value=2, max_value=5)
    ),
)
def test_numpy_geometric(
    input_dtypes,
    size,
    frontend,
    test_flags,
    fn_tree,
    on_device,
    p,
):
    helpers.test_frontend_function(
        input_dtypes=input_dtypes,
        test_flags=test_flags,
        frontend=frontend,
        fn_tree=fn_tree,
        on_device=on_device,
        test_values=False,
        p=p,
        size=size,
    )


# multinomial
@handle_frontend_test(
    fn_tree="numpy.random.multinomial",
    n=helpers.ints(min_value=2, max_value=10),
    dtype=helpers.get_dtypes("float", full=False),
    size=st.tuples(
        st.integers(min_value=1, max_value=10), st.integers(min_value=2, max_value=2)
    ),
)
def test_numpy_multinomial(
    n,
    dtype,
    size,
    test_flags,
    frontend,
    fn_tree,
    on_device,
):
    helpers.test_frontend_function(
        input_dtypes=dtype,
        test_flags=test_flags,
        frontend=frontend,
        fn_tree=fn_tree,
        on_device=on_device,
        test_values=False,
        n=n,
        pvals=np.array([1 / n] * n, dtype=dtype[0]),
        size=size,
    )


# permutation
@handle_frontend_test(
    fn_tree="numpy.random.permutation",
    dtype_and_x=helpers.dtype_and_values(
        available_dtypes=helpers.get_dtypes("numeric"), min_num_dims=1
    ),
)
def test_numpy_permutation(
    dtype_and_x,
    frontend,
    test_flags,
    fn_tree,
    on_device,
):
    input_dtype, x = dtype_and_x
    helpers.test_frontend_function(
        input_dtypes=input_dtype,
        frontend=frontend,
        test_flags=test_flags,
        fn_tree=fn_tree,
        on_device=on_device,
        test_values=False,
        x=x[0],
    )


# beta
@handle_frontend_test(
    fn_tree="numpy.random.beta",
    input_dtypes=helpers.get_dtypes("float", index=2),
    a=st.floats(
        allow_nan=False, allow_infinity=False, width=32, min_value=0, exclude_min=True
    ),
    b=st.floats(
        allow_nan=False, allow_infinity=False, width=32, min_value=0, exclude_min=True
    ),
    size=st.tuples(
        st.integers(min_value=2, max_value=5), st.integers(min_value=2, max_value=5)
    ),
)
def test_numpy_beta(
    input_dtypes,
    size,
    frontend,
    test_flags,
    fn_tree,
    on_device,
    a,
    b,
):
    helpers.test_frontend_function(
        input_dtypes=input_dtypes,
        frontend=frontend,
        test_flags=test_flags,
        fn_tree=fn_tree,
        on_device=on_device,
        test_values=False,
        a=a,
        b=b,
        size=size,
    )


# shuffle
@handle_frontend_test(
    fn_tree="numpy.random.shuffle",
    dtype_and_x=helpers.dtype_and_values(
        available_dtypes=helpers.get_dtypes("float"), min_num_dims=1
    ),
)
def test_numpy_shuffle(
    dtype_and_x,
    frontend,
    test_flags,
    fn_tree,
    on_device,
):
    input_dtype, x = dtype_and_x
    helpers.test_frontend_function(
        input_dtypes=input_dtype,
        frontend=frontend,
        test_flags=test_flags,
        fn_tree=fn_tree,
        on_device=on_device,
        test_values=False,
        x=x[0],
    )


@handle_frontend_test(
    fn_tree="numpy.random.standard_normal",
    input_dtypes=helpers.get_dtypes("integer", full=False),
    size=helpers.get_shape(allow_none=True),
    test_with_out=st.just(False),
)
def test_numpy_standard_normal(
    input_dtypes,
    size,
    frontend,
    test_flags,
    fn_tree,
    on_device,
):
    helpers.test_frontend_function(
        input_dtypes=input_dtypes,
        frontend=frontend,
        test_flags=test_flags,
        fn_tree=fn_tree,
        on_device=on_device,
        test_values=False,
        size=size,
    )
<<<<<<< HEAD
    
    
@handle_frontend_test(
    fn_tree="numpy.random.standard_exponential",
    input_dtypes=helpers.get_dtypes("integer", full=False),
    beta=st.floats(
        allow_nan=False,
        allow_infinity=False,
        width=64,
        min_value=1,
        exclude_min=True
    ),
    test_with_out=st.just(False),
)
def test_numpy_standard_exponential(
        input_dtypes,
        frontend,
        test_flags,
        fn_tree,
        on_device,
        beta
):
    helpers.test_frontend_function(
        input_dtypes=input_dtypes,
        frontend=frontend,
        test_flags=test_flags,
        fn_tree=fn_tree,
        on_device=on_device,
        test_values=False,
        beta=beta,
=======


@handle_frontend_test(
    fn_tree="numpy.random.standard_gamma",
    shape_dtypes=helpers.get_dtypes("float", full=False),
    shape=st.floats(
        allow_nan=False, allow_infinity=False, width=32, min_value=0, exclude_min=True
    ),
    size=st.tuples(
        st.integers(min_value=2, max_value=5), st.integers(min_value=2, max_value=5)
    ),
    size_dtypes=helpers.get_dtypes("integer", full=False),
    test_with_out=st.just(False),
)
def test_numpy_standard_gamma(
    shape,
    shape_dtypes,
    size,
    size_dtypes,
    frontend,
    test_flags,
    fn_tree,
    on_device,
):
    assume("float16" not in shape_dtypes)
    helpers.test_frontend_function(
        input_dtypes=shape_dtypes + size_dtypes,
        test_flags=test_flags,
        frontend=frontend,
        fn_tree=fn_tree,
        on_device=on_device,
        test_values=False,
        shape=shape,
        size=size,
>>>>>>> 26bde933
    )<|MERGE_RESOLUTION|>--- conflicted
+++ resolved
@@ -349,10 +349,44 @@
         test_values=False,
         size=size,
     )
-<<<<<<< HEAD
+
+
+@handle_frontend_test(
+    fn_tree="numpy.random.standard_gamma",
+    shape_dtypes=helpers.get_dtypes("float", full=False),
+    shape=st.floats(
+        allow_nan=False, allow_infinity=False, width=32, min_value=0, exclude_min=True
+    ),
+    size=st.tuples(
+        st.integers(min_value=2, max_value=5), st.integers(min_value=2, max_value=5)
+    ),
+    size_dtypes=helpers.get_dtypes("integer", full=False),
+    test_with_out=st.just(False),
+)
+def test_numpy_standard_gamma(
+    shape,
+    shape_dtypes,
+    size,
+    size_dtypes,
+    frontend,
+    test_flags,
+    fn_tree,
+    on_device,
+):
+    assume("float16" not in shape_dtypes)
+    helpers.test_frontend_function(
+        input_dtypes=shape_dtypes + size_dtypes,
+        test_flags=test_flags,
+        frontend=frontend,
+        fn_tree=fn_tree,
+        on_device=on_device,
+        test_values=False,
+        shape=shape,
+        size=size,
+    )
     
-    
-@handle_frontend_test(
+ 
+ @handle_frontend_test(
     fn_tree="numpy.random.standard_exponential",
     input_dtypes=helpers.get_dtypes("integer", full=False),
     beta=st.floats(
@@ -380,40 +414,4 @@
         on_device=on_device,
         test_values=False,
         beta=beta,
-=======
-
-
-@handle_frontend_test(
-    fn_tree="numpy.random.standard_gamma",
-    shape_dtypes=helpers.get_dtypes("float", full=False),
-    shape=st.floats(
-        allow_nan=False, allow_infinity=False, width=32, min_value=0, exclude_min=True
-    ),
-    size=st.tuples(
-        st.integers(min_value=2, max_value=5), st.integers(min_value=2, max_value=5)
-    ),
-    size_dtypes=helpers.get_dtypes("integer", full=False),
-    test_with_out=st.just(False),
-)
-def test_numpy_standard_gamma(
-    shape,
-    shape_dtypes,
-    size,
-    size_dtypes,
-    frontend,
-    test_flags,
-    fn_tree,
-    on_device,
-):
-    assume("float16" not in shape_dtypes)
-    helpers.test_frontend_function(
-        input_dtypes=shape_dtypes + size_dtypes,
-        test_flags=test_flags,
-        frontend=frontend,
-        fn_tree=fn_tree,
-        on_device=on_device,
-        test_values=False,
-        shape=shape,
-        size=size,
->>>>>>> 26bde933
-    )+        )