--- conflicted
+++ resolved
@@ -971,47 +971,4 @@
         mode=mode,
         right=right,
         size=size,
-    )
-
-
-# zipf
-@handle_frontend_test(
-    fn_tree="numpy.random.zipf",
-    input_dtypes=helpers.get_dtypes("float", index=2),
-    a=st.floats(
-        allow_nan=False,
-        allow_infinity=False,
-        width=32,
-        min_value=1,
-        max_value=1000,
-        exclude_min=True,
-    ),
-    size=helpers.get_shape(allow_none=True),
-    test_with_out=st.just(False),
-)
-def test_numpy_zipf(
-    input_dtypes,
-    frontend,
-    test_flags,
-    backend_fw,
-    fn_tree,
-    on_device,
-    a,
-    size,
-):
-    helpers.test_frontend_function(
-        input_dtypes=input_dtypes,
-        backend_to_test=backend_fw,
-        frontend=frontend,
-        test_flags=test_flags,
-        fn_tree=fn_tree,
-        on_device=on_device,
-        test_values=False,
-<<<<<<< HEAD
-        loc=loc,
-        scale=scale,
-=======
->>>>>>> 1150c805
-        a=a,
-        size=size,
     )