# global,
from hypothesis import strategies as st, assume
import numpy as np

# local
import ivy_tests.test_ivy.helpers as helpers
from ivy_tests.test_ivy.helpers import handle_frontend_test


# random_sample
@handle_frontend_test(
    fn_tree="numpy.random.random_sample",
    input_dtypes=helpers.get_dtypes("integer", full=False),
    size=helpers.get_shape(allow_none=True),
    test_with_out=st.just(False),
)
def test_numpy_random_sample(
    input_dtypes,
    size,
    frontend,
    test_flags,
    fn_tree,
    backend_fw,
    on_device,
):
    helpers.test_frontend_function(
        input_dtypes=input_dtypes,
        backend_to_test=backend_fw,
        frontend=frontend,
        test_flags=test_flags,
        fn_tree=fn_tree,
        on_device=on_device,
        test_values=False,
        size=size,
    )


# dirichlet
@handle_frontend_test(
    fn_tree="numpy.random.dirichlet",
    dtype_and_x=helpers.dtype_and_values(
        available_dtypes=helpers.get_dtypes("float"),
        shape=st.tuples(
            st.integers(min_value=2, max_value=5),
        ),
        min_value=1,
        max_value=100,
        exclude_min=True,
    ),
    size=st.tuples(
        st.integers(min_value=2, max_value=5), st.integers(min_value=2, max_value=5)
    ),
    test_with_out=st.just(False),
)
def test_numpy_dirichlet(
    dtype_and_x,
    size,
    frontend,
    test_flags,
    fn_tree,
    backend_fw,
    on_device,
):
    input_dtype, x = dtype_and_x
    helpers.test_frontend_function(
        input_dtypes=input_dtype,
        backend_to_test=backend_fw,
        frontend=frontend,
        test_flags=test_flags,
        fn_tree=fn_tree,
        on_device=on_device,
        alpha=x[0],
        test_values=False,
        size=size,
    )


# uniform
@handle_frontend_test(
    fn_tree="numpy.random.uniform",
    input_dtypes=helpers.get_dtypes("float", index=2),
    low=st.floats(allow_nan=False, allow_infinity=False, width=32),
    high=st.floats(allow_nan=False, allow_infinity=False, width=32),
    size=st.tuples(
        st.integers(min_value=2, max_value=5), st.integers(min_value=2, max_value=5)
    ),
)
def test_numpy_uniform(
    input_dtypes,
    size,
    frontend,
    test_flags,
    fn_tree,
    backend_fw,
    on_device,
    low,
    high,
):
    helpers.test_frontend_function(
        input_dtypes=input_dtypes,
        backend_to_test=backend_fw,
        frontend=frontend,
        test_flags=test_flags,
        fn_tree=fn_tree,
        on_device=on_device,
        test_values=False,
        low=low,
        high=high,
        size=size,
    )


# normal
@handle_frontend_test(
    fn_tree="numpy.random.normal",
    input_dtypes=helpers.get_dtypes("float", index=2),
    loc=st.floats(allow_nan=False, allow_infinity=False, width=32),
    scale=st.floats(allow_nan=False, allow_infinity=False, width=32, min_value=0),
    size=st.tuples(
        st.integers(min_value=2, max_value=5), st.integers(min_value=2, max_value=5)
    ),
)
def test_numpy_normal(
    input_dtypes,
    size,
    frontend,
    test_flags,
    fn_tree,
    backend_fw,
    on_device,
    loc,
    scale,
):
    helpers.test_frontend_function(
        input_dtypes=input_dtypes,
        backend_to_test=backend_fw,
        frontend=frontend,
        test_flags=test_flags,
        fn_tree=fn_tree,
        on_device=on_device,
        test_values=False,
        loc=loc,
        scale=scale,
        size=size,
    )


# poisson
@handle_frontend_test(
    fn_tree="numpy.random.poisson",
    dtype_and_x=helpers.dtype_and_values(
        available_dtypes=helpers.get_dtypes("float"),
        shape=st.tuples(st.integers(min_value=1, max_value=2)),
        min_value=1,
        max_value=100,
    ),
    size=st.tuples(
        st.integers(min_value=1, max_value=10), st.integers(min_value=2, max_value=2)
    ),
)
def test_numpy_poisson(
    dtype_and_x,
    size,
    test_flags,
    frontend,
    backend_fw,
    fn_tree,
    on_device,
):
    input_dtype, x = dtype_and_x
    helpers.test_frontend_function(
        input_dtypes=input_dtype,
        backend_to_test=backend_fw,
        test_flags=test_flags,
        frontend=frontend,
        fn_tree=fn_tree,
        on_device=on_device,
        lam=x[0],
        test_values=False,
        size=size,
    )


@handle_frontend_test(
    fn_tree="numpy.random.geometric",
    input_dtypes=helpers.get_dtypes("float"),
    p=st.floats(
        allow_nan=False,
        allow_infinity=False,
        width=32,
        min_value=9.999999747378752e-06,
        max_value=0.9999899864196777,
    ),
    size=st.tuples(
        st.integers(min_value=2, max_value=5), st.integers(min_value=2, max_value=5)
    ),
)
def test_numpy_geometric(
    input_dtypes,
    size,
    frontend,
    test_flags,
    fn_tree,
    backend_fw,
    on_device,
    p,
):
    helpers.test_frontend_function(
        input_dtypes=input_dtypes,
        backend_to_test=backend_fw,
        test_flags=test_flags,
        frontend=frontend,
        fn_tree=fn_tree,
        on_device=on_device,
        test_values=False,
        p=p,
        size=size,
    )


# multinomial
@handle_frontend_test(
    fn_tree="numpy.random.multinomial",
    n=helpers.ints(min_value=2, max_value=10),
    dtype=helpers.get_dtypes("float", full=False),
    size=st.tuples(
        st.integers(min_value=1, max_value=10), st.integers(min_value=2, max_value=2)
    ),
)
def test_numpy_multinomial(
    n,
    dtype,
    size,
    test_flags,
    frontend,
    backend_fw,
    fn_tree,
    on_device,
):
    helpers.test_frontend_function(
        input_dtypes=dtype,
        backend_to_test=backend_fw,
        test_flags=test_flags,
        frontend=frontend,
        fn_tree=fn_tree,
        on_device=on_device,
        test_values=False,
        n=n,
        pvals=np.array([1 / n] * n, dtype=dtype[0]),
        size=size,
    )


# permutation
@handle_frontend_test(
    fn_tree="numpy.random.permutation",
    dtype_and_x=helpers.dtype_and_values(
        available_dtypes=helpers.get_dtypes("numeric"), min_num_dims=1
    ),
)
def test_numpy_permutation(
    dtype_and_x,
    frontend,
    test_flags,
    fn_tree,
    backend_fw,
    on_device,
):
    input_dtype, x = dtype_and_x
    helpers.test_frontend_function(
        input_dtypes=input_dtype,
        backend_to_test=backend_fw,
        frontend=frontend,
        test_flags=test_flags,
        fn_tree=fn_tree,
        on_device=on_device,
        test_values=False,
        x=x[0],
    )


# beta
@handle_frontend_test(
    fn_tree="numpy.random.beta",
    input_dtypes=helpers.get_dtypes("float", index=2),
    a=st.floats(
        allow_nan=False, allow_infinity=False, width=32, min_value=0, exclude_min=True
    ),
    b=st.floats(
        allow_nan=False, allow_infinity=False, width=32, min_value=0, exclude_min=True
    ),
    size=st.tuples(
        st.integers(min_value=2, max_value=5), st.integers(min_value=2, max_value=5)
    ),
)
def test_numpy_beta(
    input_dtypes,
    size,
    frontend,
    test_flags,
    fn_tree,
    backend_fw,
    on_device,
    a,
    b,
):
    helpers.test_frontend_function(
        input_dtypes=input_dtypes,
        backend_to_test=backend_fw,
        frontend=frontend,
        test_flags=test_flags,
        fn_tree=fn_tree,
        on_device=on_device,
        test_values=False,
        a=a,
        b=b,
        size=size,
    )


# shuffle
@handle_frontend_test(
    fn_tree="numpy.random.shuffle",
    dtype_and_x=helpers.dtype_and_values(
        available_dtypes=helpers.get_dtypes("float"), min_num_dims=1
    ),
)
def test_numpy_shuffle(
    dtype_and_x,
    frontend,
    test_flags,
    fn_tree,
    backend_fw,
    on_device,
):
    input_dtype, x = dtype_and_x
    helpers.test_frontend_function(
        input_dtypes=input_dtype,
        backend_to_test=backend_fw,
        frontend=frontend,
        test_flags=test_flags,
        fn_tree=fn_tree,
        on_device=on_device,
        test_values=False,
        x=x[0],
    )


@handle_frontend_test(
    fn_tree="numpy.random.standard_normal",
    input_dtypes=helpers.get_dtypes("integer", full=False),
    size=helpers.get_shape(allow_none=True),
    test_with_out=st.just(False),
)
def test_numpy_standard_normal(
    input_dtypes,
    size,
    frontend,
    test_flags,
    fn_tree,
    backend_fw,
    on_device,
):
    helpers.test_frontend_function(
        input_dtypes=input_dtypes,
        backend_to_test=backend_fw,
        frontend=frontend,
        test_flags=test_flags,
        fn_tree=fn_tree,
        on_device=on_device,
        test_values=False,
        size=size,
    )


@handle_frontend_test(
    fn_tree="numpy.random.standard_gamma",
    shape_dtypes=helpers.get_dtypes("float", full=False),
    shape=st.floats(
        allow_nan=False, allow_infinity=False, width=32, min_value=0, exclude_min=True
    ),
    size=st.tuples(
        st.integers(min_value=2, max_value=5), st.integers(min_value=2, max_value=5)
    ),
    size_dtypes=helpers.get_dtypes("integer", full=False),
    test_with_out=st.just(False),
)
def test_numpy_standard_gamma(
    shape,
    shape_dtypes,
    size,
    size_dtypes,
    frontend,
    test_flags,
    fn_tree,
    backend_fw,
    on_device,
):
    assume("float16" not in shape_dtypes)
    helpers.test_frontend_function(
        input_dtypes=shape_dtypes + size_dtypes,
        backend_to_test=backend_fw,
        test_flags=test_flags,
        frontend=frontend,
        fn_tree=fn_tree,
        on_device=on_device,
        test_values=False,
        shape=shape,
        size=size,
    )


# binomial
@handle_frontend_test(
    fn_tree="numpy.random.binomial",
    n=st.integers(min_value=0, max_value=2),
    dtype=helpers.get_dtypes("float", full=False, index=2),
    p=st.floats(
        allow_nan=False, allow_infinity=False, width=32, min_value=0, max_value=1
    ),
    size=st.tuples(
        st.integers(min_value=2, max_value=5), st.integers(min_value=2, max_value=5)
    ),
)
def test_numpy_binomial(
    dtype,
    size,
    test_flags,
    frontend,
    backend_fw,
    fn_tree,
    on_device,
    n,
    p,
):
    helpers.test_frontend_function(
        input_dtypes=dtype,
        test_flags=test_flags,
        backend_to_test=backend_fw,
        frontend=frontend,
        fn_tree=fn_tree,
        on_device=on_device,
        test_values=False,
        n=n,
        p=p,
        size=size,
    )


# chisquare
# The test values are restricted to (0, 1000] because df<=0 is invalid
# and very large df can cause problems with type conversions
@handle_frontend_test(
    fn_tree="numpy.random.chisquare",
    dtypes=helpers.get_dtypes("float", full=False),
    df=st.one_of(
        st.floats(
            min_value=0,
            max_value=1000,
            exclude_min=True,
            allow_subnormal=False,
            width=32,
        ),
        st.integers(min_value=1, max_value=1000),
        st.lists(
            st.one_of(
                st.floats(
                    min_value=0,
                    max_value=1000,
                    exclude_min=True,
                    allow_subnormal=False,
                    width=32,
                )
                | st.integers(min_value=1, max_value=1000)
            ),
            min_size=1,
        ),
    ),
    size=helpers.get_shape(allow_none=True),
    test_with_out=st.just(False),
)
def test_numpy_chisquare(
    dtypes,
    df,
    size,
    frontend,
    test_flags,
    fn_tree,
    backend_fw,
    on_device,
):
    # make sure `size` is something `df` can be broadcast to
    if (
        hasattr(df, "__len__")
        and size is not None
        and (len(size) == 0 or size[-1] != len(df))
    ):
        size = (*size, len(df))
    helpers.test_frontend_function(
        input_dtypes=dtypes,
        backend_to_test=backend_fw,
        frontend=frontend,
        test_flags=test_flags,
        fn_tree=fn_tree,
        on_device=on_device,
        test_values=False,
        df=df,
        size=size,
    )


# lognormal
# min value is set 0
@handle_frontend_test(
    fn_tree="numpy.random.lognormal",
    input_dtypes=helpers.get_dtypes("float", index=2),
    mean=st.floats(
        allow_nan=False, allow_infinity=False, width=32, min_value=-5, max_value=5
    ),
    sigma=st.floats(
        allow_nan=False, allow_infinity=False, width=32, min_value=0, max_value=5
    ),
    size=st.tuples(
        st.integers(min_value=2, max_value=5), st.integers(min_value=2, max_value=5)
    ),
)
def test_numpy_lognormal(
    input_dtypes,
    size,
    frontend,
    test_flags,
    fn_tree,
    backend_fw,
    on_device,
    mean,
    sigma,
):
    helpers.test_frontend_function(
        input_dtypes=input_dtypes,
        backend_to_test=backend_fw,
        frontend=frontend,
        test_flags=test_flags,
        fn_tree=fn_tree,
        on_device=on_device,
        test_values=False,
        mean=mean,
        sigma=sigma,
        size=size,
    )


# negative_binomial
@handle_frontend_test(
    fn_tree="numpy.random.negative_binomial",
    input_dtypes=helpers.get_dtypes("float", index=2),
    # max value for n and min value for p are restricted in testing
    # as they can blow up poisson lambda, which will cause an
    # error (lam value too large).
    n=st.floats(
        allow_nan=False,
        allow_infinity=False,
        width=32,
        min_value=0,
        max_value=100000,
        exclude_min=True,
    ),
    p=st.floats(
        allow_nan=False,
        allow_infinity=False,
        width=32,
        min_value=9.999999747378752e-06,
        exclude_min=True,
        max_value=1,
        exclude_max=True,
    ),
    size=helpers.get_shape(allow_none=True),
    test_with_out=st.just(False),
)
def test_numpy_negative_binomial(
    input_dtypes,
    size,
    frontend,
    test_flags,
    fn_tree,
    backend_fw,
    on_device,
    n,
    p,
):
    helpers.test_frontend_function(
        input_dtypes=input_dtypes,
        backend_to_test=backend_fw,
        frontend=frontend,
        test_flags=test_flags,
        fn_tree=fn_tree,
        on_device=on_device,
        test_values=False,
        n=n,
        p=p,
        size=size,
    )


# weibull
@handle_frontend_test(
    fn_tree="numpy.random.weibull",
    input_dtypes=helpers.get_dtypes("float", index=2),
    a=st.floats(
        allow_nan=False,
        allow_infinity=False,
        width=32,
        min_value=1,
        max_value=1000,
        exclude_min=True,
    ),
    size=helpers.get_shape(allow_none=True),
    test_with_out=st.just(False),
)
def test_numpy_weibull(
    input_dtypes,
    frontend,
    test_flags,
    backend_fw,
    fn_tree,
    on_device,
    a,
    size,
):
    helpers.test_frontend_function(
        input_dtypes=input_dtypes,
        backend_to_test=backend_fw,
        frontend=frontend,
        test_flags=test_flags,
        fn_tree=fn_tree,
        on_device=on_device,
        test_values=False,
        a=a,
        size=size,
    )


# standard_cauchy
@handle_frontend_test(
    fn_tree="numpy.random.standard_cauchy",
    input_dtypes=helpers.get_dtypes("integer", full=False),
    size=helpers.get_shape(allow_none=True),
    test_with_out=st.just(False),
)
def test_numpy_standard_cauchy(
    input_dtypes,
    size,
    frontend,
    backend_fw,
    test_flags,
    fn_tree,
    on_device,
):
    helpers.test_frontend_function(
        input_dtypes=input_dtypes,
        backend_to_test=backend_fw,
        frontend=frontend,
        test_flags=test_flags,
        fn_tree=fn_tree,
        on_device=on_device,
        test_values=False,
        size=size,
    )


# rayleigh
@handle_frontend_test(
    fn_tree="numpy.random.rayleigh",
    input_dtypes=helpers.get_dtypes("float"),
    scale=st.floats(
        allow_nan=False,
        allow_infinity=False,
        width=32,
        min_value=0,
        max_value=1000,
        exclude_min=True,
    ),
    size=helpers.get_shape(allow_none=True),
)
def test_numpy_rayleigh(
    input_dtypes,
    size,
    frontend,
    test_flags,
    backend_fw,
    fn_tree,
    on_device,
    scale,
):
    helpers.test_frontend_function(
        input_dtypes=input_dtypes,
        backend_to_test=backend_fw,
        frontend=frontend,
        test_flags=test_flags,
        fn_tree=fn_tree,
        on_device=on_device,
        test_values=False,
        scale=scale,
        size=size,
    )


# gumbel
@handle_frontend_test(
    fn_tree="numpy.random.gumbel",
    input_dtypes=helpers.get_dtypes("float"),
    loc=st.floats(
        allow_nan=False,
        allow_infinity=False,
        width=32,
        max_value=1000,
    ),
    scale=st.floats(
        allow_nan=False,
        allow_infinity=False,
        width=32,
        min_value=0,
        max_value=1000,
        exclude_min=True,
    ),
    size=helpers.get_shape(allow_none=True),
)
def test_numpy_gumbel(
    input_dtypes,
    frontend,
    test_flags,
    backend_fw,
    fn_tree,
    on_device,
    loc,
    scale,
    size,
):
    helpers.test_frontend_function(
        input_dtypes=input_dtypes,
        backend_to_test=backend_fw,
        frontend=frontend,
        test_flags=test_flags,
        fn_tree=fn_tree,
        on_device=on_device,
        test_values=False,
        loc=loc,
        scale=scale,
        size=size,
    )


@handle_frontend_test(
    fn_tree="numpy.random.gamma",
    input_dtypes=helpers.get_dtypes("float", full=False),
    shape=st.floats(
        allow_nan=False, allow_infinity=False, width=32, min_value=0, exclude_min=True
    ),
    scale=st.floats(
        allow_nan=False, allow_infinity=False, width=32, min_value=0, exclude_min=True
    ),
    size=st.tuples(
        st.integers(min_value=2, max_value=5), st.integers(min_value=2, max_value=5)
    ),
    test_with_out=st.just(False),
)
def test_numpy_gamma(
    input_dtypes,
    shape,
    scale,
    size,
    frontend,
    test_flags,
    fn_tree,
    on_device,
    backend_fw,
):
    helpers.test_frontend_function(
        input_dtypes=input_dtypes,
        backend_to_test=backend_fw,
        test_flags=test_flags,
        frontend=frontend,
        fn_tree=fn_tree,
        on_device=on_device,
        test_values=False,
        shape=shape,
        scale=scale,
        size=size,
    )


# logistic
@handle_frontend_test(
    fn_tree="numpy.random.logistic",
    input_dtypes=helpers.get_dtypes("float", full=False),
    loc=st.floats(
        allow_nan=False,
        allow_infinity=False,
        width=32,
        min_value=0,
        exclude_min=True,
    ),
    scale=st.floats(
        allow_nan=False,
        allow_infinity=False,
        width=32,
        min_value=0,
        exclude_min=True,
    ),
    size=helpers.get_shape(allow_none=True),
    test_with_out=st.just(False),
)
def test_numpy_logistic(
    input_dtypes,
    size,
    frontend,
    test_flags,
    fn_tree,
    on_device,
    backend_fw,
    loc,
    scale,
):
    helpers.test_frontend_function(
        input_dtypes=input_dtypes,
        backend_to_test=backend_fw,
        test_flags=test_flags,
        frontend=frontend,
        fn_tree=fn_tree,
        on_device=on_device,
        test_values=False,
        loc=loc,
        scale=scale,
        size=size,
    )


# pareto
@handle_frontend_test(
    fn_tree="numpy.random.pareto",
    input_dtypes=helpers.get_dtypes("float", index=2),
    a=st.floats(
        allow_nan=False,
        allow_infinity=False,
        width=32,
        min_value=1,
        max_value=1000,
        exclude_min=True,
    ),
    size=helpers.get_shape(allow_none=True),
    test_with_out=st.just(False),
)
def test_numpy_pareto(
<<<<<<< HEAD
        input_dtypes,
        frontend,
        test_flags,
        backend_fw,
        fn_tree,
        on_device,
        a,
        size,
=======
    input_dtypes,
    frontend,
    test_flags,
    backend_fw,
    fn_tree,
    on_device,
    a,
    size,
>>>>>>> c45bcb31
):
    helpers.test_frontend_function(
        input_dtypes=input_dtypes,
        backend_to_test=backend_fw,
        frontend=frontend,
        test_flags=test_flags,
        fn_tree=fn_tree,
        on_device=on_device,
        test_values=False,
        a=a,
        size=size,
    )<|MERGE_RESOLUTION|>--- conflicted
+++ resolved
@@ -850,16 +850,6 @@
     test_with_out=st.just(False),
 )
 def test_numpy_pareto(
-<<<<<<< HEAD
-        input_dtypes,
-        frontend,
-        test_flags,
-        backend_fw,
-        fn_tree,
-        on_device,
-        a,
-        size,
-=======
     input_dtypes,
     frontend,
     test_flags,
@@ -868,7 +858,6 @@
     on_device,
     a,
     size,
->>>>>>> c45bcb31
 ):
     helpers.test_frontend_function(
         input_dtypes=input_dtypes,
