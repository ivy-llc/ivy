--- conflicted
+++ resolved
@@ -747,6 +747,32 @@
         scale=scale,
         size=size,
     )
+    
+    
+def test_numpy_f(
+    input_dtypes,
+    size,
+    frontend,
+    test_flags,
+    backend_fw,
+    fn_tree,
+    on_device,
+    dfn,
+    dfd,
+):
+    test_flags.num_positional_args = 2
+    helpers.test_frontend_function(
+        input_dtypes=input_dtypes,
+        backend_to_test=backend_fw,
+        frontend=frontend,
+        test_flags=test_flags,
+        fn_tree=fn_tree,
+        test_values=False,
+        on_device=on_device,
+        dfn=dfn,
+        dfd=dfd,
+        size=size,
+    )
 
 
 @handle_frontend_test(
@@ -786,30 +812,43 @@
     )
 
 
-<<<<<<< HEAD
-@handle_frontend_test(
-    fn_tree="numpy.random.f",
-    input_dtypes=helpers.get_dtypes("float"),
-    dfn=st.floats(
-        allow_nan=False,
-        allow_infinity=False,
-        width=32,
-        min_value=1,
-        max_value=1000,
-        exclude_min=True,
-    ),
-    dfd=st.floats(
-        allow_nan=False,
-        allow_infinity=False,
-        width=32,
-        min_value=1,
-        max_value=1000,
-        exclude_min=True,
-    ),
-    size=helpers.get_shape(allow_none=False),
-)
-def test_numpy_f(
-=======
+@handle_frontend_test(
+    fn_tree="numpy.random.gamma",
+    input_dtypes=helpers.get_dtypes("float", full=False),
+    shape=st.floats(
+        allow_nan=False, allow_infinity=False, width=32, min_value=0, exclude_min=True
+    ),
+    scale=st.floats(
+        allow_nan=False, allow_infinity=False, width=32, min_value=0, exclude_min=True
+    ),
+    size=st.tuples(
+        st.integers(min_value=2, max_value=5), st.integers(min_value=2, max_value=5)
+    ),
+    test_with_out=st.just(False),
+)
+def test_numpy_gamma(
+    input_dtypes,
+    shape,
+    scale,
+    size,
+    frontend,
+    test_flags,
+    fn_tree,
+    on_device,
+):
+    helpers.test_frontend_function(
+        input_dtypes=input_dtypes,
+        test_flags=test_flags,
+        frontend=frontend,
+        fn_tree=fn_tree,
+        on_device=on_device,
+        test_values=False,
+        shape=shape,
+        scale=scale,
+        size=size,
+    )
+
+
 # logistic
 @handle_frontend_test(
     fn_tree="numpy.random.logistic",
@@ -832,30 +871,10 @@
     test_with_out=st.just(False),
 )
 def test_numpy_logistic(
->>>>>>> dc55d34c
-    input_dtypes,
-    size,
-    frontend,
-    test_flags,
-<<<<<<< HEAD
-    backend_fw,
-    fn_tree,
-    on_device,
-    dfn,
-    dfd,
-):
-    test_flags.num_positional_args = 2
-    helpers.test_frontend_function(
-        input_dtypes=input_dtypes,
-        backend_to_test=backend_fw,
-        frontend=frontend,
-        test_flags=test_flags,
-        fn_tree=fn_tree,
-        test_values=False,
-        on_device=on_device,
-        dfn=dfn,
-        dfd=dfd,
-=======
+    input_dtypes,
+    size,
+    frontend,
+    test_flags,
     fn_tree,
     on_device,
     loc,
@@ -870,6 +889,5 @@
         test_values=False,
         loc=loc,
         scale=scale,
->>>>>>> dc55d34c
         size=size,
     )