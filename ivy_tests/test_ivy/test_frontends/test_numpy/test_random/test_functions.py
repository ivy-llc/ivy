--- conflicted
+++ resolved
@@ -709,30 +709,7 @@
     )
 
 
-<<<<<<< HEAD
-# laplace
-@handle_frontend_test(
-    fn_tree="numpy.random.laplace",
-    input_dtypes=helpers.get_dtypes("float"),
-    loc=st.floats(
-        allow_nan=False,
-        allow_infinity=False,
-        width=32,
-        max_value=1000,
-    ),
-    scale=st.floats(
-        allow_nan=False,
-        allow_infinity=False,
-        width=32,
-        min_value=0,
-        max_value=1000,
-        exclude_min=True,
-    ),
-    size=helpers.get_shape(allow_none=True),
-)
-def test_numpy_laplace(
-    input_dtypes,
-=======
+
 @handle_frontend_test(
     fn_tree="numpy.random.gamma",
     input_dtypes=helpers.get_dtypes("float", full=False),
@@ -752,12 +729,50 @@
     shape,
     scale,
     size,
->>>>>>> eba472ca
-    frontend,
-    test_flags,
-    fn_tree,
-    on_device,
-<<<<<<< HEAD
+    frontend,
+    test_flags,
+    fn_tree,
+    on_device,
+):
+    helpers.test_frontend_function(
+        input_dtypes=input_dtypes,
+        frontend=frontend,
+        test_flags=test_flags,
+        fn_tree=fn_tree,
+        on_device=on_device,
+        test_values=False,
+        loc=loc,
+        scale=scale,
+        size=size,
+    )
+    
+    
+# laplace
+@handle_frontend_test(
+    fn_tree="numpy.random.laplace",
+    input_dtypes=helpers.get_dtypes("float"),
+    loc=st.floats(
+        allow_nan=False,
+        allow_infinity=False,
+        width=32,
+        max_value=1000,
+    ),
+    scale=st.floats(
+        allow_nan=False,
+        allow_infinity=False,
+        width=32,
+        min_value=0,
+        max_value=1000,
+        exclude_min=True,
+    ),
+    size=helpers.get_shape(allow_none=True),
+)
+def test_numpy_laplace(
+    input_dtypes,
+    frontend,
+    test_flags,
+    fn_tree,
+    on_device,
     loc,
     scale,
     size,
@@ -770,17 +785,7 @@
         on_device=on_device,
         test_values=False,
         loc=loc,
-=======
-):
-    helpers.test_frontend_function(
-        input_dtypes=input_dtypes,
-        test_flags=test_flags,
-        frontend=frontend,
-        fn_tree=fn_tree,
-        on_device=on_device,
-        test_values=False,
-        shape=shape,
->>>>>>> eba472ca
         scale=scale,
         size=size,
-    )+    )
+
