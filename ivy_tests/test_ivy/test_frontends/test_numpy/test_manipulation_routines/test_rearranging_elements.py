--- conflicted
+++ resolved
@@ -1,11 +1,10 @@
-<<<<<<< HEAD
 import ivy.functional.backends.numpy as ivy_np
+from hypothesis import given, strategies as st
+import numpy as np
 
 # local
-from hypothesis import given
+import ivy_tests.test_ivy.helpers as helpers
 from ivy_tests.test_ivy.helpers import handle_cmd_line_args
-import numpy as np
-import ivy_tests.test_ivy.helpers as helpers
 
 
 # roll
@@ -35,13 +34,16 @@
     helpers.test_frontend_function(
         input_dtypes=[input_dtype],
         as_variable_flags=as_variable,
-=======
-from hypothesis import given, strategies as st
-import numpy as np
-
-# local
-import ivy_tests.test_ivy.helpers as helpers
-from ivy_tests.test_ivy.helpers import handle_cmd_line_args
+        with_out=False,
+        num_positional_args=num_positional_args,
+        native_array_flags=native_array,
+        fw=fw,
+        frontend="numpy",
+        fn_tree="roll",
+        a=np.array(x, dtype=input_dtype),
+        shift=shift,
+        axis=axis,
+    )
 
 
 @st.composite
@@ -67,19 +69,12 @@
     helpers.test_frontend_function(
         input_dtypes=input_dtype,
         as_variable_flags=False,
->>>>>>> 500ba94a
         with_out=False,
         num_positional_args=num_positional_args,
         native_array_flags=native_array,
         fw=fw,
         frontend="numpy",
-<<<<<<< HEAD
-        fn_tree="roll",
-        a=np.array(x, dtype=input_dtype),
-        shift=shift,
-=======
         fn_tree="flip",
         m=np.asarray(m, dtype=input_dtype),
->>>>>>> 500ba94a
         axis=axis,
     )