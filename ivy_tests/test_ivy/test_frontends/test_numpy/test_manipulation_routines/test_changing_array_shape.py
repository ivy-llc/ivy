# global
import numpy as np
from hypothesis import strategies as st

# local
import ivy_tests.test_ivy.helpers as helpers
from ivy_tests.test_ivy.helpers import handle_frontend_test


@st.composite
def dtypes_x_reshape(draw):
    dtypes, x = draw(
        helpers.dtype_and_values(
            available_dtypes=helpers.get_dtypes("valid"),
            shape=helpers.get_shape(
                allow_none=False,
                min_num_dims=1,
                max_num_dims=5,
                min_dim_size=1,
                max_dim_size=10,
            ),
        )
    )
    shape = draw(helpers.reshape_shapes(shape=np.array(x).shape))
    return dtypes, x, shape


# reshape
@handle_frontend_test(
    fn_tree="numpy.reshape",
    dtypes_x_shape=dtypes_x_reshape(),
    order=st.sampled_from(["C", "F", "A"]),
)
def test_numpy_reshape(
    *,
    dtypes_x_shape,
    order,
    on_device,
    fn_tree,
    frontend,
    test_flags,
):
    dtypes, x, shape = dtypes_x_shape
    helpers.test_frontend_function(
        input_dtypes=dtypes,
        frontend=frontend,
        test_flags=test_flags,
        fn_tree=fn_tree,
        on_device=on_device,
        x=x[0],
        newshape=shape,
        order=order,
    )


@handle_frontend_test(
    fn_tree="numpy.broadcast_to",
    dtype_x_shape=helpers.dtype_and_values(
        available_dtypes=helpers.get_dtypes("float"), ret_shape=True
    ),
    factor=helpers.ints(min_value=1, max_value=5),
    test_with_out=st.just(False),
)
def test_numpy_broadcast_to(
    *,
    dtype_x_shape,
    factor,
    on_device,
    fn_tree,
    frontend,
    test_flags,
):
    dtype, x, shape = dtype_x_shape
    broadcast_shape = (factor,) + shape
    helpers.test_frontend_function(
        input_dtypes=dtype,
        frontend=frontend,
        test_flags=test_flags,
        fn_tree=fn_tree,
        on_device=on_device,
        array=x[0],
        shape=broadcast_shape,
    )


@handle_frontend_test(
    fn_tree="numpy.ravel",
    dtype_and_x=helpers.dtype_and_values(
        available_dtypes=helpers.get_dtypes("valid"),
    ),
    order=st.sampled_from(["C", "F", "A", "K"]),
    test_with_out=st.just(False),
)
def test_numpy_ravel(
    *,
    dtype_and_x,
    order,
    on_device,
    fn_tree,
    frontend,
    test_flags,
):
    dtype, x = dtype_and_x
    helpers.test_frontend_function(
        input_dtypes=dtype,
        frontend=frontend,
        test_flags=test_flags,
        fn_tree=fn_tree,
        on_device=on_device,
        a=x[0],
        order=order,
    )


# moveaxis
@handle_frontend_test(
    fn_tree="numpy.moveaxis",
    dtype_and_a=helpers.dtype_and_values(
        available_dtypes=helpers.get_dtypes("float"),
        min_value=-100,
        max_value=100,
        shape=st.shared(
            helpers.get_shape(
                min_num_dims=1,
                max_num_dims=3,
                min_dim_size=1,
                max_dim_size=3,
            ),
            key="a_s_d",
        ),
    ),
    source=helpers.get_axis(
        allow_none=False,
        unique=True,
        shape=st.shared(
            helpers.get_shape(
                min_num_dims=1,
                max_num_dims=3,
                min_dim_size=1,
                max_dim_size=3,
            ),
            key="a_s_d",
        ),
        min_size=1,
        force_int=True,
    ),
    destination=helpers.get_axis(
        allow_none=False,
        unique=True,
        shape=st.shared(
            helpers.get_shape(
                min_num_dims=1,
                max_num_dims=3,
                min_dim_size=1,
                max_dim_size=3,
            ),
            key="a_s_d",
        ),
        min_size=1,
        force_int=True,
    ),
    test_with_out=st.just(False),
)
def test_numpy_moveaxis(
    *,
    dtype_and_a,
    source,
    destination,
    on_device,
    fn_tree,
    frontend,
    test_flags,
):
    dtype, a = dtype_and_a
    helpers.test_frontend_function(
        input_dtypes=dtype,
        frontend=frontend,
        test_flags=test_flags,
        fn_tree=fn_tree,
        on_device=on_device,
        a=a[0],
        source=source,
        destination=destination,
    )


# resize
@st.composite
def dtype_and_resize(draw):
    dtype, x = draw(
        helpers.dtype_and_values(
            available_dtypes=helpers.get_dtypes("float"),
            shape=helpers.get_shape(
                allow_none=False,
                min_num_dims=1,
                max_num_dims=5,
                min_dim_size=2,
                max_dim_size=10,
            ),
        )
    )
    new_shape = draw(
        helpers.get_shape(
            allow_none=False,
            min_num_dims=2,
            max_num_dims=5,
            min_dim_size=2,
            max_dim_size=10,
        ),
    )
    return dtype, x, new_shape


@handle_frontend_test(
    fn_tree="numpy.resize",
    dtypes_x_shape=dtype_and_resize(),
)
def test_numpy_resize(
    *,
    dtypes_x_shape,
    on_device,
    fn_tree,
    frontend,
    test_flags,
):
    dtype, x, new_shape = dtypes_x_shape
    helpers.test_frontend_function(
        input_dtypes=dtype,
        frontend=frontend,
        test_flags=test_flags,
        fn_tree=fn_tree,
        on_device=on_device,
        x=x[0],
        newshape=new_shape,
    )


# asfarray
@handle_frontend_test(
    fn_tree="numpy.asfarray",
    dtype_and_a=helpers.dtype_and_values(available_dtypes=helpers.get_dtypes("float")),
)
def test_numpy_asfarray(
    *,
    dtype_and_a,
    on_device,
    fn_tree,
    frontend,
    test_flags,
):
    dtype, a = dtype_and_a
    helpers.test_frontend_function(
        input_dtypes=dtype,
        frontend=frontend,
        test_flags=test_flags,
        fn_tree=fn_tree,
        on_device=on_device,
        a=a[0],
    )


# asarray_chkfinite
@handle_frontend_test(
    fn_tree="numpy.asarray_chkfinite",
    dtype_and_a=helpers.dtype_and_values(available_dtypes=helpers.get_dtypes("float")),
    test_with_out=st.just(False),
)
def test_numpy_asarray_chkfinite(
    *,
    dtype_and_a,
    on_device,
    fn_tree,
    frontend,
    test_flags,
):
    dtype, a = dtype_and_a
    helpers.test_frontend_function(
        input_dtypes=dtype,
        frontend=frontend,
        test_flags=test_flags,
        fn_tree=fn_tree,
        on_device=on_device,
        a=a[0],
    )

<<<<<<< HEAD
# asfortranarray
@handle_frontend_test(
    fn_tree="numpy.asfortranarray",
    dtype_and_a=helpers.dtype_and_values(available_dtypes=helpers.get_dtypes("float")),
    test_with_out=st.just(False),
)
def test_numpy_asfortranarray(
    *,
    dtype_and_a,
=======

# require
@handle_frontend_test(
    fn_tree="numpy.require",
    dtype_and_a=helpers.dtype_and_values(available_dtypes=helpers.get_dtypes("float")),
    requirements=st.sampled_from(["C", "F", "A", "O", "W", "E"]),
    like=st.just(None),
    test_with_out=st.just(False),
)
def test_numpy_require(
    *,
    dtype_and_a,
    requirements,
    like,
>>>>>>> 1a30c3a4
    on_device,
    fn_tree,
    frontend,
    test_flags,
):
    dtype, a = dtype_and_a
    helpers.test_frontend_function(
        input_dtypes=dtype,
        frontend=frontend,
        test_flags=test_flags,
        fn_tree=fn_tree,
        on_device=on_device,
        a=a[0],
<<<<<<< HEAD
    )
=======
        dtype=np.dtype(dtype[0]),
        requirements=requirements,
        like=like,
    )
>>>>>>> 1a30c3a4
<|MERGE_RESOLUTION|>--- conflicted
+++ resolved
@@ -283,7 +283,6 @@
         a=a[0],
     )
 
-<<<<<<< HEAD
 # asfortranarray
 @handle_frontend_test(
     fn_tree="numpy.asfortranarray",
@@ -293,7 +292,22 @@
 def test_numpy_asfortranarray(
     *,
     dtype_and_a,
-=======
+    on_device,
+    fn_tree,
+    frontend,
+    test_flags,
+):
+    dtype, a = dtype_and_a
+    helpers.test_frontend_function(
+        input_dtypes=dtype,
+        frontend=frontend,
+        test_flags=test_flags,
+        fn_tree=fn_tree,
+        on_device=on_device,
+        a=a[0],
+    )
+
+
 
 # require
 @handle_frontend_test(
@@ -308,25 +322,20 @@
     dtype_and_a,
     requirements,
     like,
->>>>>>> 1a30c3a4
-    on_device,
-    fn_tree,
-    frontend,
-    test_flags,
-):
-    dtype, a = dtype_and_a
-    helpers.test_frontend_function(
-        input_dtypes=dtype,
-        frontend=frontend,
-        test_flags=test_flags,
-        fn_tree=fn_tree,
-        on_device=on_device,
-        a=a[0],
-<<<<<<< HEAD
-    )
-=======
+    on_device,
+    fn_tree,
+    frontend,
+    test_flags,
+):
+    dtype, a = dtype_and_a
+    helpers.test_frontend_function(
+        input_dtypes=dtype,
+        frontend=frontend,
+        test_flags=test_flags,
+        fn_tree=fn_tree,
+        on_device=on_device,
+        a=a[0],
         dtype=np.dtype(dtype[0]),
         requirements=requirements,
         like=like,
-    )
->>>>>>> 1a30c3a4
+    )