--- conflicted
+++ resolved
@@ -1,14 +1,8 @@
 # global
-<<<<<<< HEAD
 from hypothesis import strategies as st, assume
 
 # local
 import ivy
-=======
-from hypothesis import strategies as st
-
-# local
->>>>>>> faa16508
 import ivy_tests.test_ivy.helpers as helpers
 from ivy_tests.test_ivy.helpers import handle_frontend_test
 from ivy_tests.test_ivy.test_functional.test_experimental.test_core.test_manipulation import (  # noqa
@@ -16,7 +10,6 @@
 )
 
 
-<<<<<<< HEAD
 # hsplit
 @handle_frontend_test(
     fn_tree="numpy.hsplit",
@@ -28,7 +21,35 @@
     test_with_out=st.just(False),
 )
 def test_numpy_hsplit(
-=======
+    *,
+    dtype_value,
+    indices_or_sections,
+    on_device,
+    fn_tree,
+    frontend,
+    test_flags,
+):
+    input_dtype, value = dtype_value
+    # TODO: remove the assumption when these bugfixes are merged and version-pinned
+    # https://github.com/tensorflow/tensorflow/pull/59523
+    # https://github.com/google/jax/pull/14275
+    assume(
+        not (
+            len(value[0].shape) == 1
+            and ivy.current_backend_str() in ("tensorflow", "jax")
+        )
+    )
+    helpers.test_frontend_function(
+        input_dtypes=input_dtype,
+        frontend=frontend,
+        test_flags=test_flags,
+        fn_tree=fn_tree,
+        on_device=on_device,
+        ary=value[0],
+        indices_or_sections=indices_or_sections,
+    )
+
+
 # dsplit
 @handle_frontend_test(
     fn_tree="numpy.dsplit",
@@ -40,7 +61,6 @@
     test_with_out=st.just(False),
 )
 def test_numpy_dsplit(
->>>>>>> faa16508
     *,
     dtype_value,
     indices_or_sections,
@@ -50,18 +70,6 @@
     test_flags,
 ):
     input_dtype, value = dtype_value
-<<<<<<< HEAD
-    # TODO: remove the assumption when these bugfixes are merged and version-pinned
-    # https://github.com/tensorflow/tensorflow/pull/59523
-    # https://github.com/google/jax/pull/14275
-    assume(
-        not (
-            len(value[0].shape) == 1
-            and ivy.current_backend_str() in ("tensorflow", "jax")
-        )
-    )
-=======
->>>>>>> faa16508
     helpers.test_frontend_function(
         input_dtypes=input_dtype,
         frontend=frontend,
