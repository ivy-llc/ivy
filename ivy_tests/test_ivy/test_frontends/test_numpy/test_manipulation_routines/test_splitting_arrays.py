--- conflicted
+++ resolved
@@ -10,22 +10,6 @@
 )
 
 
-<<<<<<< HEAD
-# hsplit
-@handle_frontend_test(
-    fn_tree="numpy.hsplit",
-    dtype_value=helpers.dtype_and_values(
-        available_dtypes=helpers.get_dtypes("valid"),
-        shape=st.shared(helpers.get_shape(min_num_dims=1), key="value_shape"),
-    ),
-    indices_or_sections=_get_split_locations(min_num_dims=1, axis=1),
-    test_with_out=st.just(False),
-)
-def test_numpy_hsplit(
-    *,
-    dtype_value,
-    indices_or_sections,
-=======
 # split
 @handle_frontend_test(
     fn_tree="numpy.split",
@@ -49,14 +33,44 @@
     dtype_value,
     indices_or_sections,
     axis,
->>>>>>> 37a5139b
     on_device,
     fn_tree,
     frontend,
     test_flags,
 ):
     input_dtype, value = dtype_value
-<<<<<<< HEAD
+    helpers.test_frontend_function(
+        input_dtypes=input_dtype,
+        frontend=frontend,
+        test_flags=test_flags,
+        fn_tree=fn_tree,
+        on_device=on_device,
+        ary=value[0],
+        indices_or_sections=indices_or_sections,
+        axis=axis,
+    )
+
+
+# hsplit
+@handle_frontend_test(
+    fn_tree="numpy.hsplit",
+    dtype_value=helpers.dtype_and_values(
+        available_dtypes=helpers.get_dtypes("valid"),
+        shape=st.shared(helpers.get_shape(min_num_dims=1), key="value_shape"),
+    ),
+    indices_or_sections=_get_split_locations(min_num_dims=1, axis=1),
+    test_with_out=st.just(False),
+)
+def test_numpy_hsplit(
+    *,
+    dtype_value,
+    indices_or_sections,
+    on_device,
+    fn_tree,
+    frontend,
+    test_flags,
+):
+    input_dtype, value = dtype_value
     # TODO: remove the assumption when these bugfixes are merged and version-pinned
     # https://github.com/tensorflow/tensorflow/pull/59523
     # https://github.com/google/jax/pull/14275
@@ -66,8 +80,6 @@
             and ivy.current_backend_str() in ("tensorflow", "jax")
         )
     )
-=======
->>>>>>> 37a5139b
     helpers.test_frontend_function(
         input_dtypes=input_dtype,
         frontend=frontend,
@@ -76,10 +88,6 @@
         on_device=on_device,
         ary=value[0],
         indices_or_sections=indices_or_sections,
-<<<<<<< HEAD
-=======
-        axis=axis,
->>>>>>> 37a5139b
     )
 
 
