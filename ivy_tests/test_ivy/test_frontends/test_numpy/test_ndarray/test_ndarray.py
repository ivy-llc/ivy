--- conflicted
+++ resolved
@@ -38,12 +38,12 @@
 ):
     input_dtype, x, shape = dtypes_x_shape
     helpers.test_frontend_method(
-        input_dtypes_init=[input_dtype],
+        input_dtypes_init=input_dtype,
         as_variable_flags_init=as_variable,
         num_positional_args_init=0,
         native_array_flags_init=native_array,
         all_as_kwargs_np_init={
-            "data": np.array(x, dtype=input_dtype),
+            "data": x[0],
         },
         input_dtypes_method=[],
         as_variable_flags_method=as_variable,
@@ -54,16 +54,8 @@
         },
         fw=fw,
         frontend="numpy",
-<<<<<<< HEAD
-        frontend_class=ndarray,
-        fn_tree="ndarray.reshape",
-        self=x[0],
-        newshape=shape,
-        copy=copy,
-=======
         class_name="ndarray",
         method_name="reshape",
->>>>>>> 89c94483
     )
 
 
@@ -81,53 +73,24 @@
     native_array,
     fw,
 ):
-<<<<<<< HEAD
-    input_dtype, xs = dtype_and_x
-    where, as_variable, native_array = np_frontend_helpers.handle_where_and_array_bools(
-        where=where,
-        input_dtype=input_dtype,
-        as_variable=as_variable,
-        native_array=native_array,
-    )
-    np_frontend_helpers.test_frontend_array_instance_method(
-        input_dtypes=input_dtype,
-        as_variable_flags=as_variable,
-        with_out=with_out,
-        num_positional_args=num_positional_args,
-        native_array_flags=native_array,
-        fw=fw,
-        frontend="numpy",
-        frontend_class=ndarray,
-        fn_tree="ndarray.add",
-        self=xs[0],
-        other=xs[1],
-        out=None,
-        where=where,
-        casting="same_kind",
-        order="k",
-        dtype=dtype[0],
-        subok=True,
-        test_values=False,
-=======
     input_dtype, x = dtype_and_x
     helpers.test_frontend_method(
-        input_dtypes_init=[input_dtype[0]],
+        input_dtypes_init=input_dtype,
         as_variable_flags_init=as_variable,
         num_positional_args_init=0,
         native_array_flags_init=native_array,
         all_as_kwargs_np_init={
-            "data": np.array(x[0], dtype=input_dtype[0]),
+            "data": x[0],
         },
         input_dtypes_method=[input_dtype[1]],
         as_variable_flags_method=as_variable,
         num_positional_args_method=0,
         native_array_flags_method=native_array,
         all_as_kwargs_np_method={
-            "value": np.array(x[1], dtype=input_dtype[1]),
+            "value": x[1],
         },
         fw=fw,
         frontend="numpy",
         class_name="ndarray",
         method_name="add",
->>>>>>> 89c94483
     )