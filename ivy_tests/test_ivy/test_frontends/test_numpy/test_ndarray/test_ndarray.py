# global
import numpy as np
from hypothesis import assume, strategies as st, given

# local
import ivy
from ivy.functional.frontends.numpy import ndarray
import ivy_tests.test_ivy.helpers as helpers
from ivy_tests.test_ivy.helpers import (
    handle_frontend_method,
    assert_all_close,
    BackendHandler,
)
import ivy_tests.test_ivy.test_frontends.test_numpy.helpers as np_frontend_helpers
from ivy_tests.test_ivy.test_functional.test_core.test_linalg import (
    _get_first_matrix_and_dtype,
    _get_second_matrix_and_dtype,
)

# from ivy.functional.frontends.numpy import ndarray
from ivy_tests.test_ivy.test_frontends.test_numpy.test_mathematical_functions.test_miscellaneous import (  # noqa
    _get_clip_inputs,
)
from ivy_tests.test_ivy.test_frontends.test_numpy.test_mathematical_functions.test_sums_products_differences import (  # noqa
    _get_castable_dtypes_values,
)

from ivy_tests.test_ivy.test_frontends.test_numpy.test_manipulation_routines.test_changing_number_of_dimensions import (  # noqa
    _squeeze_helper,
)
from ivy_tests.test_ivy.test_functional.test_core.test_statistical import (
    _statistical_dtype_values,
)

CLASS_TREE = "ivy.functional.frontends.numpy.ndarray"


# --- Helpers --- #
# --------------- #


# item
@st.composite
def _item_helper(draw):
    dtype = draw(
        helpers.array_dtypes(
            num_arrays=1,
            available_dtypes=helpers.get_dtypes("numeric"),
        )
    )
    shape = draw(
        helpers.get_shape(
            min_num_dims=1,
            max_num_dims=3,
            min_dim_size=1,
            max_dim_size=10,
        )
    )
    array = draw(
        helpers.array_values(
            dtype=dtype[0],
            shape=shape,
            large_abs_safety_factor=2,
            small_abs_safety_factor=2,
        )
    )

    index = ()
    for s in shape:
        index += (draw(st.integers(min_value=-s + 1, max_value=s - 1)),)

    index_samples = [index, draw(helpers.ints(min_value=0, max_value=array.size - 1))]

    if array.size == 1:
        index_samples.append(None)

    sampled_index = draw(st.sampled_from(index_samples))

    if sampled_index is None:
        method_all_as_kwargs_np = {}
        num_positional_args = 0
    else:
        method_all_as_kwargs_np = {"args": sampled_index}
        num_positional_args = 1

    return dtype, array, method_all_as_kwargs_np, num_positional_args


# swapaxes
@st.composite
def dtype_values_and_axes(draw):
    dtype, x, x_shape = draw(
        helpers.dtype_and_values(
            available_dtypes=helpers.get_dtypes("numeric"),
            min_num_dims=1,
            max_num_dims=5,
            ret_shape=True,
        )
    )
    axis1, axis2 = draw(
        helpers.get_axis(
            shape=x_shape,
            sort_values=False,
            unique=True,
            min_size=2,
            max_size=2,
            force_tuple=True,
        )
    )
    return dtype, x, axis1, axis2


@st.composite
def dtypes_x_reshape(draw):
    dtypes, x = draw(
        helpers.dtype_and_values(
            available_dtypes=helpers.get_dtypes("valid"),
            shape=helpers.get_shape(
                allow_none=False,
                min_num_dims=1,
                max_num_dims=5,
                min_dim_size=1,
                max_dim_size=10,
            ),
        )
    )
    shape = draw(helpers.reshape_shapes(shape=np.array(x).shape))
    return dtypes, x, shape


# --- Main --- #
# ------------ #


@given(
    dtype_x=helpers.dtype_and_values(
        available_dtypes=helpers.get_dtypes("valid", prune_function=False),
        ret_shape=True,
    ),
)
def test_numpy_T(
    dtype_x,
    backend_fw,
    frontend,
):
    dtype, data, shape = dtype_x
    with BackendHandler.update_backend(backend_fw) as ivy_backend:
        x = ivy_backend.functional.frontends.numpy.ndarray(shape, dtype[0])
        x.ivy_array = data[0]
        ret = helpers.flatten_and_to_np(ret=x.T.ivy_array, backend=backend_fw)
        ret_gt = helpers.flatten_and_to_np(
            ret=ivy_backend.permute_dims(
                ivy_backend.native_array(data[0]), list(range(len(shape)))[::-1]
            ),
            backend=backend_fw,
        )
        helpers.value_test(
            ret_np_flat=ret,
            ret_np_from_gt_flat=ret_gt,
            backend=backend_fw,
            ground_truth_backend="numpy",
        )


@handle_frontend_method(
    class_tree=CLASS_TREE,
    init_tree="numpy.array",
    method_name="__abs__",
    dtype_and_x=helpers.dtype_and_values(
        available_dtypes=helpers.get_dtypes("numeric"),
        min_num_dims=1,
        allow_inf=False,
        large_abs_safety_factor=4,
        safety_factor_scale="linear",
    ),
)
def test_numpy___abs__(
    dtype_and_x,
    frontend_method_data,
    init_flags,
    method_flags,
    backend_fw,
    frontend,
    on_device,
):
    input_dtypes, x = dtype_and_x

    helpers.test_frontend_method(
        init_input_dtypes=input_dtypes,
        backend_to_test=backend_fw,
        init_all_as_kwargs_np={
            "object": x[0],
        },
        method_input_dtypes=input_dtypes,
        method_all_as_kwargs_np={},
        frontend=frontend,
        frontend_method_data=frontend_method_data,
        init_flags=init_flags,
        method_flags=method_flags,
        on_device=on_device,
    )


@handle_frontend_method(
    class_tree=CLASS_TREE,
    init_tree="numpy.array",
    method_name="__add__",
    dtype_and_x=helpers.dtype_and_values(
        available_dtypes=helpers.get_dtypes("numeric"), num_arrays=2
    ),
)
def test_numpy___add__(
    dtype_and_x,
    frontend_method_data,
    init_flags,
    method_flags,
    backend_fw,
    frontend,
    on_device,
):
    input_dtypes, xs = dtype_and_x

    helpers.test_frontend_method(
        init_input_dtypes=input_dtypes,
        backend_to_test=backend_fw,
        init_all_as_kwargs_np={
            "object": xs[0],
        },
        method_input_dtypes=input_dtypes,
        method_all_as_kwargs_np={
            "value": xs[1],
        },
        frontend=frontend,
        frontend_method_data=frontend_method_data,
        init_flags=init_flags,
        method_flags=method_flags,
        on_device=on_device,
    )


@handle_frontend_method(
    class_tree=CLASS_TREE,
    init_tree="numpy.array",
    method_name="__and__",
    dtype_and_x=helpers.dtype_and_values(
        available_dtypes=("bool",),
        num_arrays=2,
    ),
)
def test_numpy___and__(
    dtype_and_x,
    frontend_method_data,
    init_flags,
    method_flags,
    backend_fw,
    frontend,
    on_device,
):
    input_dtypes, xs = dtype_and_x

    helpers.test_frontend_method(
        init_input_dtypes=input_dtypes,
        backend_to_test=backend_fw,
        init_all_as_kwargs_np={
            "object": xs[0],
        },
        method_input_dtypes=input_dtypes,
        method_all_as_kwargs_np={
            "value": xs[1],
        },
        frontend=frontend,
        frontend_method_data=frontend_method_data,
        init_flags=init_flags,
        method_flags=method_flags,
        on_device=on_device,
    )


# __array__
@handle_frontend_method(
    class_tree=CLASS_TREE,
    init_tree="numpy.array",
    method_name="__array__",
    dtype_and_x=helpers.dtype_and_values(
        available_dtypes=helpers.get_dtypes("valid"),
    ),
)
def test_numpy___array__(
    dtype_and_x,
    frontend_method_data,
    init_flags,
    method_flags,
    backend_fw,
    frontend,
    on_device,
):
    input_dtypes, x = dtype_and_x
    helpers.test_frontend_method(
        init_input_dtypes=input_dtypes,
        backend_to_test=backend_fw,
        init_all_as_kwargs_np={
            "object": x[0],
        },
        method_input_dtypes=input_dtypes,
        method_all_as_kwargs_np={
            "dtype": np.dtype(input_dtypes[0]),
        },
        init_flags=init_flags,
        method_flags=method_flags,
        frontend=frontend,
        frontend_method_data=frontend_method_data,
        on_device=on_device,
    )


# __array_wrap__
@handle_frontend_method(
    class_tree=CLASS_TREE,
    init_tree="numpy.array",
    method_name="__array_wrap__",
    dtype_and_x=helpers.dtype_and_values(
        available_dtypes=helpers.get_dtypes("valid"),
        num_arrays=2,
    ),
)
def test_numpy___array_wrap__(
    dtype_and_x,
    frontend_method_data,
    init_flags,
    method_flags,
    backend_fw,
    frontend,
    on_device,
):
    input_dtypes, x = dtype_and_x
    helpers.test_frontend_method(
        init_input_dtypes=input_dtypes,
        backend_to_test=backend_fw,
        init_all_as_kwargs_np={
            "object": x[0],
        },
        method_input_dtypes=input_dtypes,
        method_all_as_kwargs_np={
            "array": x[1],
            "context": None,
        },
        init_flags=init_flags,
        method_flags=method_flags,
        frontend=frontend,
        frontend_method_data=frontend_method_data,
        on_device=on_device,
    )


@handle_frontend_method(
    class_tree=CLASS_TREE,
    init_tree="numpy.array",
    method_name="__bool__",
    dtype_and_x=helpers.dtype_and_values(
        available_dtypes=helpers.get_dtypes("valid"),
        max_dim_size=1,
    ),
)
def test_numpy___bool__(
    dtype_and_x,
    frontend_method_data,
    init_flags,
    method_flags,
    backend_fw,
    frontend,
    on_device,
):
    input_dtypes, x = dtype_and_x

    helpers.test_frontend_method(
        init_input_dtypes=input_dtypes,
        backend_to_test=backend_fw,
        init_all_as_kwargs_np={
            "object": x[0],
        },
        method_input_dtypes=input_dtypes,
        method_all_as_kwargs_np={},
        frontend=frontend,
        frontend_method_data=frontend_method_data,
        init_flags=init_flags,
        method_flags=method_flags,
        on_device=on_device,
    )


@handle_frontend_method(
    class_tree=CLASS_TREE,
    init_tree="numpy.array",
    method_name="__complex__",
    dtype_and_x=helpers.dtype_and_values(
        available_dtypes=helpers.get_dtypes("numeric"),
        min_dim_size=1,
        max_dim_size=1,
    ),
)
def test_numpy___complex__(
    dtype_and_x,
    frontend_method_data,
    init_flags,
    method_flags,
    backend_fw,
    frontend,
    on_device,
):
    input_dtypes, xs = dtype_and_x

    helpers.test_frontend_method(
        init_input_dtypes=input_dtypes,
        backend_to_test=backend_fw,
        method_input_dtypes=input_dtypes,
        init_all_as_kwargs_np={
            "object": xs[0],
        },
        method_all_as_kwargs_np={},
        frontend=frontend,
        frontend_method_data=frontend_method_data,
        init_flags=init_flags,
        method_flags=method_flags,
        on_device=on_device,
    )


@handle_frontend_method(
    class_tree=CLASS_TREE,
    init_tree="numpy.array",
    method_name="__contains__",
    dtype_and_x=helpers.dtype_and_values(
        available_dtypes=helpers.get_dtypes("valid"),
    ),
)
def test_numpy___contains__(
    dtype_and_x,
    frontend_method_data,
    init_flags,
    method_flags,
    backend_fw,
    frontend,
    on_device,
):
    input_dtypes, xs = dtype_and_x
    key = np.asarray(xs[0].reshape(-1)[0])
    helpers.test_frontend_method(
        init_input_dtypes=input_dtypes,
        backend_to_test=backend_fw,
        method_input_dtypes=input_dtypes,
        init_all_as_kwargs_np={
            "object": xs[0],
        },
        method_all_as_kwargs_np={
            "key": key,
        },
        frontend=frontend,
        frontend_method_data=frontend_method_data,
        init_flags=init_flags,
        method_flags=method_flags,
        on_device=on_device,
    )


@handle_frontend_method(
    class_tree=CLASS_TREE,
    init_tree="numpy.array",
    method_name="__copy__",
    dtype_and_x=helpers.dtype_and_values(
        available_dtypes=helpers.get_dtypes("numeric"),
        min_num_dims=1,
    ),
)
def test_numpy___copy__(
    dtype_and_x,
    frontend_method_data,
    init_flags,
    method_flags,
    backend_fw,
    frontend,
    on_device,
):
    input_dtypes, x = dtype_and_x

    helpers.test_frontend_method(
        init_input_dtypes=input_dtypes,
        backend_to_test=backend_fw,
        init_all_as_kwargs_np={
            "object": x[0],
        },
        method_input_dtypes=input_dtypes,
        method_all_as_kwargs_np={},
        frontend=frontend,
        frontend_method_data=frontend_method_data,
        init_flags=init_flags,
        method_flags=method_flags,
        on_device=on_device,
    )


@handle_frontend_method(
    class_tree=CLASS_TREE,
    init_tree="numpy.array",
    method_name="__deepcopy__",
    dtype_and_x=helpers.dtype_and_values(
        available_dtypes=helpers.get_dtypes("numeric"),
        min_num_dims=1,
    ),
)
def test_numpy___deepcopy__(
    dtype_and_x,
    frontend_method_data,
    init_flags,
    method_flags,
    backend_fw,
    frontend,
    on_device,
):
    input_dtypes, x = dtype_and_x

    helpers.test_frontend_method(
        init_input_dtypes=input_dtypes,
        backend_to_test=backend_fw,
        init_all_as_kwargs_np={
            "object": x[0],
        },
        method_input_dtypes=input_dtypes,
        method_all_as_kwargs_np={
            "memo": {},
        },
        frontend=frontend,
        frontend_method_data=frontend_method_data,
        init_flags=init_flags,
        method_flags=method_flags,
        on_device=on_device,
    )


@handle_frontend_method(
    class_tree=CLASS_TREE,
    init_tree="numpy.array",
    method_name="__eq__",
    dtype_and_x=helpers.dtype_and_values(
        available_dtypes=helpers.get_dtypes("numeric"),
        num_arrays=2,
    ),
)
def test_numpy___eq__(
    dtype_and_x,
    frontend_method_data,
    init_flags,
    method_flags,
    backend_fw,
    frontend,
    on_device,
):
    input_dtypes, xs = dtype_and_x

    helpers.test_frontend_method(
        init_input_dtypes=input_dtypes,
        backend_to_test=backend_fw,
        init_all_as_kwargs_np={
            "object": xs[0],
        },
        method_input_dtypes=input_dtypes,
        method_all_as_kwargs_np={
            "value": xs[1],
        },
        frontend=frontend,
        frontend_method_data=frontend_method_data,
        init_flags=init_flags,
        method_flags=method_flags,
        on_device=on_device,
    )


@handle_frontend_method(
    class_tree=CLASS_TREE,
    init_tree="numpy.array",
    method_name="__float__",
    dtype_and_x=helpers.dtype_and_values(
        available_dtypes=helpers.get_dtypes("numeric"),
        max_num_dims=0,
    ),
)
def test_numpy___float__(
    dtype_and_x,
    frontend_method_data,
    init_flags,
    method_flags,
    backend_fw,
    frontend,
    on_device,
):
    input_dtypes, xs = dtype_and_x
    # Numpy doesn't support complex to float conversion
    assume(not np.issubdtype(input_dtypes[0], np.complexfloating))
    helpers.test_frontend_method(
        init_input_dtypes=input_dtypes,
        backend_to_test=backend_fw,
        method_input_dtypes=input_dtypes,
        init_all_as_kwargs_np={
            "object": xs[0],
        },
        method_all_as_kwargs_np={},
        frontend=frontend,
        frontend_method_data=frontend_method_data,
        init_flags=init_flags,
        method_flags=method_flags,
        on_device=on_device,
    )


# __floordiv__ test
@handle_frontend_method(
    class_tree=CLASS_TREE,
    init_tree="numpy.array",
    method_name="__floordiv__",
    dtype_and_x=helpers.dtype_and_values(
        available_dtypes=helpers.get_dtypes("integer"),
        num_arrays=2,
        allow_inf=False,
        large_abs_safety_factor=4,
        safety_factor_scale="linear",
        shared_dtype=True,
    ),
)
def test_numpy___floordiv__(
    dtype_and_x,
    frontend_method_data,
    init_flags,
    method_flags,
    backend_fw,
    frontend,
    on_device,
):
    input_dtypes, xs = dtype_and_x
    assume(not np.any(np.isclose(xs[1], 0)))
    helpers.test_frontend_method(
        init_input_dtypes=input_dtypes,
        backend_to_test=backend_fw,
        init_all_as_kwargs_np={
            "object": xs[0],
        },
        method_input_dtypes=input_dtypes,
        method_all_as_kwargs_np={
            "value": xs[1],
        },
        init_flags=init_flags,
        method_flags=method_flags,
        frontend_method_data=frontend_method_data,
        frontend=frontend,
        atol_=1,
        on_device=on_device,
    )


@handle_frontend_method(
    class_tree=CLASS_TREE,
    init_tree="numpy.array",
    method_name="__ge__",
    dtype_and_x=helpers.dtype_and_values(
        available_dtypes=helpers.get_dtypes("numeric"),
        num_arrays=2,
    ),
)
def test_numpy___ge__(
    dtype_and_x,
    frontend_method_data,
    init_flags,
    method_flags,
    backend_fw,
    frontend,
    on_device,
):
    input_dtypes, xs = dtype_and_x

    helpers.test_frontend_method(
        init_input_dtypes=input_dtypes,
        backend_to_test=backend_fw,
        init_all_as_kwargs_np={
            "object": xs[0],
        },
        method_input_dtypes=input_dtypes,
        method_all_as_kwargs_np={
            "value": xs[1],
        },
        frontend=frontend,
        frontend_method_data=frontend_method_data,
        init_flags=init_flags,
        method_flags=method_flags,
        on_device=on_device,
    )


@handle_frontend_method(
    class_tree=CLASS_TREE,
    init_tree="numpy.array",
    method_name="__gt__",
    dtype_and_x=helpers.dtype_and_values(
        available_dtypes=helpers.get_dtypes("numeric"),
        num_arrays=2,
    ),
)
def test_numpy___gt__(
    dtype_and_x,
    frontend_method_data,
    init_flags,
    method_flags,
    backend_fw,
    frontend,
    on_device,
):
    input_dtypes, xs = dtype_and_x

    helpers.test_frontend_method(
        init_input_dtypes=input_dtypes,
        backend_to_test=backend_fw,
        init_all_as_kwargs_np={
            "object": xs[0],
        },
        method_input_dtypes=input_dtypes,
        method_all_as_kwargs_np={
            "value": xs[1],
        },
        frontend=frontend,
        frontend_method_data=frontend_method_data,
        init_flags=init_flags,
        method_flags=method_flags,
        on_device=on_device,
    )


@handle_frontend_method(
    class_tree=CLASS_TREE,
    init_tree="numpy.array",
    method_name="__iadd__",
    dtype_and_x=helpers.dtype_and_values(
        available_dtypes=helpers.get_dtypes("numeric"), num_arrays=2
    ),
)
def test_numpy___iadd__(
    dtype_and_x,
    frontend_method_data,
    init_flags,
    method_flags,
    backend_fw,
    frontend,
    on_device,
):
    input_dtypes, xs = dtype_and_x

    helpers.test_frontend_method(
        init_input_dtypes=input_dtypes,
        backend_to_test=backend_fw,
        method_input_dtypes=input_dtypes,
        init_all_as_kwargs_np={
            "object": xs[0],
        },
        method_all_as_kwargs_np={
            "value": xs[1],
        },
        frontend=frontend,
        frontend_method_data=frontend_method_data,
        init_flags=init_flags,
        method_flags=method_flags,
        on_device=on_device,
    )


@handle_frontend_method(
    class_tree=CLASS_TREE,
    init_tree="numpy.array",
    method_name="__iand__",
    dtype_and_x=helpers.dtype_and_values(
        available_dtypes=("bool",),
        num_arrays=2,
    ),
)
def test_numpy___iand__(
    dtype_and_x,
    frontend_method_data,
    init_flags,
    method_flags,
    backend_fw,
    frontend,
    on_device,
):
    input_dtypes, xs = dtype_and_x

    helpers.test_frontend_method(
        init_input_dtypes=input_dtypes,
        backend_to_test=backend_fw,
        method_input_dtypes=input_dtypes,
        init_all_as_kwargs_np={
            "object": xs[0],
        },
        method_all_as_kwargs_np={
            "value": xs[1],
        },
        frontend=frontend,
        frontend_method_data=frontend_method_data,
        init_flags=init_flags,
        method_flags=method_flags,
        on_device=on_device,
    )


@handle_frontend_method(
    class_tree=CLASS_TREE,
    init_tree="numpy.array",
    method_name="__ifloordiv__",
    dtype_and_x=helpers.dtype_and_values(
        available_dtypes=helpers.get_dtypes("integer"),
        num_arrays=2,
        allow_inf=False,
        large_abs_safety_factor=4,
        safety_factor_scale="linear",
        shared_dtype=True,
    ),
)
def test_numpy___ifloordiv__(
    dtype_and_x,
    frontend_method_data,
    init_flags,
    method_flags,
    backend_fw,
    frontend,
    on_device,
):
    input_dtypes, xs = dtype_and_x
    assume(not np.any(np.isclose(xs[1], 0)))
    helpers.test_frontend_method(
        init_input_dtypes=input_dtypes,
        backend_to_test=backend_fw,
        init_all_as_kwargs_np={
            "object": xs[0],
        },
        method_input_dtypes=input_dtypes,
        method_all_as_kwargs_np={
            "value": xs[1],
        },
        init_flags=init_flags,
        method_flags=method_flags,
        frontend_method_data=frontend_method_data,
        frontend=frontend,
        atol_=1,
        on_device=on_device,
    )


@handle_frontend_method(
    class_tree=CLASS_TREE,
    init_tree="numpy.array",
    method_name="__imod__",
    dtype_and_x=helpers.dtype_and_values(
        available_dtypes=helpers.get_dtypes("float"),
        num_arrays=2,
        min_value=0,
        exclude_min=True,
    ),
)
def test_numpy___imod__(
    dtype_and_x,
    frontend_method_data,
    init_flags,
    method_flags,
    backend_fw,
    frontend,
    on_device,
):
    input_dtypes, xs = dtype_and_x
    helpers.test_frontend_method(
        init_input_dtypes=input_dtypes,
        backend_to_test=backend_fw,
        method_input_dtypes=input_dtypes,
        init_all_as_kwargs_np={
            "object": xs[0],
        },
        method_all_as_kwargs_np={
            "value": xs[1],
        },
        frontend=frontend,
        frontend_method_data=frontend_method_data,
        init_flags=init_flags,
        method_flags=method_flags,
        on_device=on_device,
    )


@handle_frontend_method(
    class_tree=CLASS_TREE,
    init_tree="numpy.array",
    method_name="__imul__",
    dtype_and_x=helpers.dtype_and_values(
        available_dtypes=helpers.get_dtypes("numeric"), num_arrays=2
    ),
)
def test_numpy___imul__(
    dtype_and_x,
    frontend_method_data,
    init_flags,
    method_flags,
    backend_fw,
    frontend,
    on_device,
):
    input_dtypes, xs = dtype_and_x

    helpers.test_frontend_method(
        init_input_dtypes=input_dtypes,
        backend_to_test=backend_fw,
        method_input_dtypes=input_dtypes,
        init_all_as_kwargs_np={
            "object": xs[0],
        },
        method_all_as_kwargs_np={
            "value": xs[1],
        },
        frontend=frontend,
        frontend_method_data=frontend_method_data,
        init_flags=init_flags,
        method_flags=method_flags,
        on_device=on_device,
    )


@handle_frontend_method(
    class_tree=CLASS_TREE,
    init_tree="numpy.array",
    method_name="__int__",
    dtype_and_x=helpers.dtype_and_values(
        available_dtypes=helpers.get_dtypes("numeric"),
        max_num_dims=0,
        min_value=-1e15,
        max_value=1e15,
    ),
)
def test_numpy___int__(
    dtype_and_x,
    frontend_method_data,
    init_flags,
    method_flags,
    backend_fw,
    frontend,
    on_device,
):
    input_dtypes, xs = dtype_and_x
    # Numpy doesn't support complex to int conversion
    assume(not np.issubdtype(input_dtypes[0], np.complexfloating))
    helpers.test_frontend_method(
        init_input_dtypes=input_dtypes,
        backend_to_test=backend_fw,
        method_input_dtypes=input_dtypes,
        init_all_as_kwargs_np={
            "object": xs[0],
        },
        method_all_as_kwargs_np={},
        frontend=frontend,
        frontend_method_data=frontend_method_data,
        init_flags=init_flags,
        method_flags=method_flags,
        on_device=on_device,
    )


@handle_frontend_method(
    class_tree=CLASS_TREE,
    init_tree="numpy.array",
    method_name="__invert__",
    dtype_and_x=helpers.dtype_and_values(
        available_dtypes=helpers.get_dtypes(kind="integer"),
        num_arrays=1,
    ),
)
def test_numpy___invert__(
    dtype_and_x,
    frontend_method_data,
    init_flags,
    method_flags,
    frontend,
    backend_fw,
    on_device,
):
    input_dtypes, xs = dtype_and_x

    helpers.test_frontend_method(
        init_input_dtypes=input_dtypes,
        init_all_as_kwargs_np={
            "object": xs[0],
        },
        method_input_dtypes=input_dtypes,
        backend_to_test=backend_fw,
        method_all_as_kwargs_np={},
        frontend=frontend,
        frontend_method_data=frontend_method_data,
        init_flags=init_flags,
        method_flags=method_flags,
        on_device=on_device,
    )


@handle_frontend_method(
    class_tree=CLASS_TREE,
    init_tree="numpy.array",
    method_name="__ior__",
    dtype_and_x=helpers.dtype_and_values(
        available_dtypes=("bool",),
        num_arrays=2,
    ),
)
def test_numpy___ior__(
    dtype_and_x,
    frontend_method_data,
    init_flags,
    method_flags,
    backend_fw,
    frontend,
    on_device,
):
    input_dtypes, xs = dtype_and_x

    helpers.test_frontend_method(
        init_input_dtypes=input_dtypes,
        backend_to_test=backend_fw,
        method_input_dtypes=input_dtypes,
        init_all_as_kwargs_np={
            "object": xs[0],
        },
        method_all_as_kwargs_np={
            "value": xs[1],
        },
        frontend=frontend,
        frontend_method_data=frontend_method_data,
        init_flags=init_flags,
        method_flags=method_flags,
        on_device=on_device,
    )


@handle_frontend_method(
    class_tree=CLASS_TREE,
    init_tree="numpy.array",
    method_name="__ipow__",
    dtype_and_x=helpers.dtype_and_values(
        available_dtypes=helpers.get_dtypes("float"),
    ),
    power=helpers.ints(min_value=1, max_value=3),
)
def test_numpy___ipow__(
    dtype_and_x,
    power,
    frontend_method_data,
    init_flags,
    method_flags,
    backend_fw,
    frontend,
    on_device,
):
    input_dtypes, xs = dtype_and_x

    helpers.test_frontend_method(
        init_input_dtypes=input_dtypes,
        backend_to_test=backend_fw,
        method_input_dtypes=input_dtypes,
        init_all_as_kwargs_np={
            "object": xs[0],
        },
        method_all_as_kwargs_np={
            "value": power,
        },
        frontend=frontend,
        frontend_method_data=frontend_method_data,
        init_flags=init_flags,
        method_flags=method_flags,
        on_device=on_device,
    )


@handle_frontend_method(
    class_tree=CLASS_TREE,
    init_tree="numpy.array",
    method_name="__isub__",
    dtype_and_x=helpers.dtype_and_values(
        available_dtypes=helpers.get_dtypes("numeric"), num_arrays=2
    ),
)
def test_numpy___isub__(
    dtype_and_x,
    frontend_method_data,
    init_flags,
    method_flags,
    backend_fw,
    frontend,
    on_device,
):
    input_dtypes, xs = dtype_and_x

    helpers.test_frontend_method(
        init_input_dtypes=input_dtypes,
        backend_to_test=backend_fw,
        method_input_dtypes=input_dtypes,
        init_all_as_kwargs_np={
            "object": xs[0],
        },
        method_all_as_kwargs_np={
            "value": xs[1],
        },
        frontend=frontend,
        frontend_method_data=frontend_method_data,
        init_flags=init_flags,
        method_flags=method_flags,
        on_device=on_device,
    )


# __itruediv__
@handle_frontend_method(
    class_tree=CLASS_TREE,
    init_tree="numpy.array",
    method_name="__itruediv__",
    dtype_and_x=helpers.dtype_and_values(
        available_dtypes=helpers.get_dtypes("float"),
        num_arrays=2,
        shared_dtype=True,
    ),
)
def test_numpy___itruediv__(
    dtype_and_x,
    frontend_method_data,
    init_flags,
    method_flags,
    backend_fw,
    frontend,
    on_device,
):
    input_dtypes, xs = dtype_and_x

    helpers.test_frontend_method(
        init_input_dtypes=input_dtypes,
        backend_to_test=backend_fw,
        init_all_as_kwargs_np={
            "object": xs[0],
        },
        method_input_dtypes=input_dtypes,
        method_all_as_kwargs_np={
            "value": xs[1],
        },
        frontend_method_data=frontend_method_data,
        init_flags=init_flags,
        method_flags=method_flags,
        frontend=frontend,
        on_device=on_device,
    )


@handle_frontend_method(
    class_tree=CLASS_TREE,
    init_tree="numpy.array",
    method_name="__ixor__",
    dtype_and_x=helpers.dtype_and_values(
        available_dtypes=("bool",),
        num_arrays=2,
    ),
)
def test_numpy___ixor__(
    dtype_and_x,
    frontend_method_data,
    init_flags,
    method_flags,
    backend_fw,
    frontend,
    on_device,
):
    input_dtypes, xs = dtype_and_x

    helpers.test_frontend_method(
        init_input_dtypes=input_dtypes,
        backend_to_test=backend_fw,
        method_input_dtypes=input_dtypes,
        init_all_as_kwargs_np={
            "object": xs[0],
        },
        method_all_as_kwargs_np={
            "value": xs[1],
        },
        frontend=frontend,
        frontend_method_data=frontend_method_data,
        init_flags=init_flags,
        method_flags=method_flags,
        on_device=on_device,
    )


@handle_frontend_method(
    class_tree=CLASS_TREE,
    init_tree="numpy.array",
    method_name="__le__",
    dtype_and_x=helpers.dtype_and_values(
        available_dtypes=helpers.get_dtypes("numeric"),
        num_arrays=2,
    ),
)
def test_numpy___le__(
    dtype_and_x,
    frontend_method_data,
    init_flags,
    method_flags,
    backend_fw,
    frontend,
    on_device,
):
    input_dtypes, xs = dtype_and_x

    helpers.test_frontend_method(
        init_input_dtypes=input_dtypes,
        backend_to_test=backend_fw,
        init_all_as_kwargs_np={
            "object": xs[0],
        },
        method_input_dtypes=input_dtypes,
        method_all_as_kwargs_np={
            "value": xs[1],
        },
        frontend=frontend,
        frontend_method_data=frontend_method_data,
        init_flags=init_flags,
        method_flags=method_flags,
        on_device=on_device,
    )


# __len__
@handle_frontend_method(
    class_tree=CLASS_TREE,
    init_tree="numpy.array",
    method_name="__len__",
    dtype_and_x=helpers.dtype_and_values(
        available_dtypes=helpers.get_dtypes("numeric"),
        min_num_dims=1,
        max_num_dims=5,
    ),
)
def test_numpy___len__(
    dtype_and_x,
    frontend_method_data,
    init_flags,
    method_flags,
    backend_fw,
    frontend,
    on_device,
):
    input_dtypes, x = dtype_and_x
    helpers.test_frontend_method(
        init_input_dtypes=input_dtypes,
        backend_to_test=backend_fw,
        init_all_as_kwargs_np={
            "object": x[0],
        },
        method_input_dtypes=input_dtypes,
        method_all_as_kwargs_np={},
        init_flags=init_flags,
        method_flags=method_flags,
        frontend=frontend,
        frontend_method_data=frontend_method_data,
        on_device=on_device,
    )


@handle_frontend_method(
    class_tree=CLASS_TREE,
    init_tree="numpy.array",
    method_name="__lt__",
    dtype_and_x=helpers.dtype_and_values(
        available_dtypes=helpers.get_dtypes("numeric"),
        num_arrays=2,
    ),
)
def test_numpy___lt__(
    dtype_and_x,
    frontend_method_data,
    init_flags,
    method_flags,
    backend_fw,
    frontend,
    on_device,
):
    input_dtypes, xs = dtype_and_x

    helpers.test_frontend_method(
        init_input_dtypes=input_dtypes,
        backend_to_test=backend_fw,
        init_all_as_kwargs_np={
            "object": xs[0],
        },
        method_input_dtypes=input_dtypes,
        method_all_as_kwargs_np={
            "value": xs[1],
        },
        frontend=frontend,
        frontend_method_data=frontend_method_data,
        init_flags=init_flags,
        method_flags=method_flags,
        on_device=on_device,
    )


@handle_frontend_method(
    class_tree=CLASS_TREE,
    init_tree="numpy.array",
    method_name="__matmul__",
    x=_get_first_matrix_and_dtype(),
    y=_get_second_matrix_and_dtype(),
)
def test_numpy___matmul__(
    x,
    y,
    frontend_method_data,
    init_flags,
    method_flags,
    backend_fw,
    frontend,
    on_device,
):
    dtype1, x1 = x
    dtype2, x2 = y
    input_dtypes = dtype1 + dtype2

    helpers.test_frontend_method(
        init_input_dtypes=input_dtypes,
        backend_to_test=backend_fw,
        init_all_as_kwargs_np={
            "object": x1,
        },
        method_input_dtypes=input_dtypes,
        method_all_as_kwargs_np={
            "value": x2,
        },
        frontend=frontend,
        frontend_method_data=frontend_method_data,
        init_flags=init_flags,
        method_flags=method_flags,
        on_device=on_device,
    )


# mod
@handle_frontend_method(
    class_tree=CLASS_TREE,
    init_tree="numpy.array",
    method_name="__mod__",
    dtype_and_x=helpers.dtype_and_values(
        available_dtypes=helpers.get_dtypes("float"),
        num_arrays=2,
        large_abs_safety_factor=2,
        small_abs_safety_factor=2,
        safety_factor_scale="log",
        min_value=0,
        exclude_min=True,
    ),
)
def test_numpy___mod__(
    dtype_and_x,
    frontend_method_data,
    init_flags,
    method_flags,
    backend_fw,
    frontend,
    on_device,
):
    input_dtypes, xs = dtype_and_x
    helpers.test_frontend_method(
        init_input_dtypes=input_dtypes,
        backend_to_test=backend_fw,
        method_input_dtypes=input_dtypes,
        init_all_as_kwargs_np={
            "object": xs[0],
        },
        method_all_as_kwargs_np={
            "value": xs[1],
        },
        frontend=frontend,
        frontend_method_data=frontend_method_data,
        init_flags=init_flags,
        method_flags=method_flags,
        on_device=on_device,
        rtol_=1e-5,
        atol_=1e-5,
    )


@handle_frontend_method(
    class_tree=CLASS_TREE,
    init_tree="numpy.array",
    method_name="__mul__",
    dtype_and_x=helpers.dtype_and_values(
        available_dtypes=helpers.get_dtypes("numeric"),
        num_arrays=2,
    ),
)
def test_numpy___mul__(
    dtype_and_x,
    frontend_method_data,
    init_flags,
    method_flags,
    backend_fw,
    frontend,
    on_device,
):
    input_dtypes, xs = dtype_and_x

    helpers.test_frontend_method(
        init_input_dtypes=input_dtypes,
        backend_to_test=backend_fw,
        init_all_as_kwargs_np={
            "object": xs[0],
        },
        method_input_dtypes=input_dtypes,
        method_all_as_kwargs_np={
            "value": xs[1],
        },
        frontend=frontend,
        frontend_method_data=frontend_method_data,
        init_flags=init_flags,
        method_flags=method_flags,
        on_device=on_device,
    )


@handle_frontend_method(
    class_tree=CLASS_TREE,
    init_tree="numpy.array",
    method_name="__ne__",
    dtype_and_x=helpers.dtype_and_values(
        available_dtypes=helpers.get_dtypes("numeric"),
        num_arrays=2,
    ),
)
def test_numpy___ne__(
    dtype_and_x,
    frontend_method_data,
    init_flags,
    method_flags,
    backend_fw,
    frontend,
    on_device,
):
    input_dtypes, xs = dtype_and_x

    helpers.test_frontend_method(
        init_input_dtypes=input_dtypes,
        backend_to_test=backend_fw,
        init_all_as_kwargs_np={
            "object": xs[0],
        },
        method_input_dtypes=input_dtypes,
        method_all_as_kwargs_np={
            "value": xs[1],
        },
        frontend=frontend,
        frontend_method_data=frontend_method_data,
        init_flags=init_flags,
        method_flags=method_flags,
        on_device=on_device,
    )


@handle_frontend_method(
    class_tree=CLASS_TREE,
    init_tree="numpy.array",
    method_name="__neg__",
    dtype_and_x=helpers.dtype_and_values(
        available_dtypes=helpers.get_dtypes("numeric"),
        min_num_dims=1,
    ),
)
def test_numpy___neg__(
    dtype_and_x,
    frontend_method_data,
    init_flags,
    method_flags,
    backend_fw,
    frontend,
    on_device,
):
    input_dtypes, x = dtype_and_x

    helpers.test_frontend_method(
        init_input_dtypes=input_dtypes,
        backend_to_test=backend_fw,
        init_all_as_kwargs_np={
            "object": x[0],
        },
        method_input_dtypes=input_dtypes,
        method_all_as_kwargs_np={},
        frontend=frontend,
        frontend_method_data=frontend_method_data,
        init_flags=init_flags,
        method_flags=method_flags,
        on_device=on_device,
    )


@handle_frontend_method(
    class_tree=CLASS_TREE,
    init_tree="numpy.array",
    method_name="__or__",
    dtype_and_x=helpers.dtype_and_values(
        available_dtypes=("bool",),
        num_arrays=2,
    ),
)
def test_numpy___or__(
    dtype_and_x,
    frontend_method_data,
    init_flags,
    method_flags,
    backend_fw,
    frontend,
    on_device,
):
    input_dtypes, xs = dtype_and_x

    helpers.test_frontend_method(
        init_input_dtypes=input_dtypes,
        backend_to_test=backend_fw,
        init_all_as_kwargs_np={
            "object": xs[0],
        },
        method_input_dtypes=input_dtypes,
        method_all_as_kwargs_np={
            "value": xs[1],
        },
        frontend=frontend,
        frontend_method_data=frontend_method_data,
        init_flags=init_flags,
        method_flags=method_flags,
        on_device=on_device,
    )


@handle_frontend_method(
    class_tree=CLASS_TREE,
    init_tree="numpy.array",
    method_name="__pos__",
    dtype_and_x=helpers.dtype_and_values(
        available_dtypes=helpers.get_dtypes("numeric"),
        min_num_dims=1,
    ),
)
def test_numpy___pos__(
    dtype_and_x,
    frontend_method_data,
    init_flags,
    method_flags,
    backend_fw,
    frontend,
    on_device,
):
    input_dtypes, x = dtype_and_x

    helpers.test_frontend_method(
        init_input_dtypes=input_dtypes,
        backend_to_test=backend_fw,
        init_all_as_kwargs_np={
            "object": x[0],
        },
        method_input_dtypes=input_dtypes,
        method_all_as_kwargs_np={},
        frontend=frontend,
        frontend_method_data=frontend_method_data,
        init_flags=init_flags,
        method_flags=method_flags,
        on_device=on_device,
    )


@handle_frontend_method(
    class_tree=CLASS_TREE,
    init_tree="numpy.array",
    method_name="__pow__",
    dtype_and_x=helpers.dtype_and_values(
        available_dtypes=helpers.get_dtypes("float"),
    ),
    power=helpers.ints(min_value=1, max_value=3),
)
def test_numpy___pow__(
    dtype_and_x,
    power,
    frontend_method_data,
    init_flags,
    method_flags,
    backend_fw,
    frontend,
    on_device,
):
    input_dtypes, xs = dtype_and_x

    helpers.test_frontend_method(
        init_input_dtypes=input_dtypes,
        backend_to_test=backend_fw,
        init_all_as_kwargs_np={
            "object": xs[0],
        },
        method_input_dtypes=input_dtypes,
        method_all_as_kwargs_np={
            "value": power,
        },
        frontend=frontend,
        frontend_method_data=frontend_method_data,
        init_flags=init_flags,
        method_flags=method_flags,
        on_device=on_device,
    )


@handle_frontend_method(
    class_tree=CLASS_TREE,
    init_tree="numpy.array",
    method_name="__radd__",
    dtype_and_x=helpers.dtype_and_values(
        available_dtypes=helpers.get_dtypes("numeric"), num_arrays=2
    ),
)
def test_numpy___radd__(
    dtype_and_x,
    frontend_method_data,
    init_flags,
    method_flags,
    backend_fw,
    frontend,
    on_device,
):
    input_dtypes, xs = dtype_and_x

    helpers.test_frontend_method(
        init_input_dtypes=input_dtypes,
        backend_to_test=backend_fw,
        init_all_as_kwargs_np={
            "object": xs[0],
        },
        method_input_dtypes=input_dtypes,
        method_all_as_kwargs_np={
            "value": xs[1],
        },
        method_flags=method_flags,
        init_flags=init_flags,
        frontend=frontend,
        frontend_method_data=frontend_method_data,
        on_device=on_device,
    )


@handle_frontend_method(
    class_tree=CLASS_TREE,
    init_tree="numpy.array",
    method_name="__rmul__",
    dtype_and_x=helpers.dtype_and_values(
        available_dtypes=helpers.get_dtypes("numeric"),
        num_arrays=2,
    ),
)
def test_numpy___rmul__(
    dtype_and_x,
    frontend_method_data,
    init_flags,
    method_flags,
    backend_fw,
    frontend,
    on_device,
):
    input_dtypes, xs = dtype_and_x

    helpers.test_frontend_method(
        init_input_dtypes=input_dtypes,
        backend_to_test=backend_fw,
        init_all_as_kwargs_np={
            "object": xs[0],
        },
        method_input_dtypes=input_dtypes,
        method_all_as_kwargs_np={
            "value": xs[1],
        },
        frontend=frontend,
        frontend_method_data=frontend_method_data,
        init_flags=init_flags,
        method_flags=method_flags,
        on_device=on_device,
    )


@handle_frontend_method(
    class_tree=CLASS_TREE,
    init_tree="numpy.array",
    method_name="__rshift__",
    dtype_and_x=helpers.dtype_and_values(
        available_dtypes=helpers.get_dtypes("integer"),
        num_arrays=2,
    ),
)
def test_numpy___rshift__(
    dtype_and_x,
    frontend_method_data,
    init_flags,
    method_flags,
    frontend,
    backend_fw,
    on_device,
):
    input_dtypes, x = dtype_and_x
    max_bits = np.iinfo(input_dtypes[0]).bits
    max_shift = max_bits - 1
    x[1] = np.asarray(np.clip(x[1], 0, max_shift), dtype=input_dtypes[1])
    max_value_before_shift = 2 ** (max_bits - x[1]) - 1
    overflow_threshold = 2 ** (max_bits - 1)
    x[0] = np.asarray(
        np.clip(x[0], None, max_value_before_shift), dtype=input_dtypes[0]
    )
    if np.any(x[0] > overflow_threshold):
        x[0] = np.clip(x[0], None, overflow_threshold)
    if np.any(x[0] < 0):
        x[0] = np.abs(x[0])
    helpers.test_frontend_method(
        init_input_dtypes=input_dtypes,
        init_all_as_kwargs_np={
            "object": x[0],
        },
        method_input_dtypes=input_dtypes,
        backend_to_test=backend_fw,
        method_all_as_kwargs_np={
            "value": x[1],
        },
        frontend=frontend,
        frontend_method_data=frontend_method_data,
        init_flags=init_flags,
        method_flags=method_flags,
        on_device=on_device,
    )


@handle_frontend_method(
    class_tree=CLASS_TREE,
    init_tree="numpy.array",
    method_name="__rtruediv__",
    dtype_and_x=helpers.dtype_and_values(
        available_dtypes=helpers.get_dtypes("numeric"),
        num_arrays=2,
    ),
)
def test_numpy___rtruediv__(
    dtype_and_x,
    frontend_method_data,
    init_flags,
    method_flags,
    backend_fw,
    frontend,
    on_device,
):
    input_dtypes, xs = dtype_and_x
    assume(not np.any(np.isclose(xs[0], 0)))

    helpers.test_frontend_method(
        init_input_dtypes=input_dtypes,
        backend_to_test=backend_fw,
        init_all_as_kwargs_np={
            "object": xs[0],
        },
        method_input_dtypes=input_dtypes,
        method_all_as_kwargs_np={
            "value": xs[1],
        },
        frontend_method_data=frontend_method_data,
        init_flags=init_flags,
        method_flags=method_flags,
        frontend=frontend,
        on_device=on_device,
    )


@handle_frontend_method(
    class_tree=CLASS_TREE,
    init_tree="numpy.array",
    method_name="__sub__",
    dtype_and_x=helpers.dtype_and_values(
        available_dtypes=helpers.get_dtypes("numeric"), num_arrays=2
    ),
)
def test_numpy___sub__(
    dtype_and_x,
    frontend_method_data,
    init_flags,
    method_flags,
    backend_fw,
    frontend,
    on_device,
):
    input_dtypes, xs = dtype_and_x

    helpers.test_frontend_method(
        backend_to_test=backend_fw,
        init_input_dtypes=input_dtypes,
        init_all_as_kwargs_np={
            "object": xs[0],
        },
        method_input_dtypes=input_dtypes,
        method_all_as_kwargs_np={
            "value": xs[1],
        },
        frontend=frontend,
        frontend_method_data=frontend_method_data,
        init_flags=init_flags,
        method_flags=method_flags,
        on_device=on_device,
    )


@handle_frontend_method(
    class_tree=CLASS_TREE,
    init_tree="numpy.array",
    method_name="__truediv__",
    dtype_and_x=helpers.dtype_and_values(
        available_dtypes=helpers.get_dtypes("numeric"),
        num_arrays=2,
    ),
)
def test_numpy___truediv__(
    dtype_and_x,
    frontend_method_data,
    init_flags,
    method_flags,
    backend_fw,
    frontend,
    on_device,
):
    input_dtypes, xs = dtype_and_x
    assume(not np.any(np.isclose(xs[0], 0)))

    helpers.test_frontend_method(
        init_input_dtypes=input_dtypes,
        backend_to_test=backend_fw,
        init_all_as_kwargs_np={
            "object": xs[0],
        },
        method_input_dtypes=input_dtypes,
        method_all_as_kwargs_np={
            "value": xs[1],
        },
        init_flags=init_flags,
        method_flags=method_flags,
        frontend_method_data=frontend_method_data,
        frontend=frontend,
        on_device=on_device,
    )


@handle_frontend_method(
    class_tree=CLASS_TREE,
    init_tree="numpy.array",
    method_name="__xor__",
    dtype_and_x=helpers.dtype_and_values(
        available_dtypes=("bool",),
        num_arrays=2,
    ),
)
def test_numpy___xor__(
    dtype_and_x,
    frontend_method_data,
    init_flags,
    method_flags,
    backend_fw,
    frontend,
    on_device,
):
    input_dtypes, xs = dtype_and_x

    helpers.test_frontend_method(
        init_input_dtypes=input_dtypes,
        backend_to_test=backend_fw,
        init_all_as_kwargs_np={
            "object": xs[0],
        },
        method_input_dtypes=input_dtypes,
        method_all_as_kwargs_np={
            "value": xs[1],
        },
        frontend=frontend,
        frontend_method_data=frontend_method_data,
        init_flags=init_flags,
        method_flags=method_flags,
        on_device=on_device,
    )


# __getitem__
@handle_frontend_method(
    class_tree=CLASS_TREE,
    init_tree="numpy.array",
    method_name="__getitem__",
    dtype_x_index=helpers.dtype_array_query(
        available_dtypes=helpers.get_dtypes("valid"),
    ),
)
def test_numpy_getitem(
    dtype_x_index,
    frontend_method_data,
    init_flags,
    method_flags,
    backend_fw,
    frontend,
    on_device,
):
    input_dtype, x, index = dtype_x_index
    helpers.test_frontend_method(
        init_input_dtypes=[input_dtype[0]],
        init_all_as_kwargs_np={"object": x},
        method_input_dtypes=[*input_dtype[1:]],
        method_all_as_kwargs_np={"key": index},
        backend_to_test=backend_fw,
        frontend_method_data=frontend_method_data,
        init_flags=init_flags,
        method_flags=method_flags,
        frontend=frontend,
        on_device=on_device,
    )


@handle_frontend_method(
    class_tree=CLASS_TREE,
    init_tree="numpy.array",
    method_name="__lshift__",
    dtype_and_x=helpers.dtype_and_values(
        available_dtypes=helpers.get_dtypes("integer"),
        num_arrays=2,
        max_dim_size=1,
        max_value=2**31 - 1,
    ),
)
def test_numpy_instance_lshift__(
    dtype_and_x,
    frontend_method_data,
    init_flags,
    method_flags,
    frontend,
    backend_fw,
    on_device,
):
    input_dtypes, x = dtype_and_x
    max_bits = np.iinfo(input_dtypes[0]).bits
    max_shift = max_bits - 1
    x[1] = np.asarray(np.clip(x[1], 0, max_shift), dtype=input_dtypes[1])
    max_value_before_shift = 2 ** (max_bits - x[1]) - 1
    overflow_threshold = 2 ** (max_bits - 1)
    x[0] = np.asarray(
        np.clip(x[0], None, max_value_before_shift), dtype=input_dtypes[0]
    )
    if np.any(x[0] > overflow_threshold):
        x[0] = np.clip(x[0], None, overflow_threshold)
    if np.any(x[0] < 0):
        x[0] = np.abs(x[0])
    helpers.test_frontend_method(
        init_input_dtypes=input_dtypes,
        init_all_as_kwargs_np={
            "object": x[0],
        },
        method_input_dtypes=input_dtypes,
        backend_to_test=backend_fw,
        method_all_as_kwargs_np={
            "value": x[1],
        },
        frontend=frontend,
        frontend_method_data=frontend_method_data,
        init_flags=init_flags,
        method_flags=method_flags,
        on_device=on_device,
    )


@handle_frontend_method(
    class_tree=CLASS_TREE,
    init_tree="numpy.array",
    method_name="all",
    dtype_x_axis=helpers.dtype_values_axis(
        available_dtypes=helpers.get_dtypes("valid", full=True),
        min_num_dims=1,
        max_num_dims=5,
        min_dim_size=1,
        valid_axis=True,
        force_int_axis=True,
        allow_neg_axes=True,
    ),
    keepdims=st.booleans(),
    where=np_frontend_helpers.where(),
)
def test_numpy_ndarray_all(
    dtype_x_axis,
    keepdims,
    where,
    frontend_method_data,
    init_flags,
    method_flags,
    backend_fw,
    frontend,
    on_device,
):
    init_input_dtypes, x, axis = dtype_x_axis
    (
        where,
        method_input_dtypes,
        method_flags,
    ) = np_frontend_helpers.handle_where_and_array_bools(
        where=[where[0][0]] if isinstance(where, list) else where,
        input_dtype=init_input_dtypes,
        test_flags=method_flags,
    )

    helpers.test_frontend_method(
        init_input_dtypes=init_input_dtypes,
        backend_to_test=backend_fw,
        init_all_as_kwargs_np={
            "object": x[0],
        },
        method_input_dtypes=method_input_dtypes[1:],
        method_all_as_kwargs_np={
            "axis": axis,
            "dtype": bool,
            "out": None,
            "keepdims": keepdims,
            "where": where,
        },
        frontend=frontend,
        frontend_method_data=frontend_method_data,
        init_flags=init_flags,
        method_flags=method_flags,
        on_device=on_device,
    )


# any
@handle_frontend_method(
    class_tree=CLASS_TREE,
    init_tree="numpy.array",
    method_name="any",
    dtype_x_axis=helpers.dtype_values_axis(
        available_dtypes=helpers.get_dtypes("valid"),
        min_num_dims=1,
        max_num_dims=5,
        min_dim_size=1,
        valid_axis=True,
        force_int_axis=True,
        allow_neg_axes=True,
    ),
    keepdims=st.booleans(),
    where=np_frontend_helpers.where(),
)
def test_numpy_ndarray_any(
    dtype_x_axis,
    keepdims,
    where,
    frontend_method_data,
    init_flags,
    method_flags,
    backend_fw,
    frontend,
    on_device,
):
    init_input_dtypes, x, axis = dtype_x_axis
    (
        where,
        method_input_dtypes,
        method_flags,
    ) = np_frontend_helpers.handle_where_and_array_bools(
        where=[where[0][0]] if isinstance(where, list) else where,
        input_dtype=init_input_dtypes,
        test_flags=method_flags,
    )

    helpers.test_frontend_method(
        init_input_dtypes=init_input_dtypes,
        backend_to_test=backend_fw,
        init_all_as_kwargs_np={
            "object": x[0],
        },
        method_input_dtypes=method_input_dtypes[1:],
        method_all_as_kwargs_np={
            "axis": axis,
            "dtype": bool,
            "out": None,
            "keepdims": keepdims,
            "where": where,
        },
        frontend=frontend,
        frontend_method_data=frontend_method_data,
        init_flags=init_flags,
        method_flags=method_flags,
        on_device=on_device,
    )


@handle_frontend_method(
    class_tree=CLASS_TREE,
    init_tree="numpy.array",
    method_name="argmax",
    dtype_x_axis=helpers.dtype_values_axis(
        available_dtypes=st.one_of(
            helpers.get_dtypes("numeric"),
        ),
        min_axis=-1,
        max_axis=0,
        min_num_dims=1,
        force_int_axis=True,
    ),
    keep_dims=st.booleans(),
)
def test_numpy_ndarray_argmax(
    dtype_x_axis,
    keep_dims,
    frontend_method_data,
    init_flags,
    method_flags,
    backend_fw,
    frontend,
    on_device,
):
    input_dtypes, x, axis = dtype_x_axis
    helpers.test_frontend_method(
        init_input_dtypes=input_dtypes,
        backend_to_test=backend_fw,
        init_all_as_kwargs_np={
            "object": x[0],
        },
        method_input_dtypes=input_dtypes,
        method_all_as_kwargs_np={
            "axis": axis,
            "keepdims": keep_dims,
        },
        frontend=frontend,
        frontend_method_data=frontend_method_data,
        init_flags=init_flags,
        method_flags=method_flags,
        on_device=on_device,
    )


@handle_frontend_method(
    class_tree=CLASS_TREE,
    init_tree="numpy.array",
    method_name="argmin",
    dtype_x_axis=helpers.dtype_values_axis(
        available_dtypes=helpers.get_dtypes("numeric"),
        min_num_dims=1,
        valid_axis=True,
        force_int_axis=True,
    ),
    keepdims=st.booleans(),
)
def test_numpy_ndarray_argmin(
    dtype_x_axis,
    keepdims,
    frontend_method_data,
    init_flags,
    method_flags,
    backend_fw,
    frontend,
    on_device,
):
    input_dtypes, x, axis = dtype_x_axis
    helpers.test_frontend_method(
        init_input_dtypes=input_dtypes,
        backend_to_test=backend_fw,
        init_all_as_kwargs_np={
            "object": x[0],
        },
        method_input_dtypes=input_dtypes,
        method_all_as_kwargs_np={
            "axis": axis,
            "keepdims": keepdims,
        },
        frontend=frontend,
        frontend_method_data=frontend_method_data,
        init_flags=init_flags,
        method_flags=method_flags,
        on_device=on_device,
    )


@handle_frontend_method(
    class_tree=CLASS_TREE,
    init_tree="numpy.array",
    method_name="argsort",
    dtype_x_axis=helpers.dtype_values_axis(
        available_dtypes=helpers.get_dtypes("numeric"),
        min_axis=-1,
        max_axis=0,
        min_num_dims=1,
        force_int_axis=True,
    ),
)
def test_numpy_ndarray_argsort(
    dtype_x_axis,
    frontend_method_data,
    init_flags,
    method_flags,
    backend_fw,
    frontend,
    on_device,
):
    input_dtypes, x, axis = dtype_x_axis
    helpers.test_frontend_method(
        init_input_dtypes=input_dtypes,
        backend_to_test=backend_fw,
        method_input_dtypes=input_dtypes,
        init_all_as_kwargs_np={
            "object": x[0],
        },
        frontend=frontend,
        frontend_method_data=frontend_method_data,
        init_flags=init_flags,
        method_flags=method_flags,
        method_all_as_kwargs_np={
            "axis": axis,
            "kind": None,
            "order": None,
        },
        on_device=on_device,
    )


@handle_frontend_method(
    class_tree=CLASS_TREE,
    init_tree="numpy.array",
    method_name="astype",
    dtypes_values_casting=np_frontend_helpers.dtypes_values_casting_dtype(
        arr_func=[
            lambda: helpers.dtype_and_values(
                available_dtypes=helpers.get_dtypes("numeric"),
            )
        ],
    ),
    order=st.sampled_from(["C", "F", "A", "K"]),
    copy=st.booleans(),
)
def test_numpy_ndarray_astype(
    dtypes_values_casting,
    order,
    copy,
    frontend_method_data,
    init_flags,
    method_flags,
    backend_fw,
    frontend,
    on_device,
):
    input_dtypes, x, casting, dtype = dtypes_values_casting
    helpers.test_frontend_method(
        init_input_dtypes=input_dtypes,
        backend_to_test=backend_fw,
        init_all_as_kwargs_np={
            "object": x[0],
        },
        method_input_dtypes=input_dtypes,
        method_all_as_kwargs_np={
            "dtype": dtype if dtype else input_dtypes[0],
            "order": order,
            "casting": casting,
            "copy": copy,
        },
        frontend=frontend,
        frontend_method_data=frontend_method_data,
        init_flags=init_flags,
        method_flags=method_flags,
        on_device=on_device,
    )


@handle_frontend_method(
    class_tree=CLASS_TREE,
    init_tree="numpy.array",
    method_name="clip",
    input_and_ranges=_get_clip_inputs(),
)
def test_numpy_ndarray_clip(
    input_and_ranges,
    frontend_method_data,
    init_flags,
    method_flags,
    backend_fw,
    frontend,
    on_device,
):
    input_dtypes, x, min, max = input_and_ranges
    helpers.test_frontend_method(
        init_input_dtypes=input_dtypes,
        backend_to_test=backend_fw,
        method_input_dtypes=input_dtypes,
        init_all_as_kwargs_np={
            "object": x[0],
        },
        method_all_as_kwargs_np={
            "min": min,
            "max": max,
        },
        frontend=frontend,
        frontend_method_data=frontend_method_data,
        init_flags=init_flags,
        method_flags=method_flags,
        on_device=on_device,
    )


@handle_frontend_method(
    class_tree=CLASS_TREE,
    init_tree="numpy.array",
    method_name="compress",
    dtype_arr_ax=helpers.dtype_values_axis(
        available_dtypes=helpers.get_dtypes("valid"),
        min_num_dims=1,
        max_num_dims=5,
        min_dim_size=10,
        max_dim_size=100,
        valid_axis=True,
        force_int_axis=True,
    ),
    condition=helpers.array_values(
        dtype=helpers.get_dtypes("bool"),
        shape=helpers.get_shape(
            min_num_dims=1, max_num_dims=1, min_dim_size=1, max_dim_size=5
        ),
    ),
)
def test_numpy_ndarray_compress(
    dtype_arr_ax,
    condition,
    frontend_method_data,
    init_flags,
    method_flags,
    frontend,
    backend_fw,
    on_device,
):
    input_dtypes, arr, ax = dtype_arr_ax
    helpers.test_frontend_method(
        init_input_dtypes=input_dtypes,
        init_all_as_kwargs_np={
            "object": arr[0],
        },
        method_input_dtypes=input_dtypes,
        method_all_as_kwargs_np={
            "condition": condition,
            "axis": ax,
            "out": None,
        },
        frontend=frontend,
        backend_to_test=backend_fw,
        frontend_method_data=frontend_method_data,
        init_flags=init_flags,
        method_flags=method_flags,
        on_device=on_device,
    )


@handle_frontend_method(
    class_tree=CLASS_TREE,
    init_tree="numpy.array",
    method_name="conjugate",
    dtype_and_x=helpers.dtype_values_axis(
        available_dtypes=helpers.get_dtypes("real_and_complex"),
    ),
)
def test_numpy_ndarray_conjugate(
    dtype_and_x,
    on_device,
    frontend,
    frontend_method_data,
    init_flags,
    method_flags,
    backend_fw,
):
    input_dtype, x, axis = dtype_and_x
    helpers.test_frontend_method(
        init_input_dtypes=input_dtype,
        backend_to_test=backend_fw,
        init_all_as_kwargs_np={
            "object": x[0],
        },
        method_input_dtypes=input_dtype,
        method_all_as_kwargs_np={},
        frontend=frontend,
        frontend_method_data=frontend_method_data,
        init_flags=init_flags,
        method_flags=method_flags,
        on_device=on_device,
    )


@handle_frontend_method(
    class_tree=CLASS_TREE,
    init_tree="numpy.array",
    method_name="copy",
    dtype_and_x=helpers.dtype_and_values(
        available_dtypes=helpers.get_dtypes("numeric"),
        min_num_dims=1,
    ),
)
def test_numpy_ndarray_copy(
    dtype_and_x,
    frontend_method_data,
    init_flags,
    method_flags,
    backend_fw,
    frontend,
    on_device,
):
    input_dtypes, x = dtype_and_x

    helpers.test_frontend_method(
        init_input_dtypes=input_dtypes,
        backend_to_test=backend_fw,
        init_all_as_kwargs_np={
            "object": x[0],
        },
        method_input_dtypes=input_dtypes,
        method_all_as_kwargs_np={},
        frontend=frontend,
        frontend_method_data=frontend_method_data,
        init_flags=init_flags,
        method_flags=method_flags,
        on_device=on_device,
    )


@handle_frontend_method(
    class_tree=CLASS_TREE,
    init_tree="numpy.array",
    method_name="cumprod",
    dtype_x_axis=helpers.dtype_values_axis(
        available_dtypes=helpers.get_dtypes("numeric"),
        min_axis=-1,
        max_axis=0,
        min_num_dims=1,
        force_int_axis=True,
    ),
    dtype=helpers.get_dtypes("float", full=False, none=True),
)
def test_numpy_ndarray_cumprod(
    dtype_x_axis,
    dtype,
    frontend_method_data,
    init_flags,
    method_flags,
    backend_fw,
    frontend,
    on_device,
):
    input_dtypes, x, axis = dtype_x_axis

    helpers.test_frontend_method(
        init_input_dtypes=input_dtypes,
        backend_to_test=backend_fw,
        init_all_as_kwargs_np={
            "object": x[0],
        },
        method_input_dtypes=input_dtypes,
        method_all_as_kwargs_np={
            "axis": axis,
            "dtype": dtype[0],
            "out": None,
        },
        frontend=frontend,
        frontend_method_data=frontend_method_data,
        init_flags=init_flags,
        method_flags=method_flags,
        on_device=on_device,
    )


@handle_frontend_method(
    class_tree=CLASS_TREE,
    init_tree="numpy.array",
    method_name="cumsum",
    dtype_x_axis_dtype=_get_castable_dtypes_values(),
)
def test_numpy_ndarray_cumsum(
    dtype_x_axis_dtype,
    frontend_method_data,
    init_flags,
    method_flags,
    backend_fw,
    frontend,
    on_device,
):
    input_dtypes, x, axis, dtype = dtype_x_axis_dtype
    helpers.test_frontend_method(
        init_input_dtypes=input_dtypes,
        backend_to_test=backend_fw,
        init_all_as_kwargs_np={
            "object": x[0],
        },
        method_input_dtypes=input_dtypes,
        method_all_as_kwargs_np={
            "axis": axis,
            "dtype": dtype,
            "out": None,
        },
        frontend=frontend,
        frontend_method_data=frontend_method_data,
        init_flags=init_flags,
        method_flags=method_flags,
        on_device=on_device,
    )


@handle_frontend_method(
    class_tree=CLASS_TREE,
    init_tree="numpy.array",
    method_name="diagonal",
    dtype_x_axis=helpers.dtype_values_axis(
        available_dtypes=helpers.get_dtypes("numeric"),
        min_num_dims=2,
        min_axes_size=2,
        max_axes_size=2,
        valid_axis=True,
    ),
    offset=st.integers(min_value=-2, max_value=2),
)
def test_numpy_ndarray_diagonal(
    dtype_x_axis,
    offset,
    frontend_method_data,
    init_flags,
    method_flags,
    backend_fw,
    frontend,
    on_device,
):
    input_dtypes, x, axis = dtype_x_axis

    helpers.test_frontend_method(
        init_input_dtypes=input_dtypes,
        backend_to_test=backend_fw,
        init_all_as_kwargs_np={
            "object": x[0],
        },
        method_input_dtypes=input_dtypes,
        method_all_as_kwargs_np={
            "axis1": axis[0],
            "axis2": axis[1],
            "offset": offset,
        },
        frontend=frontend,
        frontend_method_data=frontend_method_data,
        init_flags=init_flags,
        method_flags=method_flags,
        on_device=on_device,
    )


@handle_frontend_method(
    class_tree=CLASS_TREE,
    init_tree="numpy.array",
    method_name="dot",
    dtype_and_x=np_frontend_helpers._get_dtype_input_and_vectors(),
)
def test_numpy_ndarray_dot(
    dtype_and_x,
    frontend_method_data,
    init_flags,
    method_flags,
    backend_fw,
    frontend,
    on_device,
):
    input_dtype, x, other = dtype_and_x
    helpers.test_frontend_method(
        init_input_dtypes=input_dtype,
        backend_to_test=backend_fw,
        init_all_as_kwargs_np={
            "object": x,
        },
        method_input_dtypes=input_dtype,
        method_all_as_kwargs_np={
            "b": other,
        },
        frontend_method_data=frontend_method_data,
        init_flags=init_flags,
        method_flags=method_flags,
        frontend=frontend,
        on_device=on_device,
    )


@given(
    dtype_x=helpers.dtype_and_values(
        available_dtypes=helpers.get_dtypes("valid", prune_function=False),
        ret_shape=True,
    ),
)
def test_numpy_ndarray_dtype(dtype_x, backend_fw, frontend):
    dtype, data, shape = dtype_x
    with BackendHandler.update_backend(backend_fw) as ivy_backend:
        x = ivy_backend.functional.frontends.numpy.ndarray(shape, dtype[0])
        x.ivy_array = data[0]
        ivy_backend.utils.assertions.check_equal(
            x.dtype, ivy.Dtype(dtype[0]), as_array=False
        )


# fill
@handle_frontend_method(
    class_tree=CLASS_TREE,
    init_tree="numpy.array",
    method_name="fill",
    dtype_and_x=helpers.dtype_and_values(
        available_dtypes=helpers.get_dtypes("numeric"),
    ),
    num=st.integers(min_value=1, max_value=10) | st.floats(min_value=1, max_value=10),
)
def test_numpy_ndarray_fill(
    dtype_and_x,
    num,
    frontend_method_data,
    init_flags,
    method_flags,
    backend_fw,
    frontend,
    on_device,
):
    input_dtypes, x = dtype_and_x
    helpers.test_frontend_method(
        init_input_dtypes=input_dtypes,
        backend_to_test=backend_fw,
        init_all_as_kwargs_np={
            "object": x[0],
        },
        method_input_dtypes=[],
        method_all_as_kwargs_np={
            "num": num,
        },
        frontend=frontend,
        frontend_method_data=frontend_method_data,
        init_flags=init_flags,
        method_flags=method_flags,
        on_device=on_device,
    )


@given(
    dtype_x=helpers.dtype_and_values(
        available_dtypes=helpers.get_dtypes("numeric", prune_function=False),
        num_arrays=1,
        ret_shape=True,
    )
)
def test_numpy_ndarray_flat(dtype_x, backend_fw):
    dtype, data, shape = dtype_x

    with BackendHandler.update_backend(backend_fw) as ivy_backend:
        x = ivy_backend.functional.frontends.numpy.ndarray(shape, dtype[0])
        x.ivy_array = data[0]

        flat_ivy = x.flat
        flat_ivy = flat_ivy.ivy_array.to_numpy()
        flat_generated = ivy_backend.to_numpy(data[0]).flatten()
        ivy_backend.utils.assertions.check_equal(
            flat_ivy, flat_generated, as_array=True
        )


@handle_frontend_method(
    class_tree=CLASS_TREE,
    init_tree="numpy.array",
    method_name="item",
    args_kwargs=_item_helper(),
)
def test_numpy_ndarray_item(
    args_kwargs,
    frontend_method_data,
    init_flags,
    method_flags,
    frontend,
    on_device,
    backend_fw,
):
    input_dtype, x, method_all_as_kwargs_np, num_positional_args = args_kwargs
    method_flags.num_positional_args = num_positional_args
    helpers.test_frontend_method(
        init_input_dtypes=input_dtype,
        init_all_as_kwargs_np={"object": x},
        method_input_dtypes=input_dtype,
        backend_to_test=backend_fw,
        method_all_as_kwargs_np=method_all_as_kwargs_np,
        frontend=frontend,
        frontend_method_data=frontend_method_data,
        init_flags=init_flags,
        method_flags=method_flags,
        on_device=on_device,
    )


@given(
    dtype_x=helpers.dtype_and_values(
        available_dtypes=helpers.get_dtypes("valid", prune_function=False),
        ret_shape=True,
    ),
)
def test_numpy_ndarray_ivy_array(
    dtype_x,
    frontend,
    backend_fw,
):
    dtype, data, shape = dtype_x
    with BackendHandler.update_backend(backend_fw) as ivy_backend:
        x = ivy_backend.functional.frontends.numpy.ndarray(shape, dtype[0])
        x.ivy_array = data[0]
        ret = helpers.flatten_and_to_np(ret=x.ivy_array.data, backend=backend_fw)
        ret_gt = helpers.flatten_and_to_np(ret=data[0], backend=frontend)
        helpers.value_test(
            ret_np_flat=ret,
            ret_np_from_gt_flat=ret_gt,
            backend=backend_fw,
            ground_truth_backend="numpy",
        )


@handle_frontend_method(
    class_tree=CLASS_TREE,
    init_tree="numpy.array",
    method_name="max",
    dtype_x_axis=helpers.dtype_values_axis(
        available_dtypes=helpers.get_dtypes("numeric"),
        min_axis=-1,
        max_axis=0,
        min_num_dims=1,
        force_int_axis=True,
    ),
    keepdims=st.booleans(),
)
def test_numpy_ndarray_max(
    dtype_x_axis,
    keepdims,
    frontend_method_data,
    init_flags,
    method_flags,
    backend_fw,
    frontend,
    on_device,
):
    input_dtypes, x, axis = dtype_x_axis

    helpers.test_frontend_method(
        init_input_dtypes=input_dtypes,
        backend_to_test=backend_fw,
        init_all_as_kwargs_np={
            "object": x[0],
        },
        method_input_dtypes=input_dtypes,
        method_all_as_kwargs_np={
            "axis": axis,
            "keepdims": keepdims,
        },
        frontend=frontend,
        frontend_method_data=frontend_method_data,
        init_flags=init_flags,
        method_flags=method_flags,
        on_device=on_device,
    )


@handle_frontend_method(
    class_tree=CLASS_TREE,
    init_tree="numpy.array",
    method_name="mean",
    dtype_and_x=_statistical_dtype_values(function="mean"),
    dtype=helpers.get_dtypes("float", full=False, none=True),
    where=np_frontend_helpers.where(),
    keep_dims=st.booleans(),
)
def test_numpy_ndarray_mean(
    dtype_and_x,
    dtype,
    where,
    keep_dims,
    frontend_method_data,
    init_flags,
    method_flags,
    backend_fw,
    frontend,
    on_device,
):
    input_dtypes, x, axis = dtype_and_x
    where, input_dtypes, test_flags = np_frontend_helpers.handle_where_and_array_bools(
        where=where,
        input_dtype=input_dtypes,
        test_flags=method_flags,
    )
    helpers.test_frontend_method(
        init_input_dtypes=input_dtypes,
        backend_to_test=backend_fw,
        method_input_dtypes=input_dtypes[1:],
        init_all_as_kwargs_np={
            "object": x[0],
        },
        method_all_as_kwargs_np={
            "axis": axis,
            "dtype": dtype[0],
            "out": None,
            "keepdims": keep_dims,
            "where": where,
        },
        frontend=frontend,
        frontend_method_data=frontend_method_data,
        init_flags=init_flags,
        method_flags=method_flags,
        rtol_=1e-2,
        atol_=1e-2,
        on_device=on_device,
    )


@handle_frontend_method(
    class_tree=CLASS_TREE,
    init_tree="numpy.array",
    method_name="min",
    dtype_x_axis=helpers.dtype_values_axis(
        available_dtypes=helpers.get_dtypes("numeric"),
        min_axis=-1,
        max_axis=0,
        min_num_dims=1,
        force_int_axis=True,
    ),
    keepdims=st.booleans(),
)
def test_numpy_ndarray_min(
    dtype_x_axis,
    keepdims,
    frontend_method_data,
    init_flags,
    method_flags,
    backend_fw,
    frontend,
    on_device,
):
    input_dtypes, x, axis = dtype_x_axis

    helpers.test_frontend_method(
        init_input_dtypes=input_dtypes,
        backend_to_test=backend_fw,
        init_all_as_kwargs_np={
            "object": x[0],
        },
        method_input_dtypes=input_dtypes,
        method_all_as_kwargs_np={
            "axis": axis,
            "keepdims": keepdims,
        },
        frontend=frontend,
        frontend_method_data=frontend_method_data,
        init_flags=init_flags,
        method_flags=method_flags,
        on_device=on_device,
    )


@handle_frontend_method(
    class_tree=CLASS_TREE,
    init_tree="numpy.array",
    method_name="nonzero",
    dtype_and_a=helpers.dtype_and_values(
        available_dtypes=helpers.get_dtypes("valid"),
    ),
)
def test_numpy_ndarray_nonzero(
    dtype_and_a,
    frontend_method_data,
    init_flags,
    method_flags,
    backend_fw,
    frontend,
    on_device,
):
    input_dtypes, a = dtype_and_a

    helpers.test_frontend_method(
        init_input_dtypes=input_dtypes,
        init_all_as_kwargs_np={
            "object": a[0],
        },
        method_input_dtypes=input_dtypes,
        backend_to_test=backend_fw,
        method_all_as_kwargs_np={},
        frontend=frontend,
        frontend_method_data=frontend_method_data,
        init_flags=init_flags,
        method_flags=method_flags,
        on_device=on_device,
    )


# prod
@handle_frontend_method(
    class_tree=CLASS_TREE,
    init_tree="numpy.array",
    method_name="prod",
    dtype_x_axis_dtype=_get_castable_dtypes_values(use_where=True),
    keep_dims=st.booleans(),
    initial=st.one_of(st.floats(min_value=-100, max_value=100)),
)
def test_numpy_ndarray_prod(
    dtype_x_axis_dtype,
    keep_dims,
    initial,
    frontend_method_data,
    init_flags,
    method_flags,
    backend_fw,
    frontend,
    on_device,
):
    input_dtypes, x, axis, dtype, where = dtype_x_axis_dtype
    if ivy.current_backend_str() == "torch":
        assume(not method_flags.as_variable[0])

    (
        where,
        input_dtypes,
        method_flags,
    ) = np_frontend_helpers.handle_where_and_array_bools(
        where=where,
        input_dtype=input_dtypes,
        test_flags=method_flags,
    )
    where = ivy.array(where, dtype="bool")
    helpers.test_frontend_method(
        init_input_dtypes=input_dtypes,
        backend_to_test=backend_fw,
        init_all_as_kwargs_np={
            "object": x[0],
        },
        method_input_dtypes=input_dtypes,
        method_all_as_kwargs_np={
            "axis": axis,
            "dtype": dtype,
            "keepdims": keep_dims,
            "initial": initial,
            "where": where,
        },
        frontend=frontend,
        frontend_method_data=frontend_method_data,
        init_flags=init_flags,
        method_flags=method_flags,
        on_device=on_device,
    )


@given(
    dtype_x=helpers.dtype_and_values(
        available_dtypes=helpers.get_dtypes("valid", prune_function=False),
        ret_shape=True,
    ),
)
def test_numpy_ndarray_property_ndim(dtype_x, backend_fw):
    dtype, data, shape = dtype_x
    with BackendHandler.update_backend(backend_fw) as ivy_backend:
        x = ivy_backend.functional.frontends.numpy.ndarray(shape, dtype[0])
        x.ivy_array = data[0]
        ivy_backend.utils.assertions.check_equal(x.ndim, data[0].ndim, as_array=False)


# ptp
@handle_frontend_method(
    class_tree=CLASS_TREE,
    init_tree="numpy.array",
    method_name="ptp",
    dtype_x_axis=helpers.dtype_values_axis(
        available_dtypes=helpers.get_dtypes("numeric"),
        valid_axis=True,
    ),
)
def test_numpy_ndarray_ptp(
    dtype_x_axis,
    frontend_method_data,
    init_flags,
    method_flags,
    backend_fw,
    frontend,
    on_device,
):
    input_dtypes, x, axis = dtype_x_axis
    helpers.test_frontend_method(
        init_input_dtypes=input_dtypes,
        backend_to_test=backend_fw,
        init_all_as_kwargs_np={
            "object": x[0],
        },
        method_input_dtypes=input_dtypes,
        method_all_as_kwargs_np={
            "axis": axis,
        },
        frontend=frontend,
        frontend_method_data=frontend_method_data,
        init_flags=init_flags,
        method_flags=method_flags,
        on_device=on_device,
    )


@handle_frontend_method(
    class_tree=CLASS_TREE,
    init_tree="numpy.array",
    method_name="ravel",
    dtype_and_a=helpers.dtype_and_values(
        available_dtypes=helpers.get_dtypes("valid"),
    ),
)
def test_numpy_ndarray_ravel(
    dtype_and_a,
    frontend_method_data,
    init_flags,
    method_flags,
    backend_fw,
    frontend,
    on_device,
):
    input_dtypes, a = dtype_and_a

    helpers.test_frontend_method(
        init_input_dtypes=input_dtypes,
        init_all_as_kwargs_np={
            "object": a[0],
        },
        method_input_dtypes=input_dtypes,
        backend_to_test=backend_fw,
        method_all_as_kwargs_np={},
        frontend=frontend,
        frontend_method_data=frontend_method_data,
        init_flags=init_flags,
        method_flags=method_flags,
        on_device=on_device,
    )


@handle_frontend_method(
    class_tree=CLASS_TREE,
    init_tree="numpy.array",
    method_name="repeat",
    dtype_and_x=helpers.dtype_and_values(
        available_dtypes=helpers.get_dtypes("valid"),
        min_num_dims=2,
        min_dim_size=2,
    ),
    repeats=helpers.ints(min_value=2, max_value=5),
    axis=helpers.ints(min_value=-1, max_value=1),
)
def test_numpy_ndarray_repeat(
    dtype_and_x,
    repeats,
    axis,
    frontend_method_data,
    init_flags,
    method_flags,
    backend_fw,
    frontend,
    on_device,
):
    input_dtypes, x = dtype_and_x

    helpers.test_frontend_method(
        init_input_dtypes=input_dtypes,
        backend_to_test=backend_fw,
        init_all_as_kwargs_np={
            "object": x[0],
        },
        method_input_dtypes=input_dtypes,
        method_all_as_kwargs_np={
            "repeats": repeats,
            "axis": axis,
        },
        frontend=frontend,
        frontend_method_data=frontend_method_data,
        init_flags=init_flags,
        method_flags=method_flags,
        on_device=on_device,
    )


@handle_frontend_method(
    class_tree=CLASS_TREE,
    init_tree="numpy.array",
    method_name="reshape",
    dtypes_x_shape=dtypes_x_reshape(),
    order=st.sampled_from(["C", "F", "A"]),
)
def test_numpy_ndarray_reshape(
    dtypes_x_shape,
    order,
    frontend_method_data,
    init_flags,
    method_flags,
    backend_fw,
    frontend,
    on_device,
):
    input_dtypes, x, shape = dtypes_x_shape
    helpers.test_frontend_method(
        init_input_dtypes=input_dtypes,
        backend_to_test=backend_fw,
        init_all_as_kwargs_np={
            "object": x[0],
        },
        method_input_dtypes=[],
        method_all_as_kwargs_np={
            "newshape": shape,
            "order": order,
        },
        frontend=frontend,
        frontend_method_data=frontend_method_data,
        init_flags=init_flags,
        method_flags=method_flags,
        on_device=on_device,
    )


# round
@handle_frontend_method(
    class_tree=CLASS_TREE,
    init_tree="numpy.array",
    method_name="round",
    dtype_and_x=helpers.dtype_and_values(
        available_dtypes=helpers.get_dtypes("float", full=False),
        num_arrays=1,
        max_value=50,
        min_value=-50,
    ),
    decimals=st.integers(min_value=0, max_value=3),
)
def test_numpy_ndarray_round(
    dtype_and_x,
    decimals,
    frontend_method_data,
    init_flags,
    method_flags,
    backend_fw,
    frontend,
    on_device,
):
    input_dtype, x = dtype_and_x
    helpers.test_frontend_method(
        init_input_dtypes=input_dtype,
        method_input_dtypes=input_dtype,
        backend_to_test=backend_fw,
        frontend=frontend,
        init_all_as_kwargs_np={
            "object": x,
        },
        method_all_as_kwargs_np={
            "decimals": decimals,
        },
        frontend_method_data=frontend_method_data,
        init_flags=init_flags,
        method_flags=method_flags,
        on_device=on_device,
    )


@handle_frontend_method(
    class_tree=CLASS_TREE,
    init_tree="numpy.array",
    method_name="searchsorted",
    dtype_x_v=helpers.dtype_and_values(
        available_dtypes=helpers.get_dtypes("signed_integer"),
        min_num_dims=1,
        max_num_dims=1,
        num_arrays=2,
    ),
    side=st.sampled_from(["left", "right"]),
)
def test_numpy_ndarray_searchsorted(
    dtype_x_v,
    side,
    frontend_method_data,
    init_flags,
    method_flags,
    backend_fw,
    frontend,
    on_device,
):
    input_dtypes, xs = dtype_x_v

    helpers.test_frontend_method(
        init_input_dtypes=input_dtypes,
        init_all_as_kwargs_np={
            "object": xs[0],
        },
        method_input_dtypes=input_dtypes,
        backend_to_test=backend_fw,
        method_all_as_kwargs_np={
            "v": xs[1],
            "side": side,
            "sorter": np.argsort(xs[0]),
        },
        frontend=frontend,
        frontend_method_data=frontend_method_data,
        init_flags=init_flags,
        method_flags=method_flags,
        on_device=on_device,
    )


# __setitem__
@handle_frontend_method(
    class_tree=CLASS_TREE,
    init_tree="numpy.array",
    method_name="__setitem__",
    dtypes_x_index_val=helpers.dtype_array_query_val(
        available_dtypes=helpers.get_dtypes("valid"),
    ),
)
def test_numpy_ndarray_setitem(
    dtypes_x_index_val,
    frontend_method_data,
    init_flags,
    method_flags,
    backend_fw,
    frontend,
    on_device,
):
    input_dtype, x, index, val = dtypes_x_index_val
    helpers.test_frontend_method(
        init_input_dtypes=[input_dtype[0]],
        init_all_as_kwargs_np={"object": x},
        method_input_dtypes=[*input_dtype[1:]],
        method_all_as_kwargs_np={"key": index, "value": val},
        backend_to_test=backend_fw,
        frontend_method_data=frontend_method_data,
        init_flags=init_flags,
        method_flags=method_flags,
        frontend=frontend,
        on_device=on_device,
    )


@given(
    dtype_x=helpers.dtype_and_values(
        available_dtypes=helpers.get_dtypes("valid", prune_function=False),
        ret_shape=True,
    ),
)
def test_numpy_ndarray_shape(
    dtype_x,
    backend_fw,
):
    dtype, data, shape = dtype_x
    with BackendHandler.update_backend(backend_fw) as ivy_backend:
        x = ivy_backend.functional.frontends.numpy.ndarray(shape, dtype[0])
        x.ivy_array = data[0]
        ivy_backend.utils.assertions.check_equal(
            x.shape, ivy.Shape(shape), as_array=False
        )


@given(
    dtype_x=helpers.dtype_and_values(
        available_dtypes=helpers.get_dtypes("valid", prune_function=False),
        ret_shape=True,
    ),
)
def test_numpy_ndarray_size(
    dtype_x,
):
    dtype, data, shape = dtype_x
    x = ndarray(shape, dtype[0])
    x.ivy_array = data[0]
    ivy.utils.assertions.check_equal(x.size, data[0].size, as_array=False)


@handle_frontend_method(
    class_tree=CLASS_TREE,
    init_tree="numpy.array",
    method_name="sort",
    dtype_x_axis=helpers.dtype_values_axis(
        available_dtypes=helpers.get_dtypes("float"),
        min_axis=-1,
        max_axis=0,
        min_num_dims=1,
        force_int_axis=True,
    ),
)
def test_numpy_ndarray_sort(
    dtype_x_axis,
    frontend_method_data,
    init_flags,
    method_flags,
    backend_fw,
    frontend,
    on_device,
):
    input_dtypes, x, axis = dtype_x_axis

    ret, frontend_ret = helpers.test_frontend_method(
        init_input_dtypes=input_dtypes,
        backend_to_test=backend_fw,
        init_all_as_kwargs_np={
            "object": x[0],
        },
        method_input_dtypes=input_dtypes,
        method_all_as_kwargs_np={
            "axis": axis,
        },
        frontend=frontend,
        frontend_method_data=frontend_method_data,
        init_flags=init_flags,
        method_flags=method_flags,
        test_values=False,
        on_device=on_device,
    )
    frontend_ret = np.sort(x[0], axis=axis)
    assert_all_close(
        ret_np=ret,
        ret_from_gt_np=frontend_ret,
        rtol=1e-2,
        atol=1e-2,
        backend=backend_fw,
        ground_truth_backend="numpy",
    )


@handle_frontend_method(
    class_tree=CLASS_TREE,
    init_tree="numpy.array",
    method_name="squeeze",
    dtype_and_x=helpers.dtype_and_values(
        available_dtypes=helpers.get_dtypes("valid"),
        shape=st.shared(helpers.get_shape(), key="value_shape"),
    ),
    axis=_squeeze_helper(),
)
def test_numpy_ndarray_squeeze(
    dtype_and_x,
    axis,
    frontend_method_data,
    init_flags,
    method_flags,
    backend_fw,
    frontend,
    on_device,
):
    input_dtype, x = dtype_and_x

    helpers.test_frontend_method(
        init_input_dtypes=input_dtype,
        backend_to_test=backend_fw,
        init_all_as_kwargs_np={
            "object": x[0],
        },
        method_input_dtypes=input_dtype,
        method_all_as_kwargs_np={
            "axis": axis,
        },
        frontend=frontend,
        frontend_method_data=frontend_method_data,
        init_flags=init_flags,
        method_flags=method_flags,
        on_device=on_device,
    )


@handle_frontend_method(
    class_tree=CLASS_TREE,
    init_tree="numpy.array",
    method_name="std",
    dtype_x_axis=helpers.dtype_values_axis(
        available_dtypes=helpers.get_dtypes("valid"),
        max_value=100,
        valid_axis=True,
        force_int_axis=True,
    ),
    keepdims=st.booleans(),
    where=np_frontend_helpers.where(),
)
def test_numpy_ndarray_std(
    dtype_x_axis,
    keepdims,
    where,
    frontend_method_data,
    init_flags,
    method_flags,
    backend_fw,
    frontend,
    on_device,
):
    input_dtypes, x, axis = dtype_x_axis
    (
        where,
        input_dtypes,
        method_flags,
    ) = np_frontend_helpers.handle_where_and_array_bools(
        where=[where[0][0]] if isinstance(where, list) else where,
        input_dtype=input_dtypes,
        test_flags=method_flags,
    )
    helpers.test_frontend_method(
        init_input_dtypes=input_dtypes,
        backend_to_test=backend_fw,
        method_input_dtypes=input_dtypes,
        init_all_as_kwargs_np={
            "data": x[0],
        },
        method_all_as_kwargs_np={
            "axis": axis,
            "out": None,
            "ddof": 0,
            "keepdims": keepdims,
            "where": where,
        },
        frontend=frontend,
        frontend_method_data=frontend_method_data,
        init_flags=init_flags,
        method_flags=method_flags,
        on_device=on_device,
    )


# sum
@handle_frontend_method(
    class_tree=CLASS_TREE,
    init_tree="numpy.array",
    method_name="sum",
    dtype_x_axis_dtype=_get_castable_dtypes_values(use_where=True),
    keep_dims=st.booleans(),
    initial=st.one_of(st.floats(min_value=-100, max_value=100)),
)
def test_numpy_ndarray_sum(
    dtype_x_axis_dtype,
    keep_dims,
    initial,
    frontend_method_data,
    init_flags,
    method_flags,
    frontend,
    on_device,
    backend_fw,
):
    input_dtypes, x, axis, dtype, where = dtype_x_axis_dtype
    if ivy.current_backend_str() == "torch":
        assume(not method_flags.as_variable[0])

    where, input_dtypes, method_flags = (
        np_frontend_helpers.handle_where_and_array_bools(
            where=where,
            input_dtype=input_dtypes,
            test_flags=method_flags,
        )
    )
    where = ivy.array(where, dtype="bool")
    helpers.test_frontend_method(
        init_input_dtypes=input_dtypes,
        init_all_as_kwargs_np={
            "object": x[0],
        },
        method_input_dtypes=input_dtypes,
        method_all_as_kwargs_np={
            "axis": axis,
            "dtype": dtype,
            "keepdims": keep_dims,
            "initial": initial,
            "where": where,
        },
        frontend=frontend,
        frontend_method_data=frontend_method_data,
        init_flags=init_flags,
        method_flags=method_flags,
        on_device=on_device,
        backend_to_test=backend_fw,
    )


@handle_frontend_method(
    class_tree=CLASS_TREE,
    init_tree="numpy.array",
    method_name="swapaxes",
    dtype_x_and_axes=dtype_values_and_axes(),
)
def test_numpy_ndarray_swapaxes(
    dtype_x_and_axes,
    frontend,
    frontend_method_data,
    init_flags,
    method_flags,
    backend_fw,
    on_device,
):
    input_dtypes, x, axis1, axis2 = dtype_x_and_axes
    helpers.test_frontend_method(
        init_input_dtypes=input_dtypes,
        backend_to_test=backend_fw,
        method_input_dtypes=input_dtypes,
        init_all_as_kwargs_np={
            "object": x[0],
        },
        method_all_as_kwargs_np={
            "axis1": axis1,
            "axis2": axis2,
        },
        frontend=frontend,
        frontend_method_data=frontend_method_data,
        init_flags=init_flags,
        method_flags=method_flags,
        on_device=on_device,
    )


# tobytes
@given(
    dtype_x=helpers.dtype_and_values(
        available_dtypes=helpers.get_dtypes("valid", prune_function=False),
        ret_shape=True,
    ),
    order=st.sampled_from(["C", "F"]),
)
def test_numpy_ndarray_tobytes(
    dtype_x,
    order,
    backend_fw,
):
    dtype, data, shape = dtype_x
    with BackendHandler.update_backend(backend_fw) as ivy_backend:
        x = ivy_backend.functional.frontends.numpy.ndarray(shape, dtype[0])
        x.ivy_array = data[0]
        ivy_backend.utils.assertions.check_equal(
            x.tobytes(order=order), data[0].tobytes(order=order), as_array=False
        )


# tofile
@handle_frontend_method(
    class_tree=CLASS_TREE,
    init_tree="numpy.array",
    method_name="tofile",
    dtype_and_x=helpers.dtype_and_values(
        available_dtypes=helpers.get_dtypes("valid"),
    ),
    path=st.text(
        alphabet=st.characters(whitelist_categories=("Lu", "Ll", "Nd", "Pc")),
        min_size=1,
        max_size=50,
    ),
)
def test_numpy_ndarray_tofile(
    dtype_and_x,
    path,
    frontend_method_data,
    init_flags,
    method_flags,
    backend_fw,
    frontend,
    on_device,
):
    input_dtypes, x = dtype_and_x
    helpers.test_frontend_method(
        init_input_dtypes=input_dtypes,
        backend_to_test=backend_fw,
        init_all_as_kwargs_np={
            "object": x[0],
        },
        method_input_dtypes=input_dtypes,
        method_all_as_kwargs_np={
            "fid": path,
        },
        init_flags=init_flags,
        method_flags=method_flags,
        frontend=frontend,
        frontend_method_data=frontend_method_data,
        on_device=on_device,
    )


# tolist
@handle_frontend_method(
    class_tree=CLASS_TREE,
    init_tree="numpy.array",
    method_name="tolist",
    dtype_and_x=helpers.dtype_and_values(
        available_dtypes=helpers.get_dtypes("valid"),
    ),
)
def test_numpy_ndarray_tolist(
    dtype_and_x,
    frontend_method_data,
    init_flags,
    method_flags,
    backend_fw,
    frontend,
    on_device,
):
    input_dtypes, x = dtype_and_x
    helpers.test_frontend_method(
        init_input_dtypes=input_dtypes,
        backend_to_test=backend_fw,
        init_all_as_kwargs_np={
            "object": x[0],
        },
        method_input_dtypes=input_dtypes,
        method_all_as_kwargs_np={},
        init_flags=init_flags,
        method_flags=method_flags,
        frontend=frontend,
        frontend_method_data=frontend_method_data,
        on_device=on_device,
        test_values=False,  # Todo change this after we add __iter__ to ndarray
    )


@handle_frontend_method(
    class_tree=CLASS_TREE,
    init_tree="numpy.array",
    method_name="transpose",
    array_and_axes=np_frontend_helpers._array_and_axes_permute_helper(
        min_num_dims=2,
        max_num_dims=5,
        min_dim_size=2,
        max_dim_size=10,
    ),
)
def test_numpy_ndarray_transpose(
    array_and_axes,
    frontend_method_data,
    init_flags,
    method_flags,
    backend_fw,
    frontend,
    on_device,
):
    array, input_dtypes, axes = array_and_axes
    helpers.test_frontend_method(
        init_input_dtypes=input_dtypes,
        backend_to_test=backend_fw,
        init_all_as_kwargs_np={
            "object": np.array(array),
        },
        method_input_dtypes=input_dtypes,
        method_all_as_kwargs_np={
            "axes": axes,
        },
        frontend=frontend,
        frontend_method_data=frontend_method_data,
        init_flags=init_flags,
        method_flags=method_flags,
        on_device=on_device,
    )


# view
@handle_frontend_method(
    class_tree=CLASS_TREE,
    init_tree="numpy.array",
    method_name="view",
    dtype_and_x=helpers.dtype_and_values(
        available_dtypes=helpers.get_dtypes("valid"),
    ),
)
def test_numpy_ndarray_view(
    dtype_and_x,
    frontend_method_data,
    init_flags,
    method_flags,
    backend_fw,
    frontend,
    on_device,
):
    input_dtypes, x = dtype_and_x
    helpers.test_frontend_method(
        init_input_dtypes=input_dtypes,
        backend_to_test=backend_fw,
        init_all_as_kwargs_np={
            "object": x[0],
        },
        method_input_dtypes=input_dtypes,
        method_all_as_kwargs_np={},
        init_flags=init_flags,
        method_flags=method_flags,
        frontend=frontend,
        frontend_method_data=frontend_method_data,
        on_device=on_device,
    )

<<<<<<< HEAD
@handle_frontend_method(
    class_tree=CLASS_TREE,
    init_tree="numpy.array",
    method_name="byteswap",
    dtype_and_x=helpers.dtype_and_values(
        available_dtypes=helpers.get_dtypes("valid"),
        min_dim_size=1,
        max_dim_size=10,
    ),
)
def test_numpy_ndarray_byteswap(
=======

#__ilshift__
@handle_frontend_method(
    class_tree=CLASS_TREE,
    init_tree="numpy.array",
    method_name="__ilshift__",
    dtype_and_x=helpers.dtype_and_values(
        available_dtypes=helpers.get_dtypes("integer"),
        num_arrays=2,
        max_dim_size=1,
        max_value=2**31 - 1,
    ),
)
def test_numpy_instance_ilshift__(
>>>>>>> 536c5a47
    dtype_and_x,
    frontend_method_data,
    init_flags,
    method_flags,
<<<<<<< HEAD
    backend_fw,
    frontend,
    on_device,
):
    input_dtypes, x = dtype_and_x

    helpers.test_frontend_method(
        init_input_dtypes=input_dtypes,
        backend_to_test=backend_fw,
        init_all_as_kwargs_np={
            "object": x[0],
        },
        method_input_dtypes=input_dtypes,
        method_all_as_kwargs_np={},
        init_flags=init_flags,
        method_flags=method_flags,
        frontend=frontend,
        frontend_method_data=frontend_method_data,
=======
    frontend,
    backend_fw,
    on_device,
):
    input_dtypes, x = dtype_and_x
    max_bits = np.iinfo(input_dtypes[0]).bits
    max_shift = max_bits - 1
    x[1] = np.asarray(np.clip(x[1], 0, max_shift), dtype=input_dtypes[1])
    max_value_before_shift = 2 ** (max_bits - x[1]) - 1
    overflow_threshold = 2 ** (max_bits - 1)
    x[0] = np.asarray(
        np.clip(x[0], None, max_value_before_shift), dtype=input_dtypes[0]
    )
    if np.any(x[0] > overflow_threshold):
        x[0] = np.clip(x[0], None, overflow_threshold)
    if np.any(x[0] < 0):
        x[0] = np.abs(x[0])
    helpers.test_frontend_method(
        init_input_dtypes=input_dtypes,
        init_all_as_kwargs_np={
            "object": x[0],
        },
        backend_to_test=backend_fw,
        method_all_as_kwargs_np={
            "value": x[1],
        },
        frontend=frontend,
        frontend_method_data=frontend_method_data,
        init_flags=init_flags,
        method_flags=method_flags,
>>>>>>> 536c5a47
        on_device=on_device,
    )<|MERGE_RESOLUTION|>--- conflicted
+++ resolved
@@ -3682,7 +3682,7 @@
         on_device=on_device,
     )
 
-<<<<<<< HEAD
+
 @handle_frontend_method(
     class_tree=CLASS_TREE,
     init_tree="numpy.array",
@@ -3694,7 +3694,7 @@
     ),
 )
 def test_numpy_ndarray_byteswap(
-=======
+
 
 #__ilshift__
 @handle_frontend_method(
@@ -3709,12 +3709,12 @@
     ),
 )
 def test_numpy_instance_ilshift__(
->>>>>>> 536c5a47
-    dtype_and_x,
-    frontend_method_data,
-    init_flags,
-    method_flags,
-<<<<<<< HEAD
+
+    dtype_and_x,
+    frontend_method_data,
+    init_flags,
+    method_flags,
+
     backend_fw,
     frontend,
     on_device,
@@ -3733,7 +3733,9 @@
         method_flags=method_flags,
         frontend=frontend,
         frontend_method_data=frontend_method_data,
-=======
+        on_device=on_device,
+    )
+  
     frontend,
     backend_fw,
     on_device,
@@ -3764,6 +3766,5 @@
         frontend_method_data=frontend_method_data,
         init_flags=init_flags,
         method_flags=method_flags,
->>>>>>> 536c5a47
         on_device=on_device,
     )