--- conflicted
+++ resolved
@@ -15,14 +15,8 @@
     _get_first_matrix_and_dtype,
     _get_second_matrix_and_dtype,
 )
-<<<<<<< HEAD
 import ivy_tests.test_ivy.helpers.test_parameter_flags as pf
-=======
 from ivy.functional.frontends.numpy import ndarray
-
-
-pytestmark = pytest.mark.skip("handle_frontend_method decorator wip")
->>>>>>> caab12dd
 
 
 @handle_frontend_test(
