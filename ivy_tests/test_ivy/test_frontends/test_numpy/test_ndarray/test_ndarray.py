# global
import numpy as np
from hypothesis import assume, strategies as st, given

# local
import ivy
import ivy_tests.test_ivy.helpers as helpers
from ivy_tests.test_ivy.helpers import (
    handle_frontend_method,
    assert_all_close,
    update_backend,
)
import ivy_tests.test_ivy.test_frontends.test_numpy.helpers as np_frontend_helpers
from ivy_tests.test_ivy.test_functional.test_core.test_linalg import (
    _get_first_matrix_and_dtype,
    _get_second_matrix_and_dtype,
)

# from ivy.functional.frontends.numpy import ndarray
from ivy_tests.test_ivy.test_frontends.test_numpy.test_mathematical_functions.test_miscellaneous import (  # noqa
    _get_clip_inputs,
)
from ivy_tests.test_ivy.test_frontends.test_numpy.test_mathematical_functions.test_sums_products_differences import (  # noqa
    _get_castable_dtypes_values,
)


CLASS_TREE = "ivy.functional.frontends.numpy.ndarray"


@given(
    dtype_x=helpers.dtype_and_values(
        available_dtypes=helpers.get_dtypes("valid", prune_function=False),
        ret_shape=True,
    ),
)
def test_numpy_ivy_array(
    dtype_x,
    frontend,
    backend_fw,
):
    dtype, data, shape = dtype_x
    with update_backend(backend_fw) as ivy_backend:
        x = ivy_backend.functional.frontends.numpy.ndarray(shape, dtype[0])
        x.ivy_array = data[0]
        ret = helpers.flatten_and_to_np(ret=x.ivy_array.data, backend=backend_fw)
        ret_gt = helpers.flatten_and_to_np(ret=data[0], backend=frontend)
        helpers.value_test(
            ret_np_flat=ret,
            ret_np_from_gt_flat=ret_gt,
            backend=backend_fw,
            ground_truth_backend="numpy",
        )


@given(
    dtype_x=helpers.dtype_and_values(
        available_dtypes=helpers.get_dtypes("valid", prune_function=False),
        ret_shape=True,
    ),
)
<<<<<<< HEAD
def test_numpy_dtype(
    dtype_x,
):
=======
def test_numpy_ndarray_property_dtype(dtype_x, backend_fw, frontend):
>>>>>>> 09a6aa99
    dtype, data, shape = dtype_x
    with update_backend(backend_fw) as ivy_backend:
        x = ivy_backend.functional.frontends.numpy.ndarray(shape, dtype[0])
        x.ivy_array = data[0]
        ivy_backend.utils.assertions.check_equal(
            x.dtype, ivy.Dtype(dtype[0]), as_array=False
        )


@given(
    dtype_x=helpers.dtype_and_values(
        available_dtypes=helpers.get_dtypes("valid", prune_function=False),
        ret_shape=True,
    ),
)
def test_numpy_shape(
    dtype_x,
    backend_fw,
):
    dtype, data, shape = dtype_x
    with update_backend(backend_fw) as ivy_backend:
        x = ivy_backend.functional.frontends.numpy.ndarray(shape, dtype[0])
        x.ivy_array = data[0]
        ivy_backend.utils.assertions.check_equal(
            x.shape, ivy.Shape(shape), as_array=False
        )


@given(
    dtype_x=helpers.dtype_and_values(
        available_dtypes=helpers.get_dtypes("valid", prune_function=False),
        ret_shape=True,
    ),
)
def test_numpy_ndarray_property_ndim(dtype_x, backend_fw):
    dtype, data, shape = dtype_x
    with update_backend(backend_fw) as ivy_backend:
        x = ivy_backend.functional.frontends.numpy.ndarray(shape, dtype[0])
        x.ivy_array = data[0]
        ivy_backend.utils.assertions.check_equal(x.ndim, data[0].ndim, as_array=False)


@given(
    dtype_x=helpers.dtype_and_values(
        available_dtypes=helpers.get_dtypes("valid", prune_function=False),
        ret_shape=True,
    ),
)
<<<<<<< HEAD
def test_numpy_ndim(
=======
def test_numpy_ndarray_property_size(
>>>>>>> 09a6aa99
    dtype_x,
):
    dtype, data, shape = dtype_x
    x = ndarray(shape, dtype[0])
    x.ivy_array = data[0]
    ivy.utils.assertions.check_equal(x.size, data[0].size, as_array=False)


@given(
    dtype_x=helpers.dtype_and_values(
        available_dtypes=helpers.get_dtypes("valid", prune_function=False),
        ret_shape=True,
    ),
)
def test_numpy_T(
    dtype_x,
    backend_fw,
    frontend,
):
    dtype, data, shape = dtype_x
    with update_backend(backend_fw) as ivy_backend:
        x = ivy_backend.functional.frontends.numpy.ndarray(shape, dtype[0])
        x.ivy_array = data[0]
        ret = helpers.flatten_and_to_np(ret=x.T.ivy_array, backend=backend_fw)
        ret_gt = helpers.flatten_and_to_np(
            ret=ivy_backend.permute_dims(
                ivy_backend.native_array(data[0]), list(range(len(shape)))[::-1]
            ),
            backend=backend_fw,
        )
        helpers.value_test(
            ret_np_flat=ret,
            ret_np_from_gt_flat=ret_gt,
            backend=backend_fw,
            ground_truth_backend="numpy",
        )


@given(
    dtype_x=helpers.dtype_and_values(
        available_dtypes=helpers.get_dtypes("numeric", prune_function=False),
        num_arrays=1,
        ret_shape=True,
    )
)
<<<<<<< HEAD
def test_numpy_flat(dtype_x):
=======
def test_numpy_ndarray_property_flat(dtype_x, backend_fw):
>>>>>>> 09a6aa99
    dtype, data, shape = dtype_x

    with update_backend(backend_fw) as ivy_backend:
        x = ivy_backend.functional.frontends.numpy.ndarray(shape, dtype[0])
        x.ivy_array = data[0]

        flat_ivy = x.flat
        flat_ivy = flat_ivy.ivy_array.to_numpy()
        flat_generated = ivy_backend.to_numpy(data[0]).flatten()
        ivy_backend.utils.assertions.check_equal(
            flat_ivy, flat_generated, as_array=True
        )


@handle_frontend_method(
    class_tree=CLASS_TREE,
    init_tree="numpy.array",
    method_name="astype",
    dtypes_values_casting=np_frontend_helpers.dtypes_values_casting_dtype(
        arr_func=[
            lambda: helpers.dtype_and_values(
                available_dtypes=helpers.get_dtypes("numeric"),
            )
        ],
    ),
    order=st.sampled_from(["C", "F", "A", "K"]),
    copy=st.booleans(),
)
def test_numpy_astype(
    dtypes_values_casting,
    order,
    copy,
    frontend_method_data,
    init_flags,
    method_flags,
    backend_fw,
    frontend,
    on_device,
):
    input_dtypes, x, casting, dtype = dtypes_values_casting
    helpers.test_frontend_method(
        init_input_dtypes=input_dtypes,
        backend_to_test=backend_fw,
        init_all_as_kwargs_np={
            "object": x[0],
        },
        method_input_dtypes=input_dtypes,
        method_all_as_kwargs_np={
            "dtype": dtype if dtype else input_dtypes[0],
            "order": order,
            "casting": casting,
            "copy": copy,
        },
        frontend=frontend,
        frontend_method_data=frontend_method_data,
        init_flags=init_flags,
        method_flags=method_flags,
        on_device=on_device,
    )


@handle_frontend_method(
    class_tree=CLASS_TREE,
    init_tree="numpy.array",
    method_name="argmax",
    dtype_x_axis=helpers.dtype_values_axis(
        available_dtypes=st.one_of(
            helpers.get_dtypes("float_and_integer"), helpers.get_dtypes("bool")
        ),
        min_axis=-1,
        max_axis=0,
        min_num_dims=1,
        force_int_axis=True,
    ),
    keep_dims=st.booleans(),
)
def test_numpy_argmax(
    dtype_x_axis,
    keep_dims,
    frontend_method_data,
    init_flags,
    method_flags,
    backend_fw,
    frontend,
    on_device,
):
    input_dtypes, x, axis = dtype_x_axis
    helpers.test_frontend_method(
        init_input_dtypes=input_dtypes,
        backend_to_test=backend_fw,
        init_all_as_kwargs_np={
            "object": x[0],
        },
        method_input_dtypes=input_dtypes,
        method_all_as_kwargs_np={
            "axis": axis,
            "keepdims": keep_dims,
        },
        frontend=frontend,
        frontend_method_data=frontend_method_data,
        init_flags=init_flags,
        method_flags=method_flags,
        on_device=on_device,
    )


@st.composite
def dtypes_x_reshape(draw):
    dtypes, x = draw(
        helpers.dtype_and_values(
            available_dtypes=helpers.get_dtypes("valid"),
            shape=helpers.get_shape(
                allow_none=False,
                min_num_dims=1,
                max_num_dims=5,
                min_dim_size=1,
                max_dim_size=10,
            ),
        )
    )
    shape = draw(helpers.reshape_shapes(shape=np.array(x).shape))
    return dtypes, x, shape


@handle_frontend_method(
    class_tree=CLASS_TREE,
    init_tree="numpy.array",
    method_name="reshape",
    dtypes_x_shape=dtypes_x_reshape(),
    order=st.sampled_from(["C", "F", "A"]),
)
def test_numpy_reshape(
    dtypes_x_shape,
    order,
    frontend_method_data,
    init_flags,
    method_flags,
    backend_fw,
    frontend,
    on_device,
):
    input_dtypes, x, shape = dtypes_x_shape
    helpers.test_frontend_method(
        init_input_dtypes=input_dtypes,
        backend_to_test=backend_fw,
        init_all_as_kwargs_np={
            "object": x[0],
        },
        method_input_dtypes=[],
        method_all_as_kwargs_np={
            "newshape": shape,
            "order": order,
        },
        frontend=frontend,
        frontend_method_data=frontend_method_data,
        init_flags=init_flags,
        method_flags=method_flags,
        on_device=on_device,
    )


@handle_frontend_method(
    class_tree=CLASS_TREE,
    init_tree="numpy.array",
    method_name="transpose",
    array_and_axes=np_frontend_helpers._array_and_axes_permute_helper(
        min_num_dims=2,
        max_num_dims=5,
        min_dim_size=2,
        max_dim_size=10,
    ),
)
def test_numpy_transpose(
    array_and_axes,
    frontend_method_data,
    init_flags,
    method_flags,
    backend_fw,
    frontend,
    on_device,
):
    array, input_dtypes, axes = array_and_axes
    helpers.test_frontend_method(
        init_input_dtypes=input_dtypes,
        backend_to_test=backend_fw,
        init_all_as_kwargs_np={
            "object": np.array(array),
        },
        method_input_dtypes=input_dtypes,
        method_all_as_kwargs_np={
            "axes": axes,
        },
        frontend=frontend,
        frontend_method_data=frontend_method_data,
        init_flags=init_flags,
        method_flags=method_flags,
        on_device=on_device,
    )


# swapaxes
@st.composite
def dtype_values_and_axes(draw):
    dtype, x, x_shape = draw(
        helpers.dtype_and_values(
            available_dtypes=helpers.get_dtypes("numeric"),
            min_num_dims=1,
            max_num_dims=5,
            ret_shape=True,
        )
    )
    axis1, axis2 = draw(
        helpers.get_axis(
            shape=x_shape,
            sort_values=False,
            unique=True,
            min_size=2,
            max_size=2,
            force_tuple=True,
        )
    )
    return dtype, x, axis1, axis2


@handle_frontend_method(
    class_tree=CLASS_TREE,
    init_tree="numpy.array",
    method_name="swapaxes",
    dtype_x_and_axes=dtype_values_and_axes(),
)
def test_numpy_swapaxes(
    dtype_x_and_axes,
    frontend,
    frontend_method_data,
    init_flags,
    method_flags,
    backend_fw,
    on_device,
):
    input_dtypes, x, axis1, axis2 = dtype_x_and_axes
    helpers.test_frontend_method(
        init_input_dtypes=input_dtypes,
        backend_to_test=backend_fw,
        method_input_dtypes=input_dtypes,
        init_all_as_kwargs_np={
            "object": x[0],
        },
        method_all_as_kwargs_np={
            "axis1": axis1,
            "axis2": axis2,
        },
        frontend=frontend,
        frontend_method_data=frontend_method_data,
        init_flags=init_flags,
        method_flags=method_flags,
        on_device=on_device,
    )


# any
@handle_frontend_method(
    class_tree=CLASS_TREE,
    init_tree="numpy.array",
    method_name="any",
    dtype_x_axis=helpers.dtype_values_axis(
        available_dtypes=helpers.get_dtypes("valid"),
        min_num_dims=1,
        max_num_dims=5,
        min_dim_size=1,
        valid_axis=True,
        force_int_axis=True,
        allow_neg_axes=True,
    ),
    keepdims=st.booleans(),
    where=np_frontend_helpers.where(),
)
def test_numpy_any(
    dtype_x_axis,
    keepdims,
    where,
    frontend_method_data,
    init_flags,
    method_flags,
    backend_fw,
    frontend,
    on_device,
):
    input_dtypes, x, axis = dtype_x_axis
    (
        where,
        input_dtypes,
        method_flags,
    ) = np_frontend_helpers.handle_where_and_array_bools(
        where=[where[0][0]] if isinstance(where, list) else where,
        input_dtype=input_dtypes,
        test_flags=method_flags,
    )

    helpers.test_frontend_method(
        init_input_dtypes=input_dtypes,
        backend_to_test=backend_fw,
        init_all_as_kwargs_np={
            "object": x[0],
        },
        method_input_dtypes=input_dtypes,
        method_all_as_kwargs_np={
            "axis": axis,
            "out": None,
            "keepdims": keepdims,
            "where": where,
        },
        frontend=frontend,
        frontend_method_data=frontend_method_data,
        init_flags=init_flags,
        method_flags=method_flags,
        on_device=on_device,
    )


@handle_frontend_method(
    class_tree=CLASS_TREE,
    init_tree="numpy.array",
    method_name="all",
    dtype_x_axis=helpers.dtype_values_axis(
        available_dtypes=helpers.get_dtypes("valid", full=True),
        valid_axis=True,
        max_axes_size=1,
        force_int_axis=True,
    ),
    keepdims=st.booleans(),
    where=np_frontend_helpers.where(),
)
def test_numpy_all(
    dtype_x_axis,
    keepdims,
    where,
    frontend_method_data,
    init_flags,
    method_flags,
    backend_fw,
    frontend,
    on_device,
):
    input_dtypes, x, axis = dtype_x_axis
    (
        where,
        input_dtypes,
        method_flags,
    ) = np_frontend_helpers.handle_where_and_array_bools(
        where=[where[0][0]] if isinstance(where, list) else where,
        input_dtype=input_dtypes,
        test_flags=method_flags,
    )

    helpers.test_frontend_method(
        init_input_dtypes=input_dtypes,
        backend_to_test=backend_fw,
        init_all_as_kwargs_np={
            "object": x[0],
        },
        method_input_dtypes=input_dtypes,
        method_all_as_kwargs_np={
            "axis": axis,
            "out": None,
            "keepdims": keepdims,
            "where": where,
        },
        frontend=frontend,
        frontend_method_data=frontend_method_data,
        init_flags=init_flags,
        method_flags=method_flags,
        on_device=on_device,
    )


@handle_frontend_method(
    class_tree=CLASS_TREE,
    init_tree="numpy.array",
    method_name="argsort",
    dtype_x_axis=helpers.dtype_values_axis(
        available_dtypes=helpers.get_dtypes("numeric"),
        min_axis=-1,
        max_axis=0,
        min_num_dims=1,
        force_int_axis=True,
    ),
)
def test_numpy_argsort(
    dtype_x_axis,
    frontend_method_data,
    init_flags,
    method_flags,
    backend_fw,
    frontend,
    on_device,
):
    input_dtypes, x, axis = dtype_x_axis
    helpers.test_frontend_method(
        init_input_dtypes=input_dtypes,
        backend_to_test=backend_fw,
        method_input_dtypes=input_dtypes,
        init_all_as_kwargs_np={
            "object": x[0],
        },
        frontend=frontend,
        frontend_method_data=frontend_method_data,
        init_flags=init_flags,
        method_flags=method_flags,
        method_all_as_kwargs_np={
            "axis": axis,
            "kind": None,
            "order": None,
        },
        on_device=on_device,
    )


@handle_frontend_method(
    class_tree=CLASS_TREE,
    init_tree="numpy.array",
    method_name="mean",
    dtype_x_axis=helpers.dtype_values_axis(
        available_dtypes=helpers.get_dtypes("float"),
        min_axis=-1,
        max_axis=0,
        min_num_dims=1,
        force_int_axis=True,
    ),
)
def test_numpy_mean(
    dtype_x_axis,
    frontend_method_data,
    init_flags,
    method_flags,
    backend_fw,
    frontend,
    on_device,
):
    input_dtypes, x, axis = dtype_x_axis
    helpers.test_frontend_method(
        init_input_dtypes=input_dtypes,
        backend_to_test=backend_fw,
        method_input_dtypes=input_dtypes,
        init_all_as_kwargs_np={
            "object": x[0],
        },
        method_all_as_kwargs_np={
            "axis": axis,
            "dtype": "float64",
            "out": None,
        },
        frontend=frontend,
        frontend_method_data=frontend_method_data,
        init_flags=init_flags,
        method_flags=method_flags,
        rtol_=1e-2,
        atol_=1e-2,
        on_device=on_device,
    )


@handle_frontend_method(
    class_tree=CLASS_TREE,
    init_tree="numpy.array",
    method_name="min",
    dtype_x_axis=helpers.dtype_values_axis(
        available_dtypes=helpers.get_dtypes("numeric"),
        min_axis=-1,
        max_axis=0,
        min_num_dims=1,
        force_int_axis=True,
    ),
    keepdims=st.booleans(),
)
def test_numpy_min(
    dtype_x_axis,
    keepdims,
    frontend_method_data,
    init_flags,
    method_flags,
    backend_fw,
    frontend,
    on_device,
):
    input_dtypes, x, axis = dtype_x_axis

    helpers.test_frontend_method(
        init_input_dtypes=input_dtypes,
        backend_to_test=backend_fw,
        init_all_as_kwargs_np={
            "object": x[0],
        },
        method_input_dtypes=input_dtypes,
        method_all_as_kwargs_np={
            "axis": axis,
            "keepdims": keepdims,
        },
        frontend=frontend,
        frontend_method_data=frontend_method_data,
        init_flags=init_flags,
        method_flags=method_flags,
        on_device=on_device,
    )


# prod
@handle_frontend_method(
    class_tree=CLASS_TREE,
    init_tree="numpy.array",
    method_name="prod",
    dtype_x_axis_dtype=_get_castable_dtypes_values(use_where=True),
    keep_dims=st.booleans(),
    initial=st.one_of(st.floats(min_value=-100, max_value=100)),
)
def test_numpy_prod(
    dtype_x_axis_dtype,
    keep_dims,
    initial,
    frontend_method_data,
    init_flags,
    method_flags,
    backend_fw,
    frontend,
    on_device,
):
    input_dtypes, x, axis, dtype, where = dtype_x_axis_dtype
    if ivy.current_backend_str() == "torch":
        assume(not method_flags.as_variable[0])

    (
        where,
        input_dtypes,
        method_flags,
    ) = np_frontend_helpers.handle_where_and_array_bools(
        where=where,
        input_dtype=input_dtypes,
        test_flags=method_flags,
    )
    where = ivy.array(where, dtype="bool")
    helpers.test_frontend_method(
        init_input_dtypes=input_dtypes,
        backend_to_test=backend_fw,
        init_all_as_kwargs_np={
            "object": x[0],
        },
        method_input_dtypes=input_dtypes,
        method_all_as_kwargs_np={
            "axis": axis,
            "dtype": dtype,
            "keepdims": keep_dims,
            "initial": initial,
            "where": where,
        },
        frontend=frontend,
        frontend_method_data=frontend_method_data,
        init_flags=init_flags,
        method_flags=method_flags,
        on_device=on_device,
    )


@handle_frontend_method(
    class_tree=CLASS_TREE,
    init_tree="numpy.array",
    method_name="argmin",
    dtype_x_axis=helpers.dtype_values_axis(
        available_dtypes=helpers.get_dtypes("numeric"),
        min_num_dims=1,
        valid_axis=True,
        force_int_axis=True,
    ),
    keepdims=st.booleans(),
)
def test_numpy_argmin(
    dtype_x_axis,
    keepdims,
    frontend_method_data,
    init_flags,
    method_flags,
    backend_fw,
    frontend,
    on_device,
):
    input_dtypes, x, axis = dtype_x_axis
    helpers.test_frontend_method(
        init_input_dtypes=input_dtypes,
        backend_to_test=backend_fw,
        init_all_as_kwargs_np={
            "object": x[0],
        },
        method_input_dtypes=input_dtypes,
        method_all_as_kwargs_np={
            "axis": axis,
            "keepdims": keepdims,
        },
        frontend=frontend,
        frontend_method_data=frontend_method_data,
        init_flags=init_flags,
        method_flags=method_flags,
        on_device=on_device,
    )


@handle_frontend_method(
    class_tree=CLASS_TREE,
    init_tree="numpy.array",
    method_name="clip",
    input_and_ranges=_get_clip_inputs(),
)
def test_numpy_clip(
    input_and_ranges,
    frontend_method_data,
    init_flags,
    method_flags,
    backend_fw,
    frontend,
    on_device,
):
    input_dtypes, x, min, max = input_and_ranges
    helpers.test_frontend_method(
        init_input_dtypes=input_dtypes,
        backend_to_test=backend_fw,
        method_input_dtypes=input_dtypes,
        init_all_as_kwargs_np={
            "object": x[0],
        },
        method_all_as_kwargs_np={
            "min": min,
            "max": max,
        },
        frontend=frontend,
        frontend_method_data=frontend_method_data,
        init_flags=init_flags,
        method_flags=method_flags,
        on_device=on_device,
    )


@handle_frontend_method(
    class_tree=CLASS_TREE,
    init_tree="numpy.array",
    method_name="compress",
    dtype_arr_ax=helpers.dtype_values_axis(
        available_dtypes=helpers.get_dtypes("valid"),
        min_num_dims=1,
        max_num_dims=5,
        min_dim_size=10,
        max_dim_size=100,
        valid_axis=True,
        force_int_axis=True,
    ),
    condition=helpers.array_values(
        dtype=helpers.get_dtypes("bool"),
        shape=helpers.get_shape(
            min_num_dims=1, max_num_dims=1, min_dim_size=1, max_dim_size=5
        ),
    ),
)
def test_numpy_ndarray_compress(
    dtype_arr_ax,
    condition,
    frontend_method_data,
    init_flags,
    method_flags,
    frontend,
    backend_fw,
    on_device,
):
    input_dtypes, arr, ax = dtype_arr_ax
    helpers.test_frontend_method(
        init_input_dtypes=input_dtypes,
        init_all_as_kwargs_np={
            "object": arr[0],
        },
        method_input_dtypes=input_dtypes,
        method_all_as_kwargs_np={
            "condition": condition,
            "axis": ax,
            "out": None,
        },
        frontend=frontend,
        backend_to_test=backend_fw,
        frontend_method_data=frontend_method_data,
        init_flags=init_flags,
        method_flags=method_flags,
        on_device=on_device,
    )


@handle_frontend_method(
    class_tree=CLASS_TREE,
    init_tree="numpy.array",
    method_name="conj",
    dtype_and_x=helpers.dtype_values_axis(
        available_dtypes=helpers.get_dtypes("real_and_complex"),
    ),
)
def test_numpy_conj(
    dtype_and_x,
    on_device,
    frontend,
    frontend_method_data,
    init_flags,
    method_flags,
    backend_fw,
):
    input_dtype, x, axis = dtype_and_x
    helpers.test_frontend_method(
        init_input_dtypes=input_dtype,
        backend_to_test=backend_fw,
        init_all_as_kwargs_np={
            "object": x[0],
        },
        method_input_dtypes=input_dtype,
        method_all_as_kwargs_np={},
        frontend=frontend,
        frontend_method_data=frontend_method_data,
        init_flags=init_flags,
        method_flags=method_flags,
        on_device=on_device,
    )


@handle_frontend_method(
    class_tree=CLASS_TREE,
    init_tree="numpy.array",
    method_name="max",
    dtype_x_axis=helpers.dtype_values_axis(
        available_dtypes=helpers.get_dtypes("numeric"),
        min_axis=-1,
        max_axis=0,
        min_num_dims=1,
        force_int_axis=True,
    ),
    keepdims=st.booleans(),
)
def test_numpy_max(
    dtype_x_axis,
    keepdims,
    frontend_method_data,
    init_flags,
    method_flags,
    backend_fw,
    frontend,
    on_device,
):
    input_dtypes, x, axis = dtype_x_axis

    helpers.test_frontend_method(
        init_input_dtypes=input_dtypes,
        backend_to_test=backend_fw,
        init_all_as_kwargs_np={
            "object": x[0],
        },
        method_input_dtypes=input_dtypes,
        method_all_as_kwargs_np={
            "axis": axis,
            "keepdims": keepdims,
        },
        frontend=frontend,
        frontend_method_data=frontend_method_data,
        init_flags=init_flags,
        method_flags=method_flags,
        on_device=on_device,
    )


@handle_frontend_method(
    class_tree=CLASS_TREE,
    init_tree="numpy.array",
    method_name="cumprod",
    dtype_x_axis=helpers.dtype_values_axis(
        available_dtypes=helpers.get_dtypes("numeric"),
        min_axis=-1,
        max_axis=0,
        min_num_dims=1,
        force_int_axis=True,
    ),
    dtype=helpers.get_dtypes("float", full=False, none=True),
)
def test_numpy_cumprod(
    dtype_x_axis,
    dtype,
    frontend_method_data,
    init_flags,
    method_flags,
    backend_fw,
    frontend,
    on_device,
):
    input_dtypes, x, axis = dtype_x_axis

    helpers.test_frontend_method(
        init_input_dtypes=input_dtypes,
        backend_to_test=backend_fw,
        init_all_as_kwargs_np={
            "object": x[0],
        },
        method_input_dtypes=input_dtypes,
        method_all_as_kwargs_np={
            "axis": axis,
            "dtype": dtype[0],
            "out": None,
        },
        frontend=frontend,
        frontend_method_data=frontend_method_data,
        init_flags=init_flags,
        method_flags=method_flags,
        on_device=on_device,
    )


@handle_frontend_method(
    class_tree=CLASS_TREE,
    init_tree="numpy.array",
    method_name="cumsum",
    dtype_x_axis_dtype=_get_castable_dtypes_values(),
)
def test_numpy_cumsum(
    dtype_x_axis_dtype,
    frontend_method_data,
    init_flags,
    method_flags,
    backend_fw,
    frontend,
    on_device,
):
    input_dtypes, x, axis, dtype = dtype_x_axis_dtype
    helpers.test_frontend_method(
        init_input_dtypes=input_dtypes,
        backend_to_test=backend_fw,
        init_all_as_kwargs_np={
            "object": x[0],
        },
        method_input_dtypes=input_dtypes,
        method_all_as_kwargs_np={
            "axis": axis,
            "dtype": dtype,
            "out": None,
        },
        frontend=frontend,
        frontend_method_data=frontend_method_data,
        init_flags=init_flags,
        method_flags=method_flags,
        on_device=on_device,
    )


@handle_frontend_method(
    class_tree=CLASS_TREE,
    init_tree="numpy.array",
    method_name="dot",
    dtype_and_x=np_frontend_helpers._get_dtype_input_and_vectors(),
)
def test_numpy_instance_dot(
    dtype_and_x,
    frontend_method_data,
    init_flags,
    method_flags,
    backend_fw,
    frontend,
    on_device,
):
    input_dtype, x, other = dtype_and_x
    helpers.test_frontend_method(
        init_input_dtypes=input_dtype,
        backend_to_test=backend_fw,
        init_all_as_kwargs_np={
            "object": x,
        },
        method_input_dtypes=input_dtype,
        method_all_as_kwargs_np={
            "b": other,
        },
        frontend_method_data=frontend_method_data,
        init_flags=init_flags,
        method_flags=method_flags,
        frontend=frontend,
        on_device=on_device,
    )


@handle_frontend_method(
    class_tree=CLASS_TREE,
    init_tree="numpy.array",
    method_name="diagonal",
    dtype_x_axis=helpers.dtype_values_axis(
        available_dtypes=helpers.get_dtypes("numeric"),
        min_axis=0,
        max_axis=1,
        min_num_dims=1,
        force_int_axis=True,
    ),
)
def test_numpy_diagonal(
    dtype_x_axis,
    offset,
    frontend_method_data,
    init_flags,
    method_flags,
    backend_fw,
    frontend,
    on_device,
):
    input_dtypes, x, axis1, axis2 = dtype_x_axis

    helpers.test_frontend_method(
        init_input_dtypes=input_dtypes,
        backend_to_test=backend_fw,
        init_all_as_kwargs_np={
            "object": x[0],
        },
        method_input_dtypes=input_dtypes,
        method_all_as_kwargs_np={
            "axis1": axis1,
            "axis2": axis2,
            "offset": offset,
        },
        frontend=frontend,
        frontend_method_data=frontend_method_data,
        init_flags=init_flags,
        method_flags=method_flags,
        on_device=on_device,
    )


@handle_frontend_method(
    class_tree=CLASS_TREE,
    init_tree="numpy.array",
    method_name="sort",
    dtype_x_axis=helpers.dtype_values_axis(
        available_dtypes=helpers.get_dtypes("float"),
        min_axis=-1,
        max_axis=0,
        min_num_dims=1,
        force_int_axis=True,
    ),
)
def test_numpy_sort(
    dtype_x_axis,
    frontend_method_data,
    init_flags,
    method_flags,
    backend_fw,
    frontend,
    on_device,
):
    input_dtypes, x, axis = dtype_x_axis

    ret, frontend_ret = helpers.test_frontend_method(
        init_input_dtypes=input_dtypes,
        backend_to_test=backend_fw,
        init_all_as_kwargs_np={
            "object": x[0],
        },
        method_input_dtypes=input_dtypes,
        method_all_as_kwargs_np={
            "axis": axis,
        },
        frontend=frontend,
        frontend_method_data=frontend_method_data,
        init_flags=init_flags,
        method_flags=method_flags,
        test_values=False,
        on_device=on_device,
    )
    frontend_ret = np.sort(x[0], axis=axis)
    assert_all_close(
        ret_np=ret,
        ret_from_gt_np=frontend_ret,
        rtol=1e-2,
        atol=1e-2,
        backend=backend_fw,
        ground_truth_backend="numpy",
    )


@handle_frontend_method(
    class_tree=CLASS_TREE,
    init_tree="numpy.array",
    method_name="copy",
    dtype_and_x=helpers.dtype_and_values(
        available_dtypes=helpers.get_dtypes("numeric"),
        min_num_dims=1,
    ),
)
def test_numpy_copy(
    dtype_and_x,
    frontend_method_data,
    init_flags,
    method_flags,
    backend_fw,
    frontend,
    on_device,
):
    input_dtypes, x = dtype_and_x

    helpers.test_frontend_method(
        init_input_dtypes=input_dtypes,
        backend_to_test=backend_fw,
        init_all_as_kwargs_np={
            "object": x[0],
        },
        method_input_dtypes=input_dtypes,
        method_all_as_kwargs_np={},
        frontend=frontend,
        frontend_method_data=frontend_method_data,
        init_flags=init_flags,
        method_flags=method_flags,
        on_device=on_device,
    )


@handle_frontend_method(
    class_tree=CLASS_TREE,
    init_tree="numpy.array",
    method_name="nonzero",
    dtype_and_a=helpers.dtype_and_values(
        available_dtypes=helpers.get_dtypes("valid"),
    ),
)
def test_numpy_nonzero(
    dtype_and_a,
    frontend_method_data,
    init_flags,
    method_flags,
    backend_fw,
    frontend,
    on_device,
):
    input_dtypes, a = dtype_and_a

    helpers.test_frontend_method(
        init_input_dtypes=input_dtypes,
        init_all_as_kwargs_np={
            "object": a[0],
        },
        method_input_dtypes=input_dtypes,
        backend_to_test=backend_fw,
        method_all_as_kwargs_np={},
        frontend=frontend,
        frontend_method_data=frontend_method_data,
        init_flags=init_flags,
        method_flags=method_flags,
        on_device=on_device,
    )


@handle_frontend_method(
    class_tree=CLASS_TREE,
    init_tree="numpy.array",
    method_name="ravel",
    dtype_and_a=helpers.dtype_and_values(
        available_dtypes=helpers.get_dtypes("valid"),
    ),
)
def test_numpy_ravel(
    dtype_and_a,
    frontend_method_data,
    init_flags,
    method_flags,
    backend_fw,
    frontend,
    on_device,
):
    input_dtypes, a = dtype_and_a

    helpers.test_frontend_method(
        init_input_dtypes=input_dtypes,
        init_all_as_kwargs_np={
            "object": a[0],
        },
        method_input_dtypes=input_dtypes,
        backend_to_test=backend_fw,
        method_all_as_kwargs_np={},
        frontend=frontend,
        frontend_method_data=frontend_method_data,
        init_flags=init_flags,
        method_flags=method_flags,
        on_device=on_device,
    )


@handle_frontend_method(
    class_tree=CLASS_TREE,
    init_tree="numpy.array",
    method_name="repeat",
    dtype_and_x=helpers.dtype_and_values(
        available_dtypes=helpers.get_dtypes("valid"),
        min_num_dims=2,
        min_dim_size=2,
    ),
    repeats=helpers.ints(min_value=2, max_value=5),
    axis=helpers.ints(min_value=-1, max_value=1),
)
def test_numpy_repeat(
    dtype_and_x,
    repeats,
    axis,
    frontend_method_data,
    init_flags,
    method_flags,
    backend_fw,
    frontend,
    on_device,
):
    input_dtypes, x = dtype_and_x

    helpers.test_frontend_method(
        init_input_dtypes=input_dtypes,
        backend_to_test=backend_fw,
        init_all_as_kwargs_np={
            "object": x[0],
        },
        method_input_dtypes=input_dtypes,
        method_all_as_kwargs_np={
            "repeats": repeats,
            "axis": axis,
        },
        frontend=frontend,
        frontend_method_data=frontend_method_data,
        init_flags=init_flags,
        method_flags=method_flags,
        on_device=on_device,
    )


@handle_frontend_method(
    class_tree=CLASS_TREE,
    init_tree="numpy.array",
    method_name="searchsorted",
    dtype_x_v=helpers.dtype_and_values(
        available_dtypes=helpers.get_dtypes("signed_integer"),
        min_num_dims=1,
        max_num_dims=1,
        num_arrays=2,
    ),
    side=st.sampled_from(["left", "right"]),
)
def test_numpy_searchsorted(
    dtype_x_v,
    side,
    frontend_method_data,
    init_flags,
    method_flags,
    backend_fw,
    frontend,
    on_device,
):
    input_dtypes, xs = dtype_x_v

    helpers.test_frontend_method(
        init_input_dtypes=input_dtypes,
        init_all_as_kwargs_np={
            "object": xs[0],
        },
        method_input_dtypes=input_dtypes,
        backend_to_test=backend_fw,
        method_all_as_kwargs_np={
            "v": xs[1],
            "side": side,
            "sorter": np.argsort(xs[0]),
        },
        frontend=frontend,
        frontend_method_data=frontend_method_data,
        init_flags=init_flags,
        method_flags=method_flags,
        on_device=on_device,
    )


@handle_frontend_method(
    class_tree=CLASS_TREE,
    init_tree="numpy.array",
    method_name="squeeze",
    dtype_x_axis=helpers.dtype_values_axis(
        available_dtypes=helpers.get_dtypes("valid"),
        min_axis=-1,
        max_axis=0,
        min_num_dims=1,
        force_int_axis=True,
    ),
)
def test_numpy_squeeze(
    dtype_x_axis,
    frontend_method_data,
    init_flags,
    method_flags,
    backend_fw,
    frontend,
    on_device,
):
    input_dtypes, x, axis = dtype_x_axis

    helpers.test_frontend_method(
        init_input_dtypes=input_dtypes,
        backend_to_test=backend_fw,
        init_all_as_kwargs_np={
            "object": x[0],
        },
        method_input_dtypes=input_dtypes,
        method_all_as_kwargs_np={
            "axis": axis,
        },
        frontend=frontend,
        frontend_method_data=frontend_method_data,
        init_flags=init_flags,
        method_flags=method_flags,
        on_device=on_device,
    )


@handle_frontend_method(
    class_tree=CLASS_TREE,
    init_tree="numpy.array",
    method_name="std",
    dtype_x_axis=helpers.dtype_values_axis(
        available_dtypes=helpers.get_dtypes("valid"),
        max_value=100,
        valid_axis=True,
        force_int_axis=True,
    ),
    keepdims=st.booleans(),
    where=np_frontend_helpers.where(),
)
def test_numpy_std(
    dtype_x_axis,
    keepdims,
    where,
    frontend_method_data,
    init_flags,
    method_flags,
    backend_fw,
    frontend,
    on_device,
):
    input_dtypes, x, axis = dtype_x_axis
    (
        where,
        input_dtypes,
        method_flags,
    ) = np_frontend_helpers.handle_where_and_array_bools(
        where=[where[0][0]] if isinstance(where, list) else where,
        input_dtype=input_dtypes,
        test_flags=method_flags,
    )
    helpers.test_frontend_method(
        init_input_dtypes=input_dtypes,
        backend_to_test=backend_fw,
        method_input_dtypes=input_dtypes,
        init_all_as_kwargs_np={
            "data": x[0],
        },
        method_all_as_kwargs_np={
            "axis": axis,
            "out": None,
            "ddof": 0,
            "keepdims": keepdims,
            "where": where,
        },
        frontend=frontend,
        frontend_method_data=frontend_method_data,
        init_flags=init_flags,
        method_flags=method_flags,
        on_device=on_device,
    )


# fill
@handle_frontend_method(
    class_tree=CLASS_TREE,
    init_tree="numpy.array",
    method_name="fill",
    dtype_and_x=helpers.dtype_and_values(
        available_dtypes=helpers.get_dtypes("numeric")
    ),
)
def test_numpy_fill(
    dtype_and_x,
    num,
    frontend_method_data,
    init_flags,
    method_flags,
    backend_fw,
    frontend,
    on_device,
):
    input_dtypes, x = dtype_and_x
    helpers.test_frontend_method(
        init_input_dtypes=input_dtypes,
        backend_to_test=backend_fw,
        init_all_as_kwargs_np={
            "object": x[0],
        },
        method_input_dtypes=[],
        method_all_as_kwargs_np={
            "num": num,
        },
        frontend=frontend,
        frontend_method_data=frontend_method_data,
        init_flags=init_flags,
        method_flags=method_flags,
        on_device=on_device,
    )


@handle_frontend_method(
    class_tree=CLASS_TREE,
    init_tree="numpy.array",
    method_name="__add__",
    dtype_and_x=helpers.dtype_and_values(
        available_dtypes=helpers.get_dtypes("numeric"), num_arrays=2
    ),
)
def test_numpy___add__(
    dtype_and_x,
    frontend_method_data,
    init_flags,
    method_flags,
    backend_fw,
    frontend,
    on_device,
):
    input_dtypes, xs = dtype_and_x

    helpers.test_frontend_method(
        init_input_dtypes=input_dtypes,
        backend_to_test=backend_fw,
        init_all_as_kwargs_np={
            "object": xs[0],
        },
        method_input_dtypes=input_dtypes,
        method_all_as_kwargs_np={
            "value": xs[1],
        },
        frontend=frontend,
        frontend_method_data=frontend_method_data,
        init_flags=init_flags,
        method_flags=method_flags,
        on_device=on_device,
    )


@handle_frontend_method(
    class_tree=CLASS_TREE,
    init_tree="numpy.array",
    method_name="__radd__",
    dtype_and_x=helpers.dtype_and_values(
        available_dtypes=helpers.get_dtypes("numeric"), num_arrays=2
    ),
)
def test_numpy___radd__(
    dtype_and_x,
    frontend_method_data,
    init_flags,
    method_flags,
    backend_fw,
    frontend,
    on_device,
):
    input_dtypes, xs = dtype_and_x

    helpers.test_frontend_method(
        init_input_dtypes=input_dtypes,
        backend_to_test=backend_fw,
        init_all_as_kwargs_np={
            "object": xs[0],
        },
        method_input_dtypes=input_dtypes,
        method_all_as_kwargs_np={
            "value": xs[1],
        },
        method_flags=method_flags,
        init_flags=init_flags,
        frontend=frontend,
        frontend_method_data=frontend_method_data,
        on_device=on_device,
    )


@handle_frontend_method(
    class_tree=CLASS_TREE,
    init_tree="numpy.array",
    method_name="__sub__",
    dtype_and_x=helpers.dtype_and_values(
        available_dtypes=helpers.get_dtypes("numeric"), num_arrays=2
    ),
)
def test_numpy___sub__(
    dtype_and_x,
    frontend_method_data,
    init_flags,
    method_flags,
    backend_fw,
    frontend,
    on_device,
):
    input_dtypes, xs = dtype_and_x

    helpers.test_frontend_method(
        backend_to_test=backend_fw,
        init_input_dtypes=input_dtypes,
        init_all_as_kwargs_np={
            "object": xs[0],
        },
        method_input_dtypes=input_dtypes,
        method_all_as_kwargs_np={
            "value": xs[1],
        },
        frontend=frontend,
        frontend_method_data=frontend_method_data,
        init_flags=init_flags,
        method_flags=method_flags,
        on_device=on_device,
    )


@handle_frontend_method(
    class_tree=CLASS_TREE,
    init_tree="numpy.array",
    method_name="__mul__",
    dtype_and_x=helpers.dtype_and_values(
        available_dtypes=helpers.get_dtypes("numeric"),
        num_arrays=2,
    ),
)
def test_numpy___mul__(
    dtype_and_x,
    frontend_method_data,
    init_flags,
    method_flags,
    backend_fw,
    frontend,
    on_device,
):
    input_dtypes, xs = dtype_and_x

    helpers.test_frontend_method(
        init_input_dtypes=input_dtypes,
        backend_to_test=backend_fw,
        init_all_as_kwargs_np={
            "object": xs[0],
        },
        method_input_dtypes=input_dtypes,
        method_all_as_kwargs_np={
            "value": xs[1],
        },
        frontend=frontend,
        frontend_method_data=frontend_method_data,
        init_flags=init_flags,
        method_flags=method_flags,
        on_device=on_device,
    )


@handle_frontend_method(
    class_tree=CLASS_TREE,
    init_tree="numpy.array",
    method_name="__rmul__",
    dtype_and_x=helpers.dtype_and_values(
        available_dtypes=helpers.get_dtypes("numeric"),
        num_arrays=2,
    ),
)
def test_numpy___rmul__(
    dtype_and_x,
    frontend_method_data,
    init_flags,
    method_flags,
    backend_fw,
    frontend,
    on_device,
):
    input_dtypes, xs = dtype_and_x

    helpers.test_frontend_method(
        init_input_dtypes=input_dtypes,
        backend_to_test=backend_fw,
        init_all_as_kwargs_np={
            "object": xs[0],
        },
        method_input_dtypes=input_dtypes,
        method_all_as_kwargs_np={
            "value": xs[1],
        },
        frontend=frontend,
        frontend_method_data=frontend_method_data,
        init_flags=init_flags,
        method_flags=method_flags,
        on_device=on_device,
    )


# __floordiv__ test
@handle_frontend_method(
    class_tree=CLASS_TREE,
    init_tree="numpy.array",
    method_name="__floordiv__",
    dtype_and_x=helpers.dtype_and_values(
        available_dtypes=helpers.get_dtypes("integer"),
        num_arrays=2,
        allow_inf=False,
        large_abs_safety_factor=4,
        safety_factor_scale="linear",
        shared_dtype=True,
    ),
)
def test_numpy___floordiv__(
    dtype_and_x,
    frontend_method_data,
    init_flags,
    method_flags,
    backend_fw,
    frontend,
    on_device,
):
    input_dtypes, xs = dtype_and_x
    assume(not np.any(np.isclose(xs[1], 0)))
    helpers.test_frontend_method(
        init_input_dtypes=input_dtypes,
        backend_to_test=backend_fw,
        init_all_as_kwargs_np={
            "object": xs[0],
        },
        method_input_dtypes=input_dtypes,
        method_all_as_kwargs_np={
            "value": xs[1],
        },
        init_flags=init_flags,
        method_flags=method_flags,
        frontend_method_data=frontend_method_data,
        frontend=frontend,
        atol_=1,
        on_device=on_device,
    )


@handle_frontend_method(
    class_tree=CLASS_TREE,
    init_tree="numpy.array",
    method_name="__truediv__",
    dtype_and_x=helpers.dtype_and_values(
        available_dtypes=helpers.get_dtypes("numeric"),
        num_arrays=2,
    ),
)
def test_numpy___truediv__(
    dtype_and_x,
    frontend_method_data,
    init_flags,
    method_flags,
    backend_fw,
    frontend,
    on_device,
):
    input_dtypes, xs = dtype_and_x
    assume(not np.any(np.isclose(xs[0], 0)))

    helpers.test_frontend_method(
        init_input_dtypes=input_dtypes,
        backend_to_test=backend_fw,
        init_all_as_kwargs_np={
            "object": xs[0],
        },
        method_input_dtypes=input_dtypes,
        method_all_as_kwargs_np={
            "value": xs[1],
        },
        init_flags=init_flags,
        method_flags=method_flags,
        frontend_method_data=frontend_method_data,
        frontend=frontend,
        on_device=on_device,
    )


@handle_frontend_method(
    class_tree=CLASS_TREE,
    init_tree="numpy.array",
    method_name="__rtruediv__",
    dtype_and_x=helpers.dtype_and_values(
        available_dtypes=helpers.get_dtypes("numeric"),
        num_arrays=2,
    ),
)
def test_numpy___rtruediv__(
    dtype_and_x,
    frontend_method_data,
    init_flags,
    method_flags,
    backend_fw,
    frontend,
    on_device,
):
    input_dtypes, xs = dtype_and_x
    assume(not np.any(np.isclose(xs[0], 0)))

    helpers.test_frontend_method(
        init_input_dtypes=input_dtypes,
        backend_to_test=backend_fw,
        init_all_as_kwargs_np={
            "object": xs[0],
        },
        method_input_dtypes=input_dtypes,
        method_all_as_kwargs_np={
            "value": xs[1],
        },
        frontend_method_data=frontend_method_data,
        init_flags=init_flags,
        method_flags=method_flags,
        frontend=frontend,
        on_device=on_device,
    )


@handle_frontend_method(
    class_tree=CLASS_TREE,
    init_tree="numpy.array",
    method_name="__pow__",
    dtype_and_x=helpers.dtype_and_values(
        available_dtypes=helpers.get_dtypes("float"),
    ),
    power=helpers.ints(min_value=1, max_value=3),
)
def test_numpy___pow__(
    dtype_and_x,
    power,
    frontend_method_data,
    init_flags,
    method_flags,
    backend_fw,
    frontend,
    on_device,
):
    input_dtypes, xs = dtype_and_x

    helpers.test_frontend_method(
        init_input_dtypes=input_dtypes,
        backend_to_test=backend_fw,
        init_all_as_kwargs_np={
            "object": xs[0],
        },
        method_input_dtypes=input_dtypes,
        method_all_as_kwargs_np={
            "value": power,
        },
        frontend=frontend,
        frontend_method_data=frontend_method_data,
        init_flags=init_flags,
        method_flags=method_flags,
        on_device=on_device,
    )


@handle_frontend_method(
    class_tree=CLASS_TREE,
    init_tree="numpy.array",
    method_name="__and__",
    dtype_and_x=helpers.dtype_and_values(
        available_dtypes=helpers.get_dtypes("bool"),
        num_arrays=2,
    ),
)
def test_numpy___and__(
    dtype_and_x,
    frontend_method_data,
    init_flags,
    method_flags,
    backend_fw,
    frontend,
    on_device,
):
    input_dtypes, xs = dtype_and_x

    helpers.test_frontend_method(
        init_input_dtypes=input_dtypes,
        backend_to_test=backend_fw,
        init_all_as_kwargs_np={
            "object": xs[0],
        },
        method_input_dtypes=input_dtypes,
        method_all_as_kwargs_np={
            "value": xs[1],
        },
        frontend=frontend,
        frontend_method_data=frontend_method_data,
        init_flags=init_flags,
        method_flags=method_flags,
        on_device=on_device,
    )


@handle_frontend_method(
    class_tree=CLASS_TREE,
    init_tree="numpy.array",
    method_name="__or__",
    dtype_and_x=helpers.dtype_and_values(
        available_dtypes=helpers.get_dtypes("bool"),
        num_arrays=2,
    ),
)
def test_numpy___or__(
    dtype_and_x,
    frontend_method_data,
    init_flags,
    method_flags,
    backend_fw,
    frontend,
    on_device,
):
    input_dtypes, xs = dtype_and_x

    helpers.test_frontend_method(
        init_input_dtypes=input_dtypes,
        backend_to_test=backend_fw,
        init_all_as_kwargs_np={
            "object": xs[0],
        },
        method_input_dtypes=input_dtypes,
        method_all_as_kwargs_np={
            "value": xs[1],
        },
        frontend=frontend,
        frontend_method_data=frontend_method_data,
        init_flags=init_flags,
        method_flags=method_flags,
        on_device=on_device,
    )


@handle_frontend_method(
    class_tree=CLASS_TREE,
    init_tree="numpy.array",
    method_name="__xor__",
    dtype_and_x=helpers.dtype_and_values(
        available_dtypes=helpers.get_dtypes("bool"),
        num_arrays=2,
    ),
)
def test_numpy___xor__(
    dtype_and_x,
    frontend_method_data,
    init_flags,
    method_flags,
    backend_fw,
    frontend,
    on_device,
):
    input_dtypes, xs = dtype_and_x

    helpers.test_frontend_method(
        init_input_dtypes=input_dtypes,
        backend_to_test=backend_fw,
        init_all_as_kwargs_np={
            "object": xs[0],
        },
        method_input_dtypes=input_dtypes,
        method_all_as_kwargs_np={
            "value": xs[1],
        },
        frontend=frontend,
        frontend_method_data=frontend_method_data,
        init_flags=init_flags,
        method_flags=method_flags,
        on_device=on_device,
    )


@handle_frontend_method(
    class_tree=CLASS_TREE,
    init_tree="numpy.array",
    method_name="__matmul__",
    x=_get_first_matrix_and_dtype(),
    y=_get_second_matrix_and_dtype(),
)
def test_numpy___matmul__(
    x,
    y,
    frontend_method_data,
    init_flags,
    method_flags,
    backend_fw,
    frontend,
    on_device,
):
    dtype1, x1 = x
    dtype2, x2 = y
    input_dtypes = dtype1 + dtype2

    helpers.test_frontend_method(
        init_input_dtypes=input_dtypes,
        backend_to_test=backend_fw,
        init_all_as_kwargs_np={
            "object": x1,
        },
        method_input_dtypes=input_dtypes,
        method_all_as_kwargs_np={
            "value": x2,
        },
        frontend=frontend,
        frontend_method_data=frontend_method_data,
        init_flags=init_flags,
        method_flags=method_flags,
        on_device=on_device,
    )


@handle_frontend_method(
    class_tree=CLASS_TREE,
    init_tree="numpy.array",
    method_name="__copy__",
    dtype_and_x=helpers.dtype_and_values(
        available_dtypes=helpers.get_dtypes("numeric"),
        min_num_dims=1,
    ),
)
def test_numpy___copy__(
    dtype_and_x,
    frontend_method_data,
    init_flags,
    method_flags,
    backend_fw,
    frontend,
    on_device,
):
    input_dtypes, x = dtype_and_x

    helpers.test_frontend_method(
        init_input_dtypes=input_dtypes,
        backend_to_test=backend_fw,
        init_all_as_kwargs_np={
            "object": x[0],
        },
        method_input_dtypes=input_dtypes,
        method_all_as_kwargs_np={},
        frontend=frontend,
        frontend_method_data=frontend_method_data,
        init_flags=init_flags,
        method_flags=method_flags,
        on_device=on_device,
    )


@handle_frontend_method(
    class_tree=CLASS_TREE,
    init_tree="numpy.array",
    method_name="__deepcopy__",
    dtype_and_x=helpers.dtype_and_values(
        available_dtypes=helpers.get_dtypes("numeric"),
        min_num_dims=1,
    ),
)
def test_numpy___deepcopy__(
    dtype_and_x,
    frontend_method_data,
    init_flags,
    method_flags,
    backend_fw,
    frontend,
    on_device,
):
    input_dtypes, x = dtype_and_x

    helpers.test_frontend_method(
        init_input_dtypes=input_dtypes,
        backend_to_test=backend_fw,
        init_all_as_kwargs_np={
            "object": x[0],
        },
        method_input_dtypes=input_dtypes,
        method_all_as_kwargs_np={
            "memo": {},
        },
        frontend=frontend,
        frontend_method_data=frontend_method_data,
        init_flags=init_flags,
        method_flags=method_flags,
        on_device=on_device,
    )


@handle_frontend_method(
    class_tree=CLASS_TREE,
    init_tree="numpy.array",
    method_name="__neg__",
    dtype_and_x=helpers.dtype_and_values(
        available_dtypes=helpers.get_dtypes("numeric"),
        min_num_dims=1,
    ),
)
def test_numpy___neg__(
    dtype_and_x,
    frontend_method_data,
    init_flags,
    method_flags,
    backend_fw,
    frontend,
    on_device,
):
    input_dtypes, x = dtype_and_x

    helpers.test_frontend_method(
        init_input_dtypes=input_dtypes,
        backend_to_test=backend_fw,
        init_all_as_kwargs_np={
            "object": x[0],
        },
        method_input_dtypes=input_dtypes,
        method_all_as_kwargs_np={},
        frontend=frontend,
        frontend_method_data=frontend_method_data,
        init_flags=init_flags,
        method_flags=method_flags,
        on_device=on_device,
    )


@handle_frontend_method(
    class_tree=CLASS_TREE,
    init_tree="numpy.array",
    method_name="__pos__",
    dtype_and_x=helpers.dtype_and_values(
        available_dtypes=helpers.get_dtypes("numeric"),
        min_num_dims=1,
    ),
)
def test_numpy___pos__(
    dtype_and_x,
    frontend_method_data,
    init_flags,
    method_flags,
    backend_fw,
    frontend,
    on_device,
):
    input_dtypes, x = dtype_and_x

    helpers.test_frontend_method(
        init_input_dtypes=input_dtypes,
        backend_to_test=backend_fw,
        init_all_as_kwargs_np={
            "object": x[0],
        },
        method_input_dtypes=input_dtypes,
        method_all_as_kwargs_np={},
        frontend=frontend,
        frontend_method_data=frontend_method_data,
        init_flags=init_flags,
        method_flags=method_flags,
        on_device=on_device,
    )


@handle_frontend_method(
    class_tree=CLASS_TREE,
    init_tree="numpy.array",
    method_name="__ifloordiv__",
    dtype_and_x=helpers.dtype_and_values(
        available_dtypes=helpers.get_dtypes("integer"),
        num_arrays=2,
        allow_inf=False,
        large_abs_safety_factor=4,
        safety_factor_scale="linear",
        shared_dtype=True,
    ),
)
def test_numpy___ifloordiv__(
    dtype_and_x,
    frontend_method_data,
    init_flags,
    method_flags,
    backend_fw,
    frontend,
    on_device,
):
    input_dtypes, xs = dtype_and_x
    assume(not np.any(np.isclose(xs[1], 0)))
    helpers.test_frontend_method(
        init_input_dtypes=input_dtypes,
        backend_to_test=backend_fw,
        init_all_as_kwargs_np={
            "object": xs[0],
        },
        method_input_dtypes=input_dtypes,
        method_all_as_kwargs_np={
            "value": xs[1],
        },
        init_flags=init_flags,
        method_flags=method_flags,
        frontend_method_data=frontend_method_data,
        frontend=frontend,
        atol_=1,
        on_device=on_device,
    )


@handle_frontend_method(
    class_tree=CLASS_TREE,
    init_tree="numpy.array",
    method_name="__bool__",
    dtype_and_x=helpers.dtype_and_values(
        available_dtypes=helpers.get_dtypes("integer"),
        max_dim_size=1,
    ),
)
def test_numpy___bool__(
    dtype_and_x,
    frontend_method_data,
    init_flags,
    method_flags,
    backend_fw,
    frontend,
    on_device,
):
    input_dtypes, x = dtype_and_x

    helpers.test_frontend_method(
        init_input_dtypes=input_dtypes,
        backend_to_test=backend_fw,
        init_all_as_kwargs_np={
            "object": x[0],
        },
        method_input_dtypes=input_dtypes,
        method_all_as_kwargs_np={},
        frontend=frontend,
        frontend_method_data=frontend_method_data,
        init_flags=init_flags,
        method_flags=method_flags,
        on_device=on_device,
    )


@handle_frontend_method(
    class_tree=CLASS_TREE,
    init_tree="numpy.array",
    method_name="__ne__",
    dtype_and_x=helpers.dtype_and_values(
        available_dtypes=helpers.get_dtypes("numeric"),
        num_arrays=2,
    ),
)
def test_numpy___ne__(
    dtype_and_x,
    frontend_method_data,
    init_flags,
    method_flags,
    backend_fw,
    frontend,
    on_device,
):
    input_dtypes, xs = dtype_and_x

    helpers.test_frontend_method(
        init_input_dtypes=input_dtypes,
        backend_to_test=backend_fw,
        init_all_as_kwargs_np={
            "object": xs[0],
        },
        method_input_dtypes=input_dtypes,
        method_all_as_kwargs_np={
            "value": xs[1],
        },
        frontend=frontend,
        frontend_method_data=frontend_method_data,
        init_flags=init_flags,
        method_flags=method_flags,
        on_device=on_device,
    )


@handle_frontend_method(
    class_tree=CLASS_TREE,
    init_tree="numpy.array",
    method_name="__eq__",
    dtype_and_x=helpers.dtype_and_values(
        available_dtypes=helpers.get_dtypes("numeric"),
        num_arrays=2,
    ),
)
def test_numpy___eq__(
    dtype_and_x,
    frontend_method_data,
    init_flags,
    method_flags,
    backend_fw,
    frontend,
    on_device,
):
    input_dtypes, xs = dtype_and_x

    helpers.test_frontend_method(
        init_input_dtypes=input_dtypes,
        backend_to_test=backend_fw,
        init_all_as_kwargs_np={
            "object": xs[0],
        },
        method_input_dtypes=input_dtypes,
        method_all_as_kwargs_np={
            "value": xs[1],
        },
        frontend=frontend,
        frontend_method_data=frontend_method_data,
        init_flags=init_flags,
        method_flags=method_flags,
        on_device=on_device,
    )


@handle_frontend_method(
    class_tree=CLASS_TREE,
    init_tree="numpy.array",
    method_name="__ge__",
    dtype_and_x=helpers.dtype_and_values(
        available_dtypes=helpers.get_dtypes("numeric"),
        num_arrays=2,
    ),
)
def test_numpy___ge__(
    dtype_and_x,
    frontend_method_data,
    init_flags,
    method_flags,
    backend_fw,
    frontend,
    on_device,
):
    input_dtypes, xs = dtype_and_x

    helpers.test_frontend_method(
        init_input_dtypes=input_dtypes,
        backend_to_test=backend_fw,
        init_all_as_kwargs_np={
            "object": xs[0],
        },
        method_input_dtypes=input_dtypes,
        method_all_as_kwargs_np={
            "value": xs[1],
        },
        frontend=frontend,
        frontend_method_data=frontend_method_data,
        init_flags=init_flags,
        method_flags=method_flags,
        on_device=on_device,
    )


@handle_frontend_method(
    class_tree=CLASS_TREE,
    init_tree="numpy.array",
    method_name="__gt__",
    dtype_and_x=helpers.dtype_and_values(
        available_dtypes=helpers.get_dtypes("numeric"),
        num_arrays=2,
    ),
)
def test_numpy___gt__(
    dtype_and_x,
    frontend_method_data,
    init_flags,
    method_flags,
    backend_fw,
    frontend,
    on_device,
):
    input_dtypes, xs = dtype_and_x

    helpers.test_frontend_method(
        init_input_dtypes=input_dtypes,
        backend_to_test=backend_fw,
        init_all_as_kwargs_np={
            "object": xs[0],
        },
        method_input_dtypes=input_dtypes,
        method_all_as_kwargs_np={
            "value": xs[1],
        },
        frontend=frontend,
        frontend_method_data=frontend_method_data,
        init_flags=init_flags,
        method_flags=method_flags,
        on_device=on_device,
    )


@handle_frontend_method(
    class_tree=CLASS_TREE,
    init_tree="numpy.array",
    method_name="__le__",
    dtype_and_x=helpers.dtype_and_values(
        available_dtypes=helpers.get_dtypes("numeric"),
        num_arrays=2,
    ),
)
def test_numpy___le__(
    dtype_and_x,
    frontend_method_data,
    init_flags,
    method_flags,
    backend_fw,
    frontend,
    on_device,
):
    input_dtypes, xs = dtype_and_x

    helpers.test_frontend_method(
        init_input_dtypes=input_dtypes,
        backend_to_test=backend_fw,
        init_all_as_kwargs_np={
            "object": xs[0],
        },
        method_input_dtypes=input_dtypes,
        method_all_as_kwargs_np={
            "value": xs[1],
        },
        frontend=frontend,
        frontend_method_data=frontend_method_data,
        init_flags=init_flags,
        method_flags=method_flags,
        on_device=on_device,
    )


@handle_frontend_method(
    class_tree=CLASS_TREE,
    init_tree="numpy.array",
    method_name="__lt__",
    dtype_and_x=helpers.dtype_and_values(
        available_dtypes=helpers.get_dtypes("numeric"),
        num_arrays=2,
    ),
)
def test_numpy___lt__(
    dtype_and_x,
    frontend_method_data,
    init_flags,
    method_flags,
    backend_fw,
    frontend,
    on_device,
):
    input_dtypes, xs = dtype_and_x

    helpers.test_frontend_method(
        init_input_dtypes=input_dtypes,
        backend_to_test=backend_fw,
        init_all_as_kwargs_np={
            "object": xs[0],
        },
        method_input_dtypes=input_dtypes,
        method_all_as_kwargs_np={
            "value": xs[1],
        },
        frontend=frontend,
        frontend_method_data=frontend_method_data,
        init_flags=init_flags,
        method_flags=method_flags,
        on_device=on_device,
    )


@handle_frontend_method(
    class_tree=CLASS_TREE,
    init_tree="numpy.array",
    method_name="__int__",
    dtype_and_x=helpers.dtype_and_values(
        available_dtypes=helpers.get_dtypes("numeric"),
        min_dim_size=1,
        max_dim_size=1,
    ),
)
def test_numpy___int__(
    dtype_and_x,
    frontend_method_data,
    init_flags,
    method_flags,
    backend_fw,
    frontend,
    on_device,
):
    input_dtypes, xs = dtype_and_x

    helpers.test_frontend_method(
        init_input_dtypes=input_dtypes,
        backend_to_test=backend_fw,
        method_input_dtypes=input_dtypes,
        init_all_as_kwargs_np={
            "object": xs[0],
        },
        method_all_as_kwargs_np={},
        frontend=frontend,
        frontend_method_data=frontend_method_data,
        init_flags=init_flags,
        method_flags=method_flags,
        on_device=on_device,
    )


@handle_frontend_method(
    class_tree=CLASS_TREE,
    init_tree="numpy.array",
    method_name="__float__",
    dtype_and_x=helpers.dtype_and_values(
        available_dtypes=helpers.get_dtypes("numeric"),
        min_dim_size=1,
        max_dim_size=1,
    ),
)
def test_numpy___float__(
    dtype_and_x,
    frontend_method_data,
    init_flags,
    method_flags,
    backend_fw,
    frontend,
    on_device,
):
    input_dtypes, xs = dtype_and_x

    helpers.test_frontend_method(
        init_input_dtypes=input_dtypes,
        backend_to_test=backend_fw,
        method_input_dtypes=input_dtypes,
        init_all_as_kwargs_np={
            "object": xs[0],
        },
        method_all_as_kwargs_np={},
        frontend=frontend,
        frontend_method_data=frontend_method_data,
        init_flags=init_flags,
        method_flags=method_flags,
        on_device=on_device,
    )


@handle_frontend_method(
    class_tree=CLASS_TREE,
    init_tree="numpy.array",
    method_name="__complex__",
    dtype_and_x=helpers.dtype_and_values(
        available_dtypes=helpers.get_dtypes("numeric"),
        min_dim_size=1,
        max_dim_size=1,
    ),
)
def test_numpy___complex__(
    dtype_and_x,
    frontend_method_data,
    init_flags,
    method_flags,
    backend_fw,
    frontend,
    on_device,
):
    input_dtypes, xs = dtype_and_x

    helpers.test_frontend_method(
        init_input_dtypes=input_dtypes,
        backend_to_test=backend_fw,
        method_input_dtypes=input_dtypes,
        init_all_as_kwargs_np={
            "object": xs[0],
        },
        method_all_as_kwargs_np={},
        frontend=frontend,
        frontend_method_data=frontend_method_data,
        init_flags=init_flags,
        method_flags=method_flags,
        on_device=on_device,
    )


@handle_frontend_method(
    class_tree=CLASS_TREE,
    init_tree="numpy.array",
    method_name="__contains__",
    dtype_and_x=helpers.dtype_and_values(
        available_dtypes=helpers.get_dtypes("numeric"),
    ),
)
def test_numpy___contains__(
    dtype_and_x,
    frontend_method_data,
    init_flags,
    method_flags,
    backend_fw,
    frontend,
    on_device,
):
    input_dtypes, xs = dtype_and_x

    helpers.test_frontend_method(
        init_input_dtypes=input_dtypes,
        backend_to_test=backend_fw,
        method_input_dtypes=input_dtypes,
        init_all_as_kwargs_np={
            "object": xs[0],
        },
        method_all_as_kwargs_np={
            "key": xs[0].reshape(-1)[0],
        },
        frontend=frontend,
        frontend_method_data=frontend_method_data,
        init_flags=init_flags,
        method_flags=method_flags,
        on_device=on_device,
    )


@handle_frontend_method(
    class_tree=CLASS_TREE,
    init_tree="numpy.array",
    method_name="__iadd__",
    dtype_and_x=helpers.dtype_and_values(
        available_dtypes=helpers.get_dtypes("numeric"), num_arrays=2
    ),
)
def test_numpy___iadd__(
    dtype_and_x,
    frontend_method_data,
    init_flags,
    method_flags,
    backend_fw,
    frontend,
    on_device,
):
    input_dtypes, xs = dtype_and_x

    helpers.test_frontend_method(
        init_input_dtypes=input_dtypes,
        backend_to_test=backend_fw,
        method_input_dtypes=input_dtypes,
        init_all_as_kwargs_np={
            "object": xs[0],
        },
        method_all_as_kwargs_np={
            "value": xs[1],
        },
        frontend=frontend,
        frontend_method_data=frontend_method_data,
        init_flags=init_flags,
        method_flags=method_flags,
        on_device=on_device,
    )


@handle_frontend_method(
    class_tree=CLASS_TREE,
    init_tree="numpy.array",
    method_name="__isub__",
    dtype_and_x=helpers.dtype_and_values(
        available_dtypes=helpers.get_dtypes("numeric"), num_arrays=2
    ),
)
def test_numpy___isub__(
    dtype_and_x,
    frontend_method_data,
    init_flags,
    method_flags,
    backend_fw,
    frontend,
    on_device,
):
    input_dtypes, xs = dtype_and_x

    helpers.test_frontend_method(
        init_input_dtypes=input_dtypes,
        backend_to_test=backend_fw,
        method_input_dtypes=input_dtypes,
        init_all_as_kwargs_np={
            "object": xs[0],
        },
        method_all_as_kwargs_np={
            "value": xs[1],
        },
        frontend=frontend,
        frontend_method_data=frontend_method_data,
        init_flags=init_flags,
        method_flags=method_flags,
        on_device=on_device,
    )


@handle_frontend_method(
    class_tree=CLASS_TREE,
    init_tree="numpy.array",
    method_name="__imul__",
    dtype_and_x=helpers.dtype_and_values(
        available_dtypes=helpers.get_dtypes("numeric"), num_arrays=2
    ),
)
def test_numpy___imul__(
    dtype_and_x,
    frontend_method_data,
    init_flags,
    method_flags,
    backend_fw,
    frontend,
    on_device,
):
    input_dtypes, xs = dtype_and_x

    helpers.test_frontend_method(
        init_input_dtypes=input_dtypes,
        backend_to_test=backend_fw,
        method_input_dtypes=input_dtypes,
        init_all_as_kwargs_np={
            "object": xs[0],
        },
        method_all_as_kwargs_np={
            "value": xs[1],
        },
        frontend=frontend,
        frontend_method_data=frontend_method_data,
        init_flags=init_flags,
        method_flags=method_flags,
        on_device=on_device,
    )


# __itruediv__
@handle_frontend_method(
    class_tree=CLASS_TREE,
    init_tree="numpy.array",
    method_name="__itruediv__",
    dtype_and_x=helpers.dtype_and_values(
        available_dtypes=helpers.get_dtypes("float"),
        num_arrays=2,
        shared_dtype=True,
    ),
)
def test_numpy___itruediv__(
    dtype_and_x,
    frontend_method_data,
    init_flags,
    method_flags,
    backend_fw,
    frontend,
    on_device,
):
    input_dtypes, xs = dtype_and_x

    helpers.test_frontend_method(
        init_input_dtypes=input_dtypes,
        backend_to_test=backend_fw,
        init_all_as_kwargs_np={
            "object": xs[0],
        },
        method_input_dtypes=input_dtypes,
        method_all_as_kwargs_np={
            "value": xs[1],
        },
        frontend_method_data=frontend_method_data,
        init_flags=init_flags,
        method_flags=method_flags,
        frontend=frontend,
        on_device=on_device,
    )


@handle_frontend_method(
    class_tree=CLASS_TREE,
    init_tree="numpy.array",
    method_name="__ipow__",
    dtype_and_x=helpers.dtype_and_values(
        available_dtypes=helpers.get_dtypes("float"),
    ),
    power=helpers.ints(min_value=1, max_value=3),
)
def test_numpy___ipow__(
    dtype_and_x,
    power,
    frontend_method_data,
    init_flags,
    method_flags,
    backend_fw,
    frontend,
    on_device,
):
    input_dtypes, xs = dtype_and_x

    helpers.test_frontend_method(
        init_input_dtypes=input_dtypes,
        backend_to_test=backend_fw,
        method_input_dtypes=input_dtypes,
        init_all_as_kwargs_np={
            "object": xs[0],
        },
        method_all_as_kwargs_np={
            "value": power,
        },
        frontend=frontend,
        frontend_method_data=frontend_method_data,
        init_flags=init_flags,
        method_flags=method_flags,
        on_device=on_device,
    )


@handle_frontend_method(
    class_tree=CLASS_TREE,
    init_tree="numpy.array",
    method_name="__iand__",
    dtype_and_x=helpers.dtype_and_values(
        available_dtypes=helpers.get_dtypes("bool"),
        num_arrays=2,
    ),
)
def test_numpy___iand__(
    dtype_and_x,
    frontend_method_data,
    init_flags,
    method_flags,
    backend_fw,
    frontend,
    on_device,
):
    input_dtypes, xs = dtype_and_x

    helpers.test_frontend_method(
        init_input_dtypes=input_dtypes,
        backend_to_test=backend_fw,
        method_input_dtypes=input_dtypes,
        init_all_as_kwargs_np={
            "object": xs[0],
        },
        method_all_as_kwargs_np={
            "value": xs[1],
        },
        frontend=frontend,
        frontend_method_data=frontend_method_data,
        init_flags=init_flags,
        method_flags=method_flags,
        on_device=on_device,
    )


@handle_frontend_method(
    class_tree=CLASS_TREE,
    init_tree="numpy.array",
    method_name="__ior__",
    dtype_and_x=helpers.dtype_and_values(
        available_dtypes=helpers.get_dtypes("bool"),
        num_arrays=2,
    ),
)
def test_numpy___ior__(
    dtype_and_x,
    frontend_method_data,
    init_flags,
    method_flags,
    backend_fw,
    frontend,
    on_device,
):
    input_dtypes, xs = dtype_and_x

    helpers.test_frontend_method(
        init_input_dtypes=input_dtypes,
        backend_to_test=backend_fw,
        method_input_dtypes=input_dtypes,
        init_all_as_kwargs_np={
            "object": xs[0],
        },
        method_all_as_kwargs_np={
            "value": xs[1],
        },
        frontend=frontend,
        frontend_method_data=frontend_method_data,
        init_flags=init_flags,
        method_flags=method_flags,
        on_device=on_device,
    )


@handle_frontend_method(
    class_tree=CLASS_TREE,
    init_tree="numpy.array",
    method_name="__ixor__",
    dtype_and_x=helpers.dtype_and_values(
        available_dtypes=helpers.get_dtypes("bool"),
        num_arrays=2,
    ),
)
def test_numpy___ixor__(
    dtype_and_x,
    frontend_method_data,
    init_flags,
    method_flags,
    backend_fw,
    frontend,
    on_device,
):
    input_dtypes, xs = dtype_and_x

    helpers.test_frontend_method(
        init_input_dtypes=input_dtypes,
        backend_to_test=backend_fw,
        method_input_dtypes=input_dtypes,
        init_all_as_kwargs_np={
            "object": xs[0],
        },
        method_all_as_kwargs_np={
            "value": xs[1],
        },
        frontend=frontend,
        frontend_method_data=frontend_method_data,
        init_flags=init_flags,
        method_flags=method_flags,
        on_device=on_device,
    )


@handle_frontend_method(
    class_tree=CLASS_TREE,
    init_tree="numpy.array",
    method_name="__imod__",
    dtype_and_x=helpers.dtype_and_values(
        available_dtypes=helpers.get_dtypes("float"),
        num_arrays=2,
        min_value=0,
        exclude_min=True,
    ),
)
def test_numpy___imod__(
    dtype_and_x,
    frontend_method_data,
    init_flags,
    method_flags,
    backend_fw,
    frontend,
    on_device,
):
    input_dtypes, xs = dtype_and_x
    helpers.test_frontend_method(
        init_input_dtypes=input_dtypes,
        backend_to_test=backend_fw,
        method_input_dtypes=input_dtypes,
        init_all_as_kwargs_np={
            "object": xs[0],
        },
        method_all_as_kwargs_np={
            "value": xs[1],
        },
        frontend=frontend,
        frontend_method_data=frontend_method_data,
        init_flags=init_flags,
        method_flags=method_flags,
        on_device=on_device,
    )


@handle_frontend_method(
    class_tree=CLASS_TREE,
    init_tree="numpy.array",
    method_name="__abs__",
    dtype_and_x=helpers.dtype_and_values(
        available_dtypes=helpers.get_dtypes("numeric"),
        min_num_dims=1,
        allow_inf=False,
        large_abs_safety_factor=4,
        safety_factor_scale="linear",
    ),
)
def test_numpy___abs__(
    dtype_and_x,
    frontend_method_data,
    init_flags,
    method_flags,
    backend_fw,
    frontend,
    on_device,
):
    input_dtypes, x = dtype_and_x

    helpers.test_frontend_method(
        init_input_dtypes=input_dtypes,
        backend_to_test=backend_fw,
        init_all_as_kwargs_np={
            "object": x[0],
        },
        method_input_dtypes=input_dtypes,
        method_all_as_kwargs_np={},
        frontend=frontend,
        frontend_method_data=frontend_method_data,
        init_flags=init_flags,
        method_flags=method_flags,
        on_device=on_device,
    )


# __len__
@handle_frontend_method(
    class_tree=CLASS_TREE,
    init_tree="numpy.array",
    method_name="__len__",
    dtype_and_x=helpers.dtype_and_values(
        available_dtypes=helpers.get_dtypes("numeric"),
        min_num_dims=1,
        max_num_dims=5,
    ),
)
def test_numpy___len__(
    dtype_and_x,
    frontend_method_data,
    init_flags,
    method_flags,
    backend_fw,
    frontend,
    on_device,
):
    input_dtypes, x = dtype_and_x
    helpers.test_frontend_method(
        init_input_dtypes=input_dtypes,
        backend_to_test=backend_fw,
        init_all_as_kwargs_np={
            "object": x[0],
        },
        method_input_dtypes=input_dtypes,
        method_all_as_kwargs_np={},
        init_flags=init_flags,
        method_flags=method_flags,
        frontend=frontend,
        frontend_method_data=frontend_method_data,
        on_device=on_device,
    )


# __array__
@handle_frontend_method(
    class_tree=CLASS_TREE,
    init_tree="numpy.array",
    method_name="__array__",
    dtype_and_x=helpers.dtype_and_values(
        available_dtypes=helpers.get_dtypes("valid"),
    ),
)
def test_numpy___array__(
    dtype_and_x,
    frontend_method_data,
    init_flags,
    method_flags,
    backend_fw,
    frontend,
    on_device,
):
    input_dtypes, x = dtype_and_x
    helpers.test_frontend_method(
        init_input_dtypes=input_dtypes,
        backend_to_test=backend_fw,
        init_all_as_kwargs_np={
            "object": x[0],
        },
        method_input_dtypes=input_dtypes,
        method_all_as_kwargs_np={
            "dtype": input_dtypes[0],
        },
        init_flags=init_flags,
        method_flags=method_flags,
        frontend=frontend,
        frontend_method_data=frontend_method_data,
        on_device=on_device,
    )


# __array_wrap__
@handle_frontend_method(
    class_tree=CLASS_TREE,
    init_tree="numpy.array",
    method_name="__array_wrap__",
    dtype_and_x=helpers.dtype_and_values(
        available_dtypes=helpers.get_dtypes("numeric"),
        min_num_dims=1,
        num_arrays=2,
    ),
)
def test_numpy___array_wrap__(
    dtype_and_x,
    frontend_method_data,
    init_flags,
    method_flags,
    backend_fw,
    frontend,
    on_device,
):
    input_dtypes, x = dtype_and_x
    helpers.test_frontend_method(
        init_input_dtypes=input_dtypes,
        backend_to_test=backend_fw,
        init_all_as_kwargs_np={
            "object": x[0],
        },
        method_input_dtypes=input_dtypes,
        method_all_as_kwargs_np={
            "array": x[1],
            "context": None,
        },
        init_flags=init_flags,
        method_flags=method_flags,
        frontend=frontend,
        frontend_method_data=frontend_method_data,
        on_device=on_device,
    )


@handle_frontend_method(
    class_tree=CLASS_TREE,
    init_tree="numpy.array",
    method_name="tobytes",
    dtype_and_x=helpers.dtype_and_values(
        available_dtypes=helpers.get_dtypes("valid"),
    ),
)
def test_numpy_tobytes(
    dtype_and_x,
    frontend_method_data,
    init_flags,
    method_flags,
    backend_fw,
    frontend,
    on_device,
):
    input_dtypes, x = dtype_and_x
    helpers.test_frontend_method(
        init_input_dtypes=input_dtypes,
        backend_to_test=backend_fw,
        init_all_as_kwargs_np={
            "object": x[0],
        },
        method_input_dtypes=input_dtypes,
        method_all_as_kwargs_np={},
        init_flags=init_flags,
        method_flags=method_flags,
        frontend=frontend,
        frontend_method_data=frontend_method_data,
        on_device=on_device,
    )


# tofile
@handle_frontend_method(
    class_tree=CLASS_TREE,
    init_tree="numpy.array",
    method_name="tofile",
    dtype_and_x=helpers.dtype_and_values(
        available_dtypes=helpers.get_dtypes("valid"),
    ),
    path=st.text(
        alphabet=st.characters(whitelist_categories=("Lu", "Ll", "Nd", "Pc")),
        min_size=1,
        max_size=50,
    ),
)
def test_numpy_tofile(
    dtype_and_x,
    path,
    frontend_method_data,
    init_flags,
    method_flags,
    backend_fw,
    frontend,
    on_device,
):
    input_dtypes, x = dtype_and_x
    helpers.test_frontend_method(
        init_input_dtypes=input_dtypes,
        backend_to_test=backend_fw,
        init_all_as_kwargs_np={
            "object": x[0],
        },
        method_input_dtypes=input_dtypes,
        method_all_as_kwargs_np={
            "fid": path,
        },
        init_flags=init_flags,
        method_flags=method_flags,
        frontend=frontend,
        frontend_method_data=frontend_method_data,
        on_device=on_device,
    )


# tolist
@handle_frontend_method(
    class_tree=CLASS_TREE,
    init_tree="numpy.array",
    method_name="tolist",
    dtype_and_x=helpers.dtype_and_values(
        available_dtypes=helpers.get_dtypes("valid"),
    ),
)
def test_numpy_tolist(
    dtype_and_x,
    frontend_method_data,
    init_flags,
    method_flags,
    backend_fw,
    frontend,
    on_device,
):
    input_dtypes, x = dtype_and_x
    helpers.test_frontend_method(
        init_input_dtypes=input_dtypes,
        backend_to_test=backend_fw,
        init_all_as_kwargs_np={
            "object": x[0],
        },
        method_input_dtypes=input_dtypes,
        method_all_as_kwargs_np={},
        init_flags=init_flags,
        method_flags=method_flags,
        frontend=frontend,
        frontend_method_data=frontend_method_data,
        on_device=on_device,
        test_values=False,  # Todo change this after we add __iter__ to ndarray
    )


# __getitem__
@handle_frontend_method(
    class_tree=CLASS_TREE,
    init_tree="numpy.array",
    method_name="__getitem__",
    dtype_x_index=helpers.dtype_array_query(
        available_dtypes=helpers.get_dtypes("valid"),
    ),
)
def test_numpy_getitem(
    dtype_x_index,
    frontend_method_data,
    init_flags,
    method_flags,
    backend_fw,
    frontend,
    on_device,
):
    input_dtype, x, index = dtype_x_index
    helpers.test_frontend_method(
        init_input_dtypes=[input_dtype[0]],
        init_all_as_kwargs_np={"object": x},
        method_input_dtypes=[*input_dtype[1:]],
        method_all_as_kwargs_np={"key": index},
        backend_to_test=backend_fw,
        frontend_method_data=frontend_method_data,
        init_flags=init_flags,
        method_flags=method_flags,
        frontend=frontend,
        on_device=on_device,
    )


# __setitem__
@handle_frontend_method(
    class_tree=CLASS_TREE,
    init_tree="numpy.array",
    method_name="__setitem__",
    dtypes_x_index_val=helpers.dtype_array_query_val(
        available_dtypes=helpers.get_dtypes("valid"),
    ),
)
def test_numpy_setitem(
    dtypes_x_index_val,
    frontend_method_data,
    init_flags,
    method_flags,
    backend_fw,
    frontend,
    on_device,
):
    input_dtype, x, index, val = dtypes_x_index_val
    helpers.test_frontend_method(
        init_input_dtypes=[input_dtype[0]],
        init_all_as_kwargs_np={"object": x},
        method_input_dtypes=[*input_dtype[1:]],
        method_all_as_kwargs_np={"key": index, "value": val},
        backend_to_test=backend_fw,
        frontend_method_data=frontend_method_data,
        init_flags=init_flags,
        method_flags=method_flags,
        frontend=frontend,
        on_device=on_device,
    )


# view
@handle_frontend_method(
    class_tree=CLASS_TREE,
    init_tree="numpy.array",
    method_name="view",
    dtype_and_x=helpers.dtype_and_values(
        available_dtypes=helpers.get_dtypes("valid"),
    ),
)
def test_numpy_view(
    dtype_and_x,
    frontend_method_data,
    init_flags,
    method_flags,
    backend_fw,
    frontend,
    on_device,
):
    input_dtypes, x = dtype_and_x
    helpers.test_frontend_method(
        init_input_dtypes=input_dtypes,
        backend_to_test=backend_fw,
        init_all_as_kwargs_np={
            "object": x[0],
        },
        method_input_dtypes=input_dtypes,
        method_all_as_kwargs_np={},
        init_flags=init_flags,
        method_flags=method_flags,
        frontend=frontend,
        frontend_method_data=frontend_method_data,
        on_device=on_device,
    )


# mod
@handle_frontend_method(
    class_tree=CLASS_TREE,
    init_tree="numpy.array",
    method_name="__mod__",
    dtype_and_x=helpers.dtype_and_values(
        available_dtypes=helpers.get_dtypes("float"),
        num_arrays=2,
        min_value=0,
        exclude_min=True,
    ),
)
def test_numpy___mod__(
    dtype_and_x,
    frontend_method_data,
    init_flags,
    method_flags,
    backend_fw,
    frontend,
    on_device,
):
    input_dtypes, xs = dtype_and_x
    helpers.test_frontend_method(
        init_input_dtypes=input_dtypes,
        backend_to_test=backend_fw,
        method_input_dtypes=input_dtypes,
        init_all_as_kwargs_np={
            "object": xs[0],
        },
        method_all_as_kwargs_np={
            "value": xs[1],
        },
        frontend=frontend,
        frontend_method_data=frontend_method_data,
        init_flags=init_flags,
        method_flags=method_flags,
        on_device=on_device,
    )


# ptp
@handle_frontend_method(
    class_tree=CLASS_TREE,
    init_tree="numpy.array",
    method_name="ptp",
    dtype_x_axis=helpers.dtype_values_axis(
        available_dtypes=helpers.get_dtypes("numeric"),
        valid_axis=True,
    ),
)
def test_numpy_ptp(
    dtype_x_axis,
    frontend_method_data,
    init_flags,
    method_flags,
    backend_fw,
    frontend,
    on_device,
):
    input_dtypes, x, axis = dtype_x_axis
    helpers.test_frontend_method(
        init_input_dtypes=input_dtypes,
        backend_to_test=backend_fw,
        init_all_as_kwargs_np={
            "object": x[0],
        },
        method_input_dtypes=input_dtypes,
        method_all_as_kwargs_np={
            "axis": axis,
        },
        frontend=frontend,
        frontend_method_data=frontend_method_data,
        init_flags=init_flags,
        method_flags=method_flags,
        on_device=on_device,
    )


# item
@st.composite
def _item_helper(draw):
    dtype = draw(
        helpers.array_dtypes(
            num_arrays=1,
            available_dtypes=helpers.get_dtypes("numeric"),
        )
    )
    shape = draw(
        helpers.get_shape(
            min_num_dims=1,
            max_num_dims=3,
            min_dim_size=1,
            max_dim_size=10,
        )
    )
    array = draw(
        helpers.array_values(
            dtype=dtype[0],
            shape=shape,
            large_abs_safety_factor=2,
            small_abs_safety_factor=2,
        )
    )

    index = ()
    for s in shape:
        index += (draw(st.integers(min_value=-s + 1, max_value=s - 1)),)

    index_samples = [index, draw(helpers.ints(min_value=0, max_value=array.size - 1))]

    if array.size == 1:
        index_samples.append(None)

    sampled_index = draw(st.sampled_from(index_samples))

    if sampled_index is None:
        method_all_as_kwargs_np = {}
        num_positional_args = 0
    else:
        method_all_as_kwargs_np = {"args": sampled_index}
        num_positional_args = 1

    return dtype, array, method_all_as_kwargs_np, num_positional_args


@handle_frontend_method(
    class_tree=CLASS_TREE,
    init_tree="numpy.array",
    method_name="item",
    args_kwargs=_item_helper(),
)
def test_numpy_instance_item(
    args_kwargs, frontend_method_data, init_flags, method_flags, frontend, on_device
):
    input_dtype, x, method_all_as_kwargs_np, num_positional_args = args_kwargs
    method_flags.num_positional_args = num_positional_args
    helpers.test_frontend_method(
        init_input_dtypes=input_dtype,
        init_all_as_kwargs_np={"object": x},
        method_input_dtypes=input_dtype,
        method_all_as_kwargs_np=method_all_as_kwargs_np,
        frontend=frontend,
        frontend_method_data=frontend_method_data,
        init_flags=init_flags,
        method_flags=method_flags,
        on_device=on_device,
    )


@handle_frontend_method(
    class_tree=CLASS_TREE,
    init_tree="numpy.array",
    method_name="__rshift__",
    dtype_and_x=helpers.dtype_and_values(
        available_dtypes=helpers.get_dtypes("integer"),
        num_arrays=2,
    ),
)
def test_numpy___rshift__(
    dtype_and_x,
    frontend_method_data,
    init_flags,
    method_flags,
    frontend,
    backend_fw,
    on_device,
):
    input_dtypes, x = dtype_and_x
    x[1] = np.asarray(
        np.clip(x[1], 0, np.iinfo(input_dtypes[1]).bits - 1), dtype=input_dtypes[1]
    )
    helpers.test_frontend_method(
        init_input_dtypes=input_dtypes,
        init_all_as_kwargs_np={
            "object": x[0],
        },
        method_input_dtypes=input_dtypes,
        backend_to_test=backend_fw,
        method_all_as_kwargs_np={
            "value": x[1],
        },
        frontend=frontend,
        frontend_method_data=frontend_method_data,
        init_flags=init_flags,
        method_flags=method_flags,
        on_device=on_device,
    )


@handle_frontend_method(
    class_tree=CLASS_TREE,
    init_tree="numpy.array",
    method_name="__lshift__",
    dtype_and_x=helpers.dtype_and_values(
        available_dtypes=helpers.get_dtypes("integer"),
        num_arrays=2,
        max_dim_size=1,
        max_value=2**31 - 1,
    ),
)
def test_numpy_instance_lshift__(
    dtype_and_x,
    frontend_method_data,
    init_flags,
    method_flags,
    frontend,
    on_device,
):
    input_dtypes, x = dtype_and_x
    max_bits = np.iinfo(input_dtypes[0]).bits
    max_shift = max_bits - 1

    x[1] = np.asarray(np.clip(x[1], 0, max_shift), dtype=input_dtypes[1])

    max_value_before_shift = 2 ** (max_bits - x[1]) - 1
    overflow_threshold = 2 ** (max_bits - 1)

    x[0] = np.asarray(
        np.clip(x[0], None, max_value_before_shift), dtype=input_dtypes[0]
    )

    if np.any(x[0] > overflow_threshold):
        x[0] = np.clip(x[0], None, overflow_threshold)
    if np.any(x[0] < 0):
        x[0] = np.abs(x[0])

    helpers.test_frontend_method(
        init_input_dtypes=input_dtypes,
        init_all_as_kwargs_np={
            "object": x[0],
        },
        method_input_dtypes=input_dtypes,
        method_all_as_kwargs_np={
            "value": x[1],
        },
        frontend=frontend,
        frontend_method_data=frontend_method_data,
        init_flags=init_flags,
        method_flags=method_flags,
        on_device=on_device,
    )


# __tostring__
@handle_frontend_method(
    class_tree=CLASS_TREE,
    init_tree="numpy.array",
    method_name="tostring",
    dtype_and_x=helpers.dtype_and_values(
        available_dtypes=helpers.get_dtypes("valid"),
    ),
)
def test_numpy_tostring(
    dtype_and_x,
    frontend_method_data,
    init_flags,
    method_flags,
    frontend,
    backend_fw,
    on_device,
):
    input_dtypes, x = dtype_and_x
    helpers.test_frontend_method(
        init_input_dtypes=input_dtypes,
        init_all_as_kwargs_np={
            "object": x[0],
        },
        method_input_dtypes=input_dtypes,
        method_all_as_kwargs_np={},
        backend_to_test=backend_fw,
        init_flags=init_flags,
        method_flags=method_flags,
        frontend=frontend,
        frontend_method_data=frontend_method_data,
        on_device=on_device,
    )


@handle_frontend_method(
    class_tree=CLASS_TREE,
    init_tree="numpy.array",
    method_name="__invert__",
    dtype_and_x=helpers.dtype_and_values(
        available_dtypes=helpers.get_dtypes(kind="integer"),
        num_arrays=1,
    ),
)
def test_numpy___invert__(
    dtype_and_x,
    frontend_method_data,
    init_flags,
    method_flags,
    frontend,
    backend_fw,
    on_device,
):
    input_dtypes, xs = dtype_and_x

    helpers.test_frontend_method(
        init_input_dtypes=input_dtypes,
        init_all_as_kwargs_np={
            "object": xs[0],
        },
        method_input_dtypes=input_dtypes,
        backend_to_test=backend_fw,
        method_all_as_kwargs_np={},
        frontend=frontend,
        frontend_method_data=frontend_method_data,
        init_flags=init_flags,
        method_flags=method_flags,
        on_device=on_device,
    )<|MERGE_RESOLUTION|>--- conflicted
+++ resolved
@@ -59,13 +59,9 @@
         ret_shape=True,
     ),
 )
-<<<<<<< HEAD
 def test_numpy_dtype(
-    dtype_x,
-):
-=======
-def test_numpy_ndarray_property_dtype(dtype_x, backend_fw, frontend):
->>>>>>> 09a6aa99
+    dtype_x, backend_fw, frontend
+):
     dtype, data, shape = dtype_x
     with update_backend(backend_fw) as ivy_backend:
         x = ivy_backend.functional.frontends.numpy.ndarray(shape, dtype[0])
@@ -114,11 +110,7 @@
         ret_shape=True,
     ),
 )
-<<<<<<< HEAD
-def test_numpy_ndim(
-=======
-def test_numpy_ndarray_property_size(
->>>>>>> 09a6aa99
+def test_numpy_size(
     dtype_x,
 ):
     dtype, data, shape = dtype_x
@@ -164,11 +156,7 @@
         ret_shape=True,
     )
 )
-<<<<<<< HEAD
 def test_numpy_flat(dtype_x):
-=======
-def test_numpy_ndarray_property_flat(dtype_x, backend_fw):
->>>>>>> 09a6aa99
     dtype, data, shape = dtype_x
 
     with update_backend(backend_fw) as ivy_backend:
