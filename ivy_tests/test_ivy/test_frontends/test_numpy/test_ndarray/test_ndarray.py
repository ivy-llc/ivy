--- conflicted
+++ resolved
@@ -713,16 +713,7 @@
     dtype_x_axis_dtype=_get_castable_dtypes_values(),
 )
 def test_numpy_instance_cumsum(
-<<<<<<< HEAD
-    dtype_x_axis,
-    dtype,
-=======
     dtype_x_axis_dtype,
-    as_variable: pf.AsVariableFlags,
-    native_array: pf.NativeArrayFlags,
-    init_num_positional_args: pf.NumPositionalArgFn,
-    method_num_positional_args: pf.NumPositionalArgMethod,
->>>>>>> 139fb862
     frontend_method_data,
     init_flags,
     method_flags,
@@ -1249,1050 +1240,1019 @@
 )
 def test_numpy_instance_truediv__(
     dtype_and_x,
-<<<<<<< HEAD
-=======
+    frontend_method_data,
+    init_flags,
+    method_flags,
+    frontend,
+):
+    input_dtype, xs = dtype_and_x
+    assume(not np.any(np.isclose(xs[0], 0)))
+
+    helpers.test_frontend_method(
+        init_input_dtypes=input_dtype,
+        init_all_as_kwargs_np={
+            "object": xs[0],
+        },
+        method_input_dtypes=input_dtype,
+        method_all_as_kwargs_np={
+            "value": xs[1],
+        },
+        frontend_method_data=frontend_method_data,
+        frontend=frontend,
+    )
+
+
+@handle_frontend_method(
+    class_tree=CLASS_TREE,
+    init_tree="numpy.array",
+    method_name="__rtruediv__",
+    dtype_and_x=helpers.dtype_and_values(
+        available_dtypes=helpers.get_dtypes("numeric"),
+        num_arrays=2,
+    ),
+)
+def test_numpy_instance_rtruediv__(
+    dtype_and_x,
+    frontend_method_data,
+    frontend,
+):
+    input_dtype, xs = dtype_and_x
+    assume(not np.any(np.isclose(xs[0], 0)))
+
+    helpers.test_frontend_method(
+        init_input_dtypes=input_dtype,
+        init_all_as_kwargs_np={
+            "object": xs[0],
+        },
+        method_input_dtypes=input_dtype,
+        method_all_as_kwargs_np={
+            "value": xs[1],
+        },
+        frontend_method_data=frontend_method_data,
+        init_flags=init_flags,
+        method_flags=method_flags,
+        frontend=frontend,
+    )
+
+
+@handle_frontend_method(
+    class_tree=CLASS_TREE,
+    init_tree="numpy.array",
+    method_name="__pow__",
+    dtype_and_x=helpers.dtype_and_values(
+        available_dtypes=helpers.get_dtypes("float"),
+    ),
+    power=helpers.ints(min_value=1, max_value=3),
+)
+def test_numpy_instance_pow__(
+    dtype_and_x,
+    power,
+    frontend_method_data,
+    init_flags,
+    method_flags,
+    frontend,
+):
+    input_dtype, xs = dtype_and_x
+
+    helpers.test_frontend_method(
+        init_input_dtypes=input_dtype,
+        init_all_as_kwargs_np={
+            "object": xs[0],
+        },
+        method_input_dtypes=input_dtype,
+        method_all_as_kwargs_np={
+            "value": power,
+        },
+        frontend=frontend,
+        frontend_method_data=frontend_method_data,
+        init_flags=init_flags,
+        method_flags=method_flags,
+    )
+
+
+@handle_frontend_method(
+    class_tree=CLASS_TREE,
+    init_tree="numpy.array",
+    method_name="__and__",
+    dtype_and_x=helpers.dtype_and_values(
+        available_dtypes=helpers.get_dtypes("bool"),
+        num_arrays=2,
+    ),
+)
+def test_numpy_instance_and__(
+    dtype_and_x,
+    frontend_method_data,
+    init_flags,
+    method_flags,
+    frontend,
+):
+    input_dtype, xs = dtype_and_x
+
+    helpers.test_frontend_method(
+        init_input_dtypes=input_dtype,
+        init_all_as_kwargs_np={
+            "object": xs[0],
+        },
+        method_input_dtypes=input_dtype,
+        method_all_as_kwargs_np={
+            "value": xs[1],
+        },
+        frontend=frontend,
+        frontend_method_data=frontend_method_data,
+        init_flags=init_flags,
+        method_flags=method_flags,
+    )
+
+
+@handle_frontend_method(
+    class_tree=CLASS_TREE,
+    init_tree="numpy.array",
+    method_name="__or__",
+    dtype_and_x=helpers.dtype_and_values(
+        available_dtypes=helpers.get_dtypes("bool"),
+        num_arrays=2,
+    ),
+)
+def test_numpy_instance_or__(
+    dtype_and_x,
+    frontend_method_data,
+    init_flags,
+    method_flags,
+    frontend,
+):
+    input_dtype, xs = dtype_and_x
+
+    helpers.test_frontend_method(
+        init_input_dtypes=input_dtype,
+        init_all_as_kwargs_np={
+            "object": xs[0],
+        },
+        method_input_dtypes=input_dtype,
+        method_all_as_kwargs_np={
+            "value": xs[1],
+        },
+        frontend=frontend,
+        frontend_method_data=frontend_method_data,
+        init_flags=init_flags,
+        method_flags=method_flags,
+    )
+
+
+@handle_frontend_method(
+    class_tree=CLASS_TREE,
+    init_tree="numpy.array",
+    method_name="__xor__",
+    dtype_and_x=helpers.dtype_and_values(
+        available_dtypes=helpers.get_dtypes("bool"),
+        num_arrays=2,
+    ),
+)
+def test_numpy_instance_xor__(
+    dtype_and_x,
+    frontend_method_data,
+    init_flags,
+    method_flags,
+    frontend,
+):
+    input_dtype, xs = dtype_and_x
+
+    helpers.test_frontend_method(
+        init_input_dtypes=input_dtype,
+        init_all_as_kwargs_np={
+            "object": xs[0],
+        },
+        method_input_dtypes=input_dtype,
+        method_all_as_kwargs_np={
+            "value": xs[1],
+        },
+        frontend=frontend,
+        frontend_method_data=frontend_method_data,
+        init_flags=init_flags,
+        method_flags=method_flags,
+    )
+
+
+@handle_frontend_method(
+    class_tree=CLASS_TREE,
+    init_tree="numpy.array",
+    method_name="__matmul__",
+    x=_get_first_matrix_and_dtype(),
+    y=_get_second_matrix_and_dtype(),
+)
+def test_numpy_instance_matmul__(
+    x,
+    y,
+    frontend_method_data,
+    init_flags,
+    method_flags,
+    frontend,
+):
+    dtype1, x1 = x
+    dtype2, x2 = y
+    input_dtype = dtype1 + dtype2
+
+    helpers.test_frontend_method(
+        init_input_dtypes=input_dtype,
+        init_all_as_kwargs_np={
+            "object": x1,
+        },
+        method_input_dtypes=input_dtype,
+        method_all_as_kwargs_np={
+            "value": x2,
+        },
+        frontend=frontend,
+        frontend_method_data=frontend_method_data,
+        init_flags=init_flags,
+        method_flags=method_flags,
+    )
+
+
+@handle_frontend_method(
+    class_tree=CLASS_TREE,
+    init_tree="numpy.array",
+    method_name="__copy__",
+    dtype_and_x=helpers.dtype_and_values(
+        available_dtypes=helpers.get_dtypes("numeric"),
+        min_num_dims=1,
+    ),
+)
+def test_numpy_instance_copy__(
+    dtype_and_x,
+    frontend_method_data,
+    init_flags,
+    method_flags,
+    frontend,
+):
+    input_dtype, x = dtype_and_x
+
+    helpers.test_frontend_method(
+        init_input_dtypes=input_dtype,
+        init_all_as_kwargs_np={
+            "object": x[0],
+        },
+        method_input_dtypes=input_dtype,
+        method_all_as_kwargs_np={},
+        frontend=frontend,
+        frontend_method_data=frontend_method_data,
+        init_flags=init_flags,
+        method_flags=method_flags,
+    )
+
+
+@handle_frontend_method(
+    class_tree=CLASS_TREE,
+    init_tree="numpy.array",
+    method_name="__neg__",
+    dtype_and_x=helpers.dtype_and_values(
+        available_dtypes=helpers.get_dtypes("numeric"),
+        min_num_dims=1,
+    ),
+)
+def test_numpy_instance_neg__(
+    dtype_and_x,
+    frontend_method_data,
+    init_flags,
+    method_flags,
+    frontend,
+):
+    input_dtype, x = dtype_and_x
+
+    helpers.test_frontend_method(
+        init_input_dtypes=input_dtype,
+        init_all_as_kwargs_np={
+            "object": x[0],
+        },
+        method_input_dtypes=input_dtype,
+        method_all_as_kwargs_np={},
+        frontend=frontend,
+        frontend_method_data=frontend_method_data,
+        init_flags=init_flags,
+        method_flags=method_flags,
+    )
+
+
+@handle_frontend_method(
+    class_tree=CLASS_TREE,
+    init_tree="numpy.array",
+    method_name="__pos__",
+    dtype_and_x=helpers.dtype_and_values(
+        available_dtypes=helpers.get_dtypes("numeric"),
+        min_num_dims=1,
+    ),
+)
+def test_numpy_instance_pos__(
+    dtype_and_x,
+    frontend_method_data,
+    init_flags,
+    method_flags,
+    frontend,
+):
+    input_dtype, x = dtype_and_x
+
+    helpers.test_frontend_method(
+        init_input_dtypes=input_dtype,
+        init_all_as_kwargs_np={
+            "object": x[0],
+        },
+        method_input_dtypes=input_dtype,
+        method_all_as_kwargs_np={},
+        frontend=frontend,
+        frontend_method_data=frontend_method_data,
+        init_flags=init_flags,
+        method_flags=method_flags,
+    )
+
+
+@handle_frontend_method(
+    class_tree=CLASS_TREE,
+    init_tree="numpy.array",
+    method_name="__bool__",
+    dtype_and_x=helpers.dtype_and_values(
+        available_dtypes=helpers.get_dtypes("integer"),
+        max_dim_size=1,
+    ),
+)
+def test_numpy_instance_bool__(
+    dtype_and_x,
+    frontend_method_data,
+    init_flags,
+    method_flags,
+    frontend,
+):
+    input_dtype, x = dtype_and_x
+
+    helpers.test_frontend_method(
+        init_input_dtypes=input_dtype,
+        init_all_as_kwargs_np={
+            "object": x[0],
+        },
+        method_input_dtypes=input_dtype,
+        method_all_as_kwargs_np={},
+        frontend=frontend,
+        frontend_method_data=frontend_method_data,
+        init_flags=init_flags,
+        method_flags=method_flags,
+    )
+
+
+@handle_frontend_method(
+    class_tree=CLASS_TREE,
+    init_tree="numpy.array",
+    method_name="__ne__",
+    dtype_and_x=helpers.dtype_and_values(
+        available_dtypes=helpers.get_dtypes("numeric"),
+        num_arrays=2,
+    ),
+)
+def test_numpy_instance_ne__(
+    dtype_and_x,
+    frontend_method_data,
+    init_flags,
+    method_flags,
+    frontend,
+):
+    input_dtype, xs = dtype_and_x
+
+    helpers.test_frontend_method(
+        init_input_dtypes=input_dtype,
+        init_all_as_kwargs_np={
+            "object": xs[0],
+        },
+        method_input_dtypes=input_dtype,
+        method_all_as_kwargs_np={
+            "value": xs[1],
+        },
+        frontend=frontend,
+        frontend_method_data=frontend_method_data,
+        init_flags=init_flags,
+        method_flags=method_flags,
+    )
+
+
+@handle_frontend_method(
+    class_tree=CLASS_TREE,
+    init_tree="numpy.array",
+    method_name="__eq__",
+    dtype_and_x=helpers.dtype_and_values(
+        available_dtypes=helpers.get_dtypes("numeric"),
+        num_arrays=2,
+    ),
+)
+def test_numpy_instance_eq__(
+    dtype_and_x,
+    frontend_method_data,
+    init_flags,
+    method_flags,
+    frontend,
+):
+    input_dtype, xs = dtype_and_x
+
+    helpers.test_frontend_method(
+        init_input_dtypes=input_dtype,
+        init_all_as_kwargs_np={
+            "object": xs[0],
+        },
+        method_input_dtypes=input_dtype,
+        method_all_as_kwargs_np={
+            "value": xs[1],
+        },
+        frontend=frontend,
+        frontend_method_data=frontend_method_data,
+        init_flags=init_flags,
+        method_flags=method_flags,
+    )
+
+
+@handle_frontend_method(
+    class_tree=CLASS_TREE,
+    init_tree="numpy.array",
+    method_name="__ge__",
+    dtype_and_x=helpers.dtype_and_values(
+        available_dtypes=helpers.get_dtypes("numeric"),
+        num_arrays=2,
+    ),
+)
+def test_numpy_instance_ge__(
+    dtype_and_x,
+    frontend_method_data,
+    init_flags,
+    method_flags,
+    frontend,
+):
+    input_dtype, xs = dtype_and_x
+
+    helpers.test_frontend_method(
+        init_input_dtypes=input_dtype,
+        init_all_as_kwargs_np={
+            "object": xs[0],
+        },
+        method_input_dtypes=input_dtype,
+        method_all_as_kwargs_np={
+            "value": xs[1],
+        },
+        frontend=frontend,
+        frontend_method_data=frontend_method_data,
+        init_flags=init_flags,
+        method_flags=method_flags,
+    )
+
+
+@handle_frontend_method(
+    class_tree=CLASS_TREE,
+    init_tree="numpy.array",
+    method_name="__gt__",
+    dtype_and_x=helpers.dtype_and_values(
+        available_dtypes=helpers.get_dtypes("numeric"),
+        num_arrays=2,
+    ),
+)
+def test_numpy_instance_gt__(
+    dtype_and_x,
+    frontend_method_data,
+    init_flags,
+    method_flags,
+    frontend,
+):
+    input_dtype, xs = dtype_and_x
+
+    helpers.test_frontend_method(
+        init_input_dtypes=input_dtype,
+        init_all_as_kwargs_np={
+            "object": xs[0],
+        },
+        method_input_dtypes=input_dtype,
+        method_all_as_kwargs_np={
+            "value": xs[1],
+        },
+        frontend=frontend,
+        frontend_method_data=frontend_method_data,
+        init_flags=init_flags,
+        method_flags=method_flags,
+    )
+
+
+@handle_frontend_method(
+    class_tree=CLASS_TREE,
+    init_tree="numpy.array",
+    method_name="__le__",
+    dtype_and_x=helpers.dtype_and_values(
+        available_dtypes=helpers.get_dtypes("numeric"),
+        num_arrays=2,
+    ),
+)
+def test_numpy_instance_le__(
+    dtype_and_x,
+    frontend_method_data,
+    init_flags,
+    method_flags,
+    frontend,
+):
+    input_dtype, xs = dtype_and_x
+
+    helpers.test_frontend_method(
+        init_input_dtypes=input_dtype,
+        init_all_as_kwargs_np={
+            "object": xs[0],
+        },
+        method_input_dtypes=input_dtype,
+        method_all_as_kwargs_np={
+            "value": xs[1],
+        },
+        frontend=frontend,
+        frontend_method_data=frontend_method_data,
+        init_flags=init_flags,
+        method_flags=method_flags,
+    )
+
+
+@handle_frontend_method(
+    class_tree=CLASS_TREE,
+    init_tree="numpy.array",
+    method_name="__lt__",
+    dtype_and_x=helpers.dtype_and_values(
+        available_dtypes=helpers.get_dtypes("numeric"),
+        num_arrays=2,
+    ),
+)
+def test_numpy_instance_lt__(
+    dtype_and_x,
+    frontend_method_data,
+    init_flags,
+    method_flags,
+    frontend,
+):
+    input_dtype, xs = dtype_and_x
+
+    helpers.test_frontend_method(
+        init_input_dtypes=input_dtype,
+        init_all_as_kwargs_np={
+            "object": xs[0],
+        },
+        method_input_dtypes=input_dtype,
+        method_all_as_kwargs_np={
+            "value": xs[1],
+        },
+        frontend=frontend,
+        frontend_method_data=frontend_method_data,
+        init_flags=init_flags,
+        method_flags=method_flags,
+    )
+
+
+@handle_frontend_method(
+    class_tree=CLASS_TREE,
+    init_tree="numpy.array",
+    method_name="__int__",
+    dtype_and_x=helpers.dtype_and_values(
+        available_dtypes=helpers.get_dtypes("numeric"),
+        min_dim_size=1,
+        max_dim_size=1,
+    ),
+)
+def test_numpy_instance_int__(
+    dtype_and_x,
+    frontend_method_data,
+    init_flags,
+    method_flags,
+    frontend,
+):
+    input_dtype, xs = dtype_and_x
+
+    helpers.test_frontend_method(
+        init_input_dtypes=input_dtype,
+        method_input_dtypes=input_dtype,
+        init_all_as_kwargs_np={
+            "object": xs[0],
+        },
+        method_all_as_kwargs_np={},
+        frontend=frontend,
+        frontend_method_data=frontend_method_data,
+        init_flags=init_flags,
+        method_flags=method_flags,
+    )
+
+
+@handle_frontend_method(
+    class_tree=CLASS_TREE,
+    init_tree="numpy.array",
+    method_name="__float__",
+    dtype_and_x=helpers.dtype_and_values(
+        available_dtypes=helpers.get_dtypes("numeric"),
+        min_dim_size=1,
+        max_dim_size=1,
+    ),
+)
+def test_numpy_instance_float__(
+    dtype_and_x,
+    frontend_method_data,
+    init_flags,
+    method_flags,
+    frontend,
+):
+    input_dtype, xs = dtype_and_x
+
+    helpers.test_frontend_method(
+        init_input_dtypes=input_dtype,
+        method_input_dtypes=input_dtype,
+        init_all_as_kwargs_np={
+            "object": xs[0],
+        },
+        method_all_as_kwargs_np={},
+        frontend=frontend,
+        frontend_method_data=frontend_method_data,
+        init_flags=init_flags,
+        method_flags=method_flags,
+    )
+
+
+@handle_frontend_method(
+    class_tree=CLASS_TREE,
+    init_tree="numpy.array",
+    method_name="__contains__",
+    dtype_and_x=helpers.dtype_and_values(
+        available_dtypes=helpers.get_dtypes("numeric"),
+    ),
+)
+def test_numpy_instance_contains__(
+    dtype_and_x,
+    frontend_method_data,
+    init_flags,
+    method_flags,
+    frontend,
+):
+    input_dtype, xs = dtype_and_x
+
+    helpers.test_frontend_method(
+        init_input_dtypes=input_dtype,
+        method_input_dtypes=input_dtype,
+        init_all_as_kwargs_np={
+            "object": xs[0],
+        },
+        method_all_as_kwargs_np={
+            "key": xs[0].reshape(-1)[0],
+        },
+        frontend=frontend,
+        frontend_method_data=frontend_method_data,
+        init_flags=init_flags,
+        method_flags=method_flags,
+    )
+
+
+@handle_frontend_method(
+    class_tree=CLASS_TREE,
+    init_tree="numpy.array",
+    method_name="__iadd__",
+    dtype_and_x=helpers.dtype_and_values(
+        available_dtypes=helpers.get_dtypes("numeric"), num_arrays=2
+    ),
+)
+def test_numpy_instance_iadd__(
+    dtype_and_x,
+    frontend_method_data,
+    init_flags,
+    method_flags,
+    frontend,
+):
+    input_dtype, xs = dtype_and_x
+
+    helpers.test_frontend_method(
+        init_input_dtypes=input_dtype,
+        method_input_dtypes=input_dtype,
+        init_all_as_kwargs_np={
+            "object": xs[0],
+        },
+        method_all_as_kwargs_np={
+            "value": xs[1],
+        },
+        frontend=frontend,
+        frontend_method_data=frontend_method_data,
+        init_flags=init_flags,
+        method_flags=method_flags,
+    )
+
+
+@handle_frontend_method(
+    class_tree=CLASS_TREE,
+    init_tree="numpy.array",
+    method_name="__isub__",
+    dtype_and_x=helpers.dtype_and_values(
+        available_dtypes=helpers.get_dtypes("numeric"), num_arrays=2
+    ),
+)
+def test_numpy_instance_isub__(
+    dtype_and_x,
+    frontend_method_data,
+    init_flags,
+    method_flags,
+    frontend,
+):
+    input_dtype, xs = dtype_and_x
+
+    helpers.test_frontend_method(
+        init_input_dtypes=input_dtype,
+        method_input_dtypes=input_dtype,
+        init_all_as_kwargs_np={
+            "object": xs[0],
+        },
+        method_all_as_kwargs_np={
+            "value": xs[1],
+        },
+        frontend=frontend,
+        frontend_method_data=frontend_method_data,
+        init_flags=init_flags,
+        method_flags=method_flags,
+    )
+
+
+@handle_frontend_method(
+    class_tree=CLASS_TREE,
+    init_tree="numpy.array",
+    method_name="__imul__",
+    dtype_and_x=helpers.dtype_and_values(
+        available_dtypes=helpers.get_dtypes("numeric"), num_arrays=2
+    ),
+)
+def test_numpy_instance_imul__(
+    dtype_and_x,
+    frontend_method_data,
+    init_flags,
+    method_flags,
+    frontend,
+):
+    input_dtype, xs = dtype_and_x
+
+    helpers.test_frontend_method(
+        init_input_dtypes=input_dtype,
+        method_input_dtypes=input_dtype,
+        init_all_as_kwargs_np={
+            "object": xs[0],
+        },
+        method_all_as_kwargs_np={
+            "value": xs[1],
+        },
+        frontend=frontend,
+        frontend_method_data=frontend_method_data,
+        init_flags=init_flags,
+        method_flags=method_flags,
+    )
+
+
+@handle_frontend_method(
+    class_tree=CLASS_TREE,
+    init_tree="numpy.array",
+    method_name="__itruediv__",
+    dtype_and_x=helpers.dtype_and_values(
+        available_dtypes=helpers.get_dtypes("numeric"),
+        num_arrays=2,
+        shared_dtype=True,
+    ),
+)
+def test_numpy_instance_itruediv__(
+    dtype_and_x,
+    frontend_method_data,
+    init_flags,
+    method_flags,
+    frontend,
+):
+    input_dtype, xs = dtype_and_x
+
+    helpers.test_frontend_method(
+        init_input_dtypes=input_dtype,
+        init_all_as_kwargs_np={
+            "object": xs[0],
+        },
+        method_input_dtypes=input_dtype,
+        method_all_as_kwargs_np={
+            "value": xs[1],
+        },
+        frontend_method_data=frontend_method_data,
+        init_flags=init_flags,
+        method_flags=method_flags,
+        frontend=frontend,
+    )
+
+
+@handle_frontend_method(
+    class_tree=CLASS_TREE,
+    init_tree="numpy.array",
+    method_name="__ipow__",
+    dtype_and_x=helpers.dtype_and_values(
+        available_dtypes=helpers.get_dtypes("float"),
+    ),
+    power=helpers.ints(min_value=1, max_value=3),
+)
+def test_numpy_instance_ipow__(
+    dtype_and_x,
+    power,
+    frontend_method_data,
+    init_flags,
+    method_flags,
+    frontend,
+):
+    input_dtype, xs = dtype_and_x
+
+    helpers.test_frontend_method(
+        init_input_dtypes=input_dtype,
+        method_input_dtypes=input_dtype,
+        init_all_as_kwargs_np={
+            "object": xs[0],
+        },
+        method_all_as_kwargs_np={
+            "value": power,
+        },
+        frontend=frontend,
+        frontend_method_data=frontend_method_data,
+        init_flags=init_flags,
+        method_flags=method_flags,
+    )
+
+
+@handle_frontend_method(
+    class_tree=CLASS_TREE,
+    init_tree="numpy.array",
+    method_name="__iand__",
+    dtype_and_x=helpers.dtype_and_values(
+        available_dtypes=helpers.get_dtypes("bool"),
+        num_arrays=2,
+    ),
+)
+def test_numpy_instance_iand__(
+    dtype_and_x,
+    frontend_method_data,
+    init_flags,
+    method_flags,
+    frontend,
+):
+    input_dtype, xs = dtype_and_x
+
+    helpers.test_frontend_method(
+        init_input_dtypes=input_dtype,
+        method_input_dtypes=input_dtype,
+        init_all_as_kwargs_np={
+            "object": xs[0],
+        },
+        method_all_as_kwargs_np={
+            "value": xs[1],
+        },
+        frontend=frontend,
+        frontend_method_data=frontend_method_data,
+        init_flags=init_flags,
+        method_flags=method_flags,
+    )
+
+
+@handle_frontend_method(
+    class_tree=CLASS_TREE,
+    init_tree="numpy.array",
+    method_name="__ior__",
+    dtype_and_x=helpers.dtype_and_values(
+        available_dtypes=helpers.get_dtypes("bool"),
+        num_arrays=2,
+    ),
+)
+def test_numpy_instance_ior__(
+    dtype_and_x,
+    frontend_method_data,
+    init_flags,
+    method_flags,
+    frontend,
+):
+    input_dtype, xs = dtype_and_x
+
+    helpers.test_frontend_method(
+        init_input_dtypes=input_dtype,
+        method_input_dtypes=input_dtype,
+        init_all_as_kwargs_np={
+            "object": xs[0],
+        },
+        method_all_as_kwargs_np={
+            "value": xs[1],
+        },
+        frontend=frontend,
+        frontend_method_data=frontend_method_data,
+        init_flags=init_flags,
+        method_flags=method_flags,
+    )
+
+
+@handle_frontend_method(
+    class_tree=CLASS_TREE,
+    init_tree="numpy.array",
+    method_name="__ixor__",
+    dtype_and_x=helpers.dtype_and_values(
+        available_dtypes=helpers.get_dtypes("bool"),
+        num_arrays=2,
+    ),
+)
+def test_numpy_instance_ixor__(
+    dtype_and_x,
+    frontend_method_data,
+    init_flags,
+    method_flags,
+    frontend,
+):
+    input_dtype, xs = dtype_and_x
+
+    helpers.test_frontend_method(
+        init_input_dtypes=input_dtype,
+        method_input_dtypes=input_dtype,
+        init_all_as_kwargs_np={
+            "object": xs[0],
+        },
+        method_all_as_kwargs_np={
+            "value": xs[1],
+        },
+        frontend=frontend,
+        frontend_method_data=frontend_method_data,
+        init_flags=init_flags,
+        method_flags=method_flags,
+    )
+
+
+@handle_frontend_method(
+    class_tree=CLASS_TREE,
+    init_tree="numpy.array",
+    method_name="__imod__",
+    dtype_and_x=helpers.dtype_and_values(
+        available_dtypes=helpers.get_dtypes("float"),
+        num_arrays=2,
+        min_value=0,
+        exclude_min=True,
+    ),
+)
+def test_numpy_instance_imod__(
+    dtype_and_x,
+    frontend_method_data,
+    init_flags,
+    method_flags,
+    frontend,
+):
+    input_dtype, xs = dtype_and_x
+    helpers.test_frontend_method(
+        init_input_dtypes=input_dtype,
+        method_input_dtypes=input_dtype,
+        init_all_as_kwargs_np={
+            "object": xs[0],
+        },
+        method_all_as_kwargs_np={
+            "value": xs[1],
+        },
+        frontend=frontend,
+        frontend_method_data=frontend_method_data,
+        init_flags=init_flags,
+        method_flags=method_flags,
+    )
+
+
+@handle_frontend_method(
+    class_tree=CLASS_TREE,
+    init_tree="numpy.array",
+    method_name="__abs__",
+    dtype_and_x=helpers.dtype_and_values(
+        available_dtypes=helpers.get_dtypes("numeric"),
+        min_num_dims=1,
+    ),
+)
+def test_numpy_instance_abs__(
+    dtype_and_x,
+    frontend_method_data,
+    init_flags,
+    method_flags,
+    frontend,
+):
+    input_dtype, x = dtype_and_x
+
+    helpers.test_frontend_method(
+        init_input_dtypes=input_dtype,
+        init_all_as_kwargs_np={
+            "data": x[0],
+        },
+        method_input_dtypes=input_dtype,
+        method_all_as_kwargs_np={},
+        frontend=frontend,
+        frontend_method_data=frontend_method_data,
+        init_flags=init_flags,
+        method_flags=method_flags,
+    )
+
+
+# __len__
+@handle_frontend_method(
+    class_tree=CLASS_TREE,
+    init_tree="numpy.array",
+    method_name="__len__",
+    dtype_and_x=helpers.dtype_and_values(
+        available_dtypes=helpers.get_dtypes("numeric"),
+        min_num_dims=1,
+        max_num_dims=5,
+    ),
+)
+def test_numpy_instance_len__(
+    dtype_and_x,
     as_variable: pf.AsVariableFlags,
     native_array: pf.NativeArrayFlags,
     init_num_positional_args: pf.NumPositionalArgFn,
     method_num_positional_args: pf.NumPositionalArgMethod,
->>>>>>> 139fb862
-    frontend_method_data,
-    init_flags,
-    method_flags,
-    frontend,
-):
-    input_dtype, xs = dtype_and_x
-    assume(not np.any(np.isclose(xs[0], 0)))
-
-    helpers.test_frontend_method(
-        init_input_dtypes=input_dtype,
-<<<<<<< HEAD
-=======
-        init_as_variable_flags=as_variable,
-        init_num_positional_args=init_num_positional_args,
-        init_native_array_flags=native_array,
->>>>>>> 139fb862
-        init_all_as_kwargs_np={
-            "object": xs[0],
-        },
-        method_input_dtypes=input_dtype,
-<<<<<<< HEAD
-=======
-        method_as_variable_flags=as_variable,
-        method_num_positional_args=method_num_positional_args,
-        method_native_array_flags=native_array,
-        method_all_as_kwargs_np={
-            "value": xs[1],
-        },
-        frontend_method_data=frontend_method_data,
-        frontend=frontend,
-    )
-
-
-@handle_frontend_method(
-    class_tree=CLASS_TREE,
-    init_tree="numpy.array",
-    method_name="__rtruediv__",
-    dtype_and_x=helpers.dtype_and_values(
-        available_dtypes=helpers.get_dtypes("numeric"),
-        num_arrays=2,
-    ),
-)
-def test_numpy_instance_rtruediv__(
-    dtype_and_x,
-    as_variable: pf.AsVariableFlags,
-    native_array: pf.NativeArrayFlags,
-    init_num_positional_args: pf.NumPositionalArgFn,
-    method_num_positional_args: pf.NumPositionalArgMethod,
-    frontend_method_data,
-    frontend,
-):
-    input_dtype, xs = dtype_and_x
-    assume(not np.any(np.isclose(xs[0], 0)))
-
-    helpers.test_frontend_method(
-        init_input_dtypes=input_dtype,
-        init_as_variable_flags=as_variable,
-        init_num_positional_args=init_num_positional_args,
-        init_native_array_flags=native_array,
-        init_all_as_kwargs_np={
-            "object": xs[0],
-        },
-        method_input_dtypes=input_dtype,
-        method_as_variable_flags=as_variable,
-        method_num_positional_args=method_num_positional_args,
-        method_native_array_flags=native_array,
->>>>>>> 139fb862
-        method_all_as_kwargs_np={
-            "value": xs[1],
-        },
-        frontend_method_data=frontend_method_data,
-        init_flags=init_flags,
-        method_flags=method_flags,
-        frontend=frontend,
-    )
-
-
-@handle_frontend_method(
-    class_tree=CLASS_TREE,
-    init_tree="numpy.array",
-    method_name="__pow__",
-    dtype_and_x=helpers.dtype_and_values(
-        available_dtypes=helpers.get_dtypes("float"),
-    ),
-    power=helpers.ints(min_value=1, max_value=3),
-)
-def test_numpy_instance_pow__(
-    dtype_and_x,
-    power,
-    frontend_method_data,
-    init_flags,
-    method_flags,
-    frontend,
-):
-    input_dtype, xs = dtype_and_x
-
-    helpers.test_frontend_method(
-        init_input_dtypes=input_dtype,
-        init_all_as_kwargs_np={
-            "object": xs[0],
-        },
-        method_input_dtypes=input_dtype,
-        method_all_as_kwargs_np={
-            "value": power,
-        },
-        frontend=frontend,
-        frontend_method_data=frontend_method_data,
-        init_flags=init_flags,
-        method_flags=method_flags,
-    )
-
-
-@handle_frontend_method(
-    class_tree=CLASS_TREE,
-    init_tree="numpy.array",
-    method_name="__and__",
-    dtype_and_x=helpers.dtype_and_values(
-        available_dtypes=helpers.get_dtypes("bool"),
-        num_arrays=2,
-    ),
-)
-def test_numpy_instance_and__(
-    dtype_and_x,
-    frontend_method_data,
-    init_flags,
-    method_flags,
-    frontend,
-):
-    input_dtype, xs = dtype_and_x
-
-    helpers.test_frontend_method(
-        init_input_dtypes=input_dtype,
-        init_all_as_kwargs_np={
-            "object": xs[0],
-        },
-        method_input_dtypes=input_dtype,
-        method_all_as_kwargs_np={
-            "value": xs[1],
-        },
-        frontend=frontend,
-        frontend_method_data=frontend_method_data,
-        init_flags=init_flags,
-        method_flags=method_flags,
-    )
-
-
-@handle_frontend_method(
-    class_tree=CLASS_TREE,
-    init_tree="numpy.array",
-    method_name="__or__",
-    dtype_and_x=helpers.dtype_and_values(
-        available_dtypes=helpers.get_dtypes("bool"),
-        num_arrays=2,
-    ),
-)
-def test_numpy_instance_or__(
-    dtype_and_x,
-    frontend_method_data,
-    init_flags,
-    method_flags,
-    frontend,
-):
-    input_dtype, xs = dtype_and_x
-
-    helpers.test_frontend_method(
-        init_input_dtypes=input_dtype,
-        init_all_as_kwargs_np={
-            "object": xs[0],
-        },
-        method_input_dtypes=input_dtype,
-        method_all_as_kwargs_np={
-            "value": xs[1],
-        },
-        frontend=frontend,
-        frontend_method_data=frontend_method_data,
-        init_flags=init_flags,
-        method_flags=method_flags,
-    )
-
-
-@handle_frontend_method(
-    class_tree=CLASS_TREE,
-    init_tree="numpy.array",
-    method_name="__xor__",
-    dtype_and_x=helpers.dtype_and_values(
-        available_dtypes=helpers.get_dtypes("bool"),
-        num_arrays=2,
-    ),
-)
-def test_numpy_instance_xor__(
-    dtype_and_x,
-    frontend_method_data,
-    init_flags,
-    method_flags,
-    frontend,
-):
-    input_dtype, xs = dtype_and_x
-
-    helpers.test_frontend_method(
-        init_input_dtypes=input_dtype,
-        init_all_as_kwargs_np={
-            "object": xs[0],
-        },
-        method_input_dtypes=input_dtype,
-        method_all_as_kwargs_np={
-            "value": xs[1],
-        },
-        frontend=frontend,
-        frontend_method_data=frontend_method_data,
-        init_flags=init_flags,
-        method_flags=method_flags,
-    )
-
-
-@handle_frontend_method(
-    class_tree=CLASS_TREE,
-    init_tree="numpy.array",
-    method_name="__matmul__",
-    x=_get_first_matrix_and_dtype(),
-    y=_get_second_matrix_and_dtype(),
-)
-def test_numpy_instance_matmul__(
-    x,
-    y,
-    frontend_method_data,
-    init_flags,
-    method_flags,
-    frontend,
-):
-    dtype1, x1 = x
-    dtype2, x2 = y
-    input_dtype = dtype1 + dtype2
-
-    helpers.test_frontend_method(
-        init_input_dtypes=input_dtype,
-        init_all_as_kwargs_np={
-            "object": x1,
-        },
-        method_input_dtypes=input_dtype,
-        method_all_as_kwargs_np={
-            "value": x2,
-        },
-        frontend=frontend,
-        frontend_method_data=frontend_method_data,
-        init_flags=init_flags,
-        method_flags=method_flags,
-    )
-
-
-@handle_frontend_method(
-    class_tree=CLASS_TREE,
-    init_tree="numpy.array",
-    method_name="__copy__",
-    dtype_and_x=helpers.dtype_and_values(
-        available_dtypes=helpers.get_dtypes("numeric"),
-        min_num_dims=1,
-    ),
-)
-def test_numpy_instance_copy__(
-    dtype_and_x,
-    frontend_method_data,
-    init_flags,
-    method_flags,
-    frontend,
-):
-    input_dtype, x = dtype_and_x
-
-    helpers.test_frontend_method(
-        init_input_dtypes=input_dtype,
-        init_all_as_kwargs_np={
-            "object": x[0],
-        },
-        method_input_dtypes=input_dtype,
-        method_all_as_kwargs_np={},
-        frontend=frontend,
-        frontend_method_data=frontend_method_data,
-        init_flags=init_flags,
-        method_flags=method_flags,
-    )
-
-
-@handle_frontend_method(
-    class_tree=CLASS_TREE,
-    init_tree="numpy.array",
-    method_name="__neg__",
-    dtype_and_x=helpers.dtype_and_values(
-        available_dtypes=helpers.get_dtypes("numeric"),
-        min_num_dims=1,
-    ),
-)
-def test_numpy_instance_neg__(
-    dtype_and_x,
-    frontend_method_data,
-    init_flags,
-    method_flags,
-    frontend,
-):
-    input_dtype, x = dtype_and_x
-
-    helpers.test_frontend_method(
-        init_input_dtypes=input_dtype,
-        init_all_as_kwargs_np={
-            "object": x[0],
-        },
-        method_input_dtypes=input_dtype,
-        method_all_as_kwargs_np={},
-        frontend=frontend,
-        frontend_method_data=frontend_method_data,
-        init_flags=init_flags,
-        method_flags=method_flags,
-    )
-
-
-@handle_frontend_method(
-    class_tree=CLASS_TREE,
-    init_tree="numpy.array",
-    method_name="__pos__",
-    dtype_and_x=helpers.dtype_and_values(
-        available_dtypes=helpers.get_dtypes("numeric"),
-        min_num_dims=1,
-    ),
-)
-def test_numpy_instance_pos__(
-    dtype_and_x,
-    frontend_method_data,
-    init_flags,
-    method_flags,
-    frontend,
-):
-    input_dtype, x = dtype_and_x
-
-    helpers.test_frontend_method(
-        init_input_dtypes=input_dtype,
-        init_all_as_kwargs_np={
-            "object": x[0],
-        },
-        method_input_dtypes=input_dtype,
-        method_all_as_kwargs_np={},
-        frontend=frontend,
-        frontend_method_data=frontend_method_data,
-        init_flags=init_flags,
-        method_flags=method_flags,
-    )
-
-
-@handle_frontend_method(
-    class_tree=CLASS_TREE,
-    init_tree="numpy.array",
-    method_name="__bool__",
-    dtype_and_x=helpers.dtype_and_values(
-        available_dtypes=helpers.get_dtypes("integer"),
-        max_dim_size=1,
-    ),
-)
-def test_numpy_instance_bool__(
-    dtype_and_x,
-    frontend_method_data,
-    init_flags,
-    method_flags,
-    frontend,
-):
-    input_dtype, x = dtype_and_x
-
-    helpers.test_frontend_method(
-        init_input_dtypes=input_dtype,
-        init_all_as_kwargs_np={
-            "object": x[0],
-        },
-        method_input_dtypes=input_dtype,
-        method_all_as_kwargs_np={},
-        frontend=frontend,
-        frontend_method_data=frontend_method_data,
-        init_flags=init_flags,
-        method_flags=method_flags,
-    )
-
-
-@handle_frontend_method(
-    class_tree=CLASS_TREE,
-    init_tree="numpy.array",
-    method_name="__ne__",
-    dtype_and_x=helpers.dtype_and_values(
-        available_dtypes=helpers.get_dtypes("numeric"),
-        num_arrays=2,
-    ),
-)
-def test_numpy_instance_ne__(
-    dtype_and_x,
-    frontend_method_data,
-    init_flags,
-    method_flags,
-    frontend,
-):
-    input_dtype, xs = dtype_and_x
-
-    helpers.test_frontend_method(
-        init_input_dtypes=input_dtype,
-        init_all_as_kwargs_np={
-            "object": xs[0],
-        },
-        method_input_dtypes=input_dtype,
-        method_all_as_kwargs_np={
-            "value": xs[1],
-        },
-        frontend=frontend,
-        frontend_method_data=frontend_method_data,
-        init_flags=init_flags,
-        method_flags=method_flags,
-    )
-
-
-@handle_frontend_method(
-    class_tree=CLASS_TREE,
-    init_tree="numpy.array",
-    method_name="__eq__",
-    dtype_and_x=helpers.dtype_and_values(
-        available_dtypes=helpers.get_dtypes("numeric"),
-        num_arrays=2,
-    ),
-)
-def test_numpy_instance_eq__(
-    dtype_and_x,
-    frontend_method_data,
-    init_flags,
-    method_flags,
-    frontend,
-):
-    input_dtype, xs = dtype_and_x
-
-    helpers.test_frontend_method(
-        init_input_dtypes=input_dtype,
-        init_all_as_kwargs_np={
-            "object": xs[0],
-        },
-        method_input_dtypes=input_dtype,
-        method_all_as_kwargs_np={
-            "value": xs[1],
-        },
-        frontend=frontend,
-        frontend_method_data=frontend_method_data,
-        init_flags=init_flags,
-        method_flags=method_flags,
-    )
-
-
-@handle_frontend_method(
-    class_tree=CLASS_TREE,
-    init_tree="numpy.array",
-    method_name="__ge__",
-    dtype_and_x=helpers.dtype_and_values(
-        available_dtypes=helpers.get_dtypes("numeric"),
-        num_arrays=2,
-    ),
-)
-def test_numpy_instance_ge__(
-    dtype_and_x,
-    frontend_method_data,
-    init_flags,
-    method_flags,
-    frontend,
-):
-    input_dtype, xs = dtype_and_x
-
-    helpers.test_frontend_method(
-        init_input_dtypes=input_dtype,
-        init_all_as_kwargs_np={
-            "object": xs[0],
-        },
-        method_input_dtypes=input_dtype,
-        method_all_as_kwargs_np={
-            "value": xs[1],
-        },
-        frontend=frontend,
-        frontend_method_data=frontend_method_data,
-        init_flags=init_flags,
-        method_flags=method_flags,
-    )
-
-
-@handle_frontend_method(
-    class_tree=CLASS_TREE,
-    init_tree="numpy.array",
-    method_name="__gt__",
-    dtype_and_x=helpers.dtype_and_values(
-        available_dtypes=helpers.get_dtypes("numeric"),
-        num_arrays=2,
-    ),
-)
-def test_numpy_instance_gt__(
-    dtype_and_x,
-    frontend_method_data,
-    init_flags,
-    method_flags,
-    frontend,
-):
-    input_dtype, xs = dtype_and_x
-
-    helpers.test_frontend_method(
-        init_input_dtypes=input_dtype,
-        init_all_as_kwargs_np={
-            "object": xs[0],
-        },
-        method_input_dtypes=input_dtype,
-        method_all_as_kwargs_np={
-            "value": xs[1],
-        },
-        frontend=frontend,
-        frontend_method_data=frontend_method_data,
-        init_flags=init_flags,
-        method_flags=method_flags,
-    )
-
-
-@handle_frontend_method(
-    class_tree=CLASS_TREE,
-    init_tree="numpy.array",
-    method_name="__le__",
-    dtype_and_x=helpers.dtype_and_values(
-        available_dtypes=helpers.get_dtypes("numeric"),
-        num_arrays=2,
-    ),
-)
-def test_numpy_instance_le__(
-    dtype_and_x,
-    frontend_method_data,
-    init_flags,
-    method_flags,
-    frontend,
-):
-    input_dtype, xs = dtype_and_x
-
-    helpers.test_frontend_method(
-        init_input_dtypes=input_dtype,
-        init_all_as_kwargs_np={
-            "object": xs[0],
-        },
-        method_input_dtypes=input_dtype,
-        method_all_as_kwargs_np={
-            "value": xs[1],
-        },
-        frontend=frontend,
-        frontend_method_data=frontend_method_data,
-        init_flags=init_flags,
-        method_flags=method_flags,
-    )
-
-
-@handle_frontend_method(
-    class_tree=CLASS_TREE,
-    init_tree="numpy.array",
-    method_name="__lt__",
-    dtype_and_x=helpers.dtype_and_values(
-        available_dtypes=helpers.get_dtypes("numeric"),
-        num_arrays=2,
-    ),
-)
-def test_numpy_instance_lt__(
-    dtype_and_x,
-    frontend_method_data,
-    init_flags,
-    method_flags,
-    frontend,
-):
-    input_dtype, xs = dtype_and_x
-
-    helpers.test_frontend_method(
-        init_input_dtypes=input_dtype,
-        init_all_as_kwargs_np={
-            "object": xs[0],
-        },
-        method_input_dtypes=input_dtype,
-        method_all_as_kwargs_np={
-            "value": xs[1],
-        },
-        frontend=frontend,
-        frontend_method_data=frontend_method_data,
-        init_flags=init_flags,
-        method_flags=method_flags,
-    )
-
-
-@handle_frontend_method(
-    class_tree=CLASS_TREE,
-    init_tree="numpy.array",
-    method_name="__int__",
-    dtype_and_x=helpers.dtype_and_values(
-        available_dtypes=helpers.get_dtypes("numeric"),
-        min_dim_size=1,
-        max_dim_size=1,
-    ),
-)
-def test_numpy_instance_int__(
-    dtype_and_x,
-    frontend_method_data,
-    init_flags,
-    method_flags,
-    frontend,
-):
-    input_dtype, xs = dtype_and_x
-
-    helpers.test_frontend_method(
-        init_input_dtypes=input_dtype,
-        method_input_dtypes=input_dtype,
-        init_all_as_kwargs_np={
-            "object": xs[0],
-        },
-        method_all_as_kwargs_np={},
-        frontend=frontend,
-        frontend_method_data=frontend_method_data,
-        init_flags=init_flags,
-        method_flags=method_flags,
-    )
-
-
-@handle_frontend_method(
-    class_tree=CLASS_TREE,
-    init_tree="numpy.array",
-    method_name="__float__",
-    dtype_and_x=helpers.dtype_and_values(
-        available_dtypes=helpers.get_dtypes("numeric"),
-        min_dim_size=1,
-        max_dim_size=1,
-    ),
-)
-def test_numpy_instance_float__(
-    dtype_and_x,
-    frontend_method_data,
-    init_flags,
-    method_flags,
-    frontend,
-):
-    input_dtype, xs = dtype_and_x
-
-    helpers.test_frontend_method(
-        init_input_dtypes=input_dtype,
-        method_input_dtypes=input_dtype,
-        init_all_as_kwargs_np={
-            "object": xs[0],
-        },
-        method_all_as_kwargs_np={},
-        frontend=frontend,
-        frontend_method_data=frontend_method_data,
-        init_flags=init_flags,
-        method_flags=method_flags,
-    )
-
-
-@handle_frontend_method(
-    class_tree=CLASS_TREE,
-    init_tree="numpy.array",
-    method_name="__contains__",
-    dtype_and_x=helpers.dtype_and_values(
-        available_dtypes=helpers.get_dtypes("numeric"),
-    ),
-)
-def test_numpy_instance_contains__(
-    dtype_and_x,
-    frontend_method_data,
-    init_flags,
-    method_flags,
-    frontend,
-):
-    input_dtype, xs = dtype_and_x
-
-    helpers.test_frontend_method(
-        init_input_dtypes=input_dtype,
-        method_input_dtypes=input_dtype,
-        init_all_as_kwargs_np={
-            "object": xs[0],
-        },
-        method_all_as_kwargs_np={
-            "key": xs[0].reshape(-1)[0],
-        },
-        frontend=frontend,
-        frontend_method_data=frontend_method_data,
-        init_flags=init_flags,
-        method_flags=method_flags,
-    )
-
-
-@handle_frontend_method(
-    class_tree=CLASS_TREE,
-    init_tree="numpy.array",
-    method_name="__iadd__",
-    dtype_and_x=helpers.dtype_and_values(
-        available_dtypes=helpers.get_dtypes("numeric"), num_arrays=2
-    ),
-)
-def test_numpy_instance_iadd__(
-    dtype_and_x,
-    frontend_method_data,
-    init_flags,
-    method_flags,
-    frontend,
-):
-    input_dtype, xs = dtype_and_x
-
-    helpers.test_frontend_method(
-        init_input_dtypes=input_dtype,
-        method_input_dtypes=input_dtype,
-        init_all_as_kwargs_np={
-            "object": xs[0],
-        },
-        method_all_as_kwargs_np={
-            "value": xs[1],
-        },
-        frontend=frontend,
-        frontend_method_data=frontend_method_data,
-        init_flags=init_flags,
-        method_flags=method_flags,
-    )
-
-
-@handle_frontend_method(
-    class_tree=CLASS_TREE,
-    init_tree="numpy.array",
-    method_name="__isub__",
-    dtype_and_x=helpers.dtype_and_values(
-        available_dtypes=helpers.get_dtypes("numeric"), num_arrays=2
-    ),
-)
-def test_numpy_instance_isub__(
-    dtype_and_x,
-    frontend_method_data,
-    init_flags,
-    method_flags,
-    frontend,
-):
-    input_dtype, xs = dtype_and_x
-
-    helpers.test_frontend_method(
-        init_input_dtypes=input_dtype,
-        method_input_dtypes=input_dtype,
-        init_all_as_kwargs_np={
-            "object": xs[0],
-        },
-        method_all_as_kwargs_np={
-            "value": xs[1],
-        },
-        frontend=frontend,
-        frontend_method_data=frontend_method_data,
-        init_flags=init_flags,
-        method_flags=method_flags,
-    )
-
-
-@handle_frontend_method(
-    class_tree=CLASS_TREE,
-    init_tree="numpy.array",
-    method_name="__imul__",
-    dtype_and_x=helpers.dtype_and_values(
-        available_dtypes=helpers.get_dtypes("numeric"), num_arrays=2
-    ),
-)
-def test_numpy_instance_imul__(
-    dtype_and_x,
-    frontend_method_data,
-    init_flags,
-    method_flags,
-    frontend,
-):
-    input_dtype, xs = dtype_and_x
-
-    helpers.test_frontend_method(
-        init_input_dtypes=input_dtype,
-        method_input_dtypes=input_dtype,
-        init_all_as_kwargs_np={
-            "object": xs[0],
-        },
-        method_all_as_kwargs_np={
-            "value": xs[1],
-        },
-        frontend=frontend,
-        frontend_method_data=frontend_method_data,
-        init_flags=init_flags,
-        method_flags=method_flags,
-    )
-
-
-@handle_frontend_method(
-    class_tree=CLASS_TREE,
-    init_tree="numpy.array",
-    method_name="__itruediv__",
-    dtype_and_x=helpers.dtype_and_values(
-        available_dtypes=helpers.get_dtypes("numeric"),
-        num_arrays=2,
-        shared_dtype=True,
-    ),
-)
-def test_numpy_instance_itruediv__(
-    dtype_and_x,
-    frontend_method_data,
-    init_flags,
-    method_flags,
-    frontend,
-):
-    input_dtype, xs = dtype_and_x
-
-    helpers.test_frontend_method(
-        init_input_dtypes=input_dtype,
-        init_all_as_kwargs_np={
-            "object": xs[0],
-        },
-        method_input_dtypes=input_dtype,
-        method_all_as_kwargs_np={
-            "value": xs[1],
-        },
-        frontend_method_data=frontend_method_data,
-        init_flags=init_flags,
-        method_flags=method_flags,
-        frontend=frontend,
-    )
-
-
-@handle_frontend_method(
-    class_tree=CLASS_TREE,
-    init_tree="numpy.array",
-    method_name="__ipow__",
-    dtype_and_x=helpers.dtype_and_values(
-        available_dtypes=helpers.get_dtypes("float"),
-    ),
-    power=helpers.ints(min_value=1, max_value=3),
-)
-def test_numpy_instance_ipow__(
-    dtype_and_x,
-    power,
-    frontend_method_data,
-    init_flags,
-    method_flags,
-    frontend,
-):
-    input_dtype, xs = dtype_and_x
-
-    helpers.test_frontend_method(
-        init_input_dtypes=input_dtype,
-        method_input_dtypes=input_dtype,
-        init_all_as_kwargs_np={
-            "object": xs[0],
-        },
-        method_all_as_kwargs_np={
-            "value": power,
-        },
-        frontend=frontend,
-        frontend_method_data=frontend_method_data,
-        init_flags=init_flags,
-        method_flags=method_flags,
-    )
-
-
-@handle_frontend_method(
-    class_tree=CLASS_TREE,
-    init_tree="numpy.array",
-    method_name="__iand__",
-    dtype_and_x=helpers.dtype_and_values(
-        available_dtypes=helpers.get_dtypes("bool"),
-        num_arrays=2,
-    ),
-)
-def test_numpy_instance_iand__(
-    dtype_and_x,
-    frontend_method_data,
-    init_flags,
-    method_flags,
-    frontend,
-):
-    input_dtype, xs = dtype_and_x
-
-    helpers.test_frontend_method(
-        init_input_dtypes=input_dtype,
-        method_input_dtypes=input_dtype,
-        init_all_as_kwargs_np={
-            "object": xs[0],
-        },
-        method_all_as_kwargs_np={
-            "value": xs[1],
-        },
-        frontend=frontend,
-        frontend_method_data=frontend_method_data,
-        init_flags=init_flags,
-        method_flags=method_flags,
-    )
-
-
-@handle_frontend_method(
-    class_tree=CLASS_TREE,
-    init_tree="numpy.array",
-    method_name="__ior__",
-    dtype_and_x=helpers.dtype_and_values(
-        available_dtypes=helpers.get_dtypes("bool"),
-        num_arrays=2,
-    ),
-)
-def test_numpy_instance_ior__(
-    dtype_and_x,
-    frontend_method_data,
-    init_flags,
-    method_flags,
-    frontend,
-):
-    input_dtype, xs = dtype_and_x
-
-    helpers.test_frontend_method(
-        init_input_dtypes=input_dtype,
-        method_input_dtypes=input_dtype,
-        init_all_as_kwargs_np={
-            "object": xs[0],
-        },
-        method_all_as_kwargs_np={
-            "value": xs[1],
-        },
-        frontend=frontend,
-        frontend_method_data=frontend_method_data,
-        init_flags=init_flags,
-        method_flags=method_flags,
-    )
-
-
-@handle_frontend_method(
-    class_tree=CLASS_TREE,
-    init_tree="numpy.array",
-    method_name="__ixor__",
-    dtype_and_x=helpers.dtype_and_values(
-        available_dtypes=helpers.get_dtypes("bool"),
-        num_arrays=2,
-    ),
-)
-def test_numpy_instance_ixor__(
-    dtype_and_x,
-    frontend_method_data,
-    init_flags,
-    method_flags,
-    frontend,
-):
-    input_dtype, xs = dtype_and_x
-
-    helpers.test_frontend_method(
-        init_input_dtypes=input_dtype,
-        method_input_dtypes=input_dtype,
-        init_all_as_kwargs_np={
-            "object": xs[0],
-        },
-        method_all_as_kwargs_np={
-            "value": xs[1],
-        },
-        frontend=frontend,
-        frontend_method_data=frontend_method_data,
-        init_flags=init_flags,
-        method_flags=method_flags,
-    )
-
-
-@handle_frontend_method(
-    class_tree=CLASS_TREE,
-    init_tree="numpy.array",
-    method_name="__imod__",
-    dtype_and_x=helpers.dtype_and_values(
-        available_dtypes=helpers.get_dtypes("float"),
-        num_arrays=2,
-        min_value=0,
-        exclude_min=True,
-    ),
-)
-def test_numpy_instance_imod__(
-    dtype_and_x,
-    frontend_method_data,
-    init_flags,
-    method_flags,
-    frontend,
-):
-    input_dtype, xs = dtype_and_x
-    helpers.test_frontend_method(
-        init_input_dtypes=input_dtype,
-        method_input_dtypes=input_dtype,
-        init_all_as_kwargs_np={
-            "object": xs[0],
-        },
-        method_all_as_kwargs_np={
-            "value": xs[1],
-        },
-        frontend=frontend,
-        frontend_method_data=frontend_method_data,
-        init_flags=init_flags,
-        method_flags=method_flags,
-    )
-
-
-@handle_frontend_method(
-    class_tree=CLASS_TREE,
-    init_tree="numpy.array",
-    method_name="__abs__",
-    dtype_and_x=helpers.dtype_and_values(
-        available_dtypes=helpers.get_dtypes("numeric"),
-        min_num_dims=1,
-    ),
-)
-def test_numpy_instance_abs__(
-    dtype_and_x,
-    frontend_method_data,
-    init_flags,
-    method_flags,
-    frontend,
-):
-    input_dtype, x = dtype_and_x
-
-    helpers.test_frontend_method(
-        init_input_dtypes=input_dtype,
-        init_all_as_kwargs_np={
-            "data": x[0],
-        },
-        method_input_dtypes=input_dtype,
-        method_all_as_kwargs_np={},
-        frontend=frontend,
-        frontend_method_data=frontend_method_data,
-<<<<<<< HEAD
-        init_flags=init_flags,
-        method_flags=method_flags,
-=======
-    )
-
-
-# __len__
-@handle_frontend_method(
-    class_tree=CLASS_TREE,
-    init_tree="numpy.array",
-    method_name="__len__",
-    dtype_and_x=helpers.dtype_and_values(
-        available_dtypes=helpers.get_dtypes("numeric"),
-        min_num_dims=1,
-        max_num_dims=5,
-    ),
-)
-def test_numpy_instance_len__(
-    dtype_and_x,
-    as_variable: pf.AsVariableFlags,
-    native_array: pf.NativeArrayFlags,
-    init_num_positional_args: pf.NumPositionalArgFn,
-    method_num_positional_args: pf.NumPositionalArgMethod,
     frontend_method_data,
     frontend,
 ):
@@ -2312,5 +2272,4 @@
         method_all_as_kwargs_np={},
         frontend=frontend,
         frontend_method_data=frontend_method_data,
->>>>>>> 139fb862
     )