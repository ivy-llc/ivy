--- conflicted
+++ resolved
@@ -3075,7 +3075,6 @@
     )
 
 
-<<<<<<< HEAD
 # item
 @st.composite
 def _item_helper(draw):
@@ -3123,7 +3122,10 @@
         frontend_method_data=frontend_method_data,
         init_flags=init_flags,
         method_flags=method_flags,
-=======
+        on_device=on_device,
+    )
+
+    
 @handle_frontend_method(
     class_tree=CLASS_TREE,
     init_tree="numpy.array",
@@ -3191,6 +3193,5 @@
         method_flags=method_flags,
         frontend=frontend,
         frontend_method_data=frontend_method_data,
->>>>>>> 6068c57f
         on_device=on_device,
     )