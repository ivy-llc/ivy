# global
import numpy as np
from hypothesis import assume, strategies as st, given

# local
import ivy
from ivy.functional.frontends.numpy import ndarray
import ivy_tests.test_ivy.helpers as helpers
from ivy_tests.test_ivy.helpers import (
    handle_frontend_method,
    assert_all_close,
    BackendHandler,
)
import ivy_tests.test_ivy.test_frontends.test_numpy.helpers as np_frontend_helpers
from ivy_tests.test_ivy.test_functional.test_core.test_linalg import (
    _get_first_matrix_and_dtype,
    _get_second_matrix_and_dtype,
)

# from ivy.functional.frontends.numpy import ndarray
from ivy_tests.test_ivy.test_frontends.test_numpy.test_mathematical_functions.test_miscellaneous import (  # noqa
    _get_clip_inputs,
)
from ivy_tests.test_ivy.test_frontends.test_numpy.test_mathematical_functions.test_sums_products_differences import (  # noqa
    _get_castable_dtypes_values,
)

from ivy_tests.test_ivy.test_frontends.test_numpy.test_manipulation_routines.test_changing_number_of_dimensions import (  # noqa
    _squeeze_helper,
)
from ivy_tests.test_ivy.test_functional.test_core.test_statistical import (
    _statistical_dtype_values,
)

CLASS_TREE = "ivy.functional.frontends.numpy.ndarray"


# --- Helpers --- #
# --------------- #


# item
@st.composite
def _item_helper(draw):
    dtype = draw(
        helpers.array_dtypes(
            num_arrays=1,
            available_dtypes=helpers.get_dtypes("numeric"),
        )
    )
    shape = draw(
        helpers.get_shape(
            min_num_dims=1,
            max_num_dims=3,
            min_dim_size=1,
            max_dim_size=10,
        )
    )
    array = draw(
        helpers.array_values(
            dtype=dtype[0],
            shape=shape,
            large_abs_safety_factor=2,
            small_abs_safety_factor=2,
        )
    )

    index = ()
    for s in shape:
        index += (draw(st.integers(min_value=-s + 1, max_value=s - 1)),)

    index_samples = [index, draw(helpers.ints(min_value=0, max_value=array.size - 1))]

    if array.size == 1:
        index_samples.append(None)

    sampled_index = draw(st.sampled_from(index_samples))

    if sampled_index is None:
        method_all_as_kwargs_np = {}
        num_positional_args = 0
    else:
        method_all_as_kwargs_np = {"args": sampled_index}
        num_positional_args = 1

    return dtype, array, method_all_as_kwargs_np, num_positional_args


# swapaxes
@st.composite
def dtype_values_and_axes(draw):
    dtype, x, x_shape = draw(
        helpers.dtype_and_values(
            available_dtypes=helpers.get_dtypes("numeric"),
            min_num_dims=1,
            max_num_dims=5,
            ret_shape=True,
        )
    )
    axis1, axis2 = draw(
        helpers.get_axis(
            shape=x_shape,
            sort_values=False,
            unique=True,
            min_size=2,
            max_size=2,
            force_tuple=True,
        )
    )
    return dtype, x, axis1, axis2


@st.composite
def dtypes_x_reshape(draw):
    dtypes, x = draw(
        helpers.dtype_and_values(
            available_dtypes=helpers.get_dtypes("valid"),
            shape=helpers.get_shape(
                allow_none=False,
                min_num_dims=1,
                max_num_dims=5,
                min_dim_size=1,
                max_dim_size=10,
            ),
        )
    )
    shape = draw(helpers.reshape_shapes(shape=np.array(x).shape))
    return dtypes, x, shape


# --- Main --- #
# ------------ #


@given(
    dtype_x=helpers.dtype_and_values(
        available_dtypes=helpers.get_dtypes("valid", prune_function=False),
        ret_shape=True,
    ),
)
def test_numpy_T(
    dtype_x,
    backend_fw,
    frontend,
):
    dtype, data, shape = dtype_x
    with BackendHandler.update_backend(backend_fw) as ivy_backend:
        x = ivy_backend.functional.frontends.numpy.ndarray(shape, dtype[0])
        x.ivy_array = data[0]
        ret = helpers.flatten_and_to_np(ret=x.T.ivy_array, backend=backend_fw)
        ret_gt = helpers.flatten_and_to_np(
            ret=ivy_backend.permute_dims(
                ivy_backend.native_array(data[0]), list(range(len(shape)))[::-1]
            ),
            backend=backend_fw,
        )
        helpers.value_test(
            ret_np_flat=ret,
            ret_np_from_gt_flat=ret_gt,
            backend=backend_fw,
            ground_truth_backend="numpy",
        )


@handle_frontend_method(
    class_tree=CLASS_TREE,
    init_tree="numpy.array",
    method_name="__abs__",
    dtype_and_x=helpers.dtype_and_values(
        available_dtypes=helpers.get_dtypes("numeric"),
        min_num_dims=1,
        allow_inf=False,
        large_abs_safety_factor=4,
        safety_factor_scale="linear",
    ),
)
def test_numpy___abs__(
    dtype_and_x,
    frontend_method_data,
    init_flags,
    method_flags,
    backend_fw,
    frontend,
    on_device,
):
    input_dtypes, x = dtype_and_x

    helpers.test_frontend_method(
        init_input_dtypes=input_dtypes,
        backend_to_test=backend_fw,
        init_all_as_kwargs_np={
            "object": x[0],
        },
        method_input_dtypes=input_dtypes,
        method_all_as_kwargs_np={},
        frontend=frontend,
        frontend_method_data=frontend_method_data,
        init_flags=init_flags,
        method_flags=method_flags,
        on_device=on_device,
    )


@handle_frontend_method(
    class_tree=CLASS_TREE,
    init_tree="numpy.array",
    method_name="__add__",
    dtype_and_x=helpers.dtype_and_values(
        available_dtypes=helpers.get_dtypes("numeric"), num_arrays=2
    ),
)
def test_numpy___add__(
    dtype_and_x,
    frontend_method_data,
    init_flags,
    method_flags,
    backend_fw,
    frontend,
    on_device,
):
    input_dtypes, xs = dtype_and_x

    helpers.test_frontend_method(
        init_input_dtypes=input_dtypes,
        backend_to_test=backend_fw,
        init_all_as_kwargs_np={
            "object": xs[0],
        },
        method_input_dtypes=input_dtypes,
        method_all_as_kwargs_np={
            "value": xs[1],
        },
        frontend=frontend,
        frontend_method_data=frontend_method_data,
        init_flags=init_flags,
        method_flags=method_flags,
        on_device=on_device,
    )


@handle_frontend_method(
    class_tree=CLASS_TREE,
    init_tree="numpy.array",
    method_name="__and__",
    dtype_and_x=helpers.dtype_and_values(
        available_dtypes=("bool",),
        num_arrays=2,
    ),
)
def test_numpy___and__(
    dtype_and_x,
    frontend_method_data,
    init_flags,
    method_flags,
    backend_fw,
    frontend,
    on_device,
):
    input_dtypes, xs = dtype_and_x

    helpers.test_frontend_method(
        init_input_dtypes=input_dtypes,
        backend_to_test=backend_fw,
        init_all_as_kwargs_np={
            "object": xs[0],
        },
        method_input_dtypes=input_dtypes,
        method_all_as_kwargs_np={
            "value": xs[1],
        },
        frontend=frontend,
        frontend_method_data=frontend_method_data,
        init_flags=init_flags,
        method_flags=method_flags,
        on_device=on_device,
    )


# __array__
@handle_frontend_method(
    class_tree=CLASS_TREE,
    init_tree="numpy.array",
    method_name="__array__",
    dtype_and_x=helpers.dtype_and_values(
        available_dtypes=helpers.get_dtypes("valid"),
    ),
)
def test_numpy___array__(
    dtype_and_x,
    frontend_method_data,
    init_flags,
    method_flags,
    backend_fw,
    frontend,
    on_device,
):
    input_dtypes, x = dtype_and_x
    helpers.test_frontend_method(
        init_input_dtypes=input_dtypes,
        backend_to_test=backend_fw,
        init_all_as_kwargs_np={
            "object": x[0],
        },
        method_input_dtypes=input_dtypes,
        method_all_as_kwargs_np={
            "dtype": np.dtype(input_dtypes[0]),
        },
        init_flags=init_flags,
        method_flags=method_flags,
        frontend=frontend,
        frontend_method_data=frontend_method_data,
        on_device=on_device,
    )


# __array_wrap__
@handle_frontend_method(
    class_tree=CLASS_TREE,
    init_tree="numpy.array",
    method_name="__array_wrap__",
    dtype_and_x=helpers.dtype_and_values(
        available_dtypes=helpers.get_dtypes("valid"),
        num_arrays=2,
    ),
)
def test_numpy___array_wrap__(
    dtype_and_x,
    frontend_method_data,
    init_flags,
    method_flags,
    backend_fw,
    frontend,
    on_device,
):
    input_dtypes, x = dtype_and_x
    helpers.test_frontend_method(
        init_input_dtypes=input_dtypes,
        backend_to_test=backend_fw,
        init_all_as_kwargs_np={
            "object": x[0],
        },
        method_input_dtypes=input_dtypes,
        method_all_as_kwargs_np={
            "array": x[1],
            "context": None,
        },
        init_flags=init_flags,
        method_flags=method_flags,
        frontend=frontend,
        frontend_method_data=frontend_method_data,
        on_device=on_device,
    )


@handle_frontend_method(
    class_tree=CLASS_TREE,
    init_tree="numpy.array",
    method_name="__bool__",
    dtype_and_x=helpers.dtype_and_values(
        available_dtypes=helpers.get_dtypes("valid"),
        max_dim_size=1,
    ),
)
def test_numpy___bool__(
    dtype_and_x,
    frontend_method_data,
    init_flags,
    method_flags,
    backend_fw,
    frontend,
    on_device,
):
    input_dtypes, x = dtype_and_x

    helpers.test_frontend_method(
        init_input_dtypes=input_dtypes,
        backend_to_test=backend_fw,
        init_all_as_kwargs_np={
            "object": x[0],
        },
        method_input_dtypes=input_dtypes,
        method_all_as_kwargs_np={},
        frontend=frontend,
        frontend_method_data=frontend_method_data,
        init_flags=init_flags,
        method_flags=method_flags,
        on_device=on_device,
    )


@handle_frontend_method(
    class_tree=CLASS_TREE,
    init_tree="numpy.array",
    method_name="__complex__",
    dtype_and_x=helpers.dtype_and_values(
        available_dtypes=helpers.get_dtypes("numeric"),
        min_dim_size=1,
        max_dim_size=1,
    ),
)
def test_numpy___complex__(
    dtype_and_x,
    frontend_method_data,
    init_flags,
    method_flags,
    backend_fw,
    frontend,
    on_device,
):
    input_dtypes, xs = dtype_and_x

    helpers.test_frontend_method(
        init_input_dtypes=input_dtypes,
        backend_to_test=backend_fw,
        method_input_dtypes=input_dtypes,
        init_all_as_kwargs_np={
            "object": xs[0],
        },
        method_all_as_kwargs_np={},
        frontend=frontend,
        frontend_method_data=frontend_method_data,
        init_flags=init_flags,
        method_flags=method_flags,
        on_device=on_device,
    )


@handle_frontend_method(
    class_tree=CLASS_TREE,
    init_tree="numpy.array",
    method_name="__contains__",
    dtype_and_x=helpers.dtype_and_values(
        available_dtypes=helpers.get_dtypes("valid"),
    ),
)
def test_numpy___contains__(
    dtype_and_x,
    frontend_method_data,
    init_flags,
    method_flags,
    backend_fw,
    frontend,
    on_device,
):
    input_dtypes, xs = dtype_and_x
    key = np.asarray(xs[0].reshape(-1)[0])
    helpers.test_frontend_method(
        init_input_dtypes=input_dtypes,
        backend_to_test=backend_fw,
        method_input_dtypes=input_dtypes,
        init_all_as_kwargs_np={
            "object": xs[0],
        },
        method_all_as_kwargs_np={
            "key": key,
        },
        frontend=frontend,
        frontend_method_data=frontend_method_data,
        init_flags=init_flags,
        method_flags=method_flags,
        on_device=on_device,
    )


@handle_frontend_method(
    class_tree=CLASS_TREE,
    init_tree="numpy.array",
    method_name="__copy__",
    dtype_and_x=helpers.dtype_and_values(
        available_dtypes=helpers.get_dtypes("numeric"),
        min_num_dims=1,
    ),
)
def test_numpy___copy__(
    dtype_and_x,
    frontend_method_data,
    init_flags,
    method_flags,
    backend_fw,
    frontend,
    on_device,
):
    input_dtypes, x = dtype_and_x

    helpers.test_frontend_method(
        init_input_dtypes=input_dtypes,
        backend_to_test=backend_fw,
        init_all_as_kwargs_np={
            "object": x[0],
        },
        method_input_dtypes=input_dtypes,
        method_all_as_kwargs_np={},
        frontend=frontend,
        frontend_method_data=frontend_method_data,
        init_flags=init_flags,
        method_flags=method_flags,
        on_device=on_device,
    )


@handle_frontend_method(
    class_tree=CLASS_TREE,
    init_tree="numpy.array",
    method_name="__deepcopy__",
    dtype_and_x=helpers.dtype_and_values(
        available_dtypes=helpers.get_dtypes("numeric"),
        min_num_dims=1,
    ),
)
def test_numpy___deepcopy__(
    dtype_and_x,
    frontend_method_data,
    init_flags,
    method_flags,
    backend_fw,
    frontend,
    on_device,
):
    input_dtypes, x = dtype_and_x

    helpers.test_frontend_method(
        init_input_dtypes=input_dtypes,
        backend_to_test=backend_fw,
        init_all_as_kwargs_np={
            "object": x[0],
        },
        method_input_dtypes=input_dtypes,
        method_all_as_kwargs_np={
            "memo": {},
        },
        frontend=frontend,
        frontend_method_data=frontend_method_data,
        init_flags=init_flags,
        method_flags=method_flags,
        on_device=on_device,
    )


@handle_frontend_method(
    class_tree=CLASS_TREE,
    init_tree="numpy.array",
    method_name="__eq__",
    dtype_and_x=helpers.dtype_and_values(
        available_dtypes=helpers.get_dtypes("numeric"),
        num_arrays=2,
    ),
)
def test_numpy___eq__(
    dtype_and_x,
    frontend_method_data,
    init_flags,
    method_flags,
    backend_fw,
    frontend,
    on_device,
):
    input_dtypes, xs = dtype_and_x

    helpers.test_frontend_method(
        init_input_dtypes=input_dtypes,
        backend_to_test=backend_fw,
        init_all_as_kwargs_np={
            "object": xs[0],
        },
        method_input_dtypes=input_dtypes,
        method_all_as_kwargs_np={
            "value": xs[1],
        },
        frontend=frontend,
        frontend_method_data=frontend_method_data,
        init_flags=init_flags,
        method_flags=method_flags,
        on_device=on_device,
    )


@handle_frontend_method(
    class_tree=CLASS_TREE,
    init_tree="numpy.array",
    method_name="__float__",
    dtype_and_x=helpers.dtype_and_values(
        available_dtypes=helpers.get_dtypes("numeric"),
        max_num_dims=0,
    ),
)
def test_numpy___float__(
    dtype_and_x,
    frontend_method_data,
    init_flags,
    method_flags,
    backend_fw,
    frontend,
    on_device,
):
    input_dtypes, xs = dtype_and_x
    # Numpy doesn't support complex to float conversion
    assume(not np.issubdtype(input_dtypes[0], np.complexfloating))
    helpers.test_frontend_method(
        init_input_dtypes=input_dtypes,
        backend_to_test=backend_fw,
        method_input_dtypes=input_dtypes,
        init_all_as_kwargs_np={
            "object": xs[0],
        },
        method_all_as_kwargs_np={},
        frontend=frontend,
        frontend_method_data=frontend_method_data,
        init_flags=init_flags,
        method_flags=method_flags,
        on_device=on_device,
    )


# __floordiv__ test
@handle_frontend_method(
    class_tree=CLASS_TREE,
    init_tree="numpy.array",
    method_name="__floordiv__",
    dtype_and_x=helpers.dtype_and_values(
        available_dtypes=helpers.get_dtypes("integer"),
        num_arrays=2,
        allow_inf=False,
        large_abs_safety_factor=4,
        safety_factor_scale="linear",
        shared_dtype=True,
    ),
)
def test_numpy___floordiv__(
    dtype_and_x,
    frontend_method_data,
    init_flags,
    method_flags,
    backend_fw,
    frontend,
    on_device,
):
    input_dtypes, xs = dtype_and_x
    assume(not np.any(np.isclose(xs[1], 0)))
    helpers.test_frontend_method(
        init_input_dtypes=input_dtypes,
        backend_to_test=backend_fw,
        init_all_as_kwargs_np={
            "object": xs[0],
        },
        method_input_dtypes=input_dtypes,
        method_all_as_kwargs_np={
            "value": xs[1],
        },
        init_flags=init_flags,
        method_flags=method_flags,
        frontend_method_data=frontend_method_data,
        frontend=frontend,
        atol_=1,
        on_device=on_device,
    )


@handle_frontend_method(
    class_tree=CLASS_TREE,
    init_tree="numpy.array",
    method_name="__ge__",
    dtype_and_x=helpers.dtype_and_values(
        available_dtypes=helpers.get_dtypes("numeric"),
        num_arrays=2,
    ),
)
def test_numpy___ge__(
    dtype_and_x,
    frontend_method_data,
    init_flags,
    method_flags,
    backend_fw,
    frontend,
    on_device,
):
    input_dtypes, xs = dtype_and_x

    helpers.test_frontend_method(
        init_input_dtypes=input_dtypes,
        backend_to_test=backend_fw,
        init_all_as_kwargs_np={
            "object": xs[0],
        },
        method_input_dtypes=input_dtypes,
        method_all_as_kwargs_np={
            "value": xs[1],
        },
        frontend=frontend,
        frontend_method_data=frontend_method_data,
        init_flags=init_flags,
        method_flags=method_flags,
        on_device=on_device,
    )


@handle_frontend_method(
    class_tree=CLASS_TREE,
    init_tree="numpy.array",
    method_name="__gt__",
    dtype_and_x=helpers.dtype_and_values(
        available_dtypes=helpers.get_dtypes("numeric"),
        num_arrays=2,
    ),
)
def test_numpy___gt__(
    dtype_and_x,
    frontend_method_data,
    init_flags,
    method_flags,
    backend_fw,
    frontend,
    on_device,
):
    input_dtypes, xs = dtype_and_x

    helpers.test_frontend_method(
        init_input_dtypes=input_dtypes,
        backend_to_test=backend_fw,
        init_all_as_kwargs_np={
            "object": xs[0],
        },
        method_input_dtypes=input_dtypes,
        method_all_as_kwargs_np={
            "value": xs[1],
        },
        frontend=frontend,
        frontend_method_data=frontend_method_data,
        init_flags=init_flags,
        method_flags=method_flags,
        on_device=on_device,
    )


@handle_frontend_method(
    class_tree=CLASS_TREE,
    init_tree="numpy.array",
    method_name="__iadd__",
    dtype_and_x=helpers.dtype_and_values(
        available_dtypes=helpers.get_dtypes("numeric"), num_arrays=2
    ),
)
def test_numpy___iadd__(
    dtype_and_x,
    frontend_method_data,
    init_flags,
    method_flags,
    backend_fw,
    frontend,
    on_device,
):
    input_dtypes, xs = dtype_and_x

    helpers.test_frontend_method(
        init_input_dtypes=input_dtypes,
        backend_to_test=backend_fw,
        method_input_dtypes=input_dtypes,
        init_all_as_kwargs_np={
            "object": xs[0],
        },
        method_all_as_kwargs_np={
            "value": xs[1],
        },
        frontend=frontend,
        frontend_method_data=frontend_method_data,
        init_flags=init_flags,
        method_flags=method_flags,
        on_device=on_device,
    )


@handle_frontend_method(
    class_tree=CLASS_TREE,
    init_tree="numpy.array",
    method_name="__iand__",
    dtype_and_x=helpers.dtype_and_values(
        available_dtypes=("bool",),
        num_arrays=2,
    ),
)
def test_numpy___iand__(
    dtype_and_x,
    frontend_method_data,
    init_flags,
    method_flags,
    backend_fw,
    frontend,
    on_device,
):
    input_dtypes, xs = dtype_and_x

    helpers.test_frontend_method(
        init_input_dtypes=input_dtypes,
        backend_to_test=backend_fw,
        method_input_dtypes=input_dtypes,
        init_all_as_kwargs_np={
            "object": xs[0],
        },
        method_all_as_kwargs_np={
            "value": xs[1],
        },
        frontend=frontend,
        frontend_method_data=frontend_method_data,
        init_flags=init_flags,
        method_flags=method_flags,
        on_device=on_device,
    )


@handle_frontend_method(
    class_tree=CLASS_TREE,
    init_tree="numpy.array",
    method_name="__ifloordiv__",
    dtype_and_x=helpers.dtype_and_values(
        available_dtypes=helpers.get_dtypes("integer"),
        num_arrays=2,
        allow_inf=False,
        large_abs_safety_factor=4,
        safety_factor_scale="linear",
        shared_dtype=True,
    ),
)
def test_numpy___ifloordiv__(
    dtype_and_x,
    frontend_method_data,
    init_flags,
    method_flags,
    backend_fw,
    frontend,
    on_device,
):
    input_dtypes, xs = dtype_and_x
    assume(not np.any(np.isclose(xs[1], 0)))
    helpers.test_frontend_method(
        init_input_dtypes=input_dtypes,
        backend_to_test=backend_fw,
        init_all_as_kwargs_np={
            "object": xs[0],
        },
        method_input_dtypes=input_dtypes,
        method_all_as_kwargs_np={
            "value": xs[1],
        },
        init_flags=init_flags,
        method_flags=method_flags,
        frontend_method_data=frontend_method_data,
        frontend=frontend,
        atol_=1,
        on_device=on_device,
    )


@handle_frontend_method(
    class_tree=CLASS_TREE,
    init_tree="numpy.array",
    method_name="__imod__",
    dtype_and_x=helpers.dtype_and_values(
        available_dtypes=helpers.get_dtypes("float"),
        num_arrays=2,
        min_value=0,
        exclude_min=True,
    ),
)
def test_numpy___imod__(
    dtype_and_x,
    frontend_method_data,
    init_flags,
    method_flags,
    backend_fw,
    frontend,
    on_device,
):
    input_dtypes, xs = dtype_and_x
    helpers.test_frontend_method(
        init_input_dtypes=input_dtypes,
        backend_to_test=backend_fw,
        method_input_dtypes=input_dtypes,
        init_all_as_kwargs_np={
            "object": xs[0],
        },
        method_all_as_kwargs_np={
            "value": xs[1],
        },
        frontend=frontend,
        frontend_method_data=frontend_method_data,
        init_flags=init_flags,
        method_flags=method_flags,
        on_device=on_device,
    )


@handle_frontend_method(
    class_tree=CLASS_TREE,
    init_tree="numpy.array",
    method_name="__imul__",
    dtype_and_x=helpers.dtype_and_values(
        available_dtypes=helpers.get_dtypes("numeric"), num_arrays=2
    ),
)
def test_numpy___imul__(
    dtype_and_x,
    frontend_method_data,
    init_flags,
    method_flags,
    backend_fw,
    frontend,
    on_device,
):
    input_dtypes, xs = dtype_and_x

    helpers.test_frontend_method(
        init_input_dtypes=input_dtypes,
        backend_to_test=backend_fw,
        method_input_dtypes=input_dtypes,
        init_all_as_kwargs_np={
            "object": xs[0],
        },
        method_all_as_kwargs_np={
            "value": xs[1],
        },
        frontend=frontend,
        frontend_method_data=frontend_method_data,
        init_flags=init_flags,
        method_flags=method_flags,
        on_device=on_device,
    )


@handle_frontend_method(
    class_tree=CLASS_TREE,
    init_tree="numpy.array",
    method_name="__int__",
    dtype_and_x=helpers.dtype_and_values(
        available_dtypes=helpers.get_dtypes("numeric"),
        max_num_dims=0,
        min_value=-1e15,
        max_value=1e15,
    ),
)
def test_numpy___int__(
    dtype_and_x,
    frontend_method_data,
    init_flags,
    method_flags,
    backend_fw,
    frontend,
    on_device,
):
    input_dtypes, xs = dtype_and_x
    # Numpy doesn't support complex to int conversion
    assume(not np.issubdtype(input_dtypes[0], np.complexfloating))
    helpers.test_frontend_method(
        init_input_dtypes=input_dtypes,
        backend_to_test=backend_fw,
        method_input_dtypes=input_dtypes,
        init_all_as_kwargs_np={
            "object": xs[0],
        },
        method_all_as_kwargs_np={},
        frontend=frontend,
        frontend_method_data=frontend_method_data,
        init_flags=init_flags,
        method_flags=method_flags,
        on_device=on_device,
    )


@handle_frontend_method(
    class_tree=CLASS_TREE,
    init_tree="numpy.array",
    method_name="__invert__",
    dtype_and_x=helpers.dtype_and_values(
        available_dtypes=helpers.get_dtypes(kind="integer"),
        num_arrays=1,
    ),
)
def test_numpy___invert__(
    dtype_and_x,
    frontend_method_data,
    init_flags,
    method_flags,
    frontend,
    backend_fw,
    on_device,
):
    input_dtypes, xs = dtype_and_x

    helpers.test_frontend_method(
        init_input_dtypes=input_dtypes,
        init_all_as_kwargs_np={
            "object": xs[0],
        },
        method_input_dtypes=input_dtypes,
        backend_to_test=backend_fw,
        method_all_as_kwargs_np={},
        frontend=frontend,
        frontend_method_data=frontend_method_data,
        init_flags=init_flags,
        method_flags=method_flags,
        on_device=on_device,
    )


@handle_frontend_method(
    class_tree=CLASS_TREE,
    init_tree="numpy.array",
    method_name="__ior__",
    dtype_and_x=helpers.dtype_and_values(
        available_dtypes=("bool",),
        num_arrays=2,
    ),
)
def test_numpy___ior__(
    dtype_and_x,
    frontend_method_data,
    init_flags,
    method_flags,
    backend_fw,
    frontend,
    on_device,
):
    input_dtypes, xs = dtype_and_x

    helpers.test_frontend_method(
        init_input_dtypes=input_dtypes,
        backend_to_test=backend_fw,
        method_input_dtypes=input_dtypes,
        init_all_as_kwargs_np={
            "object": xs[0],
        },
        method_all_as_kwargs_np={
            "value": xs[1],
        },
        frontend=frontend,
        frontend_method_data=frontend_method_data,
        init_flags=init_flags,
        method_flags=method_flags,
        on_device=on_device,
    )


@handle_frontend_method(
    class_tree=CLASS_TREE,
    init_tree="numpy.array",
    method_name="__ipow__",
    dtype_and_x=helpers.dtype_and_values(
        available_dtypes=helpers.get_dtypes("float"),
    ),
    power=helpers.ints(min_value=1, max_value=3),
)
def test_numpy___ipow__(
    dtype_and_x,
    power,
    frontend_method_data,
    init_flags,
    method_flags,
    backend_fw,
    frontend,
    on_device,
):
    input_dtypes, xs = dtype_and_x

    helpers.test_frontend_method(
        init_input_dtypes=input_dtypes,
        backend_to_test=backend_fw,
        method_input_dtypes=input_dtypes,
        init_all_as_kwargs_np={
            "object": xs[0],
        },
        method_all_as_kwargs_np={
            "value": power,
        },
        frontend=frontend,
        frontend_method_data=frontend_method_data,
        init_flags=init_flags,
        method_flags=method_flags,
        on_device=on_device,
    )


@handle_frontend_method(
    class_tree=CLASS_TREE,
    init_tree="numpy.array",
    method_name="__isub__",
    dtype_and_x=helpers.dtype_and_values(
        available_dtypes=helpers.get_dtypes("numeric"), num_arrays=2
    ),
)
def test_numpy___isub__(
    dtype_and_x,
    frontend_method_data,
    init_flags,
    method_flags,
    backend_fw,
    frontend,
    on_device,
):
    input_dtypes, xs = dtype_and_x

    helpers.test_frontend_method(
        init_input_dtypes=input_dtypes,
        backend_to_test=backend_fw,
        method_input_dtypes=input_dtypes,
        init_all_as_kwargs_np={
            "object": xs[0],
        },
        method_all_as_kwargs_np={
            "value": xs[1],
        },
        frontend=frontend,
        frontend_method_data=frontend_method_data,
        init_flags=init_flags,
        method_flags=method_flags,
        on_device=on_device,
    )


# __itruediv__
@handle_frontend_method(
    class_tree=CLASS_TREE,
    init_tree="numpy.array",
    method_name="__itruediv__",
    dtype_and_x=helpers.dtype_and_values(
        available_dtypes=helpers.get_dtypes("float"),
        num_arrays=2,
        shared_dtype=True,
    ),
)
def test_numpy___itruediv__(
    dtype_and_x,
    frontend_method_data,
    init_flags,
    method_flags,
    backend_fw,
    frontend,
    on_device,
):
    input_dtypes, xs = dtype_and_x

    helpers.test_frontend_method(
        init_input_dtypes=input_dtypes,
        backend_to_test=backend_fw,
        init_all_as_kwargs_np={
            "object": xs[0],
        },
        method_input_dtypes=input_dtypes,
        method_all_as_kwargs_np={
            "value": xs[1],
        },
        frontend_method_data=frontend_method_data,
        init_flags=init_flags,
        method_flags=method_flags,
        frontend=frontend,
        on_device=on_device,
    )


@handle_frontend_method(
    class_tree=CLASS_TREE,
    init_tree="numpy.array",
    method_name="__ixor__",
    dtype_and_x=helpers.dtype_and_values(
        available_dtypes=("bool",),
        num_arrays=2,
    ),
)
def test_numpy___ixor__(
    dtype_and_x,
    frontend_method_data,
    init_flags,
    method_flags,
    backend_fw,
    frontend,
    on_device,
):
    input_dtypes, xs = dtype_and_x

    helpers.test_frontend_method(
        init_input_dtypes=input_dtypes,
        backend_to_test=backend_fw,
        method_input_dtypes=input_dtypes,
        init_all_as_kwargs_np={
            "object": xs[0],
        },
        method_all_as_kwargs_np={
            "value": xs[1],
        },
        frontend=frontend,
        frontend_method_data=frontend_method_data,
        init_flags=init_flags,
        method_flags=method_flags,
        on_device=on_device,
    )


@handle_frontend_method(
    class_tree=CLASS_TREE,
    init_tree="numpy.array",
    method_name="__le__",
    dtype_and_x=helpers.dtype_and_values(
        available_dtypes=helpers.get_dtypes("numeric"),
        num_arrays=2,
    ),
)
def test_numpy___le__(
    dtype_and_x,
    frontend_method_data,
    init_flags,
    method_flags,
    backend_fw,
    frontend,
    on_device,
):
    input_dtypes, xs = dtype_and_x

    helpers.test_frontend_method(
        init_input_dtypes=input_dtypes,
        backend_to_test=backend_fw,
        init_all_as_kwargs_np={
            "object": xs[0],
        },
        method_input_dtypes=input_dtypes,
        method_all_as_kwargs_np={
            "value": xs[1],
        },
        frontend=frontend,
        frontend_method_data=frontend_method_data,
        init_flags=init_flags,
        method_flags=method_flags,
        on_device=on_device,
    )


# __len__
@handle_frontend_method(
    class_tree=CLASS_TREE,
    init_tree="numpy.array",
    method_name="__len__",
    dtype_and_x=helpers.dtype_and_values(
        available_dtypes=helpers.get_dtypes("numeric"),
        min_num_dims=1,
        max_num_dims=5,
    ),
)
def test_numpy___len__(
    dtype_and_x,
    frontend_method_data,
    init_flags,
    method_flags,
    backend_fw,
    frontend,
    on_device,
):
    input_dtypes, x = dtype_and_x
    helpers.test_frontend_method(
        init_input_dtypes=input_dtypes,
        backend_to_test=backend_fw,
        init_all_as_kwargs_np={
            "object": x[0],
        },
        method_input_dtypes=input_dtypes,
        method_all_as_kwargs_np={},
        init_flags=init_flags,
        method_flags=method_flags,
        frontend=frontend,
        frontend_method_data=frontend_method_data,
        on_device=on_device,
    )


@handle_frontend_method(
    class_tree=CLASS_TREE,
    init_tree="numpy.array",
    method_name="__lt__",
    dtype_and_x=helpers.dtype_and_values(
        available_dtypes=helpers.get_dtypes("numeric"),
        num_arrays=2,
    ),
)
def test_numpy___lt__(
    dtype_and_x,
    frontend_method_data,
    init_flags,
    method_flags,
    backend_fw,
    frontend,
    on_device,
):
    input_dtypes, xs = dtype_and_x

    helpers.test_frontend_method(
        init_input_dtypes=input_dtypes,
        backend_to_test=backend_fw,
        init_all_as_kwargs_np={
            "object": xs[0],
        },
        method_input_dtypes=input_dtypes,
        method_all_as_kwargs_np={
            "value": xs[1],
        },
        frontend=frontend,
        frontend_method_data=frontend_method_data,
        init_flags=init_flags,
        method_flags=method_flags,
        on_device=on_device,
    )


@handle_frontend_method(
    class_tree=CLASS_TREE,
    init_tree="numpy.array",
    method_name="__matmul__",
    x=_get_first_matrix_and_dtype(),
    y=_get_second_matrix_and_dtype(),
)
def test_numpy___matmul__(
    x,
    y,
    frontend_method_data,
    init_flags,
    method_flags,
    backend_fw,
    frontend,
    on_device,
):
    dtype1, x1 = x
    dtype2, x2 = y
    input_dtypes = dtype1 + dtype2

    helpers.test_frontend_method(
        init_input_dtypes=input_dtypes,
        backend_to_test=backend_fw,
        init_all_as_kwargs_np={
            "object": x1,
        },
        method_input_dtypes=input_dtypes,
        method_all_as_kwargs_np={
            "value": x2,
        },
        frontend=frontend,
        frontend_method_data=frontend_method_data,
        init_flags=init_flags,
        method_flags=method_flags,
        on_device=on_device,
    )


# mod
@handle_frontend_method(
    class_tree=CLASS_TREE,
    init_tree="numpy.array",
    method_name="__mod__",
    dtype_and_x=helpers.dtype_and_values(
        available_dtypes=helpers.get_dtypes("float"),
        num_arrays=2,
        large_abs_safety_factor=2,
        small_abs_safety_factor=2,
        safety_factor_scale="log",
        min_value=0,
        exclude_min=True,
    ),
)
def test_numpy___mod__(
    dtype_and_x,
    frontend_method_data,
    init_flags,
    method_flags,
    backend_fw,
    frontend,
    on_device,
):
    input_dtypes, xs = dtype_and_x
    helpers.test_frontend_method(
        init_input_dtypes=input_dtypes,
        backend_to_test=backend_fw,
        method_input_dtypes=input_dtypes,
        init_all_as_kwargs_np={
            "object": xs[0],
        },
        method_all_as_kwargs_np={
            "value": xs[1],
        },
        frontend=frontend,
        frontend_method_data=frontend_method_data,
        init_flags=init_flags,
        method_flags=method_flags,
        on_device=on_device,
        rtol_=1e-5,
        atol_=1e-5,
    )


@handle_frontend_method(
    class_tree=CLASS_TREE,
    init_tree="numpy.array",
    method_name="__mul__",
    dtype_and_x=helpers.dtype_and_values(
        available_dtypes=helpers.get_dtypes("numeric"),
        num_arrays=2,
    ),
)
def test_numpy___mul__(
    dtype_and_x,
    frontend_method_data,
    init_flags,
    method_flags,
    backend_fw,
    frontend,
    on_device,
):
    input_dtypes, xs = dtype_and_x

    helpers.test_frontend_method(
        init_input_dtypes=input_dtypes,
        backend_to_test=backend_fw,
        init_all_as_kwargs_np={
            "object": xs[0],
        },
        method_input_dtypes=input_dtypes,
        method_all_as_kwargs_np={
            "value": xs[1],
        },
        frontend=frontend,
        frontend_method_data=frontend_method_data,
        init_flags=init_flags,
        method_flags=method_flags,
        on_device=on_device,
    )


@handle_frontend_method(
    class_tree=CLASS_TREE,
    init_tree="numpy.array",
    method_name="__ne__",
    dtype_and_x=helpers.dtype_and_values(
        available_dtypes=helpers.get_dtypes("numeric"),
        num_arrays=2,
    ),
)
def test_numpy___ne__(
    dtype_and_x,
    frontend_method_data,
    init_flags,
    method_flags,
    backend_fw,
    frontend,
    on_device,
):
    input_dtypes, xs = dtype_and_x

    helpers.test_frontend_method(
        init_input_dtypes=input_dtypes,
        backend_to_test=backend_fw,
        init_all_as_kwargs_np={
            "object": xs[0],
        },
        method_input_dtypes=input_dtypes,
        method_all_as_kwargs_np={
            "value": xs[1],
        },
        frontend=frontend,
        frontend_method_data=frontend_method_data,
        init_flags=init_flags,
        method_flags=method_flags,
        on_device=on_device,
    )


@handle_frontend_method(
    class_tree=CLASS_TREE,
    init_tree="numpy.array",
    method_name="__neg__",
    dtype_and_x=helpers.dtype_and_values(
        available_dtypes=helpers.get_dtypes("numeric"),
        min_num_dims=1,
    ),
)
def test_numpy___neg__(
    dtype_and_x,
    frontend_method_data,
    init_flags,
    method_flags,
    backend_fw,
    frontend,
    on_device,
):
    input_dtypes, x = dtype_and_x

    helpers.test_frontend_method(
        init_input_dtypes=input_dtypes,
        backend_to_test=backend_fw,
        init_all_as_kwargs_np={
            "object": x[0],
        },
        method_input_dtypes=input_dtypes,
        method_all_as_kwargs_np={},
        frontend=frontend,
        frontend_method_data=frontend_method_data,
        init_flags=init_flags,
        method_flags=method_flags,
        on_device=on_device,
    )


@handle_frontend_method(
    class_tree=CLASS_TREE,
    init_tree="numpy.array",
    method_name="__or__",
    dtype_and_x=helpers.dtype_and_values(
        available_dtypes=("bool",),
        num_arrays=2,
    ),
)
def test_numpy___or__(
    dtype_and_x,
    frontend_method_data,
    init_flags,
    method_flags,
    backend_fw,
    frontend,
    on_device,
):
    input_dtypes, xs = dtype_and_x

    helpers.test_frontend_method(
        init_input_dtypes=input_dtypes,
        backend_to_test=backend_fw,
        init_all_as_kwargs_np={
            "object": xs[0],
        },
        method_input_dtypes=input_dtypes,
        method_all_as_kwargs_np={
            "value": xs[1],
        },
        frontend=frontend,
        frontend_method_data=frontend_method_data,
        init_flags=init_flags,
        method_flags=method_flags,
        on_device=on_device,
    )


@handle_frontend_method(
    class_tree=CLASS_TREE,
    init_tree="numpy.array",
    method_name="__pos__",
    dtype_and_x=helpers.dtype_and_values(
        available_dtypes=helpers.get_dtypes("numeric"),
        min_num_dims=1,
    ),
)
def test_numpy___pos__(
    dtype_and_x,
    frontend_method_data,
    init_flags,
    method_flags,
    backend_fw,
    frontend,
    on_device,
):
    input_dtypes, x = dtype_and_x

    helpers.test_frontend_method(
        init_input_dtypes=input_dtypes,
        backend_to_test=backend_fw,
        init_all_as_kwargs_np={
            "object": x[0],
        },
        method_input_dtypes=input_dtypes,
        method_all_as_kwargs_np={},
        frontend=frontend,
        frontend_method_data=frontend_method_data,
        init_flags=init_flags,
        method_flags=method_flags,
        on_device=on_device,
    )


@handle_frontend_method(
    class_tree=CLASS_TREE,
    init_tree="numpy.array",
    method_name="__pow__",
    dtype_and_x=helpers.dtype_and_values(
        available_dtypes=helpers.get_dtypes("float"),
    ),
    power=helpers.ints(min_value=1, max_value=3),
)
def test_numpy___pow__(
    dtype_and_x,
    power,
    frontend_method_data,
    init_flags,
    method_flags,
    backend_fw,
    frontend,
    on_device,
):
    input_dtypes, xs = dtype_and_x

    helpers.test_frontend_method(
        init_input_dtypes=input_dtypes,
        backend_to_test=backend_fw,
        init_all_as_kwargs_np={
            "object": xs[0],
        },
        method_input_dtypes=input_dtypes,
        method_all_as_kwargs_np={
            "value": power,
        },
        frontend=frontend,
        frontend_method_data=frontend_method_data,
        init_flags=init_flags,
        method_flags=method_flags,
        on_device=on_device,
    )


@handle_frontend_method(
    class_tree=CLASS_TREE,
    init_tree="numpy.array",
    method_name="__radd__",
    dtype_and_x=helpers.dtype_and_values(
        available_dtypes=helpers.get_dtypes("numeric"), num_arrays=2
    ),
)
def test_numpy___radd__(
    dtype_and_x,
    frontend_method_data,
    init_flags,
    method_flags,
    backend_fw,
    frontend,
    on_device,
):
    input_dtypes, xs = dtype_and_x

    helpers.test_frontend_method(
        init_input_dtypes=input_dtypes,
        backend_to_test=backend_fw,
        init_all_as_kwargs_np={
            "object": xs[0],
        },
        method_input_dtypes=input_dtypes,
        method_all_as_kwargs_np={
            "value": xs[1],
        },
        method_flags=method_flags,
        init_flags=init_flags,
        frontend=frontend,
        frontend_method_data=frontend_method_data,
        on_device=on_device,
    )


@handle_frontend_method(
    class_tree=CLASS_TREE,
    init_tree="numpy.array",
    method_name="__rmul__",
    dtype_and_x=helpers.dtype_and_values(
        available_dtypes=helpers.get_dtypes("numeric"),
        num_arrays=2,
    ),
)
def test_numpy___rmul__(
    dtype_and_x,
    frontend_method_data,
    init_flags,
    method_flags,
    backend_fw,
    frontend,
    on_device,
):
    input_dtypes, xs = dtype_and_x

    helpers.test_frontend_method(
        init_input_dtypes=input_dtypes,
        backend_to_test=backend_fw,
        init_all_as_kwargs_np={
            "object": xs[0],
        },
        method_input_dtypes=input_dtypes,
        method_all_as_kwargs_np={
            "value": xs[1],
        },
        frontend=frontend,
        frontend_method_data=frontend_method_data,
        init_flags=init_flags,
        method_flags=method_flags,
        on_device=on_device,
    )


@handle_frontend_method(
    class_tree=CLASS_TREE,
    init_tree="numpy.array",
    method_name="__rshift__",
    dtype_and_x=helpers.dtype_and_values(
        available_dtypes=helpers.get_dtypes("integer"),
        num_arrays=2,
    ),
)
def test_numpy___rshift__(
    dtype_and_x,
    frontend_method_data,
    init_flags,
    method_flags,
    frontend,
    backend_fw,
    on_device,
):
    input_dtypes, x = dtype_and_x
    max_bits = np.iinfo(input_dtypes[0]).bits
    max_shift = max_bits - 1
    x[1] = np.asarray(np.clip(x[1], 0, max_shift), dtype=input_dtypes[1])
    max_value_before_shift = 2 ** (max_bits - x[1]) - 1
    overflow_threshold = 2 ** (max_bits - 1)
    x[0] = np.asarray(
        np.clip(x[0], None, max_value_before_shift), dtype=input_dtypes[0]
    )
    if np.any(x[0] > overflow_threshold):
        x[0] = np.clip(x[0], None, overflow_threshold)
    if np.any(x[0] < 0):
        x[0] = np.abs(x[0])
    helpers.test_frontend_method(
        init_input_dtypes=input_dtypes,
        init_all_as_kwargs_np={
            "object": x[0],
        },
        method_input_dtypes=input_dtypes,
        backend_to_test=backend_fw,
        method_all_as_kwargs_np={
            "value": x[1],
        },
        frontend=frontend,
        frontend_method_data=frontend_method_data,
        init_flags=init_flags,
        method_flags=method_flags,
        on_device=on_device,
    )


@handle_frontend_method(
    class_tree=CLASS_TREE,
    init_tree="numpy.array",
    method_name="__rtruediv__",
    dtype_and_x=helpers.dtype_and_values(
        available_dtypes=helpers.get_dtypes("numeric"),
        num_arrays=2,
    ),
)
def test_numpy___rtruediv__(
    dtype_and_x,
    frontend_method_data,
    init_flags,
    method_flags,
    backend_fw,
    frontend,
    on_device,
):
    input_dtypes, xs = dtype_and_x
    assume(not np.any(np.isclose(xs[0], 0)))

    helpers.test_frontend_method(
        init_input_dtypes=input_dtypes,
        backend_to_test=backend_fw,
        init_all_as_kwargs_np={
            "object": xs[0],
        },
        method_input_dtypes=input_dtypes,
        method_all_as_kwargs_np={
            "value": xs[1],
        },
        frontend_method_data=frontend_method_data,
        init_flags=init_flags,
        method_flags=method_flags,
        frontend=frontend,
        on_device=on_device,
    )


@handle_frontend_method(
    class_tree=CLASS_TREE,
    init_tree="numpy.array",
    method_name="__sub__",
    dtype_and_x=helpers.dtype_and_values(
        available_dtypes=helpers.get_dtypes("numeric"), num_arrays=2
    ),
)
def test_numpy___sub__(
    dtype_and_x,
    frontend_method_data,
    init_flags,
    method_flags,
    backend_fw,
    frontend,
    on_device,
):
    input_dtypes, xs = dtype_and_x

    helpers.test_frontend_method(
        backend_to_test=backend_fw,
        init_input_dtypes=input_dtypes,
        init_all_as_kwargs_np={
            "object": xs[0],
        },
        method_input_dtypes=input_dtypes,
        method_all_as_kwargs_np={
            "value": xs[1],
        },
        frontend=frontend,
        frontend_method_data=frontend_method_data,
        init_flags=init_flags,
        method_flags=method_flags,
        on_device=on_device,
    )


@handle_frontend_method(
    class_tree=CLASS_TREE,
    init_tree="numpy.array",
    method_name="__truediv__",
    dtype_and_x=helpers.dtype_and_values(
        available_dtypes=helpers.get_dtypes("numeric"),
        num_arrays=2,
    ),
)
def test_numpy___truediv__(
    dtype_and_x,
    frontend_method_data,
    init_flags,
    method_flags,
    backend_fw,
    frontend,
    on_device,
):
    input_dtypes, xs = dtype_and_x
    assume(not np.any(np.isclose(xs[0], 0)))

    helpers.test_frontend_method(
        init_input_dtypes=input_dtypes,
        backend_to_test=backend_fw,
        init_all_as_kwargs_np={
            "object": xs[0],
        },
        method_input_dtypes=input_dtypes,
        method_all_as_kwargs_np={
            "value": xs[1],
        },
        init_flags=init_flags,
        method_flags=method_flags,
        frontend_method_data=frontend_method_data,
        frontend=frontend,
        on_device=on_device,
    )


@handle_frontend_method(
    class_tree=CLASS_TREE,
    init_tree="numpy.array",
    method_name="__xor__",
    dtype_and_x=helpers.dtype_and_values(
        available_dtypes=("bool",),
        num_arrays=2,
    ),
)
def test_numpy___xor__(
    dtype_and_x,
    frontend_method_data,
    init_flags,
    method_flags,
    backend_fw,
    frontend,
    on_device,
):
    input_dtypes, xs = dtype_and_x

    helpers.test_frontend_method(
        init_input_dtypes=input_dtypes,
        backend_to_test=backend_fw,
        init_all_as_kwargs_np={
            "object": xs[0],
        },
        method_input_dtypes=input_dtypes,
        method_all_as_kwargs_np={
            "value": xs[1],
        },
        frontend=frontend,
        frontend_method_data=frontend_method_data,
        init_flags=init_flags,
        method_flags=method_flags,
        on_device=on_device,
    )


# __getitem__
@handle_frontend_method(
    class_tree=CLASS_TREE,
    init_tree="numpy.array",
    method_name="__getitem__",
    dtype_x_index=helpers.dtype_array_query(
        available_dtypes=helpers.get_dtypes("valid"),
    ),
)
def test_numpy_getitem(
    dtype_x_index,
    frontend_method_data,
    init_flags,
    method_flags,
    backend_fw,
    frontend,
    on_device,
):
    input_dtype, x, index = dtype_x_index
    helpers.test_frontend_method(
        init_input_dtypes=[input_dtype[0]],
        init_all_as_kwargs_np={"object": x},
        method_input_dtypes=[*input_dtype[1:]],
        method_all_as_kwargs_np={"key": index},
        backend_to_test=backend_fw,
        frontend_method_data=frontend_method_data,
        init_flags=init_flags,
        method_flags=method_flags,
        frontend=frontend,
        on_device=on_device,
    )


# __ilshift__
@handle_frontend_method(
    class_tree=CLASS_TREE,
    init_tree="numpy.array",
    method_name="__ilshift__",
    dtype_and_x=helpers.dtype_and_values(
        available_dtypes=helpers.get_dtypes("integer"),
        num_arrays=2,
        max_dim_size=1,
        max_value=2**31 - 1,
    ),
)
def test_numpy_instance_ilshift__(
    dtype_and_x,
    frontend_method_data,
    init_flags,
    method_flags,
    frontend,
    backend_fw,
    on_device,
):
    input_dtypes, x = dtype_and_x
    max_bits = np.iinfo(input_dtypes[0]).bits
    max_shift = max_bits - 1
    x[1] = np.asarray(np.clip(x[1], 0, max_shift), dtype=input_dtypes[1])
    max_value_before_shift = 2 ** (max_bits - x[1]) - 1
    overflow_threshold = 2 ** (max_bits - 1)
    x[0] = np.asarray(
        np.clip(x[0], None, max_value_before_shift), dtype=input_dtypes[0]
    )
    if np.any(x[0] > overflow_threshold):
        x[0] = np.clip(x[0], None, overflow_threshold)
    if np.any(x[0] < 0):
        x[0] = np.abs(x[0])
    helpers.test_frontend_method(
        init_input_dtypes=input_dtypes,
        init_all_as_kwargs_np={
            "object": x[0],
        },
        backend_to_test=backend_fw,
        method_all_as_kwargs_np={
            "value": x[1],
        },
        frontend=frontend,
        frontend_method_data=frontend_method_data,
        init_flags=init_flags,
        method_flags=method_flags,
        on_device=on_device,
    )


@handle_frontend_method(
    class_tree=CLASS_TREE,
    init_tree="numpy.array",
    method_name="__lshift__",
    dtype_and_x=helpers.dtype_and_values(
        available_dtypes=helpers.get_dtypes("integer"),
        num_arrays=2,
        max_dim_size=1,
        max_value=2**31 - 1,
    ),
)
def test_numpy_instance_lshift__(
    dtype_and_x,
    frontend_method_data,
    init_flags,
    method_flags,
    frontend,
    backend_fw,
    on_device,
):
    input_dtypes, x = dtype_and_x
    max_bits = np.iinfo(input_dtypes[0]).bits
    max_shift = max_bits - 1
    x[1] = np.asarray(np.clip(x[1], 0, max_shift), dtype=input_dtypes[1])
    max_value_before_shift = 2 ** (max_bits - x[1]) - 1
    overflow_threshold = 2 ** (max_bits - 1)
    x[0] = np.asarray(
        np.clip(x[0], None, max_value_before_shift), dtype=input_dtypes[0]
    )
    if np.any(x[0] > overflow_threshold):
        x[0] = np.clip(x[0], None, overflow_threshold)
    if np.any(x[0] < 0):
        x[0] = np.abs(x[0])
    helpers.test_frontend_method(
        init_input_dtypes=input_dtypes,
        init_all_as_kwargs_np={
            "object": x[0],
        },
        method_input_dtypes=input_dtypes,
        backend_to_test=backend_fw,
        method_all_as_kwargs_np={
            "value": x[1],
        },
        frontend=frontend,
        frontend_method_data=frontend_method_data,
        init_flags=init_flags,
        method_flags=method_flags,
        on_device=on_device,
    )


@handle_frontend_method(
    class_tree=CLASS_TREE,
    init_tree="numpy.array",
    method_name="all",
    dtype_x_axis=helpers.dtype_values_axis(
        available_dtypes=helpers.get_dtypes("valid", full=True),
        min_num_dims=1,
        max_num_dims=5,
        min_dim_size=1,
        valid_axis=True,
        force_int_axis=True,
        allow_neg_axes=True,
    ),
    keepdims=st.booleans(),
    where=np_frontend_helpers.where(),
)
def test_numpy_ndarray_all(
    dtype_x_axis,
    keepdims,
    where,
    frontend_method_data,
    init_flags,
    method_flags,
    backend_fw,
    frontend,
    on_device,
):
    init_input_dtypes, x, axis = dtype_x_axis
    (
        where,
        method_input_dtypes,
        method_flags,
    ) = np_frontend_helpers.handle_where_and_array_bools(
        where=[where[0][0]] if isinstance(where, list) else where,
        input_dtype=init_input_dtypes,
        test_flags=method_flags,
    )

    helpers.test_frontend_method(
        init_input_dtypes=init_input_dtypes,
        backend_to_test=backend_fw,
        init_all_as_kwargs_np={
            "object": x[0],
        },
        method_input_dtypes=method_input_dtypes[1:],
        method_all_as_kwargs_np={
            "axis": axis,
            "dtype": bool,
            "out": None,
            "keepdims": keepdims,
            "where": where,
        },
        frontend=frontend,
        frontend_method_data=frontend_method_data,
        init_flags=init_flags,
        method_flags=method_flags,
        on_device=on_device,
    )


# any
@handle_frontend_method(
    class_tree=CLASS_TREE,
    init_tree="numpy.array",
    method_name="any",
    dtype_x_axis=helpers.dtype_values_axis(
        available_dtypes=helpers.get_dtypes("valid"),
        min_num_dims=1,
        max_num_dims=5,
        min_dim_size=1,
        valid_axis=True,
        force_int_axis=True,
        allow_neg_axes=True,
    ),
    keepdims=st.booleans(),
    where=np_frontend_helpers.where(),
)
def test_numpy_ndarray_any(
    dtype_x_axis,
    keepdims,
    where,
    frontend_method_data,
    init_flags,
    method_flags,
    backend_fw,
    frontend,
    on_device,
):
    init_input_dtypes, x, axis = dtype_x_axis
    (
        where,
        method_input_dtypes,
        method_flags,
    ) = np_frontend_helpers.handle_where_and_array_bools(
        where=[where[0][0]] if isinstance(where, list) else where,
        input_dtype=init_input_dtypes,
        test_flags=method_flags,
    )

    helpers.test_frontend_method(
        init_input_dtypes=init_input_dtypes,
        backend_to_test=backend_fw,
        init_all_as_kwargs_np={
            "object": x[0],
        },
        method_input_dtypes=method_input_dtypes[1:],
        method_all_as_kwargs_np={
            "axis": axis,
            "dtype": bool,
            "out": None,
            "keepdims": keepdims,
            "where": where,
        },
        frontend=frontend,
        frontend_method_data=frontend_method_data,
        init_flags=init_flags,
        method_flags=method_flags,
        on_device=on_device,
    )


@handle_frontend_method(
    class_tree=CLASS_TREE,
    init_tree="numpy.array",
    method_name="argmax",
    dtype_x_axis=helpers.dtype_values_axis(
        available_dtypes=st.one_of(
            helpers.get_dtypes("numeric"),
        ),
        min_axis=-1,
        max_axis=0,
        min_num_dims=1,
        force_int_axis=True,
    ),
    keep_dims=st.booleans(),
)
def test_numpy_ndarray_argmax(
    dtype_x_axis,
    keep_dims,
    frontend_method_data,
    init_flags,
    method_flags,
    backend_fw,
    frontend,
    on_device,
):
    input_dtypes, x, axis = dtype_x_axis
    helpers.test_frontend_method(
        init_input_dtypes=input_dtypes,
        backend_to_test=backend_fw,
        init_all_as_kwargs_np={
            "object": x[0],
        },
        method_input_dtypes=input_dtypes,
        method_all_as_kwargs_np={
            "axis": axis,
            "keepdims": keep_dims,
        },
        frontend=frontend,
        frontend_method_data=frontend_method_data,
        init_flags=init_flags,
        method_flags=method_flags,
        on_device=on_device,
    )


@handle_frontend_method(
    class_tree=CLASS_TREE,
    init_tree="numpy.array",
    method_name="argmin",
    dtype_x_axis=helpers.dtype_values_axis(
        available_dtypes=helpers.get_dtypes("numeric"),
        min_num_dims=1,
        valid_axis=True,
        force_int_axis=True,
    ),
    keepdims=st.booleans(),
)
def test_numpy_ndarray_argmin(
    dtype_x_axis,
    keepdims,
    frontend_method_data,
    init_flags,
    method_flags,
    backend_fw,
    frontend,
    on_device,
):
    input_dtypes, x, axis = dtype_x_axis
    helpers.test_frontend_method(
        init_input_dtypes=input_dtypes,
        backend_to_test=backend_fw,
        init_all_as_kwargs_np={
            "object": x[0],
        },
        method_input_dtypes=input_dtypes,
        method_all_as_kwargs_np={
            "axis": axis,
            "keepdims": keepdims,
        },
        frontend=frontend,
        frontend_method_data=frontend_method_data,
        init_flags=init_flags,
        method_flags=method_flags,
        on_device=on_device,
    )


@handle_frontend_method(
    class_tree=CLASS_TREE,
    init_tree="numpy.array",
    method_name="argsort",
    dtype_x_axis=helpers.dtype_values_axis(
        available_dtypes=helpers.get_dtypes("numeric"),
        min_axis=-1,
        max_axis=0,
        min_num_dims=1,
        force_int_axis=True,
    ),
)
def test_numpy_ndarray_argsort(
    dtype_x_axis,
    frontend_method_data,
    init_flags,
    method_flags,
    backend_fw,
    frontend,
    on_device,
):
    input_dtypes, x, axis = dtype_x_axis
    helpers.test_frontend_method(
        init_input_dtypes=input_dtypes,
        backend_to_test=backend_fw,
        method_input_dtypes=input_dtypes,
        init_all_as_kwargs_np={
            "object": x[0],
        },
        frontend=frontend,
        frontend_method_data=frontend_method_data,
        init_flags=init_flags,
        method_flags=method_flags,
        method_all_as_kwargs_np={
            "axis": axis,
            "kind": None,
            "order": None,
        },
        on_device=on_device,
    )


@handle_frontend_method(
    class_tree=CLASS_TREE,
    init_tree="numpy.array",
    method_name="astype",
    dtypes_values_casting=np_frontend_helpers.dtypes_values_casting_dtype(
        arr_func=[
            lambda: helpers.dtype_and_values(
                available_dtypes=helpers.get_dtypes("numeric"),
            )
        ],
    ),
    order=st.sampled_from(["C", "F", "A", "K"]),
    copy=st.booleans(),
)
def test_numpy_ndarray_astype(
    dtypes_values_casting,
    order,
    copy,
    frontend_method_data,
    init_flags,
    method_flags,
    backend_fw,
    frontend,
    on_device,
):
    input_dtypes, x, casting, dtype = dtypes_values_casting
    helpers.test_frontend_method(
        init_input_dtypes=input_dtypes,
        backend_to_test=backend_fw,
        init_all_as_kwargs_np={
            "object": x[0],
        },
        method_input_dtypes=input_dtypes,
        method_all_as_kwargs_np={
            "dtype": dtype if dtype else input_dtypes[0],
            "order": order,
            "casting": casting,
            "copy": copy,
        },
        frontend=frontend,
        frontend_method_data=frontend_method_data,
        init_flags=init_flags,
        method_flags=method_flags,
        on_device=on_device,
    )


@handle_frontend_method(
    class_tree=CLASS_TREE,
    init_tree="numpy.array",
    method_name="clip",
    input_and_ranges=_get_clip_inputs(),
)
def test_numpy_ndarray_clip(
    input_and_ranges,
    frontend_method_data,
    init_flags,
    method_flags,
    backend_fw,
    frontend,
    on_device,
):
    input_dtypes, x, min, max = input_and_ranges
    helpers.test_frontend_method(
        init_input_dtypes=input_dtypes,
        backend_to_test=backend_fw,
        method_input_dtypes=input_dtypes,
        init_all_as_kwargs_np={
            "object": x[0],
        },
        method_all_as_kwargs_np={
            "min": min,
            "max": max,
        },
        frontend=frontend,
        frontend_method_data=frontend_method_data,
        init_flags=init_flags,
        method_flags=method_flags,
        on_device=on_device,
    )


@handle_frontend_method(
    class_tree=CLASS_TREE,
    init_tree="numpy.array",
    method_name="compress",
    dtype_arr_ax=helpers.dtype_values_axis(
        available_dtypes=helpers.get_dtypes("valid"),
        min_num_dims=1,
        max_num_dims=5,
        min_dim_size=10,
        max_dim_size=100,
        valid_axis=True,
        force_int_axis=True,
    ),
    condition=helpers.array_values(
        dtype=helpers.get_dtypes("bool"),
        shape=helpers.get_shape(
            min_num_dims=1, max_num_dims=1, min_dim_size=1, max_dim_size=5
        ),
    ),
)
def test_numpy_ndarray_compress(
    dtype_arr_ax,
    condition,
    frontend_method_data,
    init_flags,
    method_flags,
    frontend,
    backend_fw,
    on_device,
):
    input_dtypes, arr, ax = dtype_arr_ax
    helpers.test_frontend_method(
        init_input_dtypes=input_dtypes,
        init_all_as_kwargs_np={
            "object": arr[0],
        },
        method_input_dtypes=input_dtypes,
        method_all_as_kwargs_np={
            "condition": condition,
            "axis": ax,
            "out": None,
        },
        frontend=frontend,
        backend_to_test=backend_fw,
        frontend_method_data=frontend_method_data,
        init_flags=init_flags,
        method_flags=method_flags,
        on_device=on_device,
    )


@handle_frontend_method(
    class_tree=CLASS_TREE,
    init_tree="numpy.array",
    method_name="conjugate",
    dtype_and_x=helpers.dtype_values_axis(
        available_dtypes=helpers.get_dtypes("real_and_complex"),
    ),
)
def test_numpy_ndarray_conjugate(
    dtype_and_x,
    on_device,
    frontend,
    frontend_method_data,
    init_flags,
    method_flags,
    backend_fw,
):
    input_dtype, x, axis = dtype_and_x
    helpers.test_frontend_method(
        init_input_dtypes=input_dtype,
        backend_to_test=backend_fw,
        init_all_as_kwargs_np={
            "object": x[0],
        },
        method_input_dtypes=input_dtype,
        method_all_as_kwargs_np={},
        frontend=frontend,
        frontend_method_data=frontend_method_data,
        init_flags=init_flags,
        method_flags=method_flags,
        on_device=on_device,
    )


@handle_frontend_method(
    class_tree=CLASS_TREE,
    init_tree="numpy.array",
    method_name="copy",
    dtype_and_x=helpers.dtype_and_values(
        available_dtypes=helpers.get_dtypes("numeric"),
        min_num_dims=1,
    ),
)
def test_numpy_ndarray_copy(
    dtype_and_x,
    frontend_method_data,
    init_flags,
    method_flags,
    backend_fw,
    frontend,
    on_device,
):
    input_dtypes, x = dtype_and_x

    helpers.test_frontend_method(
        init_input_dtypes=input_dtypes,
        backend_to_test=backend_fw,
        init_all_as_kwargs_np={
            "object": x[0],
        },
        method_input_dtypes=input_dtypes,
        method_all_as_kwargs_np={},
        frontend=frontend,
        frontend_method_data=frontend_method_data,
        init_flags=init_flags,
        method_flags=method_flags,
        on_device=on_device,
    )


@handle_frontend_method(
    class_tree=CLASS_TREE,
    init_tree="numpy.array",
    method_name="cumprod",
    dtype_x_axis=helpers.dtype_values_axis(
        available_dtypes=helpers.get_dtypes("numeric"),
        min_axis=-1,
        max_axis=0,
        min_num_dims=1,
        force_int_axis=True,
    ),
    dtype=helpers.get_dtypes("float", full=False, none=True),
)
def test_numpy_ndarray_cumprod(
    dtype_x_axis,
    dtype,
    frontend_method_data,
    init_flags,
    method_flags,
    backend_fw,
    frontend,
    on_device,
):
    input_dtypes, x, axis = dtype_x_axis

    helpers.test_frontend_method(
        init_input_dtypes=input_dtypes,
        backend_to_test=backend_fw,
        init_all_as_kwargs_np={
            "object": x[0],
        },
        method_input_dtypes=input_dtypes,
        method_all_as_kwargs_np={
            "axis": axis,
            "dtype": dtype[0],
            "out": None,
        },
        frontend=frontend,
        frontend_method_data=frontend_method_data,
        init_flags=init_flags,
        method_flags=method_flags,
        on_device=on_device,
    )


@handle_frontend_method(
    class_tree=CLASS_TREE,
    init_tree="numpy.array",
    method_name="cumsum",
    dtype_x_axis_dtype=_get_castable_dtypes_values(),
)
def test_numpy_ndarray_cumsum(
    dtype_x_axis_dtype,
    frontend_method_data,
    init_flags,
    method_flags,
    backend_fw,
    frontend,
    on_device,
):
    input_dtypes, x, axis, dtype = dtype_x_axis_dtype
    helpers.test_frontend_method(
        init_input_dtypes=input_dtypes,
        backend_to_test=backend_fw,
        init_all_as_kwargs_np={
            "object": x[0],
        },
        method_input_dtypes=input_dtypes,
        method_all_as_kwargs_np={
            "axis": axis,
            "dtype": dtype,
            "out": None,
        },
        frontend=frontend,
        frontend_method_data=frontend_method_data,
        init_flags=init_flags,
        method_flags=method_flags,
        on_device=on_device,
    )


@handle_frontend_method(
    class_tree=CLASS_TREE,
    init_tree="numpy.array",
    method_name="diagonal",
    dtype_x_axis=helpers.dtype_values_axis(
        available_dtypes=helpers.get_dtypes("numeric"),
        min_num_dims=2,
        min_axes_size=2,
        max_axes_size=2,
        valid_axis=True,
    ),
    offset=st.integers(min_value=-2, max_value=2),
)
def test_numpy_ndarray_diagonal(
    dtype_x_axis,
    offset,
    frontend_method_data,
    init_flags,
    method_flags,
    backend_fw,
    frontend,
    on_device,
):
    input_dtypes, x, axis = dtype_x_axis

    helpers.test_frontend_method(
        init_input_dtypes=input_dtypes,
        backend_to_test=backend_fw,
        init_all_as_kwargs_np={
            "object": x[0],
        },
        method_input_dtypes=input_dtypes,
        method_all_as_kwargs_np={
            "axis1": axis[0],
            "axis2": axis[1],
            "offset": offset,
        },
        frontend=frontend,
        frontend_method_data=frontend_method_data,
        init_flags=init_flags,
        method_flags=method_flags,
        on_device=on_device,
    )


@handle_frontend_method(
    class_tree=CLASS_TREE,
    init_tree="numpy.array",
    method_name="dot",
    dtype_and_x=np_frontend_helpers._get_dtype_input_and_vectors(),
)
def test_numpy_ndarray_dot(
    dtype_and_x,
    frontend_method_data,
    init_flags,
    method_flags,
    backend_fw,
    frontend,
    on_device,
):
    input_dtype, x, other = dtype_and_x
    helpers.test_frontend_method(
        init_input_dtypes=input_dtype,
        backend_to_test=backend_fw,
        init_all_as_kwargs_np={
            "object": x,
        },
        method_input_dtypes=input_dtype,
        method_all_as_kwargs_np={
            "b": other,
        },
        frontend_method_data=frontend_method_data,
        init_flags=init_flags,
        method_flags=method_flags,
        frontend=frontend,
        on_device=on_device,
    )


@given(
    dtype_x=helpers.dtype_and_values(
        available_dtypes=helpers.get_dtypes("valid", prune_function=False),
        ret_shape=True,
    ),
)
def test_numpy_ndarray_dtype(dtype_x, backend_fw, frontend):
    dtype, data, shape = dtype_x
    with BackendHandler.update_backend(backend_fw) as ivy_backend:
        x = ivy_backend.functional.frontends.numpy.ndarray(shape, dtype[0])
        x.ivy_array = data[0]
        ivy_backend.utils.assertions.check_equal(
            x.dtype, ivy.Dtype(dtype[0]), as_array=False
        )


# fill
@handle_frontend_method(
    class_tree=CLASS_TREE,
    init_tree="numpy.array",
    method_name="fill",
    dtype_and_x=helpers.dtype_and_values(
        available_dtypes=helpers.get_dtypes("numeric"),
    ),
    num=st.integers(min_value=1, max_value=10) | st.floats(min_value=1, max_value=10),
)
def test_numpy_ndarray_fill(
    dtype_and_x,
    num,
    frontend_method_data,
    init_flags,
    method_flags,
    backend_fw,
    frontend,
    on_device,
):
    input_dtypes, x = dtype_and_x
    helpers.test_frontend_method(
        init_input_dtypes=input_dtypes,
        backend_to_test=backend_fw,
        init_all_as_kwargs_np={
            "object": x[0],
        },
        method_input_dtypes=[],
        method_all_as_kwargs_np={
            "num": num,
        },
        frontend=frontend,
        frontend_method_data=frontend_method_data,
        init_flags=init_flags,
        method_flags=method_flags,
        on_device=on_device,
    )


@given(
    dtype_x=helpers.dtype_and_values(
        available_dtypes=helpers.get_dtypes("numeric", prune_function=False),
        num_arrays=1,
        ret_shape=True,
    )
)
def test_numpy_ndarray_flat(dtype_x, backend_fw):
    dtype, data, shape = dtype_x

    with BackendHandler.update_backend(backend_fw) as ivy_backend:
        x = ivy_backend.functional.frontends.numpy.ndarray(shape, dtype[0])
        x.ivy_array = data[0]

        flat_ivy = x.flat
        flat_ivy = flat_ivy.ivy_array.to_numpy()
        flat_generated = ivy_backend.to_numpy(data[0]).flatten()
        ivy_backend.utils.assertions.check_equal(
            flat_ivy, flat_generated, as_array=True
        )


@handle_frontend_method(
    class_tree=CLASS_TREE,
    init_tree="numpy.array",
    method_name="item",
    args_kwargs=_item_helper(),
)
def test_numpy_ndarray_item(
    args_kwargs,
    frontend_method_data,
    init_flags,
    method_flags,
    frontend,
    on_device,
    backend_fw,
):
    input_dtype, x, method_all_as_kwargs_np, num_positional_args = args_kwargs
    method_flags.num_positional_args = num_positional_args
    helpers.test_frontend_method(
        init_input_dtypes=input_dtype,
        init_all_as_kwargs_np={"object": x},
        method_input_dtypes=input_dtype,
        backend_to_test=backend_fw,
        method_all_as_kwargs_np=method_all_as_kwargs_np,
        frontend=frontend,
        frontend_method_data=frontend_method_data,
        init_flags=init_flags,
        method_flags=method_flags,
        on_device=on_device,
    )


@given(
    dtype_x=helpers.dtype_and_values(
        available_dtypes=helpers.get_dtypes("valid", prune_function=False),
        ret_shape=True,
    ),
)
def test_numpy_ndarray_ivy_array(
    dtype_x,
    frontend,
    backend_fw,
):
    dtype, data, shape = dtype_x
    with BackendHandler.update_backend(backend_fw) as ivy_backend:
        x = ivy_backend.functional.frontends.numpy.ndarray(shape, dtype[0])
        x.ivy_array = data[0]
        ret = helpers.flatten_and_to_np(ret=x.ivy_array.data, backend=backend_fw)
        ret_gt = helpers.flatten_and_to_np(ret=data[0], backend=frontend)
        helpers.value_test(
            ret_np_flat=ret,
            ret_np_from_gt_flat=ret_gt,
            backend=backend_fw,
            ground_truth_backend="numpy",
        )


@handle_frontend_method(
    class_tree=CLASS_TREE,
    init_tree="numpy.array",
    method_name="max",
    dtype_x_axis=helpers.dtype_values_axis(
        available_dtypes=helpers.get_dtypes("numeric"),
        min_axis=-1,
        max_axis=0,
        min_num_dims=1,
        force_int_axis=True,
    ),
    keepdims=st.booleans(),
)
def test_numpy_ndarray_max(
    dtype_x_axis,
    keepdims,
    frontend_method_data,
    init_flags,
    method_flags,
    backend_fw,
    frontend,
    on_device,
):
    input_dtypes, x, axis = dtype_x_axis

    helpers.test_frontend_method(
        init_input_dtypes=input_dtypes,
        backend_to_test=backend_fw,
        init_all_as_kwargs_np={
            "object": x[0],
        },
        method_input_dtypes=input_dtypes,
        method_all_as_kwargs_np={
            "axis": axis,
            "keepdims": keepdims,
        },
        frontend=frontend,
        frontend_method_data=frontend_method_data,
        init_flags=init_flags,
        method_flags=method_flags,
        on_device=on_device,
    )


@handle_frontend_method(
    class_tree=CLASS_TREE,
    init_tree="numpy.array",
    method_name="mean",
    dtype_and_x=_statistical_dtype_values(function="mean"),
    dtype=helpers.get_dtypes("float", full=False, none=True),
    where=np_frontend_helpers.where(),
    keep_dims=st.booleans(),
)
def test_numpy_ndarray_mean(
    dtype_and_x,
    dtype,
    where,
    keep_dims,
    frontend_method_data,
    init_flags,
    method_flags,
    backend_fw,
    frontend,
    on_device,
):
    input_dtypes, x, axis = dtype_and_x
    where, input_dtypes, test_flags = np_frontend_helpers.handle_where_and_array_bools(
        where=where,
        input_dtype=input_dtypes,
        test_flags=method_flags,
    )
    helpers.test_frontend_method(
        init_input_dtypes=input_dtypes,
        backend_to_test=backend_fw,
        method_input_dtypes=input_dtypes[1:],
        init_all_as_kwargs_np={
            "object": x[0],
        },
        method_all_as_kwargs_np={
            "axis": axis,
            "dtype": dtype[0],
            "out": None,
            "keepdims": keep_dims,
            "where": where,
        },
        frontend=frontend,
        frontend_method_data=frontend_method_data,
        init_flags=init_flags,
        method_flags=method_flags,
        rtol_=1e-2,
        atol_=1e-2,
        on_device=on_device,
    )


@handle_frontend_method(
    class_tree=CLASS_TREE,
    init_tree="numpy.array",
    method_name="min",
    dtype_x_axis=helpers.dtype_values_axis(
        available_dtypes=helpers.get_dtypes("numeric"),
        min_axis=-1,
        max_axis=0,
        min_num_dims=1,
        force_int_axis=True,
    ),
    keepdims=st.booleans(),
)
def test_numpy_ndarray_min(
    dtype_x_axis,
    keepdims,
    frontend_method_data,
    init_flags,
    method_flags,
    backend_fw,
    frontend,
    on_device,
):
    input_dtypes, x, axis = dtype_x_axis

    helpers.test_frontend_method(
        init_input_dtypes=input_dtypes,
        backend_to_test=backend_fw,
        init_all_as_kwargs_np={
            "object": x[0],
        },
        method_input_dtypes=input_dtypes,
        method_all_as_kwargs_np={
            "axis": axis,
            "keepdims": keepdims,
        },
        frontend=frontend,
        frontend_method_data=frontend_method_data,
        init_flags=init_flags,
        method_flags=method_flags,
        on_device=on_device,
    )


@handle_frontend_method(
    class_tree=CLASS_TREE,
    init_tree="numpy.array",
    method_name="nonzero",
    dtype_and_a=helpers.dtype_and_values(
        available_dtypes=helpers.get_dtypes("valid"),
    ),
)
def test_numpy_ndarray_nonzero(
    dtype_and_a,
    frontend_method_data,
    init_flags,
    method_flags,
    backend_fw,
    frontend,
    on_device,
):
    input_dtypes, a = dtype_and_a

    helpers.test_frontend_method(
        init_input_dtypes=input_dtypes,
        init_all_as_kwargs_np={
            "object": a[0],
        },
        method_input_dtypes=input_dtypes,
        backend_to_test=backend_fw,
        method_all_as_kwargs_np={},
        frontend=frontend,
        frontend_method_data=frontend_method_data,
        init_flags=init_flags,
        method_flags=method_flags,
        on_device=on_device,
    )


# prod
@handle_frontend_method(
    class_tree=CLASS_TREE,
    init_tree="numpy.array",
    method_name="prod",
    dtype_x_axis_dtype=_get_castable_dtypes_values(use_where=True),
    keep_dims=st.booleans(),
    initial=st.one_of(st.floats(min_value=-100, max_value=100)),
)
def test_numpy_ndarray_prod(
    dtype_x_axis_dtype,
    keep_dims,
    initial,
    frontend_method_data,
    init_flags,
    method_flags,
    backend_fw,
    frontend,
    on_device,
):
    input_dtypes, x, axis, dtype, where = dtype_x_axis_dtype
    if ivy.current_backend_str() == "torch":
        assume(not method_flags.as_variable[0])

    (
        where,
        input_dtypes,
        method_flags,
    ) = np_frontend_helpers.handle_where_and_array_bools(
        where=where,
        input_dtype=input_dtypes,
        test_flags=method_flags,
    )
    where = ivy.array(where, dtype="bool")
    helpers.test_frontend_method(
        init_input_dtypes=input_dtypes,
        backend_to_test=backend_fw,
        init_all_as_kwargs_np={
            "object": x[0],
        },
        method_input_dtypes=input_dtypes,
        method_all_as_kwargs_np={
            "axis": axis,
            "dtype": dtype,
            "keepdims": keep_dims,
            "initial": initial,
            "where": where,
        },
        frontend=frontend,
        frontend_method_data=frontend_method_data,
        init_flags=init_flags,
        method_flags=method_flags,
        on_device=on_device,
    )


@given(
    dtype_x=helpers.dtype_and_values(
        available_dtypes=helpers.get_dtypes("valid", prune_function=False),
        ret_shape=True,
    ),
)
def test_numpy_ndarray_property_ndim(dtype_x, backend_fw):
    dtype, data, shape = dtype_x
    with BackendHandler.update_backend(backend_fw) as ivy_backend:
        x = ivy_backend.functional.frontends.numpy.ndarray(shape, dtype[0])
        x.ivy_array = data[0]
        ivy_backend.utils.assertions.check_equal(x.ndim, data[0].ndim, as_array=False)


# ptp
@handle_frontend_method(
    class_tree=CLASS_TREE,
    init_tree="numpy.array",
    method_name="ptp",
    dtype_x_axis=helpers.dtype_values_axis(
        available_dtypes=helpers.get_dtypes("numeric"),
        valid_axis=True,
    ),
)
def test_numpy_ndarray_ptp(
    dtype_x_axis,
    frontend_method_data,
    init_flags,
    method_flags,
    backend_fw,
    frontend,
    on_device,
):
    input_dtypes, x, axis = dtype_x_axis
    helpers.test_frontend_method(
        init_input_dtypes=input_dtypes,
        backend_to_test=backend_fw,
        init_all_as_kwargs_np={
            "object": x[0],
        },
        method_input_dtypes=input_dtypes,
        method_all_as_kwargs_np={
            "axis": axis,
        },
        frontend=frontend,
        frontend_method_data=frontend_method_data,
        init_flags=init_flags,
        method_flags=method_flags,
        on_device=on_device,
    )


@handle_frontend_method(
    class_tree=CLASS_TREE,
    init_tree="numpy.array",
    method_name="ravel",
    dtype_and_a=helpers.dtype_and_values(
        available_dtypes=helpers.get_dtypes("valid"),
    ),
)
def test_numpy_ndarray_ravel(
    dtype_and_a,
    frontend_method_data,
    init_flags,
    method_flags,
    backend_fw,
    frontend,
    on_device,
):
    input_dtypes, a = dtype_and_a

    helpers.test_frontend_method(
        init_input_dtypes=input_dtypes,
        init_all_as_kwargs_np={
            "object": a[0],
        },
        method_input_dtypes=input_dtypes,
        backend_to_test=backend_fw,
        method_all_as_kwargs_np={},
        frontend=frontend,
        frontend_method_data=frontend_method_data,
        init_flags=init_flags,
        method_flags=method_flags,
        on_device=on_device,
    )


@handle_frontend_method(
    class_tree=CLASS_TREE,
    init_tree="numpy.array",
    method_name="repeat",
    dtype_and_x=helpers.dtype_and_values(
        available_dtypes=helpers.get_dtypes("valid"),
        min_num_dims=2,
        min_dim_size=2,
    ),
    repeats=helpers.ints(min_value=2, max_value=5),
    axis=helpers.ints(min_value=-1, max_value=1),
)
def test_numpy_ndarray_repeat(
    dtype_and_x,
    repeats,
    axis,
    frontend_method_data,
    init_flags,
    method_flags,
    backend_fw,
    frontend,
    on_device,
):
    input_dtypes, x = dtype_and_x

    helpers.test_frontend_method(
        init_input_dtypes=input_dtypes,
        backend_to_test=backend_fw,
        init_all_as_kwargs_np={
            "object": x[0],
        },
        method_input_dtypes=input_dtypes,
        method_all_as_kwargs_np={
            "repeats": repeats,
            "axis": axis,
        },
        frontend=frontend,
        frontend_method_data=frontend_method_data,
        init_flags=init_flags,
        method_flags=method_flags,
        on_device=on_device,
    )


@handle_frontend_method(
    class_tree=CLASS_TREE,
    init_tree="numpy.array",
    method_name="reshape",
    dtypes_x_shape=dtypes_x_reshape(),
    order=st.sampled_from(["C", "F", "A"]),
)
def test_numpy_ndarray_reshape(
    dtypes_x_shape,
    order,
    frontend_method_data,
    init_flags,
    method_flags,
    backend_fw,
    frontend,
    on_device,
):
    input_dtypes, x, shape = dtypes_x_shape
    helpers.test_frontend_method(
        init_input_dtypes=input_dtypes,
        backend_to_test=backend_fw,
        init_all_as_kwargs_np={
            "object": x[0],
        },
        method_input_dtypes=[],
        method_all_as_kwargs_np={
            "newshape": shape,
            "order": order,
        },
        frontend=frontend,
        frontend_method_data=frontend_method_data,
        init_flags=init_flags,
        method_flags=method_flags,
        on_device=on_device,
    )


# round
@handle_frontend_method(
    class_tree=CLASS_TREE,
    init_tree="numpy.array",
    method_name="round",
    dtype_and_x=helpers.dtype_and_values(
        available_dtypes=helpers.get_dtypes("float", full=False),
        num_arrays=1,
        max_value=50,
        min_value=-50,
    ),
    decimals=st.integers(min_value=0, max_value=3),
)
def test_numpy_ndarray_round(
    dtype_and_x,
    decimals,
    frontend_method_data,
    init_flags,
    method_flags,
    backend_fw,
    frontend,
    on_device,
):
    input_dtype, x = dtype_and_x
    helpers.test_frontend_method(
        init_input_dtypes=input_dtype,
        method_input_dtypes=input_dtype,
        backend_to_test=backend_fw,
        frontend=frontend,
        init_all_as_kwargs_np={
            "object": x,
        },
        method_all_as_kwargs_np={
            "decimals": decimals,
        },
        frontend_method_data=frontend_method_data,
        init_flags=init_flags,
        method_flags=method_flags,
        on_device=on_device,
    )


@handle_frontend_method(
    class_tree=CLASS_TREE,
    init_tree="numpy.array",
    method_name="searchsorted",
    dtype_x_v=helpers.dtype_and_values(
        available_dtypes=helpers.get_dtypes("signed_integer"),
        min_num_dims=1,
        max_num_dims=1,
        num_arrays=2,
    ),
    side=st.sampled_from(["left", "right"]),
)
def test_numpy_ndarray_searchsorted(
    dtype_x_v,
    side,
    frontend_method_data,
    init_flags,
    method_flags,
    backend_fw,
    frontend,
    on_device,
):
    input_dtypes, xs = dtype_x_v

    helpers.test_frontend_method(
        init_input_dtypes=input_dtypes,
        init_all_as_kwargs_np={
            "object": xs[0],
        },
        method_input_dtypes=input_dtypes,
        backend_to_test=backend_fw,
        method_all_as_kwargs_np={
            "v": xs[1],
            "side": side,
            "sorter": np.argsort(xs[0]),
        },
        frontend=frontend,
        frontend_method_data=frontend_method_data,
        init_flags=init_flags,
        method_flags=method_flags,
        on_device=on_device,
    )


# __setitem__
@handle_frontend_method(
    class_tree=CLASS_TREE,
    init_tree="numpy.array",
    method_name="__setitem__",
    dtypes_x_index_val=helpers.dtype_array_query_val(
        available_dtypes=helpers.get_dtypes("valid"),
    ),
)
def test_numpy_ndarray_setitem(
    dtypes_x_index_val,
    frontend_method_data,
    init_flags,
    method_flags,
    backend_fw,
    frontend,
    on_device,
):
    input_dtype, x, index, val = dtypes_x_index_val
    helpers.test_frontend_method(
        init_input_dtypes=[input_dtype[0]],
        init_all_as_kwargs_np={"object": x},
        method_input_dtypes=[*input_dtype[1:]],
        method_all_as_kwargs_np={"key": index, "value": val},
        backend_to_test=backend_fw,
        frontend_method_data=frontend_method_data,
        init_flags=init_flags,
        method_flags=method_flags,
        frontend=frontend,
        on_device=on_device,
    )


@given(
    dtype_x=helpers.dtype_and_values(
        available_dtypes=helpers.get_dtypes("valid", prune_function=False),
        ret_shape=True,
    ),
)
def test_numpy_ndarray_shape(
    dtype_x,
    backend_fw,
):
    dtype, data, shape = dtype_x
    with BackendHandler.update_backend(backend_fw) as ivy_backend:
        x = ivy_backend.functional.frontends.numpy.ndarray(shape, dtype[0])
        x.ivy_array = data[0]
        ivy_backend.utils.assertions.check_equal(
            x.shape, ivy.Shape(shape), as_array=False
        )


@given(
    dtype_x=helpers.dtype_and_values(
        available_dtypes=helpers.get_dtypes("valid", prune_function=False),
        ret_shape=True,
    ),
)
def test_numpy_ndarray_size(
    dtype_x,
):
    dtype, data, shape = dtype_x
    x = ndarray(shape, dtype[0])
    x.ivy_array = data[0]
    ivy.utils.assertions.check_equal(x.size, data[0].size, as_array=False)


@handle_frontend_method(
    class_tree=CLASS_TREE,
    init_tree="numpy.array",
    method_name="sort",
    dtype_x_axis=helpers.dtype_values_axis(
        available_dtypes=helpers.get_dtypes("float"),
        min_axis=-1,
        max_axis=0,
        min_num_dims=1,
        force_int_axis=True,
    ),
)
def test_numpy_ndarray_sort(
    dtype_x_axis,
    frontend_method_data,
    init_flags,
    method_flags,
    backend_fw,
    frontend,
    on_device,
):
    input_dtypes, x, axis = dtype_x_axis

    ret, frontend_ret = helpers.test_frontend_method(
        init_input_dtypes=input_dtypes,
        backend_to_test=backend_fw,
        init_all_as_kwargs_np={
            "object": x[0],
        },
        method_input_dtypes=input_dtypes,
        method_all_as_kwargs_np={
            "axis": axis,
        },
        frontend=frontend,
        frontend_method_data=frontend_method_data,
        init_flags=init_flags,
        method_flags=method_flags,
        test_values=False,
        on_device=on_device,
    )
    frontend_ret = np.sort(x[0], axis=axis)
    assert_all_close(
        ret_np=ret,
        ret_from_gt_np=frontend_ret,
        rtol=1e-2,
        atol=1e-2,
        backend=backend_fw,
        ground_truth_backend="numpy",
    )


@handle_frontend_method(
    class_tree=CLASS_TREE,
    init_tree="numpy.array",
    method_name="squeeze",
    dtype_and_x=helpers.dtype_and_values(
        available_dtypes=helpers.get_dtypes("valid"),
        shape=st.shared(helpers.get_shape(), key="value_shape"),
    ),
    axis=_squeeze_helper(),
)
def test_numpy_ndarray_squeeze(
    dtype_and_x,
    axis,
    frontend_method_data,
    init_flags,
    method_flags,
    backend_fw,
    frontend,
    on_device,
):
    input_dtype, x = dtype_and_x

    helpers.test_frontend_method(
        init_input_dtypes=input_dtype,
        backend_to_test=backend_fw,
        init_all_as_kwargs_np={
            "object": x[0],
        },
        method_input_dtypes=input_dtype,
        method_all_as_kwargs_np={
            "axis": axis,
        },
        frontend=frontend,
        frontend_method_data=frontend_method_data,
        init_flags=init_flags,
        method_flags=method_flags,
        on_device=on_device,
    )


@handle_frontend_method(
    class_tree=CLASS_TREE,
    init_tree="numpy.array",
    method_name="std",
    dtype_x_axis=helpers.dtype_values_axis(
        available_dtypes=helpers.get_dtypes("valid"),
        max_value=100,
        valid_axis=True,
        force_int_axis=True,
    ),
    keepdims=st.booleans(),
    where=np_frontend_helpers.where(),
)
def test_numpy_ndarray_std(
    dtype_x_axis,
    keepdims,
    where,
    frontend_method_data,
    init_flags,
    method_flags,
    backend_fw,
    frontend,
    on_device,
):
    input_dtypes, x, axis = dtype_x_axis
    (
        where,
        input_dtypes,
        method_flags,
    ) = np_frontend_helpers.handle_where_and_array_bools(
        where=[where[0][0]] if isinstance(where, list) else where,
        input_dtype=input_dtypes,
        test_flags=method_flags,
    )
    helpers.test_frontend_method(
        init_input_dtypes=input_dtypes,
        backend_to_test=backend_fw,
        method_input_dtypes=input_dtypes,
        init_all_as_kwargs_np={
            "data": x[0],
        },
        method_all_as_kwargs_np={
            "axis": axis,
            "out": None,
            "ddof": 0,
            "keepdims": keepdims,
            "where": where,
        },
        frontend=frontend,
        frontend_method_data=frontend_method_data,
        init_flags=init_flags,
        method_flags=method_flags,
        on_device=on_device,
    )


# sum
@handle_frontend_method(
    class_tree=CLASS_TREE,
    init_tree="numpy.array",
    method_name="sum",
    dtype_x_axis_dtype=_get_castable_dtypes_values(use_where=True),
    keep_dims=st.booleans(),
    initial=st.one_of(st.floats(min_value=-100, max_value=100)),
)
def test_numpy_ndarray_sum(
    dtype_x_axis_dtype,
    keep_dims,
    initial,
    frontend_method_data,
    init_flags,
    method_flags,
    frontend,
    on_device,
    backend_fw,
):
    input_dtypes, x, axis, dtype, where = dtype_x_axis_dtype
    if ivy.current_backend_str() == "torch":
        assume(not method_flags.as_variable[0])

    where, input_dtypes, method_flags = (
        np_frontend_helpers.handle_where_and_array_bools(
            where=where,
            input_dtype=input_dtypes,
            test_flags=method_flags,
        )
    )
    where = ivy.array(where, dtype="bool")
    helpers.test_frontend_method(
        init_input_dtypes=input_dtypes,
        init_all_as_kwargs_np={
            "object": x[0],
        },
        method_input_dtypes=input_dtypes,
        method_all_as_kwargs_np={
            "axis": axis,
            "dtype": dtype,
            "keepdims": keep_dims,
            "initial": initial,
            "where": where,
        },
        frontend=frontend,
        frontend_method_data=frontend_method_data,
        init_flags=init_flags,
        method_flags=method_flags,
        on_device=on_device,
        backend_to_test=backend_fw,
    )


@handle_frontend_method(
    class_tree=CLASS_TREE,
    init_tree="numpy.array",
    method_name="swapaxes",
    dtype_x_and_axes=dtype_values_and_axes(),
)
def test_numpy_ndarray_swapaxes(
    dtype_x_and_axes,
    frontend,
    frontend_method_data,
    init_flags,
    method_flags,
    backend_fw,
    on_device,
):
    input_dtypes, x, axis1, axis2 = dtype_x_and_axes
    helpers.test_frontend_method(
        init_input_dtypes=input_dtypes,
        backend_to_test=backend_fw,
        method_input_dtypes=input_dtypes,
        init_all_as_kwargs_np={
            "object": x[0],
        },
        method_all_as_kwargs_np={
            "axis1": axis1,
            "axis2": axis2,
        },
        frontend=frontend,
        frontend_method_data=frontend_method_data,
        init_flags=init_flags,
        method_flags=method_flags,
        on_device=on_device,
    )


# tobytes
@given(
    dtype_x=helpers.dtype_and_values(
        available_dtypes=helpers.get_dtypes("valid", prune_function=False),
        ret_shape=True,
    ),
    order=st.sampled_from(["C", "F"]),
)
def test_numpy_ndarray_tobytes(
    dtype_x,
    order,
    backend_fw,
):
    dtype, data, shape = dtype_x
    with BackendHandler.update_backend(backend_fw) as ivy_backend:
        x = ivy_backend.functional.frontends.numpy.ndarray(shape, dtype[0])
        x.ivy_array = data[0]
        ivy_backend.utils.assertions.check_equal(
            x.tobytes(order=order), data[0].tobytes(order=order), as_array=False
        )


# tofile
@handle_frontend_method(
    class_tree=CLASS_TREE,
    init_tree="numpy.array",
    method_name="tofile",
    dtype_and_x=helpers.dtype_and_values(
        available_dtypes=helpers.get_dtypes("valid"),
    ),
    path=st.text(
        alphabet=st.characters(whitelist_categories=("Lu", "Ll", "Nd", "Pc")),
        min_size=1,
        max_size=50,
    ),
)
def test_numpy_ndarray_tofile(
    dtype_and_x,
    path,
    frontend_method_data,
    init_flags,
    method_flags,
    backend_fw,
    frontend,
    on_device,
):
    input_dtypes, x = dtype_and_x
    helpers.test_frontend_method(
        init_input_dtypes=input_dtypes,
        backend_to_test=backend_fw,
        init_all_as_kwargs_np={
            "object": x[0],
        },
        method_input_dtypes=input_dtypes,
        method_all_as_kwargs_np={
            "fid": path,
        },
        init_flags=init_flags,
        method_flags=method_flags,
        frontend=frontend,
        frontend_method_data=frontend_method_data,
        on_device=on_device,
    )


# tolist
@handle_frontend_method(
    class_tree=CLASS_TREE,
    init_tree="numpy.array",
    method_name="tolist",
    dtype_and_x=helpers.dtype_and_values(
        available_dtypes=helpers.get_dtypes("valid"),
    ),
)
def test_numpy_ndarray_tolist(
    dtype_and_x,
    frontend_method_data,
    init_flags,
    method_flags,
    backend_fw,
    frontend,
    on_device,
):
    input_dtypes, x = dtype_and_x
    helpers.test_frontend_method(
        init_input_dtypes=input_dtypes,
        backend_to_test=backend_fw,
        init_all_as_kwargs_np={
            "object": x[0],
        },
        method_input_dtypes=input_dtypes,
        method_all_as_kwargs_np={},
        init_flags=init_flags,
        method_flags=method_flags,
        frontend=frontend,
        frontend_method_data=frontend_method_data,
        on_device=on_device,
        test_values=False,  # Todo change this after we add __iter__ to ndarray
    )


@handle_frontend_method(
    class_tree=CLASS_TREE,
    init_tree="numpy.array",
    method_name="transpose",
    array_and_axes=np_frontend_helpers._array_and_axes_permute_helper(
        min_num_dims=2,
        max_num_dims=5,
        min_dim_size=2,
        max_dim_size=10,
    ),
)
def test_numpy_ndarray_transpose(
    array_and_axes,
    frontend_method_data,
    init_flags,
    method_flags,
    backend_fw,
    frontend,
    on_device,
):
    array, input_dtypes, axes = array_and_axes
    helpers.test_frontend_method(
        init_input_dtypes=input_dtypes,
        backend_to_test=backend_fw,
        init_all_as_kwargs_np={
            "object": np.array(array),
        },
        method_input_dtypes=input_dtypes,
        method_all_as_kwargs_np={
            "axes": axes,
        },
        frontend=frontend,
        frontend_method_data=frontend_method_data,
        init_flags=init_flags,
        method_flags=method_flags,
        on_device=on_device,
    )


# view
@handle_frontend_method(
    class_tree=CLASS_TREE,
    init_tree="numpy.array",
    method_name="view",
    dtype_and_x=helpers.dtype_and_values(
        available_dtypes=helpers.get_dtypes("valid"),
    ),
)
def test_numpy_ndarray_view(
    dtype_and_x,
    frontend_method_data,
    init_flags,
    method_flags,
    backend_fw,
    frontend,
    on_device,
):
    input_dtypes, x = dtype_and_x
    helpers.test_frontend_method(
        init_input_dtypes=input_dtypes,
        backend_to_test=backend_fw,
        init_all_as_kwargs_np={
            "object": x[0],
        },
        method_input_dtypes=input_dtypes,
        method_all_as_kwargs_np={},
        init_flags=init_flags,
        method_flags=method_flags,
        frontend=frontend,
        frontend_method_data=frontend_method_data,
        on_device=on_device,
<<<<<<< HEAD
    )


@handle_frontend_method(
    class_tree=CLASS_TREE,
    init_tree="numpy.array",
    method_name="byteswap",
    dtype_and_x=helpers.dtype_and_values(
        available_dtypes=helpers.get_dtypes("valid"),
        min_dim_size=1,
        max_dim_size=10,
    ),
)
def test_numpy_ndarray_byteswap(


#__ilshift__
@handle_frontend_method(
    class_tree=CLASS_TREE,
    init_tree="numpy.array",
    method_name="__ilshift__",
    dtype_and_x=helpers.dtype_and_values(
        available_dtypes=helpers.get_dtypes("integer"),
        num_arrays=2,
        max_dim_size=1,
        max_value=2**31 - 1,
    ),
)
def test_numpy_instance_ilshift__(

    dtype_and_x,
    frontend_method_data,
    init_flags,
    method_flags,

    backend_fw,
    frontend,
    on_device,
):
    input_dtypes, x = dtype_and_x

    helpers.test_frontend_method(
        init_input_dtypes=input_dtypes,
        backend_to_test=backend_fw,
        init_all_as_kwargs_np={
            "object": x[0],
        },
        method_input_dtypes=input_dtypes,
        method_all_as_kwargs_np={},
        init_flags=init_flags,
        method_flags=method_flags,
        frontend=frontend,
        frontend_method_data=frontend_method_data,
        on_device=on_device,
    )

    frontend,
    backend_fw,
    on_device,
):
    input_dtypes, x = dtype_and_x
    max_bits = np.iinfo(input_dtypes[0]).bits
    max_shift = max_bits - 1
    x[1] = np.asarray(np.clip(x[1], 0, max_shift), dtype=input_dtypes[1])
    max_value_before_shift = 2 ** (max_bits - x[1]) - 1
    overflow_threshold = 2 ** (max_bits - 1)
    x[0] = np.asarray(
        np.clip(x[0], None, max_value_before_shift), dtype=input_dtypes[0]
    )
    if np.any(x[0] > overflow_threshold):
        x[0] = np.clip(x[0], None, overflow_threshold)
    if np.any(x[0] < 0):
        x[0] = np.abs(x[0])
    helpers.test_frontend_method(
        init_input_dtypes=input_dtypes,
        init_all_as_kwargs_np={
            "object": x[0],
        },
        backend_to_test=backend_fw,
        method_all_as_kwargs_np={
            "value": x[1],
        },
        frontend=frontend,
        frontend_method_data=frontend_method_data,
        init_flags=init_flags,
        method_flags=method_flags,
        on_device=on_device,
=======
>>>>>>> a442ff99
    )<|MERGE_RESOLUTION|>--- conflicted
+++ resolved
@@ -3731,9 +3731,7 @@
         frontend=frontend,
         frontend_method_data=frontend_method_data,
         on_device=on_device,
-<<<<<<< HEAD
-    )
-
+    )
 
 @handle_frontend_method(
     class_tree=CLASS_TREE,
@@ -3746,7 +3744,30 @@
     ),
 )
 def test_numpy_ndarray_byteswap(
-
+    dtype_and_x,
+    frontend_method_data,
+    init_flags,
+    method_flags,
+    backend_fw,
+    frontend,
+    on_device,
+):
+    input_dtypes, x = dtype_and_x
+
+    helpers.test_frontend_method(
+        init_input_dtypes=input_dtypes,
+        backend_to_test=backend_fw,
+        init_all_as_kwargs_np={
+            "object": x[0],
+        },
+        method_input_dtypes=input_dtypes,
+        method_all_as_kwargs_np={},
+        init_flags=init_flags,
+        method_flags=method_flags,
+        frontend=frontend,
+        frontend_method_data=frontend_method_data,
+        on_device=on_device,
+    )
 
 #__ilshift__
 @handle_frontend_method(
@@ -3766,28 +3787,6 @@
     frontend_method_data,
     init_flags,
     method_flags,
-
-    backend_fw,
-    frontend,
-    on_device,
-):
-    input_dtypes, x = dtype_and_x
-
-    helpers.test_frontend_method(
-        init_input_dtypes=input_dtypes,
-        backend_to_test=backend_fw,
-        init_all_as_kwargs_np={
-            "object": x[0],
-        },
-        method_input_dtypes=input_dtypes,
-        method_all_as_kwargs_np={},
-        init_flags=init_flags,
-        method_flags=method_flags,
-        frontend=frontend,
-        frontend_method_data=frontend_method_data,
-        on_device=on_device,
-    )
-
     frontend,
     backend_fw,
     on_device,
@@ -3819,6 +3818,4 @@
         init_flags=init_flags,
         method_flags=method_flags,
         on_device=on_device,
-=======
->>>>>>> a442ff99
     )