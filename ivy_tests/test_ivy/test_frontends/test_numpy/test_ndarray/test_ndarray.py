--- conflicted
+++ resolved
@@ -356,44 +356,19 @@
     method_flags,
     frontend,
 ):
-<<<<<<< HEAD
     input_dtypes, x, axis = dtype_x_axis
     where, input_dtypes, test_flags = np_frontend_helpers.handle_where_and_array_bools(
         where=[where[0][0]] if isinstance(where, list) else where,
         input_dtype=input_dtypes,
         test_flags=test_flags,
     )
-    helpers.test_frontend_method(
-        init_input_dtypes=input_dtypes,
-        init_as_variable_flags=as_variable,
-        init_num_positional_args=init_num_positional_args,
-        init_native_array_flags=native_array,
-        init_all_as_kwargs_np={
-            "object": x[0],
-        },
-        method_input_dtypes=input_dtypes,
-        method_as_variable_flags=as_variable,
-        method_native_array_flags=native_array,
-        method_num_positional_args=method_num_positional_args,
-=======
-    input_dtype, x, axis = dtype_x_axis
-    (
-        where,
-        method_flags.as_variable,
-        method_flags.native_array,
-    ) = np_frontend_helpers.handle_where_and_array_bools(
-        where=[where[0][0]] if isinstance(where, list) else where,
-        input_dtype=input_dtype,
-        as_variable=method_flags.as_variable,
-        native_array=method_flags.native_array,
-    )
-    helpers.test_frontend_method(
-        init_input_dtypes=input_dtype,
-        init_all_as_kwargs_np={
-            "object": x[0],
-        },
-        method_input_dtypes=input_dtype,
->>>>>>> e1cd4ac2
+
+    helpers.test_frontend_method(
+        init_input_dtypes=input_dtype,
+        init_all_as_kwargs_np={
+            "object": x[0],
+        },
+        method_input_dtypes=input_dtype,
         method_all_as_kwargs_np={
             "axis": axis,
             "out": None,
@@ -429,44 +404,21 @@
     method_flags,
     frontend,
 ):
-<<<<<<< HEAD
+
     input_dtypes, x, axis = dtype_x_axis
     where, input_dtypes, test_flags = np_frontend_helpers.handle_where_and_array_bools(
         where=[where[0][0]] if isinstance(where, list) else where,
         input_dtype=input_dtypes,
         test_flags=test_flags,
     )
+
     helpers.test_frontend_method(
         init_input_dtypes=input_dtypes,
-        init_as_variable_flags=as_variable,
-        init_num_positional_args=init_num_positional_args,
-        init_native_array_flags=native_array,
         init_all_as_kwargs_np={
             "object": x[0],
         },
         method_input_dtypes=input_dtypes,
-        method_as_variable_flags=as_variable,
-        method_native_array_flags=native_array,
-        method_num_positional_args=method_num_positional_args,
-=======
-    input_dtype, x, axis = dtype_x_axis
-    (
-        where,
-        method_flags.as_variable,
-        method_flags.native_array,
-    ) = np_frontend_helpers.handle_where_and_array_bools(
-        where=[where[0][0]] if isinstance(where, list) else where,
-        input_dtype=input_dtype,
-        as_variable=method_flags.as_variable,
-        native_array=method_flags.native_array,
-    )
-    helpers.test_frontend_method(
-        init_input_dtypes=input_dtype,
-        init_all_as_kwargs_np={
-            "object": x[0],
-        },
-        method_input_dtypes=input_dtype,
->>>>>>> e1cd4ac2
+
         method_all_as_kwargs_np={
             "axis": axis,
             "out": None,
@@ -1101,7 +1053,6 @@
     method_flags,
     frontend,
 ):
-<<<<<<< HEAD
     input_dtypes, x, axis = dtype_x_axis
     where, input_dtypes, test_flags = np_frontend_helpers.handle_where_and_array_bools(
         where=[where[0][0]] if isinstance(where, list) else where,
@@ -1109,30 +1060,8 @@
         test_flags=test_flags,
     )
     helpers.test_frontend_method(
-        init_input_dtypes=input_dtypes,
-        init_as_variable_flags=as_variable,
-        init_num_positional_args=init_num_positional_args,
-        init_native_array_flags=native_array,
-        method_input_dtypes=input_dtypes,
-        method_as_variable_flags=as_variable,
-        method_native_array_flags=native_array,
-        method_num_positional_args=method_num_positional_args,
-=======
-    input_dtype, x, axis = dtype_x_axis
-    (
-        where,
-        method_flags.as_variable,
-        method_flags.native_array,
-    ) = np_frontend_helpers.handle_where_and_array_bools(
-        where=[where[0][0]] if isinstance(where, list) else where,
-        input_dtype=input_dtype,
-        as_variable=method_flags.as_variable,
-        native_array=method_flags.native_array,
-    )
-    helpers.test_frontend_method(
-        init_input_dtypes=input_dtype,
-        method_input_dtypes=input_dtype,
->>>>>>> e1cd4ac2
+        init_input_dtypes=input_dtype,
+        method_input_dtypes=input_dtype,
         init_all_as_kwargs_np={
             "data": x[0],
         },
