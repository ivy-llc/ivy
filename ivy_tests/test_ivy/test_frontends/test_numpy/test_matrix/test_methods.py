# global
import numpy as np
from hypothesis import given, strategies as st

# local
import ivy
import ivy_tests.test_ivy.helpers as helpers
import ivy_tests.test_ivy.test_frontends.test_numpy.helpers as np_frontend_helpers
from ivy_tests.test_ivy.helpers import handle_cmd_line_args


@st.composite
def _array_with_dtype_axis_keepdims_and_where(draw):
    dtypes = draw(helpers.get_dtypes("numeric", full=False))
    shape = draw(
        helpers.get_shape(
            min_num_dims=1,
            max_num_dims=5,
        )
    )
    axis = draw(helpers.ints(min_value=-1, max_value=len(shape) - 1))
    if axis == -1:
        axis = None
    x = draw(
        helpers.array_values(
            shape=shape,
            dtype=dtypes,
        )
    )
    where_shape_length = draw(helpers.ints(min_value=0, max_value=len(shape)))
    if where_shape_length != 0:
        where_nb_dims_to_change = draw(
            helpers.ints(
                min_value=0,
                max_value=where_shape_length - 1,
            )
        )
        where_dims_to_change = [
            draw(
                helpers.ints(
                    min_value=0,
                    max_value=where_shape_length - 1,
                )
            )
            for i in range(where_nb_dims_to_change)
        ]
        where_dims_list = [1] * where_shape_length
        for dim in where_dims_to_change:
            where_dims_list[dim] = shape[::-1][dim]
        where_dims_list = where_dims_list[::-1]
        where = draw(
            helpers.array_values(
                shape=where_dims_list,
                dtype="bool",
            )
        )
    else:
        where = draw(st.booleans())
    keepdims = draw(st.booleans())
<<<<<<< HEAD
    return x, dtypes, axis, keepdims, where
=======
    return x, [dtypes], axis, keepdims, where
>>>>>>> 95eb86ba


# argmax
@handle_cmd_line_args
@given(
    dtype_x_axis=helpers.dtype_values_axis(
        available_dtypes=helpers.get_dtypes("numeric"),
        min_num_dims=1,
        min_dim_size=1,
        valid_axis=True,
        force_int_axis=True,
        allow_neg_axes=False,
    ),
    num_positional_args=helpers.num_positional_args(
        fn_name="ivy.functional.frontends.numpy.argmax"
    ),
    keep_dims=st.booleans(),
)
def test_numpy_argmax(
    dtype_x_axis,
    as_variable,
    with_out,
    num_positional_args,
    native_array,
    fw,
    keep_dims,
):
    input_dtype, x, axis = dtype_x_axis
    if isinstance(axis, tuple):
        axis = axis[0]
    np_frontend_helpers.test_frontend_function(
        input_dtypes=input_dtype,
        as_variable_flags=as_variable,
        with_out=with_out,
        num_positional_args=num_positional_args,
        native_array_flags=native_array,
        fw=fw,
        frontend="numpy",
        fn_tree="argmax",
        a=x[0],
        axis=axis,
        out=None,
        keepdims=keep_dims,
        test_values=False,
    )


# any
@handle_cmd_line_args
@given(
    x_dtype_axis_keepdims_where=_array_with_dtype_axis_keepdims_and_where(),
    num_positional_args=helpers.num_positional_args(
        fn_name="ivy.functional.frontends.numpy.any"
    ),
)
def test_numpy_any(
    x_dtype_axis_keepdims_where,
    as_variable,
    with_out,
    num_positional_args,
    native_array,
    fw,
):
    x, input_dtypes, axis, keepdims, where = x_dtype_axis_keepdims_where
    if keepdims:
        out = (
            ivy.zeros(
                [
                    dim if i != axis and axis is not None else 1
                    for i, dim in enumerate(x.shape)
                ],
                dtype=bool,
            )
            if with_out
            else None
        )
    else:
        out = (
            ivy.zeros(
                [
                    dim
                    for i, dim in enumerate(x.shape)
                    if i != axis and axis is not None
                ],
                dtype=bool,
            )
            if with_out
            else None
        )
    where, as_variable, native_array = np_frontend_helpers.handle_where_and_array_bools(
        where=where,
        input_dtype=input_dtypes,
        as_variable=as_variable,
        native_array=native_array,
    )
    if fw == "torch":
        keepdims = True
    ret, ret_gt = helpers.test_frontend_function(
        input_dtypes=input_dtypes,
        as_variable_flags=as_variable,
        with_out=with_out,
        num_positional_args=num_positional_args,
        native_array_flags=native_array,
        fw=fw,
        frontend="numpy",
        fn_tree="any",
        x=x,
        axis=axis,
        out=out,
        keepdims=keepdims,
        where=where,
        test_values=False,
    )

    if isinstance(ret_gt, tuple):
        ret_gt = ret_gt[0]
    if len(ret.shape) == 0:
        assert ret and ret_gt or not ret and not ret_gt
    else:
        assert ret.shape == ret_gt.shape and np.all(ret == ret_gt)<|MERGE_RESOLUTION|>--- conflicted
+++ resolved
@@ -57,11 +57,7 @@
     else:
         where = draw(st.booleans())
     keepdims = draw(st.booleans())
-<<<<<<< HEAD
     return x, dtypes, axis, keepdims, where
-=======
-    return x, [dtypes], axis, keepdims, where
->>>>>>> 95eb86ba
 
 
 # argmax
