--- conflicted
+++ resolved
@@ -65,9 +65,8 @@
 @given(
     dtype_x_axis=helpers.dtype_values_axis(
         available_dtypes=helpers.get_dtypes("numeric"),
-        min_num_dims=2,
-        max_num_dims=2,
-        min_dim_size=2,
+        min_num_dims=1,
+        min_dim_size=1,
         valid_axis=True,
         force_int_axis=True,
         allow_neg_axes=False,
@@ -75,10 +74,7 @@
     num_positional_args=helpers.num_positional_args(
         fn_name="ivy.functional.frontends.numpy.argmax"
     ),
-<<<<<<< HEAD
-=======
     keep_dims=st.booleans(),
->>>>>>> 95eb86ba
 )
 def test_numpy_argmax(
     dtype_x_axis,
@@ -87,12 +83,13 @@
     num_positional_args,
     native_array,
     fw,
+    keep_dims,
 ):
     input_dtype, x, axis = dtype_x_axis
     if isinstance(axis, tuple):
         axis = axis[0]
     input_dtype = [input_dtype]
-    helpers.test_frontend_function(
+    np_frontend_helpers.test_frontend_function(
         input_dtypes=input_dtype,
         as_variable_flags=as_variable,
         with_out=with_out,
@@ -101,9 +98,11 @@
         fw=fw,
         frontend="numpy",
         fn_tree="argmax",
-        self=np.asarray(x, dtype=input_dtype[0]),
+        a=np.asarray(x, dtype=input_dtype[0]),
         axis=axis,
         out=None,
+        keepdims=keep_dims,
+        test_values=False,
     )
 
 
