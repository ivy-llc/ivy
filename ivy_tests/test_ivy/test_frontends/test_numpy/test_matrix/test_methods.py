--- conflicted
+++ resolved
@@ -1,205 +1,8 @@
-# # local
-# import ivy_tests.test_ivy.helpers as helpers
-# from ivy_tests.test_ivy.helpers import handle_frontend_method
+# local
+import ivy_tests.test_ivy.helpers as helpers
+from ivy_tests.test_ivy.helpers import handle_frontend_method
 
 
-<<<<<<< HEAD
-# # getA
-# @handle_frontend_method(
-#     method_tree="numpy.matrix.getA",
-#     dtype_and_x=helpers.dtype_and_values(
-#         available_dtypes=helpers.get_dtypes("numeric"),
-#         min_num_dims=2,
-#         max_num_dims=2,
-#         min_dim_size=2,
-#     ),
-# )
-# def test_numpy_matrix_getA(
-#     dtype_and_x,
-#     as_variable,
-#     native_array,
-#     class_,
-#     method_name,
-# ):
-#     input_dtype, x = dtype_and_x
-#     helpers.test_frontend_method(
-#         init_input_dtypes=input_dtype,
-#         init_as_variable_flags=as_variable,
-#         init_num_positional_args=0,
-#         init_native_array_flags=native_array,
-#         init_all_as_kwargs_np={
-#             "data": x[0],
-#             "dtype": input_dtype[0],
-#         },
-#         method_input_dtypes=[],
-#         method_as_variable_flags=as_variable,
-#         method_num_positional_args=0,
-#         method_native_array_flags=native_array,
-#         method_all_as_kwargs_np={},
-#         frontend="numpy",
-#         class_="matrix",
-#         method_name="getA",
-#     )
-
-
-# # getA1
-# @handle_frontend_method(
-#     method_tree="numpy.matrix.getA1",
-#     dtype_and_x=helpers.dtype_and_values(
-#         available_dtypes=helpers.get_dtypes("numeric"),
-#         min_num_dims=2,
-#         max_num_dims=2,
-#         min_dim_size=2,
-#     ),
-# )
-# def test_numpy_matrix_getA1(
-#     dtype_and_x,
-#     as_variable,
-#     native_array,
-#     class_,
-#     method_name,
-# ):
-#     input_dtype, x = dtype_and_x
-#     helpers.test_frontend_method(
-#         init_input_dtypes=input_dtype,
-#         init_as_variable_flags=as_variable,
-#         init_num_positional_args=0,
-#         init_native_array_flags=native_array,
-#         init_all_as_kwargs_np={
-#             "data": x[0],
-#             "dtype": input_dtype[0],
-#         },
-#         method_input_dtypes=[],
-#         method_as_variable_flags=as_variable,
-#         method_num_positional_args=0,
-#         method_native_array_flags=native_array,
-#         method_all_as_kwargs_np={},
-#         frontend="numpy",
-#         class_="matrix",
-#         method_name="getA1",
-#     )
-
-
-# # getI
-# @handle_frontend_method(
-#     method_tree="numpy.matrix.getI",
-#     dtype_and_x=helpers.dtype_and_values(
-#         available_dtypes=helpers.get_dtypes("numeric"),
-#         min_num_dims=2,
-#         max_num_dims=2,
-#         min_dim_size=2,
-#     ),
-# )
-# def test_numpy_matrix_getI(
-#     dtype_and_x,
-#     as_variable,
-#     native_array,
-#     class_,
-#     method_name,
-# ):
-#     input_dtype, x = dtype_and_x
-#     helpers.test_frontend_method(
-#         init_input_dtypes=input_dtype,
-#         init_as_variable_flags=as_variable,
-#         init_num_positional_args=0,
-#         init_native_array_flags=native_array,
-#         init_all_as_kwargs_np={
-#             "data": x[0],
-#             "dtype": input_dtype[0],
-#         },
-#         method_input_dtypes=[],
-#         method_as_variable_flags=as_variable,
-#         method_num_positional_args=0,
-#         method_native_array_flags=native_array,
-#         method_all_as_kwargs_np={},
-#         frontend="numpy",
-#         class_="matrix",
-#         method_name="getI",
-#     )
-
-
-# # getT
-# @handle_frontend_method(
-#     method_tree="numpy.matrix.getT",
-#     dtype_and_x=helpers.dtype_and_values(
-#         available_dtypes=helpers.get_dtypes("numeric"),
-#         min_num_dims=2,
-#         max_num_dims=2,
-#         min_dim_size=2,
-#     ),
-# )
-# def test_numpy_matrix_getT(
-#     dtype_and_x,
-#     as_variable,
-#     native_array,
-#     class_,
-#     method_name,
-# ):
-#     input_dtype, x = dtype_and_x
-#     helpers.test_frontend_method(
-#         init_input_dtypes=input_dtype,
-#         init_as_variable_flags=as_variable,
-#         init_num_positional_args=0,
-#         init_native_array_flags=native_array,
-#         init_all_as_kwargs_np={
-#             "data": x[0],
-#             "dtype": input_dtype[0],
-#         },
-#         method_input_dtypes=[],
-#         method_as_variable_flags=as_variable,
-#         method_num_positional_args=0,
-#         method_native_array_flags=native_array,
-#         method_all_as_kwargs_np={},
-#         frontend="numpy",
-#         class_="matrix",
-#         method_name="getT",
-#     )
-
-
-# # argmax
-# @handle_frontend_method(
-#     method_tree="numpy.matrix.argmax",
-#     dtype_x_axis=helpers.dtype_values_axis(
-#         available_dtypes=helpers.get_dtypes("numeric"),
-#         min_num_dims=2,
-#         max_num_dims=2,
-#         min_dim_size=2,
-#         valid_axis=True,
-#         force_int_axis=True,
-#         allow_neg_axes=False,
-#     ),
-# )
-# def test_numpy_matrix_argmax(
-#     dtype_x_axis,
-#     as_variable,
-#     native_array,
-#     class_,
-#     method_name,
-# ):
-#     input_dtype, x, axis = dtype_x_axis
-#     if isinstance(axis, tuple):
-#         axis = axis[0]
-#     helpers.test_frontend_method(
-#         init_input_dtypes=input_dtype,
-#         init_as_variable_flags=as_variable,
-#         init_num_positional_args=0,
-#         init_native_array_flags=native_array,
-#         init_all_as_kwargs_np={
-#             "data": x[0],
-#             "dtype": input_dtype[0],
-#         },
-#         method_input_dtypes=[],
-#         method_as_variable_flags=as_variable,
-#         method_num_positional_args=0,
-#         method_native_array_flags=native_array,
-#         method_all_as_kwargs_np={
-#             "axis": axis,
-#         },
-#         frontend="numpy",
-#         class_="matrix",
-#         method_name="argmax",
-#     )
-=======
 # argmax
 @handle_frontend_method(
     method_tree="numpy.matrix.argmax",
@@ -243,49 +46,48 @@
         class_="matrix",
         method_name="argmax",
     )
->>>>>>> 71d254c8
 
 
-# # any
-# @handle_frontend_method(
-#     method_tree="numpy.matrix.any",
-#     dtype_x_axis=helpers.dtype_values_axis(
-#         available_dtypes=helpers.get_dtypes("numeric"),
-#         min_num_dims=2,
-#         max_num_dims=2,
-#         min_dim_size=2,
-#         valid_axis=True,
-#         force_int_axis=True,
-#         allow_neg_axes=False,
-#     ),
-# )
-# def test_numpy_matrix_any(
-#     dtype_x_axis,
-#     as_variable,
-#     native_array,
-#     class_,
-#     method_name,
-# ):
-#     input_dtype, x, axis = dtype_x_axis
-#     if isinstance(axis, tuple):
-#         axis = axis[0]
-#     helpers.test_frontend_method(
-#         init_input_dtypes=input_dtype,
-#         init_as_variable_flags=as_variable,
-#         init_num_positional_args=0,
-#         init_native_array_flags=native_array,
-#         init_all_as_kwargs_np={
-#             "data": x[0],
-#             "dtype": input_dtype[0],
-#         },
-#         method_input_dtypes=[],
-#         method_as_variable_flags=as_variable,
-#         method_num_positional_args=0,
-#         method_native_array_flags=native_array,
-#         method_all_as_kwargs_np={
-#             "axis": axis,
-#         },
-#         frontend="numpy",
-#         class_="matrix",
-#         method_name="any",
-#     )+# any
+@handle_frontend_method(
+    method_tree="numpy.matrix.any",
+    dtype_x_axis=helpers.dtype_values_axis(
+        available_dtypes=helpers.get_dtypes("numeric"),
+        min_num_dims=2,
+        max_num_dims=2,
+        min_dim_size=2,
+        valid_axis=True,
+        force_int_axis=True,
+        allow_neg_axes=False,
+    ),
+)
+def test_numpy_matrix_any(
+    dtype_x_axis,
+    as_variable,
+    native_array,
+    class_,
+    method_name,
+):
+    input_dtype, x, axis = dtype_x_axis
+    if isinstance(axis, tuple):
+        axis = axis[0]
+    helpers.test_frontend_method(
+        init_input_dtypes=input_dtype,
+        init_as_variable_flags=as_variable,
+        init_num_positional_args=0,
+        init_native_array_flags=native_array,
+        init_all_as_kwargs_np={
+            "data": x[0],
+            "dtype": input_dtype[0],
+        },
+        method_input_dtypes=[],
+        method_as_variable_flags=as_variable,
+        method_num_positional_args=0,
+        method_native_array_flags=native_array,
+        method_all_as_kwargs_np={
+            "axis": axis,
+        },
+        frontend="numpy",
+        class_="matrix",
+        method_name="any",
+    )