--- conflicted
+++ resolved
@@ -51,16 +51,11 @@
     return data, data_gt
 
 
-<<<<<<< HEAD
-@given(matrices=_property_helper())
+@handle_frontend_test(
+    fn_tree="numpy.add",  # dummy fn_tree
+    matrices=_property_helper(),
+)
 def test_numpy_A(matrices):
-=======
-@handle_frontend_test(
-    fn_tree="numpy.add",  # dummy fn_tree
-    matrices=_property_helper(),
-)
-def test_numpy_matrix_property_A(matrices):
->>>>>>> 44024a1d
     data, data_gt = matrices
     ret = np.ravel(data.A)
     ret_gt = np.ravel(data_gt.A)
@@ -71,16 +66,11 @@
     )
 
 
-<<<<<<< HEAD
-@given(matrices=_property_helper())
+@handle_frontend_test(
+    fn_tree="numpy.add",  # dummy fn_tree
+    matrices=_property_helper(),
+)
 def test_numpy_A1(matrices):
-=======
-@handle_frontend_test(
-    fn_tree="numpy.add",  # dummy fn_tree
-    matrices=_property_helper(),
-)
-def test_numpy_matrix_property_A1(matrices):
->>>>>>> 44024a1d
     data, data_gt = matrices
     helpers.value_test(
         ret_np_flat=data.A1,
@@ -89,16 +79,11 @@
     )
 
 
-<<<<<<< HEAD
-@given(matrices=_property_helper())
+@handle_frontend_test(
+    fn_tree="numpy.add",  # dummy fn_tree
+    matrices=_property_helper(),
+)
 def test_numpy_I(matrices):
-=======
-@handle_frontend_test(
-    fn_tree="numpy.add",  # dummy fn_tree
-    matrices=_property_helper(),
-)
-def test_numpy_matrix_property_I(matrices):
->>>>>>> 44024a1d
     data, data_gt = matrices
     assume(
         np.linalg.cond(data.A.data) < 1 / sys.float_info.epsilon
@@ -113,16 +98,11 @@
     )
 
 
-<<<<<<< HEAD
-@given(matrices=_property_helper())
+@handle_frontend_test(
+    fn_tree="numpy.add",  # dummy fn_tree
+    matrices=_property_helper(),
+)
 def test_numpy_T(matrices):
-=======
-@handle_frontend_test(
-    fn_tree="numpy.add",  # dummy fn_tree
-    matrices=_property_helper(),
-)
-def test_numpy_matrix_property_T(matrices):
->>>>>>> 44024a1d
     data, data_gt = matrices
     ret = np.ravel(data.T)
     ret_gt = np.ravel(data_gt.T)
@@ -133,16 +113,11 @@
     )
 
 
-<<<<<<< HEAD
-@given(matrices=_property_helper())
+@handle_frontend_test(
+    fn_tree="numpy.add",  # dummy fn_tree
+    matrices=_property_helper(),
+)
 def test_numpy_data(matrices):
-=======
-@handle_frontend_test(
-    fn_tree="numpy.add",  # dummy fn_tree
-    matrices=_property_helper(),
-)
-def test_numpy_matrix_property_data(matrices):
->>>>>>> 44024a1d
     data, data_gt = matrices
     # sanity test
     ivy.utils.assertions.check_equal(
@@ -150,60 +125,40 @@
     )
 
 
-<<<<<<< HEAD
-@given(matrices=_property_helper())
+@handle_frontend_test(
+    fn_tree="numpy.add",  # dummy fn_tree
+    matrices=_property_helper(),
+)
 def test_numpy_dtype(matrices):
-=======
-@handle_frontend_test(
-    fn_tree="numpy.add",  # dummy fn_tree
-    matrices=_property_helper(),
-)
-def test_numpy_matrix_property_dtype(matrices):
->>>>>>> 44024a1d
     data, data_gt = matrices
     ivy.utils.assertions.check_equal(
         str(data.dtype), str(data_gt.dtype), as_array=False
     )
 
 
-<<<<<<< HEAD
-@given(matrices=_property_helper())
+@handle_frontend_test(
+    fn_tree="numpy.add",  # dummy fn_tree
+    matrices=_property_helper(),
+)
 def test_numpy_ndim(matrices):
-=======
-@handle_frontend_test(
-    fn_tree="numpy.add",  # dummy fn_tree
-    matrices=_property_helper(),
-)
-def test_numpy_matrix_property_ndim(matrices):
->>>>>>> 44024a1d
     data, data_gt = matrices
     ivy.utils.assertions.check_equal(data.ndim, data_gt.ndim, as_array=False)
 
 
-<<<<<<< HEAD
-@given(matrices=_property_helper())
+@handle_frontend_test(
+    fn_tree="numpy.add",  # dummy fn_tree
+    matrices=_property_helper(),
+)
 def test_numpy_shape(matrices):
-=======
-@handle_frontend_test(
-    fn_tree="numpy.add",  # dummy fn_tree
-    matrices=_property_helper(),
-)
-def test_numpy_matrix_property_shape(matrices):
->>>>>>> 44024a1d
     data, data_gt = matrices
     ivy.utils.assertions.check_equal(data.shape, data_gt.shape, as_array=False)
 
 
-<<<<<<< HEAD
-@given(matrices=_property_helper())
+@handle_frontend_test(
+    fn_tree="numpy.add",  # dummy fn_tree
+    matrices=_property_helper(),
+)
 def test_numpy_size(matrices):
-=======
-@handle_frontend_test(
-    fn_tree="numpy.add",  # dummy fn_tree
-    matrices=_property_helper(),
-)
-def test_numpy_matrix_property_size(matrices):
->>>>>>> 44024a1d
     data, data_gt = matrices
     ivy.utils.assertions.check_equal(data.size, data_gt.size, as_array=False)
 
