# global
import sys
from hypothesis import strategies as st
<<<<<<< HEAD
import sys
import numpy as np

# local
from ivy import to_numpy
import ivy_tests.test_ivy.helpers as helpers
from ivy_tests.test_ivy.helpers import handle_frontend_test, assert_all_close
=======
import numpy as np

# local
import ivy
import ivy_tests.test_ivy.helpers as helpers
from ivy_tests.test_ivy.helpers import handle_frontend_test
from ivy_tests.test_ivy.helpers import assert_all_close
>>>>>>> 444cb427
from ivy_tests.test_ivy.test_functional.test_core.test_linalg import (
    _get_dtype_and_matrix,
)


# eigvalsh
@handle_frontend_test(
    fn_tree="numpy.linalg.eigvalsh",
    x=_get_dtype_and_matrix(symmetric=True),
    UPLO=st.sampled_from(["L", "U"]),
)
def test_numpy_eigvalsh(
    x,
    UPLO,
    frontend,
    test_flags,
    fn_tree,
    on_device,
):
    input_dtypes, xs = x
    helpers.test_frontend_function(
        input_dtypes=input_dtypes,
        frontend=frontend,
        test_flags=test_flags,
        fn_tree=fn_tree,
        on_device=on_device,
        rtol=1e-2,
        atol=1e-2,
        a=xs,
        UPLO=UPLO,
    )


<<<<<<< HEAD
# eig
@handle_frontend_test(
    fn_tree="numpy.linalg.eig",
=======
# eigh
@handle_frontend_test(
    fn_tree="numpy.linalg.eigh",
>>>>>>> 444cb427
    dtype_and_x=helpers.dtype_and_values(
        available_dtypes=helpers.get_dtypes("float"),
        min_value=0,
        max_value=10,
        shape=helpers.ints(min_value=2, max_value=5).map(lambda x: tuple([x, x])),
    ).filter(
        lambda x: "float16" not in x[0]
<<<<<<< HEAD
                  and "bfloat16" not in x[0]
                  and np.linalg.cond(x[1][0]) < 1 / sys.float_info.epsilon
                  and np.linalg.det(np.asarray(x[1][0])) != 0
    ),
    test_with_out=st.just(False),
)
def test_numpy_eig(
        dtype_and_x,
        on_device,
        fn_tree,
        frontend,
        test_flags,
):
    dtype, x = dtype_and_x
    x = np.array(x[0], dtype=dtype[0])
    """
    make symmetric positive-definite since ivy does not support complex
    data dtypes currently.
    """
=======
        and "bfloat16" not in x[0]
        and np.linalg.cond(x[1][0]) < 1 / sys.float_info.epsilon
        and np.linalg.det(np.asarray(x[1][0])) != 0
    ),
    UPLO=st.sampled_from(("L", "U")),
    test_with_out=st.just(False),
)
def test_numpy_eigh(
    *,
    dtype_and_x,
    UPLO,
    on_device,
    fn_tree,
    frontend,
    test_flags,
):
    dtype, x = dtype_and_x
    x = np.array(x[0], dtype=dtype[0])
    # make symmetric positive-definite beforehand
>>>>>>> 444cb427
    x = np.matmul(x.T, x) + np.identity(x.shape[0]) * 1e-3

    ret, frontend_ret = helpers.test_frontend_function(
        input_dtypes=dtype,
        frontend=frontend,
        test_flags=test_flags,
        fn_tree=fn_tree,
        on_device=on_device,
        test_values=False,
        a=x,
<<<<<<< HEAD
    )

    ret = [to_numpy(x).astype(np.float64) for x in ret]
    frontend_ret = [x.astype(np.float64) for x in frontend_ret]
=======
        UPLO=UPLO,
    )
    ret = [ivy.to_numpy(x) for x in ret]
    frontend_ret = [np.asarray(x) for x in frontend_ret]
>>>>>>> 444cb427

    L, Q = ret
    frontend_L, frontend_Q = frontend_ret

    assert_all_close(
        ret_np=Q @ np.diag(L) @ Q.T,
        ret_from_gt_np=frontend_Q @ np.diag(frontend_L) @ frontend_Q.T,
        atol=1e-02,
    )<|MERGE_RESOLUTION|>--- conflicted
+++ resolved
@@ -1,23 +1,13 @@
 # global
 import sys
 from hypothesis import strategies as st
-<<<<<<< HEAD
-import sys
 import numpy as np
 
 # local
 from ivy import to_numpy
 import ivy_tests.test_ivy.helpers as helpers
 from ivy_tests.test_ivy.helpers import handle_frontend_test, assert_all_close
-=======
-import numpy as np
-
-# local
 import ivy
-import ivy_tests.test_ivy.helpers as helpers
-from ivy_tests.test_ivy.helpers import handle_frontend_test
-from ivy_tests.test_ivy.helpers import assert_all_close
->>>>>>> 444cb427
 from ivy_tests.test_ivy.test_functional.test_core.test_linalg import (
     _get_dtype_and_matrix,
 )
@@ -51,15 +41,9 @@
     )
 
 
-<<<<<<< HEAD
 # eig
 @handle_frontend_test(
     fn_tree="numpy.linalg.eig",
-=======
-# eigh
-@handle_frontend_test(
-    fn_tree="numpy.linalg.eigh",
->>>>>>> 444cb427
     dtype_and_x=helpers.dtype_and_values(
         available_dtypes=helpers.get_dtypes("float"),
         min_value=0,
@@ -67,7 +51,6 @@
         shape=helpers.ints(min_value=2, max_value=5).map(lambda x: tuple([x, x])),
     ).filter(
         lambda x: "float16" not in x[0]
-<<<<<<< HEAD
                   and "bfloat16" not in x[0]
                   and np.linalg.cond(x[1][0]) < 1 / sys.float_info.epsilon
                   and np.linalg.det(np.asarray(x[1][0])) != 0
@@ -87,10 +70,44 @@
     make symmetric positive-definite since ivy does not support complex
     data dtypes currently.
     """
-=======
-        and "bfloat16" not in x[0]
-        and np.linalg.cond(x[1][0]) < 1 / sys.float_info.epsilon
-        and np.linalg.det(np.asarray(x[1][0])) != 0
+    x = np.matmul(x.T, x) + np.identity(x.shape[0]) * 1e-3
+
+    ret, frontend_ret = helpers.test_frontend_function(
+        input_dtypes=dtype,
+        frontend=frontend,
+        test_flags=test_flags,
+        fn_tree=fn_tree,
+        on_device=on_device,
+        test_values=False,
+        a=x,
+    )
+
+    ret = [to_numpy(x).astype(np.float64) for x in ret]
+    frontend_ret = [x.astype(np.float64) for x in frontend_ret]
+
+    L, Q = ret
+    frontend_L, frontend_Q = frontend_ret
+
+    assert_all_close(
+        ret_np=Q @ np.diag(L) @ Q.T,
+        ret_from_gt_np=frontend_Q @ np.diag(frontend_L) @ frontend_Q.T,
+        atol=1e-02,
+    )
+
+
+# eigh
+@handle_frontend_test(
+    fn_tree="numpy.linalg.eigh",
+    dtype_and_x=helpers.dtype_and_values(
+        available_dtypes=helpers.get_dtypes("float"),
+        min_value=0,
+        max_value=10,
+        shape=helpers.ints(min_value=2, max_value=5).map(lambda x: tuple([x, x])),
+    ).filter(
+        lambda x: "float16" not in x[0]
+                and "bfloat16" not in x[0]
+                and np.linalg.cond(x[1][0]) < 1 / sys.float_info.epsilon
+                and np.linalg.det(np.asarray(x[1][0])) != 0
     ),
     UPLO=st.sampled_from(("L", "U")),
     test_with_out=st.just(False),
@@ -107,7 +124,6 @@
     dtype, x = dtype_and_x
     x = np.array(x[0], dtype=dtype[0])
     # make symmetric positive-definite beforehand
->>>>>>> 444cb427
     x = np.matmul(x.T, x) + np.identity(x.shape[0]) * 1e-3
 
     ret, frontend_ret = helpers.test_frontend_function(
@@ -118,18 +134,10 @@
         on_device=on_device,
         test_values=False,
         a=x,
-<<<<<<< HEAD
-    )
-
-    ret = [to_numpy(x).astype(np.float64) for x in ret]
-    frontend_ret = [x.astype(np.float64) for x in frontend_ret]
-=======
         UPLO=UPLO,
     )
     ret = [ivy.to_numpy(x) for x in ret]
     frontend_ret = [np.asarray(x) for x in frontend_ret]
->>>>>>> 444cb427
-
     L, Q = ret
     frontend_L, frontend_Q = frontend_ret
 
