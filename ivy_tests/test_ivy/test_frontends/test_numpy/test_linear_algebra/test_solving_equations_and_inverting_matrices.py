# global
import sys
import numpy as np
from hypothesis import strategies as st

# local
import ivy_tests.test_ivy.helpers as helpers
from ivy_tests.test_ivy.helpers import handle_frontend_test
from ivy_tests.test_ivy.test_functional.test_core.test_linalg import (
    _get_first_matrix,
    _get_second_matrix,
)
<<<<<<< HEAD
# from hypothesis import reproduce_failure
=======
>>>>>>> f45a5d69


# solve
@handle_frontend_test(
    fn_tree="numpy.linalg.solve",
    x=_get_first_matrix(),
    y=_get_second_matrix(),
    test_with_out=st.just(False),
)
def test_numpy_solve(
    x,
    y,
    frontend,
    test_flags,
    fn_tree,
    on_device,
):
    dtype1, x1 = x
    dtype2, x2 = y
    helpers.test_frontend_function(
        input_dtypes=[dtype1, dtype2],
        frontend=frontend,
        test_flags=test_flags,
        fn_tree=fn_tree,
        on_device=on_device,
        a=x1,
        b=x2,
    )


# inv
@handle_frontend_test(
    fn_tree="numpy.linalg.inv",
    dtype_and_x=helpers.dtype_and_values(
        available_dtypes=helpers.get_dtypes("float"),
        small_abs_safety_factor=2,
        safety_factor_scale="log",
        shape=helpers.ints(min_value=2, max_value=20).map(lambda x: tuple([x, x])),
    ).filter(lambda x: np.linalg.cond(x[1][0].tolist()) < 1 / sys.float_info.epsilon),
    test_with_out=st.just(False),
)
def test_numpy_inv(
    dtype_and_x,
    frontend,
    test_flags,
    fn_tree,
    on_device,
):
    dtype, x = dtype_and_x
    helpers.test_frontend_function(
        input_dtypes=dtype,
        frontend=frontend,
        test_flags=test_flags,
        fn_tree=fn_tree,
        on_device=on_device,
        a=x[0],
    )


# pinv
@handle_frontend_test(
    fn_tree="numpy.linalg.pinv",
    dtype_and_x=helpers.dtype_and_values(
        available_dtypes=helpers.get_dtypes("float"),
        min_num_dims=2,
        max_num_dims=2,
    ),
    test_with_out=st.just(False),
)
def test_numpy_pinv(
    dtype_and_x,
    frontend,
    test_flags,
    fn_tree,
    on_device,
):
    dtype, x = dtype_and_x
    helpers.test_frontend_function(
        input_dtypes=dtype,
        frontend=frontend,
        test_flags=test_flags,
        fn_tree=fn_tree,
        on_device=on_device,
        a=x[0],
    )


# tensorinv
@st.composite
def _get_inv_square_matrices(draw):

    dim_size = draw(helpers.ints(min_value=1, max_value=10))

    batch_shape = draw(st.sampled_from([2, 4, 6, 8, 10]))

    generated_shape = (dim_size,) * batch_shape
    generated_ind = int(np.floor(len(generated_shape) / 2))

    handpicked_shape, handpicked_ind = draw(
        st.sampled_from([[(24, 6, 4), 1], [(8, 3, 6, 4), 2], [(6, 7, 8, 16, 21), 3]])
    )

    shape, ind = draw(
        st.sampled_from(
            [(generated_shape, generated_ind), (handpicked_shape, handpicked_ind)]
        )
    )

    input_dtype = draw(
        helpers.get_dtypes("float", index=1, full=False).filter(
            lambda x: x not in ["float16", "bfloat16"]
        )
    )
    invertible = False
    while not invertible:
        a = draw(
            helpers.array_values(
                dtype=input_dtype[0],
                shape=shape,
                min_value=-100,
                max_value=100,
            )
        )
        try:
            np.linalg.inv(a)
            invertible = True
        except np.linalg.LinAlgError:
            pass

    return input_dtype, a, ind


@handle_frontend_test(
    fn_tree="numpy.linalg.tensorinv",
    params=_get_inv_square_matrices(),
    test_with_out=st.just(False),
)
def test_numpy_tensorinv(
    *,
    params,
    test_flags,
    on_device,
    fn_tree,
    frontend,
):
    dtype, x, ind = params
    helpers.test_frontend_function(
        input_dtypes=dtype,
        test_flags=test_flags,
        rtol=1e-01,
        atol=1e-01,
        frontend=frontend,
        fn_tree=fn_tree,
        on_device=on_device,
        a=x,
        ind=ind,
    )


@st.composite
def _get_lstsq_matrices(draw):
    shape1 = draw(helpers.ints(min_value=2, max_value=10))
    shape2 = draw(helpers.ints(min_value=2, max_value=10))
    input_dtype = "float64"
    a = draw(
        helpers.array_values(
            dtype=input_dtype,
            shape=(shape1, shape2),
            min_value=10,
            max_value=20,
            exclude_min=False,
            exclude_max=False,
        )
    )
    b = draw(
        helpers.array_values(
            dtype=input_dtype,
            shape=(shape1, 1),
            min_value=10,
            max_value=20,
            exclude_min=False,
            exclude_max=False,
        )
    )
    return input_dtype, a, b


# lstsq
@handle_frontend_test(
    fn_tree="numpy.linalg.lstsq",
    params=_get_lstsq_matrices(),
    test_with_out=st.just(False),
)
def test_numpy_lstsq(
    params,
    frontend,
    test_flags,
    fn_tree,
    on_device,
):
    input_dtype, fir, sec = params
    helpers.test_frontend_function(
        input_dtypes=[input_dtype, input_dtype],
        frontend=frontend,
        test_flags=test_flags,
        fn_tree=fn_tree,
        on_device=on_device,
        a=fir,
        b=sec,
    )<|MERGE_RESOLUTION|>--- conflicted
+++ resolved
@@ -10,10 +10,7 @@
     _get_first_matrix,
     _get_second_matrix,
 )
-<<<<<<< HEAD
-# from hypothesis import reproduce_failure
-=======
->>>>>>> f45a5d69
+
 
 
 # solve
