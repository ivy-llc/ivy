--- conflicted
+++ resolved
@@ -15,16 +15,10 @@
     fn_tree="numpy.fft.ifft",
     dtype_and_x=x_and_ifft(),
 )
-<<<<<<< HEAD
-def test_numpy_iftt(dtype_and_x, frontend, test_flags, backend_fw, fn_tree, on_device):
-    input_dtype, x = dtype_and_x
-=======
 def test_numpy_iftt(dtype_and_x, frontend, test_flags, fn_tree, on_device):
     input_dtype, x, dim, norm, n = dtype_and_x
->>>>>>> a6f62c09
     helpers.test_frontend_function(
         input_dtypes=input_dtype,
-        backend_to_test=backend_fw,
         frontend=frontend,
         test_flags=test_flags,
         fn_tree=fn_tree,
@@ -43,13 +37,10 @@
         available_dtypes=helpers.get_dtypes("float"), shape=(4,), array_api_dtypes=True
     ),
 )
-def test_numpy_ifttshift(
-    dtype_and_x, frontend, test_flags, backend_fw, fn_tree, on_device
-):
+def test_numpy_ifttshift(dtype_and_x, frontend, test_flags, fn_tree, on_device):
     input_dtype, arr = dtype_and_x
     helpers.test_frontend_function(
         input_dtypes=input_dtype,
-        backend_to_test=backend_fw,
         frontend=frontend,
         test_flags=test_flags,
         fn_tree=fn_tree,
@@ -71,13 +62,10 @@
     norm=st.sampled_from(["backward", "ortho", "forward"]),
     n=st.integers(min_value=2, max_value=10),
 )
-def test_numpy_fft(
-    dtype_input_axis, norm, n, frontend, test_flags, backend_fw, fn_tree, on_device
-):
+def test_numpy_fft(dtype_input_axis, norm, n, frontend, test_flags, fn_tree, on_device):
     input_dtype, x, axis = dtype_input_axis
     helpers.test_frontend_function(
         input_dtypes=input_dtype,
-        backend_to_test=backend_fw,
         frontend=frontend,
         test_flags=test_flags,
         fn_tree=fn_tree,
@@ -96,13 +84,10 @@
         available_dtypes=helpers.get_dtypes("float"), shape=(4,), array_api_dtypes=True
     ),
 )
-def test_numpy_fttshift(
-    dtype_and_x, frontend, test_flags, backend_fw, fn_tree, on_device
-):
+def test_numpy_fttshift(dtype_and_x, frontend, test_flags, fn_tree, on_device):
     input_dtype, arr = dtype_and_x
     helpers.test_frontend_function(
         input_dtypes=input_dtype,
-        backend_to_test=backend_fw,
         frontend=frontend,
         test_flags=test_flags,
         fn_tree=fn_tree,
@@ -125,12 +110,11 @@
     n=st.integers(min_value=2, max_value=5),
 )
 def test_numpy_rfft(
-    dtype_input_axis, norm, n, frontend, test_flags, backend_fw, fn_tree, on_device
+    dtype_input_axis, norm, n, frontend, test_flags, fn_tree, on_device
 ):
     input_dtype, x, axis = dtype_input_axis
     helpers.test_frontend_function(
         input_dtypes=input_dtype,
-        backend_to_test=backend_fw,
         frontend=frontend,
         test_flags=test_flags,
         fn_tree=fn_tree,
@@ -155,12 +139,11 @@
     n=st.integers(min_value=2, max_value=5),
 )
 def test_numpy_ihfft(
-    dtype_input_axis, norm, n, frontend, test_flags, backend_fw, fn_tree, on_device
+    dtype_input_axis, norm, n, frontend, test_flags, fn_tree, on_device
 ):
     input_dtype, x, axis = dtype_input_axis
     helpers.test_frontend_function(
         input_dtypes=input_dtype,
-        backend_to_test=backend_fw,
         frontend=frontend,
         test_flags=test_flags,
         fn_tree=fn_tree,
@@ -178,9 +161,7 @@
     n=st.integers(min_value=10, max_value=100),
     sample_rate=st.integers(min_value=1, max_value=10),
 )
-def test_numpy_fftfreq(
-    n, sample_rate, frontend, test_flags, backend_fw, fn_tree, on_device
-):
+def test_numpy_fftfreq(n, sample_rate, frontend, test_flags, fn_tree, on_device):
     d = 1 / sample_rate
     helpers.test_frontend_function(
         input_dtypes=[int],
@@ -199,9 +180,7 @@
     n=st.integers(min_value=10, max_value=100),
     sample_rate=st.integers(min_value=1, max_value=10),
 )
-def test_numpy_rfftfreq(
-    n, sample_rate, frontend, test_flags, backend_fw, fn_tree, on_device
-):
+def test_numpy_rfftfreq(n, sample_rate, frontend, test_flags, fn_tree, on_device):
     d = 1 / sample_rate
     helpers.test_frontend_function(
         input_dtypes=[int],
