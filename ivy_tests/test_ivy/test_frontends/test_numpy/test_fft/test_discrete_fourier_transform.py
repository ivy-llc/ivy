--- conflicted
+++ resolved
@@ -195,32 +195,11 @@
 
 
 @handle_frontend_test(
-<<<<<<< HEAD
-    fn_tree="numpy.fft.rfft2",
-    dtype_input_axis=helpers.dtype_values_axis(
-        available_dtypes=helpers.get_dtypes("valid"),
-        min_num_dims=2,
-        max_num_dims=2,
-        min_axis=-2,
-        force_tuple_axis=True,
-    ),
-    norm=st.sampled_from(["backward", "ortho", "forward"]),
-    # s=st.one_of(st.lists(st.integers()), st.none()),
-    # s=st.integers(min_value=2, max_value=5),
-    s=st.one_of(st.lists(st.integers(min_value=1, max_value=10)), st.none()),
-    # axes=st.one_of(st.none(), st.lists(st.integers())),
-)
-def test_numpy_rfft2(
-    dtype_input_axis, norm, s, axes, frontend, test_flags, fn_tree, on_device
-):
-    input_dtype, x, axis = dtype_input_axis
-=======
     fn_tree="numpy.fft.ifftn",
     dtype_and_x=x_and_ifft(),
 )
 def test_numpy_ifftn(dtype_and_x, frontend, test_flags, fn_tree, on_device):
     input_dtype, x, dim, norm, n = dtype_and_x
->>>>>>> 710c2977
     helpers.test_frontend_function(
         input_dtypes=input_dtype,
         frontend=frontend,
@@ -229,12 +208,7 @@
         on_device=on_device,
         test_values=True,
         a=x,
-<<<<<<< HEAD
-        s=s,
-        axes=axes,
-=======
         s=None,
         axes=None,
->>>>>>> 710c2977
         norm=norm,
     )