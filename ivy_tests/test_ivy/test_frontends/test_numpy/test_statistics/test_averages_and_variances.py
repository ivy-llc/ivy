# global
from hypothesis import strategies as st

# local
import ivy_tests.test_ivy.helpers as helpers
from ivy_tests.test_ivy.test_functional.test_core.test_statistical import (
    statistical_dtype_values,
)
import ivy_tests.test_ivy.test_frontends.test_numpy.helpers as np_frontend_helpers
from ivy_tests.test_ivy.helpers import handle_frontend_test


# mean
@handle_frontend_test(
    fn_tree="numpy.mean",
    dtype_and_x=statistical_dtype_values(function="mean"),
    dtype=helpers.get_dtypes("float", full=False, none=True),
    where=np_frontend_helpers.where(),
    keep_dims=st.booleans(),
)
def test_numpy_mean(
        dtype_and_x,
        dtype,
        where,
        as_variable,
        with_out,
        num_positional_args,
        native_array,
        frontend,
        fn_tree,
        on_device,
        keep_dims,
):
    input_dtype, x, axis = dtype_and_x
    if isinstance(axis, tuple):
        axis = axis[0]

    where, as_variable, native_array = np_frontend_helpers.handle_where_and_array_bools(
        where=where,
        input_dtype=input_dtype,
        as_variable=as_variable,
        native_array=native_array,
    )

    np_frontend_helpers.test_frontend_function(
        input_dtypes=input_dtype,
        as_variable_flags=as_variable,
        with_out=with_out,
        num_positional_args=num_positional_args,
        native_array_flags=native_array,
        frontend=frontend,
        fn_tree=fn_tree,
        on_device=on_device,
        x=x[0],
        axis=axis,
        dtype=dtype[0],
        out=None,
        keepdims=keep_dims,
        where=where,
        test_values=False,
    )


# nanmean
@handle_frontend_test(
    fn_tree="numpy.nanmean",
    dtype_and_a=statistical_dtype_values(function="mean"),
    dtype=helpers.get_dtypes("float", full=False, none=True),
    where=np_frontend_helpers.where(),
    keep_dims=st.booleans(),
)
def test_numpy_nanmean(
        dtype_and_a,
        dtype,
        where,
        as_variable,
        with_out,
        num_positional_args,
        native_array,
        frontend,
        fn_tree,
        on_device,
        keep_dims,
):
    input_dtype, a, axis = dtype_and_a
    if isinstance(axis, tuple):
        axis = axis[0]

    where, as_variable, native_array = np_frontend_helpers.handle_where_and_array_bools(
        where=where,
        input_dtype=input_dtype,
        as_variable=as_variable,
        native_array=native_array,
    )

    np_frontend_helpers.test_frontend_function(
        input_dtypes=input_dtype,
        as_variable_flags=as_variable,
        with_out=with_out,
        num_positional_args=num_positional_args,
        native_array_flags=native_array,
        frontend=frontend,
        fn_tree=fn_tree,
        on_device=on_device,
        a=a[0],
        axis=axis,
        dtype=dtype[0],
        out=None,
        keepdims=keep_dims,
        where=where,
        test_values=False,
    )


# std
@handle_frontend_test(
    fn_tree="numpy.std",
    dtype_and_x=statistical_dtype_values(function="std"),
    dtype=helpers.get_dtypes("float", full=False, none=True),
    where=np_frontend_helpers.where(),
    keep_dims=st.booleans(),
)
def test_numpy_std(
<<<<<<< HEAD
        dtype_and_x,
        dtype,
        where,
        as_variable,
        with_out,
        num_positional_args,
        native_array,
        fw,
        keep_dims,
=======
    dtype_and_x,
    dtype,
    where,
    as_variable,
    with_out,
    num_positional_args,
    native_array,
    frontend,
    fn_tree,
    on_device,
    keep_dims,
>>>>>>> 1f446877
):
    input_dtype, x, axis, axis_excess = dtype_and_x
    if isinstance(axis, tuple):
        axis = axis[0]
    where, as_variable, native_array = np_frontend_helpers.handle_where_and_array_bools(
        where=where,
        input_dtype=input_dtype,
        as_variable=as_variable,
        native_array=native_array,
    )

    np_frontend_helpers.test_frontend_function(
        input_dtypes=input_dtype,
        as_variable_flags=as_variable,
        with_out=with_out,
        num_positional_args=num_positional_args,
        native_array_flags=native_array,
        frontend=frontend,
        fn_tree=fn_tree,
        on_device=on_device,
        x=x[0],
        axis=axis,
        dtype=dtype,
        out=None,
        correction=0,
        keepdims=keep_dims,
        where=where,
<<<<<<< HEAD
        test_values=False,
    )


# average
@handle_frontend_test(
    fn_tree="numpy.average",
    dtype_and_a=statistical_dtype_values(function="average"),
    dtype_and_x=statistical_dtype_values(function="average"),
    keep_dims=st.booleans(),
)
def test_numpy_average(
        dtype_and_a,
        as_variable,
        num_positional_args,
        native_array,
        dtype_and_x,
        frontend,
        fn_tree,
        keep_dims,
        on_device
):
    input_dtype, a, axis = dtype_and_a

    input_dtypes, xs, axiss = dtype_and_x

    if isinstance(axis, tuple):
        axis = axis[0]

    helpers.test_frontend_function(
        a=a[0],
        input_dtypes=input_dtype,
        as_variable_flags=as_variable,
        with_out=False,
        num_positional_args=num_positional_args,
        native_array_flags=native_array,
        weights=xs[0],
        axis=axis,
        frontend=frontend,
        fn_tree=fn_tree,
        keepdims=keep_dims,
        on_device=on_device,
=======
>>>>>>> 1f446877
    )<|MERGE_RESOLUTION|>--- conflicted
+++ resolved
@@ -121,17 +121,6 @@
     keep_dims=st.booleans(),
 )
 def test_numpy_std(
-<<<<<<< HEAD
-        dtype_and_x,
-        dtype,
-        where,
-        as_variable,
-        with_out,
-        num_positional_args,
-        native_array,
-        fw,
-        keep_dims,
-=======
     dtype_and_x,
     dtype,
     where,
@@ -143,7 +132,6 @@
     fn_tree,
     on_device,
     keep_dims,
->>>>>>> 1f446877
 ):
     input_dtype, x, axis, axis_excess = dtype_and_x
     if isinstance(axis, tuple):
@@ -171,8 +159,6 @@
         correction=0,
         keepdims=keep_dims,
         where=where,
-<<<<<<< HEAD
-        test_values=False,
     )
 
 
@@ -214,6 +200,4 @@
         fn_tree=fn_tree,
         keepdims=keep_dims,
         on_device=on_device,
-=======
->>>>>>> 1f446877
     )