# global
from hypothesis import given, strategies as st

# local
import ivy_tests.test_ivy.helpers as helpers
from ivy_tests.test_ivy.test_functional.test_core.test_statistical import (
    statistical_dtype_values,
)
import ivy_tests.test_ivy.test_frontends.test_numpy.helpers as np_frontend_helpers
from ivy_tests.test_ivy.helpers import handle_cmd_line_args
import ivy


# mean
@handle_cmd_line_args
@given(
    dtype_and_x=statistical_dtype_values(function="mean"),
    dtype=helpers.get_dtypes("float", full=False, none=True),
    where=np_frontend_helpers.where(),
    num_positional_args=helpers.num_positional_args(
        fn_name="ivy.functional.frontends.numpy.mean"
    ),
    keep_dims=st.booleans(),
)
def test_numpy_mean(
        dtype_and_x,
        dtype,
        where,
        as_variable,
        with_out,
        num_positional_args,
        native_array,
        keep_dims,
):
    input_dtype, x, axis = dtype_and_x
    x_array = ivy.array(x[0])

    if len(x_array.shape) == 2:
        where = ivy.ones((x_array.shape[0], 1), dtype=ivy.bool)
    elif len(x_array.shape) == 1:
        where = True

    if isinstance(axis, tuple):
        axis = axis[0]

    where, as_variable, native_array = np_frontend_helpers.handle_where_and_array_bools(
        where=where,
        input_dtype=input_dtype,
        as_variable=as_variable,
        native_array=native_array,
    )

    np_frontend_helpers.test_frontend_function(
        input_dtypes=input_dtype,
        as_variable_flags=as_variable,
        with_out=with_out,
        num_positional_args=num_positional_args,
        native_array_flags=native_array,
        frontend="numpy",
        fn_tree="mean",
        x=x[0],
        axis=axis,
        dtype=dtype,
        out=None,
        keepdims=keep_dims,
        where=where,
        test_values=False,
    )


# nanmean
@handle_cmd_line_args
@given(
    dtype_and_a=statistical_dtype_values(function="mean"),
    dtype=helpers.get_dtypes("float", full=False, none=True),
    where=np_frontend_helpers.where(),
    num_positional_args=helpers.num_positional_args(
        fn_name="ivy.functional.frontends.numpy.nanmean"
    ),
    keep_dims=st.booleans(),
)
def test_numpy_nanmean(
        dtype_and_a,
        dtype,
        where,
        as_variable,
        with_out,
        num_positional_args,
        native_array,
        keep_dims,
):
    input_dtype, a, axis = dtype_and_a
    a_array = ivy.array(a[0])

    if len(a_array.shape) == 2:
        where = ivy.ones((a_array.shape[0], 1), dtype=ivy.bool)
    elif len(a_array.shape) == 1:
        where = True

    if isinstance(axis, tuple):
        axis = axis[0]

    where, as_variable, native_array = np_frontend_helpers.handle_where_and_array_bools(
        where=where,
        input_dtype=input_dtype,
        as_variable=as_variable,
        native_array=native_array,
    )

    np_frontend_helpers.test_frontend_function(
        input_dtypes=input_dtype,
        as_variable_flags=as_variable,
        with_out=with_out,
        num_positional_args=num_positional_args,
        native_array_flags=native_array,
        frontend="numpy",
        fn_tree="nanmean",
        a=a[0],
        axis=axis,
        dtype=dtype,
        out=None,
        keepdims=keep_dims,
        where=where,
        test_values=False,
    )


@handle_cmd_line_args
@given(
    dtype_and_a=statistical_dtype_values(function="average"),
    dtype=helpers.get_dtypes("float", full=False, none=True),
    num_positional_args=helpers.num_positional_args(
        fn_name="ivy.functional.frontends.numpy.average"
    ),
    dtype_and_x=statistical_dtype_values(function="average"),
    keep_dims=st.booleans(),
)
<<<<<<< HEAD
def test_numpy_average(
        dtype_and_a,
        dtype,
        as_variable,
        with_out,
        native_array,
        num_positional_args,
        dtype_and_x,
        keep_dims,
=======
def test_numpy_std(
    dtype_and_x,
    dtype,
    where,
    as_variable,
    with_out,
    num_positional_args,
    native_array,
    fw,
    keep_dims,
>>>>>>> 155ad435
):
    input_dtype, a, axis = dtype_and_a

    input_dtypes, xs, axiss = dtype_and_x
    dtype, input_dtypes, casting = np_frontend_helpers.handle_dtype_and_casting(
        dtypes=input_dtypes,
        get_dtypes_kind="numeric",
    )

    if isinstance(axis, tuple):
        axis = axis[0]

    helpers.test_frontend_function(
        input_dtypes=input_dtype,
        as_variable_flags=as_variable,
        with_out=with_out,
        native_array_flags=native_array,
        num_positional_args=num_positional_args,
        frontend="numpy",
        fn_tree="average",
        a=a[0],
        weights=xs[0],
        axis=axis,
        dtype=dtype,
        out=None,
        keepdims=keep_dims,
        test_values=False,
    )<|MERGE_RESOLUTION|>--- conflicted
+++ resolved
@@ -124,28 +124,17 @@
         test_values=False,
     )
 
-
-@handle_cmd_line_args
-@given(
-    dtype_and_a=statistical_dtype_values(function="average"),
-    dtype=helpers.get_dtypes("float", full=False, none=True),
-    num_positional_args=helpers.num_positional_args(
-        fn_name="ivy.functional.frontends.numpy.average"
-    ),
-    dtype_and_x=statistical_dtype_values(function="average"),
-    keep_dims=st.booleans(),
-)
-<<<<<<< HEAD
-def test_numpy_average(
-        dtype_and_a,
-        dtype,
-        as_variable,
-        with_out,
-        native_array,
-        num_positional_args,
-        dtype_and_x,
-        keep_dims,
-=======
+# std
+@handle_frontend_test(
+    fn_tree="numpy.std",
+    dtype_and_x=statistical_dtype_values(function="std"),
+    dtype=helpers.get_dtypes("float", full=False, none=True),
+    where=np_frontend_helpers.where(),
+    num_positional_args=helpers.num_positional_args(
+        fn_name="ivy.functional.frontends.numpy.std"
+    ),
+    keep_dims=st.booleans(),
+)
 def test_numpy_std(
     dtype_and_x,
     dtype,
@@ -156,7 +145,61 @@
     native_array,
     fw,
     keep_dims,
->>>>>>> 155ad435
+):
+    input_dtype, x, axis, axis_excess = dtype_and_x
+    x_array = ivy.array(x[0])
+
+    if len(x_array.shape) == 2:
+        where = ivy.ones((x_array.shape[0], 1), dtype=ivy.bool)
+    elif len(x_array.shape) == 1:
+        where = True
+
+    where, as_variable, native_array = np_frontend_helpers.handle_where_and_array_bools(
+        where=where,
+        input_dtype=input_dtype,
+        as_variable=as_variable,
+        native_array=native_array,
+    )
+
+    np_frontend_helpers.test_frontend_function(
+        input_dtypes=input_dtype,
+        as_variable_flags=as_variable,
+        with_out=with_out,
+        num_positional_args=num_positional_args,
+        native_array_flags=native_array,
+        fw=fw,
+        frontend="numpy",
+        fn_tree="std",
+        x=x[0],
+        axis=axis,
+        dtype=dtype,
+        out=None,
+        correction=0,
+        keepdims=keep_dims,
+        where=where,
+        test_values=False,
+    )
+
+
+@handle_cmd_line_args
+@given(
+    dtype_and_a=statistical_dtype_values(function="average"),
+    dtype=helpers.get_dtypes("float", full=False, none=True),
+    num_positional_args=helpers.num_positional_args(
+        fn_name="ivy.functional.frontends.numpy.average"
+    ),
+    dtype_and_x=statistical_dtype_values(function="average"),
+    keep_dims=st.booleans(),
+)
+def test_numpy_average(
+        dtype_and_a,
+        dtype,
+        as_variable,
+        with_out,
+        native_array,
+        num_positional_args,
+        dtype_and_x,
+        keep_dims,
 ):
     input_dtype, a, axis = dtype_and_a
 
