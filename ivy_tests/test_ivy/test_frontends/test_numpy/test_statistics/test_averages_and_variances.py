--- conflicted
+++ resolved
@@ -20,16 +20,6 @@
     keep_dims=st.booleans(),
 )
 def test_numpy_mean(
-<<<<<<< HEAD
-        dtype_and_x,
-        dtype,
-        where,
-        as_variable,
-        with_out,
-        num_positional_args,
-        native_array,
-        keep_dims,
-=======
     dtype_and_x,
     dtype,
     where,
@@ -41,7 +31,6 @@
     fn_tree,
     on_device,
     keep_dims,
->>>>>>> 5a197aa5
 ):
     input_dtype, x, axis = dtype_and_x
     x_array = ivy.array(x[0])
@@ -89,16 +78,6 @@
     keep_dims=st.booleans(),
 )
 def test_numpy_nanmean(
-<<<<<<< HEAD
-        dtype_and_a,
-        dtype,
-        where,
-        as_variable,
-        with_out,
-        num_positional_args,
-        native_array,
-        keep_dims,
-=======
     dtype_and_a,
     dtype,
     where,
@@ -110,7 +89,6 @@
     fn_tree,
     on_device,
     keep_dims,
->>>>>>> 5a197aa5
 ):
     input_dtype, a, axis = dtype_and_a
     a_array = ivy.array(a[0])
