# global
import numpy as np
from hypothesis import strategies as st

# local
import ivy
import ivy_tests.test_ivy.helpers as helpers


@st.composite
def where(draw):
    _, values = draw(helpers.dtype_and_values(dtype=["bool"]))
    return draw(st.just(values) | st.just(True))


@st.composite
def get_casting(draw):
    return draw(st.sampled_from(["no", "equiv", "safe", "same_kind", "unsafe"]))


@st.composite
def dtype_x_bounded_axis(draw, **kwargs):
    dtype, x, shape = draw(helpers.dtype_and_values(**kwargs, ret_shape=True))
    axis = draw(helpers.ints(min_value=0, max_value=max(len(shape) - 1, 0)))
    return dtype, x, axis


@st.composite
def _array_and_axes_permute_helper(
    draw,
    *,
    min_num_dims,
    max_num_dims,
    min_dim_size,
    max_dim_size,
    allow_none=False,
):
    """Returns array, its dtype and either the random permutation of its axes or None.

    Parameters
    ----------
    draw
        special function that draws data randomly (but is reproducible) from a given
        data-set (ex. list).
    min_num_dims
        minimum number of array dimensions
    max_num_dims
        maximum number of array dimensions
    min_dim_size
        minimum size of the dimension
    max_dim_size
        maximum size of the dimension

    Returns
    -------
    A strategy that draws an array, its dtype and axes (or None).
    """
    shape = draw(
        helpers.get_shape(
            allow_none=allow_none,
            min_num_dims=min_num_dims,
            max_num_dims=max_num_dims,
            min_dim_size=min_dim_size,
            max_dim_size=max_dim_size,
        )
    )
    dtype = draw(helpers.array_dtypes(num_arrays=1))
    array = draw(helpers.array_values(dtype=dtype[0], shape=shape))
    axes = draw(
        st.one_of(
            st.none(),
            helpers.get_axis(
                shape=shape,
                allow_neg=False,
                allow_none=False,
                sorted=False,
                unique=True,
                min_size=len(shape),
                max_size=len(shape),
                force_tuple=True,
                force_int=False,
            ),
        ).filter(lambda x: x != tuple(range(len(shape))))
    )
    return (array, dtype, axes)


# noinspection PyShadowingNames
def _test_frontend_function_ignoring_unitialized(*args, **kwargs):
    # TODO: this is a hack to get around, but not sure if it is efficient way to do it.
    where = kwargs["where"]
    if kwargs["frontend"] == "numpy":
        kwargs["where"] = True
    else:
        kwargs["where"] = None
    kwargs["test_values"] = False
    values = helpers.test_frontend_function(*args, **kwargs)
    if values is None:
        return
    ret, frontend_ret = values
    # set backend to frontend to flatten the frontend array
    ivy.set_backend(kwargs["frontend"])
    try:
        # get flattened arrays from returned value
        if ivy.isscalar(frontend_ret):
            frontend_ret_np_flat = [np.asarray(frontend_ret)]
        else:
            if not isinstance(frontend_ret, tuple):
                frontend_ret = (frontend_ret,)
            frontend_ret_idxs = ivy.nested_argwhere(frontend_ret, ivy.is_native_array)
            frontend_ret_flat = ivy.multi_index_nest(frontend_ret, frontend_ret_idxs)
            frontend_ret_np_flat = [ivy.to_numpy(x) for x in frontend_ret_flat]
    except Exception as e:
        ivy.unset_backend()
        raise e
    # set backend back to original
    ivy.unset_backend()

    # get flattened arrays from returned value
    ret_np_flat = helpers.flatten_fw_and_to_np(ret=ret, fw=kwargs["frontend"])

    # handling where size
    where = np.asarray(where)
    if where.ndim == 0:
        where = np.array([where])
    elif where.ndim > 1:
        where = where.flatten()
    # handling ret size

    first_el = ret_np_flat[0]
    # change where to match the shape of the first element of ret_np_flat
    if first_el.size == 1:
        where = where[:1]
    else:
        where = np.repeat(where, first_el.size)
        where = where[: first_el.size]
        where = where.reshape(first_el.shape)

    ret_flat = [np.where(where, x, np.zeros_like(x)) for x in ret_np_flat]
    frontend_ret_flat = [
        np.where(where, x, np.zeros_like(x)) for x in frontend_ret_np_flat
    ]
<<<<<<< HEAD
    if "rtol" in kwargs.keys():
        rtol = kwargs["rtol"]
    else:
        rtol = 1e-4
    if "atol" in kwargs.keys():
        atol = kwargs["atol"]
    else:
        atol = 1e-6
=======
    rtol = 1e-4
    atol = 1e-6
    if "rtol" in kwargs:
        if kwargs["rtol"] is not None:
            rtol = kwargs["rtol"]
    if "atol" in kwargs:
        if kwargs["atol"] is not None:
            atol = kwargs["atol"]
>>>>>>> 6d4d4f89
    helpers.value_test(
        ret_np_flat=ret_flat,
        ret_np_from_gt_flat=frontend_ret_flat,
        rtol=rtol,
        atol=atol,
    )


# noinspection PyShadowingNames
def test_frontend_function(*args, where=None, **kwargs):
    if not ivy.exists(where):
        helpers.test_frontend_function(*args, **kwargs)
    else:
        kwargs["where"] = where
        if "out" in kwargs and kwargs["out"] is None:
            _test_frontend_function_ignoring_unitialized(*args, **kwargs)
            return
        else:
            helpers.test_frontend_function(*args, **kwargs)


# noinspection PyShadowingNames
def handle_where_and_array_bools(where, input_dtype, as_variable, native_array):
    if isinstance(where, list) or isinstance(where, tuple):
        input_dtype = list(input_dtype) + ["bool"]
        where = where[0]
        return where, as_variable + [False], native_array + [False]
    return where, as_variable, native_array


def handle_dtype_and_casting(
    *,
    dtypes,
    get_dtypes_kind="valid",
    get_dtypes_index=0,
    get_dtypes_none=True,
    get_dtypes_key=None,
):
    casting = get_casting()
    if casting in ["no", "equiv"]:
        dtype = dtypes[0]
        dtypes = [dtype for x in dtypes]
        return dtype, dtypes, casting
    dtype = helpers.get_dtypes(
        get_dtypes_kind,
        index=get_dtypes_index,
        full=False,
        none=get_dtypes_none,
        key=get_dtypes_key,
    )
    if casting in ["safe", "same_kind"]:
        while not ivy.all([ivy.can_cast(x, dtype) for x in dtypes]):
            dtype = helpers.get_dtypes(
                get_dtypes_kind,
                index=get_dtypes_index,
                full=False,
                none=get_dtypes_none,
                key=get_dtypes_key,
            )
    return dtype, dtypes, casting


@st.composite
def _get_safe_casting_dtype(draw, *, dtypes):
    target_dtype = dtypes[0]
    for dtype in dtypes[1:]:
        if ivy.can_cast(target_dtype, dtype):
            target_dtype = dtype
    if ivy.is_float_dtype(target_dtype):
        dtype = draw(st.sampled_from(["float64", None]))
    elif ivy.is_uint_dtype(target_dtype):
        dtype = draw(st.sampled_from(["uint64", None]))
    elif ivy.is_int_dtype(target_dtype):
        dtype = draw(st.sampled_from(["int64", None]))
    else:
        dtype = draw(st.sampled_from(["bool", None]))
    return dtype


@st.composite
def dtypes_values_casting_dtype(
    draw,
    *,
    arr_func,
    get_dtypes_kind="valid",
    get_dtypes_index=0,
    get_dtypes_none=True,
    get_dtypes_key=None,
    special=False,
):
    dtypes, values = [], []
    casting = draw(st.sampled_from(["no", "equiv", "safe", "same_kind", "unsafe"]))
    for func in arr_func:
        typ, val = draw(func())
        dtypes += typ if isinstance(typ, list) else [typ]
        values += val if isinstance(val, list) else [val]

    if casting in ["no", "equiv"] and len(dtypes) > 0:
        dtypes = [dtypes[0]] * len(dtypes)

    if special:
        dtype = draw(st.sampled_from(["bool", None]))
    elif casting in ["no", "equiv"]:
        dtype = draw(st.just(None))
    elif casting in ["safe", "same_kind"]:
        dtype = draw(_get_safe_casting_dtype(dtypes=dtypes))
    else:
        dtype = draw(
            helpers.get_dtypes(
                get_dtypes_kind,
                index=get_dtypes_index,
                full=False,
                none=get_dtypes_none,
                key=get_dtypes_key,
            )
        )[0]
    return dtypes, values, casting, dtype


@st.composite
def get_dtype_and_values_and_casting(
    draw,
    *,
    get_dtypes_kind="valid",
    get_dtypes_index=0,
    get_dtypes_none=True,
    get_dtypes_key=None,
    **kwargs,
):
    input_dtype, x = draw(helpers.dtype_and_values(**kwargs))
    casting = draw(st.sampled_from(["no", "equiv", "safe", "same_kind", "unsafe"]))
    if casting in ["no", "equiv"]:
        dtype = input_dtype[0]
        input_dtype = [dtype for x in input_dtype]
        return dtype, input_dtype, x, casting
    dtype = draw(
        helpers.get_dtypes(
            get_dtypes_kind,
            index=get_dtypes_index,
            full=False,
            none=get_dtypes_none,
            key=get_dtypes_key,
        )
    )
    if casting in ["safe", "same_kind"]:
        while not ivy.all([ivy.can_cast(x, dtype[0]) for x in input_dtype]):
            dtype = draw(
                helpers.get_dtypes(
                    get_dtypes_kind,
                    index=get_dtypes_index,
                    full=False,
                    none=get_dtypes_none,
                    key=get_dtypes_key,
                )
            )
    return dtype[0], input_dtype, x, casting<|MERGE_RESOLUTION|>--- conflicted
+++ resolved
@@ -140,7 +140,6 @@
     frontend_ret_flat = [
         np.where(where, x, np.zeros_like(x)) for x in frontend_ret_np_flat
     ]
-<<<<<<< HEAD
     if "rtol" in kwargs.keys():
         rtol = kwargs["rtol"]
     else:
@@ -149,16 +148,6 @@
         atol = kwargs["atol"]
     else:
         atol = 1e-6
-=======
-    rtol = 1e-4
-    atol = 1e-6
-    if "rtol" in kwargs:
-        if kwargs["rtol"] is not None:
-            rtol = kwargs["rtol"]
-    if "atol" in kwargs:
-        if kwargs["atol"] is not None:
-            atol = kwargs["atol"]
->>>>>>> 6d4d4f89
     helpers.value_test(
         ret_np_flat=ret_flat,
         ret_np_from_gt_flat=frontend_ret_flat,
