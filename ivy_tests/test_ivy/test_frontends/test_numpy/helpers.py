# global
import numpy as np
from hypothesis import strategies as st

# local
import ivy
import ivy_tests.test_ivy.helpers as helpers
import ivy.functional.frontends.numpy as np_frontend


@st.composite
def _array_and_axes_permute_helper(
    draw,
    *,
    min_num_dims,
    max_num_dims,
    min_dim_size,
    max_dim_size,
    allow_none=False,
):
    """
    Return array, its dtype and either the random permutation of its axes or None.

    Parameters
    ----------
    draw
        special function that draws data randomly (but is reproducible) from a given
        data-set (ex. list).
    min_num_dims
        minimum number of array dimensions
    max_num_dims
        maximum number of array dimensions
    min_dim_size
        minimum size of the dimension
    max_dim_size
        maximum size of the dimension
    Returns
    -------
    A strategy that draws an array, its dtype and axes (or None).
    """
    shape = draw(
        helpers.get_shape(
            allow_none=allow_none,
            min_num_dims=min_num_dims,
            max_num_dims=max_num_dims,
            min_dim_size=min_dim_size,
            max_dim_size=max_dim_size,
        )
    )
    dtype = draw(helpers.array_dtypes(num_arrays=1))
    array = draw(helpers.array_values(dtype=dtype[0], shape=shape))
    axes = draw(
        st.one_of(
            st.none(),
            helpers.get_axis(
                shape=shape,
                allow_neg=False,
                allow_none=False,
                sort_values=False,
                unique=True,
                min_size=len(shape),
                max_size=len(shape),
                force_tuple=True,
                force_int=False,
            ),
        ).filter(lambda x: x != tuple(range(len(shape))))
    )
    return array, dtype, axes


@st.composite
def where(draw, *, shape=None):
    if shape is None:
        _, values = draw(helpers.dtype_and_values(dtype=["bool"]))
    else:
        _, values = draw(helpers.dtype_and_values(dtype=["bool"], shape=shape))
    return draw(st.just(values) | st.just(True))


# noinspection PyShadowingNames
def _test_frontend_function_ignoring_uninitialized(*args, **kwargs):
    # TODO: this is a hack to get around, but not sure if it is efficient way to do it.
    where = kwargs["where"]
    if kwargs["frontend"] == "numpy":
        kwargs["where"] = True
    else:
        kwargs["where"] = None
    kwargs["test_values"] = False
    values = helpers.test_frontend_function(*args, **kwargs)
    if values is None:
        return
    ret, frontend_ret = values
    # set backend to frontend to flatten the frontend array
    ivy.set_backend(kwargs["frontend"])
    try:
        # get flattened arrays from returned value
        if ivy.isscalar(frontend_ret):
            frontend_ret_np_flat = [np.asarray(frontend_ret)]
        else:
            if not isinstance(frontend_ret, tuple):
                frontend_ret = (frontend_ret,)
            frontend_ret_idxs = ivy.nested_argwhere(frontend_ret, ivy.is_native_array)
            frontend_ret_flat = ivy.multi_index_nest(frontend_ret, frontend_ret_idxs)
            frontend_ret_np_flat = [ivy.to_numpy(x) for x in frontend_ret_flat]
    except Exception as e:
        ivy.previous_backend()
        raise e
    # set backend back to original
    ivy.previous_backend()

    # get flattened arrays from returned value
    ret_np_flat = _flatten_frontend_return(ret=ret)

    # handling where size
    where = np.asarray(where)
    if where.ndim == 0:
        where = np.array([where])
    elif where.ndim > 1:
        where = where.flatten()
    # handling ret size

    first_el = ret_np_flat[0]
    # change where to match the shape of the first element of ret_np_flat
    if first_el.size == 1:
        where = where[:1]
    else:
        where = np.repeat(where, first_el.size)
        where = where[: first_el.size]
        where = where.reshape(first_el.shape)

    ret_flat = [np.where(where, x, np.zeros_like(x)) for x in ret_np_flat]
    frontend_ret_flat = [
        np.where(where, x, np.zeros_like(x)) for x in frontend_ret_np_flat
    ]
    if "rtol" in kwargs.keys():
        rtol = kwargs["rtol"]
    else:
        rtol = 1e-4
    if "atol" in kwargs.keys():
        atol = kwargs["atol"]
    else:
        atol = 1e-6
    helpers.value_test(
        ret_np_flat=ret_flat,
        ret_np_from_gt_flat=frontend_ret_flat,
        rtol=rtol,
        atol=atol,
    )


def _flatten_frontend_return(*, ret):
    """Flattening the returned frontend value to a list of numpy arrays."""
    current_backend = ivy.current_backend_str()
    if not isinstance(ret, tuple):
        if not ivy.is_ivy_array(ret):
            ret_np_flat = helpers.flatten_frontend_to_np(ret=ret)
        else:
            ret_np_flat = helpers.flatten_fw_and_to_np(ret=ret, fw=current_backend)
    else:
        if any([not ivy.is_ivy_array(x) for x in ret]):
            ret_np_flat = helpers.flatten_frontend_to_np(ret=ret)
        else:
            ret_np_flat = helpers.flatten_fw_and_to_np(ret=ret, fw=current_backend)
    return ret_np_flat


# noinspection PyShadowingNames
def test_frontend_function(*args, where=None, **kwargs):
    if not ivy.exists(where):
        helpers.test_frontend_function(*args, **kwargs)
    else:
        kwargs["where"] = where
        if "out" in kwargs and kwargs["out"] is None:
            _test_frontend_function_ignoring_uninitialized(*args, **kwargs)
            return
        else:
            helpers.test_frontend_function(*args, **kwargs)


# noinspection PyShadowingNames
def handle_where_and_array_bools(where, input_dtype, test_flags):
    if isinstance(where, list) or isinstance(where, tuple):
        where = where[0]
        test_flags.as_variable += [False]
        test_flags.native_arrays += [False]
        input_dtype += ["bool"]
        return where, input_dtype, test_flags
    return where, input_dtype, test_flags


<<<<<<< HEAD
def handle_dtype_and_casting(
    *,
    dtypes,
    get_dtypes_kind="valid",
    get_dtypes_index=0,
    get_dtypes_none=True,
    get_dtypes_key=None,
):
    casting = get_casting()
    if casting in ["no", "equiv"]:
        dtype = dtypes[0]
        dtypes = [dtype for _ in dtypes]
        return dtype, dtypes, casting
    dtype = helpers.get_dtypes(
        get_dtypes_kind,
        index=get_dtypes_index,
        full=False,
        none=get_dtypes_none,
        key=get_dtypes_key,
    )
    if casting in ["safe", "same_kind"]:
        while not ivy.all([ivy.can_cast(x, dtype) for x in dtypes]):
            dtype = helpers.get_dtypes(
                get_dtypes_kind,
                index=get_dtypes_index,
                full=False,
                none=get_dtypes_none,
                key=get_dtypes_key,
            )
    return dtype, dtypes, casting


=======
# Casting helper
>>>>>>> 87679fd3
@st.composite
def _get_safe_casting_dtype(draw, *, dtypes):
    target_dtype = dtypes[0]
    for dtype in dtypes[1:]:
        if np_frontend.can_cast(target_dtype, dtype, casting="safe"):
            target_dtype = dtype
    if ivy.is_float_dtype(target_dtype):
        dtype = draw(st.sampled_from(["float64", None]))
    elif ivy.is_uint_dtype(target_dtype):
        dtype = draw(st.sampled_from(["uint64", None]))
    elif ivy.is_int_dtype(target_dtype):
        dtype = draw(st.sampled_from(["int64", None]))
    elif ivy.is_complex_dtype(target_dtype):
        dtype = draw(st.sampled_from(["complex128", None]))
    else:
        dtype = draw(st.sampled_from(["bool", None]))
    # filter uint64 as not supported by torch backend
    if dtype == "uint64":
        dtype = None
    return dtype


@st.composite
def dtypes_values_casting_dtype(
    draw,
    *,
    arr_func,
    get_dtypes_none=True,
    special=False,
):
    dtypes, values = [], []
    casting = draw(st.sampled_from(["no", "equiv", "safe", "same_kind", "unsafe"]))
    for func in arr_func:
        typ, val = draw(func())
        dtypes += typ if isinstance(typ, list) else [typ]
        values += val if isinstance(val, list) else [val]

    if casting in ["no", "equiv"] and len(dtypes) > 0:
        dtypes = [dtypes[0]] * len(dtypes)

    if special:
        dtype = draw(st.sampled_from(["bool", None]))
    elif get_dtypes_none:
        dtype = draw(st.sampled_from([None]))
    elif casting in ["no", "equiv"]:
        dtype = draw(st.just(None))
    elif casting in ["safe", "same_kind"]:
        dtype = draw(_get_safe_casting_dtype(dtypes=dtypes))
    else:
        dtype = draw(st.sampled_from([None]))
    return dtypes, values, casting, dtype


# ufunc num_positional_args helper
@st.composite
def get_num_positional_args_ufunc(draw, *, fn_name=None):
    """
    Draws data randomly from numbers between nin and nargs where nin and nargs are
    properties of the given ufunc.

    Parameters
    ----------
    draw
        special function that draws data randomly (but is reproducible)
        from a given data-set (ex. list).
    fn_name
        name of the ufunc.

    Returns
    -------
    A strategy that can be used in the @given hypothesis decorator.
    """
    func = getattr(np_frontend, fn_name)
    nin = func.nin
    nargs = func.nargs
    return draw(st.integers(min_value=nin, max_value=nargs))<|MERGE_RESOLUTION|>--- conflicted
+++ resolved
@@ -188,7 +188,6 @@
     return where, input_dtype, test_flags
 
 
-<<<<<<< HEAD
 def handle_dtype_and_casting(
     *,
     dtypes,
@@ -221,9 +220,6 @@
     return dtype, dtypes, casting
 
 
-=======
-# Casting helper
->>>>>>> 87679fd3
 @st.composite
 def _get_safe_casting_dtype(draw, *, dtypes):
     target_dtype = dtypes[0]
