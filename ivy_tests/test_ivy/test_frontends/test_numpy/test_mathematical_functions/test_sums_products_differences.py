--- conflicted
+++ resolved
@@ -421,67 +421,49 @@
     )
 
 
-<<<<<<< HEAD
-@st.composite
-def _either_x_dx(draw):
-    rand = (draw(st.integers(min_value=0, max_value=1)),)
+@handle_frontend_test(
+    fn_tree="numpy.trapz",
+    dtype_values_axis=helpers.dtype_values_axis(
+        available_dtypes=st.shared(helpers.get_dtypes("float"), key="trapz_dtype"),
+        min_value=-100,
+        max_value=100,
+        min_num_dims=1,
+        max_num_dims=3,
+        min_dim_size=1,
+        max_dim_size=3,
+        allow_neg_axes=True,
+        valid_axis=True,
+        force_int_axis=True,
+    ),
+    rand_either=_either_x_dx(),
+)
+def test_numpy_trapz(
+    dtype_values_axis,
+    rand_either,
+    fn_tree,
+    frontend,
+    test_flags,
+    on_device,
+    backend_fw,
+):
+    input_dtype, y, axis = dtype_values_axis
+    rand, either_x_dx = rand_either
     if rand == 0:
-        either_x_dx = draw(
-            helpers.dtype_and_values(
-                avaliable_dtypes=st.shared(
-                    helpers.get_dtypes("float"), key="trapz_dtype"
-                ),
-                min_value=-100,
-                max_value=100,
-                min_num_dims=1,
-                max_num_dims=3,
-                min_dim_size=1,
-                max_dim_size=3,
-            )
-        )
-        return rand, either_x_dx
+        dtype_x, x = either_x_dx
+        x = np.asarray(x, dtype=dtype_x)
+        dx = None
     else:
-        either_x_dx = draw(
-            st.floats(min_value=-10, max_value=10),
-        )
-        return rand, either_x_dx
-
-
-=======
->>>>>>> 80e8bdd4
-@handle_frontend_test(
-    fn_tree="numpy.trapz",
-    dtype_and_y=helpers.dtype_and_values(
-        available_dtypes=helpers.get_dtypes("valid"), min_num_dims=1, max_num_dims=1
-    ),
-    x=st.lists(st.integers(min_value=0, max_value=5)),
-    dx=st.integers(min_value=0, max_value=5),
-)
-def test_numpy_trapz(
-    dtype_and_y,
-    x,
-    dx,
-    frontend,
-    test_flags,
-    fn_tree,
-    on_device,
-    backend_fw,
-):
-    input_dtype, y = dtype_and_y
-    np_frontend_helpers.test_frontend_function(
+        x = None
+        dx = either_x_dx
+    helpers.test_frontend_function(
         input_dtypes=input_dtype,
         backend_to_test=backend_fw,
         frontend=frontend,
-        test_flags=test_flags,
-        fn_tree=fn_tree,
-        on_device=on_device,
-        y=y,
+        fn_tree=fn_tree,
+        test_flags=test_flags,
+        on_device=on_device,
+        y=np.asarray(y[0], dtype=input_dtype[0]),
         x=x,
         dx=dx,
-<<<<<<< HEAD
-    )
-    
-=======
-        axis=axis,
-    )
->>>>>>> 80e8bdd4
+        axis=axis,
+    )