# global
from hypothesis import given

# local
import ivy_tests.test_ivy.helpers as helpers
import ivy_tests.test_ivy.test_frontends.test_numpy.helpers as np_frontend_helpers
from ivy_tests.test_ivy.helpers import handle_cmd_line_args


# exp
@handle_cmd_line_args
@given(
    dtype_and_x=helpers.dtype_and_values(
        available_dtypes=helpers.get_dtypes("numeric")
    ),
    dtype=helpers.get_dtypes("float", full=False, none=True),
    where=np_frontend_helpers.where(),
    num_positional_args=helpers.num_positional_args(
        fn_name="ivy.functional.frontends.numpy.exp"
    ),
)
def test_numpy_exp(
    dtype_and_x,
    dtype,
    where,
    as_variable,
    with_out,
    num_positional_args,
    native_array,
    fw,
):
    input_dtype, x = dtype_and_x
    input_dtype = [input_dtype]
    where = np_frontend_helpers.handle_where_and_array_bools(
        where=where,
        input_dtype=input_dtype,
        as_variable=as_variable,
        native_array=native_array,
    )
    np_frontend_helpers.test_frontend_function(
        input_dtypes=input_dtype,
        as_variable_flags=as_variable,
        with_out=with_out,
        num_positional_args=num_positional_args,
        native_array_flags=native_array,
        fw=fw,
        frontend="numpy",
        fn_tree="exp",
        x=x[0],
        out=None,
        where=where,
        dtype=dtype,
    )


# expm1
@handle_cmd_line_args
@given(
<<<<<<< HEAD
    dtype_and_x=helpers.dtype_and_values(available_dtypes=helpers.get_dtypes("float")),
=======
    dtype_and_x=helpers.dtype_and_values(
        available_dtypes=helpers.get_dtypes("numeric")
    ),
>>>>>>> 89c94483
    dtype=helpers.get_dtypes("float", full=False, none=True),
    where=np_frontend_helpers.where(),
    num_positional_args=helpers.num_positional_args(
        fn_name="ivy.functional.frontends.numpy.expm1"
    ),
)
def test_numpy_expm1(
    dtype_and_x,
    dtype,
    where,
    as_variable,
    with_out,
    num_positional_args,
    native_array,
    fw,
):
    input_dtype, x = dtype_and_x
    where, as_variable, native_array = np_frontend_helpers.handle_where_and_array_bools(
        where=where,
        input_dtype=input_dtype,
        as_variable=as_variable,
        native_array=native_array,
    )
    np_frontend_helpers.test_frontend_function(
        input_dtypes=input_dtype,
        as_variable_flags=as_variable,
        with_out=with_out,
        num_positional_args=num_positional_args,
        native_array_flags=native_array,
        fw=fw,
        frontend="numpy",
        fn_tree="expm1",
        x=x[0],
        out=None,
        where=where,
        dtype=dtype,
    )


# exp2
@handle_cmd_line_args
@given(
    dtype_and_x=helpers.dtype_and_values(
        available_dtypes=helpers.get_dtypes("numeric")
    ),
    dtype=helpers.get_dtypes("float", full=False, none=True),
    where=np_frontend_helpers.where(),
    num_positional_args=helpers.num_positional_args(
        fn_name="ivy.functional.frontends.numpy.exp2"
    ),
)
def test_numpy_exp2(
    dtype_and_x,
    dtype,
    where,
    as_variable,
    with_out,
    num_positional_args,
    native_array,
    fw,
):
    input_dtype, x = dtype_and_x
    where, as_variable, native_array = np_frontend_helpers.handle_where_and_array_bools(
        where=where,
        input_dtype=input_dtype,
        as_variable=as_variable,
        native_array=native_array,
    )
    np_frontend_helpers.test_frontend_function(
        input_dtypes=input_dtype,
        as_variable_flags=as_variable,
        with_out=with_out,
        num_positional_args=num_positional_args,
        native_array_flags=native_array,
        fw=fw,
        frontend="numpy",
        fn_tree="exp2",
        x=x[0],
        out=None,
        where=where,
        dtype=dtype,
    )


# log10
@handle_cmd_line_args
@given(
    dtype_and_x=helpers.dtype_and_values(
        available_dtypes=helpers.get_dtypes("numeric")
    ),
    dtype=helpers.get_dtypes("float", full=False, none=True),
    where=np_frontend_helpers.where(),
    num_positional_args=helpers.num_positional_args(
        fn_name="ivy.functional.frontends.numpy.log10"
    ),
)
def test_numpy_log10(
    dtype_and_x,
    dtype,
    where,
    as_variable,
    with_out,
    num_positional_args,
    native_array,
    fw,
):
    input_dtype, x = dtype_and_x
    where, as_variable, native_array = np_frontend_helpers.handle_where_and_array_bools(
        where=where,
        input_dtype=input_dtype,
        as_variable=as_variable,
        native_array=native_array,
    )
    np_frontend_helpers.test_frontend_function(
        input_dtypes=input_dtype,
        as_variable_flags=as_variable,
        with_out=with_out,
        num_positional_args=num_positional_args,
        native_array_flags=native_array,
        fw=fw,
        frontend="numpy",
        fn_tree="log10",
        x=x[0],
        out=None,
        where=where,
        dtype=dtype,
    )


# log
@handle_cmd_line_args
@given(
    dtype_and_x=helpers.dtype_and_values(
        available_dtypes=helpers.get_dtypes("numeric"),
        small_abs_safety_factor=2,
        safety_factor_scale="linear",
    ),
    dtype=helpers.get_dtypes("float", full=False, none=True),
    where=np_frontend_helpers.where(),
    num_positional_args=helpers.num_positional_args(
        fn_name="ivy.functional.frontends.numpy.log"
    ),
)
def test_numpy_log(
    dtype_and_x,
    dtype,
    where,
    as_variable,
    with_out,
    num_positional_args,
    native_array,
    fw,
):
    input_dtype, x = dtype_and_x
    where, as_variable, native_array = np_frontend_helpers.handle_where_and_array_bools(
        where=where,
        input_dtype=input_dtype,
        as_variable=as_variable,
        native_array=native_array,
    )
    np_frontend_helpers.test_frontend_function(
        input_dtypes=input_dtype,
        as_variable_flags=as_variable,
        with_out=with_out,
        num_positional_args=num_positional_args,
        native_array_flags=native_array,
        fw=fw,
        frontend="numpy",
        fn_tree="log",
        x=x[0],
        out=None,
        where=where,
        dtype=dtype,
    )


# log2
@handle_cmd_line_args
@given(
    dtype_and_x=helpers.dtype_and_values(
        available_dtypes=helpers.get_dtypes("numeric"),
        small_abs_safety_factor=2,
        safety_factor_scale="linear",
    ),
    dtype=helpers.get_dtypes("float", full=False, none=True),
    where=np_frontend_helpers.where(),
    num_positional_args=helpers.num_positional_args(
        fn_name="ivy.functional.frontends.numpy.log2"
    ),
)
def test_numpy_log2(
    dtype_and_x,
    dtype,
    where,
    as_variable,
    with_out,
    num_positional_args,
    native_array,
    fw,
):
    input_dtype, x = dtype_and_x
    where, as_variable, native_array = np_frontend_helpers.handle_where_and_array_bools(
        where=where,
        input_dtype=input_dtype,
        as_variable=as_variable,
        native_array=native_array,
    )
    np_frontend_helpers.test_frontend_function(
        input_dtypes=input_dtype,
        as_variable_flags=as_variable,
        with_out=with_out,
        num_positional_args=num_positional_args,
        native_array_flags=native_array,
        fw=fw,
        frontend="numpy",
        fn_tree="log2",
        x=x[0],
        out=None,
        where=where,
        dtype=dtype,
    )


# log1p
@handle_cmd_line_args
@given(
    dtype_and_x=helpers.dtype_and_values(
        available_dtypes=helpers.get_dtypes("numeric")
    ),
    dtype=helpers.get_dtypes("float", full=False, none=True),
    where=np_frontend_helpers.where(),
    num_positional_args=helpers.num_positional_args(
        fn_name="ivy.functional.frontends.numpy.log1p"
    ),
)
def test_numpy_log1p(
    dtype_and_x,
    dtype,
    where,
    as_variable,
    with_out,
    num_positional_args,
    native_array,
    fw,
):
    input_dtype, x = dtype_and_x
    where, as_variable, native_array = np_frontend_helpers.handle_where_and_array_bools(
        where=where,
        input_dtype=input_dtype,
        as_variable=as_variable,
        native_array=native_array,
    )
    np_frontend_helpers.test_frontend_function(
        input_dtypes=input_dtype,
        as_variable_flags=as_variable,
        with_out=with_out,
        num_positional_args=num_positional_args,
        native_array_flags=native_array,
        fw=fw,
        frontend="numpy",
        fn_tree="log1p",
        x=x[0],
        out=None,
        where=where,
        dtype=dtype,
    )


# logaddexp
@handle_cmd_line_args
@given(
    dtype_and_x=helpers.dtype_and_values(
        available_dtypes=helpers.get_dtypes("numeric"), num_arrays=2
    ),
    dtype=helpers.get_dtypes("float", full=False, none=True),
    where=np_frontend_helpers.where(),
    num_positional_args=helpers.num_positional_args(
        fn_name="ivy.functional.frontends.numpy.logaddexp"
    ),
)
def test_numpy_logaddexp(
    dtype_and_x,
    dtype,
    where,
    as_variable,
    with_out,
    num_positional_args,
    native_array,
    fw,
):
    input_dtype, xs = dtype_and_x
    where, as_variable, native_array = np_frontend_helpers.handle_where_and_array_bools(
        where=where,
        input_dtype=input_dtype,
        as_variable=as_variable,
        native_array=native_array,
    )
    np_frontend_helpers.test_frontend_function(
        input_dtypes=input_dtype,
        as_variable_flags=as_variable,
        with_out=with_out,
        num_positional_args=num_positional_args,
        native_array_flags=native_array,
        fw=fw,
        frontend="numpy",
        fn_tree="logaddexp",
        x1=xs[0],
        x2=xs[1],
        out=None,
        where=where,
        dtype=dtype,
    )<|MERGE_RESOLUTION|>--- conflicted
+++ resolved
@@ -56,13 +56,9 @@
 # expm1
 @handle_cmd_line_args
 @given(
-<<<<<<< HEAD
-    dtype_and_x=helpers.dtype_and_values(available_dtypes=helpers.get_dtypes("float")),
-=======
-    dtype_and_x=helpers.dtype_and_values(
-        available_dtypes=helpers.get_dtypes("numeric")
-    ),
->>>>>>> 89c94483
+    dtype_and_x=helpers.dtype_and_values(
+        available_dtypes=helpers.get_dtypes("numeric")
+    ),
     dtype=helpers.get_dtypes("float", full=False, none=True),
     where=np_frontend_helpers.where(),
     num_positional_args=helpers.num_positional_args(
