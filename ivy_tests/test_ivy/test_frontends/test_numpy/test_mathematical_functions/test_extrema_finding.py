--- conflicted
+++ resolved
@@ -1,10 +1,6 @@
 # global
-<<<<<<< HEAD
-from hypothesis import given
-=======
 import numpy as np
 from hypothesis import given, assume, strategies as st
->>>>>>> 89c94483
 
 # local
 import ivy_tests.test_ivy.helpers as helpers
@@ -94,8 +90,7 @@
         assume(initial is np.NINF)
 
     input_dtype, x, axis = dtype_and_x
-    input_dtype = [input_dtype]
-    where = np_frontend_helpers.handle_where_and_array_bools(
+    where, as_variable, native_array = np_frontend_helpers.handle_where_and_array_bools(
         where=where,
         input_dtype=input_dtype,
         as_variable=as_variable,
@@ -111,7 +106,7 @@
         frontend="numpy",
         fn_tree="amin",
         test_values=False,
-        a=np.asarray(x, dtype=input_dtype[0]),
+        a=x[0],
         axis=axis,
         keepdims=keepdims,
         initial=initial,
