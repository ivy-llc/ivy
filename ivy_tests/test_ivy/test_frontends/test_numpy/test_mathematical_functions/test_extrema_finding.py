--- conflicted
+++ resolved
@@ -59,7 +59,6 @@
     )
 
 
-<<<<<<< HEAD
 # fmax
 @handle_cmd_line_args
 @given(
@@ -86,7 +85,33 @@
     fw,
 ):
     input_dtype, x = dtype_and_x
-=======
+    where = np_frontend_helpers.handle_where_and_array_bools(
+        where=where,
+        input_dtype=input_dtype,
+        as_variable=as_variable,
+        native_array=native_array,
+    )
+    np_frontend_helpers.test_frontend_function(
+        input_dtypes=input_dtype,
+        as_variable_flags=as_variable,
+        with_out=with_out,
+        num_positional_args=num_positional_args,
+        native_array_flags=native_array,
+        fw=fw,
+        frontend="numpy",
+        fn_tree="fmax",
+        x1=np.asarray(x[0], dtype=input_dtype[0]),
+        x2=np.asarray(x[1], dtype=input_dtype[1]),
+        out=None,
+        where=where,
+        casting="same_kind",
+        order="k",
+        dtype=dtype,
+        subok=True,
+        test_values=False,
+    )
+
+
 # amin
 @handle_cmd_line_args
 @given(
@@ -119,7 +144,6 @@
 
     input_dtype, x, axis = dtype_and_x
     input_dtype = [input_dtype]
->>>>>>> 200e1473
     where = np_frontend_helpers.handle_where_and_array_bools(
         where=where,
         input_dtype=input_dtype,
@@ -134,18 +158,6 @@
         native_array_flags=native_array,
         fw=fw,
         frontend="numpy",
-<<<<<<< HEAD
-        fn_tree="fmax",
-        x1=np.asarray(x[0], dtype=input_dtype[0]),
-        x2=np.asarray(x[1], dtype=input_dtype[1]),
-        out=None,
-        where=where,
-        casting="same_kind",
-        order="k",
-        dtype=dtype,
-        subok=True,
-        test_values=False,
-=======
         fn_tree="amin",
         test_values=False,
         a=np.asarray(x, dtype=input_dtype[0]),
@@ -153,5 +165,4 @@
         keepdims=keepdims,
         initial=initial,
         where=where,
->>>>>>> 200e1473
     )