# global
import numpy as np
from hypothesis import assume, strategies as st

# local
import ivy_tests.test_ivy.helpers as helpers
import ivy_tests.test_ivy.test_frontends.test_numpy.helpers as np_frontend_helpers
from ivy_tests.test_ivy.helpers import handle_frontend_test
from ivy import inf


# minimum
@handle_frontend_test(
    fn_tree="numpy.minimum",
    dtypes_values_casting=np_frontend_helpers.dtypes_values_casting_dtype(
        arr_func=[
            lambda: helpers.dtype_and_values(
                available_dtypes=helpers.get_dtypes("numeric"),
                num_arrays=2,
                shared_dtype=True,
            )
        ],
    ),
    where=np_frontend_helpers.where(),
    number_positional_args=np_frontend_helpers.get_num_positional_args_ufunc(
        fn_name="minimum"
    ),
)
def test_numpy_minimum(
    dtypes_values_casting,
    where,
    frontend,
    test_flags,
    fn_tree,
    on_device,
):
    input_dtypes, xs, casting, dtype = dtypes_values_casting
    where, input_dtypes, test_flags = np_frontend_helpers.handle_where_and_array_bools(
        where=where,
        input_dtype=input_dtypes,
        test_flags=test_flags,
    )
    np_frontend_helpers.test_frontend_function(
        input_dtypes=input_dtypes,
        frontend=frontend,
        test_flags=test_flags,
        fn_tree=fn_tree,
        on_device=on_device,
        x1=xs[0],
        x2=xs[1],
        out=None,
        where=where,
        casting=casting,
        order="K",
        dtype=dtype,
        subok=True,
    )


# amin
@handle_frontend_test(
    fn_tree="numpy.amin",
    dtype_x_axis=helpers.dtype_values_axis(
        available_dtypes=helpers.get_dtypes("float"),
        min_num_dims=1,
        valid_axis=True,
        force_int_axis=True,
        large_abs_safety_factor=2,
        safety_factor_scale="log",
    ),
    initial=st.one_of(st.floats(min_value=-1000, max_value=1000), st.none()),
    keepdims=st.booleans(),
    where=np_frontend_helpers.where(),
)
def test_numpy_amin(
    dtype_x_axis,
    frontend,
    test_flags,
    fn_tree,
    on_device,
    where,
    initial,
    keepdims,
):
    if initial is None and np.all(where) is not True:
        assume(initial is inf)

    input_dtypes, x, axis = dtype_x_axis
    where, input_dtypes, test_flags = np_frontend_helpers.handle_where_and_array_bools(
        where=where,
        input_dtype=input_dtypes,
        test_flags=test_flags,
    )
    np_frontend_helpers.test_frontend_function(
        input_dtypes=input_dtypes,
        frontend=frontend,
        test_flags=test_flags,
        fn_tree=fn_tree,
        on_device=on_device,
        a=x[0],
        axis=axis,
        keepdims=keepdims,
        initial=initial,
        where=where,
    )


# amax
@handle_frontend_test(
    fn_tree="numpy.amax",
    dtype_x_axis=helpers.dtype_values_axis(
        available_dtypes=helpers.get_dtypes("float"),
        min_num_dims=1,
        valid_axis=True,
        force_int_axis=True,
        large_abs_safety_factor=2,
        safety_factor_scale="log",
    ),
    initial=st.one_of(st.floats(min_value=-1000, max_value=1000), st.none()),
    keepdims=st.booleans(),
    where=np_frontend_helpers.where(),
)
def test_numpy_amax(
    dtype_x_axis,
    frontend,
    test_flags,
    fn_tree,
    on_device,
    where,
    initial,
    keepdims,
):
    if initial is None and np.all(where) is not True:
        assume(initial is +inf)
    input_dtypes, x, axis = dtype_x_axis
    where, input_dtypes, test_flags = np_frontend_helpers.handle_where_and_array_bools(
        where=where,
        input_dtype=input_dtypes,
        test_flags=test_flags,
    )
    np_frontend_helpers.test_frontend_function(
        input_dtypes=input_dtypes,
        frontend=frontend,
        test_flags=test_flags,
        fn_tree=fn_tree,
        on_device=on_device,
        a=x[0],
        axis=axis,
        keepdims=keepdims,
        initial=initial,
        where=where,
    )


# nanmin
@handle_frontend_test(
    fn_tree="numpy.nanmin",
    dtype_x_axis=helpers.dtype_values_axis(
        available_dtypes=helpers.get_dtypes("float"),
        min_num_dims=1,
        valid_axis=True,
        force_int_axis=True,
        large_abs_safety_factor=2,
        safety_factor_scale="log",
        allow_nan=True,
        allow_inf=True,
    ),
    initial=st.one_of(st.floats(min_value=-1000, max_value=1000), st.none()),
    keepdims=st.booleans(),
    where=np_frontend_helpers.where(),
)
def test_numpy_nanmin(
    dtype_x_axis,
    frontend,
    test_flags,
    fn_tree,
    on_device,
    where,
    initial,
    keepdims,
):
    if initial is None and np.all(where) is not True:
        assume(initial is inf)

    input_dtypes, x, axis = dtype_x_axis
    where, input_dtypes, test_flags = np_frontend_helpers.handle_where_and_array_bools(
        where=where,
        input_dtype=input_dtypes,
        test_flags=test_flags,
    )
    np_frontend_helpers.test_frontend_function(
        input_dtypes=input_dtypes,
        frontend=frontend,
        test_flags=test_flags,
        fn_tree=fn_tree,
        on_device=on_device,
        a=x[0],
        axis=axis,
        out=None,
        keepdims=keepdims,
        initial=initial,
        where=where,
    )


# maximum
@handle_frontend_test(
    fn_tree="numpy.maximum",
    dtypes_values_casting=np_frontend_helpers.dtypes_values_casting_dtype(
        arr_func=[
            lambda: helpers.dtype_and_values(
                available_dtypes=helpers.get_dtypes("numeric"),
                num_arrays=2,
                shared_dtype=True,
            )
        ],
    ),
    where=np_frontend_helpers.where(),
    number_positional_args=np_frontend_helpers.get_num_positional_args_ufunc(
        fn_name="maximum"
    ),
)
def test_numpy_maximum(
    dtypes_values_casting,
    where,
    frontend,
    test_flags,
    fn_tree,
    on_device,
):
    input_dtypes, xs, casting, dtype = dtypes_values_casting
    where, input_dtypes, test_flags = np_frontend_helpers.handle_where_and_array_bools(
        where=where,
        input_dtype=input_dtypes,
        test_flags=test_flags,
    )
    np_frontend_helpers.test_frontend_function(
        input_dtypes=input_dtypes,
        frontend=frontend,
        test_flags=test_flags,
        fn_tree=fn_tree,
        on_device=on_device,
        x1=xs[0],
        x2=xs[1],
        out=None,
        where=where,
        casting=casting,
        order="K",
        dtype=dtype,
        subok=True,
    )


# nanmax
@handle_frontend_test(
    fn_tree="numpy.nanmax",
    dtype_x_axis=helpers.dtype_values_axis(
        available_dtypes=helpers.get_dtypes("float"),
        min_num_dims=1,
        valid_axis=True,
        force_int_axis=True,
        large_abs_safety_factor=2,
        safety_factor_scale="log",
        allow_nan=True,
        allow_inf=True,
    ),
    initial=st.one_of(st.floats(min_value=-1000, max_value=1000), st.none()),
    keepdims=st.booleans(),
    where=np_frontend_helpers.where(),
)
def test_numpy_nanmax(
    dtype_x_axis,
    frontend,
    test_flags,
    fn_tree,
    on_device,
    where,
    initial,
    keepdims,
):
    if initial is None and np.all(where) is not True:
        assume(initial is -inf)

    input_dtypes, x, axis = dtype_x_axis
    where, input_dtypes, test_flags = np_frontend_helpers.handle_where_and_array_bools(
        where=where,
        input_dtype=input_dtypes,
        test_flags=test_flags,
    )
    np_frontend_helpers.test_frontend_function(
        input_dtypes=input_dtypes,
        frontend=frontend,
        test_flags=test_flags,
        fn_tree=fn_tree,
        on_device=on_device,
        a=x[0],
        axis=axis,
        out=None,
        keepdims=keepdims,
        initial=initial,
        where=where,
    )


# fmax
@handle_frontend_test(
    fn_tree="numpy.fmax",
    dtype_and_inputs=helpers.dtype_and_values(
        available_dtypes=helpers.get_dtypes("float"),
        num_arrays=2,
        min_value=-np.inf,
        max_value=np.inf,
        shared_dtype=True,
    ),
    where=np_frontend_helpers.where(),
    number_positional_args=np_frontend_helpers.get_num_positional_args_ufunc(
        fn_name="fmax"
    ),
)
def test_numpy_fmax(
    dtype_and_inputs,
    where,
    frontend,
    test_flags,
    fn_tree,
    on_device,
):
    input_dtypes, xs = dtype_and_inputs
    where, input_dtypes, test_flags = np_frontend_helpers.handle_where_and_array_bools(
        where=where,
        input_dtype=input_dtypes,
        test_flags=test_flags,
    )
    np_frontend_helpers.test_frontend_function(
        input_dtypes=input_dtypes,
        frontend=frontend,
        test_flags=test_flags,
        fn_tree=fn_tree,
        on_device=on_device,
        x1=xs[0],
        x2=xs[1],
        out=None,
        where=where,
    )


# fmin
@handle_frontend_test(
    fn_tree="numpy.fmin",
<<<<<<< HEAD
    dtype_and_inputs=np_frontend_helpers.dtype_and_values(
        available_dtypes=helpers.get_dtypes("float"),
        num_arrays=2,
        min_value=-np.inf,
        max_value=np.inf,
        shared_dtype=True,
=======
    dtypes_values_casting=np_frontend_helpers.dtypes_values_casting_dtype(
        arr_func=[
            lambda: helpers.dtype_and_values(
                available_dtypes=helpers.get_dtypes("numeric"),
                num_arrays=2,
                shared_dtype=True,
            )
        ],
>>>>>>> aa3ac8ee
    ),
    where=np_frontend_helpers.where(),
    number_positional_args=np_frontend_helpers.get_num_positional_args_ufunc(
        fn_name="fmin"
    ),
)
def test_numpy_fmin(
<<<<<<< HEAD
    dtype_and_inputs,
=======
    dtypes_values_casting,
>>>>>>> aa3ac8ee
    where,
    frontend,
    test_flags,
    fn_tree,
    on_device,
):
<<<<<<< HEAD
    input_dtypes, xs = dtype_and_inputs
=======
    input_dtypes, xs, casting, dtype = dtypes_values_casting
>>>>>>> aa3ac8ee
    where, input_dtypes, test_flags = np_frontend_helpers.handle_where_and_array_bools(
        where=where,
        input_dtype=input_dtypes,
        test_flags=test_flags,
    )
    np_frontend_helpers.test_frontend_function(
        input_dtypes=input_dtypes,
        frontend=frontend,
        test_flags=test_flags,
        fn_tree=fn_tree,
        on_device=on_device,
        x1=xs[0],
        x2=xs[1],
        out=None,
        where=where,
<<<<<<< HEAD
=======
        casting=casting,
        order="K",
        dtype=dtype,
        subok=True,
>>>>>>> aa3ac8ee
    )<|MERGE_RESOLUTION|>--- conflicted
+++ resolved
@@ -347,23 +347,12 @@
 # fmin
 @handle_frontend_test(
     fn_tree="numpy.fmin",
-<<<<<<< HEAD
     dtype_and_inputs=np_frontend_helpers.dtype_and_values(
         available_dtypes=helpers.get_dtypes("float"),
         num_arrays=2,
         min_value=-np.inf,
         max_value=np.inf,
         shared_dtype=True,
-=======
-    dtypes_values_casting=np_frontend_helpers.dtypes_values_casting_dtype(
-        arr_func=[
-            lambda: helpers.dtype_and_values(
-                available_dtypes=helpers.get_dtypes("numeric"),
-                num_arrays=2,
-                shared_dtype=True,
-            )
-        ],
->>>>>>> aa3ac8ee
     ),
     where=np_frontend_helpers.where(),
     number_positional_args=np_frontend_helpers.get_num_positional_args_ufunc(
@@ -371,22 +360,14 @@
     ),
 )
 def test_numpy_fmin(
-<<<<<<< HEAD
     dtype_and_inputs,
-=======
-    dtypes_values_casting,
->>>>>>> aa3ac8ee
-    where,
-    frontend,
-    test_flags,
-    fn_tree,
-    on_device,
-):
-<<<<<<< HEAD
+    where,
+    frontend,
+    test_flags,
+    fn_tree,
+    on_device,
+):
     input_dtypes, xs = dtype_and_inputs
-=======
-    input_dtypes, xs, casting, dtype = dtypes_values_casting
->>>>>>> aa3ac8ee
     where, input_dtypes, test_flags = np_frontend_helpers.handle_where_and_array_bools(
         where=where,
         input_dtype=input_dtypes,
@@ -402,11 +383,4 @@
         x2=xs[1],
         out=None,
         where=where,
-<<<<<<< HEAD
-=======
-        casting=casting,
-        order="K",
-        dtype=dtype,
-        subok=True,
->>>>>>> aa3ac8ee
     )