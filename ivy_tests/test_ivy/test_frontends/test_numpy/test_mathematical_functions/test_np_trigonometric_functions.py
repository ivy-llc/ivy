# global
import numpy as np
from hypothesis import given, strategies as st

# local
import ivy_tests.test_ivy.helpers as helpers
import ivy.functional.backends.numpy as ivy_np
import ivy_tests.test_ivy.test_frontends.test_numpy.helpers as np_frontend_helpers
from ivy_tests.test_ivy.helpers import handle_cmd_line_args


# cos
@handle_cmd_line_args
@given(
    dtype_and_x=helpers.dtype_and_values(available_dtypes=ivy_np.valid_float_dtypes),
    dtype=st.sampled_from(ivy_np.valid_float_dtypes + (None,)),
    where=np_frontend_helpers.where(),
    as_variable=helpers.array_bools(num_arrays=1),
    with_out=st.booleans(),
    num_positional_args=helpers.num_positional_args(
        fn_name="ivy.functional.frontends.numpy.cos"
    ),
    native_array=helpers.array_bools(num_arrays=1),
)
def test_numpy_cos(
    dtype_and_x,
    dtype,
    where,
    as_variable,
    with_out,
    num_positional_args,
    native_array,
    fw,
):
    input_dtype, x = dtype_and_x
    input_dtype = [input_dtype]
    where = np_frontend_helpers.handle_where_and_array_bools(
        where=where,
        input_dtype=input_dtype,
        as_variable=as_variable,
        native_array=native_array,
    )
    np_frontend_helpers.test_frontend_function(
        input_dtypes=input_dtype,
        as_variable_flags=as_variable,
        with_out=with_out,
        num_positional_args=num_positional_args,
        native_array_flags=native_array,
        fw=fw,
        frontend="numpy",
        fn_tree="cos",
        x=np.asarray(x, dtype=input_dtype[0]),
        out=None,
        where=where,
        casting="same_kind",
        order="k",
        dtype=dtype,
        subok=True,
        test_values=False,
    )


# tan
@handle_cmd_line_args
@given(
    dtype_and_x=helpers.dtype_and_values(available_dtypes=ivy_np.valid_float_dtypes),
    dtype=st.sampled_from(ivy_np.valid_float_dtypes + (None,)),
    where=np_frontend_helpers.where(),
    as_variable=helpers.array_bools(num_arrays=1),
    with_out=st.booleans(),
    num_positional_args=helpers.num_positional_args(
        fn_name="ivy.functional.frontends.numpy.tan"
    ),
    native_array=helpers.array_bools(num_arrays=1),
)
def test_numpy_tan(
    dtype_and_x,
    dtype,
    where,
    as_variable,
    with_out,
    num_positional_args,
    native_array,
    fw,
):
    input_dtype, x = dtype_and_x
    input_dtype = [input_dtype]
    where = np_frontend_helpers.handle_where_and_array_bools(
        where=where,
        input_dtype=input_dtype,
        as_variable=as_variable,
        native_array=native_array,
    )
    np_frontend_helpers.test_frontend_function(
        input_dtypes=input_dtype,
        as_variable_flags=as_variable,
        with_out=with_out,
        num_positional_args=num_positional_args,
        native_array_flags=native_array,
        fw=fw,
        frontend="numpy",
        fn_tree="tan",
        x=np.asarray(x, dtype=input_dtype[0]),
        out=None,
        where=where,
        casting="same_kind",
        order="K",
        dtype=dtype,
        subok=True,
        test_values=False,
    )


# arcsin
@handle_cmd_line_args
@given(
    dtype_and_x=helpers.dtype_and_values(available_dtypes=ivy_np.valid_float_dtypes),
    dtype=st.sampled_from(ivy_np.valid_float_dtypes + (None,)),
    where=np_frontend_helpers.where(),
    as_variable=helpers.array_bools(num_arrays=1),
    with_out=st.booleans(),
    num_positional_args=helpers.num_positional_args(
        fn_name="ivy.functional.frontends.numpy.arcsin"
    ),
    native_array=helpers.array_bools(num_arrays=1),
)
def test_numpy_arcsin(
    dtype_and_x,
    dtype,
    where,
    as_variable,
    with_out,
    num_positional_args,
    native_array,
    fw,
):
    input_dtype, x = dtype_and_x
    input_dtype = [input_dtype]
    where = np_frontend_helpers.handle_where_and_array_bools(
        where=where,
        input_dtype=input_dtype,
        as_variable=as_variable,
        native_array=native_array,
    )
    np_frontend_helpers.test_frontend_function(
        input_dtypes=input_dtype,
        as_variable_flags=as_variable,
        with_out=with_out,
        num_positional_args=num_positional_args,
        native_array_flags=native_array,
        fw=fw,
        frontend="numpy",
        fn_tree="arcsin",
        x=np.asarray(x, dtype=input_dtype[0]),
        out=None,
        where=where,
        casting="same_kind",
        order="k",
        dtype=dtype,
        subok=True,
        test_values=False,
    )


# arccos
@handle_cmd_line_args
@given(
    dtype_and_x=helpers.dtype_and_values(available_dtypes=ivy_np.valid_float_dtypes),
    dtype=st.sampled_from(ivy_np.valid_float_dtypes + (None,)),
    where=np_frontend_helpers.where(),
    as_variable=helpers.array_bools(num_arrays=1),
    with_out=st.booleans(),
    num_positional_args=helpers.num_positional_args(
        fn_name="ivy.functional.frontends.numpy.arccos"
    ),
    native_array=helpers.array_bools(num_arrays=1),
)
def test_numpy_arccos(
    dtype_and_x,
    dtype,
    where,
    as_variable,
    with_out,
    num_positional_args,
    native_array,
    fw,
):
    input_dtype, x = dtype_and_x
    input_dtype = [input_dtype]
    where = np_frontend_helpers.handle_where_and_array_bools(
        where=where,
        input_dtype=input_dtype,
        as_variable=as_variable,
        native_array=native_array,
    )
    np_frontend_helpers.test_frontend_function(
        input_dtypes=input_dtype,
        as_variable_flags=as_variable,
        with_out=with_out,
        num_positional_args=num_positional_args,
        native_array_flags=native_array,
        fw=fw,
        frontend="numpy",
        fn_tree="arccos",
        x=np.asarray(x, dtype=input_dtype[0]),
        out=None,
        where=where,
        casting="same_kind",
        order="k",
        dtype=dtype,
        subok=True,
        test_values=False,
    )


# arctan
@given(
    dtype_and_x=helpers.dtype_and_values(available_dtypes=ivy_np.valid_float_dtypes),
    dtype=st.sampled_from(ivy_np.valid_float_dtypes + (None,)),
    where=np_frontend_helpers.where(),
    as_variable=helpers.array_bools(num_arrays=1),
    with_out=st.booleans(),
    num_positional_args=helpers.num_positional_args(
        fn_name="ivy.functional.frontends.numpy.arctan"
    ),
    native_array=helpers.array_bools(num_arrays=1),
)
def test_numpy_arctan(
    dtype_and_x,
    dtype,
    where,
    as_variable,
    with_out,
    num_positional_args,
    native_array,
    fw,
):
    input_dtype, x = dtype_and_x
    input_dtype = [input_dtype]
    where = np_frontend_helpers.handle_where_and_array_bools(
        where=where,
        input_dtype=input_dtype,
        as_variable=as_variable,
        native_array=native_array,
    )
    np_frontend_helpers.test_frontend_function(
        input_dtypes=input_dtype,
        as_variable_flags=as_variable,
        with_out=with_out,
        num_positional_args=num_positional_args,
        native_array_flags=native_array,
        fw=fw,
        frontend="numpy",
        fn_tree="arctan",
        x=np.asarray(x, dtype=input_dtype[0]),
        out=None,
        where=where,
        casting="same_kind",
        order="k",
        dtype=dtype,
        subok=True,
        test_values=False,
    )


# cosh
@given(
    dtype_and_x=helpers.dtype_and_values(available_dtypes=ivy_np.valid_float_dtypes),
    dtype=st.sampled_from(ivy_np.valid_float_dtypes + (None,)),
    where=np_frontend_helpers.where(),
    as_variable=helpers.array_bools(num_arrays=1),
    with_out=st.booleans(),
    num_positional_args=helpers.num_positional_args(
        fn_name="ivy.functional.frontends.numpy.cosh"
    ),
    native_array=helpers.array_bools(num_arrays=1),
)
def test_numpy_cosh(
    dtype_and_x,
    dtype,
    where,
    as_variable,
    with_out,
    num_positional_args,
    native_array,
    fw,
):
    input_dtype, x = dtype_and_x
    input_dtype = [input_dtype]
    where = np_frontend_helpers.handle_where_and_array_bools(
        where=where,
        input_dtype=input_dtype,
        as_variable=as_variable,
        native_array=native_array,
    )
    np_frontend_helpers.test_frontend_function(
        input_dtypes=input_dtype,
        as_variable_flags=as_variable,
        with_out=with_out,
        num_positional_args=num_positional_args,
        native_array_flags=native_array,
        fw=fw,
        frontend="numpy",
        fn_tree="cosh",
        x=np.asarray(x, dtype=input_dtype[0]),
        out=None,
        where=where,
        casting="same_kind",
        order="k",
        dtype=dtype,
        subok=True,
        test_values=False,
    )


<<<<<<< HEAD
# degree
@handle_cmd_line_args
@given(
    dtype_and_x=helpers.dtype_and_values(available_dtypes=ivy_np.valid_float_dtypes),
    dtype=st.sampled_from(ivy_np.valid_float_dtypes + (None,)),
    where=np_frontend_helpers.where(),
    as_variable=helpers.array_bools(num_arrays=1),
    with_out=st.booleans(),
    num_positional_args=helpers.num_positional_args(
        fn_name="ivy.functional.frontends.numpy.degrees"
    ),
    native_array=helpers.array_bools(num_arrays=1),
)
def test_numpy_degrees(
        dtype_and_x,
        dtype,
        where,
        as_variable,
        with_out,
        num_positional_args,
        native_array,
        fw,
):
    input_dtype, x = dtype_and_x
    input_dtype = [input_dtype]
=======
# deg2rad
@handle_cmd_line_args
@given(
    dtype_and_x=helpers.dtype_and_values(
        available_dtypes=ivy_np.valid_float_dtypes,
    ),
    dtype=st.sampled_from(ivy_np.valid_float_dtypes + (None,)),
    where=np_frontend_helpers.where(),
    as_variable=helpers.array_bools(num_arrays=1),
    num_positional_args=helpers.num_positional_args(
        fn_name="ivy.functional.frontends.numpy.deg2rad"
    ),
    native_array=helpers.array_bools(num_arrays=1),
)
def test_numpy_deg2rad(
    dtype_and_x,
    dtype,
    where,
    as_variable,
    with_out,
    num_positional_args,
    native_array,
    fw,
):
    input_dtype, x = dtype_and_x
    input_dtype = [input_dtype]

>>>>>>> d9d1165b
    where = np_frontend_helpers.handle_where_and_array_bools(
        where=where,
        input_dtype=input_dtype,
        as_variable=as_variable,
        native_array=native_array,
    )
    np_frontend_helpers.test_frontend_function(
        input_dtypes=input_dtype,
        as_variable_flags=as_variable,
        with_out=with_out,
        num_positional_args=num_positional_args,
        native_array_flags=native_array,
        fw=fw,
        frontend="numpy",
<<<<<<< HEAD
        fn_tree="degrees",
=======
        fn_tree="deg2rad",
>>>>>>> d9d1165b
        x=np.asarray(x, dtype=input_dtype[0]),
        out=None,
        where=where,
        casting="same_kind",
        order="k",
        dtype=dtype,
        subok=True,
        test_values=False,
    )<|MERGE_RESOLUTION|>--- conflicted
+++ resolved
@@ -312,8 +312,6 @@
         test_values=False,
     )
 
-
-<<<<<<< HEAD
 # degree
 @handle_cmd_line_args
 @given(
@@ -338,61 +336,4 @@
         fw,
 ):
     input_dtype, x = dtype_and_x
-    input_dtype = [input_dtype]
-=======
-# deg2rad
-@handle_cmd_line_args
-@given(
-    dtype_and_x=helpers.dtype_and_values(
-        available_dtypes=ivy_np.valid_float_dtypes,
-    ),
-    dtype=st.sampled_from(ivy_np.valid_float_dtypes + (None,)),
-    where=np_frontend_helpers.where(),
-    as_variable=helpers.array_bools(num_arrays=1),
-    num_positional_args=helpers.num_positional_args(
-        fn_name="ivy.functional.frontends.numpy.deg2rad"
-    ),
-    native_array=helpers.array_bools(num_arrays=1),
-)
-def test_numpy_deg2rad(
-    dtype_and_x,
-    dtype,
-    where,
-    as_variable,
-    with_out,
-    num_positional_args,
-    native_array,
-    fw,
-):
-    input_dtype, x = dtype_and_x
-    input_dtype = [input_dtype]
-
->>>>>>> d9d1165b
-    where = np_frontend_helpers.handle_where_and_array_bools(
-        where=where,
-        input_dtype=input_dtype,
-        as_variable=as_variable,
-        native_array=native_array,
-    )
-    np_frontend_helpers.test_frontend_function(
-        input_dtypes=input_dtype,
-        as_variable_flags=as_variable,
-        with_out=with_out,
-        num_positional_args=num_positional_args,
-        native_array_flags=native_array,
-        fw=fw,
-        frontend="numpy",
-<<<<<<< HEAD
-        fn_tree="degrees",
-=======
-        fn_tree="deg2rad",
->>>>>>> d9d1165b
-        x=np.asarray(x, dtype=input_dtype[0]),
-        out=None,
-        where=where,
-        casting="same_kind",
-        order="k",
-        dtype=dtype,
-        subok=True,
-        test_values=False,
-    )+    input_dtype = [input_dtype]