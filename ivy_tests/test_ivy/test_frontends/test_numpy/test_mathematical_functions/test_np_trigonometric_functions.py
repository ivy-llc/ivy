--- conflicted
+++ resolved
@@ -20,7 +20,7 @@
     ),
     native_array=helpers.array_bools(num_arrays=1),
 )
-<<<<<<< HEAD
+
 def test_numpy_sin(
         dtype_and_x,
         dtype,
@@ -30,7 +30,7 @@
         num_positional_args,
         native_array,
         fw,
-=======
+
 def test_numpy_cos(
     dtype_and_x,
     dtype,
@@ -40,7 +40,7 @@
     num_positional_args,
     native_array,
     fw,
->>>>>>> 6849501d
+
 ):
     input_dtype, x = dtype_and_x
     input_dtype = [input_dtype]
@@ -120,7 +120,6 @@
     )
 
 
-<<<<<<< HEAD
 def test_numpy_arctan(
         dtype_and_x,
         dtype,
@@ -130,7 +129,7 @@
         num_positional_args,
         native_array,
         fw,
-=======
+
 # arcsin
 @given(
     dtype_and_x=helpers.dtype_and_values(available_dtypes=ivy_np.valid_float_dtypes),
@@ -152,43 +151,43 @@
     num_positional_args,
     native_array,
     fw,
->>>>>>> 6849501d
-):
-    input_dtype, x = dtype_and_x
-    input_dtype = [input_dtype]
-    where = np_frontend_helpers.handle_where_and_array_bools(
-        where=where,
-        input_dtype=input_dtype,
-        as_variable=as_variable,
-        native_array=native_array,
-    )
-    np_frontend_helpers.test_frontend_function(
-        input_dtypes=input_dtype,
-        as_variable_flags=as_variable,
-        with_out=with_out,
-        num_positional_args=num_positional_args,
-        native_array_flags=native_array,
-        fw=fw,
-        frontend="numpy",
-<<<<<<< HEAD
+
+):
+    input_dtype, x = dtype_and_x
+    input_dtype = [input_dtype]
+    where = np_frontend_helpers.handle_where_and_array_bools(
+        where=where,
+        input_dtype=input_dtype,
+        as_variable=as_variable,
+        native_array=native_array,
+    )
+    np_frontend_helpers.test_frontend_function(
+        input_dtypes=input_dtype,
+        as_variable_flags=as_variable,
+        with_out=with_out,
+        num_positional_args=num_positional_args,
+        native_array_flags=native_array,
+        fw=fw,
+        frontend="numpy",
+
         fn_name="arctan",
-=======
+
         fn_name="arcsin",
->>>>>>> 6849501d
-        x=np.asarray(x, dtype=input_dtype[0]),
-        out=None,
-        where=where,
-        casting="same_kind",
-        order="k",
-        dtype=dtype,
-        subok=True,
-        test_values=False,
-    )
-
-
-<<<<<<< HEAD
+
+        x=np.asarray(x, dtype=input_dtype[0]),
+        out=None,
+        where=where,
+        casting="same_kind",
+        order="k",
+        dtype=dtype,
+        subok=True,
+        test_values=False,
+    )
+
+
+
 print(test_numpy_arctan())
-=======
+
 # arccos
 @given(
     dtype_and_x=helpers.dtype_and_values(available_dtypes=ivy_np.valid_float_dtypes),
@@ -237,4 +236,3 @@
         subok=True,
         test_values=False,
     )
->>>>>>> 6849501d
