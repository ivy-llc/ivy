# global
import numpy as np
from hypothesis import given, strategies as st

# local
import ivy_tests.test_ivy.helpers as helpers
import ivy.functional.backends.numpy as ivy_np
import ivy_tests.test_ivy.test_frontends.test_numpy.helpers as np_frontend_helpers
from ivy_tests.test_ivy.helpers import handle_cmd_line_args


# add
@handle_cmd_line_args
@given(
    dtype_and_x=helpers.dtype_and_values(
        available_dtypes=ivy_np.valid_float_dtypes, num_arrays=2
    ),
    dtype=st.sampled_from(ivy_np.valid_float_dtypes + (None,)),
    where=np_frontend_helpers.where(),
    as_variable=helpers.array_bools(),
    with_out=st.booleans(),
    num_positional_args=helpers.num_positional_args(
        fn_name="ivy.functional.frontends.numpy.add"
    ),
    native_array=helpers.array_bools(),
)
def test_numpy_add(
    dtype_and_x,
    dtype,
    where,
    as_variable,
    with_out,
    num_positional_args,
    native_array,
    fw,
):
    input_dtype, x = dtype_and_x
    where = np_frontend_helpers.handle_where_and_array_bools(
        where=where,
        input_dtype=input_dtype,
        as_variable=as_variable,
        native_array=native_array,
    )
    np_frontend_helpers.test_frontend_function(
        input_dtypes=input_dtype,
        as_variable_flags=as_variable,
        with_out=with_out,
        num_positional_args=num_positional_args,
        native_array_flags=native_array,
        fw=fw,
        frontend="numpy",
        fn_tree="add",
        x1=np.asarray(x[0], dtype=input_dtype[0]),
        x2=np.asarray(x[1], dtype=input_dtype[1]),
        out=None,
        where=where,
        casting="same_kind",
        order="k",
        dtype=dtype,
        subok=True,
        test_values=False,
    )


# subtract
@given(
    dtype_and_x=helpers.dtype_and_values(
        available_dtypes=ivy_np.valid_float_dtypes, num_arrays=2
    ),
    dtype=st.sampled_from(ivy_np.valid_float_dtypes + (None,)),
    where=np_frontend_helpers.where(),
    as_variable=helpers.array_bools(),
    with_out=st.booleans(),
    num_positional_args=helpers.num_positional_args(
        fn_name="ivy.functional.frontends.numpy.subtract"
    ),
    native_array=helpers.array_bools(),
)
def test_numpy_subtract(
    dtype_and_x,
    dtype,
    where,
    as_variable,
    with_out,
    num_positional_args,
    native_array,
    fw,
):
    input_dtype, x = dtype_and_x
    where = np_frontend_helpers.handle_where_and_array_bools(
        where=where,
        input_dtype=input_dtype,
        as_variable=as_variable,
        native_array=native_array,
    )
    np_frontend_helpers.test_frontend_function(
        input_dtypes=input_dtype,
        as_variable_flags=as_variable,
        with_out=with_out,
        num_positional_args=num_positional_args,
        native_array_flags=native_array,
        fw=fw,
        frontend="numpy",
        fn_tree="subtract",
        x1=np.asarray(x[0], dtype=input_dtype[0]),
        x2=np.asarray(x[1], dtype=input_dtype[1]),
        out=None,
        where=where,
        casting="same_kind",
        order="k",
        dtype=dtype,
        subok=True,
        test_values=False,
    )


# vdot
@given(
    dtype_and_x=helpers.dtype_and_values(
        available_dtypes=ivy_np.valid_float_dtypes, num_arrays=2
    ),
    as_variable=helpers.array_bools(),
    num_positional_args=helpers.num_positional_args(
        fn_name="ivy.functional.frontends.numpy.vdot"
    ),
    native_array=helpers.array_bools(),
)
def test_numpy_vdot(
    dtype_and_x,
    as_variable,
    num_positional_args,
    native_array,
    fw,
):
    input_dtype, x = dtype_and_x
    helpers.test_frontend_function(
        input_dtypes=input_dtype,
        as_variable_flags=as_variable,
        with_out=False,
        num_positional_args=num_positional_args,
        native_array_flags=native_array,
        fw=fw,
        frontend="numpy",
        fn_tree="vdot",
        a=np.asarray(x[0], dtype=input_dtype[0]),
        b=np.asarray(x[1], dtype=input_dtype[1]),
        test_values=False,
    )


# divide
@given(
    dtype_and_x=helpers.dtype_and_values(
        available_dtypes=ivy_np.valid_float_dtypes, num_arrays=2
    ),
    dtype=st.sampled_from(ivy_np.valid_float_dtypes + (None,)),
    where=np_frontend_helpers.where(),
    as_variable=helpers.array_bools(),
    with_out=st.booleans(),
    num_positional_args=helpers.num_positional_args(
        fn_name="ivy.functional.frontends.numpy.divide"
    ),
    native_array=helpers.array_bools(),
)
def test_numpy_divide(
    dtype_and_x,
    dtype,
    where,
    as_variable,
    with_out,
    num_positional_args,
    native_array,
    fw,
):
    input_dtype, x = dtype_and_x
    where = np_frontend_helpers.handle_where_and_array_bools(
        where=where,
        input_dtype=input_dtype,
        as_variable=as_variable,
        native_array=native_array,
    )
    np_frontend_helpers.test_frontend_function(
        input_dtypes=input_dtype,
        as_variable_flags=as_variable,
        with_out=with_out,
        num_positional_args=num_positional_args,
        native_array_flags=native_array,
        fw=fw,
        frontend="numpy",
        fn_tree="divide",
        x1=np.asarray(x[0], dtype=input_dtype[0]),
        x2=np.asarray(x[1], dtype=input_dtype[1]),
        out=None,
        where=where,
        casting="same_kind",
        order="k",
        dtype=dtype,
        subok=True,
        test_values=False,
    )


# multiply
@given(
    dtype_and_x=helpers.dtype_and_values(
        available_dtypes=ivy_np.valid_float_dtypes, num_arrays=2
    ),
    dtype=st.sampled_from(ivy_np.valid_float_dtypes + (None,)),
    where=np_frontend_helpers.where(),
    as_variable=helpers.array_bools(),
    with_out=st.booleans(),
    num_positional_args=helpers.num_positional_args(
        fn_name="ivy.functional.frontends.numpy.multiply"
    ),
    native_array=helpers.array_bools(),
)
def test_numpy_multiply(
    dtype_and_x,
    dtype,
    where,
    as_variable,
    with_out,
    num_positional_args,
    native_array,
    fw,
):
    input_dtype, x = dtype_and_x
    where = np_frontend_helpers.handle_where_and_array_bools(
        where=where,
        input_dtype=input_dtype,
        as_variable=as_variable,
        native_array=native_array,
    )
    np_frontend_helpers.test_frontend_function(
        input_dtypes=input_dtype,
        as_variable_flags=as_variable,
        with_out=with_out,
        num_positional_args=num_positional_args,
        native_array_flags=native_array,
        fw=fw,
        frontend="numpy",
        fn_tree="multiply",
        x1=np.asarray(x[0], dtype=input_dtype[0]),
        x2=np.asarray(x[1], dtype=input_dtype[1]),
        out=None,
        where=where,
        casting="same_kind",
        order="k",
        dtype=dtype,
        subok=True,
        test_values=False,
    )

<<<<<<< HEAD
    
=======

>>>>>>> e30b6665
# square
@given(
    dtype_and_x=helpers.dtype_and_values(available_dtypes=ivy_np.valid_numeric_dtypes),
    dtype=st.sampled_from(ivy_np.valid_numeric_dtypes + (None,)),
    where=np_frontend_helpers.where(),
    as_variable=helpers.array_bools(),
    with_out=st.booleans(),
    num_positional_args=helpers.num_positional_args(
        fn_name="ivy.functional.frontends.numpy.square"
    ),
    native_array=helpers.array_bools(),
)
def test_numpy_square(
    dtype_and_x,
    dtype,
    where,
    as_variable,
    with_out,
    num_positional_args,
    native_array,
    fw,
):
    input_dtype, x = dtype_and_x
    where = np_frontend_helpers.handle_where_and_array_bools(
        where=where,
        input_dtype=input_dtype,
        as_variable=as_variable,
        native_array=native_array,
    )
    np_frontend_helpers.test_frontend_function(
        input_dtypes=input_dtype,
        as_variable_flags=as_variable,
        with_out=with_out,
        num_positional_args=num_positional_args,
        native_array_flags=native_array,
        fw=fw,
        frontend="numpy",
        fn_tree="square",
        x=np.asarray(x, dtype=input_dtype),
        out=None,
        where=where,
        casting="same_kind",
        order="k",
        dtype=dtype,
        subok=True,
        test_values=False,
    )


# sqrt
@given(
    dtype_and_x=helpers.dtype_and_values(available_dtypes=ivy_np.valid_numeric_dtypes),
    dtype=st.sampled_from(ivy_np.valid_numeric_dtypes + (None,)),
    where=np_frontend_helpers.where(),
    as_variable=helpers.array_bools(),
    with_out=st.booleans(),
    num_positional_args=helpers.num_positional_args(
        fn_name="ivy.functional.frontends.numpy.sqrt"
    ),
    native_array=helpers.array_bools(),
)
def test_numpy_sqrt(
    dtype_and_x,
    dtype,
    where,
    as_variable,
    with_out,
    num_positional_args,
    native_array,
    fw,
):
    input_dtype, x = dtype_and_x
    where = np_frontend_helpers.handle_where_and_array_bools(
        where=where,
        input_dtype=input_dtype,
        as_variable=as_variable,
        native_array=native_array,
    )
    np_frontend_helpers.test_frontend_function(
        input_dtypes=input_dtype,
        as_variable_flags=as_variable,
        with_out=with_out,
        num_positional_args=num_positional_args,
        native_array_flags=native_array,
        fw=fw,
        frontend="numpy",
        fn_tree="sqrt",
        x=np.asarray(x, dtype=input_dtype),
        out=None,
        where=where,
        casting="same_kind",
        order="k",
        dtype=dtype,
        subok=True,
        test_values=False,
    )


# cbrt
@given(
    dtype_and_x=helpers.dtype_and_values(available_dtypes=ivy_np.valid_numeric_dtypes),
    dtype=st.sampled_from(ivy_np.valid_numeric_dtypes + (None,)),
    where=np_frontend_helpers.where(),
    as_variable=helpers.array_bools(),
    with_out=st.booleans(),
    num_positional_args=helpers.num_positional_args(
        fn_name="ivy.functional.frontends.numpy.cbrt"
    ),
    native_array=helpers.array_bools(),
)
def test_numpy_cbrt(
    dtype_and_x,
    dtype,
    where,
    as_variable,
    with_out,
    num_positional_args,
    native_array,
    fw,
):
    input_dtype, x = dtype_and_x
    where = np_frontend_helpers.handle_where_and_array_bools(
        where=where,
        input_dtype=input_dtype,
        as_variable=as_variable,
        native_array=native_array,
    )
    np_frontend_helpers.test_frontend_function(
        input_dtypes=input_dtype,
        as_variable_flags=as_variable,
        with_out=with_out,
        num_positional_args=num_positional_args,
        native_array_flags=native_array,
        fw=fw,
        frontend="numpy",
        fn_tree="cbrt",
        x=np.asarray(x, dtype=input_dtype),
        out=None,
        where=where,
        casting="same_kind",
        order="k",
        dtype=dtype,
        subok=True,
        test_values=False,
    )
    

# power
@handle_cmd_line_args
@given(
    dtype_and_x=helpers.dtype_and_values(
        available_dtypes=ivy_np.valid_float_dtypes, num_arrays=2,
    ),
    dtype=st.sampled_from(ivy_np.valid_float_dtypes + (None,)),
    where=np_frontend_helpers.where(),
    num_positional_args=helpers.num_positional_args(
        fn_name="ivy.functional.frontends.numpy.power"
    ),
)
def test_numpy_power(
    dtype_and_x,
    dtype,
    where,
    as_variable,
    with_out,
    num_positional_args,
    native_array,
    fw,
):
    input_dtype, x = dtype_and_x

    if type(input_dtype) != list:
        input_dtype = [input_dtype]
    if type(as_variable) != list:
        as_variable = [as_variable]
    if type(native_array) != list:
        native_array = [native_array]

    where = np_frontend_helpers.handle_where_and_array_bools(
        where=where,
        input_dtype=input_dtype,
        as_variable=as_variable,
        native_array=native_array,
    )
    np_frontend_helpers.test_frontend_function(
        input_dtypes=input_dtype,
        as_variable_flags=as_variable,
        with_out=with_out,
        num_positional_args=num_positional_args,
        native_array_flags=native_array,
        fw=fw,
        frontend="numpy",
        fn_tree="power",
        x1=np.asarray(x[0], dtype=input_dtype[0]),
        x2=np.asarray(x[1], dtype=input_dtype[1]),
        out=None,
        where=where,
        casting="same_kind",
        order="k",
        dtype=dtype,
        subok=True,
        test_values=False,
    )


<<<<<<< HEAD
=======

>>>>>>> e30b6665
# positive
@handle_cmd_line_args
@given(
    dtype_and_x=helpers.dtype_and_values(
        available_dtypes=ivy_np.valid_numeric_dtypes, min_num_dims=1
    ),
    dtype=st.sampled_from(ivy_np.valid_numeric_dtypes + (None,)),
    where=np_frontend_helpers.where(),
    as_variable=helpers.array_bools(num_arrays=1),
    num_positional_args=helpers.num_positional_args(
        fn_name="ivy.functional.frontends.numpy.positive"
    ),
    native_array=helpers.array_bools(num_arrays=1),
)
def test_numpy_positive(
    dtype_and_x,
    dtype,
    where,
    as_variable,
    with_out,
    num_positional_args,
    native_array,
    fw,
):
    input_dtype, x = dtype_and_x
    input_dtype = [input_dtype]

    where = np_frontend_helpers.handle_where_and_array_bools(
        where=where,
        input_dtype=input_dtype,
        as_variable=as_variable,
        native_array=native_array,
    )
    np_frontend_helpers.test_frontend_function(
        input_dtypes=input_dtype,
        as_variable_flags=as_variable,
        with_out=with_out,
        num_positional_args=num_positional_args,
        native_array_flags=native_array,
        fw=fw,
        frontend="numpy",
        fn_tree="positive",
        x=np.asarray(x, dtype=input_dtype[0]),
        out=None,
        where=where,
        casting="same_kind",
        order="k",
        dtype=dtype,
        subok=True,
        test_values=False,
    )<|MERGE_RESOLUTION|>--- conflicted
+++ resolved
@@ -251,11 +251,7 @@
         test_values=False,
     )
 
-<<<<<<< HEAD
-    
-=======
-
->>>>>>> e30b6665
+
 # square
 @given(
     dtype_and_x=helpers.dtype_and_values(available_dtypes=ivy_np.valid_numeric_dtypes),
@@ -461,10 +457,6 @@
     )
 
 
-<<<<<<< HEAD
-=======
-
->>>>>>> e30b6665
 # positive
 @handle_cmd_line_args
 @given(
