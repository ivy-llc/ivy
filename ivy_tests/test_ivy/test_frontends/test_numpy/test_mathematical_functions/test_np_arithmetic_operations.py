# global
import numpy as np
from hypothesis import given, strategies as st

# local
import ivy_tests.test_ivy.helpers as helpers
import ivy.functional.backends.numpy as ivy_np
import ivy_tests.test_ivy.test_frontends.test_numpy.helpers as np_frontend_helpers
from ivy_tests.test_ivy.helpers import handle_cmd_line_args


# add
@handle_cmd_line_args
@given(
    dtype_and_x=helpers.dtype_and_values(
        available_dtypes=ivy_np.valid_float_dtypes, num_arrays=2
    ),
    dtype=st.sampled_from(ivy_np.valid_float_dtypes + (None,)),
    where=np_frontend_helpers.where(),
    as_variable=helpers.array_bools(),
    with_out=st.booleans(),
    num_positional_args=helpers.num_positional_args(
        fn_name="ivy.functional.frontends.numpy.add"
    ),
    native_array=helpers.array_bools(),
)
def test_numpy_add(
    dtype_and_x,
    dtype,
    where,
    as_variable,
    with_out,
    num_positional_args,
    native_array,
    fw,
):
    input_dtype, x = dtype_and_x
    where = np_frontend_helpers.handle_where_and_array_bools(
        where=where,
        input_dtype=input_dtype,
        as_variable=as_variable,
        native_array=native_array,
    )
    np_frontend_helpers.test_frontend_function(
        input_dtypes=input_dtype,
        as_variable_flags=as_variable,
        with_out=with_out,
        num_positional_args=num_positional_args,
        native_array_flags=native_array,
        fw=fw,
        frontend="numpy",
        fn_tree="add",
        x1=np.asarray(x[0], dtype=input_dtype[0]),
        x2=np.asarray(x[1], dtype=input_dtype[1]),
        out=None,
        where=where,
        casting="same_kind",
        order="k",
        dtype=dtype,
        subok=True,
        test_values=False,
    )


# subtract
@given(
    dtype_and_x=helpers.dtype_and_values(
        available_dtypes=ivy_np.valid_float_dtypes, num_arrays=2
    ),
    dtype=st.sampled_from(ivy_np.valid_float_dtypes + (None,)),
    where=np_frontend_helpers.where(),
    as_variable=helpers.array_bools(),
    with_out=st.booleans(),
    num_positional_args=helpers.num_positional_args(
        fn_name="ivy.functional.frontends.numpy.subtract"
    ),
    native_array=helpers.array_bools(),
)
def test_numpy_subtract(
    dtype_and_x,
    dtype,
    where,
    as_variable,
    with_out,
    num_positional_args,
    native_array,
    fw,
):
    input_dtype, x = dtype_and_x
    where = np_frontend_helpers.handle_where_and_array_bools(
        where=where,
        input_dtype=input_dtype,
        as_variable=as_variable,
        native_array=native_array,
    )
    np_frontend_helpers.test_frontend_function(
        input_dtypes=input_dtype,
        as_variable_flags=as_variable,
        with_out=with_out,
        num_positional_args=num_positional_args,
        native_array_flags=native_array,
        fw=fw,
        frontend="numpy",
        fn_tree="subtract",
        x1=np.asarray(x[0], dtype=input_dtype[0]),
        x2=np.asarray(x[1], dtype=input_dtype[1]),
        out=None,
        where=where,
        casting="same_kind",
        order="k",
        dtype=dtype,
        subok=True,
        test_values=False,
    )


# vdot
@given(
    dtype_and_x=helpers.dtype_and_values(
        available_dtypes=ivy_np.valid_float_dtypes, num_arrays=2
    ),
    as_variable=helpers.array_bools(),
    num_positional_args=helpers.num_positional_args(
        fn_name="ivy.functional.frontends.numpy.vdot"
    ),
    native_array=helpers.array_bools(),
)
def test_numpy_vdot(
    dtype_and_x,
    as_variable,
    num_positional_args,
    native_array,
    fw,
):
    input_dtype, x = dtype_and_x
    helpers.test_frontend_function(
        input_dtypes=input_dtype,
        as_variable_flags=as_variable,
        with_out=False,
        num_positional_args=num_positional_args,
        native_array_flags=native_array,
        fw=fw,
        frontend="numpy",
        fn_tree="vdot",
        a=np.asarray(x[0], dtype=input_dtype[0]),
        b=np.asarray(x[1], dtype=input_dtype[1]),
        test_values=False,
    )


# divide
@given(
    dtype_and_x=helpers.dtype_and_values(
        available_dtypes=ivy_np.valid_float_dtypes, num_arrays=2
    ),
    dtype=st.sampled_from(ivy_np.valid_float_dtypes + (None,)),
    where=np_frontend_helpers.where(),
    as_variable=helpers.array_bools(),
    with_out=st.booleans(),
    num_positional_args=helpers.num_positional_args(
        fn_name="ivy.functional.frontends.numpy.divide"
    ),
    native_array=helpers.array_bools(),
)
def test_numpy_divide(
    dtype_and_x,
    dtype,
    where,
    as_variable,
    with_out,
    num_positional_args,
    native_array,
    fw,
):
    input_dtype, x = dtype_and_x
    where = np_frontend_helpers.handle_where_and_array_bools(
        where=where,
        input_dtype=input_dtype,
        as_variable=as_variable,
        native_array=native_array,
    )
    np_frontend_helpers.test_frontend_function(
        input_dtypes=input_dtype,
        as_variable_flags=as_variable,
        with_out=with_out,
        num_positional_args=num_positional_args,
        native_array_flags=native_array,
        fw=fw,
        frontend="numpy",
        fn_tree="divide",
        x1=np.asarray(x[0], dtype=input_dtype[0]),
        x2=np.asarray(x[1], dtype=input_dtype[1]),
        out=None,
        where=where,
        casting="same_kind",
        order="k",
        dtype=dtype,
        subok=True,
        test_values=False,
    )


# multiply
@given(
    dtype_and_x=helpers.dtype_and_values(
        available_dtypes=ivy_np.valid_float_dtypes, num_arrays=2
    ),
    dtype=st.sampled_from(ivy_np.valid_float_dtypes + (None,)),
    where=np_frontend_helpers.where(),
    as_variable=helpers.array_bools(),
    with_out=st.booleans(),
    num_positional_args=helpers.num_positional_args(
        fn_name="ivy.functional.frontends.numpy.multiply"
    ),
    native_array=helpers.array_bools(),
)
def test_numpy_multiply(
    dtype_and_x,
    dtype,
    where,
    as_variable,
    with_out,
    num_positional_args,
    native_array,
    fw,
):
    input_dtype, x = dtype_and_x
    where = np_frontend_helpers.handle_where_and_array_bools(
        where=where,
        input_dtype=input_dtype,
        as_variable=as_variable,
        native_array=native_array,
    )
    np_frontend_helpers.test_frontend_function(
        input_dtypes=input_dtype,
        as_variable_flags=as_variable,
        with_out=with_out,
        num_positional_args=num_positional_args,
        native_array_flags=native_array,
        fw=fw,
        frontend="numpy",
        fn_tree="multiply",
        x1=np.asarray(x[0], dtype=input_dtype[0]),
        x2=np.asarray(x[1], dtype=input_dtype[1]),
        out=None,
        where=where,
        casting="same_kind",
        order="k",
        dtype=dtype,
        subok=True,
        test_values=False,
    )


<<<<<<< HEAD
# square
@given(
    dtype_and_x=helpers.dtype_and_values(available_dtypes=ivy_np.valid_numeric_dtypes),
    dtype=st.sampled_from(ivy_np.valid_numeric_dtypes + (None,)),
    where=np_frontend_helpers.where(),
    as_variable=helpers.array_bools(),
    with_out=st.booleans(),
    num_positional_args=helpers.num_positional_args(
        fn_name="ivy.functional.frontends.numpy.square"
    ),
    native_array=helpers.array_bools(),
)
def test_numpy_square(
    dtype_and_x,
    dtype,
    where,
    as_variable,
    with_out,
    num_positional_args,
    native_array,
    fw,
):
    input_dtype, x = dtype_and_x
    where = np_frontend_helpers.handle_where_and_array_bools(
        where=where,
        input_dtype=input_dtype,
        as_variable=as_variable,
        native_array=native_array,
    )
    np_frontend_helpers.test_frontend_function(
        input_dtypes=input_dtype,
        as_variable_flags=as_variable,
        with_out=with_out,
        num_positional_args=num_positional_args,
        native_array_flags=native_array,
        fw=fw,
        frontend="numpy",
        fn_tree="square",
        x=np.asarray(x, dtype=input_dtype),
        out=None,
        where=where,
        casting="same_kind",
        order="k",
        dtype=dtype,
        subok=True,
        test_values=False,
    )


# sqrt
@given(
    dtype_and_x=helpers.dtype_and_values(available_dtypes=ivy_np.valid_numeric_dtypes),
    dtype=st.sampled_from(ivy_np.valid_numeric_dtypes + (None,)),
    where=np_frontend_helpers.where(),
    as_variable=helpers.array_bools(),
    with_out=st.booleans(),
    num_positional_args=helpers.num_positional_args(
        fn_name="ivy.functional.frontends.numpy.sqrt"
    ),
    native_array=helpers.array_bools(),
)
def test_numpy_sqrt(
    dtype_and_x,
    dtype,
    where,
    as_variable,
    with_out,
    num_positional_args,
    native_array,
    fw,
):
    input_dtype, x = dtype_and_x
    where = np_frontend_helpers.handle_where_and_array_bools(
        where=where,
        input_dtype=input_dtype,
        as_variable=as_variable,
        native_array=native_array,
    )
    np_frontend_helpers.test_frontend_function(
        input_dtypes=input_dtype,
        as_variable_flags=as_variable,
        with_out=with_out,
        num_positional_args=num_positional_args,
        native_array_flags=native_array,
        fw=fw,
        frontend="numpy",
        fn_tree="sqrt",
        x=np.asarray(x, dtype=input_dtype),
        out=None,
        where=where,
        casting="same_kind",
        order="k",
        dtype=dtype,
        subok=True,
        test_values=False,
    )


# power
@handle_cmd_line_args
@given(
    dtype_and_x=helpers.dtype_and_values(
        available_dtypes=ivy_np.valid_float_dtypes, num_arrays=2,
    ),
    dtype=st.sampled_from(ivy_np.valid_float_dtypes + (None,)),
    where=np_frontend_helpers.where(),
    num_positional_args=helpers.num_positional_args(
        fn_name="ivy.functional.frontends.numpy.power"
    ),
)
def test_numpy_power(
    dtype_and_x,
    dtype,
    where,
    as_variable,
    with_out,
    num_positional_args,
    native_array,
    fw,
):
    input_dtype, x = dtype_and_x

    if type(input_dtype) != list:
        input_dtype = [input_dtype]
    if type(as_variable) != list:
        as_variable = [as_variable]
    if type(native_array) != list:
        native_array = [native_array]

    where = np_frontend_helpers.handle_where_and_array_bools(
        where=where,
        input_dtype=input_dtype,
        as_variable=as_variable,
        native_array=native_array,
    )
    np_frontend_helpers.test_frontend_function(
        input_dtypes=input_dtype,
        as_variable_flags=as_variable,
        with_out=with_out,
        num_positional_args=num_positional_args,
        native_array_flags=native_array,
        fw=fw,
        frontend="numpy",
        fn_tree="power",
        x1=np.asarray(x[0], dtype=input_dtype[0]),
        x2=np.asarray(x[1], dtype=input_dtype[1]),
        out=None,
        where=where,
        casting="same_kind",
        order="k",
        dtype=dtype,
        subok=True,
        test_values=False,
    )


=======
>>>>>>> 52e602b9
# positive
@handle_cmd_line_args
@given(
    dtype_and_x=helpers.dtype_and_values(
        available_dtypes=ivy_np.valid_numeric_dtypes, min_num_dims=1
    ),
    dtype=st.sampled_from(ivy_np.valid_numeric_dtypes + (None,)),
    where=np_frontend_helpers.where(),
    as_variable=helpers.array_bools(num_arrays=1),
    num_positional_args=helpers.num_positional_args(
        fn_name="ivy.functional.frontends.numpy.positive"
    ),
    native_array=helpers.array_bools(num_arrays=1),
)
def test_numpy_positive(
    dtype_and_x,
    dtype,
    where,
    as_variable,
    with_out,
    num_positional_args,
    native_array,
    fw,
):
    input_dtype, x = dtype_and_x
    input_dtype = [input_dtype]

    where = np_frontend_helpers.handle_where_and_array_bools(
        where=where,
        input_dtype=input_dtype,
        as_variable=as_variable,
        native_array=native_array,
    )
    np_frontend_helpers.test_frontend_function(
        input_dtypes=input_dtype,
        as_variable_flags=as_variable,
        with_out=with_out,
        num_positional_args=num_positional_args,
        native_array_flags=native_array,
        fw=fw,
        frontend="numpy",
        fn_tree="positive",
        x=np.asarray(x, dtype=input_dtype[0]),
        out=None,
        where=where,
        casting="same_kind",
        order="k",
        dtype=dtype,
        subok=True,
        test_values=False,
    )<|MERGE_RESOLUTION|>--- conflicted
+++ resolved
@@ -252,7 +252,6 @@
     )
 
 
-<<<<<<< HEAD
 # square
 @given(
     dtype_and_x=helpers.dtype_and_values(available_dtypes=ivy_np.valid_numeric_dtypes),
@@ -408,9 +407,6 @@
         test_values=False,
     )
 
-
-=======
->>>>>>> 52e602b9
 # positive
 @handle_cmd_line_args
 @given(
