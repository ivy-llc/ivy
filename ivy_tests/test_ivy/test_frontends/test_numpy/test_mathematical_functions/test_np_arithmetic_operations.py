# global
import numpy as np
from hypothesis import given, strategies as st

# local
import ivy_tests.test_ivy.helpers as helpers
import ivy.functional.backends.numpy as ivy_np
import ivy_tests.test_ivy.test_frontends.test_numpy.helpers as np_frontend_helpers
from ivy_tests.test_ivy.helpers import handle_cmd_line_args


# add
@handle_cmd_line_args
@given(
    dtype_and_x=helpers.dtype_and_values(
        available_dtypes=ivy_np.valid_float_dtypes, num_arrays=2
    ),
    dtype=st.sampled_from(ivy_np.valid_float_dtypes + (None,)),
    where=np_frontend_helpers.where(),
    as_variable=helpers.array_bools(),
    with_out=st.booleans(),
    num_positional_args=helpers.num_positional_args(
        fn_name="ivy.functional.frontends.numpy.add"
    ),
    native_array=helpers.array_bools(),
)
def test_numpy_add(
    dtype_and_x,
    dtype,
    where,
    as_variable,
    with_out,
    num_positional_args,
    native_array,
    fw,
):
    input_dtype, x = dtype_and_x
    where = np_frontend_helpers.handle_where_and_array_bools(
        where=where,
        input_dtype=input_dtype,
        as_variable=as_variable,
        native_array=native_array,
    )
    np_frontend_helpers.test_frontend_function(
        input_dtypes=input_dtype,
        as_variable_flags=as_variable,
        with_out=with_out,
        num_positional_args=num_positional_args,
        native_array_flags=native_array,
        fw=fw,
        frontend="numpy",
        fn_tree="add",
        x1=np.asarray(x[0], dtype=input_dtype[0]),
        x2=np.asarray(x[1], dtype=input_dtype[1]),
        out=None,
        where=where,
        casting="same_kind",
        order="k",
        dtype=dtype,
        subok=True,
        test_values=False,
    )


# subtract
@given(
    dtype_and_x=helpers.dtype_and_values(
        available_dtypes=ivy_np.valid_float_dtypes, num_arrays=2
    ),
    dtype=st.sampled_from(ivy_np.valid_float_dtypes + (None,)),
    where=np_frontend_helpers.where(),
    as_variable=helpers.array_bools(),
    with_out=st.booleans(),
    num_positional_args=helpers.num_positional_args(
        fn_name="ivy.functional.frontends.numpy.subtract"
    ),
    native_array=helpers.array_bools(),
)
def test_numpy_subtract(
    dtype_and_x,
    dtype,
    where,
    as_variable,
    with_out,
    num_positional_args,
    native_array,
    fw,
):
    input_dtype, x = dtype_and_x
    where = np_frontend_helpers.handle_where_and_array_bools(
        where=where,
        input_dtype=input_dtype,
        as_variable=as_variable,
        native_array=native_array,
    )
    np_frontend_helpers.test_frontend_function(
        input_dtypes=input_dtype,
        as_variable_flags=as_variable,
        with_out=with_out,
        num_positional_args=num_positional_args,
        native_array_flags=native_array,
        fw=fw,
        frontend="numpy",
        fn_tree="subtract",
        x1=np.asarray(x[0], dtype=input_dtype[0]),
        x2=np.asarray(x[1], dtype=input_dtype[1]),
        out=None,
        where=where,
        casting="same_kind",
        order="k",
        dtype=dtype,
        subok=True,
        test_values=False,
    )


# vdot
@given(
    dtype_and_x=helpers.dtype_and_values(
        available_dtypes=ivy_np.valid_float_dtypes, num_arrays=2
    ),
    as_variable=helpers.array_bools(),
    num_positional_args=helpers.num_positional_args(
        fn_name="ivy.functional.frontends.numpy.vdot"
    ),
    native_array=helpers.array_bools(),
)
def test_numpy_vdot(
    dtype_and_x,
    as_variable,
    num_positional_args,
    native_array,
    fw,
):
    input_dtype, x = dtype_and_x
    helpers.test_frontend_function(
        input_dtypes=input_dtype,
        as_variable_flags=as_variable,
        with_out=False,
        num_positional_args=num_positional_args,
        native_array_flags=native_array,
        fw=fw,
        frontend="numpy",
        fn_tree="vdot",
        a=np.asarray(x[0], dtype=input_dtype[0]),
        b=np.asarray(x[1], dtype=input_dtype[1]),
        test_values=False,
    )


# divide
@given(
    dtype_and_x=helpers.dtype_and_values(
        available_dtypes=ivy_np.valid_float_dtypes, num_arrays=2
    ),
    dtype=st.sampled_from(ivy_np.valid_float_dtypes + (None,)),
    where=np_frontend_helpers.where(),
    as_variable=helpers.array_bools(),
    with_out=st.booleans(),
    num_positional_args=helpers.num_positional_args(
        fn_name="ivy.functional.frontends.numpy.divide"
    ),
    native_array=helpers.array_bools(),
)
def test_numpy_divide(
    dtype_and_x,
    dtype,
    where,
    as_variable,
    with_out,
    num_positional_args,
    native_array,
    fw,
):
    input_dtype, x = dtype_and_x
    where = np_frontend_helpers.handle_where_and_array_bools(
        where=where,
        input_dtype=input_dtype,
        as_variable=as_variable,
        native_array=native_array,
    )
    np_frontend_helpers.test_frontend_function(
        input_dtypes=input_dtype,
        as_variable_flags=as_variable,
        with_out=with_out,
        num_positional_args=num_positional_args,
        native_array_flags=native_array,
        fw=fw,
        frontend="numpy",
        fn_tree="divide",
        x1=np.asarray(x[0], dtype=input_dtype[0]),
        x2=np.asarray(x[1], dtype=input_dtype[1]),
        out=None,
        where=where,
        casting="same_kind",
        order="k",
        dtype=dtype,
        subok=True,
        test_values=False,
    )


# multiply
@given(
    dtype_and_x=helpers.dtype_and_values(
        available_dtypes=ivy_np.valid_float_dtypes, num_arrays=2
    ),
    dtype=st.sampled_from(ivy_np.valid_float_dtypes + (None,)),
    where=np_frontend_helpers.where(),
    as_variable=helpers.array_bools(),
    with_out=st.booleans(),
    num_positional_args=helpers.num_positional_args(
        fn_name="ivy.functional.frontends.numpy.multiply"
    ),
    native_array=helpers.array_bools(),
)
def test_numpy_multiply(
    dtype_and_x,
    dtype,
    where,
    as_variable,
    with_out,
    num_positional_args,
    native_array,
    fw,
):
    input_dtype, x = dtype_and_x
    where = np_frontend_helpers.handle_where_and_array_bools(
        where=where,
        input_dtype=input_dtype,
        as_variable=as_variable,
        native_array=native_array,
    )
    np_frontend_helpers.test_frontend_function(
        input_dtypes=input_dtype,
        as_variable_flags=as_variable,
        with_out=with_out,
        num_positional_args=num_positional_args,
        native_array_flags=native_array,
        fw=fw,
        frontend="numpy",
        fn_tree="multiply",
        x1=np.asarray(x[0], dtype=input_dtype[0]),
        x2=np.asarray(x[1], dtype=input_dtype[1]),
        out=None,
        where=where,
        casting="same_kind",
        order="k",
        dtype=dtype,
        subok=True,
        test_values=False,
<<<<<<< HEAD
    )


# square
@given(
    dtype_and_x=helpers.dtype_and_values(available_dtypes=ivy_np.valid_numeric_dtypes),
    dtype=st.sampled_from(ivy_np.valid_numeric_dtypes + (None,)),
    where=np_frontend_helpers.where(),
    as_variable=helpers.array_bools(),
    with_out=st.booleans(),
    num_positional_args=helpers.num_positional_args(
        fn_name="ivy.functional.frontends.numpy.square"
    ),
    native_array=helpers.array_bools(),
)
def test_numpy_square(
    dtype_and_x,
    dtype,
    where,
    as_variable,
    with_out,
    num_positional_args,
    native_array,
    fw,
):
    input_dtype, x = dtype_and_x
    where = np_frontend_helpers.handle_where_and_array_bools(
        where=where,
        input_dtype=input_dtype,
        as_variable=as_variable,
        native_array=native_array,
    )
    np_frontend_helpers.test_frontend_function(
        input_dtypes=input_dtype,
        as_variable_flags=as_variable,
        with_out=with_out,
        num_positional_args=num_positional_args,
        native_array_flags=native_array,
        fw=fw,
        frontend="numpy",
        fn_tree="square",
        x=np.asarray(x, dtype=input_dtype),
        out=None,
        where=where,
        casting="same_kind",
        order="k",
        dtype=dtype,
        subok=True,
        test_values=False,
    )


# sqrt
@given(
    dtype_and_x=helpers.dtype_and_values(available_dtypes=ivy_np.valid_numeric_dtypes),
    dtype=st.sampled_from(ivy_np.valid_numeric_dtypes + (None,)),
    where=np_frontend_helpers.where(),
    as_variable=helpers.array_bools(),
    with_out=st.booleans(),
    num_positional_args=helpers.num_positional_args(
        fn_name="ivy.functional.frontends.numpy.sqrt"
    ),
    native_array=helpers.array_bools(),
)
def test_numpy_sqrt(
    dtype_and_x,
    dtype,
    where,
    as_variable,
    with_out,
    num_positional_args,
    native_array,
    fw,
):
    input_dtype, x = dtype_and_x
    where = np_frontend_helpers.handle_where_and_array_bools(
        where=where,
        input_dtype=input_dtype,
        as_variable=as_variable,
        native_array=native_array,
    )
    np_frontend_helpers.test_frontend_function(
        input_dtypes=input_dtype,
        as_variable_flags=as_variable,
        with_out=with_out,
        num_positional_args=num_positional_args,
        native_array_flags=native_array,
        fw=fw,
        frontend="numpy",
        fn_tree="sqrt",
        x=np.asarray(x, dtype=input_dtype),
        out=None,
        where=where,
        casting="same_kind",
        order="k",
        dtype=dtype,
        subok=True,
        test_values=False,
    )


# cbrt
@given(
    dtype_and_x=helpers.dtype_and_values(available_dtypes=ivy_np.valid_numeric_dtypes),
    dtype=st.sampled_from(ivy_np.valid_numeric_dtypes + (None,)),
    where=np_frontend_helpers.where(),
    as_variable=helpers.array_bools(),
    with_out=st.booleans(),
    num_positional_args=helpers.num_positional_args(
        fn_name="ivy.functional.frontends.numpy.cbrt"
    ),
    native_array=helpers.array_bools(),
)
def test_numpy_cbrt(
    dtype_and_x,
    dtype,
    where,
    as_variable,
    with_out,
    num_positional_args,
    native_array,
    fw,
):
    input_dtype, x = dtype_and_x
    where = np_frontend_helpers.handle_where_and_array_bools(
        where=where,
        input_dtype=input_dtype,
        as_variable=as_variable,
        native_array=native_array,
    )
    np_frontend_helpers.test_frontend_function(
        input_dtypes=input_dtype,
        as_variable_flags=as_variable,
        with_out=with_out,
        num_positional_args=num_positional_args,
        native_array_flags=native_array,
        fw=fw,
        frontend="numpy",
        fn_tree="cbrt",
        x=np.asarray(x, dtype=input_dtype),
        out=None,
        where=where,
        casting="same_kind",
        order="k",
        dtype=dtype,
        subok=True,
        test_values=False,
    )


@handle_cmd_line_args
@given(
    dtype_and_x=helpers.dtype_and_values(
        available_dtypes=ivy_np.valid_float_dtypes, num_arrays=2,
    ),
    dtype=st.sampled_from(ivy_np.valid_float_dtypes + (None,)),
    where=np_frontend_helpers.where(),
    num_positional_args=helpers.num_positional_args(
        fn_name="ivy.functional.frontends.numpy.power"
    ),
)
def test_numpy_power(
    dtype_and_x,
    dtype,
    where,
    as_variable,
    with_out,
    num_positional_args,
    native_array,
    fw,
):
    input_dtype, x = dtype_and_x

    if type(input_dtype) != list:
        input_dtype = [input_dtype]
    if type(as_variable) != list:
        as_variable = [as_variable]
    if type(native_array) != list:
        native_array = [native_array]

    where = np_frontend_helpers.handle_where_and_array_bools(
        where=where,
        input_dtype=input_dtype,
        as_variable=as_variable,
        native_array=native_array,
    )
    np_frontend_helpers.test_frontend_function(
        input_dtypes=input_dtype,
        as_variable_flags=as_variable,
        with_out=with_out,
        num_positional_args=num_positional_args,
        native_array_flags=native_array,
        fw=fw,
        frontend="numpy",
        fn_tree="power",
        x1=np.asarray(x[0], dtype=input_dtype[0]),
        x2=np.asarray(x[1], dtype=input_dtype[1]),
        out=None,
        where=where,
        casting="same_kind",
        order="k",
        dtype=dtype,
        subok=True,
        test_values=False,
=======
>>>>>>> afed925f
    )<|MERGE_RESOLUTION|>--- conflicted
+++ resolved
@@ -249,157 +249,10 @@
         dtype=dtype,
         subok=True,
         test_values=False,
-<<<<<<< HEAD
-    )
-
-
-# square
-@given(
-    dtype_and_x=helpers.dtype_and_values(available_dtypes=ivy_np.valid_numeric_dtypes),
-    dtype=st.sampled_from(ivy_np.valid_numeric_dtypes + (None,)),
-    where=np_frontend_helpers.where(),
-    as_variable=helpers.array_bools(),
-    with_out=st.booleans(),
-    num_positional_args=helpers.num_positional_args(
-        fn_name="ivy.functional.frontends.numpy.square"
-    ),
-    native_array=helpers.array_bools(),
-)
-def test_numpy_square(
-    dtype_and_x,
-    dtype,
-    where,
-    as_variable,
-    with_out,
-    num_positional_args,
-    native_array,
-    fw,
-):
-    input_dtype, x = dtype_and_x
-    where = np_frontend_helpers.handle_where_and_array_bools(
-        where=where,
-        input_dtype=input_dtype,
-        as_variable=as_variable,
-        native_array=native_array,
-    )
-    np_frontend_helpers.test_frontend_function(
-        input_dtypes=input_dtype,
-        as_variable_flags=as_variable,
-        with_out=with_out,
-        num_positional_args=num_positional_args,
-        native_array_flags=native_array,
-        fw=fw,
-        frontend="numpy",
-        fn_tree="square",
-        x=np.asarray(x, dtype=input_dtype),
-        out=None,
-        where=where,
-        casting="same_kind",
-        order="k",
-        dtype=dtype,
-        subok=True,
-        test_values=False,
-    )
-
-
-# sqrt
-@given(
-    dtype_and_x=helpers.dtype_and_values(available_dtypes=ivy_np.valid_numeric_dtypes),
-    dtype=st.sampled_from(ivy_np.valid_numeric_dtypes + (None,)),
-    where=np_frontend_helpers.where(),
-    as_variable=helpers.array_bools(),
-    with_out=st.booleans(),
-    num_positional_args=helpers.num_positional_args(
-        fn_name="ivy.functional.frontends.numpy.sqrt"
-    ),
-    native_array=helpers.array_bools(),
-)
-def test_numpy_sqrt(
-    dtype_and_x,
-    dtype,
-    where,
-    as_variable,
-    with_out,
-    num_positional_args,
-    native_array,
-    fw,
-):
-    input_dtype, x = dtype_and_x
-    where = np_frontend_helpers.handle_where_and_array_bools(
-        where=where,
-        input_dtype=input_dtype,
-        as_variable=as_variable,
-        native_array=native_array,
-    )
-    np_frontend_helpers.test_frontend_function(
-        input_dtypes=input_dtype,
-        as_variable_flags=as_variable,
-        with_out=with_out,
-        num_positional_args=num_positional_args,
-        native_array_flags=native_array,
-        fw=fw,
-        frontend="numpy",
-        fn_tree="sqrt",
-        x=np.asarray(x, dtype=input_dtype),
-        out=None,
-        where=where,
-        casting="same_kind",
-        order="k",
-        dtype=dtype,
-        subok=True,
-        test_values=False,
-    )
-
-
-# cbrt
-@given(
-    dtype_and_x=helpers.dtype_and_values(available_dtypes=ivy_np.valid_numeric_dtypes),
-    dtype=st.sampled_from(ivy_np.valid_numeric_dtypes + (None,)),
-    where=np_frontend_helpers.where(),
-    as_variable=helpers.array_bools(),
-    with_out=st.booleans(),
-    num_positional_args=helpers.num_positional_args(
-        fn_name="ivy.functional.frontends.numpy.cbrt"
-    ),
-    native_array=helpers.array_bools(),
-)
-def test_numpy_cbrt(
-    dtype_and_x,
-    dtype,
-    where,
-    as_variable,
-    with_out,
-    num_positional_args,
-    native_array,
-    fw,
-):
-    input_dtype, x = dtype_and_x
-    where = np_frontend_helpers.handle_where_and_array_bools(
-        where=where,
-        input_dtype=input_dtype,
-        as_variable=as_variable,
-        native_array=native_array,
-    )
-    np_frontend_helpers.test_frontend_function(
-        input_dtypes=input_dtype,
-        as_variable_flags=as_variable,
-        with_out=with_out,
-        num_positional_args=num_positional_args,
-        native_array_flags=native_array,
-        fw=fw,
-        frontend="numpy",
-        fn_tree="cbrt",
-        x=np.asarray(x, dtype=input_dtype),
-        out=None,
-        where=where,
-        casting="same_kind",
-        order="k",
-        dtype=dtype,
-        subok=True,
-        test_values=False,
-    )
-
-
+    )
+
+
+#power
 @handle_cmd_line_args
 @given(
     dtype_and_x=helpers.dtype_and_values(
@@ -454,6 +307,4 @@
         dtype=dtype,
         subok=True,
         test_values=False,
-=======
->>>>>>> afed925f
     )