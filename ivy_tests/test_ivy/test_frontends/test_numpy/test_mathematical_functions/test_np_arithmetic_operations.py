--- conflicted
+++ resolved
@@ -396,57 +396,4 @@
         dtype=dtype,
         subok=True,
         test_values=False,
-<<<<<<< HEAD
-    )
-
-
-# trunc
-@given(
-    dtype_and_x=helpers.dtype_and_values(available_dtypes=ivy_np.valid_numeric_dtypes),
-    dtype=st.sampled_from(ivy_np.valid_numeric_dtypes + (None,)),
-    where=np_frontend_helpers.where(),
-    as_variable=helpers.array_bools(),
-    with_out=st.booleans(),
-    num_positional_args=helpers.num_positional_args(
-        fn_name="ivy.functional.frontends.numpy.trunc"
-    ),
-    native_array=helpers.array_bools(),
-)
-def test_numpy_trunc(
-    dtype_and_x,
-    dtype,
-    where,
-    as_variable,
-    with_out,
-    num_positional_args,
-    native_array,
-    fw,
-):
-    input_dtype, x = dtype_and_x
-    where = np_frontend_helpers.handle_where_and_array_bools(
-        where=where,
-        input_dtype=input_dtype,
-        as_variable=as_variable,
-        native_array=native_array,
-    )
-    np_frontend_helpers.test_frontend_function(
-        input_dtypes=input_dtype,
-        as_variable_flags=as_variable,
-        with_out=with_out,
-        num_positional_args=num_positional_args,
-        native_array_flags=native_array,
-        fw=fw,
-        frontend="numpy",
-        fn_tree="trunc",
-        x=np.asarray(x, dtype=input_dtype),
-        out=None,
-        where=where,
-        casting="same_kind",
-        order="k",
-        dtype=dtype,
-        subok=True,
-        test_values=False,
-    )
-=======
-    )
->>>>>>> 3965856c
+    )
