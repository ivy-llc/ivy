# global
from hypothesis import assume, strategies as st
import numpy as np

# local
import ivy_tests.test_ivy.helpers as helpers
import ivy_tests.test_ivy.test_frontends.test_numpy.helpers as np_frontend_helpers
from ivy_tests.test_ivy.helpers import handle_frontend_test


# add
@handle_frontend_test(
    fn_tree="numpy.add",
    dtypes_values_casting=np_frontend_helpers.dtypes_values_casting_dtype(
        arr_func=[
            lambda: helpers.dtype_and_values(
                available_dtypes=helpers.get_dtypes("numeric"),
                num_arrays=2,
                shared_dtype=True,
            )
        ],
        get_dtypes_kind="numeric",
    ),
    where=np_frontend_helpers.where(),
    number_positional_args=np_frontend_helpers.get_num_positional_args_ufunc(
        fn_name="add"
    ),
)
def test_numpy_add(
        dtypes_values_casting,
        where,
        frontend,
        test_flags,
        fn_tree,
        on_device,
):
    input_dtypes, xs, casting, dtype = dtypes_values_casting
    where, input_dtypes, test_flags = \
        np_frontend_helpers.handle_where_and_array_bools(
            where=where,
            input_dtype=input_dtypes,
            test_flags=test_flags
        )
    np_frontend_helpers.test_frontend_function(
        input_dtypes=input_dtypes,
        frontend=frontend,
        test_flags=test_flags,
        fn_tree=fn_tree,
        on_device=on_device,
        x1=xs[0],
        x2=xs[1],
        out=None,
        where=where,
        casting=casting,
        order="K",
        dtype=dtype,
        subok=True,
    )


# subtract
@handle_frontend_test(
    fn_tree="numpy.subtract",
    dtypes_values_casting=np_frontend_helpers.dtypes_values_casting_dtype(
        arr_func=[
            lambda: helpers.dtype_and_values(
                available_dtypes=helpers.get_dtypes("numeric"),
                num_arrays=2,
                shared_dtype=True,
            )
        ],
        get_dtypes_kind="numeric",
    ),
    where=np_frontend_helpers.where(),
    number_positional_args=np_frontend_helpers.get_num_positional_args_ufunc(
        fn_name="subtract"
    ),
)
def test_numpy_subtract(
        dtypes_values_casting,
        where,
        frontend,
        test_flags,
        fn_tree,
        on_device,
):
    input_dtypes, xs, casting, dtype = dtypes_values_casting
    where, input_dtypes, test_flags =\
        np_frontend_helpers.handle_where_and_array_bools(
            where=where,
            input_dtype=input_dtypes,
            test_flags=test_flags,
        )
    np_frontend_helpers.test_frontend_function(
        input_dtypes=input_dtypes,
        frontend=frontend,
        test_flags=test_flags,
        fn_tree=fn_tree,
        on_device=on_device,
        x1=xs[0],
        x2=xs[1],
        out=None,
        where=where,
        casting=casting,
        order="K",
        dtype=dtype,
        subok=True,
    )


# vdot
@handle_frontend_test(
    fn_tree="numpy.vdot",
    dtype_and_x=helpers.dtype_and_values(
        available_dtypes=helpers.get_dtypes("numeric"), num_arrays=2
    ),
    test_with_out=st.just(False),
)
def test_numpy_vdot(
        dtype_and_x,
        frontend,
        test_flags,
        fn_tree,
        on_device,
):
    input_dtypes, xs = dtype_and_x
    helpers.test_frontend_function(
        input_dtypes=input_dtypes,
        frontend=frontend,
        test_flags=test_flags,
        fn_tree=fn_tree,
        on_device=on_device,
        test_values=False,
        a=xs[0],
        b=xs[1],
    )


# divide
@handle_frontend_test(
    fn_tree="numpy.divide",
    aliases=["numpy.true_divide"],
    dtypes_values_casting=np_frontend_helpers.dtypes_values_casting_dtype(
        arr_func=[
            lambda: helpers.dtype_and_values(
                available_dtypes=helpers.get_dtypes("float"),
                num_arrays=2,
                shared_dtype=True,
            )
        ],
        get_dtypes_kind="float",
    ),
    where=np_frontend_helpers.where(),
    number_positional_args=np_frontend_helpers.get_num_positional_args_ufunc(
        fn_name="divide"
    ),
)
def test_numpy_divide(
        dtypes_values_casting,
        where,
        frontend,
        test_flags,
        fn_tree,
        on_device,
):
    input_dtypes, xs, casting, dtype = dtypes_values_casting
    assume(not np.any(np.isclose(xs[1], 0.0)))
    where, input_dtypes, test_flags =\
        np_frontend_helpers.handle_where_and_array_bools(
            where=where,
            input_dtype=input_dtypes,
            test_flags=test_flags,
        )
    np_frontend_helpers.test_frontend_function(
        input_dtypes=input_dtypes,
        frontend=frontend,
        test_flags=test_flags,
        fn_tree=fn_tree,
        on_device=on_device,
        x1=xs[0],
        x2=xs[1],
        out=None,
        where=where,
        casting=casting,
        order="K",
        dtype=dtype,
        subok=True,
    )


# multiply
@handle_frontend_test(
    fn_tree="numpy.multiply",
    dtypes_values_casting=np_frontend_helpers.dtypes_values_casting_dtype(
        arr_func=[
            lambda: helpers.dtype_and_values(
                available_dtypes=helpers.get_dtypes("numeric"),
                num_arrays=2,
                shared_dtype=True,
            )
        ],
        get_dtypes_kind="numeric",
    ),
    where=np_frontend_helpers.where(),
    number_positional_args=np_frontend_helpers.get_num_positional_args_ufunc(
        fn_name="multiply"
    ),
)
def test_numpy_multiply(
        dtypes_values_casting,
        where,
        frontend,
        test_flags,
        fn_tree,
        on_device,
):
    input_dtypes, xs, casting, dtype = dtypes_values_casting
    where, input_dtypes, test_flags =\
        np_frontend_helpers.handle_where_and_array_bools(
            where=where,
            input_dtype=input_dtypes,
            test_flags=test_flags,
        )
    np_frontend_helpers.test_frontend_function(
        input_dtypes=input_dtypes,
        frontend=frontend,
        test_flags=test_flags,
        fn_tree=fn_tree,
        on_device=on_device,
        x1=xs[0],
        x2=xs[1],
        out=None,
        where=where,
        casting=casting,
        order="K",
        dtype=dtype,
        subok=True,
    )


# power
@handle_frontend_test(
    fn_tree="numpy.power",
    dtypes_values_casting=np_frontend_helpers.dtypes_values_casting_dtype(
        arr_func=[
            lambda: helpers.dtype_and_values(
                available_dtypes=helpers.get_dtypes("integer"),
                num_arrays=2,
                min_value=0,
                max_value=7,
                shared_dtype=True,
            )
        ],
        get_dtypes_kind="integer",
    ),
    where=np_frontend_helpers.where(),
    number_positional_args=np_frontend_helpers.get_num_positional_args_ufunc(
        fn_name="power"
    ),
)
def test_numpy_power(
        dtypes_values_casting,
        where,
        frontend,
        test_flags,
        fn_tree,
        on_device,
):
    input_dtypes, xs, casting, dtype = dtypes_values_casting
    where, input_dtypes, test_flags =\
        np_frontend_helpers.handle_where_and_array_bools(
            where=where,
            input_dtype=input_dtypes,
            test_flags=test_flags,
        )
    np_frontend_helpers.test_frontend_function(
        input_dtypes=input_dtypes,
        frontend=frontend,
        test_flags=test_flags,
        fn_tree=fn_tree,
        on_device=on_device,
        x1=xs[0],
        x2=xs[1],
        out=None,
        where=where,
        casting=casting,
        order="K",
        dtype=dtype,
        subok=True,
    )


# float_power
@handle_frontend_test(
    fn_tree="numpy.float_power",
    dtypes_values_casting=np_frontend_helpers.dtypes_values_casting_dtype(
        arr_func=[
            lambda: helpers.dtype_and_values(
                available_dtypes=helpers.get_dtypes("float"),
                num_arrays=2,
                shared_dtype=True,
            )
        ],
        get_dtypes_kind="float",
    ),
    where=np_frontend_helpers.where(),
    number_positional_args=np_frontend_helpers.get_num_positional_args_ufunc(
        fn_name="float_power"
    ),
)
def test_numpy_float_power(
        dtypes_values_casting,
        where,
        frontend,
        test_flags,
        fn_tree,
):
    input_dtypes, xs, casting, dtype = dtypes_values_casting
    where, input_dtypes, test_flags =\
        np_frontend_helpers.handle_where_and_array_bools(
            where=where,
            input_dtype=input_dtypes,
            test_flags=test_flags,
        )
    np_frontend_helpers.test_frontend_function(
        input_dtypes=input_dtypes,
        frontend=frontend,
        test_flags=test_flags,
        fn_tree=fn_tree,
        x1=xs[0],
        x2=xs[1],
        out=None,
        where=where,
        casting=casting,
        order="K",
        dtype=dtype,
        subok=True,
    )


# positive
@handle_frontend_test(
    fn_tree="numpy.positive",
    dtypes_values_casting=np_frontend_helpers.dtypes_values_casting_dtype(
        arr_func=[
            lambda: helpers.dtype_and_values(
                available_dtypes=helpers.get_dtypes("numeric"),
            )
        ],
        get_dtypes_kind="numeric",
    ),
    where=np_frontend_helpers.where(),
    number_positional_args=np_frontend_helpers.get_num_positional_args_ufunc(
        fn_name="positive"
    ),
)
def test_numpy_positive(
        dtypes_values_casting,
        where,
        frontend,
        test_flags,
        fn_tree,
        on_device,
):
    input_dtypes, x, casting, dtype = dtypes_values_casting
    where, input_dtypes, test_flags =\
        np_frontend_helpers.handle_where_and_array_bools(
            where=where,
            input_dtype=input_dtypes,
            test_flags=test_flags,
        )
    np_frontend_helpers.test_frontend_function(
        input_dtypes=input_dtypes,
        frontend=frontend,
        test_flags=test_flags,
        fn_tree=fn_tree,
        on_device=on_device,
        x=x[0],
        out=None,
        where=where,
        casting=casting,
        order="K",
        dtype=dtype,
        subok=True,
    )


# negative
@handle_frontend_test(
    fn_tree="numpy.negative",
    dtypes_values_casting=np_frontend_helpers.dtypes_values_casting_dtype(
        arr_func=[
            lambda: helpers.dtype_and_values(
                available_dtypes=helpers.get_dtypes("numeric"),
            )
        ],
        get_dtypes_kind="numeric",
    ),
    where=np_frontend_helpers.where(),
    number_positional_args=np_frontend_helpers.get_num_positional_args_ufunc(
        fn_name="negative"
    ),
)
def test_numpy_negative(
        dtypes_values_casting,
        where,
        frontend,
        test_flags,
        fn_tree,
        on_device,
):
    input_dtypes, x, casting, dtype = dtypes_values_casting
    where, input_dtypes, test_flags =\
        np_frontend_helpers.handle_where_and_array_bools(
            where=where,
            input_dtype=input_dtypes,
            test_flags=test_flags,
        )
    np_frontend_helpers.test_frontend_function(
        input_dtypes=input_dtypes,
        frontend=frontend,
        test_flags=test_flags,
        fn_tree=fn_tree,
        on_device=on_device,
        x=x[0],
        out=None,
        where=where,
        casting=casting,
        order="K",
        dtype=dtype,
        subok=True,
    )


# floor_divide
@handle_frontend_test(
    fn_tree="numpy.floor_divide",
    dtypes_values_casting=np_frontend_helpers.dtypes_values_casting_dtype(
        arr_func=[
            lambda: helpers.dtype_and_values(
                available_dtypes=helpers.get_dtypes("numeric"),
                num_arrays=2,
                large_abs_safety_factor=4,
                shared_dtype=True,
                safety_factor_scale="linear",
            )
        ],
        get_dtypes_kind="numeric",
    ),
    where=np_frontend_helpers.where(),
    number_positional_args=np_frontend_helpers.get_num_positional_args_ufunc(
        fn_name="floor_divide"
    ),
)
def test_numpy_floor_divide(
        dtypes_values_casting,
        where,
        frontend,
        test_flags,
        fn_tree,
        on_device,
):
    input_dtypes, x, casting, dtype = dtypes_values_casting
    assume(not np.any(np.isclose(x[1], 0, rtol=1e-1, atol=1e-1)))
    assume(not np.any(np.isclose(x[0], 0, rtol=1e-1, atol=1e-1)))
    if dtype:
        assume(np.dtype(dtype) >= np.dtype(input_dtypes[0]))
    where, input_dtypes, test_flags =\
        np_frontend_helpers.handle_where_and_array_bools(
            where=where,
            input_dtype=input_dtypes,
            test_flags=test_flags,
        )
    np_frontend_helpers.test_frontend_function(
        input_dtypes=input_dtypes,
        frontend=frontend,
        test_flags=test_flags,
        fn_tree=fn_tree,
        on_device=on_device,
        x1=x[0],
        x2=x[1],
        out=None,
        where=where,
        casting=casting,
        order="K",
        dtype=dtype,
        subok=True,
        atol=1e-2,
        rtol=1e-2,
    )


# mod
@handle_frontend_test(
    fn_tree="numpy.mod",
    dtypes_values_casting=np_frontend_helpers.dtypes_values_casting_dtype(
        arr_func=[
            lambda: helpers.dtype_and_values(
                available_dtypes=helpers.get_dtypes("numeric"),
                num_arrays=2,
                min_value=0,
                exclude_min=True,
                shared_dtype=True,
            )
        ],
        get_dtypes_kind="numeric",
    ),
    where=np_frontend_helpers.where(),
    number_positional_args=np_frontend_helpers.get_num_positional_args_ufunc(
        fn_name="mod"
    ),
)
def test_numpy_mod(
        dtypes_values_casting,
        where,
        frontend,
        test_flags,
        fn_tree,
        on_device,
):
    input_dtypes, xs, casting, dtype = dtypes_values_casting
    where, input_dtypes, test_flags =\
        np_frontend_helpers.handle_where_and_array_bools(
            where=where,
            input_dtype=input_dtypes,
            test_flags=test_flags,
        )
    np_frontend_helpers.test_frontend_function(
        input_dtypes=input_dtypes,
        frontend=frontend,
        test_flags=test_flags,
        fn_tree=fn_tree,
        on_device=on_device,
        x1=xs[0],
        x2=xs[1],
        out=None,
        where=where,
        casting=casting,
        order="K",
        dtype=dtype,
        subok=True,
        rtol=1e-5,
        atol=1e-5,
    )


# reciprocal
@handle_frontend_test(
    fn_tree="numpy.reciprocal",
    dtypes_values_casting=np_frontend_helpers.dtypes_values_casting_dtype(
        arr_func=[
            lambda: helpers.dtype_and_values(
                available_dtypes=helpers.get_dtypes("numeric"),
                small_abs_safety_factor=4,
                large_abs_safety_factor=4,
                safety_factor_scale="log",
            )
        ],
        get_dtypes_kind="numeric",
    ),
    where=np_frontend_helpers.where(),
    number_positional_args=np_frontend_helpers.get_num_positional_args_ufunc(
        fn_name="reciprocal"
    ),
)
def test_numpy_reciprocal(
        dtypes_values_casting,
        where,
        frontend,
        test_flags,
        fn_tree,
):
    input_dtypes, x, casting, dtype = dtypes_values_casting
    where, input_dtypes, test_flags =\
        np_frontend_helpers.handle_where_and_array_bools(
            where=where,
            input_dtype=input_dtypes,
            test_flags=test_flags,
        )
    assume(not np.any(np.isclose(x[0], 0)))
    np_frontend_helpers.test_frontend_function(
        input_dtypes=input_dtypes,
        frontend=frontend,
        test_flags=test_flags,
        fn_tree=fn_tree,
        x=x[0],
        out=None,
        where=where,
        casting=casting,
        rtol=1e-2,
        atol=1e-2,
        order="K",
        dtype=dtype,
        subok=True,
    )


@handle_frontend_test(
    fn_tree="numpy.fmod",
    dtypes_values_casting=np_frontend_helpers.dtypes_values_casting_dtype(
        arr_func=[
            lambda: helpers.dtype_and_values(
                available_dtypes=helpers.get_dtypes("numeric"),
                num_arrays=2,
                shared_dtype=True,
                large_abs_safety_factor=6,
                small_abs_safety_factor=6,
                safety_factor_scale="log",
            )
        ],
        get_dtypes_kind="numeric",
    ),
    where=np_frontend_helpers.where(),
    number_positional_args=np_frontend_helpers.get_num_positional_args_ufunc(
        fn_name="fmod"
    ),
)
def test_numpy_fmod(
        dtypes_values_casting,
        where,
        frontend,
        test_flags,
        fn_tree,
        on_device,
):
    input_dtypes, xs, casting, dtype = dtypes_values_casting
    assume(not np.any(np.isclose(xs[1], 0.0)))
    assume(not np.any(np.isclose(xs[0], 0.0)))
    if dtype:
<<<<<<< HEAD
        assume(not np.any(np.isclose(np.cast[dtype[0]](xs[1]), 0.0)))
    where, input_dtypes, test_flags =\
=======
        assume(not np.any(np.isclose(xs[1].astype(dtype), 0.0)))
        assume(not np.any(np.isclose(xs[0].astype(dtype), 0.0)))
    assume("uint" not in input_dtypes[0] and "uint" not in input_dtypes[1])
    where, input_dtypes, test_flags.as_variable, test_flags.native_arrays =\
>>>>>>> 523fd5eb
        np_frontend_helpers.handle_where_and_array_bools(
            where=where,
            input_dtype=input_dtypes,
            test_flags=test_flags,
        )
    np_frontend_helpers.test_frontend_function(
        input_dtypes=input_dtypes,
        frontend=frontend,
        test_flags=test_flags,
        fn_tree=fn_tree,
        on_device=on_device,
        x1=xs[0],
        x2=xs[1],
        out=None,
        where=where,
        casting=casting,
        order="K",
        dtype=dtype,
        subok=True,
    )<|MERGE_RESOLUTION|>--- conflicted
+++ resolved
@@ -627,15 +627,10 @@
     assume(not np.any(np.isclose(xs[1], 0.0)))
     assume(not np.any(np.isclose(xs[0], 0.0)))
     if dtype:
-<<<<<<< HEAD
-        assume(not np.any(np.isclose(np.cast[dtype[0]](xs[1]), 0.0)))
-    where, input_dtypes, test_flags =\
-=======
         assume(not np.any(np.isclose(xs[1].astype(dtype), 0.0)))
         assume(not np.any(np.isclose(xs[0].astype(dtype), 0.0)))
     assume("uint" not in input_dtypes[0] and "uint" not in input_dtypes[1])
-    where, input_dtypes, test_flags.as_variable, test_flags.native_arrays =\
->>>>>>> 523fd5eb
+    where, input_dtypes, test_flags=\
         np_frontend_helpers.handle_where_and_array_bools(
             where=where,
             input_dtype=input_dtypes,
