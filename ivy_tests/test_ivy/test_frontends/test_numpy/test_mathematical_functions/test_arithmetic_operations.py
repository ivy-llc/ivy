--- conflicted
+++ resolved
@@ -289,15 +289,12 @@
 
 
 # float_power
-@handle_cmd_line_args
-@given(
-    dtype_and_x=helpers.dtype_and_values(
-        available_dtypes=helpers.get_dtypes("numeric"), num_arrays=2
-    ),
-    where=np_frontend_helpers.where(),
-    num_positional_args=helpers.num_positional_args(
-        fn_name="ivy.functional.frontends.numpy.float_power"
-    ),
+@handle_frontend_test(
+    fn_tree="frontends.numpy.float_power",
+    dtype_and_x=helpers.dtype_and_values(
+        available_dtypes=helpers.get_dtypes("numeric"), num_arrays=2
+    ),
+    where=np_frontend_helpers.where(),
 )
 def test_numpy_float_power(
     dtype_and_x,
@@ -306,26 +303,28 @@
     with_out,
     num_positional_args,
     native_array,
-):
-    input_dtypes, xs = dtype_and_x
-    dtype, input_dtypes, casting = np_frontend_helpers.handle_dtype_and_casting(
-        dtypes=input_dtypes,
-        get_dtypes_kind="numeric",
-    )
-    where, as_variable, native_array = np_frontend_helpers.handle_where_and_array_bools(
-        where=where,
-        input_dtype=input_dtypes,
-        as_variable=as_variable,
-        native_array=native_array,
-    )
-    np_frontend_helpers.test_frontend_function(
-        input_dtypes=input_dtypes,
-        as_variable_flags=as_variable,
-        with_out=with_out,
-        num_positional_args=num_positional_args,
-        native_array_flags=native_array,
-        frontend="numpy",
-        fn_tree="float_power",
+    frontend,
+    fn_tree,
+):
+    input_dtypes, xs = dtype_and_x
+    dtype, input_dtypes, casting = np_frontend_helpers.handle_dtype_and_casting(
+        dtypes=input_dtypes,
+        get_dtypes_kind="numeric",
+    )
+    where, as_variable, native_array = np_frontend_helpers.handle_where_and_array_bools(
+        where=where,
+        input_dtype=input_dtypes,
+        as_variable=as_variable,
+        native_array=native_array,
+    )
+    np_frontend_helpers.test_frontend_function(
+        input_dtypes=input_dtypes,
+        as_variable_flags=as_variable,
+        with_out=with_out,
+        num_positional_args=num_positional_args,
+        native_array_flags=native_array,
+        frontend=frontend,
+        fn_tree=fn_tree,
         x1=xs[0],
         x2=xs[1],
         out=None,
@@ -443,12 +442,6 @@
         available_dtypes=helpers.get_dtypes("numeric"), num_arrays=2
     ),
     where=np_frontend_helpers.where(),
-<<<<<<< HEAD
-=======
-    num_positional_args=helpers.num_positional_args(
-        fn_name="ivy.functional.frontends.numpy.floor_divide"
-    ),
->>>>>>> c74e0c7b
 )
 def test_numpy_floor_divide(
     dtype_and_x,
@@ -457,12 +450,9 @@
     with_out,
     num_positional_args,
     native_array,
-<<<<<<< HEAD
-    frontend,
-    fn_tree,
-    on_device,
-=======
->>>>>>> c74e0c7b
+    frontend,
+    fn_tree,
+    on_device,
 ):
     input_dtypes, x = dtype_and_x
     dtype, input_dtypes, casting = np_frontend_helpers.handle_dtype_and_casting(
@@ -481,27 +471,16 @@
         with_out=with_out,
         num_positional_args=num_positional_args,
         native_array_flags=native_array,
-<<<<<<< HEAD
-        frontend=frontend,
-        fn_tree=fn_tree,
-        on_device=on_device,
-=======
-        frontend="numpy",
-        fn_tree="floor_divide",
->>>>>>> c74e0c7b
+        frontend=frontend,
+        fn_tree=fn_tree,
+        on_device=on_device,
         x1=x[0],
         x2=x[1],
         out=None,
         where=where,
-<<<<<<< HEAD
-        casting="same_kind",
-        order="k",
-        dtype=dtype[0],
-=======
-        casting=casting,
-        order="K",
-        dtype=dtype,
->>>>>>> c74e0c7b
+        casting=casting,
+        order="K",
+        dtype=dtype,
         subok=True,
     )
 
@@ -560,16 +539,13 @@
 
 
 # reciprocal
-@handle_cmd_line_args
-@given(
+@handle_frontend_test(
+    fn_tree="numpy.reciprocal",
     dtype_and_x=helpers.dtype_and_values(
         available_dtypes=helpers.get_dtypes("numeric"),
         min_num_dims=1,
     ),
     where=np_frontend_helpers.where(),
-    num_positional_args=helpers.num_positional_args(
-        fn_name="ivy.functional.frontends.numpy.reciprocal"
-    ),
 )
 def test_numpy_reciprocal(
     dtype_and_x,
@@ -578,6 +554,8 @@
     with_out,
     num_positional_args,
     native_array,
+    frontend,
+    fn_tree,
 ):
     input_dtype, x = dtype_and_x
     dtype, input_dtype, casting = np_frontend_helpers.handle_dtype_and_casting(
@@ -596,8 +574,8 @@
         with_out=with_out,
         num_positional_args=num_positional_args,
         native_array_flags=native_array,
-        frontend="numpy",
-        fn_tree="reciprocal",
+        frontend=frontend,
+        fn_tree=fn_tree,
         x=x[0],
         out=None,
         where=where,
