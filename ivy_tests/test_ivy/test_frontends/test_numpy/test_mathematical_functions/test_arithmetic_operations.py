# global
from hypothesis import assume, strategies as st
import numpy as np

# local
import ivy_tests.test_ivy.helpers as helpers
import ivy_tests.test_ivy.test_frontends.test_numpy.helpers as np_frontend_helpers
from ivy_tests.test_ivy.helpers import handle_frontend_test


# add
@handle_frontend_test(
    fn_tree="numpy.add",
    dtypes_values_casting=np_frontend_helpers.dtypes_values_casting_dtype(
        arr_func=[
            lambda: helpers.dtype_and_values(
                available_dtypes=helpers.get_dtypes("numeric"),
                num_arrays=2,
                shared_dtype=True,
            )
        ],
        get_dtypes_kind="numeric",
    ),
    where=np_frontend_helpers.where(),
    number_positional_args=np_frontend_helpers.get_num_positional_args_ufunc(
        fn_name="add"
    ),
)
def test_numpy_add(
        dtypes_values_casting,
        where,
        frontend,
        test_flags,
        fn_tree,
        on_device,
):
    input_dtypes, xs, casting, dtype = dtypes_values_casting
    where, input_dtypes, test_flags.as_variable, test_flags.native_arrays = \
        np_frontend_helpers.handle_where_and_array_bools(
            where=where,
            input_dtype=input_dtypes,
            as_variable=test_flags.as_variable,
            native_array=test_flags.native_arrays,
        )
    np_frontend_helpers.test_frontend_function(
        input_dtypes=input_dtypes,
        frontend=frontend,
        test_flags=test_flags,
        fn_tree=fn_tree,
        on_device=on_device,
        x1=xs[0],
        x2=xs[1],
        out=None,
        where=where,
        casting=casting,
        order="K",
        dtype=dtype,
        subok=True,
    )


# subtract
@handle_frontend_test(
    fn_tree="numpy.subtract",
    dtypes_values_casting=np_frontend_helpers.dtypes_values_casting_dtype(
        arr_func=[
            lambda: helpers.dtype_and_values(
                available_dtypes=helpers.get_dtypes("numeric"),
                num_arrays=2,
                shared_dtype=True,
            )
        ],
        get_dtypes_kind="numeric",
    ),
    where=np_frontend_helpers.where(),
    number_positional_args=np_frontend_helpers.get_num_positional_args_ufunc(
        fn_name="subtract"
    ),
)
def test_numpy_subtract(
        dtypes_values_casting,
        where,
        frontend,
        test_flags,
        fn_tree,
        on_device,
):
    input_dtypes, xs, casting, dtype = dtypes_values_casting
    where, input_dtypes, test_flags.as_variable, test_flags.native_arrays = \
        np_frontend_helpers.handle_where_and_array_bools(
            where=where,
            input_dtype=input_dtypes,
            as_variable=test_flags.as_variable,
            native_array=test_flags.native_arrays,
        )
    np_frontend_helpers.test_frontend_function(
        input_dtypes=input_dtypes,
        frontend=frontend,
        test_flags=test_flags,
        fn_tree=fn_tree,
        on_device=on_device,
        x1=xs[0],
        x2=xs[1],
        out=None,
        where=where,
        casting=casting,
        order="K",
        dtype=dtype,
        subok=True,
    )


# vdot
@handle_frontend_test(
    fn_tree="numpy.vdot",
    dtype_and_x=helpers.dtype_and_values(
        available_dtypes=helpers.get_dtypes("numeric"), num_arrays=2
    ),
    test_with_out=st.just(False),
)
def test_numpy_vdot(
        dtype_and_x,
        frontend,
        test_flags,
        fn_tree,
        on_device,
):
    input_dtypes, xs = dtype_and_x
    helpers.test_frontend_function(
        input_dtypes=input_dtypes,
        frontend=frontend,
        test_flags=test_flags,
        fn_tree=fn_tree,
        on_device=on_device,
        test_values=False,
        a=xs[0],
        b=xs[1],
    )


# divide
@handle_frontend_test(
    fn_tree="numpy.divide",
    aliases=["numpy.true_divide"],
    dtypes_values_casting=np_frontend_helpers.dtypes_values_casting_dtype(
        arr_func=[
            lambda: helpers.dtype_and_values(
                available_dtypes=helpers.get_dtypes("float"),
                num_arrays=2,
                shared_dtype=True,
            )
        ],
        get_dtypes_kind="float",
    ),
    where=np_frontend_helpers.where(),
    number_positional_args=np_frontend_helpers.get_num_positional_args_ufunc(
        fn_name="divide"
    ),
)
def test_numpy_divide(
        dtypes_values_casting,
        where,
        frontend,
        test_flags,
        fn_tree,
        on_device,
):
    input_dtypes, xs, casting, dtype = dtypes_values_casting
    assume(not np.any(np.isclose(xs[1], 0.0)))
    where, input_dtypes, test_flags.as_variable, test_flags.native_arrays =\
        np_frontend_helpers.handle_where_and_array_bools(
            where=where,
            input_dtype=input_dtypes,
            as_variable=test_flags.as_variable,
            native_array=test_flags.native_arrays,
        )
    np_frontend_helpers.test_frontend_function(
        input_dtypes=input_dtypes,
        frontend=frontend,
        test_flags=test_flags,
        fn_tree=fn_tree,
        on_device=on_device,
        x1=xs[0],
        x2=xs[1],
        out=None,
        where=where,
        casting=casting,
        order="K",
        dtype=dtype,
        subok=True,
    )


# multiply
@handle_frontend_test(
    fn_tree="numpy.multiply",
    dtypes_values_casting=np_frontend_helpers.dtypes_values_casting_dtype(
        arr_func=[
            lambda: helpers.dtype_and_values(
                available_dtypes=helpers.get_dtypes("numeric"),
                num_arrays=2,
                shared_dtype=True,
            )
        ],
        get_dtypes_kind="numeric",
    ),
    where=np_frontend_helpers.where(),
    number_positional_args=np_frontend_helpers.get_num_positional_args_ufunc(
        fn_name="multiply"
    ),
)
def test_numpy_multiply(
        dtypes_values_casting,
        where,
        frontend,
        test_flags,
        fn_tree,
        on_device,
):
    input_dtypes, xs, casting, dtype = dtypes_values_casting
    where, input_dtypes, test_flags.as_variable, test_flags.native_arrays =\
        np_frontend_helpers.handle_where_and_array_bools(
            where=where,
            input_dtype=input_dtypes,
            as_variable=test_flags.as_variable,
            native_array=test_flags.native_arrays,
        )
    np_frontend_helpers.test_frontend_function(
        input_dtypes=input_dtypes,
        frontend=frontend,
        test_flags=test_flags,
        fn_tree=fn_tree,
        on_device=on_device,
        x1=xs[0],
        x2=xs[1],
        out=None,
        where=where,
        casting=casting,
        order="K",
        dtype=dtype,
        subok=True,
    )


# power
@handle_frontend_test(
    fn_tree="numpy.power",
    dtypes_values_casting=np_frontend_helpers.dtypes_values_casting_dtype(
        arr_func=[
            lambda: helpers.dtype_and_values(
                available_dtypes=helpers.get_dtypes("integer"),
                num_arrays=2,
                min_value=0,
                max_value=7,
                shared_dtype=True,
            )
        ],
        get_dtypes_kind="integer",
    ),
    where=np_frontend_helpers.where(),
    number_positional_args=np_frontend_helpers.get_num_positional_args_ufunc(
        fn_name="power"
    ),
)
def test_numpy_power(
        dtypes_values_casting,
        where,
        frontend,
        test_flags,
        fn_tree,
        on_device,
):
    input_dtypes, xs, casting, dtype = dtypes_values_casting
    where, input_dtypes, test_flags.as_variable, test_flags.native_arrays =\
        np_frontend_helpers.handle_where_and_array_bools(
            where=where,
            input_dtype=input_dtypes,
            as_variable=test_flags.as_variable,
            native_array=test_flags.native_arrays,
        )
    np_frontend_helpers.test_frontend_function(
        input_dtypes=input_dtypes,
        frontend=frontend,
        test_flags=test_flags,
        fn_tree=fn_tree,
        on_device=on_device,
        x1=xs[0],
        x2=xs[1],
        out=None,
        where=where,
        casting=casting,
        order="K",
        dtype=dtype,
        subok=True,
    )


# float_power
@handle_frontend_test(
    fn_tree="numpy.float_power",
    dtypes_values_casting=np_frontend_helpers.dtypes_values_casting_dtype(
        arr_func=[
            lambda: helpers.dtype_and_values(
                available_dtypes=helpers.get_dtypes("float"),
                num_arrays=2,
                shared_dtype=True,
            )
        ],
        get_dtypes_kind="float",
    ),
    where=np_frontend_helpers.where(),
    number_positional_args=np_frontend_helpers.get_num_positional_args_ufunc(
        fn_name="float_power"
    ),
)
def test_numpy_float_power(
        dtypes_values_casting,
        where,
        frontend,
        test_flags,
        fn_tree,
):
    input_dtypes, xs, casting, dtype = dtypes_values_casting
    where, input_dtypes, test_flags.as_variable, test_flags.native_arrays =\
        np_frontend_helpers.handle_where_and_array_bools(
            where=where,
            input_dtype=input_dtypes,
            as_variable=test_flags.as_variable,
            native_array=test_flags.native_arrays,
        )
    np_frontend_helpers.test_frontend_function(
        input_dtypes=input_dtypes,
        frontend=frontend,
        test_flags=test_flags,
        fn_tree=fn_tree,
        x1=xs[0],
        x2=xs[1],
        out=None,
        where=where,
        casting=casting,
        order="K",
        dtype=dtype,
        subok=True,
    )


# positive
@handle_frontend_test(
    fn_tree="numpy.positive",
    dtypes_values_casting=np_frontend_helpers.dtypes_values_casting_dtype(
        arr_func=[
            lambda: helpers.dtype_and_values(
                available_dtypes=helpers.get_dtypes("numeric"),
            )
        ],
        get_dtypes_kind="numeric",
    ),
    where=np_frontend_helpers.where(),
    number_positional_args=np_frontend_helpers.get_num_positional_args_ufunc(
        fn_name="positive"
    ),
)
def test_numpy_positive(
        dtypes_values_casting,
        where,
        frontend,
        test_flags,
        fn_tree,
        on_device,
):
    input_dtypes, x, casting, dtype = dtypes_values_casting
    where, input_dtypes, test_flags.as_variable, test_flags.native_arrays =\
        np_frontend_helpers.handle_where_and_array_bools(
            where=where,
            input_dtype=input_dtypes,
            as_variable=test_flags.as_variable,
            native_array=test_flags.native_arrays,
        )
    np_frontend_helpers.test_frontend_function(
        input_dtypes=input_dtypes,
        frontend=frontend,
        test_flags=test_flags,
        fn_tree=fn_tree,
        on_device=on_device,
        x=x[0],
        out=None,
        where=where,
        casting=casting,
        order="K",
        dtype=dtype,
        subok=True,
    )


# negative
@handle_frontend_test(
    fn_tree="numpy.negative",
    dtypes_values_casting=np_frontend_helpers.dtypes_values_casting_dtype(
        arr_func=[
            lambda: helpers.dtype_and_values(
                available_dtypes=helpers.get_dtypes("numeric"),
            )
        ],
        get_dtypes_kind="numeric",
    ),
    where=np_frontend_helpers.where(),
    number_positional_args=np_frontend_helpers.get_num_positional_args_ufunc(
        fn_name="negative"
    ),
)
def test_numpy_negative(
        dtypes_values_casting,
        where,
        frontend,
        test_flags,
        fn_tree,
        on_device,
):
    input_dtypes, x, casting, dtype = dtypes_values_casting
    where, input_dtypes, test_flags.as_variable, test_flags.native_arrays =\
        np_frontend_helpers.handle_where_and_array_bools(
            where=where,
            input_dtype=input_dtypes,
            as_variable=test_flags.as_variable,
            native_array=test_flags.native_arrays,
        )
    np_frontend_helpers.test_frontend_function(
        input_dtypes=input_dtypes,
        frontend=frontend,
        test_flags=test_flags,
        fn_tree=fn_tree,
        on_device=on_device,
        x=x[0],
        out=None,
        where=where,
        casting=casting,
        order="K",
        dtype=dtype,
        subok=True,
    )


# floor_divide
@handle_frontend_test(
    fn_tree="numpy.floor_divide",
    dtypes_values_casting=np_frontend_helpers.dtypes_values_casting_dtype(
        arr_func=[
            lambda: helpers.dtype_and_values(
                available_dtypes=helpers.get_dtypes("numeric"),
                num_arrays=2,
                large_abs_safety_factor=4,
                shared_dtype=True,
                safety_factor_scale="linear",
            )
        ],
        get_dtypes_kind="numeric",
    ),
    where=np_frontend_helpers.where(),
    number_positional_args=np_frontend_helpers.get_num_positional_args_ufunc(
        fn_name="floor_divide"
    ),
)
def test_numpy_floor_divide(
        dtypes_values_casting,
        where,
        frontend,
        test_flags,
        fn_tree,
        on_device,
):
    input_dtypes, x, casting, dtype = dtypes_values_casting
    assume(not np.any(np.isclose(x[1], 0, rtol=1e-1, atol=1e-1)))
    assume(not np.any(np.isclose(x[0], 0, rtol=1e-1, atol=1e-1)))
    if dtype:
        assume(np.dtype(dtype) >= np.dtype(input_dtypes[0]))
    where, input_dtypes, test_flags.as_variable, test_flags.native_arrays =\
        np_frontend_helpers.handle_where_and_array_bools(
            where=where,
            input_dtype=input_dtypes,
            as_variable=test_flags.as_variable,
            native_array=test_flags.native_arrays,
        )
    np_frontend_helpers.test_frontend_function(
        input_dtypes=input_dtypes,
        frontend=frontend,
        test_flags=test_flags,
        fn_tree=fn_tree,
        on_device=on_device,
        x1=x[0],
        x2=x[1],
        out=None,
        where=where,
        casting=casting,
        order="K",
        dtype=dtype,
        subok=True,
        atol=1e-2,
        rtol=1e-2,
    )


# mod
@handle_frontend_test(
    fn_tree="numpy.mod",
    dtypes_values_casting=np_frontend_helpers.dtypes_values_casting_dtype(
        arr_func=[
            lambda: helpers.dtype_and_values(
                available_dtypes=helpers.get_dtypes("numeric"),
                num_arrays=2,
                min_value=0,
                exclude_min=True,
                shared_dtype=True,
            )
        ],
        get_dtypes_kind="numeric",
    ),
    where=np_frontend_helpers.where(),
    number_positional_args=np_frontend_helpers.get_num_positional_args_ufunc(
        fn_name="mod"
    ),
)
def test_numpy_mod(
        dtypes_values_casting,
        where,
        frontend,
        test_flags,
        fn_tree,
        on_device,
):
    input_dtypes, xs, casting, dtype = dtypes_values_casting
    where, input_dtypes, test_flags.as_variable, test_flags.native_arrays =\
        np_frontend_helpers.handle_where_and_array_bools(
            where=where,
            input_dtype=input_dtypes,
            as_variable=test_flags.as_variable,
            native_array=test_flags.native_arrays,
        )
    np_frontend_helpers.test_frontend_function(
        input_dtypes=input_dtypes,
        frontend=frontend,
        test_flags=test_flags,
        fn_tree=fn_tree,
        on_device=on_device,
        x1=xs[0],
        x2=xs[1],
        out=None,
        where=where,
        casting=casting,
        order="K",
        dtype=dtype,
        subok=True,
        rtol=1e-5,
        atol=1e-5,
    )


# reciprocal
@handle_frontend_test(
    fn_tree="numpy.reciprocal",
    dtypes_values_casting=np_frontend_helpers.dtypes_values_casting_dtype(
        arr_func=[
            lambda: helpers.dtype_and_values(
                available_dtypes=helpers.get_dtypes("numeric"),
                small_abs_safety_factor=4,
                large_abs_safety_factor=4,
                safety_factor_scale="log",
            )
        ],
        get_dtypes_kind="numeric",
    ),
    where=np_frontend_helpers.where(),
    number_positional_args=np_frontend_helpers.get_num_positional_args_ufunc(
        fn_name="reciprocal"
    ),
)
def test_numpy_reciprocal(
        dtypes_values_casting,
        where,
        frontend,
        test_flags,
        fn_tree,
):
    input_dtypes, x, casting, dtype = dtypes_values_casting
    where, input_dtypes, test_flags.as_variable, test_flags.native_arrays =\
        np_frontend_helpers.handle_where_and_array_bools(
            where=where,
            input_dtype=input_dtypes,
            as_variable=test_flags.as_variable,
            native_array=test_flags.native_arrays,
        )
    assume(not np.any(np.isclose(x[0], 0)))
    np_frontend_helpers.test_frontend_function(
        input_dtypes=input_dtypes,
        frontend=frontend,
        test_flags=test_flags,
        fn_tree=fn_tree,
        x=x[0],
        out=None,
        where=where,
        casting=casting,
        rtol=1e-2,
        atol=1e-2,
        order="K",
        dtype=dtype,
        subok=True,
    )


@handle_frontend_test(
    fn_tree="numpy.fmod",
    dtypes_values_casting=np_frontend_helpers.dtypes_values_casting_dtype(
        arr_func=[
            lambda: helpers.dtype_and_values(
                available_dtypes=helpers.get_dtypes("numeric"),
                num_arrays=2,
                shared_dtype=True,
                large_abs_safety_factor=6,
                small_abs_safety_factor=6,
                safety_factor_scale="log",
            )
        ],
        get_dtypes_kind="numeric",
    ),
    where=np_frontend_helpers.where(),
    number_positional_args=np_frontend_helpers.get_num_positional_args_ufunc(
        fn_name="fmod"
    ),
)
def test_numpy_fmod(
        dtypes_values_casting,
        where,
        frontend,
        test_flags,
        fn_tree,
        on_device,
):
    input_dtypes, xs, casting, dtype = dtypes_values_casting
    assume(not np.any(np.isclose(xs[1], 0.0)))
    assume(not np.any(np.isclose(xs[0], 0.0)))
    if dtype:
<<<<<<< HEAD
        assume(not np.any(np.isclose(np.cast[dtype[0]](xs[1]), 0.0)))
    where, input_dtypes, test_flags.as_variable, test_flags.native_arrays =\
        np_frontend_helpers.handle_where_and_array_bools(
            where=where,
            input_dtype=input_dtypes,
            as_variable=test_flags.as_variable,
            native_array=test_flags.native_arrays,
        )
=======
        assume(not np.any(np.isclose(xs[1].astype(dtype), 0.0)))
        assume(not np.any(np.isclose(xs[0].astype(dtype), 0.0)))
    assume("uint" not in input_dtypes[0] and "uint" not in input_dtypes[1])
    where, as_variable, native_array = np_frontend_helpers.handle_where_and_array_bools(
        where=where,
        input_dtype=input_dtypes,
        as_variable=test_flags.as_variable,
        native_array=test_flags.native_arrays,
    )
>>>>>>> 38a7a1df
    np_frontend_helpers.test_frontend_function(
        input_dtypes=input_dtypes,
        frontend=frontend,
        test_flags=test_flags,
        fn_tree=fn_tree,
        on_device=on_device,
        x1=xs[0],
        x2=xs[1],
        out=None,
        where=where,
        casting=casting,
        order="K",
        dtype=dtype,
        subok=True,
    )<|MERGE_RESOLUTION|>--- conflicted
+++ resolved
@@ -638,26 +638,16 @@
     assume(not np.any(np.isclose(xs[1], 0.0)))
     assume(not np.any(np.isclose(xs[0], 0.0)))
     if dtype:
-<<<<<<< HEAD
-        assume(not np.any(np.isclose(np.cast[dtype[0]](xs[1]), 0.0)))
-    where, input_dtypes, test_flags.as_variable, test_flags.native_arrays =\
-        np_frontend_helpers.handle_where_and_array_bools(
-            where=where,
-            input_dtype=input_dtypes,
-            as_variable=test_flags.as_variable,
-            native_array=test_flags.native_arrays,
-        )
-=======
         assume(not np.any(np.isclose(xs[1].astype(dtype), 0.0)))
         assume(not np.any(np.isclose(xs[0].astype(dtype), 0.0)))
     assume("uint" not in input_dtypes[0] and "uint" not in input_dtypes[1])
-    where, as_variable, native_array = np_frontend_helpers.handle_where_and_array_bools(
-        where=where,
-        input_dtype=input_dtypes,
-        as_variable=test_flags.as_variable,
-        native_array=test_flags.native_arrays,
-    )
->>>>>>> 38a7a1df
+    where, input_dtypes, test_flags.as_variable, test_flags.native_arrays =\
+        np_frontend_helpers.handle_where_and_array_bools(
+            where=where,
+            input_dtype=input_dtypes,
+            as_variable=test_flags.as_variable,
+            native_array=test_flags.native_arrays,
+        )
     np_frontend_helpers.test_frontend_function(
         input_dtypes=input_dtypes,
         frontend=frontend,
