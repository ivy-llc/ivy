# Testing Function
# global
import numpy as np
from hypothesis import strategies as st

# local
import ivy_tests.test_ivy.helpers as helpers
import ivy_tests.test_ivy.test_frontends.test_numpy.helpers as np_frontend_helpers
from ivy_tests.test_ivy.helpers import handle_frontend_test


@handle_frontend_test(
    fn_tree="numpy.diagonal",
    dtype_x_axis=helpers.dtype_values_axis(
        available_dtypes=helpers.get_dtypes("numeric"),
        min_num_dims=2,
        min_axes_size=2,
        max_axes_size=2,
        valid_axis=True,
    ),
    offset=st.integers(min_value=-1, max_value=1),
    test_with_out=st.just(False),
)
def test_numpy_diagonal(
    dtype_x_axis,
    offset,
    on_device,
    fn_tree,
    frontend,
    test_flags,
):
    input_dtype, x, axis = dtype_x_axis
    np_frontend_helpers.test_frontend_function(
        input_dtypes=input_dtype,
        on_device=on_device,
        frontend=frontend,
        test_flags=test_flags,
        fn_tree=fn_tree,
        a=x[0],
        offset=offset,
        axis1=axis[0],
        axis2=axis[1],
    )


@handle_frontend_test(
    fn_tree="numpy.diag",
    dtype_and_x=helpers.dtype_and_values(
        available_dtypes=helpers.get_dtypes("valid"),
        min_num_dims=1,
        max_num_dims=2,
        min_dim_size=2,
    ),
    k=st.integers(min_value=-1, max_value=1),
    test_with_out=st.just(False),
)
def test_numpy_diag(
    dtype_and_x,
    k,
    test_flags,
    frontend,
    fn_tree,
    on_device,
):
    input_dtype, x = dtype_and_x
    np_frontend_helpers.test_frontend_function(
        input_dtypes=input_dtype,
        test_flags=test_flags,
        on_device=on_device,
        frontend=frontend,
        fn_tree=fn_tree,
        v=x[0],
        k=k,
    )


@handle_frontend_test(
    fn_tree="numpy.diag_indices",
    n=helpers.ints(min_value=1, max_value=10),
    ndim=helpers.ints(min_value=2, max_value=10),
    dtype=helpers.get_dtypes("valid", full=False),
    test_with_out=st.just(False),
)
def test_numpy_diag_indices(
    n,
    ndim,
    dtype,
    test_flags,
    frontend,
    fn_tree,
    on_device,
):
    helpers.test_frontend_function(
        input_dtypes=dtype,
        test_flags=test_flags,
        frontend=frontend,
        fn_tree=fn_tree,
        on_device=on_device,
        n=n,
        ndim=ndim,
    )


@handle_frontend_test(
    fn_tree="numpy.take_along_axis",
    dtype_x_indices_axis=helpers.array_indices_axis(
        array_dtypes=helpers.get_dtypes("numeric"),
        indices_dtypes=["int32", "int64"],
        min_num_dims=1,
        max_num_dims=5,
        min_dim_size=1,
        max_dim_size=10,
        indices_same_dims=True,
    ),
    test_with_out=st.just(False),
)
def test_numpy_take_along_axis(
    *,
    dtype_x_indices_axis,
    test_flags,
    frontend,
    fn_tree,
    on_device,
):
    dtypes, x, indices, axis, _ = dtype_x_indices_axis
    helpers.test_frontend_function(
        input_dtypes=dtypes,
        test_flags=test_flags,
        frontend=frontend,
        fn_tree=fn_tree,
        on_device=on_device,
        arr=x,
        indices=indices,
        axis=axis,
    )


@handle_frontend_test(
    fn_tree="numpy.tril_indices",
    n=helpers.ints(min_value=1, max_value=10),
    m=helpers.ints(min_value=1, max_value=10),
    k=st.integers(min_value=-10, max_value=10),
    test_with_out=st.just(False),
)
def test_tril_indices(
    *,
    n,
    m,
    k,
    test_flags,
    frontend,
    fn_tree,
    on_device,
):
    helpers.test_frontend_function(
        input_dtypes=["int32"],
        test_flags=test_flags,
        frontend=frontend,
        fn_tree=fn_tree,
        on_device=on_device,
        n=n,
        k=k,
        m=m,
    )


<<<<<<< HEAD
# unravel_index
@st.composite
def max_value_as_shape_prod(draw):
    shape = draw(
        helpers.get_shape(
            min_num_dims=1,
            max_num_dims=5,
            min_dim_size=1,
            max_dim_size=5,
        )
    )
    dtype_and_x = draw(
        helpers.dtype_values_axis(
            available_dtypes=helpers.get_dtypes("valid"),
            min_value=0,
            max_value=np.prod(shape) - 1,
        )
    )
    return dtype_and_x, shape


@handle_frontend_test(
    fn_tree="numpy.unravel_index",
    dtype_x_shape=max_value_as_shape_prod(),
    test_with_out=st.just(False),
)
def test_numpy_unravel_index(
    *,
    dtype_x_shape,
=======
@handle_frontend_test(
    fn_tree="numpy.indices",
    dimensions=helpers.get_shape(),
    dtype=helpers.get_dtypes(kind="float", full=False),
    sparse=helpers.get_dtypes(kind="bool"),
    test_with_out=st.just(False),
)
def test_indices(
    *,
    dimensions,
    dtype,
    sparse,
>>>>>>> 1c6224e7
    test_flags,
    frontend,
    fn_tree,
    on_device,
):
<<<<<<< HEAD
    dtype_and_x, shape = dtype_x_shape
    input_dtype, x = dtype_and_x[0], dtype_and_x[1]
    helpers.test_frontend_function(
        input_dtypes=input_dtype,
=======
    helpers.test_frontend_function(
        input_dtypes=dtype,
>>>>>>> 1c6224e7
        test_flags=test_flags,
        frontend=frontend,
        fn_tree=fn_tree,
        on_device=on_device,
<<<<<<< HEAD
        indices=x[0],
        shape=shape,
=======
        dimensions=dimensions,
        dtype=dtype[0],
        sparse=sparse,
>>>>>>> 1c6224e7
    )<|MERGE_RESOLUTION|>--- conflicted
+++ resolved
@@ -164,7 +164,35 @@
     )
 
 
-<<<<<<< HEAD
+@handle_frontend_test(
+    fn_tree="numpy.indices",
+    dimensions=helpers.get_shape(),
+    dtype=helpers.get_dtypes(kind="float", full=False),
+    sparse=helpers.get_dtypes(kind="bool"),
+    test_with_out=st.just(False),
+)
+def test_indices(
+    *,
+    dimensions,
+    dtype,
+    sparse,
+    test_flags,
+    frontend,
+    fn_tree,
+    on_device,
+):
+    helpers.test_frontend_function(
+        input_dtypes=dtype,
+        test_flags=test_flags,
+        frontend=frontend,
+        fn_tree=fn_tree,
+        on_device=on_device,
+        dimensions=dimensions,
+        dtype=dtype[0],
+        sparse=sparse,
+    )
+
+
 # unravel_index
 @st.composite
 def max_value_as_shape_prod(draw):
@@ -194,44 +222,19 @@
 def test_numpy_unravel_index(
     *,
     dtype_x_shape,
-=======
-@handle_frontend_test(
-    fn_tree="numpy.indices",
-    dimensions=helpers.get_shape(),
-    dtype=helpers.get_dtypes(kind="float", full=False),
-    sparse=helpers.get_dtypes(kind="bool"),
-    test_with_out=st.just(False),
-)
-def test_indices(
-    *,
-    dimensions,
-    dtype,
-    sparse,
->>>>>>> 1c6224e7
-    test_flags,
-    frontend,
-    fn_tree,
-    on_device,
-):
-<<<<<<< HEAD
+    test_flags,
+    frontend,
+    fn_tree,
+    on_device,
+):
     dtype_and_x, shape = dtype_x_shape
     input_dtype, x = dtype_and_x[0], dtype_and_x[1]
     helpers.test_frontend_function(
         input_dtypes=input_dtype,
-=======
-    helpers.test_frontend_function(
-        input_dtypes=dtype,
->>>>>>> 1c6224e7
-        test_flags=test_flags,
-        frontend=frontend,
-        fn_tree=fn_tree,
-        on_device=on_device,
-<<<<<<< HEAD
+        test_flags=test_flags,
+        frontend=frontend,
+        fn_tree=fn_tree,
+        on_device=on_device,
         indices=x[0],
         shape=shape,
-=======
-        dimensions=dimensions,
-        dtype=dtype[0],
-        sparse=sparse,
->>>>>>> 1c6224e7
     )