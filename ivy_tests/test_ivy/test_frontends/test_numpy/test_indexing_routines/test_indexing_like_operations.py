# Testing Function
# global
from hypothesis import strategies as st

# local
import ivy_tests.test_ivy.helpers as helpers
import ivy_tests.test_ivy.test_frontends.test_numpy.helpers as np_frontend_helpers
from ivy_tests.test_ivy.helpers import handle_frontend_test


@handle_frontend_test(
    fn_tree="numpy.take_along_axis",
    dtype_x_indices_axis=helpers.array_indices_axis(
        array_dtypes=helpers.get_dtypes("numeric"),
        indices_dtypes=["int32", "int64"],
        min_num_dims=1,
        max_num_dims=5,
        min_dim_size=1,
        max_dim_size=10,
        indices_same_dims=True,
    ),
    test_with_out=st.just(False),
)
def test_numpy_take_along_axis(
    *,
    dtype_x_indices_axis,
    test_flags,
    frontend,
    fn_tree,
    on_device,
):
    dtypes, x, indices, axis, _ = dtype_x_indices_axis
    helpers.test_frontend_function(
        input_dtypes=dtypes,
        test_flags=test_flags,
        frontend=frontend,
        fn_tree=fn_tree,
        on_device=on_device,
        arr=x,
        indices=indices,
        axis=axis,
    )


@handle_frontend_test(
    fn_tree="numpy.diag",
    dtype_and_x=helpers.dtype_and_values(
        available_dtypes=helpers.get_dtypes("valid"),
        min_num_dims=1,
        max_num_dims=2,
        min_dim_size=2,
    ),
    k=st.integers(min_value=-1, max_value=1),
    test_with_out=st.just(False),
)
def test_numpy_diag(
    dtype_and_x,
    k,
    test_flags,
    frontend,
    fn_tree,
    on_device,
):
    input_dtype, x = dtype_and_x
    np_frontend_helpers.test_frontend_function(
        input_dtypes=input_dtype,
        test_flags=test_flags,
        on_device=on_device,
        frontend=frontend,
        fn_tree=fn_tree,
        v=x[0],
        k=k,
    )


@handle_frontend_test(
    fn_tree="numpy.diagonal",
    dtype_x_axis=helpers.dtype_values_axis(
        available_dtypes=helpers.get_dtypes("numeric"),
        min_num_dims=2,
        min_axes_size=2,
        max_axes_size=2,
        valid_axis=True,
    ),
    offset=st.integers(min_value=-1, max_value=1),
    test_with_out=st.just(False),
)
def test_numpy_diagonal(
    dtype_x_axis,
    offset,
    on_device,
    fn_tree,
    frontend,
    test_flags,
):
    input_dtype, x, axis = dtype_x_axis
    np_frontend_helpers.test_frontend_function(
        input_dtypes=input_dtype,
        on_device=on_device,
        frontend=frontend,
        test_flags=test_flags,
        fn_tree=fn_tree,
        a=x[0],
<<<<<<< HEAD
        val=val,
        wrap=wrap,
    )
    

@handle_frontend_test(
    fn_tree="numpy.compress",
    dtype_value=helpers.dtype_and_values(
        available_dtypes=helpers.get_dtypes("float"),
        shape=st.shared(helpers.get_shape(min_num_dims=0), key="value_shape"),
    ),
    condition=st.lists(st.booleans(), min_size=0, max_size=5),
    test_with_out=st.just(False),
)
def test_numpy_compress(
    *,
    dtype_value,
    condition,
    on_device,
    fn_tree,
    frontend,
    test_flags,
):
    input_dtype, value = dtype_value
    helpers.test_frontend_function(
        input_dtypes=input_dtype,
        frontend=frontend,
        test_flags=test_flags,
        fn_tree=fn_tree,
        on_device=on_device,
        arr=value[0],
        condition=condition,
=======
        offset=offset,
        axis1=axis[0],
        axis2=axis[1],
>>>>>>> d608126c
    )<|MERGE_RESOLUTION|>--- conflicted
+++ resolved
@@ -101,9 +101,9 @@
         test_flags=test_flags,
         fn_tree=fn_tree,
         a=x[0],
-<<<<<<< HEAD
-        val=val,
-        wrap=wrap,
+        offset=offset,
+        axis1=axis[0],
+        axis2=axis[1],
     )
     
 
@@ -134,9 +134,4 @@
         on_device=on_device,
         arr=value[0],
         condition=condition,
-=======
-        offset=offset,
-        axis1=axis[0],
-        axis2=axis[1],
->>>>>>> d608126c
     )