# global
from hypothesis import strategies as st
import numpy as np

# local
import ivy_tests.test_ivy.helpers as helpers
import ivy_tests.test_ivy.test_frontends.test_numpy.helpers as np_frontend_helpers
from ivy_tests.test_ivy.helpers import handle_frontend_test, BackendHandler
import ivy.functional.frontends.numpy as np_frontend


@st.composite
def _helper_r_(draw):
    elems_in_last_dim = draw(st.integers(min_value=2, max_value=8))
    num_of_elems = draw(st.integers(min_value=1, max_value=4))
    dim = draw(st.one_of(st.just(1), st.integers(2, 4)))
    first_elem_str = draw(st.booleans())
    ret = []
    if first_elem_str:
        to_mat = draw(st.booleans())
        if to_mat:
            elem = draw(st.sampled_from(["c", "r"]))
            if dim > 2:
                dim = 2
        else:
            num = draw(st.integers(1, 3))
            elem = ""
            if num == 1:
                elem += str(draw(st.integers(-1, dim - 1)))
            elif num >= 2:
                ndmin = draw(st.integers(1, 6))
                elem += str(draw(st.integers(-1, ndmin - 1)))
                elem += "," + str(ndmin)

            if num == 3:
                elem += "," + str(draw(st.integers(-1, ndmin - 1)))
        ret.append(elem)
    if "ndmin" not in locals():
        ndmin = False

    if dim == 1:
        while num_of_elems > 0:
            num_of_elems -= 1
            elem_type = draw(st.sampled_from(["array", "slice"]))

            if elem_type == "array":
                if not ndmin:
                    shape = (draw(st.integers(1, 5)),)
                else:
                    shape = (elems_in_last_dim,)
                elem = draw(
                    helpers.array_values(
                        dtype=helpers.get_dtypes("valid"),
                        shape=shape,
                    )
                )
                if len(elem) == 1 and draw(st.booleans()):
                    elem = elem[0]
            else:
                start = draw(st.integers(min_value=-100, max_value=100))
                step = draw(st.integers(1, 3))
                if not ndmin:
                    stop = draw(st.integers(start + 1, start + 10))
                else:
                    stop = start + 1 + (elems_in_last_dim - 1) * step

                elem = slice(start, stop, step)
            ret.append(elem)
    else:
        elem_shape = draw(helpers.get_shape(min_num_dims=dim, max_num_dims=dim))
        input_dtypes, x, casting, dtype = draw(
            np_frontend_helpers.dtypes_values_casting_dtype(
                arr_func=[
                    lambda: helpers.dtype_and_values(
                        available_dtypes=helpers.get_dtypes("numeric"),
                        shape=elem_shape,
                        num_arrays=num_of_elems,
                        shared_dtype=True,
                    )
                ],
            ),
        )
        ret += x
    return ret, elems_in_last_dim, dim


@st.composite
def _helper_c_(draw):
    dim = draw(st.integers(1, 3))
    num_of_elems = draw(st.integers(1, 5))
    elem_shape = draw(helpers.get_shape(min_num_dims=dim, max_num_dims=dim))
    ret = []
    if dim == 1:
        start = draw(st.integers(min_value=-100, max_value=100))
        step = draw(st.integers(1, 3))
        stop = start + 1 + (tuple(elem_shape)[0] - 1) * step
        elem = slice(start, stop, step)
        ret.append(elem)
    input_dtypes, x, casting, dtype = draw(
        np_frontend_helpers.dtypes_values_casting_dtype(
            arr_func=[
                lambda: helpers.dtype_and_values(
                    available_dtypes=helpers.get_dtypes("numeric"),
                    shape=elem_shape,
                    num_arrays=num_of_elems,
                    shared_dtype=True,
                )
            ],
        ),
    )
    return x + ret


@handle_frontend_test(
    fn_tree="numpy.fill_diagonal",
    dtype_x_axis=helpers.dtype_and_values(
        available_dtypes=helpers.get_dtypes("float"),
        min_num_dims=2,
        min_dim_size=2,
        max_num_dims=2,
    ),
    val=helpers.floats(min_value=-10, max_value=10),
    wrap=helpers.get_dtypes(kind="bool"),
    test_with_out=st.just(False),
)
def test_numpy_fill_diagonal(
    dtype_x_axis,
    wrap,
    val,
    on_device,
    fn_tree,
    frontend,
    test_flags,
    backend_fw,
):
    input_dtype, x = dtype_x_axis
    np_frontend_helpers.test_frontend_function(
        input_dtypes=input_dtype,
        on_device=on_device,
        backend_to_test=backend_fw,
        frontend=frontend,
        test_flags=test_flags,
        fn_tree=fn_tree,
        a=x[0],
        val=val,
        wrap=wrap,
    )


<<<<<<< HEAD
@handle_frontend_test(
    fn_tree="numpy.putmask",
    dtype_and_x=helpers.dtype_and_values(
        num_arrays=3,
        min_num_dims=1,
        min_dim_size=2,
        max_num_dims=3,
        dtype=["float64", "bool", "float64"],
    ),
    test_with_out=st.just(False),
)
def test_numpy_putmask(
    *,
    dtype_and_x,
    on_device,
    fn_tree,
    frontend,
    backend_fw,
    test_flags,
):
    dtypes, x = dtype_and_x
    helpers.test_frontend_function(
        input_dtypes=dtypes,
        frontend=frontend,
        backend_to_test=backend_fw,
        test_flags=test_flags,
        fn_tree=fn_tree,
        on_device=on_device,
        a=x[0],
        mask=x[1],
        values=x[2],
    )
=======
@handle_frontend_test(fn_tree="numpy.add", inputs=_helper_r_())  # dummy fn_tree
def test_numpy_r_(inputs, backend_fw):
    inputs, elems_in_last_dim, dim = inputs
    ret_gt = np.r_.__getitem__(tuple(inputs))
    with BackendHandler.update_backend(backend_fw):
        ret = np_frontend.r_.__getitem__(tuple(inputs))
    if isinstance(inputs[0], str) and inputs[0] in ["r", "c"]:
        ret = ret._data
    else:
        ret = ret.ivy_array
    assert np.allclose(ret, ret_gt)


@handle_frontend_test(fn_tree="numpy.add", inputs=_helper_c_())  # dummy fn_tree
def test_numpy_c_(inputs, backend_fw):
    ret_gt = np.c_.__getitem__(tuple(inputs))
    with BackendHandler.update_backend(backend_fw):
        ret = np_frontend.c_.__getitem__(tuple(inputs))
    if isinstance(inputs[0], str) and inputs[0] in ["r", "c"]:
        ret = ret._data
    else:
        ret = ret.ivy_array
    assert np.allclose(ret, ret_gt)
>>>>>>> f0ff9b0e
<|MERGE_RESOLUTION|>--- conflicted
+++ resolved
@@ -147,7 +147,7 @@
     )
 
 
-<<<<<<< HEAD
+
 @handle_frontend_test(
     fn_tree="numpy.putmask",
     dtype_and_x=helpers.dtype_and_values(
@@ -180,7 +180,7 @@
         mask=x[1],
         values=x[2],
     )
-=======
+
 @handle_frontend_test(fn_tree="numpy.add", inputs=_helper_r_())  # dummy fn_tree
 def test_numpy_r_(inputs, backend_fw):
     inputs, elems_in_last_dim, dim = inputs
@@ -204,4 +204,3 @@
     else:
         ret = ret.ivy_array
     assert np.allclose(ret, ret_gt)
->>>>>>> f0ff9b0e
