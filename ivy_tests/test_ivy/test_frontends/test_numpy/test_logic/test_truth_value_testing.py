--- conflicted
+++ resolved
@@ -195,21 +195,13 @@
 
 
 @handle_frontend_test(
-<<<<<<< HEAD
-    fn_tree="numpy.isrealobj",
-=======
     fn_tree="numpy.iscomplex",
->>>>>>> 065b61d8
     dtype_and_x=helpers.dtype_and_values(
         available_dtypes=helpers.get_dtypes("real_and_complex"), min_num_dims=1
     ),
     test_with_out=st.just(False),
 )
-<<<<<<< HEAD
-def test_numpy_isrealobj(
-=======
 def test_numpy_iscomplex(
->>>>>>> 065b61d8
     dtype_and_x,
     frontend,
     on_device,
