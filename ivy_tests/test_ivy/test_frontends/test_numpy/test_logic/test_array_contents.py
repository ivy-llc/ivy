# global
import numpy as np
from hypothesis import strategies as st

# local
import ivy_tests.test_ivy.helpers as helpers
from ivy_tests.test_ivy.helpers import handle_frontend_test


# --- Helpers --- #
# --------------- #


# isin
@st.composite
def _isin_data_generation_helper(draw):
    dtype_and_x = helpers.dtype_and_values(
        available_dtypes=helpers.get_dtypes("valid"),
        num_arrays=2,
        shared_dtype=True,
    )
    return draw(dtype_and_x)


# --- Main --- #
# ------------ #


# isin
@handle_frontend_test(
    fn_tree="numpy.isin",
    assume_unique_and_dtype_and_x=_isin_data_generation_helper(),
    invert=st.booleans(),
)
def test_jax_isin(
    *,
    assume_unique_and_dtype_and_x,
    invert,
    on_device,
    fn_tree,
    frontend,
    test_flags,
    backend_fw,
):
    x_and_dtype = assume_unique_and_dtype_and_x
    dtypes, values = x_and_dtype
    elements, test_elements = values
    helpers.test_frontend_function(
        input_dtypes=dtypes,
        frontend=frontend,
        test_flags=test_flags,
        fn_tree=fn_tree,
        on_device=on_device,
        element=elements,
        test_elements=test_elements,
        invert=invert,
        backend_to_test=backend_fw,
    )


@handle_frontend_test(
    fn_tree="numpy.allclose",
    dtype_and_x=helpers.dtype_and_values(
        available_dtypes=helpers.get_dtypes("float"),
        num_arrays=2,
        shared_dtype=True,
    ),
    equal_nan=st.booleans(),
    test_with_out=st.just(False),
)
def test_numpy_allclose(
    *,
    dtype_and_x,
    equal_nan,
    on_device,
    fn_tree,
    frontend,
    test_flags,
    backend_fw,
):
    dtype, x = dtype_and_x
    helpers.test_frontend_function(
        input_dtypes=dtype,
        backend_to_test=backend_fw,
        frontend=frontend,
        test_flags=test_flags,
        fn_tree=fn_tree,
        on_device=on_device,
        a=x[0],
        b=x[1],
        equal_nan=equal_nan,
    )


@handle_frontend_test(
    fn_tree="numpy.isclose",
    dtype_and_x=helpers.dtype_and_values(
        available_dtypes=helpers.get_dtypes("float"),
        num_arrays=2,
        shared_dtype=True,
    ),
    equal_nan=st.booleans(),
    test_with_out=st.just(False),
)
def test_numpy_isclose(
    *,
    dtype_and_x,
    equal_nan,
    on_device,
    fn_tree,
    frontend,
    test_flags,
    backend_fw,
):
    dtype, x = dtype_and_x
    helpers.test_frontend_function(
        input_dtypes=dtype,
        backend_to_test=backend_fw,
        frontend=frontend,
        test_flags=test_flags,
        fn_tree=fn_tree,
        on_device=on_device,
        a=x[0],
        b=x[1],
        equal_nan=equal_nan,
    )


@handle_frontend_test(
    fn_tree="numpy.isneginf",
    dtype_and_x=helpers.dtype_and_values(
        available_dtypes=helpers.get_dtypes("float_and_integer"),
        min_value=-np.inf,
        max_value=np.inf,
    ),
    test_with_out=st.just(False),
)
def test_numpy_isneginf(
    *,
    dtype_and_x,
    on_device,
    fn_tree,
    frontend,
    test_flags,
    backend_fw,
):
    dtype, x = dtype_and_x
    helpers.test_frontend_function(
        input_dtypes=dtype,
        backend_to_test=backend_fw,
        frontend=frontend,
        test_flags=test_flags,
        fn_tree=fn_tree,
        on_device=on_device,
        x=x[0],
    )


@handle_frontend_test(
    fn_tree="numpy.isposinf",
    dtype_and_x=helpers.dtype_and_values(
        available_dtypes=helpers.get_dtypes("float_and_integer"),
        min_value=-np.inf,
        max_value=np.inf,
    ),
    test_with_out=st.just(False),
)
def test_numpy_isposinf(
    *,
    dtype_and_x,
    on_device,
    fn_tree,
    frontend,
    test_flags,
    backend_fw,
):
    dtype, x = dtype_and_x
    helpers.test_frontend_function(
        input_dtypes=dtype,
        backend_to_test=backend_fw,
        frontend=frontend,
        test_flags=test_flags,
        fn_tree=fn_tree,
        on_device=on_device,
        x=x[0],
<<<<<<< HEAD
    )


# isin
@handle_frontend_test(
    fn_tree="numpy.isin",
    assume_unique_and_dtype_and_x=_isin_data_generation_helper(),
    invert=st.booleans(),
)
def test_numpy_isin(
    *,
    assume_unique_and_dtype_and_x,
    invert,
    on_device,
    fn_tree,
    frontend,
    test_flags,
    backend_fw,
):
    x_and_dtype = assume_unique_and_dtype_and_x
    dtypes, values = x_and_dtype
    elements, test_elements = values
    helpers.test_frontend_function(
        input_dtypes=dtypes,
        frontend=frontend,
        test_flags=test_flags,
        fn_tree=fn_tree,
        on_device=on_device,
        element=elements,
        test_elements=test_elements,
        invert=invert,
        backend_to_test=backend_fw,
=======
>>>>>>> 0159d017
    )<|MERGE_RESOLUTION|>--- conflicted
+++ resolved
@@ -183,7 +183,6 @@
         fn_tree=fn_tree,
         on_device=on_device,
         x=x[0],
-<<<<<<< HEAD
     )
 
 
@@ -216,6 +215,4 @@
         test_elements=test_elements,
         invert=invert,
         backend_to_test=backend_fw,
-=======
->>>>>>> 0159d017
     )