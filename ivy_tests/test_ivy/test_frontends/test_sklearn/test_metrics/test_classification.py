--- conflicted
+++ resolved
@@ -46,20 +46,12 @@
 
 
 @handle_frontend_test(
-<<<<<<< HEAD
-    fn_tree="sklearn.metrics.precision_score",
-=======
     fn_tree="sklearn.metrics.recall_score",
->>>>>>> 76bef3e3
     arrays_and_dtypes=helpers.dtype_and_values(
         available_dtypes=helpers.get_dtypes("integer"),
         num_arrays=2,
         min_value=0,
-<<<<<<< HEAD
-        max_value=1,  # Precision score is for binary classification
-=======
         max_value=1,  # Recall score is for binary classification
->>>>>>> 76bef3e3
         shared_dtype=True,
         shape=(helpers.ints(min_value=2, max_value=5)),
     ),
@@ -67,11 +59,7 @@
         st.floats(min_value=0.1, max_value=1), min_size=2, max_size=5
     ),
 )
-<<<<<<< HEAD
-def test_sklearn_precision_score(
-=======
 def test_sklearn_recall_score(
->>>>>>> 76bef3e3
     arrays_and_dtypes,
     on_device,
     fn_tree,
@@ -119,4 +107,57 @@
         y_true=values[0],
         y_pred=values[1],
         sample_weight=sample_weight,
+    )
+    
+    
+    @handle_frontend_test(
+    fn_tree="sklearn.metrics.precision_score",
+    arrays_and_dtypes=helpers.dtype_and_values(
+        available_dtypes=helpers.get_dtypes("integer"),
+        num_arrays=2,
+        min_value=0,
+        max_value=1,  # Precision score is for binary classification
+        shared_dtype=True,
+        shape=(helpers.ints(min_value=2, max_value=5)),
+    ),
+    sample_weight=st.lists(st.floats(min_value=0.1, max_value=1), min_size=2, max_size=5),
+)
+def test_sklearn_precision_score(
+        arrays_and_dtypes,
+        on_device,
+        fn_tree,
+        frontend,
+        test_flags,
+        backend_fw,
+        sample_weight,
+):
+    dtypes, values = arrays_and_dtypes
+    # Ensure the values are binary by rounding and converting to int
+    for i in range(2):
+        values[i] = np.round(values[i]).astype(int)
+
+    # Adjust sample_weight to have the correct length
+    sample_weight = np.array(sample_weight).astype(float)
+    if len(sample_weight) != len(values[0]):
+        # If sample_weight is shorter, extend it with ones
+        sample_weight = np.pad(sample_weight, (0, max(0, len(values[0]) - len(sample_weight))), 'constant',
+                               constant_values=1.0)
+        # If sample_weight is longer, truncate it
+        sample_weight = sample_weight[:len(values[0])]
+
+    # Detach tensors if they require grad before converting to NumPy arrays
+    if backend_fw == 'torch':
+        values = [value.detach().numpy() if isinstance(value, torch.Tensor) and value.requires_grad else value
+                  for value in values]
+
+    helpers.test_frontend_function(
+        input_dtypes=dtypes,
+        backend_to_test=backend_fw,
+        test_flags=test_flags,
+        fn_tree=fn_tree,
+        frontend=frontend,
+        on_device=on_device,
+        y_true=values[0],
+        y_pred=values[1],
+        sample_weight=sample_weight,
     )