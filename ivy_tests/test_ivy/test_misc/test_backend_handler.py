# global
from packaging import version
import pytest
import importlib
import types


try:
    import tensorflow as tf
except ImportError:
    tf = types.SimpleNamespace()
    tf.constant = lambda x: x
try:
    import torch
except ImportError:
    torch = types.SimpleNamespace()
    torch.tensor = lambda x: x
try:
    import jax.numpy as jnp
    import jax
except ImportError:
    jnp = types.SimpleNamespace()
    jnp.array = lambda x: x
    jax = types.SimpleNamespace()
try:
    import paddle
except ImportError:
    paddle = types.SimpleNamespace()
    paddle.Tensor = lambda x: x
import numpy as np

# local
import ivy
from ivy.utils.backend.handler import _backend_dict

from ivy_tests.test_ivy.helpers.available_frameworks import available_frameworks

available_frameworks_with_none = available_frameworks()[:]
available_frameworks_with_none.append(None)

available_array_types_class = [
    ("numpy", "<class 'numpy.ndarray'>"),
]

available_array_types_input = [
    ("numpy", np.array(3.0)),
]

if "tensorflow" in available_frameworks():
    available_array_types_input.append(("tensorflow", tf.constant([3.0])))
    available_array_types_class.append(
        ("tensorflow", "<class 'tensorflow.python.framework.ops.EagerTensor'>")
    )

if "jax" in available_frameworks():
    available_array_types_input.append(("jax", jnp.array(3.0)))
    if version.parse(jax.__version__) >= version.parse("0.4.1"):
        available_array_types_class.append(
            ("jax", "<class 'jaxlib.xla_extension.ArrayImpl'>")
        )
    else:
        available_array_types_class.append(
            ("jax", "<class 'jaxlib.xla_extension.DeviceArray'>")
        )


if "torch" in available_frameworks():
    available_array_types_input.append(("torch", torch.tensor([3.0])))
    available_array_types_class.append(("torch", "<class 'torch.Tensor'>"))

if "paddle" in available_frameworks():
    available_array_types_input.append(("paddle", paddle.to_tensor([3.0])))
    available_array_types_class.append(("paddle", "<class 'paddle.Tensor'>"))


@pytest.mark.parametrize(
    (
        "backend",
        "array_type",
    ),
    available_array_types_class,
)
def test_set_backend(backend, array_type):
    # recording data before backend change
    stack_before = []
    func_address_before = id(ivy.sum)
    stack_before.extend(ivy.backend_stack)

    ivy.set_backend(backend)
    stack_after = ivy.backend_stack
    # check that the function id has changed as inverse=True.
    ivy.utils.assertions.check_equal(func_address_before, id(ivy.sum), inverse=True)
    # using ivy assertions to ensure the desired backend is set
    ivy.utils.assertions.check_less(len(stack_before), len(stack_after))
    ivy.utils.assertions.check_equal(ivy.current_backend_str(), backend)
    backend = importlib.import_module(_backend_dict[backend])
    ivy.utils.assertions.check_equal(stack_after[-1], backend)
    x = ivy.array([1, 2, 3])
    ivy.utils.assertions.check_equal(str(type(ivy.to_native(x))), array_type)


@pytest.mark.parametrize(("backend"), available_frameworks())
def test_previous_backend(backend):
    if not ivy.backend_stack:
        assert ivy.previous_backend() is None

    ivy.set_backend(backend)
    stack_before_unset = []
    func_address_before_unset = id(ivy.sum)
    stack_before_unset.extend(ivy.backend_stack)

    previous_backend = ivy.previous_backend()
    stack_after_unset = ivy.backend_stack
    # check that the function id has changed as inverse=True.
    ivy.utils.assertions.check_equal(
        func_address_before_unset, id(ivy.sum), inverse=True
    )
    ivy.utils.assertions.check_equal(
        previous_backend, importlib.import_module(_backend_dict[backend])
    )
    ivy.utils.assertions.check_greater(len(stack_before_unset), len(stack_after_unset))

    # checking a previously set backend is still set
    ivy.set_backend(backend)
    ivy.set_backend("numpy")
    ivy.previous_backend()
    ivy.utils.assertions.check_equal(ivy.current_backend_str(), backend)


def test_unset_backend():
    for backend_str in available_frameworks():
        ivy.set_backend(backend_str)

    ivy.unset_backend()
    ivy.utils.assertions.check_equal(ivy.backend_stack, [])


@pytest.mark.parametrize(
    ("backend", "array_type"),
    available_array_types_input,
)
def test_current_backend(backend, array_type):
    # test backend inference from arguments when stack clear
    ivy.unset_backend()
    assert ivy.current_backend(array_type) is importlib.import_module(
        _backend_dict[backend]
    )

    # global_backend > argument's backend.
    if "torch" in available_frameworks():
        ivy.set_backend("torch")
        ivy.utils.assertions.check_equal(
            ivy.current_backend(array_type),
            importlib.import_module(_backend_dict["torch"]),
        )
    else:
        ivy.set_backend("numpy")
        ivy.utils.assertions.check_equal(
            ivy.current_backend(array_type),
            importlib.import_module(_backend_dict["numpy"]),
        )


@pytest.mark.parametrize(("excluded"), available_frameworks_with_none)
def test_choose_random_backend(excluded):
    backend = ivy.choose_random_backend(excluded=excluded)
    if excluded is None:
        assert backend in list(_backend_dict.keys())
    else:
        backends_list = list(_backend_dict.keys())
        backends_list.remove(excluded)
        assert backend in backends_list


@pytest.mark.parametrize("backend", available_frameworks())
def test_get_backend(backend):
    imported_backend = importlib.import_module(_backend_dict[backend])

    # checking whether the updating of __dict__ works
    assert "pi" not in imported_backend.__dict__
    ivy.get_backend(backend)
    assert "pi" in imported_backend.__dict__

    # checking whether the backend is returned correctly
    ivy.utils.assertions.check_equal(ivy.get_backend(backend), imported_backend)


# Dynamic Backend

backends = list(_backend_dict.keys())
backend_combinations = [(a, b) for a in backends for b in backends if a != b]


@pytest.mark.parametrize("middle_backend,end_backend", backend_combinations)
def test_dynamic_backend_all_combos(middle_backend, end_backend):
    # create an ivy array, container and native container
    a = ivy.array([1, 2, 3])
    b = ivy.array([4, 5, 6])
    ivy_cont = ivy.Container({"w": a, "b": b})
    nativ_cont = ivy.Container(
        {"w": tf.Variable([1, 2, 3]), "b": tf.Variable([4, 5, 6])}
    )

    # clear the backend stack after initialization of inputs
    ivy.unset_backend()

    # set dynamic_backend to false for all objects
    ivy_cont.dynamic_backend = False
    nativ_cont.dynamic_backend = False
    a.dynamic_backend = False
    b.dynamic_backend = False

    # set the middle backend
    ivy.set_backend(middle_backend, dynamic=True)

    # set dynamic_backend to true for all objects
    ivy_cont.dynamic_backend = True
    nativ_cont.dynamic_backend = True
    a.dynamic_backend = True
    b.dynamic_backend = True

    # set the final backend
    ivy.set_backend(end_backend, dynamic=True)

    # add the necessary asserts to check if the data
    # of the objects are in the correct format
<<<<<<< HEAD
    
    assert isinstance(a.data, ivy.current_backend().NativeArray)
    assert isinstance(ivy_cont["b"].data, ivy.current_backend().NativeArray)
=======
>>>>>>> 868253f3

    assert isinstance(a.data, ivy.current_backend().NativeArray)
    assert isinstance(ivy_cont["b"].data, ivy.current_backend().NativeArray)

    if end_backend == "numpy":
        assert isinstance(nativ_cont["b"].data, np.ndarray)
    elif end_backend == "jax":
        assert isinstance(nativ_cont["b"].data, jax.Array)

    if middle_backend not in ("jax", "numpy") and end_backend not in ("jax", "numpy"):
        # these frameworks don't support native variables
        assert ivy.current_backend().gradients.is_variable(nativ_cont["b"].data)

    else:
        assert isinstance(nativ_cont["b"].data, ivy.current_backend().NativeArray)


def test_dynamic_backend_setter():
    a = ivy.array([1, 2, 3])
    type_a = type(a.data)
    a.dynamic_backend = False

    # clear the backend stack after initialization of inputs
    ivy.unset_backend()

    ivy.set_backend("tensorflow", dynamic=True)
    assert type(a.data) == type_a

    a.dynamic_backend = True
    assert isinstance(a.data, tf.Tensor)

    ivy.set_backend("torch", dynamic=True)
    assert isinstance(a.data, torch.Tensor)


def test_variables():
    # clear the backend stack
    ivy.unset_backend()

    ivy.set_backend("tensorflow", dynamic=True)

    a = tf.Variable(0)
    b = tf.Variable(1)

    dyn_cont = ivy.Container({"w": a, "b": b})
    stat_cont = ivy.Container({"w": a, "b": b})
    stat_cont.dynamic_backend = False

    ivy.set_backend("torch", dynamic=True)
    assert ivy.current_backend().gradients.is_variable(dyn_cont["w"].data)

    ivy.set_backend("paddle", dynamic=True)
    assert ivy.current_backend().gradients.is_variable(dyn_cont["w"].data)

    assert isinstance(stat_cont["w"], tf.Variable)


def test_dynamic_backend_context_manager():
    with ivy.dynamic_backend_as(True):
        a = ivy.array([0.0, 1.0])
        b = ivy.array([2.0, 3.0])

    with ivy.dynamic_backend_as(False):
        c = ivy.array([4.0, 5.0])
        d = ivy.array([6.0, 7.0])

    assert a.dynamic_backend is True
    assert b.dynamic_backend is True
    assert c.dynamic_backend is False
    assert d.dynamic_backend is False<|MERGE_RESOLUTION|>--- conflicted
+++ resolved
@@ -224,12 +224,9 @@
 
     # add the necessary asserts to check if the data
     # of the objects are in the correct format
-<<<<<<< HEAD
     
     assert isinstance(a.data, ivy.current_backend().NativeArray)
     assert isinstance(ivy_cont["b"].data, ivy.current_backend().NativeArray)
-=======
->>>>>>> 868253f3
 
     assert isinstance(a.data, ivy.current_backend().NativeArray)
     assert isinstance(ivy_cont["b"].data, ivy.current_backend().NativeArray)
