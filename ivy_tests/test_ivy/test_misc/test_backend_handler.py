--- conflicted
+++ resolved
@@ -134,14 +134,8 @@
 def test_current_backend(backend, array_type):
     # test backend inference from arguments when stack clear
     ivy.clear_backend_stack()
-<<<<<<< HEAD
-    ivy.assertions.check_equal(
-        ivy.current_backend(array_type),
-        importlib.import_module(_backend_dict[backend])
-=======
     assert ivy.current_backend(array_type) is importlib.import_module(
         _backend_dict[backend]
->>>>>>> f7d4b5a3
     )
 
     # global_backend > argument's backend.
