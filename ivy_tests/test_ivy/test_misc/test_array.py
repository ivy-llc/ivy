<<<<<<< HEAD
# global
from hypothesis import assume, strategies as st
import numpy as np

# local
import ivy
import ivy_tests.test_ivy.helpers as helpers
from ivy_tests.test_ivy.helpers import handle_method, handle_test, BackendHandler
from ivy_tests.test_ivy.test_functional.test_core.test_elementwise import (
    not_too_close_to_zero,
    pow_helper,
)
from ivy_tests.test_ivy.test_functional.test_core.test_linalg import (
    _get_first_matrix_and_dtype,
    _get_second_matrix_and_dtype,
)

CLASS_TREE = "ivy.array"


@handle_method(
    init_tree=CLASS_TREE,
    method_tree="Array.__abs__",
    dtype_and_x=helpers.dtype_and_values(
        available_dtypes=helpers.get_dtypes("valid"),
        large_abs_safety_factor=1.5,
        small_abs_safety_factor=1.5,
        safety_factor_scale="log",
    ),
)
def test_array__abs__(
    dtype_and_x,
    method_name,
    class_name,
    ground_truth_backend,
    backend_fw,
    init_flags,
    method_flags,
    on_device,
):
    dtype, x = dtype_and_x
    helpers.test_method(
        backend_to_test=backend_fw,
        on_device=on_device,
        ground_truth_backend=ground_truth_backend,
        init_flags=init_flags,
        method_flags=method_flags,
        init_all_as_kwargs_np={"data": x[0]},
        init_input_dtypes=dtype,
        method_input_dtypes=[],
        method_all_as_kwargs_np={},
        class_name=class_name,
        method_name=method_name,
    )


@handle_method(
    init_tree=CLASS_TREE,
    method_tree="Array.__add__",
    dtype_and_x=helpers.dtype_and_values(
        available_dtypes=helpers.get_dtypes("numeric"),
        num_arrays=2,
        large_abs_safety_factor=2.5,
        small_abs_safety_factor=2.5,
        safety_factor_scale="log",
        shared_dtype=True,
    ),
)
def test_array__add__(
    dtype_and_x,
    method_name,
    class_name,
    ground_truth_backend,
    backend_fw,
    init_flags,
    method_flags,
    on_device,
):
    dtype, x = dtype_and_x
    helpers.test_method(
        backend_to_test=backend_fw,
        on_device=on_device,
        ground_truth_backend=ground_truth_backend,
        init_flags=init_flags,
        method_flags=method_flags,
        init_all_as_kwargs_np={"data": x[0]},
        init_input_dtypes=dtype,
        method_input_dtypes=dtype,
        method_all_as_kwargs_np={"other": x[1]},
        class_name=class_name,
        method_name=method_name,
    )


@handle_method(
    init_tree=CLASS_TREE,
    method_tree="Array.__and__",
    dtype_and_x=helpers.dtype_and_values(
        available_dtypes=st.one_of(st.just(("bool",)), helpers.get_dtypes("integer")),
        num_arrays=2,
        shared_dtype=True,
    ),
)
def test_array__and__(
    dtype_and_x,
    method_name,
    class_name,
    ground_truth_backend,
    backend_fw,
    init_flags,
    method_flags,
    on_device,
):
    dtype, x = dtype_and_x
    helpers.test_method(
        backend_to_test=backend_fw,
        on_device=on_device,
        ground_truth_backend=ground_truth_backend,
        init_flags=init_flags,
        method_flags=method_flags,
        init_all_as_kwargs_np={"data": x[0]},
        init_input_dtypes=dtype,
        method_input_dtypes=dtype,
        method_all_as_kwargs_np={"other": x[1]},
        class_name=class_name,
        method_name=method_name,
    )


@handle_method(
    init_tree=CLASS_TREE,
    method_tree="Array.__bool__",
    dtype_and_x=helpers.dtype_and_values(
        available_dtypes=st.one_of(st.just(("bool",)), helpers.get_dtypes("integer")),
        max_num_dims=0,
        min_value=0,
        max_value=1,
    ),
)
def test_array__bool__(
    dtype_and_x,
    method_name,
    class_name,
    ground_truth_backend,
    backend_fw,
    init_flags,
    method_flags,
    on_device,
):
    dtype, x = dtype_and_x
    helpers.test_method(
        backend_to_test=backend_fw,
        on_device=on_device,
        ground_truth_backend=ground_truth_backend,
        init_flags=init_flags,
        method_flags=method_flags,
        init_all_as_kwargs_np={"data": x[0]},
        init_input_dtypes=dtype,
        method_input_dtypes=[],
        method_all_as_kwargs_np={},
        class_name=class_name,
        method_name=method_name,
    )


@handle_method(
    init_tree=CLASS_TREE,
    method_tree="Array.__complex__",
    dtype_and_x=helpers.dtype_and_values(
        available_dtypes=helpers.get_dtypes("numeric"),
        max_num_dims=0,
    ),
    method_container_flags=st.just([False]),
)
def test_array__complex__(
    dtype_and_x,
    method_name,
    class_name,
    ground_truth_backend,
    backend_fw,
    init_flags,
    method_flags,
    on_device,
):
    dtype, x = dtype_and_x
    helpers.test_method(
        backend_to_test=backend_fw,
        on_device=on_device,
        ground_truth_backend=ground_truth_backend,
        init_flags=init_flags,
        method_flags=method_flags,
        init_all_as_kwargs_np={"data": x[0]},
        init_input_dtypes=dtype,
        method_input_dtypes=[],
        method_all_as_kwargs_np={},
        class_name=class_name,
        method_name=method_name,
    )


@handle_method(
    init_tree=CLASS_TREE,
    method_tree="Array.__deepcopy__",
    dtype_and_x=helpers.dtype_and_values(
        available_dtypes=helpers.get_dtypes("integer"),
    ),
)
def test_array__deepcopy__(
    dtype_and_x,
    method_name,
    class_name,
    ground_truth_backend,
    backend_fw,
    init_flags,
    method_flags,
    on_device,
):
    dtype, x = dtype_and_x
    helpers.test_method(
        backend_to_test=backend_fw,
        on_device=on_device,
        ground_truth_backend=ground_truth_backend,
        init_flags=init_flags,
        method_flags=method_flags,
        init_all_as_kwargs_np={"data": x[0]},
        init_input_dtypes=dtype,
        method_input_dtypes=[],
        method_all_as_kwargs_np={"memodict": {}},
        class_name=class_name,
        method_name=method_name,
    )


@handle_method(
    init_tree=CLASS_TREE,
    method_tree="Array.__divmod__",
    dtype_and_x=helpers.dtype_and_values(
        available_dtypes=helpers.get_dtypes("numeric"),
        num_arrays=2,
        large_abs_safety_factor=2.5,
        small_abs_safety_factor=2.5,
        safety_factor_scale="log",
        shared_dtype=True,
    ),
)
def test_array__divmod__(
    dtype_and_x,
    method_name,
    class_name,
    ground_truth_backend,
    backend_fw,
    init_flags,
    method_flags,
    on_device,
):
    dtype, x = dtype_and_x
    assume(not np.any(np.isclose(x[1], 0)))
    helpers.test_method(
        backend_to_test=backend_fw,
        on_device=on_device,
        ground_truth_backend=ground_truth_backend,
        init_flags=init_flags,
        method_flags=method_flags,
        init_all_as_kwargs_np={"data": x[0]},
        init_input_dtypes=dtype,
        method_input_dtypes=dtype,
        method_all_as_kwargs_np={"other": x[1]},
        class_name=class_name,
        method_name=method_name,
    )


@handle_method(
    init_tree=CLASS_TREE,
    method_tree="Array.__eq__",
    dtype_and_x=helpers.dtype_and_values(
        available_dtypes=helpers.get_dtypes("numeric"),
        num_arrays=2,
        shared_dtype=True,
    ),
)
def test_array__eq__(
    dtype_and_x,
    method_name,
    class_name,
    ground_truth_backend,
    backend_fw,
    init_flags,
    method_flags,
    on_device,
):
    dtype, x = dtype_and_x
    helpers.test_method(
        backend_to_test=backend_fw,
        on_device=on_device,
        ground_truth_backend=ground_truth_backend,
        init_flags=init_flags,
        method_flags=method_flags,
        init_all_as_kwargs_np={"data": x[0]},
        init_input_dtypes=dtype,
        method_input_dtypes=dtype,
        method_all_as_kwargs_np={"other": x[1]},
        class_name=class_name,
        method_name=method_name,
    )


@handle_method(
    init_tree=CLASS_TREE,
    method_tree="Array.__float__",
    dtype_and_x=helpers.dtype_and_values(
        available_dtypes=helpers.get_dtypes("numeric"),
        max_num_dims=0,
    ),
)
def test_array__float__(
    dtype_and_x,
    method_name,
    class_name,
    ground_truth_backend,
    backend_fw,
    init_flags,
    method_flags,
    on_device,
):
    dtype, x = dtype_and_x
    helpers.test_method(
        backend_to_test=backend_fw,
        on_device=on_device,
        ground_truth_backend=ground_truth_backend,
        init_flags=init_flags,
        method_flags=method_flags,
        init_all_as_kwargs_np={"data": x[0]},
        init_input_dtypes=dtype,
        method_input_dtypes=[],
        method_all_as_kwargs_np={},
        class_name=class_name,
        method_name=method_name,
    )


@handle_method(
    init_tree=CLASS_TREE,
    method_tree="Array.__floordiv__",
    dtype_and_x=helpers.dtype_and_values(
        available_dtypes=helpers.get_dtypes("numeric"),
        num_arrays=2,
        large_abs_safety_factor=3.0,
        small_abs_safety_factor=3.0,
        safety_factor_scale="log",
        shared_dtype=True,
    ),
)
def test_array__floordiv__(
    dtype_and_x,
    method_name,
    class_name,
    ground_truth_backend,
    backend_fw,
    init_flags,
    method_flags,
    on_device,
):
    dtype, x = dtype_and_x
    assume(not np.any(np.isclose(x[1], 0)))
    helpers.test_method(
        backend_to_test=backend_fw,
        on_device=on_device,
        ground_truth_backend=ground_truth_backend,
        init_flags=init_flags,
        method_flags=method_flags,
        init_all_as_kwargs_np={"data": x[0]},
        init_input_dtypes=dtype,
        method_input_dtypes=dtype,
        method_all_as_kwargs_np={"other": x[1]},
        class_name=class_name,
        method_name=method_name,
    )


@handle_method(
    init_tree=CLASS_TREE,
    method_tree="Array.__ge__",
    dtype_and_x=helpers.dtype_and_values(
        available_dtypes=helpers.get_dtypes("numeric"),
        num_arrays=2,
        shared_dtype=True,
    ),
)
def test_array__ge__(
    dtype_and_x,
    method_name,
    class_name,
    ground_truth_backend,
    backend_fw,
    init_flags,
    method_flags,
    on_device,
):
    dtype, x = dtype_and_x
    helpers.test_method(
        backend_to_test=backend_fw,
        on_device=on_device,
        ground_truth_backend=ground_truth_backend,
        init_flags=init_flags,
        method_flags=method_flags,
        init_all_as_kwargs_np={"data": x[0]},
        init_input_dtypes=dtype,
        method_input_dtypes=dtype,
        method_all_as_kwargs_np={"other": x[1]},
        class_name=class_name,
        method_name=method_name,
    )


@handle_method(
    init_tree=CLASS_TREE,
    method_tree="Array.__getitem__",
    ground_truth_backend="numpy",
    dtypes_x_query=helpers.dtype_array_query(
        available_dtypes=helpers.get_dtypes("valid"),
    ),
)
def test_array__getitem__(
    dtypes_x_query,
    init_flags,
    method_flags,
    method_name,
    class_name,
    backend_fw,
    ground_truth_backend,
    on_device,
):
    dtypes, x, query = dtypes_x_query
    helpers.test_method(
        backend_to_test=backend_fw,
        on_device=on_device,
        ground_truth_backend=ground_truth_backend,
        init_flags=init_flags,
        method_flags=method_flags,
        init_all_as_kwargs_np={"data": x},
        init_input_dtypes=[dtypes[0]],
        method_input_dtypes=[*dtypes[1:]],
        method_all_as_kwargs_np={"query": query},
        class_name=class_name,
        method_name=method_name,
    )


@handle_method(
    init_tree=CLASS_TREE,
    method_tree="Array.__gt__",
    dtype_and_x=helpers.dtype_and_values(
        available_dtypes=helpers.get_dtypes("numeric"),
        num_arrays=2,
        shared_dtype=True,
    ),
)
def test_array__gt__(
    dtype_and_x,
    method_name,
    class_name,
    ground_truth_backend,
    backend_fw,
    init_flags,
    method_flags,
    on_device,
):
    dtype, x = dtype_and_x
    helpers.test_method(
        backend_to_test=backend_fw,
        on_device=on_device,
        ground_truth_backend=ground_truth_backend,
        init_flags=init_flags,
        method_flags=method_flags,
        init_all_as_kwargs_np={"data": x[0]},
        init_input_dtypes=dtype,
        method_input_dtypes=dtype,
        method_all_as_kwargs_np={"other": x[1]},
        class_name=class_name,
        method_name=method_name,
    )


@handle_method(
    init_tree=CLASS_TREE,
    method_tree="Array.__iadd__",
    dtype_and_x=helpers.dtype_and_values(
        available_dtypes=helpers.get_dtypes("numeric"),
        num_arrays=2,
        large_abs_safety_factor=2.5,
        small_abs_safety_factor=2.5,
        safety_factor_scale="log",
        shared_dtype=True,
    ),
    method_container_flags=st.just([False]),
)
def test_array__iadd__(
    dtype_and_x,
    method_name,
    class_name,
    ground_truth_backend,
    backend_fw,
    init_flags,
    method_flags,
    on_device,
):
    dtype, x = dtype_and_x
    helpers.test_method(
        backend_to_test=backend_fw,
        on_device=on_device,
        ground_truth_backend=ground_truth_backend,
        init_flags=init_flags,
        method_flags=method_flags,
        init_all_as_kwargs_np={"data": x[0]},
        init_input_dtypes=dtype,
        method_input_dtypes=dtype,
        method_all_as_kwargs_np={"other": x[1]},
        class_name=class_name,
        method_name=method_name,
    )


@handle_method(
    init_tree=CLASS_TREE,
    method_tree="Array.__iand__",
    dtype_and_x=helpers.dtype_and_values(
        available_dtypes=st.one_of(st.just(("bool",)), helpers.get_dtypes("integer")),
        num_arrays=2,
        shared_dtype=True,
    ),
    method_container_flags=st.just([False]),
)
def test_array__iand__(
    dtype_and_x,
    method_name,
    class_name,
    ground_truth_backend,
    backend_fw,
    init_flags,
    method_flags,
    on_device,
):
    dtype, x = dtype_and_x
    helpers.test_method(
        backend_to_test=backend_fw,
        on_device=on_device,
        ground_truth_backend=ground_truth_backend,
        init_flags=init_flags,
        method_flags=method_flags,
        init_all_as_kwargs_np={"data": x[0]},
        init_input_dtypes=dtype,
        method_input_dtypes=dtype,
        method_all_as_kwargs_np={"other": x[1]},
        class_name=class_name,
        method_name=method_name,
    )


@handle_method(
    init_tree=CLASS_TREE,
    method_tree="Array.__ifloordiv__",
    dtype_and_x=helpers.dtype_and_values(
        available_dtypes=helpers.get_dtypes("numeric"),
        num_arrays=2,
        large_abs_safety_factor=3.0,
        small_abs_safety_factor=3.0,
        safety_factor_scale="log",
        shared_dtype=True,
    ),
    method_container_flags=st.just([False]),
)
def test_array__ifloordiv__(
    dtype_and_x,
    method_name,
    class_name,
    ground_truth_backend,
    backend_fw,
    init_flags,
    method_flags,
    on_device,
):
    dtype, x = dtype_and_x
    assume(not np.any(np.isclose(x[1], 0)))
    helpers.test_method(
        backend_to_test=backend_fw,
        on_device=on_device,
        ground_truth_backend=ground_truth_backend,
        init_flags=init_flags,
        method_flags=method_flags,
        init_all_as_kwargs_np={"data": x[0]},
        init_input_dtypes=dtype,
        method_input_dtypes=dtype,
        method_all_as_kwargs_np={"other": x[1]},
        class_name=class_name,
        method_name=method_name,
    )


@handle_method(
    init_tree=CLASS_TREE,
    method_tree="Array.__ilshift__",
    dtype_and_x=helpers.dtype_and_values(
        available_dtypes=helpers.get_dtypes("integer"),
        num_arrays=2,
        array_api_dtypes=True,
    ),
    method_container_flags=st.just([False]),
)
def test_array__ilshift__(
    dtype_and_x,
    method_name,
    class_name,
    ground_truth_backend,
    backend_fw,
    init_flags,
    method_flags,
    on_device,
):
    dtype, x = dtype_and_x
    x[1] = np.asarray(np.clip(x[1], 0, np.iinfo(dtype[1]).bits - 1), dtype=dtype[1])
    helpers.test_method(
        backend_to_test=backend_fw,
        on_device=on_device,
        ground_truth_backend=ground_truth_backend,
        init_flags=init_flags,
        method_flags=method_flags,
        init_all_as_kwargs_np={"data": x[0]},
        init_input_dtypes=[dtype[0]],
        method_input_dtypes=[dtype[1]],
        method_all_as_kwargs_np={"other": x[1]},
        class_name=class_name,
        method_name=method_name,
    )


@handle_method(
    init_tree=CLASS_TREE,
    method_tree="Array.__imatmul__",
    x1=_get_first_matrix_and_dtype(),
    x2=_get_second_matrix_and_dtype(),
    method_container_flags=st.just([False]),
)
def test_array__imatmul__(
    x1,
    x2,
    method_name,
    class_name,
    ground_truth_backend,
    backend_fw,
    init_flags,
    method_flags,
    on_device,
):
    dtype1, x1 = x1
    dtype2, x2 = x2
    helpers.test_method(
        backend_to_test=backend_fw,
        on_device=on_device,
        ground_truth_backend=ground_truth_backend,
        init_flags=init_flags,
        method_flags=method_flags,
        init_all_as_kwargs_np={"data": x1},
        init_input_dtypes=dtype1,
        method_input_dtypes=dtype2,
        method_all_as_kwargs_np={"other": x2},
        class_name=class_name,
        method_name=method_name,
    )


@handle_method(
    init_tree=CLASS_TREE,
    method_tree="Array.__imod__",
    dtype_and_x=helpers.dtype_and_values(
        available_dtypes=helpers.get_dtypes("numeric"),
        num_arrays=2,
        large_abs_safety_factor=2.5,
        small_abs_safety_factor=2.5,
        safety_factor_scale="log",
        shared_dtype=True,
    ),
    method_container_flags=st.just([False]),
)
def test_array__imod__(
    dtype_and_x,
    method_name,
    class_name,
    ground_truth_backend,
    backend_fw,
    init_flags,
    method_flags,
    on_device,
):
    dtype, x = dtype_and_x
    assume(not np.any(np.isclose(x[1], 0)))
    helpers.test_method(
        backend_to_test=backend_fw,
        on_device=on_device,
        ground_truth_backend=ground_truth_backend,
        init_flags=init_flags,
        method_flags=method_flags,
        init_all_as_kwargs_np={"data": x[0]},
        init_input_dtypes=dtype,
        method_input_dtypes=dtype,
        method_all_as_kwargs_np={"other": x[1]},
        class_name=class_name,
        method_name=method_name,
    )


@handle_method(
    init_tree=CLASS_TREE,
    method_tree="Array.__imul__",
    dtype_and_x=helpers.dtype_and_values(
        available_dtypes=helpers.get_dtypes("numeric"),
        num_arrays=2,
        large_abs_safety_factor=2.5,
        small_abs_safety_factor=2.5,
        safety_factor_scale="log",
        shared_dtype=True,
    ),
    method_container_flags=st.just([False]),
)
def test_array__imul__(
    dtype_and_x,
    method_name,
    class_name,
    ground_truth_backend,
    backend_fw,
    init_flags,
    method_flags,
    on_device,
):
    dtype, x = dtype_and_x
    helpers.test_method(
        backend_to_test=backend_fw,
        on_device=on_device,
        ground_truth_backend=ground_truth_backend,
        init_flags=init_flags,
        method_flags=method_flags,
        init_all_as_kwargs_np={"data": x[0]},
        init_input_dtypes=dtype,
        method_input_dtypes=dtype,
        method_all_as_kwargs_np={"other": x[1]},
        class_name=class_name,
        method_name=method_name,
    )


@handle_method(
    init_tree=CLASS_TREE,
    method_tree="Array.__int__",
    dtype_and_x=helpers.dtype_and_values(
        available_dtypes=helpers.get_dtypes("numeric"),
        max_num_dims=0,
        min_value=-1e15,
        max_value=1e15,
    ),
    method_container_flags=st.just([False]),
)
def test_array__int__(
    dtype_and_x,
    method_name,
    class_name,
    ground_truth_backend,
    backend_fw,
    init_flags,
    method_flags,
    on_device,
):
    dtype, x = dtype_and_x
    helpers.test_method(
        backend_to_test=backend_fw,
        on_device=on_device,
        ground_truth_backend=ground_truth_backend,
        init_flags=init_flags,
        method_flags=method_flags,
        init_all_as_kwargs_np={"data": x[0]},
        init_input_dtypes=dtype,
        method_input_dtypes=[],
        method_all_as_kwargs_np={},
        class_name=class_name,
        method_name=method_name,
    )


@handle_method(
    init_tree=CLASS_TREE,
    method_tree="Array.__invert__",
    dtype_and_x=helpers.dtype_and_values(
        available_dtypes=st.one_of(st.just(("bool",)), helpers.get_dtypes("integer")),
    ),
)
def test_array__invert__(
    dtype_and_x,
    method_name,
    class_name,
    ground_truth_backend,
    backend_fw,
    init_flags,
    method_flags,
    on_device,
):
    dtype, x = dtype_and_x
    helpers.test_method(
        backend_to_test=backend_fw,
        on_device=on_device,
        ground_truth_backend=ground_truth_backend,
        init_flags=init_flags,
        method_flags=method_flags,
        init_all_as_kwargs_np={"data": x[0]},
        init_input_dtypes=dtype,
        method_input_dtypes=dtype,
        method_all_as_kwargs_np={},
        class_name=class_name,
        method_name=method_name,
    )


@handle_method(
    init_tree=CLASS_TREE,
    method_tree="Array.__ior__",
    dtype_and_x=helpers.dtype_and_values(
        available_dtypes=st.one_of(st.just(("bool",)), helpers.get_dtypes("integer")),
        num_arrays=2,
        shared_dtype=True,
    ),
    method_container_flags=st.just([False]),
)
def test_array__ior__(
    dtype_and_x,
    method_name,
    class_name,
    ground_truth_backend,
    backend_fw,
    init_flags,
    method_flags,
    on_device,
):
    dtype, x = dtype_and_x
    helpers.test_method(
        backend_to_test=backend_fw,
        on_device=on_device,
        ground_truth_backend=ground_truth_backend,
        init_flags=init_flags,
        method_flags=method_flags,
        init_all_as_kwargs_np={"data": x[0]},
        init_input_dtypes=dtype,
        method_input_dtypes=dtype,
        method_all_as_kwargs_np={"other": x[1]},
        class_name=class_name,
        method_name=method_name,
    )


@handle_method(
    init_tree=CLASS_TREE,
    method_tree="Array.__ipow__",
    dtype_and_x=pow_helper(),
    method_container_flags=st.just([False]),
)
def test_array__ipow__(
    dtype_and_x,
    method_name,
    class_name,
    ground_truth_backend,
    backend_fw,
    init_flags,
    method_flags,
    on_device,
):
    input_dtype, x = dtype_and_x

    # bfloat16 is not supported by numpy
    assume(not ("bfloat16" in input_dtype))

    # Make sure x2 isn't a float when x1 is integer
    assume(
        not (ivy.is_int_dtype(input_dtype[0] and ivy.is_float_dtype(input_dtype[1])))
    )

    # Make sure x2 is non-negative when both is integer
    if ivy.is_int_dtype(input_dtype[1]) and ivy.is_int_dtype(input_dtype[0]):
        x[1] = np.abs(x[1])

    x[0] = not_too_close_to_zero(x[0])
    x[1] = not_too_close_to_zero(x[1])
    helpers.test_method(
        backend_to_test=backend_fw,
        on_device=on_device,
        ground_truth_backend=ground_truth_backend,
        init_flags=init_flags,
        method_flags=method_flags,
        init_all_as_kwargs_np={"data": x[0]},
        init_input_dtypes=[input_dtype[0]],
        method_input_dtypes=[input_dtype[1]],
        method_all_as_kwargs_np={"power": x[1]},
        class_name=class_name,
        method_name=method_name,
    )


@handle_method(
    init_tree=CLASS_TREE,
    method_tree="Array.__irshift__",
    dtype_and_x=helpers.dtype_and_values(
        available_dtypes=helpers.get_dtypes("integer"),
        num_arrays=2,
        array_api_dtypes=True,
    ),
    method_container_flags=st.just([False]),
)
def test_array__irshift__(
    dtype_and_x,
    method_name,
    class_name,
    ground_truth_backend,
    backend_fw,
    init_flags,
    method_flags,
    on_device,
):
    dtype, x = dtype_and_x
    x[1] = np.asarray(np.clip(x[1], 0, np.iinfo(dtype[1]).bits - 1), dtype=dtype[1])
    helpers.test_method(
        backend_to_test=backend_fw,
        on_device=on_device,
        ground_truth_backend=ground_truth_backend,
        init_flags=init_flags,
        method_flags=method_flags,
        init_all_as_kwargs_np={"data": x[0]},
        init_input_dtypes=[dtype[0]],
        method_input_dtypes=[dtype[1]],
        method_all_as_kwargs_np={"other": x[1]},
        class_name=class_name,
        method_name=method_name,
    )


@handle_method(
    init_tree=CLASS_TREE,
    method_tree="Array.__isub__",
    dtype_and_x=helpers.dtype_and_values(
        available_dtypes=helpers.get_dtypes("numeric"),
        num_arrays=2,
        large_abs_safety_factor=2.5,
        small_abs_safety_factor=2.5,
        safety_factor_scale="log",
        shared_dtype=True,
    ),
    method_container_flags=st.just([False]),
)
def test_array__isub__(
    dtype_and_x,
    method_name,
    class_name,
    ground_truth_backend,
    backend_fw,
    init_flags,
    method_flags,
    on_device,
):
    dtype, x = dtype_and_x
    helpers.test_method(
        backend_to_test=backend_fw,
        on_device=on_device,
        ground_truth_backend=ground_truth_backend,
        init_flags=init_flags,
        method_flags=method_flags,
        init_all_as_kwargs_np={"data": x[0]},
        init_input_dtypes=dtype,
        method_input_dtypes=dtype,
        method_all_as_kwargs_np={"other": x[1]},
        class_name=class_name,
        method_name=method_name,
    )


@handle_method(
    init_tree=CLASS_TREE,
    method_tree="Array.__iter__",
    dtype_and_x=helpers.dtype_and_values(
        available_dtypes=helpers.get_dtypes("integer"),
        min_dim_size=2,
        min_num_dims=1,
    ),
)
def test_array__iter__(
    dtype_and_x,
    method_name,
    class_name,
    ground_truth_backend,
    backend_fw,
    init_flags,
    method_flags,
    on_device,
):
    dtype, x = dtype_and_x
    helpers.test_method(
        backend_to_test=backend_fw,
        on_device=on_device,
        ground_truth_backend=ground_truth_backend,
        init_flags=init_flags,
        method_flags=method_flags,
        init_all_as_kwargs_np={"data": x[0]},
        init_input_dtypes=dtype,
        method_input_dtypes=dtype,
        method_all_as_kwargs_np={},
        class_name=class_name,
        method_name=method_name,
    )


@handle_method(
    init_tree=CLASS_TREE,
    method_tree="Array.__itruediv__",
    dtype_and_x=helpers.dtype_and_values(
        available_dtypes=helpers.get_dtypes("numeric"),
        num_arrays=2,
        large_abs_safety_factor=2.5,
        small_abs_safety_factor=2.5,
        safety_factor_scale="log",
        shared_dtype=True,
    ),
    method_container_flags=st.just([False]),
)
def test_array__itruediv__(
    dtype_and_x,
    method_name,
    class_name,
    ground_truth_backend,
    backend_fw,
    init_flags,
    method_flags,
    on_device,
):
    dtype, x = dtype_and_x
    helpers.test_method(
        backend_to_test=backend_fw,
        on_device=on_device,
        ground_truth_backend=ground_truth_backend,
        init_flags=init_flags,
        method_flags=method_flags,
        init_all_as_kwargs_np={"data": x[0]},
        init_input_dtypes=dtype,
        method_input_dtypes=dtype,
        method_all_as_kwargs_np={"other": x[1]},
        class_name=class_name,
        method_name=method_name,
    )


@handle_method(
    init_tree=CLASS_TREE,
    method_tree="Array.__ixor__",
    dtype_and_x=helpers.dtype_and_values(
        available_dtypes=st.one_of(st.just(("bool",)), helpers.get_dtypes("integer")),
        num_arrays=2,
        shared_dtype=True,
    ),
    method_container_flags=st.just([False]),
)
def test_array__ixor__(
    dtype_and_x,
    method_name,
    class_name,
    ground_truth_backend,
    backend_fw,
    init_flags,
    method_flags,
    on_device,
):
    dtype, x = dtype_and_x
    helpers.test_method(
        backend_to_test=backend_fw,
        on_device=on_device,
        ground_truth_backend=ground_truth_backend,
        init_flags=init_flags,
        method_flags=method_flags,
        init_all_as_kwargs_np={"data": x[0]},
        init_input_dtypes=dtype,
        method_input_dtypes=dtype,
        method_all_as_kwargs_np={"other": x[1]},
        class_name=class_name,
        method_name=method_name,
    )


@handle_method(
    init_tree=CLASS_TREE,
    method_tree="Array.__le__",
    dtype_and_x=helpers.dtype_and_values(
        available_dtypes=helpers.get_dtypes("numeric"),
        num_arrays=2,
        shared_dtype=True,
    ),
)
def test_array__le__(
    dtype_and_x,
    method_name,
    class_name,
    ground_truth_backend,
    backend_fw,
    init_flags,
    method_flags,
    on_device,
):
    dtype, x = dtype_and_x
    helpers.test_method(
        backend_to_test=backend_fw,
        on_device=on_device,
        ground_truth_backend=ground_truth_backend,
        init_flags=init_flags,
        method_flags=method_flags,
        init_all_as_kwargs_np={"data": x[0]},
        init_input_dtypes=dtype,
        method_input_dtypes=dtype,
        method_all_as_kwargs_np={"other": x[1]},
        class_name=class_name,
        method_name=method_name,
    )


@handle_method(
    init_tree=CLASS_TREE,
    method_tree="Array.__len__",
    dtype_and_x=helpers.dtype_and_values(
        available_dtypes=helpers.get_dtypes("valid"),
    ),
)
def test_array__len__(
    dtype_and_x,
    method_name,
    class_name,
    ground_truth_backend,
    backend_fw,
    init_flags,
    method_flags,
    on_device,
):
    dtype, x = dtype_and_x
    helpers.test_method(
        backend_to_test=backend_fw,
        on_device=on_device,
        ground_truth_backend=ground_truth_backend,
        init_flags=init_flags,
        method_flags=method_flags,
        init_all_as_kwargs_np={"data": x[0]},
        init_input_dtypes=dtype,
        method_input_dtypes=dtype,
        method_all_as_kwargs_np={},
        class_name=class_name,
        method_name=method_name,
    )


@handle_method(
    init_tree=CLASS_TREE,
    method_tree="Array.__lshift__",
    dtype_and_x=helpers.dtype_and_values(
        available_dtypes=helpers.get_dtypes("integer"),
        num_arrays=2,
        array_api_dtypes=True,
    ),
)
def test_array__lshift__(
    dtype_and_x,
    method_name,
    class_name,
    ground_truth_backend,
    backend_fw,
    init_flags,
    method_flags,
    on_device,
):
    dtype, x = dtype_and_x
    max_bits = np.iinfo(dtype[0]).bits
    max_shift = max_bits - 1
    x[1] = np.asarray(np.clip(x[1], 0, max_shift), dtype=dtype[1])
    max_value_before_shift = 2 ** (max_bits - x[1]) - 1
    overflow_threshold = 2 ** (max_bits - 1)
    x[0] = np.asarray(np.clip(x[0], None, max_value_before_shift), dtype=dtype[0])
    if np.any(x[0] > overflow_threshold):
        x[0] = np.asarray(np.clip(x[0], None, overflow_threshold), dtype=dtype[0])
    if np.any(x[0] < 0):
        x[0] = np.asarray(np.abs(x[0]), dtype=dtype[0])
    helpers.test_method(
        backend_to_test=backend_fw,
        on_device=on_device,
        ground_truth_backend=ground_truth_backend,
        init_flags=init_flags,
        method_flags=method_flags,
        init_all_as_kwargs_np={"data": x[0]},
        init_input_dtypes=[dtype[0]],
        method_input_dtypes=[dtype[1]],
        method_all_as_kwargs_np={"other": x[1]},
        class_name=class_name,
        method_name=method_name,
        rtol_=1e-5,
        atol_=1e-5,
    )


@handle_method(
    init_tree=CLASS_TREE,
    method_tree="Array.__lt__",
    dtype_and_x=helpers.dtype_and_values(
        available_dtypes=helpers.get_dtypes("numeric"),
        num_arrays=2,
        shared_dtype=True,
    ),
)
def test_array__lt__(
    dtype_and_x,
    method_name,
    class_name,
    ground_truth_backend,
    backend_fw,
    init_flags,
    method_flags,
    on_device,
):
    dtype, x = dtype_and_x
    helpers.test_method(
        backend_to_test=backend_fw,
        on_device=on_device,
        ground_truth_backend=ground_truth_backend,
        init_flags=init_flags,
        method_flags=method_flags,
        init_all_as_kwargs_np={"data": x[0]},
        init_input_dtypes=dtype,
        method_input_dtypes=dtype,
        method_all_as_kwargs_np={"other": x[1]},
        class_name=class_name,
        method_name=method_name,
    )


@handle_method(
    init_tree=CLASS_TREE,
    method_tree="Array.__matmul__",
    x=_get_first_matrix_and_dtype(),
    y=_get_second_matrix_and_dtype(),
)
def test_array__matmul__(
    x,
    y,
    method_name,
    class_name,
    ground_truth_backend,
    backend_fw,
    init_flags,
    method_flags,
    on_device,
):
    input_dtype1, x = x
    input_dtype2, y = y
    helpers.test_method(
        backend_to_test=backend_fw,
        on_device=on_device,
        ground_truth_backend=ground_truth_backend,
        init_flags=init_flags,
        method_flags=method_flags,
        init_all_as_kwargs_np={"data": x},
        init_input_dtypes=input_dtype1,
        method_input_dtypes=input_dtype2,
        method_all_as_kwargs_np={"other": y},
        class_name=class_name,
        method_name=method_name,
    )


@handle_method(
    init_tree=CLASS_TREE,
    method_tree="Array.__mod__",
    dtype_and_x=helpers.dtype_and_values(
        available_dtypes=helpers.get_dtypes("numeric"),
        num_arrays=2,
        large_abs_safety_factor=2.5,
        small_abs_safety_factor=2.5,
        safety_factor_scale="log",
        shared_dtype=True,
    ),
)
def test_array__mod__(
    dtype_and_x,
    method_name,
    class_name,
    ground_truth_backend,
    backend_fw,
    init_flags,
    method_flags,
    on_device,
):
    dtype, x = dtype_and_x
    assume(not np.any(np.isclose(x[1], 0)))
    helpers.test_method(
        backend_to_test=backend_fw,
        on_device=on_device,
        ground_truth_backend=ground_truth_backend,
        init_flags=init_flags,
        method_flags=method_flags,
        init_all_as_kwargs_np={"data": x[0]},
        init_input_dtypes=dtype,
        method_input_dtypes=dtype,
        method_all_as_kwargs_np={"other": x[1]},
        class_name=class_name,
        method_name=method_name,
    )


@handle_method(
    init_tree=CLASS_TREE,
    method_tree="Array.__mul__",
    dtype_and_x=helpers.dtype_and_values(
        available_dtypes=helpers.get_dtypes("numeric"),
        num_arrays=2,
        large_abs_safety_factor=2.5,
        small_abs_safety_factor=2.5,
        safety_factor_scale="log",
        shared_dtype=True,
    ),
)
def test_array__mul__(
    dtype_and_x,
    method_name,
    class_name,
    ground_truth_backend,
    backend_fw,
    init_flags,
    method_flags,
    on_device,
):
    dtype, x = dtype_and_x
    helpers.test_method(
        backend_to_test=backend_fw,
        on_device=on_device,
        ground_truth_backend=ground_truth_backend,
        init_flags=init_flags,
        method_flags=method_flags,
        init_all_as_kwargs_np={"data": x[0]},
        init_input_dtypes=dtype,
        method_input_dtypes=dtype,
        method_all_as_kwargs_np={"other": x[1]},
        class_name=class_name,
        method_name=method_name,
    )


@handle_method(
    init_tree=CLASS_TREE,
    method_tree="Array.__ne__",
    dtype_and_x=helpers.dtype_and_values(
        available_dtypes=helpers.get_dtypes("numeric"),
        num_arrays=2,
        shared_dtype=True,
    ),
)
def test_array__ne__(
    dtype_and_x,
    method_name,
    class_name,
    ground_truth_backend,
    backend_fw,
    init_flags,
    method_flags,
    on_device,
):
    dtype, x = dtype_and_x
    helpers.test_method(
        backend_to_test=backend_fw,
        on_device=on_device,
        ground_truth_backend=ground_truth_backend,
        init_flags=init_flags,
        method_flags=method_flags,
        init_all_as_kwargs_np={"data": x[0]},
        init_input_dtypes=dtype,
        method_input_dtypes=dtype,
        method_all_as_kwargs_np={"other": x[1]},
        class_name=class_name,
        method_name=method_name,
    )


@handle_method(
    init_tree=CLASS_TREE,
    method_tree="Array.__neg__",
    dtype_and_x=helpers.dtype_and_values(
        available_dtypes=helpers.get_dtypes("numeric"),
    ),
)
def test_array__neg__(
    dtype_and_x,
    method_name,
    class_name,
    ground_truth_backend,
    backend_fw,
    init_flags,
    method_flags,
    on_device,
):
    dtype, x = dtype_and_x
    helpers.test_method(
        backend_to_test=backend_fw,
        on_device=on_device,
        ground_truth_backend=ground_truth_backend,
        init_flags=init_flags,
        method_flags=method_flags,
        init_all_as_kwargs_np={"data": x[0]},
        init_input_dtypes=dtype,
        method_input_dtypes=dtype,
        method_all_as_kwargs_np={},
        class_name=class_name,
        method_name=method_name,
    )


@handle_method(
    init_tree=CLASS_TREE,
    method_tree="Array.__or__",
    dtype_and_x=helpers.dtype_and_values(
        available_dtypes=st.one_of(st.just(("bool",)), helpers.get_dtypes("integer")),
        num_arrays=2,
        shared_dtype=True,
    ),
)
def test_array__or__(
    dtype_and_x,
    method_name,
    class_name,
    ground_truth_backend,
    backend_fw,
    init_flags,
    method_flags,
    on_device,
):
    dtype, x = dtype_and_x
    helpers.test_method(
        backend_to_test=backend_fw,
        on_device=on_device,
        ground_truth_backend=ground_truth_backend,
        init_flags=init_flags,
        method_flags=method_flags,
        init_all_as_kwargs_np={"data": x[0]},
        init_input_dtypes=dtype,
        method_input_dtypes=dtype,
        method_all_as_kwargs_np={"other": x[1]},
        class_name=class_name,
        method_name=method_name,
    )


@handle_method(
    init_tree=CLASS_TREE,
    method_tree="Array.__pos__",
    dtype_and_x=helpers.dtype_and_values(
        available_dtypes=helpers.get_dtypes("numeric"),
    ),
)
def test_array__pos__(
    dtype_and_x,
    method_name,
    class_name,
    ground_truth_backend,
    backend_fw,
    init_flags,
    method_flags,
    on_device,
):
    dtype, x = dtype_and_x
    helpers.test_method(
        backend_to_test=backend_fw,
        on_device=on_device,
        ground_truth_backend=ground_truth_backend,
        init_flags=init_flags,
        method_flags=method_flags,
        init_all_as_kwargs_np={"data": x[0]},
        init_input_dtypes=dtype,
        method_input_dtypes=dtype,
        method_all_as_kwargs_np={},
        class_name=class_name,
        method_name=method_name,
    )


@handle_method(
    init_tree=CLASS_TREE,
    method_tree="Array.__pow__",
    dtype_and_x=pow_helper(),
)
def test_array__pow__(
    dtype_and_x,
    method_name,
    class_name,
    ground_truth_backend,
    backend_fw,
    init_flags,
    method_flags,
    on_device,
):
    input_dtype, x = dtype_and_x

    # bfloat16 is not supported by numpy
    assume(not ("bfloat16" in input_dtype))

    # Make sure x2 isn't a float when x1 is integer
    assume(
        not (ivy.is_int_dtype(input_dtype[0] and ivy.is_float_dtype(input_dtype[1])))
    )

    # Make sure x2 is non-negative when both is integer
    if ivy.is_int_dtype(input_dtype[1]) and ivy.is_int_dtype(input_dtype[0]):
        x[1] = np.abs(x[1])

    x[0] = not_too_close_to_zero(x[0])
    x[1] = not_too_close_to_zero(x[1])
    helpers.test_method(
        backend_to_test=backend_fw,
        on_device=on_device,
        ground_truth_backend=ground_truth_backend,
        init_flags=init_flags,
        method_flags=method_flags,
        init_all_as_kwargs_np={"data": x[0]},
        init_input_dtypes=[input_dtype[0]],
        method_input_dtypes=[input_dtype[1]],
        method_all_as_kwargs_np={"power": x[1]},
        class_name=class_name,
        method_name=method_name,
    )


@handle_method(
    init_tree=CLASS_TREE,
    method_tree="Array.__radd__",
    dtype_and_x=helpers.dtype_and_values(
        available_dtypes=helpers.get_dtypes("numeric"),
        num_arrays=2,
        large_abs_safety_factor=2.5,
        small_abs_safety_factor=2.5,
        safety_factor_scale="log",
        shared_dtype=True,
    ),
)
def test_array__radd__(
    dtype_and_x,
    method_name,
    class_name,
    ground_truth_backend,
    backend_fw,
    init_flags,
    method_flags,
    on_device,
):
    dtype, x = dtype_and_x
    helpers.test_method(
        backend_to_test=backend_fw,
        on_device=on_device,
        ground_truth_backend=ground_truth_backend,
        init_flags=init_flags,
        method_flags=method_flags,
        init_all_as_kwargs_np={"data": x[0]},
        init_input_dtypes=dtype,
        method_input_dtypes=dtype,
        method_all_as_kwargs_np={"other": x[1]},
        class_name=class_name,
        method_name=method_name,
    )


@handle_method(
    init_tree=CLASS_TREE,
    method_tree="Array.__rand__",
    dtype_and_x=helpers.dtype_and_values(
        available_dtypes=st.one_of(st.just(("bool",)), helpers.get_dtypes("integer")),
        num_arrays=2,
        shared_dtype=True,
    ),
)
def test_array__rand__(
    dtype_and_x,
    method_name,
    class_name,
    ground_truth_backend,
    backend_fw,
    init_flags,
    method_flags,
    on_device,
):
    dtype, x = dtype_and_x
    helpers.test_method(
        backend_to_test=backend_fw,
        on_device=on_device,
        ground_truth_backend=ground_truth_backend,
        init_flags=init_flags,
        method_flags=method_flags,
        init_all_as_kwargs_np={"data": x[0]},
        init_input_dtypes=dtype,
        method_input_dtypes=dtype,
        method_all_as_kwargs_np={"other": x[1]},
        class_name=class_name,
        method_name=method_name,
    )


@handle_method(
    init_tree=CLASS_TREE,
    method_tree="Array.__rdivmod__",
    dtype_and_x=helpers.dtype_and_values(
        available_dtypes=helpers.get_dtypes("numeric"),
        num_arrays=2,
        large_abs_safety_factor=2.5,
        small_abs_safety_factor=2.5,
        safety_factor_scale="log",
        shared_dtype=True,
    ),
)
def test_array__rdivmod__(
    dtype_and_x,
    method_name,
    class_name,
    ground_truth_backend,
    backend_fw,
    init_flags,
    method_flags,
    on_device,
):
    dtype, x = dtype_and_x
    assume(not np.any(np.isclose(x[0], 0)))
    helpers.test_method(
        backend_to_test=backend_fw,
        on_device=on_device,
        ground_truth_backend=ground_truth_backend,
        init_flags=init_flags,
        method_flags=method_flags,
        init_all_as_kwargs_np={"data": x[0]},
        init_input_dtypes=dtype,
        method_input_dtypes=dtype,
        method_all_as_kwargs_np={"other": x[1]},
        class_name=class_name,
        method_name=method_name,
    )


@handle_method(
    init_tree=CLASS_TREE,
    method_tree="Array.__rfloordiv__",
    dtype_and_x=helpers.dtype_and_values(
        available_dtypes=helpers.get_dtypes("numeric"),
        num_arrays=2,
        large_abs_safety_factor=3.0,
        small_abs_safety_factor=3.0,
        safety_factor_scale="log",
        shared_dtype=True,
    ),
)
def test_array__rfloordiv__(
    dtype_and_x,
    method_name,
    class_name,
    ground_truth_backend,
    backend_fw,
    init_flags,
    method_flags,
    on_device,
):
    dtype, x = dtype_and_x
    assume(not np.any(np.isclose(x[0], 0)))
    helpers.test_method(
        backend_to_test=backend_fw,
        on_device=on_device,
        ground_truth_backend=ground_truth_backend,
        init_flags=init_flags,
        method_flags=method_flags,
        init_all_as_kwargs_np={"data": x[0]},
        init_input_dtypes=dtype,
        method_input_dtypes=dtype,
        method_all_as_kwargs_np={"other": x[1]},
        class_name=class_name,
        method_name=method_name,
    )


@handle_method(
    init_tree=CLASS_TREE,
    method_tree="Array.__rlshift__",
    dtype_and_x=helpers.dtype_and_values(
        available_dtypes=helpers.get_dtypes("integer"),
        num_arrays=2,
        array_api_dtypes=True,
    ),
)
def test_array__rlshift__(
    dtype_and_x,
    method_name,
    class_name,
    ground_truth_backend,
    backend_fw,
    init_flags,
    method_flags,
    on_device,
):
    dtype, x = dtype_and_x
    x[0] = np.asarray(np.clip(x[1], 0, np.iinfo(dtype[1]).bits - 1), dtype=dtype[1])
    helpers.test_method(
        backend_to_test=backend_fw,
        on_device=on_device,
        ground_truth_backend=ground_truth_backend,
        init_flags=init_flags,
        method_flags=method_flags,
        init_all_as_kwargs_np={"data": x[0]},
        init_input_dtypes=[dtype[0]],
        method_input_dtypes=[dtype[1]],
        method_all_as_kwargs_np={"other": x[1]},
        class_name=class_name,
        method_name=method_name,
    )


@handle_method(
    init_tree=CLASS_TREE,
    method_tree="Array.__rmatmul__",
    x1=_get_first_matrix_and_dtype(),
    x2=_get_second_matrix_and_dtype(),
)
def test_array__rmatmul__(
    x1,
    x2,
    method_name,
    class_name,
    ground_truth_backend,
    backend_fw,
    init_flags,
    method_flags,
    on_device,
):
    dtype1, x1 = x1
    dtype2, x2 = x2
    helpers.test_method(
        backend_to_test=backend_fw,
        on_device=on_device,
        ground_truth_backend=ground_truth_backend,
        init_flags=init_flags,
        method_flags=method_flags,
        init_all_as_kwargs_np={"data": x2},
        init_input_dtypes=dtype1,
        method_input_dtypes=dtype2,
        method_all_as_kwargs_np={"other": x1},
        class_name=class_name,
        method_name=method_name,
    )


@handle_method(
    init_tree=CLASS_TREE,
    method_tree="Array.__rmod__",
    dtype_and_x=helpers.dtype_and_values(
        available_dtypes=helpers.get_dtypes("numeric"),
        num_arrays=2,
        large_abs_safety_factor=2.5,
        small_abs_safety_factor=2.5,
        safety_factor_scale="log",
        shared_dtype=True,
    ),
)
def test_array__rmod__(
    dtype_and_x,
    method_name,
    class_name,
    ground_truth_backend,
    backend_fw,
    init_flags,
    method_flags,
    on_device,
):
    dtype, x = dtype_and_x
    assume(not np.any(np.isclose(x[0], 0)))
    helpers.test_method(
        backend_to_test=backend_fw,
        on_device=on_device,
        ground_truth_backend=ground_truth_backend,
        init_flags=init_flags,
        method_flags=method_flags,
        init_all_as_kwargs_np={"data": x[0]},
        init_input_dtypes=dtype,
        method_input_dtypes=dtype,
        method_all_as_kwargs_np={"other": x[1]},
        class_name=class_name,
        method_name=method_name,
    )


@handle_method(
    init_tree=CLASS_TREE,
    method_tree="Array.__rmul__",
    dtype_and_x=helpers.dtype_and_values(
        available_dtypes=helpers.get_dtypes("numeric"),
        num_arrays=2,
        large_abs_safety_factor=2.5,
        small_abs_safety_factor=2.5,
        safety_factor_scale="log",
        shared_dtype=True,
    ),
)
def test_array__rmul__(
    dtype_and_x,
    method_name,
    class_name,
    ground_truth_backend,
    backend_fw,
    init_flags,
    method_flags,
    on_device,
):
    dtype, x = dtype_and_x
    helpers.test_method(
        backend_to_test=backend_fw,
        on_device=on_device,
        ground_truth_backend=ground_truth_backend,
        init_flags=init_flags,
        method_flags=method_flags,
        init_all_as_kwargs_np={"data": x[0]},
        init_input_dtypes=dtype,
        method_input_dtypes=dtype,
        method_all_as_kwargs_np={"other": x[1]},
        class_name=class_name,
        method_name=method_name,
    )


@handle_method(
    init_tree=CLASS_TREE,
    method_tree="Array.__ror__",
    dtype_and_x=helpers.dtype_and_values(
        available_dtypes=st.one_of(st.just(("bool",)), helpers.get_dtypes("integer")),
        num_arrays=2,
        shared_dtype=True,
    ),
)
def test_array__ror__(
    dtype_and_x,
    method_name,
    class_name,
    ground_truth_backend,
    backend_fw,
    init_flags,
    method_flags,
    on_device,
):
    dtype, x = dtype_and_x
    helpers.test_method(
        backend_to_test=backend_fw,
        on_device=on_device,
        ground_truth_backend=ground_truth_backend,
        init_flags=init_flags,
        method_flags=method_flags,
        init_all_as_kwargs_np={"data": x[0]},
        init_input_dtypes=dtype,
        method_input_dtypes=dtype,
        method_all_as_kwargs_np={"other": x[1]},
        class_name=class_name,
        method_name=method_name,
    )


@handle_method(
    init_tree=CLASS_TREE,
    method_tree="Array.__rpow__",
    dtype_and_x=pow_helper(),
)
def test_array__rpow__(
    dtype_and_x,
    method_name,
    class_name,
    ground_truth_backend,
    backend_fw,
    init_flags,
    method_flags,
    on_device,
):
    input_dtype, x = dtype_and_x

    # bfloat16 is not supported by numpy
    assume(not ("bfloat16" in input_dtype))

    # Make sure x2 isn't a float when x1 is integer
    assume(
        not (ivy.is_int_dtype(input_dtype[0] and ivy.is_float_dtype(input_dtype[1])))
    )

    # Make sure x2 is non-negative when both is integer
    if ivy.is_int_dtype(input_dtype[1]) and ivy.is_int_dtype(input_dtype[0]):
        x[1] = np.abs(x[1])

    x[0] = not_too_close_to_zero(x[0])
    x[1] = not_too_close_to_zero(x[1])
    helpers.test_method(
        backend_to_test=backend_fw,
        on_device=on_device,
        ground_truth_backend=ground_truth_backend,
        init_flags=init_flags,
        method_flags=method_flags,
        init_all_as_kwargs_np={"data": x[1]},
        init_input_dtypes=[input_dtype[1]],
        method_input_dtypes=[input_dtype[0]],
        method_all_as_kwargs_np={"power": x[0]},
        class_name=class_name,
        method_name=method_name,
    )


@handle_method(
    init_tree=CLASS_TREE,
    method_tree="Array.__rrshift__",
    dtype_and_x=helpers.dtype_and_values(
        available_dtypes=helpers.get_dtypes("integer"),
        num_arrays=2,
        array_api_dtypes=True,
    ),
)
def test_array__rrshift__(
    dtype_and_x,
    method_name,
    class_name,
    ground_truth_backend,
    backend_fw,
    init_flags,
    method_flags,
    on_device,
):
    dtype, x = dtype_and_x
    x[0] = np.asarray(np.clip(x[0], 0, np.iinfo(dtype[0]).bits - 1), dtype=dtype[0])
    helpers.test_method(
        backend_to_test=backend_fw,
        on_device=on_device,
        ground_truth_backend=ground_truth_backend,
        init_flags=init_flags,
        method_flags=method_flags,
        init_all_as_kwargs_np={"data": x[0]},
        init_input_dtypes=[dtype[0]],
        method_input_dtypes=[dtype[1]],
        method_all_as_kwargs_np={"other": x[1]},
        class_name=class_name,
        method_name=method_name,
    )


@handle_method(
    init_tree=CLASS_TREE,
    method_tree="Array.__rshift__",
    dtype_and_x=helpers.dtype_and_values(
        available_dtypes=helpers.get_dtypes("integer"),
        num_arrays=2,
        min_value=0,
        shared_dtype=True,
    ),
)
def test_array__rshift__(
    dtype_and_x,
    method_name,
    class_name,
    ground_truth_backend,
    backend_fw,
    init_flags,
    method_flags,
    on_device,
):
    dtype, x = dtype_and_x
    x[1] = np.asarray(np.clip(x[1], 0, np.iinfo(dtype[1]).bits - 1), dtype=dtype[1])
    helpers.test_method(
        backend_to_test=backend_fw,
        on_device=on_device,
        ground_truth_backend=ground_truth_backend,
        init_flags=init_flags,
        method_flags=method_flags,
        init_all_as_kwargs_np={"data": x[0]},
        init_input_dtypes=[dtype[0]],
        method_input_dtypes=[dtype[1]],
        method_all_as_kwargs_np={"other": x[1]},
        class_name=class_name,
        method_name=method_name,
    )


@handle_method(
    init_tree=CLASS_TREE,
    method_tree="Array.__rsub__",
    dtype_and_x=helpers.dtype_and_values(
        available_dtypes=helpers.get_dtypes("numeric"),
        num_arrays=2,
        large_abs_safety_factor=2.5,
        small_abs_safety_factor=2.5,
        safety_factor_scale="log",
        shared_dtype=True,
    ),
)
def test_array__rsub__(
    dtype_and_x,
    method_name,
    class_name,
    ground_truth_backend,
    backend_fw,
    init_flags,
    method_flags,
    on_device,
):
    dtype, x = dtype_and_x
    helpers.test_method(
        backend_to_test=backend_fw,
        on_device=on_device,
        ground_truth_backend=ground_truth_backend,
        init_flags=init_flags,
        method_flags=method_flags,
        init_all_as_kwargs_np={"data": x[0]},
        init_input_dtypes=dtype,
        method_input_dtypes=dtype,
        method_all_as_kwargs_np={"other": x[1]},
        class_name=class_name,
        method_name=method_name,
    )


@handle_method(
    init_tree=CLASS_TREE,
    method_tree="Array.__rtruediv__",
    dtype_and_x=helpers.dtype_and_values(
        available_dtypes=helpers.get_dtypes("numeric"),
        num_arrays=2,
        large_abs_safety_factor=2.5,
        small_abs_safety_factor=2.5,
        safety_factor_scale="log",
        shared_dtype=True,
    ),
)
def test_array__rtruediv__(
    dtype_and_x,
    method_name,
    class_name,
    ground_truth_backend,
    backend_fw,
    init_flags,
    method_flags,
    on_device,
):
    dtype, x = dtype_and_x
    helpers.test_method(
        backend_to_test=backend_fw,
        on_device=on_device,
        ground_truth_backend=ground_truth_backend,
        init_flags=init_flags,
        method_flags=method_flags,
        init_all_as_kwargs_np={"data": x[0]},
        init_input_dtypes=dtype,
        method_input_dtypes=dtype,
        method_all_as_kwargs_np={"other": x[1]},
        class_name=class_name,
        method_name=method_name,
    )


@handle_method(
    init_tree=CLASS_TREE,
    method_tree="Array.__rxor__",
    dtype_and_x=helpers.dtype_and_values(
        available_dtypes=st.one_of(st.just(("bool",)), helpers.get_dtypes("integer")),
        num_arrays=2,
        shared_dtype=True,
    ),
)
def test_array__rxor__(
    dtype_and_x,
    method_name,
    class_name,
    ground_truth_backend,
    backend_fw,
    init_flags,
    method_flags,
    on_device,
):
    dtype, x = dtype_and_x
    helpers.test_method(
        backend_to_test=backend_fw,
        on_device=on_device,
        ground_truth_backend=ground_truth_backend,
        init_flags=init_flags,
        method_flags=method_flags,
        init_all_as_kwargs_np={"data": x[0]},
        init_input_dtypes=dtype,
        method_input_dtypes=dtype,
        method_all_as_kwargs_np={"other": x[1]},
        class_name=class_name,
        method_name=method_name,
    )


@handle_method(
    init_tree=CLASS_TREE,
    method_tree="Array.__setitem__",
    ground_truth_backend="numpy",
    dtypes_x_query_val=helpers.dtype_array_query_val(
        available_dtypes=helpers.get_dtypes("valid"),
    ),
    # ToDo: fix container method
    method_container_flags=st.just([False]),
)
def test_array__setitem__(
    dtypes_x_query_val,
    method_name,
    class_name,
    ground_truth_backend,
    backend_fw,
    init_flags,
    method_flags,
    on_device,
):
    dtypes, x, query, val = dtypes_x_query_val
    helpers.test_method(
        backend_to_test=backend_fw,
        on_device=on_device,
        ground_truth_backend=ground_truth_backend,
        init_flags=init_flags,
        method_flags=method_flags,
        init_all_as_kwargs_np={"data": x},
        init_input_dtypes=[dtypes[0]],
        method_input_dtypes=[*dtypes[1:]],
        method_all_as_kwargs_np={"query": query, "val": val},
        class_name=class_name,
        method_name=method_name,
    )


@handle_method(
    init_tree=CLASS_TREE,
    method_tree="Array.__sub__",
    dtype_and_x=helpers.dtype_and_values(
        available_dtypes=helpers.get_dtypes("numeric"),
        num_arrays=2,
        large_abs_safety_factor=2.5,
        small_abs_safety_factor=2.5,
        safety_factor_scale="log",
        shared_dtype=True,
    ),
)
def test_array__sub__(
    dtype_and_x,
    method_name,
    class_name,
    ground_truth_backend,
    backend_fw,
    init_flags,
    method_flags,
    on_device,
):
    dtype, x = dtype_and_x
    helpers.test_method(
        backend_to_test=backend_fw,
        on_device=on_device,
        ground_truth_backend=ground_truth_backend,
        init_flags=init_flags,
        method_flags=method_flags,
        init_all_as_kwargs_np={"data": x[0]},
        init_input_dtypes=dtype,
        method_input_dtypes=dtype,
        method_all_as_kwargs_np={"other": x[1]},
        class_name=class_name,
        method_name=method_name,
    )


@handle_method(
    init_tree=CLASS_TREE,
    method_tree="Array.__truediv__",
    dtype_and_x=helpers.dtype_and_values(
        available_dtypes=helpers.get_dtypes("numeric"),
        num_arrays=2,
        large_abs_safety_factor=2.5,
        small_abs_safety_factor=2.5,
        safety_factor_scale="log",
        shared_dtype=True,
    ),
)
def test_array__truediv__(
    dtype_and_x,
    method_name,
    class_name,
    ground_truth_backend,
    backend_fw,
    init_flags,
    method_flags,
    on_device,
):
    dtype, x = dtype_and_x
    helpers.test_method(
        backend_to_test=backend_fw,
        on_device=on_device,
        ground_truth_backend=ground_truth_backend,
        init_flags=init_flags,
        method_flags=method_flags,
        init_all_as_kwargs_np={"data": x[0]},
        init_input_dtypes=dtype,
        method_input_dtypes=dtype,
        method_all_as_kwargs_np={"other": x[1]},
        class_name=class_name,
        method_name=method_name,
    )


@handle_method(
    init_tree=CLASS_TREE,
    method_tree="Array.__xor__",
    dtype_and_x=helpers.dtype_and_values(
        available_dtypes=st.one_of(st.just(("bool",)), helpers.get_dtypes("integer")),
        num_arrays=2,
        shared_dtype=True,
    ),
)
def test_array__xor__(
    dtype_and_x,
    method_name,
    class_name,
    ground_truth_backend,
    backend_fw,
    init_flags,
    method_flags,
    on_device,
):
    dtype, x = dtype_and_x
    helpers.test_method(
        backend_to_test=backend_fw,
        on_device=on_device,
        ground_truth_backend=ground_truth_backend,
        init_flags=init_flags,
        method_flags=method_flags,
        init_all_as_kwargs_np={"data": x[0]},
        init_input_dtypes=dtype,
        method_input_dtypes=dtype,
        method_all_as_kwargs_np={"other": x[1]},
        class_name=class_name,
        method_name=method_name,
    )


def test_array_function():
    HANDLED_FUNCTIONS = {}

    class MyArray:
        def __init__(self, data=None):
            self.data = data

        def __ivy_array_function__(self, func, types, args, kwargs):
            if func not in HANDLED_FUNCTIONS:
                return NotImplemented
            if not all(
                issubclass(t, (MyArray, ivy.Array, ivy.NativeArray)) for t in types
            ):
                return NotImplemented
            return HANDLED_FUNCTIONS[func](*args, **kwargs)

    def implements(ivy_function):
        """Register an __ivy_array_function__ implementation for MyArray objects."""

        def decorator(func):
            HANDLED_FUNCTIONS[ivy_function] = func
            return func

        return decorator

    @implements(ivy.abs)
    def _(my_array, ivy_array):
        my_array.data = abs(my_array.data)
        ivy_array = ivy.abs(ivy_array)
        return (my_array, ivy_array)

    x = MyArray(-3)
    y = ivy.array([1, -1])
    xy = _(x, ivy_array=y)
    x1 = xy[0]
    y1 = xy[1]
    assert x1.data == 3
    assert all(y1 == ivy.array([1, 1]))


@handle_test(
    fn_tree="functional.ivy.native_array",  # dummy fn_tree
    dtype_x=helpers.dtype_and_values(
        available_dtypes=helpers.get_dtypes("valid"),
        min_num_dims=2,
        max_num_dims=2,
    ),
)
def test_array_property_T(
    dtype_x,
    backend_fw,
    test_flags,
):
    _, data = dtype_x
    with BackendHandler.update_backend(backend_fw) as ivy_backend:
        data = ivy_backend.native_array(data[0])
        x = ivy_backend.Array(data)
        ret = helpers.flatten_and_to_np(ret=x.T, backend=backend_fw)
        ret_gt = helpers.flatten_and_to_np(
            ret=ivy_backend.matrix_transpose(data), backend=backend_fw
        )
        helpers.value_test(
            ret_np_flat=ret,
            ret_np_from_gt_flat=ret_gt,
            backend=backend_fw,
            ground_truth_backend=test_flags.ground_truth_backend,
        )


# TODO: avoid using dummy fn_tree in property tests


@handle_test(
    fn_tree="functional.ivy.native_array",  # dummy fn_tree
    dtype_x=helpers.dtype_and_values(available_dtypes=helpers.get_dtypes("valid")),
)
def test_array_property_data(
    dtype_x,
    backend_fw,
    test_flags,
):
    _, data = dtype_x
    with BackendHandler.update_backend(backend_fw) as ivy_backend:
        data = ivy_backend.native_array(data[0])
        x = ivy_backend.Array(data)
        ret = helpers.flatten_and_to_np(ret=x.data, backend=backend_fw)
        ret_gt = helpers.flatten_and_to_np(ret=data, backend=backend_fw)
        helpers.value_test(
            ret_np_flat=ret,
            ret_np_from_gt_flat=ret_gt,
            backend=backend_fw,
            ground_truth_backend=test_flags.ground_truth_backend,
        )


@handle_test(
    fn_tree="functional.ivy.native_array",  # dummy fn_tree
    dtype_x=helpers.dtype_and_values(available_dtypes=helpers.get_dtypes("valid")),
)
def test_array_property_device(
    dtype_x,
    backend_fw,
):
    _, data = dtype_x
    with BackendHandler.update_backend(backend_fw) as ivy_backend:
        data = ivy_backend.native_array(data[0])
        x = ivy_backend.Array(data)
        ivy_backend.utils.assertions.check_equal(
            x.device, ivy_backend.dev(data), as_array=False
        )


@handle_test(
    fn_tree="functional.ivy.native_array",  # dummy fn_tree
    dtype_x=helpers.dtype_and_values(available_dtypes=helpers.get_dtypes("valid")),
)
def test_array_property_dtype(
    dtype_x,
    backend_fw,
):
    _, data = dtype_x
    with BackendHandler.update_backend(backend_fw) as ivy_backend:
        data = ivy_backend.native_array(data[0])
        x = ivy_backend.Array(data)
        ivy_backend.utils.assertions.check_equal(
            x.dtype, ivy_backend.dtype(data), as_array=False
        )


@handle_test(
    fn_tree="functional.ivy.native_array",  # dummy fn_tree
    dtype_x=helpers.dtype_and_values(available_dtypes=helpers.get_dtypes("complex")),
)
def test_array_property_imag(
    dtype_x,
    backend_fw,
    test_flags,
):
    _, data = dtype_x
    with BackendHandler.update_backend(backend_fw) as ivy_backend:
        data = ivy_backend.native_array(data[0])
        x = ivy_backend.Array(data)
        ret = helpers.flatten_and_to_np(ret=x.imag, backend=backend_fw)
        ret_gt = helpers.flatten_and_to_np(ret=ivy_backend.imag(x), backend=backend_fw)
        helpers.value_test(
            ret_np_flat=ret,
            ret_np_from_gt_flat=ret_gt,
            backend=backend_fw,
            ground_truth_backend=test_flags.ground_truth_backend,
        )


@handle_test(
    fn_tree="functional.ivy.native_array",  # dummy fn_tree
    dtype_x=helpers.dtype_and_values(
        available_dtypes=helpers.get_dtypes("valid"),
    ),
)
def test_array_property_itemsize(
    dtype_x,
    backend_fw,
):
    dtype, data = dtype_x
    with BackendHandler.update_backend(backend_fw) as ivy_backend:
        data = ivy_backend.native_array(data[0])
        x = ivy_backend.Array(data)
        ivy_backend.utils.assertions.check_equal(
            x.itemsize, ivy_backend.to_numpy(x).itemsize, as_array=False
        )


@handle_test(
    fn_tree="functional.ivy.native_array",  # dummy fn_tree
    dtype_x=helpers.dtype_and_values(
        available_dtypes=helpers.get_dtypes("valid"),
        min_num_dims=2,
    ),
)
def test_array_property_mT(
    dtype_x,
    backend_fw,
    test_flags,
):
    _, data = dtype_x
    with BackendHandler.update_backend(backend_fw) as ivy_backend:
        data = ivy_backend.native_array(data[0])
        x = ivy_backend.Array(data)
        ret = helpers.flatten_and_to_np(ret=x.mT, backend=backend_fw)
        ret_gt = helpers.flatten_and_to_np(
            ret=ivy_backend.matrix_transpose(data), backend=backend_fw
        )
        helpers.value_test(
            ret_np_flat=ret,
            ret_np_from_gt_flat=ret_gt,
            backend=backend_fw,
            ground_truth_backend=test_flags.ground_truth_backend,
        )


@handle_test(
    fn_tree="functional.ivy.native_array",  # dummy fn_tree
    dtype_x=helpers.dtype_and_values(
        available_dtypes=helpers.get_dtypes("valid"),
        ret_shape=True,
    ),
)
def test_array_property_ndim(
    dtype_x,
    backend_fw,
):
    _, data, input_shape = dtype_x
    with BackendHandler.update_backend(backend_fw) as ivy_backend:
        data = ivy_backend.native_array(data[0])
        x = ivy_backend.Array(data)
        ivy_backend.utils.assertions.check_equal(
            x.ndim, len(input_shape), as_array=False
        )


@handle_test(
    fn_tree="functional.ivy.native_array",  # dummy fn_tree
    dtype_x=helpers.dtype_and_values(available_dtypes=helpers.get_dtypes("complex")),
)
def test_array_property_real(
    dtype_x,
    backend_fw,
    test_flags,
):
    _, data = dtype_x
    with BackendHandler.update_backend(backend_fw) as ivy_backend:
        data = ivy_backend.native_array(data[0])
        x = ivy_backend.Array(data)
        ret = helpers.flatten_and_to_np(ret=x.real, backend=backend_fw)
        ret_gt = helpers.flatten_and_to_np(ret=ivy_backend.real(x), backend=backend_fw)
        helpers.value_test(
            ret_np_flat=ret,
            ret_np_from_gt_flat=ret_gt,
            backend=backend_fw,
            ground_truth_backend=test_flags.ground_truth_backend,
        )


@handle_test(
    fn_tree="functional.ivy.native_array",  # dummy fn_tree
    dtype_x=helpers.dtype_and_values(
        available_dtypes=helpers.get_dtypes("valid"),
        ret_shape=True,
    ),
)
def test_array_property_shape(
    dtype_x,
    backend_fw,
):
    _, data, input_shape = dtype_x
    with BackendHandler.update_backend(backend_fw) as ivy_backend:
        data = ivy_backend.native_array(data[0])
        x = ivy_backend.Array(data)
        ivy_backend.utils.assertions.check_equal(
            x.shape, ivy_backend.Shape(input_shape), as_array=False
        )


@handle_test(
    fn_tree="functional.ivy.native_array",  # dummy fn_tree
    dtype_x=helpers.dtype_and_values(
        available_dtypes=helpers.get_dtypes("valid"),
        ret_shape=True,
        min_num_dims=1,
    ),
)
def test_array_property_size(
    dtype_x,
    backend_fw,
):
    _, data, input_shape = dtype_x
    with BackendHandler.update_backend(backend_fw) as ivy_backend:
        data = ivy_backend.native_array(data[0])
        x = ivy_backend.Array(data)
        size_gt = 1
        for dim in input_shape:
            size_gt *= dim
        ivy_backend.utils.assertions.check_equal(x.size, size_gt, as_array=False)


@handle_test(
    fn_tree="functional.ivy.native_array",  # dummy fn_tree
    dtype_x=helpers.dtype_and_values(
        available_dtypes=helpers.get_dtypes("valid"),
    ),
)
def test_array_property_strides(dtype_x, backend_fw):
    dtype, data = dtype_x
    with BackendHandler.update_backend(backend_fw) as ivy_backend:
        data = ivy_backend.native_array(data[0])
        x = ivy_backend.Array(data)
        ivy_backend.utils.assertions.check_equal(
            x.strides, ivy_backend.to_numpy(x).strides, as_array=False
        )


@handle_test(
    fn_tree="functional.ivy.native_array",  # dummy fn_tree
    dtype_x=helpers.dtype_and_values(
        available_dtypes=helpers.get_dtypes("integer"),
        min_dim_size=3,
        max_dim_size=3,
        min_num_dims=3,
        max_num_dims=3,
        num_arrays=2,
        min_value=3.0,
        max_value=10.0,
    ),
    op=st.sampled_from(
        ["!=", ">", "<", ">=", "<=", "*", "/", "%", "==", "&", "@", "**", "/"]
    ),
)
def test_dunder_wrapping(
    dtype_x,
    backend_fw,
    test_flags,
    op,
):
    _, data = dtype_x
    ivy.set_backend(backend_fw)
    x = ivy.to_native(ivy.array(data[0]))
    y = ivy.array(data[1])
    assert ivy.is_ivy_array(y)
    assert ivy.is_native_array(x)
    res = eval(f"x {op} y")
    assert ivy.is_ivy_array(res)
=======
# global
from hypothesis import assume, strategies as st
import numpy as np

# local
import ivy
import ivy_tests.test_ivy.helpers as helpers
from ivy_tests.test_ivy.helpers import handle_method, handle_test, BackendHandler
from ivy_tests.test_ivy.test_functional.test_core.test_elementwise import (
    not_too_close_to_zero,
    pow_helper,
)
from ivy_tests.test_ivy.test_functional.test_core.test_linalg import (
    _get_first_matrix_and_dtype,
    _get_second_matrix_and_dtype,
)

CLASS_TREE = "ivy.array"


@handle_method(
    init_tree=CLASS_TREE,
    method_tree="Array.__abs__",
    dtype_and_x=helpers.dtype_and_values(
        available_dtypes=helpers.get_dtypes("valid"),
        large_abs_safety_factor=1.5,
        small_abs_safety_factor=1.5,
        safety_factor_scale="log",
    ),
)
def test_array__abs__(
    dtype_and_x,
    method_name,
    class_name,
    ground_truth_backend,
    backend_fw,
    init_flags,
    method_flags,
    on_device,
):
    dtype, x = dtype_and_x
    helpers.test_method(
        backend_to_test=backend_fw,
        on_device=on_device,
        ground_truth_backend=ground_truth_backend,
        init_flags=init_flags,
        method_flags=method_flags,
        init_all_as_kwargs_np={"data": x[0]},
        init_input_dtypes=dtype,
        method_input_dtypes=[],
        method_all_as_kwargs_np={},
        class_name=class_name,
        method_name=method_name,
    )


@handle_method(
    init_tree=CLASS_TREE,
    method_tree="Array.__add__",
    dtype_and_x=helpers.dtype_and_values(
        available_dtypes=helpers.get_dtypes("numeric"),
        num_arrays=2,
        large_abs_safety_factor=2.5,
        small_abs_safety_factor=2.5,
        safety_factor_scale="log",
        shared_dtype=True,
    ),
)
def test_array__add__(
    dtype_and_x,
    method_name,
    class_name,
    ground_truth_backend,
    backend_fw,
    init_flags,
    method_flags,
    on_device,
):
    dtype, x = dtype_and_x
    helpers.test_method(
        backend_to_test=backend_fw,
        on_device=on_device,
        ground_truth_backend=ground_truth_backend,
        init_flags=init_flags,
        method_flags=method_flags,
        init_all_as_kwargs_np={"data": x[0]},
        init_input_dtypes=dtype,
        method_input_dtypes=dtype,
        method_all_as_kwargs_np={"other": x[1]},
        class_name=class_name,
        method_name=method_name,
    )


@handle_method(
    init_tree=CLASS_TREE,
    method_tree="Array.__and__",
    dtype_and_x=helpers.dtype_and_values(
        available_dtypes=st.one_of(st.just(("bool",)), helpers.get_dtypes("integer")),
        num_arrays=2,
        shared_dtype=True,
    ),
)
def test_array__and__(
    dtype_and_x,
    method_name,
    class_name,
    ground_truth_backend,
    backend_fw,
    init_flags,
    method_flags,
    on_device,
):
    dtype, x = dtype_and_x
    helpers.test_method(
        backend_to_test=backend_fw,
        on_device=on_device,
        ground_truth_backend=ground_truth_backend,
        init_flags=init_flags,
        method_flags=method_flags,
        init_all_as_kwargs_np={"data": x[0]},
        init_input_dtypes=dtype,
        method_input_dtypes=dtype,
        method_all_as_kwargs_np={"other": x[1]},
        class_name=class_name,
        method_name=method_name,
    )


@handle_method(
    init_tree=CLASS_TREE,
    method_tree="Array.__bool__",
    dtype_and_x=helpers.dtype_and_values(
        available_dtypes=st.one_of(st.just(("bool",)), helpers.get_dtypes("integer")),
        max_num_dims=0,
        min_value=0,
        max_value=1,
    ),
)
def test_array__bool__(
    dtype_and_x,
    method_name,
    class_name,
    ground_truth_backend,
    backend_fw,
    init_flags,
    method_flags,
    on_device,
):
    dtype, x = dtype_and_x
    helpers.test_method(
        backend_to_test=backend_fw,
        on_device=on_device,
        ground_truth_backend=ground_truth_backend,
        init_flags=init_flags,
        method_flags=method_flags,
        init_all_as_kwargs_np={"data": x[0]},
        init_input_dtypes=dtype,
        method_input_dtypes=[],
        method_all_as_kwargs_np={},
        class_name=class_name,
        method_name=method_name,
    )


@handle_method(
    init_tree=CLASS_TREE,
    method_tree="Array.__complex__",
    dtype_and_x=helpers.dtype_and_values(
        available_dtypes=helpers.get_dtypes("numeric"),
        max_num_dims=0,
    ),
    method_container_flags=st.just([False]),
)
def test_array__complex__(
    dtype_and_x,
    method_name,
    class_name,
    ground_truth_backend,
    backend_fw,
    init_flags,
    method_flags,
    on_device,
):
    dtype, x = dtype_and_x
    helpers.test_method(
        backend_to_test=backend_fw,
        on_device=on_device,
        ground_truth_backend=ground_truth_backend,
        init_flags=init_flags,
        method_flags=method_flags,
        init_all_as_kwargs_np={"data": x[0]},
        init_input_dtypes=dtype,
        method_input_dtypes=[],
        method_all_as_kwargs_np={},
        class_name=class_name,
        method_name=method_name,
    )


@handle_method(
    init_tree=CLASS_TREE,
    method_tree="Array.__deepcopy__",
    dtype_and_x=helpers.dtype_and_values(
        available_dtypes=helpers.get_dtypes("integer"),
    ),
)
def test_array__deepcopy__(
    dtype_and_x,
    method_name,
    class_name,
    ground_truth_backend,
    backend_fw,
    init_flags,
    method_flags,
    on_device,
):
    dtype, x = dtype_and_x
    helpers.test_method(
        backend_to_test=backend_fw,
        on_device=on_device,
        ground_truth_backend=ground_truth_backend,
        init_flags=init_flags,
        method_flags=method_flags,
        init_all_as_kwargs_np={"data": x[0]},
        init_input_dtypes=dtype,
        method_input_dtypes=[],
        method_all_as_kwargs_np={"memodict": {}},
        class_name=class_name,
        method_name=method_name,
    )


@handle_method(
    init_tree=CLASS_TREE,
    method_tree="Array.__divmod__",
    dtype_and_x=helpers.dtype_and_values(
        available_dtypes=helpers.get_dtypes("numeric"),
        num_arrays=2,
        large_abs_safety_factor=2.5,
        small_abs_safety_factor=2.5,
        safety_factor_scale="log",
        shared_dtype=True,
    ),
)
def test_array__divmod__(
    dtype_and_x,
    method_name,
    class_name,
    ground_truth_backend,
    backend_fw,
    init_flags,
    method_flags,
    on_device,
):
    dtype, x = dtype_and_x
    assume(not np.any(np.isclose(x[1], 0)))
    helpers.test_method(
        backend_to_test=backend_fw,
        on_device=on_device,
        ground_truth_backend=ground_truth_backend,
        init_flags=init_flags,
        method_flags=method_flags,
        init_all_as_kwargs_np={"data": x[0]},
        init_input_dtypes=dtype,
        method_input_dtypes=dtype,
        method_all_as_kwargs_np={"other": x[1]},
        class_name=class_name,
        method_name=method_name,
    )


@handle_method(
    init_tree=CLASS_TREE,
    method_tree="Array.__eq__",
    dtype_and_x=helpers.dtype_and_values(
        available_dtypes=helpers.get_dtypes("numeric"),
        num_arrays=2,
        shared_dtype=True,
    ),
)
def test_array__eq__(
    dtype_and_x,
    method_name,
    class_name,
    ground_truth_backend,
    backend_fw,
    init_flags,
    method_flags,
    on_device,
):
    dtype, x = dtype_and_x
    helpers.test_method(
        backend_to_test=backend_fw,
        on_device=on_device,
        ground_truth_backend=ground_truth_backend,
        init_flags=init_flags,
        method_flags=method_flags,
        init_all_as_kwargs_np={"data": x[0]},
        init_input_dtypes=dtype,
        method_input_dtypes=dtype,
        method_all_as_kwargs_np={"other": x[1]},
        class_name=class_name,
        method_name=method_name,
    )


@handle_method(
    init_tree=CLASS_TREE,
    method_tree="Array.__float__",
    dtype_and_x=helpers.dtype_and_values(
        available_dtypes=helpers.get_dtypes("numeric"),
        max_num_dims=0,
    ),
)
def test_array__float__(
    dtype_and_x,
    method_name,
    class_name,
    ground_truth_backend,
    backend_fw,
    init_flags,
    method_flags,
    on_device,
):
    dtype, x = dtype_and_x
    helpers.test_method(
        backend_to_test=backend_fw,
        on_device=on_device,
        ground_truth_backend=ground_truth_backend,
        init_flags=init_flags,
        method_flags=method_flags,
        init_all_as_kwargs_np={"data": x[0]},
        init_input_dtypes=dtype,
        method_input_dtypes=[],
        method_all_as_kwargs_np={},
        class_name=class_name,
        method_name=method_name,
    )


@handle_method(
    init_tree=CLASS_TREE,
    method_tree="Array.__floordiv__",
    dtype_and_x=helpers.dtype_and_values(
        available_dtypes=helpers.get_dtypes("numeric"),
        num_arrays=2,
        large_abs_safety_factor=3.0,
        small_abs_safety_factor=3.0,
        safety_factor_scale="log",
        shared_dtype=True,
    ),
)
def test_array__floordiv__(
    dtype_and_x,
    method_name,
    class_name,
    ground_truth_backend,
    backend_fw,
    init_flags,
    method_flags,
    on_device,
):
    dtype, x = dtype_and_x
    assume(not np.any(np.isclose(x[1], 0)))
    helpers.test_method(
        backend_to_test=backend_fw,
        on_device=on_device,
        ground_truth_backend=ground_truth_backend,
        init_flags=init_flags,
        method_flags=method_flags,
        init_all_as_kwargs_np={"data": x[0]},
        init_input_dtypes=dtype,
        method_input_dtypes=dtype,
        method_all_as_kwargs_np={"other": x[1]},
        class_name=class_name,
        method_name=method_name,
    )


@handle_method(
    init_tree=CLASS_TREE,
    method_tree="Array.__ge__",
    dtype_and_x=helpers.dtype_and_values(
        available_dtypes=helpers.get_dtypes("numeric"),
        num_arrays=2,
        shared_dtype=True,
    ),
)
def test_array__ge__(
    dtype_and_x,
    method_name,
    class_name,
    ground_truth_backend,
    backend_fw,
    init_flags,
    method_flags,
    on_device,
):
    dtype, x = dtype_and_x
    helpers.test_method(
        backend_to_test=backend_fw,
        on_device=on_device,
        ground_truth_backend=ground_truth_backend,
        init_flags=init_flags,
        method_flags=method_flags,
        init_all_as_kwargs_np={"data": x[0]},
        init_input_dtypes=dtype,
        method_input_dtypes=dtype,
        method_all_as_kwargs_np={"other": x[1]},
        class_name=class_name,
        method_name=method_name,
    )


@handle_method(
    init_tree=CLASS_TREE,
    method_tree="Array.__getitem__",
    ground_truth_backend="numpy",
    dtypes_x_query=helpers.dtype_array_query(
        available_dtypes=helpers.get_dtypes("valid"),
    ),
)
def test_array__getitem__(
    dtypes_x_query,
    init_flags,
    method_flags,
    method_name,
    class_name,
    backend_fw,
    ground_truth_backend,
    on_device,
):
    dtypes, x, query = dtypes_x_query
    helpers.test_method(
        backend_to_test=backend_fw,
        on_device=on_device,
        ground_truth_backend=ground_truth_backend,
        init_flags=init_flags,
        method_flags=method_flags,
        init_all_as_kwargs_np={"data": x},
        init_input_dtypes=[dtypes[0]],
        method_input_dtypes=[*dtypes[1:]],
        method_all_as_kwargs_np={"query": query},
        class_name=class_name,
        method_name=method_name,
    )


@handle_method(
    init_tree=CLASS_TREE,
    method_tree="Array.__gt__",
    dtype_and_x=helpers.dtype_and_values(
        available_dtypes=helpers.get_dtypes("numeric"),
        num_arrays=2,
        shared_dtype=True,
    ),
)
def test_array__gt__(
    dtype_and_x,
    method_name,
    class_name,
    ground_truth_backend,
    backend_fw,
    init_flags,
    method_flags,
    on_device,
):
    dtype, x = dtype_and_x
    helpers.test_method(
        backend_to_test=backend_fw,
        on_device=on_device,
        ground_truth_backend=ground_truth_backend,
        init_flags=init_flags,
        method_flags=method_flags,
        init_all_as_kwargs_np={"data": x[0]},
        init_input_dtypes=dtype,
        method_input_dtypes=dtype,
        method_all_as_kwargs_np={"other": x[1]},
        class_name=class_name,
        method_name=method_name,
    )


@handle_method(
    init_tree=CLASS_TREE,
    method_tree="Array.__iadd__",
    dtype_and_x=helpers.dtype_and_values(
        available_dtypes=helpers.get_dtypes("numeric"),
        num_arrays=2,
        large_abs_safety_factor=2.5,
        small_abs_safety_factor=2.5,
        safety_factor_scale="log",
        shared_dtype=True,
    ),
    method_container_flags=st.just([False]),
)
def test_array__iadd__(
    dtype_and_x,
    method_name,
    class_name,
    ground_truth_backend,
    backend_fw,
    init_flags,
    method_flags,
    on_device,
):
    dtype, x = dtype_and_x
    helpers.test_method(
        backend_to_test=backend_fw,
        on_device=on_device,
        ground_truth_backend=ground_truth_backend,
        init_flags=init_flags,
        method_flags=method_flags,
        init_all_as_kwargs_np={"data": x[0]},
        init_input_dtypes=dtype,
        method_input_dtypes=dtype,
        method_all_as_kwargs_np={"other": x[1]},
        class_name=class_name,
        method_name=method_name,
    )


@handle_method(
    init_tree=CLASS_TREE,
    method_tree="Array.__iand__",
    dtype_and_x=helpers.dtype_and_values(
        available_dtypes=st.one_of(st.just(("bool",)), helpers.get_dtypes("integer")),
        num_arrays=2,
        shared_dtype=True,
    ),
    method_container_flags=st.just([False]),
)
def test_array__iand__(
    dtype_and_x,
    method_name,
    class_name,
    ground_truth_backend,
    backend_fw,
    init_flags,
    method_flags,
    on_device,
):
    dtype, x = dtype_and_x
    helpers.test_method(
        backend_to_test=backend_fw,
        on_device=on_device,
        ground_truth_backend=ground_truth_backend,
        init_flags=init_flags,
        method_flags=method_flags,
        init_all_as_kwargs_np={"data": x[0]},
        init_input_dtypes=dtype,
        method_input_dtypes=dtype,
        method_all_as_kwargs_np={"other": x[1]},
        class_name=class_name,
        method_name=method_name,
    )


@handle_method(
    init_tree=CLASS_TREE,
    method_tree="Array.__ifloordiv__",
    dtype_and_x=helpers.dtype_and_values(
        available_dtypes=helpers.get_dtypes("numeric"),
        num_arrays=2,
        large_abs_safety_factor=3.0,
        small_abs_safety_factor=3.0,
        safety_factor_scale="log",
        shared_dtype=True,
    ),
    method_container_flags=st.just([False]),
)
def test_array__ifloordiv__(
    dtype_and_x,
    method_name,
    class_name,
    ground_truth_backend,
    backend_fw,
    init_flags,
    method_flags,
    on_device,
):
    dtype, x = dtype_and_x
    assume(not np.any(np.isclose(x[1], 0)))
    helpers.test_method(
        backend_to_test=backend_fw,
        on_device=on_device,
        ground_truth_backend=ground_truth_backend,
        init_flags=init_flags,
        method_flags=method_flags,
        init_all_as_kwargs_np={"data": x[0]},
        init_input_dtypes=dtype,
        method_input_dtypes=dtype,
        method_all_as_kwargs_np={"other": x[1]},
        class_name=class_name,
        method_name=method_name,
    )


@handle_method(
    init_tree=CLASS_TREE,
    method_tree="Array.__ilshift__",
    dtype_and_x=helpers.dtype_and_values(
        available_dtypes=helpers.get_dtypes("integer"),
        num_arrays=2,
        array_api_dtypes=True,
    ),
    method_container_flags=st.just([False]),
)
def test_array__ilshift__(
    dtype_and_x,
    method_name,
    class_name,
    ground_truth_backend,
    backend_fw,
    init_flags,
    method_flags,
    on_device,
):
    dtype, x = dtype_and_x
    x[1] = np.asarray(np.clip(x[1], 0, np.iinfo(dtype[1]).bits - 1), dtype=dtype[1])
    helpers.test_method(
        backend_to_test=backend_fw,
        on_device=on_device,
        ground_truth_backend=ground_truth_backend,
        init_flags=init_flags,
        method_flags=method_flags,
        init_all_as_kwargs_np={"data": x[0]},
        init_input_dtypes=[dtype[0]],
        method_input_dtypes=[dtype[1]],
        method_all_as_kwargs_np={"other": x[1]},
        class_name=class_name,
        method_name=method_name,
    )


@handle_method(
    init_tree=CLASS_TREE,
    method_tree="Array.__imatmul__",
    x1=_get_first_matrix_and_dtype(),
    x2=_get_second_matrix_and_dtype(),
    method_container_flags=st.just([False]),
)
def test_array__imatmul__(
    x1,
    x2,
    method_name,
    class_name,
    ground_truth_backend,
    backend_fw,
    init_flags,
    method_flags,
    on_device,
):
    dtype1, x1 = x1
    dtype2, x2 = x2
    helpers.test_method(
        backend_to_test=backend_fw,
        on_device=on_device,
        ground_truth_backend=ground_truth_backend,
        init_flags=init_flags,
        method_flags=method_flags,
        init_all_as_kwargs_np={"data": x1},
        init_input_dtypes=dtype1,
        method_input_dtypes=dtype2,
        method_all_as_kwargs_np={"other": x2},
        class_name=class_name,
        method_name=method_name,
    )


@handle_method(
    init_tree=CLASS_TREE,
    method_tree="Array.__imod__",
    dtype_and_x=helpers.dtype_and_values(
        available_dtypes=helpers.get_dtypes("numeric"),
        num_arrays=2,
        large_abs_safety_factor=2.5,
        small_abs_safety_factor=2.5,
        safety_factor_scale="log",
        shared_dtype=True,
    ),
    method_container_flags=st.just([False]),
)
def test_array__imod__(
    dtype_and_x,
    method_name,
    class_name,
    ground_truth_backend,
    backend_fw,
    init_flags,
    method_flags,
    on_device,
):
    dtype, x = dtype_and_x
    assume(not np.any(np.isclose(x[1], 0)))
    helpers.test_method(
        backend_to_test=backend_fw,
        on_device=on_device,
        ground_truth_backend=ground_truth_backend,
        init_flags=init_flags,
        method_flags=method_flags,
        init_all_as_kwargs_np={"data": x[0]},
        init_input_dtypes=dtype,
        method_input_dtypes=dtype,
        method_all_as_kwargs_np={"other": x[1]},
        class_name=class_name,
        method_name=method_name,
    )


@handle_method(
    init_tree=CLASS_TREE,
    method_tree="Array.__imul__",
    dtype_and_x=helpers.dtype_and_values(
        available_dtypes=helpers.get_dtypes("numeric"),
        num_arrays=2,
        large_abs_safety_factor=2.5,
        small_abs_safety_factor=2.5,
        safety_factor_scale="log",
        shared_dtype=True,
    ),
    method_container_flags=st.just([False]),
)
def test_array__imul__(
    dtype_and_x,
    method_name,
    class_name,
    ground_truth_backend,
    backend_fw,
    init_flags,
    method_flags,
    on_device,
):
    dtype, x = dtype_and_x
    helpers.test_method(
        backend_to_test=backend_fw,
        on_device=on_device,
        ground_truth_backend=ground_truth_backend,
        init_flags=init_flags,
        method_flags=method_flags,
        init_all_as_kwargs_np={"data": x[0]},
        init_input_dtypes=dtype,
        method_input_dtypes=dtype,
        method_all_as_kwargs_np={"other": x[1]},
        class_name=class_name,
        method_name=method_name,
    )


@handle_method(
    init_tree=CLASS_TREE,
    method_tree="Array.__int__",
    dtype_and_x=helpers.dtype_and_values(
        available_dtypes=helpers.get_dtypes("numeric"),
        max_num_dims=0,
        min_value=-1e15,
        max_value=1e15,
    ),
    method_container_flags=st.just([False]),
)
def test_array__int__(
    dtype_and_x,
    method_name,
    class_name,
    ground_truth_backend,
    backend_fw,
    init_flags,
    method_flags,
    on_device,
):
    dtype, x = dtype_and_x
    helpers.test_method(
        backend_to_test=backend_fw,
        on_device=on_device,
        ground_truth_backend=ground_truth_backend,
        init_flags=init_flags,
        method_flags=method_flags,
        init_all_as_kwargs_np={"data": x[0]},
        init_input_dtypes=dtype,
        method_input_dtypes=[],
        method_all_as_kwargs_np={},
        class_name=class_name,
        method_name=method_name,
    )


@handle_method(
    init_tree=CLASS_TREE,
    method_tree="Array.__invert__",
    dtype_and_x=helpers.dtype_and_values(
        available_dtypes=st.one_of(st.just(("bool",)), helpers.get_dtypes("integer")),
    ),
)
def test_array__invert__(
    dtype_and_x,
    method_name,
    class_name,
    ground_truth_backend,
    backend_fw,
    init_flags,
    method_flags,
    on_device,
):
    dtype, x = dtype_and_x
    helpers.test_method(
        backend_to_test=backend_fw,
        on_device=on_device,
        ground_truth_backend=ground_truth_backend,
        init_flags=init_flags,
        method_flags=method_flags,
        init_all_as_kwargs_np={"data": x[0]},
        init_input_dtypes=dtype,
        method_input_dtypes=dtype,
        method_all_as_kwargs_np={},
        class_name=class_name,
        method_name=method_name,
    )


@handle_method(
    init_tree=CLASS_TREE,
    method_tree="Array.__ior__",
    dtype_and_x=helpers.dtype_and_values(
        available_dtypes=st.one_of(st.just(("bool",)), helpers.get_dtypes("integer")),
        num_arrays=2,
        shared_dtype=True,
    ),
    method_container_flags=st.just([False]),
)
def test_array__ior__(
    dtype_and_x,
    method_name,
    class_name,
    ground_truth_backend,
    backend_fw,
    init_flags,
    method_flags,
    on_device,
):
    dtype, x = dtype_and_x
    helpers.test_method(
        backend_to_test=backend_fw,
        on_device=on_device,
        ground_truth_backend=ground_truth_backend,
        init_flags=init_flags,
        method_flags=method_flags,
        init_all_as_kwargs_np={"data": x[0]},
        init_input_dtypes=dtype,
        method_input_dtypes=dtype,
        method_all_as_kwargs_np={"other": x[1]},
        class_name=class_name,
        method_name=method_name,
    )


@handle_method(
    init_tree=CLASS_TREE,
    method_tree="Array.__ipow__",
    dtype_and_x=pow_helper(),
    method_container_flags=st.just([False]),
)
def test_array__ipow__(
    dtype_and_x,
    method_name,
    class_name,
    ground_truth_backend,
    backend_fw,
    init_flags,
    method_flags,
    on_device,
):
    input_dtype, x = dtype_and_x

    # bfloat16 is not supported by numpy
    assume("bfloat16" not in input_dtype)

    # Make sure x2 isn't a float when x1 is integer
    assume(
        not (ivy.is_int_dtype(input_dtype[0] and ivy.is_float_dtype(input_dtype[1])))
    )

    # Make sure x2 is non-negative when both is integer
    if ivy.is_int_dtype(input_dtype[1]) and ivy.is_int_dtype(input_dtype[0]):
        x[1] = np.abs(x[1])

    x[0] = not_too_close_to_zero(x[0])
    x[1] = not_too_close_to_zero(x[1])
    helpers.test_method(
        backend_to_test=backend_fw,
        on_device=on_device,
        ground_truth_backend=ground_truth_backend,
        init_flags=init_flags,
        method_flags=method_flags,
        init_all_as_kwargs_np={"data": x[0]},
        init_input_dtypes=[input_dtype[0]],
        method_input_dtypes=[input_dtype[1]],
        method_all_as_kwargs_np={"power": x[1]},
        class_name=class_name,
        method_name=method_name,
    )


@handle_method(
    init_tree=CLASS_TREE,
    method_tree="Array.__irshift__",
    dtype_and_x=helpers.dtype_and_values(
        available_dtypes=helpers.get_dtypes("integer"),
        num_arrays=2,
        array_api_dtypes=True,
    ),
    method_container_flags=st.just([False]),
)
def test_array__irshift__(
    dtype_and_x,
    method_name,
    class_name,
    ground_truth_backend,
    backend_fw,
    init_flags,
    method_flags,
    on_device,
):
    dtype, x = dtype_and_x
    x[1] = np.asarray(np.clip(x[1], 0, np.iinfo(dtype[1]).bits - 1), dtype=dtype[1])
    helpers.test_method(
        backend_to_test=backend_fw,
        on_device=on_device,
        ground_truth_backend=ground_truth_backend,
        init_flags=init_flags,
        method_flags=method_flags,
        init_all_as_kwargs_np={"data": x[0]},
        init_input_dtypes=[dtype[0]],
        method_input_dtypes=[dtype[1]],
        method_all_as_kwargs_np={"other": x[1]},
        class_name=class_name,
        method_name=method_name,
    )


@handle_method(
    init_tree=CLASS_TREE,
    method_tree="Array.__isub__",
    dtype_and_x=helpers.dtype_and_values(
        available_dtypes=helpers.get_dtypes("numeric"),
        num_arrays=2,
        large_abs_safety_factor=2.5,
        small_abs_safety_factor=2.5,
        safety_factor_scale="log",
        shared_dtype=True,
    ),
    method_container_flags=st.just([False]),
)
def test_array__isub__(
    dtype_and_x,
    method_name,
    class_name,
    ground_truth_backend,
    backend_fw,
    init_flags,
    method_flags,
    on_device,
):
    dtype, x = dtype_and_x
    helpers.test_method(
        backend_to_test=backend_fw,
        on_device=on_device,
        ground_truth_backend=ground_truth_backend,
        init_flags=init_flags,
        method_flags=method_flags,
        init_all_as_kwargs_np={"data": x[0]},
        init_input_dtypes=dtype,
        method_input_dtypes=dtype,
        method_all_as_kwargs_np={"other": x[1]},
        class_name=class_name,
        method_name=method_name,
    )


@handle_method(
    init_tree=CLASS_TREE,
    method_tree="Array.__iter__",
    dtype_and_x=helpers.dtype_and_values(
        available_dtypes=helpers.get_dtypes("integer"),
        min_dim_size=2,
        min_num_dims=1,
    ),
)
def test_array__iter__(
    dtype_and_x,
    method_name,
    class_name,
    ground_truth_backend,
    backend_fw,
    init_flags,
    method_flags,
    on_device,
):
    dtype, x = dtype_and_x
    helpers.test_method(
        backend_to_test=backend_fw,
        on_device=on_device,
        ground_truth_backend=ground_truth_backend,
        init_flags=init_flags,
        method_flags=method_flags,
        init_all_as_kwargs_np={"data": x[0]},
        init_input_dtypes=dtype,
        method_input_dtypes=dtype,
        method_all_as_kwargs_np={},
        class_name=class_name,
        method_name=method_name,
    )


@handle_method(
    init_tree=CLASS_TREE,
    method_tree="Array.__itruediv__",
    dtype_and_x=helpers.dtype_and_values(
        available_dtypes=helpers.get_dtypes("numeric"),
        num_arrays=2,
        large_abs_safety_factor=2.5,
        small_abs_safety_factor=2.5,
        safety_factor_scale="log",
        shared_dtype=True,
    ),
    method_container_flags=st.just([False]),
)
def test_array__itruediv__(
    dtype_and_x,
    method_name,
    class_name,
    ground_truth_backend,
    backend_fw,
    init_flags,
    method_flags,
    on_device,
):
    dtype, x = dtype_and_x
    helpers.test_method(
        backend_to_test=backend_fw,
        on_device=on_device,
        ground_truth_backend=ground_truth_backend,
        init_flags=init_flags,
        method_flags=method_flags,
        init_all_as_kwargs_np={"data": x[0]},
        init_input_dtypes=dtype,
        method_input_dtypes=dtype,
        method_all_as_kwargs_np={"other": x[1]},
        class_name=class_name,
        method_name=method_name,
    )


@handle_method(
    init_tree=CLASS_TREE,
    method_tree="Array.__ixor__",
    dtype_and_x=helpers.dtype_and_values(
        available_dtypes=st.one_of(st.just(("bool",)), helpers.get_dtypes("integer")),
        num_arrays=2,
        shared_dtype=True,
    ),
    method_container_flags=st.just([False]),
)
def test_array__ixor__(
    dtype_and_x,
    method_name,
    class_name,
    ground_truth_backend,
    backend_fw,
    init_flags,
    method_flags,
    on_device,
):
    dtype, x = dtype_and_x
    helpers.test_method(
        backend_to_test=backend_fw,
        on_device=on_device,
        ground_truth_backend=ground_truth_backend,
        init_flags=init_flags,
        method_flags=method_flags,
        init_all_as_kwargs_np={"data": x[0]},
        init_input_dtypes=dtype,
        method_input_dtypes=dtype,
        method_all_as_kwargs_np={"other": x[1]},
        class_name=class_name,
        method_name=method_name,
    )


@handle_method(
    init_tree=CLASS_TREE,
    method_tree="Array.__le__",
    dtype_and_x=helpers.dtype_and_values(
        available_dtypes=helpers.get_dtypes("numeric"),
        num_arrays=2,
        shared_dtype=True,
    ),
)
def test_array__le__(
    dtype_and_x,
    method_name,
    class_name,
    ground_truth_backend,
    backend_fw,
    init_flags,
    method_flags,
    on_device,
):
    dtype, x = dtype_and_x
    helpers.test_method(
        backend_to_test=backend_fw,
        on_device=on_device,
        ground_truth_backend=ground_truth_backend,
        init_flags=init_flags,
        method_flags=method_flags,
        init_all_as_kwargs_np={"data": x[0]},
        init_input_dtypes=dtype,
        method_input_dtypes=dtype,
        method_all_as_kwargs_np={"other": x[1]},
        class_name=class_name,
        method_name=method_name,
    )


@handle_method(
    init_tree=CLASS_TREE,
    method_tree="Array.__len__",
    dtype_and_x=helpers.dtype_and_values(
        available_dtypes=helpers.get_dtypes("valid"),
    ),
)
def test_array__len__(
    dtype_and_x,
    method_name,
    class_name,
    ground_truth_backend,
    backend_fw,
    init_flags,
    method_flags,
    on_device,
):
    dtype, x = dtype_and_x
    helpers.test_method(
        backend_to_test=backend_fw,
        on_device=on_device,
        ground_truth_backend=ground_truth_backend,
        init_flags=init_flags,
        method_flags=method_flags,
        init_all_as_kwargs_np={"data": x[0]},
        init_input_dtypes=dtype,
        method_input_dtypes=dtype,
        method_all_as_kwargs_np={},
        class_name=class_name,
        method_name=method_name,
    )


@handle_method(
    init_tree=CLASS_TREE,
    method_tree="Array.__lshift__",
    dtype_and_x=helpers.dtype_and_values(
        available_dtypes=helpers.get_dtypes("integer"),
        num_arrays=2,
        array_api_dtypes=True,
    ),
)
def test_array__lshift__(
    dtype_and_x,
    method_name,
    class_name,
    ground_truth_backend,
    backend_fw,
    init_flags,
    method_flags,
    on_device,
):
    dtype, x = dtype_and_x
    max_bits = np.iinfo(dtype[0]).bits
    max_shift = max_bits - 1
    x[1] = np.asarray(np.clip(x[1], 0, max_shift), dtype=dtype[1])
    max_value_before_shift = 2 ** (max_bits - x[1]) - 1
    overflow_threshold = 2 ** (max_bits - 1)
    x[0] = np.asarray(np.clip(x[0], None, max_value_before_shift), dtype=dtype[0])
    if np.any(x[0] > overflow_threshold):
        x[0] = np.asarray(np.clip(x[0], None, overflow_threshold), dtype=dtype[0])
    if np.any(x[0] < 0):
        x[0] = np.asarray(np.abs(x[0]), dtype=dtype[0])
    helpers.test_method(
        backend_to_test=backend_fw,
        on_device=on_device,
        ground_truth_backend=ground_truth_backend,
        init_flags=init_flags,
        method_flags=method_flags,
        init_all_as_kwargs_np={"data": x[0]},
        init_input_dtypes=[dtype[0]],
        method_input_dtypes=[dtype[1]],
        method_all_as_kwargs_np={"other": x[1]},
        class_name=class_name,
        method_name=method_name,
        rtol_=1e-5,
        atol_=1e-5,
    )


@handle_method(
    init_tree=CLASS_TREE,
    method_tree="Array.__lt__",
    dtype_and_x=helpers.dtype_and_values(
        available_dtypes=helpers.get_dtypes("numeric"),
        num_arrays=2,
        shared_dtype=True,
    ),
)
def test_array__lt__(
    dtype_and_x,
    method_name,
    class_name,
    ground_truth_backend,
    backend_fw,
    init_flags,
    method_flags,
    on_device,
):
    dtype, x = dtype_and_x
    helpers.test_method(
        backend_to_test=backend_fw,
        on_device=on_device,
        ground_truth_backend=ground_truth_backend,
        init_flags=init_flags,
        method_flags=method_flags,
        init_all_as_kwargs_np={"data": x[0]},
        init_input_dtypes=dtype,
        method_input_dtypes=dtype,
        method_all_as_kwargs_np={"other": x[1]},
        class_name=class_name,
        method_name=method_name,
    )


@handle_method(
    init_tree=CLASS_TREE,
    method_tree="Array.__matmul__",
    x=_get_first_matrix_and_dtype(),
    y=_get_second_matrix_and_dtype(),
)
def test_array__matmul__(
    x,
    y,
    method_name,
    class_name,
    ground_truth_backend,
    backend_fw,
    init_flags,
    method_flags,
    on_device,
):
    input_dtype1, x = x
    input_dtype2, y = y
    helpers.test_method(
        backend_to_test=backend_fw,
        on_device=on_device,
        ground_truth_backend=ground_truth_backend,
        init_flags=init_flags,
        method_flags=method_flags,
        init_all_as_kwargs_np={"data": x},
        init_input_dtypes=input_dtype1,
        method_input_dtypes=input_dtype2,
        method_all_as_kwargs_np={"other": y},
        class_name=class_name,
        method_name=method_name,
    )


@handle_method(
    init_tree=CLASS_TREE,
    method_tree="Array.__mod__",
    dtype_and_x=helpers.dtype_and_values(
        available_dtypes=helpers.get_dtypes("numeric"),
        num_arrays=2,
        large_abs_safety_factor=2.5,
        small_abs_safety_factor=2.5,
        safety_factor_scale="log",
        shared_dtype=True,
    ),
)
def test_array__mod__(
    dtype_and_x,
    method_name,
    class_name,
    ground_truth_backend,
    backend_fw,
    init_flags,
    method_flags,
    on_device,
):
    dtype, x = dtype_and_x
    assume(not np.any(np.isclose(x[1], 0)))
    helpers.test_method(
        backend_to_test=backend_fw,
        on_device=on_device,
        ground_truth_backend=ground_truth_backend,
        init_flags=init_flags,
        method_flags=method_flags,
        init_all_as_kwargs_np={"data": x[0]},
        init_input_dtypes=dtype,
        method_input_dtypes=dtype,
        method_all_as_kwargs_np={"other": x[1]},
        class_name=class_name,
        method_name=method_name,
    )


@handle_method(
    init_tree=CLASS_TREE,
    method_tree="Array.__mul__",
    dtype_and_x=helpers.dtype_and_values(
        available_dtypes=helpers.get_dtypes("numeric"),
        num_arrays=2,
        large_abs_safety_factor=2.5,
        small_abs_safety_factor=2.5,
        safety_factor_scale="log",
        shared_dtype=True,
    ),
)
def test_array__mul__(
    dtype_and_x,
    method_name,
    class_name,
    ground_truth_backend,
    backend_fw,
    init_flags,
    method_flags,
    on_device,
):
    dtype, x = dtype_and_x
    helpers.test_method(
        backend_to_test=backend_fw,
        on_device=on_device,
        ground_truth_backend=ground_truth_backend,
        init_flags=init_flags,
        method_flags=method_flags,
        init_all_as_kwargs_np={"data": x[0]},
        init_input_dtypes=dtype,
        method_input_dtypes=dtype,
        method_all_as_kwargs_np={"other": x[1]},
        class_name=class_name,
        method_name=method_name,
    )


@handle_method(
    init_tree=CLASS_TREE,
    method_tree="Array.__ne__",
    dtype_and_x=helpers.dtype_and_values(
        available_dtypes=helpers.get_dtypes("numeric"),
        num_arrays=2,
        shared_dtype=True,
    ),
)
def test_array__ne__(
    dtype_and_x,
    method_name,
    class_name,
    ground_truth_backend,
    backend_fw,
    init_flags,
    method_flags,
    on_device,
):
    dtype, x = dtype_and_x
    helpers.test_method(
        backend_to_test=backend_fw,
        on_device=on_device,
        ground_truth_backend=ground_truth_backend,
        init_flags=init_flags,
        method_flags=method_flags,
        init_all_as_kwargs_np={"data": x[0]},
        init_input_dtypes=dtype,
        method_input_dtypes=dtype,
        method_all_as_kwargs_np={"other": x[1]},
        class_name=class_name,
        method_name=method_name,
    )


@handle_method(
    init_tree=CLASS_TREE,
    method_tree="Array.__neg__",
    dtype_and_x=helpers.dtype_and_values(
        available_dtypes=helpers.get_dtypes("numeric"),
    ),
)
def test_array__neg__(
    dtype_and_x,
    method_name,
    class_name,
    ground_truth_backend,
    backend_fw,
    init_flags,
    method_flags,
    on_device,
):
    dtype, x = dtype_and_x
    helpers.test_method(
        backend_to_test=backend_fw,
        on_device=on_device,
        ground_truth_backend=ground_truth_backend,
        init_flags=init_flags,
        method_flags=method_flags,
        init_all_as_kwargs_np={"data": x[0]},
        init_input_dtypes=dtype,
        method_input_dtypes=dtype,
        method_all_as_kwargs_np={},
        class_name=class_name,
        method_name=method_name,
    )


@handle_method(
    init_tree=CLASS_TREE,
    method_tree="Array.__or__",
    dtype_and_x=helpers.dtype_and_values(
        available_dtypes=st.one_of(st.just(("bool",)), helpers.get_dtypes("integer")),
        num_arrays=2,
        shared_dtype=True,
    ),
)
def test_array__or__(
    dtype_and_x,
    method_name,
    class_name,
    ground_truth_backend,
    backend_fw,
    init_flags,
    method_flags,
    on_device,
):
    dtype, x = dtype_and_x
    helpers.test_method(
        backend_to_test=backend_fw,
        on_device=on_device,
        ground_truth_backend=ground_truth_backend,
        init_flags=init_flags,
        method_flags=method_flags,
        init_all_as_kwargs_np={"data": x[0]},
        init_input_dtypes=dtype,
        method_input_dtypes=dtype,
        method_all_as_kwargs_np={"other": x[1]},
        class_name=class_name,
        method_name=method_name,
    )


@handle_method(
    init_tree=CLASS_TREE,
    method_tree="Array.__pos__",
    dtype_and_x=helpers.dtype_and_values(
        available_dtypes=helpers.get_dtypes("numeric"),
    ),
)
def test_array__pos__(
    dtype_and_x,
    method_name,
    class_name,
    ground_truth_backend,
    backend_fw,
    init_flags,
    method_flags,
    on_device,
):
    dtype, x = dtype_and_x
    helpers.test_method(
        backend_to_test=backend_fw,
        on_device=on_device,
        ground_truth_backend=ground_truth_backend,
        init_flags=init_flags,
        method_flags=method_flags,
        init_all_as_kwargs_np={"data": x[0]},
        init_input_dtypes=dtype,
        method_input_dtypes=dtype,
        method_all_as_kwargs_np={},
        class_name=class_name,
        method_name=method_name,
    )


@handle_method(
    init_tree=CLASS_TREE,
    method_tree="Array.__pow__",
    dtype_and_x=pow_helper(),
)
def test_array__pow__(
    dtype_and_x,
    method_name,
    class_name,
    ground_truth_backend,
    backend_fw,
    init_flags,
    method_flags,
    on_device,
):
    input_dtype, x = dtype_and_x

    # bfloat16 is not supported by numpy
    assume("bfloat16" not in input_dtype)

    # Make sure x2 isn't a float when x1 is integer
    assume(
        not (ivy.is_int_dtype(input_dtype[0] and ivy.is_float_dtype(input_dtype[1])))
    )

    # Make sure x2 is non-negative when both is integer
    if ivy.is_int_dtype(input_dtype[1]) and ivy.is_int_dtype(input_dtype[0]):
        x[1] = np.abs(x[1])

    x[0] = not_too_close_to_zero(x[0])
    x[1] = not_too_close_to_zero(x[1])
    helpers.test_method(
        backend_to_test=backend_fw,
        on_device=on_device,
        ground_truth_backend=ground_truth_backend,
        init_flags=init_flags,
        method_flags=method_flags,
        init_all_as_kwargs_np={"data": x[0]},
        init_input_dtypes=[input_dtype[0]],
        method_input_dtypes=[input_dtype[1]],
        method_all_as_kwargs_np={"power": x[1]},
        class_name=class_name,
        method_name=method_name,
    )


@handle_method(
    init_tree=CLASS_TREE,
    method_tree="Array.__radd__",
    dtype_and_x=helpers.dtype_and_values(
        available_dtypes=helpers.get_dtypes("numeric"),
        num_arrays=2,
        large_abs_safety_factor=2.5,
        small_abs_safety_factor=2.5,
        safety_factor_scale="log",
        shared_dtype=True,
    ),
)
def test_array__radd__(
    dtype_and_x,
    method_name,
    class_name,
    ground_truth_backend,
    backend_fw,
    init_flags,
    method_flags,
    on_device,
):
    dtype, x = dtype_and_x
    helpers.test_method(
        backend_to_test=backend_fw,
        on_device=on_device,
        ground_truth_backend=ground_truth_backend,
        init_flags=init_flags,
        method_flags=method_flags,
        init_all_as_kwargs_np={"data": x[0]},
        init_input_dtypes=dtype,
        method_input_dtypes=dtype,
        method_all_as_kwargs_np={"other": x[1]},
        class_name=class_name,
        method_name=method_name,
    )


@handle_method(
    init_tree=CLASS_TREE,
    method_tree="Array.__rand__",
    dtype_and_x=helpers.dtype_and_values(
        available_dtypes=st.one_of(st.just(("bool",)), helpers.get_dtypes("integer")),
        num_arrays=2,
        shared_dtype=True,
    ),
)
def test_array__rand__(
    dtype_and_x,
    method_name,
    class_name,
    ground_truth_backend,
    backend_fw,
    init_flags,
    method_flags,
    on_device,
):
    dtype, x = dtype_and_x
    helpers.test_method(
        backend_to_test=backend_fw,
        on_device=on_device,
        ground_truth_backend=ground_truth_backend,
        init_flags=init_flags,
        method_flags=method_flags,
        init_all_as_kwargs_np={"data": x[0]},
        init_input_dtypes=dtype,
        method_input_dtypes=dtype,
        method_all_as_kwargs_np={"other": x[1]},
        class_name=class_name,
        method_name=method_name,
    )


@handle_method(
    init_tree=CLASS_TREE,
    method_tree="Array.__rdivmod__",
    dtype_and_x=helpers.dtype_and_values(
        available_dtypes=helpers.get_dtypes("numeric"),
        num_arrays=2,
        large_abs_safety_factor=2.5,
        small_abs_safety_factor=2.5,
        safety_factor_scale="log",
        shared_dtype=True,
    ),
)
def test_array__rdivmod__(
    dtype_and_x,
    method_name,
    class_name,
    ground_truth_backend,
    backend_fw,
    init_flags,
    method_flags,
    on_device,
):
    dtype, x = dtype_and_x
    assume(not np.any(np.isclose(x[0], 0)))
    helpers.test_method(
        backend_to_test=backend_fw,
        on_device=on_device,
        ground_truth_backend=ground_truth_backend,
        init_flags=init_flags,
        method_flags=method_flags,
        init_all_as_kwargs_np={"data": x[0]},
        init_input_dtypes=dtype,
        method_input_dtypes=dtype,
        method_all_as_kwargs_np={"other": x[1]},
        class_name=class_name,
        method_name=method_name,
    )


@handle_method(
    init_tree=CLASS_TREE,
    method_tree="Array.__rfloordiv__",
    dtype_and_x=helpers.dtype_and_values(
        available_dtypes=helpers.get_dtypes("numeric"),
        num_arrays=2,
        large_abs_safety_factor=3.0,
        small_abs_safety_factor=3.0,
        safety_factor_scale="log",
        shared_dtype=True,
    ),
)
def test_array__rfloordiv__(
    dtype_and_x,
    method_name,
    class_name,
    ground_truth_backend,
    backend_fw,
    init_flags,
    method_flags,
    on_device,
):
    dtype, x = dtype_and_x
    assume(not np.any(np.isclose(x[0], 0)))
    helpers.test_method(
        backend_to_test=backend_fw,
        on_device=on_device,
        ground_truth_backend=ground_truth_backend,
        init_flags=init_flags,
        method_flags=method_flags,
        init_all_as_kwargs_np={"data": x[0]},
        init_input_dtypes=dtype,
        method_input_dtypes=dtype,
        method_all_as_kwargs_np={"other": x[1]},
        class_name=class_name,
        method_name=method_name,
    )


@handle_method(
    init_tree=CLASS_TREE,
    method_tree="Array.__rlshift__",
    dtype_and_x=helpers.dtype_and_values(
        available_dtypes=helpers.get_dtypes("integer"),
        num_arrays=2,
        array_api_dtypes=True,
    ),
)
def test_array__rlshift__(
    dtype_and_x,
    method_name,
    class_name,
    ground_truth_backend,
    backend_fw,
    init_flags,
    method_flags,
    on_device,
):
    dtype, x = dtype_and_x
    x[0] = np.asarray(np.clip(x[1], 0, np.iinfo(dtype[1]).bits - 1), dtype=dtype[1])
    helpers.test_method(
        backend_to_test=backend_fw,
        on_device=on_device,
        ground_truth_backend=ground_truth_backend,
        init_flags=init_flags,
        method_flags=method_flags,
        init_all_as_kwargs_np={"data": x[0]},
        init_input_dtypes=[dtype[0]],
        method_input_dtypes=[dtype[1]],
        method_all_as_kwargs_np={"other": x[1]},
        class_name=class_name,
        method_name=method_name,
    )


@handle_method(
    init_tree=CLASS_TREE,
    method_tree="Array.__rmatmul__",
    x1=_get_first_matrix_and_dtype(),
    x2=_get_second_matrix_and_dtype(),
)
def test_array__rmatmul__(
    x1,
    x2,
    method_name,
    class_name,
    ground_truth_backend,
    backend_fw,
    init_flags,
    method_flags,
    on_device,
):
    dtype1, x1 = x1
    dtype2, x2 = x2
    helpers.test_method(
        backend_to_test=backend_fw,
        on_device=on_device,
        ground_truth_backend=ground_truth_backend,
        init_flags=init_flags,
        method_flags=method_flags,
        init_all_as_kwargs_np={"data": x2},
        init_input_dtypes=dtype1,
        method_input_dtypes=dtype2,
        method_all_as_kwargs_np={"other": x1},
        class_name=class_name,
        method_name=method_name,
    )


@handle_method(
    init_tree=CLASS_TREE,
    method_tree="Array.__rmod__",
    dtype_and_x=helpers.dtype_and_values(
        available_dtypes=helpers.get_dtypes("numeric"),
        num_arrays=2,
        large_abs_safety_factor=2.5,
        small_abs_safety_factor=2.5,
        safety_factor_scale="log",
        shared_dtype=True,
    ),
)
def test_array__rmod__(
    dtype_and_x,
    method_name,
    class_name,
    ground_truth_backend,
    backend_fw,
    init_flags,
    method_flags,
    on_device,
):
    dtype, x = dtype_and_x
    assume(not np.any(np.isclose(x[0], 0)))
    helpers.test_method(
        backend_to_test=backend_fw,
        on_device=on_device,
        ground_truth_backend=ground_truth_backend,
        init_flags=init_flags,
        method_flags=method_flags,
        init_all_as_kwargs_np={"data": x[0]},
        init_input_dtypes=dtype,
        method_input_dtypes=dtype,
        method_all_as_kwargs_np={"other": x[1]},
        class_name=class_name,
        method_name=method_name,
    )


@handle_method(
    init_tree=CLASS_TREE,
    method_tree="Array.__rmul__",
    dtype_and_x=helpers.dtype_and_values(
        available_dtypes=helpers.get_dtypes("numeric"),
        num_arrays=2,
        large_abs_safety_factor=2.5,
        small_abs_safety_factor=2.5,
        safety_factor_scale="log",
        shared_dtype=True,
    ),
)
def test_array__rmul__(
    dtype_and_x,
    method_name,
    class_name,
    ground_truth_backend,
    backend_fw,
    init_flags,
    method_flags,
    on_device,
):
    dtype, x = dtype_and_x
    helpers.test_method(
        backend_to_test=backend_fw,
        on_device=on_device,
        ground_truth_backend=ground_truth_backend,
        init_flags=init_flags,
        method_flags=method_flags,
        init_all_as_kwargs_np={"data": x[0]},
        init_input_dtypes=dtype,
        method_input_dtypes=dtype,
        method_all_as_kwargs_np={"other": x[1]},
        class_name=class_name,
        method_name=method_name,
    )


@handle_method(
    init_tree=CLASS_TREE,
    method_tree="Array.__ror__",
    dtype_and_x=helpers.dtype_and_values(
        available_dtypes=st.one_of(st.just(("bool",)), helpers.get_dtypes("integer")),
        num_arrays=2,
        shared_dtype=True,
    ),
)
def test_array__ror__(
    dtype_and_x,
    method_name,
    class_name,
    ground_truth_backend,
    backend_fw,
    init_flags,
    method_flags,
    on_device,
):
    dtype, x = dtype_and_x
    helpers.test_method(
        backend_to_test=backend_fw,
        on_device=on_device,
        ground_truth_backend=ground_truth_backend,
        init_flags=init_flags,
        method_flags=method_flags,
        init_all_as_kwargs_np={"data": x[0]},
        init_input_dtypes=dtype,
        method_input_dtypes=dtype,
        method_all_as_kwargs_np={"other": x[1]},
        class_name=class_name,
        method_name=method_name,
    )


@handle_method(
    init_tree=CLASS_TREE,
    method_tree="Array.__rpow__",
    dtype_and_x=pow_helper(),
)
def test_array__rpow__(
    dtype_and_x,
    method_name,
    class_name,
    ground_truth_backend,
    backend_fw,
    init_flags,
    method_flags,
    on_device,
):
    input_dtype, x = dtype_and_x

    # bfloat16 is not supported by numpy
    assume("bfloat16" not in input_dtype)

    # Make sure x2 isn't a float when x1 is integer
    assume(
        not (ivy.is_int_dtype(input_dtype[0] and ivy.is_float_dtype(input_dtype[1])))
    )

    # Make sure x2 is non-negative when both is integer
    if ivy.is_int_dtype(input_dtype[1]) and ivy.is_int_dtype(input_dtype[0]):
        x[1] = np.abs(x[1])

    x[0] = not_too_close_to_zero(x[0])
    x[1] = not_too_close_to_zero(x[1])
    helpers.test_method(
        backend_to_test=backend_fw,
        on_device=on_device,
        ground_truth_backend=ground_truth_backend,
        init_flags=init_flags,
        method_flags=method_flags,
        init_all_as_kwargs_np={"data": x[1]},
        init_input_dtypes=[input_dtype[1]],
        method_input_dtypes=[input_dtype[0]],
        method_all_as_kwargs_np={"power": x[0]},
        class_name=class_name,
        method_name=method_name,
    )


@handle_method(
    init_tree=CLASS_TREE,
    method_tree="Array.__rrshift__",
    dtype_and_x=helpers.dtype_and_values(
        available_dtypes=helpers.get_dtypes("integer"),
        num_arrays=2,
        array_api_dtypes=True,
    ),
)
def test_array__rrshift__(
    dtype_and_x,
    method_name,
    class_name,
    ground_truth_backend,
    backend_fw,
    init_flags,
    method_flags,
    on_device,
):
    dtype, x = dtype_and_x
    x[0] = np.asarray(np.clip(x[0], 0, np.iinfo(dtype[0]).bits - 1), dtype=dtype[0])
    helpers.test_method(
        backend_to_test=backend_fw,
        on_device=on_device,
        ground_truth_backend=ground_truth_backend,
        init_flags=init_flags,
        method_flags=method_flags,
        init_all_as_kwargs_np={"data": x[0]},
        init_input_dtypes=[dtype[0]],
        method_input_dtypes=[dtype[1]],
        method_all_as_kwargs_np={"other": x[1]},
        class_name=class_name,
        method_name=method_name,
    )


@handle_method(
    init_tree=CLASS_TREE,
    method_tree="Array.__rshift__",
    dtype_and_x=helpers.dtype_and_values(
        available_dtypes=helpers.get_dtypes("integer"),
        num_arrays=2,
        min_value=0,
        shared_dtype=True,
    ),
)
def test_array__rshift__(
    dtype_and_x,
    method_name,
    class_name,
    ground_truth_backend,
    backend_fw,
    init_flags,
    method_flags,
    on_device,
):
    dtype, x = dtype_and_x
    x[1] = np.asarray(np.clip(x[1], 0, np.iinfo(dtype[1]).bits - 1), dtype=dtype[1])
    helpers.test_method(
        backend_to_test=backend_fw,
        on_device=on_device,
        ground_truth_backend=ground_truth_backend,
        init_flags=init_flags,
        method_flags=method_flags,
        init_all_as_kwargs_np={"data": x[0]},
        init_input_dtypes=[dtype[0]],
        method_input_dtypes=[dtype[1]],
        method_all_as_kwargs_np={"other": x[1]},
        class_name=class_name,
        method_name=method_name,
    )


@handle_method(
    init_tree=CLASS_TREE,
    method_tree="Array.__rsub__",
    dtype_and_x=helpers.dtype_and_values(
        available_dtypes=helpers.get_dtypes("numeric"),
        num_arrays=2,
        large_abs_safety_factor=2.5,
        small_abs_safety_factor=2.5,
        safety_factor_scale="log",
        shared_dtype=True,
    ),
)
def test_array__rsub__(
    dtype_and_x,
    method_name,
    class_name,
    ground_truth_backend,
    backend_fw,
    init_flags,
    method_flags,
    on_device,
):
    dtype, x = dtype_and_x
    helpers.test_method(
        backend_to_test=backend_fw,
        on_device=on_device,
        ground_truth_backend=ground_truth_backend,
        init_flags=init_flags,
        method_flags=method_flags,
        init_all_as_kwargs_np={"data": x[0]},
        init_input_dtypes=dtype,
        method_input_dtypes=dtype,
        method_all_as_kwargs_np={"other": x[1]},
        class_name=class_name,
        method_name=method_name,
    )


@handle_method(
    init_tree=CLASS_TREE,
    method_tree="Array.__rtruediv__",
    dtype_and_x=helpers.dtype_and_values(
        available_dtypes=helpers.get_dtypes("numeric"),
        num_arrays=2,
        large_abs_safety_factor=2.5,
        small_abs_safety_factor=2.5,
        safety_factor_scale="log",
        shared_dtype=True,
    ),
)
def test_array__rtruediv__(
    dtype_and_x,
    method_name,
    class_name,
    ground_truth_backend,
    backend_fw,
    init_flags,
    method_flags,
    on_device,
):
    dtype, x = dtype_and_x
    helpers.test_method(
        backend_to_test=backend_fw,
        on_device=on_device,
        ground_truth_backend=ground_truth_backend,
        init_flags=init_flags,
        method_flags=method_flags,
        init_all_as_kwargs_np={"data": x[0]},
        init_input_dtypes=dtype,
        method_input_dtypes=dtype,
        method_all_as_kwargs_np={"other": x[1]},
        class_name=class_name,
        method_name=method_name,
    )


@handle_method(
    init_tree=CLASS_TREE,
    method_tree="Array.__rxor__",
    dtype_and_x=helpers.dtype_and_values(
        available_dtypes=st.one_of(st.just(("bool",)), helpers.get_dtypes("integer")),
        num_arrays=2,
        shared_dtype=True,
    ),
)
def test_array__rxor__(
    dtype_and_x,
    method_name,
    class_name,
    ground_truth_backend,
    backend_fw,
    init_flags,
    method_flags,
    on_device,
):
    dtype, x = dtype_and_x
    helpers.test_method(
        backend_to_test=backend_fw,
        on_device=on_device,
        ground_truth_backend=ground_truth_backend,
        init_flags=init_flags,
        method_flags=method_flags,
        init_all_as_kwargs_np={"data": x[0]},
        init_input_dtypes=dtype,
        method_input_dtypes=dtype,
        method_all_as_kwargs_np={"other": x[1]},
        class_name=class_name,
        method_name=method_name,
    )


@handle_method(
    init_tree=CLASS_TREE,
    method_tree="Array.__setitem__",
    ground_truth_backend="numpy",
    dtypes_x_query_val=helpers.dtype_array_query_val(
        available_dtypes=helpers.get_dtypes("valid"),
    ),
    # ToDo: fix container method
    method_container_flags=st.just([False]),
)
def test_array__setitem__(
    dtypes_x_query_val,
    method_name,
    class_name,
    ground_truth_backend,
    backend_fw,
    init_flags,
    method_flags,
    on_device,
):
    dtypes, x, query, val = dtypes_x_query_val
    helpers.test_method(
        backend_to_test=backend_fw,
        on_device=on_device,
        ground_truth_backend=ground_truth_backend,
        init_flags=init_flags,
        method_flags=method_flags,
        init_all_as_kwargs_np={"data": x},
        init_input_dtypes=[dtypes[0]],
        method_input_dtypes=[*dtypes[1:]],
        method_all_as_kwargs_np={"query": query, "val": val},
        class_name=class_name,
        method_name=method_name,
    )


@handle_method(
    init_tree=CLASS_TREE,
    method_tree="Array.__sub__",
    dtype_and_x=helpers.dtype_and_values(
        available_dtypes=helpers.get_dtypes("numeric"),
        num_arrays=2,
        large_abs_safety_factor=2.5,
        small_abs_safety_factor=2.5,
        safety_factor_scale="log",
        shared_dtype=True,
    ),
)
def test_array__sub__(
    dtype_and_x,
    method_name,
    class_name,
    ground_truth_backend,
    backend_fw,
    init_flags,
    method_flags,
    on_device,
):
    dtype, x = dtype_and_x
    helpers.test_method(
        backend_to_test=backend_fw,
        on_device=on_device,
        ground_truth_backend=ground_truth_backend,
        init_flags=init_flags,
        method_flags=method_flags,
        init_all_as_kwargs_np={"data": x[0]},
        init_input_dtypes=dtype,
        method_input_dtypes=dtype,
        method_all_as_kwargs_np={"other": x[1]},
        class_name=class_name,
        method_name=method_name,
    )


@handle_method(
    init_tree=CLASS_TREE,
    method_tree="Array.__truediv__",
    dtype_and_x=helpers.dtype_and_values(
        available_dtypes=helpers.get_dtypes("numeric"),
        num_arrays=2,
        large_abs_safety_factor=2.5,
        small_abs_safety_factor=2.5,
        safety_factor_scale="log",
        shared_dtype=True,
    ),
)
def test_array__truediv__(
    dtype_and_x,
    method_name,
    class_name,
    ground_truth_backend,
    backend_fw,
    init_flags,
    method_flags,
    on_device,
):
    dtype, x = dtype_and_x
    helpers.test_method(
        backend_to_test=backend_fw,
        on_device=on_device,
        ground_truth_backend=ground_truth_backend,
        init_flags=init_flags,
        method_flags=method_flags,
        init_all_as_kwargs_np={"data": x[0]},
        init_input_dtypes=dtype,
        method_input_dtypes=dtype,
        method_all_as_kwargs_np={"other": x[1]},
        class_name=class_name,
        method_name=method_name,
    )


@handle_method(
    init_tree=CLASS_TREE,
    method_tree="Array.__xor__",
    dtype_and_x=helpers.dtype_and_values(
        available_dtypes=st.one_of(st.just(("bool",)), helpers.get_dtypes("integer")),
        num_arrays=2,
        shared_dtype=True,
    ),
)
def test_array__xor__(
    dtype_and_x,
    method_name,
    class_name,
    ground_truth_backend,
    backend_fw,
    init_flags,
    method_flags,
    on_device,
):
    dtype, x = dtype_and_x
    helpers.test_method(
        backend_to_test=backend_fw,
        on_device=on_device,
        ground_truth_backend=ground_truth_backend,
        init_flags=init_flags,
        method_flags=method_flags,
        init_all_as_kwargs_np={"data": x[0]},
        init_input_dtypes=dtype,
        method_input_dtypes=dtype,
        method_all_as_kwargs_np={"other": x[1]},
        class_name=class_name,
        method_name=method_name,
    )


def test_array_function():
    HANDLED_FUNCTIONS = {}

    class MyArray:
        def __init__(self, data=None):
            self.data = data

        def __ivy_array_function__(self, func, types, args, kwargs):
            if func not in HANDLED_FUNCTIONS:
                return NotImplemented
            if not all(
                issubclass(t, (MyArray, ivy.Array, ivy.NativeArray)) for t in types
            ):
                return NotImplemented
            return HANDLED_FUNCTIONS[func](*args, **kwargs)

    def implements(ivy_function):
        """Register an __ivy_array_function__ implementation for MyArray objects."""

        def decorator(func):
            HANDLED_FUNCTIONS[ivy_function] = func
            return func

        return decorator

    @implements(ivy.abs)
    def _(my_array, ivy_array):
        my_array.data = abs(my_array.data)
        ivy_array = ivy.abs(ivy_array)
        return (my_array, ivy_array)

    x = MyArray(-3)
    y = ivy.array([1, -1])
    xy = _(x, ivy_array=y)
    x1 = xy[0]
    y1 = xy[1]
    assert x1.data == 3
    assert all(y1 == ivy.array([1, 1]))


@handle_test(
    fn_tree="functional.ivy.native_array",  # dummy fn_tree
    dtype_x=helpers.dtype_and_values(
        available_dtypes=helpers.get_dtypes("valid"),
        min_num_dims=2,
        max_num_dims=2,
    ),
)
def test_array_property_T(
    dtype_x,
    backend_fw,
    test_flags,
):
    _, data = dtype_x
    with BackendHandler.update_backend(backend_fw) as ivy_backend:
        data = ivy_backend.native_array(data[0])
        x = ivy_backend.Array(data)
        ret = helpers.flatten_and_to_np(ret=x.T, backend=backend_fw)
        ret_gt = helpers.flatten_and_to_np(
            ret=ivy_backend.matrix_transpose(data), backend=backend_fw
        )
        helpers.value_test(
            ret_np_flat=ret,
            ret_np_from_gt_flat=ret_gt,
            backend=backend_fw,
            ground_truth_backend=test_flags.ground_truth_backend,
        )


# TODO: avoid using dummy fn_tree in property tests


@handle_test(
    fn_tree="functional.ivy.native_array",  # dummy fn_tree
    dtype_x=helpers.dtype_and_values(available_dtypes=helpers.get_dtypes("valid")),
)
def test_array_property_data(
    dtype_x,
    backend_fw,
    test_flags,
):
    _, data = dtype_x
    with BackendHandler.update_backend(backend_fw) as ivy_backend:
        data = ivy_backend.native_array(data[0])
        x = ivy_backend.Array(data)
        ret = helpers.flatten_and_to_np(ret=x.data, backend=backend_fw)
        ret_gt = helpers.flatten_and_to_np(ret=data, backend=backend_fw)
        helpers.value_test(
            ret_np_flat=ret,
            ret_np_from_gt_flat=ret_gt,
            backend=backend_fw,
            ground_truth_backend=test_flags.ground_truth_backend,
        )


@handle_test(
    fn_tree="functional.ivy.native_array",  # dummy fn_tree
    dtype_x=helpers.dtype_and_values(available_dtypes=helpers.get_dtypes("valid")),
)
def test_array_property_device(
    dtype_x,
    backend_fw,
):
    _, data = dtype_x
    with BackendHandler.update_backend(backend_fw) as ivy_backend:
        data = ivy_backend.native_array(data[0])
        x = ivy_backend.Array(data)
        ivy_backend.utils.assertions.check_equal(
            x.device, ivy_backend.dev(data), as_array=False
        )


@handle_test(
    fn_tree="functional.ivy.native_array",  # dummy fn_tree
    dtype_x=helpers.dtype_and_values(available_dtypes=helpers.get_dtypes("valid")),
)
def test_array_property_dtype(
    dtype_x,
    backend_fw,
):
    _, data = dtype_x
    with BackendHandler.update_backend(backend_fw) as ivy_backend:
        data = ivy_backend.native_array(data[0])
        x = ivy_backend.Array(data)
        ivy_backend.utils.assertions.check_equal(
            x.dtype, ivy_backend.dtype(data), as_array=False
        )


@handle_test(
    fn_tree="functional.ivy.native_array",  # dummy fn_tree
    dtype_x=helpers.dtype_and_values(available_dtypes=helpers.get_dtypes("complex")),
)
def test_array_property_imag(
    dtype_x,
    backend_fw,
    test_flags,
):
    _, data = dtype_x
    with BackendHandler.update_backend(backend_fw) as ivy_backend:
        data = ivy_backend.native_array(data[0])
        x = ivy_backend.Array(data)
        ret = helpers.flatten_and_to_np(ret=x.imag, backend=backend_fw)
        ret_gt = helpers.flatten_and_to_np(ret=ivy_backend.imag(x), backend=backend_fw)
        helpers.value_test(
            ret_np_flat=ret,
            ret_np_from_gt_flat=ret_gt,
            backend=backend_fw,
            ground_truth_backend=test_flags.ground_truth_backend,
        )


@handle_test(
    fn_tree="functional.ivy.native_array",  # dummy fn_tree
    dtype_x=helpers.dtype_and_values(
        available_dtypes=helpers.get_dtypes("valid"),
    ),
)
def test_array_property_itemsize(
    dtype_x,
    backend_fw,
):
    dtype, data = dtype_x
    with BackendHandler.update_backend(backend_fw) as ivy_backend:
        data = ivy_backend.native_array(data[0])
        x = ivy_backend.Array(data)
        ivy_backend.utils.assertions.check_equal(
            x.itemsize, ivy_backend.to_numpy(x).itemsize, as_array=False
        )


@handle_test(
    fn_tree="functional.ivy.native_array",  # dummy fn_tree
    dtype_x=helpers.dtype_and_values(
        available_dtypes=helpers.get_dtypes("valid"),
        min_num_dims=2,
    ),
)
def test_array_property_mT(
    dtype_x,
    backend_fw,
    test_flags,
):
    _, data = dtype_x
    with BackendHandler.update_backend(backend_fw) as ivy_backend:
        data = ivy_backend.native_array(data[0])
        x = ivy_backend.Array(data)
        ret = helpers.flatten_and_to_np(ret=x.mT, backend=backend_fw)
        ret_gt = helpers.flatten_and_to_np(
            ret=ivy_backend.matrix_transpose(data), backend=backend_fw
        )
        helpers.value_test(
            ret_np_flat=ret,
            ret_np_from_gt_flat=ret_gt,
            backend=backend_fw,
            ground_truth_backend=test_flags.ground_truth_backend,
        )


@handle_test(
    fn_tree="functional.ivy.native_array",  # dummy fn_tree
    dtype_x=helpers.dtype_and_values(
        available_dtypes=helpers.get_dtypes("valid"),
        ret_shape=True,
    ),
)
def test_array_property_ndim(
    dtype_x,
    backend_fw,
):
    _, data, input_shape = dtype_x
    with BackendHandler.update_backend(backend_fw) as ivy_backend:
        data = ivy_backend.native_array(data[0])
        x = ivy_backend.Array(data)
        ivy_backend.utils.assertions.check_equal(
            x.ndim, len(input_shape), as_array=False
        )


@handle_test(
    fn_tree="functional.ivy.native_array",  # dummy fn_tree
    dtype_x=helpers.dtype_and_values(available_dtypes=helpers.get_dtypes("complex")),
)
def test_array_property_real(
    dtype_x,
    backend_fw,
    test_flags,
):
    _, data = dtype_x
    with BackendHandler.update_backend(backend_fw) as ivy_backend:
        data = ivy_backend.native_array(data[0])
        x = ivy_backend.Array(data)
        ret = helpers.flatten_and_to_np(ret=x.real, backend=backend_fw)
        ret_gt = helpers.flatten_and_to_np(ret=ivy_backend.real(x), backend=backend_fw)
        helpers.value_test(
            ret_np_flat=ret,
            ret_np_from_gt_flat=ret_gt,
            backend=backend_fw,
            ground_truth_backend=test_flags.ground_truth_backend,
        )


@handle_test(
    fn_tree="functional.ivy.native_array",  # dummy fn_tree
    dtype_x=helpers.dtype_and_values(
        available_dtypes=helpers.get_dtypes("valid"),
        ret_shape=True,
    ),
)
def test_array_property_shape(
    dtype_x,
    backend_fw,
):
    _, data, input_shape = dtype_x
    with BackendHandler.update_backend(backend_fw) as ivy_backend:
        data = ivy_backend.native_array(data[0])
        x = ivy_backend.Array(data)
        ivy_backend.utils.assertions.check_equal(
            x.shape, ivy_backend.Shape(input_shape), as_array=False
        )


@handle_test(
    fn_tree="functional.ivy.native_array",  # dummy fn_tree
    dtype_x=helpers.dtype_and_values(
        available_dtypes=helpers.get_dtypes("valid"),
        ret_shape=True,
        min_num_dims=1,
    ),
)
def test_array_property_size(
    dtype_x,
    backend_fw,
):
    _, data, input_shape = dtype_x
    with BackendHandler.update_backend(backend_fw) as ivy_backend:
        data = ivy_backend.native_array(data[0])
        x = ivy_backend.Array(data)
        size_gt = 1
        for dim in input_shape:
            size_gt *= dim
        ivy_backend.utils.assertions.check_equal(x.size, size_gt, as_array=False)


@handle_test(
    fn_tree="functional.ivy.native_array",  # dummy fn_tree
    dtype_x=helpers.dtype_and_values(
        available_dtypes=helpers.get_dtypes("valid"),
    ),
)
def test_array_property_strides(dtype_x, backend_fw):
    dtype, data = dtype_x
    with BackendHandler.update_backend(backend_fw) as ivy_backend:
        data = ivy_backend.native_array(data[0])
        x = ivy_backend.Array(data)
        ivy_backend.utils.assertions.check_equal(
            x.strides, ivy_backend.to_numpy(x).strides, as_array=False
        )
>>>>>>> dd37ca2d
<|MERGE_RESOLUTION|>--- conflicted
+++ resolved
@@ -1,5115 +1,2572 @@
-<<<<<<< HEAD
-# global
-from hypothesis import assume, strategies as st
-import numpy as np
-
-# local
-import ivy
-import ivy_tests.test_ivy.helpers as helpers
-from ivy_tests.test_ivy.helpers import handle_method, handle_test, BackendHandler
-from ivy_tests.test_ivy.test_functional.test_core.test_elementwise import (
-    not_too_close_to_zero,
-    pow_helper,
-)
-from ivy_tests.test_ivy.test_functional.test_core.test_linalg import (
-    _get_first_matrix_and_dtype,
-    _get_second_matrix_and_dtype,
-)
-
-CLASS_TREE = "ivy.array"
-
-
-@handle_method(
-    init_tree=CLASS_TREE,
-    method_tree="Array.__abs__",
-    dtype_and_x=helpers.dtype_and_values(
-        available_dtypes=helpers.get_dtypes("valid"),
-        large_abs_safety_factor=1.5,
-        small_abs_safety_factor=1.5,
-        safety_factor_scale="log",
-    ),
-)
-def test_array__abs__(
-    dtype_and_x,
-    method_name,
-    class_name,
-    ground_truth_backend,
-    backend_fw,
-    init_flags,
-    method_flags,
-    on_device,
-):
-    dtype, x = dtype_and_x
-    helpers.test_method(
-        backend_to_test=backend_fw,
-        on_device=on_device,
-        ground_truth_backend=ground_truth_backend,
-        init_flags=init_flags,
-        method_flags=method_flags,
-        init_all_as_kwargs_np={"data": x[0]},
-        init_input_dtypes=dtype,
-        method_input_dtypes=[],
-        method_all_as_kwargs_np={},
-        class_name=class_name,
-        method_name=method_name,
-    )
-
-
-@handle_method(
-    init_tree=CLASS_TREE,
-    method_tree="Array.__add__",
-    dtype_and_x=helpers.dtype_and_values(
-        available_dtypes=helpers.get_dtypes("numeric"),
-        num_arrays=2,
-        large_abs_safety_factor=2.5,
-        small_abs_safety_factor=2.5,
-        safety_factor_scale="log",
-        shared_dtype=True,
-    ),
-)
-def test_array__add__(
-    dtype_and_x,
-    method_name,
-    class_name,
-    ground_truth_backend,
-    backend_fw,
-    init_flags,
-    method_flags,
-    on_device,
-):
-    dtype, x = dtype_and_x
-    helpers.test_method(
-        backend_to_test=backend_fw,
-        on_device=on_device,
-        ground_truth_backend=ground_truth_backend,
-        init_flags=init_flags,
-        method_flags=method_flags,
-        init_all_as_kwargs_np={"data": x[0]},
-        init_input_dtypes=dtype,
-        method_input_dtypes=dtype,
-        method_all_as_kwargs_np={"other": x[1]},
-        class_name=class_name,
-        method_name=method_name,
-    )
-
-
-@handle_method(
-    init_tree=CLASS_TREE,
-    method_tree="Array.__and__",
-    dtype_and_x=helpers.dtype_and_values(
-        available_dtypes=st.one_of(st.just(("bool",)), helpers.get_dtypes("integer")),
-        num_arrays=2,
-        shared_dtype=True,
-    ),
-)
-def test_array__and__(
-    dtype_and_x,
-    method_name,
-    class_name,
-    ground_truth_backend,
-    backend_fw,
-    init_flags,
-    method_flags,
-    on_device,
-):
-    dtype, x = dtype_and_x
-    helpers.test_method(
-        backend_to_test=backend_fw,
-        on_device=on_device,
-        ground_truth_backend=ground_truth_backend,
-        init_flags=init_flags,
-        method_flags=method_flags,
-        init_all_as_kwargs_np={"data": x[0]},
-        init_input_dtypes=dtype,
-        method_input_dtypes=dtype,
-        method_all_as_kwargs_np={"other": x[1]},
-        class_name=class_name,
-        method_name=method_name,
-    )
-
-
-@handle_method(
-    init_tree=CLASS_TREE,
-    method_tree="Array.__bool__",
-    dtype_and_x=helpers.dtype_and_values(
-        available_dtypes=st.one_of(st.just(("bool",)), helpers.get_dtypes("integer")),
-        max_num_dims=0,
-        min_value=0,
-        max_value=1,
-    ),
-)
-def test_array__bool__(
-    dtype_and_x,
-    method_name,
-    class_name,
-    ground_truth_backend,
-    backend_fw,
-    init_flags,
-    method_flags,
-    on_device,
-):
-    dtype, x = dtype_and_x
-    helpers.test_method(
-        backend_to_test=backend_fw,
-        on_device=on_device,
-        ground_truth_backend=ground_truth_backend,
-        init_flags=init_flags,
-        method_flags=method_flags,
-        init_all_as_kwargs_np={"data": x[0]},
-        init_input_dtypes=dtype,
-        method_input_dtypes=[],
-        method_all_as_kwargs_np={},
-        class_name=class_name,
-        method_name=method_name,
-    )
-
-
-@handle_method(
-    init_tree=CLASS_TREE,
-    method_tree="Array.__complex__",
-    dtype_and_x=helpers.dtype_and_values(
-        available_dtypes=helpers.get_dtypes("numeric"),
-        max_num_dims=0,
-    ),
-    method_container_flags=st.just([False]),
-)
-def test_array__complex__(
-    dtype_and_x,
-    method_name,
-    class_name,
-    ground_truth_backend,
-    backend_fw,
-    init_flags,
-    method_flags,
-    on_device,
-):
-    dtype, x = dtype_and_x
-    helpers.test_method(
-        backend_to_test=backend_fw,
-        on_device=on_device,
-        ground_truth_backend=ground_truth_backend,
-        init_flags=init_flags,
-        method_flags=method_flags,
-        init_all_as_kwargs_np={"data": x[0]},
-        init_input_dtypes=dtype,
-        method_input_dtypes=[],
-        method_all_as_kwargs_np={},
-        class_name=class_name,
-        method_name=method_name,
-    )
-
-
-@handle_method(
-    init_tree=CLASS_TREE,
-    method_tree="Array.__deepcopy__",
-    dtype_and_x=helpers.dtype_and_values(
-        available_dtypes=helpers.get_dtypes("integer"),
-    ),
-)
-def test_array__deepcopy__(
-    dtype_and_x,
-    method_name,
-    class_name,
-    ground_truth_backend,
-    backend_fw,
-    init_flags,
-    method_flags,
-    on_device,
-):
-    dtype, x = dtype_and_x
-    helpers.test_method(
-        backend_to_test=backend_fw,
-        on_device=on_device,
-        ground_truth_backend=ground_truth_backend,
-        init_flags=init_flags,
-        method_flags=method_flags,
-        init_all_as_kwargs_np={"data": x[0]},
-        init_input_dtypes=dtype,
-        method_input_dtypes=[],
-        method_all_as_kwargs_np={"memodict": {}},
-        class_name=class_name,
-        method_name=method_name,
-    )
-
-
-@handle_method(
-    init_tree=CLASS_TREE,
-    method_tree="Array.__divmod__",
-    dtype_and_x=helpers.dtype_and_values(
-        available_dtypes=helpers.get_dtypes("numeric"),
-        num_arrays=2,
-        large_abs_safety_factor=2.5,
-        small_abs_safety_factor=2.5,
-        safety_factor_scale="log",
-        shared_dtype=True,
-    ),
-)
-def test_array__divmod__(
-    dtype_and_x,
-    method_name,
-    class_name,
-    ground_truth_backend,
-    backend_fw,
-    init_flags,
-    method_flags,
-    on_device,
-):
-    dtype, x = dtype_and_x
-    assume(not np.any(np.isclose(x[1], 0)))
-    helpers.test_method(
-        backend_to_test=backend_fw,
-        on_device=on_device,
-        ground_truth_backend=ground_truth_backend,
-        init_flags=init_flags,
-        method_flags=method_flags,
-        init_all_as_kwargs_np={"data": x[0]},
-        init_input_dtypes=dtype,
-        method_input_dtypes=dtype,
-        method_all_as_kwargs_np={"other": x[1]},
-        class_name=class_name,
-        method_name=method_name,
-    )
-
-
-@handle_method(
-    init_tree=CLASS_TREE,
-    method_tree="Array.__eq__",
-    dtype_and_x=helpers.dtype_and_values(
-        available_dtypes=helpers.get_dtypes("numeric"),
-        num_arrays=2,
-        shared_dtype=True,
-    ),
-)
-def test_array__eq__(
-    dtype_and_x,
-    method_name,
-    class_name,
-    ground_truth_backend,
-    backend_fw,
-    init_flags,
-    method_flags,
-    on_device,
-):
-    dtype, x = dtype_and_x
-    helpers.test_method(
-        backend_to_test=backend_fw,
-        on_device=on_device,
-        ground_truth_backend=ground_truth_backend,
-        init_flags=init_flags,
-        method_flags=method_flags,
-        init_all_as_kwargs_np={"data": x[0]},
-        init_input_dtypes=dtype,
-        method_input_dtypes=dtype,
-        method_all_as_kwargs_np={"other": x[1]},
-        class_name=class_name,
-        method_name=method_name,
-    )
-
-
-@handle_method(
-    init_tree=CLASS_TREE,
-    method_tree="Array.__float__",
-    dtype_and_x=helpers.dtype_and_values(
-        available_dtypes=helpers.get_dtypes("numeric"),
-        max_num_dims=0,
-    ),
-)
-def test_array__float__(
-    dtype_and_x,
-    method_name,
-    class_name,
-    ground_truth_backend,
-    backend_fw,
-    init_flags,
-    method_flags,
-    on_device,
-):
-    dtype, x = dtype_and_x
-    helpers.test_method(
-        backend_to_test=backend_fw,
-        on_device=on_device,
-        ground_truth_backend=ground_truth_backend,
-        init_flags=init_flags,
-        method_flags=method_flags,
-        init_all_as_kwargs_np={"data": x[0]},
-        init_input_dtypes=dtype,
-        method_input_dtypes=[],
-        method_all_as_kwargs_np={},
-        class_name=class_name,
-        method_name=method_name,
-    )
-
-
-@handle_method(
-    init_tree=CLASS_TREE,
-    method_tree="Array.__floordiv__",
-    dtype_and_x=helpers.dtype_and_values(
-        available_dtypes=helpers.get_dtypes("numeric"),
-        num_arrays=2,
-        large_abs_safety_factor=3.0,
-        small_abs_safety_factor=3.0,
-        safety_factor_scale="log",
-        shared_dtype=True,
-    ),
-)
-def test_array__floordiv__(
-    dtype_and_x,
-    method_name,
-    class_name,
-    ground_truth_backend,
-    backend_fw,
-    init_flags,
-    method_flags,
-    on_device,
-):
-    dtype, x = dtype_and_x
-    assume(not np.any(np.isclose(x[1], 0)))
-    helpers.test_method(
-        backend_to_test=backend_fw,
-        on_device=on_device,
-        ground_truth_backend=ground_truth_backend,
-        init_flags=init_flags,
-        method_flags=method_flags,
-        init_all_as_kwargs_np={"data": x[0]},
-        init_input_dtypes=dtype,
-        method_input_dtypes=dtype,
-        method_all_as_kwargs_np={"other": x[1]},
-        class_name=class_name,
-        method_name=method_name,
-    )
-
-
-@handle_method(
-    init_tree=CLASS_TREE,
-    method_tree="Array.__ge__",
-    dtype_and_x=helpers.dtype_and_values(
-        available_dtypes=helpers.get_dtypes("numeric"),
-        num_arrays=2,
-        shared_dtype=True,
-    ),
-)
-def test_array__ge__(
-    dtype_and_x,
-    method_name,
-    class_name,
-    ground_truth_backend,
-    backend_fw,
-    init_flags,
-    method_flags,
-    on_device,
-):
-    dtype, x = dtype_and_x
-    helpers.test_method(
-        backend_to_test=backend_fw,
-        on_device=on_device,
-        ground_truth_backend=ground_truth_backend,
-        init_flags=init_flags,
-        method_flags=method_flags,
-        init_all_as_kwargs_np={"data": x[0]},
-        init_input_dtypes=dtype,
-        method_input_dtypes=dtype,
-        method_all_as_kwargs_np={"other": x[1]},
-        class_name=class_name,
-        method_name=method_name,
-    )
-
-
-@handle_method(
-    init_tree=CLASS_TREE,
-    method_tree="Array.__getitem__",
-    ground_truth_backend="numpy",
-    dtypes_x_query=helpers.dtype_array_query(
-        available_dtypes=helpers.get_dtypes("valid"),
-    ),
-)
-def test_array__getitem__(
-    dtypes_x_query,
-    init_flags,
-    method_flags,
-    method_name,
-    class_name,
-    backend_fw,
-    ground_truth_backend,
-    on_device,
-):
-    dtypes, x, query = dtypes_x_query
-    helpers.test_method(
-        backend_to_test=backend_fw,
-        on_device=on_device,
-        ground_truth_backend=ground_truth_backend,
-        init_flags=init_flags,
-        method_flags=method_flags,
-        init_all_as_kwargs_np={"data": x},
-        init_input_dtypes=[dtypes[0]],
-        method_input_dtypes=[*dtypes[1:]],
-        method_all_as_kwargs_np={"query": query},
-        class_name=class_name,
-        method_name=method_name,
-    )
-
-
-@handle_method(
-    init_tree=CLASS_TREE,
-    method_tree="Array.__gt__",
-    dtype_and_x=helpers.dtype_and_values(
-        available_dtypes=helpers.get_dtypes("numeric"),
-        num_arrays=2,
-        shared_dtype=True,
-    ),
-)
-def test_array__gt__(
-    dtype_and_x,
-    method_name,
-    class_name,
-    ground_truth_backend,
-    backend_fw,
-    init_flags,
-    method_flags,
-    on_device,
-):
-    dtype, x = dtype_and_x
-    helpers.test_method(
-        backend_to_test=backend_fw,
-        on_device=on_device,
-        ground_truth_backend=ground_truth_backend,
-        init_flags=init_flags,
-        method_flags=method_flags,
-        init_all_as_kwargs_np={"data": x[0]},
-        init_input_dtypes=dtype,
-        method_input_dtypes=dtype,
-        method_all_as_kwargs_np={"other": x[1]},
-        class_name=class_name,
-        method_name=method_name,
-    )
-
-
-@handle_method(
-    init_tree=CLASS_TREE,
-    method_tree="Array.__iadd__",
-    dtype_and_x=helpers.dtype_and_values(
-        available_dtypes=helpers.get_dtypes("numeric"),
-        num_arrays=2,
-        large_abs_safety_factor=2.5,
-        small_abs_safety_factor=2.5,
-        safety_factor_scale="log",
-        shared_dtype=True,
-    ),
-    method_container_flags=st.just([False]),
-)
-def test_array__iadd__(
-    dtype_and_x,
-    method_name,
-    class_name,
-    ground_truth_backend,
-    backend_fw,
-    init_flags,
-    method_flags,
-    on_device,
-):
-    dtype, x = dtype_and_x
-    helpers.test_method(
-        backend_to_test=backend_fw,
-        on_device=on_device,
-        ground_truth_backend=ground_truth_backend,
-        init_flags=init_flags,
-        method_flags=method_flags,
-        init_all_as_kwargs_np={"data": x[0]},
-        init_input_dtypes=dtype,
-        method_input_dtypes=dtype,
-        method_all_as_kwargs_np={"other": x[1]},
-        class_name=class_name,
-        method_name=method_name,
-    )
-
-
-@handle_method(
-    init_tree=CLASS_TREE,
-    method_tree="Array.__iand__",
-    dtype_and_x=helpers.dtype_and_values(
-        available_dtypes=st.one_of(st.just(("bool",)), helpers.get_dtypes("integer")),
-        num_arrays=2,
-        shared_dtype=True,
-    ),
-    method_container_flags=st.just([False]),
-)
-def test_array__iand__(
-    dtype_and_x,
-    method_name,
-    class_name,
-    ground_truth_backend,
-    backend_fw,
-    init_flags,
-    method_flags,
-    on_device,
-):
-    dtype, x = dtype_and_x
-    helpers.test_method(
-        backend_to_test=backend_fw,
-        on_device=on_device,
-        ground_truth_backend=ground_truth_backend,
-        init_flags=init_flags,
-        method_flags=method_flags,
-        init_all_as_kwargs_np={"data": x[0]},
-        init_input_dtypes=dtype,
-        method_input_dtypes=dtype,
-        method_all_as_kwargs_np={"other": x[1]},
-        class_name=class_name,
-        method_name=method_name,
-    )
-
-
-@handle_method(
-    init_tree=CLASS_TREE,
-    method_tree="Array.__ifloordiv__",
-    dtype_and_x=helpers.dtype_and_values(
-        available_dtypes=helpers.get_dtypes("numeric"),
-        num_arrays=2,
-        large_abs_safety_factor=3.0,
-        small_abs_safety_factor=3.0,
-        safety_factor_scale="log",
-        shared_dtype=True,
-    ),
-    method_container_flags=st.just([False]),
-)
-def test_array__ifloordiv__(
-    dtype_and_x,
-    method_name,
-    class_name,
-    ground_truth_backend,
-    backend_fw,
-    init_flags,
-    method_flags,
-    on_device,
-):
-    dtype, x = dtype_and_x
-    assume(not np.any(np.isclose(x[1], 0)))
-    helpers.test_method(
-        backend_to_test=backend_fw,
-        on_device=on_device,
-        ground_truth_backend=ground_truth_backend,
-        init_flags=init_flags,
-        method_flags=method_flags,
-        init_all_as_kwargs_np={"data": x[0]},
-        init_input_dtypes=dtype,
-        method_input_dtypes=dtype,
-        method_all_as_kwargs_np={"other": x[1]},
-        class_name=class_name,
-        method_name=method_name,
-    )
-
-
-@handle_method(
-    init_tree=CLASS_TREE,
-    method_tree="Array.__ilshift__",
-    dtype_and_x=helpers.dtype_and_values(
-        available_dtypes=helpers.get_dtypes("integer"),
-        num_arrays=2,
-        array_api_dtypes=True,
-    ),
-    method_container_flags=st.just([False]),
-)
-def test_array__ilshift__(
-    dtype_and_x,
-    method_name,
-    class_name,
-    ground_truth_backend,
-    backend_fw,
-    init_flags,
-    method_flags,
-    on_device,
-):
-    dtype, x = dtype_and_x
-    x[1] = np.asarray(np.clip(x[1], 0, np.iinfo(dtype[1]).bits - 1), dtype=dtype[1])
-    helpers.test_method(
-        backend_to_test=backend_fw,
-        on_device=on_device,
-        ground_truth_backend=ground_truth_backend,
-        init_flags=init_flags,
-        method_flags=method_flags,
-        init_all_as_kwargs_np={"data": x[0]},
-        init_input_dtypes=[dtype[0]],
-        method_input_dtypes=[dtype[1]],
-        method_all_as_kwargs_np={"other": x[1]},
-        class_name=class_name,
-        method_name=method_name,
-    )
-
-
-@handle_method(
-    init_tree=CLASS_TREE,
-    method_tree="Array.__imatmul__",
-    x1=_get_first_matrix_and_dtype(),
-    x2=_get_second_matrix_and_dtype(),
-    method_container_flags=st.just([False]),
-)
-def test_array__imatmul__(
-    x1,
-    x2,
-    method_name,
-    class_name,
-    ground_truth_backend,
-    backend_fw,
-    init_flags,
-    method_flags,
-    on_device,
-):
-    dtype1, x1 = x1
-    dtype2, x2 = x2
-    helpers.test_method(
-        backend_to_test=backend_fw,
-        on_device=on_device,
-        ground_truth_backend=ground_truth_backend,
-        init_flags=init_flags,
-        method_flags=method_flags,
-        init_all_as_kwargs_np={"data": x1},
-        init_input_dtypes=dtype1,
-        method_input_dtypes=dtype2,
-        method_all_as_kwargs_np={"other": x2},
-        class_name=class_name,
-        method_name=method_name,
-    )
-
-
-@handle_method(
-    init_tree=CLASS_TREE,
-    method_tree="Array.__imod__",
-    dtype_and_x=helpers.dtype_and_values(
-        available_dtypes=helpers.get_dtypes("numeric"),
-        num_arrays=2,
-        large_abs_safety_factor=2.5,
-        small_abs_safety_factor=2.5,
-        safety_factor_scale="log",
-        shared_dtype=True,
-    ),
-    method_container_flags=st.just([False]),
-)
-def test_array__imod__(
-    dtype_and_x,
-    method_name,
-    class_name,
-    ground_truth_backend,
-    backend_fw,
-    init_flags,
-    method_flags,
-    on_device,
-):
-    dtype, x = dtype_and_x
-    assume(not np.any(np.isclose(x[1], 0)))
-    helpers.test_method(
-        backend_to_test=backend_fw,
-        on_device=on_device,
-        ground_truth_backend=ground_truth_backend,
-        init_flags=init_flags,
-        method_flags=method_flags,
-        init_all_as_kwargs_np={"data": x[0]},
-        init_input_dtypes=dtype,
-        method_input_dtypes=dtype,
-        method_all_as_kwargs_np={"other": x[1]},
-        class_name=class_name,
-        method_name=method_name,
-    )
-
-
-@handle_method(
-    init_tree=CLASS_TREE,
-    method_tree="Array.__imul__",
-    dtype_and_x=helpers.dtype_and_values(
-        available_dtypes=helpers.get_dtypes("numeric"),
-        num_arrays=2,
-        large_abs_safety_factor=2.5,
-        small_abs_safety_factor=2.5,
-        safety_factor_scale="log",
-        shared_dtype=True,
-    ),
-    method_container_flags=st.just([False]),
-)
-def test_array__imul__(
-    dtype_and_x,
-    method_name,
-    class_name,
-    ground_truth_backend,
-    backend_fw,
-    init_flags,
-    method_flags,
-    on_device,
-):
-    dtype, x = dtype_and_x
-    helpers.test_method(
-        backend_to_test=backend_fw,
-        on_device=on_device,
-        ground_truth_backend=ground_truth_backend,
-        init_flags=init_flags,
-        method_flags=method_flags,
-        init_all_as_kwargs_np={"data": x[0]},
-        init_input_dtypes=dtype,
-        method_input_dtypes=dtype,
-        method_all_as_kwargs_np={"other": x[1]},
-        class_name=class_name,
-        method_name=method_name,
-    )
-
-
-@handle_method(
-    init_tree=CLASS_TREE,
-    method_tree="Array.__int__",
-    dtype_and_x=helpers.dtype_and_values(
-        available_dtypes=helpers.get_dtypes("numeric"),
-        max_num_dims=0,
-        min_value=-1e15,
-        max_value=1e15,
-    ),
-    method_container_flags=st.just([False]),
-)
-def test_array__int__(
-    dtype_and_x,
-    method_name,
-    class_name,
-    ground_truth_backend,
-    backend_fw,
-    init_flags,
-    method_flags,
-    on_device,
-):
-    dtype, x = dtype_and_x
-    helpers.test_method(
-        backend_to_test=backend_fw,
-        on_device=on_device,
-        ground_truth_backend=ground_truth_backend,
-        init_flags=init_flags,
-        method_flags=method_flags,
-        init_all_as_kwargs_np={"data": x[0]},
-        init_input_dtypes=dtype,
-        method_input_dtypes=[],
-        method_all_as_kwargs_np={},
-        class_name=class_name,
-        method_name=method_name,
-    )
-
-
-@handle_method(
-    init_tree=CLASS_TREE,
-    method_tree="Array.__invert__",
-    dtype_and_x=helpers.dtype_and_values(
-        available_dtypes=st.one_of(st.just(("bool",)), helpers.get_dtypes("integer")),
-    ),
-)
-def test_array__invert__(
-    dtype_and_x,
-    method_name,
-    class_name,
-    ground_truth_backend,
-    backend_fw,
-    init_flags,
-    method_flags,
-    on_device,
-):
-    dtype, x = dtype_and_x
-    helpers.test_method(
-        backend_to_test=backend_fw,
-        on_device=on_device,
-        ground_truth_backend=ground_truth_backend,
-        init_flags=init_flags,
-        method_flags=method_flags,
-        init_all_as_kwargs_np={"data": x[0]},
-        init_input_dtypes=dtype,
-        method_input_dtypes=dtype,
-        method_all_as_kwargs_np={},
-        class_name=class_name,
-        method_name=method_name,
-    )
-
-
-@handle_method(
-    init_tree=CLASS_TREE,
-    method_tree="Array.__ior__",
-    dtype_and_x=helpers.dtype_and_values(
-        available_dtypes=st.one_of(st.just(("bool",)), helpers.get_dtypes("integer")),
-        num_arrays=2,
-        shared_dtype=True,
-    ),
-    method_container_flags=st.just([False]),
-)
-def test_array__ior__(
-    dtype_and_x,
-    method_name,
-    class_name,
-    ground_truth_backend,
-    backend_fw,
-    init_flags,
-    method_flags,
-    on_device,
-):
-    dtype, x = dtype_and_x
-    helpers.test_method(
-        backend_to_test=backend_fw,
-        on_device=on_device,
-        ground_truth_backend=ground_truth_backend,
-        init_flags=init_flags,
-        method_flags=method_flags,
-        init_all_as_kwargs_np={"data": x[0]},
-        init_input_dtypes=dtype,
-        method_input_dtypes=dtype,
-        method_all_as_kwargs_np={"other": x[1]},
-        class_name=class_name,
-        method_name=method_name,
-    )
-
-
-@handle_method(
-    init_tree=CLASS_TREE,
-    method_tree="Array.__ipow__",
-    dtype_and_x=pow_helper(),
-    method_container_flags=st.just([False]),
-)
-def test_array__ipow__(
-    dtype_and_x,
-    method_name,
-    class_name,
-    ground_truth_backend,
-    backend_fw,
-    init_flags,
-    method_flags,
-    on_device,
-):
-    input_dtype, x = dtype_and_x
-
-    # bfloat16 is not supported by numpy
-    assume(not ("bfloat16" in input_dtype))
-
-    # Make sure x2 isn't a float when x1 is integer
-    assume(
-        not (ivy.is_int_dtype(input_dtype[0] and ivy.is_float_dtype(input_dtype[1])))
-    )
-
-    # Make sure x2 is non-negative when both is integer
-    if ivy.is_int_dtype(input_dtype[1]) and ivy.is_int_dtype(input_dtype[0]):
-        x[1] = np.abs(x[1])
-
-    x[0] = not_too_close_to_zero(x[0])
-    x[1] = not_too_close_to_zero(x[1])
-    helpers.test_method(
-        backend_to_test=backend_fw,
-        on_device=on_device,
-        ground_truth_backend=ground_truth_backend,
-        init_flags=init_flags,
-        method_flags=method_flags,
-        init_all_as_kwargs_np={"data": x[0]},
-        init_input_dtypes=[input_dtype[0]],
-        method_input_dtypes=[input_dtype[1]],
-        method_all_as_kwargs_np={"power": x[1]},
-        class_name=class_name,
-        method_name=method_name,
-    )
-
-
-@handle_method(
-    init_tree=CLASS_TREE,
-    method_tree="Array.__irshift__",
-    dtype_and_x=helpers.dtype_and_values(
-        available_dtypes=helpers.get_dtypes("integer"),
-        num_arrays=2,
-        array_api_dtypes=True,
-    ),
-    method_container_flags=st.just([False]),
-)
-def test_array__irshift__(
-    dtype_and_x,
-    method_name,
-    class_name,
-    ground_truth_backend,
-    backend_fw,
-    init_flags,
-    method_flags,
-    on_device,
-):
-    dtype, x = dtype_and_x
-    x[1] = np.asarray(np.clip(x[1], 0, np.iinfo(dtype[1]).bits - 1), dtype=dtype[1])
-    helpers.test_method(
-        backend_to_test=backend_fw,
-        on_device=on_device,
-        ground_truth_backend=ground_truth_backend,
-        init_flags=init_flags,
-        method_flags=method_flags,
-        init_all_as_kwargs_np={"data": x[0]},
-        init_input_dtypes=[dtype[0]],
-        method_input_dtypes=[dtype[1]],
-        method_all_as_kwargs_np={"other": x[1]},
-        class_name=class_name,
-        method_name=method_name,
-    )
-
-
-@handle_method(
-    init_tree=CLASS_TREE,
-    method_tree="Array.__isub__",
-    dtype_and_x=helpers.dtype_and_values(
-        available_dtypes=helpers.get_dtypes("numeric"),
-        num_arrays=2,
-        large_abs_safety_factor=2.5,
-        small_abs_safety_factor=2.5,
-        safety_factor_scale="log",
-        shared_dtype=True,
-    ),
-    method_container_flags=st.just([False]),
-)
-def test_array__isub__(
-    dtype_and_x,
-    method_name,
-    class_name,
-    ground_truth_backend,
-    backend_fw,
-    init_flags,
-    method_flags,
-    on_device,
-):
-    dtype, x = dtype_and_x
-    helpers.test_method(
-        backend_to_test=backend_fw,
-        on_device=on_device,
-        ground_truth_backend=ground_truth_backend,
-        init_flags=init_flags,
-        method_flags=method_flags,
-        init_all_as_kwargs_np={"data": x[0]},
-        init_input_dtypes=dtype,
-        method_input_dtypes=dtype,
-        method_all_as_kwargs_np={"other": x[1]},
-        class_name=class_name,
-        method_name=method_name,
-    )
-
-
-@handle_method(
-    init_tree=CLASS_TREE,
-    method_tree="Array.__iter__",
-    dtype_and_x=helpers.dtype_and_values(
-        available_dtypes=helpers.get_dtypes("integer"),
-        min_dim_size=2,
-        min_num_dims=1,
-    ),
-)
-def test_array__iter__(
-    dtype_and_x,
-    method_name,
-    class_name,
-    ground_truth_backend,
-    backend_fw,
-    init_flags,
-    method_flags,
-    on_device,
-):
-    dtype, x = dtype_and_x
-    helpers.test_method(
-        backend_to_test=backend_fw,
-        on_device=on_device,
-        ground_truth_backend=ground_truth_backend,
-        init_flags=init_flags,
-        method_flags=method_flags,
-        init_all_as_kwargs_np={"data": x[0]},
-        init_input_dtypes=dtype,
-        method_input_dtypes=dtype,
-        method_all_as_kwargs_np={},
-        class_name=class_name,
-        method_name=method_name,
-    )
-
-
-@handle_method(
-    init_tree=CLASS_TREE,
-    method_tree="Array.__itruediv__",
-    dtype_and_x=helpers.dtype_and_values(
-        available_dtypes=helpers.get_dtypes("numeric"),
-        num_arrays=2,
-        large_abs_safety_factor=2.5,
-        small_abs_safety_factor=2.5,
-        safety_factor_scale="log",
-        shared_dtype=True,
-    ),
-    method_container_flags=st.just([False]),
-)
-def test_array__itruediv__(
-    dtype_and_x,
-    method_name,
-    class_name,
-    ground_truth_backend,
-    backend_fw,
-    init_flags,
-    method_flags,
-    on_device,
-):
-    dtype, x = dtype_and_x
-    helpers.test_method(
-        backend_to_test=backend_fw,
-        on_device=on_device,
-        ground_truth_backend=ground_truth_backend,
-        init_flags=init_flags,
-        method_flags=method_flags,
-        init_all_as_kwargs_np={"data": x[0]},
-        init_input_dtypes=dtype,
-        method_input_dtypes=dtype,
-        method_all_as_kwargs_np={"other": x[1]},
-        class_name=class_name,
-        method_name=method_name,
-    )
-
-
-@handle_method(
-    init_tree=CLASS_TREE,
-    method_tree="Array.__ixor__",
-    dtype_and_x=helpers.dtype_and_values(
-        available_dtypes=st.one_of(st.just(("bool",)), helpers.get_dtypes("integer")),
-        num_arrays=2,
-        shared_dtype=True,
-    ),
-    method_container_flags=st.just([False]),
-)
-def test_array__ixor__(
-    dtype_and_x,
-    method_name,
-    class_name,
-    ground_truth_backend,
-    backend_fw,
-    init_flags,
-    method_flags,
-    on_device,
-):
-    dtype, x = dtype_and_x
-    helpers.test_method(
-        backend_to_test=backend_fw,
-        on_device=on_device,
-        ground_truth_backend=ground_truth_backend,
-        init_flags=init_flags,
-        method_flags=method_flags,
-        init_all_as_kwargs_np={"data": x[0]},
-        init_input_dtypes=dtype,
-        method_input_dtypes=dtype,
-        method_all_as_kwargs_np={"other": x[1]},
-        class_name=class_name,
-        method_name=method_name,
-    )
-
-
-@handle_method(
-    init_tree=CLASS_TREE,
-    method_tree="Array.__le__",
-    dtype_and_x=helpers.dtype_and_values(
-        available_dtypes=helpers.get_dtypes("numeric"),
-        num_arrays=2,
-        shared_dtype=True,
-    ),
-)
-def test_array__le__(
-    dtype_and_x,
-    method_name,
-    class_name,
-    ground_truth_backend,
-    backend_fw,
-    init_flags,
-    method_flags,
-    on_device,
-):
-    dtype, x = dtype_and_x
-    helpers.test_method(
-        backend_to_test=backend_fw,
-        on_device=on_device,
-        ground_truth_backend=ground_truth_backend,
-        init_flags=init_flags,
-        method_flags=method_flags,
-        init_all_as_kwargs_np={"data": x[0]},
-        init_input_dtypes=dtype,
-        method_input_dtypes=dtype,
-        method_all_as_kwargs_np={"other": x[1]},
-        class_name=class_name,
-        method_name=method_name,
-    )
-
-
-@handle_method(
-    init_tree=CLASS_TREE,
-    method_tree="Array.__len__",
-    dtype_and_x=helpers.dtype_and_values(
-        available_dtypes=helpers.get_dtypes("valid"),
-    ),
-)
-def test_array__len__(
-    dtype_and_x,
-    method_name,
-    class_name,
-    ground_truth_backend,
-    backend_fw,
-    init_flags,
-    method_flags,
-    on_device,
-):
-    dtype, x = dtype_and_x
-    helpers.test_method(
-        backend_to_test=backend_fw,
-        on_device=on_device,
-        ground_truth_backend=ground_truth_backend,
-        init_flags=init_flags,
-        method_flags=method_flags,
-        init_all_as_kwargs_np={"data": x[0]},
-        init_input_dtypes=dtype,
-        method_input_dtypes=dtype,
-        method_all_as_kwargs_np={},
-        class_name=class_name,
-        method_name=method_name,
-    )
-
-
-@handle_method(
-    init_tree=CLASS_TREE,
-    method_tree="Array.__lshift__",
-    dtype_and_x=helpers.dtype_and_values(
-        available_dtypes=helpers.get_dtypes("integer"),
-        num_arrays=2,
-        array_api_dtypes=True,
-    ),
-)
-def test_array__lshift__(
-    dtype_and_x,
-    method_name,
-    class_name,
-    ground_truth_backend,
-    backend_fw,
-    init_flags,
-    method_flags,
-    on_device,
-):
-    dtype, x = dtype_and_x
-    max_bits = np.iinfo(dtype[0]).bits
-    max_shift = max_bits - 1
-    x[1] = np.asarray(np.clip(x[1], 0, max_shift), dtype=dtype[1])
-    max_value_before_shift = 2 ** (max_bits - x[1]) - 1
-    overflow_threshold = 2 ** (max_bits - 1)
-    x[0] = np.asarray(np.clip(x[0], None, max_value_before_shift), dtype=dtype[0])
-    if np.any(x[0] > overflow_threshold):
-        x[0] = np.asarray(np.clip(x[0], None, overflow_threshold), dtype=dtype[0])
-    if np.any(x[0] < 0):
-        x[0] = np.asarray(np.abs(x[0]), dtype=dtype[0])
-    helpers.test_method(
-        backend_to_test=backend_fw,
-        on_device=on_device,
-        ground_truth_backend=ground_truth_backend,
-        init_flags=init_flags,
-        method_flags=method_flags,
-        init_all_as_kwargs_np={"data": x[0]},
-        init_input_dtypes=[dtype[0]],
-        method_input_dtypes=[dtype[1]],
-        method_all_as_kwargs_np={"other": x[1]},
-        class_name=class_name,
-        method_name=method_name,
-        rtol_=1e-5,
-        atol_=1e-5,
-    )
-
-
-@handle_method(
-    init_tree=CLASS_TREE,
-    method_tree="Array.__lt__",
-    dtype_and_x=helpers.dtype_and_values(
-        available_dtypes=helpers.get_dtypes("numeric"),
-        num_arrays=2,
-        shared_dtype=True,
-    ),
-)
-def test_array__lt__(
-    dtype_and_x,
-    method_name,
-    class_name,
-    ground_truth_backend,
-    backend_fw,
-    init_flags,
-    method_flags,
-    on_device,
-):
-    dtype, x = dtype_and_x
-    helpers.test_method(
-        backend_to_test=backend_fw,
-        on_device=on_device,
-        ground_truth_backend=ground_truth_backend,
-        init_flags=init_flags,
-        method_flags=method_flags,
-        init_all_as_kwargs_np={"data": x[0]},
-        init_input_dtypes=dtype,
-        method_input_dtypes=dtype,
-        method_all_as_kwargs_np={"other": x[1]},
-        class_name=class_name,
-        method_name=method_name,
-    )
-
-
-@handle_method(
-    init_tree=CLASS_TREE,
-    method_tree="Array.__matmul__",
-    x=_get_first_matrix_and_dtype(),
-    y=_get_second_matrix_and_dtype(),
-)
-def test_array__matmul__(
-    x,
-    y,
-    method_name,
-    class_name,
-    ground_truth_backend,
-    backend_fw,
-    init_flags,
-    method_flags,
-    on_device,
-):
-    input_dtype1, x = x
-    input_dtype2, y = y
-    helpers.test_method(
-        backend_to_test=backend_fw,
-        on_device=on_device,
-        ground_truth_backend=ground_truth_backend,
-        init_flags=init_flags,
-        method_flags=method_flags,
-        init_all_as_kwargs_np={"data": x},
-        init_input_dtypes=input_dtype1,
-        method_input_dtypes=input_dtype2,
-        method_all_as_kwargs_np={"other": y},
-        class_name=class_name,
-        method_name=method_name,
-    )
-
-
-@handle_method(
-    init_tree=CLASS_TREE,
-    method_tree="Array.__mod__",
-    dtype_and_x=helpers.dtype_and_values(
-        available_dtypes=helpers.get_dtypes("numeric"),
-        num_arrays=2,
-        large_abs_safety_factor=2.5,
-        small_abs_safety_factor=2.5,
-        safety_factor_scale="log",
-        shared_dtype=True,
-    ),
-)
-def test_array__mod__(
-    dtype_and_x,
-    method_name,
-    class_name,
-    ground_truth_backend,
-    backend_fw,
-    init_flags,
-    method_flags,
-    on_device,
-):
-    dtype, x = dtype_and_x
-    assume(not np.any(np.isclose(x[1], 0)))
-    helpers.test_method(
-        backend_to_test=backend_fw,
-        on_device=on_device,
-        ground_truth_backend=ground_truth_backend,
-        init_flags=init_flags,
-        method_flags=method_flags,
-        init_all_as_kwargs_np={"data": x[0]},
-        init_input_dtypes=dtype,
-        method_input_dtypes=dtype,
-        method_all_as_kwargs_np={"other": x[1]},
-        class_name=class_name,
-        method_name=method_name,
-    )
-
-
-@handle_method(
-    init_tree=CLASS_TREE,
-    method_tree="Array.__mul__",
-    dtype_and_x=helpers.dtype_and_values(
-        available_dtypes=helpers.get_dtypes("numeric"),
-        num_arrays=2,
-        large_abs_safety_factor=2.5,
-        small_abs_safety_factor=2.5,
-        safety_factor_scale="log",
-        shared_dtype=True,
-    ),
-)
-def test_array__mul__(
-    dtype_and_x,
-    method_name,
-    class_name,
-    ground_truth_backend,
-    backend_fw,
-    init_flags,
-    method_flags,
-    on_device,
-):
-    dtype, x = dtype_and_x
-    helpers.test_method(
-        backend_to_test=backend_fw,
-        on_device=on_device,
-        ground_truth_backend=ground_truth_backend,
-        init_flags=init_flags,
-        method_flags=method_flags,
-        init_all_as_kwargs_np={"data": x[0]},
-        init_input_dtypes=dtype,
-        method_input_dtypes=dtype,
-        method_all_as_kwargs_np={"other": x[1]},
-        class_name=class_name,
-        method_name=method_name,
-    )
-
-
-@handle_method(
-    init_tree=CLASS_TREE,
-    method_tree="Array.__ne__",
-    dtype_and_x=helpers.dtype_and_values(
-        available_dtypes=helpers.get_dtypes("numeric"),
-        num_arrays=2,
-        shared_dtype=True,
-    ),
-)
-def test_array__ne__(
-    dtype_and_x,
-    method_name,
-    class_name,
-    ground_truth_backend,
-    backend_fw,
-    init_flags,
-    method_flags,
-    on_device,
-):
-    dtype, x = dtype_and_x
-    helpers.test_method(
-        backend_to_test=backend_fw,
-        on_device=on_device,
-        ground_truth_backend=ground_truth_backend,
-        init_flags=init_flags,
-        method_flags=method_flags,
-        init_all_as_kwargs_np={"data": x[0]},
-        init_input_dtypes=dtype,
-        method_input_dtypes=dtype,
-        method_all_as_kwargs_np={"other": x[1]},
-        class_name=class_name,
-        method_name=method_name,
-    )
-
-
-@handle_method(
-    init_tree=CLASS_TREE,
-    method_tree="Array.__neg__",
-    dtype_and_x=helpers.dtype_and_values(
-        available_dtypes=helpers.get_dtypes("numeric"),
-    ),
-)
-def test_array__neg__(
-    dtype_and_x,
-    method_name,
-    class_name,
-    ground_truth_backend,
-    backend_fw,
-    init_flags,
-    method_flags,
-    on_device,
-):
-    dtype, x = dtype_and_x
-    helpers.test_method(
-        backend_to_test=backend_fw,
-        on_device=on_device,
-        ground_truth_backend=ground_truth_backend,
-        init_flags=init_flags,
-        method_flags=method_flags,
-        init_all_as_kwargs_np={"data": x[0]},
-        init_input_dtypes=dtype,
-        method_input_dtypes=dtype,
-        method_all_as_kwargs_np={},
-        class_name=class_name,
-        method_name=method_name,
-    )
-
-
-@handle_method(
-    init_tree=CLASS_TREE,
-    method_tree="Array.__or__",
-    dtype_and_x=helpers.dtype_and_values(
-        available_dtypes=st.one_of(st.just(("bool",)), helpers.get_dtypes("integer")),
-        num_arrays=2,
-        shared_dtype=True,
-    ),
-)
-def test_array__or__(
-    dtype_and_x,
-    method_name,
-    class_name,
-    ground_truth_backend,
-    backend_fw,
-    init_flags,
-    method_flags,
-    on_device,
-):
-    dtype, x = dtype_and_x
-    helpers.test_method(
-        backend_to_test=backend_fw,
-        on_device=on_device,
-        ground_truth_backend=ground_truth_backend,
-        init_flags=init_flags,
-        method_flags=method_flags,
-        init_all_as_kwargs_np={"data": x[0]},
-        init_input_dtypes=dtype,
-        method_input_dtypes=dtype,
-        method_all_as_kwargs_np={"other": x[1]},
-        class_name=class_name,
-        method_name=method_name,
-    )
-
-
-@handle_method(
-    init_tree=CLASS_TREE,
-    method_tree="Array.__pos__",
-    dtype_and_x=helpers.dtype_and_values(
-        available_dtypes=helpers.get_dtypes("numeric"),
-    ),
-)
-def test_array__pos__(
-    dtype_and_x,
-    method_name,
-    class_name,
-    ground_truth_backend,
-    backend_fw,
-    init_flags,
-    method_flags,
-    on_device,
-):
-    dtype, x = dtype_and_x
-    helpers.test_method(
-        backend_to_test=backend_fw,
-        on_device=on_device,
-        ground_truth_backend=ground_truth_backend,
-        init_flags=init_flags,
-        method_flags=method_flags,
-        init_all_as_kwargs_np={"data": x[0]},
-        init_input_dtypes=dtype,
-        method_input_dtypes=dtype,
-        method_all_as_kwargs_np={},
-        class_name=class_name,
-        method_name=method_name,
-    )
-
-
-@handle_method(
-    init_tree=CLASS_TREE,
-    method_tree="Array.__pow__",
-    dtype_and_x=pow_helper(),
-)
-def test_array__pow__(
-    dtype_and_x,
-    method_name,
-    class_name,
-    ground_truth_backend,
-    backend_fw,
-    init_flags,
-    method_flags,
-    on_device,
-):
-    input_dtype, x = dtype_and_x
-
-    # bfloat16 is not supported by numpy
-    assume(not ("bfloat16" in input_dtype))
-
-    # Make sure x2 isn't a float when x1 is integer
-    assume(
-        not (ivy.is_int_dtype(input_dtype[0] and ivy.is_float_dtype(input_dtype[1])))
-    )
-
-    # Make sure x2 is non-negative when both is integer
-    if ivy.is_int_dtype(input_dtype[1]) and ivy.is_int_dtype(input_dtype[0]):
-        x[1] = np.abs(x[1])
-
-    x[0] = not_too_close_to_zero(x[0])
-    x[1] = not_too_close_to_zero(x[1])
-    helpers.test_method(
-        backend_to_test=backend_fw,
-        on_device=on_device,
-        ground_truth_backend=ground_truth_backend,
-        init_flags=init_flags,
-        method_flags=method_flags,
-        init_all_as_kwargs_np={"data": x[0]},
-        init_input_dtypes=[input_dtype[0]],
-        method_input_dtypes=[input_dtype[1]],
-        method_all_as_kwargs_np={"power": x[1]},
-        class_name=class_name,
-        method_name=method_name,
-    )
-
-
-@handle_method(
-    init_tree=CLASS_TREE,
-    method_tree="Array.__radd__",
-    dtype_and_x=helpers.dtype_and_values(
-        available_dtypes=helpers.get_dtypes("numeric"),
-        num_arrays=2,
-        large_abs_safety_factor=2.5,
-        small_abs_safety_factor=2.5,
-        safety_factor_scale="log",
-        shared_dtype=True,
-    ),
-)
-def test_array__radd__(
-    dtype_and_x,
-    method_name,
-    class_name,
-    ground_truth_backend,
-    backend_fw,
-    init_flags,
-    method_flags,
-    on_device,
-):
-    dtype, x = dtype_and_x
-    helpers.test_method(
-        backend_to_test=backend_fw,
-        on_device=on_device,
-        ground_truth_backend=ground_truth_backend,
-        init_flags=init_flags,
-        method_flags=method_flags,
-        init_all_as_kwargs_np={"data": x[0]},
-        init_input_dtypes=dtype,
-        method_input_dtypes=dtype,
-        method_all_as_kwargs_np={"other": x[1]},
-        class_name=class_name,
-        method_name=method_name,
-    )
-
-
-@handle_method(
-    init_tree=CLASS_TREE,
-    method_tree="Array.__rand__",
-    dtype_and_x=helpers.dtype_and_values(
-        available_dtypes=st.one_of(st.just(("bool",)), helpers.get_dtypes("integer")),
-        num_arrays=2,
-        shared_dtype=True,
-    ),
-)
-def test_array__rand__(
-    dtype_and_x,
-    method_name,
-    class_name,
-    ground_truth_backend,
-    backend_fw,
-    init_flags,
-    method_flags,
-    on_device,
-):
-    dtype, x = dtype_and_x
-    helpers.test_method(
-        backend_to_test=backend_fw,
-        on_device=on_device,
-        ground_truth_backend=ground_truth_backend,
-        init_flags=init_flags,
-        method_flags=method_flags,
-        init_all_as_kwargs_np={"data": x[0]},
-        init_input_dtypes=dtype,
-        method_input_dtypes=dtype,
-        method_all_as_kwargs_np={"other": x[1]},
-        class_name=class_name,
-        method_name=method_name,
-    )
-
-
-@handle_method(
-    init_tree=CLASS_TREE,
-    method_tree="Array.__rdivmod__",
-    dtype_and_x=helpers.dtype_and_values(
-        available_dtypes=helpers.get_dtypes("numeric"),
-        num_arrays=2,
-        large_abs_safety_factor=2.5,
-        small_abs_safety_factor=2.5,
-        safety_factor_scale="log",
-        shared_dtype=True,
-    ),
-)
-def test_array__rdivmod__(
-    dtype_and_x,
-    method_name,
-    class_name,
-    ground_truth_backend,
-    backend_fw,
-    init_flags,
-    method_flags,
-    on_device,
-):
-    dtype, x = dtype_and_x
-    assume(not np.any(np.isclose(x[0], 0)))
-    helpers.test_method(
-        backend_to_test=backend_fw,
-        on_device=on_device,
-        ground_truth_backend=ground_truth_backend,
-        init_flags=init_flags,
-        method_flags=method_flags,
-        init_all_as_kwargs_np={"data": x[0]},
-        init_input_dtypes=dtype,
-        method_input_dtypes=dtype,
-        method_all_as_kwargs_np={"other": x[1]},
-        class_name=class_name,
-        method_name=method_name,
-    )
-
-
-@handle_method(
-    init_tree=CLASS_TREE,
-    method_tree="Array.__rfloordiv__",
-    dtype_and_x=helpers.dtype_and_values(
-        available_dtypes=helpers.get_dtypes("numeric"),
-        num_arrays=2,
-        large_abs_safety_factor=3.0,
-        small_abs_safety_factor=3.0,
-        safety_factor_scale="log",
-        shared_dtype=True,
-    ),
-)
-def test_array__rfloordiv__(
-    dtype_and_x,
-    method_name,
-    class_name,
-    ground_truth_backend,
-    backend_fw,
-    init_flags,
-    method_flags,
-    on_device,
-):
-    dtype, x = dtype_and_x
-    assume(not np.any(np.isclose(x[0], 0)))
-    helpers.test_method(
-        backend_to_test=backend_fw,
-        on_device=on_device,
-        ground_truth_backend=ground_truth_backend,
-        init_flags=init_flags,
-        method_flags=method_flags,
-        init_all_as_kwargs_np={"data": x[0]},
-        init_input_dtypes=dtype,
-        method_input_dtypes=dtype,
-        method_all_as_kwargs_np={"other": x[1]},
-        class_name=class_name,
-        method_name=method_name,
-    )
-
-
-@handle_method(
-    init_tree=CLASS_TREE,
-    method_tree="Array.__rlshift__",
-    dtype_and_x=helpers.dtype_and_values(
-        available_dtypes=helpers.get_dtypes("integer"),
-        num_arrays=2,
-        array_api_dtypes=True,
-    ),
-)
-def test_array__rlshift__(
-    dtype_and_x,
-    method_name,
-    class_name,
-    ground_truth_backend,
-    backend_fw,
-    init_flags,
-    method_flags,
-    on_device,
-):
-    dtype, x = dtype_and_x
-    x[0] = np.asarray(np.clip(x[1], 0, np.iinfo(dtype[1]).bits - 1), dtype=dtype[1])
-    helpers.test_method(
-        backend_to_test=backend_fw,
-        on_device=on_device,
-        ground_truth_backend=ground_truth_backend,
-        init_flags=init_flags,
-        method_flags=method_flags,
-        init_all_as_kwargs_np={"data": x[0]},
-        init_input_dtypes=[dtype[0]],
-        method_input_dtypes=[dtype[1]],
-        method_all_as_kwargs_np={"other": x[1]},
-        class_name=class_name,
-        method_name=method_name,
-    )
-
-
-@handle_method(
-    init_tree=CLASS_TREE,
-    method_tree="Array.__rmatmul__",
-    x1=_get_first_matrix_and_dtype(),
-    x2=_get_second_matrix_and_dtype(),
-)
-def test_array__rmatmul__(
-    x1,
-    x2,
-    method_name,
-    class_name,
-    ground_truth_backend,
-    backend_fw,
-    init_flags,
-    method_flags,
-    on_device,
-):
-    dtype1, x1 = x1
-    dtype2, x2 = x2
-    helpers.test_method(
-        backend_to_test=backend_fw,
-        on_device=on_device,
-        ground_truth_backend=ground_truth_backend,
-        init_flags=init_flags,
-        method_flags=method_flags,
-        init_all_as_kwargs_np={"data": x2},
-        init_input_dtypes=dtype1,
-        method_input_dtypes=dtype2,
-        method_all_as_kwargs_np={"other": x1},
-        class_name=class_name,
-        method_name=method_name,
-    )
-
-
-@handle_method(
-    init_tree=CLASS_TREE,
-    method_tree="Array.__rmod__",
-    dtype_and_x=helpers.dtype_and_values(
-        available_dtypes=helpers.get_dtypes("numeric"),
-        num_arrays=2,
-        large_abs_safety_factor=2.5,
-        small_abs_safety_factor=2.5,
-        safety_factor_scale="log",
-        shared_dtype=True,
-    ),
-)
-def test_array__rmod__(
-    dtype_and_x,
-    method_name,
-    class_name,
-    ground_truth_backend,
-    backend_fw,
-    init_flags,
-    method_flags,
-    on_device,
-):
-    dtype, x = dtype_and_x
-    assume(not np.any(np.isclose(x[0], 0)))
-    helpers.test_method(
-        backend_to_test=backend_fw,
-        on_device=on_device,
-        ground_truth_backend=ground_truth_backend,
-        init_flags=init_flags,
-        method_flags=method_flags,
-        init_all_as_kwargs_np={"data": x[0]},
-        init_input_dtypes=dtype,
-        method_input_dtypes=dtype,
-        method_all_as_kwargs_np={"other": x[1]},
-        class_name=class_name,
-        method_name=method_name,
-    )
-
-
-@handle_method(
-    init_tree=CLASS_TREE,
-    method_tree="Array.__rmul__",
-    dtype_and_x=helpers.dtype_and_values(
-        available_dtypes=helpers.get_dtypes("numeric"),
-        num_arrays=2,
-        large_abs_safety_factor=2.5,
-        small_abs_safety_factor=2.5,
-        safety_factor_scale="log",
-        shared_dtype=True,
-    ),
-)
-def test_array__rmul__(
-    dtype_and_x,
-    method_name,
-    class_name,
-    ground_truth_backend,
-    backend_fw,
-    init_flags,
-    method_flags,
-    on_device,
-):
-    dtype, x = dtype_and_x
-    helpers.test_method(
-        backend_to_test=backend_fw,
-        on_device=on_device,
-        ground_truth_backend=ground_truth_backend,
-        init_flags=init_flags,
-        method_flags=method_flags,
-        init_all_as_kwargs_np={"data": x[0]},
-        init_input_dtypes=dtype,
-        method_input_dtypes=dtype,
-        method_all_as_kwargs_np={"other": x[1]},
-        class_name=class_name,
-        method_name=method_name,
-    )
-
-
-@handle_method(
-    init_tree=CLASS_TREE,
-    method_tree="Array.__ror__",
-    dtype_and_x=helpers.dtype_and_values(
-        available_dtypes=st.one_of(st.just(("bool",)), helpers.get_dtypes("integer")),
-        num_arrays=2,
-        shared_dtype=True,
-    ),
-)
-def test_array__ror__(
-    dtype_and_x,
-    method_name,
-    class_name,
-    ground_truth_backend,
-    backend_fw,
-    init_flags,
-    method_flags,
-    on_device,
-):
-    dtype, x = dtype_and_x
-    helpers.test_method(
-        backend_to_test=backend_fw,
-        on_device=on_device,
-        ground_truth_backend=ground_truth_backend,
-        init_flags=init_flags,
-        method_flags=method_flags,
-        init_all_as_kwargs_np={"data": x[0]},
-        init_input_dtypes=dtype,
-        method_input_dtypes=dtype,
-        method_all_as_kwargs_np={"other": x[1]},
-        class_name=class_name,
-        method_name=method_name,
-    )
-
-
-@handle_method(
-    init_tree=CLASS_TREE,
-    method_tree="Array.__rpow__",
-    dtype_and_x=pow_helper(),
-)
-def test_array__rpow__(
-    dtype_and_x,
-    method_name,
-    class_name,
-    ground_truth_backend,
-    backend_fw,
-    init_flags,
-    method_flags,
-    on_device,
-):
-    input_dtype, x = dtype_and_x
-
-    # bfloat16 is not supported by numpy
-    assume(not ("bfloat16" in input_dtype))
-
-    # Make sure x2 isn't a float when x1 is integer
-    assume(
-        not (ivy.is_int_dtype(input_dtype[0] and ivy.is_float_dtype(input_dtype[1])))
-    )
-
-    # Make sure x2 is non-negative when both is integer
-    if ivy.is_int_dtype(input_dtype[1]) and ivy.is_int_dtype(input_dtype[0]):
-        x[1] = np.abs(x[1])
-
-    x[0] = not_too_close_to_zero(x[0])
-    x[1] = not_too_close_to_zero(x[1])
-    helpers.test_method(
-        backend_to_test=backend_fw,
-        on_device=on_device,
-        ground_truth_backend=ground_truth_backend,
-        init_flags=init_flags,
-        method_flags=method_flags,
-        init_all_as_kwargs_np={"data": x[1]},
-        init_input_dtypes=[input_dtype[1]],
-        method_input_dtypes=[input_dtype[0]],
-        method_all_as_kwargs_np={"power": x[0]},
-        class_name=class_name,
-        method_name=method_name,
-    )
-
-
-@handle_method(
-    init_tree=CLASS_TREE,
-    method_tree="Array.__rrshift__",
-    dtype_and_x=helpers.dtype_and_values(
-        available_dtypes=helpers.get_dtypes("integer"),
-        num_arrays=2,
-        array_api_dtypes=True,
-    ),
-)
-def test_array__rrshift__(
-    dtype_and_x,
-    method_name,
-    class_name,
-    ground_truth_backend,
-    backend_fw,
-    init_flags,
-    method_flags,
-    on_device,
-):
-    dtype, x = dtype_and_x
-    x[0] = np.asarray(np.clip(x[0], 0, np.iinfo(dtype[0]).bits - 1), dtype=dtype[0])
-    helpers.test_method(
-        backend_to_test=backend_fw,
-        on_device=on_device,
-        ground_truth_backend=ground_truth_backend,
-        init_flags=init_flags,
-        method_flags=method_flags,
-        init_all_as_kwargs_np={"data": x[0]},
-        init_input_dtypes=[dtype[0]],
-        method_input_dtypes=[dtype[1]],
-        method_all_as_kwargs_np={"other": x[1]},
-        class_name=class_name,
-        method_name=method_name,
-    )
-
-
-@handle_method(
-    init_tree=CLASS_TREE,
-    method_tree="Array.__rshift__",
-    dtype_and_x=helpers.dtype_and_values(
-        available_dtypes=helpers.get_dtypes("integer"),
-        num_arrays=2,
-        min_value=0,
-        shared_dtype=True,
-    ),
-)
-def test_array__rshift__(
-    dtype_and_x,
-    method_name,
-    class_name,
-    ground_truth_backend,
-    backend_fw,
-    init_flags,
-    method_flags,
-    on_device,
-):
-    dtype, x = dtype_and_x
-    x[1] = np.asarray(np.clip(x[1], 0, np.iinfo(dtype[1]).bits - 1), dtype=dtype[1])
-    helpers.test_method(
-        backend_to_test=backend_fw,
-        on_device=on_device,
-        ground_truth_backend=ground_truth_backend,
-        init_flags=init_flags,
-        method_flags=method_flags,
-        init_all_as_kwargs_np={"data": x[0]},
-        init_input_dtypes=[dtype[0]],
-        method_input_dtypes=[dtype[1]],
-        method_all_as_kwargs_np={"other": x[1]},
-        class_name=class_name,
-        method_name=method_name,
-    )
-
-
-@handle_method(
-    init_tree=CLASS_TREE,
-    method_tree="Array.__rsub__",
-    dtype_and_x=helpers.dtype_and_values(
-        available_dtypes=helpers.get_dtypes("numeric"),
-        num_arrays=2,
-        large_abs_safety_factor=2.5,
-        small_abs_safety_factor=2.5,
-        safety_factor_scale="log",
-        shared_dtype=True,
-    ),
-)
-def test_array__rsub__(
-    dtype_and_x,
-    method_name,
-    class_name,
-    ground_truth_backend,
-    backend_fw,
-    init_flags,
-    method_flags,
-    on_device,
-):
-    dtype, x = dtype_and_x
-    helpers.test_method(
-        backend_to_test=backend_fw,
-        on_device=on_device,
-        ground_truth_backend=ground_truth_backend,
-        init_flags=init_flags,
-        method_flags=method_flags,
-        init_all_as_kwargs_np={"data": x[0]},
-        init_input_dtypes=dtype,
-        method_input_dtypes=dtype,
-        method_all_as_kwargs_np={"other": x[1]},
-        class_name=class_name,
-        method_name=method_name,
-    )
-
-
-@handle_method(
-    init_tree=CLASS_TREE,
-    method_tree="Array.__rtruediv__",
-    dtype_and_x=helpers.dtype_and_values(
-        available_dtypes=helpers.get_dtypes("numeric"),
-        num_arrays=2,
-        large_abs_safety_factor=2.5,
-        small_abs_safety_factor=2.5,
-        safety_factor_scale="log",
-        shared_dtype=True,
-    ),
-)
-def test_array__rtruediv__(
-    dtype_and_x,
-    method_name,
-    class_name,
-    ground_truth_backend,
-    backend_fw,
-    init_flags,
-    method_flags,
-    on_device,
-):
-    dtype, x = dtype_and_x
-    helpers.test_method(
-        backend_to_test=backend_fw,
-        on_device=on_device,
-        ground_truth_backend=ground_truth_backend,
-        init_flags=init_flags,
-        method_flags=method_flags,
-        init_all_as_kwargs_np={"data": x[0]},
-        init_input_dtypes=dtype,
-        method_input_dtypes=dtype,
-        method_all_as_kwargs_np={"other": x[1]},
-        class_name=class_name,
-        method_name=method_name,
-    )
-
-
-@handle_method(
-    init_tree=CLASS_TREE,
-    method_tree="Array.__rxor__",
-    dtype_and_x=helpers.dtype_and_values(
-        available_dtypes=st.one_of(st.just(("bool",)), helpers.get_dtypes("integer")),
-        num_arrays=2,
-        shared_dtype=True,
-    ),
-)
-def test_array__rxor__(
-    dtype_and_x,
-    method_name,
-    class_name,
-    ground_truth_backend,
-    backend_fw,
-    init_flags,
-    method_flags,
-    on_device,
-):
-    dtype, x = dtype_and_x
-    helpers.test_method(
-        backend_to_test=backend_fw,
-        on_device=on_device,
-        ground_truth_backend=ground_truth_backend,
-        init_flags=init_flags,
-        method_flags=method_flags,
-        init_all_as_kwargs_np={"data": x[0]},
-        init_input_dtypes=dtype,
-        method_input_dtypes=dtype,
-        method_all_as_kwargs_np={"other": x[1]},
-        class_name=class_name,
-        method_name=method_name,
-    )
-
-
-@handle_method(
-    init_tree=CLASS_TREE,
-    method_tree="Array.__setitem__",
-    ground_truth_backend="numpy",
-    dtypes_x_query_val=helpers.dtype_array_query_val(
-        available_dtypes=helpers.get_dtypes("valid"),
-    ),
-    # ToDo: fix container method
-    method_container_flags=st.just([False]),
-)
-def test_array__setitem__(
-    dtypes_x_query_val,
-    method_name,
-    class_name,
-    ground_truth_backend,
-    backend_fw,
-    init_flags,
-    method_flags,
-    on_device,
-):
-    dtypes, x, query, val = dtypes_x_query_val
-    helpers.test_method(
-        backend_to_test=backend_fw,
-        on_device=on_device,
-        ground_truth_backend=ground_truth_backend,
-        init_flags=init_flags,
-        method_flags=method_flags,
-        init_all_as_kwargs_np={"data": x},
-        init_input_dtypes=[dtypes[0]],
-        method_input_dtypes=[*dtypes[1:]],
-        method_all_as_kwargs_np={"query": query, "val": val},
-        class_name=class_name,
-        method_name=method_name,
-    )
-
-
-@handle_method(
-    init_tree=CLASS_TREE,
-    method_tree="Array.__sub__",
-    dtype_and_x=helpers.dtype_and_values(
-        available_dtypes=helpers.get_dtypes("numeric"),
-        num_arrays=2,
-        large_abs_safety_factor=2.5,
-        small_abs_safety_factor=2.5,
-        safety_factor_scale="log",
-        shared_dtype=True,
-    ),
-)
-def test_array__sub__(
-    dtype_and_x,
-    method_name,
-    class_name,
-    ground_truth_backend,
-    backend_fw,
-    init_flags,
-    method_flags,
-    on_device,
-):
-    dtype, x = dtype_and_x
-    helpers.test_method(
-        backend_to_test=backend_fw,
-        on_device=on_device,
-        ground_truth_backend=ground_truth_backend,
-        init_flags=init_flags,
-        method_flags=method_flags,
-        init_all_as_kwargs_np={"data": x[0]},
-        init_input_dtypes=dtype,
-        method_input_dtypes=dtype,
-        method_all_as_kwargs_np={"other": x[1]},
-        class_name=class_name,
-        method_name=method_name,
-    )
-
-
-@handle_method(
-    init_tree=CLASS_TREE,
-    method_tree="Array.__truediv__",
-    dtype_and_x=helpers.dtype_and_values(
-        available_dtypes=helpers.get_dtypes("numeric"),
-        num_arrays=2,
-        large_abs_safety_factor=2.5,
-        small_abs_safety_factor=2.5,
-        safety_factor_scale="log",
-        shared_dtype=True,
-    ),
-)
-def test_array__truediv__(
-    dtype_and_x,
-    method_name,
-    class_name,
-    ground_truth_backend,
-    backend_fw,
-    init_flags,
-    method_flags,
-    on_device,
-):
-    dtype, x = dtype_and_x
-    helpers.test_method(
-        backend_to_test=backend_fw,
-        on_device=on_device,
-        ground_truth_backend=ground_truth_backend,
-        init_flags=init_flags,
-        method_flags=method_flags,
-        init_all_as_kwargs_np={"data": x[0]},
-        init_input_dtypes=dtype,
-        method_input_dtypes=dtype,
-        method_all_as_kwargs_np={"other": x[1]},
-        class_name=class_name,
-        method_name=method_name,
-    )
-
-
-@handle_method(
-    init_tree=CLASS_TREE,
-    method_tree="Array.__xor__",
-    dtype_and_x=helpers.dtype_and_values(
-        available_dtypes=st.one_of(st.just(("bool",)), helpers.get_dtypes("integer")),
-        num_arrays=2,
-        shared_dtype=True,
-    ),
-)
-def test_array__xor__(
-    dtype_and_x,
-    method_name,
-    class_name,
-    ground_truth_backend,
-    backend_fw,
-    init_flags,
-    method_flags,
-    on_device,
-):
-    dtype, x = dtype_and_x
-    helpers.test_method(
-        backend_to_test=backend_fw,
-        on_device=on_device,
-        ground_truth_backend=ground_truth_backend,
-        init_flags=init_flags,
-        method_flags=method_flags,
-        init_all_as_kwargs_np={"data": x[0]},
-        init_input_dtypes=dtype,
-        method_input_dtypes=dtype,
-        method_all_as_kwargs_np={"other": x[1]},
-        class_name=class_name,
-        method_name=method_name,
-    )
-
-
-def test_array_function():
-    HANDLED_FUNCTIONS = {}
-
-    class MyArray:
-        def __init__(self, data=None):
-            self.data = data
-
-        def __ivy_array_function__(self, func, types, args, kwargs):
-            if func not in HANDLED_FUNCTIONS:
-                return NotImplemented
-            if not all(
-                issubclass(t, (MyArray, ivy.Array, ivy.NativeArray)) for t in types
-            ):
-                return NotImplemented
-            return HANDLED_FUNCTIONS[func](*args, **kwargs)
-
-    def implements(ivy_function):
-        """Register an __ivy_array_function__ implementation for MyArray objects."""
-
-        def decorator(func):
-            HANDLED_FUNCTIONS[ivy_function] = func
-            return func
-
-        return decorator
-
-    @implements(ivy.abs)
-    def _(my_array, ivy_array):
-        my_array.data = abs(my_array.data)
-        ivy_array = ivy.abs(ivy_array)
-        return (my_array, ivy_array)
-
-    x = MyArray(-3)
-    y = ivy.array([1, -1])
-    xy = _(x, ivy_array=y)
-    x1 = xy[0]
-    y1 = xy[1]
-    assert x1.data == 3
-    assert all(y1 == ivy.array([1, 1]))
-
-
-@handle_test(
-    fn_tree="functional.ivy.native_array",  # dummy fn_tree
-    dtype_x=helpers.dtype_and_values(
-        available_dtypes=helpers.get_dtypes("valid"),
-        min_num_dims=2,
-        max_num_dims=2,
-    ),
-)
-def test_array_property_T(
-    dtype_x,
-    backend_fw,
-    test_flags,
-):
-    _, data = dtype_x
-    with BackendHandler.update_backend(backend_fw) as ivy_backend:
-        data = ivy_backend.native_array(data[0])
-        x = ivy_backend.Array(data)
-        ret = helpers.flatten_and_to_np(ret=x.T, backend=backend_fw)
-        ret_gt = helpers.flatten_and_to_np(
-            ret=ivy_backend.matrix_transpose(data), backend=backend_fw
-        )
-        helpers.value_test(
-            ret_np_flat=ret,
-            ret_np_from_gt_flat=ret_gt,
-            backend=backend_fw,
-            ground_truth_backend=test_flags.ground_truth_backend,
-        )
-
-
-# TODO: avoid using dummy fn_tree in property tests
-
-
-@handle_test(
-    fn_tree="functional.ivy.native_array",  # dummy fn_tree
-    dtype_x=helpers.dtype_and_values(available_dtypes=helpers.get_dtypes("valid")),
-)
-def test_array_property_data(
-    dtype_x,
-    backend_fw,
-    test_flags,
-):
-    _, data = dtype_x
-    with BackendHandler.update_backend(backend_fw) as ivy_backend:
-        data = ivy_backend.native_array(data[0])
-        x = ivy_backend.Array(data)
-        ret = helpers.flatten_and_to_np(ret=x.data, backend=backend_fw)
-        ret_gt = helpers.flatten_and_to_np(ret=data, backend=backend_fw)
-        helpers.value_test(
-            ret_np_flat=ret,
-            ret_np_from_gt_flat=ret_gt,
-            backend=backend_fw,
-            ground_truth_backend=test_flags.ground_truth_backend,
-        )
-
-
-@handle_test(
-    fn_tree="functional.ivy.native_array",  # dummy fn_tree
-    dtype_x=helpers.dtype_and_values(available_dtypes=helpers.get_dtypes("valid")),
-)
-def test_array_property_device(
-    dtype_x,
-    backend_fw,
-):
-    _, data = dtype_x
-    with BackendHandler.update_backend(backend_fw) as ivy_backend:
-        data = ivy_backend.native_array(data[0])
-        x = ivy_backend.Array(data)
-        ivy_backend.utils.assertions.check_equal(
-            x.device, ivy_backend.dev(data), as_array=False
-        )
-
-
-@handle_test(
-    fn_tree="functional.ivy.native_array",  # dummy fn_tree
-    dtype_x=helpers.dtype_and_values(available_dtypes=helpers.get_dtypes("valid")),
-)
-def test_array_property_dtype(
-    dtype_x,
-    backend_fw,
-):
-    _, data = dtype_x
-    with BackendHandler.update_backend(backend_fw) as ivy_backend:
-        data = ivy_backend.native_array(data[0])
-        x = ivy_backend.Array(data)
-        ivy_backend.utils.assertions.check_equal(
-            x.dtype, ivy_backend.dtype(data), as_array=False
-        )
-
-
-@handle_test(
-    fn_tree="functional.ivy.native_array",  # dummy fn_tree
-    dtype_x=helpers.dtype_and_values(available_dtypes=helpers.get_dtypes("complex")),
-)
-def test_array_property_imag(
-    dtype_x,
-    backend_fw,
-    test_flags,
-):
-    _, data = dtype_x
-    with BackendHandler.update_backend(backend_fw) as ivy_backend:
-        data = ivy_backend.native_array(data[0])
-        x = ivy_backend.Array(data)
-        ret = helpers.flatten_and_to_np(ret=x.imag, backend=backend_fw)
-        ret_gt = helpers.flatten_and_to_np(ret=ivy_backend.imag(x), backend=backend_fw)
-        helpers.value_test(
-            ret_np_flat=ret,
-            ret_np_from_gt_flat=ret_gt,
-            backend=backend_fw,
-            ground_truth_backend=test_flags.ground_truth_backend,
-        )
-
-
-@handle_test(
-    fn_tree="functional.ivy.native_array",  # dummy fn_tree
-    dtype_x=helpers.dtype_and_values(
-        available_dtypes=helpers.get_dtypes("valid"),
-    ),
-)
-def test_array_property_itemsize(
-    dtype_x,
-    backend_fw,
-):
-    dtype, data = dtype_x
-    with BackendHandler.update_backend(backend_fw) as ivy_backend:
-        data = ivy_backend.native_array(data[0])
-        x = ivy_backend.Array(data)
-        ivy_backend.utils.assertions.check_equal(
-            x.itemsize, ivy_backend.to_numpy(x).itemsize, as_array=False
-        )
-
-
-@handle_test(
-    fn_tree="functional.ivy.native_array",  # dummy fn_tree
-    dtype_x=helpers.dtype_and_values(
-        available_dtypes=helpers.get_dtypes("valid"),
-        min_num_dims=2,
-    ),
-)
-def test_array_property_mT(
-    dtype_x,
-    backend_fw,
-    test_flags,
-):
-    _, data = dtype_x
-    with BackendHandler.update_backend(backend_fw) as ivy_backend:
-        data = ivy_backend.native_array(data[0])
-        x = ivy_backend.Array(data)
-        ret = helpers.flatten_and_to_np(ret=x.mT, backend=backend_fw)
-        ret_gt = helpers.flatten_and_to_np(
-            ret=ivy_backend.matrix_transpose(data), backend=backend_fw
-        )
-        helpers.value_test(
-            ret_np_flat=ret,
-            ret_np_from_gt_flat=ret_gt,
-            backend=backend_fw,
-            ground_truth_backend=test_flags.ground_truth_backend,
-        )
-
-
-@handle_test(
-    fn_tree="functional.ivy.native_array",  # dummy fn_tree
-    dtype_x=helpers.dtype_and_values(
-        available_dtypes=helpers.get_dtypes("valid"),
-        ret_shape=True,
-    ),
-)
-def test_array_property_ndim(
-    dtype_x,
-    backend_fw,
-):
-    _, data, input_shape = dtype_x
-    with BackendHandler.update_backend(backend_fw) as ivy_backend:
-        data = ivy_backend.native_array(data[0])
-        x = ivy_backend.Array(data)
-        ivy_backend.utils.assertions.check_equal(
-            x.ndim, len(input_shape), as_array=False
-        )
-
-
-@handle_test(
-    fn_tree="functional.ivy.native_array",  # dummy fn_tree
-    dtype_x=helpers.dtype_and_values(available_dtypes=helpers.get_dtypes("complex")),
-)
-def test_array_property_real(
-    dtype_x,
-    backend_fw,
-    test_flags,
-):
-    _, data = dtype_x
-    with BackendHandler.update_backend(backend_fw) as ivy_backend:
-        data = ivy_backend.native_array(data[0])
-        x = ivy_backend.Array(data)
-        ret = helpers.flatten_and_to_np(ret=x.real, backend=backend_fw)
-        ret_gt = helpers.flatten_and_to_np(ret=ivy_backend.real(x), backend=backend_fw)
-        helpers.value_test(
-            ret_np_flat=ret,
-            ret_np_from_gt_flat=ret_gt,
-            backend=backend_fw,
-            ground_truth_backend=test_flags.ground_truth_backend,
-        )
-
-
-@handle_test(
-    fn_tree="functional.ivy.native_array",  # dummy fn_tree
-    dtype_x=helpers.dtype_and_values(
-        available_dtypes=helpers.get_dtypes("valid"),
-        ret_shape=True,
-    ),
-)
-def test_array_property_shape(
-    dtype_x,
-    backend_fw,
-):
-    _, data, input_shape = dtype_x
-    with BackendHandler.update_backend(backend_fw) as ivy_backend:
-        data = ivy_backend.native_array(data[0])
-        x = ivy_backend.Array(data)
-        ivy_backend.utils.assertions.check_equal(
-            x.shape, ivy_backend.Shape(input_shape), as_array=False
-        )
-
-
-@handle_test(
-    fn_tree="functional.ivy.native_array",  # dummy fn_tree
-    dtype_x=helpers.dtype_and_values(
-        available_dtypes=helpers.get_dtypes("valid"),
-        ret_shape=True,
-        min_num_dims=1,
-    ),
-)
-def test_array_property_size(
-    dtype_x,
-    backend_fw,
-):
-    _, data, input_shape = dtype_x
-    with BackendHandler.update_backend(backend_fw) as ivy_backend:
-        data = ivy_backend.native_array(data[0])
-        x = ivy_backend.Array(data)
-        size_gt = 1
-        for dim in input_shape:
-            size_gt *= dim
-        ivy_backend.utils.assertions.check_equal(x.size, size_gt, as_array=False)
-
-
-@handle_test(
-    fn_tree="functional.ivy.native_array",  # dummy fn_tree
-    dtype_x=helpers.dtype_and_values(
-        available_dtypes=helpers.get_dtypes("valid"),
-    ),
-)
-def test_array_property_strides(dtype_x, backend_fw):
-    dtype, data = dtype_x
-    with BackendHandler.update_backend(backend_fw) as ivy_backend:
-        data = ivy_backend.native_array(data[0])
-        x = ivy_backend.Array(data)
-        ivy_backend.utils.assertions.check_equal(
-            x.strides, ivy_backend.to_numpy(x).strides, as_array=False
-        )
-
-
-@handle_test(
-    fn_tree="functional.ivy.native_array",  # dummy fn_tree
-    dtype_x=helpers.dtype_and_values(
-        available_dtypes=helpers.get_dtypes("integer"),
-        min_dim_size=3,
-        max_dim_size=3,
-        min_num_dims=3,
-        max_num_dims=3,
-        num_arrays=2,
-        min_value=3.0,
-        max_value=10.0,
-    ),
-    op=st.sampled_from(
-        ["!=", ">", "<", ">=", "<=", "*", "/", "%", "==", "&", "@", "**", "/"]
-    ),
-)
-def test_dunder_wrapping(
-    dtype_x,
-    backend_fw,
-    test_flags,
-    op,
-):
-    _, data = dtype_x
-    ivy.set_backend(backend_fw)
-    x = ivy.to_native(ivy.array(data[0]))
-    y = ivy.array(data[1])
-    assert ivy.is_ivy_array(y)
-    assert ivy.is_native_array(x)
-    res = eval(f"x {op} y")
-    assert ivy.is_ivy_array(res)
-=======
-# global
-from hypothesis import assume, strategies as st
-import numpy as np
-
-# local
-import ivy
-import ivy_tests.test_ivy.helpers as helpers
-from ivy_tests.test_ivy.helpers import handle_method, handle_test, BackendHandler
-from ivy_tests.test_ivy.test_functional.test_core.test_elementwise import (
-    not_too_close_to_zero,
-    pow_helper,
-)
-from ivy_tests.test_ivy.test_functional.test_core.test_linalg import (
-    _get_first_matrix_and_dtype,
-    _get_second_matrix_and_dtype,
-)
-
-CLASS_TREE = "ivy.array"
-
-
-@handle_method(
-    init_tree=CLASS_TREE,
-    method_tree="Array.__abs__",
-    dtype_and_x=helpers.dtype_and_values(
-        available_dtypes=helpers.get_dtypes("valid"),
-        large_abs_safety_factor=1.5,
-        small_abs_safety_factor=1.5,
-        safety_factor_scale="log",
-    ),
-)
-def test_array__abs__(
-    dtype_and_x,
-    method_name,
-    class_name,
-    ground_truth_backend,
-    backend_fw,
-    init_flags,
-    method_flags,
-    on_device,
-):
-    dtype, x = dtype_and_x
-    helpers.test_method(
-        backend_to_test=backend_fw,
-        on_device=on_device,
-        ground_truth_backend=ground_truth_backend,
-        init_flags=init_flags,
-        method_flags=method_flags,
-        init_all_as_kwargs_np={"data": x[0]},
-        init_input_dtypes=dtype,
-        method_input_dtypes=[],
-        method_all_as_kwargs_np={},
-        class_name=class_name,
-        method_name=method_name,
-    )
-
-
-@handle_method(
-    init_tree=CLASS_TREE,
-    method_tree="Array.__add__",
-    dtype_and_x=helpers.dtype_and_values(
-        available_dtypes=helpers.get_dtypes("numeric"),
-        num_arrays=2,
-        large_abs_safety_factor=2.5,
-        small_abs_safety_factor=2.5,
-        safety_factor_scale="log",
-        shared_dtype=True,
-    ),
-)
-def test_array__add__(
-    dtype_and_x,
-    method_name,
-    class_name,
-    ground_truth_backend,
-    backend_fw,
-    init_flags,
-    method_flags,
-    on_device,
-):
-    dtype, x = dtype_and_x
-    helpers.test_method(
-        backend_to_test=backend_fw,
-        on_device=on_device,
-        ground_truth_backend=ground_truth_backend,
-        init_flags=init_flags,
-        method_flags=method_flags,
-        init_all_as_kwargs_np={"data": x[0]},
-        init_input_dtypes=dtype,
-        method_input_dtypes=dtype,
-        method_all_as_kwargs_np={"other": x[1]},
-        class_name=class_name,
-        method_name=method_name,
-    )
-
-
-@handle_method(
-    init_tree=CLASS_TREE,
-    method_tree="Array.__and__",
-    dtype_and_x=helpers.dtype_and_values(
-        available_dtypes=st.one_of(st.just(("bool",)), helpers.get_dtypes("integer")),
-        num_arrays=2,
-        shared_dtype=True,
-    ),
-)
-def test_array__and__(
-    dtype_and_x,
-    method_name,
-    class_name,
-    ground_truth_backend,
-    backend_fw,
-    init_flags,
-    method_flags,
-    on_device,
-):
-    dtype, x = dtype_and_x
-    helpers.test_method(
-        backend_to_test=backend_fw,
-        on_device=on_device,
-        ground_truth_backend=ground_truth_backend,
-        init_flags=init_flags,
-        method_flags=method_flags,
-        init_all_as_kwargs_np={"data": x[0]},
-        init_input_dtypes=dtype,
-        method_input_dtypes=dtype,
-        method_all_as_kwargs_np={"other": x[1]},
-        class_name=class_name,
-        method_name=method_name,
-    )
-
-
-@handle_method(
-    init_tree=CLASS_TREE,
-    method_tree="Array.__bool__",
-    dtype_and_x=helpers.dtype_and_values(
-        available_dtypes=st.one_of(st.just(("bool",)), helpers.get_dtypes("integer")),
-        max_num_dims=0,
-        min_value=0,
-        max_value=1,
-    ),
-)
-def test_array__bool__(
-    dtype_and_x,
-    method_name,
-    class_name,
-    ground_truth_backend,
-    backend_fw,
-    init_flags,
-    method_flags,
-    on_device,
-):
-    dtype, x = dtype_and_x
-    helpers.test_method(
-        backend_to_test=backend_fw,
-        on_device=on_device,
-        ground_truth_backend=ground_truth_backend,
-        init_flags=init_flags,
-        method_flags=method_flags,
-        init_all_as_kwargs_np={"data": x[0]},
-        init_input_dtypes=dtype,
-        method_input_dtypes=[],
-        method_all_as_kwargs_np={},
-        class_name=class_name,
-        method_name=method_name,
-    )
-
-
-@handle_method(
-    init_tree=CLASS_TREE,
-    method_tree="Array.__complex__",
-    dtype_and_x=helpers.dtype_and_values(
-        available_dtypes=helpers.get_dtypes("numeric"),
-        max_num_dims=0,
-    ),
-    method_container_flags=st.just([False]),
-)
-def test_array__complex__(
-    dtype_and_x,
-    method_name,
-    class_name,
-    ground_truth_backend,
-    backend_fw,
-    init_flags,
-    method_flags,
-    on_device,
-):
-    dtype, x = dtype_and_x
-    helpers.test_method(
-        backend_to_test=backend_fw,
-        on_device=on_device,
-        ground_truth_backend=ground_truth_backend,
-        init_flags=init_flags,
-        method_flags=method_flags,
-        init_all_as_kwargs_np={"data": x[0]},
-        init_input_dtypes=dtype,
-        method_input_dtypes=[],
-        method_all_as_kwargs_np={},
-        class_name=class_name,
-        method_name=method_name,
-    )
-
-
-@handle_method(
-    init_tree=CLASS_TREE,
-    method_tree="Array.__deepcopy__",
-    dtype_and_x=helpers.dtype_and_values(
-        available_dtypes=helpers.get_dtypes("integer"),
-    ),
-)
-def test_array__deepcopy__(
-    dtype_and_x,
-    method_name,
-    class_name,
-    ground_truth_backend,
-    backend_fw,
-    init_flags,
-    method_flags,
-    on_device,
-):
-    dtype, x = dtype_and_x
-    helpers.test_method(
-        backend_to_test=backend_fw,
-        on_device=on_device,
-        ground_truth_backend=ground_truth_backend,
-        init_flags=init_flags,
-        method_flags=method_flags,
-        init_all_as_kwargs_np={"data": x[0]},
-        init_input_dtypes=dtype,
-        method_input_dtypes=[],
-        method_all_as_kwargs_np={"memodict": {}},
-        class_name=class_name,
-        method_name=method_name,
-    )
-
-
-@handle_method(
-    init_tree=CLASS_TREE,
-    method_tree="Array.__divmod__",
-    dtype_and_x=helpers.dtype_and_values(
-        available_dtypes=helpers.get_dtypes("numeric"),
-        num_arrays=2,
-        large_abs_safety_factor=2.5,
-        small_abs_safety_factor=2.5,
-        safety_factor_scale="log",
-        shared_dtype=True,
-    ),
-)
-def test_array__divmod__(
-    dtype_and_x,
-    method_name,
-    class_name,
-    ground_truth_backend,
-    backend_fw,
-    init_flags,
-    method_flags,
-    on_device,
-):
-    dtype, x = dtype_and_x
-    assume(not np.any(np.isclose(x[1], 0)))
-    helpers.test_method(
-        backend_to_test=backend_fw,
-        on_device=on_device,
-        ground_truth_backend=ground_truth_backend,
-        init_flags=init_flags,
-        method_flags=method_flags,
-        init_all_as_kwargs_np={"data": x[0]},
-        init_input_dtypes=dtype,
-        method_input_dtypes=dtype,
-        method_all_as_kwargs_np={"other": x[1]},
-        class_name=class_name,
-        method_name=method_name,
-    )
-
-
-@handle_method(
-    init_tree=CLASS_TREE,
-    method_tree="Array.__eq__",
-    dtype_and_x=helpers.dtype_and_values(
-        available_dtypes=helpers.get_dtypes("numeric"),
-        num_arrays=2,
-        shared_dtype=True,
-    ),
-)
-def test_array__eq__(
-    dtype_and_x,
-    method_name,
-    class_name,
-    ground_truth_backend,
-    backend_fw,
-    init_flags,
-    method_flags,
-    on_device,
-):
-    dtype, x = dtype_and_x
-    helpers.test_method(
-        backend_to_test=backend_fw,
-        on_device=on_device,
-        ground_truth_backend=ground_truth_backend,
-        init_flags=init_flags,
-        method_flags=method_flags,
-        init_all_as_kwargs_np={"data": x[0]},
-        init_input_dtypes=dtype,
-        method_input_dtypes=dtype,
-        method_all_as_kwargs_np={"other": x[1]},
-        class_name=class_name,
-        method_name=method_name,
-    )
-
-
-@handle_method(
-    init_tree=CLASS_TREE,
-    method_tree="Array.__float__",
-    dtype_and_x=helpers.dtype_and_values(
-        available_dtypes=helpers.get_dtypes("numeric"),
-        max_num_dims=0,
-    ),
-)
-def test_array__float__(
-    dtype_and_x,
-    method_name,
-    class_name,
-    ground_truth_backend,
-    backend_fw,
-    init_flags,
-    method_flags,
-    on_device,
-):
-    dtype, x = dtype_and_x
-    helpers.test_method(
-        backend_to_test=backend_fw,
-        on_device=on_device,
-        ground_truth_backend=ground_truth_backend,
-        init_flags=init_flags,
-        method_flags=method_flags,
-        init_all_as_kwargs_np={"data": x[0]},
-        init_input_dtypes=dtype,
-        method_input_dtypes=[],
-        method_all_as_kwargs_np={},
-        class_name=class_name,
-        method_name=method_name,
-    )
-
-
-@handle_method(
-    init_tree=CLASS_TREE,
-    method_tree="Array.__floordiv__",
-    dtype_and_x=helpers.dtype_and_values(
-        available_dtypes=helpers.get_dtypes("numeric"),
-        num_arrays=2,
-        large_abs_safety_factor=3.0,
-        small_abs_safety_factor=3.0,
-        safety_factor_scale="log",
-        shared_dtype=True,
-    ),
-)
-def test_array__floordiv__(
-    dtype_and_x,
-    method_name,
-    class_name,
-    ground_truth_backend,
-    backend_fw,
-    init_flags,
-    method_flags,
-    on_device,
-):
-    dtype, x = dtype_and_x
-    assume(not np.any(np.isclose(x[1], 0)))
-    helpers.test_method(
-        backend_to_test=backend_fw,
-        on_device=on_device,
-        ground_truth_backend=ground_truth_backend,
-        init_flags=init_flags,
-        method_flags=method_flags,
-        init_all_as_kwargs_np={"data": x[0]},
-        init_input_dtypes=dtype,
-        method_input_dtypes=dtype,
-        method_all_as_kwargs_np={"other": x[1]},
-        class_name=class_name,
-        method_name=method_name,
-    )
-
-
-@handle_method(
-    init_tree=CLASS_TREE,
-    method_tree="Array.__ge__",
-    dtype_and_x=helpers.dtype_and_values(
-        available_dtypes=helpers.get_dtypes("numeric"),
-        num_arrays=2,
-        shared_dtype=True,
-    ),
-)
-def test_array__ge__(
-    dtype_and_x,
-    method_name,
-    class_name,
-    ground_truth_backend,
-    backend_fw,
-    init_flags,
-    method_flags,
-    on_device,
-):
-    dtype, x = dtype_and_x
-    helpers.test_method(
-        backend_to_test=backend_fw,
-        on_device=on_device,
-        ground_truth_backend=ground_truth_backend,
-        init_flags=init_flags,
-        method_flags=method_flags,
-        init_all_as_kwargs_np={"data": x[0]},
-        init_input_dtypes=dtype,
-        method_input_dtypes=dtype,
-        method_all_as_kwargs_np={"other": x[1]},
-        class_name=class_name,
-        method_name=method_name,
-    )
-
-
-@handle_method(
-    init_tree=CLASS_TREE,
-    method_tree="Array.__getitem__",
-    ground_truth_backend="numpy",
-    dtypes_x_query=helpers.dtype_array_query(
-        available_dtypes=helpers.get_dtypes("valid"),
-    ),
-)
-def test_array__getitem__(
-    dtypes_x_query,
-    init_flags,
-    method_flags,
-    method_name,
-    class_name,
-    backend_fw,
-    ground_truth_backend,
-    on_device,
-):
-    dtypes, x, query = dtypes_x_query
-    helpers.test_method(
-        backend_to_test=backend_fw,
-        on_device=on_device,
-        ground_truth_backend=ground_truth_backend,
-        init_flags=init_flags,
-        method_flags=method_flags,
-        init_all_as_kwargs_np={"data": x},
-        init_input_dtypes=[dtypes[0]],
-        method_input_dtypes=[*dtypes[1:]],
-        method_all_as_kwargs_np={"query": query},
-        class_name=class_name,
-        method_name=method_name,
-    )
-
-
-@handle_method(
-    init_tree=CLASS_TREE,
-    method_tree="Array.__gt__",
-    dtype_and_x=helpers.dtype_and_values(
-        available_dtypes=helpers.get_dtypes("numeric"),
-        num_arrays=2,
-        shared_dtype=True,
-    ),
-)
-def test_array__gt__(
-    dtype_and_x,
-    method_name,
-    class_name,
-    ground_truth_backend,
-    backend_fw,
-    init_flags,
-    method_flags,
-    on_device,
-):
-    dtype, x = dtype_and_x
-    helpers.test_method(
-        backend_to_test=backend_fw,
-        on_device=on_device,
-        ground_truth_backend=ground_truth_backend,
-        init_flags=init_flags,
-        method_flags=method_flags,
-        init_all_as_kwargs_np={"data": x[0]},
-        init_input_dtypes=dtype,
-        method_input_dtypes=dtype,
-        method_all_as_kwargs_np={"other": x[1]},
-        class_name=class_name,
-        method_name=method_name,
-    )
-
-
-@handle_method(
-    init_tree=CLASS_TREE,
-    method_tree="Array.__iadd__",
-    dtype_and_x=helpers.dtype_and_values(
-        available_dtypes=helpers.get_dtypes("numeric"),
-        num_arrays=2,
-        large_abs_safety_factor=2.5,
-        small_abs_safety_factor=2.5,
-        safety_factor_scale="log",
-        shared_dtype=True,
-    ),
-    method_container_flags=st.just([False]),
-)
-def test_array__iadd__(
-    dtype_and_x,
-    method_name,
-    class_name,
-    ground_truth_backend,
-    backend_fw,
-    init_flags,
-    method_flags,
-    on_device,
-):
-    dtype, x = dtype_and_x
-    helpers.test_method(
-        backend_to_test=backend_fw,
-        on_device=on_device,
-        ground_truth_backend=ground_truth_backend,
-        init_flags=init_flags,
-        method_flags=method_flags,
-        init_all_as_kwargs_np={"data": x[0]},
-        init_input_dtypes=dtype,
-        method_input_dtypes=dtype,
-        method_all_as_kwargs_np={"other": x[1]},
-        class_name=class_name,
-        method_name=method_name,
-    )
-
-
-@handle_method(
-    init_tree=CLASS_TREE,
-    method_tree="Array.__iand__",
-    dtype_and_x=helpers.dtype_and_values(
-        available_dtypes=st.one_of(st.just(("bool",)), helpers.get_dtypes("integer")),
-        num_arrays=2,
-        shared_dtype=True,
-    ),
-    method_container_flags=st.just([False]),
-)
-def test_array__iand__(
-    dtype_and_x,
-    method_name,
-    class_name,
-    ground_truth_backend,
-    backend_fw,
-    init_flags,
-    method_flags,
-    on_device,
-):
-    dtype, x = dtype_and_x
-    helpers.test_method(
-        backend_to_test=backend_fw,
-        on_device=on_device,
-        ground_truth_backend=ground_truth_backend,
-        init_flags=init_flags,
-        method_flags=method_flags,
-        init_all_as_kwargs_np={"data": x[0]},
-        init_input_dtypes=dtype,
-        method_input_dtypes=dtype,
-        method_all_as_kwargs_np={"other": x[1]},
-        class_name=class_name,
-        method_name=method_name,
-    )
-
-
-@handle_method(
-    init_tree=CLASS_TREE,
-    method_tree="Array.__ifloordiv__",
-    dtype_and_x=helpers.dtype_and_values(
-        available_dtypes=helpers.get_dtypes("numeric"),
-        num_arrays=2,
-        large_abs_safety_factor=3.0,
-        small_abs_safety_factor=3.0,
-        safety_factor_scale="log",
-        shared_dtype=True,
-    ),
-    method_container_flags=st.just([False]),
-)
-def test_array__ifloordiv__(
-    dtype_and_x,
-    method_name,
-    class_name,
-    ground_truth_backend,
-    backend_fw,
-    init_flags,
-    method_flags,
-    on_device,
-):
-    dtype, x = dtype_and_x
-    assume(not np.any(np.isclose(x[1], 0)))
-    helpers.test_method(
-        backend_to_test=backend_fw,
-        on_device=on_device,
-        ground_truth_backend=ground_truth_backend,
-        init_flags=init_flags,
-        method_flags=method_flags,
-        init_all_as_kwargs_np={"data": x[0]},
-        init_input_dtypes=dtype,
-        method_input_dtypes=dtype,
-        method_all_as_kwargs_np={"other": x[1]},
-        class_name=class_name,
-        method_name=method_name,
-    )
-
-
-@handle_method(
-    init_tree=CLASS_TREE,
-    method_tree="Array.__ilshift__",
-    dtype_and_x=helpers.dtype_and_values(
-        available_dtypes=helpers.get_dtypes("integer"),
-        num_arrays=2,
-        array_api_dtypes=True,
-    ),
-    method_container_flags=st.just([False]),
-)
-def test_array__ilshift__(
-    dtype_and_x,
-    method_name,
-    class_name,
-    ground_truth_backend,
-    backend_fw,
-    init_flags,
-    method_flags,
-    on_device,
-):
-    dtype, x = dtype_and_x
-    x[1] = np.asarray(np.clip(x[1], 0, np.iinfo(dtype[1]).bits - 1), dtype=dtype[1])
-    helpers.test_method(
-        backend_to_test=backend_fw,
-        on_device=on_device,
-        ground_truth_backend=ground_truth_backend,
-        init_flags=init_flags,
-        method_flags=method_flags,
-        init_all_as_kwargs_np={"data": x[0]},
-        init_input_dtypes=[dtype[0]],
-        method_input_dtypes=[dtype[1]],
-        method_all_as_kwargs_np={"other": x[1]},
-        class_name=class_name,
-        method_name=method_name,
-    )
-
-
-@handle_method(
-    init_tree=CLASS_TREE,
-    method_tree="Array.__imatmul__",
-    x1=_get_first_matrix_and_dtype(),
-    x2=_get_second_matrix_and_dtype(),
-    method_container_flags=st.just([False]),
-)
-def test_array__imatmul__(
-    x1,
-    x2,
-    method_name,
-    class_name,
-    ground_truth_backend,
-    backend_fw,
-    init_flags,
-    method_flags,
-    on_device,
-):
-    dtype1, x1 = x1
-    dtype2, x2 = x2
-    helpers.test_method(
-        backend_to_test=backend_fw,
-        on_device=on_device,
-        ground_truth_backend=ground_truth_backend,
-        init_flags=init_flags,
-        method_flags=method_flags,
-        init_all_as_kwargs_np={"data": x1},
-        init_input_dtypes=dtype1,
-        method_input_dtypes=dtype2,
-        method_all_as_kwargs_np={"other": x2},
-        class_name=class_name,
-        method_name=method_name,
-    )
-
-
-@handle_method(
-    init_tree=CLASS_TREE,
-    method_tree="Array.__imod__",
-    dtype_and_x=helpers.dtype_and_values(
-        available_dtypes=helpers.get_dtypes("numeric"),
-        num_arrays=2,
-        large_abs_safety_factor=2.5,
-        small_abs_safety_factor=2.5,
-        safety_factor_scale="log",
-        shared_dtype=True,
-    ),
-    method_container_flags=st.just([False]),
-)
-def test_array__imod__(
-    dtype_and_x,
-    method_name,
-    class_name,
-    ground_truth_backend,
-    backend_fw,
-    init_flags,
-    method_flags,
-    on_device,
-):
-    dtype, x = dtype_and_x
-    assume(not np.any(np.isclose(x[1], 0)))
-    helpers.test_method(
-        backend_to_test=backend_fw,
-        on_device=on_device,
-        ground_truth_backend=ground_truth_backend,
-        init_flags=init_flags,
-        method_flags=method_flags,
-        init_all_as_kwargs_np={"data": x[0]},
-        init_input_dtypes=dtype,
-        method_input_dtypes=dtype,
-        method_all_as_kwargs_np={"other": x[1]},
-        class_name=class_name,
-        method_name=method_name,
-    )
-
-
-@handle_method(
-    init_tree=CLASS_TREE,
-    method_tree="Array.__imul__",
-    dtype_and_x=helpers.dtype_and_values(
-        available_dtypes=helpers.get_dtypes("numeric"),
-        num_arrays=2,
-        large_abs_safety_factor=2.5,
-        small_abs_safety_factor=2.5,
-        safety_factor_scale="log",
-        shared_dtype=True,
-    ),
-    method_container_flags=st.just([False]),
-)
-def test_array__imul__(
-    dtype_and_x,
-    method_name,
-    class_name,
-    ground_truth_backend,
-    backend_fw,
-    init_flags,
-    method_flags,
-    on_device,
-):
-    dtype, x = dtype_and_x
-    helpers.test_method(
-        backend_to_test=backend_fw,
-        on_device=on_device,
-        ground_truth_backend=ground_truth_backend,
-        init_flags=init_flags,
-        method_flags=method_flags,
-        init_all_as_kwargs_np={"data": x[0]},
-        init_input_dtypes=dtype,
-        method_input_dtypes=dtype,
-        method_all_as_kwargs_np={"other": x[1]},
-        class_name=class_name,
-        method_name=method_name,
-    )
-
-
-@handle_method(
-    init_tree=CLASS_TREE,
-    method_tree="Array.__int__",
-    dtype_and_x=helpers.dtype_and_values(
-        available_dtypes=helpers.get_dtypes("numeric"),
-        max_num_dims=0,
-        min_value=-1e15,
-        max_value=1e15,
-    ),
-    method_container_flags=st.just([False]),
-)
-def test_array__int__(
-    dtype_and_x,
-    method_name,
-    class_name,
-    ground_truth_backend,
-    backend_fw,
-    init_flags,
-    method_flags,
-    on_device,
-):
-    dtype, x = dtype_and_x
-    helpers.test_method(
-        backend_to_test=backend_fw,
-        on_device=on_device,
-        ground_truth_backend=ground_truth_backend,
-        init_flags=init_flags,
-        method_flags=method_flags,
-        init_all_as_kwargs_np={"data": x[0]},
-        init_input_dtypes=dtype,
-        method_input_dtypes=[],
-        method_all_as_kwargs_np={},
-        class_name=class_name,
-        method_name=method_name,
-    )
-
-
-@handle_method(
-    init_tree=CLASS_TREE,
-    method_tree="Array.__invert__",
-    dtype_and_x=helpers.dtype_and_values(
-        available_dtypes=st.one_of(st.just(("bool",)), helpers.get_dtypes("integer")),
-    ),
-)
-def test_array__invert__(
-    dtype_and_x,
-    method_name,
-    class_name,
-    ground_truth_backend,
-    backend_fw,
-    init_flags,
-    method_flags,
-    on_device,
-):
-    dtype, x = dtype_and_x
-    helpers.test_method(
-        backend_to_test=backend_fw,
-        on_device=on_device,
-        ground_truth_backend=ground_truth_backend,
-        init_flags=init_flags,
-        method_flags=method_flags,
-        init_all_as_kwargs_np={"data": x[0]},
-        init_input_dtypes=dtype,
-        method_input_dtypes=dtype,
-        method_all_as_kwargs_np={},
-        class_name=class_name,
-        method_name=method_name,
-    )
-
-
-@handle_method(
-    init_tree=CLASS_TREE,
-    method_tree="Array.__ior__",
-    dtype_and_x=helpers.dtype_and_values(
-        available_dtypes=st.one_of(st.just(("bool",)), helpers.get_dtypes("integer")),
-        num_arrays=2,
-        shared_dtype=True,
-    ),
-    method_container_flags=st.just([False]),
-)
-def test_array__ior__(
-    dtype_and_x,
-    method_name,
-    class_name,
-    ground_truth_backend,
-    backend_fw,
-    init_flags,
-    method_flags,
-    on_device,
-):
-    dtype, x = dtype_and_x
-    helpers.test_method(
-        backend_to_test=backend_fw,
-        on_device=on_device,
-        ground_truth_backend=ground_truth_backend,
-        init_flags=init_flags,
-        method_flags=method_flags,
-        init_all_as_kwargs_np={"data": x[0]},
-        init_input_dtypes=dtype,
-        method_input_dtypes=dtype,
-        method_all_as_kwargs_np={"other": x[1]},
-        class_name=class_name,
-        method_name=method_name,
-    )
-
-
-@handle_method(
-    init_tree=CLASS_TREE,
-    method_tree="Array.__ipow__",
-    dtype_and_x=pow_helper(),
-    method_container_flags=st.just([False]),
-)
-def test_array__ipow__(
-    dtype_and_x,
-    method_name,
-    class_name,
-    ground_truth_backend,
-    backend_fw,
-    init_flags,
-    method_flags,
-    on_device,
-):
-    input_dtype, x = dtype_and_x
-
-    # bfloat16 is not supported by numpy
-    assume("bfloat16" not in input_dtype)
-
-    # Make sure x2 isn't a float when x1 is integer
-    assume(
-        not (ivy.is_int_dtype(input_dtype[0] and ivy.is_float_dtype(input_dtype[1])))
-    )
-
-    # Make sure x2 is non-negative when both is integer
-    if ivy.is_int_dtype(input_dtype[1]) and ivy.is_int_dtype(input_dtype[0]):
-        x[1] = np.abs(x[1])
-
-    x[0] = not_too_close_to_zero(x[0])
-    x[1] = not_too_close_to_zero(x[1])
-    helpers.test_method(
-        backend_to_test=backend_fw,
-        on_device=on_device,
-        ground_truth_backend=ground_truth_backend,
-        init_flags=init_flags,
-        method_flags=method_flags,
-        init_all_as_kwargs_np={"data": x[0]},
-        init_input_dtypes=[input_dtype[0]],
-        method_input_dtypes=[input_dtype[1]],
-        method_all_as_kwargs_np={"power": x[1]},
-        class_name=class_name,
-        method_name=method_name,
-    )
-
-
-@handle_method(
-    init_tree=CLASS_TREE,
-    method_tree="Array.__irshift__",
-    dtype_and_x=helpers.dtype_and_values(
-        available_dtypes=helpers.get_dtypes("integer"),
-        num_arrays=2,
-        array_api_dtypes=True,
-    ),
-    method_container_flags=st.just([False]),
-)
-def test_array__irshift__(
-    dtype_and_x,
-    method_name,
-    class_name,
-    ground_truth_backend,
-    backend_fw,
-    init_flags,
-    method_flags,
-    on_device,
-):
-    dtype, x = dtype_and_x
-    x[1] = np.asarray(np.clip(x[1], 0, np.iinfo(dtype[1]).bits - 1), dtype=dtype[1])
-    helpers.test_method(
-        backend_to_test=backend_fw,
-        on_device=on_device,
-        ground_truth_backend=ground_truth_backend,
-        init_flags=init_flags,
-        method_flags=method_flags,
-        init_all_as_kwargs_np={"data": x[0]},
-        init_input_dtypes=[dtype[0]],
-        method_input_dtypes=[dtype[1]],
-        method_all_as_kwargs_np={"other": x[1]},
-        class_name=class_name,
-        method_name=method_name,
-    )
-
-
-@handle_method(
-    init_tree=CLASS_TREE,
-    method_tree="Array.__isub__",
-    dtype_and_x=helpers.dtype_and_values(
-        available_dtypes=helpers.get_dtypes("numeric"),
-        num_arrays=2,
-        large_abs_safety_factor=2.5,
-        small_abs_safety_factor=2.5,
-        safety_factor_scale="log",
-        shared_dtype=True,
-    ),
-    method_container_flags=st.just([False]),
-)
-def test_array__isub__(
-    dtype_and_x,
-    method_name,
-    class_name,
-    ground_truth_backend,
-    backend_fw,
-    init_flags,
-    method_flags,
-    on_device,
-):
-    dtype, x = dtype_and_x
-    helpers.test_method(
-        backend_to_test=backend_fw,
-        on_device=on_device,
-        ground_truth_backend=ground_truth_backend,
-        init_flags=init_flags,
-        method_flags=method_flags,
-        init_all_as_kwargs_np={"data": x[0]},
-        init_input_dtypes=dtype,
-        method_input_dtypes=dtype,
-        method_all_as_kwargs_np={"other": x[1]},
-        class_name=class_name,
-        method_name=method_name,
-    )
-
-
-@handle_method(
-    init_tree=CLASS_TREE,
-    method_tree="Array.__iter__",
-    dtype_and_x=helpers.dtype_and_values(
-        available_dtypes=helpers.get_dtypes("integer"),
-        min_dim_size=2,
-        min_num_dims=1,
-    ),
-)
-def test_array__iter__(
-    dtype_and_x,
-    method_name,
-    class_name,
-    ground_truth_backend,
-    backend_fw,
-    init_flags,
-    method_flags,
-    on_device,
-):
-    dtype, x = dtype_and_x
-    helpers.test_method(
-        backend_to_test=backend_fw,
-        on_device=on_device,
-        ground_truth_backend=ground_truth_backend,
-        init_flags=init_flags,
-        method_flags=method_flags,
-        init_all_as_kwargs_np={"data": x[0]},
-        init_input_dtypes=dtype,
-        method_input_dtypes=dtype,
-        method_all_as_kwargs_np={},
-        class_name=class_name,
-        method_name=method_name,
-    )
-
-
-@handle_method(
-    init_tree=CLASS_TREE,
-    method_tree="Array.__itruediv__",
-    dtype_and_x=helpers.dtype_and_values(
-        available_dtypes=helpers.get_dtypes("numeric"),
-        num_arrays=2,
-        large_abs_safety_factor=2.5,
-        small_abs_safety_factor=2.5,
-        safety_factor_scale="log",
-        shared_dtype=True,
-    ),
-    method_container_flags=st.just([False]),
-)
-def test_array__itruediv__(
-    dtype_and_x,
-    method_name,
-    class_name,
-    ground_truth_backend,
-    backend_fw,
-    init_flags,
-    method_flags,
-    on_device,
-):
-    dtype, x = dtype_and_x
-    helpers.test_method(
-        backend_to_test=backend_fw,
-        on_device=on_device,
-        ground_truth_backend=ground_truth_backend,
-        init_flags=init_flags,
-        method_flags=method_flags,
-        init_all_as_kwargs_np={"data": x[0]},
-        init_input_dtypes=dtype,
-        method_input_dtypes=dtype,
-        method_all_as_kwargs_np={"other": x[1]},
-        class_name=class_name,
-        method_name=method_name,
-    )
-
-
-@handle_method(
-    init_tree=CLASS_TREE,
-    method_tree="Array.__ixor__",
-    dtype_and_x=helpers.dtype_and_values(
-        available_dtypes=st.one_of(st.just(("bool",)), helpers.get_dtypes("integer")),
-        num_arrays=2,
-        shared_dtype=True,
-    ),
-    method_container_flags=st.just([False]),
-)
-def test_array__ixor__(
-    dtype_and_x,
-    method_name,
-    class_name,
-    ground_truth_backend,
-    backend_fw,
-    init_flags,
-    method_flags,
-    on_device,
-):
-    dtype, x = dtype_and_x
-    helpers.test_method(
-        backend_to_test=backend_fw,
-        on_device=on_device,
-        ground_truth_backend=ground_truth_backend,
-        init_flags=init_flags,
-        method_flags=method_flags,
-        init_all_as_kwargs_np={"data": x[0]},
-        init_input_dtypes=dtype,
-        method_input_dtypes=dtype,
-        method_all_as_kwargs_np={"other": x[1]},
-        class_name=class_name,
-        method_name=method_name,
-    )
-
-
-@handle_method(
-    init_tree=CLASS_TREE,
-    method_tree="Array.__le__",
-    dtype_and_x=helpers.dtype_and_values(
-        available_dtypes=helpers.get_dtypes("numeric"),
-        num_arrays=2,
-        shared_dtype=True,
-    ),
-)
-def test_array__le__(
-    dtype_and_x,
-    method_name,
-    class_name,
-    ground_truth_backend,
-    backend_fw,
-    init_flags,
-    method_flags,
-    on_device,
-):
-    dtype, x = dtype_and_x
-    helpers.test_method(
-        backend_to_test=backend_fw,
-        on_device=on_device,
-        ground_truth_backend=ground_truth_backend,
-        init_flags=init_flags,
-        method_flags=method_flags,
-        init_all_as_kwargs_np={"data": x[0]},
-        init_input_dtypes=dtype,
-        method_input_dtypes=dtype,
-        method_all_as_kwargs_np={"other": x[1]},
-        class_name=class_name,
-        method_name=method_name,
-    )
-
-
-@handle_method(
-    init_tree=CLASS_TREE,
-    method_tree="Array.__len__",
-    dtype_and_x=helpers.dtype_and_values(
-        available_dtypes=helpers.get_dtypes("valid"),
-    ),
-)
-def test_array__len__(
-    dtype_and_x,
-    method_name,
-    class_name,
-    ground_truth_backend,
-    backend_fw,
-    init_flags,
-    method_flags,
-    on_device,
-):
-    dtype, x = dtype_and_x
-    helpers.test_method(
-        backend_to_test=backend_fw,
-        on_device=on_device,
-        ground_truth_backend=ground_truth_backend,
-        init_flags=init_flags,
-        method_flags=method_flags,
-        init_all_as_kwargs_np={"data": x[0]},
-        init_input_dtypes=dtype,
-        method_input_dtypes=dtype,
-        method_all_as_kwargs_np={},
-        class_name=class_name,
-        method_name=method_name,
-    )
-
-
-@handle_method(
-    init_tree=CLASS_TREE,
-    method_tree="Array.__lshift__",
-    dtype_and_x=helpers.dtype_and_values(
-        available_dtypes=helpers.get_dtypes("integer"),
-        num_arrays=2,
-        array_api_dtypes=True,
-    ),
-)
-def test_array__lshift__(
-    dtype_and_x,
-    method_name,
-    class_name,
-    ground_truth_backend,
-    backend_fw,
-    init_flags,
-    method_flags,
-    on_device,
-):
-    dtype, x = dtype_and_x
-    max_bits = np.iinfo(dtype[0]).bits
-    max_shift = max_bits - 1
-    x[1] = np.asarray(np.clip(x[1], 0, max_shift), dtype=dtype[1])
-    max_value_before_shift = 2 ** (max_bits - x[1]) - 1
-    overflow_threshold = 2 ** (max_bits - 1)
-    x[0] = np.asarray(np.clip(x[0], None, max_value_before_shift), dtype=dtype[0])
-    if np.any(x[0] > overflow_threshold):
-        x[0] = np.asarray(np.clip(x[0], None, overflow_threshold), dtype=dtype[0])
-    if np.any(x[0] < 0):
-        x[0] = np.asarray(np.abs(x[0]), dtype=dtype[0])
-    helpers.test_method(
-        backend_to_test=backend_fw,
-        on_device=on_device,
-        ground_truth_backend=ground_truth_backend,
-        init_flags=init_flags,
-        method_flags=method_flags,
-        init_all_as_kwargs_np={"data": x[0]},
-        init_input_dtypes=[dtype[0]],
-        method_input_dtypes=[dtype[1]],
-        method_all_as_kwargs_np={"other": x[1]},
-        class_name=class_name,
-        method_name=method_name,
-        rtol_=1e-5,
-        atol_=1e-5,
-    )
-
-
-@handle_method(
-    init_tree=CLASS_TREE,
-    method_tree="Array.__lt__",
-    dtype_and_x=helpers.dtype_and_values(
-        available_dtypes=helpers.get_dtypes("numeric"),
-        num_arrays=2,
-        shared_dtype=True,
-    ),
-)
-def test_array__lt__(
-    dtype_and_x,
-    method_name,
-    class_name,
-    ground_truth_backend,
-    backend_fw,
-    init_flags,
-    method_flags,
-    on_device,
-):
-    dtype, x = dtype_and_x
-    helpers.test_method(
-        backend_to_test=backend_fw,
-        on_device=on_device,
-        ground_truth_backend=ground_truth_backend,
-        init_flags=init_flags,
-        method_flags=method_flags,
-        init_all_as_kwargs_np={"data": x[0]},
-        init_input_dtypes=dtype,
-        method_input_dtypes=dtype,
-        method_all_as_kwargs_np={"other": x[1]},
-        class_name=class_name,
-        method_name=method_name,
-    )
-
-
-@handle_method(
-    init_tree=CLASS_TREE,
-    method_tree="Array.__matmul__",
-    x=_get_first_matrix_and_dtype(),
-    y=_get_second_matrix_and_dtype(),
-)
-def test_array__matmul__(
-    x,
-    y,
-    method_name,
-    class_name,
-    ground_truth_backend,
-    backend_fw,
-    init_flags,
-    method_flags,
-    on_device,
-):
-    input_dtype1, x = x
-    input_dtype2, y = y
-    helpers.test_method(
-        backend_to_test=backend_fw,
-        on_device=on_device,
-        ground_truth_backend=ground_truth_backend,
-        init_flags=init_flags,
-        method_flags=method_flags,
-        init_all_as_kwargs_np={"data": x},
-        init_input_dtypes=input_dtype1,
-        method_input_dtypes=input_dtype2,
-        method_all_as_kwargs_np={"other": y},
-        class_name=class_name,
-        method_name=method_name,
-    )
-
-
-@handle_method(
-    init_tree=CLASS_TREE,
-    method_tree="Array.__mod__",
-    dtype_and_x=helpers.dtype_and_values(
-        available_dtypes=helpers.get_dtypes("numeric"),
-        num_arrays=2,
-        large_abs_safety_factor=2.5,
-        small_abs_safety_factor=2.5,
-        safety_factor_scale="log",
-        shared_dtype=True,
-    ),
-)
-def test_array__mod__(
-    dtype_and_x,
-    method_name,
-    class_name,
-    ground_truth_backend,
-    backend_fw,
-    init_flags,
-    method_flags,
-    on_device,
-):
-    dtype, x = dtype_and_x
-    assume(not np.any(np.isclose(x[1], 0)))
-    helpers.test_method(
-        backend_to_test=backend_fw,
-        on_device=on_device,
-        ground_truth_backend=ground_truth_backend,
-        init_flags=init_flags,
-        method_flags=method_flags,
-        init_all_as_kwargs_np={"data": x[0]},
-        init_input_dtypes=dtype,
-        method_input_dtypes=dtype,
-        method_all_as_kwargs_np={"other": x[1]},
-        class_name=class_name,
-        method_name=method_name,
-    )
-
-
-@handle_method(
-    init_tree=CLASS_TREE,
-    method_tree="Array.__mul__",
-    dtype_and_x=helpers.dtype_and_values(
-        available_dtypes=helpers.get_dtypes("numeric"),
-        num_arrays=2,
-        large_abs_safety_factor=2.5,
-        small_abs_safety_factor=2.5,
-        safety_factor_scale="log",
-        shared_dtype=True,
-    ),
-)
-def test_array__mul__(
-    dtype_and_x,
-    method_name,
-    class_name,
-    ground_truth_backend,
-    backend_fw,
-    init_flags,
-    method_flags,
-    on_device,
-):
-    dtype, x = dtype_and_x
-    helpers.test_method(
-        backend_to_test=backend_fw,
-        on_device=on_device,
-        ground_truth_backend=ground_truth_backend,
-        init_flags=init_flags,
-        method_flags=method_flags,
-        init_all_as_kwargs_np={"data": x[0]},
-        init_input_dtypes=dtype,
-        method_input_dtypes=dtype,
-        method_all_as_kwargs_np={"other": x[1]},
-        class_name=class_name,
-        method_name=method_name,
-    )
-
-
-@handle_method(
-    init_tree=CLASS_TREE,
-    method_tree="Array.__ne__",
-    dtype_and_x=helpers.dtype_and_values(
-        available_dtypes=helpers.get_dtypes("numeric"),
-        num_arrays=2,
-        shared_dtype=True,
-    ),
-)
-def test_array__ne__(
-    dtype_and_x,
-    method_name,
-    class_name,
-    ground_truth_backend,
-    backend_fw,
-    init_flags,
-    method_flags,
-    on_device,
-):
-    dtype, x = dtype_and_x
-    helpers.test_method(
-        backend_to_test=backend_fw,
-        on_device=on_device,
-        ground_truth_backend=ground_truth_backend,
-        init_flags=init_flags,
-        method_flags=method_flags,
-        init_all_as_kwargs_np={"data": x[0]},
-        init_input_dtypes=dtype,
-        method_input_dtypes=dtype,
-        method_all_as_kwargs_np={"other": x[1]},
-        class_name=class_name,
-        method_name=method_name,
-    )
-
-
-@handle_method(
-    init_tree=CLASS_TREE,
-    method_tree="Array.__neg__",
-    dtype_and_x=helpers.dtype_and_values(
-        available_dtypes=helpers.get_dtypes("numeric"),
-    ),
-)
-def test_array__neg__(
-    dtype_and_x,
-    method_name,
-    class_name,
-    ground_truth_backend,
-    backend_fw,
-    init_flags,
-    method_flags,
-    on_device,
-):
-    dtype, x = dtype_and_x
-    helpers.test_method(
-        backend_to_test=backend_fw,
-        on_device=on_device,
-        ground_truth_backend=ground_truth_backend,
-        init_flags=init_flags,
-        method_flags=method_flags,
-        init_all_as_kwargs_np={"data": x[0]},
-        init_input_dtypes=dtype,
-        method_input_dtypes=dtype,
-        method_all_as_kwargs_np={},
-        class_name=class_name,
-        method_name=method_name,
-    )
-
-
-@handle_method(
-    init_tree=CLASS_TREE,
-    method_tree="Array.__or__",
-    dtype_and_x=helpers.dtype_and_values(
-        available_dtypes=st.one_of(st.just(("bool",)), helpers.get_dtypes("integer")),
-        num_arrays=2,
-        shared_dtype=True,
-    ),
-)
-def test_array__or__(
-    dtype_and_x,
-    method_name,
-    class_name,
-    ground_truth_backend,
-    backend_fw,
-    init_flags,
-    method_flags,
-    on_device,
-):
-    dtype, x = dtype_and_x
-    helpers.test_method(
-        backend_to_test=backend_fw,
-        on_device=on_device,
-        ground_truth_backend=ground_truth_backend,
-        init_flags=init_flags,
-        method_flags=method_flags,
-        init_all_as_kwargs_np={"data": x[0]},
-        init_input_dtypes=dtype,
-        method_input_dtypes=dtype,
-        method_all_as_kwargs_np={"other": x[1]},
-        class_name=class_name,
-        method_name=method_name,
-    )
-
-
-@handle_method(
-    init_tree=CLASS_TREE,
-    method_tree="Array.__pos__",
-    dtype_and_x=helpers.dtype_and_values(
-        available_dtypes=helpers.get_dtypes("numeric"),
-    ),
-)
-def test_array__pos__(
-    dtype_and_x,
-    method_name,
-    class_name,
-    ground_truth_backend,
-    backend_fw,
-    init_flags,
-    method_flags,
-    on_device,
-):
-    dtype, x = dtype_and_x
-    helpers.test_method(
-        backend_to_test=backend_fw,
-        on_device=on_device,
-        ground_truth_backend=ground_truth_backend,
-        init_flags=init_flags,
-        method_flags=method_flags,
-        init_all_as_kwargs_np={"data": x[0]},
-        init_input_dtypes=dtype,
-        method_input_dtypes=dtype,
-        method_all_as_kwargs_np={},
-        class_name=class_name,
-        method_name=method_name,
-    )
-
-
-@handle_method(
-    init_tree=CLASS_TREE,
-    method_tree="Array.__pow__",
-    dtype_and_x=pow_helper(),
-)
-def test_array__pow__(
-    dtype_and_x,
-    method_name,
-    class_name,
-    ground_truth_backend,
-    backend_fw,
-    init_flags,
-    method_flags,
-    on_device,
-):
-    input_dtype, x = dtype_and_x
-
-    # bfloat16 is not supported by numpy
-    assume("bfloat16" not in input_dtype)
-
-    # Make sure x2 isn't a float when x1 is integer
-    assume(
-        not (ivy.is_int_dtype(input_dtype[0] and ivy.is_float_dtype(input_dtype[1])))
-    )
-
-    # Make sure x2 is non-negative when both is integer
-    if ivy.is_int_dtype(input_dtype[1]) and ivy.is_int_dtype(input_dtype[0]):
-        x[1] = np.abs(x[1])
-
-    x[0] = not_too_close_to_zero(x[0])
-    x[1] = not_too_close_to_zero(x[1])
-    helpers.test_method(
-        backend_to_test=backend_fw,
-        on_device=on_device,
-        ground_truth_backend=ground_truth_backend,
-        init_flags=init_flags,
-        method_flags=method_flags,
-        init_all_as_kwargs_np={"data": x[0]},
-        init_input_dtypes=[input_dtype[0]],
-        method_input_dtypes=[input_dtype[1]],
-        method_all_as_kwargs_np={"power": x[1]},
-        class_name=class_name,
-        method_name=method_name,
-    )
-
-
-@handle_method(
-    init_tree=CLASS_TREE,
-    method_tree="Array.__radd__",
-    dtype_and_x=helpers.dtype_and_values(
-        available_dtypes=helpers.get_dtypes("numeric"),
-        num_arrays=2,
-        large_abs_safety_factor=2.5,
-        small_abs_safety_factor=2.5,
-        safety_factor_scale="log",
-        shared_dtype=True,
-    ),
-)
-def test_array__radd__(
-    dtype_and_x,
-    method_name,
-    class_name,
-    ground_truth_backend,
-    backend_fw,
-    init_flags,
-    method_flags,
-    on_device,
-):
-    dtype, x = dtype_and_x
-    helpers.test_method(
-        backend_to_test=backend_fw,
-        on_device=on_device,
-        ground_truth_backend=ground_truth_backend,
-        init_flags=init_flags,
-        method_flags=method_flags,
-        init_all_as_kwargs_np={"data": x[0]},
-        init_input_dtypes=dtype,
-        method_input_dtypes=dtype,
-        method_all_as_kwargs_np={"other": x[1]},
-        class_name=class_name,
-        method_name=method_name,
-    )
-
-
-@handle_method(
-    init_tree=CLASS_TREE,
-    method_tree="Array.__rand__",
-    dtype_and_x=helpers.dtype_and_values(
-        available_dtypes=st.one_of(st.just(("bool",)), helpers.get_dtypes("integer")),
-        num_arrays=2,
-        shared_dtype=True,
-    ),
-)
-def test_array__rand__(
-    dtype_and_x,
-    method_name,
-    class_name,
-    ground_truth_backend,
-    backend_fw,
-    init_flags,
-    method_flags,
-    on_device,
-):
-    dtype, x = dtype_and_x
-    helpers.test_method(
-        backend_to_test=backend_fw,
-        on_device=on_device,
-        ground_truth_backend=ground_truth_backend,
-        init_flags=init_flags,
-        method_flags=method_flags,
-        init_all_as_kwargs_np={"data": x[0]},
-        init_input_dtypes=dtype,
-        method_input_dtypes=dtype,
-        method_all_as_kwargs_np={"other": x[1]},
-        class_name=class_name,
-        method_name=method_name,
-    )
-
-
-@handle_method(
-    init_tree=CLASS_TREE,
-    method_tree="Array.__rdivmod__",
-    dtype_and_x=helpers.dtype_and_values(
-        available_dtypes=helpers.get_dtypes("numeric"),
-        num_arrays=2,
-        large_abs_safety_factor=2.5,
-        small_abs_safety_factor=2.5,
-        safety_factor_scale="log",
-        shared_dtype=True,
-    ),
-)
-def test_array__rdivmod__(
-    dtype_and_x,
-    method_name,
-    class_name,
-    ground_truth_backend,
-    backend_fw,
-    init_flags,
-    method_flags,
-    on_device,
-):
-    dtype, x = dtype_and_x
-    assume(not np.any(np.isclose(x[0], 0)))
-    helpers.test_method(
-        backend_to_test=backend_fw,
-        on_device=on_device,
-        ground_truth_backend=ground_truth_backend,
-        init_flags=init_flags,
-        method_flags=method_flags,
-        init_all_as_kwargs_np={"data": x[0]},
-        init_input_dtypes=dtype,
-        method_input_dtypes=dtype,
-        method_all_as_kwargs_np={"other": x[1]},
-        class_name=class_name,
-        method_name=method_name,
-    )
-
-
-@handle_method(
-    init_tree=CLASS_TREE,
-    method_tree="Array.__rfloordiv__",
-    dtype_and_x=helpers.dtype_and_values(
-        available_dtypes=helpers.get_dtypes("numeric"),
-        num_arrays=2,
-        large_abs_safety_factor=3.0,
-        small_abs_safety_factor=3.0,
-        safety_factor_scale="log",
-        shared_dtype=True,
-    ),
-)
-def test_array__rfloordiv__(
-    dtype_and_x,
-    method_name,
-    class_name,
-    ground_truth_backend,
-    backend_fw,
-    init_flags,
-    method_flags,
-    on_device,
-):
-    dtype, x = dtype_and_x
-    assume(not np.any(np.isclose(x[0], 0)))
-    helpers.test_method(
-        backend_to_test=backend_fw,
-        on_device=on_device,
-        ground_truth_backend=ground_truth_backend,
-        init_flags=init_flags,
-        method_flags=method_flags,
-        init_all_as_kwargs_np={"data": x[0]},
-        init_input_dtypes=dtype,
-        method_input_dtypes=dtype,
-        method_all_as_kwargs_np={"other": x[1]},
-        class_name=class_name,
-        method_name=method_name,
-    )
-
-
-@handle_method(
-    init_tree=CLASS_TREE,
-    method_tree="Array.__rlshift__",
-    dtype_and_x=helpers.dtype_and_values(
-        available_dtypes=helpers.get_dtypes("integer"),
-        num_arrays=2,
-        array_api_dtypes=True,
-    ),
-)
-def test_array__rlshift__(
-    dtype_and_x,
-    method_name,
-    class_name,
-    ground_truth_backend,
-    backend_fw,
-    init_flags,
-    method_flags,
-    on_device,
-):
-    dtype, x = dtype_and_x
-    x[0] = np.asarray(np.clip(x[1], 0, np.iinfo(dtype[1]).bits - 1), dtype=dtype[1])
-    helpers.test_method(
-        backend_to_test=backend_fw,
-        on_device=on_device,
-        ground_truth_backend=ground_truth_backend,
-        init_flags=init_flags,
-        method_flags=method_flags,
-        init_all_as_kwargs_np={"data": x[0]},
-        init_input_dtypes=[dtype[0]],
-        method_input_dtypes=[dtype[1]],
-        method_all_as_kwargs_np={"other": x[1]},
-        class_name=class_name,
-        method_name=method_name,
-    )
-
-
-@handle_method(
-    init_tree=CLASS_TREE,
-    method_tree="Array.__rmatmul__",
-    x1=_get_first_matrix_and_dtype(),
-    x2=_get_second_matrix_and_dtype(),
-)
-def test_array__rmatmul__(
-    x1,
-    x2,
-    method_name,
-    class_name,
-    ground_truth_backend,
-    backend_fw,
-    init_flags,
-    method_flags,
-    on_device,
-):
-    dtype1, x1 = x1
-    dtype2, x2 = x2
-    helpers.test_method(
-        backend_to_test=backend_fw,
-        on_device=on_device,
-        ground_truth_backend=ground_truth_backend,
-        init_flags=init_flags,
-        method_flags=method_flags,
-        init_all_as_kwargs_np={"data": x2},
-        init_input_dtypes=dtype1,
-        method_input_dtypes=dtype2,
-        method_all_as_kwargs_np={"other": x1},
-        class_name=class_name,
-        method_name=method_name,
-    )
-
-
-@handle_method(
-    init_tree=CLASS_TREE,
-    method_tree="Array.__rmod__",
-    dtype_and_x=helpers.dtype_and_values(
-        available_dtypes=helpers.get_dtypes("numeric"),
-        num_arrays=2,
-        large_abs_safety_factor=2.5,
-        small_abs_safety_factor=2.5,
-        safety_factor_scale="log",
-        shared_dtype=True,
-    ),
-)
-def test_array__rmod__(
-    dtype_and_x,
-    method_name,
-    class_name,
-    ground_truth_backend,
-    backend_fw,
-    init_flags,
-    method_flags,
-    on_device,
-):
-    dtype, x = dtype_and_x
-    assume(not np.any(np.isclose(x[0], 0)))
-    helpers.test_method(
-        backend_to_test=backend_fw,
-        on_device=on_device,
-        ground_truth_backend=ground_truth_backend,
-        init_flags=init_flags,
-        method_flags=method_flags,
-        init_all_as_kwargs_np={"data": x[0]},
-        init_input_dtypes=dtype,
-        method_input_dtypes=dtype,
-        method_all_as_kwargs_np={"other": x[1]},
-        class_name=class_name,
-        method_name=method_name,
-    )
-
-
-@handle_method(
-    init_tree=CLASS_TREE,
-    method_tree="Array.__rmul__",
-    dtype_and_x=helpers.dtype_and_values(
-        available_dtypes=helpers.get_dtypes("numeric"),
-        num_arrays=2,
-        large_abs_safety_factor=2.5,
-        small_abs_safety_factor=2.5,
-        safety_factor_scale="log",
-        shared_dtype=True,
-    ),
-)
-def test_array__rmul__(
-    dtype_and_x,
-    method_name,
-    class_name,
-    ground_truth_backend,
-    backend_fw,
-    init_flags,
-    method_flags,
-    on_device,
-):
-    dtype, x = dtype_and_x
-    helpers.test_method(
-        backend_to_test=backend_fw,
-        on_device=on_device,
-        ground_truth_backend=ground_truth_backend,
-        init_flags=init_flags,
-        method_flags=method_flags,
-        init_all_as_kwargs_np={"data": x[0]},
-        init_input_dtypes=dtype,
-        method_input_dtypes=dtype,
-        method_all_as_kwargs_np={"other": x[1]},
-        class_name=class_name,
-        method_name=method_name,
-    )
-
-
-@handle_method(
-    init_tree=CLASS_TREE,
-    method_tree="Array.__ror__",
-    dtype_and_x=helpers.dtype_and_values(
-        available_dtypes=st.one_of(st.just(("bool",)), helpers.get_dtypes("integer")),
-        num_arrays=2,
-        shared_dtype=True,
-    ),
-)
-def test_array__ror__(
-    dtype_and_x,
-    method_name,
-    class_name,
-    ground_truth_backend,
-    backend_fw,
-    init_flags,
-    method_flags,
-    on_device,
-):
-    dtype, x = dtype_and_x
-    helpers.test_method(
-        backend_to_test=backend_fw,
-        on_device=on_device,
-        ground_truth_backend=ground_truth_backend,
-        init_flags=init_flags,
-        method_flags=method_flags,
-        init_all_as_kwargs_np={"data": x[0]},
-        init_input_dtypes=dtype,
-        method_input_dtypes=dtype,
-        method_all_as_kwargs_np={"other": x[1]},
-        class_name=class_name,
-        method_name=method_name,
-    )
-
-
-@handle_method(
-    init_tree=CLASS_TREE,
-    method_tree="Array.__rpow__",
-    dtype_and_x=pow_helper(),
-)
-def test_array__rpow__(
-    dtype_and_x,
-    method_name,
-    class_name,
-    ground_truth_backend,
-    backend_fw,
-    init_flags,
-    method_flags,
-    on_device,
-):
-    input_dtype, x = dtype_and_x
-
-    # bfloat16 is not supported by numpy
-    assume("bfloat16" not in input_dtype)
-
-    # Make sure x2 isn't a float when x1 is integer
-    assume(
-        not (ivy.is_int_dtype(input_dtype[0] and ivy.is_float_dtype(input_dtype[1])))
-    )
-
-    # Make sure x2 is non-negative when both is integer
-    if ivy.is_int_dtype(input_dtype[1]) and ivy.is_int_dtype(input_dtype[0]):
-        x[1] = np.abs(x[1])
-
-    x[0] = not_too_close_to_zero(x[0])
-    x[1] = not_too_close_to_zero(x[1])
-    helpers.test_method(
-        backend_to_test=backend_fw,
-        on_device=on_device,
-        ground_truth_backend=ground_truth_backend,
-        init_flags=init_flags,
-        method_flags=method_flags,
-        init_all_as_kwargs_np={"data": x[1]},
-        init_input_dtypes=[input_dtype[1]],
-        method_input_dtypes=[input_dtype[0]],
-        method_all_as_kwargs_np={"power": x[0]},
-        class_name=class_name,
-        method_name=method_name,
-    )
-
-
-@handle_method(
-    init_tree=CLASS_TREE,
-    method_tree="Array.__rrshift__",
-    dtype_and_x=helpers.dtype_and_values(
-        available_dtypes=helpers.get_dtypes("integer"),
-        num_arrays=2,
-        array_api_dtypes=True,
-    ),
-)
-def test_array__rrshift__(
-    dtype_and_x,
-    method_name,
-    class_name,
-    ground_truth_backend,
-    backend_fw,
-    init_flags,
-    method_flags,
-    on_device,
-):
-    dtype, x = dtype_and_x
-    x[0] = np.asarray(np.clip(x[0], 0, np.iinfo(dtype[0]).bits - 1), dtype=dtype[0])
-    helpers.test_method(
-        backend_to_test=backend_fw,
-        on_device=on_device,
-        ground_truth_backend=ground_truth_backend,
-        init_flags=init_flags,
-        method_flags=method_flags,
-        init_all_as_kwargs_np={"data": x[0]},
-        init_input_dtypes=[dtype[0]],
-        method_input_dtypes=[dtype[1]],
-        method_all_as_kwargs_np={"other": x[1]},
-        class_name=class_name,
-        method_name=method_name,
-    )
-
-
-@handle_method(
-    init_tree=CLASS_TREE,
-    method_tree="Array.__rshift__",
-    dtype_and_x=helpers.dtype_and_values(
-        available_dtypes=helpers.get_dtypes("integer"),
-        num_arrays=2,
-        min_value=0,
-        shared_dtype=True,
-    ),
-)
-def test_array__rshift__(
-    dtype_and_x,
-    method_name,
-    class_name,
-    ground_truth_backend,
-    backend_fw,
-    init_flags,
-    method_flags,
-    on_device,
-):
-    dtype, x = dtype_and_x
-    x[1] = np.asarray(np.clip(x[1], 0, np.iinfo(dtype[1]).bits - 1), dtype=dtype[1])
-    helpers.test_method(
-        backend_to_test=backend_fw,
-        on_device=on_device,
-        ground_truth_backend=ground_truth_backend,
-        init_flags=init_flags,
-        method_flags=method_flags,
-        init_all_as_kwargs_np={"data": x[0]},
-        init_input_dtypes=[dtype[0]],
-        method_input_dtypes=[dtype[1]],
-        method_all_as_kwargs_np={"other": x[1]},
-        class_name=class_name,
-        method_name=method_name,
-    )
-
-
-@handle_method(
-    init_tree=CLASS_TREE,
-    method_tree="Array.__rsub__",
-    dtype_and_x=helpers.dtype_and_values(
-        available_dtypes=helpers.get_dtypes("numeric"),
-        num_arrays=2,
-        large_abs_safety_factor=2.5,
-        small_abs_safety_factor=2.5,
-        safety_factor_scale="log",
-        shared_dtype=True,
-    ),
-)
-def test_array__rsub__(
-    dtype_and_x,
-    method_name,
-    class_name,
-    ground_truth_backend,
-    backend_fw,
-    init_flags,
-    method_flags,
-    on_device,
-):
-    dtype, x = dtype_and_x
-    helpers.test_method(
-        backend_to_test=backend_fw,
-        on_device=on_device,
-        ground_truth_backend=ground_truth_backend,
-        init_flags=init_flags,
-        method_flags=method_flags,
-        init_all_as_kwargs_np={"data": x[0]},
-        init_input_dtypes=dtype,
-        method_input_dtypes=dtype,
-        method_all_as_kwargs_np={"other": x[1]},
-        class_name=class_name,
-        method_name=method_name,
-    )
-
-
-@handle_method(
-    init_tree=CLASS_TREE,
-    method_tree="Array.__rtruediv__",
-    dtype_and_x=helpers.dtype_and_values(
-        available_dtypes=helpers.get_dtypes("numeric"),
-        num_arrays=2,
-        large_abs_safety_factor=2.5,
-        small_abs_safety_factor=2.5,
-        safety_factor_scale="log",
-        shared_dtype=True,
-    ),
-)
-def test_array__rtruediv__(
-    dtype_and_x,
-    method_name,
-    class_name,
-    ground_truth_backend,
-    backend_fw,
-    init_flags,
-    method_flags,
-    on_device,
-):
-    dtype, x = dtype_and_x
-    helpers.test_method(
-        backend_to_test=backend_fw,
-        on_device=on_device,
-        ground_truth_backend=ground_truth_backend,
-        init_flags=init_flags,
-        method_flags=method_flags,
-        init_all_as_kwargs_np={"data": x[0]},
-        init_input_dtypes=dtype,
-        method_input_dtypes=dtype,
-        method_all_as_kwargs_np={"other": x[1]},
-        class_name=class_name,
-        method_name=method_name,
-    )
-
-
-@handle_method(
-    init_tree=CLASS_TREE,
-    method_tree="Array.__rxor__",
-    dtype_and_x=helpers.dtype_and_values(
-        available_dtypes=st.one_of(st.just(("bool",)), helpers.get_dtypes("integer")),
-        num_arrays=2,
-        shared_dtype=True,
-    ),
-)
-def test_array__rxor__(
-    dtype_and_x,
-    method_name,
-    class_name,
-    ground_truth_backend,
-    backend_fw,
-    init_flags,
-    method_flags,
-    on_device,
-):
-    dtype, x = dtype_and_x
-    helpers.test_method(
-        backend_to_test=backend_fw,
-        on_device=on_device,
-        ground_truth_backend=ground_truth_backend,
-        init_flags=init_flags,
-        method_flags=method_flags,
-        init_all_as_kwargs_np={"data": x[0]},
-        init_input_dtypes=dtype,
-        method_input_dtypes=dtype,
-        method_all_as_kwargs_np={"other": x[1]},
-        class_name=class_name,
-        method_name=method_name,
-    )
-
-
-@handle_method(
-    init_tree=CLASS_TREE,
-    method_tree="Array.__setitem__",
-    ground_truth_backend="numpy",
-    dtypes_x_query_val=helpers.dtype_array_query_val(
-        available_dtypes=helpers.get_dtypes("valid"),
-    ),
-    # ToDo: fix container method
-    method_container_flags=st.just([False]),
-)
-def test_array__setitem__(
-    dtypes_x_query_val,
-    method_name,
-    class_name,
-    ground_truth_backend,
-    backend_fw,
-    init_flags,
-    method_flags,
-    on_device,
-):
-    dtypes, x, query, val = dtypes_x_query_val
-    helpers.test_method(
-        backend_to_test=backend_fw,
-        on_device=on_device,
-        ground_truth_backend=ground_truth_backend,
-        init_flags=init_flags,
-        method_flags=method_flags,
-        init_all_as_kwargs_np={"data": x},
-        init_input_dtypes=[dtypes[0]],
-        method_input_dtypes=[*dtypes[1:]],
-        method_all_as_kwargs_np={"query": query, "val": val},
-        class_name=class_name,
-        method_name=method_name,
-    )
-
-
-@handle_method(
-    init_tree=CLASS_TREE,
-    method_tree="Array.__sub__",
-    dtype_and_x=helpers.dtype_and_values(
-        available_dtypes=helpers.get_dtypes("numeric"),
-        num_arrays=2,
-        large_abs_safety_factor=2.5,
-        small_abs_safety_factor=2.5,
-        safety_factor_scale="log",
-        shared_dtype=True,
-    ),
-)
-def test_array__sub__(
-    dtype_and_x,
-    method_name,
-    class_name,
-    ground_truth_backend,
-    backend_fw,
-    init_flags,
-    method_flags,
-    on_device,
-):
-    dtype, x = dtype_and_x
-    helpers.test_method(
-        backend_to_test=backend_fw,
-        on_device=on_device,
-        ground_truth_backend=ground_truth_backend,
-        init_flags=init_flags,
-        method_flags=method_flags,
-        init_all_as_kwargs_np={"data": x[0]},
-        init_input_dtypes=dtype,
-        method_input_dtypes=dtype,
-        method_all_as_kwargs_np={"other": x[1]},
-        class_name=class_name,
-        method_name=method_name,
-    )
-
-
-@handle_method(
-    init_tree=CLASS_TREE,
-    method_tree="Array.__truediv__",
-    dtype_and_x=helpers.dtype_and_values(
-        available_dtypes=helpers.get_dtypes("numeric"),
-        num_arrays=2,
-        large_abs_safety_factor=2.5,
-        small_abs_safety_factor=2.5,
-        safety_factor_scale="log",
-        shared_dtype=True,
-    ),
-)
-def test_array__truediv__(
-    dtype_and_x,
-    method_name,
-    class_name,
-    ground_truth_backend,
-    backend_fw,
-    init_flags,
-    method_flags,
-    on_device,
-):
-    dtype, x = dtype_and_x
-    helpers.test_method(
-        backend_to_test=backend_fw,
-        on_device=on_device,
-        ground_truth_backend=ground_truth_backend,
-        init_flags=init_flags,
-        method_flags=method_flags,
-        init_all_as_kwargs_np={"data": x[0]},
-        init_input_dtypes=dtype,
-        method_input_dtypes=dtype,
-        method_all_as_kwargs_np={"other": x[1]},
-        class_name=class_name,
-        method_name=method_name,
-    )
-
-
-@handle_method(
-    init_tree=CLASS_TREE,
-    method_tree="Array.__xor__",
-    dtype_and_x=helpers.dtype_and_values(
-        available_dtypes=st.one_of(st.just(("bool",)), helpers.get_dtypes("integer")),
-        num_arrays=2,
-        shared_dtype=True,
-    ),
-)
-def test_array__xor__(
-    dtype_and_x,
-    method_name,
-    class_name,
-    ground_truth_backend,
-    backend_fw,
-    init_flags,
-    method_flags,
-    on_device,
-):
-    dtype, x = dtype_and_x
-    helpers.test_method(
-        backend_to_test=backend_fw,
-        on_device=on_device,
-        ground_truth_backend=ground_truth_backend,
-        init_flags=init_flags,
-        method_flags=method_flags,
-        init_all_as_kwargs_np={"data": x[0]},
-        init_input_dtypes=dtype,
-        method_input_dtypes=dtype,
-        method_all_as_kwargs_np={"other": x[1]},
-        class_name=class_name,
-        method_name=method_name,
-    )
-
-
-def test_array_function():
-    HANDLED_FUNCTIONS = {}
-
-    class MyArray:
-        def __init__(self, data=None):
-            self.data = data
-
-        def __ivy_array_function__(self, func, types, args, kwargs):
-            if func not in HANDLED_FUNCTIONS:
-                return NotImplemented
-            if not all(
-                issubclass(t, (MyArray, ivy.Array, ivy.NativeArray)) for t in types
-            ):
-                return NotImplemented
-            return HANDLED_FUNCTIONS[func](*args, **kwargs)
-
-    def implements(ivy_function):
-        """Register an __ivy_array_function__ implementation for MyArray objects."""
-
-        def decorator(func):
-            HANDLED_FUNCTIONS[ivy_function] = func
-            return func
-
-        return decorator
-
-    @implements(ivy.abs)
-    def _(my_array, ivy_array):
-        my_array.data = abs(my_array.data)
-        ivy_array = ivy.abs(ivy_array)
-        return (my_array, ivy_array)
-
-    x = MyArray(-3)
-    y = ivy.array([1, -1])
-    xy = _(x, ivy_array=y)
-    x1 = xy[0]
-    y1 = xy[1]
-    assert x1.data == 3
-    assert all(y1 == ivy.array([1, 1]))
-
-
-@handle_test(
-    fn_tree="functional.ivy.native_array",  # dummy fn_tree
-    dtype_x=helpers.dtype_and_values(
-        available_dtypes=helpers.get_dtypes("valid"),
-        min_num_dims=2,
-        max_num_dims=2,
-    ),
-)
-def test_array_property_T(
-    dtype_x,
-    backend_fw,
-    test_flags,
-):
-    _, data = dtype_x
-    with BackendHandler.update_backend(backend_fw) as ivy_backend:
-        data = ivy_backend.native_array(data[0])
-        x = ivy_backend.Array(data)
-        ret = helpers.flatten_and_to_np(ret=x.T, backend=backend_fw)
-        ret_gt = helpers.flatten_and_to_np(
-            ret=ivy_backend.matrix_transpose(data), backend=backend_fw
-        )
-        helpers.value_test(
-            ret_np_flat=ret,
-            ret_np_from_gt_flat=ret_gt,
-            backend=backend_fw,
-            ground_truth_backend=test_flags.ground_truth_backend,
-        )
-
-
-# TODO: avoid using dummy fn_tree in property tests
-
-
-@handle_test(
-    fn_tree="functional.ivy.native_array",  # dummy fn_tree
-    dtype_x=helpers.dtype_and_values(available_dtypes=helpers.get_dtypes("valid")),
-)
-def test_array_property_data(
-    dtype_x,
-    backend_fw,
-    test_flags,
-):
-    _, data = dtype_x
-    with BackendHandler.update_backend(backend_fw) as ivy_backend:
-        data = ivy_backend.native_array(data[0])
-        x = ivy_backend.Array(data)
-        ret = helpers.flatten_and_to_np(ret=x.data, backend=backend_fw)
-        ret_gt = helpers.flatten_and_to_np(ret=data, backend=backend_fw)
-        helpers.value_test(
-            ret_np_flat=ret,
-            ret_np_from_gt_flat=ret_gt,
-            backend=backend_fw,
-            ground_truth_backend=test_flags.ground_truth_backend,
-        )
-
-
-@handle_test(
-    fn_tree="functional.ivy.native_array",  # dummy fn_tree
-    dtype_x=helpers.dtype_and_values(available_dtypes=helpers.get_dtypes("valid")),
-)
-def test_array_property_device(
-    dtype_x,
-    backend_fw,
-):
-    _, data = dtype_x
-    with BackendHandler.update_backend(backend_fw) as ivy_backend:
-        data = ivy_backend.native_array(data[0])
-        x = ivy_backend.Array(data)
-        ivy_backend.utils.assertions.check_equal(
-            x.device, ivy_backend.dev(data), as_array=False
-        )
-
-
-@handle_test(
-    fn_tree="functional.ivy.native_array",  # dummy fn_tree
-    dtype_x=helpers.dtype_and_values(available_dtypes=helpers.get_dtypes("valid")),
-)
-def test_array_property_dtype(
-    dtype_x,
-    backend_fw,
-):
-    _, data = dtype_x
-    with BackendHandler.update_backend(backend_fw) as ivy_backend:
-        data = ivy_backend.native_array(data[0])
-        x = ivy_backend.Array(data)
-        ivy_backend.utils.assertions.check_equal(
-            x.dtype, ivy_backend.dtype(data), as_array=False
-        )
-
-
-@handle_test(
-    fn_tree="functional.ivy.native_array",  # dummy fn_tree
-    dtype_x=helpers.dtype_and_values(available_dtypes=helpers.get_dtypes("complex")),
-)
-def test_array_property_imag(
-    dtype_x,
-    backend_fw,
-    test_flags,
-):
-    _, data = dtype_x
-    with BackendHandler.update_backend(backend_fw) as ivy_backend:
-        data = ivy_backend.native_array(data[0])
-        x = ivy_backend.Array(data)
-        ret = helpers.flatten_and_to_np(ret=x.imag, backend=backend_fw)
-        ret_gt = helpers.flatten_and_to_np(ret=ivy_backend.imag(x), backend=backend_fw)
-        helpers.value_test(
-            ret_np_flat=ret,
-            ret_np_from_gt_flat=ret_gt,
-            backend=backend_fw,
-            ground_truth_backend=test_flags.ground_truth_backend,
-        )
-
-
-@handle_test(
-    fn_tree="functional.ivy.native_array",  # dummy fn_tree
-    dtype_x=helpers.dtype_and_values(
-        available_dtypes=helpers.get_dtypes("valid"),
-    ),
-)
-def test_array_property_itemsize(
-    dtype_x,
-    backend_fw,
-):
-    dtype, data = dtype_x
-    with BackendHandler.update_backend(backend_fw) as ivy_backend:
-        data = ivy_backend.native_array(data[0])
-        x = ivy_backend.Array(data)
-        ivy_backend.utils.assertions.check_equal(
-            x.itemsize, ivy_backend.to_numpy(x).itemsize, as_array=False
-        )
-
-
-@handle_test(
-    fn_tree="functional.ivy.native_array",  # dummy fn_tree
-    dtype_x=helpers.dtype_and_values(
-        available_dtypes=helpers.get_dtypes("valid"),
-        min_num_dims=2,
-    ),
-)
-def test_array_property_mT(
-    dtype_x,
-    backend_fw,
-    test_flags,
-):
-    _, data = dtype_x
-    with BackendHandler.update_backend(backend_fw) as ivy_backend:
-        data = ivy_backend.native_array(data[0])
-        x = ivy_backend.Array(data)
-        ret = helpers.flatten_and_to_np(ret=x.mT, backend=backend_fw)
-        ret_gt = helpers.flatten_and_to_np(
-            ret=ivy_backend.matrix_transpose(data), backend=backend_fw
-        )
-        helpers.value_test(
-            ret_np_flat=ret,
-            ret_np_from_gt_flat=ret_gt,
-            backend=backend_fw,
-            ground_truth_backend=test_flags.ground_truth_backend,
-        )
-
-
-@handle_test(
-    fn_tree="functional.ivy.native_array",  # dummy fn_tree
-    dtype_x=helpers.dtype_and_values(
-        available_dtypes=helpers.get_dtypes("valid"),
-        ret_shape=True,
-    ),
-)
-def test_array_property_ndim(
-    dtype_x,
-    backend_fw,
-):
-    _, data, input_shape = dtype_x
-    with BackendHandler.update_backend(backend_fw) as ivy_backend:
-        data = ivy_backend.native_array(data[0])
-        x = ivy_backend.Array(data)
-        ivy_backend.utils.assertions.check_equal(
-            x.ndim, len(input_shape), as_array=False
-        )
-
-
-@handle_test(
-    fn_tree="functional.ivy.native_array",  # dummy fn_tree
-    dtype_x=helpers.dtype_and_values(available_dtypes=helpers.get_dtypes("complex")),
-)
-def test_array_property_real(
-    dtype_x,
-    backend_fw,
-    test_flags,
-):
-    _, data = dtype_x
-    with BackendHandler.update_backend(backend_fw) as ivy_backend:
-        data = ivy_backend.native_array(data[0])
-        x = ivy_backend.Array(data)
-        ret = helpers.flatten_and_to_np(ret=x.real, backend=backend_fw)
-        ret_gt = helpers.flatten_and_to_np(ret=ivy_backend.real(x), backend=backend_fw)
-        helpers.value_test(
-            ret_np_flat=ret,
-            ret_np_from_gt_flat=ret_gt,
-            backend=backend_fw,
-            ground_truth_backend=test_flags.ground_truth_backend,
-        )
-
-
-@handle_test(
-    fn_tree="functional.ivy.native_array",  # dummy fn_tree
-    dtype_x=helpers.dtype_and_values(
-        available_dtypes=helpers.get_dtypes("valid"),
-        ret_shape=True,
-    ),
-)
-def test_array_property_shape(
-    dtype_x,
-    backend_fw,
-):
-    _, data, input_shape = dtype_x
-    with BackendHandler.update_backend(backend_fw) as ivy_backend:
-        data = ivy_backend.native_array(data[0])
-        x = ivy_backend.Array(data)
-        ivy_backend.utils.assertions.check_equal(
-            x.shape, ivy_backend.Shape(input_shape), as_array=False
-        )
-
-
-@handle_test(
-    fn_tree="functional.ivy.native_array",  # dummy fn_tree
-    dtype_x=helpers.dtype_and_values(
-        available_dtypes=helpers.get_dtypes("valid"),
-        ret_shape=True,
-        min_num_dims=1,
-    ),
-)
-def test_array_property_size(
-    dtype_x,
-    backend_fw,
-):
-    _, data, input_shape = dtype_x
-    with BackendHandler.update_backend(backend_fw) as ivy_backend:
-        data = ivy_backend.native_array(data[0])
-        x = ivy_backend.Array(data)
-        size_gt = 1
-        for dim in input_shape:
-            size_gt *= dim
-        ivy_backend.utils.assertions.check_equal(x.size, size_gt, as_array=False)
-
-
-@handle_test(
-    fn_tree="functional.ivy.native_array",  # dummy fn_tree
-    dtype_x=helpers.dtype_and_values(
-        available_dtypes=helpers.get_dtypes("valid"),
-    ),
-)
-def test_array_property_strides(dtype_x, backend_fw):
-    dtype, data = dtype_x
-    with BackendHandler.update_backend(backend_fw) as ivy_backend:
-        data = ivy_backend.native_array(data[0])
-        x = ivy_backend.Array(data)
-        ivy_backend.utils.assertions.check_equal(
-            x.strides, ivy_backend.to_numpy(x).strides, as_array=False
-        )
->>>>>>> dd37ca2d
+# global
+from hypothesis import assume, strategies as st
+import numpy as np
+
+# local
+import ivy
+import ivy_tests.test_ivy.helpers as helpers
+from ivy_tests.test_ivy.helpers import handle_method, handle_test, BackendHandler
+from ivy_tests.test_ivy.test_functional.test_core.test_elementwise import (
+    not_too_close_to_zero,
+    pow_helper,
+)
+from ivy_tests.test_ivy.test_functional.test_core.test_linalg import (
+    _get_first_matrix_and_dtype,
+    _get_second_matrix_and_dtype,
+)
+
+CLASS_TREE = "ivy.array"
+
+
+@handle_method(
+    init_tree=CLASS_TREE,
+    method_tree="Array.__abs__",
+    dtype_and_x=helpers.dtype_and_values(
+        available_dtypes=helpers.get_dtypes("valid"),
+        large_abs_safety_factor=1.5,
+        small_abs_safety_factor=1.5,
+        safety_factor_scale="log",
+    ),
+)
+def test_array__abs__(
+    dtype_and_x,
+    method_name,
+    class_name,
+    ground_truth_backend,
+    backend_fw,
+    init_flags,
+    method_flags,
+    on_device,
+):
+    dtype, x = dtype_and_x
+    helpers.test_method(
+        backend_to_test=backend_fw,
+        on_device=on_device,
+        ground_truth_backend=ground_truth_backend,
+        init_flags=init_flags,
+        method_flags=method_flags,
+        init_all_as_kwargs_np={"data": x[0]},
+        init_input_dtypes=dtype,
+        method_input_dtypes=[],
+        method_all_as_kwargs_np={},
+        class_name=class_name,
+        method_name=method_name,
+    )
+
+
+@handle_method(
+    init_tree=CLASS_TREE,
+    method_tree="Array.__add__",
+    dtype_and_x=helpers.dtype_and_values(
+        available_dtypes=helpers.get_dtypes("numeric"),
+        num_arrays=2,
+        large_abs_safety_factor=2.5,
+        small_abs_safety_factor=2.5,
+        safety_factor_scale="log",
+        shared_dtype=True,
+    ),
+)
+def test_array__add__(
+    dtype_and_x,
+    method_name,
+    class_name,
+    ground_truth_backend,
+    backend_fw,
+    init_flags,
+    method_flags,
+    on_device,
+):
+    dtype, x = dtype_and_x
+    helpers.test_method(
+        backend_to_test=backend_fw,
+        on_device=on_device,
+        ground_truth_backend=ground_truth_backend,
+        init_flags=init_flags,
+        method_flags=method_flags,
+        init_all_as_kwargs_np={"data": x[0]},
+        init_input_dtypes=dtype,
+        method_input_dtypes=dtype,
+        method_all_as_kwargs_np={"other": x[1]},
+        class_name=class_name,
+        method_name=method_name,
+    )
+
+
+@handle_method(
+    init_tree=CLASS_TREE,
+    method_tree="Array.__and__",
+    dtype_and_x=helpers.dtype_and_values(
+        available_dtypes=st.one_of(st.just(("bool",)), helpers.get_dtypes("integer")),
+        num_arrays=2,
+        shared_dtype=True,
+    ),
+)
+def test_array__and__(
+    dtype_and_x,
+    method_name,
+    class_name,
+    ground_truth_backend,
+    backend_fw,
+    init_flags,
+    method_flags,
+    on_device,
+):
+    dtype, x = dtype_and_x
+    helpers.test_method(
+        backend_to_test=backend_fw,
+        on_device=on_device,
+        ground_truth_backend=ground_truth_backend,
+        init_flags=init_flags,
+        method_flags=method_flags,
+        init_all_as_kwargs_np={"data": x[0]},
+        init_input_dtypes=dtype,
+        method_input_dtypes=dtype,
+        method_all_as_kwargs_np={"other": x[1]},
+        class_name=class_name,
+        method_name=method_name,
+    )
+
+
+@handle_method(
+    init_tree=CLASS_TREE,
+    method_tree="Array.__bool__",
+    dtype_and_x=helpers.dtype_and_values(
+        available_dtypes=st.one_of(st.just(("bool",)), helpers.get_dtypes("integer")),
+        max_num_dims=0,
+        min_value=0,
+        max_value=1,
+    ),
+)
+def test_array__bool__(
+    dtype_and_x,
+    method_name,
+    class_name,
+    ground_truth_backend,
+    backend_fw,
+    init_flags,
+    method_flags,
+    on_device,
+):
+    dtype, x = dtype_and_x
+    helpers.test_method(
+        backend_to_test=backend_fw,
+        on_device=on_device,
+        ground_truth_backend=ground_truth_backend,
+        init_flags=init_flags,
+        method_flags=method_flags,
+        init_all_as_kwargs_np={"data": x[0]},
+        init_input_dtypes=dtype,
+        method_input_dtypes=[],
+        method_all_as_kwargs_np={},
+        class_name=class_name,
+        method_name=method_name,
+    )
+
+
+@handle_method(
+    init_tree=CLASS_TREE,
+    method_tree="Array.__complex__",
+    dtype_and_x=helpers.dtype_and_values(
+        available_dtypes=helpers.get_dtypes("numeric"),
+        max_num_dims=0,
+    ),
+    method_container_flags=st.just([False]),
+)
+def test_array__complex__(
+    dtype_and_x,
+    method_name,
+    class_name,
+    ground_truth_backend,
+    backend_fw,
+    init_flags,
+    method_flags,
+    on_device,
+):
+    dtype, x = dtype_and_x
+    helpers.test_method(
+        backend_to_test=backend_fw,
+        on_device=on_device,
+        ground_truth_backend=ground_truth_backend,
+        init_flags=init_flags,
+        method_flags=method_flags,
+        init_all_as_kwargs_np={"data": x[0]},
+        init_input_dtypes=dtype,
+        method_input_dtypes=[],
+        method_all_as_kwargs_np={},
+        class_name=class_name,
+        method_name=method_name,
+    )
+
+
+@handle_method(
+    init_tree=CLASS_TREE,
+    method_tree="Array.__deepcopy__",
+    dtype_and_x=helpers.dtype_and_values(
+        available_dtypes=helpers.get_dtypes("integer"),
+    ),
+)
+def test_array__deepcopy__(
+    dtype_and_x,
+    method_name,
+    class_name,
+    ground_truth_backend,
+    backend_fw,
+    init_flags,
+    method_flags,
+    on_device,
+):
+    dtype, x = dtype_and_x
+    helpers.test_method(
+        backend_to_test=backend_fw,
+        on_device=on_device,
+        ground_truth_backend=ground_truth_backend,
+        init_flags=init_flags,
+        method_flags=method_flags,
+        init_all_as_kwargs_np={"data": x[0]},
+        init_input_dtypes=dtype,
+        method_input_dtypes=[],
+        method_all_as_kwargs_np={"memodict": {}},
+        class_name=class_name,
+        method_name=method_name,
+    )
+
+
+@handle_method(
+    init_tree=CLASS_TREE,
+    method_tree="Array.__divmod__",
+    dtype_and_x=helpers.dtype_and_values(
+        available_dtypes=helpers.get_dtypes("numeric"),
+        num_arrays=2,
+        large_abs_safety_factor=2.5,
+        small_abs_safety_factor=2.5,
+        safety_factor_scale="log",
+        shared_dtype=True,
+    ),
+)
+def test_array__divmod__(
+    dtype_and_x,
+    method_name,
+    class_name,
+    ground_truth_backend,
+    backend_fw,
+    init_flags,
+    method_flags,
+    on_device,
+):
+    dtype, x = dtype_and_x
+    assume(not np.any(np.isclose(x[1], 0)))
+    helpers.test_method(
+        backend_to_test=backend_fw,
+        on_device=on_device,
+        ground_truth_backend=ground_truth_backend,
+        init_flags=init_flags,
+        method_flags=method_flags,
+        init_all_as_kwargs_np={"data": x[0]},
+        init_input_dtypes=dtype,
+        method_input_dtypes=dtype,
+        method_all_as_kwargs_np={"other": x[1]},
+        class_name=class_name,
+        method_name=method_name,
+    )
+
+
+@handle_method(
+    init_tree=CLASS_TREE,
+    method_tree="Array.__eq__",
+    dtype_and_x=helpers.dtype_and_values(
+        available_dtypes=helpers.get_dtypes("numeric"),
+        num_arrays=2,
+        shared_dtype=True,
+    ),
+)
+def test_array__eq__(
+    dtype_and_x,
+    method_name,
+    class_name,
+    ground_truth_backend,
+    backend_fw,
+    init_flags,
+    method_flags,
+    on_device,
+):
+    dtype, x = dtype_and_x
+    helpers.test_method(
+        backend_to_test=backend_fw,
+        on_device=on_device,
+        ground_truth_backend=ground_truth_backend,
+        init_flags=init_flags,
+        method_flags=method_flags,
+        init_all_as_kwargs_np={"data": x[0]},
+        init_input_dtypes=dtype,
+        method_input_dtypes=dtype,
+        method_all_as_kwargs_np={"other": x[1]},
+        class_name=class_name,
+        method_name=method_name,
+    )
+
+
+@handle_method(
+    init_tree=CLASS_TREE,
+    method_tree="Array.__float__",
+    dtype_and_x=helpers.dtype_and_values(
+        available_dtypes=helpers.get_dtypes("numeric"),
+        max_num_dims=0,
+    ),
+)
+def test_array__float__(
+    dtype_and_x,
+    method_name,
+    class_name,
+    ground_truth_backend,
+    backend_fw,
+    init_flags,
+    method_flags,
+    on_device,
+):
+    dtype, x = dtype_and_x
+    helpers.test_method(
+        backend_to_test=backend_fw,
+        on_device=on_device,
+        ground_truth_backend=ground_truth_backend,
+        init_flags=init_flags,
+        method_flags=method_flags,
+        init_all_as_kwargs_np={"data": x[0]},
+        init_input_dtypes=dtype,
+        method_input_dtypes=[],
+        method_all_as_kwargs_np={},
+        class_name=class_name,
+        method_name=method_name,
+    )
+
+
+@handle_method(
+    init_tree=CLASS_TREE,
+    method_tree="Array.__floordiv__",
+    dtype_and_x=helpers.dtype_and_values(
+        available_dtypes=helpers.get_dtypes("numeric"),
+        num_arrays=2,
+        large_abs_safety_factor=3.0,
+        small_abs_safety_factor=3.0,
+        safety_factor_scale="log",
+        shared_dtype=True,
+    ),
+)
+def test_array__floordiv__(
+    dtype_and_x,
+    method_name,
+    class_name,
+    ground_truth_backend,
+    backend_fw,
+    init_flags,
+    method_flags,
+    on_device,
+):
+    dtype, x = dtype_and_x
+    assume(not np.any(np.isclose(x[1], 0)))
+    helpers.test_method(
+        backend_to_test=backend_fw,
+        on_device=on_device,
+        ground_truth_backend=ground_truth_backend,
+        init_flags=init_flags,
+        method_flags=method_flags,
+        init_all_as_kwargs_np={"data": x[0]},
+        init_input_dtypes=dtype,
+        method_input_dtypes=dtype,
+        method_all_as_kwargs_np={"other": x[1]},
+        class_name=class_name,
+        method_name=method_name,
+    )
+
+
+@handle_method(
+    init_tree=CLASS_TREE,
+    method_tree="Array.__ge__",
+    dtype_and_x=helpers.dtype_and_values(
+        available_dtypes=helpers.get_dtypes("numeric"),
+        num_arrays=2,
+        shared_dtype=True,
+    ),
+)
+def test_array__ge__(
+    dtype_and_x,
+    method_name,
+    class_name,
+    ground_truth_backend,
+    backend_fw,
+    init_flags,
+    method_flags,
+    on_device,
+):
+    dtype, x = dtype_and_x
+    helpers.test_method(
+        backend_to_test=backend_fw,
+        on_device=on_device,
+        ground_truth_backend=ground_truth_backend,
+        init_flags=init_flags,
+        method_flags=method_flags,
+        init_all_as_kwargs_np={"data": x[0]},
+        init_input_dtypes=dtype,
+        method_input_dtypes=dtype,
+        method_all_as_kwargs_np={"other": x[1]},
+        class_name=class_name,
+        method_name=method_name,
+    )
+
+
+@handle_method(
+    init_tree=CLASS_TREE,
+    method_tree="Array.__getitem__",
+    ground_truth_backend="numpy",
+    dtypes_x_query=helpers.dtype_array_query(
+        available_dtypes=helpers.get_dtypes("valid"),
+    ),
+)
+def test_array__getitem__(
+    dtypes_x_query,
+    init_flags,
+    method_flags,
+    method_name,
+    class_name,
+    backend_fw,
+    ground_truth_backend,
+    on_device,
+):
+    dtypes, x, query = dtypes_x_query
+    helpers.test_method(
+        backend_to_test=backend_fw,
+        on_device=on_device,
+        ground_truth_backend=ground_truth_backend,
+        init_flags=init_flags,
+        method_flags=method_flags,
+        init_all_as_kwargs_np={"data": x},
+        init_input_dtypes=[dtypes[0]],
+        method_input_dtypes=[*dtypes[1:]],
+        method_all_as_kwargs_np={"query": query},
+        class_name=class_name,
+        method_name=method_name,
+    )
+
+
+@handle_method(
+    init_tree=CLASS_TREE,
+    method_tree="Array.__gt__",
+    dtype_and_x=helpers.dtype_and_values(
+        available_dtypes=helpers.get_dtypes("numeric"),
+        num_arrays=2,
+        shared_dtype=True,
+    ),
+)
+def test_array__gt__(
+    dtype_and_x,
+    method_name,
+    class_name,
+    ground_truth_backend,
+    backend_fw,
+    init_flags,
+    method_flags,
+    on_device,
+):
+    dtype, x = dtype_and_x
+    helpers.test_method(
+        backend_to_test=backend_fw,
+        on_device=on_device,
+        ground_truth_backend=ground_truth_backend,
+        init_flags=init_flags,
+        method_flags=method_flags,
+        init_all_as_kwargs_np={"data": x[0]},
+        init_input_dtypes=dtype,
+        method_input_dtypes=dtype,
+        method_all_as_kwargs_np={"other": x[1]},
+        class_name=class_name,
+        method_name=method_name,
+    )
+
+
+@handle_method(
+    init_tree=CLASS_TREE,
+    method_tree="Array.__iadd__",
+    dtype_and_x=helpers.dtype_and_values(
+        available_dtypes=helpers.get_dtypes("numeric"),
+        num_arrays=2,
+        large_abs_safety_factor=2.5,
+        small_abs_safety_factor=2.5,
+        safety_factor_scale="log",
+        shared_dtype=True,
+    ),
+    method_container_flags=st.just([False]),
+)
+def test_array__iadd__(
+    dtype_and_x,
+    method_name,
+    class_name,
+    ground_truth_backend,
+    backend_fw,
+    init_flags,
+    method_flags,
+    on_device,
+):
+    dtype, x = dtype_and_x
+    helpers.test_method(
+        backend_to_test=backend_fw,
+        on_device=on_device,
+        ground_truth_backend=ground_truth_backend,
+        init_flags=init_flags,
+        method_flags=method_flags,
+        init_all_as_kwargs_np={"data": x[0]},
+        init_input_dtypes=dtype,
+        method_input_dtypes=dtype,
+        method_all_as_kwargs_np={"other": x[1]},
+        class_name=class_name,
+        method_name=method_name,
+    )
+
+
+@handle_method(
+    init_tree=CLASS_TREE,
+    method_tree="Array.__iand__",
+    dtype_and_x=helpers.dtype_and_values(
+        available_dtypes=st.one_of(st.just(("bool",)), helpers.get_dtypes("integer")),
+        num_arrays=2,
+        shared_dtype=True,
+    ),
+    method_container_flags=st.just([False]),
+)
+def test_array__iand__(
+    dtype_and_x,
+    method_name,
+    class_name,
+    ground_truth_backend,
+    backend_fw,
+    init_flags,
+    method_flags,
+    on_device,
+):
+    dtype, x = dtype_and_x
+    helpers.test_method(
+        backend_to_test=backend_fw,
+        on_device=on_device,
+        ground_truth_backend=ground_truth_backend,
+        init_flags=init_flags,
+        method_flags=method_flags,
+        init_all_as_kwargs_np={"data": x[0]},
+        init_input_dtypes=dtype,
+        method_input_dtypes=dtype,
+        method_all_as_kwargs_np={"other": x[1]},
+        class_name=class_name,
+        method_name=method_name,
+    )
+
+
+@handle_method(
+    init_tree=CLASS_TREE,
+    method_tree="Array.__ifloordiv__",
+    dtype_and_x=helpers.dtype_and_values(
+        available_dtypes=helpers.get_dtypes("numeric"),
+        num_arrays=2,
+        large_abs_safety_factor=3.0,
+        small_abs_safety_factor=3.0,
+        safety_factor_scale="log",
+        shared_dtype=True,
+    ),
+    method_container_flags=st.just([False]),
+)
+def test_array__ifloordiv__(
+    dtype_and_x,
+    method_name,
+    class_name,
+    ground_truth_backend,
+    backend_fw,
+    init_flags,
+    method_flags,
+    on_device,
+):
+    dtype, x = dtype_and_x
+    assume(not np.any(np.isclose(x[1], 0)))
+    helpers.test_method(
+        backend_to_test=backend_fw,
+        on_device=on_device,
+        ground_truth_backend=ground_truth_backend,
+        init_flags=init_flags,
+        method_flags=method_flags,
+        init_all_as_kwargs_np={"data": x[0]},
+        init_input_dtypes=dtype,
+        method_input_dtypes=dtype,
+        method_all_as_kwargs_np={"other": x[1]},
+        class_name=class_name,
+        method_name=method_name,
+    )
+
+
+@handle_method(
+    init_tree=CLASS_TREE,
+    method_tree="Array.__ilshift__",
+    dtype_and_x=helpers.dtype_and_values(
+        available_dtypes=helpers.get_dtypes("integer"),
+        num_arrays=2,
+        array_api_dtypes=True,
+    ),
+    method_container_flags=st.just([False]),
+)
+def test_array__ilshift__(
+    dtype_and_x,
+    method_name,
+    class_name,
+    ground_truth_backend,
+    backend_fw,
+    init_flags,
+    method_flags,
+    on_device,
+):
+    dtype, x = dtype_and_x
+    x[1] = np.asarray(np.clip(x[1], 0, np.iinfo(dtype[1]).bits - 1), dtype=dtype[1])
+    helpers.test_method(
+        backend_to_test=backend_fw,
+        on_device=on_device,
+        ground_truth_backend=ground_truth_backend,
+        init_flags=init_flags,
+        method_flags=method_flags,
+        init_all_as_kwargs_np={"data": x[0]},
+        init_input_dtypes=[dtype[0]],
+        method_input_dtypes=[dtype[1]],
+        method_all_as_kwargs_np={"other": x[1]},
+        class_name=class_name,
+        method_name=method_name,
+    )
+
+
+@handle_method(
+    init_tree=CLASS_TREE,
+    method_tree="Array.__imatmul__",
+    x1=_get_first_matrix_and_dtype(),
+    x2=_get_second_matrix_and_dtype(),
+    method_container_flags=st.just([False]),
+)
+def test_array__imatmul__(
+    x1,
+    x2,
+    method_name,
+    class_name,
+    ground_truth_backend,
+    backend_fw,
+    init_flags,
+    method_flags,
+    on_device,
+):
+    dtype1, x1 = x1
+    dtype2, x2 = x2
+    helpers.test_method(
+        backend_to_test=backend_fw,
+        on_device=on_device,
+        ground_truth_backend=ground_truth_backend,
+        init_flags=init_flags,
+        method_flags=method_flags,
+        init_all_as_kwargs_np={"data": x1},
+        init_input_dtypes=dtype1,
+        method_input_dtypes=dtype2,
+        method_all_as_kwargs_np={"other": x2},
+        class_name=class_name,
+        method_name=method_name,
+    )
+
+
+@handle_method(
+    init_tree=CLASS_TREE,
+    method_tree="Array.__imod__",
+    dtype_and_x=helpers.dtype_and_values(
+        available_dtypes=helpers.get_dtypes("numeric"),
+        num_arrays=2,
+        large_abs_safety_factor=2.5,
+        small_abs_safety_factor=2.5,
+        safety_factor_scale="log",
+        shared_dtype=True,
+    ),
+    method_container_flags=st.just([False]),
+)
+def test_array__imod__(
+    dtype_and_x,
+    method_name,
+    class_name,
+    ground_truth_backend,
+    backend_fw,
+    init_flags,
+    method_flags,
+    on_device,
+):
+    dtype, x = dtype_and_x
+    assume(not np.any(np.isclose(x[1], 0)))
+    helpers.test_method(
+        backend_to_test=backend_fw,
+        on_device=on_device,
+        ground_truth_backend=ground_truth_backend,
+        init_flags=init_flags,
+        method_flags=method_flags,
+        init_all_as_kwargs_np={"data": x[0]},
+        init_input_dtypes=dtype,
+        method_input_dtypes=dtype,
+        method_all_as_kwargs_np={"other": x[1]},
+        class_name=class_name,
+        method_name=method_name,
+    )
+
+
+@handle_method(
+    init_tree=CLASS_TREE,
+    method_tree="Array.__imul__",
+    dtype_and_x=helpers.dtype_and_values(
+        available_dtypes=helpers.get_dtypes("numeric"),
+        num_arrays=2,
+        large_abs_safety_factor=2.5,
+        small_abs_safety_factor=2.5,
+        safety_factor_scale="log",
+        shared_dtype=True,
+    ),
+    method_container_flags=st.just([False]),
+)
+def test_array__imul__(
+    dtype_and_x,
+    method_name,
+    class_name,
+    ground_truth_backend,
+    backend_fw,
+    init_flags,
+    method_flags,
+    on_device,
+):
+    dtype, x = dtype_and_x
+    helpers.test_method(
+        backend_to_test=backend_fw,
+        on_device=on_device,
+        ground_truth_backend=ground_truth_backend,
+        init_flags=init_flags,
+        method_flags=method_flags,
+        init_all_as_kwargs_np={"data": x[0]},
+        init_input_dtypes=dtype,
+        method_input_dtypes=dtype,
+        method_all_as_kwargs_np={"other": x[1]},
+        class_name=class_name,
+        method_name=method_name,
+    )
+
+
+@handle_method(
+    init_tree=CLASS_TREE,
+    method_tree="Array.__int__",
+    dtype_and_x=helpers.dtype_and_values(
+        available_dtypes=helpers.get_dtypes("numeric"),
+        max_num_dims=0,
+        min_value=-1e15,
+        max_value=1e15,
+    ),
+    method_container_flags=st.just([False]),
+)
+def test_array__int__(
+    dtype_and_x,
+    method_name,
+    class_name,
+    ground_truth_backend,
+    backend_fw,
+    init_flags,
+    method_flags,
+    on_device,
+):
+    dtype, x = dtype_and_x
+    helpers.test_method(
+        backend_to_test=backend_fw,
+        on_device=on_device,
+        ground_truth_backend=ground_truth_backend,
+        init_flags=init_flags,
+        method_flags=method_flags,
+        init_all_as_kwargs_np={"data": x[0]},
+        init_input_dtypes=dtype,
+        method_input_dtypes=[],
+        method_all_as_kwargs_np={},
+        class_name=class_name,
+        method_name=method_name,
+    )
+
+
+@handle_method(
+    init_tree=CLASS_TREE,
+    method_tree="Array.__invert__",
+    dtype_and_x=helpers.dtype_and_values(
+        available_dtypes=st.one_of(st.just(("bool",)), helpers.get_dtypes("integer")),
+    ),
+)
+def test_array__invert__(
+    dtype_and_x,
+    method_name,
+    class_name,
+    ground_truth_backend,
+    backend_fw,
+    init_flags,
+    method_flags,
+    on_device,
+):
+    dtype, x = dtype_and_x
+    helpers.test_method(
+        backend_to_test=backend_fw,
+        on_device=on_device,
+        ground_truth_backend=ground_truth_backend,
+        init_flags=init_flags,
+        method_flags=method_flags,
+        init_all_as_kwargs_np={"data": x[0]},
+        init_input_dtypes=dtype,
+        method_input_dtypes=dtype,
+        method_all_as_kwargs_np={},
+        class_name=class_name,
+        method_name=method_name,
+    )
+
+
+@handle_method(
+    init_tree=CLASS_TREE,
+    method_tree="Array.__ior__",
+    dtype_and_x=helpers.dtype_and_values(
+        available_dtypes=st.one_of(st.just(("bool",)), helpers.get_dtypes("integer")),
+        num_arrays=2,
+        shared_dtype=True,
+    ),
+    method_container_flags=st.just([False]),
+)
+def test_array__ior__(
+    dtype_and_x,
+    method_name,
+    class_name,
+    ground_truth_backend,
+    backend_fw,
+    init_flags,
+    method_flags,
+    on_device,
+):
+    dtype, x = dtype_and_x
+    helpers.test_method(
+        backend_to_test=backend_fw,
+        on_device=on_device,
+        ground_truth_backend=ground_truth_backend,
+        init_flags=init_flags,
+        method_flags=method_flags,
+        init_all_as_kwargs_np={"data": x[0]},
+        init_input_dtypes=dtype,
+        method_input_dtypes=dtype,
+        method_all_as_kwargs_np={"other": x[1]},
+        class_name=class_name,
+        method_name=method_name,
+    )
+
+
+@handle_method(
+    init_tree=CLASS_TREE,
+    method_tree="Array.__ipow__",
+    dtype_and_x=pow_helper(),
+    method_container_flags=st.just([False]),
+)
+def test_array__ipow__(
+    dtype_and_x,
+    method_name,
+    class_name,
+    ground_truth_backend,
+    backend_fw,
+    init_flags,
+    method_flags,
+    on_device,
+):
+    input_dtype, x = dtype_and_x
+
+    # bfloat16 is not supported by numpy
+    assume("bfloat16" not in input_dtype)
+
+    # Make sure x2 isn't a float when x1 is integer
+    assume(
+        not (ivy.is_int_dtype(input_dtype[0] and ivy.is_float_dtype(input_dtype[1])))
+    )
+
+    # Make sure x2 is non-negative when both is integer
+    if ivy.is_int_dtype(input_dtype[1]) and ivy.is_int_dtype(input_dtype[0]):
+        x[1] = np.abs(x[1])
+
+    x[0] = not_too_close_to_zero(x[0])
+    x[1] = not_too_close_to_zero(x[1])
+    helpers.test_method(
+        backend_to_test=backend_fw,
+        on_device=on_device,
+        ground_truth_backend=ground_truth_backend,
+        init_flags=init_flags,
+        method_flags=method_flags,
+        init_all_as_kwargs_np={"data": x[0]},
+        init_input_dtypes=[input_dtype[0]],
+        method_input_dtypes=[input_dtype[1]],
+        method_all_as_kwargs_np={"power": x[1]},
+        class_name=class_name,
+        method_name=method_name,
+    )
+
+
+@handle_method(
+    init_tree=CLASS_TREE,
+    method_tree="Array.__irshift__",
+    dtype_and_x=helpers.dtype_and_values(
+        available_dtypes=helpers.get_dtypes("integer"),
+        num_arrays=2,
+        array_api_dtypes=True,
+    ),
+    method_container_flags=st.just([False]),
+)
+def test_array__irshift__(
+    dtype_and_x,
+    method_name,
+    class_name,
+    ground_truth_backend,
+    backend_fw,
+    init_flags,
+    method_flags,
+    on_device,
+):
+    dtype, x = dtype_and_x
+    x[1] = np.asarray(np.clip(x[1], 0, np.iinfo(dtype[1]).bits - 1), dtype=dtype[1])
+    helpers.test_method(
+        backend_to_test=backend_fw,
+        on_device=on_device,
+        ground_truth_backend=ground_truth_backend,
+        init_flags=init_flags,
+        method_flags=method_flags,
+        init_all_as_kwargs_np={"data": x[0]},
+        init_input_dtypes=[dtype[0]],
+        method_input_dtypes=[dtype[1]],
+        method_all_as_kwargs_np={"other": x[1]},
+        class_name=class_name,
+        method_name=method_name,
+    )
+
+
+@handle_method(
+    init_tree=CLASS_TREE,
+    method_tree="Array.__isub__",
+    dtype_and_x=helpers.dtype_and_values(
+        available_dtypes=helpers.get_dtypes("numeric"),
+        num_arrays=2,
+        large_abs_safety_factor=2.5,
+        small_abs_safety_factor=2.5,
+        safety_factor_scale="log",
+        shared_dtype=True,
+    ),
+    method_container_flags=st.just([False]),
+)
+def test_array__isub__(
+    dtype_and_x,
+    method_name,
+    class_name,
+    ground_truth_backend,
+    backend_fw,
+    init_flags,
+    method_flags,
+    on_device,
+):
+    dtype, x = dtype_and_x
+    helpers.test_method(
+        backend_to_test=backend_fw,
+        on_device=on_device,
+        ground_truth_backend=ground_truth_backend,
+        init_flags=init_flags,
+        method_flags=method_flags,
+        init_all_as_kwargs_np={"data": x[0]},
+        init_input_dtypes=dtype,
+        method_input_dtypes=dtype,
+        method_all_as_kwargs_np={"other": x[1]},
+        class_name=class_name,
+        method_name=method_name,
+    )
+
+
+@handle_method(
+    init_tree=CLASS_TREE,
+    method_tree="Array.__iter__",
+    dtype_and_x=helpers.dtype_and_values(
+        available_dtypes=helpers.get_dtypes("integer"),
+        min_dim_size=2,
+        min_num_dims=1,
+    ),
+)
+def test_array__iter__(
+    dtype_and_x,
+    method_name,
+    class_name,
+    ground_truth_backend,
+    backend_fw,
+    init_flags,
+    method_flags,
+    on_device,
+):
+    dtype, x = dtype_and_x
+    helpers.test_method(
+        backend_to_test=backend_fw,
+        on_device=on_device,
+        ground_truth_backend=ground_truth_backend,
+        init_flags=init_flags,
+        method_flags=method_flags,
+        init_all_as_kwargs_np={"data": x[0]},
+        init_input_dtypes=dtype,
+        method_input_dtypes=dtype,
+        method_all_as_kwargs_np={},
+        class_name=class_name,
+        method_name=method_name,
+    )
+
+
+@handle_method(
+    init_tree=CLASS_TREE,
+    method_tree="Array.__itruediv__",
+    dtype_and_x=helpers.dtype_and_values(
+        available_dtypes=helpers.get_dtypes("numeric"),
+        num_arrays=2,
+        large_abs_safety_factor=2.5,
+        small_abs_safety_factor=2.5,
+        safety_factor_scale="log",
+        shared_dtype=True,
+    ),
+    method_container_flags=st.just([False]),
+)
+def test_array__itruediv__(
+    dtype_and_x,
+    method_name,
+    class_name,
+    ground_truth_backend,
+    backend_fw,
+    init_flags,
+    method_flags,
+    on_device,
+):
+    dtype, x = dtype_and_x
+    helpers.test_method(
+        backend_to_test=backend_fw,
+        on_device=on_device,
+        ground_truth_backend=ground_truth_backend,
+        init_flags=init_flags,
+        method_flags=method_flags,
+        init_all_as_kwargs_np={"data": x[0]},
+        init_input_dtypes=dtype,
+        method_input_dtypes=dtype,
+        method_all_as_kwargs_np={"other": x[1]},
+        class_name=class_name,
+        method_name=method_name,
+    )
+
+
+@handle_method(
+    init_tree=CLASS_TREE,
+    method_tree="Array.__ixor__",
+    dtype_and_x=helpers.dtype_and_values(
+        available_dtypes=st.one_of(st.just(("bool",)), helpers.get_dtypes("integer")),
+        num_arrays=2,
+        shared_dtype=True,
+    ),
+    method_container_flags=st.just([False]),
+)
+def test_array__ixor__(
+    dtype_and_x,
+    method_name,
+    class_name,
+    ground_truth_backend,
+    backend_fw,
+    init_flags,
+    method_flags,
+    on_device,
+):
+    dtype, x = dtype_and_x
+    helpers.test_method(
+        backend_to_test=backend_fw,
+        on_device=on_device,
+        ground_truth_backend=ground_truth_backend,
+        init_flags=init_flags,
+        method_flags=method_flags,
+        init_all_as_kwargs_np={"data": x[0]},
+        init_input_dtypes=dtype,
+        method_input_dtypes=dtype,
+        method_all_as_kwargs_np={"other": x[1]},
+        class_name=class_name,
+        method_name=method_name,
+    )
+
+
+@handle_method(
+    init_tree=CLASS_TREE,
+    method_tree="Array.__le__",
+    dtype_and_x=helpers.dtype_and_values(
+        available_dtypes=helpers.get_dtypes("numeric"),
+        num_arrays=2,
+        shared_dtype=True,
+    ),
+)
+def test_array__le__(
+    dtype_and_x,
+    method_name,
+    class_name,
+    ground_truth_backend,
+    backend_fw,
+    init_flags,
+    method_flags,
+    on_device,
+):
+    dtype, x = dtype_and_x
+    helpers.test_method(
+        backend_to_test=backend_fw,
+        on_device=on_device,
+        ground_truth_backend=ground_truth_backend,
+        init_flags=init_flags,
+        method_flags=method_flags,
+        init_all_as_kwargs_np={"data": x[0]},
+        init_input_dtypes=dtype,
+        method_input_dtypes=dtype,
+        method_all_as_kwargs_np={"other": x[1]},
+        class_name=class_name,
+        method_name=method_name,
+    )
+
+
+@handle_method(
+    init_tree=CLASS_TREE,
+    method_tree="Array.__len__",
+    dtype_and_x=helpers.dtype_and_values(
+        available_dtypes=helpers.get_dtypes("valid"),
+    ),
+)
+def test_array__len__(
+    dtype_and_x,
+    method_name,
+    class_name,
+    ground_truth_backend,
+    backend_fw,
+    init_flags,
+    method_flags,
+    on_device,
+):
+    dtype, x = dtype_and_x
+    helpers.test_method(
+        backend_to_test=backend_fw,
+        on_device=on_device,
+        ground_truth_backend=ground_truth_backend,
+        init_flags=init_flags,
+        method_flags=method_flags,
+        init_all_as_kwargs_np={"data": x[0]},
+        init_input_dtypes=dtype,
+        method_input_dtypes=dtype,
+        method_all_as_kwargs_np={},
+        class_name=class_name,
+        method_name=method_name,
+    )
+
+
+@handle_method(
+    init_tree=CLASS_TREE,
+    method_tree="Array.__lshift__",
+    dtype_and_x=helpers.dtype_and_values(
+        available_dtypes=helpers.get_dtypes("integer"),
+        num_arrays=2,
+        array_api_dtypes=True,
+    ),
+)
+def test_array__lshift__(
+    dtype_and_x,
+    method_name,
+    class_name,
+    ground_truth_backend,
+    backend_fw,
+    init_flags,
+    method_flags,
+    on_device,
+):
+    dtype, x = dtype_and_x
+    max_bits = np.iinfo(dtype[0]).bits
+    max_shift = max_bits - 1
+    x[1] = np.asarray(np.clip(x[1], 0, max_shift), dtype=dtype[1])
+    max_value_before_shift = 2 ** (max_bits - x[1]) - 1
+    overflow_threshold = 2 ** (max_bits - 1)
+    x[0] = np.asarray(np.clip(x[0], None, max_value_before_shift), dtype=dtype[0])
+    if np.any(x[0] > overflow_threshold):
+        x[0] = np.asarray(np.clip(x[0], None, overflow_threshold), dtype=dtype[0])
+    if np.any(x[0] < 0):
+        x[0] = np.asarray(np.abs(x[0]), dtype=dtype[0])
+    helpers.test_method(
+        backend_to_test=backend_fw,
+        on_device=on_device,
+        ground_truth_backend=ground_truth_backend,
+        init_flags=init_flags,
+        method_flags=method_flags,
+        init_all_as_kwargs_np={"data": x[0]},
+        init_input_dtypes=[dtype[0]],
+        method_input_dtypes=[dtype[1]],
+        method_all_as_kwargs_np={"other": x[1]},
+        class_name=class_name,
+        method_name=method_name,
+        rtol_=1e-5,
+        atol_=1e-5,
+    )
+
+
+@handle_method(
+    init_tree=CLASS_TREE,
+    method_tree="Array.__lt__",
+    dtype_and_x=helpers.dtype_and_values(
+        available_dtypes=helpers.get_dtypes("numeric"),
+        num_arrays=2,
+        shared_dtype=True,
+    ),
+)
+def test_array__lt__(
+    dtype_and_x,
+    method_name,
+    class_name,
+    ground_truth_backend,
+    backend_fw,
+    init_flags,
+    method_flags,
+    on_device,
+):
+    dtype, x = dtype_and_x
+    helpers.test_method(
+        backend_to_test=backend_fw,
+        on_device=on_device,
+        ground_truth_backend=ground_truth_backend,
+        init_flags=init_flags,
+        method_flags=method_flags,
+        init_all_as_kwargs_np={"data": x[0]},
+        init_input_dtypes=dtype,
+        method_input_dtypes=dtype,
+        method_all_as_kwargs_np={"other": x[1]},
+        class_name=class_name,
+        method_name=method_name,
+    )
+
+
+@handle_method(
+    init_tree=CLASS_TREE,
+    method_tree="Array.__matmul__",
+    x=_get_first_matrix_and_dtype(),
+    y=_get_second_matrix_and_dtype(),
+)
+def test_array__matmul__(
+    x,
+    y,
+    method_name,
+    class_name,
+    ground_truth_backend,
+    backend_fw,
+    init_flags,
+    method_flags,
+    on_device,
+):
+    input_dtype1, x = x
+    input_dtype2, y = y
+    helpers.test_method(
+        backend_to_test=backend_fw,
+        on_device=on_device,
+        ground_truth_backend=ground_truth_backend,
+        init_flags=init_flags,
+        method_flags=method_flags,
+        init_all_as_kwargs_np={"data": x},
+        init_input_dtypes=input_dtype1,
+        method_input_dtypes=input_dtype2,
+        method_all_as_kwargs_np={"other": y},
+        class_name=class_name,
+        method_name=method_name,
+    )
+
+
+@handle_method(
+    init_tree=CLASS_TREE,
+    method_tree="Array.__mod__",
+    dtype_and_x=helpers.dtype_and_values(
+        available_dtypes=helpers.get_dtypes("numeric"),
+        num_arrays=2,
+        large_abs_safety_factor=2.5,
+        small_abs_safety_factor=2.5,
+        safety_factor_scale="log",
+        shared_dtype=True,
+    ),
+)
+def test_array__mod__(
+    dtype_and_x,
+    method_name,
+    class_name,
+    ground_truth_backend,
+    backend_fw,
+    init_flags,
+    method_flags,
+    on_device,
+):
+    dtype, x = dtype_and_x
+    assume(not np.any(np.isclose(x[1], 0)))
+    helpers.test_method(
+        backend_to_test=backend_fw,
+        on_device=on_device,
+        ground_truth_backend=ground_truth_backend,
+        init_flags=init_flags,
+        method_flags=method_flags,
+        init_all_as_kwargs_np={"data": x[0]},
+        init_input_dtypes=dtype,
+        method_input_dtypes=dtype,
+        method_all_as_kwargs_np={"other": x[1]},
+        class_name=class_name,
+        method_name=method_name,
+    )
+
+
+@handle_method(
+    init_tree=CLASS_TREE,
+    method_tree="Array.__mul__",
+    dtype_and_x=helpers.dtype_and_values(
+        available_dtypes=helpers.get_dtypes("numeric"),
+        num_arrays=2,
+        large_abs_safety_factor=2.5,
+        small_abs_safety_factor=2.5,
+        safety_factor_scale="log",
+        shared_dtype=True,
+    ),
+)
+def test_array__mul__(
+    dtype_and_x,
+    method_name,
+    class_name,
+    ground_truth_backend,
+    backend_fw,
+    init_flags,
+    method_flags,
+    on_device,
+):
+    dtype, x = dtype_and_x
+    helpers.test_method(
+        backend_to_test=backend_fw,
+        on_device=on_device,
+        ground_truth_backend=ground_truth_backend,
+        init_flags=init_flags,
+        method_flags=method_flags,
+        init_all_as_kwargs_np={"data": x[0]},
+        init_input_dtypes=dtype,
+        method_input_dtypes=dtype,
+        method_all_as_kwargs_np={"other": x[1]},
+        class_name=class_name,
+        method_name=method_name,
+    )
+
+
+@handle_method(
+    init_tree=CLASS_TREE,
+    method_tree="Array.__ne__",
+    dtype_and_x=helpers.dtype_and_values(
+        available_dtypes=helpers.get_dtypes("numeric"),
+        num_arrays=2,
+        shared_dtype=True,
+    ),
+)
+def test_array__ne__(
+    dtype_and_x,
+    method_name,
+    class_name,
+    ground_truth_backend,
+    backend_fw,
+    init_flags,
+    method_flags,
+    on_device,
+):
+    dtype, x = dtype_and_x
+    helpers.test_method(
+        backend_to_test=backend_fw,
+        on_device=on_device,
+        ground_truth_backend=ground_truth_backend,
+        init_flags=init_flags,
+        method_flags=method_flags,
+        init_all_as_kwargs_np={"data": x[0]},
+        init_input_dtypes=dtype,
+        method_input_dtypes=dtype,
+        method_all_as_kwargs_np={"other": x[1]},
+        class_name=class_name,
+        method_name=method_name,
+    )
+
+
+@handle_method(
+    init_tree=CLASS_TREE,
+    method_tree="Array.__neg__",
+    dtype_and_x=helpers.dtype_and_values(
+        available_dtypes=helpers.get_dtypes("numeric"),
+    ),
+)
+def test_array__neg__(
+    dtype_and_x,
+    method_name,
+    class_name,
+    ground_truth_backend,
+    backend_fw,
+    init_flags,
+    method_flags,
+    on_device,
+):
+    dtype, x = dtype_and_x
+    helpers.test_method(
+        backend_to_test=backend_fw,
+        on_device=on_device,
+        ground_truth_backend=ground_truth_backend,
+        init_flags=init_flags,
+        method_flags=method_flags,
+        init_all_as_kwargs_np={"data": x[0]},
+        init_input_dtypes=dtype,
+        method_input_dtypes=dtype,
+        method_all_as_kwargs_np={},
+        class_name=class_name,
+        method_name=method_name,
+    )
+
+
+@handle_method(
+    init_tree=CLASS_TREE,
+    method_tree="Array.__or__",
+    dtype_and_x=helpers.dtype_and_values(
+        available_dtypes=st.one_of(st.just(("bool",)), helpers.get_dtypes("integer")),
+        num_arrays=2,
+        shared_dtype=True,
+    ),
+)
+def test_array__or__(
+    dtype_and_x,
+    method_name,
+    class_name,
+    ground_truth_backend,
+    backend_fw,
+    init_flags,
+    method_flags,
+    on_device,
+):
+    dtype, x = dtype_and_x
+    helpers.test_method(
+        backend_to_test=backend_fw,
+        on_device=on_device,
+        ground_truth_backend=ground_truth_backend,
+        init_flags=init_flags,
+        method_flags=method_flags,
+        init_all_as_kwargs_np={"data": x[0]},
+        init_input_dtypes=dtype,
+        method_input_dtypes=dtype,
+        method_all_as_kwargs_np={"other": x[1]},
+        class_name=class_name,
+        method_name=method_name,
+    )
+
+
+@handle_method(
+    init_tree=CLASS_TREE,
+    method_tree="Array.__pos__",
+    dtype_and_x=helpers.dtype_and_values(
+        available_dtypes=helpers.get_dtypes("numeric"),
+    ),
+)
+def test_array__pos__(
+    dtype_and_x,
+    method_name,
+    class_name,
+    ground_truth_backend,
+    backend_fw,
+    init_flags,
+    method_flags,
+    on_device,
+):
+    dtype, x = dtype_and_x
+    helpers.test_method(
+        backend_to_test=backend_fw,
+        on_device=on_device,
+        ground_truth_backend=ground_truth_backend,
+        init_flags=init_flags,
+        method_flags=method_flags,
+        init_all_as_kwargs_np={"data": x[0]},
+        init_input_dtypes=dtype,
+        method_input_dtypes=dtype,
+        method_all_as_kwargs_np={},
+        class_name=class_name,
+        method_name=method_name,
+    )
+
+
+@handle_method(
+    init_tree=CLASS_TREE,
+    method_tree="Array.__pow__",
+    dtype_and_x=pow_helper(),
+)
+def test_array__pow__(
+    dtype_and_x,
+    method_name,
+    class_name,
+    ground_truth_backend,
+    backend_fw,
+    init_flags,
+    method_flags,
+    on_device,
+):
+    input_dtype, x = dtype_and_x
+
+    # bfloat16 is not supported by numpy
+    assume("bfloat16" not in input_dtype)
+
+    # Make sure x2 isn't a float when x1 is integer
+    assume(
+        not (ivy.is_int_dtype(input_dtype[0] and ivy.is_float_dtype(input_dtype[1])))
+    )
+
+    # Make sure x2 is non-negative when both is integer
+    if ivy.is_int_dtype(input_dtype[1]) and ivy.is_int_dtype(input_dtype[0]):
+        x[1] = np.abs(x[1])
+
+    x[0] = not_too_close_to_zero(x[0])
+    x[1] = not_too_close_to_zero(x[1])
+    helpers.test_method(
+        backend_to_test=backend_fw,
+        on_device=on_device,
+        ground_truth_backend=ground_truth_backend,
+        init_flags=init_flags,
+        method_flags=method_flags,
+        init_all_as_kwargs_np={"data": x[0]},
+        init_input_dtypes=[input_dtype[0]],
+        method_input_dtypes=[input_dtype[1]],
+        method_all_as_kwargs_np={"power": x[1]},
+        class_name=class_name,
+        method_name=method_name,
+    )
+
+
+@handle_method(
+    init_tree=CLASS_TREE,
+    method_tree="Array.__radd__",
+    dtype_and_x=helpers.dtype_and_values(
+        available_dtypes=helpers.get_dtypes("numeric"),
+        num_arrays=2,
+        large_abs_safety_factor=2.5,
+        small_abs_safety_factor=2.5,
+        safety_factor_scale="log",
+        shared_dtype=True,
+    ),
+)
+def test_array__radd__(
+    dtype_and_x,
+    method_name,
+    class_name,
+    ground_truth_backend,
+    backend_fw,
+    init_flags,
+    method_flags,
+    on_device,
+):
+    dtype, x = dtype_and_x
+    helpers.test_method(
+        backend_to_test=backend_fw,
+        on_device=on_device,
+        ground_truth_backend=ground_truth_backend,
+        init_flags=init_flags,
+        method_flags=method_flags,
+        init_all_as_kwargs_np={"data": x[0]},
+        init_input_dtypes=dtype,
+        method_input_dtypes=dtype,
+        method_all_as_kwargs_np={"other": x[1]},
+        class_name=class_name,
+        method_name=method_name,
+    )
+
+
+@handle_method(
+    init_tree=CLASS_TREE,
+    method_tree="Array.__rand__",
+    dtype_and_x=helpers.dtype_and_values(
+        available_dtypes=st.one_of(st.just(("bool",)), helpers.get_dtypes("integer")),
+        num_arrays=2,
+        shared_dtype=True,
+    ),
+)
+def test_array__rand__(
+    dtype_and_x,
+    method_name,
+    class_name,
+    ground_truth_backend,
+    backend_fw,
+    init_flags,
+    method_flags,
+    on_device,
+):
+    dtype, x = dtype_and_x
+    helpers.test_method(
+        backend_to_test=backend_fw,
+        on_device=on_device,
+        ground_truth_backend=ground_truth_backend,
+        init_flags=init_flags,
+        method_flags=method_flags,
+        init_all_as_kwargs_np={"data": x[0]},
+        init_input_dtypes=dtype,
+        method_input_dtypes=dtype,
+        method_all_as_kwargs_np={"other": x[1]},
+        class_name=class_name,
+        method_name=method_name,
+    )
+
+
+@handle_method(
+    init_tree=CLASS_TREE,
+    method_tree="Array.__rdivmod__",
+    dtype_and_x=helpers.dtype_and_values(
+        available_dtypes=helpers.get_dtypes("numeric"),
+        num_arrays=2,
+        large_abs_safety_factor=2.5,
+        small_abs_safety_factor=2.5,
+        safety_factor_scale="log",
+        shared_dtype=True,
+    ),
+)
+def test_array__rdivmod__(
+    dtype_and_x,
+    method_name,
+    class_name,
+    ground_truth_backend,
+    backend_fw,
+    init_flags,
+    method_flags,
+    on_device,
+):
+    dtype, x = dtype_and_x
+    assume(not np.any(np.isclose(x[0], 0)))
+    helpers.test_method(
+        backend_to_test=backend_fw,
+        on_device=on_device,
+        ground_truth_backend=ground_truth_backend,
+        init_flags=init_flags,
+        method_flags=method_flags,
+        init_all_as_kwargs_np={"data": x[0]},
+        init_input_dtypes=dtype,
+        method_input_dtypes=dtype,
+        method_all_as_kwargs_np={"other": x[1]},
+        class_name=class_name,
+        method_name=method_name,
+    )
+
+
+@handle_method(
+    init_tree=CLASS_TREE,
+    method_tree="Array.__rfloordiv__",
+    dtype_and_x=helpers.dtype_and_values(
+        available_dtypes=helpers.get_dtypes("numeric"),
+        num_arrays=2,
+        large_abs_safety_factor=3.0,
+        small_abs_safety_factor=3.0,
+        safety_factor_scale="log",
+        shared_dtype=True,
+    ),
+)
+def test_array__rfloordiv__(
+    dtype_and_x,
+    method_name,
+    class_name,
+    ground_truth_backend,
+    backend_fw,
+    init_flags,
+    method_flags,
+    on_device,
+):
+    dtype, x = dtype_and_x
+    assume(not np.any(np.isclose(x[0], 0)))
+    helpers.test_method(
+        backend_to_test=backend_fw,
+        on_device=on_device,
+        ground_truth_backend=ground_truth_backend,
+        init_flags=init_flags,
+        method_flags=method_flags,
+        init_all_as_kwargs_np={"data": x[0]},
+        init_input_dtypes=dtype,
+        method_input_dtypes=dtype,
+        method_all_as_kwargs_np={"other": x[1]},
+        class_name=class_name,
+        method_name=method_name,
+    )
+
+
+@handle_method(
+    init_tree=CLASS_TREE,
+    method_tree="Array.__rlshift__",
+    dtype_and_x=helpers.dtype_and_values(
+        available_dtypes=helpers.get_dtypes("integer"),
+        num_arrays=2,
+        array_api_dtypes=True,
+    ),
+)
+def test_array__rlshift__(
+    dtype_and_x,
+    method_name,
+    class_name,
+    ground_truth_backend,
+    backend_fw,
+    init_flags,
+    method_flags,
+    on_device,
+):
+    dtype, x = dtype_and_x
+    x[0] = np.asarray(np.clip(x[1], 0, np.iinfo(dtype[1]).bits - 1), dtype=dtype[1])
+    helpers.test_method(
+        backend_to_test=backend_fw,
+        on_device=on_device,
+        ground_truth_backend=ground_truth_backend,
+        init_flags=init_flags,
+        method_flags=method_flags,
+        init_all_as_kwargs_np={"data": x[0]},
+        init_input_dtypes=[dtype[0]],
+        method_input_dtypes=[dtype[1]],
+        method_all_as_kwargs_np={"other": x[1]},
+        class_name=class_name,
+        method_name=method_name,
+    )
+
+
+@handle_method(
+    init_tree=CLASS_TREE,
+    method_tree="Array.__rmatmul__",
+    x1=_get_first_matrix_and_dtype(),
+    x2=_get_second_matrix_and_dtype(),
+)
+def test_array__rmatmul__(
+    x1,
+    x2,
+    method_name,
+    class_name,
+    ground_truth_backend,
+    backend_fw,
+    init_flags,
+    method_flags,
+    on_device,
+):
+    dtype1, x1 = x1
+    dtype2, x2 = x2
+    helpers.test_method(
+        backend_to_test=backend_fw,
+        on_device=on_device,
+        ground_truth_backend=ground_truth_backend,
+        init_flags=init_flags,
+        method_flags=method_flags,
+        init_all_as_kwargs_np={"data": x2},
+        init_input_dtypes=dtype1,
+        method_input_dtypes=dtype2,
+        method_all_as_kwargs_np={"other": x1},
+        class_name=class_name,
+        method_name=method_name,
+    )
+
+
+@handle_method(
+    init_tree=CLASS_TREE,
+    method_tree="Array.__rmod__",
+    dtype_and_x=helpers.dtype_and_values(
+        available_dtypes=helpers.get_dtypes("numeric"),
+        num_arrays=2,
+        large_abs_safety_factor=2.5,
+        small_abs_safety_factor=2.5,
+        safety_factor_scale="log",
+        shared_dtype=True,
+    ),
+)
+def test_array__rmod__(
+    dtype_and_x,
+    method_name,
+    class_name,
+    ground_truth_backend,
+    backend_fw,
+    init_flags,
+    method_flags,
+    on_device,
+):
+    dtype, x = dtype_and_x
+    assume(not np.any(np.isclose(x[0], 0)))
+    helpers.test_method(
+        backend_to_test=backend_fw,
+        on_device=on_device,
+        ground_truth_backend=ground_truth_backend,
+        init_flags=init_flags,
+        method_flags=method_flags,
+        init_all_as_kwargs_np={"data": x[0]},
+        init_input_dtypes=dtype,
+        method_input_dtypes=dtype,
+        method_all_as_kwargs_np={"other": x[1]},
+        class_name=class_name,
+        method_name=method_name,
+    )
+
+
+@handle_method(
+    init_tree=CLASS_TREE,
+    method_tree="Array.__rmul__",
+    dtype_and_x=helpers.dtype_and_values(
+        available_dtypes=helpers.get_dtypes("numeric"),
+        num_arrays=2,
+        large_abs_safety_factor=2.5,
+        small_abs_safety_factor=2.5,
+        safety_factor_scale="log",
+        shared_dtype=True,
+    ),
+)
+def test_array__rmul__(
+    dtype_and_x,
+    method_name,
+    class_name,
+    ground_truth_backend,
+    backend_fw,
+    init_flags,
+    method_flags,
+    on_device,
+):
+    dtype, x = dtype_and_x
+    helpers.test_method(
+        backend_to_test=backend_fw,
+        on_device=on_device,
+        ground_truth_backend=ground_truth_backend,
+        init_flags=init_flags,
+        method_flags=method_flags,
+        init_all_as_kwargs_np={"data": x[0]},
+        init_input_dtypes=dtype,
+        method_input_dtypes=dtype,
+        method_all_as_kwargs_np={"other": x[1]},
+        class_name=class_name,
+        method_name=method_name,
+    )
+
+
+@handle_method(
+    init_tree=CLASS_TREE,
+    method_tree="Array.__ror__",
+    dtype_and_x=helpers.dtype_and_values(
+        available_dtypes=st.one_of(st.just(("bool",)), helpers.get_dtypes("integer")),
+        num_arrays=2,
+        shared_dtype=True,
+    ),
+)
+def test_array__ror__(
+    dtype_and_x,
+    method_name,
+    class_name,
+    ground_truth_backend,
+    backend_fw,
+    init_flags,
+    method_flags,
+    on_device,
+):
+    dtype, x = dtype_and_x
+    helpers.test_method(
+        backend_to_test=backend_fw,
+        on_device=on_device,
+        ground_truth_backend=ground_truth_backend,
+        init_flags=init_flags,
+        method_flags=method_flags,
+        init_all_as_kwargs_np={"data": x[0]},
+        init_input_dtypes=dtype,
+        method_input_dtypes=dtype,
+        method_all_as_kwargs_np={"other": x[1]},
+        class_name=class_name,
+        method_name=method_name,
+    )
+
+
+@handle_method(
+    init_tree=CLASS_TREE,
+    method_tree="Array.__rpow__",
+    dtype_and_x=pow_helper(),
+)
+def test_array__rpow__(
+    dtype_and_x,
+    method_name,
+    class_name,
+    ground_truth_backend,
+    backend_fw,
+    init_flags,
+    method_flags,
+    on_device,
+):
+    input_dtype, x = dtype_and_x
+
+    # bfloat16 is not supported by numpy
+    assume("bfloat16" not in input_dtype)
+
+    # Make sure x2 isn't a float when x1 is integer
+    assume(
+        not (ivy.is_int_dtype(input_dtype[0] and ivy.is_float_dtype(input_dtype[1])))
+    )
+
+    # Make sure x2 is non-negative when both is integer
+    if ivy.is_int_dtype(input_dtype[1]) and ivy.is_int_dtype(input_dtype[0]):
+        x[1] = np.abs(x[1])
+
+    x[0] = not_too_close_to_zero(x[0])
+    x[1] = not_too_close_to_zero(x[1])
+    helpers.test_method(
+        backend_to_test=backend_fw,
+        on_device=on_device,
+        ground_truth_backend=ground_truth_backend,
+        init_flags=init_flags,
+        method_flags=method_flags,
+        init_all_as_kwargs_np={"data": x[1]},
+        init_input_dtypes=[input_dtype[1]],
+        method_input_dtypes=[input_dtype[0]],
+        method_all_as_kwargs_np={"power": x[0]},
+        class_name=class_name,
+        method_name=method_name,
+    )
+
+
+@handle_method(
+    init_tree=CLASS_TREE,
+    method_tree="Array.__rrshift__",
+    dtype_and_x=helpers.dtype_and_values(
+        available_dtypes=helpers.get_dtypes("integer"),
+        num_arrays=2,
+        array_api_dtypes=True,
+    ),
+)
+def test_array__rrshift__(
+    dtype_and_x,
+    method_name,
+    class_name,
+    ground_truth_backend,
+    backend_fw,
+    init_flags,
+    method_flags,
+    on_device,
+):
+    dtype, x = dtype_and_x
+    x[0] = np.asarray(np.clip(x[0], 0, np.iinfo(dtype[0]).bits - 1), dtype=dtype[0])
+    helpers.test_method(
+        backend_to_test=backend_fw,
+        on_device=on_device,
+        ground_truth_backend=ground_truth_backend,
+        init_flags=init_flags,
+        method_flags=method_flags,
+        init_all_as_kwargs_np={"data": x[0]},
+        init_input_dtypes=[dtype[0]],
+        method_input_dtypes=[dtype[1]],
+        method_all_as_kwargs_np={"other": x[1]},
+        class_name=class_name,
+        method_name=method_name,
+    )
+
+
+@handle_method(
+    init_tree=CLASS_TREE,
+    method_tree="Array.__rshift__",
+    dtype_and_x=helpers.dtype_and_values(
+        available_dtypes=helpers.get_dtypes("integer"),
+        num_arrays=2,
+        min_value=0,
+        shared_dtype=True,
+    ),
+)
+def test_array__rshift__(
+    dtype_and_x,
+    method_name,
+    class_name,
+    ground_truth_backend,
+    backend_fw,
+    init_flags,
+    method_flags,
+    on_device,
+):
+    dtype, x = dtype_and_x
+    x[1] = np.asarray(np.clip(x[1], 0, np.iinfo(dtype[1]).bits - 1), dtype=dtype[1])
+    helpers.test_method(
+        backend_to_test=backend_fw,
+        on_device=on_device,
+        ground_truth_backend=ground_truth_backend,
+        init_flags=init_flags,
+        method_flags=method_flags,
+        init_all_as_kwargs_np={"data": x[0]},
+        init_input_dtypes=[dtype[0]],
+        method_input_dtypes=[dtype[1]],
+        method_all_as_kwargs_np={"other": x[1]},
+        class_name=class_name,
+        method_name=method_name,
+    )
+
+
+@handle_method(
+    init_tree=CLASS_TREE,
+    method_tree="Array.__rsub__",
+    dtype_and_x=helpers.dtype_and_values(
+        available_dtypes=helpers.get_dtypes("numeric"),
+        num_arrays=2,
+        large_abs_safety_factor=2.5,
+        small_abs_safety_factor=2.5,
+        safety_factor_scale="log",
+        shared_dtype=True,
+    ),
+)
+def test_array__rsub__(
+    dtype_and_x,
+    method_name,
+    class_name,
+    ground_truth_backend,
+    backend_fw,
+    init_flags,
+    method_flags,
+    on_device,
+):
+    dtype, x = dtype_and_x
+    helpers.test_method(
+        backend_to_test=backend_fw,
+        on_device=on_device,
+        ground_truth_backend=ground_truth_backend,
+        init_flags=init_flags,
+        method_flags=method_flags,
+        init_all_as_kwargs_np={"data": x[0]},
+        init_input_dtypes=dtype,
+        method_input_dtypes=dtype,
+        method_all_as_kwargs_np={"other": x[1]},
+        class_name=class_name,
+        method_name=method_name,
+    )
+
+
+@handle_method(
+    init_tree=CLASS_TREE,
+    method_tree="Array.__rtruediv__",
+    dtype_and_x=helpers.dtype_and_values(
+        available_dtypes=helpers.get_dtypes("numeric"),
+        num_arrays=2,
+        large_abs_safety_factor=2.5,
+        small_abs_safety_factor=2.5,
+        safety_factor_scale="log",
+        shared_dtype=True,
+    ),
+)
+def test_array__rtruediv__(
+    dtype_and_x,
+    method_name,
+    class_name,
+    ground_truth_backend,
+    backend_fw,
+    init_flags,
+    method_flags,
+    on_device,
+):
+    dtype, x = dtype_and_x
+    helpers.test_method(
+        backend_to_test=backend_fw,
+        on_device=on_device,
+        ground_truth_backend=ground_truth_backend,
+        init_flags=init_flags,
+        method_flags=method_flags,
+        init_all_as_kwargs_np={"data": x[0]},
+        init_input_dtypes=dtype,
+        method_input_dtypes=dtype,
+        method_all_as_kwargs_np={"other": x[1]},
+        class_name=class_name,
+        method_name=method_name,
+    )
+
+
+@handle_method(
+    init_tree=CLASS_TREE,
+    method_tree="Array.__rxor__",
+    dtype_and_x=helpers.dtype_and_values(
+        available_dtypes=st.one_of(st.just(("bool",)), helpers.get_dtypes("integer")),
+        num_arrays=2,
+        shared_dtype=True,
+    ),
+)
+def test_array__rxor__(
+    dtype_and_x,
+    method_name,
+    class_name,
+    ground_truth_backend,
+    backend_fw,
+    init_flags,
+    method_flags,
+    on_device,
+):
+    dtype, x = dtype_and_x
+    helpers.test_method(
+        backend_to_test=backend_fw,
+        on_device=on_device,
+        ground_truth_backend=ground_truth_backend,
+        init_flags=init_flags,
+        method_flags=method_flags,
+        init_all_as_kwargs_np={"data": x[0]},
+        init_input_dtypes=dtype,
+        method_input_dtypes=dtype,
+        method_all_as_kwargs_np={"other": x[1]},
+        class_name=class_name,
+        method_name=method_name,
+    )
+
+
+@handle_method(
+    init_tree=CLASS_TREE,
+    method_tree="Array.__setitem__",
+    ground_truth_backend="numpy",
+    dtypes_x_query_val=helpers.dtype_array_query_val(
+        available_dtypes=helpers.get_dtypes("valid"),
+    ),
+    # ToDo: fix container method
+    method_container_flags=st.just([False]),
+)
+def test_array__setitem__(
+    dtypes_x_query_val,
+    method_name,
+    class_name,
+    ground_truth_backend,
+    backend_fw,
+    init_flags,
+    method_flags,
+    on_device,
+):
+    dtypes, x, query, val = dtypes_x_query_val
+    helpers.test_method(
+        backend_to_test=backend_fw,
+        on_device=on_device,
+        ground_truth_backend=ground_truth_backend,
+        init_flags=init_flags,
+        method_flags=method_flags,
+        init_all_as_kwargs_np={"data": x},
+        init_input_dtypes=[dtypes[0]],
+        method_input_dtypes=[*dtypes[1:]],
+        method_all_as_kwargs_np={"query": query, "val": val},
+        class_name=class_name,
+        method_name=method_name,
+    )
+
+
+@handle_method(
+    init_tree=CLASS_TREE,
+    method_tree="Array.__sub__",
+    dtype_and_x=helpers.dtype_and_values(
+        available_dtypes=helpers.get_dtypes("numeric"),
+        num_arrays=2,
+        large_abs_safety_factor=2.5,
+        small_abs_safety_factor=2.5,
+        safety_factor_scale="log",
+        shared_dtype=True,
+    ),
+)
+def test_array__sub__(
+    dtype_and_x,
+    method_name,
+    class_name,
+    ground_truth_backend,
+    backend_fw,
+    init_flags,
+    method_flags,
+    on_device,
+):
+    dtype, x = dtype_and_x
+    helpers.test_method(
+        backend_to_test=backend_fw,
+        on_device=on_device,
+        ground_truth_backend=ground_truth_backend,
+        init_flags=init_flags,
+        method_flags=method_flags,
+        init_all_as_kwargs_np={"data": x[0]},
+        init_input_dtypes=dtype,
+        method_input_dtypes=dtype,
+        method_all_as_kwargs_np={"other": x[1]},
+        class_name=class_name,
+        method_name=method_name,
+    )
+
+
+@handle_method(
+    init_tree=CLASS_TREE,
+    method_tree="Array.__truediv__",
+    dtype_and_x=helpers.dtype_and_values(
+        available_dtypes=helpers.get_dtypes("numeric"),
+        num_arrays=2,
+        large_abs_safety_factor=2.5,
+        small_abs_safety_factor=2.5,
+        safety_factor_scale="log",
+        shared_dtype=True,
+    ),
+)
+def test_array__truediv__(
+    dtype_and_x,
+    method_name,
+    class_name,
+    ground_truth_backend,
+    backend_fw,
+    init_flags,
+    method_flags,
+    on_device,
+):
+    dtype, x = dtype_and_x
+    helpers.test_method(
+        backend_to_test=backend_fw,
+        on_device=on_device,
+        ground_truth_backend=ground_truth_backend,
+        init_flags=init_flags,
+        method_flags=method_flags,
+        init_all_as_kwargs_np={"data": x[0]},
+        init_input_dtypes=dtype,
+        method_input_dtypes=dtype,
+        method_all_as_kwargs_np={"other": x[1]},
+        class_name=class_name,
+        method_name=method_name,
+    )
+
+
+@handle_method(
+    init_tree=CLASS_TREE,
+    method_tree="Array.__xor__",
+    dtype_and_x=helpers.dtype_and_values(
+        available_dtypes=st.one_of(st.just(("bool",)), helpers.get_dtypes("integer")),
+        num_arrays=2,
+        shared_dtype=True,
+    ),
+)
+def test_array__xor__(
+    dtype_and_x,
+    method_name,
+    class_name,
+    ground_truth_backend,
+    backend_fw,
+    init_flags,
+    method_flags,
+    on_device,
+):
+    dtype, x = dtype_and_x
+    helpers.test_method(
+        backend_to_test=backend_fw,
+        on_device=on_device,
+        ground_truth_backend=ground_truth_backend,
+        init_flags=init_flags,
+        method_flags=method_flags,
+        init_all_as_kwargs_np={"data": x[0]},
+        init_input_dtypes=dtype,
+        method_input_dtypes=dtype,
+        method_all_as_kwargs_np={"other": x[1]},
+        class_name=class_name,
+        method_name=method_name,
+    )
+
+
+def test_array_function():
+    HANDLED_FUNCTIONS = {}
+
+    class MyArray:
+        def __init__(self, data=None):
+            self.data = data
+
+        def __ivy_array_function__(self, func, types, args, kwargs):
+            if func not in HANDLED_FUNCTIONS:
+                return NotImplemented
+            if not all(
+                issubclass(t, (MyArray, ivy.Array, ivy.NativeArray)) for t in types
+            ):
+                return NotImplemented
+            return HANDLED_FUNCTIONS[func](*args, **kwargs)
+
+    def implements(ivy_function):
+        """Register an __ivy_array_function__ implementation for MyArray objects."""
+
+        def decorator(func):
+            HANDLED_FUNCTIONS[ivy_function] = func
+            return func
+
+        return decorator
+
+    @implements(ivy.abs)
+    def _(my_array, ivy_array):
+        my_array.data = abs(my_array.data)
+        ivy_array = ivy.abs(ivy_array)
+        return (my_array, ivy_array)
+
+    x = MyArray(-3)
+    y = ivy.array([1, -1])
+    xy = _(x, ivy_array=y)
+    x1 = xy[0]
+    y1 = xy[1]
+    assert x1.data == 3
+    assert all(y1 == ivy.array([1, 1]))
+
+
+@handle_test(
+    fn_tree="functional.ivy.native_array",  # dummy fn_tree
+    dtype_x=helpers.dtype_and_values(
+        available_dtypes=helpers.get_dtypes("valid"),
+        min_num_dims=2,
+        max_num_dims=2,
+    ),
+)
+def test_array_property_T(
+    dtype_x,
+    backend_fw,
+    test_flags,
+):
+    _, data = dtype_x
+    with BackendHandler.update_backend(backend_fw) as ivy_backend:
+        data = ivy_backend.native_array(data[0])
+        x = ivy_backend.Array(data)
+        ret = helpers.flatten_and_to_np(ret=x.T, backend=backend_fw)
+        ret_gt = helpers.flatten_and_to_np(
+            ret=ivy_backend.matrix_transpose(data), backend=backend_fw
+        )
+        helpers.value_test(
+            ret_np_flat=ret,
+            ret_np_from_gt_flat=ret_gt,
+            backend=backend_fw,
+            ground_truth_backend=test_flags.ground_truth_backend,
+        )
+
+
+# TODO: avoid using dummy fn_tree in property tests
+
+
+@handle_test(
+    fn_tree="functional.ivy.native_array",  # dummy fn_tree
+    dtype_x=helpers.dtype_and_values(available_dtypes=helpers.get_dtypes("valid")),
+)
+def test_array_property_data(
+    dtype_x,
+    backend_fw,
+    test_flags,
+):
+    _, data = dtype_x
+    with BackendHandler.update_backend(backend_fw) as ivy_backend:
+        data = ivy_backend.native_array(data[0])
+        x = ivy_backend.Array(data)
+        ret = helpers.flatten_and_to_np(ret=x.data, backend=backend_fw)
+        ret_gt = helpers.flatten_and_to_np(ret=data, backend=backend_fw)
+        helpers.value_test(
+            ret_np_flat=ret,
+            ret_np_from_gt_flat=ret_gt,
+            backend=backend_fw,
+            ground_truth_backend=test_flags.ground_truth_backend,
+        )
+
+
+@handle_test(
+    fn_tree="functional.ivy.native_array",  # dummy fn_tree
+    dtype_x=helpers.dtype_and_values(available_dtypes=helpers.get_dtypes("valid")),
+)
+def test_array_property_device(
+    dtype_x,
+    backend_fw,
+):
+    _, data = dtype_x
+    with BackendHandler.update_backend(backend_fw) as ivy_backend:
+        data = ivy_backend.native_array(data[0])
+        x = ivy_backend.Array(data)
+        ivy_backend.utils.assertions.check_equal(
+            x.device, ivy_backend.dev(data), as_array=False
+        )
+
+
+@handle_test(
+    fn_tree="functional.ivy.native_array",  # dummy fn_tree
+    dtype_x=helpers.dtype_and_values(available_dtypes=helpers.get_dtypes("valid")),
+)
+def test_array_property_dtype(
+    dtype_x,
+    backend_fw,
+):
+    _, data = dtype_x
+    with BackendHandler.update_backend(backend_fw) as ivy_backend:
+        data = ivy_backend.native_array(data[0])
+        x = ivy_backend.Array(data)
+        ivy_backend.utils.assertions.check_equal(
+            x.dtype, ivy_backend.dtype(data), as_array=False
+        )
+
+
+@handle_test(
+    fn_tree="functional.ivy.native_array",  # dummy fn_tree
+    dtype_x=helpers.dtype_and_values(available_dtypes=helpers.get_dtypes("complex")),
+)
+def test_array_property_imag(
+    dtype_x,
+    backend_fw,
+    test_flags,
+):
+    _, data = dtype_x
+    with BackendHandler.update_backend(backend_fw) as ivy_backend:
+        data = ivy_backend.native_array(data[0])
+        x = ivy_backend.Array(data)
+        ret = helpers.flatten_and_to_np(ret=x.imag, backend=backend_fw)
+        ret_gt = helpers.flatten_and_to_np(ret=ivy_backend.imag(x), backend=backend_fw)
+        helpers.value_test(
+            ret_np_flat=ret,
+            ret_np_from_gt_flat=ret_gt,
+            backend=backend_fw,
+            ground_truth_backend=test_flags.ground_truth_backend,
+        )
+
+
+@handle_test(
+    fn_tree="functional.ivy.native_array",  # dummy fn_tree
+    dtype_x=helpers.dtype_and_values(
+        available_dtypes=helpers.get_dtypes("valid"),
+    ),
+)
+def test_array_property_itemsize(
+    dtype_x,
+    backend_fw,
+):
+    dtype, data = dtype_x
+    with BackendHandler.update_backend(backend_fw) as ivy_backend:
+        data = ivy_backend.native_array(data[0])
+        x = ivy_backend.Array(data)
+        ivy_backend.utils.assertions.check_equal(
+            x.itemsize, ivy_backend.to_numpy(x).itemsize, as_array=False
+        )
+
+
+@handle_test(
+    fn_tree="functional.ivy.native_array",  # dummy fn_tree
+    dtype_x=helpers.dtype_and_values(
+        available_dtypes=helpers.get_dtypes("valid"),
+        min_num_dims=2,
+    ),
+)
+def test_array_property_mT(
+    dtype_x,
+    backend_fw,
+    test_flags,
+):
+    _, data = dtype_x
+    with BackendHandler.update_backend(backend_fw) as ivy_backend:
+        data = ivy_backend.native_array(data[0])
+        x = ivy_backend.Array(data)
+        ret = helpers.flatten_and_to_np(ret=x.mT, backend=backend_fw)
+        ret_gt = helpers.flatten_and_to_np(
+            ret=ivy_backend.matrix_transpose(data), backend=backend_fw
+        )
+        helpers.value_test(
+            ret_np_flat=ret,
+            ret_np_from_gt_flat=ret_gt,
+            backend=backend_fw,
+            ground_truth_backend=test_flags.ground_truth_backend,
+        )
+
+
+@handle_test(
+    fn_tree="functional.ivy.native_array",  # dummy fn_tree
+    dtype_x=helpers.dtype_and_values(
+        available_dtypes=helpers.get_dtypes("valid"),
+        ret_shape=True,
+    ),
+)
+def test_array_property_ndim(
+    dtype_x,
+    backend_fw,
+):
+    _, data, input_shape = dtype_x
+    with BackendHandler.update_backend(backend_fw) as ivy_backend:
+        data = ivy_backend.native_array(data[0])
+        x = ivy_backend.Array(data)
+        ivy_backend.utils.assertions.check_equal(
+            x.ndim, len(input_shape), as_array=False
+        )
+
+
+@handle_test(
+    fn_tree="functional.ivy.native_array",  # dummy fn_tree
+    dtype_x=helpers.dtype_and_values(available_dtypes=helpers.get_dtypes("complex")),
+)
+def test_array_property_real(
+    dtype_x,
+    backend_fw,
+    test_flags,
+):
+    _, data = dtype_x
+    with BackendHandler.update_backend(backend_fw) as ivy_backend:
+        data = ivy_backend.native_array(data[0])
+        x = ivy_backend.Array(data)
+        ret = helpers.flatten_and_to_np(ret=x.real, backend=backend_fw)
+        ret_gt = helpers.flatten_and_to_np(ret=ivy_backend.real(x), backend=backend_fw)
+        helpers.value_test(
+            ret_np_flat=ret,
+            ret_np_from_gt_flat=ret_gt,
+            backend=backend_fw,
+            ground_truth_backend=test_flags.ground_truth_backend,
+        )
+
+
+@handle_test(
+    fn_tree="functional.ivy.native_array",  # dummy fn_tree
+    dtype_x=helpers.dtype_and_values(
+        available_dtypes=helpers.get_dtypes("valid"),
+        ret_shape=True,
+    ),
+)
+def test_array_property_shape(
+    dtype_x,
+    backend_fw,
+):
+    _, data, input_shape = dtype_x
+    with BackendHandler.update_backend(backend_fw) as ivy_backend:
+        data = ivy_backend.native_array(data[0])
+        x = ivy_backend.Array(data)
+        ivy_backend.utils.assertions.check_equal(
+            x.shape, ivy_backend.Shape(input_shape), as_array=False
+        )
+
+
+@handle_test(
+    fn_tree="functional.ivy.native_array",  # dummy fn_tree
+    dtype_x=helpers.dtype_and_values(
+        available_dtypes=helpers.get_dtypes("valid"),
+        ret_shape=True,
+        min_num_dims=1,
+    ),
+)
+def test_array_property_size(
+    dtype_x,
+    backend_fw,
+):
+    _, data, input_shape = dtype_x
+    with BackendHandler.update_backend(backend_fw) as ivy_backend:
+        data = ivy_backend.native_array(data[0])
+        x = ivy_backend.Array(data)
+        size_gt = 1
+        for dim in input_shape:
+            size_gt *= dim
+        ivy_backend.utils.assertions.check_equal(x.size, size_gt, as_array=False)
+
+
+@handle_test(
+    fn_tree="functional.ivy.native_array",  # dummy fn_tree
+    dtype_x=helpers.dtype_and_values(
+        available_dtypes=helpers.get_dtypes("valid"),
+    ),
+)
+def test_array_property_strides(dtype_x, backend_fw):
+    dtype, data = dtype_x
+    with BackendHandler.update_backend(backend_fw) as ivy_backend:
+        data = ivy_backend.native_array(data[0])
+        x = ivy_backend.Array(data)
+        ivy_backend.utils.assertions.check_equal(
+            x.strides, ivy_backend.to_numpy(x).strides, as_array=False
+        )
+
+
+@handle_test(
+    fn_tree="functional.ivy.native_array",  # dummy fn_tree
+    dtype_x=helpers.dtype_and_values(
+        available_dtypes=helpers.get_dtypes("integer"),
+        min_dim_size=3,
+        max_dim_size=3,
+        min_num_dims=3,
+        max_num_dims=3,
+        num_arrays=2,
+        min_value=3.0,
+        max_value=10.0,
+    ),
+    op=st.sampled_from(
+        ["!=", ">", "<", ">=", "<=", "*", "/", "%", "==", "&", "@", "**", "/"]
+    ),
+)
+def test_dunder_wrapping(
+    dtype_x,
+    backend_fw,
+    test_flags,
+    op,
+):
+    _, data = dtype_x
+    ivy.set_backend(backend_fw)
+    x = ivy.to_native(ivy.array(data[0]))
+    y = ivy.array(data[1])
+    assert ivy.is_ivy_array(y)
+    assert ivy.is_native_array(x)
+    res = eval(f"x {op} y")
+    assert ivy.is_ivy_array(res)