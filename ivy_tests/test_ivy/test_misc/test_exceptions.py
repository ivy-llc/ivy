--- conflicted
+++ resolved
@@ -61,42 +61,24 @@
 @pytest.mark.parametrize("trace_mode", ["full", "ivy", "frontend"])
 def test_set_trace_mode(trace_mode):
     ivy.set_exception_trace_mode(trace_mode)
-<<<<<<< HEAD
-    ivy.utils.assertions.check_equal(ivy.exception_trace_mode, trace_mode)
-=======
     ivy.utils.assertions.check_equal(
-        ivy.get_exception_trace_mode(), trace_mode, as_array=False
+        ivy.exception_trace_mode, trace_mode, as_array=False
     )
->>>>>>> 0e946b26
 
 
 @pytest.mark.parametrize("trace_mode", ["full", "ivy", "frontend"])
 def test_unset_trace_mode(trace_mode):
     ivy.set_exception_trace_mode(trace_mode)
     ivy.set_exception_trace_mode("ivy")
-<<<<<<< HEAD
-    ivy.utils.assertions.check_equal(ivy.exception_trace_mode, "ivy")
-    ivy.unset_exception_trace_mode()
-    ivy.utils.assertions.check_equal(ivy.exception_trace_mode, trace_mode)
-=======
-    ivy.utils.assertions.check_equal(
-        ivy.get_exception_trace_mode(), "ivy", as_array=False
-    )
+    ivy.utils.assertions.check_equal(ivy.exception_trace_mode, "ivy", as_array=False)
     ivy.unset_exception_trace_mode()
     ivy.utils.assertions.check_equal(
-        ivy.get_exception_trace_mode(), trace_mode, as_array=False
+        ivy.exception_trace_mode, trace_mode, as_array=False
     )
->>>>>>> 0e946b26
 
 
 @pytest.mark.parametrize("trace_mode", ["full", "ivy", "frontend"])
 def test_get_trace_mode(trace_mode):
     ivy.set_exception_trace_mode(trace_mode)
     ivy.set_exception_trace_mode("ivy")
-<<<<<<< HEAD
-    ivy.utils.assertions.check_equal(ivy.exception_trace_mode, "ivy")
-=======
-    ivy.utils.assertions.check_equal(
-        ivy.get_exception_trace_mode(), "ivy", as_array=False
-    )
->>>>>>> 0e946b26
+    ivy.utils.assertions.check_equal(ivy.exception_trace_mode, "ivy", as_array=False)