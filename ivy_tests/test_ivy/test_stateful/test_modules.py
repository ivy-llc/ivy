--- conflicted
+++ resolved
@@ -167,16 +167,13 @@
     # smoke test
     if ivy.current_backend_str() == "numpy":
         # NumPy does not support gradients
-<<<<<<< HEAD
+
         return
     if ivy.current_backend_str() == "mxnet":
         # MXNet ivy.Container repr currently does not work
         return
     # batch_shape, input_channels, output_channels = bs_ic_oc
-=======
-        pytest.skip()
-    batch_shape, input_channels, output_channels = bs_ic_oc
->>>>>>> a7aff8d8
+
     x = ivy.astype(
         ivy.linspace(ivy.zeros(batch_shape), ivy.ones(batch_shape), input_channels),
         "float32",
@@ -206,7 +203,7 @@
             "TrainableModule did not raise exception desipite being passed "
             "with wrongly shaped variables."
         )
-    except AssertionError:
+    except ivy.exceptions.IvyException:
         pass
     v = ivy.Container(
         {
@@ -223,7 +220,7 @@
             "TrainableModule did not raise exception desipite being passed "
             "with wrongly shaped variables."
         )
-    except AssertionError:
+    except ivy.exceptions.IvyException:
         pass
     module = TrainableModule(
         input_channels, output_channels, device=device, v=v, with_partial_v=True
@@ -801,7 +798,7 @@
             "forward pass succeeded despite passing random expected_submod_rets, "
             "assertion error expected."
         )
-    except AssertionError:
+    except ivy.exceptions.IvyException:
         pass
 
     # depth 2 (full)
@@ -815,7 +812,7 @@
             "forward pass succeeded despite passing random expected_submod_rets, "
             "assertion error expected."
         )
-    except AssertionError:
+    except ivy.exceptions.IvyException:
         pass
 
     # partial submodules
@@ -831,7 +828,7 @@
             "forward pass succeeded despite passing random expected_submod_rets, "
             "assertion error expected."
         )
-    except AssertionError:
+    except ivy.exceptions.IvyException:
         pass
 
     # with tolerances
@@ -857,7 +854,7 @@
             "forward pass succeeded despite passing random expected_submod_rets, "
             "assertion error expected."
         )
-    except AssertionError:
+    except ivy.exceptions.IvyException:
         pass
 
 
