"""Collection of tests for Ivy modules."""

# global
import os
from hypothesis import given, strategies as st
import numpy as np

# local
import ivy
from ivy.functional.ivy.gradients import _variable
import ivy_tests.test_ivy.helpers as helpers


class TrainableModule(ivy.Module):
    def __init__(
        self,
        in_size,
        out_size,
        device=None,
        hidden_size=64,
        v=None,
        with_partial_v=False,
    ):
        self._linear0 = ivy.Linear(in_size, hidden_size, device=device)
        self._linear1 = ivy.Linear(hidden_size, hidden_size, device=device)
        self._linear2 = ivy.Linear(hidden_size, out_size, device=device)
        ivy.Module.__init__(self, device=device, v=v, with_partial_v=with_partial_v)

    def _forward(self, x):
        x = ivy.expand_dims(x, axis=0)
        x = ivy.tanh(self._linear0(x))
        x = ivy.tanh(self._linear1(x))
        return ivy.tanh(self._linear2(x))[0]


class TrainableModuleWithList(ivy.Module):
    def __init__(self, in_size, out_size, device=None, hidden_size=64):
        linear0 = ivy.Linear(in_size, hidden_size, device=device)
        linear1 = ivy.Linear(hidden_size, hidden_size, device=device)
        linear2 = ivy.Linear(hidden_size, out_size, device=device)
        self._layers = [linear0, linear1, linear2]
        ivy.Module.__init__(self, device=device)

    def _forward(self, x):
        x = ivy.expand_dims(x, axis=0)
        x = ivy.tanh(self._layers[0](x))
        x = ivy.tanh(self._layers[1](x))
        return ivy.tanh(self._layers[2](x))[0]


class ModuleWithNoneAttribute(ivy.Module):
    def __init__(self, device=None, hidden_size=64):
        self.some_attribute = None
        ivy.Module.__init__(self, device=device)

    def _forward(self, x):
        return x


class TrainableModuleWithDuplicate(ivy.Module):
    def __init__(self, channels, same_layer, device=None):
        if same_layer:
            linear = ivy.Linear(channels, channels, device=device)
            self._linear0 = linear
            self._linear1 = linear
        else:
            w = _variable(ivy.ones((channels, channels)))
            b0 = _variable(ivy.ones((channels,)))
            b1 = _variable(ivy.ones((channels,)))
            v0 = ivy.Container({"w": w, "b": b0})
            v1 = ivy.Container({"w": w, "b": b1})
            self._linear0 = ivy.Linear(channels, channels, device=device, v=v0)
            self._linear1 = ivy.Linear(channels, channels, device=device, v=v1)
        ivy.Module.__init__(self)

    def _forward(self, x):
        x = self._linear0(x)
        return self._linear1(x)


class TrainableModuleWithDict(ivy.Module):
    def __init__(self, in_size, out_size, device=None, hidden_size=64):
        linear0 = ivy.Linear(in_size, hidden_size, device=device)
        linear1 = ivy.Linear(hidden_size, hidden_size, device=device)
        linear2 = ivy.Linear(hidden_size, out_size, device=device)
        self._layers = {"linear0": linear0, "linear1": linear1, "linear2": linear2}
        ivy.Module.__init__(self, device=device)

    def _forward(self, x):
        x = ivy.expand_dims(x, axis=0)
        x = ivy.tanh(self._layers["linear0"](x))
        x = ivy.tanh(self._layers["linear1"](x))
        return ivy.tanh(self._layers["linear2"](x))[0]


class WithCustomVarStructure(ivy.Module):
    def __init__(self, in_size, out_size, device=None, hidden_size=64):
        self._linear0 = ivy.Linear(in_size, hidden_size, device=device)
        self._linear1 = ivy.Linear(hidden_size, hidden_size, device=device)
        self._linear2 = ivy.Linear(hidden_size, out_size, device=device)
        ivy.Module.__init__(self, device=device)

    def _create_variables(self, device, dtype):
        return ivy.Container(x=self._linear0.v, y=self._linear1.v, z=self._linear2.v)

    def _forward(self, x):
        pass


class DoubleLinear(ivy.Module):
    def __init__(self, in_size, out_size, device=None, hidden_size=64):
        self._l0 = ivy.Linear(in_size, hidden_size, device=device)
        self._l1 = ivy.Linear(hidden_size, out_size, device=device)
        ivy.Module.__init__(self, device=device)

    def _forward(self, x):
        x = self._l0(x)
        x = self._l1(x)
        return x


class WithNestedModules(ivy.Module):
    def __init__(self, in_size, out_size, device=None, hidden_size=64):
        self._dl0 = DoubleLinear(in_size, hidden_size, device=device)
        self._dl1 = DoubleLinear(hidden_size, hidden_size, device=device)
        ivy.Module.__init__(self, device=device)

    def _forward(self, x):
        x = self._dl0(x)
        x = self._dl1(x)
        x = self._dl1(x)
        return x


class ModuleWithBuffer(ivy.Module):
    def __init__(self, *args, **kwargs):
        pass

    def _forward(*args, **kwargs):
        pass


class ModuleWithTrainEval(ivy.Module):
    def __init__(self):
        super().__init__()

    def _forward():
        pass


@given(
    buffer=st.just(
        [
            {
                "var1": [
                    ivy.ones((1, 2)),
                ]
            }
        ]
    )
)
def test_get_buffers(buffer):
    module = ModuleWithBuffer()
    buffers = {}
    for item in buffer:
        buffers.update(item)
        for key in item:
            module.register_buffer(key, item[key])

    assert module.buffers == buffers


# check submod returns
@given(
    batch_shape=helpers.get_shape(
        min_num_dims=2, max_num_dims=2, min_dim_size=1, max_dim_size=2
    ),
    input_channels=st.integers(min_value=2, max_value=5),
    output_channels=st.integers(min_value=2, max_value=5),
)
def test_module_check_submod_rets(
    batch_shape, input_channels, output_channels, on_device
):
    # smoke test
    if ivy.current_backend_str() == "numpy":
        # NumPy does not support gradients
        return

    x = ivy.astype(
        ivy.linspace(ivy.zeros(batch_shape), ivy.ones(batch_shape), input_channels),
        "float32",
    )
    module = WithNestedModules(input_channels, output_channels, device=on_device)

    # depth 1
    ret = module(x, track_submod_rets=True, submod_depth=1)
    assert ret.shape == tuple(list(batch_shape) + [64])
    sm_rets = module.submod_rets
    module(x, expected_submod_rets=sm_rets)
    sm_rets.random_uniform(map_sequences=True)
    try:
        module(x, expected_submod_rets=sm_rets.random_uniform(map_sequences=True))
        raise Exception(
            "forward pass succeeded despite passing random expected_submod_rets, "
            "assertion error expected."
        )
    except ivy.utils.exceptions.IvyException:
        pass

    # depth 2 (full)
    ret = module(x, track_submod_rets=True)
    assert ret.shape == tuple(list(batch_shape) + [64])
    sm_rets = module.submod_rets
    module(x, expected_submod_rets=sm_rets)
    try:
        module(x, expected_submod_rets=sm_rets.random_uniform(map_sequences=True))
        raise Exception(
            "forward pass succeeded despite passing random expected_submod_rets, "
            "assertion error expected."
        )
    except ivy.utils.exceptions.IvyException:
        pass

    # partial submodules
    ret = module(
        x, track_submod_rets=True, submods_to_track=[module._dl1, module._dl0._l0]
    )
    assert ret.shape == tuple(list(batch_shape) + [64])
    sm_rets = module.submod_rets
    module(x, expected_submod_rets=sm_rets)
    try:
        module(x, expected_submod_rets=sm_rets.random_uniform(map_sequences=True))
        raise Exception(
            "forward pass succeeded despite passing random expected_submod_rets, "
            "assertion error expected."
        )
    except ivy.utils.exceptions.IvyException:
        pass

    # with tolerances
    ret = module(x, track_submod_rets=True)
    assert ret.shape == tuple(list(batch_shape) + [64])
    sm_rets_orig = module.submod_rets
    sm_rets = ivy.Container(
        {
            k: {"val": v, "atol": [1e-8] * len(v), "rtol": [1e-5] * len(v)}
            for k, v in sm_rets_orig.items()
        },
        **sm_rets_orig._config
    )
    module(x, expected_submod_rets=sm_rets)
    sm_rets = ivy.Container(
        {k: {"val": v, "atol": 1e-8, "rtol": 1e-5} for k, v in sm_rets_orig.items()},
        **sm_rets_orig._config
    )
    module(x, expected_submod_rets=sm_rets)
    try:
        module(x, expected_submod_rets=sm_rets.random_uniform(map_sequences=True))
        raise Exception(
            "forward pass succeeded despite passing random expected_submod_rets, "
            "assertion error expected."
        )
    except ivy.utils.exceptions.IvyException:
        pass


# module depth
@given(
    batch_shape=helpers.get_shape(
        min_num_dims=2, max_num_dims=2, min_dim_size=1, max_dim_size=2
    ),
    input_channels=st.integers(min_value=2, max_value=5),
    output_channels=st.integers(min_value=2, max_value=5),
)
def test_module_depth(batch_shape, input_channels, output_channels, on_device):
    # smoke test
    if ivy.current_backend_str() == "numpy":
        # NumPy does not support gradients
        return

    module = WithNestedModules(input_channels, output_channels, device=on_device)

    # depth 0
    assert module.mod_depth() == 0

    # depth 1
    assert module._dl0.mod_depth() == 1
    assert module._dl1.mod_depth() == 1

    # depth 2
    assert module._dl0._l0.mod_depth() == 2
    assert module._dl0._l1.mod_depth() == 2
    assert module._dl1._l0.mod_depth() == 2
    assert module._dl1._l1.mod_depth() == 2


# module height
@given(
    batch_shape=helpers.get_shape(
        min_num_dims=2, max_num_dims=2, min_dim_size=1, max_dim_size=2
    ),
    input_channels=st.integers(min_value=2, max_value=5),
    output_channels=st.integers(min_value=2, max_value=5),
)
def test_module_height(batch_shape, input_channels, output_channels, on_device):
    # smoke test
    if ivy.current_backend_str() == "numpy":
        # NumPy does not support gradients
        return

    module = WithNestedModules(input_channels, output_channels, device=on_device)

    # height 2
    assert module.mod_height() == 2

    # height 1
    assert module._dl0.mod_height() == 1
    assert module._dl1.mod_height() == 1

    # height 0
    assert module._dl0._l0.mod_height() == 0
    assert module._dl0._l1.mod_height() == 0
    assert module._dl1._l0.mod_height() == 0
    assert module._dl1._l1.mod_height() == 0


@given(
    batch_shape=helpers.get_shape(
        min_num_dims=2, max_num_dims=2, min_dim_size=1, max_dim_size=2
    ),
    input_channels=st.integers(min_value=2, max_value=5),
    output_channels=st.integers(min_value=2, max_value=5),
)
def test_module_save_and_load_as_pickled(
    batch_shape, input_channels, output_channels, on_device
):
    save_filepath = "module.pickled"

    # smoke test
    if ivy.current_backend_str() == "numpy":
        # NumPy does not support gradients
        return
    x = ivy.astype(
        ivy.linspace(ivy.zeros(batch_shape), ivy.ones(batch_shape), input_channels),
        "float32",
    )
    module = TrainableModule(input_channels, output_channels, device=on_device)

    def loss_fn(v_):
        out = module(x, v=v_)
        return ivy.mean(out)

    module.save(save_filepath)
    assert os.path.exists(save_filepath)
    loaded_module = ivy.Module.load(save_filepath)

    # train
    loss, grads = ivy.execute_with_gradients(loss_fn, module.v)
    module.v = ivy.gradient_descent_update(module.v, grads, 1e-3)

    loaded_loss, loaded_grads = ivy.execute_with_gradients(loss_fn, loaded_module.v)
    loaded_module.v = ivy.gradient_descent_update(loaded_module.v, loaded_grads, 1e-3)

    # type test
    assert ivy.is_array(loaded_loss)
    assert isinstance(loaded_grads, ivy.Container)
    # cardinality test
    assert loaded_loss.shape == ()
    # value test
    assert ivy.all_equal(loaded_loss == loss)
    assert ivy.Container.all(loaded_module.v == module.v).cont_all_true()

    os.remove(save_filepath)


# track submod call order
@given(
    batch_shape=helpers.get_shape(
        min_num_dims=2, max_num_dims=2, min_dim_size=1, max_dim_size=2
    ),
    input_channels=st.integers(min_value=2, max_value=5),
    output_channels=st.integers(min_value=2, max_value=5),
)
def test_module_track_submod_call_order(
    batch_shape, input_channels, output_channels, on_device
):
    # smoke test
    if ivy.current_backend_str() == "numpy":
        # NumPy does not support gradients
        return

    x = ivy.astype(
        ivy.linspace(ivy.zeros(batch_shape), ivy.ones(batch_shape), input_channels),
        "float32",
    )
    module = WithNestedModules(input_channels, output_channels, device=on_device)

    root_key_0 = ivy.Container.cont_flatten_key_chain(module.__repr__(), "_") + "_0"

    dl0_key_0 = ivy.Container.cont_flatten_key_chain(module._dl0.__repr__(), "_") + "_0"
    dl1_key_0 = ivy.Container.cont_flatten_key_chain(module._dl1.__repr__(), "_") + "_0"
    dl1_key_1 = ivy.Container.cont_flatten_key_chain(module._dl1.__repr__(), "_") + "_1"

    dl0_l0_key_0 = (
        ivy.Container.cont_flatten_key_chain(module._dl0._l0.__repr__(), "_") + "_0"
    )
    dl0_l1_key_0 = (
        ivy.Container.cont_flatten_key_chain(module._dl0._l1.__repr__(), "_") + "_0"
    )
    dl1_l0_key_0 = (
        ivy.Container.cont_flatten_key_chain(module._dl1._l0.__repr__(), "_") + "_0"
    )
    dl1_l1_key_0 = (
        ivy.Container.cont_flatten_key_chain(module._dl1._l1.__repr__(), "_") + "_0"
    )

    # depth 1
    ret = module(x, track_submod_call_order=True, submod_depth=1)
    assert ret.shape == tuple(list(batch_shape) + [64])

    sm_co = module.submod_call_order

    assert root_key_0 in sm_co

    assert dl0_key_0 in sm_co[root_key_0]
    assert dl1_key_0 in sm_co[root_key_0]
    assert dl1_key_1 in sm_co[root_key_0]

    assert ivy.Container.cont_identical(
        [
            sm_co[root_key_0][dl0_key_0],
            module._dl0.v.cont_flatten_key_chains().to_numpy(),
        ]
    )
    assert ivy.Container.cont_identical(
        [
            sm_co[root_key_0][dl1_key_0],
            module._dl1.v.cont_flatten_key_chains().to_numpy(),
        ]
    )
    assert ivy.Container.cont_identical(
        [
            sm_co[root_key_0][dl1_key_1],
            module._dl1.v.cont_flatten_key_chains().to_numpy(),
        ]
    )

    # depth 2 (full)
    ret = module(x, track_submod_call_order=True)
    assert ret.shape == tuple(list(batch_shape) + [64])

    sm_co = module.submod_call_order

    assert root_key_0 in sm_co

    assert dl0_key_0 in sm_co[root_key_0]
    assert dl1_key_0 in sm_co[root_key_0]
    assert dl1_key_1 in sm_co[root_key_0]

    assert dl0_l0_key_0 in sm_co[root_key_0][dl0_key_0]
    assert dl0_l1_key_0 in sm_co[root_key_0][dl0_key_0]
    assert dl1_l0_key_0 in sm_co[root_key_0][dl1_key_0]
    assert dl1_l1_key_0 in sm_co[root_key_0][dl1_key_0]
    assert dl1_l0_key_0 in sm_co[root_key_0][dl1_key_1]
    assert dl1_l1_key_0 in sm_co[root_key_0][dl1_key_1]

    assert ivy.Container.cont_identical(
        [
            sm_co[root_key_0][dl0_key_0][dl0_l0_key_0],
            module._dl0._l0.v.cont_flatten_key_chains().to_numpy(),
        ]
    )
    assert ivy.Container.cont_identical(
        [
            sm_co[root_key_0][dl0_key_0][dl0_l1_key_0],
            module._dl0._l1.v.cont_flatten_key_chains().to_numpy(),
        ]
    )
    assert ivy.Container.cont_identical(
        [
            sm_co[root_key_0][dl1_key_0][dl1_l0_key_0],
            module._dl1._l0.v.cont_flatten_key_chains().to_numpy(),
        ]
    )
    assert ivy.Container.cont_identical(
        [
            sm_co[root_key_0][dl1_key_0][dl1_l1_key_0],
            module._dl1._l1.v.cont_flatten_key_chains().to_numpy(),
        ]
    )
    assert ivy.Container.cont_identical(
        [
            sm_co[root_key_0][dl1_key_1][dl1_l0_key_0],
            module._dl1._l0.v.cont_flatten_key_chains().to_numpy(),
        ]
    )
    assert ivy.Container.cont_identical(
        [
            sm_co[root_key_0][dl1_key_1][dl1_l1_key_0],
            module._dl1._l1.v.cont_flatten_key_chains().to_numpy(),
        ]
    )

    # partial submodules
    ret = module(
        x, track_submod_call_order=True, submods_to_track=[module._dl1, module._dl0._l0]
    )
    assert ret.shape == tuple(list(batch_shape) + [64])

    sm_co = module.submod_call_order

    assert root_key_0 in sm_co

    assert dl0_key_0 in sm_co[root_key_0]
    assert dl1_key_0 in sm_co[root_key_0]
    assert dl1_key_1 in sm_co[root_key_0]

    assert dl0_l0_key_0 in sm_co[root_key_0][dl0_key_0]
    assert dl0_l1_key_0 not in sm_co[root_key_0][dl0_key_0]
    assert ivy.Container.cont_identical(
        [
            sm_co[root_key_0][dl1_key_0],
            module._dl1.v.cont_flatten_key_chains().to_numpy(),
        ]
    )
    assert ivy.Container.cont_identical(
        [
            sm_co[root_key_0][dl1_key_1],
            module._dl1.v.cont_flatten_key_chains().to_numpy(),
        ]
    )

    assert ivy.Container.cont_identical(
        [
            sm_co[root_key_0][dl0_key_0][dl0_l0_key_0],
            module._dl0._l0.v.cont_flatten_key_chains().to_numpy(),
        ]
    )


# track submod returns
@given(
    batch_shape=helpers.get_shape(
        min_num_dims=2, max_num_dims=2, min_dim_size=1, max_dim_size=2
    ),
    input_channels=st.integers(min_value=2, max_value=5),
    output_channels=st.integers(min_value=2, max_value=5),
)
def test_module_track_submod_rets(
    batch_shape, input_channels, output_channels, on_device
):
    # smoke test
    if ivy.current_backend_str() == "numpy":
        # NumPy does not support gradients
        return

    x = ivy.astype(
        ivy.linspace(ivy.zeros(batch_shape), ivy.ones(batch_shape), input_channels),
        "float32",
    )
    module = WithNestedModules(input_channels, output_channels, device=on_device)

    # depth 1
    ret = module(x, track_submod_rets=True, submod_depth=1)
    assert ret.shape == tuple(list(batch_shape) + [64])
    sm_rets = module.submod_rets
    for submod in [module._dl0, module._dl1]:
        for ret in sm_rets[submod.get_mod_key()]:
            assert isinstance(ret, np.ndarray)
            assert ret.shape == tuple(list(batch_shape) + [64])
    for submod in [module._dl0._l0, module._dl0._l1, module._dl1._l0, module._dl1._l1]:
        assert (
            ivy.Container.cont_flatten_key_chain(submod.__repr__(), "_") not in sm_rets
        )

    # depth 2 (full)
    ret = module(x, track_submod_rets=True)
    assert ret.shape == tuple(list(batch_shape) + [64])
    sm_rets = module.submod_rets
    for submod in [
        module._dl0,
        module._dl1,
        module._dl0._l0,
        module._dl0._l1,
        module._dl1._l0,
        module._dl1._l1,
    ]:
        for ret in sm_rets[submod.get_mod_key()]:
            assert isinstance(ret, np.ndarray)
            assert ret.shape == tuple(list(batch_shape) + [64])

    # partial submodules
    ret = module(
        x, track_submod_rets=True, submods_to_track=[module._dl1, module._dl0._l0]
    )
    assert ret.shape == tuple(list(batch_shape) + [64])
    sm_rets = module.submod_rets
    for submod in [module._dl1, module._dl0._l0]:
        for ret in sm_rets[submod.get_mod_key()]:
            assert isinstance(ret, np.ndarray)
            assert ret.shape == tuple(list(batch_shape) + [64])
    for submod in [module._dl0, module._dl0._l1, module._dl1._l0, module._dl1._l1]:
        assert (
            ivy.Container.cont_flatten_key_chain(submod.__repr__(), "_") not in sm_rets
        )


# module training
@given(
    batch_shape=helpers.get_shape(
        min_num_dims=2, max_num_dims=2, min_dim_size=1, max_dim_size=2
    ),
    input_channels=st.integers(min_value=2, max_value=5),
    output_channels=st.integers(min_value=2, max_value=5),
)
def test_module_training(batch_shape, input_channels, output_channels, on_device):
    # smoke test
    if ivy.current_backend_str() == "numpy":
        # NumPy does not support gradients
        return
    x = ivy.astype(
        ivy.linspace(ivy.zeros(batch_shape), ivy.ones(batch_shape), input_channels),
        "float32",
    )
    module = TrainableModule(input_channels, output_channels, device=on_device)

    def loss_fn(v_):
        out = module(x, v=v_)
        return ivy.mean(out)

    # train
    loss_tm1 = 1e12
    loss = None
    grads = None
    for i in range(10):
        loss, grads = ivy.execute_with_gradients(loss_fn, module.v)
        module.v = ivy.gradient_descent_update(module.v, grads, 1e-3)
        assert loss < loss_tm1
        loss_tm1 = loss

    # type test
    assert ivy.is_array(loss)
    assert isinstance(grads, ivy.Container)
    # cardinality test
    assert loss.shape == ()
    # value test
    assert ivy.max(ivy.abs(grads.linear0.b)) > 0
    assert ivy.max(ivy.abs(grads.linear0.w)) > 0
    assert ivy.max(ivy.abs(grads.linear1.b)) > 0
    assert ivy.max(ivy.abs(grads.linear1.w)) > 0
    assert ivy.max(ivy.abs(grads.linear2.b)) > 0
    assert ivy.max(ivy.abs(grads.linear2.w)) > 0
    # compilation test
    if ivy.current_backend_str() == "torch":
        # pytest scripting does not support **kwargs
        return


# module training with duplicate
@given(
    batch_shape=helpers.get_shape(
        min_num_dims=2, max_num_dims=2, min_dim_size=1, max_dim_size=2
    ),
    channels=st.integers(min_value=1, max_value=64),
    same_layer=st.booleans(),
)
def test_module_training_with_duplicate(batch_shape, channels, same_layer, on_device):
    # smoke test
    if ivy.current_backend_str() == "numpy":
        # NumPy does not support gradients
        return
    x = ivy.astype(
        ivy.linspace(ivy.zeros(batch_shape), ivy.ones(batch_shape), channels), "float32"
    )
    module = TrainableModuleWithDuplicate(channels, same_layer, device=on_device)

    def loss_fn(v_):
        out = module(x, v=v_)
        return ivy.mean(out)

    # train
    loss_tm1 = 1e12
    loss = None
    grads = None
    for i in range(10):
        loss, grads = ivy.execute_with_gradients(loss_fn, module.v)
        module.v = ivy.gradient_descent_update(module.v, grads, 1e-3)
        assert loss < loss_tm1
        loss_tm1 = loss

    # type test
    assert ivy.is_array(loss)
    assert isinstance(grads, ivy.Container)
    # cardinality test
    assert loss.shape == ()
    # value test
    assert ivy.max(ivy.abs(grads.linear0.b)) > 0
    assert ivy.max(ivy.abs(grads.linear0.w)) > 0
    if not same_layer:
        assert ivy.max(ivy.abs(grads.linear1.b)) > 0
    # compilation test
    if ivy.current_backend_str() == "torch":
        # pytest scripting does not support **kwargs
        return


# module with dict training
@given(
    batch_shape=helpers.get_shape(
        min_num_dims=2, max_num_dims=2, min_dim_size=1, max_dim_size=2
    ),
    input_channels=st.integers(min_value=2, max_value=5),
    output_channels=st.integers(min_value=2, max_value=5),
)
def test_module_w_dict_training(
    batch_shape, input_channels, output_channels, on_device
):
    # smoke test
    if ivy.current_backend_str() == "numpy":
        # NumPy does not support gradients
        return
    x = ivy.astype(
        ivy.linspace(ivy.zeros(batch_shape), ivy.ones(batch_shape), input_channels),
        "float32",
    )
    module = TrainableModuleWithDict(input_channels, output_channels, device=on_device)

    def loss_fn(v_):
        out = module(x, v=v_)
        return ivy.mean(out)

    # train
    loss_tm1 = 1e12
    loss = None
    grads = None
    for i in range(10):
        loss, grads = ivy.execute_with_gradients(loss_fn, module.v)
        module.v = ivy.gradient_descent_update(module.v, grads, 1e-3)
        assert loss < loss_tm1
        loss_tm1 = loss

    # type test
    assert ivy.is_array(loss)
    assert isinstance(grads, ivy.Container)
    # cardinality test
    assert loss.shape == ()
    # value test
    assert ivy.max(ivy.abs(grads.layers.linear0.b)) > 0
    assert ivy.max(ivy.abs(grads.layers.linear0.w)) > 0
    assert ivy.max(ivy.abs(grads.layers.linear1.b)) > 0
    assert ivy.max(ivy.abs(grads.layers.linear1.w)) > 0
    assert ivy.max(ivy.abs(grads.layers.linear2.b)) > 0
    assert ivy.max(ivy.abs(grads.layers.linear2.w)) > 0
    # compilation test
    if ivy.current_backend_str() == "torch":
        # pytest scripting does not support **kwargs
        return


# module with list training
@given(
    batch_shape=helpers.get_shape(
        min_num_dims=2, max_num_dims=2, min_dim_size=1, max_dim_size=2
    ),
    input_channels=st.integers(min_value=2, max_value=5),
    output_channels=st.integers(min_value=2, max_value=5),
)
def test_module_w_list_training(
    batch_shape, input_channels, output_channels, on_device
):
    # smoke test
    if ivy.current_backend_str() == "numpy":
        # NumPy does not support gradients
        return
    x = ivy.astype(
        ivy.linspace(ivy.zeros(batch_shape), ivy.ones(batch_shape), input_channels),
        "float32",
    )
    module = TrainableModuleWithList(input_channels, output_channels, device=on_device)

    def loss_fn(v_):
        out = module(x, v=v_)
        return ivy.mean(out)

    # train
    loss_tm1 = 1e12
    loss = None
    grads = None
    for i in range(10):
        loss, grads = ivy.execute_with_gradients(loss_fn, module.v)
        module.v = ivy.gradient_descent_update(module.v, grads, 1e-3)
        assert loss < loss_tm1
        loss_tm1 = loss

    # type test
    assert ivy.is_array(loss)
    assert isinstance(grads, ivy.Container)
    # cardinality test
    assert loss.shape == ()
    # value test
    assert ivy.max(ivy.abs(grads.layers.v0.b)) > 0
    assert ivy.max(ivy.abs(grads.layers.v0.w)) > 0
    assert ivy.max(ivy.abs(grads.layers.v1.b)) > 0
    assert ivy.max(ivy.abs(grads.layers.v1.w)) > 0
    assert ivy.max(ivy.abs(grads.layers.v2.b)) > 0
    assert ivy.max(ivy.abs(grads.layers.v2.w)) > 0
    # compilation test
    if ivy.current_backend_str() == "torch":
        # pytest scripting does not support **kwargs
        return


# module with none attribute
@given(
    batch_shape=helpers.get_shape(
        min_num_dims=2, max_num_dims=2, min_dim_size=1, max_dim_size=2
    ),
    input_channels=st.integers(min_value=2, max_value=5),
    output_channels=st.integers(min_value=2, max_value=5),
)
def test_module_w_none_attribute(
    batch_shape, input_channels, output_channels, on_device
):
    # smoke test
    if ivy.current_backend_str() == "numpy":
        # NumPy does not support gradients
        return

    x = ivy.astype(
        ivy.linspace(ivy.zeros(batch_shape), ivy.ones(batch_shape), input_channels),
        "float32",
    )
    module = ModuleWithNoneAttribute(device=on_device)
    module(x)


# module with partial v
@given(
    batch_shape=helpers.get_shape(
        min_num_dims=2, max_num_dims=2, min_dim_size=1, max_dim_size=2
    ),
    input_channels=st.integers(min_value=2, max_value=5),
    output_channels=st.integers(min_value=2, max_value=5),
)
def test_module_w_partial_v(batch_shape, input_channels, output_channels, on_device):
    # smoke test
    if ivy.current_backend_str() == "numpy":
        # NumPy does not support gradients

        return

    x = ivy.astype(
        ivy.linspace(ivy.zeros(batch_shape), ivy.ones(batch_shape), input_channels),
        "float32",
    )
    v = ivy.Container(
        {
            "linear0": {
                "b": _variable(ivy.random_uniform(shape=[64])),
                "w": _variable(ivy.random_uniform(shape=[64, 4])),
            },
            "linear1": {
                "b": _variable(ivy.random_uniform(shape=[64])),
                "w": _variable(ivy.random_uniform(shape=[64, 64])),
                "extra": _variable(ivy.random_uniform(shape=[64, 64])),
            },
            "linear2": {
                "b": _variable(ivy.random_uniform(shape=[5])),
                "w": _variable(ivy.random_uniform(shape=[5, 64])),
            },
        }
    )
    try:
        TrainableModule(
            input_channels, output_channels, device=on_device, v=v, with_partial_v=True
        )
        raise Exception(
            "TrainableModule did not raise exception desipite being passed "
            "with wrongly shaped variables."
        )
    except ivy.utils.exceptions.IvyException:
        pass
    v = ivy.Container(
        {
            "linear0": {
                "b": _variable(ivy.random_uniform(shape=[64])),
            },
            "linear1": {"w": _variable(ivy.random_uniform(shape=[64, 64]))},
            "linear2": {"b": _variable(ivy.random_uniform(shape=[output_channels]))},
        }
    )
    try:
        TrainableModule(input_channels, output_channels, device=on_device, v=v)
        raise Exception(
            "TrainableModule did not raise exception desipite being passed "
            "with wrongly shaped variables."
        )
    except ivy.utils.exceptions.IvyException:
        pass
    module = TrainableModule(
        input_channels, output_channels, device=on_device, v=v, with_partial_v=True
    )
    module(x)


# sub modules
@given(
    batch_shape=helpers.get_shape(
        min_num_dims=2, max_num_dims=2, min_dim_size=1, max_dim_size=2
    ),
    input_channels=st.integers(min_value=2, max_value=5),
    output_channels=st.integers(min_value=2, max_value=5),
)
def test_sub_modules(batch_shape, input_channels, output_channels, on_device):
    # smoke test
    if ivy.current_backend_str() == "numpy":
        # NumPy does not support gradients
        return

    module = WithNestedModules(input_channels, output_channels, device=on_device)

    # depth 0
    sub_mods = module.sub_mods(depth=0)
    assert module.v is sub_mods

    # depth 1
    sub_mods = module.sub_mods(depth=1)
    for v in [module._dl0.v, module._dl1.v]:
        assert v in sub_mods

    # depth 2 (full)
    sub_mods = module.sub_mods()
    for v in [
        module._dl0._l0.v,
        module._dl0._l1.v,
        module._dl1._l0.v,
        module._dl1._l1.v,
    ]:
        assert v in sub_mods


# top module
@given(
    batch_shape=helpers.get_shape(
        min_num_dims=2, max_num_dims=2, min_dim_size=1, max_dim_size=2
    ),
    input_channels=st.integers(min_value=2, max_value=5),
    output_channels=st.integers(min_value=2, max_value=5),
)
def test_top_module(batch_shape, input_channels, output_channels, on_device):
    # smoke test
    if ivy.current_backend_str() == "numpy":
        # NumPy does not support gradients
        return

    module = WithNestedModules(input_channels, output_channels, device=on_device)

    # full depth
    assert module._dl0.top_mod() is module
    assert module._dl1.top_mod() is module

    assert module._dl0._l0.top_mod() is module
    assert module._dl0._l1.top_mod() is module
    assert module._dl1._l0.top_mod() is module
    assert module._dl1._l1.top_mod() is module

    # depth 1
    assert module._dl0._l0.top_mod(1) is module._dl0
    assert module._dl0._l1.top_mod(1) is module._dl0
    assert module._dl1._l0.top_mod(1) is module._dl1
    assert module._dl1._l1.top_mod(1) is module._dl1


# top variables
@given(
    batch_shape=helpers.get_shape(
        min_num_dims=2, max_num_dims=2, min_dim_size=1, max_dim_size=2
    ),
    input_channels=st.integers(min_value=2, max_value=5),
    output_channels=st.integers(min_value=2, max_value=5),
)
def test_top_variables(batch_shape, input_channels, output_channels, on_device):
    # smoke test
    if ivy.current_backend_str() == "numpy":
        # NumPy does not support gradients
        return
    module = WithNestedModules(input_channels, output_channels, device=on_device)
    for key_chain in [
        "dl0",
        "dl0/l0",
        "dl0/l1",
        "dl0/l0/b",
        "dl0/l0/w",
        "dl0/l1/b",
        "dl0/l1/w",
        "dl1",
        "dl1/l0",
        "dl1/l1",
        "dl1/l0/b",
        "dl1/l0/w",
        "dl1/l1/b",
        "dl1/l1/w",
    ]:
        # depth 1
        assert key_chain in module._dl0.top_v()
        assert key_chain in module._dl1.top_v()

        # depth 2
        assert key_chain in module._dl0._l0.top_v()
        assert key_chain in module._dl0._l1.top_v()
        assert key_chain in module._dl1._l0.top_v()
        assert key_chain in module._dl1._l1.top_v()


@given(mode=st.booleans())
def test_train_eval(mode):
    cls = ModuleWithTrainEval()
    cls.train(mode)
    assert mode == cls.training
    cls.eval()
<<<<<<< HEAD
    assert False == cls.training  # noqa: E712
=======
    assert not cls.training
>>>>>>> bdb18621


# v with top v key chains
@given(
    batch_shape=helpers.get_shape(
        min_num_dims=2, max_num_dims=2, min_dim_size=1, max_dim_size=2
    ),
    input_channels=st.integers(min_value=2, max_value=5),
    output_channels=st.integers(min_value=2, max_value=5),
)
def test_v_with_top_v_key_chains(
    batch_shape, input_channels, output_channels, on_device
):
    # smoke test
    if ivy.current_backend_str() == "numpy":
        # NumPy does not support gradients
        return

    module = WithNestedModules(input_channels, output_channels, device=on_device)

    # full depth
    v = module._dl0.v_with_top_v_key_chains()
    assert "dl0" in v
    assert v.dl0 is module._dl0.v

    v = module._dl1.v_with_top_v_key_chains()
    assert "dl1" in v
    assert v.dl1 is module._dl1.v

    v = module._dl0._l0.v_with_top_v_key_chains()
    assert "dl0" in v
    assert "l0" in v.dl0
    assert v.dl0.l0 is module._dl0._l0.v

    v = module._dl0._l1.v_with_top_v_key_chains()
    assert "dl0" in v
    assert "l1" in v.dl0
    assert v.dl0.l1 is module._dl0._l1.v

    v = module._dl1._l0.v_with_top_v_key_chains()
    assert "dl1" in v
    assert "l0" in v.dl1
    assert v.dl1.l0 is module._dl1._l0.v

    v = module._dl1._l1.v_with_top_v_key_chains()
    assert "dl1" in v
    assert "l1" in v.dl1
    assert v.dl1.l1 is module._dl1._l1.v

    # depth 1

    v = module._dl0._l0.v_with_top_v_key_chains(depth=1)
    assert "l0" in v
    assert v.l0 is module._dl0._l0.v

    v = module._dl0._l1.v_with_top_v_key_chains(depth=1)
    assert "l1" in v
    assert v.l1 is module._dl0._l1.v

    v = module._dl1._l0.v_with_top_v_key_chains(depth=1)
    assert "l0" in v
    assert v.l0 is module._dl1._l0.v

    v = module._dl1._l1.v_with_top_v_key_chains(depth=1)
    assert "l1" in v
    assert v.l1 is module._dl1._l1.v


# with custom var structure
@given(
    batch_shape=helpers.get_shape(
        min_num_dims=2, max_num_dims=2, min_dim_size=1, max_dim_size=2
    ),
    input_channels=st.integers(min_value=2, max_value=5),
    output_channels=st.integers(min_value=2, max_value=5),
)
def test_with_custom_var_structure(
    batch_shape, input_channels, output_channels, on_device
):
    # smoke test
    if ivy.current_backend_str() == "numpy":
        # NumPy does not support gradients
        return
    module = WithCustomVarStructure(input_channels, output_channels, device=on_device)
    assert "x" in module.v
    assert "y" in module.v
    assert "z" in module.v<|MERGE_RESOLUTION|>--- conflicted
+++ resolved
@@ -1018,11 +1018,7 @@
     cls.train(mode)
     assert mode == cls.training
     cls.eval()
-<<<<<<< HEAD
-    assert False == cls.training  # noqa: E712
-=======
     assert not cls.training
->>>>>>> bdb18621
 
 
 # v with top v key chains
