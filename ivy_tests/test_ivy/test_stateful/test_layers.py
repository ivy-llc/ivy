"""Collection of tests for unified neural network layers."""

# global
import numpy as np
from hypothesis import strategies as st, assume

# local
import ivy
from ivy.functional.ivy.layers import _deconv_length
from ivy.functional.ivy.gradients import _variable
from ivy.data_classes.container import Container
import ivy_tests.test_ivy.helpers as helpers
from ivy_tests.test_ivy.helpers.assertions import assert_same_type_and_shape
from ivy_tests.test_ivy.helpers import handle_method
from ivy_tests.test_ivy.test_functional.test_experimental.test_nn.test_layers import (
    valid_dct,
)

# Helpers #
# --------#

all_constant_initializers = (ivy.Zeros, ivy.Ones)
all_uniform_initializers = (ivy.GlorotUniform, ivy.FirstLayerSiren, ivy.Siren)
all_gaussian_initializers = (ivy.KaimingNormal, ivy.Siren)
all_initializers = (
    all_constant_initializers + all_uniform_initializers + all_gaussian_initializers
)


@st.composite
def _sample_initializer(draw):
    return draw(st.sampled_from(all_initializers))()


# Linear #
# -------#


@st.composite
def _bias_flag_and_initializer(draw):
    with_bias = draw(st.booleans())
    if with_bias:
        return with_bias, draw(_sample_initializer())
    return with_bias, None


@st.composite
def _input_channels_and_dtype_and_values(draw):
    input_channels = draw(st.integers(min_value=1, max_value=2))
    x_shape = draw(helpers.get_shape()) + (input_channels,)
    dtype, vals = draw(
        helpers.dtype_and_values(
            available_dtypes=helpers.get_dtypes("float"),
            shape=x_shape,
            min_value=0,
            max_value=1,
            small_abs_safety_factor=4,
            safety_factor_scale="log",
        )
    )
    return input_channels, dtype, vals


# linear
@handle_method(
    method_tree="Linear.__call__",
    ic_n_dtype_n_vals=_input_channels_and_dtype_and_values(),
    output_channels=st.shared(
        st.integers(min_value=1, max_value=2), key="output_channels"
    ),
    weight_initializer=_sample_initializer(),
    wb_n_b_init=_bias_flag_and_initializer(),
    init_with_v=st.booleans(),
    method_with_v=st.booleans(),
    seed=helpers.seed(),
)
def test_linear_layer(
    *,
    ic_n_dtype_n_vals,
    output_channels,
    weight_initializer,
    wb_n_b_init,
    init_with_v,
    method_with_v,
    seed,
    on_device,
    class_name,
    method_name,
    ground_truth_backend,
    init_flags,
    method_flags,
):
    ivy.seed(seed_value=seed)
    input_channels, input_dtype, x = ic_n_dtype_n_vals
    with_bias, bias_initializer = wb_n_b_init
    helpers.test_method(
        ground_truth_backend=ground_truth_backend,
        init_flags=init_flags,
        method_flags=method_flags,
        init_all_as_kwargs_np={
            "input_channels": input_channels,
            "output_channels": output_channels,
            "weight_initializer": weight_initializer,
            "bias_initializer": bias_initializer,
            "with_bias": with_bias,
            "device": on_device,
            "dtype": input_dtype[0],
        },
        method_input_dtypes=input_dtype,
        method_all_as_kwargs_np={"x": x[0]},
        class_name=class_name,
        method_name=method_name,
        init_with_v=init_with_v,
        method_with_v=method_with_v,
        rtol_=1e-02,
        atol_=1e-02,
        on_device=on_device,
    )


# Dropout #
# --------#


# dropout
@handle_method(
    method_tree="Dropout.__call__",
    dtype_and_x=helpers.dtype_and_values(
        available_dtypes=helpers.get_dtypes("float"),
        min_value=0,
        max_value=50,
        allow_inf=False,
        min_num_dims=1,
        max_num_dims=1,
        min_dim_size=2,
    ),
    prob=helpers.floats(min_value=0, max_value=0.9),
    scale=st.booleans(),
)
def test_dropout_layer(
    *,
    dtype_and_x,
    prob,
    scale,
    on_device,
    class_name,
    method_name,
    ground_truth_backend,
    init_flags,
    method_flags,
):
    input_dtype, x = dtype_and_x
    ret = helpers.test_method(
        ground_truth_backend=ground_truth_backend,
        init_flags=init_flags,
        method_flags=method_flags,
        init_all_as_kwargs_np={
            "prob": prob,
            "scale": scale,
            "dtype": input_dtype[0],
        },
        method_input_dtypes=input_dtype,
        method_all_as_kwargs_np={"inputs": x[0]},
        class_name=class_name,
        method_name=method_name,
        test_values=False,
        on_device=on_device,
    )
    ret = helpers.flatten_and_to_np(ret=ret)
    for u in ret:
        # cardinality test
        assert u.shape == x[0].shape


# Attention #
# ----------#
@st.composite
def x_and_mha(draw):
    dtype = draw(
        helpers.get_dtypes("float", full=False).filter(lambda x: x != ["float16"])
    )
    with_to_q_fn = draw(st.booleans())
    with_to_kv_fn = draw(st.booleans())
    with_to_out_fn = draw(st.booleans())
    query_dim = draw(st.integers(min_value=1, max_value=3))
    num_heads = draw(st.integers(min_value=1, max_value=3))
    head_dim = draw(st.integers(min_value=1, max_value=3))
    dropout_rate = draw(st.floats(min_value=0.0, max_value=0.9))
    context_dim = draw(st.integers(min_value=1, max_value=3))
    scale = draw(st.integers(min_value=1, max_value=3))

    num_queries = draw(st.integers(min_value=1, max_value=3))
    # x_feats = draw(st.integers(min_value=1, max_value=3))
    # cont_feats = draw(st.integers(min_value=1, max_value=3))
    num_keys = draw(st.integers(min_value=1, max_value=3))
    if with_to_q_fn:
        inputs_shape = (num_queries, query_dim)
    else:
        inputs_shape = (num_queries, num_heads * head_dim)
    if with_to_kv_fn:
        context_shape = (num_keys, context_dim)
    else:
        context_shape = (num_keys, num_heads * head_dim * 2)
    mask_shape = (num_queries, num_keys)
    x_mha = draw(
        helpers.array_values(
            dtype=dtype[0],
            shape=inputs_shape,
            min_value=0.0999755859375,
            max_value=1,
        )
    )
    context = draw(
        helpers.array_values(
            dtype=dtype[0],
            shape=context_shape,
            min_value=0.0999755859375,
            max_value=1,
        )
    )
    mask = draw(
        helpers.array_values(
            dtype=dtype[0],
            shape=mask_shape,
            min_value=0.0999755859375,
            max_value=1,
        )
    )
    return (
        dtype,
        x_mha,
        scale,
        num_heads,
        context,
        mask,
        query_dim,
        head_dim,
        dropout_rate,
        context_dim,
        with_to_q_fn,
        with_to_kv_fn,
        with_to_out_fn,
    )


# multi_head_attention
@handle_method(
    method_tree="MultiHeadAttention.__call__",
    dtype_mha=x_and_mha(),
    init_with_v=st.booleans(),
    method_with_v=st.booleans(),
    method_num_positional_args=helpers.num_positional_args(
        fn_name="MultiHeadAttention._forward"
    ),
    build_mode=st.just("on_init"),
)
def test_multi_head_attention_layer(
    dtype_mha,
    init_with_v,
    method_with_v,
    build_mode,
    on_device,
    class_name,
    method_name,
    ground_truth_backend,
    init_flags,
    method_flags,
):
    (
        input_dtype,
        x_mha,
        scale,
        num_heads,
        context,
        mask,
        query_dim,
        head_dim,
        dropout_rate,
        context_dim,
        with_to_q_fn,
        with_to_kv_fn,
        with_to_out_fn,
    ) = dtype_mha
    ret_np_flat, ret_np_from_gt_flat = helpers.test_method(
        ground_truth_backend=ground_truth_backend,
        init_flags=init_flags,
        method_flags=method_flags,
        init_all_as_kwargs_np={
            "query_dim": query_dim,
            "num_heads": num_heads,
            "head_dim": head_dim,
            "dropout_rate": dropout_rate,
            "context_dim": context_dim,
            "with_to_q_fn": with_to_q_fn,
            "with_to_kv_fn": with_to_kv_fn,
            "with_to_out_fn": with_to_out_fn,
            "build_mode": build_mode,
            "device": on_device,
            "dtype": input_dtype[0],
        },
        method_input_dtypes=input_dtype,
        method_all_as_kwargs_np={
            "inputs": np.asarray(x_mha, dtype=input_dtype[0]),
            "context": np.asarray(context, dtype=input_dtype[0]),
            "mask": np.asarray(mask, dtype=input_dtype[0]),
        },
        class_name=class_name,
        method_name=method_name,
        init_with_v=init_with_v,
        method_with_v=method_with_v,
        rtol_=1e-2,
        atol_=1e-2,
        test_values=False,
        return_flat_np_arrays=True,
        on_device=on_device,
    )
    assert_same_type_and_shape([ret_np_flat, ret_np_from_gt_flat])


# Convolutions #
# -------------#


@st.composite
def _x_ic_oc_f_d_df(draw, dim: int = 2, transpose: bool = False, depthwise=False):
    strides = draw(st.integers(min_value=1, max_value=3))
    padding = draw(st.sampled_from(["SAME", "VALID"]))
    batch_size = draw(st.integers(1, 1))
    filter_shape = draw(
        helpers.get_shape(
            min_num_dims=dim, max_num_dims=dim, min_dim_size=1, max_dim_size=5
        )
    )
    input_channels = draw(st.integers(1, 3))
    output_channels = draw(st.integers(1, 3))
    dilations = 1
    x_dim = []
    for i in range(dim):
        min_x = filter_shape[i] + (filter_shape[i] - 1) * (dilations - 1)
        x_dim.append(draw(st.integers(min_x, 20)))
    if dim == 2:
        data_format = draw(st.sampled_from(["NCHW"]))
    elif dim == 1:
        data_format = draw(st.sampled_from(["NWC", "NCW"]))
    else:
        data_format = draw(st.sampled_from(["NDHWC", "NCDHW"]))
    if data_format == "NHWC" or data_format == "NWC" or data_format == "NDHWC":
        x_shape = [batch_size] + x_dim + [input_channels]
    else:
        x_shape = [batch_size] + [input_channels] + x_dim

    if transpose:
        output_shape = []
        for i in range(dim):
            output_shape.append(
                _deconv_length(x_dim[i], strides, filter_shape[i], padding, dilations)
            )
    filter_shape = list(filter_shape)
    if dim == 1:
        filter_shape = filter_shape[0]
    dtype, vals = draw(
        helpers.dtype_and_values(
            available_dtypes=helpers.get_dtypes("float", full=True),
            shape=x_shape,
            min_value=0,
            max_value=1,
        ).filter(lambda x: x[0] != ["float16"])
    )
    if transpose:
        return (
            dtype,
            vals,
            input_channels,
            output_channels,
            filter_shape,
            strides,
            dilations,
            data_format,
            padding,
            output_shape,
        )
    return (
        dtype,
        vals,
        input_channels,
        output_channels,
        filter_shape,
        strides,
        dilations,
        data_format,
        padding,
    )


# conv1d
@handle_method(
    method_tree="Conv1D.__call__",
    _x_ic_oc_f_s_d_df_p=_x_ic_oc_f_d_df(dim=1),
    weight_initializer=_sample_initializer(),
    bias_initializer=_sample_initializer(),
    init_with_v=st.booleans(),
    method_with_v=st.booleans(),
)
def test_conv1d_layer(
    _x_ic_oc_f_s_d_df_p,
    weight_initializer,
    bias_initializer,
    init_with_v,
    method_with_v,
    on_device,
    class_name,
    method_name,
    ground_truth_backend,
    init_flags,
    method_flags,
):
    (
        input_dtype,
        vals,
        input_channels,
        output_channels,
        filter_shape,
        strides,
        dilations,
        data_format,
        padding,
    ) = _x_ic_oc_f_s_d_df_p
    helpers.test_method(
        ground_truth_backend=ground_truth_backend,
        init_flags=init_flags,
        method_flags=method_flags,
        init_all_as_kwargs_np={
            "input_channels": input_channels,
            "output_channels": output_channels,
            "filter_shape": filter_shape,
            "strides": strides,
            "padding": padding,
            "weight_initializer": weight_initializer,
            "bias_initializer": bias_initializer,
            "data_format": data_format,
            "dilations": dilations,
            "device": on_device,
            "dtype": input_dtype[0],
        },
        method_input_dtypes=input_dtype,
        method_all_as_kwargs_np={"inputs": vals[0]},
        class_name=class_name,
        method_name=method_name,
        init_with_v=init_with_v,
        method_with_v=method_with_v,
        rtol_=1e-02,
        atol_=1e-02,
        on_device=on_device,
    )


# conv1d transpose
@handle_method(
    method_tree="Conv1DTranspose.__call__",
    ground_truth_backend="jax",
    _x_ic_oc_f_s_d_df_p=_x_ic_oc_f_d_df(dim=1, transpose=True),
    weight_initializer=_sample_initializer(),
    bias_initializer=_sample_initializer(),
    init_with_v=st.booleans(),
    method_with_v=st.booleans(),
    method_num_positional_args=helpers.num_positional_args(
        fn_name="Conv1DTranspose._forward"
    ),
)
def test_conv1d_transpose_layer(
    _x_ic_oc_f_s_d_df_p,
    weight_initializer,
    bias_initializer,
    init_with_v,
    method_with_v,
    on_device,
    class_name,
    method_name,
    ground_truth_backend,
    init_flags,
    method_flags,
):
    (
        input_dtype,
        vals,
        input_channels,
        output_channels,
        filter_shape,
        strides,
        dilations,
        data_format,
        padding,
        output_shape,
    ) = _x_ic_oc_f_s_d_df_p
    assume(
        not (
            ivy.current_backend_str() == "tensorflow"
            and on_device == "cpu"
            and dilations > 1
        )
    )
    helpers.test_method(
        ground_truth_backend=ground_truth_backend,
        init_flags=init_flags,
        method_flags=method_flags,
        init_all_as_kwargs_np={
            "input_channels": input_channels,
            "output_channels": output_channels,
            "filter_shape": filter_shape,
            "strides": strides,
            "padding": padding,
            "weight_initializer": weight_initializer,
            "bias_initializer": bias_initializer,
            "output_shape": output_shape,
            "data_format": data_format,
            "dilations": dilations,
            "device": on_device,
            "dtype": input_dtype[0],
        },
        method_input_dtypes=input_dtype,
        method_all_as_kwargs_np={"inputs": vals[0]},
        class_name=class_name,
        method_name=method_name,
        init_with_v=init_with_v,
        method_with_v=method_with_v,
        rtol_=1e-02,
        atol_=1e-02,
        on_device=on_device,
    )


# conv2d
@handle_method(
    method_tree="Conv2D.__call__",
    _x_ic_oc_f_s_d_df_p=_x_ic_oc_f_d_df(),
    weight_initializer=_sample_initializer(),
    bias_initializer=_sample_initializer(),
    init_with_v=st.booleans(),
    method_with_v=st.booleans(),
)
def test_conv2d_layer(
    _x_ic_oc_f_s_d_df_p,
    weight_initializer,
    bias_initializer,
    init_with_v,
    method_with_v,
    on_device,
    class_name,
    method_name,
    ground_truth_backend,
    init_flags,
    method_flags,
):
    (
        input_dtype,
        vals,
        input_channels,
        output_channels,
        filter_shape,
        strides,
        dilations,
        data_format,
        padding,
    ) = _x_ic_oc_f_s_d_df_p
    helpers.test_method(
        ground_truth_backend=ground_truth_backend,
        init_flags=init_flags,
        method_flags=method_flags,
        init_all_as_kwargs_np={
            "input_channels": input_channels,
            "output_channels": output_channels,
            "filter_shape": filter_shape,
            "strides": strides,
            "padding": padding,
            "weight_initializer": weight_initializer,
            "bias_initializer": bias_initializer,
            "data_format": data_format,
            "dilations": dilations,
            "device": on_device,
            "dtype": input_dtype[0],
        },
        method_input_dtypes=input_dtype,
        method_all_as_kwargs_np={"inputs": vals[0]},
        class_name=class_name,
        method_name=method_name,
        init_with_v=init_with_v,
        method_with_v=method_with_v,
        rtol_=1e-02,
        atol_=1e-02,
        on_device=on_device,
    )


# # conv2d transpose
@handle_method(
    method_tree="Conv2DTranspose.__call__",
    ground_truth_backend="jax",
    _x_ic_oc_f_s_d_df_p=_x_ic_oc_f_d_df(transpose=True),
    weight_initializer=_sample_initializer(),
    bias_initializer=_sample_initializer(),
    init_with_v=st.booleans(),
    method_with_v=st.booleans(),
    init_num_positional_args=helpers.num_positional_args(
        fn_name="Conv2DTranspose.__init__"
    ),
    method_num_positional_args=helpers.num_positional_args(
        fn_name="Conv2DTranspose._forward"
    ),
)
def test_conv2d_transpose_layer(
    _x_ic_oc_f_s_d_df_p,
    weight_initializer,
    bias_initializer,
    init_with_v,
    method_with_v,
    on_device,
    class_name,
    method_name,
    ground_truth_backend,
    init_flags,
    method_flags,
):
    (
        input_dtype,
        vals,
        input_channels,
        output_channels,
        filter_shape,
        strides,
        dilations,
        data_format,
        padding,
        output_shape,
    ) = _x_ic_oc_f_s_d_df_p
    assume(
        not (
            ivy.current_backend_str() == "tensorflow"
            and on_device == "cpu"
            and dilations > 1
        )
    )
    helpers.test_method(
        ground_truth_backend=ground_truth_backend,
        init_flags=init_flags,
        method_flags=method_flags,
        init_all_as_kwargs_np={
            "input_channels": input_channels,
            "output_channels": output_channels,
            "filter_shape": filter_shape,
            "strides": strides,
            "padding": padding,
            "weight_initializer": weight_initializer,
            "bias_initializer": bias_initializer,
            "output_shape": output_shape,
            "data_format": data_format,
            "dilations": dilations,
            "device": on_device,
            "dtype": input_dtype[0],
        },
        method_input_dtypes=input_dtype,
        method_all_as_kwargs_np={"inputs": vals[0]},
        class_name=class_name,
        method_name=method_name,
        init_with_v=init_with_v,
        method_with_v=method_with_v,
        rtol_=1e-02,
        atol_=1e-02,
        on_device=on_device,
    )


# # depthwise conv2d
@handle_method(
    method_tree="DepthwiseConv2D.__call__",
    ground_truth_backend="jax",
    _x_ic_oc_f_s_d_df_p=_x_ic_oc_f_d_df(depthwise=True),
    weight_initializer=_sample_initializer(),
    bias_initializer=_sample_initializer(),
    init_with_v=st.booleans(),
    method_with_v=st.booleans(),
    method_num_positional_args=helpers.num_positional_args(
        fn_name="DepthwiseConv2D._forward"
    ),
)
def test_depthwise_conv2d_layer(
    _x_ic_oc_f_s_d_df_p,
    weight_initializer,
    bias_initializer,
    init_with_v,
    method_with_v,
    on_device,
    class_name,
    method_name,
    ground_truth_backend,
    init_flags,
    method_flags,
):
    (
        input_dtype,
        vals,
        input_channels,
        output_channels,
        filter_shape,
        strides,
        dilations,
        data_format,
        padding,
    ) = _x_ic_oc_f_s_d_df_p
    assume(
        not (
            ivy.current_backend_str() == "tensorflow" and dilations > 1 and strides > 1
        )
    )
    helpers.test_method(
        ground_truth_backend=ground_truth_backend,
        init_flags=init_flags,
        method_flags=method_flags,
        init_all_as_kwargs_np={
            "num_channels": input_channels,
            "filter_shape": filter_shape,
            "strides": strides,
            "padding": padding,
            "weight_initializer": weight_initializer,
            "bias_initializer": bias_initializer,
            "data_format": data_format,
            "dilations": dilations,
            "device": on_device,
            "dtype": input_dtype[0],
        },
        method_input_dtypes=input_dtype,
        method_all_as_kwargs_np={"inputs": vals[0]},
        class_name=class_name,
        method_name=method_name,
        init_with_v=init_with_v,
        method_with_v=method_with_v,
        rtol_=1e-02,
        atol_=1e-02,
        on_device=on_device,
    )


# conv3d
@handle_method(
    method_tree="Conv3D.__call__",
    ground_truth_backend="jax",
    _x_ic_oc_f_s_d_df_p=_x_ic_oc_f_d_df(dim=3),
    weight_initializer=_sample_initializer(),
    bias_initializer=_sample_initializer(),
    init_with_v=st.booleans(),
    method_with_v=st.booleans(),
)
def test_conv3d_layer(
    _x_ic_oc_f_s_d_df_p,
    weight_initializer,
    bias_initializer,
    init_with_v,
    method_with_v,
    on_device,
    class_name,
    method_name,
    ground_truth_backend,
    init_flags,
    method_flags,
):
    (
        input_dtype,
        vals,
        input_channels,
        output_channels,
        filter_shape,
        strides,
        dilations,
        data_format,
        padding,
    ) = _x_ic_oc_f_s_d_df_p
    assume(
        not (
            ivy.current_backend_str() == "tensorflow"
            and on_device == "cpu"
            and dilations > 1
        )
    )
    helpers.test_method(
        ground_truth_backend=ground_truth_backend,
        init_flags=init_flags,
        method_flags=method_flags,
        init_all_as_kwargs_np={
            "input_channels": input_channels,
            "output_channels": output_channels,
            "filter_shape": filter_shape,
            "strides": strides,
            "padding": padding,
            "weight_initializer": weight_initializer,
            "bias_initializer": bias_initializer,
            "data_format": data_format,
            "dilations": dilations,
            "device": on_device,
            "dtype": input_dtype[0],
        },
        method_input_dtypes=input_dtype,
        method_all_as_kwargs_np={"inputs": vals[0]},
        class_name=class_name,
        method_name=method_name,
        init_with_v=init_with_v,
        method_with_v=method_with_v,
        rtol_=1e-02,
        atol_=1e-02,
        on_device=on_device,
    )


# conv3d transpose
@handle_method(
    method_tree="Conv3DTranspose.__call__",
    ground_truth_backend="jax",
    _x_ic_oc_f_s_d_df_p=_x_ic_oc_f_d_df(dim=3, transpose=True),
    weight_initializer=_sample_initializer(),
    bias_initializer=_sample_initializer(),
    init_with_v=st.booleans(),
    method_with_v=st.booleans(),
    init_num_positional_args=helpers.num_positional_args(
        fn_name="Conv3DTranspose.__init__"
    ),
    method_num_positional_args=helpers.num_positional_args(
        fn_name="Conv3DTranspose._forward"
    ),
)
def test_conv3d_transpose_layer(
    _x_ic_oc_f_s_d_df_p,
    weight_initializer,
    bias_initializer,
    init_with_v,
    method_with_v,
    on_device,
    class_name,
    method_name,
    ground_truth_backend,
    init_flags,
    method_flags,
):
    (
        input_dtype,
        vals,
        input_channels,
        output_channels,
        filter_shape,
        strides,
        dilations,
        data_format,
        padding,
        output_shape,
    ) = _x_ic_oc_f_s_d_df_p
    assume(
        not (
            ivy.current_backend_str() == "tensorflow"
            and on_device == "cpu"
            and dilations > 1
        )
    )
    helpers.test_method(
        ground_truth_backend=ground_truth_backend,
        init_flags=init_flags,
        method_flags=method_flags,
        init_all_as_kwargs_np={
            "input_channels": input_channels,
            "output_channels": output_channels,
            "filter_shape": filter_shape,
            "strides": strides,
            "padding": padding,
            "weight_initializer": weight_initializer,
            "bias_initializer": bias_initializer,
            "output_shape": output_shape,
            "data_format": data_format,
            "dilations": dilations,
            "device": on_device,
            "dtype": input_dtype[0],
        },
        method_input_dtypes=input_dtype,
        method_all_as_kwargs_np={"inputs": vals[0]},
        class_name=class_name,
        method_name=method_name,
        init_with_v=init_with_v,
        method_with_v=method_with_v,
        rtol_=1e-02,
        atol_=1e-02,
        on_device=on_device,
    )


# LSTM
@st.composite
def _input_channels_and_dtype_and_values_lstm(draw):
    input_channels = draw(st.integers(min_value=1, max_value=10))
    t = draw(st.integers(min_value=1, max_value=3))
    x_shape = draw(helpers.get_shape()) + (t, input_channels)
    dtype, vals = draw(
        helpers.dtype_and_values(
            available_dtypes=helpers.get_dtypes("float", full=True), shape=x_shape
        )
    )
    return input_channels, dtype, vals


@handle_method(
    method_tree="LSTM.__call__",
    input_dtype_val=_input_channels_and_dtype_and_values_lstm(),
    output_channels=st.shared(
        st.integers(min_value=1, max_value=10), key="output_channels"
    ),
    weight_initializer=_sample_initializer(),
    num_layers=st.integers(min_value=1, max_value=3),
    return_sequence=st.booleans(),
    return_state=st.booleans(),
    init_with_v=st.booleans(),
    method_with_v=st.booleans(),
)
def test_lstm_layer(
    input_dtype_val,
    output_channels,
    weight_initializer,
    num_layers,
    return_sequence,
    return_state,
    init_with_v,
    method_with_v,
    on_device,
    class_name,
    method_name,
    ground_truth_backend,
    init_flags,
    method_flags,
):
    input_channels, input_dtype, vals = input_dtype_val
    return_sequence = return_sequence
    return_state = return_state
    helpers.test_method(
        ground_truth_backend=ground_truth_backend,
        init_flags=init_flags,
        method_flags=method_flags,
        init_all_as_kwargs_np={
            "input_channels": input_channels,
            "output_channels": output_channels,
            "weight_initializer": weight_initializer,
            "num_layers": num_layers,
            "return_sequence": return_sequence,
            "return_state": return_state,
            "device": on_device,
            "dtype": input_dtype[0],
        },
        method_input_dtypes=input_dtype,
        method_all_as_kwargs_np={"inputs": np.asarray(vals[0], dtype=input_dtype[0])},
        class_name=class_name,
        method_name=method_name,
        init_with_v=init_with_v,
        method_with_v=method_with_v,
        rtol_=1e-01,
        atol_=1e-01,
        on_device=on_device,
    )


# # Sequential #
@handle_method(
    method_tree="Sequential.__call__",
    bs_c_target=st.sampled_from(
        [
            (
                [1, 2],
                5,
                [
                    [
                        [-0.34784955, 0.47909835, 0.7241975, -0.82175905, -0.43836743],
                        [-0.34784955, 0.47909835, 0.7241975, -0.82175905, -0.43836743],
                    ]
                ],
            )
        ]
    ),
    with_v=st.booleans(),
    seq_v=st.booleans(),
    dtype=helpers.get_dtypes("float", full=False, none=True),
)
def test_sequential_layer(
    bs_c_target,
    with_v,
    seq_v,
    dtype,
    method_flags,
    on_device,
    compile_graph,
    method_name,
    class_name,
):
    dtype = dtype[0]
    # smoke test
    batch_shape, channels, target = bs_c_target
    tolerance_dict = {
        "bfloat16": 1e-2,
        "float16": 1e-2,
        "float32": 1e-5,
        "float64": 1e-5,
        None: 1e-5,
    }
    if method_flags.as_variable[0]:
        x = _variable(
            ivy.asarray(
                ivy.linspace(ivy.zeros(batch_shape), ivy.ones(batch_shape), channels),
                dtype=dtype,
            )
        )
    else:
        x = ivy.asarray(
            ivy.linspace(ivy.zeros(batch_shape), ivy.ones(batch_shape), channels),
            dtype=dtype,
        )
    if with_v:
        np.random.seed(0)
        wlim = (6 / (channels + channels)) ** 0.5
        v = Container(
            {
                "submodules": {
                    "v0": {
                        "w": _variable(
                            ivy.array(
                                np.random.uniform(-wlim, wlim, (channels, channels)),
                                dtype=dtype,
                                device=on_device,
                            )
                        ),
                        "b": _variable(
                            ivy.zeros([channels], device=on_device, dtype=dtype)
                        ),
                    },
                    "v2": {
                        "w": _variable(
                            ivy.array(
                                np.random.uniform(-wlim, wlim, (channels, channels)),
                                dtype=dtype,
                                device=on_device,
                            )
                        ),
                        "b": _variable(
                            ivy.zeros([channels], device=on_device, dtype=dtype)
                        ),
                    },
                }
            }
        )
    else:
        v = None
    if seq_v:
        seq = ivy.Sequential(
            ivy.Linear(channels, channels, device=on_device, dtype=dtype),
            ivy.Dropout(0.0),
            ivy.Linear(channels, channels, device=on_device, dtype=dtype),
            device=on_device,
            v=v if with_v else None,
            dtype=dtype,
        )
    else:
        seq = ivy.Sequential(
            ivy.Linear(
                channels,
                channels,
                device=on_device,
                v=v["submodules"]["v0"] if with_v else None,
                dtype=dtype,
            ),
            ivy.Dropout(0.0),
            ivy.Linear(
                channels,
                channels,
                device=on_device,
                v=v["submodules"]["v2"] if with_v else None,
                dtype=dtype,
            ),
            device=on_device,
        )
    ret = seq(x)
    # type test
    assert ivy.is_ivy_array(ret)
    # cardinality test
    assert ret.shape == ivy.Shape(batch_shape + [channels])
    # value test
    if not with_v:
        return
    assert np.allclose(
        ivy.to_numpy(seq(x)), np.array(target), rtol=tolerance_dict[dtype]
    )


# # Pooling #


# MaxPool2D
@handle_method(
    method_tree="MaxPool2D.__call__",
    x_k_s_p=helpers.arrays_for_pooling(min_dims=4, max_dims=4, min_side=1, max_side=4),
)
def test_maxpool2d_layer(
    *,
    x_k_s_p,
    test_gradients,
    on_device,
    class_name,
    method_name,
    ground_truth_backend,
    init_flags,
    method_flags,
):
    input_dtype, x, kernel_size, stride, padding = x_k_s_p
    helpers.test_method(
        ground_truth_backend=ground_truth_backend,
        init_flags=init_flags,
        method_flags=method_flags,
        init_all_as_kwargs_np={
            "kernel_size": kernel_size,
            "stride": stride,
            "padding": padding,
            "device": on_device,
            "dtype": input_dtype[0],
        },
        method_input_dtypes=input_dtype,
        method_all_as_kwargs_np={"inputs": x[0]},
        class_name=class_name,
        method_name=method_name,
        test_gradients=test_gradients,
        on_device=on_device,
    )


# AvgPool2D
@handle_method(
    method_tree="AvgPool2D.__call__",
    x_k_s_p=helpers.arrays_for_pooling(min_dims=4, max_dims=4, min_side=1, max_side=4),
)
def test_avgpool2d_layer(
    *,
    x_k_s_p,
    test_gradients,
    on_device,
    class_name,
    method_name,
    ground_truth_backend,
    init_flags,
    method_flags,
):
    input_dtype, x, kernel_size, stride, padding = x_k_s_p
    helpers.test_method(
        ground_truth_backend=ground_truth_backend,
        init_flags=init_flags,
        method_flags=method_flags,
        init_all_as_kwargs_np={
            "kernel_size": kernel_size,
            "stride": stride,
            "padding": padding,
            "device": on_device,
            "dtype": input_dtype[0],
        },
        method_input_dtypes=input_dtype,
        method_all_as_kwargs_np={"inputs": x[0]},
        class_name=class_name,
        method_name=method_name,
        test_gradients=test_gradients,
        on_device=on_device,
    )


# ToDo : Add gradient testing once random number generation is unified


@handle_method(
    method_tree="AvgPool3D.__call__",
    x_k_s_p=helpers.arrays_for_pooling(min_dims=5, max_dims=5, min_side=1, max_side=4),
    count_include_pad=st.booleans(),
    ceil_mode=st.booleans(),
    divisor_override=st.one_of(st.none(), st.integers(min_value=1, max_value=4)),
)
def test_avgpool3d_layer(
    *,
    x_k_s_p,
    count_include_pad,
    ceil_mode,
    divisor_override,
    test_gradients,
    on_device,
    class_name,
    method_name,
    ground_truth_backend,
    init_flags,
    method_flags,
):
    input_dtype, x, kernel_size, stride, padding = x_k_s_p
    helpers.test_method(
        ground_truth_backend=ground_truth_backend,
        init_flags=init_flags,
        method_flags=method_flags,
        init_all_as_kwargs_np={
            "kernel_size": kernel_size,
            "stride": stride,
            "padding": padding,
            "count_include_pad": count_include_pad,
            "ceil_mode": ceil_mode,
            "divisor_override": divisor_override,
        },
        method_input_dtypes=input_dtype,
        method_all_as_kwargs_np={"x": x[0]},
        class_name=class_name,
        method_name=method_name,
        test_gradients=test_gradients,
        on_device=on_device,
    )


# MaxPool1D
@handle_method(
    method_tree="MaxPool1D.__call__",
    x_k_s_p=helpers.arrays_for_pooling(min_dims=3, max_dims=3, min_side=1, max_side=4),
)
def test_maxpool1d_layer(
    *,
    x_k_s_p,
    test_gradients,
    on_device,
    class_name,
    method_name,
    ground_truth_backend,
    init_flags,
    method_flags,
):
    input_dtype, x, kernel_size, stride, padding = x_k_s_p
    helpers.test_method(
        ground_truth_backend=ground_truth_backend,
        init_flags=init_flags,
        method_flags=method_flags,
        init_all_as_kwargs_np={
            "kernel_size": kernel_size,
            "stride": stride,
            "padding": padding,
            "device": on_device,
            "dtype": input_dtype[0],
        },
        method_input_dtypes=input_dtype,
        method_all_as_kwargs_np={"inputs": x[0]},
        class_name=class_name,
        method_name=method_name,
        test_gradients=test_gradients,
        on_device=on_device,
    )


# MaxPool3D
@handle_method(
    method_tree="MaxPool3D.__call__",
    x_k_s_p=helpers.arrays_for_pooling(min_dims=5, max_dims=5, min_side=1, max_side=4),
)
def test_maxpool3d_layer(
    *,
    x_k_s_p,
    test_gradients,
    on_device,
    class_name,
    method_name,
    ground_truth_backend,
    init_flags,
    method_flags,
):
    input_dtype, x, kernel_size, stride, padding = x_k_s_p
    helpers.test_method(
        ground_truth_backend=ground_truth_backend,
        init_flags=init_flags,
        method_flags=method_flags,
        init_all_as_kwargs_np={
            "kernel_size": kernel_size,
            "stride": stride,
            "padding": padding,
            "device": on_device,
            "dtype": input_dtype[0],
        },
        method_input_dtypes=input_dtype,
        method_all_as_kwargs_np={"x": x[0]},
        class_name=class_name,
        method_name=method_name,
        test_gradients=test_gradients,
        on_device=on_device,
    )


# AdaptiveAveragePool2d
@st.composite
def array_for_adaptive(
    draw,
    num_dims=3,
    max_dim_size=8,
    min_dim_size=3,
    num_out_size=2,
):
    dtypes, arrays = draw(
        helpers.dtype_and_values(
            available_dtypes=helpers.get_dtypes("float"),
            min_num_dims=num_dims,
            max_num_dims=num_dims,
            min_dim_size=min_dim_size,
            max_dim_size=max_dim_size,
        )
    )
    size = draw(
        helpers.list_of_size(
            x=helpers.ints(min_value=3, max_value=5),
            size=num_out_size,
        )
    )
    output_size = size[0] if num_out_size == 1 else size
    return dtypes, arrays, output_size


@handle_method(
    method_tree="AdaptiveAvgPool2d.__call__",
    dt_arr_size=array_for_adaptive(),
)
def test_adaptive_avg_pool2d_layer(
    *,
    dt_arr_size,
    test_gradients,
    on_device,
    class_name,
    method_name,
    ground_truth_backend,
    init_flags,
    method_flags,
):
    input_dtype, x, out_size = dt_arr_size
    helpers.test_method(
        ground_truth_backend=ground_truth_backend,
        init_flags=init_flags,
        method_flags=method_flags,
        init_all_as_kwargs_np={
            "output_size": out_size,
            "device": on_device,
            "dtype": input_dtype[0],
        },
        method_input_dtypes=input_dtype,
        method_all_as_kwargs_np={"x": x[0]},
        class_name=class_name,
        method_name=method_name,
        test_gradients=test_gradients,
        on_device=on_device,
    )


@handle_method(
    method_tree="AdaptiveAvgPool1d.__call__",
    dt_arr_size=array_for_adaptive(max_dim_size=3, min_dim_size=2, num_out_size=1),
)
def test_adaptive_avg_pool1d_layer(
    *,
    dt_arr_size,
    test_gradients,
    on_device,
    class_name,
    method_name,
    ground_truth_backend,
    init_flags,
    method_flags,
):
    input_dtype, x, out_size = dt_arr_size
    helpers.test_method(
        ground_truth_backend=ground_truth_backend,
        init_flags=init_flags,
        method_flags=method_flags,
        init_all_as_kwargs_np={
            "output_size": out_size,
            "device": on_device,
            "dtype": input_dtype[0],
        },
        method_input_dtypes=input_dtype,
        method_all_as_kwargs_np={"x": x[0]},
        class_name=class_name,
        method_name=method_name,
        test_gradients=test_gradients,
        on_device=on_device,
    )


# AvgPool1D
@handle_method(
    method_tree="AvgPool1D.__call__",
    x_k_s_p=helpers.arrays_for_pooling(min_dims=3, max_dims=3, min_side=1, max_side=4),
)
def test_avgpool1d_layer(
    *,
    x_k_s_p,
    test_gradients,
    on_device,
    class_name,
    method_name,
    ground_truth_backend,
    init_flags,
    method_flags,
):
    input_dtype, x, kernel_size, stride, padding = x_k_s_p
    helpers.test_method(
        ground_truth_backend=ground_truth_backend,
        init_flags=init_flags,
        method_flags=method_flags,
        init_all_as_kwargs_np={
            "kernel_size": kernel_size,
            "stride": stride,
            "padding": padding,
        },
        method_input_dtypes=input_dtype,
        method_all_as_kwargs_np={"inputs": x[0]},
        class_name=class_name,
        method_name=method_name,
        test_gradients=test_gradients,
        on_device=on_device,
    )


<<<<<<< HEAD
@st.composite
def _interp_args(draw, mode=None, mode_list=None):
    if not mode and not mode_list:
        mode = draw(
            st.sampled_from(
                [
                    "linear",
                    "bilinear",
                    "trilinear",
                    "nearest",
                    "nearest-exact",
                    "area",
                    "tf_area",
                    "bicubic_tensorflow",
                    "lanczos3",
                    "lanczos5",
                    "mitchellcubic",
                    "gaussian",
                ]
            )
        )
    elif mode_list:
        mode = draw(st.sampled_from(mode_list))
    align_corners = draw(st.one_of(st.booleans(), st.none()))
    if mode == "linear":
        num_dims = 3
    elif mode in [
        "bilinear",
        "bicubic_tensorflow",
        "bicubic",
        "mitchellcubic",
        "gaussian",
    ]:
        num_dims = 4
    elif mode == "trilinear":
        num_dims = 5
    elif mode in [
        "nearest",
        "area",
        "tf_area",
        "lanczos3",
        "lanczos5",
        "nearest-exact",
    ]:
        num_dims = draw(helpers.ints(min_value=1, max_value=3)) + 2
        align_corners = None
    dtype, x = draw(
        helpers.dtype_and_values(
            available_dtypes=helpers.get_dtypes("float"),
            min_num_dims=num_dims,
            max_num_dims=num_dims,
            min_dim_size=2,
            max_dim_size=5,
            large_abs_safety_factor=50,
            small_abs_safety_factor=50,
            safety_factor_scale="log",
        )
    )
    if draw(st.booleans()):
        scale_factor = draw(
            st.one_of(
                helpers.lists(
                    x=st.floats(min_value=1.0, max_value=2.0),
                    min_size=num_dims - 2,
                    max_size=num_dims - 2,
                ),
                st.floats(min_value=1.0, max_value=2.0),
            )
        )
        recompute_scale_factor = draw(st.booleans())
        size = None
    else:
        size = draw(
            st.one_of(
                helpers.lists(
                    x=helpers.ints(min_value=1, max_value=3),
                    min_size=num_dims - 2,
                    max_size=num_dims - 2,
                ),
                st.integers(min_value=1, max_value=3),
            )
        )
        recompute_scale_factor = False
        scale_factor = None
    return (dtype, x, mode, size, align_corners, scale_factor, recompute_scale_factor)


@handle_method(
    method_tree="Interpolate.__call__",
    dtype_x_mode=_interp_args(),
    antialias=st.just(False),
)
def test_interpolate_layer(
    *,
    dtype_x_mode,
    antialias,
=======
@handle_method(
    method_tree="Dct.__call__",
    dtype_x_and_args=valid_dct(),
)
def test_dct(
    *,
    dtype_x_and_args,
>>>>>>> 5c763687
    test_gradients,
    on_device,
    class_name,
    method_name,
    ground_truth_backend,
    init_flags,
    method_flags,
):
<<<<<<< HEAD
    (
        input_dtype,
        x,
        mode,
        size,
        align_corners,
        scale_factor,
        recompute_scale_factor,
    ) = dtype_x_mode
=======
    dtype, x, type, n, axis, norm = dtype_x_and_args
>>>>>>> 5c763687
    helpers.test_method(
        ground_truth_backend=ground_truth_backend,
        init_flags=init_flags,
        method_flags=method_flags,
        init_all_as_kwargs_np={
<<<<<<< HEAD
            "size": size,
            "mode": mode,
            "scale_factor": scale_factor,
            "recompute_scale_factor": recompute_scale_factor,
            "align_corners": align_corners,
            "antialias": antialias,
        },
        method_input_dtypes=input_dtype,
=======
            "dtype": dtype[0],
            "type": type,
            "n": n,
            "axis": axis,
            "norm": norm,
            "device": on_device,
        },
        method_input_dtypes=dtype,
>>>>>>> 5c763687
        method_all_as_kwargs_np={"x": x[0]},
        class_name=class_name,
        method_name=method_name,
        test_gradients=test_gradients,
        on_device=on_device,
    )<|MERGE_RESOLUTION|>--- conflicted
+++ resolved
@@ -1417,7 +1417,43 @@
     )
 
 
-<<<<<<< HEAD
+@handle_method(
+    method_tree="Dct.__call__",
+    dtype_x_and_args=valid_dct(),
+)
+def test_dct(
+    *,
+    dtype_x_and_args,
+    test_gradients,
+    on_device,
+    class_name,
+    method_name,
+    ground_truth_backend,
+    init_flags,
+    method_flags,
+):
+    dtype, x, type, n, axis, norm = dtype_x_and_args
+    helpers.test_method(
+        ground_truth_backend=ground_truth_backend,
+        init_flags=init_flags,
+        method_flags=method_flags,
+        init_all_as_kwargs_np={
+            "dtype": dtype[0],
+            "type": type,
+            "n": n,
+            "axis": axis,
+            "norm": norm,
+            "device": on_device,
+        },
+        method_input_dtypes=dtype,
+        method_all_as_kwargs_np={"x": x[0]},
+        class_name=class_name,
+        method_name=method_name,
+        test_gradients=test_gradients,
+        on_device=on_device,
+    )
+
+
 @st.composite
 def _interp_args(draw, mode=None, mode_list=None):
     if not mode and not mode_list:
@@ -1514,15 +1550,6 @@
     *,
     dtype_x_mode,
     antialias,
-=======
-@handle_method(
-    method_tree="Dct.__call__",
-    dtype_x_and_args=valid_dct(),
-)
-def test_dct(
-    *,
-    dtype_x_and_args,
->>>>>>> 5c763687
     test_gradients,
     on_device,
     class_name,
@@ -1531,7 +1558,6 @@
     init_flags,
     method_flags,
 ):
-<<<<<<< HEAD
     (
         input_dtype,
         x,
@@ -1541,15 +1567,11 @@
         scale_factor,
         recompute_scale_factor,
     ) = dtype_x_mode
-=======
-    dtype, x, type, n, axis, norm = dtype_x_and_args
->>>>>>> 5c763687
-    helpers.test_method(
-        ground_truth_backend=ground_truth_backend,
-        init_flags=init_flags,
-        method_flags=method_flags,
-        init_all_as_kwargs_np={
-<<<<<<< HEAD
+     helpers.test_method(
+        ground_truth_backend=ground_truth_backend,
+        init_flags=init_flags,
+        method_flags=method_flags,
+        init_all_as_kwargs_np={
             "size": size,
             "mode": mode,
             "scale_factor": scale_factor,
@@ -1558,16 +1580,6 @@
             "antialias": antialias,
         },
         method_input_dtypes=input_dtype,
-=======
-            "dtype": dtype[0],
-            "type": type,
-            "n": n,
-            "axis": axis,
-            "norm": norm,
-            "device": on_device,
-        },
-        method_input_dtypes=dtype,
->>>>>>> 5c763687
         method_all_as_kwargs_np={"x": x[0]},
         class_name=class_name,
         method_name=method_name,
