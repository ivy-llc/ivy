"""Collection of tests for unified neural network layers."""

# global
import numpy as np
from hypothesis import strategies as st, assume

# local
import ivy
from ivy.functional.ivy.layers import _deconv_length
from ivy.functional.ivy.gradients import _variable
from ivy.data_classes.container import Container
import ivy_tests.test_ivy.helpers as helpers
from ivy_tests.test_ivy.helpers.assertions import assert_same_type_and_shape
from ivy_tests.test_ivy.helpers import handle_method
from ivy_tests.test_ivy.test_functional.test_experimental.test_nn.test_layers \
    import valid_dct


# Helpers #
# --------#

all_constant_initializers = (ivy.Zeros, ivy.Ones)
all_uniform_initializers = (ivy.GlorotUniform, ivy.FirstLayerSiren, ivy.Siren)
all_gaussian_initializers = (ivy.KaimingNormal, ivy.Siren)
all_initializers = (
    all_constant_initializers + all_uniform_initializers + all_gaussian_initializers
)


@st.composite
def _sample_initializer(draw):
    return draw(st.sampled_from(all_initializers))()


# Linear #
# -------#


@st.composite
def _bias_flag_and_initializer(draw):
    with_bias = draw(st.booleans())
    if with_bias:
        return with_bias, draw(_sample_initializer())
    return with_bias, None


@st.composite
def _input_channels_and_dtype_and_values(draw):
    input_channels = draw(st.integers(min_value=1, max_value=2))
    x_shape = draw(helpers.get_shape()) + (input_channels,)
    dtype, vals = draw(
        helpers.dtype_and_values(
            available_dtypes=helpers.get_dtypes("float"),
            shape=x_shape,
            min_value=0,
            max_value=1,
            small_abs_safety_factor=4,
            safety_factor_scale="log",
        )
    )
    return input_channels, dtype, vals


# linear
@handle_method(
    method_tree="Linear.__call__",
    ic_n_dtype_n_vals=_input_channels_and_dtype_and_values(),
    output_channels=st.shared(
        st.integers(min_value=1, max_value=2), key="output_channels"
    ),
    weight_initializer=_sample_initializer(),
    wb_n_b_init=_bias_flag_and_initializer(),
    init_with_v=st.booleans(),
    method_with_v=st.booleans(),
    seed=helpers.seed(),
)
def test_linear_layer(
    *,
    ic_n_dtype_n_vals,
    output_channels,
    weight_initializer,
    wb_n_b_init,
    init_with_v,
    method_with_v,
    seed,
    on_device,
    class_name,
    method_name,
    ground_truth_backend,
    init_flags,
    method_flags,
):
    ivy.seed(seed_value=seed)
    input_channels, input_dtype, x = ic_n_dtype_n_vals
    with_bias, bias_initializer = wb_n_b_init
    helpers.test_method(
        ground_truth_backend=ground_truth_backend,
        init_flags=init_flags,
        method_flags=method_flags,
        init_all_as_kwargs_np={
            "input_channels": input_channels,
            "output_channels": output_channels,
            "weight_initializer": weight_initializer,
            "bias_initializer": bias_initializer,
            "with_bias": with_bias,
            "device": on_device,
            "dtype": input_dtype[0],
        },
        method_input_dtypes=input_dtype,
        method_all_as_kwargs_np={"x": x[0]},
        class_name=class_name,
        method_name=method_name,
        init_with_v=init_with_v,
        method_with_v=method_with_v,
        rtol_=1e-02,
        atol_=1e-02,
        on_device=on_device,
    )


# Dropout #
# --------#


# dropout
@handle_method(
    method_tree="Dropout.__call__",
    dtype_and_x=helpers.dtype_and_values(
        available_dtypes=helpers.get_dtypes("float"),
        min_value=0,
        max_value=50,
        allow_inf=False,
        min_num_dims=1,
        max_num_dims=1,
        min_dim_size=2,
    ),
    prob=helpers.floats(min_value=0, max_value=0.9),
    scale=st.booleans(),
)
def test_dropout_layer(
    *,
    dtype_and_x,
    prob,
    scale,
    on_device,
    class_name,
    method_name,
    ground_truth_backend,
    init_flags,
    method_flags,
):
    input_dtype, x = dtype_and_x
    ret = helpers.test_method(
        ground_truth_backend=ground_truth_backend,
        init_flags=init_flags,
        method_flags=method_flags,
        init_all_as_kwargs_np={
            "prob": prob,
            "scale": scale,
            "dtype": input_dtype[0],
        },
        method_input_dtypes=input_dtype,
        method_all_as_kwargs_np={"inputs": x[0]},
        class_name=class_name,
        method_name=method_name,
        test_values=False,
        on_device=on_device,
    )
    ret = helpers.flatten_and_to_np(ret=ret)
    for u in ret:
        # cardinality test
        assert u.shape == x[0].shape


# Attention #
# ----------#
@st.composite
def x_and_mha(draw):
    dtype = draw(
        helpers.get_dtypes("float", full=False).filter(lambda x: x != ["float16"])
    )
    with_to_q_fn = draw(st.booleans())
    with_to_kv_fn = draw(st.booleans())
    with_to_out_fn = draw(st.booleans())
    query_dim = draw(st.integers(min_value=1, max_value=3))
    num_heads = draw(st.integers(min_value=1, max_value=3))
    head_dim = draw(st.integers(min_value=1, max_value=3))
    dropout_rate = draw(st.floats(min_value=0.0, max_value=0.9))
    context_dim = draw(st.integers(min_value=1, max_value=3))
    scale = draw(st.integers(min_value=1, max_value=3))

    num_queries = draw(st.integers(min_value=1, max_value=3))
    # x_feats = draw(st.integers(min_value=1, max_value=3))
    # cont_feats = draw(st.integers(min_value=1, max_value=3))
    num_keys = draw(st.integers(min_value=1, max_value=3))
    if with_to_q_fn:
        inputs_shape = (num_queries, query_dim)
    else:
        inputs_shape = (num_queries, num_heads * head_dim)
    if with_to_kv_fn:
        context_shape = (num_keys, context_dim)
    else:
        context_shape = (num_keys, num_heads * head_dim * 2)
    mask_shape = (num_queries, num_keys)
    x_mha = draw(
        helpers.array_values(
            dtype=dtype[0],
            shape=inputs_shape,
            min_value=0.0999755859375,
            max_value=1,
        )
    )
    context = draw(
        helpers.array_values(
            dtype=dtype[0],
            shape=context_shape,
            min_value=0.0999755859375,
            max_value=1,
        )
    )
    mask = draw(
        helpers.array_values(
            dtype=dtype[0],
            shape=mask_shape,
            min_value=0.0999755859375,
            max_value=1,
        )
    )
    return (
        dtype,
        x_mha,
        scale,
        num_heads,
        context,
        mask,
        query_dim,
        head_dim,
        dropout_rate,
        context_dim,
        with_to_q_fn,
        with_to_kv_fn,
        with_to_out_fn,
    )


# multi_head_attention
@handle_method(
    method_tree="MultiHeadAttention.__call__",
    dtype_mha=x_and_mha(),
    init_with_v=st.booleans(),
    method_with_v=st.booleans(),
    method_num_positional_args=helpers.num_positional_args(
        fn_name="MultiHeadAttention._forward"
    ),
    build_mode=st.just("on_init"),
)
def test_multi_head_attention_layer(
    dtype_mha,
    init_with_v,
    method_with_v,
    build_mode,
    on_device,
    class_name,
    method_name,
    ground_truth_backend,
    init_flags,
    method_flags,
):
    (
        input_dtype,
        x_mha,
        scale,
        num_heads,
        context,
        mask,
        query_dim,
        head_dim,
        dropout_rate,
        context_dim,
        with_to_q_fn,
        with_to_kv_fn,
        with_to_out_fn,
    ) = dtype_mha
    ret_np_flat, ret_np_from_gt_flat = helpers.test_method(
        ground_truth_backend=ground_truth_backend,
        init_flags=init_flags,
        method_flags=method_flags,
        init_all_as_kwargs_np={
            "query_dim": query_dim,
            "num_heads": num_heads,
            "head_dim": head_dim,
            "dropout_rate": dropout_rate,
            "context_dim": context_dim,
            "with_to_q_fn": with_to_q_fn,
            "with_to_kv_fn": with_to_kv_fn,
            "with_to_out_fn": with_to_out_fn,
            "build_mode": build_mode,
            "device": on_device,
            "dtype": input_dtype[0],
        },
        method_input_dtypes=input_dtype,
        method_all_as_kwargs_np={
            "inputs": np.asarray(x_mha, dtype=input_dtype[0]),
            "context": np.asarray(context, dtype=input_dtype[0]),
            "mask": np.asarray(mask, dtype=input_dtype[0]),
        },
        class_name=class_name,
        method_name=method_name,
        init_with_v=init_with_v,
        method_with_v=method_with_v,
        rtol_=1e-2,
        atol_=1e-2,
        test_values=False,
        return_flat_np_arrays=True,
        on_device=on_device,
    )
    assert_same_type_and_shape([ret_np_flat, ret_np_from_gt_flat])


# Convolutions #
# -------------#


@st.composite
def _x_ic_oc_f_d_df(draw, dim: int = 2, transpose: bool = False, depthwise=False):
    strides = draw(st.integers(min_value=1, max_value=3))
    padding = draw(st.sampled_from(["SAME", "VALID"]))
    batch_size = draw(st.integers(1, 1))
    filter_shape = draw(
        helpers.get_shape(
            min_num_dims=dim, max_num_dims=dim, min_dim_size=1, max_dim_size=5
        )
    )
    input_channels = draw(st.integers(1, 3))
    output_channels = draw(st.integers(1, 3))
    dilations = 1
    x_dim = []
    for i in range(dim):
        min_x = filter_shape[i] + (filter_shape[i] - 1) * (dilations - 1)
        x_dim.append(draw(st.integers(min_x, 20)))
    if dim == 2:
        data_format = draw(st.sampled_from(["NCHW"]))
    elif dim == 1:
        data_format = draw(st.sampled_from(["NWC", "NCW"]))
    else:
        data_format = draw(st.sampled_from(["NDHWC", "NCDHW"]))
    if data_format == "NHWC" or data_format == "NWC" or data_format == "NDHWC":
        x_shape = [batch_size] + x_dim + [input_channels]
    else:
        x_shape = [batch_size] + [input_channels] + x_dim

    if transpose:
        output_shape = []
        for i in range(dim):
            output_shape.append(
                _deconv_length(x_dim[i], strides, filter_shape[i], padding, dilations)
            )
    filter_shape = list(filter_shape)
    if dim == 1:
        filter_shape = filter_shape[0]
    dtype, vals = draw(
        helpers.dtype_and_values(
            available_dtypes=helpers.get_dtypes("float", full=True),
            shape=x_shape,
            min_value=0,
            max_value=1,
        ).filter(lambda x: x[0] != ["float16"])
    )
    if transpose:
        return (
            dtype,
            vals,
            input_channels,
            output_channels,
            filter_shape,
            strides,
            dilations,
            data_format,
            padding,
            output_shape,
        )
    return (
        dtype,
        vals,
        input_channels,
        output_channels,
        filter_shape,
        strides,
        dilations,
        data_format,
        padding,
    )


# conv1d
@handle_method(
    method_tree="Conv1D.__call__",
    _x_ic_oc_f_s_d_df_p=_x_ic_oc_f_d_df(dim=1),
    weight_initializer=_sample_initializer(),
    bias_initializer=_sample_initializer(),
    init_with_v=st.booleans(),
    method_with_v=st.booleans(),
)
def test_conv1d_layer(
    _x_ic_oc_f_s_d_df_p,
    weight_initializer,
    bias_initializer,
    init_with_v,
    method_with_v,
    on_device,
    class_name,
    method_name,
    ground_truth_backend,
    init_flags,
    method_flags,
):
    (
        input_dtype,
        vals,
        input_channels,
        output_channels,
        filter_shape,
        strides,
        dilations,
        data_format,
        padding,
    ) = _x_ic_oc_f_s_d_df_p
    helpers.test_method(
        ground_truth_backend=ground_truth_backend,
        init_flags=init_flags,
        method_flags=method_flags,
        init_all_as_kwargs_np={
            "input_channels": input_channels,
            "output_channels": output_channels,
            "filter_shape": filter_shape,
            "strides": strides,
            "padding": padding,
            "weight_initializer": weight_initializer,
            "bias_initializer": bias_initializer,
            "data_format": data_format,
            "dilations": dilations,
            "device": on_device,
            "dtype": input_dtype[0],
        },
        method_input_dtypes=input_dtype,
        method_all_as_kwargs_np={"inputs": vals[0]},
        class_name=class_name,
        method_name=method_name,
        init_with_v=init_with_v,
        method_with_v=method_with_v,
        rtol_=1e-02,
        atol_=1e-02,
        on_device=on_device,
    )


# conv1d transpose
@handle_method(
    method_tree="Conv1DTranspose.__call__",
    ground_truth_backend="jax",
    _x_ic_oc_f_s_d_df_p=_x_ic_oc_f_d_df(dim=1, transpose=True),
    weight_initializer=_sample_initializer(),
    bias_initializer=_sample_initializer(),
    init_with_v=st.booleans(),
    method_with_v=st.booleans(),
    method_num_positional_args=helpers.num_positional_args(
        fn_name="Conv1DTranspose._forward"
    ),
)
def test_conv1d_transpose_layer(
    _x_ic_oc_f_s_d_df_p,
    weight_initializer,
    bias_initializer,
    init_with_v,
    method_with_v,
    on_device,
    class_name,
    method_name,
    ground_truth_backend,
    init_flags,
    method_flags,
):
    (
        input_dtype,
        vals,
        input_channels,
        output_channels,
        filter_shape,
        strides,
        dilations,
        data_format,
        padding,
        output_shape,
    ) = _x_ic_oc_f_s_d_df_p
    assume(
        not (
            ivy.current_backend_str() == "tensorflow"
            and on_device == "cpu"
            and dilations > 1
        )
    )
    helpers.test_method(
        ground_truth_backend=ground_truth_backend,
        init_flags=init_flags,
        method_flags=method_flags,
        init_all_as_kwargs_np={
            "input_channels": input_channels,
            "output_channels": output_channels,
            "filter_shape": filter_shape,
            "strides": strides,
            "padding": padding,
            "weight_initializer": weight_initializer,
            "bias_initializer": bias_initializer,
            "output_shape": output_shape,
            "data_format": data_format,
            "dilations": dilations,
            "device": on_device,
            "dtype": input_dtype[0],
        },
        method_input_dtypes=input_dtype,
        method_all_as_kwargs_np={"inputs": vals[0]},
        class_name=class_name,
        method_name=method_name,
        init_with_v=init_with_v,
        method_with_v=method_with_v,
        rtol_=1e-02,
        atol_=1e-02,
        on_device=on_device,
    )


# conv2d
@handle_method(
    method_tree="Conv2D.__call__",
    _x_ic_oc_f_s_d_df_p=_x_ic_oc_f_d_df(),
    weight_initializer=_sample_initializer(),
    bias_initializer=_sample_initializer(),
    init_with_v=st.booleans(),
    method_with_v=st.booleans(),
)
def test_conv2d_layer(
    _x_ic_oc_f_s_d_df_p,
    weight_initializer,
    bias_initializer,
    init_with_v,
    method_with_v,
    on_device,
    class_name,
    method_name,
    ground_truth_backend,
    init_flags,
    method_flags,
):
    (
        input_dtype,
        vals,
        input_channels,
        output_channels,
        filter_shape,
        strides,
        dilations,
        data_format,
        padding,
    ) = _x_ic_oc_f_s_d_df_p
    helpers.test_method(
        ground_truth_backend=ground_truth_backend,
        init_flags=init_flags,
        method_flags=method_flags,
        init_all_as_kwargs_np={
            "input_channels": input_channels,
            "output_channels": output_channels,
            "filter_shape": filter_shape,
            "strides": strides,
            "padding": padding,
            "weight_initializer": weight_initializer,
            "bias_initializer": bias_initializer,
            "data_format": data_format,
            "dilations": dilations,
            "device": on_device,
            "dtype": input_dtype[0],
        },
        method_input_dtypes=input_dtype,
        method_all_as_kwargs_np={"inputs": vals[0]},
        class_name=class_name,
        method_name=method_name,
        init_with_v=init_with_v,
        method_with_v=method_with_v,
        rtol_=1e-02,
        atol_=1e-02,
        on_device=on_device,
    )


# # conv2d transpose
@handle_method(
    method_tree="Conv2DTranspose.__call__",
    ground_truth_backend="jax",
    _x_ic_oc_f_s_d_df_p=_x_ic_oc_f_d_df(transpose=True),
    weight_initializer=_sample_initializer(),
    bias_initializer=_sample_initializer(),
    init_with_v=st.booleans(),
    method_with_v=st.booleans(),
    init_num_positional_args=helpers.num_positional_args(
        fn_name="Conv2DTranspose.__init__"
    ),
    method_num_positional_args=helpers.num_positional_args(
        fn_name="Conv2DTranspose._forward"
    ),
)
def test_conv2d_transpose_layer(
    _x_ic_oc_f_s_d_df_p,
    weight_initializer,
    bias_initializer,
    init_with_v,
    method_with_v,
    on_device,
    class_name,
    method_name,
    ground_truth_backend,
    init_flags,
    method_flags,
):
    (
        input_dtype,
        vals,
        input_channels,
        output_channels,
        filter_shape,
        strides,
        dilations,
        data_format,
        padding,
        output_shape,
    ) = _x_ic_oc_f_s_d_df_p
    assume(
        not (
            ivy.current_backend_str() == "tensorflow"
            and on_device == "cpu"
            and dilations > 1
        )
    )
    helpers.test_method(
        ground_truth_backend=ground_truth_backend,
        init_flags=init_flags,
        method_flags=method_flags,
        init_all_as_kwargs_np={
            "input_channels": input_channels,
            "output_channels": output_channels,
            "filter_shape": filter_shape,
            "strides": strides,
            "padding": padding,
            "weight_initializer": weight_initializer,
            "bias_initializer": bias_initializer,
            "output_shape": output_shape,
            "data_format": data_format,
            "dilations": dilations,
            "device": on_device,
            "dtype": input_dtype[0],
        },
        method_input_dtypes=input_dtype,
        method_all_as_kwargs_np={"inputs": vals[0]},
        class_name=class_name,
        method_name=method_name,
        init_with_v=init_with_v,
        method_with_v=method_with_v,
        rtol_=1e-02,
        atol_=1e-02,
        on_device=on_device,
    )


# # depthwise conv2d
@handle_method(
    method_tree="DepthwiseConv2D.__call__",
    ground_truth_backend="jax",
    _x_ic_oc_f_s_d_df_p=_x_ic_oc_f_d_df(depthwise=True),
    weight_initializer=_sample_initializer(),
    bias_initializer=_sample_initializer(),
    init_with_v=st.booleans(),
    method_with_v=st.booleans(),
    method_num_positional_args=helpers.num_positional_args(
        fn_name="DepthwiseConv2D._forward"
    ),
)
def test_depthwise_conv2d_layer(
    _x_ic_oc_f_s_d_df_p,
    weight_initializer,
    bias_initializer,
    init_with_v,
    method_with_v,
    on_device,
    class_name,
    method_name,
    ground_truth_backend,
    init_flags,
    method_flags,
):
    (
        input_dtype,
        vals,
        input_channels,
        output_channels,
        filter_shape,
        strides,
        dilations,
        data_format,
        padding,
    ) = _x_ic_oc_f_s_d_df_p
    assume(
        not (
            ivy.current_backend_str() == "tensorflow" and dilations > 1 and strides > 1
        )
    )
    helpers.test_method(
        ground_truth_backend=ground_truth_backend,
        init_flags=init_flags,
        method_flags=method_flags,
        init_all_as_kwargs_np={
            "num_channels": input_channels,
            "filter_shape": filter_shape,
            "strides": strides,
            "padding": padding,
            "weight_initializer": weight_initializer,
            "bias_initializer": bias_initializer,
            "data_format": data_format,
            "dilations": dilations,
            "device": on_device,
            "dtype": input_dtype[0],
        },
        method_input_dtypes=input_dtype,
        method_all_as_kwargs_np={"inputs": vals[0]},
        class_name=class_name,
        method_name=method_name,
        init_with_v=init_with_v,
        method_with_v=method_with_v,
        rtol_=1e-02,
        atol_=1e-02,
        on_device=on_device,
    )


# conv3d
@handle_method(
    method_tree="Conv3D.__call__",
    ground_truth_backend="jax",
    _x_ic_oc_f_s_d_df_p=_x_ic_oc_f_d_df(dim=3),
    weight_initializer=_sample_initializer(),
    bias_initializer=_sample_initializer(),
    init_with_v=st.booleans(),
    method_with_v=st.booleans(),
)
def test_conv3d_layer(
    _x_ic_oc_f_s_d_df_p,
    weight_initializer,
    bias_initializer,
    init_with_v,
    method_with_v,
    on_device,
    class_name,
    method_name,
    ground_truth_backend,
    init_flags,
    method_flags,
):
    (
        input_dtype,
        vals,
        input_channels,
        output_channels,
        filter_shape,
        strides,
        dilations,
        data_format,
        padding,
    ) = _x_ic_oc_f_s_d_df_p
    assume(
        not (
            ivy.current_backend_str() == "tensorflow"
            and on_device == "cpu"
            and dilations > 1
        )
    )
    helpers.test_method(
        ground_truth_backend=ground_truth_backend,
        init_flags=init_flags,
        method_flags=method_flags,
        init_all_as_kwargs_np={
            "input_channels": input_channels,
            "output_channels": output_channels,
            "filter_shape": filter_shape,
            "strides": strides,
            "padding": padding,
            "weight_initializer": weight_initializer,
            "bias_initializer": bias_initializer,
            "data_format": data_format,
            "dilations": dilations,
            "device": on_device,
            "dtype": input_dtype[0],
        },
        method_input_dtypes=input_dtype,
        method_all_as_kwargs_np={"inputs": vals[0]},
        class_name=class_name,
        method_name=method_name,
        init_with_v=init_with_v,
        method_with_v=method_with_v,
        rtol_=1e-02,
        atol_=1e-02,
        on_device=on_device,
    )


# conv3d transpose
@handle_method(
    method_tree="Conv3DTranspose.__call__",
    ground_truth_backend="jax",
    _x_ic_oc_f_s_d_df_p=_x_ic_oc_f_d_df(dim=3, transpose=True),
    weight_initializer=_sample_initializer(),
    bias_initializer=_sample_initializer(),
    init_with_v=st.booleans(),
    method_with_v=st.booleans(),
    init_num_positional_args=helpers.num_positional_args(
        fn_name="Conv3DTranspose.__init__"
    ),
    method_num_positional_args=helpers.num_positional_args(
        fn_name="Conv3DTranspose._forward"
    ),
)
def test_conv3d_transpose_layer(
    _x_ic_oc_f_s_d_df_p,
    weight_initializer,
    bias_initializer,
    init_with_v,
    method_with_v,
    on_device,
    class_name,
    method_name,
    ground_truth_backend,
    init_flags,
    method_flags,
):
    (
        input_dtype,
        vals,
        input_channels,
        output_channels,
        filter_shape,
        strides,
        dilations,
        data_format,
        padding,
        output_shape,
    ) = _x_ic_oc_f_s_d_df_p
    assume(
        not (
            ivy.current_backend_str() == "tensorflow"
            and on_device == "cpu"
            and dilations > 1
        )
    )
    helpers.test_method(
        ground_truth_backend=ground_truth_backend,
        init_flags=init_flags,
        method_flags=method_flags,
        init_all_as_kwargs_np={
            "input_channels": input_channels,
            "output_channels": output_channels,
            "filter_shape": filter_shape,
            "strides": strides,
            "padding": padding,
            "weight_initializer": weight_initializer,
            "bias_initializer": bias_initializer,
            "output_shape": output_shape,
            "data_format": data_format,
            "dilations": dilations,
            "device": on_device,
            "dtype": input_dtype[0],
        },
        method_input_dtypes=input_dtype,
        method_all_as_kwargs_np={"inputs": vals[0]},
        class_name=class_name,
        method_name=method_name,
        init_with_v=init_with_v,
        method_with_v=method_with_v,
        rtol_=1e-02,
        atol_=1e-02,
        on_device=on_device,
    )


# LSTM
@st.composite
def _input_channels_and_dtype_and_values_lstm(draw):
    input_channels = draw(st.integers(min_value=1, max_value=10))
    t = draw(st.integers(min_value=1, max_value=3))
    x_shape = draw(helpers.get_shape()) + (t, input_channels)
    dtype, vals = draw(
        helpers.dtype_and_values(
            available_dtypes=helpers.get_dtypes("float", full=True), shape=x_shape
        )
    )
    return input_channels, dtype, vals


@handle_method(
    method_tree="LSTM.__call__",
    input_dtype_val=_input_channels_and_dtype_and_values_lstm(),
    output_channels=st.shared(
        st.integers(min_value=1, max_value=10), key="output_channels"
    ),
    weight_initializer=_sample_initializer(),
    num_layers=st.integers(min_value=1, max_value=3),
    return_sequence=st.booleans(),
    return_state=st.booleans(),
    init_with_v=st.booleans(),
    method_with_v=st.booleans(),
)
def test_lstm_layer(
    input_dtype_val,
    output_channels,
    weight_initializer,
    num_layers,
    return_sequence,
    return_state,
    init_with_v,
    method_with_v,
    on_device,
    class_name,
    method_name,
    ground_truth_backend,
    init_flags,
    method_flags,
):
    input_channels, input_dtype, vals = input_dtype_val
    return_sequence = return_sequence
    return_state = return_state
    helpers.test_method(
        ground_truth_backend=ground_truth_backend,
        init_flags=init_flags,
        method_flags=method_flags,
        init_all_as_kwargs_np={
            "input_channels": input_channels,
            "output_channels": output_channels,
            "weight_initializer": weight_initializer,
            "num_layers": num_layers,
            "return_sequence": return_sequence,
            "return_state": return_state,
            "device": on_device,
            "dtype": input_dtype[0],
        },
        method_input_dtypes=input_dtype,
        method_all_as_kwargs_np={"inputs": np.asarray(vals[0], dtype=input_dtype[0])},
        class_name=class_name,
        method_name=method_name,
        init_with_v=init_with_v,
        method_with_v=method_with_v,
        rtol_=1e-01,
        atol_=1e-01,
        on_device=on_device,
    )


# # Sequential #
@handle_method(
    method_tree="Sequential.__call__",
    bs_c_target=st.sampled_from(
        [
            (
                [1, 2],
                5,
                [
                    [
                        [-0.34784955, 0.47909835, 0.7241975, -0.82175905, -0.43836743],
                        [-0.34784955, 0.47909835, 0.7241975, -0.82175905, -0.43836743],
                    ]
                ],
            )
        ]
    ),
    with_v=st.booleans(),
    seq_v=st.booleans(),
    dtype=helpers.get_dtypes("float", full=False, none=True),
)
def test_sequential_layer(
    bs_c_target,
    with_v,
    seq_v,
    dtype,
    method_flags,
    on_device,
    compile_graph,
    method_name,
    class_name,
):
    dtype = dtype[0]
    # smoke test
    batch_shape, channels, target = bs_c_target
    tolerance_dict = {
        "bfloat16": 1e-2,
        "float16": 1e-2,
        "float32": 1e-5,
        "float64": 1e-5,
        None: 1e-5,
    }
    if method_flags.as_variable[0]:
        x = _variable(
            ivy.asarray(
                ivy.linspace(ivy.zeros(batch_shape), ivy.ones(batch_shape), channels),
                dtype=dtype,
            )
        )
    else:
        x = ivy.asarray(
            ivy.linspace(ivy.zeros(batch_shape), ivy.ones(batch_shape), channels),
            dtype=dtype,
        )
    if with_v:
        np.random.seed(0)
        wlim = (6 / (channels + channels)) ** 0.5
        v = Container(
            {
                "submodules": {
                    "v0": {
                        "w": _variable(
                            ivy.array(
                                np.random.uniform(-wlim, wlim, (channels, channels)),
                                dtype=dtype,
                                device=on_device,
                            )
                        ),
                        "b": _variable(
                            ivy.zeros([channels], device=on_device, dtype=dtype)
                        ),
                    },
                    "v2": {
                        "w": _variable(
                            ivy.array(
                                np.random.uniform(-wlim, wlim, (channels, channels)),
                                dtype=dtype,
                                device=on_device,
                            )
                        ),
                        "b": _variable(
                            ivy.zeros([channels], device=on_device, dtype=dtype)
                        ),
                    },
                }
            }
        )
    else:
        v = None
    if seq_v:
        seq = ivy.Sequential(
            ivy.Linear(channels, channels, device=on_device, dtype=dtype),
            ivy.Dropout(0.0),
            ivy.Linear(channels, channels, device=on_device, dtype=dtype),
            device=on_device,
            v=v if with_v else None,
            dtype=dtype,
        )
    else:
        seq = ivy.Sequential(
            ivy.Linear(
                channels,
                channels,
                device=on_device,
                v=v["submodules"]["v0"] if with_v else None,
                dtype=dtype,
            ),
            ivy.Dropout(0.0),
            ivy.Linear(
                channels,
                channels,
                device=on_device,
                v=v["submodules"]["v2"] if with_v else None,
                dtype=dtype,
            ),
            device=on_device,
        )
    ret = seq(x)
    # type test
    assert ivy.is_ivy_array(ret)
    # cardinality test
    assert ret.shape == ivy.Shape(batch_shape + [channels])
    # value test
    if not with_v:
        return
    assert np.allclose(
        ivy.to_numpy(seq(x)), np.array(target), rtol=tolerance_dict[dtype]
    )


# # Pooling #


# MaxPool2D
@handle_method(
    method_tree="MaxPool2D.__call__",
    x_k_s_p=helpers.arrays_for_pooling(min_dims=4, max_dims=4, min_side=1, max_side=4),
)
def test_maxpool2d_layer(
    *,
    x_k_s_p,
    test_gradients,
    on_device,
    class_name,
    method_name,
    ground_truth_backend,
    init_flags,
    method_flags,
):
    input_dtype, x, kernel_size, stride, padding = x_k_s_p
    helpers.test_method(
        ground_truth_backend=ground_truth_backend,
        init_flags=init_flags,
        method_flags=method_flags,
        init_all_as_kwargs_np={
            "kernel_size": kernel_size,
            "stride": stride,
            "padding": padding,
            "device": on_device,
            "dtype": input_dtype[0],
        },
        method_input_dtypes=input_dtype,
        method_all_as_kwargs_np={"inputs": x[0]},
        class_name=class_name,
        method_name=method_name,
        test_gradients=test_gradients,
        on_device=on_device,
    )


# AvgPool2D
@handle_method(
    method_tree="AvgPool2D.__call__",
    x_k_s_p=helpers.arrays_for_pooling(min_dims=4, max_dims=4, min_side=1, max_side=4),
)
def test_avgpool2d_layer(
    *,
    x_k_s_p,
    test_gradients,
    on_device,
    class_name,
    method_name,
    ground_truth_backend,
    init_flags,
    method_flags,
):
    input_dtype, x, kernel_size, stride, padding = x_k_s_p
    helpers.test_method(
        ground_truth_backend=ground_truth_backend,
        init_flags=init_flags,
        method_flags=method_flags,
        init_all_as_kwargs_np={
            "kernel_size": kernel_size,
            "stride": stride,
            "padding": padding,
            "device": on_device,
            "dtype": input_dtype[0],
        },
        method_input_dtypes=input_dtype,
        method_all_as_kwargs_np={"inputs": x[0]},
        class_name=class_name,
        method_name=method_name,
        test_gradients=test_gradients,
        on_device=on_device,
    )


# ToDo : Add gradient testing once random number generation is unified


@handle_method(
    method_tree="AvgPool3D.__call__",
    x_k_s_p=helpers.arrays_for_pooling(min_dims=5, max_dims=5, min_side=1, max_side=4),
    count_include_pad=st.booleans(),
    ceil_mode=st.booleans(),
    divisor_override=st.one_of(st.none(), st.integers(min_value=1, max_value=4)),
)
def test_avgpool3d_layer(
    *,
    x_k_s_p,
    count_include_pad,
    ceil_mode,
    divisor_override,
    test_gradients,
    on_device,
    class_name,
    method_name,
    ground_truth_backend,
    init_flags,
    method_flags,
):
    input_dtype, x, kernel_size, stride, padding = x_k_s_p
    helpers.test_method(
        ground_truth_backend=ground_truth_backend,
        init_flags=init_flags,
        method_flags=method_flags,
        init_all_as_kwargs_np={
            "kernel_size": kernel_size,
            "stride": stride,
            "padding": padding,
            "count_include_pad": count_include_pad,
            "ceil_mode": ceil_mode,
            "divisor_override": divisor_override,
        },
        method_input_dtypes=input_dtype,
        method_all_as_kwargs_np={"x": x[0]},
        class_name=class_name,
        method_name=method_name,
        test_gradients=test_gradients,
        on_device=on_device,
    )


# MaxPool1D
@handle_method(
    method_tree="MaxPool1D.__call__",
    x_k_s_p=helpers.arrays_for_pooling(min_dims=3, max_dims=3, min_side=1, max_side=4),
)
def test_maxpool1d_layer(
    *,
    x_k_s_p,
    test_gradients,
    on_device,
    class_name,
    method_name,
    ground_truth_backend,
    init_flags,
    method_flags,
):
    input_dtype, x, kernel_size, stride, padding = x_k_s_p
    helpers.test_method(
        ground_truth_backend=ground_truth_backend,
        init_flags=init_flags,
        method_flags=method_flags,
        init_all_as_kwargs_np={
            "kernel_size": kernel_size,
            "stride": stride,
            "padding": padding,
            "device": on_device,
            "dtype": input_dtype[0],
        },
        method_input_dtypes=input_dtype,
        method_all_as_kwargs_np={"inputs": x[0]},
        class_name=class_name,
        method_name=method_name,
        test_gradients=test_gradients,
        on_device=on_device,
    )


# MaxPool3D
@handle_method(
    method_tree="MaxPool3D.__call__",
    x_k_s_p=helpers.arrays_for_pooling(min_dims=5, max_dims=5, min_side=1, max_side=4),
)
def test_maxpool3d_layer(
    *,
    x_k_s_p,
    test_gradients,
    on_device,
    class_name,
    method_name,
    ground_truth_backend,
    init_flags,
    method_flags,
):
    input_dtype, x, kernel_size, stride, padding = x_k_s_p
    helpers.test_method(
        ground_truth_backend=ground_truth_backend,
        init_flags=init_flags,
        method_flags=method_flags,
        init_all_as_kwargs_np={
            "kernel_size": kernel_size,
            "stride": stride,
            "padding": padding,
            "device": on_device,
            "dtype": input_dtype[0],
        },
        method_input_dtypes=input_dtype,
        method_all_as_kwargs_np={"x": x[0]},
        class_name=class_name,
        method_name=method_name,
        test_gradients=test_gradients,
        on_device=on_device,
    )


# AdaptiveAveragePool2d
@st.composite
def array_for_adaptive(
    draw,
    num_dims=3,
    max_dim_size=8,
    min_dim_size=3,
    num_out_size=2,
):
    dtypes, arrays = draw(
        helpers.dtype_and_values(
            available_dtypes=helpers.get_dtypes("float"),
            min_num_dims=num_dims,
            max_num_dims=num_dims,
            min_dim_size=min_dim_size,
            max_dim_size=max_dim_size,
        )
    )
    size = draw(
        helpers.list_of_size(
            x=helpers.ints(min_value=3, max_value=5),
            size=num_out_size,
        )
    )
    output_size = size[0] if num_out_size == 1 else size
    return dtypes, arrays, output_size


@handle_method(
    method_tree="AdaptiveAvgPool2d.__call__",
    dt_arr_size=array_for_adaptive(),
)
def test_adaptive_avg_pool2d_layer(
    *,
    dt_arr_size,
    test_gradients,
    on_device,
    class_name,
    method_name,
    ground_truth_backend,
    init_flags,
    method_flags,
):
    input_dtype, x, out_size = dt_arr_size
    helpers.test_method(
        ground_truth_backend=ground_truth_backend,
        init_flags=init_flags,
        method_flags=method_flags,
        init_all_as_kwargs_np={
            "output_size": out_size,
            "device": on_device,
            "dtype": input_dtype[0],
        },
        method_input_dtypes=input_dtype,
        method_all_as_kwargs_np={"x": x[0]},
        class_name=class_name,
        method_name=method_name,
        test_gradients=test_gradients,
        on_device=on_device,
    )


@handle_method(
    method_tree="AdaptiveAvgPool1d.__call__",
    dt_arr_size=array_for_adaptive(max_dim_size=3, min_dim_size=2, num_out_size=1),
)
def test_adaptive_avg_pool1d_layer(
    *,
    dt_arr_size,
    test_gradients,
    on_device,
    class_name,
    method_name,
    ground_truth_backend,
    init_flags,
    method_flags,
):
    input_dtype, x, out_size = dt_arr_size
    helpers.test_method(
        ground_truth_backend=ground_truth_backend,
        init_flags=init_flags,
        method_flags=method_flags,
        init_all_as_kwargs_np={
            "output_size": out_size,
            "device": on_device,
            "dtype": input_dtype[0],
        },
        method_input_dtypes=input_dtype,
        method_all_as_kwargs_np={"x": x[0]},
        class_name=class_name,
        method_name=method_name,
        test_gradients=test_gradients,
        on_device=on_device,
    )


<<<<<<< HEAD
@handle_method(
    method_tree="Dct.__call__",
    dtype_x_and_args=valid_dct(),
)
def test_dct(
    *,
    dtype_x_and_args,
=======
# AvgPool1D
@handle_method(
    method_tree="AvgPool1D.__call__",
    x_k_s_p=helpers.arrays_for_pooling(min_dims=3, max_dims=3, min_side=1, max_side=4),
)
def test_avgpool1d_layer(
    *,
    x_k_s_p,
>>>>>>> 076bd385
    test_gradients,
    on_device,
    class_name,
    method_name,
    ground_truth_backend,
    init_flags,
    method_flags,
):
<<<<<<< HEAD
    dtype, x, type, n, axis, norm = dtype_x_and_args
=======
    input_dtype, x, kernel_size, stride, padding = x_k_s_p
>>>>>>> 076bd385
    helpers.test_method(
        ground_truth_backend=ground_truth_backend,
        init_flags=init_flags,
        method_flags=method_flags,
        init_all_as_kwargs_np={
<<<<<<< HEAD
            "dtype": dtype[0],
            "type": type,
            "n": n,
            "axis": axis,
            "norm": norm,
            "device": on_device,
        },
        method_input_dtypes=dtype,
        method_all_as_kwargs_np={"x": x[0]},
=======
            "kernel_size": kernel_size,
            "stride": stride,
            "padding": padding,
        },
        method_input_dtypes=input_dtype,
        method_all_as_kwargs_np={"inputs": x[0]},
>>>>>>> 076bd385
        class_name=class_name,
        method_name=method_name,
        test_gradients=test_gradients,
        on_device=on_device,
    )<|MERGE_RESOLUTION|>--- conflicted
+++ resolved
@@ -1382,7 +1382,41 @@
     )
 
 
-<<<<<<< HEAD
+# AvgPool1D
+@handle_method(
+    method_tree="AvgPool1D.__call__",
+    x_k_s_p=helpers.arrays_for_pooling(min_dims=3, max_dims=3, min_side=1, max_side=4),
+)
+def test_avgpool1d_layer(
+    *,
+    x_k_s_p,
+    test_gradients,
+    on_device,
+    class_name,
+    method_name,
+    ground_truth_backend,
+    init_flags,
+    method_flags,
+):
+    input_dtype, x, kernel_size, stride, padding = x_k_s_p
+    helpers.test_method(
+        ground_truth_backend=ground_truth_backend,
+        init_flags=init_flags,
+        method_flags=method_flags,
+        init_all_as_kwargs_np={
+            "kernel_size": kernel_size,
+            "stride": stride,
+            "padding": padding,
+        },
+        method_input_dtypes=input_dtype,
+        method_all_as_kwargs_np={"inputs": x[0]},
+        class_name=class_name,
+        method_name=method_name,
+        test_gradients=test_gradients,
+        on_device=on_device,
+    )
+
+
 @handle_method(
     method_tree="Dct.__call__",
     dtype_x_and_args=valid_dct(),
@@ -1390,16 +1424,6 @@
 def test_dct(
     *,
     dtype_x_and_args,
-=======
-# AvgPool1D
-@handle_method(
-    method_tree="AvgPool1D.__call__",
-    x_k_s_p=helpers.arrays_for_pooling(min_dims=3, max_dims=3, min_side=1, max_side=4),
-)
-def test_avgpool1d_layer(
-    *,
-    x_k_s_p,
->>>>>>> 076bd385
     test_gradients,
     on_device,
     class_name,
@@ -1408,17 +1432,12 @@
     init_flags,
     method_flags,
 ):
-<<<<<<< HEAD
     dtype, x, type, n, axis, norm = dtype_x_and_args
-=======
-    input_dtype, x, kernel_size, stride, padding = x_k_s_p
->>>>>>> 076bd385
-    helpers.test_method(
-        ground_truth_backend=ground_truth_backend,
-        init_flags=init_flags,
-        method_flags=method_flags,
-        init_all_as_kwargs_np={
-<<<<<<< HEAD
+    helpers.test_method(
+        ground_truth_backend=ground_truth_backend,
+        init_flags=init_flags,
+        method_flags=method_flags,
+        init_all_as_kwargs_np={
             "dtype": dtype[0],
             "type": type,
             "n": n,
@@ -1428,14 +1447,6 @@
         },
         method_input_dtypes=dtype,
         method_all_as_kwargs_np={"x": x[0]},
-=======
-            "kernel_size": kernel_size,
-            "stride": stride,
-            "padding": padding,
-        },
-        method_input_dtypes=input_dtype,
-        method_all_as_kwargs_np={"inputs": x[0]},
->>>>>>> 076bd385
         class_name=class_name,
         method_name=method_name,
         test_gradients=test_gradients,
