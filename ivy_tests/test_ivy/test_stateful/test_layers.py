"""Collection of tests for unified neural network layers."""

# global
import numpy as np
from hypothesis import assume
from hypothesis import strategies as st

# local
import ivy
import ivy_tests.test_ivy.helpers as helpers
from ivy.data_classes.container import Container
from ivy.functional.ivy.gradients import _variable
from ivy.functional.ivy.layers import _deconv_length
from ivy_tests.test_ivy.helpers import handle_method
from ivy_tests.test_ivy.helpers.assertions import assert_same_type_and_shape
from ivy_tests.test_ivy.test_functional.test_experimental.test_nn import (
    test_layers as exp_layers_tests,
)

# Helpers #
# --------#

all_constant_initializers = (ivy.Zeros, ivy.Ones)
all_uniform_initializers = (ivy.GlorotUniform, ivy.FirstLayerSiren, ivy.Siren)
all_gaussian_initializers = (ivy.KaimingNormal, ivy.Siren)
all_initializers = (
    all_constant_initializers + all_uniform_initializers + all_gaussian_initializers
)


@st.composite
def _sample_initializer(draw):
    return draw(st.sampled_from(all_initializers))()


# Linear #
# -------#


@st.composite
def _bias_flag_and_initializer(draw):
    with_bias = draw(st.booleans())
    if with_bias:
        return with_bias, draw(_sample_initializer())
    return with_bias, None


@st.composite
def _input_channels_and_dtype_and_values(draw):
    input_channels = draw(st.integers(min_value=1, max_value=2))
    x_shape = draw(helpers.get_shape()) + (input_channels,)
    dtype, vals = draw(
        helpers.dtype_and_values(
            available_dtypes=helpers.get_dtypes("float"),
            shape=x_shape,
            min_value=0,
            max_value=1,
            small_abs_safety_factor=4,
            safety_factor_scale="log",
        )
    )
    return input_channels, dtype, vals


# linear
@handle_method(
    method_tree="Linear.__call__",
    ic_n_dtype_n_vals=_input_channels_and_dtype_and_values(),
    output_channels=st.shared(
        st.integers(min_value=1, max_value=2), key="output_channels"
    ),
    weight_initializer=_sample_initializer(),
    wb_n_b_init=_bias_flag_and_initializer(),
    init_with_v=st.booleans(),
    method_with_v=st.booleans(),
    seed=helpers.seed(),
)
def test_linear_layer(
    *,
    ic_n_dtype_n_vals,
    output_channels,
    weight_initializer,
    wb_n_b_init,
    init_with_v,
    method_with_v,
    seed,
    on_device,
    class_name,
    method_name,
    ground_truth_backend,
    init_flags,
    method_flags,
):
    ivy.seed(seed_value=seed)
    input_channels, input_dtype, x = ic_n_dtype_n_vals
    with_bias, bias_initializer = wb_n_b_init
    helpers.test_method(
        ground_truth_backend=ground_truth_backend,
        init_flags=init_flags,
        method_flags=method_flags,
        init_all_as_kwargs_np={
            "input_channels": input_channels,
            "output_channels": output_channels,
            "weight_initializer": weight_initializer,
            "bias_initializer": bias_initializer,
            "with_bias": with_bias,
            "device": on_device,
            "dtype": input_dtype[0],
        },
        method_input_dtypes=input_dtype,
        method_all_as_kwargs_np={"x": x[0]},
        class_name=class_name,
        method_name=method_name,
        init_with_v=init_with_v,
        method_with_v=method_with_v,
        rtol_=1e-02,
        atol_=1e-02,
        on_device=on_device,
    )


# Dropout #
# --------#


# dropout
@handle_method(
    method_tree="Dropout.__call__",
    dtype_and_x=helpers.dtype_and_values(
        available_dtypes=helpers.get_dtypes("float"),
        min_value=0,
        max_value=50,
        allow_inf=False,
        min_num_dims=1,
        max_num_dims=1,
        min_dim_size=2,
    ),
    prob=helpers.floats(min_value=0, max_value=0.9),
    scale=st.booleans(),
)
def test_dropout_layer(
    *,
    dtype_and_x,
    prob,
    scale,
    on_device,
    class_name,
    method_name,
    ground_truth_backend,
    init_flags,
    method_flags,
):
    input_dtype, x = dtype_and_x
    ret = helpers.test_method(
        ground_truth_backend=ground_truth_backend,
        init_flags=init_flags,
        method_flags=method_flags,
        init_all_as_kwargs_np={
            "prob": prob,
            "scale": scale,
            "dtype": input_dtype[0],
        },
        method_input_dtypes=input_dtype,
        method_all_as_kwargs_np={"inputs": x[0]},
        class_name=class_name,
        method_name=method_name,
        test_values=False,
        on_device=on_device,
    )
    ret = helpers.flatten_and_to_np(ret=ret)
    for u in ret:
        # cardinality test
        assert u.shape == x[0].shape


# Attention #
# ----------#
@st.composite
def x_and_mha(draw):
    dtype = draw(
        helpers.get_dtypes("float", full=False).filter(lambda x: x != ["float16"])
    )
    with_to_q_fn = draw(st.booleans())
    with_to_kv_fn = draw(st.booleans())
    with_to_out_fn = draw(st.booleans())
    query_dim = draw(st.integers(min_value=1, max_value=3))
    num_heads = draw(st.integers(min_value=1, max_value=3))
    head_dim = draw(st.integers(min_value=1, max_value=3))
    dropout_rate = draw(st.floats(min_value=0.0, max_value=0.9))
    context_dim = draw(st.integers(min_value=1, max_value=3))
    scale = draw(st.integers(min_value=1, max_value=3))

    num_queries = draw(st.integers(min_value=1, max_value=3))
    # x_feats = draw(st.integers(min_value=1, max_value=3))
    # cont_feats = draw(st.integers(min_value=1, max_value=3))
    num_keys = draw(st.integers(min_value=1, max_value=3))
    if with_to_q_fn:
        inputs_shape = (num_queries, query_dim)
    else:
        inputs_shape = (num_queries, num_heads * head_dim)
    if with_to_kv_fn:
        context_shape = (num_keys, context_dim)
    else:
        context_shape = (num_keys, num_heads * head_dim * 2)
    mask_shape = (num_queries, num_keys)
    x_mha = draw(
        helpers.array_values(
            dtype=dtype[0],
            shape=inputs_shape,
            min_value=0.0999755859375,
            max_value=1,
        )
    )
    context = draw(
        helpers.array_values(
            dtype=dtype[0],
            shape=context_shape,
            min_value=0.0999755859375,
            max_value=1,
        )
    )
    mask = draw(
        helpers.array_values(
            dtype=dtype[0],
            shape=mask_shape,
            min_value=0.0999755859375,
            max_value=1,
        )
    )
    return (
        dtype,
        x_mha,
        scale,
        num_heads,
        context,
        mask,
        query_dim,
        head_dim,
        dropout_rate,
        context_dim,
        with_to_q_fn,
        with_to_kv_fn,
        with_to_out_fn,
    )


# multi_head_attention
@handle_method(
    method_tree="MultiHeadAttention.__call__",
    dtype_mha=x_and_mha(),
    init_with_v=st.booleans(),
    method_with_v=st.booleans(),
    method_num_positional_args=helpers.num_positional_args(
        fn_name="MultiHeadAttention._forward"
    ),
    build_mode=st.just("on_init"),
)
def test_multi_head_attention_layer(
    dtype_mha,
    init_with_v,
    method_with_v,
    build_mode,
    on_device,
    class_name,
    method_name,
    ground_truth_backend,
    init_flags,
    method_flags,
):
    (
        input_dtype,
        x_mha,
        scale,
        num_heads,
        context,
        mask,
        query_dim,
        head_dim,
        dropout_rate,
        context_dim,
        with_to_q_fn,
        with_to_kv_fn,
        with_to_out_fn,
    ) = dtype_mha
    ret_np_flat, ret_np_from_gt_flat = helpers.test_method(
        ground_truth_backend=ground_truth_backend,
        init_flags=init_flags,
        method_flags=method_flags,
        init_all_as_kwargs_np={
            "query_dim": query_dim,
            "num_heads": num_heads,
            "head_dim": head_dim,
            "dropout_rate": dropout_rate,
            "context_dim": context_dim,
            "with_to_q_fn": with_to_q_fn,
            "with_to_kv_fn": with_to_kv_fn,
            "with_to_out_fn": with_to_out_fn,
            "build_mode": build_mode,
            "device": on_device,
            "dtype": input_dtype[0],
        },
        method_input_dtypes=input_dtype,
        method_all_as_kwargs_np={
            "inputs": np.asarray(x_mha, dtype=input_dtype[0]),
            "context": np.asarray(context, dtype=input_dtype[0]),
            "mask": np.asarray(mask, dtype=input_dtype[0]),
        },
        class_name=class_name,
        method_name=method_name,
        init_with_v=init_with_v,
        method_with_v=method_with_v,
        rtol_=1e-2,
        atol_=1e-2,
        test_values=False,
        return_flat_np_arrays=True,
        on_device=on_device,
    )
    assert_same_type_and_shape([ret_np_flat, ret_np_from_gt_flat])


# Convolutions #
# -------------#


@st.composite
def _x_ic_oc_f_d_df(draw, dim: int = 2, transpose: bool = False, depthwise=False):
    strides = draw(st.integers(min_value=1, max_value=3))
    padding = draw(st.sampled_from(["SAME", "VALID"]))
    batch_size = draw(st.integers(1, 1))
    filter_shape = draw(
        helpers.get_shape(
            min_num_dims=dim, max_num_dims=dim, min_dim_size=1, max_dim_size=5
        )
    )
    input_channels = draw(st.integers(1, 3))
    output_channels = draw(st.integers(1, 3))
    dilations = 1
    x_dim = []
    for i in range(dim):
        min_x = filter_shape[i] + (filter_shape[i] - 1) * (dilations - 1)
        x_dim.append(draw(st.integers(min_x, 20)))
    if dim == 2:
        data_format = draw(st.sampled_from(["NCHW"]))
    elif dim == 1:
        data_format = draw(st.sampled_from(["NWC", "NCW"]))
    else:
        data_format = draw(st.sampled_from(["NDHWC", "NCDHW"]))
    if data_format == "NHWC" or data_format == "NWC" or data_format == "NDHWC":
        x_shape = [batch_size] + x_dim + [input_channels]
    else:
        x_shape = [batch_size] + [input_channels] + x_dim

    if transpose:
        output_shape = []
        for i in range(dim):
            output_shape.append(
                _deconv_length(x_dim[i], strides, filter_shape[i], padding, dilations)
            )
    filter_shape = list(filter_shape)
    if dim == 1:
        filter_shape = filter_shape[0]
    dtype, vals = draw(
        helpers.dtype_and_values(
            available_dtypes=helpers.get_dtypes("float", full=True),
            shape=x_shape,
            min_value=0,
            max_value=1,
        ).filter(lambda x: x[0] != ["float16"])
    )
    if transpose:
        return (
            dtype,
            vals,
            input_channels,
            output_channels,
            filter_shape,
            strides,
            dilations,
            data_format,
            padding,
            output_shape,
        )
    return (
        dtype,
        vals,
        input_channels,
        output_channels,
        filter_shape,
        strides,
        dilations,
        data_format,
        padding,
    )


# conv1d
@handle_method(
    method_tree="Conv1D.__call__",
    _x_ic_oc_f_s_d_df_p=_x_ic_oc_f_d_df(dim=1),
    weight_initializer=_sample_initializer(),
    bias_initializer=_sample_initializer(),
    init_with_v=st.booleans(),
    method_with_v=st.booleans(),
)
def test_conv1d_layer(
    _x_ic_oc_f_s_d_df_p,
    weight_initializer,
    bias_initializer,
    init_with_v,
    method_with_v,
    on_device,
    class_name,
    method_name,
    ground_truth_backend,
    init_flags,
    method_flags,
):
    (
        input_dtype,
        vals,
        input_channels,
        output_channels,
        filter_shape,
        strides,
        dilations,
        data_format,
        padding,
    ) = _x_ic_oc_f_s_d_df_p
    helpers.test_method(
        ground_truth_backend=ground_truth_backend,
        init_flags=init_flags,
        method_flags=method_flags,
        init_all_as_kwargs_np={
            "input_channels": input_channels,
            "output_channels": output_channels,
            "filter_shape": filter_shape,
            "strides": strides,
            "padding": padding,
            "weight_initializer": weight_initializer,
            "bias_initializer": bias_initializer,
            "data_format": data_format,
            "dilations": dilations,
            "device": on_device,
            "dtype": input_dtype[0],
        },
        method_input_dtypes=input_dtype,
        method_all_as_kwargs_np={"inputs": vals[0]},
        class_name=class_name,
        method_name=method_name,
        init_with_v=init_with_v,
        method_with_v=method_with_v,
        rtol_=1e-02,
        atol_=1e-02,
        on_device=on_device,
    )


# conv1d transpose
@handle_method(
    method_tree="Conv1DTranspose.__call__",
    ground_truth_backend="jax",
    _x_ic_oc_f_s_d_df_p=_x_ic_oc_f_d_df(dim=1, transpose=True),
    weight_initializer=_sample_initializer(),
    bias_initializer=_sample_initializer(),
    init_with_v=st.booleans(),
    method_with_v=st.booleans(),
    method_num_positional_args=helpers.num_positional_args(
        fn_name="Conv1DTranspose._forward"
    ),
)
def test_conv1d_transpose_layer(
    _x_ic_oc_f_s_d_df_p,
    weight_initializer,
    bias_initializer,
    init_with_v,
    method_with_v,
    on_device,
    class_name,
    method_name,
    ground_truth_backend,
    init_flags,
    method_flags,
):
    (
        input_dtype,
        vals,
        input_channels,
        output_channels,
        filter_shape,
        strides,
        dilations,
        data_format,
        padding,
        output_shape,
    ) = _x_ic_oc_f_s_d_df_p
    assume(
        not (
            ivy.current_backend_str() == "tensorflow"
            and on_device == "cpu"
            and dilations > 1
        )
    )
    helpers.test_method(
        ground_truth_backend=ground_truth_backend,
        init_flags=init_flags,
        method_flags=method_flags,
        init_all_as_kwargs_np={
            "input_channels": input_channels,
            "output_channels": output_channels,
            "filter_shape": filter_shape,
            "strides": strides,
            "padding": padding,
            "weight_initializer": weight_initializer,
            "bias_initializer": bias_initializer,
            "output_shape": output_shape,
            "data_format": data_format,
            "dilations": dilations,
            "device": on_device,
            "dtype": input_dtype[0],
        },
        method_input_dtypes=input_dtype,
        method_all_as_kwargs_np={"inputs": vals[0]},
        class_name=class_name,
        method_name=method_name,
        init_with_v=init_with_v,
        method_with_v=method_with_v,
        rtol_=1e-02,
        atol_=1e-02,
        on_device=on_device,
    )


# conv2d
@handle_method(
    method_tree="Conv2D.__call__",
    _x_ic_oc_f_s_d_df_p=_x_ic_oc_f_d_df(),
    weight_initializer=_sample_initializer(),
    bias_initializer=_sample_initializer(),
    init_with_v=st.booleans(),
    method_with_v=st.booleans(),
)
def test_conv2d_layer(
    _x_ic_oc_f_s_d_df_p,
    weight_initializer,
    bias_initializer,
    init_with_v,
    method_with_v,
    on_device,
    class_name,
    method_name,
    ground_truth_backend,
    init_flags,
    method_flags,
):
    (
        input_dtype,
        vals,
        input_channels,
        output_channels,
        filter_shape,
        strides,
        dilations,
        data_format,
        padding,
    ) = _x_ic_oc_f_s_d_df_p
    helpers.test_method(
        ground_truth_backend=ground_truth_backend,
        init_flags=init_flags,
        method_flags=method_flags,
        init_all_as_kwargs_np={
            "input_channels": input_channels,
            "output_channels": output_channels,
            "filter_shape": filter_shape,
            "strides": strides,
            "padding": padding,
            "weight_initializer": weight_initializer,
            "bias_initializer": bias_initializer,
            "data_format": data_format,
            "dilations": dilations,
            "device": on_device,
            "dtype": input_dtype[0],
        },
        method_input_dtypes=input_dtype,
        method_all_as_kwargs_np={"inputs": vals[0]},
        class_name=class_name,
        method_name=method_name,
        init_with_v=init_with_v,
        method_with_v=method_with_v,
        rtol_=1e-02,
        atol_=1e-02,
        on_device=on_device,
    )


# # conv2d transpose
@handle_method(
    method_tree="Conv2DTranspose.__call__",
    ground_truth_backend="jax",
    _x_ic_oc_f_s_d_df_p=_x_ic_oc_f_d_df(transpose=True),
    weight_initializer=_sample_initializer(),
    bias_initializer=_sample_initializer(),
    init_with_v=st.booleans(),
    method_with_v=st.booleans(),
    init_num_positional_args=helpers.num_positional_args(
        fn_name="Conv2DTranspose.__init__"
    ),
    method_num_positional_args=helpers.num_positional_args(
        fn_name="Conv2DTranspose._forward"
    ),
)
def test_conv2d_transpose_layer(
    _x_ic_oc_f_s_d_df_p,
    weight_initializer,
    bias_initializer,
    init_with_v,
    method_with_v,
    on_device,
    class_name,
    method_name,
    ground_truth_backend,
    init_flags,
    method_flags,
):
    (
        input_dtype,
        vals,
        input_channels,
        output_channels,
        filter_shape,
        strides,
        dilations,
        data_format,
        padding,
        output_shape,
    ) = _x_ic_oc_f_s_d_df_p
    assume(
        not (
            ivy.current_backend_str() == "tensorflow"
            and on_device == "cpu"
            and dilations > 1
        )
    )
    helpers.test_method(
        ground_truth_backend=ground_truth_backend,
        init_flags=init_flags,
        method_flags=method_flags,
        init_all_as_kwargs_np={
            "input_channels": input_channels,
            "output_channels": output_channels,
            "filter_shape": filter_shape,
            "strides": strides,
            "padding": padding,
            "weight_initializer": weight_initializer,
            "bias_initializer": bias_initializer,
            "output_shape": output_shape,
            "data_format": data_format,
            "dilations": dilations,
            "device": on_device,
            "dtype": input_dtype[0],
        },
        method_input_dtypes=input_dtype,
        method_all_as_kwargs_np={"inputs": vals[0]},
        class_name=class_name,
        method_name=method_name,
        init_with_v=init_with_v,
        method_with_v=method_with_v,
        rtol_=1e-02,
        atol_=1e-02,
        on_device=on_device,
    )


# # depthwise conv2d
@handle_method(
    method_tree="DepthwiseConv2D.__call__",
    ground_truth_backend="jax",
    _x_ic_oc_f_s_d_df_p=_x_ic_oc_f_d_df(depthwise=True),
    weight_initializer=_sample_initializer(),
    bias_initializer=_sample_initializer(),
    init_with_v=st.booleans(),
    method_with_v=st.booleans(),
    method_num_positional_args=helpers.num_positional_args(
        fn_name="DepthwiseConv2D._forward"
    ),
)
def test_depthwise_conv2d_layer(
    _x_ic_oc_f_s_d_df_p,
    weight_initializer,
    bias_initializer,
    init_with_v,
    method_with_v,
    on_device,
    class_name,
    method_name,
    ground_truth_backend,
    init_flags,
    method_flags,
):
    (
        input_dtype,
        vals,
        input_channels,
        output_channels,
        filter_shape,
        strides,
        dilations,
        data_format,
        padding,
    ) = _x_ic_oc_f_s_d_df_p
    assume(
        not (
            ivy.current_backend_str() == "tensorflow" and dilations > 1 and strides > 1
        )
    )
    helpers.test_method(
        ground_truth_backend=ground_truth_backend,
        init_flags=init_flags,
        method_flags=method_flags,
        init_all_as_kwargs_np={
            "num_channels": input_channels,
            "filter_shape": filter_shape,
            "strides": strides,
            "padding": padding,
            "weight_initializer": weight_initializer,
            "bias_initializer": bias_initializer,
            "data_format": data_format,
            "dilations": dilations,
            "device": on_device,
            "dtype": input_dtype[0],
        },
        method_input_dtypes=input_dtype,
        method_all_as_kwargs_np={"inputs": vals[0]},
        class_name=class_name,
        method_name=method_name,
        init_with_v=init_with_v,
        method_with_v=method_with_v,
        rtol_=1e-02,
        atol_=1e-02,
        on_device=on_device,
    )


# conv3d
@handle_method(
    method_tree="Conv3D.__call__",
    ground_truth_backend="jax",
    _x_ic_oc_f_s_d_df_p=_x_ic_oc_f_d_df(dim=3),
    weight_initializer=_sample_initializer(),
    bias_initializer=_sample_initializer(),
    init_with_v=st.booleans(),
    method_with_v=st.booleans(),
)
def test_conv3d_layer(
    _x_ic_oc_f_s_d_df_p,
    weight_initializer,
    bias_initializer,
    init_with_v,
    method_with_v,
    on_device,
    class_name,
    method_name,
    ground_truth_backend,
    init_flags,
    method_flags,
):
    (
        input_dtype,
        vals,
        input_channels,
        output_channels,
        filter_shape,
        strides,
        dilations,
        data_format,
        padding,
    ) = _x_ic_oc_f_s_d_df_p
    assume(
        not (
            ivy.current_backend_str() == "tensorflow"
            and on_device == "cpu"
            and dilations > 1
        )
    )
    helpers.test_method(
        ground_truth_backend=ground_truth_backend,
        init_flags=init_flags,
        method_flags=method_flags,
        init_all_as_kwargs_np={
            "input_channels": input_channels,
            "output_channels": output_channels,
            "filter_shape": filter_shape,
            "strides": strides,
            "padding": padding,
            "weight_initializer": weight_initializer,
            "bias_initializer": bias_initializer,
            "data_format": data_format,
            "dilations": dilations,
            "device": on_device,
            "dtype": input_dtype[0],
        },
        method_input_dtypes=input_dtype,
        method_all_as_kwargs_np={"inputs": vals[0]},
        class_name=class_name,
        method_name=method_name,
        init_with_v=init_with_v,
        method_with_v=method_with_v,
        rtol_=1e-02,
        atol_=1e-02,
        on_device=on_device,
    )


# conv3d transpose
@handle_method(
    method_tree="Conv3DTranspose.__call__",
    ground_truth_backend="jax",
    _x_ic_oc_f_s_d_df_p=_x_ic_oc_f_d_df(dim=3, transpose=True),
    weight_initializer=_sample_initializer(),
    bias_initializer=_sample_initializer(),
    init_with_v=st.booleans(),
    method_with_v=st.booleans(),
    init_num_positional_args=helpers.num_positional_args(
        fn_name="Conv3DTranspose.__init__"
    ),
    method_num_positional_args=helpers.num_positional_args(
        fn_name="Conv3DTranspose._forward"
    ),
)
def test_conv3d_transpose_layer(
    _x_ic_oc_f_s_d_df_p,
    weight_initializer,
    bias_initializer,
    init_with_v,
    method_with_v,
    on_device,
    class_name,
    method_name,
    ground_truth_backend,
    init_flags,
    method_flags,
):
    (
        input_dtype,
        vals,
        input_channels,
        output_channels,
        filter_shape,
        strides,
        dilations,
        data_format,
        padding,
        output_shape,
    ) = _x_ic_oc_f_s_d_df_p
    assume(
        not (
            ivy.current_backend_str() == "tensorflow"
            and on_device == "cpu"
            and dilations > 1
        )
    )
    helpers.test_method(
        ground_truth_backend=ground_truth_backend,
        init_flags=init_flags,
        method_flags=method_flags,
        init_all_as_kwargs_np={
            "input_channels": input_channels,
            "output_channels": output_channels,
            "filter_shape": filter_shape,
            "strides": strides,
            "padding": padding,
            "weight_initializer": weight_initializer,
            "bias_initializer": bias_initializer,
            "output_shape": output_shape,
            "data_format": data_format,
            "dilations": dilations,
            "device": on_device,
            "dtype": input_dtype[0],
        },
        method_input_dtypes=input_dtype,
        method_all_as_kwargs_np={"inputs": vals[0]},
        class_name=class_name,
        method_name=method_name,
        init_with_v=init_with_v,
        method_with_v=method_with_v,
        rtol_=1e-02,
        atol_=1e-02,
        on_device=on_device,
    )


# LSTM
@st.composite
def _input_channels_and_dtype_and_values_lstm(draw):
    input_channels = draw(st.integers(min_value=1, max_value=10))
    t = draw(st.integers(min_value=1, max_value=3))
    x_shape = draw(helpers.get_shape()) + (t, input_channels)
    dtype, vals = draw(
        helpers.dtype_and_values(
            available_dtypes=helpers.get_dtypes("float", full=True), shape=x_shape
        )
    )
    return input_channels, dtype, vals


@handle_method(
    method_tree="LSTM.__call__",
    input_dtype_val=_input_channels_and_dtype_and_values_lstm(),
    output_channels=st.shared(
        st.integers(min_value=1, max_value=10), key="output_channels"
    ),
    weight_initializer=_sample_initializer(),
    num_layers=st.integers(min_value=1, max_value=3),
    return_sequence=st.booleans(),
    return_state=st.booleans(),
    init_with_v=st.booleans(),
    method_with_v=st.booleans(),
)
def test_lstm_layer(
    input_dtype_val,
    output_channels,
    weight_initializer,
    num_layers,
    return_sequence,
    return_state,
    init_with_v,
    method_with_v,
    on_device,
    class_name,
    method_name,
    ground_truth_backend,
    init_flags,
    method_flags,
):
    input_channels, input_dtype, vals = input_dtype_val
    return_sequence = return_sequence
    return_state = return_state
    helpers.test_method(
        ground_truth_backend=ground_truth_backend,
        init_flags=init_flags,
        method_flags=method_flags,
        init_all_as_kwargs_np={
            "input_channels": input_channels,
            "output_channels": output_channels,
            "weight_initializer": weight_initializer,
            "num_layers": num_layers,
            "return_sequence": return_sequence,
            "return_state": return_state,
            "device": on_device,
            "dtype": input_dtype[0],
        },
        method_input_dtypes=input_dtype,
        method_all_as_kwargs_np={"inputs": np.asarray(vals[0], dtype=input_dtype[0])},
        class_name=class_name,
        method_name=method_name,
        init_with_v=init_with_v,
        method_with_v=method_with_v,
        rtol_=1e-01,
        atol_=1e-01,
        on_device=on_device,
    )


# # Sequential #
@handle_method(
    method_tree="Sequential.__call__",
    bs_c_target=st.sampled_from(
        [
            (
                [1, 2],
                5,
                [
                    [
                        [-0.34784955, 0.47909835, 0.7241975, -0.82175905, -0.43836743],
                        [-0.34784955, 0.47909835, 0.7241975, -0.82175905, -0.43836743],
                    ]
                ],
            )
        ]
    ),
    with_v=st.booleans(),
    seq_v=st.booleans(),
    dtype=helpers.get_dtypes("float", full=False, none=True),
)
def test_sequential_layer(
    bs_c_target,
    with_v,
    seq_v,
    dtype,
    method_flags,
    on_device,
    compile_graph,
    method_name,
    class_name,
):
    dtype = dtype[0]
    # smoke test
    batch_shape, channels, target = bs_c_target
    tolerance_dict = {
        "bfloat16": 1e-2,
        "float16": 1e-2,
        "float32": 1e-5,
        "float64": 1e-5,
        None: 1e-5,
    }
    if method_flags.as_variable[0]:
        x = _variable(
            ivy.asarray(
                ivy.linspace(ivy.zeros(batch_shape), ivy.ones(batch_shape), channels),
                dtype=dtype,
            )
        )
    else:
        x = ivy.asarray(
            ivy.linspace(ivy.zeros(batch_shape), ivy.ones(batch_shape), channels),
            dtype=dtype,
        )
    if with_v:
        np.random.seed(0)
        wlim = (6 / (channels + channels)) ** 0.5
        v = Container(
            {
                "submodules": {
                    "v0": {
                        "w": _variable(
                            ivy.array(
                                np.random.uniform(-wlim, wlim, (channels, channels)),
                                dtype=dtype,
                                device=on_device,
                            )
                        ),
                        "b": _variable(
                            ivy.zeros([channels], device=on_device, dtype=dtype)
                        ),
                    },
                    "v2": {
                        "w": _variable(
                            ivy.array(
                                np.random.uniform(-wlim, wlim, (channels, channels)),
                                dtype=dtype,
                                device=on_device,
                            )
                        ),
                        "b": _variable(
                            ivy.zeros([channels], device=on_device, dtype=dtype)
                        ),
                    },
                }
            }
        )
    else:
        v = None
    if seq_v:
        seq = ivy.Sequential(
            ivy.Linear(channels, channels, device=on_device, dtype=dtype),
            ivy.Dropout(0.0),
            ivy.Linear(channels, channels, device=on_device, dtype=dtype),
            device=on_device,
            v=v if with_v else None,
            dtype=dtype,
        )
    else:
        seq = ivy.Sequential(
            ivy.Linear(
                channels,
                channels,
                device=on_device,
                v=v["submodules"]["v0"] if with_v else None,
                dtype=dtype,
            ),
            ivy.Dropout(0.0),
            ivy.Linear(
                channels,
                channels,
                device=on_device,
                v=v["submodules"]["v2"] if with_v else None,
                dtype=dtype,
            ),
            device=on_device,
        )
    ret = seq(x)
    # type test
    assert ivy.is_ivy_array(ret)
    # cardinality test
    assert ret.shape == ivy.Shape(batch_shape + [channels])
    # value test
    if not with_v:
        return
    assert np.allclose(
        ivy.to_numpy(seq(x)), np.array(target), rtol=tolerance_dict[dtype]
    )


# # Pooling #


# MaxPool2D
@handle_method(
    method_tree="MaxPool2D.__call__",
    x_k_s_p=helpers.arrays_for_pooling(min_dims=4, max_dims=4, min_side=1, max_side=4),
)
def test_maxpool2d_layer(
    *,
    x_k_s_p,
    test_gradients,
    on_device,
    class_name,
    method_name,
    ground_truth_backend,
    init_flags,
    method_flags,
):
    input_dtype, x, kernel_size, stride, padding = x_k_s_p
    helpers.test_method(
        ground_truth_backend=ground_truth_backend,
        init_flags=init_flags,
        method_flags=method_flags,
        init_all_as_kwargs_np={
            "kernel_size": kernel_size,
            "stride": stride,
            "padding": padding,
            "device": on_device,
            "dtype": input_dtype[0],
        },
        method_input_dtypes=input_dtype,
        method_all_as_kwargs_np={"inputs": x[0]},
        class_name=class_name,
        method_name=method_name,
        test_gradients=test_gradients,
        on_device=on_device,
    )


# AvgPool2D
@handle_method(
    method_tree="AvgPool2D.__call__",
    x_k_s_p=helpers.arrays_for_pooling(min_dims=4, max_dims=4, min_side=1, max_side=4),
)
def test_avgpool2d_layer(
    *,
    x_k_s_p,
    test_gradients,
    on_device,
    class_name,
    method_name,
    ground_truth_backend,
    init_flags,
    method_flags,
):
    input_dtype, x, kernel_size, stride, padding = x_k_s_p
    helpers.test_method(
        ground_truth_backend=ground_truth_backend,
        init_flags=init_flags,
        method_flags=method_flags,
        init_all_as_kwargs_np={
            "kernel_size": kernel_size,
            "stride": stride,
            "padding": padding,
            "device": on_device,
            "dtype": input_dtype[0],
        },
        method_input_dtypes=input_dtype,
        method_all_as_kwargs_np={"inputs": x[0]},
        class_name=class_name,
        method_name=method_name,
        test_gradients=test_gradients,
        on_device=on_device,
    )


# ToDo : Add gradient testing once random number generation is unified


@handle_method(
    method_tree="AvgPool3D.__call__",
    x_k_s_p=helpers.arrays_for_pooling(min_dims=5, max_dims=5, min_side=1, max_side=4),
    count_include_pad=st.booleans(),
    ceil_mode=st.booleans(),
    divisor_override=st.one_of(st.none(), st.integers(min_value=1, max_value=4)),
)
def test_avgpool3d_layer(
    *,
    x_k_s_p,
    count_include_pad,
    ceil_mode,
    divisor_override,
    test_gradients,
    on_device,
    class_name,
    method_name,
    ground_truth_backend,
    init_flags,
    method_flags,
):
    input_dtype, x, kernel_size, stride, padding = x_k_s_p
    helpers.test_method(
        ground_truth_backend=ground_truth_backend,
        init_flags=init_flags,
        method_flags=method_flags,
        init_all_as_kwargs_np={
            "kernel_size": kernel_size,
            "stride": stride,
            "padding": padding,
            "count_include_pad": count_include_pad,
            "ceil_mode": ceil_mode,
            "divisor_override": divisor_override,
        },
        method_input_dtypes=input_dtype,
        method_all_as_kwargs_np={"x": x[0]},
        class_name=class_name,
        method_name=method_name,
        test_gradients=test_gradients,
        on_device=on_device,
    )


# MaxPool1D
@handle_method(
    method_tree="MaxPool1D.__call__",
    x_k_s_p=helpers.arrays_for_pooling(min_dims=3, max_dims=3, min_side=1, max_side=4),
)
def test_maxpool1d_layer(
    *,
    x_k_s_p,
    test_gradients,
    on_device,
    class_name,
    method_name,
    ground_truth_backend,
    init_flags,
    method_flags,
):
    input_dtype, x, kernel_size, stride, padding = x_k_s_p
    helpers.test_method(
        ground_truth_backend=ground_truth_backend,
        init_flags=init_flags,
        method_flags=method_flags,
        init_all_as_kwargs_np={
            "kernel_size": kernel_size,
            "stride": stride,
            "padding": padding,
            "device": on_device,
            "dtype": input_dtype[0],
        },
        method_input_dtypes=input_dtype,
        method_all_as_kwargs_np={"inputs": x[0]},
        class_name=class_name,
        method_name=method_name,
        test_gradients=test_gradients,
        on_device=on_device,
    )


# MaxPool3D
@handle_method(
    method_tree="MaxPool3D.__call__",
    x_k_s_p=helpers.arrays_for_pooling(min_dims=5, max_dims=5, min_side=1, max_side=4),
)
def test_maxpool3d_layer(
    *,
    x_k_s_p,
    test_gradients,
    on_device,
    class_name,
    method_name,
    ground_truth_backend,
    init_flags,
    method_flags,
):
    input_dtype, x, kernel_size, stride, padding = x_k_s_p
    helpers.test_method(
        ground_truth_backend=ground_truth_backend,
        init_flags=init_flags,
        method_flags=method_flags,
        init_all_as_kwargs_np={
            "kernel_size": kernel_size,
            "stride": stride,
            "padding": padding,
            "device": on_device,
            "dtype": input_dtype[0],
        },
        method_input_dtypes=input_dtype,
        method_all_as_kwargs_np={"x": x[0]},
        class_name=class_name,
        method_name=method_name,
        test_gradients=test_gradients,
        on_device=on_device,
    )


# AdaptiveAveragePool2d
@st.composite
def array_for_adaptive(
    draw,
    num_dims=3,
    max_dim_size=8,
    min_dim_size=3,
    num_out_size=2,
):
    dtypes, arrays = draw(
        helpers.dtype_and_values(
            available_dtypes=helpers.get_dtypes("float"),
            min_num_dims=num_dims,
            max_num_dims=num_dims,
            min_dim_size=min_dim_size,
            max_dim_size=max_dim_size,
        )
    )
    size = draw(
        helpers.list_of_size(
            x=helpers.ints(min_value=3, max_value=5),
            size=num_out_size,
        )
    )
    output_size = size[0] if num_out_size == 1 else size
    return dtypes, arrays, output_size


@handle_method(
    method_tree="AdaptiveAvgPool2d.__call__",
    dt_arr_size=array_for_adaptive(),
)
def test_adaptive_avg_pool2d_layer(
    *,
    dt_arr_size,
    test_gradients,
    on_device,
    class_name,
    method_name,
    ground_truth_backend,
    init_flags,
    method_flags,
):
    input_dtype, x, out_size = dt_arr_size
    helpers.test_method(
        ground_truth_backend=ground_truth_backend,
        init_flags=init_flags,
        method_flags=method_flags,
        init_all_as_kwargs_np={
            "output_size": out_size,
            "device": on_device,
            "dtype": input_dtype[0],
        },
        method_input_dtypes=input_dtype,
        method_all_as_kwargs_np={"x": x[0]},
        class_name=class_name,
        method_name=method_name,
        test_gradients=test_gradients,
        on_device=on_device,
    )


@handle_method(
    method_tree="AdaptiveAvgPool1d.__call__",
    dt_arr_size=array_for_adaptive(max_dim_size=3, min_dim_size=2, num_out_size=1),
)
def test_adaptive_avg_pool1d_layer(
    *,
    dt_arr_size,
    test_gradients,
    on_device,
    class_name,
    method_name,
    ground_truth_backend,
    init_flags,
    method_flags,
):
    input_dtype, x, out_size = dt_arr_size
    helpers.test_method(
        ground_truth_backend=ground_truth_backend,
        init_flags=init_flags,
        method_flags=method_flags,
        init_all_as_kwargs_np={
            "output_size": out_size,
            "device": on_device,
            "dtype": input_dtype[0],
        },
        method_input_dtypes=input_dtype,
        method_all_as_kwargs_np={"x": x[0]},
        class_name=class_name,
        method_name=method_name,
        test_gradients=test_gradients,
        on_device=on_device,
    )


<<<<<<< HEAD
# FFT
@handle_method(
    method_tree="FFT.__call__",
    x_and_fft=exp_layers_tests.x_and_fft(),
)
def test_fft_layer(
    *,
    x_and_fft,
=======
# AvgPool1D
@handle_method(
    method_tree="AvgPool1D.__call__",
    x_k_s_p=helpers.arrays_for_pooling(min_dims=3, max_dims=3, min_side=1, max_side=4),
)
def test_avgpool1d_layer(
    *,
    x_k_s_p,
>>>>>>> 9c4f05cb
    test_gradients,
    on_device,
    class_name,
    method_name,
    ground_truth_backend,
    init_flags,
    method_flags,
):
<<<<<<< HEAD
    dtype, x, dim, norm, n = x_and_fft
=======
    input_dtype, x, kernel_size, stride, padding = x_k_s_p
>>>>>>> 9c4f05cb
    helpers.test_method(
        ground_truth_backend=ground_truth_backend,
        init_flags=init_flags,
        method_flags=method_flags,
        init_all_as_kwargs_np={
<<<<<<< HEAD
            "dim": dim,
            "norm": norm,
            "n": n,
            "device": on_device,
            "dtype": dtype[0],
        },
        method_input_dtypes=dtype,
=======
            "kernel_size": kernel_size,
            "stride": stride,
            "padding": padding,
        },
        method_input_dtypes=input_dtype,
>>>>>>> 9c4f05cb
        method_all_as_kwargs_np={"inputs": x[0]},
        class_name=class_name,
        method_name=method_name,
        test_gradients=test_gradients,
        on_device=on_device,
    )<|MERGE_RESOLUTION|>--- conflicted
+++ resolved
@@ -1383,7 +1383,6 @@
     )
 
 
-<<<<<<< HEAD
 # FFT
 @handle_method(
     method_tree="FFT.__call__",
@@ -1392,7 +1391,35 @@
 def test_fft_layer(
     *,
     x_and_fft,
-=======
+    test_gradients,
+    on_device,
+    class_name,
+    method_name,
+    ground_truth_backend,
+    init_flags,
+    method_flags,
+):
+    dtype, x, dim, norm, n = x_and_fft
+    helpers.test_method(
+        ground_truth_backend=ground_truth_backend,
+        init_flags=init_flags,
+        method_flags=method_flags,
+        init_all_as_kwargs_np={
+            "dim": dim,
+            "norm": norm,
+            "n": n,
+            "device": on_device,
+            "dtype": dtype[0],
+        },
+        method_input_dtypes=dtype,
+        method_all_as_kwargs_np={"inputs": x[0]},
+        class_name=class_name,
+        method_name=method_name,
+        test_gradients=test_gradients,
+        on_device=on_device,
+    )
+
+    
 # AvgPool1D
 @handle_method(
     method_tree="AvgPool1D.__call__",
@@ -1401,7 +1428,6 @@
 def test_avgpool1d_layer(
     *,
     x_k_s_p,
->>>>>>> 9c4f05cb
     test_gradients,
     on_device,
     class_name,
@@ -1410,31 +1436,17 @@
     init_flags,
     method_flags,
 ):
-<<<<<<< HEAD
-    dtype, x, dim, norm, n = x_and_fft
-=======
     input_dtype, x, kernel_size, stride, padding = x_k_s_p
->>>>>>> 9c4f05cb
-    helpers.test_method(
-        ground_truth_backend=ground_truth_backend,
-        init_flags=init_flags,
-        method_flags=method_flags,
-        init_all_as_kwargs_np={
-<<<<<<< HEAD
-            "dim": dim,
-            "norm": norm,
-            "n": n,
-            "device": on_device,
-            "dtype": dtype[0],
-        },
-        method_input_dtypes=dtype,
-=======
+    helpers.test_method(
+        ground_truth_backend=ground_truth_backend,
+        init_flags=init_flags,
+        method_flags=method_flags,
+        init_all_as_kwargs_np={
             "kernel_size": kernel_size,
             "stride": stride,
             "padding": padding,
         },
         method_input_dtypes=input_dtype,
->>>>>>> 9c4f05cb
         method_all_as_kwargs_np={"inputs": x[0]},
         class_name=class_name,
         method_name=method_name,
