"""Collection of tests for training neural network layers with "on call"
building.
"""

# global
from hypothesis import given, strategies as st
import numpy as np

# local
import ivy
import ivy_tests.test_ivy.helpers as helpers
import ivy.functional.backends.numpy as ivy_np


# Weight Conditioned Network #
# ---------------------------#


class FC(ivy.Module):
    def __init__(self, output_size=1, num_layers=2, layer_dim=64, device=None, v=None):
        self._output_size = output_size
        self._num_layers = num_layers
        self._layer_dim = layer_dim
        super(FC, self).__init__(device=device, v=v, build_mode="on_call")

    # noinspection PyUnusedLocal
    def _build(self, x, *args, **kwargs):
        input_size = x.shape[-1]
        self._layers = [ivy.Linear(input_size, self._layer_dim, device=self._dev)]
        self._layers += [
            ivy.Linear(self._layer_dim, self._layer_dim, device=self._dev)
            for _ in range(self._num_layers - 2)
        ]
        self._layers.append(
            ivy.Linear(self._layer_dim, self._output_size, device=self._dev)
        )

    def _forward(self, x):
        for layer in self._layers:
            x = ivy.leaky_relu(layer(x))
        return x


class WeConLayerFC(ivy.Module):
    def __init__(self, num_layers=2, layer_dim=64, device=None, v=None):
        self._num_layers = num_layers
        self._layer_dim = layer_dim
        super(WeConLayerFC, self).__init__(device=device, v=v, build_mode="on_call")

    # noinspection PyUnusedLocal
    def _build(self, implicit_weights, *args, **kwargs):
        implicit_shapes = implicit_weights.shapes
        self._layers = list()
        for i in range(self._num_layers):
            if i == 0:
                self._layers.append(
                    implicit_shapes.map(
                        lambda shp, kc: ivy.Linear(
                            int(np.prod(shp[1:])), self._layer_dim, device=self._dev
                        )
                    )
                )
            else:
                self._layers.append(
                    implicit_shapes.map(
                        lambda shp, kc: ivy.Linear(
                            self._layer_dim, self._layer_dim, device=self._dev
                        )
                    )
                )

    def _forward(self, implicit_weights):
        xs = implicit_weights
        for layer in self._layers:
            xs = ivy.Container.multi_map(
                lambda args, _: ivy.leaky_relu(args[0](args[1])), [layer, xs]
            )
        return xs


class WeConFC(ivy.Module):
    def __init__(self, device=None, v=None):
        self._layer_specific_fc = WeConLayerFC(device=device)
        self._fc = FC(device=device)
        super(WeConFC, self).__init__(device=device, v=v)

    # noinspection PyUnusedLocal
    def _build(self, *args, **kwargs):
        self._layer_specific_fc.build()
        self._fc.build()
        return self._layer_specific_fc.built and self._fc.built

    def _forward(self, implicit_weights):
        batch_shape = [i for i in implicit_weights.shape if i]
        total_batch_size = np.prod(batch_shape)
        reshaped_weights = implicit_weights.reshape(shape=(total_batch_size, -1))
        xs = self._layer_specific_fc(reshaped_weights)
        x = ivy.concat([v for k, v in xs.to_iterator()], -1)
        ret_flat = self._fc(x)
        return ivy.reshape(ret_flat, batch_shape + [-1])


# WeConFC
<<<<<<< HEAD
@given(
    batch_shape=st.sampled_from([[1, 2], [1, 3], [1, 4]]),
    dtype=st.sampled_from(ivy_np.valid_float_dtype_strs),
)
def test_weight_conditioned_network_training(batch_shape, dtype, device, call):

    # smoke test
    if call is helpers.np_call:
        # NumPy does not support gradients
        return
    x = ivy.Container(
        {
            "layer0": {
                "w": ivy.random_uniform(shape=batch_shape + [64, 3], device=device),
                "b": ivy.random_uniform(shape=batch_shape + [64], device=device),
            },
            "layer1": {
                "w": ivy.random_uniform(shape=batch_shape + [1, 64], device=device),
                "b": ivy.random_uniform(shape=batch_shape + [1], device=device),
            },
        }
    )
    we_con_net = WeConFC(device=device)

    def loss_fn(v_=None):
        out = we_con_net(x, v=v_)
        return ivy.mean(out)

    # train
    loss_tm1 = 1e12
    loss = None
    grads = None
    loss_fn()  # build on_call layers
    for i in range(10):
        loss, grads = ivy.execute_with_gradients(loss_fn, we_con_net.v)
        we_con_net.v = ivy.gradient_descent_update(we_con_net.v, grads, 1e-3)
        assert loss < loss_tm1
        loss_tm1 = loss

    # type test
    assert ivy.is_array(loss)
    assert isinstance(grads, ivy.Container)
    # cardinality test
    if call is helpers.mx_call:
        # mxnet slicing cannot reduce dimension to zero
        assert loss.shape == (1,)
    else:
        assert loss.shape == ()
    # value test
    assert (abs(grads).max() > 0).all_true()
=======
# @given(
#     batch_shape=st.sampled_from([[1, 2], [1, 3], [1, 4]]),
#     dtype=st.sampled_from(ivy_np.valid_float_dtypes),
# )
# def test_weight_conditioned_network_training(batch_shape, dtype, device, call):
#
#     # smoke test
#     if call is helpers.np_call:
#         # NumPy does not support gradients
#         return
#     x = ivy.Container(
#         {
#             "layer0": {
#                 "w": ivy.random_uniform(shape=batch_shape + [64, 3], device=device),
#                 "b": ivy.random_uniform(shape=batch_shape + [64], device=device),
#             },
#             "layer1": {
#                 "w": ivy.random_uniform(shape=batch_shape + [1, 64], device=device),
#                 "b": ivy.random_uniform(shape=batch_shape + [1], device=device),
#             },
#         }
#     )
#     we_con_net = WeConFC(device=device)
#
#     def loss_fn(v_=None):
#         out = we_con_net(x, v=v_)
#         return ivy.mean(out)
#
#     # train
#     loss_tm1 = 1e12
#     loss = None
#     grads = None
#     loss_fn()  # build on_call layers
#     for i in range(10):
#         loss, grads = ivy.execute_with_gradients(loss_fn, we_con_net.v)
#         we_con_net.v = ivy.gradient_descent_update(we_con_net.v, grads, 1e-3)
#         assert loss < loss_tm1
#         loss_tm1 = loss
#
#     # type test
#     assert ivy.is_array(loss)
#     assert isinstance(grads, ivy.Container)
#     # cardinality test
#     if call is helpers.mx_call:
#         # mxnet slicing cannot reduce dimension to zero
#         assert loss.shape == (1,)
#     else:
#         assert loss.shape == ()
#     # value test
#     assert (abs(grads).max() > 0).all_true()
>>>>>>> 596468f1


# HyperNetwork #
# -------------#


class HyperNet(ivy.Module):
    def __init__(
        self, num_layers=3, layer_dim=64, latent_size=256, device=None, v=None
    ):
        self._num_layers = num_layers
        self._layer_dim = layer_dim
        self._latent_size = latent_size
        super(HyperNet, self).__init__(device=device, v=v, build_mode="on_call")

    def _create_variables(self, device):
        return {
            "latent": ivy.variable(
                ivy.random_uniform(shape=(self._latent_size,), device=device)
            )
        }

    # noinspection PyUnusedLocal
    def _build(self, hypo_shapes, *args, **kwargs):
        self._layers = list()
        for i in range(self._num_layers):
            if i == 0:
                self._layers.append(
                    ivy.Linear(self._latent_size, self._layer_dim, device=self._dev)
                )
            if i < self._num_layers - 1:
                self._layers.append(
                    ivy.Linear(self._layer_dim, self._layer_dim, device=self._dev)
                )
            else:
                self._layers.append(
                    hypo_shapes.map(
                        lambda shp, kc: ivy.Linear(
                            self._layer_dim, int(np.prod(shp)), device=self._dev
                        )
                    )
                )

    def _forward(self, hypo_shapes):
        x = self.v.latent
        for layer in self._layers[:-1]:
            x = ivy.leaky_relu(layer(x))
        weights_flat = self._layers[-1].map(lambda lyr, _: ivy.leaky_relu(lyr(x)))
        return weights_flat.reshape_like(hypo_shapes)


class HypoNet(ivy.Module):
    def __init__(
        self,
        input_size=1,
        output_size=1,
        num_layers=2,
        layer_dim=64,
        device=None,
        v=None,
    ):
        self._input_size = input_size
        self._output_size = output_size
        self._num_layers = num_layers
        self._layer_dim = layer_dim
        super(HypoNet, self).__init__(device=device, v=v, store_vars=False)

    # noinspection PyUnusedLocal
    def _build(self, *args, **kwargs):
        self._layers = [ivy.Linear(self._input_size, self._layer_dim, device=self._dev)]
        self._layers += [
            ivy.Linear(self._layer_dim, self._layer_dim, device=self._dev)
            for _ in range(self._num_layers - 2)
        ]
        self._layers.append(
            ivy.Linear(self._layer_dim, self._output_size, device=self._dev)
        )

    def _forward(self, x):
        for layer in self._layers:
            x = ivy.leaky_relu(layer(x))
        return x


class HyperHypoNet(ivy.Module):
    def __init__(self, device=None, v=None):
        self._hypernet = HyperNet(device=device)
        self._hyponet = HypoNet(device=device)
        super(HyperHypoNet, self).__init__(device=device, v=v)

    # noinspection PyUnusedLocal
    def _build(self, *args, **kwargs):
        self._hypernet.build()
        hypo_v = self._hyponet.build()
        self._hypo_shapes = hypo_v.shapes
        return self._hypernet.built and self._hyponet.built

    def _forward(self, hyponet_input):
        return self._hyponet(hyponet_input, v=self._hypernet(self._hypo_shapes))


# HyperHypoNet
@given(
    batch_shape=st.sampled_from([[1, 2], [1, 3], [1, 4]]),
    dtype=st.sampled_from(ivy_np.valid_float_dtypes),
)
def test_hyper_hypo_network_training(batch_shape, dtype, device, call):

    # smoke test
    if call is helpers.np_call:
        # NumPy does not support gradients
        return
    x = ivy.random_uniform(shape=batch_shape + [1], device=device)
    hyper_hypo_net = HyperHypoNet(device=device)

    def loss_fn(v_=None):
        out = hyper_hypo_net(x, v=v_)
        return ivy.mean(out)

    # train
    loss_tm1 = 1e12
    loss = None
    grads = None
    loss_fn()  # build on_call layers
    for i in range(10):
        loss, grads = ivy.execute_with_gradients(loss_fn, hyper_hypo_net.v)
        hyper_hypo_net.v = ivy.gradient_descent_update(hyper_hypo_net.v, grads, 1e-3)
        assert loss < loss_tm1
        loss_tm1 = loss

    # type test
    assert ivy.is_array(loss)
    assert isinstance(grads, ivy.Container)
    # cardinality test
    if call is helpers.mx_call:
        # mxnet slicing cannot reduce dimension to zero
        assert loss.shape == (1,)
    else:
        assert loss.shape == ()
    # value test
    assert (abs(grads).max() > 0).all_true()<|MERGE_RESOLUTION|>--- conflicted
+++ resolved
@@ -101,7 +101,6 @@
 
 
 # WeConFC
-<<<<<<< HEAD
 @given(
     batch_shape=st.sampled_from([[1, 2], [1, 3], [1, 4]]),
     dtype=st.sampled_from(ivy_np.valid_float_dtype_strs),
@@ -152,58 +151,6 @@
         assert loss.shape == ()
     # value test
     assert (abs(grads).max() > 0).all_true()
-=======
-# @given(
-#     batch_shape=st.sampled_from([[1, 2], [1, 3], [1, 4]]),
-#     dtype=st.sampled_from(ivy_np.valid_float_dtypes),
-# )
-# def test_weight_conditioned_network_training(batch_shape, dtype, device, call):
-#
-#     # smoke test
-#     if call is helpers.np_call:
-#         # NumPy does not support gradients
-#         return
-#     x = ivy.Container(
-#         {
-#             "layer0": {
-#                 "w": ivy.random_uniform(shape=batch_shape + [64, 3], device=device),
-#                 "b": ivy.random_uniform(shape=batch_shape + [64], device=device),
-#             },
-#             "layer1": {
-#                 "w": ivy.random_uniform(shape=batch_shape + [1, 64], device=device),
-#                 "b": ivy.random_uniform(shape=batch_shape + [1], device=device),
-#             },
-#         }
-#     )
-#     we_con_net = WeConFC(device=device)
-#
-#     def loss_fn(v_=None):
-#         out = we_con_net(x, v=v_)
-#         return ivy.mean(out)
-#
-#     # train
-#     loss_tm1 = 1e12
-#     loss = None
-#     grads = None
-#     loss_fn()  # build on_call layers
-#     for i in range(10):
-#         loss, grads = ivy.execute_with_gradients(loss_fn, we_con_net.v)
-#         we_con_net.v = ivy.gradient_descent_update(we_con_net.v, grads, 1e-3)
-#         assert loss < loss_tm1
-#         loss_tm1 = loss
-#
-#     # type test
-#     assert ivy.is_array(loss)
-#     assert isinstance(grads, ivy.Container)
-#     # cardinality test
-#     if call is helpers.mx_call:
-#         # mxnet slicing cannot reduce dimension to zero
-#         assert loss.shape == (1,)
-#     else:
-#         assert loss.shape == ()
-#     # value test
-#     assert (abs(grads).max() > 0).all_true()
->>>>>>> 596468f1
 
 
 # HyperNetwork #
