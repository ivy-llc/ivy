# global
import copy
from typing import Union, List
import numpy as np
import types
import importlib
import inspect

try:
    import tensorflow as tf
except ImportError:
    tf = types.SimpleNamespace()
    tf.TensorShape = None

# local
import ivy
from ivy_tests.test_ivy.helpers.test_parameter_flags import FunctionTestFlags
import ivy_tests.test_ivy.helpers.test_parameter_flags as pf
from ivy_tests.test_ivy.helpers.available_frameworks import available_frameworks
from ivy.functional.ivy.gradients import _variable
from ivy.functional.ivy.data_type import _get_function_list, _get_functions_from_string
from ivy_tests.test_ivy.test_frontends import NativeClass
from ivy_tests.test_ivy.helpers.structs import FrontendMethodData
from ivy.functional.frontends.torch.tensor import Tensor as torch_tensor
from ivy.functional.frontends.tensorflow.tensor import EagerTensor as tf_tensor
from ivy.functional.frontends.jax.devicearray import DeviceArray
from ivy.functional.frontends.numpy.ndarray.ndarray import ndarray
from .assertions import (
    value_test,
    check_unsupported_dtype,
)


def empty_func(*args, **kwargs):
    return None


try:
    from ivy.functional.backends.jax.general import (
        is_native_array as is_jax_native_array,
    )
except ImportError:
    is_jax_native_array = empty_func

try:
    from ivy.functional.backends.numpy.general import (
        is_native_array as is_numpy_native_array,
    )
except ImportError:
    is_numpy_native_array = empty_func

try:
    from ivy.functional.backends.tensorflow.general import (
        is_native_array as is_tensorflow_native_array,
    )
except ImportError:
    is_tensorflow_native_array = empty_func

try:
    from ivy.functional.backends.torch.general import (
        is_native_array as is_torch_native_array,
    )
except ImportError:
    is_torch_native_array = empty_func


# ToDo, this is temporary until unsupported_dtype is embedded
# into helpers.get_dtypes
def _assert_dtypes_are_valid(input_dtypes: Union[List[ivy.Dtype], List[str]]):
    for dtype in input_dtypes:
        if dtype not in ivy.valid_dtypes + ivy.valid_complex_dtypes:
            raise Exception(f"{dtype} is not a valid data type.")


# Function testing


def test_function(
    *,
    input_dtypes: Union[ivy.Dtype, List[ivy.Dtype]],
    test_flags: FunctionTestFlags,
    fw: str,
    fn_name: str,
    rtol_: float = None,
    atol_: float = 1e-06,
    test_values: bool = True,
    xs_grad_idxs=None,
    ret_grad_idxs=None,
    ground_truth_backend: str,
    on_device: str = "cpu",
    return_flat_np_arrays: bool = False,
    **all_as_kwargs_np,
):
    """Tests a function that consumes (or returns) arrays for the current backend
    by comparing the result with numpy.

    Parameters
    ----------
    input_dtypes
        data types of the input arguments in order.
    test_flags
        FunctionTestFlags object that stores all testing flags, including:
        num_positional_args, with_out, instance_method, as_variable,
        native_arrays, container, gradient
    fw
        current backend (framework).
    fn_name
        name of the function to test.
    rtol_
        relative tolerance value.
    atol_
        absolute tolerance value.
    test_values
        if True, test for the correctness of the resulting values.
    xs_grad_idxs
        Indices of the input arrays to compute gradients with respect to. If None,
        gradients are returned with respect to all input arrays. (Default value = None)
    ret_grad_idxs
        Indices of the returned arrays for which to return computed gradients. If None,
        gradients are returned for all returned arrays. (Default value = None)
    ground_truth_backend
        Ground Truth Backend to compare the result-values.
    on_device
        The device on which to create arrays
    return_flat_np_arrays
        If test_values is False, this flag dictates whether the original returns are
        returned, or whether the flattened numpy arrays are returned.
    all_as_kwargs_np
        input arguments to the function as keyword arguments.

    Returns
    -------
    ret
        optional, return value from the function
    ret_gt
        optional, return value from the Ground Truth function

    Examples
    --------
    >>> input_dtypes = 'float64'
    >>> as_variable_flags = False
    >>> with_out = False
    >>> num_positional_args = 0
    >>> native_array_flags = False
    >>> container_flags = False
    >>> instance_method = False
    >>> test_flags = FunctionTestFlags(num_positional_args, with_out,
        instance_method,
        as_variable,
        native_arrays,
        container_flags,
        none)
    >>> fw = "torch"
    >>> fn_name = "abs"
    >>> x = np.array([-1])
    >>> test_function(input_dtypes, test_flags, fw, fn_name, x=x)

    >>> input_dtypes = ['float64', 'float32']
    >>> as_variable_flags = [False, True]
    >>> with_out = False
    >>> num_positional_args = 1
    >>> native_array_flags = [True, False]
    >>> container_flags = [False, False]
    >>> instance_method = False
    >>> test_flags = FunctionTestFlags(num_positional_args, with_out,
        instance_method,
        as_variable,
        native_arrays,
        container_flags,
        none)
    >>> fw = "numpy"
    >>> fn_name = "add"
    >>> x1 = np.array([1, 3, 4])
    >>> x2 = np.array([-3, 15, 24])
    >>> test_function(input_dtypes, test_flags, fw, fn_name, x1=x1, x2=x2)
    """
    _assert_dtypes_are_valid(input_dtypes)
    # split the arguments into their positional and keyword components
    args_np, kwargs_np = kwargs_to_args_n_kwargs(
        num_positional_args=test_flags.num_positional_args, kwargs=all_as_kwargs_np
    )

    # extract all arrays from the arguments and keyword arguments
    arg_np_vals, args_idxs, c_arg_vals = _get_nested_np_arrays(args_np)
    kwarg_np_vals, kwargs_idxs, c_kwarg_vals = _get_nested_np_arrays(kwargs_np)

    # TODO temporary, access them directly
    native_array_flags = test_flags.native_arrays
    as_variable_flags = test_flags.as_variable
    container_flags = test_flags.container

    # make all lists equal in length
    num_arrays = c_arg_vals + c_kwarg_vals
    if len(input_dtypes) < num_arrays:
        input_dtypes = [input_dtypes[0] for _ in range(num_arrays)]
    if len(as_variable_flags) < num_arrays:
        as_variable_flags = [as_variable_flags[0] for _ in range(num_arrays)]
    if len(native_array_flags) < num_arrays:
        native_array_flags = [native_array_flags[0] for _ in range(num_arrays)]
    if len(container_flags) < num_arrays:
        container_flags = [container_flags[0] for _ in range(num_arrays)]

    # update variable flags to be compatible with float dtype and with_out args
    as_variable_flags = [
        v if ivy.is_float_dtype(d) and not test_flags.with_out else False
        for v, d in zip(as_variable_flags, input_dtypes)
    ]

    # update instance_method flag to only be considered if the
    # first term is either an ivy.Array or ivy.Container
    instance_method = test_flags.instance_method and (
        not native_array_flags[0] or container_flags[0]
    )

    fn = getattr(ivy, fn_name)
    if gradient_incompatible_function(fn=fn):
        return

    args, kwargs, num_arg_vals, args_idxs, kwargs_idxs = create_args_kwargs(
        args_np=args_np,
        arg_np_vals=arg_np_vals,
        args_idxs=args_idxs,
        kwargs_np=kwargs_np,
        kwarg_np_vals=kwarg_np_vals,
        kwargs_idxs=kwargs_idxs,
        input_dtypes=input_dtypes,
        as_variable_flags=as_variable_flags,
        native_array_flags=native_array_flags,
        container_flags=container_flags,
    )

    # run either as an instance method or from the API directly
    instance = None
    if instance_method:
        is_instance = [
            (not native_flag) or container_flag
            for native_flag, container_flag in zip(native_array_flags, container_flags)
        ]
        arg_is_instance = is_instance[:num_arg_vals]
        kwarg_is_instance = is_instance[num_arg_vals:]
        if arg_is_instance and max(arg_is_instance):
            i = 0
            for i, a in enumerate(arg_is_instance):
                if a:
                    break
            instance_idx = args_idxs[i]
            instance = ivy.index_nest(args, instance_idx)
            args = ivy.copy_nest(args, to_mutable=False)
            ivy.prune_nest_at_index(args, instance_idx)
        else:
            i = 0
            for i, a in enumerate(kwarg_is_instance):
                if a:
                    break
            instance_idx = kwargs_idxs[i]
            instance = ivy.index_nest(kwargs, instance_idx)
            kwargs = ivy.copy_nest(kwargs, to_mutable=False)
            ivy.prune_nest_at_index(kwargs, instance_idx)
        ret, ret_np_flat = get_ret_and_flattened_np_array(
            instance.__getattribute__(fn_name), *args, **kwargs
        )
    else:
        ret, ret_np_flat = get_ret_and_flattened_np_array(
            ivy.__dict__[fn_name], *args, **kwargs
        )
    # assert idx of return if the idx of the out array provided
    if test_flags.with_out:
        test_ret = (
            ret[getattr(ivy.__dict__[fn_name], "out_index")]
            if hasattr(ivy.__dict__[fn_name], "out_index")
            else ret
        )
        out = ivy.nested_map(
            test_ret, ivy.zeros_like, to_mutable=True, include_derived=True
        )
        if instance_method:
            ret, ret_np_flat = get_ret_and_flattened_np_array(
                instance.__getattribute__(fn_name), *args, **kwargs, out=out
            )
        else:
            ret, ret_np_flat = get_ret_and_flattened_np_array(
                ivy.__dict__[fn_name], *args, **kwargs, out=out
            )
        test_ret = (
            ret[getattr(ivy.__dict__[fn_name], "out_index")]
            if hasattr(ivy.__dict__[fn_name], "out_index")
            else ret
        )
        assert not ivy.nested_any(
            ivy.nested_multi_map(lambda x, _: x[0] is x[1], [test_ret, out]),
            lambda x: not x,
        )
        if not max(container_flags) and ivy.native_inplace_support:
            # these backends do not always support native inplace updates
            assert not ivy.nested_any(
                ivy.nested_multi_map(
                    lambda x, _: x[0].data is x[1].data, [test_ret, out]
                ),
                lambda x: not x,
            )
    # compute the return with a Ground Truth backend
    ivy.set_backend(ground_truth_backend)
    try:
        fn = getattr(ivy, fn_name)
        args, kwargs, _, _, _ = create_args_kwargs(
            args_np=args_np,
            arg_np_vals=arg_np_vals,
            args_idxs=args_idxs,
            kwargs_np=kwargs_np,
            kwargs_idxs=kwargs_idxs,
            kwarg_np_vals=kwarg_np_vals,
            input_dtypes=input_dtypes,
            as_variable_flags=as_variable_flags,
            native_array_flags=native_array_flags,
            container_flags=container_flags,
        )
        ret_from_gt, ret_np_from_gt_flat = get_ret_and_flattened_np_array(
            ivy.__dict__[fn_name], *args, **kwargs
        )
        if test_flags.with_out:
            test_ret_from_gt = (
                ret_from_gt[getattr(ivy.__dict__[fn_name], "out_index")]
                if hasattr(ivy.__dict__[fn_name], "out_index")
                else ret_from_gt
            )
            out_from_gt = ivy.nested_map(
                test_ret_from_gt, ivy.zeros_like, to_mutable=True, include_derived=True
            )
            ret_from_gt, ret_np_from_gt_flat = get_ret_and_flattened_np_array(
                ivy.__dict__[fn_name], *args, **kwargs, out=out_from_gt
            )
    except Exception as e:
        ivy.unset_backend()
        raise e
    fw_list = gradient_unsupported_dtypes(fn=ivy.__dict__[fn_name])
    ivy.unset_backend()
    # gradient test
    fw = ivy.current_backend_str()
    if (
        test_flags.test_gradients
        and not fw == "numpy"
        and not instance_method
        and "bool" not in input_dtypes
        and not any(ivy.is_complex_dtype(d) for d in input_dtypes)
    ):
        if fw in fw_list:
            if ivy.nested_argwhere(
                all_as_kwargs_np,
                lambda x: x.dtype in fw_list[fw] if isinstance(x, np.ndarray) else None,
            ):
                pass
            else:
                gradient_test(
                    fn=fn_name,
                    all_as_kwargs_np=all_as_kwargs_np,
                    args_np=args_np,
                    kwargs_np=kwargs_np,
                    input_dtypes=input_dtypes,
                    as_variable_flags=as_variable_flags,
                    native_array_flags=native_array_flags,
                    container_flags=container_flags,
                    rtol_=rtol_,
                    atol_=atol_,
                    xs_grad_idxs=xs_grad_idxs,
                    ret_grad_idxs=ret_grad_idxs,
                    ground_truth_backend=ground_truth_backend,
                )

        else:
            gradient_test(
                fn=fn_name,
                all_as_kwargs_np=all_as_kwargs_np,
                args_np=args_np,
                kwargs_np=kwargs_np,
                input_dtypes=input_dtypes,
                as_variable_flags=as_variable_flags,
                native_array_flags=native_array_flags,
                container_flags=container_flags,
                rtol_=rtol_,
                atol_=atol_,
                xs_grad_idxs=xs_grad_idxs,
                ret_grad_idxs=ret_grad_idxs,
                ground_truth_backend=ground_truth_backend,
            )

    # assuming value test will be handled manually in the test function
    if not test_values:
        if return_flat_np_arrays:
            return ret_np_flat, ret_np_from_gt_flat
        return ret, ret_from_gt

    if isinstance(rtol_, dict):
        rtol_ = _get_framework_rtol(rtol_, fw)
    if isinstance(atol_, dict):
        atol_ = _get_framework_atol(atol_, fw)

    # value test
    value_test(
        ret_np_flat=ret_np_flat,
        ret_np_from_gt_flat=ret_np_from_gt_flat,
        rtol=rtol_,
        atol=atol_,
        ground_truth_backend=ground_truth_backend,
    )


def test_frontend_function(
    *,
    input_dtypes: Union[ivy.Dtype, List[ivy.Dtype]],
    test_flags: pf.frontend_function_flags,
    on_device="cpu",
    frontend: str,
    fn_tree: str,
    rtol: float = None,
    atol: float = 1e-06,
    test_values: bool = True,
    **all_as_kwargs_np,
):
    """Tests a frontend function for the current backend by comparing the result with
    the function in the associated framework.

    Parameters
    ----------
    input_dtypes
        data types of the input arguments in order.
    all_aliases
        a list of strings containing all aliases for that function
        in the current frontend with their full namespaces.
    frontend
        current frontend (framework).
    fn_tree
        Path to function in frontend framework namespace.
    rtol
        relative tolerance value.
    atol
        absolute tolerance value.
    test_values
        if True, test for the correctness of the resulting values.
    all_as_kwargs_np
        input arguments to the function as keyword arguments.

    Returns
    -------
    ret
        optional, return value from the function
    ret_np
        optional, return value from the Numpy function
    """
    assert (
        not test_flags.with_out or not test_flags.inplace
    ), "only one of with_out or with_inplace can be set as True"

    # split the arguments into their positional and keyword components
    args_np, kwargs_np = kwargs_to_args_n_kwargs(
        num_positional_args=test_flags.num_positional_args, kwargs=all_as_kwargs_np
    )

    # extract all arrays from the arguments and keyword arguments
    arg_np_vals, args_idxs, c_arg_vals = _get_nested_np_arrays(args_np)
    kwarg_np_vals, kwargs_idxs, c_kwarg_vals = _get_nested_np_arrays(kwargs_np)

    # TODO
    as_variable_flags = test_flags.as_variable
    native_array_flags = test_flags.native_arrays

    # make all lists equal in length
    num_arrays = c_arg_vals + c_kwarg_vals
    if len(input_dtypes) < num_arrays:
        input_dtypes = [input_dtypes[0] for _ in range(num_arrays)]
    if len(as_variable_flags) < num_arrays:
        as_variable_flags = [as_variable_flags[0] for _ in range(num_arrays)]
    if len(native_array_flags) < num_arrays:
        native_array_flags = [native_array_flags[0] for _ in range(num_arrays)]

    # update var flags to be compatible with float dtype and with_out args
    as_variable_flags = [
        v if ivy.is_float_dtype(d) and not test_flags.with_out else False
        for v, d in zip(as_variable_flags, input_dtypes)
    ]

    # frontend function
    # parse function name and frontend submodules (jax.lax, jax.numpy etc.)
    split_index = fn_tree.rfind(".")
    frontend_submods, fn_name = fn_tree[:split_index], fn_tree[split_index + 1 :]
    function_module = importlib.import_module(frontend_submods)
    frontend_fn = getattr(function_module, fn_name)

    args, kwargs, _, _, _ = create_args_kwargs(
        args_np=args_np,
        arg_np_vals=arg_np_vals,
        args_idxs=args_idxs,
        kwargs_np=kwargs_np,
        kwarg_np_vals=kwarg_np_vals,
        kwargs_idxs=kwargs_idxs,
        input_dtypes=input_dtypes,
        as_variable_flags=as_variable_flags,
        native_array_flags=native_array_flags,
    )
    args_ivy, kwargs_ivy = ivy.args_to_ivy(*args, **kwargs)

    # check and replace NativeClass object in arguments with ivy counterparts
    from ivy_tests.test_ivy.test_frontends.test_numpy import convnumpy

    convs = {"numpy": convnumpy}

    if "torch" in available_frameworks:
        from ivy_tests.test_ivy.test_frontends.test_torch import convtorch

        convs["torch"] = convtorch

    if "tensorflow" in available_frameworks:
        from ivy_tests.test_ivy.test_frontends.test_tensorflow import convtensor

        convs["tensorflow"] = convtensor

    if "jax" in available_frameworks:
        from ivy_tests.test_ivy.test_frontends.test_jax import convjax

        convs["jax"] = convjax

    if frontend in convs:
        conv = convs[frontend]
        args = ivy.nested_map(args, fn=conv, include_derived=True)
        kwargs = ivy.nested_map(kwargs, fn=conv, include_derived=True)

<<<<<<< HEAD
    # Make copy for arguments for functions that might use
    # inplace update by default
    copy_kwargs = copy.deepcopy(kwargs)
    copy_args = copy.deepcopy(args)
    # strip the decorator to get an Ivy array
    ret = get_frontend_ret(frontend_fn, *args_ivy, **kwargs_ivy)
    if test_flags.with_out:
        if not inspect.isclass(ret):
            is_ret_tuple = issubclass(ret.__class__, tuple)
        else:
            is_ret_tuple = issubclass(ret, tuple)
        if is_ret_tuple:
            ret = ivy.nested_map(
                ret,
                lambda _x: ivy.array(_x) if not ivy.is_array(_x) else _x,
                include_derived=True,
            )
        elif not ivy.is_array(ret):
            ret = ivy.array(ret)
        out = ret
        # pass return value to out argument
        # check if passed reference is correctly updated
        kwargs["out"] = out
        if is_ret_tuple:
            flatten_ret = flatten(ret=ret)
            flatten_out = flatten(ret=out)
            for ret_array, out_array in zip(flatten_ret, flatten_out):
=======
        # Make copy for arguments for functions that might use
        # inplace update by default
        copy_kwargs = copy.deepcopy(kwargs)
        copy_args = copy.deepcopy(args)
        # strip the decorator to get an Ivy array
        # ToDo, fix testing for jax frontend for x32
        if frontend == "jax":
            importlib.import_module("ivy.functional.frontends.jax").config.update(
                "jax_enable_x64", True
            )
        ret = get_frontend_ret(frontend_fn, *args_ivy, **kwargs_ivy)
        if with_out:
            if not inspect.isclass(ret):
                is_ret_tuple = issubclass(ret.__class__, tuple)
            else:
                is_ret_tuple = issubclass(ret, tuple)
            if is_ret_tuple:
                ret = ivy.nested_map(
                    ret,
                    lambda _x: ivy.array(_x) if not ivy.is_array(_x) else _x,
                    include_derived=True,
                )
            elif not ivy.is_array(ret):
                ret = ivy.array(ret)
            out = ret
            # pass return value to out argument
            # check if passed reference is correctly updated
            kwargs["out"] = out
            if is_ret_tuple:
                flatten_ret = flatten(ret=ret)
                flatten_out = flatten(ret=out)
                for ret_array, out_array in zip(flatten_ret, flatten_out):
                    if ivy.native_inplace_support:
                        assert ret_array.data is out_array.data
                    assert ret_array is out_array
            else:
                if ivy.native_inplace_support:
                    assert ret.data is out.data
                assert ret is out
        elif with_inplace:
            assert not isinstance(ret, tuple)
            assert ivy.is_array(ret)
            if "inplace" in list(inspect.signature(frontend_fn).parameters.keys()):
                # the function provides optional inplace update
                # set inplace update to be True and check
                # if returned reference is inputted reference
                # and if inputted reference's content is correctly updated
                copy_kwargs["inplace"] = True
                first_array = ivy.func_wrapper._get_first_array(
                    *copy_args, **copy_kwargs
                )
                ret_ = get_frontend_ret(frontend_fn, *copy_args, **copy_kwargs)
                if ivy.native_inplace_support:
                    assert ret_.data is first_array.data
                assert first_array is ret_
            else:
                # the function provides inplace update by default
                # check if returned reference is inputted reference
                first_array = ivy.func_wrapper._get_first_array(*args, **kwargs)
>>>>>>> 248b1137
                if ivy.native_inplace_support:
                    assert ret_array.data is out_array.data
                assert ret_array is out_array
        else:
            if ivy.native_inplace_support:
                assert ret.data is out.data
            assert ret is out
    elif test_flags.inplace:
        assert not isinstance(ret, tuple)
        assert ivy.is_array(ret)
        if "inplace" in list(inspect.signature(frontend_fn).parameters.keys()):
            # the function provides optional inplace update
            # set inplace update to be True and check
            # if returned reference is inputted reference
            # and if inputted reference's content is correctly updated
            copy_kwargs["inplace"] = True
            first_array = ivy.func_wrapper._get_first_array(*copy_args, **copy_kwargs)
            ret_ = get_frontend_ret(frontend_fn, *copy_args, **copy_kwargs)
            if ivy.native_inplace_support:
                assert ret_.data is first_array.data
            assert first_array is ret_
        else:
            # the function provides inplace update by default
            # check if returned reference is inputted reference
            first_array = ivy.func_wrapper._get_first_array(*args, **kwargs)
            if ivy.native_inplace_support:
                assert ret.data is first_array.data
            assert first_array is ret
            args, kwargs = copy_args, copy_kwargs

    # create NumPy args
    args_np = ivy.nested_map(
        args_ivy,
        lambda x: ivy.to_numpy(x._data) if isinstance(x, ivy.Array) else x,
        shallow=False,
    )
    kwargs_np = ivy.nested_map(
        kwargs_ivy,
        lambda x: ivy.to_numpy(x._data) if isinstance(x, ivy.Array) else x,
        shallow=False,
    )

    # temporarily set frontend framework as backend
    ivy.set_backend(frontend)
    try:
        # create frontend framework args
        args_frontend = ivy.nested_map(
            args_np,
            lambda x: ivy.native_array(x)
            if isinstance(x, np.ndarray)
            else ivy.as_native_dtype(x)
            if isinstance(x, ivy.Dtype)
            else x,
            shallow=False,
        )
        kwargs_frontend = ivy.nested_map(
            kwargs_np,
            lambda x: ivy.native_array(x) if isinstance(x, np.ndarray) else x,
            shallow=False,
        )

        # change ivy dtypes to native dtypes
        if "dtype" in kwargs_frontend:
            kwargs_frontend["dtype"] = ivy.as_native_dtype(kwargs_frontend["dtype"])

        # change ivy device to native devices
        if "device" in kwargs_frontend:
            kwargs_frontend["device"] = ivy.as_native_dev(kwargs_frontend["device"])

        # check and replace the NativeClass objects in arguments
        # with true counterparts
        args_frontend = ivy.nested_map(
            args_frontend, fn=convtrue, include_derived=True, max_depth=10
        )
        kwargs_frontend = ivy.nested_map(
            kwargs_frontend, fn=convtrue, include_derived=True, max_depth=10
        )

        # compute the return via the frontend framework
        module_name = fn_tree[25 : fn_tree.rfind(".")]
        frontend_fw = importlib.import_module(module_name)
        frontend_ret = frontend_fw.__dict__[fn_name](*args_frontend, **kwargs_frontend)

        if ivy.isscalar(frontend_ret):
            frontend_ret_np_flat = [np.asarray(frontend_ret)]
        else:
            # tuplify the frontend return
            if not isinstance(frontend_ret, tuple):
                frontend_ret = (frontend_ret,)
            frontend_ret_idxs = ivy.nested_argwhere(frontend_ret, ivy.is_native_array)
            frontend_ret_flat = ivy.multi_index_nest(frontend_ret, frontend_ret_idxs)
            frontend_ret_np_flat = [ivy.to_numpy(x) for x in frontend_ret_flat]
    except Exception as e:
        ivy.unset_backend()
        raise e
    # unset frontend framework from backend
    ivy.unset_backend()

    ret_np_flat = flatten_and_to_np(ret=ret)

    # assuming value test will be handled manually in the test function
    if not test_values:
        return ret, frontend_ret

    if isinstance(rtol, dict):
        rtol = _get_framework_rtol(rtol, ivy.backend)
    if isinstance(atol, dict):
        atol = _get_framework_atol(atol, ivy.backend)

    value_test(
        ret_np_flat=ret_np_flat,
        ret_np_from_gt_flat=frontend_ret_np_flat,
        rtol=rtol,
        atol=atol,
        ground_truth_backend=frontend,
    )


# Method testing


def gradient_test(
    *,
    fn,
    all_as_kwargs_np,
    args_np,
    kwargs_np,
    input_dtypes,
    as_variable_flags,
    native_array_flags,
    container_flags,
    rtol_: float = None,
    atol_: float = 1e-06,
    xs_grad_idxs=None,
    ret_grad_idxs=None,
    ground_truth_backend: str,
):
    def grad_fn(all_args):
        args, kwargs, i = all_args
        ret = (
            ivy.__dict__[fn](*args, **kwargs)
            if isinstance(fn, str)
            else fn[i](*args, **kwargs)
        )
        return ivy.nested_map(ret, ivy.mean, include_derived=True)

    # extract all arrays from the arguments and keyword arguments
    arg_np_vals, args_idxs, c_arg_vals = _get_nested_np_arrays(args_np)
    kwarg_np_vals, kwargs_idxs, c_kwarg_vals = _get_nested_np_arrays(kwargs_np)

    args, kwargs, _, args_idxs, kwargs_idxs = create_args_kwargs(
        args_np=args_np,
        arg_np_vals=arg_np_vals,
        args_idxs=args_idxs,
        kwargs_np=kwargs_np,
        kwarg_np_vals=kwarg_np_vals,
        kwargs_idxs=kwargs_idxs,
        input_dtypes=input_dtypes,
        as_variable_flags=as_variable_flags,
        native_array_flags=native_array_flags,
        container_flags=container_flags,
    )
    _, grads = ivy.execute_with_gradients(
        grad_fn,
        [args, kwargs, 0],
        xs_grad_idxs=xs_grad_idxs,
        ret_grad_idxs=ret_grad_idxs,
    )
    grads_np_flat = flatten_and_to_np(ret=grads)

    # compute the return with a Ground Truth backend
    ivy.set_backend(ground_truth_backend)
    test_unsupported = check_unsupported_dtype(
        fn=ivy.__dict__[fn] if isinstance(fn, str) else fn[1],
        input_dtypes=input_dtypes,
        all_as_kwargs_np=all_as_kwargs_np,
    )
    if test_unsupported:
        return
    args, kwargs, _, args_idxs, kwargs_idxs = create_args_kwargs(
        args_np=args_np,
        arg_np_vals=arg_np_vals,
        args_idxs=args_idxs,
        kwargs_np=kwargs_np,
        kwarg_np_vals=kwarg_np_vals,
        kwargs_idxs=kwargs_idxs,
        input_dtypes=input_dtypes,
        as_variable_flags=as_variable_flags,
        native_array_flags=native_array_flags,
        container_flags=container_flags,
    )
    _, grads_from_gt = ivy.execute_with_gradients(
        grad_fn,
        [args, kwargs, 1],
        xs_grad_idxs=xs_grad_idxs,
        ret_grad_idxs=ret_grad_idxs,
    )
    grads_np_from_gt_flat = flatten_and_to_np(ret=grads_from_gt)
    ivy.unset_backend()

    assert len(grads_np_flat) == len(
        grads_np_from_gt_flat
    ), "result length mismatch: {} ({}) != {} ({})".format(
        grads_np_flat,
        len(grads_np_flat),
        grads_np_from_gt_flat,
        len(grads_np_from_gt_flat),
    )

    for grad_np_flat, grad_np_from_gt_flat in zip(grads_np_flat, grads_np_from_gt_flat):
        value_test(
            ret_np_flat=grad_np_flat,
            ret_np_from_gt_flat=grad_np_from_gt_flat,
            rtol=rtol_,
            atol=atol_,
            ground_truth_backend=ground_truth_backend,
        )


def test_method(
    *,
    init_input_dtypes: Union[ivy.Dtype, List[ivy.Dtype]] = None,
    init_as_variable_flags: Union[List[bool], pf.AsVariableFlags] = None,
    init_num_positional_args: Union[int, pf.NumPositionalArg] = 0,
    init_native_array_flags: Union[List[bool], pf.NativeArrayFlags] = None,
    init_all_as_kwargs_np: dict = None,
    method_input_dtypes: Union[ivy.Dtype, List[ivy.Dtype]],
    method_as_variable_flags: Union[List[bool], pf.AsVariableFlags],
    method_num_positional_args: Union[int, pf.NumPositionalArg],
    method_native_array_flags: Union[List[bool], pf.NativeArrayFlags],
    method_container_flags: Union[List[bool], pf.ContainerFlags],
    method_all_as_kwargs_np: dict,
    class_name: str,
    method_name: str = "__call__",
    init_with_v: bool = False,
    method_with_v: bool = False,
    rtol_: float = None,
    atol_: float = 1e-06,
    test_values: Union[bool, str] = True,
    test_gradients: bool = False,
    xs_grad_idxs=None,
    ret_grad_idxs=None,
    ground_truth_backend: str,
    device_: str = "cpu",
    return_flat_np_arrays: bool = False,
):
    """Tests a class-method that consumes (or returns) arrays for the current backend
    by comparing the result with numpy.

    Parameters
    ----------
    init_input_dtypes
        data types of the input arguments to the constructor in order.
    init_as_variable_flags
        dictates whether the corresponding input argument passed to the constructor
        should be treated as an ivy.Array.
    init_num_positional_args
        number of input arguments that must be passed as positional arguments to the
        constructor.
    init_native_array_flags
        dictates whether the corresponding input argument passed to the constructor
        should be treated as a native array.
    init_all_as_kwargs_np:
        input arguments to the constructor as keyword arguments.
    method_input_dtypes
        data types of the input arguments to the method in order.
    method_as_variable_flags
        dictates whether the corresponding input argument passed to the method should
        be treated as an ivy.Array.
    method_num_positional_args
        number of input arguments that must be passed as positional arguments to the
        method.
    method_native_array_flags
        dictates whether the corresponding input argument passed to the method should
        be treated as a native array.
    method_container_flags
        dictates whether the corresponding input argument passed to the method should
        be treated as an ivy Container.
    method_all_as_kwargs_np:
        input arguments to the method as keyword arguments.
    class_name
        name of the class to test.
    method_name
        name of tthe method to test.
    init_with_v
        if the class being tested is an ivy.Module, then setting this flag as True will
        call the constructor with the variables v passed explicitly.
    method_with_v
        if the class being tested is an ivy.Module, then setting this flag as True will
        call the method with the variables v passed explicitly.
    rtol_
        relative tolerance value.
    atol_
        absolute tolerance value.
    test_values
        can be a bool or a string to indicate whether correctness of values should be
        tested. If the value is `with_v`, shapes are tested but not values.
    test_gradients
        if True, test for the correctness of gradients.
    xs_grad_idxs
        Indices of the input arrays to compute gradients with respect to. If None,
        gradients are returned with respect to all input arrays. (Default value = None)
    ret_grad_idxs
        Indices of the returned arrays for which to return computed gradients. If None,
        gradients are returned for all returned arrays. (Default value = None)
    ground_truth_backend
        Ground Truth Backend to compare the result-values.
    device_
        The device on which to create arrays.
    return_flat_np_arrays
        If test_values is False, this flag dictates whether the original returns are
        returned, or whether the flattened numpy arrays are returned.

    Returns
    -------
    ret
        optional, return value from the function
    ret_gt
        optional, return value from the Ground Truth function
    """
    _assert_dtypes_are_valid(method_input_dtypes)
    # split the arguments into their positional and keyword components

    # Constructor arguments #
    (init_input_dtypes, init_as_variable_flags, init_native_array_flags,) = (
        ivy.default(init_input_dtypes, []),
        ivy.default(init_as_variable_flags, []),
        ivy.default(init_native_array_flags, []),
    )
    _assert_dtypes_are_valid(init_input_dtypes)

    init_all_as_kwargs_np = ivy.default(init_all_as_kwargs_np, dict())
    (
        method_input_dtypes,
        method_as_variable_flags,
        method_native_array_flags,
        method_container_flags,
    ) = as_lists(
        method_input_dtypes,
        method_as_variable_flags,
        method_native_array_flags,
        method_container_flags,
    )

    args_np_constructor, kwargs_np_constructor = kwargs_to_args_n_kwargs(
        num_positional_args=init_num_positional_args,
        kwargs=init_all_as_kwargs_np,
    )

    # extract all arrays from the arguments and keyword arguments
    con_arg_np_vals, con_args_idxs, con_c_arg_vals = _get_nested_np_arrays(
        args_np_constructor
    )
    con_kwarg_np_vals, con_kwargs_idxs, con_c_kwarg_vals = _get_nested_np_arrays(
        kwargs_np_constructor
    )

    # make all lists equal in length
    num_arrays_constructor = con_c_arg_vals + con_c_kwarg_vals
    if len(init_input_dtypes) < num_arrays_constructor:
        init_input_dtypes = [
            init_input_dtypes[0] for _ in range(num_arrays_constructor)
        ]
    if len(init_as_variable_flags) < num_arrays_constructor:
        init_as_variable_flags = [
            init_as_variable_flags[0] for _ in range(num_arrays_constructor)
        ]
    if len(init_native_array_flags) < num_arrays_constructor:
        init_native_array_flags = [
            init_native_array_flags[0] for _ in range(num_arrays_constructor)
        ]

    # update variable flags to be compatible with float dtype
    init_as_variable_flags = [
        v if ivy.is_float_dtype(d) else False
        for v, d in zip(init_as_variable_flags, init_input_dtypes)
    ]

    # Create Args
    args_constructor, kwargs_constructor, _, _, _ = create_args_kwargs(
        args_np=args_np_constructor,
        arg_np_vals=con_arg_np_vals,
        args_idxs=con_args_idxs,
        kwargs_np=kwargs_np_constructor,
        kwarg_np_vals=con_kwarg_np_vals,
        kwargs_idxs=con_kwargs_idxs,
        input_dtypes=init_input_dtypes,
        as_variable_flags=init_as_variable_flags,
        native_array_flags=init_native_array_flags,
    )
    # End constructor #

    # Method arguments #
    args_np_method, kwargs_np_method = kwargs_to_args_n_kwargs(
        num_positional_args=method_num_positional_args, kwargs=method_all_as_kwargs_np
    )

    # extract all arrays from the arguments and keyword arguments
    met_arg_np_vals, met_args_idxs, met_c_arg_vals = _get_nested_np_arrays(
        args_np_method
    )
    met_kwarg_np_vals, met_kwargs_idxs, met_c_kwarg_vals = _get_nested_np_arrays(
        kwargs_np_method
    )

    # make all lists equal in length
    num_arrays_method = met_c_arg_vals + met_c_kwarg_vals
    if len(method_input_dtypes) < num_arrays_method:
        method_input_dtypes = [method_input_dtypes[0] for _ in range(num_arrays_method)]
    if len(method_as_variable_flags) < num_arrays_method:
        method_as_variable_flags = [
            method_as_variable_flags[0] for _ in range(num_arrays_method)
        ]
    if len(method_native_array_flags) < num_arrays_method:
        method_native_array_flags = [
            method_native_array_flags[0] for _ in range(num_arrays_method)
        ]
    if len(method_container_flags) < num_arrays_method:
        method_container_flags = [
            method_container_flags[0] for _ in range(num_arrays_method)
        ]

    method_as_variable_flags = [
        v if ivy.is_float_dtype(d) else False
        for v, d in zip(method_as_variable_flags, method_input_dtypes)
    ]

    # Create Args
    args_method, kwargs_method, _, _, _ = create_args_kwargs(
        args_np=args_np_method,
        arg_np_vals=met_arg_np_vals,
        args_idxs=met_args_idxs,
        kwargs_np=kwargs_np_method,
        kwarg_np_vals=met_kwarg_np_vals,
        kwargs_idxs=met_kwargs_idxs,
        input_dtypes=method_input_dtypes,
        as_variable_flags=method_as_variable_flags,
        native_array_flags=method_native_array_flags,
        container_flags=method_container_flags,
    )
    # End Method #

    # Run testing
    ins = ivy.__dict__[class_name](*args_constructor, **kwargs_constructor)
    v_np = None
    if isinstance(ins, ivy.Module):
        if init_with_v:
            v = ivy.Container(
                ins._create_variables(device=device_, dtype=method_input_dtypes[0])
            )
            ins = ivy.__dict__[class_name](*args_constructor, **kwargs_constructor, v=v)
        v = ins.__getattribute__("v")
        v_np = v.cont_map(lambda x, kc: ivy.to_numpy(x) if ivy.is_array(x) else x)
        if method_with_v:
            kwargs_method = dict(**kwargs_method, v=v)
    ret, ret_np_flat = get_ret_and_flattened_np_array(
        ins.__getattribute__(method_name), *args_method, **kwargs_method
    )

    # Compute the return with a Ground Truth backend
    ivy.set_backend(ground_truth_backend)
    args_gt_constructor, kwargs_gt_constructor, _, _, _ = create_args_kwargs(
        args_np=args_np_constructor,
        arg_np_vals=con_arg_np_vals,
        args_idxs=con_args_idxs,
        kwargs_np=kwargs_np_constructor,
        kwarg_np_vals=con_kwarg_np_vals,
        kwargs_idxs=con_kwargs_idxs,
        input_dtypes=init_input_dtypes,
        as_variable_flags=init_as_variable_flags,
        native_array_flags=init_native_array_flags,
    )
    args_gt_method, kwargs_gt_method, _, _, _ = create_args_kwargs(
        args_np=args_np_method,
        arg_np_vals=met_arg_np_vals,
        args_idxs=met_args_idxs,
        kwargs_np=kwargs_np_method,
        kwarg_np_vals=met_kwarg_np_vals,
        kwargs_idxs=met_kwargs_idxs,
        input_dtypes=method_input_dtypes,
        as_variable_flags=method_as_variable_flags,
        native_array_flags=method_native_array_flags,
        container_flags=method_container_flags,
    )
    ins_gt = ivy.__dict__[class_name](*args_gt_constructor, **kwargs_gt_constructor)
    if isinstance(ins_gt, ivy.Module):
        v_gt = v_np.cont_map(
            lambda x, kc: ivy.asarray(x) if isinstance(x, np.ndarray) else x
        )
        kwargs_gt_method = dict(**kwargs_gt_method, v=v_gt)
    ret_from_gt, ret_np_from_gt_flat = get_ret_and_flattened_np_array(
        ins_gt.__getattribute__(method_name), *args_gt_method, **kwargs_gt_method
    )
    fw_list = gradient_unsupported_dtypes(fn=ins.__getattribute__(method_name))
    fw_list2 = gradient_unsupported_dtypes(fn=ins_gt.__getattribute__(method_name))
    for k, v in fw_list2.items():
        if k not in fw_list:
            fw_list[k] = []
        fw_list[k].extend(v)

    ivy.unset_backend()
    # gradient test
    fw = ivy.current_backend_str()
    if (
        test_gradients
        and not fw == "numpy"
        and "bool" not in method_input_dtypes
        and not any(ivy.is_complex_dtype(d) for d in method_input_dtypes)
    ):
        if fw in fw_list:
            if ivy.nested_argwhere(
                method_all_as_kwargs_np,
                lambda x: x.dtype in fw_list[fw] if isinstance(x, np.ndarray) else None,
            ):
                pass
            else:
                gradient_test(
                    fn=[
                        ins.__getattribute__(method_name),
                        ins_gt.__getattribute__(method_name),
                    ],
                    all_as_kwargs_np=method_all_as_kwargs_np,
                    args_np=args_np_method,
                    kwargs_np=kwargs_np_method,
                    input_dtypes=method_input_dtypes,
                    as_variable_flags=method_as_variable_flags,
                    native_array_flags=method_native_array_flags,
                    container_flags=method_container_flags,
                    rtol_=rtol_,
                    atol_=atol_,
                    xs_grad_idxs=xs_grad_idxs,
                    ret_grad_idxs=ret_grad_idxs,
                    ground_truth_backend=ground_truth_backend,
                )

        else:
            gradient_test(
                fn=[
                    ins.__getattribute__(method_name),
                    ins_gt.__getattribute__(method_name),
                ],
                all_as_kwargs_np=method_all_as_kwargs_np,
                args_np=args_np_method,
                kwargs_np=kwargs_np_method,
                input_dtypes=method_input_dtypes,
                as_variable_flags=method_as_variable_flags,
                native_array_flags=method_native_array_flags,
                container_flags=method_container_flags,
                rtol_=rtol_,
                atol_=atol_,
                xs_grad_idxs=xs_grad_idxs,
                ret_grad_idxs=ret_grad_idxs,
                ground_truth_backend=ground_truth_backend,
            )

    # assuming value test will be handled manually in the test function
    if not test_values:
        if return_flat_np_arrays:
            return ret_np_flat, ret_np_from_gt_flat
        return ret, ret_from_gt
    # value test

    if isinstance(rtol_, dict):
        rtol_ = _get_framework_rtol(rtol_, ivy.backend)
    if isinstance(atol_, dict):
        atol_ = _get_framework_atol(atol_, ivy.backend)

    value_test(
        ret_np_flat=ret_np_flat,
        ret_np_from_gt_flat=ret_np_from_gt_flat,
        rtol=rtol_,
        atol=atol_,
    )


def test_frontend_method(
    *,
    init_input_dtypes: Union[ivy.Dtype, List[ivy.Dtype]] = None,
    init_as_variable_flags: Union[List[bool], pf.AsVariableFlags] = None,
    init_num_positional_args: Union[int, pf.NumPositionalArgFn] = 0,
    init_native_array_flags: Union[List[bool], pf.NativeArrayFlags] = None,
    init_all_as_kwargs_np: dict = None,
    method_input_dtypes: Union[ivy.Dtype, List[ivy.Dtype]],
    method_as_variable_flags: Union[List[bool], pf.AsVariableFlags],
    method_num_positional_args: Union[int, pf.NumPositionalArgMethod],
    method_native_array_flags: Union[List[bool], pf.NativeArrayFlags],
    method_all_as_kwargs_np: dict,
    frontend: str,
    frontend_method_data: FrontendMethodData,
    rtol_: float = None,
    atol_: float = 1e-06,
    test_values: Union[bool, str] = True,
):
    """Tests a class-method that consumes (or returns) arrays for the current backend
    by comparing the result with numpy.

    Parameters
    ----------
    init_input_dtypes
        data types of the input arguments to the constructor in order.
    init_as_variable_flags
        dictates whether the corresponding input argument passed to the constructor
        should be treated as an ivy.Variable.
    init_num_positional_args
        number of input arguments that must be passed as positional arguments to the
        constructor.
    init_native_array_flags
        dictates whether the corresponding input argument passed to the constructor
        should be treated as a native array.
    init_all_as_kwargs_np:
        input arguments to the constructor as keyword arguments.
    method_input_dtypes
        data types of the input arguments to the method in order.
    method_as_variable_flags
        dictates whether the corresponding input argument passed to the method should
        be treated as a variable.
    method_num_positional_args
        number of input arguments that must be passed as positional arguments to the
        method.
    method_native_array_flags
        dictates whether the corresponding input argument passed to the method should
        be treated as a native array.
    method_all_as_kwargs_np:
        input arguments to the method as keyword arguments.
    frontend
        current frontend (framework).
    rtol_
        relative tolerance value.
    atol_
        absolute tolerance value.
    test_values
        can be a bool or a string to indicate whether correctness of values should be
        tested. If the value is `with_v`, shapes are tested but not values.

    Returns
    -------
    ret
        optional, return value from the function
    ret_gt
        optional, return value from the Ground Truth function
    """
    _assert_dtypes_are_valid(init_input_dtypes)
    _assert_dtypes_are_valid(method_input_dtypes)

    # split the arguments into their positional and keyword components

    # Constructor arguments #
    # convert single values to length 1 lists
    (init_input_dtypes, init_as_variable_flags, init_native_array_flags,) = as_lists(
        ivy.default(init_input_dtypes, []),
        ivy.default(init_as_variable_flags, []),
        ivy.default(init_native_array_flags, []),
    )
    init_all_as_kwargs_np = ivy.default(init_all_as_kwargs_np, dict())
    (
        method_input_dtypes,
        method_as_variable_flags,
        method_native_array_flags,
    ) = as_lists(
        method_input_dtypes,
        method_as_variable_flags,
        method_native_array_flags,
    )

    args_np_constructor, kwargs_np_constructor = kwargs_to_args_n_kwargs(
        num_positional_args=init_num_positional_args,
        kwargs=init_all_as_kwargs_np,
    )

    # extract all arrays from the arguments and keyword arguments
    con_arg_np_vals, con_args_idxs, con_c_arg_vals = _get_nested_np_arrays(
        args_np_constructor
    )
    con_kwarg_np_vals, con_kwargs_idxs, con_c_kwarg_vals = _get_nested_np_arrays(
        kwargs_np_constructor
    )

    # make all lists equal in length
    num_arrays_constructor = con_c_arg_vals + con_c_kwarg_vals
    if len(init_input_dtypes) < num_arrays_constructor:
        init_input_dtypes = [
            init_input_dtypes[0] for _ in range(num_arrays_constructor)
        ]
    if len(init_as_variable_flags) < num_arrays_constructor:
        init_as_variable_flags = [
            init_as_variable_flags[0] for _ in range(num_arrays_constructor)
        ]
    if len(init_native_array_flags) < num_arrays_constructor:
        init_native_array_flags = [
            init_native_array_flags[0] for _ in range(num_arrays_constructor)
        ]

    # update variable flags to be compatible with float dtype
    init_as_variable_flags = [
        v if ivy.is_float_dtype(d) else False
        for v, d in zip(init_as_variable_flags, init_input_dtypes)
    ]

    # Create Args
    args_constructor, kwargs_constructor, _, _, _ = create_args_kwargs(
        args_np=args_np_constructor,
        arg_np_vals=con_arg_np_vals,
        args_idxs=con_args_idxs,
        kwargs_np=kwargs_np_constructor,
        kwarg_np_vals=con_kwarg_np_vals,
        kwargs_idxs=con_kwargs_idxs,
        input_dtypes=init_input_dtypes,
        as_variable_flags=init_as_variable_flags,
        native_array_flags=init_native_array_flags,
    )
    # End constructor #

    # Method arguments #
    args_np_method, kwargs_np_method = kwargs_to_args_n_kwargs(
        num_positional_args=method_num_positional_args, kwargs=method_all_as_kwargs_np
    )

    # extract all arrays from the arguments and keyword arguments
    met_arg_np_vals, met_args_idxs, met_c_arg_vals = _get_nested_np_arrays(
        args_np_method
    )
    met_kwarg_np_vals, met_kwargs_idxs, met_c_kwarg_vals = _get_nested_np_arrays(
        kwargs_np_method
    )

    # make all lists equal in length
    num_arrays_method = met_c_arg_vals + met_c_kwarg_vals
    if len(method_input_dtypes) < num_arrays_method:
        method_input_dtypes = [method_input_dtypes[0] for _ in range(num_arrays_method)]
    if len(method_as_variable_flags) < num_arrays_method:
        method_as_variable_flags = [
            method_as_variable_flags[0] for _ in range(num_arrays_method)
        ]
    if len(method_native_array_flags) < num_arrays_method:
        method_native_array_flags = [
            method_native_array_flags[0] for _ in range(num_arrays_method)
        ]

    method_as_variable_flags = [
        v if ivy.is_float_dtype(d) else False
        for v, d in zip(method_as_variable_flags, method_input_dtypes)
    ]

    # Create Args
    args_method, kwargs_method, _, _, _ = create_args_kwargs(
        args_np=args_np_method,
        arg_np_vals=met_arg_np_vals,
        args_idxs=met_args_idxs,
        kwargs_np=kwargs_np_method,
        kwarg_np_vals=met_kwarg_np_vals,
        kwargs_idxs=met_kwargs_idxs,
        input_dtypes=method_input_dtypes,
        as_variable_flags=method_as_variable_flags,
        native_array_flags=method_native_array_flags,
    )
    # End Method #

    args_constructor_ivy, kwargs_constructor_ivy = ivy.args_to_ivy(
        *args_constructor, **kwargs_constructor
    )
    args_method_ivy, kwargs_method_ivy = ivy.args_to_ivy(*args_method, **kwargs_method)
    args_constructor_np = ivy.nested_map(
        args_constructor_ivy,
        lambda x: ivy.to_numpy(x._data) if isinstance(x, ivy.Array) else x,
        shallow=False,
    )
    kwargs_constructor_np = ivy.nested_map(
        kwargs_constructor_ivy,
        lambda x: ivy.to_numpy(x._data) if isinstance(x, ivy.Array) else x,
        shallow=False,
    )
    args_method_np = ivy.nested_map(
        args_method_ivy,
        lambda x: ivy.to_numpy(x._data) if isinstance(x, ivy.Array) else x,
        shallow=False,
    )
    kwargs_method_np = ivy.nested_map(
        kwargs_method_ivy,
        lambda x: ivy.to_numpy(x._data) if isinstance(x, ivy.Array) else x,
        shallow=False,
    )

    ivy_frontend_creation_fn = getattr(
        frontend_method_data.ivy_init_module, frontend_method_data.init_name
    )
    # Run testing
    ins = ivy_frontend_creation_fn(*args_constructor, **kwargs_constructor)
    ret, ret_np_flat = get_ret_and_flattened_np_array(
        ins.__getattribute__(frontend_method_data.method_name),
        *args_method,
        **kwargs_method,
    )

    # Compute the return with the native frontend framework
    ivy.set_backend(frontend)
    args_constructor_frontend = ivy.nested_map(
        args_constructor_np,
        lambda x: ivy.native_array(x) if isinstance(x, np.ndarray) else x,
        shallow=False,
    )
    kwargs_constructor_frontend = ivy.nested_map(
        kwargs_constructor_np,
        lambda x: ivy.native_array(x) if isinstance(x, np.ndarray) else x,
        shallow=False,
    )
    args_method_frontend = ivy.nested_map(
        args_method_np,
        lambda x: ivy.native_array(x)
        if isinstance(x, np.ndarray)
        else ivy.as_native_dtype(x)
        if isinstance(x, ivy.Dtype)
        else ivy.as_native_dev(x)
        if isinstance(x, ivy.Device)
        else x,
        shallow=False,
    )
    kwargs_method_frontend = ivy.nested_map(
        kwargs_method_np,
        lambda x: ivy.native_array(x) if isinstance(x, np.ndarray) else x,
        shallow=False,
    )

    # change ivy dtypes to native dtypes
    if "dtype" in kwargs_method_frontend:
        kwargs_method_frontend["dtype"] = ivy.as_native_dtype(
            kwargs_method_frontend["dtype"]
        )

    # change ivy device to native devices
    if "device" in kwargs_method_frontend:
        kwargs_method_frontend["device"] = ivy.as_native_dev(
            kwargs_method_frontend["device"]
        )
    frontend_creation_fn = getattr(
        frontend_method_data.framework_init_module, frontend_method_data.init_name
    )
    ins_gt = frontend_creation_fn(
        *args_constructor_frontend, **kwargs_constructor_frontend
    )
    frontend_ret = ins_gt.__getattribute__(frontend_method_data.method_name)(
        *args_method_frontend, **kwargs_method_frontend
    )
    if frontend == "tensorflow" and isinstance(frontend_ret, tf.TensorShape):
        frontend_ret_np_flat = [np.asarray(frontend_ret, dtype=np.int32)]
    elif ivy.isscalar(frontend_ret):
        frontend_ret_np_flat = [np.asarray(frontend_ret)]
    else:
        # tuplify the frontend return
        if not isinstance(frontend_ret, tuple):
            frontend_ret = (frontend_ret,)
        frontend_ret_idxs = ivy.nested_argwhere(frontend_ret, ivy.is_native_array)
        frontend_ret_flat = ivy.multi_index_nest(frontend_ret, frontend_ret_idxs)
        frontend_ret_np_flat = [ivy.to_numpy(x) for x in frontend_ret_flat]
    ivy.unset_backend()

    # assuming value test will be handled manually in the test function
    if not test_values:
        return ret, frontend_ret

    # value test
    if isinstance(rtol_, dict):
        rtol_ = _get_framework_rtol(rtol_, ivy.backend)
    if isinstance(atol_, dict):
        atol_ = _get_framework_atol(atol_, ivy.backend)

    value_test(
        ret_np_flat=ret_np_flat,
        ret_np_from_gt_flat=frontend_ret_np_flat,
        rtol=rtol_,
        atol=atol_,
        ground_truth_backend=frontend,
    )


# Helpers
DEFAULT_RTOL = None
DEFAULT_ATOL = 1e-06


def _get_framework_rtol(rtols: dict, current_fw: str):
    if current_fw in rtols.keys():
        return rtols[current_fw]
    return DEFAULT_RTOL


def _get_framework_atol(atols: dict, current_fw: str):
    if current_fw in atols.keys():
        return atols[current_fw]
    return DEFAULT_ATOL


def _get_nested_np_arrays(nest):
    """
    A helper function to search for a NumPy arrays in a nest
    Parameters
    ----------
    nest
        nest to search in.

    Returns
    -------
         Items found, indices, and total number of arrays found
    """
    indices = ivy.nested_argwhere(nest, lambda x: isinstance(x, np.ndarray))
    ret = ivy.multi_index_nest(nest, indices)
    return ret, indices, len(ret)


def create_args_kwargs(
    *,
    args_np,
    arg_np_vals,
    args_idxs,
    kwargs_np,
    kwarg_np_vals,
    kwargs_idxs,
    input_dtypes,
    as_variable_flags,
    native_array_flags=None,
    container_flags=None,
):
    """Creates arguments and keyword-arguments for the function to test.

    Parameters
    ----------
    args_np
        A dictionary of arguments in Numpy.
    kwargs_np
        A dictionary of keyword-arguments in Numpy.
    input_dtypes
        data-types of the input arguments and keyword-arguments.
    as_variable_flags
        A list of booleans. if True for a corresponding input argument, it is called
        as an variable.
    native_array_flags
        if not None, the corresponding argument is called as a Native Array.
    container_flags
        if not None, the corresponding argument is called as an Ivy Container.

    Returns
    -------
    Arguments, Keyword-arguments, number of arguments, and indexes on arguments and
    keyword-arguments.
    """
    # create args
    num_arg_vals = len(arg_np_vals)
    arg_array_vals = [
        ivy.array(x, dtype=d) for x, d in zip(arg_np_vals, input_dtypes[:num_arg_vals])
    ]
    arg_array_vals = [
        _variable(x) if v else x
        for x, v in zip(arg_array_vals, as_variable_flags[:num_arg_vals])
    ]
    if native_array_flags:
        arg_array_vals = [
            ivy.to_native(x) if n else x
            for x, n in zip(arg_array_vals, native_array_flags[:num_arg_vals])
        ]
    if container_flags:
        arg_array_vals = [
            as_cont(x=x) if c else x
            for x, c in zip(arg_array_vals, container_flags[:num_arg_vals])
        ]
    args = ivy.copy_nest(args_np, to_mutable=False)
    ivy.set_nest_at_indices(args, args_idxs, arg_array_vals)

    # create kwargs
    kwarg_array_vals = [
        ivy.array(x, dtype=d)
        for x, d in zip(kwarg_np_vals, input_dtypes[num_arg_vals:])
    ]
    kwarg_array_vals = [
        _variable(x) if v else x
        for x, v in zip(kwarg_array_vals, as_variable_flags[num_arg_vals:])
    ]
    if native_array_flags:
        kwarg_array_vals = [
            ivy.to_native(x) if n else x
            for x, n in zip(kwarg_array_vals, native_array_flags[num_arg_vals:])
        ]
    if container_flags:
        kwarg_array_vals = [
            as_cont(x=x) if c else x
            for x, c in zip(kwarg_array_vals, container_flags[num_arg_vals:])
        ]
    kwargs = ivy.copy_nest(kwargs_np, to_mutable=False)
    ivy.set_nest_at_indices(kwargs, kwargs_idxs, kwarg_array_vals)
    return args, kwargs, num_arg_vals, args_idxs, kwargs_idxs


def convtrue(argument):
    """Convert NativeClass in argument to true framework counter part"""
    if isinstance(argument, NativeClass):
        return argument._native_class
    return argument


def kwargs_to_args_n_kwargs(*, num_positional_args, kwargs):
    """Splits the kwargs into args and kwargs, with the first num_positional_args ported
    to args.
    """
    args = [v for v in list(kwargs.values())[:num_positional_args]]
    kwargs = {k: kwargs[k] for k in list(kwargs.keys())[num_positional_args:]}
    return args, kwargs


def flatten_fw_and_to_np(*, ret, fw):
    """Returns a flattened numpy version of the arrays in ret for a given framework."""
    if not isinstance(ret, tuple):
        ret = (ret,)
    if fw == "jax":
        ret_idxs = ivy.nested_argwhere(
            ret, lambda x: ivy.is_ivy_array(x) or is_jax_native_array(x)
        )
    elif fw == "numpy":
        ret_idxs = ivy.nested_argwhere(
            ret, lambda x: ivy.is_ivy_array(x) or is_numpy_native_array(x)
        )
    elif fw == "tensorflow":
        ret_idxs = ivy.nested_argwhere(
            ret, lambda x: ivy.is_ivy_array(x) or is_tensorflow_native_array(x)
        )
    else:
        ret_idxs = ivy.nested_argwhere(
            ret, lambda x: ivy.is_ivy_array(x) or is_torch_native_array(x)
        )
    if len(ret_idxs) == 0:
        ret_idxs = ivy.nested_argwhere(ret, ivy.isscalar)
        ret_flat = ivy.multi_index_nest(ret, ret_idxs)
        ret_flat = [
            ivy.asarray(x, dtype=ivy.Dtype(str(np.asarray(x).dtype))) for x in ret_flat
        ]
    else:
        ret_flat = ivy.multi_index_nest(ret, ret_idxs)
    # convert the return to NumPy
    ret_np_flat = [ivy.to_numpy(x) for x in ret_flat]
    return ret_np_flat


def flatten(*, ret):
    """Returns a flattened numpy version of the arrays in ret."""
    if not isinstance(ret, tuple):
        ret = (ret,)
    ret_idxs = ivy.nested_argwhere(ret, ivy.is_ivy_array)
    # no ivy array in the returned values, which means it returned scalar
    if len(ret_idxs) == 0:
        ret_idxs = ivy.nested_argwhere(ret, ivy.isscalar)
        ret_flat = ivy.multi_index_nest(ret, ret_idxs)
        ret_flat = [
            ivy.asarray(x, dtype=ivy.Dtype(str(np.asarray(x).dtype))) for x in ret_flat
        ]
    else:
        ret_flat = ivy.multi_index_nest(ret, ret_idxs)
    return ret_flat


def flatten_and_to_np(*, ret):
    # flatten the return
    ret_flat = flatten(ret=ret)
    return [ivy.to_numpy(x) for x in ret_flat]


def get_ret_and_flattened_np_array(fn, *args, **kwargs):
    """
    Runs func with args and kwargs, and returns the result along with its flattened
    version.
    """
    ret = fn(*args, **kwargs)

    def map_fn(x):
        if _is_frontend_array(x):
            return x.ivy_array
        if isinstance(x, ivy.functional.frontends.numpy.ndarray):
            return x.ivy_array
        return x

    ret = ivy.nested_map(ret, map_fn, include_derived={tuple: True})
    return ret, flatten_and_to_np(ret=ret)


def get_frontend_ret(fn, *args, **kwargs):
    ret = fn(*args, **kwargs)
    ret = ivy.nested_map(ret, _frontend_array_to_ivy, include_derived={tuple: True})
    return ret


def args_to_container(array_args):
    array_args_container = ivy.Container({str(k): v for k, v in enumerate(array_args)})
    return array_args_container


def as_lists(*args):
    """Changes the elements in args to be of type list."""
    return (a if isinstance(a, list) else [a] for a in args)


def as_cont(*, x):
    """Returns x as an Ivy Container, containing x at all its leaves."""
    return ivy.Container({"a": x, "b": {"c": x, "d": x}})


def var_fn(x, *, dtype=None, device=None):
    """Returns x as a variable wrapping an Ivy Array with given dtype and device"""
    return _variable(ivy.array(x, dtype=dtype, device=device))


def gradient_incompatible_function(*, fn):
    return (
        not ivy.supports_gradients
        and hasattr(fn, "computes_gradients")
        and fn.computes_gradients
    )


def gradient_unsupported_dtypes(*, fn):
    visited = set()
    to_visit = [fn]
    out, res = {}, {}
    while to_visit:
        fn = to_visit.pop()
        if fn in visited:
            continue
        visited.add(fn)
        unsupported_grads = (
            fn.unsupported_gradients if hasattr(fn, "unsupported_gradients") else {}
        )
        for k, v in unsupported_grads.items():
            if k not in out:
                out[k] = []
            out[k].extend(v)
        # skip if it's not a function
        if not (inspect.isfunction(fn) or inspect.ismethod(fn)):
            continue
        fl = _get_function_list(fn)
        res = _get_functions_from_string(fl, __import__(fn.__module__))
        to_visit.extend(res)
    return out


def _is_frontend_array(x):
    return (
        isinstance(x, ndarray)
        or isinstance(x, torch_tensor)
        or isinstance(x, tf_tensor)
        or isinstance(x, DeviceArray)
    )


def _frontend_array_to_ivy(x):
    if (
        isinstance(x, ndarray)
        or isinstance(x, torch_tensor)
        or isinstance(x, tf_tensor)
        or isinstance(x, DeviceArray)
    ):
        return x.ivy_array
    else:
        return x<|MERGE_RESOLUTION|>--- conflicted
+++ resolved
@@ -523,7 +523,6 @@
         args = ivy.nested_map(args, fn=conv, include_derived=True)
         kwargs = ivy.nested_map(kwargs, fn=conv, include_derived=True)
 
-<<<<<<< HEAD
     # Make copy for arguments for functions that might use
     # inplace update by default
     copy_kwargs = copy.deepcopy(kwargs)
@@ -551,67 +550,6 @@
             flatten_ret = flatten(ret=ret)
             flatten_out = flatten(ret=out)
             for ret_array, out_array in zip(flatten_ret, flatten_out):
-=======
-        # Make copy for arguments for functions that might use
-        # inplace update by default
-        copy_kwargs = copy.deepcopy(kwargs)
-        copy_args = copy.deepcopy(args)
-        # strip the decorator to get an Ivy array
-        # ToDo, fix testing for jax frontend for x32
-        if frontend == "jax":
-            importlib.import_module("ivy.functional.frontends.jax").config.update(
-                "jax_enable_x64", True
-            )
-        ret = get_frontend_ret(frontend_fn, *args_ivy, **kwargs_ivy)
-        if with_out:
-            if not inspect.isclass(ret):
-                is_ret_tuple = issubclass(ret.__class__, tuple)
-            else:
-                is_ret_tuple = issubclass(ret, tuple)
-            if is_ret_tuple:
-                ret = ivy.nested_map(
-                    ret,
-                    lambda _x: ivy.array(_x) if not ivy.is_array(_x) else _x,
-                    include_derived=True,
-                )
-            elif not ivy.is_array(ret):
-                ret = ivy.array(ret)
-            out = ret
-            # pass return value to out argument
-            # check if passed reference is correctly updated
-            kwargs["out"] = out
-            if is_ret_tuple:
-                flatten_ret = flatten(ret=ret)
-                flatten_out = flatten(ret=out)
-                for ret_array, out_array in zip(flatten_ret, flatten_out):
-                    if ivy.native_inplace_support:
-                        assert ret_array.data is out_array.data
-                    assert ret_array is out_array
-            else:
-                if ivy.native_inplace_support:
-                    assert ret.data is out.data
-                assert ret is out
-        elif with_inplace:
-            assert not isinstance(ret, tuple)
-            assert ivy.is_array(ret)
-            if "inplace" in list(inspect.signature(frontend_fn).parameters.keys()):
-                # the function provides optional inplace update
-                # set inplace update to be True and check
-                # if returned reference is inputted reference
-                # and if inputted reference's content is correctly updated
-                copy_kwargs["inplace"] = True
-                first_array = ivy.func_wrapper._get_first_array(
-                    *copy_args, **copy_kwargs
-                )
-                ret_ = get_frontend_ret(frontend_fn, *copy_args, **copy_kwargs)
-                if ivy.native_inplace_support:
-                    assert ret_.data is first_array.data
-                assert first_array is ret_
-            else:
-                # the function provides inplace update by default
-                # check if returned reference is inputted reference
-                first_array = ivy.func_wrapper._get_first_array(*args, **kwargs)
->>>>>>> 248b1137
                 if ivy.native_inplace_support:
                     assert ret_array.data is out_array.data
                 assert ret_array is out_array
