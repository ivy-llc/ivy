--- conflicted
+++ resolved
@@ -2450,8 +2450,6 @@
     frontend_fw_kwargs,
 ):
     iterations = 1
-
-<<<<<<< HEAD
     # for backend transpilation
     with BackendHandler.update_backend(backend) as ivy_backend:
         if generate_frontend_arrays:
@@ -2465,24 +2463,12 @@
                 *frontend_fw_args, **frontend_fw_kwargs
             )
 
-    compiled_fn = compiled_if_required(
+    compiled_fn = traced_if_required(
         backend,
         frontend_fn,
         test_compile=True,
         args=args_for_test,
         kwargs=kwargs_for_test,
-=======
-    # to trace the frontend function on ivy arrays
-    with BackendHandler.update_backend(frontend) as ivy_backend:
-        args, kwargs = ivy_backend.args_to_ivy(*frontend_fw_args, **frontend_fw_kwargs)
-
-    traced_fn = traced_if_required(
-        frontend,
-        frontend_fn,
-        test_trace=True,
-        args=args,
-        kwargs=kwargs,
->>>>>>> dfe5ea0a
     )
 
     # running inference to get runtime
@@ -2491,11 +2477,7 @@
     for i in range(0, iterations):
         # timing the traced_fn
         start = time.time()
-<<<<<<< HEAD
-        compiled_fn(*args_for_test, **kwargs_for_test)
-=======
-        traced_fn(*args, **kwargs)
->>>>>>> dfe5ea0a
+        traced_fn(*args_for_test, **kwargs_for_test)
         end = time.time()
         frontend_timings.append(end - start)
 
@@ -2505,17 +2487,10 @@
         end = time.time()
         frontend_fw_timings.append(end - start)
 
-<<<<<<< HEAD
     # compile to get ivy nodes
     with BackendHandler.update_backend(backend) as ivy_backend:
-        compiled_fn_to_ivy = ivy_backend.compile(
+        traced_fn_to_ivy = ivy_backend.trace_graph(
             frontend_fn, to="ivy", args=args_for_test, kwargs=kwargs_for_test
-=======
-    # trace to get ivy nodes
-    with BackendHandler.update_backend(frontend) as ivy_backend:
-        traced_fn_to_ivy = ivy_backend.trace_graph(
-            frontend_fn, to="ivy", args=args, kwargs=kwargs
->>>>>>> dfe5ea0a
         )
 
     frontend_time = np.mean(frontend_timings).item()
