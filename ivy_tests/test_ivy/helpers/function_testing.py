--- conflicted
+++ resolved
@@ -6,10 +6,7 @@
 import types
 import importlib
 import inspect
-<<<<<<< HEAD
-=======
-
->>>>>>> b4e62258
+
 try:
     import jsonpickle
 except:
@@ -665,7 +662,7 @@
 
                 # compute the return via the frontend framework
                 module_name = fn_tree[25 : fn_tree.rfind(".")]
-<<<<<<< HEAD
+
 
                 pickle_dict = {"a": args_np, "b": kwargs_np}
                 process=frontend[1]
@@ -688,60 +685,6 @@
                 else:
                     print(process.stderr.readlines())
                     raise Exception
-=======
-                # frontend_fw = importlib.import_module(module_name)
-
-                # temp=dict()
-                # if frontend.split("/")[0]=='jax':
-                #     # we prepare for jaxlib
-                #     pass
-
-                pickle_dict = {"a": args_np, "b": kwargs_np}
-
-                frontend_ret = subprocess.run(
-                    [
-                        "/opt/miniconda/envs/multienv/bin/python",
-                        "test.py",
-                        jsonpickle.dumps(pickle_dict),
-                        fn_name,
-                        module_name,
-                        "numpy" + "/" + np.__version__,
-                        frontend,
-                    ],
-                    capture_output=True,
-                    text=True,
-                )
-
-                if frontend_ret.stdout:
-                    frontend_ret = jsonpickle.loads(frontend_ret.stdout)
-                else:
-                    print(frontend_ret.stderr)
-                    raise Exception
-                ivy.set_backend("numpy")
-                frontend_ret = ivy.to_native(frontend_ret)
-
-                # globally_done = (
-                #     frontend.split("/")[0]
-                #     + "/"
-                #     + importlib.import_module(frontend.split("/")[0]).__version__
-                # )
-                # try:
-                #     frontend_fw = config.custom_import(
-                #         frontend.split("/")[0] + "/" + frontend.split("/")[1],
-                #         module_name,
-                #         globally_done=globally_done,
-                #     )
-                # except Exception as e:
-                #     raise e
-                #
-                # print(frontend_fw.__version__)
-                # frontend_ret = frontend_fw.__dict__[fn_name](
-                #     *args_frontend, **kwargs_frontend
-                # )
-                # frontend_ret = np.asarray(
-                #     frontend_ret
-                # )  # we do this because frontend_ret comes from a module in another file
->>>>>>> b4e62258
 
                 if ivy.isscalar(frontend_ret):
                     frontend_ret_np_flat = [np.asarray(frontend_ret)]
