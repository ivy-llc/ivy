--- conflicted
+++ resolved
@@ -63,10 +63,6 @@
 )
 from . import globals
 
-<<<<<<< HEAD
-=======
-
->>>>>>> c98b3c2b
 try:
     os.environ["IVY_ROOT"] = ".ivy"
     import ivy.compiler.compiler as ic
@@ -396,10 +392,7 @@
 
     else:
         ivy.set_backend(ground_truth_backend)
-<<<<<<< HEAD
-=======
         ivy.set_default_device(on_device)
->>>>>>> c98b3c2b
         try:
             fn = getattr(ivy, fn_name)
             args, kwargs, _, _, _ = create_args_kwargs(
@@ -411,10 +404,7 @@
                 kwarg_np_vals=kwarg_np_vals,
                 input_dtypes=input_dtypes,
                 test_flags=test_flags,
-<<<<<<< HEAD
-=======
                 on_device=on_device,
->>>>>>> c98b3c2b
             )
             ret_from_gt, ret_np_from_gt_flat = get_ret_and_flattened_np_array(
                 ivy.__dict__[fn_name],
@@ -445,12 +435,9 @@
             ivy.unset_backend()
             raise e
         fw_list = gradient_unsupported_dtypes(fn=ivy.__dict__[fn_name])
-<<<<<<< HEAD
-=======
         gt_returned_array = isinstance(ret_from_gt, ivy.Array)
         if gt_returned_array:
             ret_from_gt_device = ivy.dev(ret_from_gt)
->>>>>>> c98b3c2b
         ivy.unset_backend()
     # gradient test
     fw = ivy.current_backend_str()
@@ -936,10 +923,7 @@
         grads_np_from_gt_flat = ground_ret
     else:
         ivy.set_backend(ground_truth_backend)
-<<<<<<< HEAD
-=======
         ivy.set_default_device(on_device)
->>>>>>> c98b3c2b
         test_unsupported = check_unsupported_dtype(
             fn=ivy.__dict__[fn] if isinstance(fn, str) else fn[1],
             input_dtypes=input_dtypes,
@@ -956,10 +940,7 @@
             kwargs_idxs=kwargs_idxs,
             input_dtypes=input_dtypes,
             test_flags=test_flags,
-<<<<<<< HEAD
-=======
             on_device=on_device,
->>>>>>> c98b3c2b
         )
         _, grads_from_gt = ivy.execute_with_gradients(
             grad_fn,
@@ -1091,10 +1072,7 @@
     if isinstance(globals.CURRENT_GROUND_TRUTH_BACKEND, list):
         # override the ground truth in favor of multiversion
         ground_truth_backend = globals.CURRENT_GROUND_TRUTH_BACKEND
-<<<<<<< HEAD
-=======
         ground_truth_backend = globals.CURRENT_GROUND_TRUTH_BACKEND
->>>>>>> c98b3c2b
 
     init_input_dtypes = ivy.default(init_input_dtypes, [])
 
@@ -1273,10 +1251,7 @@
             fw_list[k].extend(v)
     else:
         ivy.set_backend(ground_truth_backend)
-<<<<<<< HEAD
-=======
         ivy.set_default_device(on_device)
->>>>>>> c98b3c2b
         args_gt_constructor, kwargs_gt_constructor, _, _, _ = create_args_kwargs(
             args_np=args_np_constructor,
             arg_np_vals=con_arg_np_vals,
@@ -1286,10 +1261,7 @@
             kwargs_idxs=con_kwargs_idxs,
             input_dtypes=init_input_dtypes,
             test_flags=init_flags,
-<<<<<<< HEAD
-=======
             on_device=on_device,
->>>>>>> c98b3c2b
         )
         args_gt_method, kwargs_gt_method, _, _, _ = create_args_kwargs(
             args_np=args_np_method,
@@ -1300,10 +1272,7 @@
             kwargs_idxs=met_kwargs_idxs,
             input_dtypes=method_input_dtypes,
             test_flags=method_flags,
-<<<<<<< HEAD
-=======
             on_device=on_device,
->>>>>>> c98b3c2b
         )
         ins_gt = ivy.__dict__[class_name](*args_gt_constructor, **kwargs_gt_constructor)
         # ToDo : remove this when the handle_method can properly compute unsupported dtypes
@@ -1331,12 +1300,9 @@
                 fw_list[k] = []
             fw_list[k].extend(v)
 
-<<<<<<< HEAD
-=======
         gt_returned_array = isinstance(ret_from_gt, ivy.Array)
         if gt_returned_array:
             ret_from_gt_device = ivy.dev(ret_from_gt)
->>>>>>> c98b3c2b
         ivy.unset_backend()
     # gradient test
 
