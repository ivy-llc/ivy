--- conflicted
+++ resolved
@@ -337,7 +337,7 @@
             )
 
     # compute the return with a Ground Truth backend
-<<<<<<< HEAD
+
     if isinstance(ground_truth_backend,list):
         process=ground_truth_backend[1]
 
@@ -358,30 +358,7 @@
         except Exception as e:
             print(
                 "Something bad happened to the subprocess, here are the logs:\n\n"
-=======
-    ivy.set_backend(ground_truth_backend)
-    try:
-        fn = getattr(ivy, fn_name)
-        args, kwargs, _, _, _ = create_args_kwargs(
-            args_np=args_np,
-            arg_np_vals=arg_np_vals,
-            args_idxs=args_idxs,
-            kwargs_np=kwargs_np,
-            kwargs_idxs=kwargs_idxs,
-            kwarg_np_vals=kwarg_np_vals,
-            input_dtypes=input_dtypes,
-            test_flags=test_flags,
-        )
-        ret_from_gt, ret_np_from_gt_flat = get_ret_and_flattened_np_array(
-            ivy.__dict__[fn_name], *args, **kwargs
-        )
-        if test_flags.with_out:
-            test_ret_from_gt = (
-                ret_from_gt[getattr(ivy.__dict__[fn_name], "out_index")]
-                if hasattr(ivy.__dict__[fn_name], "out_index")
-                else ret_from_gt
->>>>>>> 5b844981
-            )
+
             print(process.stdout.readlines())
             raise e
         ground_ret = process.stdout.readline()
@@ -394,7 +371,6 @@
 
     else:
         ivy.set_backend(ground_truth_backend)
-
         try:
             fn = getattr(ivy, fn_name)
             args, kwargs, _, _, _ = create_args_kwargs(
@@ -405,9 +381,7 @@
                 kwargs_idxs=kwargs_idxs,
                 kwarg_np_vals=kwarg_np_vals,
                 input_dtypes=input_dtypes,
-                as_variable_flags=as_variable_flags,
-                native_array_flags=native_array_flags,
-                container_flags=container_flags,
+                test_flags=test_flags,
             )
             ret_from_gt, ret_np_from_gt_flat = get_ret_and_flattened_np_array(
                 ivy.__dict__[fn_name], *args, **kwargs
@@ -417,7 +391,7 @@
                     ret_from_gt[getattr(ivy.__dict__[fn_name], "out_index")]
                     if hasattr(ivy.__dict__[fn_name], "out_index")
                     else ret_from_gt
-                )
+                    )
                 out_from_gt = ivy.nested_map(
                     test_ret_from_gt, ivy.zeros_like, to_mutable=True, include_derived=True
                 )
@@ -869,7 +843,7 @@
     grads_np_flat = flatten_and_to_np(ret=grads)
 
     # compute the return with a Ground Truth backend
-<<<<<<< HEAD
+
     if isinstance(ground_truth_backend,list):
 
         process = ground_truth_backend[1]
@@ -921,9 +895,7 @@
             kwarg_np_vals=kwarg_np_vals,
             kwargs_idxs=kwargs_idxs,
             input_dtypes=input_dtypes,
-            as_variable_flags=as_variable_flags,
-            native_array_flags=native_array_flags,
-            container_flags=container_flags,
+            test_flags=test_flags,
         )
         _, grads_from_gt = ivy.execute_with_gradients(
             grad_fn,
@@ -933,34 +905,7 @@
         )
         grads_np_from_gt_flat = flatten_and_to_np(ret=grads_from_gt)
         ivy.unset_backend()
-=======
-    ivy.set_backend(ground_truth_backend)
-    test_unsupported = check_unsupported_dtype(
-        fn=ivy.__dict__[fn] if isinstance(fn, str) else fn[1],
-        input_dtypes=input_dtypes,
-        all_as_kwargs_np=all_as_kwargs_np,
-    )
-    if test_unsupported:
-        return
-    args, kwargs, _, args_idxs, kwargs_idxs = create_args_kwargs(
-        args_np=args_np,
-        arg_np_vals=arg_np_vals,
-        args_idxs=args_idxs,
-        kwargs_np=kwargs_np,
-        kwarg_np_vals=kwarg_np_vals,
-        kwargs_idxs=kwargs_idxs,
-        input_dtypes=input_dtypes,
-        test_flags=test_flags,
-    )
-    _, grads_from_gt = ivy.execute_with_gradients(
-        grad_fn,
-        [args, kwargs, 1],
-        xs_grad_idxs=xs_grad_idxs,
-        ret_grad_idxs=ret_grad_idxs,
-    )
-    grads_np_from_gt_flat = flatten_and_to_np(ret=grads_from_gt)
-    ivy.unset_backend()
->>>>>>> 5b844981
+
 
     assert len(grads_np_flat) == len(
         grads_np_from_gt_flat
@@ -1206,7 +1151,7 @@
     )
 
     # Compute the return with a Ground Truth backend
-<<<<<<< HEAD
+
     if isinstance(ground_truth_backend,list):
         process = ground_truth_backend[1]
         try:
@@ -1265,41 +1210,7 @@
             kwarg_np_vals=con_kwarg_np_vals,
             kwargs_idxs=con_kwargs_idxs,
             input_dtypes=init_input_dtypes,
-            as_variable_flags=init_flags.as_variable,
-            native_array_flags=init_flags.native_arrays,
-=======
-    ivy.set_backend(ground_truth_backend)
-    args_gt_constructor, kwargs_gt_constructor, _, _, _ = create_args_kwargs(
-        args_np=args_np_constructor,
-        arg_np_vals=con_arg_np_vals,
-        args_idxs=con_args_idxs,
-        kwargs_np=kwargs_np_constructor,
-        kwarg_np_vals=con_kwarg_np_vals,
-        kwargs_idxs=con_kwargs_idxs,
-        input_dtypes=init_input_dtypes,
-        test_flags=init_flags,
-    )
-    args_gt_method, kwargs_gt_method, _, _, _ = create_args_kwargs(
-        args_np=args_np_method,
-        arg_np_vals=met_arg_np_vals,
-        args_idxs=met_args_idxs,
-        kwargs_np=kwargs_np_method,
-        kwarg_np_vals=met_kwarg_np_vals,
-        kwargs_idxs=met_kwargs_idxs,
-        input_dtypes=method_input_dtypes,
-        test_flags=method_flags,
-    )
-    ins_gt = ivy.__dict__[class_name](*args_gt_constructor, **kwargs_gt_constructor)
-    # ToDo : remove this when the handle_method can properly compute unsupported dtypes
-    if any(
-        dtype in ivy.function_unsupported_dtypes(ins_gt.__getattribute__(method_name))
-        for dtype in method_input_dtypes
-    ):
-        return
-    if isinstance(ins_gt, ivy.Module):
-        v_gt = v_np.cont_map(
-            lambda x, kc: ivy.asarray(x) if isinstance(x, np.ndarray) else x
->>>>>>> 5b844981
+            test_flags=init_flags,
         )
         args_gt_method, kwargs_gt_method, _, _, _ = create_args_kwargs(
             args_np=args_np_method,
@@ -1309,9 +1220,7 @@
             kwarg_np_vals=met_kwarg_np_vals,
             kwargs_idxs=met_kwargs_idxs,
             input_dtypes=method_input_dtypes,
-            as_variable_flags=method_flags.as_variable,
-            native_array_flags=method_flags.native_arrays,
-            container_flags=method_flags.container_flags,
+            test_flags=method_flags,
         )
         ins_gt = ivy.__dict__[class_name](*args_gt_constructor, **kwargs_gt_constructor)
         # ToDo : remove this when the handle_method can properly compute unsupported dtypes
