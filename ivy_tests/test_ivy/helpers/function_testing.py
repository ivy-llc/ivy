--- conflicted
+++ resolved
@@ -1,9 +1,5 @@
 # global
-<<<<<<< HEAD
-import os
-=======
 # flake8: noqa
->>>>>>> 2adb5c62
 import copy
 from typing import Union, List
 import numpy as np
