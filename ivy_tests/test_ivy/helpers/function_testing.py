--- conflicted
+++ resolved
@@ -573,76 +573,10 @@
         if test_unsupported:
             test_unsupported_function(fn=frontend_fn, args=args, kwargs=kwargs)
             return
-<<<<<<< HEAD
-    else:
-        args, kwargs, _, _, _ = create_args_kwargs(
-            args_np=args_np,
-            arg_np_vals=arg_np_vals,
-            args_idxs=args_idxs,
-            kwargs_np=kwargs_np,
-            kwarg_np_vals=kwarg_np_vals,
-            kwargs_idxs=kwargs_idxs,
-            input_dtypes=input_dtypes,
-            as_variable_flags=as_variable_flags,
-            native_array_flags=native_array_flags,
-        )
-        args_ivy, kwargs_ivy = ivy.args_to_ivy(
-            *args, **kwargs
-        )  # ToDo, probably redundant?
-
-    # frontend function
-    frontend_fn = getattr(function_dict, fn_name)
-
-    # check and replace NativeClass object in arguments with ivy counterparts
-    convs = {
-        "jax": convjax,
-        "numpy": convnumpy,
-        "tensorflow": convtensor,
-        "torch": convtorch,
-    }
-    if frontend in convs:
-        conv = convs[frontend]
-        args = ivy.nested_map(args, fn=conv, include_derived=True)
-        kwargs = ivy.nested_map(kwargs, fn=conv, include_derived=True)
-
-    # run from the Ivy API directly
-    if test_unsupported:
-        test_unsupported_function(fn=frontend_fn, args=args, kwargs=kwargs)
-        return
-    # Make copy for arguments for functions that might use
-    # inplace update by default
-    copy_kwargs = copy.deepcopy(kwargs)
-    copy_args = copy.deepcopy(args)
-    ret = frontend_fn(*args, **kwargs)
-
-    # converting to ivy.array if FrontendArray was returned
-    if _is_frontend_array(ret):
-        ret = ret.data
-    elif isinstance(ret, list) or isinstance(ret, tuple):
-        ret = [x.data for x in ret]
-    if with_out:
-        if not inspect.isclass(ret):
-            is_ret_tuple = issubclass(ret.__class__, tuple)
-        else:
-            is_ret_tuple = issubclass(ret, tuple)
-        if is_ret_tuple:
-            ret = ivy.nested_map(
-                ret,
-                lambda _x: ivy.array(_x) if not ivy.is_array(_x) else _x,
-                include_derived=True,
-            )
-        elif not ivy.is_array(ret):
-            ret = ivy.array(ret)
-        out = ret
-        # pass return value to out argument
-        # check if passed reference is correctly updated
-        kwargs["out"] = out
-=======
         # Make copy for arguments for functions that might use
         # inplace update by default
         copy_kwargs = copy.deepcopy(kwargs)
         copy_args = copy.deepcopy(args)
->>>>>>> e9ad5df0
         ret = frontend_fn(*args, **kwargs)
         # converting to ivy.array if FrontendArray was returned
         if _is_frontend_array(ret):
