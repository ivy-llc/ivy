# global
import copy
from typing import Union, List
import numpy as np
import types
import importlib
import inspect
from collections import OrderedDict


from ivy_tests.test_ivy.conftest import mod_backend

try:
    import tensorflow as tf
except ImportError:
    tf = types.SimpleNamespace()
    tf.TensorShape = None

# local
from .pipeline_helper import BackendHandler, BackendHandlerMode, get_frontend_config
import ivy
from ivy_tests.test_ivy.helpers.test_parameter_flags import FunctionTestFlags
import ivy_tests.test_ivy.helpers.test_parameter_flags as pf
import ivy_tests.test_ivy.helpers.globals as t_globals
from ivy.functional.ivy.data_type import _get_function_list, _get_functions_from_string
from ivy_tests.test_ivy.test_frontends import NativeClass
from ivy_tests.test_ivy.helpers.structs import FrontendMethodData
from .assertions import (
    value_test,
    check_unsupported_dtype,
)


# Temporary (.so) configuration
def traced_if_required(backend: str, fn, test_trace=False, args=None, kwargs=None):
    with BackendHandler.update_backend(backend) as ivy_backend:
        if test_trace:
            fn = ivy_backend.trace(fn, args=args, kwargs=kwargs)
    return fn


# Ivy Function testing ##########################

# Test Function Helpers ###############


def _find_instance_in_args(backend: str, args, array_indices, mask):
    """
    Find the first element in the arguments that is considered to be an instance of
    Array or Container class.

    Parameters
    ----------
    args
        Arguments to iterate over
    array_indices
        Indices of arrays that exists in the args
    mask
        Boolean mask for whether the corrseponding element in (args) has a
        generated test_flags.native_array as False or test_flags.container as
        true

    Returns
    -------
        First found instance in the arguments and the updates arguments not
        including the instance
    """
    i = 0
    for i, a in enumerate(mask):
        if a:
            break
    instance_idx = array_indices[i]
    with BackendHandler.update_backend(backend) as ivy_backend:
        instance = ivy_backend.index_nest(args, instance_idx)
        new_args = ivy_backend.copy_nest(args, to_mutable=False)
        ivy_backend.prune_nest_at_index(new_args, instance_idx)
    return instance, new_args


def _get_frontend_submodules(fn_tree: str, gt_fn_tree: str):
    split_index = fn_tree.rfind(".")
    frontend_submods, fn_name = fn_tree[:split_index], fn_tree[split_index + 1 :]

    # if gt_fn_tree and gt_fn_name are different from our frontend structure
    if gt_fn_tree is not None:
        split_index = gt_fn_tree.rfind(".")
        gt_frontend_submods, gt_fn_name = (
            gt_fn_tree[:split_index],
            gt_fn_tree[split_index + 1 :],
        )
    else:
        gt_frontend_submods, gt_fn_name = fn_tree[25 : fn_tree.rfind(".")], fn_name
    return frontend_submods, fn_name, gt_frontend_submods, gt_fn_name


def test_function_backend_computation(
    fw, test_flags, all_as_kwargs_np, input_dtypes, on_device, fn_name
):
<<<<<<< HEAD
    """
    Test a function that consumes (or returns) arrays for the current backend by
    comparing the result with numpy.

    Parameters
    ----------
    input_dtypes
        data types of the input arguments in order.
    test_flags
        FunctionTestFlags object that stores all testing flags, including:
        num_positional_args, with_out, instance_method, as_variable,
        native_arrays, container, gradient, precision_mode
    fw
        current backend (framework).
    fn_name
        name of the function to test.
    rtol_
        relative tolerance value.
    atol_
        absolute tolerance value.
    tolerance_dict
        (Optional) dictionary of tolerance values for each dtype.
    test_values
        if True, test for the correctness of the resulting values.
    xs_grad_idxs
        Indices of the input arrays to compute gradients with respect to. If None,
        gradients are returned with respect to all input arrays. (Default value = None)
    ret_grad_idxs
        Indices of the returned arrays for which to return computed gradients. If None,
        gradients are returned for all returned arrays. (Default value = None)
    on_device
        The device on which to create arrays
    return_flat_np_arrays
        If test_values is False, this flag dictates whether the original returns are
        returned, or whether the flattened numpy arrays are returned.
    all_as_kwargs_np
        input arguments to the function as keyword arguments.

    Returns
    -------
    ret
        optional, return value from the function
    ret_gt
        optional, return value from the Ground Truth function

    Examples
    --------
    >>> input_dtypes = 'float64'
    >>> as_variable_flags = False
    >>> with_out = False
    >>> num_positional_args = 0
    >>> native_array_flags = False
    >>> container_flags = False
    >>> instance_method = False
    >>> precision_mode = False
    >>> test_flags = FunctionTestFlags(num_positional_args, with_out,
        instance_method,
        as_variable,
        native_arrays,
        container_flags,
        precision_mode,
        none)
    >>> fw = "torch"
    >>> fn_name = "abs"
    >>> x = np.array([-1])
    >>> test_function(input_dtypes, test_flags, fw, fn_name, x=x)

    >>> input_dtypes = ['float64', 'float32']
    >>> as_variable_flags = [False, True]
    >>> with_out = False
    >>> num_positional_args = 1
    >>> native_array_flags = [True, False]
    >>> container_flags = [False, False]
    >>> instance_method = False
    >>> precision_mode = False
    >>> test_flags = FunctionTestFlags(num_positional_args, with_out,
        instance_method,
        as_variable,
        native_arrays,
        container_flags,
        precision_mode,
        none)
    >>> fw = "numpy"
    >>> fn_name = "add"
    >>> x1 = np.array([1, 3, 4])
    >>> x2 = np.array([-3, 15, 24])
    >>> test_function(input_dtypes, test_flags, fw, fn_name, x1=x1, x2=x2)
    """
    # ToDo add with_backend refactor in GC
    _switch_backend_context(test_flags.test_trace)

=======
>>>>>>> 225e0ec6
    # split the arguments into their positional and keyword components
    args_np, kwargs_np = kwargs_to_args_n_kwargs(
        num_positional_args=test_flags.num_positional_args, kwargs=all_as_kwargs_np
    )

    # Extract all arrays from the arguments and keyword arguments
    arg_np_arrays, arrays_args_indices, n_args_arrays = _get_nested_np_arrays(args_np)
    kwarg_np_arrays, arrays_kwargs_indices, n_kwargs_arrays = _get_nested_np_arrays(
        kwargs_np
    )

    # Make all array-specific test flags and dtypes equal in length
    total_num_arrays = n_args_arrays + n_kwargs_arrays
    if len(input_dtypes) < total_num_arrays:
        input_dtypes = [input_dtypes[0] for _ in range(total_num_arrays)]
    if len(test_flags.as_variable) < total_num_arrays:
        test_flags.as_variable = [
            test_flags.as_variable[0] for _ in range(total_num_arrays)
        ]
    if len(test_flags.native_arrays) < total_num_arrays:
        test_flags.native_arrays = [
            test_flags.native_arrays[0] for _ in range(total_num_arrays)
        ]
    if len(test_flags.container) < total_num_arrays:
        test_flags.container = [
            test_flags.container[0] for _ in range(total_num_arrays)
        ]

    with BackendHandler.update_backend(fw) as ivy_backend:
        # Update variable flags to be compatible with float dtype and with_out args
        test_flags.as_variable = [
            v if ivy_backend.is_float_dtype(d) and not test_flags.with_out else False
            for v, d in zip(test_flags.as_variable, input_dtypes)
        ]

    # update instance_method flag to only be considered if the
    # first term is either an ivy.Array or ivy.Container
    instance_method = test_flags.instance_method and (
        not test_flags.native_arrays[0] or test_flags.container[0]
    )

    args, kwargs = create_args_kwargs(
        backend=fw,
        args_np=args_np,
        arg_np_vals=arg_np_arrays,
        args_idxs=arrays_args_indices,
        kwargs_np=kwargs_np,
        kwarg_np_vals=kwarg_np_arrays,
        kwargs_idxs=arrays_kwargs_indices,
        input_dtypes=input_dtypes,
        test_flags=test_flags,
        on_device=on_device,
    )

    # If function doesn't have an out argument but an out argument is given
    # or a test with out flag is True

    if ("out" in kwargs or test_flags.with_out) and "out" not in inspect.signature(
        getattr(ivy, fn_name)
    ).parameters:
        raise Exception(f"Function {fn_name} does not have an out parameter")

    # Run either as an instance method or from the API directly
    with BackendHandler.update_backend(fw) as ivy_backend:
        instance = None
        if instance_method:
            array_or_container_mask = [
                (not native_flag) or container_flag
                for native_flag, container_flag in zip(
                    test_flags.native_arrays, test_flags.container
                )
            ]

            # Boolean mask for args and kwargs True if an entry's
            # test Array flag is True or test Container flag is true
            args_instance_mask = array_or_container_mask[
                : test_flags.num_positional_args
            ]
            kwargs_instance_mask = array_or_container_mask[
                test_flags.num_positional_args :
            ]

            if any(args_instance_mask):
                instance, args = _find_instance_in_args(
                    fw, args, arrays_args_indices, args_instance_mask
                )
            else:
                instance, kwargs = _find_instance_in_args(
                    fw, kwargs, arrays_kwargs_indices, kwargs_instance_mask
                )

            if test_flags.test_trace:
                target_fn = lambda instance, *args, **kwargs: instance.__getattribute__(
                    fn_name
                )(*args, **kwargs)
                args = [instance, *args]
            else:
                target_fn = instance.__getattribute__(fn_name)
        else:
            target_fn = ivy_backend.__dict__[fn_name]

        ret_from_target, ret_np_flat_from_target = get_ret_and_flattened_np_array(
<<<<<<< HEAD
            backend_to_test,
            target_fn,
            *args,
            test_trace=test_flags.test_trace,
            precision_mode=test_flags.precision_mode,
            **kwargs,
=======
            fw, target_fn, *args, test_compile=test_flags.test_compile, **kwargs
>>>>>>> 225e0ec6
        )

        assert ivy_backend.nested_map(
            ret_from_target,
            lambda x: ivy_backend.is_ivy_array(x) if ivy_backend.is_array(x) else True,
        ), "Ivy function returned non-ivy arrays: {}".format(ret_from_target)

        # Assert indices of return if the indices of the out array provided
        if test_flags.with_out and not test_flags.test_trace:
            test_ret = (
                ret_from_target[getattr(ivy_backend.__dict__[fn_name], "out_index")]
                if hasattr(ivy_backend.__dict__[fn_name], "out_index")
                else ret_from_target
            )
            out = ivy_backend.nested_map(
                test_ret, ivy_backend.zeros_like, to_mutable=True, include_derived=True
            )
            if instance_method:
                ret_from_target, ret_np_flat_from_target = (
                    get_ret_and_flattened_np_array(
                        fw, instance.__getattribute__(fn_name), *args, **kwargs, out=out
                    )
                )
            else:
                ret_from_target, ret_np_flat_from_target = (
                    get_ret_and_flattened_np_array(
                        fw, ivy_backend.__dict__[fn_name], *args, **kwargs, out=out
                    )
                )
            test_ret = (
                ret_from_target[getattr(ivy_backend.__dict__[fn_name], "out_index")]
                if hasattr(ivy_backend.__dict__[fn_name], "out_index")
                else ret_from_target
            )
            assert not ivy_backend.nested_any(
                ivy_backend.nested_multi_map(
                    lambda x, _: x[0] is x[1], [test_ret, out]
                ),
                lambda x: not x,
            )
            if not max(test_flags.container) and ivy_backend.native_inplace_support:
                # these backends do not always support native inplace updates
                assert not ivy_backend.nested_any(
                    ivy_backend.nested_multi_map(
                        lambda x, _: x[0].data is x[1].data, [test_ret, out]
                    ),
                    lambda x: not x,
                )
            # TODO use context manager
            test_ret = (
                ret_from_target[getattr(ivy.__dict__[fn_name], "out_index")]
                if hasattr(ivy.__dict__[fn_name], "out_index")
                else ret_from_target
            )
            assert not ivy.nested_any(
                ivy.nested_multi_map(lambda x, _: x[0] is x[1], [test_ret, out]),
                lambda x: not x,
            ), "the array in out argument does not contain same value as the returned"
            if not max(test_flags.container) and ivy_backend.native_inplace_support:
                # these backends do not always support native inplace updates
                assert not ivy.nested_any(
                    ivy.nested_multi_map(
                        lambda x, _: x[0].data is x[1].data, [test_ret, out]
                    ),
                    lambda x: not x,
                ), (
                    "the array in out argument does not contain same value as the"
                    " returned"
                )
    ret_device = None
    if isinstance(ret_from_target, ivy_backend.Array):  # TODO use str for now
        ret_device = ivy_backend.dev(ret_from_target)
    return (
        ret_from_target,
        ret_np_flat_from_target,
        ret_device,
        args_np,
        arg_np_arrays,
        arrays_args_indices,
        kwargs_np,
        arrays_kwargs_indices,
        kwarg_np_arrays,
        test_flags,
        input_dtypes,
    )


def test_function_ground_truth_computation(
    ground_truth_backend,
    on_device,
    args_np,
    arg_np_arrays,
    arrays_args_indices,
    kwargs_np,
    arrays_kwargs_indices,
    kwarg_np_arrays,
    input_dtypes,
    test_flags,
    fn_name,
):
    with BackendHandler.update_backend(ground_truth_backend) as gt_backend:
        gt_backend.set_default_device(on_device)  # TODO remove
        args, kwargs = create_args_kwargs(
            backend=test_flags.ground_truth_backend,
            args_np=args_np,
            arg_np_vals=arg_np_arrays,
            args_idxs=arrays_args_indices,
            kwargs_np=kwargs_np,
            kwargs_idxs=arrays_kwargs_indices,
            kwarg_np_vals=kwarg_np_arrays,
            input_dtypes=input_dtypes,
            test_flags=test_flags,
            on_device=on_device,
        )
        ret_from_gt, ret_np_from_gt_flat = get_ret_and_flattened_np_array(
            test_flags.ground_truth_backend,
            gt_backend.__dict__[fn_name],
            *args,
            test_trace=test_flags.test_trace,
            precision_mode=test_flags.precision_mode,
            **kwargs,
        )
        assert gt_backend.nested_map(
            ret_from_gt,
            lambda x: gt_backend.is_ivy_array(x) if gt_backend.is_array(x) else True,
        ), "Ground-truth function returned non-ivy arrays: {}".format(ret_from_gt)
        if test_flags.with_out and not test_flags.test_trace:
            test_ret_from_gt = (
                ret_from_gt[getattr(gt_backend.__dict__[fn_name], "out_index")]
                if hasattr(gt_backend.__dict__[fn_name], "out_index")
                else ret_from_gt
            )
            out_from_gt = gt_backend.nested_map(
                test_ret_from_gt,
                gt_backend.zeros_like,
                to_mutable=True,
                include_derived=True,
            )
            ret_from_gt, ret_np_from_gt_flat = get_ret_and_flattened_np_array(
                test_flags.ground_truth_backend,
                gt_backend.__dict__[fn_name],
                *args,
                test_trace=test_flags.test_trace,
                precision_mode=test_flags.precision_mode,
                **kwargs,
                out=out_from_gt,
            )

        # TODO enable
        fw_list = gradient_unsupported_dtypes(fn=gt_backend.__dict__[fn_name])
        ret_from_gt_device = None
        if isinstance(ret_from_gt, gt_backend.Array):  # TODO use str for now
            ret_from_gt_device = gt_backend.dev(ret_from_gt)
    return (ret_from_gt, ret_np_from_gt_flat, ret_from_gt_device, test_flags, fw_list)


def test_function(
    *,
    input_dtypes: Union[ivy.Dtype, List[ivy.Dtype]],
    test_flags: FunctionTestFlags,
    fn_name: str,
    rtol_: float = None,
    atol_: float = 1e-06,
    tolerance_dict: dict = None,
    test_values: bool = True,
    xs_grad_idxs=None,
    ret_grad_idxs=None,
    backend_to_test: str,
    on_device: str,
    return_flat_np_arrays: bool = False,
    **all_as_kwargs_np,
):
    """
    Test a function that consumes (or returns) arrays for the current backend by
    comparing the result with numpy.

    Parameters
    ----------
    input_dtypes
        data types of the input arguments in order.
    test_flags
        FunctionTestFlags object that stores all testing flags, including:
        num_positional_args, with_out, instance_method, as_variable,
        native_arrays, container, gradient
    fw
        current backend (framework).
    fn_name
        name of the function to test.
    rtol_
        relative tolerance value.
    atol_
        absolute tolerance value.
    test_values
        if True, test for the correctness of the resulting values.
    xs_grad_idxs
        Indices of the input arrays to compute gradients with respect to. If None,
        gradients are returned with respect to all input arrays. (Default value = None)
    ret_grad_idxs
        Indices of the returned arrays for which to return computed gradients. If None,
        gradients are returned for all returned arrays. (Default value = None)
    on_device
        The device on which to create arrays
    return_flat_np_arrays
        If test_values is False, this flag dictates whether the original returns are
        returned, or whether the flattened numpy arrays are returned.
    all_as_kwargs_np
        input arguments to the function as keyword arguments.

    Returns
    -------
    ret
        optional, return value from the function
<<<<<<< HEAD
    ret_np
        optional, return value from the Numpy function
    """
    # ToDo add with_backend refactor in GC
    _switch_backend_context(test_flags.test_trace)

    assert (
        not test_flags.with_out or not test_flags.inplace
    ), "only one of with_out or with_inplace can be set as True"

    # split the arguments into their positional and keyword components
    args_np, kwargs_np = kwargs_to_args_n_kwargs(
        num_positional_args=test_flags.num_positional_args, kwargs=all_as_kwargs_np
    )
=======
    ret_gt
        optional, return value from the Ground Truth function
>>>>>>> 225e0ec6

    Examples
    --------
    >>> input_dtypes = 'float64'
    >>> as_variable_flags = False
    >>> with_out = False
    >>> num_positional_args = 0
    >>> native_array_flags = False
    >>> container_flags = False
    >>> instance_method = False
    >>> test_flags = FunctionTestFlags(num_positional_args, with_out,
        instance_method,
        as_variable,
        native_arrays,
        container_flags,
        none)
    >>> fw = "torch"
    >>> fn_name = "abs"
    >>> x = np.array([-1])
    >>> test_function(input_dtypes, test_flags, fw, fn_name, x=x)

    >>> input_dtypes = ['float64', 'float32']
    >>> as_variable_flags = [False, True]
    >>> with_out = False
    >>> num_positional_args = 1
    >>> native_array_flags = [True, False]
    >>> container_flags = [False, False]
    >>> instance_method = False
    >>> test_flags = FunctionTestFlags(num_positional_args, with_out,
        instance_method,
        as_variable,
        native_arrays,
        container_flags,
        none)
    >>> fw = "numpy"
    >>> fn_name = "add"
    >>> x1 = np.array([1, 3, 4])
    >>> x2 = np.array([-3, 15, 24])
    >>> test_function(input_dtypes, test_flags, fw, fn_name, x1=x1, x2=x2)
    """
    ground_truth_backend = test_flags.ground_truth_backend
    if mod_backend[backend_to_test]:
        # multiprocessing
        proc, input_queue, output_queue = mod_backend[backend_to_test]
        input_queue.put(
            (
                "function_backend_computation",
                backend_to_test,
                test_flags,
                all_as_kwargs_np,
                input_dtypes,
                on_device,
                fn_name,
            )
        )
        (
            ret_from_target,
            ret_np_flat_from_target,
            ret_device,
            args_np,
            arg_np_arrays,
            arrays_args_indices,
            kwargs_np,
            arrays_kwargs_indices,
            kwarg_np_arrays,
            test_flags,
            input_dtypes,
        ) = output_queue.get()
    else:
        (
            ret_from_target,
            ret_np_flat_from_target,
            ret_device,
            args_np,
            arg_np_arrays,
            arrays_args_indices,
            kwargs_np,
            arrays_kwargs_indices,
            kwarg_np_arrays,
            test_flags,
            input_dtypes,
        ) = test_function_backend_computation(
            backend_to_test,
            test_flags,
            all_as_kwargs_np,
            input_dtypes,
            on_device,
            fn_name,
        )

    # compute the return with a Ground Truth backend
    if mod_backend[ground_truth_backend]:
        proc, input_queue, output_queue = mod_backend[ground_truth_backend]
        input_queue.put(
            (
                "function_ground_truth_computation",
                ground_truth_backend,
                on_device,
                args_np,
                arg_np_arrays,
                arrays_args_indices,
                kwargs_np,
                arrays_kwargs_indices,
                kwarg_np_arrays,
                input_dtypes,
                test_flags,
                fn_name,
            )
        )
        ret_from_gt, ret_np_from_gt_flat, ret_from_gt_device, test_flags, fw_list = (
            output_queue.get()
        )
    else:
        ret_from_gt, ret_np_from_gt_flat, ret_from_gt_device, test_flags, fw_list = (
            test_function_ground_truth_computation(
                ground_truth_backend,
                on_device,
                args_np,
                arg_np_arrays,
                arrays_args_indices,
                kwargs_np,
                arrays_kwargs_indices,
                kwarg_np_arrays,
                input_dtypes,
                test_flags,
                fn_name,
            )
        )

    # Gradient test
    # TODO enable back , ADD backend_to_test to the call below

    if (
        test_flags.test_gradients
        and not test_flags.instance_method
        and "bool" not in input_dtypes
        and not any(ivy.is_complex_dtype(d) for d in input_dtypes)
    ):
        if backend_to_test not in fw_list or not ivy.nested_argwhere(
            all_as_kwargs_np,
            lambda x: (
                x.dtype in fw_list[backend_to_test]
                if isinstance(x, np.ndarray)
                else None
            ),
        ):
            gradient_test(
                fn=fn_name,
                all_as_kwargs_np=all_as_kwargs_np,
                args_np=args_np,
                kwargs_np=kwargs_np,
                input_dtypes=input_dtypes,
                test_flags=test_flags,
                rtol_=rtol_,
                atol_=atol_,
                xs_grad_idxs=xs_grad_idxs,
                ret_grad_idxs=ret_grad_idxs,
                ground_truth_backend=ground_truth_backend,
                backend_to_test=backend_to_test,
                on_device=on_device,
            )

    assert ret_device == ret_from_gt_device, (
        f"ground truth backend ({test_flags.ground_truth_backend}) returned array on"
        f" device {ret_from_gt_device} but target backend ({backend_to_test})"
        f" returned array on device {ret_device}"
    )
    if ret_device is not None:
        assert ret_device == on_device, (
            f"device is set to {on_device}, but ground truth produced array on"
            f" {ret_device}"
        )

    # assuming value test will be handled manually in the test function
    if not test_values:
        if return_flat_np_arrays:
            return ret_np_flat_from_target, ret_np_from_gt_flat
        return ret_from_target, ret_from_gt

    if isinstance(rtol_, dict):
        rtol_ = _get_framework_rtol(rtol_, backend_to_test)
    if isinstance(atol_, dict):
        atol_ = _get_framework_atol(atol_, backend_to_test)

    # value test
    value_test(
        ret_np_flat=ret_np_flat_from_target,
        ret_np_from_gt_flat=ret_np_from_gt_flat,
        rtol=rtol_,
        atol=atol_,
        specific_tolerance_dict=tolerance_dict,
        backend=backend_to_test,
        ground_truth_backend=test_flags.ground_truth_backend,
    )


def test_frontend_function(
    *,
    input_dtypes: Union[ivy.Dtype, List[ivy.Dtype]],
    test_flags: pf.frontend_function_flags,
    backend_to_test: str,
    on_device="cpu",
    frontend: str,
    fn_tree: str,
    gt_fn_tree: str = None,
    rtol: float = None,
    atol: float = 1e-06,
    tolerance_dict: dict = None,
    test_values: bool = True,
    **all_as_kwargs_np,
):
    """
    Test a frontend function for the current backend by comparing the result with the
    function in the associated framework.

    Parameters
    ----------
    input_dtypes
        data types of the input arguments in order.
    test_flags
        FunctionTestFlags object that stores all testing flags, including:
        num_positional_args, with_out, instance_method, as_variable,
        native_arrays, container, gradient, precision_mode
    all_aliases
        a list of strings containing all aliases for that function
        in the current frontend with their full namespaces.
    frontend
        current frontend (framework).
    fn_tree
        Path to function in frontend framework namespace.
    gt_fn_tree
        Path to function in ground truth framework namespace.
    rtol
        relative tolerance value.
    atol
        absolute tolerance value.
    tolerance_dict
        dictionary of tolerance values for specific dtypes.
    test_values
        if True, test for the correctness of the resulting values.
    all_as_kwargs_np
        input arguments to the function as keyword arguments.

    Returns
    -------
    ret
        optional, return value from the function
    ret_np
        optional, return value from the Numpy function
    """
    # ToDo add with_backend refactor in GC
    _switch_backend_context(test_flags.test_compile)

    assert (
        not test_flags.with_out or not test_flags.inplace
    ), "only one of with_out or with_inplace can be set as True"

    # split the arguments into their positional and keyword components
    args_np, kwargs_np = kwargs_to_args_n_kwargs(
        num_positional_args=test_flags.num_positional_args, kwargs=all_as_kwargs_np
    )

    # extract all arrays from the arguments and keyword arguments
    arg_np_vals, args_idxs, c_arg_vals = _get_nested_np_arrays(args_np)
    kwarg_np_vals, kwargs_idxs, c_kwarg_vals = _get_nested_np_arrays(kwargs_np)
    # make all lists equal in length
    num_arrays = c_arg_vals + c_kwarg_vals
    if len(input_dtypes) < num_arrays:
        input_dtypes = [input_dtypes[0] for _ in range(num_arrays)]
    if len(test_flags.as_variable) < num_arrays:
        test_flags.as_variable = [test_flags.as_variable[0] for _ in range(num_arrays)]
    if len(test_flags.native_arrays) < num_arrays:
        test_flags.native_arrays = [
            test_flags.native_arrays[0] for _ in range(num_arrays)
        ]

    with BackendHandler.update_backend(backend_to_test) as ivy_backend:
        # update var flags to be compatible with float dtype and with_out args
        test_flags.as_variable = [
            v if ivy_backend.is_float_dtype(d) and not test_flags.with_out else False
            for v, d in zip(test_flags.as_variable, input_dtypes)
        ]

        local_importer = ivy_backend.utils.dynamic_import

        # strip the decorator to get an Ivy array
        # TODO, fix testing for jax frontend for x32
        if frontend == "jax":
            local_importer.import_module("ivy.functional.frontends.jax").config.update(
                "jax_enable_x64", True
            )

        frontend_submods, fn_name, gt_frontend_submods, gt_fn_name = (
            _get_frontend_submodules(fn_tree, gt_fn_tree)
        )
        function_module = local_importer.import_module(frontend_submods)
        frontend_fn = getattr(function_module, fn_name)

        # apply test flags etc.
        args, kwargs = create_args_kwargs(
            backend=backend_to_test,
            args_np=args_np,
            arg_np_vals=arg_np_vals,
            args_idxs=args_idxs,
            kwargs_np=kwargs_np,
            kwarg_np_vals=kwarg_np_vals,
            kwargs_idxs=kwargs_idxs,
            input_dtypes=input_dtypes,
            test_flags=test_flags,
            on_device=on_device,
        )

        # strip the decorator to get an Ivy array
        # ToDo, fix testing for jax frontend for x32
        if frontend == "jax":
            importlib.import_module("ivy.functional.frontends.jax").config.update(
                "jax_enable_x64", True
            )

        # Make copy for arguments for functions that might use
        # inplace update by default
        copy_kwargs = copy.deepcopy(kwargs)
        copy_args = copy.deepcopy(args)

        # Frontend array generation
        create_frontend_array = local_importer.import_module(
            f"ivy.functional.frontends.{frontend}"
        )._frontend_array

        if test_flags.generate_frontend_arrays:
            args_for_test, kwargs_for_test = args_to_frontend(
                backend_to_test,
                *args,
                frontend_array_fn=create_frontend_array,
                **kwargs,
            )
        else:
            args_for_test, kwargs_for_test = ivy_backend.args_to_ivy(*args, **kwargs)

        ret = get_frontend_ret(
            backend_to_test,
            frontend_fn,
            *args_for_test,
            test_trace=test_flags.test_trace,
            frontend_array_function=(
                create_frontend_array if test_flags.test_trace else None
            ),
            as_ivy_arrays=(not test_flags.generate_frontend_arrays),
            precision_mode=test_flags.precision_mode,
            **kwargs_for_test,
        )

        # test if frontend array was returned
        if test_flags.generate_frontend_arrays:
            assert ivy_backend.nested_map(
                ret,
                lambda x: (_is_frontend_array(x) if ivy_backend.is_array(x) else True),
            ), "Frontend function returned non-frontend arrays: {}".format(ret)

        if test_flags.with_out:
            if not inspect.isclass(ret):
                is_ret_tuple = issubclass(ret.__class__, tuple)
            else:
                is_ret_tuple = issubclass(ret, tuple)

            if test_flags.generate_frontend_arrays:
                if is_ret_tuple:
                    ret = ivy_backend.nested_map(
                        ret,
                        lambda _x: (
                            arrays_to_frontend(
                                backend=backend_to_test,
                                frontend_array_fn=create_frontend_array,
                            )(_x)
                            if not _is_frontend_array(_x)
                            else _x
                        ),
                        include_derived=True,
                    )
                elif not _is_frontend_array(ret):
                    ret = arrays_to_frontend(
                        backend=backend_to_test, frontend_array_fn=create_frontend_array
                    )(ret)
            else:
                if is_ret_tuple:
                    ret = ivy_backend.nested_map(
                        ret,
                        lambda _x: (
                            ivy_backend.array(_x)
                            if not ivy_backend.is_array(_x)
                            else _x
                        ),
                        include_derived=True,
                    )
                elif not ivy_backend.is_array(ret):
                    ret = ivy_backend.array(ret)

            out = ret
            # pass return value to out argument
            # check if passed reference is correctly updated
            kwargs["out"] = out
            if is_ret_tuple:
                if test_flags.generate_frontend_arrays:
                    flatten_ret = flatten_frontend(
                        ret=ret,
                        backend=backend_to_test,
                        frontend_array_fn=create_frontend_array,
                    )
                    flatten_out = flatten_frontend(
                        ret=out,
                        backend=backend_to_test,
                        frontend_array_fn=create_frontend_array,
                    )
                else:
                    flatten_ret = flatten(backend=backend_to_test, ret=ret)
                    flatten_out = flatten(backend=backend_to_test, ret=out)
                for ret_array, out_array in zip(flatten_ret, flatten_out):
                    if ivy_backend.native_inplace_support and not any(
                        (ivy_backend.isscalar(ret), ivy_backend.isscalar(out))
                    ):
                        if test_flags.generate_frontend_arrays:
                            assert ret_array.ivy_array.data is out_array.ivy_array.data
                        else:
                            assert ret_array.data is out_array.data
                    assert ret_array is out_array
            else:
                if ivy_backend.native_inplace_support and not any(
                    (ivy_backend.isscalar(ret), ivy_backend.isscalar(out))
                ):
                    if test_flags.generate_frontend_arrays:
                        assert ret.ivy_array.data is out.ivy_array.data
                    else:
                        assert ret.data is out.data
                assert ret is out
        elif test_flags.inplace:
            assert not isinstance(ret, tuple)

            if test_flags.generate_frontend_arrays and not test_flags.test_trace:
                assert _is_frontend_array(ret)
                array_fn = _is_frontend_array
            else:
                assert ivy_backend.is_array(ret)
                array_fn = ivy_backend.is_array

            if "inplace" in list(inspect.signature(frontend_fn).parameters.keys()):
                # the function provides optional inplace update
                # set inplace update to be True and check
                # if returned reference is inputted reference
                # and if inputted reference's content is correctly updated
                copy_kwargs["inplace"] = True
                copy_kwargs["as_ivy_arrays"] = False
                first_array = ivy_backend.func_wrapper._get_first_array(
                    *copy_args, array_fn=array_fn, **copy_kwargs
                )
                ret_ = get_frontend_ret(
                    frontend_fn=frontend_fn,
                    backend=backend_to_test,
                    precision_mode=test_flags.precision_mode,
                    test_trace=test_flags.test_trace,
                    frontend_array_function=(
                        create_frontend_array if test_flags.test_trace else None
                    ),
                    *copy_args,
                    **copy_kwargs,
                )
                assert first_array is ret_
            else:
                # the function provides inplace update by default
                # check if returned reference is inputted reference
                copy_kwargs["as_ivy_arrays"] = False
                first_array = ivy_backend.func_wrapper._get_first_array(
                    *args, array_fn=array_fn, **kwargs
                )
                ret_ = get_frontend_ret(
                    frontend_fn=frontend_fn,
                    backend=backend_to_test,
                    precision_mode=test_flags.precision_mode,
                    test_trace=test_flags.test_trace,
                    frontend_array_function=(
                        create_frontend_array if test_flags.test_trace else None
                    ),
                    *args,
                    **kwargs,
                )
                assert (
                    first_array is ret_
                ), f"Inplace operation failed {first_array} != {ret_}"

        # create NumPy args
        if test_flags.generate_frontend_arrays:
            ret_np_flat = flatten_frontend_to_np(
                ret=ret,
                frontend_array_fn=create_frontend_array,
                backend=backend_to_test,
            )
        else:
            ret_np_flat = flatten_and_to_np(ret=ret, backend=backend_to_test)

        if not test_values:
            ret = ivy_backend.nested_map(
                ret, _frontend_array_to_ivy, include_derived={tuple: True}
            )

        def arrays_to_numpy(x):
            if test_flags.generate_frontend_arrays:
                return ivy_backend.to_numpy(x.ivy_array) if _is_frontend_array(x) else x
            return (
                ivy_backend.to_numpy(x._data) if isinstance(x, ivy_backend.Array) else x
            )

        gt_args_np = ivy.nested_map(
            args_for_test,
            arrays_to_numpy,
            shallow=False,
        )
        gt_kwargs_np = ivy.nested_map(
            kwargs_for_test,
            arrays_to_numpy,
            shallow=False,
        )

    # create frontend framework args
    frontend_config = get_frontend_config(frontend)
    args_frontend = ivy.nested_map(
        gt_args_np,
        lambda x: (
            frontend_config.native_array(x)
            if isinstance(x, np.ndarray)
            else (
                frontend_config.as_native_dtype(x)
                if isinstance(x, frontend_config.Dtype)
                else x
            )
        ),
        shallow=False,
    )
    kwargs_frontend = ivy.nested_map(
        gt_kwargs_np,
        lambda x: frontend_config.native_array(x) if isinstance(x, np.ndarray) else x,
        shallow=False,
    )

    # change ivy dtypes to native dtypes
    if "dtype" in kwargs_frontend and kwargs_frontend["dtype"] is not None:
        kwargs_frontend["dtype"] = frontend_config.as_native_dtype(
            kwargs_frontend["dtype"]
        )

    # change ivy device to native devices
    if "device" in kwargs_frontend:
        kwargs_frontend["device"] = frontend_config.as_native_dev(
            kwargs_frontend["device"]
        )

    # compute the return via the frontend framework
    frontend_fw = importlib.import_module(gt_frontend_submods)
    frontend_ret = frontend_fw.__dict__[gt_fn_name](*args_frontend, **kwargs_frontend)

    if frontend_config.isscalar(frontend_ret):
        frontend_ret_np_flat = [frontend_config.to_numpy(frontend_ret)]
    else:
        # tuplify the frontend return
        if not isinstance(frontend_ret, tuple):
            frontend_ret = (frontend_ret,)
        frontend_ret_idxs = ivy.nested_argwhere(
            frontend_ret, frontend_config.is_native_array
        )
        frontend_ret_flat = ivy.multi_index_nest(frontend_ret, frontend_ret_idxs)
        frontend_ret_np_flat = [frontend_config.to_numpy(x) for x in frontend_ret_flat]
    # assuming value test will be handled manually in the test function
    if not test_values:
        return (
            ret,
            frontend_ret,
        )

    if isinstance(rtol, dict):
        rtol = _get_framework_rtol(rtol, t_globals.CURRENT_BACKEND)
    if isinstance(atol, dict):
        atol = _get_framework_atol(atol, t_globals.CURRENT_BACKEND)

    value_test(
        ret_np_flat=ret_np_flat,
        ret_np_from_gt_flat=frontend_ret_np_flat,
        rtol=rtol,
        atol=atol,
        specific_tolerance_dict=tolerance_dict,
        backend=backend_to_test,
        ground_truth_backend=frontend,
    )


# Method testing


def test_gradient_backend_computation(
    backend_to_test,
    args_np,
    arg_np_vals,
    args_idxs,
    kwargs_np,
    kwarg_np_vals,
    kwargs_idxs,
    input_dtypes,
    test_flags,
<<<<<<< HEAD
    test_trace: bool = False,
    rtol_: float = None,
    atol_: float = 1e-06,
    tolerance_dict: dict = None,
    xs_grad_idxs=None,
    ret_grad_idxs=None,
    backend_to_test: str,
    ground_truth_backend: str,
    on_device: str,
=======
    on_device,
    fn,
    test_compile,
    xs_grad_idxs,
    ret_grad_idxs,
>>>>>>> 225e0ec6
):
    args, kwargs = create_args_kwargs(
        backend=backend_to_test,
        args_np=args_np,
        arg_np_vals=arg_np_vals,
        args_idxs=args_idxs,
        kwargs_np=kwargs_np,
        kwarg_np_vals=kwarg_np_vals,
        kwargs_idxs=kwargs_idxs,
        input_dtypes=input_dtypes,
        test_flags=test_flags,
        on_device=on_device,
    )

    with BackendHandler.update_backend(backend_to_test) as ivy_backend:

        def _grad_fn(all_args):
            args, kwargs, i = all_args
            call_fn = ivy_backend.__dict__[fn] if isinstance(fn, str) else fn[i]
            ret = traced_if_required(
                backend_to_test,
                call_fn,
                test_trace=test_trace,
                args=args,
                kwargs=kwargs,
            )(*args, **kwargs)
            return ivy_backend.nested_map(ret, ivy_backend.mean, include_derived=True)

        with ivy_backend.PreciseMode(test_flags.precision_mode):
            _, grads = ivy_backend.execute_with_gradients(
                _grad_fn,
                [args, kwargs, 0],
                xs_grad_idxs=xs_grad_idxs,
                ret_grad_idxs=ret_grad_idxs,
            )
    grads_np_flat = flatten_and_to_np(backend=backend_to_test, ret=grads)
    return grads_np_flat


def test_gradient_ground_truth_computation(
    ground_truth_backend,
    on_device,
    fn,
    input_dtypes,
    all_as_kwargs_np,
    args_np,
    arg_np_vals,
    args_idxs,
    kwargs_np,
    kwarg_np_vals,
    test_flags,
    kwargs_idxs,
    test_compile,
    xs_grad_idxs,
    ret_grad_idxs,
):
    with BackendHandler.update_backend(ground_truth_backend) as gt_backend:
        gt_backend.set_default_device(on_device)  # TODO remove

        if check_unsupported_dtype(
            fn=gt_backend.__dict__[fn] if isinstance(fn, str) else fn[1],
            input_dtypes=input_dtypes,
            all_as_kwargs_np=all_as_kwargs_np,
        ):
            return

        args, kwargs = create_args_kwargs(
            backend=ground_truth_backend,
            args_np=args_np,
            arg_np_vals=arg_np_vals,
            args_idxs=args_idxs,
            kwargs_np=kwargs_np,
            kwarg_np_vals=kwarg_np_vals,
            kwargs_idxs=kwargs_idxs,
            input_dtypes=input_dtypes,
            test_flags=test_flags,
            on_device=on_device,
        )

        def _gt_grad_fn(all_args):
            args, kwargs, i = all_args
            call_fn = gt_backend.__dict__[fn] if isinstance(fn, str) else fn[i]
            ret = traced_if_required(
                ground_truth_backend,
                call_fn,
                test_trace=test_trace,
                args=args,
                kwargs=kwargs,
            )(*args, **kwargs)
            return gt_backend.nested_map(ret, gt_backend.mean, include_derived=True)

        with gt_backend.PreciseMode(test_flags.precision_mode):
            _, grads_from_gt = gt_backend.execute_with_gradients(
                _gt_grad_fn,
                [args, kwargs, 1],
                xs_grad_idxs=xs_grad_idxs,
                ret_grad_idxs=ret_grad_idxs,
            )
        grads_np_from_gt_flat = flatten_and_to_np(
            backend=ground_truth_backend, ret=grads_from_gt
        )

    return grads_np_from_gt_flat


def gradient_test(
    *,
    fn,
    all_as_kwargs_np,
    args_np,
    kwargs_np,
    input_dtypes,
    test_flags,
    test_compile: bool = False,
    rtol_: float = None,
    atol_: float = 1e-06,
    tolerance_dict=None,
    xs_grad_idxs=None,
    ret_grad_idxs=None,
    backend_to_test: str,
    ground_truth_backend: str,
    on_device: str,
):
    # extract all arrays from the arguments and keyword arguments
    arg_np_vals, args_idxs, _ = _get_nested_np_arrays(args_np)
    kwarg_np_vals, kwargs_idxs, _ = _get_nested_np_arrays(kwargs_np)

    if mod_backend[backend_to_test]:
        # do this using multiprocessing
        proc, input_queue, output_queue = mod_backend[backend_to_test]
        input_queue.put(
            (
                "gradient_backend_computation",
                backend_to_test,
                args_np,
                arg_np_vals,
                args_idxs,
                kwargs_np,
                kwarg_np_vals,
                kwargs_idxs,
                input_dtypes,
                test_flags,
                on_device,
                fn,
                test_compile,
                xs_grad_idxs,
                ret_grad_idxs,
            )
        )
        grads_np_flat = output_queue.get()

    else:
        grads_np_flat = test_gradient_backend_computation(
            backend_to_test,
            args_np,
            arg_np_vals,
            args_idxs,
            kwargs_np,
            kwarg_np_vals,
            kwargs_idxs,
            input_dtypes,
            test_flags,
            on_device,
            fn,
            test_compile,
            xs_grad_idxs,
            ret_grad_idxs,
        )

    if mod_backend[ground_truth_backend]:
        # do this using multiprocessing
        proc, input_queue, output_queue = mod_backend[ground_truth_backend]
        input_queue.put(
            (
                "gradient_ground_truth_computation",
                ground_truth_backend,
                on_device,
                fn,
                input_dtypes,
                all_as_kwargs_np,
                args_np,
                arg_np_vals,
                args_idxs,
                kwargs_np,
                kwarg_np_vals,
                test_flags,
                kwargs_idxs,
                test_compile,
                xs_grad_idxs,
                ret_grad_idxs,
            )
        )
        grads_np_from_gt_flat = output_queue.get()
    else:
        grads_np_from_gt_flat = test_gradient_ground_truth_computation(
            ground_truth_backend,
            on_device,
            fn,
            input_dtypes,
            all_as_kwargs_np,
            args_np,
            arg_np_vals,
            args_idxs,
            kwargs_np,
            kwarg_np_vals,
            test_flags,
            kwargs_idxs,
            test_compile,
            xs_grad_idxs,
            ret_grad_idxs,
        )

    assert len(grads_np_flat) == len(
        grads_np_from_gt_flat
    ), "result length mismatch: {} ({}) != {} ({})".format(
        grads_np_flat,
        len(grads_np_flat),
        grads_np_from_gt_flat,
        len(grads_np_from_gt_flat),
    )

    value_test(
        ret_np_flat=grads_np_flat,
        ret_np_from_gt_flat=grads_np_from_gt_flat,
        rtol=rtol_,
        atol=atol_,
        specific_tolerance_dict=tolerance_dict,
        backend=backend_to_test,
        ground_truth_backend=ground_truth_backend,
    )


<<<<<<< HEAD
def test_method(
    *,
    init_input_dtypes: List[ivy.Dtype] = None,
    method_input_dtypes: List[ivy.Dtype] = None,
    init_all_as_kwargs_np: dict = None,
    method_all_as_kwargs_np: dict = None,
    init_flags: pf.MethodTestFlags,
    method_flags: pf.MethodTestFlags,
    class_name: str,
    method_name: str = "__call__",
    init_with_v: bool = False,
    method_with_v: bool = False,
    rtol_: float = None,
    atol_: float = 1e-06,
    tolerance_dict: dict = None,
    test_values: Union[bool, str] = True,
    test_gradients: bool = False,
    xs_grad_idxs=None,
    ret_grad_idxs=None,
    test_trace: bool = False,
    backend_to_test: str,
    ground_truth_backend: str,
    on_device: str,
    return_flat_np_arrays: bool = False,
):
    """
    Test a class-method that consumes (or returns) arrays for the current backend by
    comparing the result with numpy.

    Parameters
    ----------
    init_input_dtypes
        data types of the input arguments to the constructor in order.
    init_as_variable_flags
        dictates whether the corresponding input argument passed to the constructor
        should be treated as an ivy.Array.
    init_num_positional_args
        number of input arguments that must be passed as positional arguments to the
        constructor.
    init_native_array_flags
        dictates whether the corresponding input argument passed to the constructor
        should be treated as a native array.
    init_all_as_kwargs_np:
        input arguments to the constructor as keyword arguments.
    method_input_dtypes
        data types of the input arguments to the method in order.
    method_as_variable_flags
        dictates whether the corresponding input argument passed to the method should
        be treated as an ivy.Array.
    method_num_positional_args
        number of input arguments that must be passed as positional arguments to the
        method.
    method_native_array_flags
        dictates whether the corresponding input argument passed to the method should
        be treated as a native array.
    method_container_flags
        dictates whether the corresponding input argument passed to the method should
        be treated as an ivy Container.
    method_all_as_kwargs_np:
        input arguments to the method as keyword arguments.
    class_name
        name of the class to test.
    method_name
        name of tthe method to test.
    init_with_v
        if the class being tested is an ivy.Module, then setting this flag as True will
        call the constructor with the variables v passed explicitly.
    method_with_v
        if the class being tested is an ivy.Module, then setting this flag as True will
        call the method with the variables v passed explicitly.
    rtol_
        relative tolerance value.
    atol_
        absolute tolerance value.
    tolerance_dict
        dictionary of tolerance values for specific dtypes.
    test_values
        can be a bool or a string to indicate whether correctness of values should be
        tested. If the value is `with_v`, shapes are tested but not values.
    test_gradients
        if True, test for the correctness of gradients.
    xs_grad_idxs
        Indices of the input arrays to compute gradients with respect to. If None,
        gradients are returned with respect to all input arrays. (Default value = None)
    ret_grad_idxs
        Indices of the returned arrays for which to return computed gradients. If None,
        gradients are returned for all returned arrays. (Default value = None)
    test_trace
        If True, test for the correctness of compilation.
    ground_truth_backend
        Ground Truth Backend to compare the result-values.
    device_
        The device on which to create arrays.
    return_flat_np_arrays
        If test_values is False, this flag dictates whether the original returns are
        returned, or whether the flattened numpy arrays are returned.

    Returns
    -------
    ret
        optional, return value from the function
    ret_gt
        optional, return value from the Ground Truth function
    """
    # ToDo add with_backend refactor in GC
    _switch_backend_context(test_trace)

=======
def test_method_backend_computation(
    init_input_dtypes,
    init_flags,
    backend_to_test,
    init_all_as_kwargs_np,
    on_device,
    method_input_dtypes,
    method_flags,
    method_all_as_kwargs_np,
    class_name,
    method_name,
    init_with_v,
    test_compile,
    method_with_v,
):
>>>>>>> 225e0ec6
    init_input_dtypes = ivy.default(init_input_dtypes, [])

    # Constructor arguments #
    init_all_as_kwargs_np = ivy.default(init_all_as_kwargs_np, dict())
    # split the arguments into their positional and keyword components
    args_np_constructor, kwargs_np_constructor = kwargs_to_args_n_kwargs(
        num_positional_args=init_flags.num_positional_args,
        kwargs=init_all_as_kwargs_np,
    )

    # extract all arrays from the arguments and keyword arguments
    con_arg_np_vals, con_args_idxs, con_c_arg_vals = _get_nested_np_arrays(
        args_np_constructor
    )
    con_kwarg_np_vals, con_kwargs_idxs, con_c_kwarg_vals = _get_nested_np_arrays(
        kwargs_np_constructor
    )

    # make all lists equal in length
    num_arrays_constructor = con_c_arg_vals + con_c_kwarg_vals
    if len(init_input_dtypes) < num_arrays_constructor:
        init_input_dtypes = [
            init_input_dtypes[0] for _ in range(num_arrays_constructor)
        ]
    if len(init_flags.as_variable) < num_arrays_constructor:
        init_flags.as_variable = [
            init_flags.as_variable[0] for _ in range(num_arrays_constructor)
        ]
    if len(init_flags.native_arrays) < num_arrays_constructor:
        init_flags.native_arrays = [
            init_flags.native_arrays[0] for _ in range(num_arrays_constructor)
        ]

    # update variable flags to be compatible with float dtype
    with BackendHandler.update_backend(backend_to_test) as ivy_backend:
        init_flags.as_variable = [
            v if ivy_backend.is_float_dtype(d) else False
            for v, d in zip(init_flags.as_variable, init_input_dtypes)
        ]

    # Save original constructor data for inplace operations
    constructor_data = OrderedDict(
        args_np=args_np_constructor,
        arg_np_vals=con_arg_np_vals,
        args_idxs=con_args_idxs,
        kwargs_np=kwargs_np_constructor,
        kwarg_np_vals=con_kwarg_np_vals,
        kwargs_idxs=con_kwargs_idxs,
        input_dtypes=init_input_dtypes,
        test_flags=init_flags,
        on_device=on_device,
    )
    org_con_data = copy.deepcopy(constructor_data)

    # Create Args
    args_constructor, kwargs_constructor = create_args_kwargs(
        backend=backend_to_test, **constructor_data
    )
    # end constructor #

    # method arguments #
    method_input_dtypes = ivy.default(method_input_dtypes, [])
    args_np_method, kwargs_np_method = kwargs_to_args_n_kwargs(
        num_positional_args=method_flags.num_positional_args,
        kwargs=method_all_as_kwargs_np,
    )

    # extract all arrays from the arguments and keyword arguments
    met_arg_np_vals, met_args_idxs, met_c_arg_vals = _get_nested_np_arrays(
        args_np_method
    )
    met_kwarg_np_vals, met_kwargs_idxs, met_c_kwarg_vals = _get_nested_np_arrays(
        kwargs_np_method
    )

    # make all lists equal in length
    num_arrays_method = met_c_arg_vals + met_c_kwarg_vals
    if len(method_input_dtypes) < num_arrays_method:
        method_input_dtypes = [method_input_dtypes[0] for _ in range(num_arrays_method)]
    if len(method_flags.as_variable) < num_arrays_method:
        method_flags.as_variable = [
            method_flags.as_variable[0] for _ in range(num_arrays_method)
        ]
    if len(method_flags.native_arrays) < num_arrays_method:
        method_flags.native_arrays = [
            method_flags.native_arrays[0] for _ in range(num_arrays_method)
        ]
    if len(method_flags.container) < num_arrays_method:
        method_flags.container = [
            method_flags.container[0] for _ in range(num_arrays_method)
        ]

    with BackendHandler.update_backend(backend_to_test) as ivy_backend:
        method_flags.as_variable = [
            v if ivy_backend.is_float_dtype(d) else False
            for v, d in zip(method_flags.as_variable, method_input_dtypes)
        ]

    # Create Args
    args_method, kwargs_method = create_args_kwargs(
        backend=backend_to_test,
        args_np=args_np_method,
        arg_np_vals=met_arg_np_vals,
        args_idxs=met_args_idxs,
        kwargs_np=kwargs_np_method,
        kwarg_np_vals=met_kwarg_np_vals,
        kwargs_idxs=met_kwargs_idxs,
        input_dtypes=method_input_dtypes,
        test_flags=method_flags,
        on_device=on_device,
    )
    # End Method #

    # Run testing
    with BackendHandler.update_backend(backend_to_test) as ivy_backend:
        ins = ivy_backend.__dict__[class_name](*args_constructor, **kwargs_constructor)
        # TODO remove when the handle_method can properly compute unsupported dtypes
        if any(
            dtype
            in ivy_backend.function_unsupported_dtypes(
                ins.__getattribute__(method_name)
            )
            for dtype in method_input_dtypes
        ):
            return
        v_np = None
        if isinstance(ins, ivy_backend.Module):
            if init_with_v:
                v = ivy_backend.Container(
                    ins._create_variables(
                        device=on_device, dtype=method_input_dtypes[0]
                    )
                )
                ins = ivy_backend.__dict__[class_name](
                    *args_constructor, **kwargs_constructor, v=v
                )
            v = ins.__getattribute__("v")
            v_np = v.cont_map(
                lambda x, kc: ivy_backend.to_numpy(x) if ivy_backend.is_array(x) else x
            )
            if method_with_v:
                kwargs_method = dict(**kwargs_method, v=v)
        ret, ret_np_flat = get_ret_and_flattened_np_array(
            backend_to_test,
            ins.__getattribute__(method_name),
            *args_method,
            test_trace=test_trace,
            precision_mode=method_flags.precision_mode,
            **kwargs_method,
        )
        if isinstance(ret, ivy_backend.Array):
            ret_device = ivy_backend.dev(ret)
        else:
            ret_device = None
    fw_list = gradient_unsupported_dtypes(fn=ins.__getattribute__(method_name))

    return (
        ret,
        ret_np_flat,
        ret_device,
        org_con_data,
        args_np_method,
        met_arg_np_vals,
        met_args_idxs,
        kwargs_np_method,
        met_kwarg_np_vals,
        met_kwargs_idxs,
        v_np,
        fw_list,
    )


def test_method_ground_truth_computation(
    ground_truth_backend,
    on_device,
    org_con_data,
    args_np_method,
    met_arg_np_vals,
    met_args_idxs,
    kwargs_np_method,
    met_kwarg_np_vals,
    met_kwargs_idxs,
    method_input_dtypes,
    method_flags,
    class_name,
    method_name,
    test_compile,
    v_np,
):
    with BackendHandler.update_backend(ground_truth_backend) as gt_backend:
        gt_backend.set_default_device(on_device)
        args_gt_constructor, kwargs_gt_constructor = create_args_kwargs(
            backend=ground_truth_backend, **org_con_data
        )
        args_gt_method, kwargs_gt_method = create_args_kwargs(
            backend=ground_truth_backend,
            args_np=args_np_method,
            arg_np_vals=met_arg_np_vals,
            args_idxs=met_args_idxs,
            kwargs_np=kwargs_np_method,
            kwarg_np_vals=met_kwarg_np_vals,
            kwargs_idxs=met_kwargs_idxs,
            input_dtypes=method_input_dtypes,
            test_flags=method_flags,
            on_device=on_device,
        )
        ins_gt = gt_backend.__dict__[class_name](
            *args_gt_constructor, **kwargs_gt_constructor
        )
        # TODO this when the handle_method can properly compute unsupported dtypes
        if any(
            dtype
            in gt_backend.function_unsupported_dtypes(
                ins_gt.__getattribute__(method_name)
            )
            for dtype in method_input_dtypes
        ):
            return
        if isinstance(ins_gt, gt_backend.Module):
            v_gt = v_np.cont_map(
                lambda x, kc: gt_backend.asarray(x) if isinstance(x, np.ndarray) else x
            )
            kwargs_gt_method = dict(**kwargs_gt_method, v=v_gt)
        ret_from_gt, ret_np_from_gt_flat = get_ret_and_flattened_np_array(
            ground_truth_backend,
            ins_gt.__getattribute__(method_name),
            *args_gt_method,
            test_trace=test_trace,
            precision_mode=method_flags.precision_mode,
            **kwargs_gt_method,
        )
        assert gt_backend.nested_map(
            ret_from_gt,
            lambda x: gt_backend.is_ivy_array(x) if gt_backend.is_array(x) else True,
        ), "Ground-truth method returned non-ivy arrays: {}".format(ret_from_gt)

        fw_list2 = gradient_unsupported_dtypes(fn=ins_gt.__getattribute__(method_name))
        # for k, v in fw_list2.items():
        #     if k not in fw_list:
        #         fw_list[k] = []
        #     fw_list[k].extend(v)

        if isinstance(ret_from_gt, gt_backend.Array):
            ret_from_gt_device = gt_backend.dev(ret_from_gt)
        else:
            ret_from_gt_device = None

<<<<<<< HEAD
        # gradient test
        if (
            test_gradients
            and not backend_to_test == "numpy"
            and "bool" not in method_input_dtypes
            and not any(gt_backend.is_complex_dtype(d) for d in method_input_dtypes)
        ):
            if backend_to_test in fw_list:
                if gt_backend.nested_argwhere(
                    method_all_as_kwargs_np,
                    lambda x: (
                        x.dtype in fw_list[backend_to_test]
                        if isinstance(x, np.ndarray)
                        else None
                    ),
                ):
                    pass
                else:
                    gradient_test(
                        fn=[
                            ins.__getattribute__(method_name),
                            ins_gt.__getattribute__(method_name),
                        ],
                        all_as_kwargs_np=method_all_as_kwargs_np,
                        args_np=args_np_method,
                        kwargs_np=kwargs_np_method,
                        input_dtypes=method_input_dtypes,
                        test_flags=method_flags,
                        test_trace=test_trace,
                        rtol_=rtol_,
                        atol_=atol_,
                        tolerance_dict=tolerance_dict,
                        xs_grad_idxs=xs_grad_idxs,
                        ret_grad_idxs=ret_grad_idxs,
                        backend_to_test=backend_to_test,
                        ground_truth_backend=ground_truth_backend,
                        on_device=on_device,
                    )

            else:
                gradient_test(
                    fn=[
                        ins.__getattribute__(method_name),
                        ins_gt.__getattribute__(method_name),
                    ],
                    all_as_kwargs_np=method_all_as_kwargs_np,
                    args_np=args_np_method,
                    kwargs_np=kwargs_np_method,
                    input_dtypes=method_input_dtypes,
                    test_flags=method_flags,
                    test_trace=test_trace,
                    rtol_=rtol_,
                    atol_=atol_,
                    tolerance_dict=tolerance_dict,
                    xs_grad_idxs=xs_grad_idxs,
                    ret_grad_idxs=ret_grad_idxs,
                    backend_to_test=backend_to_test,
                    ground_truth_backend=ground_truth_backend,
                    on_device=on_device,
                )
=======
    return ret_from_gt, ret_np_from_gt_flat, ret_from_gt_device, fw_list2


def test_method(
    *,
    init_input_dtypes: List[ivy.Dtype] = None,
    method_input_dtypes: List[ivy.Dtype] = None,
    init_all_as_kwargs_np: dict = None,
    method_all_as_kwargs_np: dict = None,
    init_flags: pf.MethodTestFlags,
    method_flags: pf.MethodTestFlags,
    class_name: str,
    method_name: str = "__call__",
    init_with_v: bool = False,
    method_with_v: bool = False,
    rtol_: float = None,
    atol_: float = 1e-06,
    tolerance_dict=None,
    test_values: Union[bool, str] = True,
    test_gradients: bool = False,
    xs_grad_idxs=None,
    ret_grad_idxs=None,
    test_compile: bool = False,
    backend_to_test: str,
    ground_truth_backend: str,
    on_device: str,
    return_flat_np_arrays: bool = False,
):
    """
    Test a class-method that consumes (or returns) arrays for the current backend by
    comparing the result with numpy.

    Parameters
    ----------
    init_input_dtypes
        data types of the input arguments to the constructor in order.
    init_as_variable_flags
        dictates whether the corresponding input argument passed to the constructor
        should be treated as an ivy.Array.
    init_num_positional_args
        number of input arguments that must be passed as positional arguments to the
        constructor.
    init_native_array_flags
        dictates whether the corresponding input argument passed to the constructor
        should be treated as a native array.
    init_all_as_kwargs_np:
        input arguments to the constructor as keyword arguments.
    method_input_dtypes
        data types of the input arguments to the method in order.
    method_as_variable_flags
        dictates whether the corresponding input argument passed to the method should
        be treated as an ivy.Array.
    method_num_positional_args
        number of input arguments that must be passed as positional arguments to the
        method.
    method_native_array_flags
        dictates whether the corresponding input argument passed to the method should
        be treated as a native array.
    method_container_flags
        dictates whether the corresponding input argument passed to the method should
        be treated as an ivy Container.
    method_all_as_kwargs_np:
        input arguments to the method as keyword arguments.
    class_name
        name of the class to test.
    method_name
        name of the method to test.
    init_with_v
        if the class being tested is an ivy.Module, then setting this flag as True will
        call the constructor with the variables v passed explicitly.
    method_with_v
        if the class being tested is an ivy.Module, then setting this flag as True will
        call the method with the variables v passed explicitly.
    rtol_
        relative tolerance value.
    atol_
        absolute tolerance value.
    test_values
        can be a bool or a string to indicate whether correctness of values should be
        tested. If the value is `with_v`, shapes are tested but not values.
    test_gradients
        if True, test for the correctness of gradients.
    xs_grad_idxs
        Indices of the input arrays to compute gradients with respect to. If None,
        gradients are returned with respect to all input arrays. (Default value = None)
    ret_grad_idxs
        Indices of the returned arrays for which to return computed gradients. If None,
        gradients are returned for all returned arrays. (Default value = None)
    test_compile
        If True, test for the correctness of compilation.
    ground_truth_backend
        Ground Truth Backend to compare the result-values.
    device_
        The device on which to create arrays.
    return_flat_np_arrays
        If test_values is False, this flag dictates whether the original returns are
        returned, or whether the flattened numpy arrays are returned.

    Returns
    -------
    ret
        optional, return value from the function
    ret_gt
        optional, return value from the Ground Truth function
    """
    # check to see if multiprocessing is to be used

    if mod_backend[backend_to_test]:
        # yep, multiprocessing
        proc, input_queue, output_queue = mod_backend[backend_to_test]
        input_queue.put(
            (
                "method_backend_computation",
                init_input_dtypes,
                init_flags,
                backend_to_test,
                init_all_as_kwargs_np,
                on_device,
                method_input_dtypes,
                method_flags,
                method_all_as_kwargs_np,
                class_name,
                method_name,
                init_with_v,
                test_compile,
                method_with_v,
            )
        )
        (
            ret,
            ret_np_flat,
            ret_device,
            org_con_data,
            args_np_method,
            met_arg_np_vals,
            met_args_idxs,
            kwargs_np_method,
            met_kwarg_np_vals,
            met_kwargs_idxs,
            v_np,
            fw_list,
        ) = output_queue.get()
    else:
        (
            ret,
            ret_np_flat,
            ret_device,
            org_con_data,
            args_np_method,
            met_arg_np_vals,
            met_args_idxs,
            kwargs_np_method,
            met_kwarg_np_vals,
            met_kwargs_idxs,
            v_np,
            fw_list,
        ) = test_method_backend_computation(
            init_input_dtypes,
            init_flags,
            backend_to_test,
            init_all_as_kwargs_np,
            on_device,
            method_input_dtypes,
            method_flags,
            method_all_as_kwargs_np,
            class_name,
            method_name,
            init_with_v,
            test_compile,
            method_with_v,
        )

    # Compute the return with a Ground Truth backend
    if mod_backend[ground_truth_backend]:
        # yep, multiprocessing
        proc, input_queue, output_queue = mod_backend[ground_truth_backend]
        input_queue.put(
            (
                "method_ground_truth_computation",
                ground_truth_backend,
                on_device,
                org_con_data,
                args_np_method,
                met_arg_np_vals,
                met_args_idxs,
                kwargs_np_method,
                met_kwarg_np_vals,
                met_kwargs_idxs,
                method_input_dtypes,
                method_flags,
                class_name,
                method_name,
                test_compile,
                v_np,
            )
        )
        ret_from_gt, ret_np_from_gt_flat, ret_from_gt_device, fw_list2 = (
            output_queue.get()
        )
    else:
        ret_from_gt, ret_np_from_gt_flat, ret_from_gt_device, fw_list2 = (
            test_method_ground_truth_computation(
                ground_truth_backend,
                on_device,
                org_con_data,
                args_np_method,
                met_arg_np_vals,
                met_args_idxs,
                kwargs_np_method,
                met_kwarg_np_vals,
                met_kwargs_idxs,
                method_input_dtypes,
                method_flags,
                class_name,
                method_name,
                test_compile,
                v_np,
            )
        )

    for k, v in fw_list2.items():
        if k not in fw_list:
            fw_list[k] = []
        fw_list[k].extend(v)

    # gradient test
    # TODO enable gradient testing
    # if (
    #     test_gradients
    #     and not backend_to_test == "numpy"
    #     and "bool" not in method_input_dtypes
    #     and not any(ivy.is_complex_dtype(d) for d in method_input_dtypes)
    # ):
    #     if fw in fw_list:
    #         if ivy.nested_argwhere(
    #             method_all_as_kwargs_np,
    #             lambda x: x.dtype in fw_list[fw] if isinstance(x, np.ndarray)
    #               else None,
    #         ):
    #             pass
    #         else:
    #             gradient_test(
    #                 fn=[
    #                     ins.__getattribute__(method_name),
    #                     ins_gt.__getattribute__(method_name),
    #                 ],
    #                 all_as_kwargs_np=method_all_as_kwargs_np,
    #                 args_np=args_np_method,
    #                 kwargs_np=kwargs_np_method,
    #                 input_dtypes=method_input_dtypes,
    #                 test_flags=method_flags,
    #                 test_compile=test_compile,
    #                 rtol_=rtol_,
    #                 atol_=atol_,
    #                 xs_grad_idxs=xs_grad_idxs,
    #                 ret_grad_idxs=ret_grad_idxs,
    #                 ground_truth_backend=ground_truth_backend,
    #                 on_device=on_device,
    #             )

    #     else:
    #         gradient_test(
    #             fn=[
    #                 ins.__getattribute__(method_name),
    #                 ins_gt.__getattribute__(method_name),
    #             ],
    #             all_as_kwargs_np=method_all_as_kwargs_np,
    #             args_np=args_np_method,
    #             kwargs_np=kwargs_np_method,
    #             input_dtypes=method_input_dtypes,
    #             test_flags=method_flags,
    #             test_compile=test_compile,
    #             rtol_=rtol_,
    #             atol_=atol_,
    #             xs_grad_idxs=xs_grad_idxs,
    #             ret_grad_idxs=ret_grad_idxs,
    #             ground_truth_backend=ground_truth_backend,
    #             on_device=on_device,
    #         )
>>>>>>> 225e0ec6

    assert ret_device == ret_from_gt_device, (
        f"ground truth backend ({ground_truth_backend}) returned array on"
        f" device {ret_from_gt_device} but target backend ({backend_to_test})"
        f" returned array on device {ret_device}"
    )
    if ret_device is not None:
        assert ret_device == on_device, (
            f"device is set to {on_device}, but ground truth produced array on"
            f" {ret_device}"
        )

    # assuming value test will be handled manually in the test function
    if not test_values:
        if return_flat_np_arrays:
            return ret_np_flat, ret_np_from_gt_flat
        return ret, ret_from_gt
    # value test

    if isinstance(rtol_, dict):
        rtol_ = _get_framework_rtol(rtol_, backend_to_test)
    if isinstance(atol_, dict):
        atol_ = _get_framework_atol(atol_, backend_to_test)

    value_test(
        backend=backend_to_test,
        ground_truth_backend=ground_truth_backend,
        ret_np_flat=ret_np_flat,
        ret_np_from_gt_flat=ret_np_from_gt_flat,
        rtol=rtol_,
        atol=atol_,
        specific_tolerance_dict=tolerance_dict,
    )


def test_frontend_method(
    *,
    init_input_dtypes: Union[ivy.Dtype, List[ivy.Dtype]] = None,
    method_input_dtypes: Union[ivy.Dtype, List[ivy.Dtype]],
    init_flags,
    method_flags,
    init_all_as_kwargs_np: dict = None,
    method_all_as_kwargs_np: dict,
    frontend: str,
    frontend_method_data: FrontendMethodData,
    backend_to_test: str,
    on_device,
    rtol_: float = None,
    atol_: float = 1e-06,
    tolerance_dict: dict = None,
    test_values: Union[bool, str] = True,
):
    """
    Test a class-method that consumes (or returns) arrays for the current backend by
    comparing the result with numpy.

    Parameters
    ----------
    init_input_dtypes
        data types of the input arguments to the constructor in order.
    init_as_variable_flags
        dictates whether the corresponding input argument passed to the constructor
        should be treated as an ivy.Variable.
    init_num_positional_args
        number of input arguments that must be passed as positional arguments to the
        constructor.
    init_native_array_flags
        dictates whether the corresponding input argument passed to the constructor
        should be treated as a native array.
    init_all_as_kwargs_np:
        input arguments to the constructor as keyword arguments.
    method_input_dtypes
        data types of the input arguments to the method in order.
    method_all_as_kwargs_np:
        input arguments to the method as keyword arguments.
    frontend
        current frontend (framework).
    rtol_
        relative tolerance value.
    atol_
        absolute tolerance value.
    tolerance_dict
        dictionary of tolerance values for specific dtypes.
    test_values
        can be a bool or a string to indicate whether correctness of values should be
        tested. If the value is `with_v`, shapes are tested but not values.

    Returns
    -------
    ret
        optional, return value from the function
    ret_gt
        optional, return value from the Ground Truth function
    """
    # ToDo add with_backend refactor in GC
    _switch_backend_context(method_flags.test_trace)

    # Constructor arguments #
    args_np_constructor, kwargs_np_constructor = kwargs_to_args_n_kwargs(
        num_positional_args=init_flags.num_positional_args,
        kwargs=init_all_as_kwargs_np,
    )

    # extract all arrays from the arguments and keyword arguments
    con_arg_np_vals, con_args_idxs, con_c_arg_vals = _get_nested_np_arrays(
        args_np_constructor
    )
    con_kwarg_np_vals, con_kwargs_idxs, con_c_kwarg_vals = _get_nested_np_arrays(
        kwargs_np_constructor
    )

    # make all lists equal in length
    num_arrays_constructor = con_c_arg_vals + con_c_kwarg_vals
    if len(init_input_dtypes) < num_arrays_constructor:
        init_input_dtypes = [
            init_input_dtypes[0] for _ in range(num_arrays_constructor)
        ]
    if len(init_flags.as_variable) < num_arrays_constructor:
        init_flags.as_variable = [
            init_flags.as_variable[0] for _ in range(num_arrays_constructor)
        ]
    if len(init_flags.native_arrays) < num_arrays_constructor:
        init_flags.native_arrays = [
            init_flags.native_arrays[0] for _ in range(num_arrays_constructor)
        ]

    # update variable flags to be compatible with float dtype
    with BackendHandler.update_backend(backend_to_test) as ivy_backend:
        init_flags.as_variable = [
            v if ivy_backend.is_float_dtype(d) else False
            for v, d in zip(init_flags.as_variable, init_input_dtypes)
        ]

    # Create Args
    args_constructor, kwargs_constructor = create_args_kwargs(
        backend=backend_to_test,
        args_np=args_np_constructor,
        arg_np_vals=con_arg_np_vals,
        args_idxs=con_args_idxs,
        kwargs_np=kwargs_np_constructor,
        kwarg_np_vals=con_kwarg_np_vals,
        kwargs_idxs=con_kwargs_idxs,
        input_dtypes=init_input_dtypes,
        test_flags=init_flags,
        on_device=on_device,
    )
    # End constructor #

    # Method arguments #
    args_np_method, kwargs_np_method = kwargs_to_args_n_kwargs(
        num_positional_args=method_flags.num_positional_args,
        kwargs=method_all_as_kwargs_np,
    )

    # extract all arrays from the arguments and keyword arguments
    met_arg_np_vals, met_args_idxs, met_c_arg_vals = _get_nested_np_arrays(
        args_np_method
    )
    met_kwarg_np_vals, met_kwargs_idxs, met_c_kwarg_vals = _get_nested_np_arrays(
        kwargs_np_method
    )

    # make all lists equal in length
    num_arrays_method = met_c_arg_vals + met_c_kwarg_vals
    if len(method_input_dtypes) < num_arrays_method:
        method_input_dtypes = [method_input_dtypes[0] for _ in range(num_arrays_method)]
    if len(method_flags.as_variable) < num_arrays_method:
        method_flags.as_variable = [
            method_flags.as_variable[0] for _ in range(num_arrays_method)
        ]
    if len(method_flags.native_arrays) < num_arrays_method:
        method_flags.native_arrays = [
            method_flags.native_arrays[0] for _ in range(num_arrays_method)
        ]

    with BackendHandler.update_backend(backend_to_test) as ivy_backend:
        if frontend == "jax":
            importlib.import_module("ivy.functional.frontends.jax").config.update(
                "jax_enable_x64", True
            )

        method_flags.as_variable = [
            v if ivy_backend.is_float_dtype(d) else False
            for v, d in zip(method_flags.as_variable, method_input_dtypes)
        ]

        # Create Args
        args_method, kwargs_method = create_args_kwargs(
            backend=backend_to_test,
            args_np=args_np_method,
            arg_np_vals=met_arg_np_vals,
            args_idxs=met_args_idxs,
            kwargs_np=kwargs_np_method,
            kwarg_np_vals=met_kwarg_np_vals,
            kwargs_idxs=met_kwargs_idxs,
            input_dtypes=method_input_dtypes,
            test_flags=method_flags,
            on_device=on_device,
        )
        # End Method #

        args_constructor_ivy, kwargs_constructor_ivy = ivy_backend.args_to_ivy(
            *args_constructor, **kwargs_constructor
        )
        args_method_ivy, kwargs_method_ivy = ivy_backend.args_to_ivy(
            *args_method, **kwargs_method
        )
        args_constructor_np = ivy_backend.nested_map(
            args_constructor_ivy,
            lambda x: (
                ivy_backend.to_numpy(x._data) if isinstance(x, ivy_backend.Array) else x
            ),
            shallow=False,
        )
        kwargs_constructor_np = ivy_backend.nested_map(
            kwargs_constructor_ivy,
            lambda x: (
                ivy_backend.to_numpy(x._data) if isinstance(x, ivy_backend.Array) else x
            ),
            shallow=False,
        )
        args_method_np = ivy_backend.nested_map(
            args_method_ivy,
            lambda x: (
                ivy_backend.to_numpy(x._data) if isinstance(x, ivy_backend.Array) else x
            ),
            shallow=False,
        )
        kwargs_method_np = ivy_backend.nested_map(
            kwargs_method_ivy,
            lambda x: (
                ivy_backend.to_numpy(x._data) if isinstance(x, ivy_backend.Array) else x
            ),
            shallow=False,
        )

        frontend_fw_module = ivy_backend.utils.dynamic_import.import_module(
            frontend_method_data.ivy_init_module
        )
        ivy_frontend_creation_fn = getattr(
            frontend_fw_module, frontend_method_data.init_name
        )

        # Run testing
        ins = ivy_frontend_creation_fn(*args_constructor, **kwargs_constructor)
        ret, ret_np_flat = get_ret_and_flattened_np_array(
            backend_to_test,
            ins.__getattribute__(frontend_method_data.method_name),
            precision_mode=method_flags.precision_mode,
            *args_method,
            test_trace=method_flags.test_trace,
            **kwargs_method,
        )

        # ToDo: uncomment once test_frontend_method has been updated to test for
        #  frontend array arguments like test_frontend_function where
        #  test_flags.generate_frontend_arrays is being used
        # assert ivy_backend.nested_map(
        #     ret, lambda x: _is_frontend_array(x) if ivy_backend.is_array(x) else True
        # ), "Frontend method returned non-frontend arrays: {}".format(ret)

    # Compute the return with the native frontend framework
    frontend_config = get_frontend_config(frontend)
    args_constructor_frontend = ivy.nested_map(
        args_constructor_np,
        lambda x: frontend_config.native_array(x) if isinstance(x, np.ndarray) else x,
        shallow=False,
    )
    kwargs_constructor_frontend = ivy.nested_map(
        kwargs_constructor_np,
        lambda x: frontend_config.native_array(x) if isinstance(x, np.ndarray) else x,
        shallow=False,
    )
    args_method_frontend = ivy.nested_map(
        args_method_np,
        lambda x: (
            frontend_config.native_array(x)
            if isinstance(x, np.ndarray)
            else (
                frontend_config.as_native_dtype(x)
                if isinstance(x, frontend_config.Dtype)
                else (
                    frontend_config.as_native_dev(x)
                    if isinstance(x, frontend_config.Device)
                    else x
                )
            )
        ),
        shallow=False,
    )
    kwargs_method_frontend = ivy.nested_map(
        kwargs_method_np,
        lambda x: frontend_config.native_array(x) if isinstance(x, np.ndarray) else x,
        shallow=False,
    )

    # change ivy dtypes to native dtypes
    if "dtype" in kwargs_method_frontend:
        kwargs_method_frontend["dtype"] = frontend_config.as_native_dtype(
            kwargs_method_frontend["dtype"]
        )

    # change ivy device to native devices
    if "device" in kwargs_method_frontend:
        kwargs_method_frontend["device"] = frontend_config.as_native_dev(
            kwargs_method_frontend["device"]
        )
    frontend_creation_fn = getattr(
        importlib.import_module(frontend_method_data.framework_init_module),
        frontend_method_data.init_name,
    )
    ins_gt = frontend_creation_fn(
        *args_constructor_frontend, **kwargs_constructor_frontend
    )
    frontend_ret = ins_gt.__getattribute__(frontend_method_data.method_name)(
        *args_method_frontend, **kwargs_method_frontend
    )
    if frontend == "tensorflow" and isinstance(frontend_ret, tf.TensorShape):
        frontend_ret_np_flat = [np.asarray(frontend_ret, dtype=np.int32)]
    elif frontend_config.isscalar(frontend_ret):
        frontend_ret_np_flat = [np.asarray(frontend_ret)]
    else:
        # tuplify the frontend return
        if not isinstance(frontend_ret, tuple):
            frontend_ret = (frontend_ret,)
        frontend_ret_idxs = ivy.nested_argwhere(
            frontend_ret, frontend_config.is_native_array
        )
        frontend_ret_flat = ivy.multi_index_nest(frontend_ret, frontend_ret_idxs)
        frontend_ret_np_flat = [frontend_config.to_numpy(x) for x in frontend_ret_flat]

    # assuming value test will be handled manually in the test function
    if not test_values:
        return ret, frontend_ret

    # value test
    if isinstance(rtol_, dict):
        rtol_ = _get_framework_rtol(rtol_, backend_to_test)
    if isinstance(atol_, dict):
        atol_ = _get_framework_atol(atol_, backend_to_test)

    value_test(
        ret_np_flat=ret_np_flat,
        ret_np_from_gt_flat=frontend_ret_np_flat,
        rtol=rtol_,
        atol=atol_,
        specific_tolerance_dict=tolerance_dict,
        backend=backend_to_test,
        ground_truth_backend=frontend,
    )


# Helpers
DEFAULT_RTOL = None
DEFAULT_ATOL = 1e-06


def _get_framework_rtol(rtols: dict, current_fw: str):
    if current_fw in rtols.keys():
        return rtols[current_fw]
    return DEFAULT_RTOL


def _get_framework_atol(atols: dict, current_fw: str):
    if current_fw in atols.keys():
        return atols[current_fw]
    return DEFAULT_ATOL


def _get_nested_np_arrays(nest):
    """
    Search for a NumPy arrays in a nest.

    Parameters
    ----------
    nest
        nest to search in.

    Returns
    -------
         Items found, indices, and total number of arrays found
    """
    indices = ivy.nested_argwhere(nest, lambda x: isinstance(x, np.ndarray))

    ret = ivy.multi_index_nest(nest, indices)
    return ret, indices, len(ret)


def create_args_kwargs(
    *,
    backend: str,
    args_np,
    arg_np_vals,
    args_idxs,
    kwargs_np,
    kwarg_np_vals,
    kwargs_idxs,
    input_dtypes,
    test_flags: Union[pf.FunctionTestFlags, pf.MethodTestFlags],
    on_device,
):
    """
    Create arguments and keyword-arguments for the function to test.

    Parameters
    ----------
    args_np
        A dictionary of arguments in Numpy.
    kwargs_np
        A dictionary of keyword-arguments in Numpy.
    input_dtypes
        data-types of the input arguments and keyword-arguments.

    Returns
    -------
    Backend specific arguments, keyword-arguments
    """
    # create args
    with BackendHandler.update_backend(backend) as ivy_backend:
        args = ivy_backend.copy_nest(args_np, to_mutable=False)
        ivy_backend.set_nest_at_indices(
            args,
            args_idxs,
            test_flags.apply_flags(
                arg_np_vals,
                input_dtypes,
                0,
                backend=backend,
                on_device=on_device,
            ),
        )

        # create kwargs
        kwargs = ivy_backend.copy_nest(kwargs_np, to_mutable=False)
        ivy_backend.set_nest_at_indices(
            kwargs,
            kwargs_idxs,
            test_flags.apply_flags(
                kwarg_np_vals,
                input_dtypes,
                len(arg_np_vals),
                backend=backend,
                on_device=on_device,
            ),
        )
    return args, kwargs


def convtrue(argument):
    """Convert NativeClass in argument to true framework counter part."""
    if isinstance(argument, NativeClass):
        return argument._native_class
    return argument


def wrap_frontend_function_args(argument):
    """Wrap frontend function arguments to return native arrays."""
    # TODO pass as an argument and do not rely on global state
    with BackendHandler.update_backend(t_globals.CURRENT_FRONTEND_STR) as ivy_frontend:
        if ivy_frontend.nested_any(
            argument,
            lambda x: hasattr(x, "__module__")
            and x.__module__.startswith("ivy.functional.frontends"),
        ):
            return ivy_frontend.output_to_native_arrays(
                ivy_frontend.frontend_outputs_to_ivy_arrays(argument)
            )
    if ivy_frontend.nested_any(argument, lambda x: isinstance(x, ivy_frontend.Shape)):
        return argument.shape
    return argument


def kwargs_to_args_n_kwargs(*, num_positional_args, kwargs):
    """
    Split the kwargs into args and kwargs.

    The first num_positional_args ported to args.
    """
    args = [v for v in list(kwargs.values())[:num_positional_args]]
    kwargs = {k: kwargs[k] for k in list(kwargs.keys())[num_positional_args:]}
    return args, kwargs


def flatten(*, backend: str, ret):
    """Return a flattened numpy version of the arrays in ret."""
    if not isinstance(ret, tuple):
        ret = (ret,)
    with BackendHandler.update_backend(backend) as ivy_backend:
        ret_idxs = ivy_backend.nested_argwhere(ret, ivy_backend.is_ivy_array)
        # no ivy array in the returned values, which means it returned scalar
        if len(ret_idxs) == 0:
            ret_idxs = ivy_backend.nested_argwhere(ret, ivy_backend.isscalar)
            ret_flat = ivy_backend.multi_index_nest(ret, ret_idxs)
            ret_flat = [
                ivy_backend.asarray(
                    x, dtype=ivy_backend.Dtype(str(np.asarray(x).dtype))
                )
                for x in ret_flat
            ]
        else:
            ret_flat = ivy_backend.multi_index_nest(ret, ret_idxs)
    return ret_flat


def flatten_frontend(*, ret, backend: str, frontend_array_fn=None):
    """Return a flattened numpy version of the frontend arrays in ret."""
    if not isinstance(ret, tuple):
        ret = (ret,)

    with BackendHandler.update_backend(backend) as ivy_backend:
        ret_idxs = ivy_backend.nested_argwhere(ret, _is_frontend_array)

        # handle scalars
        if len(ret_idxs) == 0:
            ret_idxs = ivy_backend.nested_argwhere(ret, ivy_backend.isscalar)
            ret_flat = ivy_backend.multi_index_nest(ret, ret_idxs)
            ret_flat = [
                frontend_array_fn(x, dtype=ivy_backend.Dtype(str(np.asarray(x).dtype)))
                for x in ret_flat
            ]

        else:
            ret_flat = ivy_backend.multi_index_nest(ret, ret_idxs)
    return ret_flat


def flatten_and_to_np(*, backend: str, ret):
    # flatten the return
    ret_flat = flatten(backend=backend, ret=ret)
    with BackendHandler.update_backend(backend) as ivy_backend:
        return [ivy_backend.to_numpy(x) for x in ret_flat]


def flatten_frontend_to_np(*, backend: str, ret, frontend_array_fn=None):
    # flatten the return

    ret_flat = flatten_frontend(
        ret=ret, backend=backend, frontend_array_fn=frontend_array_fn
    )

    with BackendHandler.update_backend(backend) as ivy_backend:
        return [ivy_backend.to_numpy(x.ivy_array) for x in ret_flat]


def get_ret_and_flattened_np_array(
    backend_to_test: str, fn, *args, test_trace=False, precision_mode=False, **kwargs
):
    """
    Run func with args and kwargs.

    Return the result along with its flattened version.
    """
    fn = traced_if_required(
        backend_to_test, fn, test_trace=test_trace, args=args, kwargs=kwargs
    )
    with BackendHandler.update_backend(backend_to_test) as ivy_backend:
        with ivy_backend.PreciseMode(precision_mode):
            ret = fn(*args, **kwargs)

        def map_fn(x):
            if _is_frontend_array(x):
                return x.ivy_array
            elif ivy_backend.is_native_array(x) or isinstance(x, np.ndarray):
                return ivy_backend.to_ivy(x)
            return x

        ret = ivy_backend.nested_map(ret, map_fn, include_derived={tuple: True})
        return ret, flatten_and_to_np(backend=backend_to_test, ret=ret)


def get_frontend_ret(
    backend,
    frontend_fn,
    *args,
    frontend_array_function=None,
    as_ivy_arrays=True,
    precision_mode=False,
    test_trace: bool = False,
    **kwargs,
):
    frontend_fn = traced_if_required(
        backend, frontend_fn, test_trace=test_trace, args=args, kwargs=kwargs
    )
    with BackendHandler.update_backend(backend) as ivy_backend:
        if not as_ivy_arrays and test_trace:
            args, kwargs = ivy_backend.nested_map(
                (args, kwargs), _frontend_array_to_ivy, include_derived={tuple: True}
            )
        with ivy_backend.PreciseMode(precision_mode):
            ret = frontend_fn(*args, **kwargs)
        if test_trace and frontend_array_function is not None:
            if as_ivy_arrays:
                ret = ivy_backend.nested_map(
                    ret, ivy_backend.asarray, include_derived={tuple: True}
                )
            else:
                ret = ivy_backend.nested_map(
                    ret,
                    arrays_to_frontend(backend, frontend_array_function),
                    include_derived={tuple: True},
                )
        elif as_ivy_arrays:
            ret = ivy_backend.nested_map(
                ret, _frontend_array_to_ivy, include_derived={tuple: True}
            )
    return ret


def args_to_container(array_args):
    array_args_container = ivy.Container({str(k): v for k, v in enumerate(array_args)})
    return array_args_container


def as_lists(*args):
    """Change the elements in args to be of type list."""
    return (a if isinstance(a, list) else [a] for a in args)


def gradient_incompatible_function(*, fn):
    return (
        not ivy.supports_gradients
        and hasattr(fn, "computes_gradients")
        and fn.computes_gradients
    )


def gradient_unsupported_dtypes(*, fn):
    visited = set()
    to_visit = [fn]
    out, res = {}, {}
    while to_visit:
        fn = to_visit.pop()
        if fn in visited:
            continue
        visited.add(fn)
        unsupported_grads = (
            fn.unsupported_gradients if hasattr(fn, "unsupported_gradients") else {}
        )
        for k, v in unsupported_grads.items():
            if k not in out:
                out[k] = []
            out[k].extend(v)
        # skip if it's not a function
        if not (inspect.isfunction(fn) or inspect.ismethod(fn)):
            continue
        fl = _get_function_list(fn)
        res = _get_functions_from_string(fl, __import__(fn.__module__))
        to_visit.extend(res)
    return out


def _is_frontend_array(x):
    return hasattr(x, "ivy_array")


def _frontend_array_to_ivy(x):
    if _is_frontend_array(x):
        return x.ivy_array
    else:
        return x


def args_to_frontend(
    backend: str, *args, frontend_array_fn=None, include_derived=None, **kwargs
):
    with BackendHandler.update_backend(backend) as ivy_backend:
        frontend_args = ivy_backend.nested_map(
            args,
            arrays_to_frontend(backend=backend, frontend_array_fn=frontend_array_fn),
            include_derived,
            shallow=False,
        )
        frontend_kwargs = ivy_backend.nested_map(
            kwargs,
            arrays_to_frontend(backend=backend, frontend_array_fn=frontend_array_fn),
            include_derived,
            shallow=False,
        )
        return frontend_args, frontend_kwargs


def arrays_to_frontend(backend: str, frontend_array_fn=None):
    with BackendHandler.update_backend(backend) as ivy_backend:

        def _new_fn(x, *args, **kwargs):
            if _is_frontend_array(x):
                return x
            elif ivy_backend.is_array(x):
                if tuple(x.shape) == ():
                    try:
                        ret = frontend_array_fn(
                            x, dtype=ivy_backend.Dtype(str(x.dtype))
                        )
                    except ivy_backend.utils.exceptions.IvyException:
                        ret = frontend_array_fn(x, dtype=ivy_backend.array(x).dtype)
                else:
                    ret = frontend_array_fn(x)
                return ret
            return x

    return _new_fn


def _switch_backend_context(trace: bool):
    if trace:
        BackendHandler._update_context(BackendHandlerMode.SetBackend)
    else:
        (
            BackendHandler._update_context(BackendHandlerMode.WithBackend)
            if BackendHandler._ctx_flag
            else None
        )<|MERGE_RESOLUTION|>--- conflicted
+++ resolved
@@ -32,10 +32,10 @@
 
 
 # Temporary (.so) configuration
-def traced_if_required(backend: str, fn, test_trace=False, args=None, kwargs=None):
+def compiled_if_required(backend: str, fn, test_compile=False, args=None, kwargs=None):
     with BackendHandler.update_backend(backend) as ivy_backend:
-        if test_trace:
-            fn = ivy_backend.trace(fn, args=args, kwargs=kwargs)
+        if test_compile:
+            fn = ivy_backend.compile(fn, args=args, kwargs=kwargs)
     return fn
 
 
@@ -96,100 +96,6 @@
 def test_function_backend_computation(
     fw, test_flags, all_as_kwargs_np, input_dtypes, on_device, fn_name
 ):
-<<<<<<< HEAD
-    """
-    Test a function that consumes (or returns) arrays for the current backend by
-    comparing the result with numpy.
-
-    Parameters
-    ----------
-    input_dtypes
-        data types of the input arguments in order.
-    test_flags
-        FunctionTestFlags object that stores all testing flags, including:
-        num_positional_args, with_out, instance_method, as_variable,
-        native_arrays, container, gradient, precision_mode
-    fw
-        current backend (framework).
-    fn_name
-        name of the function to test.
-    rtol_
-        relative tolerance value.
-    atol_
-        absolute tolerance value.
-    tolerance_dict
-        (Optional) dictionary of tolerance values for each dtype.
-    test_values
-        if True, test for the correctness of the resulting values.
-    xs_grad_idxs
-        Indices of the input arrays to compute gradients with respect to. If None,
-        gradients are returned with respect to all input arrays. (Default value = None)
-    ret_grad_idxs
-        Indices of the returned arrays for which to return computed gradients. If None,
-        gradients are returned for all returned arrays. (Default value = None)
-    on_device
-        The device on which to create arrays
-    return_flat_np_arrays
-        If test_values is False, this flag dictates whether the original returns are
-        returned, or whether the flattened numpy arrays are returned.
-    all_as_kwargs_np
-        input arguments to the function as keyword arguments.
-
-    Returns
-    -------
-    ret
-        optional, return value from the function
-    ret_gt
-        optional, return value from the Ground Truth function
-
-    Examples
-    --------
-    >>> input_dtypes = 'float64'
-    >>> as_variable_flags = False
-    >>> with_out = False
-    >>> num_positional_args = 0
-    >>> native_array_flags = False
-    >>> container_flags = False
-    >>> instance_method = False
-    >>> precision_mode = False
-    >>> test_flags = FunctionTestFlags(num_positional_args, with_out,
-        instance_method,
-        as_variable,
-        native_arrays,
-        container_flags,
-        precision_mode,
-        none)
-    >>> fw = "torch"
-    >>> fn_name = "abs"
-    >>> x = np.array([-1])
-    >>> test_function(input_dtypes, test_flags, fw, fn_name, x=x)
-
-    >>> input_dtypes = ['float64', 'float32']
-    >>> as_variable_flags = [False, True]
-    >>> with_out = False
-    >>> num_positional_args = 1
-    >>> native_array_flags = [True, False]
-    >>> container_flags = [False, False]
-    >>> instance_method = False
-    >>> precision_mode = False
-    >>> test_flags = FunctionTestFlags(num_positional_args, with_out,
-        instance_method,
-        as_variable,
-        native_arrays,
-        container_flags,
-        precision_mode,
-        none)
-    >>> fw = "numpy"
-    >>> fn_name = "add"
-    >>> x1 = np.array([1, 3, 4])
-    >>> x2 = np.array([-3, 15, 24])
-    >>> test_function(input_dtypes, test_flags, fw, fn_name, x1=x1, x2=x2)
-    """
-    # ToDo add with_backend refactor in GC
-    _switch_backend_context(test_flags.test_trace)
-
-=======
->>>>>>> 225e0ec6
     # split the arguments into their positional and keyword components
     args_np, kwargs_np = kwargs_to_args_n_kwargs(
         num_positional_args=test_flags.num_positional_args, kwargs=all_as_kwargs_np
@@ -281,7 +187,7 @@
                     fw, kwargs, arrays_kwargs_indices, kwargs_instance_mask
                 )
 
-            if test_flags.test_trace:
+            if test_flags.test_compile:
                 target_fn = lambda instance, *args, **kwargs: instance.__getattribute__(
                     fn_name
                 )(*args, **kwargs)
@@ -292,16 +198,7 @@
             target_fn = ivy_backend.__dict__[fn_name]
 
         ret_from_target, ret_np_flat_from_target = get_ret_and_flattened_np_array(
-<<<<<<< HEAD
-            backend_to_test,
-            target_fn,
-            *args,
-            test_trace=test_flags.test_trace,
-            precision_mode=test_flags.precision_mode,
-            **kwargs,
-=======
             fw, target_fn, *args, test_compile=test_flags.test_compile, **kwargs
->>>>>>> 225e0ec6
         )
 
         assert ivy_backend.nested_map(
@@ -310,7 +207,7 @@
         ), "Ivy function returned non-ivy arrays: {}".format(ret_from_target)
 
         # Assert indices of return if the indices of the out array provided
-        if test_flags.with_out and not test_flags.test_trace:
+        if test_flags.with_out and not test_flags.test_compile:
             test_ret = (
                 ret_from_target[getattr(ivy_backend.__dict__[fn_name], "out_index")]
                 if hasattr(ivy_backend.__dict__[fn_name], "out_index")
@@ -420,7 +317,7 @@
             test_flags.ground_truth_backend,
             gt_backend.__dict__[fn_name],
             *args,
-            test_trace=test_flags.test_trace,
+            test_compile=test_flags.test_compile,
             precision_mode=test_flags.precision_mode,
             **kwargs,
         )
@@ -428,7 +325,7 @@
             ret_from_gt,
             lambda x: gt_backend.is_ivy_array(x) if gt_backend.is_array(x) else True,
         ), "Ground-truth function returned non-ivy arrays: {}".format(ret_from_gt)
-        if test_flags.with_out and not test_flags.test_trace:
+        if test_flags.with_out and not test_flags.test_compile:
             test_ret_from_gt = (
                 ret_from_gt[getattr(gt_backend.__dict__[fn_name], "out_index")]
                 if hasattr(gt_backend.__dict__[fn_name], "out_index")
@@ -444,7 +341,7 @@
                 test_flags.ground_truth_backend,
                 gt_backend.__dict__[fn_name],
                 *args,
-                test_trace=test_flags.test_trace,
+                test_compile=test_flags.test_compile,
                 precision_mode=test_flags.precision_mode,
                 **kwargs,
                 out=out_from_gt,
@@ -514,25 +411,8 @@
     -------
     ret
         optional, return value from the function
-<<<<<<< HEAD
-    ret_np
-        optional, return value from the Numpy function
-    """
-    # ToDo add with_backend refactor in GC
-    _switch_backend_context(test_flags.test_trace)
-
-    assert (
-        not test_flags.with_out or not test_flags.inplace
-    ), "only one of with_out or with_inplace can be set as True"
-
-    # split the arguments into their positional and keyword components
-    args_np, kwargs_np = kwargs_to_args_n_kwargs(
-        num_positional_args=test_flags.num_positional_args, kwargs=all_as_kwargs_np
-    )
-=======
     ret_gt
         optional, return value from the Ground Truth function
->>>>>>> 225e0ec6
 
     Examples
     --------
@@ -876,9 +756,9 @@
             backend_to_test,
             frontend_fn,
             *args_for_test,
-            test_trace=test_flags.test_trace,
+            test_compile=test_flags.test_compile,
             frontend_array_function=(
-                create_frontend_array if test_flags.test_trace else None
+                create_frontend_array if test_flags.test_compile else None
             ),
             as_ivy_arrays=(not test_flags.generate_frontend_arrays),
             precision_mode=test_flags.precision_mode,
@@ -970,7 +850,7 @@
         elif test_flags.inplace:
             assert not isinstance(ret, tuple)
 
-            if test_flags.generate_frontend_arrays and not test_flags.test_trace:
+            if test_flags.generate_frontend_arrays and not test_flags.test_compile:
                 assert _is_frontend_array(ret)
                 array_fn = _is_frontend_array
             else:
@@ -991,9 +871,9 @@
                     frontend_fn=frontend_fn,
                     backend=backend_to_test,
                     precision_mode=test_flags.precision_mode,
-                    test_trace=test_flags.test_trace,
+                    test_compile=test_flags.test_compile,
                     frontend_array_function=(
-                        create_frontend_array if test_flags.test_trace else None
+                        create_frontend_array if test_flags.test_compile else None
                     ),
                     *copy_args,
                     **copy_kwargs,
@@ -1010,9 +890,9 @@
                     frontend_fn=frontend_fn,
                     backend=backend_to_test,
                     precision_mode=test_flags.precision_mode,
-                    test_trace=test_flags.test_trace,
+                    test_compile=test_flags.test_compile,
                     frontend_array_function=(
-                        create_frontend_array if test_flags.test_trace else None
+                        create_frontend_array if test_flags.test_compile else None
                     ),
                     *args,
                     **kwargs,
@@ -1138,23 +1018,11 @@
     kwargs_idxs,
     input_dtypes,
     test_flags,
-<<<<<<< HEAD
-    test_trace: bool = False,
-    rtol_: float = None,
-    atol_: float = 1e-06,
-    tolerance_dict: dict = None,
-    xs_grad_idxs=None,
-    ret_grad_idxs=None,
-    backend_to_test: str,
-    ground_truth_backend: str,
-    on_device: str,
-=======
     on_device,
     fn,
     test_compile,
     xs_grad_idxs,
     ret_grad_idxs,
->>>>>>> 225e0ec6
 ):
     args, kwargs = create_args_kwargs(
         backend=backend_to_test,
@@ -1174,10 +1042,10 @@
         def _grad_fn(all_args):
             args, kwargs, i = all_args
             call_fn = ivy_backend.__dict__[fn] if isinstance(fn, str) else fn[i]
-            ret = traced_if_required(
+            ret = compiled_if_required(
                 backend_to_test,
                 call_fn,
-                test_trace=test_trace,
+                test_compile=test_compile,
                 args=args,
                 kwargs=kwargs,
             )(*args, **kwargs)
@@ -1237,10 +1105,10 @@
         def _gt_grad_fn(all_args):
             args, kwargs, i = all_args
             call_fn = gt_backend.__dict__[fn] if isinstance(fn, str) else fn[i]
-            ret = traced_if_required(
+            ret = compiled_if_required(
                 ground_truth_backend,
                 call_fn,
-                test_trace=test_trace,
+                test_compile=test_compile,
                 args=args,
                 kwargs=kwargs,
             )(*args, **kwargs)
@@ -1387,115 +1255,6 @@
     )
 
 
-<<<<<<< HEAD
-def test_method(
-    *,
-    init_input_dtypes: List[ivy.Dtype] = None,
-    method_input_dtypes: List[ivy.Dtype] = None,
-    init_all_as_kwargs_np: dict = None,
-    method_all_as_kwargs_np: dict = None,
-    init_flags: pf.MethodTestFlags,
-    method_flags: pf.MethodTestFlags,
-    class_name: str,
-    method_name: str = "__call__",
-    init_with_v: bool = False,
-    method_with_v: bool = False,
-    rtol_: float = None,
-    atol_: float = 1e-06,
-    tolerance_dict: dict = None,
-    test_values: Union[bool, str] = True,
-    test_gradients: bool = False,
-    xs_grad_idxs=None,
-    ret_grad_idxs=None,
-    test_trace: bool = False,
-    backend_to_test: str,
-    ground_truth_backend: str,
-    on_device: str,
-    return_flat_np_arrays: bool = False,
-):
-    """
-    Test a class-method that consumes (or returns) arrays for the current backend by
-    comparing the result with numpy.
-
-    Parameters
-    ----------
-    init_input_dtypes
-        data types of the input arguments to the constructor in order.
-    init_as_variable_flags
-        dictates whether the corresponding input argument passed to the constructor
-        should be treated as an ivy.Array.
-    init_num_positional_args
-        number of input arguments that must be passed as positional arguments to the
-        constructor.
-    init_native_array_flags
-        dictates whether the corresponding input argument passed to the constructor
-        should be treated as a native array.
-    init_all_as_kwargs_np:
-        input arguments to the constructor as keyword arguments.
-    method_input_dtypes
-        data types of the input arguments to the method in order.
-    method_as_variable_flags
-        dictates whether the corresponding input argument passed to the method should
-        be treated as an ivy.Array.
-    method_num_positional_args
-        number of input arguments that must be passed as positional arguments to the
-        method.
-    method_native_array_flags
-        dictates whether the corresponding input argument passed to the method should
-        be treated as a native array.
-    method_container_flags
-        dictates whether the corresponding input argument passed to the method should
-        be treated as an ivy Container.
-    method_all_as_kwargs_np:
-        input arguments to the method as keyword arguments.
-    class_name
-        name of the class to test.
-    method_name
-        name of tthe method to test.
-    init_with_v
-        if the class being tested is an ivy.Module, then setting this flag as True will
-        call the constructor with the variables v passed explicitly.
-    method_with_v
-        if the class being tested is an ivy.Module, then setting this flag as True will
-        call the method with the variables v passed explicitly.
-    rtol_
-        relative tolerance value.
-    atol_
-        absolute tolerance value.
-    tolerance_dict
-        dictionary of tolerance values for specific dtypes.
-    test_values
-        can be a bool or a string to indicate whether correctness of values should be
-        tested. If the value is `with_v`, shapes are tested but not values.
-    test_gradients
-        if True, test for the correctness of gradients.
-    xs_grad_idxs
-        Indices of the input arrays to compute gradients with respect to. If None,
-        gradients are returned with respect to all input arrays. (Default value = None)
-    ret_grad_idxs
-        Indices of the returned arrays for which to return computed gradients. If None,
-        gradients are returned for all returned arrays. (Default value = None)
-    test_trace
-        If True, test for the correctness of compilation.
-    ground_truth_backend
-        Ground Truth Backend to compare the result-values.
-    device_
-        The device on which to create arrays.
-    return_flat_np_arrays
-        If test_values is False, this flag dictates whether the original returns are
-        returned, or whether the flattened numpy arrays are returned.
-
-    Returns
-    -------
-    ret
-        optional, return value from the function
-    ret_gt
-        optional, return value from the Ground Truth function
-    """
-    # ToDo add with_backend refactor in GC
-    _switch_backend_context(test_trace)
-
-=======
 def test_method_backend_computation(
     init_input_dtypes,
     init_flags,
@@ -1511,7 +1270,6 @@
     test_compile,
     method_with_v,
 ):
->>>>>>> 225e0ec6
     init_input_dtypes = ivy.default(init_input_dtypes, [])
 
     # Constructor arguments #
@@ -1658,7 +1416,7 @@
             backend_to_test,
             ins.__getattribute__(method_name),
             *args_method,
-            test_trace=test_trace,
+            test_compile=test_compile,
             precision_mode=method_flags.precision_mode,
             **kwargs_method,
         )
@@ -1739,7 +1497,7 @@
             ground_truth_backend,
             ins_gt.__getattribute__(method_name),
             *args_gt_method,
-            test_trace=test_trace,
+            test_compile=test_compile,
             precision_mode=method_flags.precision_mode,
             **kwargs_gt_method,
         )
@@ -1759,68 +1517,6 @@
         else:
             ret_from_gt_device = None
 
-<<<<<<< HEAD
-        # gradient test
-        if (
-            test_gradients
-            and not backend_to_test == "numpy"
-            and "bool" not in method_input_dtypes
-            and not any(gt_backend.is_complex_dtype(d) for d in method_input_dtypes)
-        ):
-            if backend_to_test in fw_list:
-                if gt_backend.nested_argwhere(
-                    method_all_as_kwargs_np,
-                    lambda x: (
-                        x.dtype in fw_list[backend_to_test]
-                        if isinstance(x, np.ndarray)
-                        else None
-                    ),
-                ):
-                    pass
-                else:
-                    gradient_test(
-                        fn=[
-                            ins.__getattribute__(method_name),
-                            ins_gt.__getattribute__(method_name),
-                        ],
-                        all_as_kwargs_np=method_all_as_kwargs_np,
-                        args_np=args_np_method,
-                        kwargs_np=kwargs_np_method,
-                        input_dtypes=method_input_dtypes,
-                        test_flags=method_flags,
-                        test_trace=test_trace,
-                        rtol_=rtol_,
-                        atol_=atol_,
-                        tolerance_dict=tolerance_dict,
-                        xs_grad_idxs=xs_grad_idxs,
-                        ret_grad_idxs=ret_grad_idxs,
-                        backend_to_test=backend_to_test,
-                        ground_truth_backend=ground_truth_backend,
-                        on_device=on_device,
-                    )
-
-            else:
-                gradient_test(
-                    fn=[
-                        ins.__getattribute__(method_name),
-                        ins_gt.__getattribute__(method_name),
-                    ],
-                    all_as_kwargs_np=method_all_as_kwargs_np,
-                    args_np=args_np_method,
-                    kwargs_np=kwargs_np_method,
-                    input_dtypes=method_input_dtypes,
-                    test_flags=method_flags,
-                    test_trace=test_trace,
-                    rtol_=rtol_,
-                    atol_=atol_,
-                    tolerance_dict=tolerance_dict,
-                    xs_grad_idxs=xs_grad_idxs,
-                    ret_grad_idxs=ret_grad_idxs,
-                    backend_to_test=backend_to_test,
-                    ground_truth_backend=ground_truth_backend,
-                    on_device=on_device,
-                )
-=======
     return ret_from_gt, ret_np_from_gt_flat, ret_from_gt_device, fw_list2
 
 
@@ -2100,7 +1796,6 @@
     #             ground_truth_backend=ground_truth_backend,
     #             on_device=on_device,
     #         )
->>>>>>> 225e0ec6
 
     assert ret_device == ret_from_gt_device, (
         f"ground truth backend ({ground_truth_backend}) returned array on"
@@ -2196,7 +1891,7 @@
         optional, return value from the Ground Truth function
     """
     # ToDo add with_backend refactor in GC
-    _switch_backend_context(method_flags.test_trace)
+    _switch_backend_context(method_flags.test_compile)
 
     # Constructor arguments #
     args_np_constructor, kwargs_np_constructor = kwargs_to_args_n_kwargs(
@@ -2351,7 +2046,7 @@
             ins.__getattribute__(frontend_method_data.method_name),
             precision_mode=method_flags.precision_mode,
             *args_method,
-            test_trace=method_flags.test_trace,
+            test_compile=method_flags.test_compile,
             **kwargs_method,
         )
 
@@ -2646,15 +2341,15 @@
 
 
 def get_ret_and_flattened_np_array(
-    backend_to_test: str, fn, *args, test_trace=False, precision_mode=False, **kwargs
+    backend_to_test: str, fn, *args, test_compile=False, precision_mode=False, **kwargs
 ):
     """
     Run func with args and kwargs.
 
     Return the result along with its flattened version.
     """
-    fn = traced_if_required(
-        backend_to_test, fn, test_trace=test_trace, args=args, kwargs=kwargs
+    fn = compiled_if_required(
+        backend_to_test, fn, test_compile=test_compile, args=args, kwargs=kwargs
     )
     with BackendHandler.update_backend(backend_to_test) as ivy_backend:
         with ivy_backend.PreciseMode(precision_mode):
@@ -2678,20 +2373,20 @@
     frontend_array_function=None,
     as_ivy_arrays=True,
     precision_mode=False,
-    test_trace: bool = False,
+    test_compile: bool = False,
     **kwargs,
 ):
-    frontend_fn = traced_if_required(
-        backend, frontend_fn, test_trace=test_trace, args=args, kwargs=kwargs
+    frontend_fn = compiled_if_required(
+        backend, frontend_fn, test_compile=test_compile, args=args, kwargs=kwargs
     )
     with BackendHandler.update_backend(backend) as ivy_backend:
-        if not as_ivy_arrays and test_trace:
+        if not as_ivy_arrays and test_compile:
             args, kwargs = ivy_backend.nested_map(
                 (args, kwargs), _frontend_array_to_ivy, include_derived={tuple: True}
             )
         with ivy_backend.PreciseMode(precision_mode):
             ret = frontend_fn(*args, **kwargs)
-        if test_trace and frontend_array_function is not None:
+        if test_compile and frontend_array_function is not None:
             if as_ivy_arrays:
                 ret = ivy_backend.nested_map(
                     ret, ivy_backend.asarray, include_derived={tuple: True}
@@ -2804,8 +2499,8 @@
     return _new_fn
 
 
-def _switch_backend_context(trace: bool):
-    if trace:
+def _switch_backend_context(compile: bool):
+    if compile:
         BackendHandler._update_context(BackendHandlerMode.SetBackend)
     else:
         (
