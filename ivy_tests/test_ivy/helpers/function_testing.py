# global
<<<<<<< HEAD
import os
=======
# flake8: noqa
>>>>>>> 497ff3c6
import copy
from typing import Union, List
import numpy as np
import types
import importlib
import inspect

try:
    import jsonpickle
except:
    pass
import subprocess


try:
    import tensorflow as tf
except ImportError:
    tf = types.SimpleNamespace()
    tf.TensorShape = None

# local
import ivy
from ivy_tests.test_ivy.helpers.test_parameter_flags import FunctionTestFlags
import ivy_tests.test_ivy.helpers.test_parameter_flags as pf
from ivy_tests.test_ivy.helpers.available_frameworks import (
    available_frameworks as available_frameworkss,
)
from ivy.functional.ivy.gradients import _variable
from ivy.functional.ivy.data_type import _get_function_list, _get_functions_from_string
from ivy_tests.test_ivy.test_frontends import NativeClass
from ivy_tests.test_ivy.helpers.structs import FrontendMethodData
from ivy.functional.frontends.torch.tensor import Tensor as torch_tensor
from ivy.functional.frontends.tensorflow.tensor import EagerTensor as tf_tensor
from ivy.functional.frontends.jax.devicearray import DeviceArray
from ivy.functional.frontends.numpy.ndarray.ndarray import ndarray
from .assertions import (
    value_test,
    check_unsupported_dtype,
)

os.environ["IVY_ROOT"] = ".ivy"
from ivy.compiler import compiler as ic


def compiled_if_required(fn, test_compile=False, args=None, kwargs=None):
    # print('backend', ivy.current_backend_str())
    # print('args inside compile', args)
    # print('kwargs inside compile', kwargs)
    if test_compile:
        return ic.compile(fn, args=args, kwargs=kwargs)
    return fn


available_frameworks = available_frameworkss()


def multiversion_native_array_check(fw):
    dic = {"torch": "Tensor", "tensorflow": "Tensor", "numpy": "ndarray"}
    param = dic[fw.__name__]

    def func(val):
        return isinstance(val, getattr(fw, param, None))

    return func


def empty_func(*args, **kwargs):
    return None


try:
    from ivy.functional.backends.jax.general import (
        is_native_array as is_jax_native_array,
    )
except ImportError:
    is_jax_native_array = empty_func

try:
    from ivy.functional.backends.numpy.general import (
        is_native_array as is_numpy_native_array,
    )
except ImportError:
    is_numpy_native_array = empty_func

try:
    from ivy.functional.backends.tensorflow.general import (
        is_native_array as is_tensorflow_native_array,
    )
except ImportError:
    is_tensorflow_native_array = empty_func

try:
    from ivy.functional.backends.torch.general import (
        is_native_array as is_torch_native_array,
    )
except ImportError:
    is_torch_native_array = empty_func


# ToDo, this is temporary until unsupported_dtype is embedded
# into helpers.get_dtypes
def _assert_dtypes_are_valid(input_dtypes: Union[List[ivy.Dtype], List[str]]):
    for dtype in input_dtypes:
        if dtype not in ivy.valid_dtypes + ivy.valid_complex_dtypes:
            raise Exception(f"{dtype} is not a valid data type.")


# Function testing


def test_function(
    *,
    input_dtypes: Union[ivy.Dtype, List[ivy.Dtype]],
    test_flags: FunctionTestFlags,
    fw: str,
    fn_name: str,
    rtol_: float = None,
    atol_: float = 1e-06,
    test_values: bool = True,
    xs_grad_idxs=None,
    ret_grad_idxs=None,
    ground_truth_backend: str,
    on_device: str = "cpu",
    return_flat_np_arrays: bool = False,
    **all_as_kwargs_np,
):
    """Tests a function that consumes (or returns) arrays for the current backend
    by comparing the result with numpy.

    Parameters
    ----------
    input_dtypes
        data types of the input arguments in order.
    test_flags
        FunctionTestFlags object that stores all testing flags, including:
        num_positional_args, with_out, instance_method, as_variable,
        native_arrays, container, gradient
    fw
        current backend (framework).
    fn_name
        name of the function to test.
    rtol_
        relative tolerance value.
    atol_
        absolute tolerance value.
    test_values
        if True, test for the correctness of the resulting values.
    xs_grad_idxs
        Indices of the input arrays to compute gradients with respect to. If None,
        gradients are returned with respect to all input arrays. (Default value = None)
    ret_grad_idxs
        Indices of the returned arrays for which to return computed gradients. If None,
        gradients are returned for all returned arrays. (Default value = None)
    ground_truth_backend
        Ground Truth Backend to compare the result-values.
    on_device
        The device on which to create arrays
    return_flat_np_arrays
        If test_values is False, this flag dictates whether the original returns are
        returned, or whether the flattened numpy arrays are returned.
    all_as_kwargs_np
        input arguments to the function as keyword arguments.

    Returns
    -------
    ret
        optional, return value from the function
    ret_gt
        optional, return value from the Ground Truth function

    Examples
    --------
    >>> input_dtypes = 'float64'
    >>> as_variable_flags = False
    >>> with_out = False
    >>> num_positional_args = 0
    >>> native_array_flags = False
    >>> container_flags = False
    >>> instance_method = False
    >>> test_flags = FunctionTestFlags(num_positional_args, with_out,
        instance_method,
        as_variable,
        native_arrays,
        container_flags,
        none)
    >>> fw = "torch"
    >>> fn_name = "abs"
    >>> x = np.array([-1])
    >>> test_function(input_dtypes, test_flags, fw, fn_name, x=x)

    >>> input_dtypes = ['float64', 'float32']
    >>> as_variable_flags = [False, True]
    >>> with_out = False
    >>> num_positional_args = 1
    >>> native_array_flags = [True, False]
    >>> container_flags = [False, False]
    >>> instance_method = False
    >>> test_flags = FunctionTestFlags(num_positional_args, with_out,
        instance_method,
        as_variable,
        native_arrays,
        container_flags,
        none)
    >>> fw = "numpy"
    >>> fn_name = "add"
    >>> x1 = np.array([1, 3, 4])
    >>> x2 = np.array([-3, 15, 24])
    >>> test_function(input_dtypes, test_flags, fw, fn_name, x1=x1, x2=x2)
    """
    _assert_dtypes_are_valid(input_dtypes)
    # split the arguments into their positional and keyword components
    args_np, kwargs_np = kwargs_to_args_n_kwargs(
        num_positional_args=test_flags.num_positional_args, kwargs=all_as_kwargs_np
    )

    # extract all arrays from the arguments and keyword arguments
    arg_np_vals, args_idxs, c_arg_vals = _get_nested_np_arrays(args_np)
    kwarg_np_vals, kwargs_idxs, c_kwarg_vals = _get_nested_np_arrays(kwargs_np)

    # TODO temporary, access them directly
    native_array_flags = test_flags.native_arrays
    as_variable_flags = test_flags.as_variable
    container_flags = test_flags.container

    # make all lists equal in length
    num_arrays = c_arg_vals + c_kwarg_vals
    if len(input_dtypes) < num_arrays:
        input_dtypes = [input_dtypes[0] for _ in range(num_arrays)]
    if len(as_variable_flags) < num_arrays:
        as_variable_flags = [as_variable_flags[0] for _ in range(num_arrays)]
    if len(native_array_flags) < num_arrays:
        native_array_flags = [native_array_flags[0] for _ in range(num_arrays)]
    if len(container_flags) < num_arrays:
        container_flags = [container_flags[0] for _ in range(num_arrays)]

    # update variable flags to be compatible with float dtype and with_out args
    as_variable_flags = [
        v if ivy.is_float_dtype(d) and not test_flags.with_out else False
        for v, d in zip(as_variable_flags, input_dtypes)
    ]

    # update instance_method flag to only be considered if the
    # first term is either an ivy.Array or ivy.Container
    instance_method = test_flags.instance_method and (
        not native_array_flags[0] or container_flags[0]
    )

    fn = getattr(ivy, fn_name)
    if gradient_incompatible_function(fn=fn):
        return

    args, kwargs, num_arg_vals, args_idxs, kwargs_idxs = create_args_kwargs(
        args_np=args_np,
        arg_np_vals=arg_np_vals,
        args_idxs=args_idxs,
        kwargs_np=kwargs_np,
        kwarg_np_vals=kwarg_np_vals,
        kwargs_idxs=kwargs_idxs,
        input_dtypes=input_dtypes,
        as_variable_flags=as_variable_flags,
        native_array_flags=native_array_flags,
        container_flags=container_flags,
    )

    # run either as an instance method or from the API directly
    instance = None
    if instance_method:
        is_instance = [
            (not native_flag) or container_flag
            for native_flag, container_flag in zip(native_array_flags, container_flags)
        ]
        arg_is_instance = is_instance[:num_arg_vals]
        kwarg_is_instance = is_instance[num_arg_vals:]
        if arg_is_instance and max(arg_is_instance):
            i = 0
            for i, a in enumerate(arg_is_instance):
                if a:
                    break
            instance_idx = args_idxs[i]
            instance = ivy.index_nest(args, instance_idx)
            args = ivy.copy_nest(args, to_mutable=False)
            ivy.prune_nest_at_index(args, instance_idx)
        else:
            i = 0
            for i, a in enumerate(kwarg_is_instance):
                if a:
                    break
            instance_idx = kwargs_idxs[i]
            instance = ivy.index_nest(kwargs, instance_idx)
            kwargs = ivy.copy_nest(kwargs, to_mutable=False)
            ivy.prune_nest_at_index(kwargs, instance_idx)
        ret, ret_np_flat = get_ret_and_flattened_np_array(
            instance.__getattribute__(fn_name), *args, **kwargs
        )
    else:
        ret, ret_np_flat = get_ret_and_flattened_np_array(
            ivy.__dict__[fn_name], *args, **kwargs
        )
    # assert idx of return if the idx of the out array provided
    if test_flags.with_out:
        test_ret = (
            ret[getattr(ivy.__dict__[fn_name], "out_index")]
            if hasattr(ivy.__dict__[fn_name], "out_index")
            else ret
        )
        out = ivy.nested_map(
            test_ret, ivy.zeros_like, to_mutable=True, include_derived=True
        )
        if instance_method:
            ret, ret_np_flat = get_ret_and_flattened_np_array(
                instance.__getattribute__(fn_name), *args, **kwargs, out=out
            )
        else:
            ret, ret_np_flat = get_ret_and_flattened_np_array(
                ivy.__dict__[fn_name], *args, **kwargs, out=out
            )
        test_ret = (
            ret[getattr(ivy.__dict__[fn_name], "out_index")]
            if hasattr(ivy.__dict__[fn_name], "out_index")
            else ret
        )
        assert not ivy.nested_any(
            ivy.nested_multi_map(lambda x, _: x[0] is x[1], [test_ret, out]),
            lambda x: not x,
        )
        if not max(container_flags) and ivy.native_inplace_support:
            # these backends do not always support native inplace updates
            assert not ivy.nested_any(
                ivy.nested_multi_map(
                    lambda x, _: x[0].data is x[1].data, [test_ret, out]
                ),
                lambda x: not x,
            )
    # compute the return with a Ground Truth backend
    ivy.set_backend(ground_truth_backend)
    try:
        fn = getattr(ivy, fn_name)
        args, kwargs, _, _, _ = create_args_kwargs(
            args_np=args_np,
            arg_np_vals=arg_np_vals,
            args_idxs=args_idxs,
            kwargs_np=kwargs_np,
            kwargs_idxs=kwargs_idxs,
            kwarg_np_vals=kwarg_np_vals,
            input_dtypes=input_dtypes,
            as_variable_flags=as_variable_flags,
            native_array_flags=native_array_flags,
            container_flags=container_flags,
        )
        ret_from_gt, ret_np_from_gt_flat = get_ret_and_flattened_np_array(
            ivy.__dict__[fn_name], *args, **kwargs
        )
        if test_flags.with_out:
            test_ret_from_gt = (
                ret_from_gt[getattr(ivy.__dict__[fn_name], "out_index")]
                if hasattr(ivy.__dict__[fn_name], "out_index")
                else ret_from_gt
            )
            out_from_gt = ivy.nested_map(
                test_ret_from_gt, ivy.zeros_like, to_mutable=True, include_derived=True
            )
            ret_from_gt, ret_np_from_gt_flat = get_ret_and_flattened_np_array(
                ivy.__dict__[fn_name], *args, **kwargs, out=out_from_gt
            )
    except Exception as e:
        ivy.unset_backend()
        raise e
    fw_list = gradient_unsupported_dtypes(fn=ivy.__dict__[fn_name])
    ivy.unset_backend()
    # gradient test
    fw = ivy.current_backend_str()
    if (
        test_flags.test_gradients
        and not fw == "numpy"
        and not instance_method
        and "bool" not in input_dtypes
        and not any(ivy.is_complex_dtype(d) for d in input_dtypes)
    ):
        if fw in fw_list:
            if ivy.nested_argwhere(
                all_as_kwargs_np,
                lambda x: x.dtype in fw_list[fw] if isinstance(x, np.ndarray) else None,
            ):
                pass
            else:
                gradient_test(
                    fn=fn_name,
                    all_as_kwargs_np=all_as_kwargs_np,
                    args_np=args_np,
                    kwargs_np=kwargs_np,
                    input_dtypes=input_dtypes,
                    as_variable_flags=as_variable_flags,
                    native_array_flags=native_array_flags,
                    container_flags=container_flags,
                    test_compile=test_flags.test_compile,
                    rtol_=rtol_,
                    atol_=atol_,
                    xs_grad_idxs=xs_grad_idxs,
                    ret_grad_idxs=ret_grad_idxs,
                    ground_truth_backend=ground_truth_backend,
                )

        else:
            gradient_test(
                fn=fn_name,
                all_as_kwargs_np=all_as_kwargs_np,
                args_np=args_np,
                kwargs_np=kwargs_np,
                input_dtypes=input_dtypes,
                as_variable_flags=as_variable_flags,
                native_array_flags=native_array_flags,
                container_flags=container_flags,
                test_compile=test_flags.test_compile,
                rtol_=rtol_,
                atol_=atol_,
                xs_grad_idxs=xs_grad_idxs,
                ret_grad_idxs=ret_grad_idxs,
                ground_truth_backend=ground_truth_backend,
            )

    # assuming value test will be handled manually in the test function
    if not test_values:
        if return_flat_np_arrays:
            return ret_np_flat, ret_np_from_gt_flat
        return ret, ret_from_gt

    if isinstance(rtol_, dict):
        rtol_ = _get_framework_rtol(rtol_, fw)
    if isinstance(atol_, dict):
        atol_ = _get_framework_atol(atol_, fw)

    # value test
    value_test(
        ret_np_flat=ret_np_flat,
        ret_np_from_gt_flat=ret_np_from_gt_flat,
        rtol=rtol_,
        atol=atol_,
        ground_truth_backend=ground_truth_backend,
    )


def test_frontend_function(
    *,
    input_dtypes: Union[ivy.Dtype, List[ivy.Dtype]],
    test_flags: pf.frontend_function_flags,
    on_device="cpu",
    frontend: str,
    fn_tree: str,
    rtol: float = None,
    atol: float = 1e-06,
    test_values: bool = True,
    **all_as_kwargs_np,
):
    """Tests a frontend function for the current backend by comparing the result with
    the function in the associated framework.

    Parameters
    ----------
    input_dtypes
        data types of the input arguments in order.
    all_aliases
        a list of strings containing all aliases for that function
        in the current frontend with their full namespaces.
    frontend
        current frontend (framework).
    fn_tree
        Path to function in frontend framework namespace.
    rtol
        relative tolerance value.
    atol
        absolute tolerance value.
    test_values
        if True, test for the correctness of the resulting values.
    all_as_kwargs_np
        input arguments to the function as keyword arguments.

    Returns
    -------
    ret
        optional, return value from the function
    ret_np
        optional, return value from the Numpy function
    """
    assert (
        not test_flags.with_out or not test_flags.inplace
    ), "only one of with_out or with_inplace can be set as True"

    # split the arguments into their positional and keyword components
    args_np, kwargs_np = kwargs_to_args_n_kwargs(
        num_positional_args=test_flags.num_positional_args, kwargs=all_as_kwargs_np
    )

    # extract all arrays from the arguments and keyword arguments
    arg_np_vals, args_idxs, c_arg_vals = _get_nested_np_arrays(args_np)
    kwarg_np_vals, kwargs_idxs, c_kwarg_vals = _get_nested_np_arrays(kwargs_np)

    # TODO
    as_variable_flags = test_flags.as_variable
    native_array_flags = test_flags.native_arrays

    # make all lists equal in length
    num_arrays = c_arg_vals + c_kwarg_vals
    if len(input_dtypes) < num_arrays:
        input_dtypes = [input_dtypes[0] for _ in range(num_arrays)]
    if len(as_variable_flags) < num_arrays:
        as_variable_flags = [as_variable_flags[0] for _ in range(num_arrays)]
    if len(native_array_flags) < num_arrays:
        native_array_flags = [native_array_flags[0] for _ in range(num_arrays)]

    # update var flags to be compatible with float dtype and with_out args
    as_variable_flags = [
        v if ivy.is_float_dtype(d) and not test_flags.with_out else False
        for v, d in zip(as_variable_flags, input_dtypes)
    ]

    # frontend function
    # parse function name and frontend submodules (jax.lax, jax.numpy etc.)
    split_index = fn_tree.rfind(".")
    frontend_submods, fn_name = fn_tree[:split_index], fn_tree[split_index + 1 :]
    function_module = importlib.import_module(frontend_submods)
    frontend_fn = getattr(function_module, fn_name)

    args, kwargs, _, _, _ = create_args_kwargs(
        args_np=args_np,
        arg_np_vals=arg_np_vals,
        args_idxs=args_idxs,
        kwargs_np=kwargs_np,
        kwarg_np_vals=kwarg_np_vals,
        kwargs_idxs=kwargs_idxs,
        input_dtypes=input_dtypes,
        as_variable_flags=as_variable_flags,
        native_array_flags=native_array_flags,
    )
    args_ivy, kwargs_ivy = ivy.args_to_ivy(*args, **kwargs)

    # check and replace NativeClass object in arguments with ivy counterparts
    from ivy_tests.test_ivy.test_frontends.test_numpy import convnumpy

    convs = {"numpy": convnumpy}

    if "torch" in available_frameworks:
        from ivy_tests.test_ivy.test_frontends.test_torch import convtorch

        convs["torch"] = convtorch

    if "tensorflow" in available_frameworks:
        from ivy_tests.test_ivy.test_frontends.test_tensorflow import convtensor

        convs["tensorflow"] = convtensor

    if "jax" in available_frameworks:
        from ivy_tests.test_ivy.test_frontends.test_jax import convjax

        convs["jax"] = convjax

    if frontend.split("/")[0] in convs:
        conv = convs[frontend.split("/")[0]]
        args = ivy.nested_map(args, fn=conv, include_derived=True)
        kwargs = ivy.nested_map(kwargs, fn=conv, include_derived=True)

    # Make copy for arguments for functions that might use
    # inplace update by default
    copy_kwargs = copy.deepcopy(kwargs)
    copy_args = copy.deepcopy(args)
    # strip the decorator to get an Ivy array
    # ToDo, fix testing for jax frontend for x32
    if frontend.split("/")[0] == "jax":
        importlib.import_module("ivy.functional.frontends.jax").config.update(
            "jax_enable_x64", True
        )
    ret = get_frontend_ret(frontend_fn, *args_ivy, **kwargs_ivy)
    if test_flags.with_out:
        if not inspect.isclass(ret):
            is_ret_tuple = issubclass(ret.__class__, tuple)
        else:
            is_ret_tuple = issubclass(ret, tuple)
        if is_ret_tuple:
            ret = ivy.nested_map(
                ret,
                lambda _x: ivy.array(_x) if not ivy.is_array(_x) else _x,
                include_derived=True,
            )
        elif not ivy.is_array(ret):
            ret = ivy.array(ret)
        out = ret
        # pass return value to out argument
        # check if passed reference is correctly updated
        kwargs["out"] = out
        if is_ret_tuple:
            flatten_ret = flatten(ret=ret)
            flatten_out = flatten(ret=out)
            for ret_array, out_array in zip(flatten_ret, flatten_out):
                if ivy.native_inplace_support:
                    assert ret_array.data is out_array.data
                assert ret_array is out_array
        else:
            if ivy.native_inplace_support:
                assert ret.data is out.data
            assert ret is out
    elif test_flags.inplace:
        assert not isinstance(ret, tuple)
        assert ivy.is_array(ret)
        if "inplace" in list(inspect.signature(frontend_fn).parameters.keys()):
            # the function provides optional inplace update
            # set inplace update to be True and check
            # if returned reference is inputted reference
            # and if inputted reference's content is correctly updated
            copy_kwargs["inplace"] = True
            first_array = ivy.func_wrapper._get_first_array(*copy_args, **copy_kwargs)
            ret_ = get_frontend_ret(frontend_fn, *copy_args, **copy_kwargs)
            assert first_array is ret_
        else:
            # the function provides inplace update by default
            # check if returned reference is inputted reference
            first_array = ivy.func_wrapper._get_first_array(*args, **kwargs)
            ret_ = get_frontend_ret(frontend_fn, *args, **kwargs)
            assert first_array is ret_
            args, kwargs = copy_args, copy_kwargs

    # create NumPy args
    args_np = ivy.nested_map(
        args_ivy,
        lambda x: ivy.to_numpy(x._data) if isinstance(x, ivy.Array) else x,
        shallow=False,
    )
    kwargs_np = ivy.nested_map(
        kwargs_ivy,
        lambda x: ivy.to_numpy(x._data) if isinstance(x, ivy.Array) else x,
        shallow=False,
    )

    # temporarily set frontend framework as backend
    ivy.set_backend(frontend.split("/")[0])
    if "/" in frontend:
        # multiversion zone, changes made in non-multiversion zone should
        # be applied here too

        if (
            frontend.split("/")[1]
            != importlib.import_module(frontend.split("/")[0]).__version__
        ):
            try:
                # create frontend framework args
                args_frontend = ivy.nested_map(
                    args_np,
                    lambda x: ivy.native_array(x)
                    if isinstance(x, np.ndarray)
                    else ivy.as_native_dtype(x)
                    if isinstance(x, ivy.Dtype)
                    else x,
                    shallow=False,
                )
                kwargs_frontend = ivy.nested_map(
                    kwargs_np,
                    lambda x: ivy.native_array(x) if isinstance(x, np.ndarray) else x,
                    shallow=False,
                )

                # change ivy dtypes to native dtypes
                if "dtype" in kwargs_frontend:
                    kwargs_frontend["dtype"] = ivy.as_native_dtype(
                        kwargs_frontend["dtype"]
                    )

                # change ivy device to native devices
                if "device" in kwargs_frontend:
                    kwargs_frontend["device"] = ivy.as_native_dev(
                        kwargs_frontend["device"]
                    )

                # check and replace the NativeClass objects in arguments
                # with true counterparts
                args_frontend = ivy.nested_map(
                    args_frontend, fn=convtrue, include_derived=True, max_depth=10
                )
                kwargs_frontend = ivy.nested_map(
                    kwargs_frontend, fn=convtrue, include_derived=True, max_depth=10
                )

                # compute the return via the frontend framework
                module_name = fn_tree[25 : fn_tree.rfind(".")]
                # frontend_fw = importlib.import_module(module_name)

                # temp=dict()
                # if frontend.split("/")[0]=='jax':
                #     # we prepare for jaxlib
                #     pass

                pickle_dict = {"a": args_np, "b": kwargs_np}

                frontend_ret = subprocess.run(
                    [
                        "/opt/miniconda/envs/multienv/bin/python",
                        "test.py",
                        jsonpickle.dumps(pickle_dict),
                        fn_name,
                        module_name,
                        "numpy" + "/" + np.__version__,
                        frontend,
                    ],
                    capture_output=True,
                    text=True,
                )

                if frontend_ret.stdout:
                    frontend_ret = jsonpickle.loads(frontend_ret.stdout)
                else:
                    print(frontend_ret.stderr)
                    raise Exception
                ivy.set_backend("numpy")
                frontend_ret = ivy.to_native(frontend_ret)

                # globally_done = (
                #     frontend.split("/")[0]
                #     + "/"
                #     + importlib.import_module(frontend.split("/")[0]).__version__
                # )
                # try:
                #     frontend_fw = config.custom_import(
                #         frontend.split("/")[0] + "/" + frontend.split("/")[1],
                #         module_name,
                #         globally_done=globally_done,
                #     )
                # except Exception as e:
                #     raise e
                #
                # print(frontend_fw.__version__)
                # frontend_ret = frontend_fw.__dict__[fn_name](
                #     *args_frontend, **kwargs_frontend
                # )
                # frontend_ret = np.asarray(
                #     frontend_ret
                # )  # we do this because frontend_ret comes from a module in another file

                if ivy.isscalar(frontend_ret):
                    frontend_ret_np_flat = [np.asarray(frontend_ret)]
                else:
                    # tuplify the frontend return
                    if not isinstance(frontend_ret, tuple):
                        frontend_ret = (frontend_ret,)
                    frontend_ret_idxs = ivy.nested_argwhere(
                        frontend_ret, ivy.is_native_array
                    )
                    frontend_ret_flat = ivy.multi_index_nest(
                        frontend_ret, frontend_ret_idxs
                    )
                    frontend_ret_np_flat = [ivy.to_numpy(x) for x in frontend_ret_flat]

            except Exception as e:
                ivy.unset_backend()
                raise e
        else:
            try:
                # create frontend framework args
                args_frontend = ivy.nested_map(
                    args_np,
                    lambda x: ivy.native_array(x)
                    if isinstance(x, np.ndarray)
                    else ivy.as_native_dtype(x)
                    if isinstance(x, ivy.Dtype)
                    else x,
                    shallow=False,
                )
                kwargs_frontend = ivy.nested_map(
                    kwargs_np,
                    lambda x: ivy.native_array(x) if isinstance(x, np.ndarray) else x,
                    shallow=False,
                )

                # change ivy dtypes to native dtypes
                if "dtype" in kwargs_frontend:
                    kwargs_frontend["dtype"] = ivy.as_native_dtype(
                        kwargs_frontend["dtype"]
                    )

                # change ivy device to native devices
                if "device" in kwargs_frontend:
                    kwargs_frontend["device"] = ivy.as_native_dev(
                        kwargs_frontend["device"]
                    )

                # check and replace the NativeClass objects in arguments
                # with true counterparts
                args_frontend = ivy.nested_map(
                    args_frontend, fn=convtrue, include_derived=True, max_depth=10
                )
                kwargs_frontend = ivy.nested_map(
                    kwargs_frontend, fn=convtrue, include_derived=True, max_depth=10
                )

                # compute the return via the frontend framework
                module_name = fn_tree[25 : fn_tree.rfind(".")]
                frontend_fw = importlib.import_module(module_name)
                frontend_ret = frontend_fw.__dict__[fn_name](
                    *args_frontend, **kwargs_frontend
                )

                if ivy.isscalar(frontend_ret):
                    frontend_ret_np_flat = [np.asarray(frontend_ret)]
                else:
                    # tuplify the frontend return
                    if not isinstance(frontend_ret, tuple):
                        frontend_ret = (frontend_ret,)
                    frontend_ret_idxs = ivy.nested_argwhere(
                        frontend_ret, ivy.is_native_array
                    )

                    frontend_ret_flat = ivy.multi_index_nest(
                        frontend_ret, frontend_ret_idxs
                    )
                    frontend_ret_np_flat = [ivy.to_numpy(x) for x in frontend_ret_flat]
            except Exception as e:
                ivy.unset_backend()
                raise e

    else:

        # non-multiversion zone, changes made here should be
        # applied to multiversion zone too

        try:
            # create frontend framework args
            args_frontend = ivy.nested_map(
                args_np,
                lambda x: ivy.native_array(x)
                if isinstance(x, np.ndarray)
                else ivy.as_native_dtype(x)
                if isinstance(x, ivy.Dtype)
                else x,
                shallow=False,
            )
            kwargs_frontend = ivy.nested_map(
                kwargs_np,
                lambda x: ivy.native_array(x) if isinstance(x, np.ndarray) else x,
                shallow=False,
            )

            # change ivy dtypes to native dtypes
            if "dtype" in kwargs_frontend:
                kwargs_frontend["dtype"] = ivy.as_native_dtype(kwargs_frontend["dtype"])

            # change ivy device to native devices
            if "device" in kwargs_frontend:
                kwargs_frontend["device"] = ivy.as_native_dev(kwargs_frontend["device"])

            # check and replace the NativeClass objects in arguments
            # with true counterparts
            args_frontend = ivy.nested_map(
                args_frontend, fn=convtrue, include_derived=True, max_depth=10
            )
            kwargs_frontend = ivy.nested_map(
                kwargs_frontend, fn=convtrue, include_derived=True, max_depth=10
            )

            # compute the return via the frontend framework
            module_name = fn_tree[25 : fn_tree.rfind(".")]
            frontend_fw = importlib.import_module(module_name)
            frontend_ret = frontend_fw.__dict__[fn_name](
                *args_frontend, **kwargs_frontend
            )

            if ivy.isscalar(frontend_ret):
                frontend_ret_np_flat = [np.asarray(frontend_ret)]
            else:
                # tuplify the frontend return
                if not isinstance(frontend_ret, tuple):
                    frontend_ret = (frontend_ret,)
                frontend_ret_idxs = ivy.nested_argwhere(
                    frontend_ret, ivy.is_native_array
                )
                frontend_ret_flat = ivy.multi_index_nest(
                    frontend_ret, frontend_ret_idxs
                )
                frontend_ret_np_flat = [ivy.to_numpy(x) for x in frontend_ret_flat]
        except Exception as e:
            ivy.unset_backend()
            raise e
    # unset frontend framework from backend
    ivy.unset_backend()

    ret_np_flat = flatten_and_to_np(ret=ret)

    # assuming value test will be handled manually in the test function
    if not test_values:
        return ret, frontend_ret

    if isinstance(rtol, dict):
        rtol = _get_framework_rtol(rtol, ivy.backend)
    if isinstance(atol, dict):
        atol = _get_framework_atol(atol, ivy.backend)

    value_test(
        ret_np_flat=ret_np_flat,
        ret_np_from_gt_flat=frontend_ret_np_flat,
        rtol=rtol,
        atol=atol,
        ground_truth_backend=frontend,
    )


# Method testing


def gradient_test(
    *,
    fn,
    all_as_kwargs_np,
    args_np,
    kwargs_np,
    input_dtypes,
    as_variable_flags,
    native_array_flags,
    container_flags,
    test_compile: bool = False,
    rtol_: float = None,
    atol_: float = 1e-06,
    xs_grad_idxs=None,
    ret_grad_idxs=None,
    ground_truth_backend: str,
):
    def grad_fn(all_args):
        args, kwargs, i = all_args
        print("args inside grad_fn", args)
        print("kwargs inside grad_fn", kwargs)
        call_fn = ivy.__dict__[fn] if isinstance(fn, str) else fn[i]
        print("call_fn", call_fn)
        ret = compiled_if_required(
            call_fn, test_compile=test_compile, args=args, kwargs=kwargs
        )(*args, **kwargs)
        return ivy.nested_map(ret, ivy.mean, include_derived=True)

    # extract all arrays from the arguments and keyword arguments
    arg_np_vals, args_idxs, c_arg_vals = _get_nested_np_arrays(args_np)
    kwarg_np_vals, kwargs_idxs, c_kwarg_vals = _get_nested_np_arrays(kwargs_np)

    args, kwargs, _, args_idxs, kwargs_idxs = create_args_kwargs(
        args_np=args_np,
        arg_np_vals=arg_np_vals,
        args_idxs=args_idxs,
        kwargs_np=kwargs_np,
        kwarg_np_vals=kwarg_np_vals,
        kwargs_idxs=kwargs_idxs,
        input_dtypes=input_dtypes,
        as_variable_flags=as_variable_flags,
        native_array_flags=native_array_flags,
        container_flags=container_flags,
    )
    _, grads = ivy.execute_with_gradients(
        grad_fn,
        [args, kwargs, 0],
        xs_grad_idxs=xs_grad_idxs,
        ret_grad_idxs=ret_grad_idxs,
    )
    grads_np_flat = flatten_and_to_np(ret=grads)

    # compute the return with a Ground Truth backend
    ivy.set_backend(ground_truth_backend)
    test_unsupported = check_unsupported_dtype(
        fn=ivy.__dict__[fn] if isinstance(fn, str) else fn[1],
        input_dtypes=input_dtypes,
        all_as_kwargs_np=all_as_kwargs_np,
    )
    if test_unsupported:
        return
    args, kwargs, _, args_idxs, kwargs_idxs = create_args_kwargs(
        args_np=args_np,
        arg_np_vals=arg_np_vals,
        args_idxs=args_idxs,
        kwargs_np=kwargs_np,
        kwarg_np_vals=kwarg_np_vals,
        kwargs_idxs=kwargs_idxs,
        input_dtypes=input_dtypes,
        as_variable_flags=as_variable_flags,
        native_array_flags=native_array_flags,
        container_flags=container_flags,
    )
    _, grads_from_gt = ivy.execute_with_gradients(
        grad_fn,
        [args, kwargs, 1],
        xs_grad_idxs=xs_grad_idxs,
        ret_grad_idxs=ret_grad_idxs,
    )
    grads_np_from_gt_flat = flatten_and_to_np(ret=grads_from_gt)
    ivy.unset_backend()

    assert len(grads_np_flat) == len(
        grads_np_from_gt_flat
    ), "result length mismatch: {} ({}) != {} ({})".format(
        grads_np_flat,
        len(grads_np_flat),
        grads_np_from_gt_flat,
        len(grads_np_from_gt_flat),
    )

    print("grads_np_flat", grads_np_flat)
    print("grads_np_from_gt_flat", grads_np_from_gt_flat)
    for grad_np_flat, grad_np_from_gt_flat in zip(grads_np_flat, grads_np_from_gt_flat):
        value_test(
            ret_np_flat=grad_np_flat,
            ret_np_from_gt_flat=grad_np_from_gt_flat,
            rtol=rtol_,
            atol=atol_,
            ground_truth_backend=ground_truth_backend,
        )


def test_method(
    *,
    init_input_dtypes: List[ivy.Dtype] = None,
    method_input_dtypes: List[ivy.Dtype] = None,
    init_all_as_kwargs_np: dict = None,
    method_all_as_kwargs_np: dict = None,
    init_flags: pf.MethodTestFlags,
    method_flags: pf.MethodTestFlags,
    class_name: str,
    method_name: str = "__call__",
    init_with_v: bool = False,
    method_with_v: bool = False,
    rtol_: float = None,
    atol_: float = 1e-06,
    test_values: Union[bool, str] = True,
    test_gradients: bool = False,
    xs_grad_idxs=None,
    ret_grad_idxs=None,
    ground_truth_backend: str,
    device_: str = "cpu",
    return_flat_np_arrays: bool = False,
):
    """Tests a class-method that consumes (or returns) arrays for the current backend
    by comparing the result with numpy.

    Parameters
    ----------
    init_input_dtypes
        data types of the input arguments to the constructor in order.
    init_as_variable_flags
        dictates whether the corresponding input argument passed to the constructor
        should be treated as an ivy.Array.
    init_num_positional_args
        number of input arguments that must be passed as positional arguments to the
        constructor.
    init_native_array_flags
        dictates whether the corresponding input argument passed to the constructor
        should be treated as a native array.
    init_all_as_kwargs_np:
        input arguments to the constructor as keyword arguments.
    method_input_dtypes
        data types of the input arguments to the method in order.
    method_as_variable_flags
        dictates whether the corresponding input argument passed to the method should
        be treated as an ivy.Array.
    method_num_positional_args
        number of input arguments that must be passed as positional arguments to the
        method.
    method_native_array_flags
        dictates whether the corresponding input argument passed to the method should
        be treated as a native array.
    method_container_flags
        dictates whether the corresponding input argument passed to the method should
        be treated as an ivy Container.
    method_all_as_kwargs_np:
        input arguments to the method as keyword arguments.
    class_name
        name of the class to test.
    method_name
        name of tthe method to test.
    init_with_v
        if the class being tested is an ivy.Module, then setting this flag as True will
        call the constructor with the variables v passed explicitly.
    method_with_v
        if the class being tested is an ivy.Module, then setting this flag as True will
        call the method with the variables v passed explicitly.
    rtol_
        relative tolerance value.
    atol_
        absolute tolerance value.
    test_values
        can be a bool or a string to indicate whether correctness of values should be
        tested. If the value is `with_v`, shapes are tested but not values.
    test_gradients
        if True, test for the correctness of gradients.
    xs_grad_idxs
        Indices of the input arrays to compute gradients with respect to. If None,
        gradients are returned with respect to all input arrays. (Default value = None)
    ret_grad_idxs
        Indices of the returned arrays for which to return computed gradients. If None,
        gradients are returned for all returned arrays. (Default value = None)
    ground_truth_backend
        Ground Truth Backend to compare the result-values.
    device_
        The device on which to create arrays.
    return_flat_np_arrays
        If test_values is False, this flag dictates whether the original returns are
        returned, or whether the flattened numpy arrays are returned.

    Returns
    -------
    ret
        optional, return value from the function
    ret_gt
        optional, return value from the Ground Truth function
    """
    _assert_dtypes_are_valid(method_input_dtypes)

    init_input_dtypes = ivy.default(init_input_dtypes, [])

    # Constructor arguments #
    init_all_as_kwargs_np = ivy.default(init_all_as_kwargs_np, dict())
    # split the arguments into their positional and keyword components
    args_np_constructor, kwargs_np_constructor = kwargs_to_args_n_kwargs(
        num_positional_args=init_flags.num_positional_args,
        kwargs=init_all_as_kwargs_np,
    )

    # extract all arrays from the arguments and keyword arguments
    con_arg_np_vals, con_args_idxs, con_c_arg_vals = _get_nested_np_arrays(
        args_np_constructor
    )
    con_kwarg_np_vals, con_kwargs_idxs, con_c_kwarg_vals = _get_nested_np_arrays(
        kwargs_np_constructor
    )

    # make all lists equal in length
    num_arrays_constructor = con_c_arg_vals + con_c_kwarg_vals
    if len(init_input_dtypes) < num_arrays_constructor:
        init_input_dtypes = [
            init_input_dtypes[0] for _ in range(num_arrays_constructor)
        ]
    if len(init_flags.as_variable) < num_arrays_constructor:
        init_flags.as_variable = [
            init_flags.as_variable[0] for _ in range(num_arrays_constructor)
        ]
    if len(init_flags.native_arrays) < num_arrays_constructor:
        init_flags.native_arrays = [
            init_flags.native_arrays[0] for _ in range(num_arrays_constructor)
        ]

    # update variable flags to be compatible with float dtype
    init_flags.as_variable = [
        v if ivy.is_float_dtype(d) else False
        for v, d in zip(init_flags.as_variable, init_input_dtypes)
    ]

    # Create Args
    args_constructor, kwargs_constructor, _, _, _ = create_args_kwargs(
        args_np=args_np_constructor,
        arg_np_vals=con_arg_np_vals,
        args_idxs=con_args_idxs,
        kwargs_np=kwargs_np_constructor,
        kwarg_np_vals=con_kwarg_np_vals,
        kwargs_idxs=con_kwargs_idxs,
        input_dtypes=init_input_dtypes,
        as_variable_flags=init_flags.as_variable,
        native_array_flags=init_flags.native_arrays,
    )
    # end constructor #

    # method arguments #
    method_input_dtypes = ivy.default(method_input_dtypes, [])
    args_np_method, kwargs_np_method = kwargs_to_args_n_kwargs(
        num_positional_args=method_flags.num_positional_args,
        kwargs=method_all_as_kwargs_np,
    )

    # extract all arrays from the arguments and keyword arguments
    met_arg_np_vals, met_args_idxs, met_c_arg_vals = _get_nested_np_arrays(
        args_np_method
    )
    met_kwarg_np_vals, met_kwargs_idxs, met_c_kwarg_vals = _get_nested_np_arrays(
        kwargs_np_method
    )

    # make all lists equal in length
    num_arrays_method = met_c_arg_vals + met_c_kwarg_vals
    if len(method_input_dtypes) < num_arrays_method:
        method_input_dtypes = [method_input_dtypes[0] for _ in range(num_arrays_method)]
    if len(method_flags.as_variable) < num_arrays_method:
        method_flags.as_variable = [
            method_flags.as_variable[0] for _ in range(num_arrays_method)
        ]
    if len(method_flags.native_arrays) < num_arrays_method:
        method_flags.native_arrays = [
            method_flags.native_arrays[0] for _ in range(num_arrays_method)
        ]
    if len(method_flags.container_flags) < num_arrays_method:
        method_flags.container_flags = [
            method_flags.container_flags[0] for _ in range(num_arrays_method)
        ]

    method_flags.as_variable = [
        v if ivy.is_float_dtype(d) else False
        for v, d in zip(method_flags.as_variable, method_input_dtypes)
    ]

    # Create Args
    args_method, kwargs_method, _, _, _ = create_args_kwargs(
        args_np=args_np_method,
        arg_np_vals=met_arg_np_vals,
        args_idxs=met_args_idxs,
        kwargs_np=kwargs_np_method,
        kwarg_np_vals=met_kwarg_np_vals,
        kwargs_idxs=met_kwargs_idxs,
        input_dtypes=method_input_dtypes,
        as_variable_flags=method_flags.as_variable,
        native_array_flags=method_flags.native_arrays,
        container_flags=method_flags.container_flags,
    )
    # End Method #

    # Run testing
    ins = ivy.__dict__[class_name](*args_constructor, **kwargs_constructor)
    # ToDo : remove this when the handle_method can properly compute unsupported dtypes
    if any(
        dtype in ivy.function_unsupported_dtypes(ins.__getattribute__(method_name))
        for dtype in method_input_dtypes
    ):
        return
    v_np = None
    if isinstance(ins, ivy.Module):
        if init_with_v:
            v = ivy.Container(
                ins._create_variables(device=device_, dtype=method_input_dtypes[0])
            )
            ins = ivy.__dict__[class_name](*args_constructor, **kwargs_constructor, v=v)
        v = ins.__getattribute__("v")
        v_np = v.cont_map(lambda x, kc: ivy.to_numpy(x) if ivy.is_array(x) else x)
        if method_with_v:
            kwargs_method = dict(**kwargs_method, v=v)
    ret, ret_np_flat = get_ret_and_flattened_np_array(
        ins.__getattribute__(method_name), *args_method, **kwargs_method
    )

    # Compute the return with a Ground Truth backend
    ivy.set_backend(ground_truth_backend)
    args_gt_constructor, kwargs_gt_constructor, _, _, _ = create_args_kwargs(
        args_np=args_np_constructor,
        arg_np_vals=con_arg_np_vals,
        args_idxs=con_args_idxs,
        kwargs_np=kwargs_np_constructor,
        kwarg_np_vals=con_kwarg_np_vals,
        kwargs_idxs=con_kwargs_idxs,
        input_dtypes=init_input_dtypes,
        as_variable_flags=init_flags.as_variable,
        native_array_flags=init_flags.native_arrays,
    )
    args_gt_method, kwargs_gt_method, _, _, _ = create_args_kwargs(
        args_np=args_np_method,
        arg_np_vals=met_arg_np_vals,
        args_idxs=met_args_idxs,
        kwargs_np=kwargs_np_method,
        kwarg_np_vals=met_kwarg_np_vals,
        kwargs_idxs=met_kwargs_idxs,
        input_dtypes=method_input_dtypes,
        as_variable_flags=method_flags.as_variable,
        native_array_flags=method_flags.native_arrays,
        container_flags=method_flags.container_flags,
    )
    ins_gt = ivy.__dict__[class_name](*args_gt_constructor, **kwargs_gt_constructor)
    # ToDo : remove this when the handle_method can properly compute unsupported dtypes
    if any(
        dtype in ivy.function_unsupported_dtypes(ins_gt.__getattribute__(method_name))
        for dtype in method_input_dtypes
    ):
        return
    if isinstance(ins_gt, ivy.Module):
        v_gt = v_np.cont_map(
            lambda x, kc: ivy.asarray(x) if isinstance(x, np.ndarray) else x
        )
        kwargs_gt_method = dict(**kwargs_gt_method, v=v_gt)
    ret_from_gt, ret_np_from_gt_flat = get_ret_and_flattened_np_array(
        ins_gt.__getattribute__(method_name), *args_gt_method, **kwargs_gt_method
    )
    fw_list = gradient_unsupported_dtypes(fn=ins.__getattribute__(method_name))
    fw_list2 = gradient_unsupported_dtypes(fn=ins_gt.__getattribute__(method_name))
    for k, v in fw_list2.items():
        if k not in fw_list:
            fw_list[k] = []
        fw_list[k].extend(v)

    ivy.unset_backend()
    # gradient test
    fw = ivy.current_backend_str()
    if (
        test_gradients
        and not fw == "numpy"
        and "bool" not in method_input_dtypes
        and not any(ivy.is_complex_dtype(d) for d in method_input_dtypes)
    ):
        if fw in fw_list:
            if ivy.nested_argwhere(
                method_all_as_kwargs_np,
                lambda x: x.dtype in fw_list[fw] if isinstance(x, np.ndarray) else None,
            ):
                pass
            else:
                gradient_test(
                    fn=[
                        ins.__getattribute__(method_name),
                        ins_gt.__getattribute__(method_name),
                    ],
                    all_as_kwargs_np=method_all_as_kwargs_np,
                    args_np=args_np_method,
                    kwargs_np=kwargs_np_method,
                    input_dtypes=method_input_dtypes,
                    as_variable_flags=method_flags.as_variable,
                    native_array_flags=method_flags.native_arrays,
                    container_flags=method_flags.container_flags,
                    rtol_=rtol_,
                    atol_=atol_,
                    xs_grad_idxs=xs_grad_idxs,
                    ret_grad_idxs=ret_grad_idxs,
                    ground_truth_backend=ground_truth_backend,
                )

        else:
            gradient_test(
                fn=[
                    ins.__getattribute__(method_name),
                    ins_gt.__getattribute__(method_name),
                ],
                all_as_kwargs_np=method_all_as_kwargs_np,
                args_np=args_np_method,
                kwargs_np=kwargs_np_method,
                input_dtypes=method_input_dtypes,
                as_variable_flags=method_flags.as_variable,
                native_array_flags=method_flags.native_arrays,
                container_flags=method_flags.container_flags,
                rtol_=rtol_,
                atol_=atol_,
                xs_grad_idxs=xs_grad_idxs,
                ret_grad_idxs=ret_grad_idxs,
                ground_truth_backend=ground_truth_backend,
            )

    # assuming value test will be handled manually in the test function
    if not test_values:
        if return_flat_np_arrays:
            return ret_np_flat, ret_np_from_gt_flat
        return ret, ret_from_gt
    # value test

    if isinstance(rtol_, dict):
        rtol_ = _get_framework_rtol(rtol_, ivy.backend)
    if isinstance(atol_, dict):
        atol_ = _get_framework_atol(atol_, ivy.backend)

    value_test(
        ret_np_flat=ret_np_flat,
        ret_np_from_gt_flat=ret_np_from_gt_flat,
        rtol=rtol_,
        atol=atol_,
    )


def test_frontend_method(
    *,
    init_input_dtypes: Union[ivy.Dtype, List[ivy.Dtype]] = None,
    method_input_dtypes: Union[ivy.Dtype, List[ivy.Dtype]],
    init_flags,
    method_flags,
    init_all_as_kwargs_np: dict = None,
    method_all_as_kwargs_np: dict,
    frontend: str,
    frontend_method_data: FrontendMethodData,
    rtol_: float = None,
    atol_: float = 1e-06,
    test_values: Union[bool, str] = True,
):
    """Tests a class-method that consumes (or returns) arrays for the current backend
    by comparing the result with numpy.

    Parameters
    ----------
    init_input_dtypes
        data types of the input arguments to the constructor in order.
    init_as_variable_flags
        dictates whether the corresponding input argument passed to the constructor
        should be treated as an ivy.Variable.
    init_num_positional_args
        number of input arguments that must be passed as positional arguments to the
        constructor.
    init_native_array_flags
        dictates whether the corresponding input argument passed to the constructor
        should be treated as a native array.
    init_all_as_kwargs_np:
        input arguments to the constructor as keyword arguments.
    method_input_dtypes
        data types of the input arguments to the method in order.
    method_all_as_kwargs_np:
        input arguments to the method as keyword arguments.
    frontend
        current frontend (framework).
    rtol_
        relative tolerance value.
    atol_
        absolute tolerance value.
    test_values
        can be a bool or a string to indicate whether correctness of values should be
        tested. If the value is `with_v`, shapes are tested but not values.

    Returns
    -------
    ret
        optional, return value from the function
    ret_gt
        optional, return value from the Ground Truth function
    """
    _assert_dtypes_are_valid(init_input_dtypes)
    _assert_dtypes_are_valid(method_input_dtypes)

    # split the arguments into their positional and keyword components

    # Constructor arguments #

    args_np_constructor, kwargs_np_constructor = kwargs_to_args_n_kwargs(
        num_positional_args=init_flags.num_positional_args,
        kwargs=init_all_as_kwargs_np,
    )

    # extract all arrays from the arguments and keyword arguments
    con_arg_np_vals, con_args_idxs, con_c_arg_vals = _get_nested_np_arrays(
        args_np_constructor
    )
    con_kwarg_np_vals, con_kwargs_idxs, con_c_kwarg_vals = _get_nested_np_arrays(
        kwargs_np_constructor
    )

    # make all lists equal in length
    num_arrays_constructor = con_c_arg_vals + con_c_kwarg_vals
    if len(init_input_dtypes) < num_arrays_constructor:
        init_input_dtypes = [
            init_input_dtypes[0] for _ in range(num_arrays_constructor)
        ]
    if len(init_flags.as_variable) < num_arrays_constructor:
        init_flags.as_variable = [
            init_flags.as_variable[0] for _ in range(num_arrays_constructor)
        ]
    if len(init_flags.native_arrays) < num_arrays_constructor:
        init_flags.native_arrays = [
            init_flags.native_arrays[0] for _ in range(num_arrays_constructor)
        ]

    # update variable flags to be compatible with float dtype
    init_flags.as_variable = [
        v if ivy.is_float_dtype(d) else False
        for v, d in zip(init_flags.as_variable, init_input_dtypes)
    ]

    # Create Args
    args_constructor, kwargs_constructor, _, _, _ = create_args_kwargs(
        args_np=args_np_constructor,
        arg_np_vals=con_arg_np_vals,
        args_idxs=con_args_idxs,
        kwargs_np=kwargs_np_constructor,
        kwarg_np_vals=con_kwarg_np_vals,
        kwargs_idxs=con_kwargs_idxs,
        input_dtypes=init_input_dtypes,
        as_variable_flags=init_flags.as_variable,
        native_array_flags=init_flags.native_arrays,
    )
    # End constructor #

    # Method arguments #
    args_np_method, kwargs_np_method = kwargs_to_args_n_kwargs(
        num_positional_args=method_flags.num_positional_args,
        kwargs=method_all_as_kwargs_np,
    )

    # extract all arrays from the arguments and keyword arguments
    met_arg_np_vals, met_args_idxs, met_c_arg_vals = _get_nested_np_arrays(
        args_np_method
    )
    met_kwarg_np_vals, met_kwargs_idxs, met_c_kwarg_vals = _get_nested_np_arrays(
        kwargs_np_method
    )

    # make all lists equal in length
    num_arrays_method = met_c_arg_vals + met_c_kwarg_vals
    if len(method_input_dtypes) < num_arrays_method:
        method_input_dtypes = [method_input_dtypes[0] for _ in range(num_arrays_method)]
    if len(method_flags.as_variable) < num_arrays_method:
        method_flags.as_variable = [
            method_flags.as_variable[0] for _ in range(num_arrays_method)
        ]
    if len(method_flags.native_arrays) < num_arrays_method:
        method_flags.native_arrays = [
            method_flags.native_arrays[0] for _ in range(num_arrays_method)
        ]

    method_flags.as_variable = [
        v if ivy.is_float_dtype(d) else False
        for v, d in zip(method_flags.as_variable, method_input_dtypes)
    ]

    # Create Args
    args_method, kwargs_method, _, _, _ = create_args_kwargs(
        args_np=args_np_method,
        arg_np_vals=met_arg_np_vals,
        args_idxs=met_args_idxs,
        kwargs_np=kwargs_np_method,
        kwarg_np_vals=met_kwarg_np_vals,
        kwargs_idxs=met_kwargs_idxs,
        input_dtypes=method_input_dtypes,
        as_variable_flags=method_flags.as_variable,
        native_array_flags=method_flags.native_arrays,
    )
    # End Method #

    args_constructor_ivy, kwargs_constructor_ivy = ivy.args_to_ivy(
        *args_constructor, **kwargs_constructor
    )
    args_method_ivy, kwargs_method_ivy = ivy.args_to_ivy(*args_method, **kwargs_method)
    args_constructor_np = ivy.nested_map(
        args_constructor_ivy,
        lambda x: ivy.to_numpy(x._data) if isinstance(x, ivy.Array) else x,
        shallow=False,
    )
    kwargs_constructor_np = ivy.nested_map(
        kwargs_constructor_ivy,
        lambda x: ivy.to_numpy(x._data) if isinstance(x, ivy.Array) else x,
        shallow=False,
    )
    args_method_np = ivy.nested_map(
        args_method_ivy,
        lambda x: ivy.to_numpy(x._data) if isinstance(x, ivy.Array) else x,
        shallow=False,
    )
    kwargs_method_np = ivy.nested_map(
        kwargs_method_ivy,
        lambda x: ivy.to_numpy(x._data) if isinstance(x, ivy.Array) else x,
        shallow=False,
    )

    ivy_frontend_creation_fn = getattr(
        frontend_method_data.ivy_init_module, frontend_method_data.init_name
    )
    # Run testing
    ins = ivy_frontend_creation_fn(*args_constructor, **kwargs_constructor)
    ret, ret_np_flat = get_ret_and_flattened_np_array(
        ins.__getattribute__(frontend_method_data.method_name),
        *args_method,
        **kwargs_method,
    )

    # Compute the return with the native frontend framework
    ivy.set_backend(frontend.split("/")[0])
    args_constructor_frontend = ivy.nested_map(
        args_constructor_np,
        lambda x: ivy.native_array(x) if isinstance(x, np.ndarray) else x,
        shallow=False,
    )
    kwargs_constructor_frontend = ivy.nested_map(
        kwargs_constructor_np,
        lambda x: ivy.native_array(x) if isinstance(x, np.ndarray) else x,
        shallow=False,
    )
    args_method_frontend = ivy.nested_map(
        args_method_np,
        lambda x: ivy.native_array(x)
        if isinstance(x, np.ndarray)
        else ivy.as_native_dtype(x)
        if isinstance(x, ivy.Dtype)
        else ivy.as_native_dev(x)
        if isinstance(x, ivy.Device)
        else x,
        shallow=False,
    )
    kwargs_method_frontend = ivy.nested_map(
        kwargs_method_np,
        lambda x: ivy.native_array(x) if isinstance(x, np.ndarray) else x,
        shallow=False,
    )

    # change ivy dtypes to native dtypes
    if "dtype" in kwargs_method_frontend:
        kwargs_method_frontend["dtype"] = ivy.as_native_dtype(
            kwargs_method_frontend["dtype"]
        )

    # change ivy device to native devices
    if "device" in kwargs_method_frontend:
        kwargs_method_frontend["device"] = ivy.as_native_dev(
            kwargs_method_frontend["device"]
        )
    frontend_creation_fn = getattr(
        frontend_method_data.framework_init_module, frontend_method_data.init_name
    )
    ins_gt = frontend_creation_fn(
        *args_constructor_frontend, **kwargs_constructor_frontend
    )
    frontend_ret = ins_gt.__getattribute__(frontend_method_data.method_name)(
        *args_method_frontend, **kwargs_method_frontend
    )
    if frontend.split("/")[0] == "tensorflow" and isinstance(
        frontend_ret, tf.TensorShape
    ):
        frontend_ret_np_flat = [np.asarray(frontend_ret, dtype=np.int32)]
    elif ivy.isscalar(frontend_ret):
        frontend_ret_np_flat = [np.asarray(frontend_ret)]
    else:
        # tuplify the frontend return
        if not isinstance(frontend_ret, tuple):
            frontend_ret = (frontend_ret,)
        frontend_ret_idxs = ivy.nested_argwhere(frontend_ret, ivy.is_native_array)
        frontend_ret_flat = ivy.multi_index_nest(frontend_ret, frontend_ret_idxs)
        frontend_ret_np_flat = [ivy.to_numpy(x) for x in frontend_ret_flat]
    ivy.unset_backend()

    # assuming value test will be handled manually in the test function
    if not test_values:
        return ret, frontend_ret

    # value test
    if isinstance(rtol_, dict):
        rtol_ = _get_framework_rtol(rtol_, ivy.backend)
    if isinstance(atol_, dict):
        atol_ = _get_framework_atol(atol_, ivy.backend)

    value_test(
        ret_np_flat=ret_np_flat,
        ret_np_from_gt_flat=frontend_ret_np_flat,
        rtol=rtol_,
        atol=atol_,
        ground_truth_backend=frontend,
    )


# Helpers
DEFAULT_RTOL = None
DEFAULT_ATOL = 1e-06


def _get_framework_rtol(rtols: dict, current_fw: str):
    if current_fw in rtols.keys():
        return rtols[current_fw]
    return DEFAULT_RTOL


def _get_framework_atol(atols: dict, current_fw: str):
    if current_fw in atols.keys():
        return atols[current_fw]
    return DEFAULT_ATOL


def _get_nested_np_arrays(nest):
    """
    A helper function to search for a NumPy arrays in a nest
    Parameters
    ----------
    nest
        nest to search in.

    Returns
    -------
         Items found, indices, and total number of arrays found
    """
    indices = ivy.nested_argwhere(nest, lambda x: isinstance(x, np.ndarray))
    ret = ivy.multi_index_nest(nest, indices)
    return ret, indices, len(ret)


def create_args_kwargs(
    *,
    args_np,
    arg_np_vals,
    args_idxs,
    kwargs_np,
    kwarg_np_vals,
    kwargs_idxs,
    input_dtypes,
    as_variable_flags,
    native_array_flags=None,
    container_flags=None,
):
    """Creates arguments and keyword-arguments for the function to test.

    Parameters
    ----------
    args_np
        A dictionary of arguments in Numpy.
    kwargs_np
        A dictionary of keyword-arguments in Numpy.
    input_dtypes
        data-types of the input arguments and keyword-arguments.
    as_variable_flags
        A list of booleans. if True for a corresponding input argument, it is called
        as an variable.
    native_array_flags
        if not None, the corresponding argument is called as a Native Array.
    container_flags
        if not None, the corresponding argument is called as an Ivy Container.

    Returns
    -------
    Arguments, Keyword-arguments, number of arguments, and indexes on arguments and
    keyword-arguments.
    """
    # create args
    num_arg_vals = len(arg_np_vals)
    arg_array_vals = [
        ivy.array(x, dtype=d) for x, d in zip(arg_np_vals, input_dtypes[:num_arg_vals])
    ]
    arg_array_vals = [
        _variable(x) if v else x
        for x, v in zip(arg_array_vals, as_variable_flags[:num_arg_vals])
    ]
    if native_array_flags:
        arg_array_vals = [
            ivy.to_native(x) if n else x
            for x, n in zip(arg_array_vals, native_array_flags[:num_arg_vals])
        ]
    if container_flags:
        arg_array_vals = [
            as_cont(x=x) if c else x
            for x, c in zip(arg_array_vals, container_flags[:num_arg_vals])
        ]
    args = ivy.copy_nest(args_np, to_mutable=False)
    ivy.set_nest_at_indices(args, args_idxs, arg_array_vals)

    # create kwargs
    kwarg_array_vals = [
        ivy.array(x, dtype=d)
        for x, d in zip(kwarg_np_vals, input_dtypes[num_arg_vals:])
    ]
    kwarg_array_vals = [
        _variable(x) if v else x
        for x, v in zip(kwarg_array_vals, as_variable_flags[num_arg_vals:])
    ]
    if native_array_flags:
        kwarg_array_vals = [
            ivy.to_native(x) if n else x
            for x, n in zip(kwarg_array_vals, native_array_flags[num_arg_vals:])
        ]
    if container_flags:
        kwarg_array_vals = [
            as_cont(x=x) if c else x
            for x, c in zip(kwarg_array_vals, container_flags[num_arg_vals:])
        ]
    kwargs = ivy.copy_nest(kwargs_np, to_mutable=False)
    ivy.set_nest_at_indices(kwargs, kwargs_idxs, kwarg_array_vals)
    return args, kwargs, num_arg_vals, args_idxs, kwargs_idxs


def convtrue(argument):
    """Convert NativeClass in argument to true framework counter part"""
    if isinstance(argument, NativeClass):
        return argument._native_class
    return argument


def kwargs_to_args_n_kwargs(*, num_positional_args, kwargs):
    """Splits the kwargs into args and kwargs, with the first num_positional_args ported
    to args.
    """
    args = [v for v in list(kwargs.values())[:num_positional_args]]
    kwargs = {k: kwargs[k] for k in list(kwargs.keys())[num_positional_args:]}
    return args, kwargs


def flatten_fw_and_to_np(*, ret, fw):
    """Returns a flattened numpy version of the arrays in ret for a given framework."""
    if not isinstance(ret, tuple):
        ret = (ret,)
    if fw == "jax":
        ret_idxs = ivy.nested_argwhere(
            ret, lambda x: ivy.is_ivy_array(x) or is_jax_native_array(x)
        )
    elif fw == "numpy":
        ret_idxs = ivy.nested_argwhere(
            ret, lambda x: ivy.is_ivy_array(x) or is_numpy_native_array(x)
        )
    elif fw == "tensorflow":
        ret_idxs = ivy.nested_argwhere(
            ret, lambda x: ivy.is_ivy_array(x) or is_tensorflow_native_array(x)
        )
    else:
        ret_idxs = ivy.nested_argwhere(
            ret, lambda x: ivy.is_ivy_array(x) or is_torch_native_array(x)
        )
    if len(ret_idxs) == 0:
        ret_idxs = ivy.nested_argwhere(ret, ivy.isscalar)
        ret_flat = ivy.multi_index_nest(ret, ret_idxs)
        ret_flat = [
            ivy.asarray(x, dtype=ivy.Dtype(str(np.asarray(x).dtype))) for x in ret_flat
        ]
    else:
        ret_flat = ivy.multi_index_nest(ret, ret_idxs)
    # convert the return to NumPy
    ret_np_flat = [ivy.to_numpy(x) for x in ret_flat]
    return ret_np_flat


def flatten(*, ret):
    """Returns a flattened numpy version of the arrays in ret."""
    if not isinstance(ret, tuple):
        ret = (ret,)
    ret_idxs = ivy.nested_argwhere(ret, ivy.is_ivy_array)
    # no ivy array in the returned values, which means it returned scalar
    if len(ret_idxs) == 0:
        ret_idxs = ivy.nested_argwhere(ret, ivy.isscalar)
        ret_flat = ivy.multi_index_nest(ret, ret_idxs)
        ret_flat = [
            ivy.asarray(x, dtype=ivy.Dtype(str(np.asarray(x).dtype))) for x in ret_flat
        ]
    else:
        ret_flat = ivy.multi_index_nest(ret, ret_idxs)
    return ret_flat


def flatten_and_to_np(*, ret):
    # flatten the return
    ret_flat = flatten(ret=ret)
    return [ivy.to_numpy(x) for x in ret_flat]


def get_ret_and_flattened_np_array(fn, *args, test_compile: bool = False, **kwargs):
    """
    Runs func with args and kwargs, and returns the result along with its flattened
    version.
    """
    fn = compiled_if_required(fn, test_compile=test_compile, args=args, kwargs=kwargs)
    ret = fn(*args, **kwargs)

    def map_fn(x):
        if _is_frontend_array(x):
            return x.ivy_array
        if isinstance(x, ivy.functional.frontends.numpy.ndarray):
            return x.ivy_array
        elif ivy.is_native_array(x):
            return ivy.to_ivy(x)
        return x

    ret = ivy.nested_map(ret, map_fn, include_derived={tuple: True})
    return ret, flatten_and_to_np(ret=ret)


def get_frontend_ret(fn, *args, **kwargs):
    ret = fn(*args, **kwargs)
    ret = ivy.nested_map(ret, _frontend_array_to_ivy, include_derived={tuple: True})
    return ret


def args_to_container(array_args):
    array_args_container = ivy.Container({str(k): v for k, v in enumerate(array_args)})
    return array_args_container


def as_lists(*args):
    """Changes the elements in args to be of type list."""
    return (a if isinstance(a, list) else [a] for a in args)


def as_cont(*, x):
    """Returns x as an Ivy Container, containing x at all its leaves."""
    return ivy.Container({"a": x, "b": {"c": x, "d": x}})


def var_fn(x, *, dtype=None, device=None):
    """Returns x as a variable wrapping an Ivy Array with given dtype and device"""
    return _variable(ivy.array(x, dtype=dtype, device=device))


def gradient_incompatible_function(*, fn):
    return (
        not ivy.supports_gradients
        and hasattr(fn, "computes_gradients")
        and fn.computes_gradients
    )


def gradient_unsupported_dtypes(*, fn):
    visited = set()
    to_visit = [fn]
    out, res = {}, {}
    while to_visit:
        fn = to_visit.pop()
        if fn in visited:
            continue
        visited.add(fn)
        unsupported_grads = (
            fn.unsupported_gradients if hasattr(fn, "unsupported_gradients") else {}
        )
        for k, v in unsupported_grads.items():
            if k not in out:
                out[k] = []
            out[k].extend(v)
        # skip if it's not a function
        if not (inspect.isfunction(fn) or inspect.ismethod(fn)):
            continue
        fl = _get_function_list(fn)
        res = _get_functions_from_string(fl, __import__(fn.__module__))
        to_visit.extend(res)
    return out


def _is_frontend_array(x):
    return (
        isinstance(x, ndarray)
        or isinstance(x, torch_tensor)
        or isinstance(x, tf_tensor)
        or isinstance(x, DeviceArray)
    )


def _frontend_array_to_ivy(x):
    if (
        isinstance(x, ndarray)
        or isinstance(x, torch_tensor)
        or isinstance(x, tf_tensor)
        or isinstance(x, DeviceArray)
    ):
        return x.ivy_array
    else:
        return x<|MERGE_RESOLUTION|>--- conflicted
+++ resolved
@@ -1,9 +1,5 @@
 # global
-<<<<<<< HEAD
-import os
-=======
 # flake8: noqa
->>>>>>> 497ff3c6
 import copy
 from typing import Union, List
 import numpy as np
