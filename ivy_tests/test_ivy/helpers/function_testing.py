# global
import copy
from typing import Union, List
import numpy as np
import types
import importlib
import inspect
from collections import OrderedDict


try:
    import tensorflow as tf
except ImportError:
    tf = types.SimpleNamespace()
    tf.TensorShape = None

# local
from .pipeline_helper import BackendHandler, get_frontend_config
import ivy
from ivy_tests.test_ivy.helpers.test_parameter_flags import FunctionTestFlags
import ivy_tests.test_ivy.helpers.test_parameter_flags as pf
import ivy_tests.test_ivy.helpers.globals as t_globals
from ivy.functional.ivy.data_type import _get_function_list, _get_functions_from_string
from ivy_tests.test_ivy.test_frontends import NativeClass
from ivy_tests.test_ivy.helpers.structs import FrontendMethodData
from .assertions import (
    value_test,
    check_unsupported_dtype,
)


# Temporary (.so) configuration
def compiled_if_required(backend: str, fn, test_compile=False, args=None, kwargs=None):
    with BackendHandler.update_backend(backend) as ivy_backend:
        if test_compile:
            fn = ivy_backend.compile(fn, args=args, kwargs=kwargs)
        return fn


# Ivy Function testing ##########################

# Test Function Helpers ###############


def _find_instance_in_args(backend: str, args, array_indices, mask):
    """
    Find the first element in the arguments that is considered to be an instance of
    Array or Container class.

    Parameters
    ----------
    args
        Arguments to iterate over
    array_indices
        Indices of arrays that exists in the args
    mask
        Boolean mask for whether the corrseponding element in (args) has a
        generated test_flags.native_array as False or test_flags.container as
        true

    Returns
    -------
        First found instance in the arguments and the updates arguments not
        including the instance
    """
    i = 0
    for i, a in enumerate(mask):
        if a:
            break
    instance_idx = array_indices[i]
    with BackendHandler.update_backend(backend) as ivy_backend:
        instance = ivy_backend.index_nest(args, instance_idx)
        new_args = ivy_backend.copy_nest(args, to_mutable=False)
        ivy_backend.prune_nest_at_index(new_args, instance_idx)
    return instance, new_args


def test_function(
    *,
    input_dtypes: Union[ivy.Dtype, List[ivy.Dtype]],
    test_flags: FunctionTestFlags,
    fn_name: str,
    rtol_: float = None,
    atol_: float = 1e-06,
    test_values: bool = True,
    xs_grad_idxs=None,
    ret_grad_idxs=None,
    backend_to_test: str,
    on_device: str,
    return_flat_np_arrays: bool = False,
    **all_as_kwargs_np,
):
    """
    Test a function that consumes (or returns) arrays for the current backend by
    comparing the result with numpy.

    Parameters
    ----------
    input_dtypes
        data types of the input arguments in order.
    test_flags
        FunctionTestFlags object that stores all testing flags, including:
        num_positional_args, with_out, instance_method, as_variable,
        native_arrays, container, gradient
    fw
        current backend (framework).
    fn_name
        name of the function to test.
    rtol_
        relative tolerance value.
    atol_
        absolute tolerance value.
    test_values
        if True, test for the correctness of the resulting values.
    xs_grad_idxs
        Indices of the input arrays to compute gradients with respect to. If None,
        gradients are returned with respect to all input arrays. (Default value = None)
    ret_grad_idxs
        Indices of the returned arrays for which to return computed gradients. If None,
        gradients are returned for all returned arrays. (Default value = None)
    on_device
        The device on which to create arrays
    return_flat_np_arrays
        If test_values is False, this flag dictates whether the original returns are
        returned, or whether the flattened numpy arrays are returned.
    all_as_kwargs_np
        input arguments to the function as keyword arguments.

    Returns
    -------
    ret
        optional, return value from the function
    ret_gt
        optional, return value from the Ground Truth function

    Examples
    --------
    >>> input_dtypes = 'float64'
    >>> as_variable_flags = False
    >>> with_out = False
    >>> num_positional_args = 0
    >>> native_array_flags = False
    >>> container_flags = False
    >>> instance_method = False
    >>> test_flags = FunctionTestFlags(num_positional_args, with_out,
        instance_method,
        as_variable,
        native_arrays,
        container_flags,
        none)
    >>> fw = "torch"
    >>> fn_name = "abs"
    >>> x = np.array([-1])
    >>> test_function(input_dtypes, test_flags, fw, fn_name, x=x)

    >>> input_dtypes = ['float64', 'float32']
    >>> as_variable_flags = [False, True]
    >>> with_out = False
    >>> num_positional_args = 1
    >>> native_array_flags = [True, False]
    >>> container_flags = [False, False]
    >>> instance_method = False
    >>> test_flags = FunctionTestFlags(num_positional_args, with_out,
        instance_method,
        as_variable,
        native_arrays,
        container_flags,
        none)
    >>> fw = "numpy"
    >>> fn_name = "add"
    >>> x1 = np.array([1, 3, 4])
    >>> x2 = np.array([-3, 15, 24])
    >>> test_function(input_dtypes, test_flags, fw, fn_name, x1=x1, x2=x2)
    """
    # split the arguments into their positional and keyword components
    args_np, kwargs_np = kwargs_to_args_n_kwargs(
        num_positional_args=test_flags.num_positional_args, kwargs=all_as_kwargs_np
    )

    # Extract all arrays from the arguments and keyword arguments
    arg_np_arrays, arrays_args_indices, n_args_arrays = _get_nested_np_arrays(args_np)
    kwarg_np_arrays, arrays_kwargs_indices, n_kwargs_arrays = _get_nested_np_arrays(
        kwargs_np
    )

    # Make all array-specific test flags and dtypes equal in length
    total_num_arrays = n_args_arrays + n_kwargs_arrays
    if len(input_dtypes) < total_num_arrays:
        input_dtypes = [input_dtypes[0] for _ in range(total_num_arrays)]
    if len(test_flags.as_variable) < total_num_arrays:
        test_flags.as_variable = [
            test_flags.as_variable[0] for _ in range(total_num_arrays)
        ]
    if len(test_flags.native_arrays) < total_num_arrays:
        test_flags.native_arrays = [
            test_flags.native_arrays[0] for _ in range(total_num_arrays)
        ]
    if len(test_flags.container) < total_num_arrays:
        test_flags.container = [
            test_flags.container[0] for _ in range(total_num_arrays)
        ]

    with BackendHandler.update_backend(backend_to_test) as ivy_backend:
        # Update variable flags to be compatible with float dtype and with_out args
        test_flags.as_variable = [
            v if ivy_backend.is_float_dtype(d) and not test_flags.with_out else False
            for v, d in zip(test_flags.as_variable, input_dtypes)
        ]

    # update instance_method flag to only be considered if the
    # first term is either an ivy.Array or ivy.Container
    instance_method = test_flags.instance_method and (
        not test_flags.native_arrays[0] or test_flags.container[0]
    )

    args, kwargs = create_args_kwargs(
        backend=backend_to_test,
        args_np=args_np,
        arg_np_vals=arg_np_arrays,
        args_idxs=arrays_args_indices,
        kwargs_np=kwargs_np,
        kwarg_np_vals=kwarg_np_arrays,
        kwargs_idxs=arrays_kwargs_indices,
        input_dtypes=input_dtypes,
        test_flags=test_flags,
        on_device=on_device,
    )

    with BackendHandler.update_backend(backend_to_test) as ivy_backend:
        # If function doesn't have an out argument but an out argument is given
        # or a test with out flag is True
        if ("out" in kwargs or test_flags.with_out) and "out" not in inspect.signature(
            getattr(ivy_backend, fn_name)
        ).parameters:
            raise Exception(f"Function {fn_name} does not have an out parameter")

        # Run either as an instance method or from the API directly
        instance = None
        if instance_method:
            array_or_container_mask = [
                (not native_flag) or container_flag
                for native_flag, container_flag in zip(
                    test_flags.native_arrays, test_flags.container
                )
            ]

            # Boolean mask for args and kwargs True if an entry's
            # test Array flag is True or test Container flag is true
            args_instance_mask = array_or_container_mask[
                : test_flags.num_positional_args
            ]
            kwargs_instance_mask = array_or_container_mask[
                test_flags.num_positional_args :
            ]

            if any(args_instance_mask):
                instance, args = _find_instance_in_args(
                    backend_to_test, args, arrays_args_indices, args_instance_mask
                )
            else:
                instance, kwargs = _find_instance_in_args(
                    backend_to_test, kwargs, arrays_kwargs_indices, kwargs_instance_mask
                )

            if test_flags.test_compile:
                target_fn = lambda instance, *args, **kwargs: instance.__getattribute__(
                    fn_name
                )(*args, **kwargs)
                args = [instance, *args]
            else:
                target_fn = instance.__getattribute__(fn_name)
        else:
            target_fn = ivy_backend.__dict__[fn_name]

        ret_from_target, ret_np_flat_from_target = get_ret_and_flattened_np_array(
            backend_to_test,
            target_fn,
            *args,
            test_compile=test_flags.test_compile,
            **kwargs,
        )

        assert ivy_backend.nested_map(
            ret_from_target,
            lambda x: ivy_backend.is_ivy_array(x) if ivy_backend.is_array(x) else True,
        ), "Ivy function returned non-ivy arrays: {}".format(ret_from_target)

        # Assert indices of return if the indices of the out array provided
        if test_flags.with_out and not test_flags.test_compile:
            test_ret = (
                ret_from_target[getattr(ivy_backend.__dict__[fn_name], "out_index")]
                if hasattr(ivy_backend.__dict__[fn_name], "out_index")
                else ret_from_target
            )
            out = ivy_backend.nested_map(
                test_ret, ivy_backend.zeros_like, to_mutable=True, include_derived=True
            )
            if instance_method:
                (
                    ret_from_target,
                    ret_np_flat_from_target,
                ) = get_ret_and_flattened_np_array(
                    backend_to_test,
                    instance.__getattribute__(fn_name),
                    *args,
                    **kwargs,
                    out=out,
                )
            else:
                (
                    ret_from_target,
                    ret_np_flat_from_target,
                ) = get_ret_and_flattened_np_array(
                    backend_to_test,
                    ivy_backend.__dict__[fn_name],
                    *args,
                    **kwargs,
                    out=out,
                )
            test_ret = (
                ret_from_target[getattr(ivy_backend.__dict__[fn_name], "out_index")]
                if hasattr(ivy_backend.__dict__[fn_name], "out_index")
                else ret_from_target
            )
            assert not ivy_backend.nested_any(
                ivy_backend.nested_multi_map(
                    lambda x, _: x[0] is x[1], [test_ret, out]
                ),
                lambda x: not x,
            )
            if not max(test_flags.container) and ivy_backend.native_inplace_support:
                # these backends do not always support native inplace updates
                assert not ivy_backend.nested_any(
                    ivy_backend.nested_multi_map(
                        lambda x, _: x[0].data is x[1].data, [test_ret, out]
                    ),
                    lambda x: not x,
                )

            test_ret = (
                ret_from_target[getattr(ivy_backend.__dict__[fn_name], "out_index")]
                if hasattr(ivy_backend.__dict__[fn_name], "out_index")
                else ret_from_target
            )
            assert not ivy_backend.nested_any(
                ivy_backend.nested_multi_map(
                    lambda x, _: x[0] is x[1], [test_ret, out]
                ),
                lambda x: not x,
            ), "the array in out argument does not contain same value as the returned"
            if not max(test_flags.container) and ivy_backend.native_inplace_support:
                # these backends do not always support native inplace updates
                assert not ivy_backend.nested_any(
                    ivy_backend.nested_multi_map(
                        lambda x, _: x[0].data is x[1].data, [test_ret, out]
                    ),
                    lambda x: not x,
                ), (
                    "the array in out argument does not contain same value as the"
                    " returned"
                )

        # compute the return with a Ground Truth backend
        ret_device = None
        if isinstance(ret_from_target, ivy_backend.Array):
            ret_device = ivy_backend.dev(ret_from_target)

    # compute the return with a Ground Truth backend
    with BackendHandler.update_backend(test_flags.ground_truth_backend) as gt_backend:
        gt_backend.set_default_device(on_device)  # TODO remove
        args, kwargs = create_args_kwargs(
            backend=test_flags.ground_truth_backend,
            args_np=args_np,
            arg_np_vals=arg_np_arrays,
            args_idxs=arrays_args_indices,
            kwargs_np=kwargs_np,
            kwargs_idxs=arrays_kwargs_indices,
            kwarg_np_vals=kwarg_np_arrays,
            input_dtypes=input_dtypes,
            test_flags=test_flags,
            on_device=on_device,
        )
        ret_from_gt, ret_np_from_gt_flat = get_ret_and_flattened_np_array(
            test_flags.ground_truth_backend,
            gt_backend.__dict__[fn_name],
            *args,
            test_compile=test_flags.test_compile,
            **kwargs,
        )
        assert gt_backend.nested_map(
            ret_from_gt,
            lambda x: gt_backend.is_ivy_array(x) if gt_backend.is_array(x) else True,
        ), "Ground-truth function returned non-ivy arrays: {}".format(ret_from_gt)
        if test_flags.with_out and not test_flags.test_compile:
            test_ret_from_gt = (
                ret_from_gt[getattr(gt_backend.__dict__[fn_name], "out_index")]
                if hasattr(gt_backend.__dict__[fn_name], "out_index")
                else ret_from_gt
            )
            out_from_gt = gt_backend.nested_map(
                test_ret_from_gt,
                gt_backend.zeros_like,
                to_mutable=True,
                include_derived=True,
            )
            ret_from_gt, ret_np_from_gt_flat = get_ret_and_flattened_np_array(
                test_flags.ground_truth_backend,
                gt_backend.__dict__[fn_name],
                *args,
                test_compile=test_flags.test_compile,
                **kwargs,
                out=out_from_gt,
            )

        ret_from_gt_device = None
        if isinstance(ret_from_gt, gt_backend.Array):
            ret_from_gt_device = gt_backend.dev(ret_from_gt)

        # TODO clearly this is not the best way to test gradients
        # This should be more efficient and easier to read
        # Gradient test
        fw_list = gradient_unsupported_dtypes(fn=gt_backend.__dict__[fn_name])
        if (
            test_flags.test_gradients
            and not instance_method
            and "bool" not in input_dtypes
            and not any(gt_backend.is_complex_dtype(d) for d in input_dtypes)
        ):
            if backend_to_test not in fw_list or not gt_backend.nested_argwhere(
                all_as_kwargs_np,
                lambda x: (
                    x.dtype in fw_list[backend_to_test]
                    if isinstance(x, np.ndarray)
                    else None
                ),
            ):
                gradient_test(
                    fn=fn_name,
                    all_as_kwargs_np=all_as_kwargs_np,
                    args_np=args_np,
                    kwargs_np=kwargs_np,
                    input_dtypes=input_dtypes,
                    test_flags=test_flags,
                    rtol_=rtol_,
                    atol_=atol_,
                    xs_grad_idxs=xs_grad_idxs,
                    ret_grad_idxs=ret_grad_idxs,
                    ground_truth_backend=test_flags.ground_truth_backend,
                    backend_to_test=backend_to_test,
                    on_device=on_device,
                )

    assert ret_device == ret_from_gt_device, (
        f"ground truth backend ({test_flags.ground_truth_backend}) returned array on"
        f" device {ret_from_gt_device} but target backend ({backend_to_test})"
        f" returned array on device {ret_device}"
    )
    if ret_device is not None:
        assert ret_device == on_device, (
            f"device is set to {on_device}, but ground truth produced array on"
            f" {ret_device}"
        )

    # assuming value test will be handled manually in the test function
    if not test_values:
        if return_flat_np_arrays:
            return ret_np_flat_from_target, ret_np_from_gt_flat
        return ret_from_target, ret_from_gt

    if isinstance(rtol_, dict):
        rtol_ = _get_framework_rtol(rtol_, backend_to_test)
    if isinstance(atol_, dict):
        atol_ = _get_framework_atol(atol_, backend_to_test)

    # value test
    value_test(
        ret_np_flat=ret_np_flat_from_target,
        ret_np_from_gt_flat=ret_np_from_gt_flat,
        rtol=rtol_,
        atol=atol_,
        backend=backend_to_test,
        ground_truth_backend=test_flags.ground_truth_backend,
    )


def test_frontend_function(
    *,
    input_dtypes: Union[ivy.Dtype, List[ivy.Dtype]],
    test_flags: pf.frontend_function_flags,
    backend_to_test: str,
    on_device="cpu",
    frontend: str,
    fn_tree: str,
    rtol: float = None,
    atol: float = 1e-06,
    test_values: bool = True,
    **all_as_kwargs_np,
):
    """
    Test a frontend function for the current backend by comparing the result with the
    function in the associated framework.

    Parameters
    ----------
    input_dtypes
        data types of the input arguments in order.
    all_aliases
        a list of strings containing all aliases for that function
        in the current frontend with their full namespaces.
    frontend
        current frontend (framework).
    fn_tree
        Path to function in frontend framework namespace.
    rtol
        relative tolerance value.
    atol
        absolute tolerance value.
    test_values
        if True, test for the correctness of the resulting values.
    all_as_kwargs_np
        input arguments to the function as keyword arguments.

    Returns
    -------
    ret
        optional, return value from the function
    ret_np
        optional, return value from the Numpy function
    """
    assert (
        not test_flags.with_out or not test_flags.inplace
    ), "only one of with_out or with_inplace can be set as True"

    # split the arguments into their positional and keyword components
    args_np, kwargs_np = kwargs_to_args_n_kwargs(
        num_positional_args=test_flags.num_positional_args, kwargs=all_as_kwargs_np
    )

    # extract all arrays from the arguments and keyword arguments
    arg_np_vals, args_idxs, c_arg_vals = _get_nested_np_arrays(args_np)
    kwarg_np_vals, kwargs_idxs, c_kwarg_vals = _get_nested_np_arrays(kwargs_np)
    # make all lists equal in length
    num_arrays = c_arg_vals + c_kwarg_vals
    if len(input_dtypes) < num_arrays:
        input_dtypes = [input_dtypes[0] for _ in range(num_arrays)]
    if len(test_flags.as_variable) < num_arrays:
        test_flags.as_variable = [test_flags.as_variable[0] for _ in range(num_arrays)]
    if len(test_flags.native_arrays) < num_arrays:
        test_flags.native_arrays = [
            test_flags.native_arrays[0] for _ in range(num_arrays)
        ]

    with BackendHandler.update_backend(backend_to_test) as ivy_backend:
        # update var flags to be compatible with float dtype and with_out args
        test_flags.as_variable = [
            v if ivy_backend.is_float_dtype(d) and not test_flags.with_out else False
            for v, d in zip(test_flags.as_variable, input_dtypes)
        ]

        local_importer = ivy_backend.utils.dynamic_import

        # strip the decorator to get an Ivy array
        # TODO, fix testing for jax frontend for x32
        if frontend == "jax":
            local_importer.import_module("ivy.functional.frontends.jax").config.update(
                "jax_enable_x64", True
            )

        split_index = fn_tree.rfind(".")
        frontend_submods, fn_name = fn_tree[:split_index], fn_tree[split_index + 1 :]
        function_module = local_importer.import_module(frontend_submods)
        frontend_fn = getattr(function_module, fn_name)

        # apply test flags etc.
        args, kwargs = create_args_kwargs(
            backend=backend_to_test,
            args_np=args_np,
            arg_np_vals=arg_np_vals,
            args_idxs=args_idxs,
            kwargs_np=kwargs_np,
            kwarg_np_vals=kwarg_np_vals,
            kwargs_idxs=kwargs_idxs,
            input_dtypes=input_dtypes,
            test_flags=test_flags,
            on_device=on_device,
        )

        # strip the decorator to get an Ivy array
        # ToDo, fix testing for jax frontend for x32
        if frontend == "jax":
            importlib.import_module("ivy.functional.frontends.jax").config.update(
                "jax_enable_x64", True
            )

        # Make copy for arguments for functions that might use
        # inplace update by default
        copy_kwargs = copy.deepcopy(kwargs)
        copy_args = copy.deepcopy(args)

        # Frontend array generation
        create_frontend_array = local_importer.import_module(
            f"ivy.functional.frontends.{frontend}"
        )._frontend_array

        if test_flags.generate_frontend_arrays:
            args_for_test, kwargs_for_test = args_to_frontend(
                backend_to_test,
                *args,
                frontend_array_fn=create_frontend_array,
                **kwargs,
            )
        else:
            args_for_test, kwargs_for_test = ivy_backend.args_to_ivy(*args, **kwargs)

        ret = get_frontend_ret(
            backend_to_test,
            frontend_fn,
            *args_for_test,
            test_compile=test_flags.test_compile,
            as_ivy_arrays=(not test_flags.generate_frontend_arrays),
            **kwargs_for_test,
        )

<<<<<<< HEAD
        if test_flags.with_out and not test_flags.test_compile:
=======
        assert ivy_backend.nested_map(
            ret,
            lambda x: (
                _is_frontend_array(x)
                if ivy_backend.is_array(x) and test_flags.generate_frontend_arrays
                else True
            ),
        ), "Frontend function returned non-frontend arrays: {}".format(ret)

        if test_flags.with_out:
>>>>>>> 491b9616
            if not inspect.isclass(ret):
                is_ret_tuple = issubclass(ret.__class__, tuple)
            else:
                is_ret_tuple = issubclass(ret, tuple)

            if test_flags.generate_frontend_arrays:
                if is_ret_tuple:
                    ret = ivy_backend.nested_map(
                        ret,
                        lambda _x: (
                            arrays_to_frontend(
                                backend=backend_to_test,
                                frontend_array_fn=create_frontend_array,
                            )(_x)
                            if not _is_frontend_array(_x)
                            else _x
                        ),
                        include_derived=True,
                    )
                elif not _is_frontend_array(ret):
                    ret = arrays_to_frontend(
                        backend=backend_to_test, frontend_array_fn=create_frontend_array
                    )(ret)
            else:
                if is_ret_tuple:
                    ret = ivy_backend.nested_map(
                        ret,
                        lambda _x: (
                            ivy_backend.array(_x)
                            if not ivy_backend.is_array(_x)
                            else _x
                        ),
                        include_derived=True,
                    )
                elif not ivy_backend.is_array(ret):
                    ret = ivy_backend.array(ret)

            out = ret
            # pass return value to out argument
            # check if passed reference is correctly updated
            kwargs["out"] = out
            if is_ret_tuple:
                if test_flags.generate_frontend_arrays:
                    flatten_ret = flatten_frontend(
                        ret=ret,
                        backend=backend_to_test,
                        frontend_array_fn=create_frontend_array,
                    )
                    flatten_out = flatten_frontend(
                        ret=out,
                        backend=backend_to_test,
                        frontend_array_fn=create_frontend_array,
                    )
                else:
                    flatten_ret = flatten(backend=backend_to_test, ret=ret)
                    flatten_out = flatten(backend=backend_to_test, ret=out)
                for ret_array, out_array in zip(flatten_ret, flatten_out):
                    if ivy_backend.native_inplace_support and not any(
                        (ivy_backend.isscalar(ret), ivy_backend.isscalar(out))
                    ):
                        if test_flags.generate_frontend_arrays:
                            assert ret_array.ivy_array.data is out_array.ivy_array.data
                        else:
                            assert ret_array.data is out_array.data
                    assert ret_array is out_array
            else:
                if ivy_backend.native_inplace_support and not any(
                    (ivy_backend.isscalar(ret), ivy_backend.isscalar(out))
                ):
                    if test_flags.generate_frontend_arrays:
                        assert ret.ivy_array.data is out.ivy_array.data
                    else:
                        assert ret.data is out.data
                assert ret is out
        elif test_flags.inplace:
            assert not isinstance(ret, tuple)

            if test_flags.generate_frontend_arrays:
                assert _is_frontend_array(ret)
                array_fn = _is_frontend_array
            else:
                assert ivy_backend.is_array(ret)
                array_fn = ivy_backend.is_array

            if "inplace" in list(inspect.signature(frontend_fn).parameters.keys()):
                # the function provides optional inplace update
                # set inplace update to be True and check
                # if returned reference is inputted reference
                # and if inputted reference's content is correctly updated
                copy_kwargs["inplace"] = True
                copy_kwargs["as_ivy_arrays"] = False
                first_array = ivy_backend.func_wrapper._get_first_array(
                    *copy_args, array_fn=array_fn, **copy_kwargs
                )
                ret_ = get_frontend_ret(
                    frontend_fn=frontend_fn,
                    backend=backend_to_test,
                    *copy_args,
                    test_compile=test_flags.test_compile,
                    **copy_kwargs,
                )
                assert first_array is ret_
            else:
                # the function provides inplace update by default
                # check if returned reference is inputted reference
                copy_kwargs["as_ivy_arrays"] = False
                first_array = ivy_backend.func_wrapper._get_first_array(
                    *args, array_fn=array_fn, **kwargs
                )
                ret_ = get_frontend_ret(
                    frontend_fn=frontend_fn,
                    backend=backend_to_test,
                    *args,
                    test_compile=test_flags.test_compile,
                    **kwargs,
                )
                assert (
                    first_array is ret_
                ), f"Inplace operation failed {first_array} != {ret_}"

        # create NumPy args
        if test_flags.generate_frontend_arrays:
            ret_np_flat = flatten_frontend_to_np(
                ret=ret,
                frontend_array_fn=create_frontend_array,
                backend=backend_to_test,
            )
        else:
            ret_np_flat = flatten_and_to_np(ret=ret, backend=backend_to_test)

        if not test_values:
            ret = ivy_backend.nested_map(
                ret, _frontend_array_to_ivy, include_derived={tuple: True}
            )

        def arrays_to_numpy(x):
            if test_flags.generate_frontend_arrays:
                return ivy_backend.to_numpy(x.ivy_array) if _is_frontend_array(x) else x
            return (
                ivy_backend.to_numpy(x._data) if isinstance(x, ivy_backend.Array) else x
            )

        gt_args_np = ivy.nested_map(
            args_for_test,
            arrays_to_numpy,
            shallow=False,
        )
        gt_kwargs_np = ivy.nested_map(
            kwargs_for_test,
            arrays_to_numpy,
            shallow=False,
        )

    # create frontend framework args
    frontend_config = get_frontend_config(frontend)
    args_frontend = ivy.nested_map(
        gt_args_np,
        lambda x: (
            frontend_config.native_array(x)
            if isinstance(x, np.ndarray)
            else (
                frontend_config.as_native_dtype(x)
                if isinstance(x, frontend_config.Dtype)
                else x
            )
        ),
        shallow=False,
    )
    kwargs_frontend = ivy.nested_map(
        gt_kwargs_np,
        lambda x: frontend_config.native_array(x) if isinstance(x, np.ndarray) else x,
        shallow=False,
    )

    # change ivy dtypes to native dtypes
    if "dtype" in kwargs_frontend and kwargs_frontend["dtype"] is not None:
        kwargs_frontend["dtype"] = frontend_config.as_native_dtype(
            kwargs_frontend["dtype"]
        )

    # change ivy device to native devices
    if "device" in kwargs_frontend:
        kwargs_frontend["device"] = frontend_config.as_native_dev(
            kwargs_frontend["device"]
        )

    # wrap the frontend function objects in arguments to return native arrays
    # args_frontend = ivy.nested_map(
    #     args_frontend, fn=wrap_frontend_function_args, max_depth=10
    # )
    # kwargs_frontend = ivy.nested_map(
    #     kwargs_frontend, fn=wrap_frontend_function_args, max_depth=10
    # )

    # compute the return via the frontend framework
    module_name = fn_tree[25 : fn_tree.rfind(".")]
    frontend_fw = importlib.import_module(module_name)
    frontend_ret = frontend_fw.__dict__[fn_name](*args_frontend, **kwargs_frontend)

    if frontend_config.isscalar(frontend_ret):
        frontend_ret_np_flat = [frontend_config.to_numpy(frontend_ret)]
    else:
        # tuplify the frontend return
        if not isinstance(frontend_ret, tuple):
            frontend_ret = (frontend_ret,)
        frontend_ret_idxs = ivy.nested_argwhere(
            frontend_ret, frontend_config.is_native_array
        )
        frontend_ret_flat = ivy.multi_index_nest(frontend_ret, frontend_ret_idxs)
        frontend_ret_np_flat = [frontend_config.to_numpy(x) for x in frontend_ret_flat]

    # assuming value test will be handled manually in the test function
    if not test_values:
        return (
            ret,
            frontend_ret,
        )

    if isinstance(rtol, dict):
        rtol = _get_framework_rtol(rtol, t_globals.CURRENT_BACKEND)
    if isinstance(atol, dict):
        atol = _get_framework_atol(atol, t_globals.CURRENT_BACKEND)

    value_test(
        ret_np_flat=ret_np_flat,
        ret_np_from_gt_flat=frontend_ret_np_flat,
        rtol=rtol,
        atol=atol,
        backend=backend_to_test,
        ground_truth_backend=frontend,
    )


# Method testing


def gradient_test(
    *,
    fn,
    all_as_kwargs_np,
    args_np,
    kwargs_np,
    input_dtypes,
    test_flags,
    test_compile: bool = False,
    rtol_: float = None,
    atol_: float = 1e-06,
    xs_grad_idxs=None,
    ret_grad_idxs=None,
    backend_to_test: str,
    ground_truth_backend: str,
    on_device: str,
):
    # extract all arrays from the arguments and keyword arguments
    arg_np_vals, args_idxs, _ = _get_nested_np_arrays(args_np)
    kwarg_np_vals, kwargs_idxs, _ = _get_nested_np_arrays(kwargs_np)

    args, kwargs = create_args_kwargs(
        backend=backend_to_test,
        args_np=args_np,
        arg_np_vals=arg_np_vals,
        args_idxs=args_idxs,
        kwargs_np=kwargs_np,
        kwarg_np_vals=kwarg_np_vals,
        kwargs_idxs=kwargs_idxs,
        input_dtypes=input_dtypes,
        test_flags=test_flags,
        on_device=on_device,
    )

    with BackendHandler.update_backend(backend_to_test) as ivy_backend:

        def _grad_fn(all_args):
            args, kwargs, i = all_args
            call_fn = ivy_backend.__dict__[fn] if isinstance(fn, str) else fn[i]
            ret = compiled_if_required(
                backend_to_test,
                call_fn,
                test_compile=test_compile,
                args=args,
                kwargs=kwargs,
            )(*args, **kwargs)
            return ivy_backend.nested_map(ret, ivy_backend.mean, include_derived=True)

        _, grads = ivy_backend.execute_with_gradients(
            _grad_fn,
            [args, kwargs, 0],
            xs_grad_idxs=xs_grad_idxs,
            ret_grad_idxs=ret_grad_idxs,
        )
    grads_np_flat = flatten_and_to_np(backend=backend_to_test, ret=grads)

    with BackendHandler.update_backend(ground_truth_backend) as gt_backend:
        gt_backend.set_default_device(on_device)  # TODO remove

        if check_unsupported_dtype(
            fn=gt_backend.__dict__[fn] if isinstance(fn, str) else fn[1],
            input_dtypes=input_dtypes,
            all_as_kwargs_np=all_as_kwargs_np,
        ):
            return

        args, kwargs = create_args_kwargs(
            backend=ground_truth_backend,
            args_np=args_np,
            arg_np_vals=arg_np_vals,
            args_idxs=args_idxs,
            kwargs_np=kwargs_np,
            kwarg_np_vals=kwarg_np_vals,
            kwargs_idxs=kwargs_idxs,
            input_dtypes=input_dtypes,
            test_flags=test_flags,
            on_device=on_device,
        )

        def _gt_grad_fn(all_args):
            args, kwargs, i = all_args
            call_fn = gt_backend.__dict__[fn] if isinstance(fn, str) else fn[i]
            ret = compiled_if_required(
                backend_to_test,
                call_fn,
                test_compile=test_compile,
                args=args,
                kwargs=kwargs,
            )(*args, **kwargs)
            return gt_backend.nested_map(ret, gt_backend.mean, include_derived=True)

        _, grads_from_gt = gt_backend.execute_with_gradients(
            _gt_grad_fn,
            [args, kwargs, 1],
            xs_grad_idxs=xs_grad_idxs,
            ret_grad_idxs=ret_grad_idxs,
        )
        grads_np_from_gt_flat = flatten_and_to_np(
            backend=backend_to_test, ret=grads_from_gt
        )

    assert len(grads_np_flat) == len(
        grads_np_from_gt_flat
    ), "result length mismatch: {} ({}) != {} ({})".format(
        grads_np_flat,
        len(grads_np_flat),
        grads_np_from_gt_flat,
        len(grads_np_from_gt_flat),
    )

    for grad_np_flat, grad_np_from_gt_flat in zip(grads_np_flat, grads_np_from_gt_flat):
        value_test(
            ret_np_flat=grad_np_flat,
            ret_np_from_gt_flat=grad_np_from_gt_flat,
            rtol=rtol_,
            atol=atol_,
            backend=backend_to_test,
            ground_truth_backend=ground_truth_backend,
        )


def test_method(
    *,
    init_input_dtypes: List[ivy.Dtype] = None,
    method_input_dtypes: List[ivy.Dtype] = None,
    init_all_as_kwargs_np: dict = None,
    method_all_as_kwargs_np: dict = None,
    init_flags: pf.MethodTestFlags,
    method_flags: pf.MethodTestFlags,
    class_name: str,
    method_name: str = "__call__",
    init_with_v: bool = False,
    method_with_v: bool = False,
    rtol_: float = None,
    atol_: float = 1e-06,
    test_values: Union[bool, str] = True,
    test_gradients: bool = False,
    xs_grad_idxs=None,
    ret_grad_idxs=None,
    test_compile: bool = False,
    backend_to_test: str,
    ground_truth_backend: str,
    on_device: str,
    return_flat_np_arrays: bool = False,
):
    """
    Test a class-method that consumes (or returns) arrays for the current backend by
    comparing the result with numpy.

    Parameters
    ----------
    init_input_dtypes
        data types of the input arguments to the constructor in order.
    init_as_variable_flags
        dictates whether the corresponding input argument passed to the constructor
        should be treated as an ivy.Array.
    init_num_positional_args
        number of input arguments that must be passed as positional arguments to the
        constructor.
    init_native_array_flags
        dictates whether the corresponding input argument passed to the constructor
        should be treated as a native array.
    init_all_as_kwargs_np:
        input arguments to the constructor as keyword arguments.
    method_input_dtypes
        data types of the input arguments to the method in order.
    method_as_variable_flags
        dictates whether the corresponding input argument passed to the method should
        be treated as an ivy.Array.
    method_num_positional_args
        number of input arguments that must be passed as positional arguments to the
        method.
    method_native_array_flags
        dictates whether the corresponding input argument passed to the method should
        be treated as a native array.
    method_container_flags
        dictates whether the corresponding input argument passed to the method should
        be treated as an ivy Container.
    method_all_as_kwargs_np:
        input arguments to the method as keyword arguments.
    class_name
        name of the class to test.
    method_name
        name of tthe method to test.
    init_with_v
        if the class being tested is an ivy.Module, then setting this flag as True will
        call the constructor with the variables v passed explicitly.
    method_with_v
        if the class being tested is an ivy.Module, then setting this flag as True will
        call the method with the variables v passed explicitly.
    rtol_
        relative tolerance value.
    atol_
        absolute tolerance value.
    test_values
        can be a bool or a string to indicate whether correctness of values should be
        tested. If the value is `with_v`, shapes are tested but not values.
    test_gradients
        if True, test for the correctness of gradients.
    xs_grad_idxs
        Indices of the input arrays to compute gradients with respect to. If None,
        gradients are returned with respect to all input arrays. (Default value = None)
    ret_grad_idxs
        Indices of the returned arrays for which to return computed gradients. If None,
        gradients are returned for all returned arrays. (Default value = None)
    test_compile
        If True, test for the correctness of compilation.
    ground_truth_backend
        Ground Truth Backend to compare the result-values.
    device_
        The device on which to create arrays.
    return_flat_np_arrays
        If test_values is False, this flag dictates whether the original returns are
        returned, or whether the flattened numpy arrays are returned.

    Returns
    -------
    ret
        optional, return value from the function
    ret_gt
        optional, return value from the Ground Truth function
    """
    init_input_dtypes = ivy.default(init_input_dtypes, [])

    # Constructor arguments #
    init_all_as_kwargs_np = ivy.default(init_all_as_kwargs_np, dict())
    # split the arguments into their positional and keyword components
    args_np_constructor, kwargs_np_constructor = kwargs_to_args_n_kwargs(
        num_positional_args=init_flags.num_positional_args,
        kwargs=init_all_as_kwargs_np,
    )

    # extract all arrays from the arguments and keyword arguments
    con_arg_np_vals, con_args_idxs, con_c_arg_vals = _get_nested_np_arrays(
        args_np_constructor
    )
    con_kwarg_np_vals, con_kwargs_idxs, con_c_kwarg_vals = _get_nested_np_arrays(
        kwargs_np_constructor
    )

    # make all lists equal in length
    num_arrays_constructor = con_c_arg_vals + con_c_kwarg_vals
    if len(init_input_dtypes) < num_arrays_constructor:
        init_input_dtypes = [
            init_input_dtypes[0] for _ in range(num_arrays_constructor)
        ]
    if len(init_flags.as_variable) < num_arrays_constructor:
        init_flags.as_variable = [
            init_flags.as_variable[0] for _ in range(num_arrays_constructor)
        ]
    if len(init_flags.native_arrays) < num_arrays_constructor:
        init_flags.native_arrays = [
            init_flags.native_arrays[0] for _ in range(num_arrays_constructor)
        ]

    # update variable flags to be compatible with float dtype
    with BackendHandler.update_backend(backend_to_test) as ivy_backend:
        init_flags.as_variable = [
            v if ivy_backend.is_float_dtype(d) else False
            for v, d in zip(init_flags.as_variable, init_input_dtypes)
        ]

    # Save original constructor data for inplace operations
    constructor_data = OrderedDict(
        args_np=args_np_constructor,
        arg_np_vals=con_arg_np_vals,
        args_idxs=con_args_idxs,
        kwargs_np=kwargs_np_constructor,
        kwarg_np_vals=con_kwarg_np_vals,
        kwargs_idxs=con_kwargs_idxs,
        input_dtypes=init_input_dtypes,
        test_flags=init_flags,
        on_device=on_device,
    )
    org_con_data = copy.deepcopy(constructor_data)

    # Create Args
    args_constructor, kwargs_constructor = create_args_kwargs(
        backend=backend_to_test, **constructor_data
    )
    # end constructor #

    # method arguments #
    method_input_dtypes = ivy.default(method_input_dtypes, [])
    args_np_method, kwargs_np_method = kwargs_to_args_n_kwargs(
        num_positional_args=method_flags.num_positional_args,
        kwargs=method_all_as_kwargs_np,
    )

    # extract all arrays from the arguments and keyword arguments
    met_arg_np_vals, met_args_idxs, met_c_arg_vals = _get_nested_np_arrays(
        args_np_method
    )
    met_kwarg_np_vals, met_kwargs_idxs, met_c_kwarg_vals = _get_nested_np_arrays(
        kwargs_np_method
    )

    # make all lists equal in length
    num_arrays_method = met_c_arg_vals + met_c_kwarg_vals
    if len(method_input_dtypes) < num_arrays_method:
        method_input_dtypes = [method_input_dtypes[0] for _ in range(num_arrays_method)]
    if len(method_flags.as_variable) < num_arrays_method:
        method_flags.as_variable = [
            method_flags.as_variable[0] for _ in range(num_arrays_method)
        ]
    if len(method_flags.native_arrays) < num_arrays_method:
        method_flags.native_arrays = [
            method_flags.native_arrays[0] for _ in range(num_arrays_method)
        ]
    if len(method_flags.container) < num_arrays_method:
        method_flags.container = [
            method_flags.container[0] for _ in range(num_arrays_method)
        ]

    with BackendHandler.update_backend(backend_to_test) as ivy_backend:
        method_flags.as_variable = [
            v if ivy_backend.is_float_dtype(d) else False
            for v, d in zip(method_flags.as_variable, method_input_dtypes)
        ]

    # Create Args
    args_method, kwargs_method = create_args_kwargs(
        backend=backend_to_test,
        args_np=args_np_method,
        arg_np_vals=met_arg_np_vals,
        args_idxs=met_args_idxs,
        kwargs_np=kwargs_np_method,
        kwarg_np_vals=met_kwarg_np_vals,
        kwargs_idxs=met_kwargs_idxs,
        input_dtypes=method_input_dtypes,
        test_flags=method_flags,
        on_device=on_device,
    )
    # End Method #

    # Run testing
    with BackendHandler.update_backend(backend_to_test) as ivy_backend:
        ins = ivy_backend.__dict__[class_name](*args_constructor, **kwargs_constructor)
        # TODO remove when the handle_method can properly compute unsupported dtypes
        if any(
            dtype
            in ivy_backend.function_unsupported_dtypes(
                ins.__getattribute__(method_name)
            )
            for dtype in method_input_dtypes
        ):
            return
        v_np = None
        if isinstance(ins, ivy_backend.Module):
            if init_with_v:
                v = ivy_backend.Container(
                    ins._create_variables(
                        device=on_device, dtype=method_input_dtypes[0]
                    )
                )
                ins = ivy_backend.__dict__[class_name](
                    *args_constructor, **kwargs_constructor, v=v
                )
            v = ins.__getattribute__("v")
            v_np = v.cont_map(
                lambda x, kc: ivy_backend.to_numpy(x) if ivy_backend.is_array(x) else x
            )
            if method_with_v:
                kwargs_method = dict(**kwargs_method, v=v)
        ret, ret_np_flat = get_ret_and_flattened_np_array(
            backend_to_test,
            ins.__getattribute__(method_name),
            *args_method,
            test_compile=test_compile,
            **kwargs_method,
        )
        if isinstance(ret, ivy_backend.Array):
            ret_device = ivy_backend.dev(ret)
        else:
            ret_device = None

        assert ivy_backend.nested_map(
            ret,
            lambda x: ivy_backend.is_ivy_array(x) if ivy_backend.is_array(x) else True,
        ), "Ivy method returned non-ivy arrays: {}".format(ret)

    # Compute the return with a Ground Truth backend

    with BackendHandler.update_backend(ground_truth_backend) as gt_backend:
        gt_backend.set_default_device(on_device)
        args_gt_constructor, kwargs_gt_constructor = create_args_kwargs(
            backend=ground_truth_backend, **org_con_data
        )
        args_gt_method, kwargs_gt_method = create_args_kwargs(
            backend=ground_truth_backend,
            args_np=args_np_method,
            arg_np_vals=met_arg_np_vals,
            args_idxs=met_args_idxs,
            kwargs_np=kwargs_np_method,
            kwarg_np_vals=met_kwarg_np_vals,
            kwargs_idxs=met_kwargs_idxs,
            input_dtypes=method_input_dtypes,
            test_flags=method_flags,
            on_device=on_device,
        )
        ins_gt = gt_backend.__dict__[class_name](
            *args_gt_constructor, **kwargs_gt_constructor
        )
        # TODO this when the handle_method can properly compute unsupported dtypes
        if any(
            dtype
            in gt_backend.function_unsupported_dtypes(
                ins_gt.__getattribute__(method_name)
            )
            for dtype in method_input_dtypes
        ):
            return
        if isinstance(ins_gt, gt_backend.Module):
            v_gt = v_np.cont_map(
                lambda x, kc: gt_backend.asarray(x) if isinstance(x, np.ndarray) else x
            )
            kwargs_gt_method = dict(**kwargs_gt_method, v=v_gt)
        ret_from_gt, ret_np_from_gt_flat = get_ret_and_flattened_np_array(
            ground_truth_backend,
            ins_gt.__getattribute__(method_name),
            *args_gt_method,
            test_compile=test_compile,
            **kwargs_gt_method,
        )
        assert gt_backend.nested_map(
            ret_from_gt,
            lambda x: gt_backend.is_ivy_array(x) if gt_backend.is_array(x) else True,
        ), "Ground-truth method returned non-ivy arrays: {}".format(ret_from_gt)

        # TODO optimize or cache
        # Exhuastive replication for all examples
        fw_list = gradient_unsupported_dtypes(fn=ins.__getattribute__(method_name))
        fw_list2 = gradient_unsupported_dtypes(fn=ins_gt.__getattribute__(method_name))
        for k, v in fw_list2.items():
            if k not in fw_list:
                fw_list[k] = []
            fw_list[k].extend(v)

        if isinstance(ret_from_gt, gt_backend.Array):
            ret_from_gt_device = gt_backend.dev(ret_from_gt)
        else:
            ret_from_gt_device = None

        # gradient test
        if (
            test_gradients
            and not backend_to_test == "numpy"
            and "bool" not in method_input_dtypes
            and not any(gt_backend.is_complex_dtype(d) for d in method_input_dtypes)
        ):
            if backend_to_test in fw_list:
                if gt_backend.nested_argwhere(
                    method_all_as_kwargs_np,
                    lambda x: (
                        x.dtype in fw_list[backend_to_test]
                        if isinstance(x, np.ndarray)
                        else None
                    ),
                ):
                    pass
                else:
                    gradient_test(
                        fn=[
                            ins.__getattribute__(method_name),
                            ins_gt.__getattribute__(method_name),
                        ],
                        all_as_kwargs_np=method_all_as_kwargs_np,
                        args_np=args_np_method,
                        kwargs_np=kwargs_np_method,
                        input_dtypes=method_input_dtypes,
                        test_flags=method_flags,
                        test_compile=test_compile,
                        rtol_=rtol_,
                        atol_=atol_,
                        xs_grad_idxs=xs_grad_idxs,
                        ret_grad_idxs=ret_grad_idxs,
                        backend_to_test=backend_to_test,
                        ground_truth_backend=ground_truth_backend,
                        on_device=on_device,
                    )

            else:
                gradient_test(
                    fn=[
                        ins.__getattribute__(method_name),
                        ins_gt.__getattribute__(method_name),
                    ],
                    all_as_kwargs_np=method_all_as_kwargs_np,
                    args_np=args_np_method,
                    kwargs_np=kwargs_np_method,
                    input_dtypes=method_input_dtypes,
                    test_flags=method_flags,
                    test_compile=test_compile,
                    rtol_=rtol_,
                    atol_=atol_,
                    xs_grad_idxs=xs_grad_idxs,
                    ret_grad_idxs=ret_grad_idxs,
                    backend_to_test=backend_to_test,
                    ground_truth_backend=ground_truth_backend,
                    on_device=on_device,
                )

    assert ret_device == ret_from_gt_device, (
        f"ground truth backend ({ground_truth_backend}) returned array on"
        f" device {ret_from_gt_device} but target backend ({backend_to_test})"
        f" returned array on device {ret_device}"
    )
    if ret_device is not None:
        assert ret_device == on_device, (
            f"device is set to {on_device}, but ground truth produced array on"
            f" {ret_device}"
        )

    # assuming value test will be handled manually in the test function
    if not test_values:
        if return_flat_np_arrays:
            return ret_np_flat, ret_np_from_gt_flat
        return ret, ret_from_gt
    # value test

    if isinstance(rtol_, dict):
        rtol_ = _get_framework_rtol(rtol_, backend_to_test)
    if isinstance(atol_, dict):
        atol_ = _get_framework_atol(atol_, backend_to_test)

    value_test(
        backend=backend_to_test,
        ground_truth_backend=ground_truth_backend,
        ret_np_flat=ret_np_flat,
        ret_np_from_gt_flat=ret_np_from_gt_flat,
        rtol=rtol_,
        atol=atol_,
    )


def test_frontend_method(
    *,
    init_input_dtypes: Union[ivy.Dtype, List[ivy.Dtype]] = None,
    method_input_dtypes: Union[ivy.Dtype, List[ivy.Dtype]],
    init_flags,
    method_flags,
    init_all_as_kwargs_np: dict = None,
    method_all_as_kwargs_np: dict,
    frontend: str,
    frontend_method_data: FrontendMethodData,
    backend_to_test: str,
    on_device,
    rtol_: float = None,
    atol_: float = 1e-06,
    test_values: Union[bool, str] = True,
):
    """
    Test a class-method that consumes (or returns) arrays for the current backend by
    comparing the result with numpy.

    Parameters
    ----------
    init_input_dtypes
        data types of the input arguments to the constructor in order.
    init_as_variable_flags
        dictates whether the corresponding input argument passed to the constructor
        should be treated as an ivy.Variable.
    init_num_positional_args
        number of input arguments that must be passed as positional arguments to the
        constructor.
    init_native_array_flags
        dictates whether the corresponding input argument passed to the constructor
        should be treated as a native array.
    init_all_as_kwargs_np:
        input arguments to the constructor as keyword arguments.
    method_input_dtypes
        data types of the input arguments to the method in order.
    method_all_as_kwargs_np:
        input arguments to the method as keyword arguments.
    frontend
        current frontend (framework).
    rtol_
        relative tolerance value.
    atol_
        absolute tolerance value.
    test_values
        can be a bool or a string to indicate whether correctness of values should be
        tested. If the value is `with_v`, shapes are tested but not values.

    Returns
    -------
    ret
        optional, return value from the function
    ret_gt
        optional, return value from the Ground Truth function
    """
    # Constructor arguments #
    args_np_constructor, kwargs_np_constructor = kwargs_to_args_n_kwargs(
        num_positional_args=init_flags.num_positional_args,
        kwargs=init_all_as_kwargs_np,
    )

    # extract all arrays from the arguments and keyword arguments
    con_arg_np_vals, con_args_idxs, con_c_arg_vals = _get_nested_np_arrays(
        args_np_constructor
    )
    con_kwarg_np_vals, con_kwargs_idxs, con_c_kwarg_vals = _get_nested_np_arrays(
        kwargs_np_constructor
    )

    # make all lists equal in length
    num_arrays_constructor = con_c_arg_vals + con_c_kwarg_vals
    if len(init_input_dtypes) < num_arrays_constructor:
        init_input_dtypes = [
            init_input_dtypes[0] for _ in range(num_arrays_constructor)
        ]
    if len(init_flags.as_variable) < num_arrays_constructor:
        init_flags.as_variable = [
            init_flags.as_variable[0] for _ in range(num_arrays_constructor)
        ]
    if len(init_flags.native_arrays) < num_arrays_constructor:
        init_flags.native_arrays = [
            init_flags.native_arrays[0] for _ in range(num_arrays_constructor)
        ]

    # update variable flags to be compatible with float dtype
    with BackendHandler.update_backend(backend_to_test) as ivy_backend:
        init_flags.as_variable = [
            v if ivy_backend.is_float_dtype(d) else False
            for v, d in zip(init_flags.as_variable, init_input_dtypes)
        ]

    # Create Args
    args_constructor, kwargs_constructor = create_args_kwargs(
        backend=backend_to_test,
        args_np=args_np_constructor,
        arg_np_vals=con_arg_np_vals,
        args_idxs=con_args_idxs,
        kwargs_np=kwargs_np_constructor,
        kwarg_np_vals=con_kwarg_np_vals,
        kwargs_idxs=con_kwargs_idxs,
        input_dtypes=init_input_dtypes,
        test_flags=init_flags,
        on_device=on_device,
    )
    # End constructor #

    # Method arguments #
    args_np_method, kwargs_np_method = kwargs_to_args_n_kwargs(
        num_positional_args=method_flags.num_positional_args,
        kwargs=method_all_as_kwargs_np,
    )

    # extract all arrays from the arguments and keyword arguments
    met_arg_np_vals, met_args_idxs, met_c_arg_vals = _get_nested_np_arrays(
        args_np_method
    )
    met_kwarg_np_vals, met_kwargs_idxs, met_c_kwarg_vals = _get_nested_np_arrays(
        kwargs_np_method
    )

    # make all lists equal in length
    num_arrays_method = met_c_arg_vals + met_c_kwarg_vals
    if len(method_input_dtypes) < num_arrays_method:
        method_input_dtypes = [method_input_dtypes[0] for _ in range(num_arrays_method)]
    if len(method_flags.as_variable) < num_arrays_method:
        method_flags.as_variable = [
            method_flags.as_variable[0] for _ in range(num_arrays_method)
        ]
    if len(method_flags.native_arrays) < num_arrays_method:
        method_flags.native_arrays = [
            method_flags.native_arrays[0] for _ in range(num_arrays_method)
        ]

    with BackendHandler.update_backend(backend_to_test) as ivy_backend:
        if frontend == "jax":
            importlib.import_module("ivy.functional.frontends.jax").config.update(
                "jax_enable_x64", True
            )

        method_flags.as_variable = [
            v if ivy_backend.is_float_dtype(d) else False
            for v, d in zip(method_flags.as_variable, method_input_dtypes)
        ]

        # Create Args
        args_method, kwargs_method = create_args_kwargs(
            backend=backend_to_test,
            args_np=args_np_method,
            arg_np_vals=met_arg_np_vals,
            args_idxs=met_args_idxs,
            kwargs_np=kwargs_np_method,
            kwarg_np_vals=met_kwarg_np_vals,
            kwargs_idxs=met_kwargs_idxs,
            input_dtypes=method_input_dtypes,
            test_flags=method_flags,
            on_device=on_device,
        )
        # End Method #

        args_constructor_ivy, kwargs_constructor_ivy = ivy_backend.args_to_ivy(
            *args_constructor, **kwargs_constructor
        )
        args_method_ivy, kwargs_method_ivy = ivy_backend.args_to_ivy(
            *args_method, **kwargs_method
        )
        args_constructor_np = ivy_backend.nested_map(
            args_constructor_ivy,
            lambda x: (
                ivy_backend.to_numpy(x._data) if isinstance(x, ivy_backend.Array) else x
            ),
            shallow=False,
        )
        kwargs_constructor_np = ivy_backend.nested_map(
            kwargs_constructor_ivy,
            lambda x: (
                ivy_backend.to_numpy(x._data) if isinstance(x, ivy_backend.Array) else x
            ),
            shallow=False,
        )
        args_method_np = ivy_backend.nested_map(
            args_method_ivy,
            lambda x: (
                ivy_backend.to_numpy(x._data) if isinstance(x, ivy_backend.Array) else x
            ),
            shallow=False,
        )
        kwargs_method_np = ivy_backend.nested_map(
            kwargs_method_ivy,
            lambda x: (
                ivy_backend.to_numpy(x._data) if isinstance(x, ivy_backend.Array) else x
            ),
            shallow=False,
        )

        frontend_fw_module = ivy_backend.utils.dynamic_import.import_module(
            frontend_method_data.ivy_init_module
        )
        ivy_frontend_creation_fn = getattr(
            frontend_fw_module, frontend_method_data.init_name
        )

        # Run testing
        ins = ivy_frontend_creation_fn(*args_constructor, **kwargs_constructor)
        ret, ret_np_flat = get_ret_and_flattened_np_array(
            backend_to_test,
            ins.__getattribute__(frontend_method_data.method_name),
            *args_method,
            **kwargs_method,
        )

        # ToDo: uncomment once test_frontend_method has been updated to test for
        #  frontend array arguments like test_frontend_function where
        #  test_flags.generate_frontend_arrays is being used
        # assert ivy_backend.nested_map(
        #     ret, lambda x: _is_frontend_array(x) if ivy_backend.is_array(x) else True
        # ), "Frontend method returned non-frontend arrays: {}".format(ret)

    # Compute the return with the native frontend framework
    frontend_config = get_frontend_config(frontend)
    args_constructor_frontend = ivy.nested_map(
        args_constructor_np,
        lambda x: frontend_config.native_array(x) if isinstance(x, np.ndarray) else x,
        shallow=False,
    )
    kwargs_constructor_frontend = ivy.nested_map(
        kwargs_constructor_np,
        lambda x: frontend_config.native_array(x) if isinstance(x, np.ndarray) else x,
        shallow=False,
    )
    args_method_frontend = ivy.nested_map(
        args_method_np,
        lambda x: (
            frontend_config.native_array(x)
            if isinstance(x, np.ndarray)
            else (
                frontend_config.as_native_dtype(x)
                if isinstance(x, frontend_config.Dtype)
                else (
                    frontend_config.as_native_dev(x)
                    if isinstance(x, frontend_config.Device)
                    else x
                )
            )
        ),
        shallow=False,
    )
    kwargs_method_frontend = ivy.nested_map(
        kwargs_method_np,
        lambda x: frontend_config.native_array(x) if isinstance(x, np.ndarray) else x,
        shallow=False,
    )

    # change ivy dtypes to native dtypes
    if "dtype" in kwargs_method_frontend:
        kwargs_method_frontend["dtype"] = frontend_config.as_native_dtype(
            kwargs_method_frontend["dtype"]
        )

    # change ivy device to native devices
    if "device" in kwargs_method_frontend:
        kwargs_method_frontend["device"] = frontend_config.as_native_dev(
            kwargs_method_frontend["device"]
        )
    frontend_creation_fn = getattr(
        importlib.import_module(frontend_method_data.framework_init_module),
        frontend_method_data.init_name,
    )
    ins_gt = frontend_creation_fn(
        *args_constructor_frontend, **kwargs_constructor_frontend
    )
    frontend_ret = ins_gt.__getattribute__(frontend_method_data.method_name)(
        *args_method_frontend, **kwargs_method_frontend
    )
    if frontend == "tensorflow" and isinstance(frontend_ret, tf.TensorShape):
        frontend_ret_np_flat = [np.asarray(frontend_ret, dtype=np.int32)]
    elif frontend_config.isscalar(frontend_ret):
        frontend_ret_np_flat = [np.asarray(frontend_ret)]
    else:
        # tuplify the frontend return
        if not isinstance(frontend_ret, tuple):
            frontend_ret = (frontend_ret,)
        frontend_ret_idxs = ivy.nested_argwhere(
            frontend_ret, frontend_config.is_native_array
        )
        frontend_ret_flat = ivy.multi_index_nest(frontend_ret, frontend_ret_idxs)
        frontend_ret_np_flat = [frontend_config.to_numpy(x) for x in frontend_ret_flat]

    # assuming value test will be handled manually in the test function
    if not test_values:
        return ret, frontend_ret

    # value test
    if isinstance(rtol_, dict):
        rtol_ = _get_framework_rtol(rtol_, backend_to_test)
    if isinstance(atol_, dict):
        atol_ = _get_framework_atol(atol_, backend_to_test)

    value_test(
        ret_np_flat=ret_np_flat,
        ret_np_from_gt_flat=frontend_ret_np_flat,
        rtol=rtol_,
        atol=atol_,
        backend=backend_to_test,
        ground_truth_backend=frontend,
    )


# Helpers
DEFAULT_RTOL = None
DEFAULT_ATOL = 1e-06


def _get_framework_rtol(rtols: dict, current_fw: str):
    if current_fw in rtols.keys():
        return rtols[current_fw]
    return DEFAULT_RTOL


def _get_framework_atol(atols: dict, current_fw: str):
    if current_fw in atols.keys():
        return atols[current_fw]
    return DEFAULT_ATOL


def _get_nested_np_arrays(nest):
    """
    Search for a NumPy arrays in a nest.

    Parameters
    ----------
    nest
        nest to search in.

    Returns
    -------
         Items found, indices, and total number of arrays found
    """
    indices = ivy.nested_argwhere(nest, lambda x: isinstance(x, np.ndarray))

    ret = ivy.multi_index_nest(nest, indices)
    return ret, indices, len(ret)


def create_args_kwargs(
    *,
    backend: str,
    args_np,
    arg_np_vals,
    args_idxs,
    kwargs_np,
    kwarg_np_vals,
    kwargs_idxs,
    input_dtypes,
    test_flags: Union[pf.FunctionTestFlags, pf.MethodTestFlags],
    on_device,
):
    """
    Create arguments and keyword-arguments for the function to test.

    Parameters
    ----------
    args_np
        A dictionary of arguments in Numpy.
    kwargs_np
        A dictionary of keyword-arguments in Numpy.
    input_dtypes
        data-types of the input arguments and keyword-arguments.

    Returns
    -------
    Backend specific arguments, keyword-arguments
    """
    # create args
    with BackendHandler.update_backend(backend) as ivy_backend:
        args = ivy_backend.copy_nest(args_np, to_mutable=False)
        ivy_backend.set_nest_at_indices(
            args,
            args_idxs,
            test_flags.apply_flags(
                arg_np_vals,
                input_dtypes,
                0,
                backend=backend,
                on_device=on_device,
            ),
        )

        # create kwargs
        kwargs = ivy_backend.copy_nest(kwargs_np, to_mutable=False)
        ivy_backend.set_nest_at_indices(
            kwargs,
            kwargs_idxs,
            test_flags.apply_flags(
                kwarg_np_vals,
                input_dtypes,
                len(arg_np_vals),
                backend=backend,
                on_device=on_device,
            ),
        )
    return args, kwargs


def convtrue(argument):
    """Convert NativeClass in argument to true framework counter part."""
    if isinstance(argument, NativeClass):
        return argument._native_class
    return argument


def wrap_frontend_function_args(argument):
    """Wrap frontend function arguments to return native arrays."""
    # TODO pass as an argument and do not rely on global state
    with BackendHandler.update_backend(t_globals.CURRENT_FRONTEND_STR) as ivy_frontend:
        if ivy_frontend.nested_any(
            argument,
            lambda x: hasattr(x, "__module__")
            and x.__module__.startswith("ivy.functional.frontends"),
        ):
            return ivy_frontend.output_to_native_arrays(
                ivy_frontend.frontend_outputs_to_ivy_arrays(argument)
            )
    if ivy_frontend.nested_any(argument, lambda x: isinstance(x, ivy_frontend.Shape)):
        return argument.shape
    return argument


def kwargs_to_args_n_kwargs(*, num_positional_args, kwargs):
    """
    Split the kwargs into args and kwargs.

    The first num_positional_args ported to args.
    """
    args = [v for v in list(kwargs.values())[:num_positional_args]]
    kwargs = {k: kwargs[k] for k in list(kwargs.keys())[num_positional_args:]}
    return args, kwargs


def flatten(*, backend: str, ret):
    """Return a flattened numpy version of the arrays in ret."""
    if not isinstance(ret, tuple):
        ret = (ret,)

    with BackendHandler.update_backend(backend) as ivy_backend:
        ret_idxs = ivy_backend.nested_argwhere(ret, ivy_backend.is_ivy_array)

        # no ivy array in the returned values, which means it returned scalar
        if len(ret_idxs) == 0:
            ret_idxs = ivy_backend.nested_argwhere(ret, ivy_backend.isscalar)
            ret_flat = ivy_backend.multi_index_nest(ret, ret_idxs)
            ret_flat = [
                ivy_backend.asarray(
                    x, dtype=ivy_backend.Dtype(str(np.asarray(x).dtype))
                )
                for x in ret_flat
            ]
        else:
            ret_flat = ivy_backend.multi_index_nest(ret, ret_idxs)
    return ret_flat


def flatten_frontend(*, ret, backend: str, frontend_array_fn=None):
    """Return a flattened numpy version of the frontend arrays in ret."""
    if not isinstance(ret, tuple):
        ret = (ret,)

    with BackendHandler.update_backend(backend) as ivy_backend:
        ret_idxs = ivy_backend.nested_argwhere(ret, _is_frontend_array)

        # handle scalars
        if len(ret_idxs) == 0:
            ret_idxs = ivy_backend.nested_argwhere(ret, ivy_backend.isscalar)
            ret_flat = ivy_backend.multi_index_nest(ret, ret_idxs)
            ret_flat = [
                frontend_array_fn(x, dtype=ivy_backend.Dtype(str(np.asarray(x).dtype)))
                for x in ret_flat
            ]

        else:
            ret_flat = ivy_backend.multi_index_nest(ret, ret_idxs)
    return ret_flat


def flatten_and_to_np(*, backend: str, ret):
    # flatten the return
    ret_flat = flatten(backend=backend, ret=ret)
    with BackendHandler.update_backend(backend) as ivy_backend:
        return [ivy_backend.to_numpy(x) for x in ret_flat]


def flatten_frontend_to_np(*, backend: str, ret, frontend_array_fn=None):
    # flatten the return

    ret_flat = flatten_frontend(
        ret=ret, backend=backend, frontend_array_fn=frontend_array_fn
    )

    with BackendHandler.update_backend(backend) as ivy_backend:
        return [ivy_backend.to_numpy(x.ivy_array) for x in ret_flat]


def get_ret_and_flattened_np_array(
    backend_to_test: str, fn, *args, test_compile: bool = False, **kwargs
):
    """
    Run func with args and kwargs.

    Return the result along with its flattened version.
    """
    fn = compiled_if_required(
        backend_to_test, fn, test_compile=test_compile, args=args, kwargs=kwargs
    )
    with BackendHandler.update_backend(backend_to_test) as ivy_backend:
        ret = fn(*args, **kwargs)

        def map_fn(x):
            if _is_frontend_array(x):
                return x.ivy_array
            elif ivy_backend.is_native_array(x) or isinstance(x, np.ndarray):
                return ivy_backend.to_ivy(x)
            return x

        ret = ivy_backend.nested_map(ret, map_fn, include_derived={tuple: True})
        return ret, flatten_and_to_np(backend=backend_to_test, ret=ret)


def get_frontend_ret(
    backend,
    frontend_fn,
    *args,
    test_compile: bool = False,
    as_ivy_arrays=True,
    **kwargs,
):
<<<<<<< HEAD
    frontend_fn = compiled_if_required(
        backend, frontend_fn, test_compile=test_compile, args=args, kwargs=kwargs
    )
    with update_backend(backend) as ivy_backend:
=======
    with BackendHandler.update_backend(backend) as ivy_backend:
>>>>>>> 491b9616
        ret = frontend_fn(*args, **kwargs)
        if as_ivy_arrays:
            ret = ivy_backend.nested_map(
                ret, _frontend_array_to_ivy, include_derived={tuple: True}
            )
    return ret


def args_to_container(array_args):
    array_args_container = ivy.Container({str(k): v for k, v in enumerate(array_args)})
    return array_args_container


def as_lists(*args):
    """Change the elements in args to be of type list."""
    return (a if isinstance(a, list) else [a] for a in args)


def gradient_incompatible_function(*, fn):
    return (
        not ivy.supports_gradients
        and hasattr(fn, "computes_gradients")
        and fn.computes_gradients
    )


def gradient_unsupported_dtypes(*, fn):
    visited = set()
    to_visit = [fn]
    out, res = {}, {}
    while to_visit:
        fn = to_visit.pop()
        if fn in visited:
            continue
        visited.add(fn)
        unsupported_grads = (
            fn.unsupported_gradients if hasattr(fn, "unsupported_gradients") else {}
        )
        for k, v in unsupported_grads.items():
            if k not in out:
                out[k] = []
            out[k].extend(v)
        # skip if it's not a function
        if not (inspect.isfunction(fn) or inspect.ismethod(fn)):
            continue
        fl = _get_function_list(fn)
        res = _get_functions_from_string(fl, __import__(fn.__module__))
        to_visit.extend(res)
    return out


def _is_frontend_array(x):
    return hasattr(x, "ivy_array")


def _frontend_array_to_ivy(x):
    if _is_frontend_array(x):
        return x.ivy_array
    else:
        return x


def args_to_frontend(
    backend: str, *args, frontend_array_fn=None, include_derived=None, **kwargs
):
    with BackendHandler.update_backend(backend) as ivy_backend:
        frontend_args = ivy_backend.nested_map(
            args,
            arrays_to_frontend(backend=backend, frontend_array_fn=frontend_array_fn),
            include_derived,
            shallow=False,
        )
        frontend_kwargs = ivy_backend.nested_map(
            kwargs,
            arrays_to_frontend(backend=backend, frontend_array_fn=frontend_array_fn),
            include_derived,
            shallow=False,
        )
        return frontend_args, frontend_kwargs


def arrays_to_frontend(backend: str, frontend_array_fn=None):
    with BackendHandler.update_backend(backend) as ivy_backend:

        def _new_fn(x, *args, **kwargs):
            if _is_frontend_array(x):
                return x
            elif ivy_backend.is_array(x):
                if tuple(x.shape) == ():
                    try:
                        ret = frontend_array_fn(
                            x, dtype=ivy_backend.Dtype(str(x.dtype))
                        )
                    except ivy_backend.utils.exceptions.IvyException:
                        ret = frontend_array_fn(x, dtype=ivy_backend.array(x).dtype)
                else:
                    ret = frontend_array_fn(x)
                return ret
            return x

    return _new_fn<|MERGE_RESOLUTION|>--- conflicted
+++ resolved
@@ -621,9 +621,6 @@
             **kwargs_for_test,
         )
 
-<<<<<<< HEAD
-        if test_flags.with_out and not test_flags.test_compile:
-=======
         assert ivy_backend.nested_map(
             ret,
             lambda x: (
@@ -633,8 +630,7 @@
             ),
         ), "Frontend function returned non-frontend arrays: {}".format(ret)
 
-        if test_flags.with_out:
->>>>>>> 491b9616
+        if test_flags.with_out and not test_flags.test_compile:
             if not inspect.isclass(ret):
                 is_ret_tuple = issubclass(ret.__class__, tuple)
             else:
@@ -732,8 +728,8 @@
                 ret_ = get_frontend_ret(
                     frontend_fn=frontend_fn,
                     backend=backend_to_test,
+                    test_compile=test_flags.test_compile,
                     *copy_args,
-                    test_compile=test_flags.test_compile,
                     **copy_kwargs,
                 )
                 assert first_array is ret_
@@ -747,8 +743,8 @@
                 ret_ = get_frontend_ret(
                     frontend_fn=frontend_fn,
                     backend=backend_to_test,
+                    test_compile=test_flags.test_compile,
                     *args,
-                    test_compile=test_flags.test_compile,
                     **kwargs,
                 )
                 assert (
@@ -1937,18 +1933,14 @@
     backend,
     frontend_fn,
     *args,
+    as_ivy_arrays=True,
     test_compile: bool = False,
-    as_ivy_arrays=True,
     **kwargs,
 ):
-<<<<<<< HEAD
     frontend_fn = compiled_if_required(
         backend, frontend_fn, test_compile=test_compile, args=args, kwargs=kwargs
     )
-    with update_backend(backend) as ivy_backend:
-=======
     with BackendHandler.update_backend(backend) as ivy_backend:
->>>>>>> 491b9616
         ret = frontend_fn(*args, **kwargs)
         if as_ivy_arrays:
             ret = ivy_backend.nested_map(
