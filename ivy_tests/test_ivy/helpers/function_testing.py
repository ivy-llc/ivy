# global
import copy
from typing import Union, List
import numpy as np
import tensorflow as tf
import importlib
import inspect

# local
import ivy
from ivy.functional.ivy.gradients import _variable
from ivy_tests.test_ivy.test_frontends import NativeClass
from ivy_tests.test_ivy.test_frontends.test_torch import convtorch
from ivy_tests.test_ivy.test_frontends.test_numpy import convnumpy
from ivy_tests.test_ivy.test_frontends.test_tensorflow import convtensor
from ivy_tests.test_ivy.test_frontends.test_jax import convjax
from ivy.functional.backends.jax.general import is_native_array as is_jax_native_array
from ivy.functional.frontends.torch.tensor import Tensor as torch_tensor
from ivy.functional.frontends.tensorflow.tensor import EagerTensor as tf_tensor
from ivy.functional.frontends.jax.devicearray import DeviceArray
from ivy.functional.frontends.numpy.ndarray.ndarray import ndarray
from ivy.functional.backends.numpy.general import (
    is_native_array as is_numpy_native_array,
)
from ivy.functional.backends.tensorflow.general import (
    is_native_array as is_tensorflow_native_array,
)
from ivy.functional.backends.torch.general import (
    is_native_array as is_torch_native_array,
)

from .assertions import (
    value_test,
    check_unsupported_dtype,
)


# ToDo, this is temporary until unsupported_dtype is embedded
# into helpers.get_dtypes
def _assert_dtypes_are_valid(input_dtypes: Union[List[ivy.Dtype], List[str]]):
    for dtype in input_dtypes:
        if dtype not in ivy.valid_dtypes + ivy.valid_complex_dtypes:
            raise Exception(f"{dtype} is not a valid data type.")


# Function testing


def test_function(
    *,
    input_dtypes: Union[ivy.Dtype, List[ivy.Dtype]],
    as_variable_flags: List[bool],
    with_out: bool,
    num_positional_args: int,
    native_array_flags: List[bool],
    container_flags: List[bool],
    instance_method: bool,
    fw: str,
    fn_name: str,
    rtol_: float = None,
    atol_: float = 1e-06,
    test_values: bool = True,
    test_gradients: bool = False,
    xs_grad_idxs=None,
    ret_grad_idxs=None,
    ground_truth_backend: str,
    on_device: str = "cpu",
    return_flat_np_arrays: bool = False,
    **all_as_kwargs_np,
):
    """Tests a function that consumes (or returns) arrays for the current backend
    by comparing the result with numpy.

    Parameters
    ----------
    input_dtypes
        data types of the input arguments in order.
    as_variable_flags
        dictates whether the corresponding input argument should be treated
        as a variable.
    with_out
        if True, the function is also tested with the optional out argument.
    num_positional_args
        number of input arguments that must be passed as positional
        arguments.
    native_array_flags
        dictates whether the corresponding input argument should be treated
        as a native array.
    container_flags
        dictates whether the corresponding input argument should be treated
         as an ivy Container.
    instance_method
        if True, the function is run as an instance method of the first
         argument (should be an ivy Array or Container).
    fw
        current backend (framework).
    fn_name
        name of the function to test.
    rtol_
        relative tolerance value.
    atol_
        absolute tolerance value.
    test_values
        if True, test for the correctness of the resulting values.
    test_gradients
        if True, test for the correctness of gradients.
    ground_truth_backend
        Ground Truth Backend to compare the result-values.
    on_device
        The device on which to create arrays
    return_flat_np_arrays
        If test_values is False, this flag dictates whether the original returns are
        returned, or whether the flattened numpy arrays are returned.
    all_as_kwargs_np
        input arguments to the function as keyword arguments.

    Returns
    -------
    ret
        optional, return value from the function
    ret_gt
        optional, return value from the Ground Truth function

    Examples
    --------
    >>> input_dtypes = 'float64'
    >>> as_variable_flags = False
    >>> with_out = False
    >>> num_positional_args = 0
    >>> native_array_flags = False
    >>> container_flags = False
    >>> instance_method = False
    >>> fw = "torch"
    >>> fn_name = "abs"
    >>> x = np.array([-1])
    >>> test_function(input_dtypes, as_variable_flags, with_out,\
                            num_positional_args, native_array_flags,\
                            container_flags, instance_method, fw, fn_name, x=x)

    >>> input_dtypes = ['float64', 'float32']
    >>> as_variable_flags = [False, True]
    >>> with_out = False
    >>> num_positional_args = 1
    >>> native_array_flags = [True, False]
    >>> container_flags = [False, False]
    >>> instance_method = False
    >>> fw = "numpy"
    >>> fn_name = "add"
    >>> x1 = np.array([1, 3, 4])
    >>> x2 = np.array([-3, 15, 24])
    >>> test_function(input_dtypes, as_variable_flags, with_out,\
                            num_positional_args, native_array_flags,\
                             container_flags, instance_method,\
                              fw, fn_name, x1=x1, x2=x2)
    """
    _assert_dtypes_are_valid(input_dtypes)
    # split the arguments into their positional and keyword components
    args_np, kwargs_np = kwargs_to_args_n_kwargs(
        num_positional_args=num_positional_args, kwargs=all_as_kwargs_np
    )

    # extract all arrays from the arguments and keyword arguments
    arg_np_vals, args_idxs, c_arg_vals = _get_nested_np_arrays(args_np)
    kwarg_np_vals, kwargs_idxs, c_kwarg_vals = _get_nested_np_arrays(kwargs_np)

    # make all lists equal in length
    num_arrays = c_arg_vals + c_kwarg_vals
    if len(input_dtypes) < num_arrays:
        input_dtypes = [input_dtypes[0] for _ in range(num_arrays)]
    if len(as_variable_flags) < num_arrays:
        as_variable_flags = [as_variable_flags[0] for _ in range(num_arrays)]
    if len(native_array_flags) < num_arrays:
        native_array_flags = [native_array_flags[0] for _ in range(num_arrays)]
    if len(container_flags) < num_arrays:
        container_flags = [container_flags[0] for _ in range(num_arrays)]

    # update variable flags to be compatible with float dtype and with_out args
    as_variable_flags = [
        v if ivy.is_float_dtype(d) and not with_out else False
        for v, d in zip(as_variable_flags, input_dtypes)
    ]

    # update instance_method flag to only be considered if the
    # first term is either an ivy.Array or ivy.Container
    instance_method = instance_method and (
        not native_array_flags[0] or container_flags[0]
    )

    fn = getattr(ivy, fn_name)
    if gradient_incompatible_function(fn=fn):
        return

    args, kwargs, num_arg_vals, args_idxs, kwargs_idxs = create_args_kwargs(
        args_np=args_np,
        arg_np_vals=arg_np_vals,
        args_idxs=args_idxs,
        kwargs_np=kwargs_np,
        kwarg_np_vals=kwarg_np_vals,
        kwargs_idxs=kwargs_idxs,
        input_dtypes=input_dtypes,
        as_variable_flags=as_variable_flags,
        native_array_flags=native_array_flags,
        container_flags=container_flags,
    )

    # run either as an instance method or from the API directly
    instance = None
    if instance_method:
        is_instance = [
            (not native_flag) or container_flag
            for native_flag, container_flag in zip(native_array_flags, container_flags)
        ]
        arg_is_instance = is_instance[:num_arg_vals]
        kwarg_is_instance = is_instance[num_arg_vals:]
        if arg_is_instance and max(arg_is_instance):
            i = 0
            for i, a in enumerate(arg_is_instance):
                if a:
                    break
            instance_idx = args_idxs[i]
            instance = ivy.index_nest(args, instance_idx)
            args = ivy.copy_nest(args, to_mutable=False)
            ivy.prune_nest_at_index(args, instance_idx)
        else:
            i = 0
            for i, a in enumerate(kwarg_is_instance):
                if a:
                    break
            instance_idx = kwargs_idxs[i]
            instance = ivy.index_nest(kwargs, instance_idx)
            kwargs = ivy.copy_nest(kwargs, to_mutable=False)
            ivy.prune_nest_at_index(kwargs, instance_idx)
        ret, ret_np_flat = get_ret_and_flattened_np_array(
            instance.__getattribute__(fn_name), *args, **kwargs
        )
    else:
        ret, ret_np_flat = get_ret_and_flattened_np_array(
            ivy.__dict__[fn_name], *args, **kwargs
        )
    # assert idx of return if the idx of the out array provided
    if with_out:
        test_ret = ret
        if isinstance(ret, tuple):
            assert hasattr(ivy.__dict__[fn_name], "out_index")
            test_ret = ret[getattr(ivy.__dict__[fn_name], "out_index")]
        out = ivy.zeros_like(test_ret)
        if max(container_flags):
            assert ivy.is_ivy_container(test_ret)
        else:
            assert ivy.is_array(test_ret)
        if instance_method:
            ret, ret_np_flat = get_ret_and_flattened_np_array(
                instance.__getattribute__(fn_name), *args, **kwargs, out=out
            )
        else:
            ret, ret_np_flat = get_ret_and_flattened_np_array(
                ivy.__dict__[fn_name], *args, **kwargs, out=out
            )
        test_ret = ret
        if isinstance(ret, tuple):
            test_ret = ret[getattr(ivy.__dict__[fn_name], "out_index")]
        assert test_ret is out
        if not max(container_flags) and ivy.native_inplace_support:
            # these backends do not always support native inplace updates
            assert test_ret.data is out.data
    # compute the return with a Ground Truth backend
    ivy.set_backend(ground_truth_backend)
    try:
        fn = getattr(ivy, fn_name)
        args, kwargs, _, _, _ = create_args_kwargs(
            args_np=args_np,
            arg_np_vals=arg_np_vals,
            args_idxs=args_idxs,
            kwargs_np=kwargs_np,
            kwargs_idxs=kwargs_idxs,
            kwarg_np_vals=kwarg_np_vals,
            input_dtypes=input_dtypes,
            as_variable_flags=as_variable_flags,
            native_array_flags=native_array_flags,
            container_flags=container_flags,
        )
        ret_from_gt, ret_np_from_gt_flat = get_ret_and_flattened_np_array(
            ivy.__dict__[fn_name], *args, **kwargs
        )
    except Exception as e:
        ivy.unset_backend()
        raise e
    hasattr_unsupported_gradients = hasattr(fn, "unsupported_gradients")
    if hasattr_unsupported_gradients:
        fw_list = fn.unsupported_gradients
    else:
        fw_list = None
    ivy.unset_backend()
    # gradient test
    fw = ivy.current_backend_str()
    if (
        test_gradients
        and not fw == "numpy"
        and not instance_method
        and "bool" not in input_dtypes
    ):
        if hasattr_unsupported_gradients and fw in fw_list:
            if ivy.nested_argwhere(
                all_as_kwargs_np,
                lambda x: x.dtype in fw_list[fw] if isinstance(x, np.ndarray) else None,
            ):
                pass
            else:
                gradient_test(
                    fn_name=fn_name,
                    all_as_kwargs_np=all_as_kwargs_np,
                    args_np=args_np,
                    kwargs_np=kwargs_np,
                    input_dtypes=input_dtypes,
                    as_variable_flags=as_variable_flags,
                    native_array_flags=native_array_flags,
                    container_flags=container_flags,
                    rtol_=rtol_,
                    atol_=atol_,
                    xs_grad_idxs=xs_grad_idxs,
                    ret_grad_idxs=ret_grad_idxs,
                    ground_truth_backend=ground_truth_backend,
                )

        else:
            gradient_test(
                fn_name=fn_name,
                all_as_kwargs_np=all_as_kwargs_np,
                args_np=args_np,
                kwargs_np=kwargs_np,
                input_dtypes=input_dtypes,
                as_variable_flags=as_variable_flags,
                native_array_flags=native_array_flags,
                container_flags=container_flags,
                rtol_=rtol_,
                atol_=atol_,
                xs_grad_idxs=xs_grad_idxs,
                ret_grad_idxs=ret_grad_idxs,
                ground_truth_backend=ground_truth_backend,
            )

    # assuming value test will be handled manually in the test function
    if not test_values:
        if return_flat_np_arrays:
            return ret_np_flat, ret_np_from_gt_flat
        return ret, ret_from_gt

    if isinstance(rtol_, dict):
        rtol_ = _get_framework_rtol(rtol_, fw)
    if isinstance(atol_, dict):
        atol_ = _get_framework_atol(atol_, fw)

    # value test
    value_test(
        ret_np_flat=ret_np_flat,
        ret_np_from_gt_flat=ret_np_from_gt_flat,
        rtol=rtol_,
        atol=atol_,
        ground_truth_backend=ground_truth_backend,
    )


def test_frontend_function(
    *,
    input_dtypes: Union[ivy.Dtype, List[ivy.Dtype]],
    as_variable_flags: List[bool],
    with_out: bool,
    with_inplace: bool = False,
    all_aliases: List[str] = None,
    num_positional_args: int,
    native_array_flags: List[bool],
    on_device="cpu",
    frontend: str,
    fn_tree: str,
    rtol: float = None,
    atol: float = 1e-06,
    test_values: bool = True,
    **all_as_kwargs_np,
):
    """Tests a frontend function for the current backend by comparing the result with
    the function in the associated framework.

    Parameters
    ----------
    input_dtypes
        data types of the input arguments in order.
    as_variable_flags
        dictates whether the corresponding input argument should be treated
        as an ivy Variable.
    with_out
        if True, the function is also tested for inplace update to an array
        passed to the optional out argument.
    with_inplace
        if True, the function is only tested with direct inplace update back to
        the inputted array and ignore the value of with_out.
    all_aliases
        a list of strings containing all aliases for that function
        in the current frontend with their full namespaces.
    num_positional_args
        number of input arguments that must be passed as positional
        arguments.
    native_array_flags
        dictates whether the corresponding input argument should be treated
        as a native array.
    frontend
        current frontend (framework).
    fn_tree
        Path to function in frontend framework namespace.
    rtol
        relative tolerance value.
    atol
        absolute tolerance value.
    test_values
        if True, test for the correctness of the resulting values.
    all_as_kwargs_np
        input arguments to the function as keyword arguments.

    Returns
    -------
    ret
        optional, return value from the function
    ret_np
        optional, return value from the Numpy function
    """
    assert (
        not with_out or not with_inplace
    ), "only one of with_out or with_inplace can be set as True"

    # split the arguments into their positional and keyword components
    args_np, kwargs_np = kwargs_to_args_n_kwargs(
        num_positional_args=num_positional_args, kwargs=all_as_kwargs_np
    )

    # extract all arrays from the arguments and keyword arguments
    arg_np_vals, args_idxs, c_arg_vals = _get_nested_np_arrays(args_np)
    kwarg_np_vals, kwargs_idxs, c_kwarg_vals = _get_nested_np_arrays(kwargs_np)

    # make all lists equal in length
    num_arrays = c_arg_vals + c_kwarg_vals
    if len(input_dtypes) < num_arrays:
        input_dtypes = [input_dtypes[0] for _ in range(num_arrays)]
    if len(as_variable_flags) < num_arrays:
        as_variable_flags = [as_variable_flags[0] for _ in range(num_arrays)]
    if len(native_array_flags) < num_arrays:
        native_array_flags = [native_array_flags[0] for _ in range(num_arrays)]

    # update var flags to be compatible with float dtype and with_out args
    as_variable_flags = [
        v if ivy.is_float_dtype(d) and not with_out else False
        for v, d in zip(as_variable_flags, input_dtypes)
    ]

    # frontend function
    # parse function name and frontend submodules (jax.lax, jax.numpy etc.)

    def _get_function(fn_tree):
        # parse function name and frontend submodules (jax.lax, jax.numpy etc.)
        # split_index = fn_tree.rfind(".")
        # fn_name = fn_tree[split_index + 1:]
        # fn_module = fn_tree[:split_index]
        # frontend_fn = importlib.import_module(fn_module).__dict__[fn_name]
        split_index = fn_tree.rfind(".")
        fn_mod, fn_name = fn_tree[:split_index], fn_tree[split_index + 1 :]
        function_module = importlib.import_module(fn_mod)
        function = function_module.__dict__[fn_name]
        return function, function_module, fn_name, fn_mod

    function, function_module, fn_name, frontend_submods = _get_function(
        fn_tree=fn_tree
    )

    # check for unsupported dtypes in backend framework
    def _test_backend_unsupported():
        args, kwargs, _, _, _ = create_args_kwargs(
            args_np=args_np,
            arg_np_vals=arg_np_vals,
            args_idxs=args_idxs,
            kwargs_np=kwargs_np,
            kwarg_np_vals=kwarg_np_vals,
            kwargs_idxs=kwargs_idxs,
            input_dtypes=input_dtypes,
            as_variable_flags=as_variable_flags,
            native_array_flags=native_array_flags,
        )
        args_ivy, kwargs_ivy = ivy.args_to_ivy(
            *args, **kwargs
        )  # ToDo, probably redundant?
        return args, kwargs, args_ivy, kwargs_ivy

    args, kwargs, args_ivy, kwargs_ivy = _test_backend_unsupported()

    def _test_frontend_function(args, kwargs, args_ivy, kwargs_ivy):
        # frontend function
        frontend_fn = getattr(function_module, fn_name)

        # check and replace NativeClass object in arguments with ivy counterparts
        convs = {
            "jax": convjax,
            "numpy": convnumpy,
            "tensorflow": convtensor,
            "torch": convtorch,
        }
        if frontend in convs:
            conv = convs[frontend]
            args = ivy.nested_map(args, fn=conv, include_derived=True)
            kwargs = ivy.nested_map(kwargs, fn=conv, include_derived=True)

        # Make copy for arguments for functions that might use
        # inplace update by default
        copy_kwargs = copy.deepcopy(kwargs)
        copy_args = copy.deepcopy(args)
        # strip the decorator to get an Ivy array
        ret = get_frontend_ret(frontend_fn, *args_ivy, **kwargs_ivy)
        if with_out:
            if not inspect.isclass(ret):
                is_ret_tuple = issubclass(ret.__class__, tuple)
            else:
                is_ret_tuple = issubclass(ret, tuple)
            if is_ret_tuple:
                ret = ivy.nested_map(
                    ret,
                    lambda _x: ivy.array(_x) if not ivy.is_array(_x) else _x,
                    include_derived=True,
                )
            elif not ivy.is_array(ret):
                ret = ivy.array(ret)
            out = ret
            # pass return value to out argument
            # check if passed reference is correctly updated
            kwargs["out"] = out
            if is_ret_tuple:
                flatten_ret = flatten(ret=ret)
                flatten_out = flatten(ret=out)
                for ret_array, out_array in zip(flatten_ret, flatten_out):
                    if ivy.native_inplace_support:
                        assert ret_array.data is out_array.data
                    assert ret_array is out_array
            else:
                if ivy.native_inplace_support:
                    assert ret.data is out.data
                assert ret is out
        elif with_inplace:
            assert not isinstance(ret, tuple)
            assert ivy.is_array(ret)
            if "inplace" in list(inspect.signature(frontend_fn).parameters.keys()):
                # the function provides optional inplace update
                # set inplace update to be True and check
                # if returned reference is inputted reference
                # and if inputted reference's content is correctly updated
                copy_kwargs["inplace"] = True
                first_array = ivy.func_wrapper._get_first_array(
                    *copy_args, **copy_kwargs
                )
                ret_ = get_frontend_ret(frontend_fn, *copy_args, **copy_args)
                if ivy.native_inplace_support:
                    assert ret_.data is first_array.data
                assert first_array is ret_
            else:
                # the function provides inplace update by default
                # check if returned reference is inputted reference
                first_array = ivy.func_wrapper._get_first_array(*args, **kwargs)
                if ivy.native_inplace_support:
                    assert ret.data is first_array.data
                assert first_array is ret
                args, kwargs = copy_args, copy_kwargs

        # create NumPy args
        args_np = ivy.nested_map(
            args_ivy,
            lambda x: ivy.to_numpy(x._data) if isinstance(x, ivy.Array) else x,
        )
        kwargs_np = ivy.nested_map(
            kwargs_ivy,
            lambda x: ivy.to_numpy(x._data) if isinstance(x, ivy.Array) else x,
        )

        # temporarily set frontend framework as backend
        ivy.set_backend(frontend)
        try:
            # create frontend framework args
            args_frontend = ivy.nested_map(
                args_np,
                lambda x: ivy.native_array(x)
                if isinstance(x, np.ndarray)
                else ivy.as_native_dtype(x)
                if isinstance(x, ivy.Dtype)
                else x,
            )
            kwargs_frontend = ivy.nested_map(
                kwargs_np,
                lambda x: ivy.native_array(x) if isinstance(x, np.ndarray) else x,
            )

            # change ivy dtypes to native dtypes
            if "dtype" in kwargs_frontend:
                kwargs_frontend["dtype"] = ivy.as_native_dtype(kwargs_frontend["dtype"])

            # change ivy device to native devices
            if "device" in kwargs_frontend:
                kwargs_frontend["device"] = ivy.as_native_dev(kwargs_frontend["device"])

            # check and replace the NativeClass objects in arguments
            # with true counterparts
            args_frontend = ivy.nested_map(
                args_frontend, fn=convtrue, include_derived=True, max_depth=10
            )
            kwargs_frontend = ivy.nested_map(
                kwargs_frontend, fn=convtrue, include_derived=True, max_depth=10
            )

            # compute the return via the frontend framework
            frontend_fw = importlib.import_module(fn_tree[25 : fn_tree.rfind(".")])
            frontend_ret = frontend_fw.__dict__[fn_name](
                *args_frontend, **kwargs_frontend
            )

            if ivy.isscalar(frontend_ret):
                frontend_ret_np_flat = [np.asarray(frontend_ret)]
            else:
                # tuplify the frontend return
                if not isinstance(frontend_ret, tuple):
                    frontend_ret = (frontend_ret,)
                frontend_ret_idxs = ivy.nested_argwhere(
                    frontend_ret, ivy.is_native_array
                )
                frontend_ret_flat = ivy.multi_index_nest(
                    frontend_ret, frontend_ret_idxs
                )
                frontend_ret_np_flat = [ivy.to_numpy(x) for x in frontend_ret_flat]
        except Exception as e:
            ivy.unset_backend()
            raise e
        # unset frontend framework from backend
        ivy.unset_backend()

        ret_np_flat = flatten_and_to_np(ret=ret)
        # assuming value test will be handled manually in the test function
        if not test_values:
            return ret, frontend_ret
        # value tests, iterating through each array in the flattened returns

        nonlocal rtol
        nonlocal atol

        if isinstance(rtol, dict):
            rtol = _get_framework_rtol(rtol, ivy.backend)
        if isinstance(atol, dict):
            atol = _get_framework_atol(atol, ivy.backend)

        value_test(
            ret_np_flat=ret_np_flat,
            ret_np_from_gt_flat=frontend_ret_np_flat,
            rtol=rtol,
            atol=atol,
            ground_truth_backend=frontend,
        )
        return ret, frontend_ret

    # Call the frontend testing function

    ret, frontend_ret = _test_frontend_function(args, kwargs, args_ivy, kwargs_ivy)

    # testing all alias functions
    if all_aliases is not None:
        # for each alias in aliases list
        for alias in all_aliases:
            function, function_module, fn_name, frontend_submods = _get_function(
                fn_tree=fn_tree
            )

            # testing unsupported in that backend
            (
                args,
                kwargs,
                args_ivy,
                kwargs_ivy,
            ) = _test_backend_unsupported()

            # calling the testing function
            _test_frontend_function(args, kwargs, args_ivy, kwargs_ivy)
    if not test_values:
        return ret, frontend_ret


# Method testing


def gradient_test(
    *,
    fn_name,
    all_as_kwargs_np,
    args_np,
    kwargs_np,
    input_dtypes,
    as_variable_flags,
    native_array_flags,
    container_flags,
    rtol_: float = None,
    atol_: float = 1e-06,
    xs_grad_idxs=None,
    ret_grad_idxs=None,
    ground_truth_backend: str,
):
    def grad_fn(all_args):
        args, kwargs = all_args
        ret = ivy.__dict__[fn_name](*args, **kwargs)
        return ivy.nested_map(ret, ivy.mean, include_derived=True)

    # extract all arrays from the arguments and keyword arguments
    arg_np_vals, args_idxs, c_arg_vals = _get_nested_np_arrays(args_np)
    kwarg_np_vals, kwargs_idxs, c_kwarg_vals = _get_nested_np_arrays(kwargs_np)

    args, kwargs, _, args_idxs, kwargs_idxs = create_args_kwargs(
        args_np=args_np,
        arg_np_vals=arg_np_vals,
        args_idxs=args_idxs,
        kwargs_np=kwargs_np,
        kwarg_np_vals=kwarg_np_vals,
        kwargs_idxs=kwargs_idxs,
        input_dtypes=input_dtypes,
        as_variable_flags=as_variable_flags,
        native_array_flags=native_array_flags,
        container_flags=container_flags,
    )
    _, grads = ivy.execute_with_gradients(
        grad_fn, [args, kwargs], xs_grad_idxs=xs_grad_idxs, ret_grad_idxs=ret_grad_idxs
    )
    grads_np_flat = flatten_and_to_np(ret=grads)

    # compute the return with a Ground Truth backend
    ivy.set_backend(ground_truth_backend)
    test_unsupported = check_unsupported_dtype(
        fn=ivy.__dict__[fn_name],
        input_dtypes=input_dtypes,
        all_as_kwargs_np=all_as_kwargs_np,
    )
    if test_unsupported:
        return
    args, kwargs, _, args_idxs, kwargs_idxs = create_args_kwargs(
        args_np=args_np,
        arg_np_vals=arg_np_vals,
        args_idxs=args_idxs,
        kwargs_np=kwargs_np,
        kwarg_np_vals=kwarg_np_vals,
        kwargs_idxs=kwargs_idxs,
        input_dtypes=input_dtypes,
        as_variable_flags=as_variable_flags,
        native_array_flags=native_array_flags,
        container_flags=container_flags,
    )
    _, grads_from_gt = ivy.execute_with_gradients(
        grad_fn, [args, kwargs], xs_grad_idxs=xs_grad_idxs, ret_grad_idxs=ret_grad_idxs
    )
    grads_np_from_gt_flat = flatten_and_to_np(ret=grads_from_gt)
    ivy.unset_backend()

    assert len(grads_np_flat) == len(
        grads_np_from_gt_flat
    ), "result length mismatch: {} ({}) != {} ({})".format(
        grads_np_flat,
        len(grads_np_flat),
        grads_np_from_gt_flat,
        len(grads_np_from_gt_flat),
    )

    for grad_np_flat, grad_np_from_gt_flat in zip(grads_np_flat, grads_np_from_gt_flat):
        value_test(
            ret_np_flat=grad_np_flat,
            ret_np_from_gt_flat=grad_np_from_gt_flat,
            rtol=rtol_,
            atol=atol_,
            ground_truth_backend=ground_truth_backend,
        )


def test_method(
    *,
    init_input_dtypes: Union[ivy.Dtype, List[ivy.Dtype]] = None,
    init_as_variable_flags: List[bool] = None,
    init_num_positional_args: int = 0,
    init_native_array_flags: List[bool] = None,
    init_all_as_kwargs_np: dict = None,
    method_input_dtypes: Union[ivy.Dtype, List[ivy.Dtype]],
    method_as_variable_flags: List[bool],
    method_num_positional_args: int,
    method_native_array_flags: List[bool],
    method_container_flags: List[bool],
    method_all_as_kwargs_np: dict,
    class_name: str,
    method_name: str = "__call__",
    init_with_v: bool = False,
    method_with_v: bool = False,
    rtol_: float = None,
    atol_: float = 1e-06,
    test_values: Union[bool, str] = True,
    test_gradients: bool = False,
    ground_truth_backend: str,
    device_: str = "cpu",
):
    """Tests a class-method that consumes (or returns) arrays for the current backend
    by comparing the result with numpy.

    Parameters
    ----------
    init_input_dtypes
        data types of the input arguments to the constructor in order.
    init_as_variable_flags
        dictates whether the corresponding input argument passed to the constructor
        should be treated as an ivy.Array.
    init_num_positional_args
        number of input arguments that must be passed as positional arguments to the
        constructor.
    init_native_array_flags
        dictates whether the corresponding input argument passed to the constructor
        should be treated as a native array.
    init_all_as_kwargs_np:
        input arguments to the constructor as keyword arguments.
    method_input_dtypes
        data types of the input arguments to the method in order.
    method_as_variable_flags
        dictates whether the corresponding input argument passed to the method should
        be treated as an ivy.Array.
    method_num_positional_args
        number of input arguments that must be passed as positional arguments to the
        method.
    method_native_array_flags
        dictates whether the corresponding input argument passed to the method should
        be treated as a native array.
    method_container_flags
        dictates whether the corresponding input argument passed to the method should
        be treated as an ivy Container.
    method_all_as_kwargs_np:
        input arguments to the method as keyword arguments.
    class_name
        name of the class to test.
    method_name
        name of tthe method to test.
    init_with_v
        if the class being tested is an ivy.Module, then setting this flag as True will
        call the constructor with the variables v passed explicitly.
    method_with_v
        if the class being tested is an ivy.Module, then setting this flag as True will
        call the method with the variables v passed explicitly.
    rtol_
        relative tolerance value.
    atol_
        absolute tolerance value.
    test_values
        can be a bool or a string to indicate whether correctness of values should be
        tested. If the value is `with_v`, shapes are tested but not values.
    ground_truth_backend
        Ground Truth Backend to compare the result-values.
    device_
        The device on which to create arrays.

    Returns
    -------
    ret
        optional, return value from the function
    ret_gt
        optional, return value from the Ground Truth function
    """
    _assert_dtypes_are_valid(method_input_dtypes)
    # split the arguments into their positional and keyword components

    # Constructor arguments #
    (init_input_dtypes, init_as_variable_flags, init_native_array_flags,) = (
        ivy.default(init_input_dtypes, []),
        ivy.default(init_as_variable_flags, []),
        ivy.default(init_native_array_flags, []),
    )
    _assert_dtypes_are_valid(init_input_dtypes)

    init_all_as_kwargs_np = ivy.default(init_all_as_kwargs_np, dict())
    (
        method_input_dtypes,
        method_as_variable_flags,
        method_native_array_flags,
        method_container_flags,
    ) = as_lists(
        method_input_dtypes,
        method_as_variable_flags,
        method_native_array_flags,
        method_container_flags,
    )

    args_np_constructor, kwargs_np_constructor = kwargs_to_args_n_kwargs(
        num_positional_args=init_num_positional_args,
        kwargs=init_all_as_kwargs_np,
    )

    # extract all arrays from the arguments and keyword arguments
    con_arg_np_vals, con_args_idxs, con_c_arg_vals = _get_nested_np_arrays(
        args_np_constructor
    )
    con_kwarg_np_vals, con_kwargs_idxs, con_c_kwarg_vals = _get_nested_np_arrays(
        kwargs_np_constructor
    )

    # make all lists equal in length
    num_arrays_constructor = con_c_arg_vals + con_c_kwarg_vals
    if len(init_input_dtypes) < num_arrays_constructor:
        init_input_dtypes = [
            init_input_dtypes[0] for _ in range(num_arrays_constructor)
        ]
    if len(init_as_variable_flags) < num_arrays_constructor:
        init_as_variable_flags = [
            init_as_variable_flags[0] for _ in range(num_arrays_constructor)
        ]
    if len(init_native_array_flags) < num_arrays_constructor:
        init_native_array_flags = [
            init_native_array_flags[0] for _ in range(num_arrays_constructor)
        ]

    # update variable flags to be compatible with float dtype
    init_as_variable_flags = [
        v if ivy.is_float_dtype(d) else False
        for v, d in zip(init_as_variable_flags, init_input_dtypes)
    ]

    # Create Args
    args_constructor, kwargs_constructor, _, _, _ = create_args_kwargs(
        args_np=args_np_constructor,
        arg_np_vals=con_arg_np_vals,
        args_idxs=con_args_idxs,
        kwargs_np=kwargs_np_constructor,
        kwarg_np_vals=con_kwarg_np_vals,
        kwargs_idxs=con_kwargs_idxs,
        input_dtypes=init_input_dtypes,
        as_variable_flags=init_as_variable_flags,
        native_array_flags=init_native_array_flags,
    )
    # End constructor #

    # Method arguments #
    args_np_method, kwargs_np_method = kwargs_to_args_n_kwargs(
        num_positional_args=method_num_positional_args, kwargs=method_all_as_kwargs_np
    )

    # extract all arrays from the arguments and keyword arguments
    met_arg_np_vals, met_args_idxs, met_c_arg_vals = _get_nested_np_arrays(
        args_np_method
    )
    met_kwarg_np_vals, met_kwargs_idxs, met_c_kwarg_vals = _get_nested_np_arrays(
        kwargs_np_method
    )

    # make all lists equal in length
    num_arrays_method = met_c_arg_vals + met_c_kwarg_vals
    if len(method_input_dtypes) < num_arrays_method:
        method_input_dtypes = [method_input_dtypes[0] for _ in range(num_arrays_method)]
    if len(method_as_variable_flags) < num_arrays_method:
        method_as_variable_flags = [
            method_as_variable_flags[0] for _ in range(num_arrays_method)
        ]
    if len(method_native_array_flags) < num_arrays_method:
        method_native_array_flags = [
            method_native_array_flags[0] for _ in range(num_arrays_method)
        ]
    if len(method_container_flags) < num_arrays_method:
        method_container_flags = [
            method_container_flags[0] for _ in range(num_arrays_method)
        ]

    method_as_variable_flags = [
        v if ivy.is_float_dtype(d) else False
        for v, d in zip(method_as_variable_flags, method_input_dtypes)
    ]

    # Create Args
    args_method, kwargs_method, _, _, _ = create_args_kwargs(
        args_np=args_np_method,
        arg_np_vals=met_arg_np_vals,
        args_idxs=met_args_idxs,
        kwargs_np=kwargs_np_method,
        kwarg_np_vals=met_kwarg_np_vals,
        kwargs_idxs=met_kwargs_idxs,
        input_dtypes=method_input_dtypes,
        as_variable_flags=method_as_variable_flags,
        native_array_flags=method_native_array_flags,
        container_flags=method_container_flags,
    )
    # End Method #

    # Run testing
    ins = ivy.__dict__[class_name](*args_constructor, **kwargs_constructor)
    v_np = None
    if isinstance(ins, ivy.Module):
        if init_with_v:
            v = ivy.Container(
                ins._create_variables(device=device_, dtype=method_input_dtypes[0])
            )
            ins = ivy.__dict__[class_name](*args_constructor, **kwargs_constructor, v=v)
        v = ins.__getattribute__("v")
        v_np = v.map(lambda x, kc: ivy.to_numpy(x) if ivy.is_array(x) else x)
        if method_with_v:
            kwargs_method = dict(**kwargs_method, v=v)
    ret, ret_np_flat = get_ret_and_flattened_np_array(
        ins.__getattribute__(method_name), *args_method, **kwargs_method
    )

    # Compute the return with a Ground Truth backend
    ivy.set_backend(ground_truth_backend)
    args_gt_constructor, kwargs_gt_constructor, _, _, _ = create_args_kwargs(
        args_np=args_np_constructor,
        arg_np_vals=con_arg_np_vals,
        args_idxs=con_args_idxs,
        kwargs_np=kwargs_np_constructor,
        kwarg_np_vals=con_kwarg_np_vals,
        kwargs_idxs=con_kwargs_idxs,
        input_dtypes=init_input_dtypes,
        as_variable_flags=init_as_variable_flags,
        native_array_flags=init_native_array_flags,
    )
    args_gt_method, kwargs_gt_method, _, _, _ = create_args_kwargs(
        args_np=args_np_method,
        arg_np_vals=met_arg_np_vals,
        args_idxs=met_args_idxs,
        kwargs_np=kwargs_np_method,
        kwarg_np_vals=met_kwarg_np_vals,
        kwargs_idxs=met_kwargs_idxs,
        input_dtypes=method_input_dtypes,
        as_variable_flags=method_as_variable_flags,
        native_array_flags=method_native_array_flags,
        container_flags=method_container_flags,
    )
    ins_gt = ivy.__dict__[class_name](*args_gt_constructor, **kwargs_gt_constructor)
    if isinstance(ins_gt, ivy.Module):
        v_gt = v_np.map(
            lambda x, kc: ivy.asarray(x) if isinstance(x, np.ndarray) else x
        )
        kwargs_gt_method = dict(**kwargs_gt_method, v=v_gt)
    ret_from_gt, ret_np_from_gt_flat = get_ret_and_flattened_np_array(
        ins_gt.__getattribute__(method_name), *args_gt_method, **kwargs_gt_method
    )
    ivy.unset_backend()
    # assuming value test will be handled manually in the test function
    if not test_values:
        return ret, ret_from_gt
    # value test

    if isinstance(rtol_, dict):
        rtol_ = _get_framework_rtol(rtol_, ivy.backend)
    if isinstance(atol_, dict):
        atol_ = _get_framework_atol(atol_, ivy.backend)

    value_test(
        ret_np_flat=ret_np_flat,
        ret_np_from_gt_flat=ret_np_from_gt_flat,
        rtol=rtol_,
        atol=atol_,
    )


def test_frontend_method(
    *,
    init_input_dtypes: Union[ivy.Dtype, List[ivy.Dtype]] = None,
    init_as_variable_flags: List[bool] = None,
    init_num_positional_args: int = 0,
    init_native_array_flags: List[bool] = None,
    init_all_as_kwargs_np: dict = None,
    method_input_dtypes: Union[ivy.Dtype, List[ivy.Dtype]],
    method_as_variable_flags: List[bool],
    method_num_positional_args: int,
    method_native_array_flags: List[bool],
    method_all_as_kwargs_np: dict,
    frontend: str,
    init_name: str,
    method_name: str,
    rtol_: float = None,
    atol_: float = 1e-06,
    test_values: Union[bool, str] = True,
):
    """Tests a class-method that consumes (or returns) arrays for the current backend
    by comparing the result with numpy.

    Parameters
    ----------
    init_input_dtypes
        data types of the input arguments to the constructor in order.
    init_as_variable_flags
        dictates whether the corresponding input argument passed to the constructor
        should be treated as an ivy.Variable.
    init_num_positional_args
        number of input arguments that must be passed as positional arguments to the
        constructor.
    init_native_array_flags
        dictates whether the corresponding input argument passed to the constructor
        should be treated as a native array.
    init_all_as_kwargs_np:
        input arguments to the constructor as keyword arguments.
    method_input_dtypes
        data types of the input arguments to the method in order.
    method_as_variable_flags
        dictates whether the corresponding input argument passed to the method should
        be treated as a variable.
    method_num_positional_args
        number of input arguments that must be passed as positional arguments to the
        method.
    method_native_array_flags
        dictates whether the corresponding input argument passed to the method should
        be treated as a native array.
    method_all_as_kwargs_np:
        input arguments to the method as keyword arguments.
    frontend
        current frontend (framework).
    class_
        name of the class to test.
    method_name
        name of the method to test.
    rtol_
        relative tolerance value.
    atol_
        absolute tolerance value.
    test_values
        can be a bool or a string to indicate whether correctness of values should be
        tested. If the value is `with_v`, shapes are tested but not values.

    Returns
    -------
    ret
        optional, return value from the function
    ret_gt
        optional, return value from the Ground Truth function
    """
    _assert_dtypes_are_valid(init_input_dtypes)
    _assert_dtypes_are_valid(method_input_dtypes)

    # split the arguments into their positional and keyword components

    # Constructor arguments #
    # convert single values to length 1 lists
    (init_input_dtypes, init_as_variable_flags, init_native_array_flags,) = as_lists(
        ivy.default(init_input_dtypes, []),
        ivy.default(init_as_variable_flags, []),
        ivy.default(init_native_array_flags, []),
    )
    init_all_as_kwargs_np = ivy.default(init_all_as_kwargs_np, dict())
    (
        method_input_dtypes,
        method_as_variable_flags,
        method_native_array_flags,
    ) = as_lists(
        method_input_dtypes,
        method_as_variable_flags,
        method_native_array_flags,
    )

    args_np_constructor, kwargs_np_constructor = kwargs_to_args_n_kwargs(
        num_positional_args=init_num_positional_args,
        kwargs=init_all_as_kwargs_np,
    )

    # extract all arrays from the arguments and keyword arguments
    con_arg_np_vals, con_args_idxs, con_c_arg_vals = _get_nested_np_arrays(
        args_np_constructor
    )
    con_kwarg_np_vals, con_kwargs_idxs, con_c_kwarg_vals = _get_nested_np_arrays(
        kwargs_np_constructor
    )

    # make all lists equal in length
    num_arrays_constructor = con_c_arg_vals + con_c_kwarg_vals
    if len(init_input_dtypes) < num_arrays_constructor:
        init_input_dtypes = [
            init_input_dtypes[0] for _ in range(num_arrays_constructor)
        ]
    if len(init_as_variable_flags) < num_arrays_constructor:
        init_as_variable_flags = [
            init_as_variable_flags[0] for _ in range(num_arrays_constructor)
        ]
    if len(init_native_array_flags) < num_arrays_constructor:
        init_native_array_flags = [
            init_native_array_flags[0] for _ in range(num_arrays_constructor)
        ]

    # update variable flags to be compatible with float dtype
    init_as_variable_flags = [
        v if ivy.is_float_dtype(d) else False
        for v, d in zip(init_as_variable_flags, init_input_dtypes)
    ]

    # Create Args
    args_constructor, kwargs_constructor, _, _, _ = create_args_kwargs(
        args_np=args_np_constructor,
        arg_np_vals=con_arg_np_vals,
        args_idxs=con_args_idxs,
        kwargs_np=kwargs_np_constructor,
        kwarg_np_vals=con_kwarg_np_vals,
        kwargs_idxs=con_kwargs_idxs,
        input_dtypes=init_input_dtypes,
        as_variable_flags=init_as_variable_flags,
        native_array_flags=init_native_array_flags,
    )
    # End constructor #

    # Method arguments #
    args_np_method, kwargs_np_method = kwargs_to_args_n_kwargs(
        num_positional_args=method_num_positional_args, kwargs=method_all_as_kwargs_np
    )

    # extract all arrays from the arguments and keyword arguments
    met_arg_np_vals, met_args_idxs, met_c_arg_vals = _get_nested_np_arrays(
        args_np_method
    )
    met_kwarg_np_vals, met_kwargs_idxs, met_c_kwarg_vals = _get_nested_np_arrays(
        kwargs_np_method
    )

    # make all lists equal in length
    num_arrays_method = met_c_arg_vals + met_c_kwarg_vals
    if len(method_input_dtypes) < num_arrays_method:
        method_input_dtypes = [method_input_dtypes[0] for _ in range(num_arrays_method)]
    if len(method_as_variable_flags) < num_arrays_method:
        method_as_variable_flags = [
            method_as_variable_flags[0] for _ in range(num_arrays_method)
        ]
    if len(method_native_array_flags) < num_arrays_method:
        method_native_array_flags = [
            method_native_array_flags[0] for _ in range(num_arrays_method)
        ]

    method_as_variable_flags = [
        v if ivy.is_float_dtype(d) else False
        for v, d in zip(method_as_variable_flags, method_input_dtypes)
    ]

    # Create Args
    args_method, kwargs_method, _, _, _ = create_args_kwargs(
        args_np=args_np_method,
        arg_np_vals=met_arg_np_vals,
        args_idxs=met_args_idxs,
        kwargs_np=kwargs_np_method,
        kwarg_np_vals=met_kwarg_np_vals,
        kwargs_idxs=met_kwargs_idxs,
        input_dtypes=method_input_dtypes,
        as_variable_flags=method_as_variable_flags,
        native_array_flags=method_native_array_flags,
    )
    # End Method #

    args_constructor_ivy, kwargs_constructor_ivy = ivy.args_to_ivy(
        *args_constructor, **kwargs_constructor
    )
    args_method_ivy, kwargs_method_ivy = ivy.args_to_ivy(*args_method, **kwargs_method)
    args_constructor_np = ivy.nested_map(
        args_constructor_ivy,
        lambda x: ivy.to_numpy(x._data) if isinstance(x, ivy.Array) else x,
    )
    kwargs_constructor_np = ivy.nested_map(
        kwargs_constructor_ivy,
        lambda x: ivy.to_numpy(x._data) if isinstance(x, ivy.Array) else x,
    )
    args_method_np = ivy.nested_map(
        args_method_ivy,
        lambda x: ivy.to_numpy(x._data) if isinstance(x, ivy.Array) else x,
    )
    kwargs_method_np = ivy.nested_map(
        kwargs_method_ivy,
        lambda x: ivy.to_numpy(x._data) if isinstance(x, ivy.Array) else x,
    )

    ivy_frontend_creation_fn = ivy.functional.frontends.__dict__[frontend].__dict__[
        init_name
    ]
    # Run testing
    ins = ivy_frontend_creation_fn(*args_constructor, **kwargs_constructor)
    ret, ret_np_flat = get_ret_and_flattened_np_array(
        ins.__getattribute__(method_name), *args_method, **kwargs_method
    )

    # Compute the return with the native frontend framework
    ivy.set_backend(frontend)
    args_constructor_frontend = ivy.nested_map(
        args_constructor_np,
        lambda x: ivy.native_array(x) if isinstance(x, np.ndarray) else x,
    )
    kwargs_constructor_frontend = ivy.nested_map(
        kwargs_constructor_np,
        lambda x: ivy.native_array(x) if isinstance(x, np.ndarray) else x,
    )
    args_method_frontend = ivy.nested_map(
        args_method_np,
        lambda x: ivy.native_array(x)
        if isinstance(x, np.ndarray)
        else ivy.as_native_dtype(x)
        if isinstance(x, ivy.Dtype)
        else ivy.as_native_dev(x)
        if isinstance(x, ivy.Device)
        else x,
    )
    kwargs_method_frontend = ivy.nested_map(
        kwargs_method_np,
        lambda x: ivy.native_array(x) if isinstance(x, np.ndarray) else x,
    )

    # change ivy dtypes to native dtypes
    if "dtype" in kwargs_method_frontend:
        kwargs_method_frontend["dtype"] = ivy.as_native_dtype(
            kwargs_method_frontend["dtype"]
        )

    # change ivy device to native devices
    if "device" in kwargs_method_frontend:
        kwargs_method_frontend["device"] = ivy.as_native_dev(
            kwargs_method_frontend["device"]
        )
    frontend_creation_fn = importlib.import_module(frontend).__getattribute__(init_name)
    ins_gt = frontend_creation_fn(
        *args_constructor_frontend, **kwargs_constructor_frontend
    )
    frontend_ret = ins_gt.__getattribute__(method_name)(
        *args_method_frontend, **kwargs_method_frontend
    )
    if frontend == "tensorflow" and isinstance(frontend_ret, tf.TensorShape):
        frontend_ret_np_flat = [np.asarray(frontend_ret, dtype=np.int32)]
    elif ivy.isscalar(frontend_ret):
        frontend_ret_np_flat = [np.asarray(frontend_ret)]
    else:
        # tuplify the frontend return
        if not isinstance(frontend_ret, tuple):
            frontend_ret = (frontend_ret,)
        frontend_ret_idxs = ivy.nested_argwhere(frontend_ret, ivy.is_native_array)
        frontend_ret_flat = ivy.multi_index_nest(frontend_ret, frontend_ret_idxs)
        frontend_ret_np_flat = [ivy.to_numpy(x) for x in frontend_ret_flat]
    ivy.unset_backend()

    ret_np_flat = flatten_and_to_np(ret=ret)

    # assuming value test will be handled manually in the test function
    if not test_values:
        return ret, frontend_ret

    # value test
    if isinstance(rtol_, dict):
        rtol_ = _get_framework_rtol(rtol_, ivy.backend)
    if isinstance(atol_, dict):
        atol_ = _get_framework_atol(atol_, ivy.backend)

    value_test(
        ret_np_flat=ret_np_flat,
        ret_np_from_gt_flat=frontend_ret_np_flat,
        rtol=rtol_,
        atol=atol_,
        ground_truth_backend=frontend,
    )


# Helpers
DEFAULT_RTOL = None
DEFAULT_ATOL = 1e-06


def _get_framework_rtol(rtols: dict, current_fw: str):
    if current_fw in rtols.keys():
        return rtols[current_fw]
    return DEFAULT_RTOL


def _get_framework_atol(atols: dict, current_fw: str):
    if current_fw in atols.keys():
        return atols[current_fw]
    return DEFAULT_ATOL


def _get_nested_np_arrays(nest):
    """
    A helper function to search for a NumPy arrays in a nest
    Parameters
    ----------
    nest
        nest to search in.

    Returns
    -------
         Items found, indices, and total number of arrays found
    """
    indices = ivy.nested_argwhere(nest, lambda x: isinstance(x, np.ndarray))
    ret = ivy.multi_index_nest(nest, indices)
    return ret, indices, len(ret)


def create_args_kwargs(
    *,
    args_np,
    arg_np_vals,
    args_idxs,
    kwargs_np,
    kwarg_np_vals,
    kwargs_idxs,
    input_dtypes,
    as_variable_flags,
    native_array_flags=None,
    container_flags=None,
):
    """Creates arguments and keyword-arguments for the function to test.

    Parameters
    ----------
    args_np
        A dictionary of arguments in Numpy.
    kwargs_np
        A dictionary of keyword-arguments in Numpy.
    input_dtypes
        data-types of the input arguments and keyword-arguments.
    as_variable_flags
        A list of booleans. if True for a corresponding input argument, it is called
        as an variable.
    native_array_flags
        if not None, the corresponding argument is called as a Native Array.
    container_flags
        if not None, the corresponding argument is called as an Ivy Container.

    Returns
    -------
    Arguments, Keyword-arguments, number of arguments, and indexes on arguments and
    keyword-arguments.
    """
    # create args
    num_arg_vals = len(arg_np_vals)
    arg_array_vals = [
        ivy.array(x, dtype=d) for x, d in zip(arg_np_vals, input_dtypes[:num_arg_vals])
    ]
    arg_array_vals = [
        _variable(x) if v else x
        for x, v in zip(arg_array_vals, as_variable_flags[:num_arg_vals])
    ]
    if native_array_flags:
        arg_array_vals = [
            ivy.to_native(x) if n else x
            for x, n in zip(arg_array_vals, native_array_flags[:num_arg_vals])
        ]
    if container_flags:
        arg_array_vals = [
            as_cont(x=x) if c else x
            for x, c in zip(arg_array_vals, container_flags[:num_arg_vals])
        ]
    args = ivy.copy_nest(args_np, to_mutable=False)
    ivy.set_nest_at_indices(args, args_idxs, arg_array_vals)

    # create kwargs
    kwarg_array_vals = [
        ivy.array(x, dtype=d)
        for x, d in zip(kwarg_np_vals, input_dtypes[num_arg_vals:])
    ]
    kwarg_array_vals = [
        _variable(x) if v else x
        for x, v in zip(kwarg_array_vals, as_variable_flags[num_arg_vals:])
    ]
    if native_array_flags:
        kwarg_array_vals = [
            ivy.to_native(x) if n else x
            for x, n in zip(kwarg_array_vals, native_array_flags[num_arg_vals:])
        ]
    if container_flags:
        kwarg_array_vals = [
            as_cont(x=x) if c else x
            for x, c in zip(kwarg_array_vals, container_flags[num_arg_vals:])
        ]
    kwargs = ivy.copy_nest(kwargs_np, to_mutable=False)
    ivy.set_nest_at_indices(kwargs, kwargs_idxs, kwarg_array_vals)
    return args, kwargs, num_arg_vals, args_idxs, kwargs_idxs


def convtrue(argument):
    """Convert NativeClass in argument to true framework counter part"""
    if isinstance(argument, NativeClass):
        return argument._native_class
    return argument


def kwargs_to_args_n_kwargs(*, num_positional_args, kwargs):
    """Splits the kwargs into args and kwargs, with the first num_positional_args ported
    to args.
    """
    args = [v for v in list(kwargs.values())[:num_positional_args]]
    kwargs = {k: kwargs[k] for k in list(kwargs.keys())[num_positional_args:]}
    return args, kwargs


def flatten_fw_and_to_np(*, ret, fw):
    """Returns a flattened numpy version of the arrays in ret for a given framework."""
    if not isinstance(ret, tuple):
        ret = (ret,)
    if fw == "jax":
        ret_idxs = ivy.nested_argwhere(
            ret, lambda x: ivy.is_ivy_array(x) or is_jax_native_array(x)
        )
    elif fw == "numpy":
        ret_idxs = ivy.nested_argwhere(
            ret, lambda x: ivy.is_ivy_array(x) or is_numpy_native_array(x)
        )
    elif fw == "tensorflow":
        ret_idxs = ivy.nested_argwhere(
            ret, lambda x: ivy.is_ivy_array(x) or is_tensorflow_native_array(x)
        )
    else:
        ret_idxs = ivy.nested_argwhere(
            ret, lambda x: ivy.is_ivy_array(x) or is_torch_native_array(x)
        )
    if len(ret_idxs) == 0:
        ret_idxs = ivy.nested_argwhere(ret, ivy.isscalar)
        ret_flat = ivy.multi_index_nest(ret, ret_idxs)
        ret_flat = [
            ivy.asarray(x, dtype=ivy.Dtype(str(np.asarray(x).dtype))) for x in ret_flat
        ]
    else:
        ret_flat = ivy.multi_index_nest(ret, ret_idxs)
    # convert the return to NumPy
    ret_np_flat = [ivy.to_numpy(x) for x in ret_flat]
    return ret_np_flat


def flatten(*, ret):
    """Returns a flattened numpy version of the arrays in ret."""
    if not isinstance(ret, tuple):
        ret = (ret,)
    ret_idxs = ivy.nested_argwhere(ret, ivy.is_ivy_array)
    # no ivy array in the returned values, which means it returned scalar
    if len(ret_idxs) == 0:
        ret_idxs = ivy.nested_argwhere(ret, ivy.isscalar)
        ret_flat = ivy.multi_index_nest(ret, ret_idxs)
        ret_flat = [
            ivy.asarray(x, dtype=ivy.Dtype(str(np.asarray(x).dtype))) for x in ret_flat
        ]
    else:
        ret_flat = ivy.multi_index_nest(ret, ret_idxs)
    return ret_flat


def flatten_and_to_np(*, ret):
    # flatten the return
    ret_flat = flatten(ret=ret)
    return [ivy.to_numpy(x) for x in ret_flat]


def get_ret_and_flattened_np_array(fn, *args, **kwargs):
    """
    Runs func with args and kwargs, and returns the result along with its flattened
    version.
    """
    ret = fn(*args, **kwargs)
    if _is_frontend_array(ret):
<<<<<<< HEAD
        ret = ret._ivyArray
=======
        ret = ret.ivy_array
>>>>>>> caab12dd
    if isinstance(ret, ivy.functional.frontends.numpy.ndarray):
        ret = ret.ivy_array
    return ret, flatten_and_to_np(ret=ret)


def get_frontend_ret(fn, *args, **kwargs):
    ret = fn(*args, **kwargs)
    ret = ivy.nested_map(ret, _frontend_array_to_ivy, include_derived={tuple: True})
    return ret


def args_to_container(array_args):
    array_args_container = ivy.Container({str(k): v for k, v in enumerate(array_args)})
    return array_args_container


def as_lists(*args):
    """Changes the elements in args to be of type list."""
    return (a if isinstance(a, list) else [a] for a in args)


def as_cont(*, x):
    """Returns x as an Ivy Container, containing x at all its leaves."""
    return ivy.Container({"a": x, "b": {"c": x, "d": x}})


def var_fn(x, *, dtype=None, device=None):
    """Returns x as a variable wrapping an Ivy Array with given dtype and device"""
    return _variable(ivy.array(x, dtype=dtype, device=device))


def gradient_incompatible_function(*, fn):
    return (
        not ivy.supports_gradients
        and hasattr(fn, "computes_gradients")
        and fn.computes_gradients
    )


def _is_frontend_array(x):
    return (
        isinstance(x, ndarray)
        or isinstance(x, torch_tensor)
        or isinstance(x, tf_tensor)
        or isinstance(x, DeviceArray)
    )


def _frontend_array_to_ivy(x):
    if (
        isinstance(x, ndarray)
        or isinstance(x, torch_tensor)
        or isinstance(x, tf_tensor)
        or isinstance(x, DeviceArray)
    ):
        return x.ivy_array
    else:
        return x<|MERGE_RESOLUTION|>--- conflicted
+++ resolved
@@ -1541,11 +1541,7 @@
     """
     ret = fn(*args, **kwargs)
     if _is_frontend_array(ret):
-<<<<<<< HEAD
-        ret = ret._ivyArray
-=======
         ret = ret.ivy_array
->>>>>>> caab12dd
     if isinstance(ret, ivy.functional.frontends.numpy.ndarray):
         ret = ret.ivy_array
     return ret, flatten_and_to_np(ret=ret)
