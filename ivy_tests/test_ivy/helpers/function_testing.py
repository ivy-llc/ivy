--- conflicted
+++ resolved
@@ -2081,18 +2081,10 @@
             **kwargs_method_ivy,
         )
 
-<<<<<<< HEAD
-        # ToDo: uncomment once test_frontend_method has been updated to test for
-        #  frontend array arguments like test_frontend_function where
-        #  test_flags.generate_frontend_arrays is being used
-        # assert ivy_backend.nested_map(
-        #     lambda x: _is_frontend_array(x) if ivy_backend.is_array(x) else True, ret
-        # ), "Frontend method returned non-frontend arrays: {}".format(ret)
-=======
         if method_flags.generate_frontend_arrays:
             assert ivy_backend.nested_map(
+                lambda x: _is_frontend_array(x) if ivy_backend.is_array(x) else True,
                 ret,
-                lambda x: _is_frontend_array(x) if ivy_backend.is_array(x) else True,
             ), "Frontend method returned non-frontend arrays: {}".format(ret)
 
         if method_flags.generate_frontend_arrays:
@@ -2103,7 +2095,6 @@
             )
         else:
             ret_np_flat = flatten_and_to_np(ret=ret, backend=backend_to_test)
->>>>>>> 0ff39ab4
 
     # Compute the return with the native frontend framework
     frontend_config = get_frontend_config(frontend)
