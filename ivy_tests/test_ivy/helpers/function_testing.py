--- conflicted
+++ resolved
@@ -797,29 +797,6 @@
             kwargs_frontend["device"]
         )
 
-<<<<<<< HEAD
-        # compute the return via the frontend framework
-        module_name = fn_tree[25 : fn_tree.rfind(".")]
-        frontend_fw = importlib.import_module(module_name)
-        frontend_ret = frontend_fw.__dict__[fn_name](*args_frontend, **kwargs_frontend)
-
-        if frontend == "tensorflow" and isinstance(frontend_ret, tf.TensorShape):
-            frontend_ret_np_flat = [np.asarray(frontend_ret, dtype=np.int32)]
-        else:
-            frontend_ret_np_flat = flatten_frontend_to_np(
-                ret=ret, frontend_array_fn=create_frontend_array
-            )
-        # unset frontend framework from backend
-        ivy.previous_backend()
-    except Exception as e:
-        ivy.previous_backend()
-        raise e
-
-    if test_flags.generate_frontend_arrays:
-        ret_np_flat = flatten_frontend_to_np(
-            ret=ret, frontend_array_fn=create_frontend_array
-        )
-=======
     # wrap the frontend function objects in arguments to return native arrays
     # args_frontend = ivy.nested_map(
     #     args_frontend, fn=wrap_frontend_function_args, max_depth=10
@@ -835,15 +812,10 @@
 
     if frontend_config.isscalar(frontend_ret):
         frontend_ret_np_flat = [frontend_config.to_numpy(frontend_ret)]
->>>>>>> a71bbad1
     else:
-        # tuplify the frontend return
-        if not isinstance(frontend_ret, tuple):
-            frontend_ret = (frontend_ret,)
-        frontend_ret_idxs = ivy.nested_argwhere(
-            frontend_ret, frontend_config.is_native_array
-        )
-        frontend_ret_flat = ivy.multi_index_nest(frontend_ret, frontend_ret_idxs)
+        frontend_ret_flat = flatten_frontend(
+            ret=ret, backend=backend_to_test, frontend_array_fn=create_frontend_array
+        )
         frontend_ret_np_flat = [frontend_config.to_numpy(x) for x in frontend_ret_flat]
 
     # assuming value test will be handled manually in the test function
@@ -1670,25 +1642,11 @@
     )
     if frontend == "tensorflow" and isinstance(frontend_ret, tf.TensorShape):
         frontend_ret_np_flat = [np.asarray(frontend_ret, dtype=np.int32)]
-<<<<<<< HEAD
     else:
-        frontend_ret_np_flat = flatten_frontend_to_np(
-            ret=ret, frontend_array_fn=create_frontend_array
-        )
-    ivy.previous_backend()
-=======
-    elif frontend_config.isscalar(frontend_ret):
-        frontend_ret_np_flat = [np.asarray(frontend_ret)]
-    else:
-        # tuplify the frontend return
-        if not isinstance(frontend_ret, tuple):
-            frontend_ret = (frontend_ret,)
-        frontend_ret_idxs = ivy.nested_argwhere(
-            frontend_ret, frontend_config.is_native_array
-        )
-        frontend_ret_flat = ivy.multi_index_nest(frontend_ret, frontend_ret_idxs)
+        frontend_ret_flat = flatten_frontend(
+            ret=ret, backend=ivy_backend, frontend_array_fn=create_frontend_array
+        )
         frontend_ret_np_flat = [frontend_config.to_numpy(x) for x in frontend_ret_flat]
->>>>>>> a71bbad1
 
     # assuming value test will be handled manually in the test function
     if not test_values:
