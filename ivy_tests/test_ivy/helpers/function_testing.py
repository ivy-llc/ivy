# global
import copy
from typing import Union, List
import numpy as np
import types
import importlib
import inspect
from collections import OrderedDict

from ivy import frontend_outputs_to_ivy_arrays, output_to_native_arrays
from ivy.utils.exceptions import IvyException


try:
    import tensorflow as tf
except ImportError:
    tf = types.SimpleNamespace()
    tf.TensorShape = None

# local
from .pipeline_helper import update_backend
import ivy
from ivy_tests.test_ivy.helpers.test_parameter_flags import FunctionTestFlags
import ivy_tests.test_ivy.helpers.test_parameter_flags as pf
from ivy.functional.ivy.gradients import _variable
from ivy.functional.ivy.data_type import _get_function_list, _get_functions_from_string
from ivy_tests.test_ivy.test_frontends import NativeClass
from ivy_tests.test_ivy.helpers.structs import FrontendMethodData
from .assertions import (
    value_test,
    check_unsupported_dtype,
)


# Temporary (.so) configuration
def compiled_if_required(backend: str, fn, test_compile=False, args=None, kwargs=None):
    with update_backend(backend) as ivy_backend:
        if test_compile:
            fn = ivy_backend.compile(fn, args=args, kwargs=kwargs)
        return fn


def empty_func(*args, **kwargs):
    return None


try:
    from ivy.functional.backends.jax.general import (
        is_native_array as is_jax_native_array,
    )
except ImportError:
    is_jax_native_array = empty_func

try:
    from ivy.functional.backends.numpy.general import (
        is_native_array as is_numpy_native_array,
    )
except ImportError:
    is_numpy_native_array = empty_func

try:
    from ivy.functional.backends.tensorflow.general import (
        is_native_array as is_tensorflow_native_array,
    )
except ImportError:
    is_tensorflow_native_array = empty_func

try:
    from ivy.functional.backends.torch.general import (
        is_native_array as is_torch_native_array,
    )
except ImportError:
    is_torch_native_array = empty_func


# Ivy Function testing ##########################

# Test Function Helpers ###############


def _find_instance_in_args(backend: str, args, array_indices, mask):
    """
    Find the first element in the arguments that is considered to be an instance of
    Array or Container class.

    Parameters
    ----------
    args
        Arguments to iterate over
    array_indices
        Indices of arrays that exists in the args
    mask
        Boolean mask for whether the corrseponding element in (args) has a
        generated test_flags.native_array as False or test_flags.container as
        true

    Returns
    -------
        First found instance in the arguments and the updates arguments not
        including the instance
    """
    i = 0
    for i, a in enumerate(mask):
        if a:
            break
    instance_idx = array_indices[i]
    with update_backend(backend) as ivy_backend:
        instance = ivy_backend.index_nest(args, instance_idx)
        new_args = ivy_backend.copy_nest(args, to_mutable=False)
        ivy_backend.prune_nest_at_index(new_args, instance_idx)
    return instance, new_args


def test_function(
    *,
    input_dtypes: Union[ivy.Dtype, List[ivy.Dtype]],
    test_flags: FunctionTestFlags,
    fn_name: str,
    rtol_: float = None,
    atol_: float = 1e-06,
    test_values: bool = True,
    xs_grad_idxs=None,
    ret_grad_idxs=None,
    backend_to_test: str,
    ground_truth_backend: str,
    on_device: str,
    return_flat_np_arrays: bool = False,
    **all_as_kwargs_np,
):
    """
    Test a function that consumes (or returns) arrays for the current backend by
    comparing the result with numpy.

    Parameters
    ----------
    input_dtypes
        data types of the input arguments in order.
    test_flags
        FunctionTestFlags object that stores all testing flags, including:
        num_positional_args, with_out, instance_method, as_variable,
        native_arrays, container, gradient
    fw
        current backend (framework).
    fn_name
        name of the function to test.
    rtol_
        relative tolerance value.
    atol_
        absolute tolerance value.
    test_values
        if True, test for the correctness of the resulting values.
    xs_grad_idxs
        Indices of the input arrays to compute gradients with respect to. If None,
        gradients are returned with respect to all input arrays. (Default value = None)
    ret_grad_idxs
        Indices of the returned arrays for which to return computed gradients. If None,
        gradients are returned for all returned arrays. (Default value = None)
    ground_truth_backend
        Ground Truth Backend to compare the result-values.
    on_device
        The device on which to create arrays
    return_flat_np_arrays
        If test_values is False, this flag dictates whether the original returns are
        returned, or whether the flattened numpy arrays are returned.
    all_as_kwargs_np
        input arguments to the function as keyword arguments.

    Returns
    -------
    ret
        optional, return value from the function
    ret_gt
        optional, return value from the Ground Truth function

    Examples
    --------
    >>> input_dtypes = 'float64'
    >>> as_variable_flags = False
    >>> with_out = False
    >>> num_positional_args = 0
    >>> native_array_flags = False
    >>> container_flags = False
    >>> instance_method = False
    >>> test_flags = FunctionTestFlags(num_positional_args, with_out,
        instance_method,
        as_variable,
        native_arrays,
        container_flags,
        none)
    >>> fw = "torch"
    >>> fn_name = "abs"
    >>> x = np.array([-1])
    >>> test_function(input_dtypes, test_flags, fw, fn_name, x=x)

    >>> input_dtypes = ['float64', 'float32']
    >>> as_variable_flags = [False, True]
    >>> with_out = False
    >>> num_positional_args = 1
    >>> native_array_flags = [True, False]
    >>> container_flags = [False, False]
    >>> instance_method = False
    >>> test_flags = FunctionTestFlags(num_positional_args, with_out,
        instance_method,
        as_variable,
        native_arrays,
        container_flags,
        none)
    >>> fw = "numpy"
    >>> fn_name = "add"
    >>> x1 = np.array([1, 3, 4])
    >>> x2 = np.array([-3, 15, 24])
    >>> test_function(input_dtypes, test_flags, fw, fn_name, x1=x1, x2=x2)
    """
    # split the arguments into their positional and keyword components
    args_np, kwargs_np = kwargs_to_args_n_kwargs(
        num_positional_args=test_flags.num_positional_args, kwargs=all_as_kwargs_np
    )

    # Extract all arrays from the arguments and keyword arguments
    arg_np_arrays, arrays_args_indices, n_args_arrays = _get_nested_np_arrays(args_np)
    kwarg_np_arrays, arrays_kwargs_indices, n_kwargs_arrays = _get_nested_np_arrays(
        kwargs_np
    )

    # Make all array-specific test flags and dtypes equal in length
    total_num_arrays = n_args_arrays + n_kwargs_arrays
    if len(input_dtypes) < total_num_arrays:
        input_dtypes = [input_dtypes[0] for _ in range(total_num_arrays)]
    if len(test_flags.as_variable) < total_num_arrays:
        test_flags.as_variable = [
            test_flags.as_variable[0] for _ in range(total_num_arrays)
        ]
    if len(test_flags.native_arrays) < total_num_arrays:
        test_flags.native_arrays = [
            test_flags.native_arrays[0] for _ in range(total_num_arrays)
        ]
    if len(test_flags.container) < total_num_arrays:
        test_flags.container = [
            test_flags.container[0] for _ in range(total_num_arrays)
        ]

    with update_backend(backend_to_test) as ivy_backend:
        # Update variable flags to be compatible with float dtype and with_out args
        test_flags.as_variable = [
            v if ivy_backend.is_float_dtype(d) and not test_flags.with_out else False
            for v, d in zip(test_flags.as_variable, input_dtypes)
        ]

    # update instance_method flag to only be considered if the
    # first term is either an ivy.Array or ivy.Container
    instance_method = test_flags.instance_method and (
        not test_flags.native_arrays[0] or test_flags.container[0]
    )

    args, kwargs = create_args_kwargs(
        backend=backend_to_test,
        args_np=args_np,
        arg_np_vals=arg_np_arrays,
        args_idxs=arrays_args_indices,
        kwargs_np=kwargs_np,
        kwarg_np_vals=kwarg_np_arrays,
        kwargs_idxs=arrays_kwargs_indices,
        input_dtypes=input_dtypes,
        test_flags=test_flags,
        on_device=on_device,
    )

    with update_backend(backend_to_test) as ivy_backend:
        # If function doesn't have an out argument but an out argument is given
        # or a test with out flag is True
        if ("out" in kwargs or test_flags.with_out) and "out" not in inspect.signature(
            getattr(ivy_backend, fn_name)
        ).parameters:
            raise Exception(f"Function {fn_name} does not have an out parameter")

        # Run either as an instance method or from the API directly
        instance = None
        if instance_method:
            array_or_container_mask = [
                (not native_flag) or container_flag
                for native_flag, container_flag in zip(
                    test_flags.native_arrays, test_flags.container
                )
            ]

            # Boolean mask for args and kwargs True if an entry's
            # test Array flag is True or test Container flag is true
            args_instance_mask = array_or_container_mask[
                : test_flags.num_positional_args
            ]
            kwargs_instance_mask = array_or_container_mask[
                test_flags.num_positional_args :
            ]

            if any(args_instance_mask):
                instance, args = _find_instance_in_args(
                    backend_to_test, args, arrays_args_indices, args_instance_mask
                )
            else:
                instance, kwargs = _find_instance_in_args(
                    backend_to_test, kwargs, arrays_kwargs_indices, kwargs_instance_mask
                )

            if test_flags.test_compile:
                target_fn = lambda instance, *args, **kwargs: instance.__getattribute__(
                    fn_name
                )(*args, **kwargs)
                args = [instance, *args]
            else:
                target_fn = instance.__getattribute__(fn_name)
        else:
            target_fn = ivy_backend.__dict__[fn_name]

        ret_from_target, ret_np_flat_from_target = get_ret_and_flattened_np_array(
            backend_to_test,
            target_fn,
            *args,
            test_compile=test_flags.test_compile,
            **kwargs,
        )

        # Assert indices of return if the indices of the out array provided
        if test_flags.with_out and not test_flags.test_compile:
            test_ret = (
                ret_from_target[getattr(ivy_backend.__dict__[fn_name], "out_index")]
                if hasattr(ivy_backend.__dict__[fn_name], "out_index")
                else ret_from_target
            )
            out = ivy_backend.nested_map(
                test_ret, ivy_backend.zeros_like, to_mutable=True, include_derived=True
            )
<<<<<<< HEAD
            if instance_method:
                ret_from_target, ret_np_flat_from_target = (
                    get_ret_and_flattened_np_array(
                        backend_to_test,
                        instance.__getattribute__(fn_name),
                        *args,
                        **kwargs,
                        out=out,
                    )
                )
            else:
                ret_from_target, ret_np_flat_from_target = (
                    get_ret_and_flattened_np_array(
                        backend_to_test,
                        ivy_backend.__dict__[fn_name],
                        *args,
                        **kwargs,
                        out=out,
                    )
                )
            test_ret = (
                ret_from_target[getattr(ivy_backend.__dict__[fn_name], "out_index")]
                if hasattr(ivy_backend.__dict__[fn_name], "out_index")
                else ret_from_target
            )
            assert not ivy_backend.nested_any(
                ivy_backend.nested_multi_map(
                    lambda x, _: x[0] is x[1], [test_ret, out]
                ),
                lambda x: not x,
            )
            if not max(test_flags.container) and ivy_backend.native_inplace_support:
                # these backends do not always support native inplace updates
                assert not ivy_backend.nested_any(
                    ivy_backend.nested_multi_map(
                        lambda x, _: x[0].data is x[1].data, [test_ret, out]
                    ),
                    lambda x: not x,
                )

            test_ret = (
                ret_from_target[getattr(ivy_backend.__dict__[fn_name], "out_index")]
                if hasattr(ivy_backend.__dict__[fn_name], "out_index")
                else ret_from_target
            )
            assert not ivy_backend.nested_any(
                ivy_backend.nested_multi_map(
                    lambda x, _: x[0] is x[1], [test_ret, out]
                ),
                lambda x: not x,
            ), "the array in out argument does not contain same value as the returned"
            if not max(test_flags.container) and ivy.native_inplace_support:
                # these backends do not always support native inplace updates
                assert not ivy_backend.nested_any(
                    ivy_backend.nested_multi_map(
                        lambda x, _: x[0].data is x[1].data, [test_ret, out]
                    ),
                    lambda x: not x,
                ), (
                    "the array in out argument does not contain same value as the"
                    " returned"
                )

        # compute the return with a Ground Truth backend
        ret_device = None
        if isinstance(ret_from_target, ivy_backend.Array):
            ret_device = ivy_backend.dev(ret_from_target)
=======
        test_ret = (
            ret_from_target[getattr(ivy.__dict__[fn_name], "out_index")]
            if hasattr(ivy.__dict__[fn_name], "out_index")
            else ret_from_target
        )
        assert not ivy.nested_any(
            ivy.nested_multi_map(lambda x, _: x[0] is x[1], [test_ret, out]),
            lambda x: not x,
        ), (
            f"the array: {test_ret} in out argument is not the same as the returned:"
            f" {out}"
        )
        if not max(test_flags.container) and ivy.native_inplace_support:
            # these backends do not always support native inplace updates
            assert not ivy.nested_any(
                ivy.nested_multi_map(
                    lambda x, _: x[0].data is x[1].data, [test_ret, out]
                ),
                lambda x: not x,
            ), (
                f"the array: {test_ret} in out argument is not the same as the"
                f" returned: {out}"
            )
    # compute the return with a Ground Truth backend
>>>>>>> 81194b50

    # compute the return with a Ground Truth backend
    with update_backend(ground_truth_backend) as gt_backend:
        gt_backend.set_default_device(on_device)  # TODO remove
        args, kwargs = create_args_kwargs(
            backend=ground_truth_backend,
            args_np=args_np,
            arg_np_vals=arg_np_arrays,
            args_idxs=arrays_args_indices,
            kwargs_np=kwargs_np,
            kwargs_idxs=arrays_kwargs_indices,
            kwarg_np_vals=kwarg_np_arrays,
            input_dtypes=input_dtypes,
            test_flags=test_flags,
            on_device=on_device,
        )
        ret_from_gt, ret_np_from_gt_flat = get_ret_and_flattened_np_array(
            ground_truth_backend,
            gt_backend.__dict__[fn_name],
            *args,
            test_compile=test_flags.test_compile,
            **kwargs,
        )
        if test_flags.with_out and not test_flags.test_compile:
            test_ret_from_gt = (
                ret_from_gt[getattr(gt_backend.__dict__[fn_name], "out_index")]
                if hasattr(gt_backend.__dict__[fn_name], "out_index")
                else ret_from_gt
            )
            out_from_gt = gt_backend.nested_map(
                test_ret_from_gt,
                gt_backend.zeros_like,
                to_mutable=True,
                include_derived=True,
            )
            ret_from_gt, ret_np_from_gt_flat = get_ret_and_flattened_np_array(
                ground_truth_backend,
                gt_backend.__dict__[fn_name],
                *args,
                test_compile=test_flags.test_compile,
                **kwargs,
                out=out_from_gt,
            )

        ret_from_gt_device = None
        if isinstance(ret_from_gt, gt_backend.Array):
            ret_from_gt_device = gt_backend.dev(ret_from_gt)

        # TODO clearly this is not the best way to test gradients
        # This should be more efficient and easier to read
        # Gradient test
        fw_list = gradient_unsupported_dtypes(fn=gt_backend.__dict__[fn_name])
        if (
            test_flags.test_gradients
            and not instance_method
            and "bool" not in input_dtypes
            and not any(gt_backend.is_complex_dtype(d) for d in input_dtypes)
        ):
            if backend_to_test not in fw_list or not gt_backend.nested_argwhere(
                all_as_kwargs_np,
                lambda x: (
                    x.dtype in fw_list[backend_to_test]
                    if isinstance(x, np.ndarray)
                    else None
                ),
            ):
                gradient_test(
                    fn=fn_name,
                    all_as_kwargs_np=all_as_kwargs_np,
                    args_np=args_np,
                    kwargs_np=kwargs_np,
                    input_dtypes=input_dtypes,
                    test_flags=test_flags,
                    rtol_=rtol_,
                    atol_=atol_,
                    xs_grad_idxs=xs_grad_idxs,
                    ret_grad_idxs=ret_grad_idxs,
                    ground_truth_backend=ground_truth_backend,
                    backend_to_test=backend_to_test,
                    on_device=on_device,
                )

<<<<<<< HEAD
    assert (
        ret_device == ret_from_gt_device
    ), f"ground truth backend ({ground_truth_backend}) returned array on device "
    f"{ret_from_gt_device} but target backend ({backend_to_test}) returned array on "
    f"device {ret_device}"
    if ret_device is not None:
        assert ret_device == on_device, (
            f"device is set to {on_device}, but ground truth produced array on"
            f" {ret_device}"
=======
        assert ret_device == ret_from_gt_device, (
            f"ground truth backend ({ground_truth_backend}) returned array on device"
            f" {ret_from_gt_device} but target backend ({ivy.backend}) returned array"
            f" on device {ret_device}"
        )
        assert ret_device == on_device, (
            f"device is set to {on_device}, but ground truth "
            f"produced array on {ret_device}"
>>>>>>> 81194b50
        )

    # assuming value test will be handled manually in the test function
    if not test_values:
        if return_flat_np_arrays:
            return ret_np_flat_from_target, ret_np_from_gt_flat
        return ret_from_target, ret_from_gt

    if isinstance(rtol_, dict):
        rtol_ = _get_framework_rtol(rtol_, backend_to_test)
    if isinstance(atol_, dict):
        atol_ = _get_framework_atol(atol_, backend_to_test)

    # value test
    value_test(
        ret_np_flat=ret_np_flat_from_target,
        ret_np_from_gt_flat=ret_np_from_gt_flat,
        rtol=rtol_,
        atol=atol_,
        backend=backend_to_test,
        ground_truth_backend=ground_truth_backend,
    )


def test_frontend_function(
    *,
    input_dtypes: Union[ivy.Dtype, List[ivy.Dtype]],
    test_flags: pf.frontend_function_flags,
    on_device="cpu",
    frontend: str,
    backend_to_test: str,
    fn_tree: str,
    rtol: float = None,
    atol: float = 1e-06,
    test_values: bool = True,
    **all_as_kwargs_np,
):
    """
    Test a frontend function for the current backend by comparing the result with the
    function in the associated framework.

    Parameters
    ----------
    input_dtypes
        data types of the input arguments in order.
    all_aliases
        a list of strings containing all aliases for that function
        in the current frontend with their full namespaces.
    frontend
        current frontend (framework).
    fn_tree
        Path to function in frontend framework namespace.
    rtol
        relative tolerance value.
    atol
        absolute tolerance value.
    test_values
        if True, test for the correctness of the resulting values.
    all_as_kwargs_np
        input arguments to the function as keyword arguments.

    Returns
    -------
    ret
        optional, return value from the function
    ret_np
        optional, return value from the Numpy function
    """
    assert (
        not test_flags.with_out or not test_flags.inplace
    ), "only one of with_out or with_inplace can be set as True"

    # split the arguments into their positional and keyword components
    args_np, kwargs_np = kwargs_to_args_n_kwargs(
        num_positional_args=test_flags.num_positional_args, kwargs=all_as_kwargs_np
    )

    # extract all arrays from the arguments and keyword arguments
    arg_np_vals, args_idxs, c_arg_vals = _get_nested_np_arrays(args_np)
    kwarg_np_vals, kwargs_idxs, c_kwarg_vals = _get_nested_np_arrays(kwargs_np)
    # make all lists equal in length
    num_arrays = c_arg_vals + c_kwarg_vals
    if len(input_dtypes) < num_arrays:
        input_dtypes = [input_dtypes[0] for _ in range(num_arrays)]
    if len(test_flags.as_variable) < num_arrays:
        test_flags.as_variable = [test_flags.as_variable[0] for _ in range(num_arrays)]
    if len(test_flags.native_arrays) < num_arrays:
        test_flags.native_arrays = [
            test_flags.native_arrays[0] for _ in range(num_arrays)
        ]

    # update var flags to be compatible with float dtype and with_out args
    with update_backend(backend_to_test) as ivy_backend:
        test_flags.as_variable = [
            v if ivy_backend.is_float_dtype(d) and not test_flags.with_out else False
            for v, d in zip(test_flags.as_variable, input_dtypes)
        ]

    # apply test flags etc.
    args, kwargs = create_args_kwargs(
        backend=backend_to_test,
        args_np=args_np,
        arg_np_vals=arg_np_vals,
        args_idxs=args_idxs,
        kwargs_np=kwargs_np,
        kwarg_np_vals=kwarg_np_vals,
        kwargs_idxs=kwargs_idxs,
        input_dtypes=input_dtypes,
        test_flags=test_flags,
        on_device=on_device,
    )
    with update_backend(backend_to_test) as ivy_backend:
        local_import = ivy_backend.utils.dynamic_import.import_module
        # ToDo, fix testing for jax frontend for x32
        if frontend == "jax":  # TODO move to init file
            local_import("ivy.functional.frontends.jax").config.update(
                "jax_enable_x64", True
            )

        # frontend function
        # parse function name and frontend submodules (jax.lax, jax.numpy etc.)

        split_index = fn_tree.rfind(".")  # TODO remove, pass from decorator
        frontend_submods, fn_name = fn_tree[:split_index], fn_tree[split_index + 1 :]
        function_module = local_import(frontend_submods)
        frontend_fn = getattr(function_module, fn_name)

        create_frontend_array = local_import(
            f"ivy.functional.frontends.{frontend}"
        )._frontend_array

        if test_flags.generate_frontend_arrays:
            args_for_test, kwargs_for_test = args_to_frontend(
                backend_to_test,
                *args,
                frontend_array_fn=create_frontend_array,
                **kwargs,
            )
        else:
            args_for_test, kwargs_for_test = ivy_backend.args_to_ivy(*args, **kwargs)

        # Make copy for arguments for functions that might use
        # inplace update by default
        copy_kwargs = copy.deepcopy(kwargs)
        copy_args = copy.deepcopy(args)
        # strip the decorator to get an Ivy array

        _as_ivy_arrays = not test_flags.generate_frontend_arrays
        ret = get_frontend_ret(
            backend_to_test,
            frontend_fn,
            *args_for_test,
            as_ivy_arrays=_as_ivy_arrays,
            **kwargs_for_test,
        )

        if test_flags.with_out:
            if not inspect.isclass(ret):
                is_ret_tuple = issubclass(ret.__class__, tuple)
            else:
                is_ret_tuple = issubclass(ret, tuple)

            if test_flags.generate_frontend_arrays:
                if is_ret_tuple:
                    ret = ivy_backend.nested_map(
                        ret,
                        lambda _x: (
                            arrays_to_frontend(backend_to_test, create_frontend_array)(
                                _x
                            )
                            if not _is_frontend_array(_x)
                            else _x
                        ),
                        include_derived=True,
                    )
                elif not _is_frontend_array(ret):
                    ret = arrays_to_frontend(backend_to_test, create_frontend_array)(
                        ret
                    )
            else:
                if is_ret_tuple:
                    ret = ivy_backend.nested_map(
                        ret,
                        lambda _x: (
                            ivy_backend.array(_x)
                            if not ivy_backend.is_array(_x)
                            else _x
                        ),
                        include_derived=True,
                    )
                elif not ivy_backend.is_array(ret):
                    ret = ivy_backend.array(ret)

            out = ret
            # pass return value to out argument
            # check if passed reference is correctly updated
            kwargs["out"] = out
            if is_ret_tuple:
                if test_flags.generate_frontend_arrays:
                    flatten_ret = flatten_frontend(
                        backend=backend_to_test,
                        ret=ret,
                        frontend_array_fn=create_frontend_array,
                    )
                    flatten_out = flatten_frontend(
                        backend=backend_to_test,
                        ret=out,
                        frontend_array_fn=create_frontend_array,
                    )
                else:
                    flatten_ret = flatten(backend=backend_to_test, ret=ret)
                    flatten_out = flatten(backend=backend_to_test, ret=out)
                for ret_array, out_array in zip(flatten_ret, flatten_out):
                    if ivy.native_inplace_support and not any(
                        (ivy_backend.isscalar(ret), ivy_backend.isscalar(out))
                    ):
                        if test_flags.generate_frontend_arrays:
                            assert ret_array.ivy_array.data is out_array.ivy_array.data
                        else:
                            assert ret_array.data is out_array.data
                    assert ret_array is out_array
            else:
                if ivy_backend.native_inplace_support and not any(
                    (ivy_backend.isscalar(ret), ivy_backend.isscalar(out))
                ):
                    if test_flags.generate_frontend_arrays:
                        assert ret.ivy_array.data is out.ivy_array.data
                    else:
                        assert ret.data is out.data
                assert ret is out
        elif test_flags.inplace:
            assert not isinstance(ret, tuple)

            if test_flags.generate_frontend_arrays:
                assert _is_frontend_array(ret)
                array_fn = _is_frontend_array
            else:
                assert ivy_backend.is_array(ret)
                array_fn = ivy_backend.is_array

            if "inplace" in list(inspect.signature(frontend_fn).parameters.keys()):
                # the function provides optional inplace update
                # set inplace update to be True and check
                # if returned reference is inputted reference
                # and if inputted reference's content is correctly updated
                copy_kwargs["inplace"] = True
                first_array = ivy_backend.func_wrapper._get_first_array(
                    *copy_args, array_fn=array_fn, **copy_kwargs
                )
                ret_ = get_frontend_ret(frontend_fn, *copy_args, **copy_kwargs)
                assert first_array is ret_
            else:
                # the function provides inplace update by default
                # check if returned reference is inputted reference
                first_array = ivy_backend.func_wrapper._get_first_array(
                    *args, array_fn=array_fn, **kwargs
                )
                ret_ = get_frontend_ret(frontend_fn, *args, **kwargs)
                assert first_array is ret_
                args, kwargs = copy_args, copy_kwargs

        # Assuming value test will be handled manually in the test function
        if not test_values:
            to_ret = (
                ivy_backend.nested_map(
                    ret, _frontend_array_to_ivy, include_derived={tuple: True}
                ),
            )

    # temporarily set frontend framework as backend
    with update_backend(frontend) as gt_backend:
        # create NumPy args
        def arrays_to_numpy(x):
            if test_flags.generate_frontend_arrays:
                return gt_backend.to_numpy(x.ivy_array) if _is_frontend_array(x) else x
            return gt_backend.to_numpy(x._data) if isinstance(x, ivy.Array) else x

        args_np = gt_backend.nested_map(
            args_for_test,
            arrays_to_numpy,
            shallow=False,
        )
        kwargs_np = gt_backend.nested_map(
            kwargs_for_test,
            arrays_to_numpy,
            shallow=False,
        )

        # create frontend framework args
        args_frontend = gt_backend.nested_map(
            args_np,
            lambda x: (
                gt_backend.native_array(x)
                if isinstance(x, np.ndarray)
                else (
                    gt_backend.as_native_dtype(x)
                    if isinstance(x, gt_backend.Dtype)
                    else x
                )
            ),
            shallow=False,
        )
        kwargs_frontend = gt_backend.nested_map(
            kwargs_np,
            lambda x: gt_backend.native_array(x) if isinstance(x, np.ndarray) else x,
            shallow=False,
        )

        # change ivy dtypes to native dtypes
        if "dtype" in kwargs_frontend:
            kwargs_frontend["dtype"] = gt_backend.as_native_dtype(
                kwargs_frontend["dtype"]
            )

        # change ivy device to native devices
        if "device" in kwargs_frontend:
            kwargs_frontend["device"] = gt_backend.as_native_dev(
                kwargs_frontend["device"]
            )

        # wrap the frontend function objects in arguments to return native arrays
        args_frontend = ivy.nested_map(
            args_frontend, fn=wrap_frontend_function_args, max_depth=10
        )
        kwargs_frontend = ivy.nested_map(
            kwargs_frontend, fn=wrap_frontend_function_args, max_depth=10
        )

        # compute the return via the frontend framework
        # TODO remove magic value
        module_name = fn_tree[
            25 : fn_tree.rfind(".")
        ]  # TODO remove, pass from decorator
        frontend_fw = importlib.import_module(module_name)
        frontend_ret = frontend_fw.__dict__[fn_name](*args_frontend, **kwargs_frontend)

        if ivy.isscalar(frontend_ret):
            frontend_ret_np_flat = [np.asarray(frontend_ret)]
        else:
            # tuplify the frontend return
            if not isinstance(frontend_ret, tuple):
                frontend_ret = (frontend_ret,)
            frontend_ret_idxs = gt_backend.nested_argwhere(
                frontend_ret, gt_backend.is_native_array
            )
            frontend_ret_flat = gt_backend.multi_index_nest(
                frontend_ret, frontend_ret_idxs
            )
            frontend_ret_np_flat = [gt_backend.to_numpy(x) for x in frontend_ret_flat]

    if test_flags.generate_frontend_arrays:
        ret_np_flat = flatten_frontend_to_np(
            ret=ret, backend=frontend, frontend_array_fn=create_frontend_array
        )
    else:
        ret_np_flat = flatten_and_to_np(backend=frontend, ret=ret)

    if not test_values:
        return to_ret, frontend_ret

    if isinstance(rtol, dict):
        rtol = _get_framework_rtol(rtol, backend_to_test)
    if isinstance(atol, dict):
        atol = _get_framework_atol(atol, backend_to_test)

    value_test(
        ret_np_flat=ret_np_flat,
        ret_np_from_gt_flat=frontend_ret_np_flat,
        rtol=rtol,
        atol=atol,
        backend=backend_to_test,
        ground_truth_backend=frontend,
    )


# Method testing


def gradient_test(
    *,
    fn,
    all_as_kwargs_np,
    args_np,
    kwargs_np,
    input_dtypes,
    test_flags,
    test_compile: bool = False,
    rtol_: float = None,
    atol_: float = 1e-06,
    xs_grad_idxs=None,
    ret_grad_idxs=None,
    backend_to_test: str,
    ground_truth_backend: str,
    on_device: str,
):
    # extract all arrays from the arguments and keyword arguments
    arg_np_vals, args_idxs, _ = _get_nested_np_arrays(args_np)
    kwarg_np_vals, kwargs_idxs, _ = _get_nested_np_arrays(kwargs_np)

    args, kwargs = create_args_kwargs(
        backend=backend_to_test,
        args_np=args_np,
        arg_np_vals=arg_np_vals,
        args_idxs=args_idxs,
        kwargs_np=kwargs_np,
        kwarg_np_vals=kwarg_np_vals,
        kwargs_idxs=kwargs_idxs,
        input_dtypes=input_dtypes,
        test_flags=test_flags,
        on_device=on_device,
    )

    with update_backend(backend_to_test) as ivy_backend:

        def _grad_fn(all_args):
            args, kwargs, i = all_args
            call_fn = ivy_backend.__dict__[fn] if isinstance(fn, str) else fn[i]
            ret = compiled_if_required(
                backend_to_test,
                call_fn,
                test_compile=test_compile,
                args=args,
                kwargs=kwargs,
            )(*args, **kwargs)
            return ivy_backend.nested_map(ret, ivy_backend.mean, include_derived=True)

        _, grads = ivy_backend.execute_with_gradients(
            _grad_fn,
            [args, kwargs, 0],
            xs_grad_idxs=xs_grad_idxs,
            ret_grad_idxs=ret_grad_idxs,
        )
    grads_np_flat = flatten_and_to_np(backend=backend_to_test, ret=grads)

    with update_backend(ground_truth_backend) as gt_backend:
        gt_backend.set_default_device(on_device)  # TODO remove

        if check_unsupported_dtype(
            fn=gt_backend.__dict__[fn] if isinstance(fn, str) else fn[1],
            input_dtypes=input_dtypes,
            all_as_kwargs_np=all_as_kwargs_np,
        ):
            return

        args, kwargs = create_args_kwargs(
            backend=ground_truth_backend,
            args_np=args_np,
            arg_np_vals=arg_np_vals,
            args_idxs=args_idxs,
            kwargs_np=kwargs_np,
            kwarg_np_vals=kwarg_np_vals,
            kwargs_idxs=kwargs_idxs,
            input_dtypes=input_dtypes,
            test_flags=test_flags,
            on_device=on_device,
        )

        def _gt_grad_fn(all_args):
            args, kwargs, i = all_args
            call_fn = gt_backend.__dict__[fn] if isinstance(fn, str) else fn[i]
            ret = compiled_if_required(
                backend_to_test,
                call_fn,
                test_compile=test_compile,
                args=args,
                kwargs=kwargs,
            )(*args, **kwargs)
            return gt_backend.nested_map(ret, gt_backend.mean, include_derived=True)

        _, grads_from_gt = gt_backend.execute_with_gradients(
            _gt_grad_fn,
            [args, kwargs, 1],
            xs_grad_idxs=xs_grad_idxs,
            ret_grad_idxs=ret_grad_idxs,
        )
        grads_np_from_gt_flat = flatten_and_to_np(
            backend=backend_to_test, ret=grads_from_gt
        )

    assert len(grads_np_flat) == len(
        grads_np_from_gt_flat
    ), "result length mismatch: {} ({}) != {} ({})".format(
        grads_np_flat,
        len(grads_np_flat),
        grads_np_from_gt_flat,
        len(grads_np_from_gt_flat),
    )

    for grad_np_flat, grad_np_from_gt_flat in zip(grads_np_flat, grads_np_from_gt_flat):
        value_test(
            ret_np_flat=grad_np_flat,
            ret_np_from_gt_flat=grad_np_from_gt_flat,
            rtol=rtol_,
            atol=atol_,
            backend=backend_to_test,
            ground_truth_backend=ground_truth_backend,
        )


def test_method(
    *,
    init_input_dtypes: List[ivy.Dtype] = None,
    method_input_dtypes: List[ivy.Dtype] = None,
    init_all_as_kwargs_np: dict = None,
    method_all_as_kwargs_np: dict = None,
    init_flags: pf.MethodTestFlags,
    method_flags: pf.MethodTestFlags,
    class_name: str,
    method_name: str = "__call__",
    init_with_v: bool = False,
    method_with_v: bool = False,
    rtol_: float = None,
    atol_: float = 1e-06,
    test_values: Union[bool, str] = True,
    test_gradients: bool = False,
    xs_grad_idxs=None,
    ret_grad_idxs=None,
    test_compile: bool = False,
    backend_to_test: str,
    ground_truth_backend: str,
    on_device: str,
    return_flat_np_arrays: bool = False,
):
    """
    Test a class-method that consumes (or returns) arrays for the current backend by
    comparing the result with numpy.

    Parameters
    ----------
    init_input_dtypes
        data types of the input arguments to the constructor in order.
    init_as_variable_flags
        dictates whether the corresponding input argument passed to the constructor
        should be treated as an ivy.Array.
    init_num_positional_args
        number of input arguments that must be passed as positional arguments to the
        constructor.
    init_native_array_flags
        dictates whether the corresponding input argument passed to the constructor
        should be treated as a native array.
    init_all_as_kwargs_np:
        input arguments to the constructor as keyword arguments.
    method_input_dtypes
        data types of the input arguments to the method in order.
    method_as_variable_flags
        dictates whether the corresponding input argument passed to the method should
        be treated as an ivy.Array.
    method_num_positional_args
        number of input arguments that must be passed as positional arguments to the
        method.
    method_native_array_flags
        dictates whether the corresponding input argument passed to the method should
        be treated as a native array.
    method_container_flags
        dictates whether the corresponding input argument passed to the method should
        be treated as an ivy Container.
    method_all_as_kwargs_np:
        input arguments to the method as keyword arguments.
    class_name
        name of the class to test.
    method_name
        name of tthe method to test.
    init_with_v
        if the class being tested is an ivy.Module, then setting this flag as True will
        call the constructor with the variables v passed explicitly.
    method_with_v
        if the class being tested is an ivy.Module, then setting this flag as True will
        call the method with the variables v passed explicitly.
    rtol_
        relative tolerance value.
    atol_
        absolute tolerance value.
    test_values
        can be a bool or a string to indicate whether correctness of values should be
        tested. If the value is `with_v`, shapes are tested but not values.
    test_gradients
        if True, test for the correctness of gradients.
    xs_grad_idxs
        Indices of the input arrays to compute gradients with respect to. If None,
        gradients are returned with respect to all input arrays. (Default value = None)
    ret_grad_idxs
        Indices of the returned arrays for which to return computed gradients. If None,
        gradients are returned for all returned arrays. (Default value = None)
    test_compile
        If True, test for the correctness of compilation.
    ground_truth_backend
        Ground Truth Backend to compare the result-values.
    device_
        The device on which to create arrays.
    return_flat_np_arrays
        If test_values is False, this flag dictates whether the original returns are
        returned, or whether the flattened numpy arrays are returned.

    Returns
    -------
    ret
        optional, return value from the function
    ret_gt
        optional, return value from the Ground Truth function
    """
    init_input_dtypes = ivy.default(init_input_dtypes, [])

    # Constructor arguments #
    init_all_as_kwargs_np = ivy.default(init_all_as_kwargs_np, dict())
    # split the arguments into their positional and keyword components
    args_np_constructor, kwargs_np_constructor = kwargs_to_args_n_kwargs(
        num_positional_args=init_flags.num_positional_args,
        kwargs=init_all_as_kwargs_np,
    )

    # extract all arrays from the arguments and keyword arguments
    con_arg_np_vals, con_args_idxs, con_c_arg_vals = _get_nested_np_arrays(
        args_np_constructor
    )
    con_kwarg_np_vals, con_kwargs_idxs, con_c_kwarg_vals = _get_nested_np_arrays(
        kwargs_np_constructor
    )

    # make all lists equal in length
    num_arrays_constructor = con_c_arg_vals + con_c_kwarg_vals
    if len(init_input_dtypes) < num_arrays_constructor:
        init_input_dtypes = [
            init_input_dtypes[0] for _ in range(num_arrays_constructor)
        ]
    if len(init_flags.as_variable) < num_arrays_constructor:
        init_flags.as_variable = [
            init_flags.as_variable[0] for _ in range(num_arrays_constructor)
        ]
    if len(init_flags.native_arrays) < num_arrays_constructor:
        init_flags.native_arrays = [
            init_flags.native_arrays[0] for _ in range(num_arrays_constructor)
        ]

    # update variable flags to be compatible with float dtype
    with update_backend(backend_to_test) as ivy_backend:
        init_flags.as_variable = [
            v if ivy_backend.is_float_dtype(d) else False
            for v, d in zip(init_flags.as_variable, init_input_dtypes)
        ]

    # Save original constructor data for inplace operations
    constructor_data = OrderedDict(
        args_np=args_np_constructor,
        arg_np_vals=con_arg_np_vals,
        args_idxs=con_args_idxs,
        kwargs_np=kwargs_np_constructor,
        kwarg_np_vals=con_kwarg_np_vals,
        kwargs_idxs=con_kwargs_idxs,
        input_dtypes=init_input_dtypes,
        test_flags=init_flags,
        on_device=on_device,
    )
    org_con_data = copy.deepcopy(constructor_data)

    # Create Args
    args_constructor, kwargs_constructor = create_args_kwargs(
        backend=backend_to_test, **constructor_data
    )
    # end constructor #

    # method arguments #
    method_input_dtypes = ivy.default(method_input_dtypes, [])
    args_np_method, kwargs_np_method = kwargs_to_args_n_kwargs(
        num_positional_args=method_flags.num_positional_args,
        kwargs=method_all_as_kwargs_np,
    )

    # extract all arrays from the arguments and keyword arguments
    met_arg_np_vals, met_args_idxs, met_c_arg_vals = _get_nested_np_arrays(
        args_np_method
    )
    met_kwarg_np_vals, met_kwargs_idxs, met_c_kwarg_vals = _get_nested_np_arrays(
        kwargs_np_method
    )

    # make all lists equal in length
    num_arrays_method = met_c_arg_vals + met_c_kwarg_vals
    if len(method_input_dtypes) < num_arrays_method:
        method_input_dtypes = [method_input_dtypes[0] for _ in range(num_arrays_method)]
    if len(method_flags.as_variable) < num_arrays_method:
        method_flags.as_variable = [
            method_flags.as_variable[0] for _ in range(num_arrays_method)
        ]
    if len(method_flags.native_arrays) < num_arrays_method:
        method_flags.native_arrays = [
            method_flags.native_arrays[0] for _ in range(num_arrays_method)
        ]
    if len(method_flags.container) < num_arrays_method:
        method_flags.container = [
            method_flags.container[0] for _ in range(num_arrays_method)
        ]

    with update_backend(backend_to_test) as ivy_backend:
        method_flags.as_variable = [
            v if ivy_backend.is_float_dtype(d) else False
            for v, d in zip(method_flags.as_variable, method_input_dtypes)
        ]

    # Create Args
    args_method, kwargs_method = create_args_kwargs(
        backend=backend_to_test,
        args_np=args_np_method,
        arg_np_vals=met_arg_np_vals,
        args_idxs=met_args_idxs,
        kwargs_np=kwargs_np_method,
        kwarg_np_vals=met_kwarg_np_vals,
        kwargs_idxs=met_kwargs_idxs,
        input_dtypes=method_input_dtypes,
        test_flags=method_flags,
        on_device=on_device,
    )
    # End Method #

    # Run testing
    with update_backend(backend_to_test) as ivy_backend:
        ins = ivy_backend.__dict__[class_name](*args_constructor, **kwargs_constructor)
        # TODO remove when the handle_method can properly compute unsupported dtypes
        if any(
            dtype in ivy.function_unsupported_dtypes(ins.__getattribute__(method_name))
            for dtype in method_input_dtypes
        ):
            return
        v_np = None
        if isinstance(ins, ivy_backend.Module):
            if init_with_v:
                v = ivy_backend.Container(
                    ins._create_variables(
                        device=on_device, dtype=method_input_dtypes[0]
                    )
                )
                ins = ivy_backend.__dict__[class_name](
                    *args_constructor, **kwargs_constructor, v=v
                )
            v = ins.__getattribute__("v")
            v_np = v.cont_map(
                lambda x, kc: ivy_backend.to_numpy(x) if ivy_backend.is_array(x) else x
            )
            if method_with_v:
                kwargs_method = dict(**kwargs_method, v=v)
        ret, ret_np_flat = get_ret_and_flattened_np_array(
            backend_to_test,
            ins.__getattribute__(method_name),
            *args_method,
            test_compile=test_compile,
            **kwargs_method,
        )
        if isinstance(ret, ivy_backend.Array):
            ret_device = ivy_backend.dev(ret)
        else:
            ret_device = None

    # Compute the return with a Ground Truth backend

    with update_backend(ground_truth_backend) as gt_backend:
        gt_backend.set_default_device(on_device)
        args_gt_constructor, kwargs_gt_constructor = create_args_kwargs(
            backend=ground_truth_backend, **org_con_data
        )
        args_gt_method, kwargs_gt_method = create_args_kwargs(
            backend=ground_truth_backend,
            args_np=args_np_method,
            arg_np_vals=met_arg_np_vals,
            args_idxs=met_args_idxs,
            kwargs_np=kwargs_np_method,
            kwarg_np_vals=met_kwarg_np_vals,
            kwargs_idxs=met_kwargs_idxs,
            input_dtypes=method_input_dtypes,
            test_flags=method_flags,
            on_device=on_device,
        )
        ins_gt = gt_backend.__dict__[class_name](
            *args_gt_constructor, **kwargs_gt_constructor
        )
        # TODO this when the handle_method can properly compute unsupported dtypes
        if any(
            dtype
            in gt_backend.function_unsupported_dtypes(
                ins_gt.__getattribute__(method_name)
            )
            for dtype in method_input_dtypes
        ):
            return
        if isinstance(ins_gt, gt_backend.Module):
            v_gt = v_np.cont_map(
                lambda x, kc: gt_backend.asarray(x) if isinstance(x, np.ndarray) else x
            )
            kwargs_gt_method = dict(**kwargs_gt_method, v=v_gt)
        ret_from_gt, ret_np_from_gt_flat = get_ret_and_flattened_np_array(
            ground_truth_backend,
            ins_gt.__getattribute__(method_name),
            *args_gt_method,
            test_compile=test_compile,
            **kwargs_gt_method,
        )

        # TODO optimize or cache
        # Exhuastive replication for all examples
        fw_list = gradient_unsupported_dtypes(fn=ins.__getattribute__(method_name))
        fw_list2 = gradient_unsupported_dtypes(fn=ins_gt.__getattribute__(method_name))
        for k, v in fw_list2.items():
            if k not in fw_list:
                fw_list[k] = []
            fw_list[k].extend(v)

        if isinstance(ret_from_gt, gt_backend.Array):
            ret_from_gt_device = gt_backend.dev(ret_from_gt)
        else:
            ret_from_gt_device = None

        # gradient test
        # TODO enable gradient testing
        if (
            test_gradients
            and not backend_to_test == "numpy"
            and "bool" not in method_input_dtypes
            and not any(gt_backend.is_complex_dtype(d) for d in method_input_dtypes)
        ):
            if backend_to_test in fw_list:
                if gt_backend.nested_argwhere(
                    method_all_as_kwargs_np,
                    lambda x: (
                        x.dtype in fw_list[backend_to_test]
                        if isinstance(x, np.ndarray)
                        else None
                    ),
                ):
                    pass
                else:
                    gradient_test(
                        fn=[
                            ins.__getattribute__(method_name),
                            ins_gt.__getattribute__(method_name),
                        ],
                        all_as_kwargs_np=method_all_as_kwargs_np,
                        args_np=args_np_method,
                        kwargs_np=kwargs_np_method,
                        input_dtypes=method_input_dtypes,
                        test_flags=method_flags,
                        test_compile=test_compile,
                        rtol_=rtol_,
                        atol_=atol_,
                        xs_grad_idxs=xs_grad_idxs,
                        ret_grad_idxs=ret_grad_idxs,
                        backend_to_test=backend_to_test,
                        ground_truth_backend=ground_truth_backend,
                        on_device=on_device,
                    )

            else:
                gradient_test(
                    fn=[
                        ins.__getattribute__(method_name),
                        ins_gt.__getattribute__(method_name),
                    ],
                    all_as_kwargs_np=method_all_as_kwargs_np,
                    args_np=args_np_method,
                    kwargs_np=kwargs_np_method,
                    input_dtypes=method_input_dtypes,
                    test_flags=method_flags,
                    test_compile=test_compile,
                    rtol_=rtol_,
                    atol_=atol_,
                    xs_grad_idxs=xs_grad_idxs,
                    ret_grad_idxs=ret_grad_idxs,
                    backend_to_test=backend_to_test,
                    ground_truth_backend=ground_truth_backend,
                    on_device=on_device,
                )

    assert (
        ret_device == ret_from_gt_device
    ), f"ground truth backend ({ground_truth_backend}) returned array on device "
    f"{ret_from_gt_device} but target backend ({backend_to_test}) returned array on "
    f"device {ret_device}"
    if ret_device is not None:
        assert (
            ret_device == on_device
        ), f"device is set to {on_device}, but ground truth "
        f"produced array on {ret_device}"

    # assuming value test will be handled manually in the test function
    if not test_values:
        if return_flat_np_arrays:
            return ret_np_flat, ret_np_from_gt_flat
        return ret, ret_from_gt
    # value test

    if isinstance(rtol_, dict):
        rtol_ = _get_framework_rtol(rtol_, backend_to_test)
    if isinstance(atol_, dict):
        atol_ = _get_framework_atol(atol_, backend_to_test)

    value_test(
        backend=backend_to_test,
        ground_truth_backend=ground_truth_backend,
        ret_np_flat=ret_np_flat,
        ret_np_from_gt_flat=ret_np_from_gt_flat,
        rtol=rtol_,
        atol=atol_,
    )


def test_frontend_method(
    *,
    init_input_dtypes: Union[ivy.Dtype, List[ivy.Dtype]] = None,
    method_input_dtypes: Union[ivy.Dtype, List[ivy.Dtype]],
    init_flags,
    method_flags,
    init_all_as_kwargs_np: dict = None,
    method_all_as_kwargs_np: dict,
    frontend: str,
    frontend_method_data: FrontendMethodData,
    backend_to_test: str,
    on_device,
    rtol_: float = None,
    atol_: float = 1e-06,
    test_values: Union[bool, str] = True,
):
    """
    Test a class-method that consumes (or returns) arrays for the current backend by
    comparing the result with numpy.

    Parameters
    ----------
    init_input_dtypes
        data types of the input arguments to the constructor in order.
    init_as_variable_flags
        dictates whether the corresponding input argument passed to the constructor
        should be treated as an ivy.Variable.
    init_num_positional_args
        number of input arguments that must be passed as positional arguments to the
        constructor.
    init_native_array_flags
        dictates whether the corresponding input argument passed to the constructor
        should be treated as a native array.
    init_all_as_kwargs_np:
        input arguments to the constructor as keyword arguments.
    method_input_dtypes
        data types of the input arguments to the method in order.
    method_all_as_kwargs_np:
        input arguments to the method as keyword arguments.
    frontend
        current frontend (framework).
    rtol_
        relative tolerance value.
    atol_
        absolute tolerance value.
    test_values
        can be a bool or a string to indicate whether correctness of values should be
        tested. If the value is `with_v`, shapes are tested but not values.

    Returns
    -------
    ret
        optional, return value from the function
    ret_gt
        optional, return value from the Ground Truth function
    """
    # Constructor arguments #
    args_np_constructor, kwargs_np_constructor = kwargs_to_args_n_kwargs(
        num_positional_args=init_flags.num_positional_args,
        kwargs=init_all_as_kwargs_np,
    )

    # extract all arrays from the arguments and keyword arguments
    con_arg_np_vals, con_args_idxs, con_c_arg_vals = _get_nested_np_arrays(
        args_np_constructor
    )
    con_kwarg_np_vals, con_kwargs_idxs, con_c_kwarg_vals = _get_nested_np_arrays(
        kwargs_np_constructor
    )

    # make all lists equal in length
    num_arrays_constructor = con_c_arg_vals + con_c_kwarg_vals
    if len(init_input_dtypes) < num_arrays_constructor:
        init_input_dtypes = [
            init_input_dtypes[0] for _ in range(num_arrays_constructor)
        ]
    if len(init_flags.as_variable) < num_arrays_constructor:
        init_flags.as_variable = [
            init_flags.as_variable[0] for _ in range(num_arrays_constructor)
        ]
    if len(init_flags.native_arrays) < num_arrays_constructor:
        init_flags.native_arrays = [
            init_flags.native_arrays[0] for _ in range(num_arrays_constructor)
        ]

    # update variable flags to be compatible with float dtype
    with update_backend(backend_to_test) as ivy_backend:
        init_flags.as_variable = [
            v if ivy_backend.is_float_dtype(d) else False
            for v, d in zip(init_flags.as_variable, init_input_dtypes)
        ]

    # Create Args
    args_constructor, kwargs_constructor = create_args_kwargs(
        backend=backend_to_test,
        args_np=args_np_constructor,
        arg_np_vals=con_arg_np_vals,
        args_idxs=con_args_idxs,
        kwargs_np=kwargs_np_constructor,
        kwarg_np_vals=con_kwarg_np_vals,
        kwargs_idxs=con_kwargs_idxs,
        input_dtypes=init_input_dtypes,
        test_flags=init_flags,
        on_device=on_device,
    )
    # End constructor #

    # Method arguments #
    args_np_method, kwargs_np_method = kwargs_to_args_n_kwargs(
        num_positional_args=method_flags.num_positional_args,
        kwargs=method_all_as_kwargs_np,
    )

    # extract all arrays from the arguments and keyword arguments
    met_arg_np_vals, met_args_idxs, met_c_arg_vals = _get_nested_np_arrays(
        args_np_method
    )
    met_kwarg_np_vals, met_kwargs_idxs, met_c_kwarg_vals = _get_nested_np_arrays(
        kwargs_np_method
    )

    # make all lists equal in length
    num_arrays_method = met_c_arg_vals + met_c_kwarg_vals
    if len(method_input_dtypes) < num_arrays_method:
        method_input_dtypes = [method_input_dtypes[0] for _ in range(num_arrays_method)]
    if len(method_flags.as_variable) < num_arrays_method:
        method_flags.as_variable = [
            method_flags.as_variable[0] for _ in range(num_arrays_method)
        ]
    if len(method_flags.native_arrays) < num_arrays_method:
        method_flags.native_arrays = [
            method_flags.native_arrays[0] for _ in range(num_arrays_method)
        ]

    with update_backend(backend_to_test) as ivy_backend:
        method_flags.as_variable = [
            v if ivy_backend.is_float_dtype(d) else False
            for v, d in zip(method_flags.as_variable, method_input_dtypes)
        ]

        # Create Args
        args_method, kwargs_method = create_args_kwargs(
            backend=backend_to_test,
            args_np=args_np_method,
            arg_np_vals=met_arg_np_vals,
            args_idxs=met_args_idxs,
            kwargs_np=kwargs_np_method,
            kwarg_np_vals=met_kwarg_np_vals,
            kwargs_idxs=met_kwargs_idxs,
            input_dtypes=method_input_dtypes,
            test_flags=method_flags,
            on_device=on_device,
        )
        # End Method #

        args_constructor_ivy, kwargs_constructor_ivy = ivy_backend.args_to_ivy(
            *args_constructor, **kwargs_constructor
        )
        args_method_ivy, kwargs_method_ivy = ivy_backend.args_to_ivy(
            *args_method, **kwargs_method
        )
        args_constructor_np = ivy_backend.nested_map(
            args_constructor_ivy,
            lambda x: (
                ivy_backend.to_numpy(x._data) if isinstance(x, ivy_backend.Array) else x
            ),
            shallow=False,
        )
        kwargs_constructor_np = ivy_backend.nested_map(
            kwargs_constructor_ivy,
            lambda x: (
                ivy_backend.to_numpy(x._data) if isinstance(x, ivy_backend.Array) else x
            ),
            shallow=False,
        )
        args_method_np = ivy_backend.nested_map(
            args_method_ivy,
            lambda x: (
                ivy_backend.to_numpy(x._data) if isinstance(x, ivy_backend.Array) else x
            ),
            shallow=False,
        )
        kwargs_method_np = ivy_backend.nested_map(
            kwargs_method_ivy,
            lambda x: (
                ivy_backend.to_numpy(x._data) if isinstance(x, ivy_backend.Array) else x
            ),
            shallow=False,
        )

        # TODO, pretty bad hack, please do it this in proper way.
        ivy_backend.utils.dynamic_import.import_module(
            f"ivy.functional.frontends.{frontend}"
        )
        ivy_frontend_creation_fn = getattr(
            getattr(getattr(getattr(ivy_backend, "functional"), "frontends"), frontend),
            frontend_method_data.init_name,
        )
        # Run testing
        ins = ivy_frontend_creation_fn(*args_constructor, **kwargs_constructor)
        ret, ret_np_flat = get_ret_and_flattened_np_array(
            backend_to_test,
            ins.__getattribute__(frontend_method_data.method_name),
            *args_method,
            **kwargs_method,
        )

    # Compute the return with the native frontend framework
    with update_backend(frontend) as gt_backend:
        args_constructor_frontend = gt_backend.nested_map(
            args_constructor_np,
            lambda x: gt_backend.native_array(x) if isinstance(x, np.ndarray) else x,
            shallow=False,
        )
        kwargs_constructor_frontend = gt_backend.nested_map(
            kwargs_constructor_np,
            lambda x: gt_backend.native_array(x) if isinstance(x, np.ndarray) else x,
            shallow=False,
        )
        args_method_frontend = gt_backend.nested_map(
            args_method_np,
            lambda x: (
                gt_backend.native_array(x)
                if isinstance(x, np.ndarray)
                else (
                    gt_backend.as_native_dtype(x)
                    if isinstance(x, gt_backend.Dtype)
                    else (
                        gt_backend.as_native_dev(x)
                        if isinstance(x, gt_backend.Device)
                        else x
                    )
                )
            ),
            shallow=False,
        )
        kwargs_method_frontend = gt_backend.nested_map(
            kwargs_method_np,
            lambda x: gt_backend.native_array(x) if isinstance(x, np.ndarray) else x,
            shallow=False,
        )

        # change ivy dtypes to native dtypes
        if "dtype" in kwargs_method_frontend:
            kwargs_method_frontend["dtype"] = gt_backend.as_native_dtype(
                kwargs_method_frontend["dtype"]
            )

        # change ivy device to native devices
        if "device" in kwargs_method_frontend:
            kwargs_method_frontend["device"] = gt_backend.as_native_dev(
                kwargs_method_frontend["device"]
            )
        frontend_creation_fn = getattr(
            frontend_method_data.framework_init_module, frontend_method_data.init_name
        )
        ins_gt = frontend_creation_fn(
            *args_constructor_frontend, **kwargs_constructor_frontend
        )
        frontend_ret = ins_gt.__getattribute__(frontend_method_data.method_name)(
            *args_method_frontend, **kwargs_method_frontend
        )
        if frontend == "tensorflow" and isinstance(frontend_ret, tf.TensorShape):
            frontend_ret_np_flat = [np.asarray(frontend_ret, dtype=np.int32)]
        elif ivy.isscalar(frontend_ret):
            frontend_ret_np_flat = [np.asarray(frontend_ret)]
        else:
            # tuplify the frontend return
            if not isinstance(frontend_ret, tuple):
                frontend_ret = (frontend_ret,)
            frontend_ret_idxs = gt_backend.nested_argwhere(
                frontend_ret, gt_backend.is_native_array
            )
            frontend_ret_flat = gt_backend.multi_index_nest(
                frontend_ret, frontend_ret_idxs
            )
            frontend_ret_np_flat = [gt_backend.to_numpy(x) for x in frontend_ret_flat]

    # assuming value test will be handled manually in the test function
    if not test_values:
        return ret, frontend_ret

    # value test
    if isinstance(rtol_, dict):
        rtol_ = _get_framework_rtol(rtol_, backend_to_test)
    if isinstance(atol_, dict):
        atol_ = _get_framework_atol(atol_, backend_to_test)

    value_test(
        ret_np_flat=ret_np_flat,
        ret_np_from_gt_flat=frontend_ret_np_flat,
        rtol=rtol_,
        atol=atol_,
        backend=backend_to_test,
        ground_truth_backend=frontend,
    )


# Helpers
DEFAULT_RTOL = None
DEFAULT_ATOL = 1e-06


def _get_framework_rtol(rtols: dict, current_fw: str):
    if current_fw in rtols.keys():
        return rtols[current_fw]
    return DEFAULT_RTOL


def _get_framework_atol(atols: dict, current_fw: str):
    if current_fw in atols.keys():
        return atols[current_fw]
    return DEFAULT_ATOL


def _get_nested_np_arrays(nest):
    """
    Search for a NumPy arrays in a nest.

    Parameters
    ----------
    nest
        nest to search in.

    Returns
    -------
         Items found, indices, and total number of arrays found
    """
    indices = ivy.nested_argwhere(nest, lambda x: isinstance(x, np.ndarray))

    ret = ivy.multi_index_nest(nest, indices)
    return ret, indices, len(ret)


def create_args_kwargs(
    *,
    backend: str,
    args_np,
    arg_np_vals,
    args_idxs,
    kwargs_np,
    kwarg_np_vals,
    kwargs_idxs,
    input_dtypes,
    test_flags: Union[pf.FunctionTestFlags, pf.MethodTestFlags],
    on_device,
):
    """
    Create arguments and keyword-arguments for the function to test.

    Parameters
    ----------
    args_np
        A dictionary of arguments in Numpy.
    kwargs_np
        A dictionary of keyword-arguments in Numpy.
    input_dtypes
        data-types of the input arguments and keyword-arguments.

    Returns
    -------
    Backend specific arguments, keyword-arguments
    """
    # create args
    with update_backend(backend) as ivy_backend:
        args = ivy_backend.copy_nest(args_np, to_mutable=False)
        ivy_backend.set_nest_at_indices(
            args,
            args_idxs,
            test_flags.apply_flags(
                arg_np_vals,
                input_dtypes,
                0,
                backend=backend,
                on_device=on_device,
            ),
        )

        # create kwargs
        kwargs = ivy_backend.copy_nest(kwargs_np, to_mutable=False)
        ivy_backend.set_nest_at_indices(
            kwargs,
            kwargs_idxs,
            test_flags.apply_flags(
                kwarg_np_vals,
                input_dtypes,
                len(arg_np_vals),
                backend=backend,
                on_device=on_device,
            ),
        )
    return args, kwargs


def convtrue(argument):
    """Convert NativeClass in argument to true framework counter part."""
    if isinstance(argument, NativeClass):
        return argument._native_class
    return argument


def wrap_frontend_function_args(argument):
    """Wrap frontend function arguments to return native arrays."""
    if ivy.nested_any(
        argument,
        lambda x: hasattr(x, "__module__")
        and x.__module__.startswith("ivy.functional.frontends"),
    ):
        return output_to_native_arrays(frontend_outputs_to_ivy_arrays(argument))
    return argument


def kwargs_to_args_n_kwargs(*, num_positional_args, kwargs):
    """
    Split the kwargs into args and kwargs.

    The first num_positional_args ported to args.
    """
    args = [v for v in list(kwargs.values())[:num_positional_args]]
    kwargs = {k: kwargs[k] for k in list(kwargs.keys())[num_positional_args:]}
    return args, kwargs


def flatten_fw_and_to_np(*, ret, fw):
    """Return a flattened numpy version of the arrays in ret for a given framework."""
    if not isinstance(ret, tuple):
        ret = (ret,)
    if fw == "jax":
        ret_idxs = ivy.nested_argwhere(
            ret, lambda x: ivy.is_ivy_array(x) or is_jax_native_array(x)
        )
    elif fw == "numpy":
        ret_idxs = ivy.nested_argwhere(
            ret, lambda x: ivy.is_ivy_array(x) or is_numpy_native_array(x)
        )
    elif fw == "tensorflow":
        ret_idxs = ivy.nested_argwhere(
            ret, lambda x: ivy.is_ivy_array(x) or is_tensorflow_native_array(x)
        )
    else:
        ret_idxs = ivy.nested_argwhere(
            ret, lambda x: ivy.is_ivy_array(x) or is_torch_native_array(x)
        )
    if len(ret_idxs) == 0:
        ret_idxs = ivy.nested_argwhere(ret, ivy.isscalar)
        ret_flat = ivy.multi_index_nest(ret, ret_idxs)
        ret_flat = [
            ivy.asarray(x, dtype=ivy.Dtype(str(np.asarray(x).dtype))) for x in ret_flat
        ]
    else:
        ret_flat = ivy.multi_index_nest(ret, ret_idxs)
    # convert the return to NumPy
    ret_np_flat = [ivy.to_numpy(x) for x in ret_flat]
    return ret_np_flat


def flatten(*, backend: str, ret):
    """Return a flattened numpy version of the arrays in ret."""
    if not isinstance(ret, tuple):
        ret = (ret,)

    with update_backend(backend) as ivy_backend:
        ret_idxs = ivy_backend.nested_argwhere(ret, ivy_backend.is_ivy_array)

        # no ivy array in the returned values, which means it returned scalar
        if len(ret_idxs) == 0:
            ret_idxs = ivy_backend.nested_argwhere(ret, ivy_backend.isscalar)
            ret_flat = ivy_backend.multi_index_nest(ret, ret_idxs)
            ret_flat = [
                ivy_backend.asarray(
                    x, dtype=ivy_backend.Dtype(str(np.asarray(x).dtype))
                )
                for x in ret_flat
            ]
        else:
            ret_flat = ivy_backend.multi_index_nest(ret, ret_idxs)
    return ret_flat


def flatten_frontend(*, ret, backend: str, frontend_array_fn=None):
    """Return a flattened numpy version of the frontend arrays in ret."""
    if not isinstance(ret, tuple):
        ret = (ret,)

    with update_backend(backend) as ivy_backend:
        ret_idxs = ivy_backend.nested_argwhere(ret, _is_frontend_array)

        # handle scalars
        if len(ret_idxs) == 0:
            ret_idxs = ivy_backend.nested_argwhere(ret, ivy.isscalar)
            ret_flat = ivy_backend.multi_index_nest(ret, ret_idxs)
            ret_flat = [
                frontend_array_fn(x, dtype=ivy_backend.Dtype(str(np.asarray(x).dtype)))
                for x in ret_flat
            ]

        else:
            ret_flat = ivy_backend.multi_index_nest(ret, ret_idxs)
    return ret_flat


def flatten_and_to_np(*, backend: str, ret):
    # flatten the return
    ret_flat = flatten(backend=backend, ret=ret)
    with update_backend(backend) as ivy_backend:
        return [ivy_backend.to_numpy(x) for x in ret_flat]


def flatten_frontend_to_np(*, backend: str, ret, frontend_array_fn=None):
    # flatten the return

    ret_flat = flatten_frontend(
        ret=ret, backend=backend, frontend_array_fn=frontend_array_fn
    )

    with update_backend(backend) as ivy_backend:
        return [ivy_backend.to_numpy(x.ivy_array) for x in ret_flat]


def get_ret_and_flattened_np_array(
    backend_to_test: str, fn, *args, test_compile: bool = False, **kwargs
):
    """
    Run func with args and kwargs.

    Return the result along with its flattened version.
    """
    fn = compiled_if_required(
        backend_to_test, fn, test_compile=test_compile, args=args, kwargs=kwargs
    )
    with update_backend(backend_to_test) as ivy_backend:
        ret = fn(*args, **kwargs)

        def map_fn(x):
            if _is_frontend_array(x):
                return x.ivy_array
            elif ivy_backend.is_native_array(x) or isinstance(x, np.ndarray):
                return ivy_backend.to_ivy(x)
            return x

        ret = ivy_backend.nested_map(ret, map_fn, include_derived={tuple: True})
        return ret, flatten_and_to_np(backend=backend_to_test, ret=ret)


def get_frontend_ret(
    backend,
    frontend_fn,
    *args,
    as_ivy_arrays=True,
    **kwargs,
):
    with update_backend(backend) as ivy_backend:
        ret = frontend_fn(*args, **kwargs)
        if as_ivy_arrays:
            ret = ivy_backend.nested_map(
                ret, _frontend_array_to_ivy, include_derived={tuple: True}
            )
    return ret


def args_to_container(array_args):
    array_args_container = ivy.Container({str(k): v for k, v in enumerate(array_args)})
    return array_args_container


def as_lists(*args):
    """Change the elements in args to be of type list."""
    return (a if isinstance(a, list) else [a] for a in args)


def var_fn(x, *, dtype=None, device=None):
    """Return x as a variable wrapping an Ivy Array with given dtype and device."""
    return _variable(ivy.array(x, dtype=dtype, device=device))


def gradient_incompatible_function(*, fn):
    return (
        not ivy.supports_gradients
        and hasattr(fn, "computes_gradients")
        and fn.computes_gradients
    )


def gradient_unsupported_dtypes(*, fn):
    visited = set()
    to_visit = [fn]
    out, res = {}, {}
    while to_visit:
        fn = to_visit.pop()
        if fn in visited:
            continue
        visited.add(fn)
        unsupported_grads = (
            fn.unsupported_gradients if hasattr(fn, "unsupported_gradients") else {}
        )
        for k, v in unsupported_grads.items():
            if k not in out:
                out[k] = []
            out[k].extend(v)
        # skip if it's not a function
        if not (inspect.isfunction(fn) or inspect.ismethod(fn)):
            continue
        fl = _get_function_list(fn)
        res = _get_functions_from_string(fl, __import__(fn.__module__))
        to_visit.extend(res)
    return out


def _is_frontend_array(x):
    return hasattr(x, "ivy_array")


def _frontend_array_to_ivy(x):
    if _is_frontend_array(x):
        return x.ivy_array
    else:
        return x


def args_to_frontend(
    backend: str, *args, frontend_array_fn=None, include_derived=None, **kwargs
):
    with update_backend(backend) as ivy_backend:
        frontend_args = ivy_backend.nested_map(
            args,
            arrays_to_frontend(backend=backend, frontend_array_fn=frontend_array_fn),
            include_derived,
            shallow=False,
        )
        frontend_kwargs = ivy_backend.nested_map(
            kwargs,
            arrays_to_frontend(backend=backend, frontend_array_fn=frontend_array_fn),
            include_derived,
            shallow=False,
        )
        return frontend_args, frontend_kwargs


def arrays_to_frontend(backend: str, frontend_array_fn=None):
    with update_backend(backend) as ivy_backend:

        def _new_fn(x, *args, **kwargs):
            if _is_frontend_array(x):
                return x
            elif ivy_backend.is_array(x):
                if tuple(x.shape) == ():
                    try:
                        ret = frontend_array_fn(
                            x, dtype=ivy_backend.Dtype(str(x.dtype))
                        )
                    except IvyException:
                        ret = frontend_array_fn(x, dtype=ivy_backend.array(x).dtype)
                else:
                    ret = frontend_array_fn(x)
                return ret
            return x

    return _new_fn<|MERGE_RESOLUTION|>--- conflicted
+++ resolved
@@ -22,7 +22,6 @@
 import ivy
 from ivy_tests.test_ivy.helpers.test_parameter_flags import FunctionTestFlags
 import ivy_tests.test_ivy.helpers.test_parameter_flags as pf
-from ivy.functional.ivy.gradients import _variable
 from ivy.functional.ivy.data_type import _get_function_list, _get_functions_from_string
 from ivy_tests.test_ivy.test_frontends import NativeClass
 from ivy_tests.test_ivy.helpers.structs import FrontendMethodData
@@ -329,7 +328,6 @@
             out = ivy_backend.nested_map(
                 test_ret, ivy_backend.zeros_like, to_mutable=True, include_derived=True
             )
-<<<<<<< HEAD
             if instance_method:
                 ret_from_target, ret_np_flat_from_target = (
                     get_ret_and_flattened_np_array(
@@ -397,32 +395,6 @@
         ret_device = None
         if isinstance(ret_from_target, ivy_backend.Array):
             ret_device = ivy_backend.dev(ret_from_target)
-=======
-        test_ret = (
-            ret_from_target[getattr(ivy.__dict__[fn_name], "out_index")]
-            if hasattr(ivy.__dict__[fn_name], "out_index")
-            else ret_from_target
-        )
-        assert not ivy.nested_any(
-            ivy.nested_multi_map(lambda x, _: x[0] is x[1], [test_ret, out]),
-            lambda x: not x,
-        ), (
-            f"the array: {test_ret} in out argument is not the same as the returned:"
-            f" {out}"
-        )
-        if not max(test_flags.container) and ivy.native_inplace_support:
-            # these backends do not always support native inplace updates
-            assert not ivy.nested_any(
-                ivy.nested_multi_map(
-                    lambda x, _: x[0].data is x[1].data, [test_ret, out]
-                ),
-                lambda x: not x,
-            ), (
-                f"the array: {test_ret} in out argument is not the same as the"
-                f" returned: {out}"
-            )
-    # compute the return with a Ground Truth backend
->>>>>>> 81194b50
 
     # compute the return with a Ground Truth backend
     with update_backend(ground_truth_backend) as gt_backend:
@@ -505,7 +477,6 @@
                     on_device=on_device,
                 )
 
-<<<<<<< HEAD
     assert (
         ret_device == ret_from_gt_device
     ), f"ground truth backend ({ground_truth_backend}) returned array on device "
@@ -515,16 +486,6 @@
         assert ret_device == on_device, (
             f"device is set to {on_device}, but ground truth produced array on"
             f" {ret_device}"
-=======
-        assert ret_device == ret_from_gt_device, (
-            f"ground truth backend ({ground_truth_backend}) returned array on device"
-            f" {ret_from_gt_device} but target backend ({ivy.backend}) returned array"
-            f" on device {ret_device}"
-        )
-        assert ret_device == on_device, (
-            f"device is set to {on_device}, but ground truth "
-            f"produced array on {ret_device}"
->>>>>>> 81194b50
         )
 
     # assuming value test will be handled manually in the test function
@@ -800,7 +761,9 @@
         def arrays_to_numpy(x):
             if test_flags.generate_frontend_arrays:
                 return gt_backend.to_numpy(x.ivy_array) if _is_frontend_array(x) else x
-            return gt_backend.to_numpy(x._data) if isinstance(x, ivy.Array) else x
+            return (
+                gt_backend.to_numpy(x._data) if isinstance(x, gt_backend.Array) else x
+            )
 
         args_np = gt_backend.nested_map(
             args_for_test,
@@ -846,10 +809,10 @@
             )
 
         # wrap the frontend function objects in arguments to return native arrays
-        args_frontend = ivy.nested_map(
+        args_frontend = gt_backend.nested_map(
             args_frontend, fn=wrap_frontend_function_args, max_depth=10
         )
-        kwargs_frontend = ivy.nested_map(
+        kwargs_frontend = gt_backend.nested_map(
             kwargs_frontend, fn=wrap_frontend_function_args, max_depth=10
         )
 
@@ -1997,11 +1960,6 @@
     return (a if isinstance(a, list) else [a] for a in args)
 
 
-def var_fn(x, *, dtype=None, device=None):
-    """Return x as a variable wrapping an Ivy Array with given dtype and device."""
-    return _variable(ivy.array(x, dtype=dtype, device=device))
-
-
 def gradient_incompatible_function(*, fn):
     return (
         not ivy.supports_gradients
