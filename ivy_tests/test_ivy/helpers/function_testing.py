# global
import copy
from typing import Union, List
import numpy as np
import types
import importlib
import inspect
import sys
from ... import config

try:
    import tensorflow as tf
except ImportError:
    tf = types.SimpleNamespace()
    tf.TensorShape = None

# local
import ivy
from ivy_tests.test_ivy.helpers.test_parameter_flags import FunctionTestFlags
import ivy_tests.test_ivy.helpers.test_parameter_flags as pf
from ivy_tests.test_ivy.helpers.available_frameworks import available_frameworks
from ivy.functional.ivy.gradients import _variable
from ivy.functional.ivy.data_type import _get_function_list, _get_functions_from_string
from ivy_tests.test_ivy.test_frontends import NativeClass
from ivy_tests.test_ivy.helpers.structs import FrontendMethodData
from ivy.functional.frontends.torch.tensor import Tensor as torch_tensor
from ivy.functional.frontends.tensorflow.tensor import EagerTensor as tf_tensor
from ivy.functional.frontends.jax.devicearray import DeviceArray
from ivy.functional.frontends.numpy.ndarray.ndarray import ndarray
from .assertions import (
    value_test,
    check_unsupported_dtype,
)
available_frameworks=available_frameworks()

def remove_all_current_framework(framework):
    temp=sys.modules
    hold={}
    unhold={}
    for key,item in sys.modules.items():
        if getattr(item, '__file__',None) :
            if '/opt/miniconda/fw/' + framework in getattr(item, '__file__', 'willywonka'):
                hold[key] = item
            else:
                unhold[key]=item
        else:
            unhold[key] = item
    sys.modules.clear()
    first_diff = {k: hold[k] for k in set(hold) - set(temp)}
    second_diff={k: unhold[k] for k in set(unhold) - set(first_diff)}
    if  second_diff:
        unhold.update(second_diff)
    sys.modules.update(unhold)
    if '/opt/miniconda/fw/'+framework in sys.path:
        sys.path.remove('/opt/miniconda/fw/'+framework)
    return (hold,framework)

def get_back_previous_framework(hold_dict,curr_framework,previous_framework):
    temp = sys.modules
    hold = {}
    unhold = {}
    for key, item in sys.modules.items():
        if getattr(item, '__file__',None) :
            if '/opt/miniconda/fw/' + curr_framework in getattr(item, '__file__', 'willywonka'):
                hold[key] = item
            else:
                unhold[key] = item
        else:
            unhold[key] = item
    sys.modules.clear()
    first_diff = {k: hold[k] for k in set(hold) - set(temp)}
    second_diff = {k: unhold[k] for k in set(unhold) - set(first_diff)}
    if  second_diff:
        unhold.update(second_diff)
    if  unhold:
        hold_dict.update(unhold)
    sys.modules.update(hold_dict)
    if '/opt/miniconda/fw/' + curr_framework in sys.path:
        sys.path.remove('/opt/miniconda/fw/' + curr_framework)
    sys.path.append('/opt/miniconda/fw/' + previous_framework)


def empty_func(*args, **kwargs):
    return None


try:
    from ivy.functional.backends.jax.general import (
        is_native_array as is_jax_native_array,
    )
except ImportError:
    is_jax_native_array = empty_func

try:
    from ivy.functional.backends.numpy.general import (
        is_native_array as is_numpy_native_array,
    )
except ImportError:
    is_numpy_native_array = empty_func

try:
    from ivy.functional.backends.tensorflow.general import (
        is_native_array as is_tensorflow_native_array,
    )
except ImportError:
    is_tensorflow_native_array = empty_func

try:
    from ivy.functional.backends.torch.general import (
        is_native_array as is_torch_native_array,
    )
except ImportError:
    is_torch_native_array = empty_func


# ToDo, this is temporary until unsupported_dtype is embedded
# into helpers.get_dtypes
def _assert_dtypes_are_valid(input_dtypes: Union[List[ivy.Dtype], List[str]]):
    for dtype in input_dtypes:
        if dtype not in ivy.valid_dtypes + ivy.valid_complex_dtypes:
            raise Exception(f"{dtype} is not a valid data type.")


# Function testing


def test_function(
    *,
    input_dtypes: Union[ivy.Dtype, List[ivy.Dtype]],
    test_flags: FunctionTestFlags,
    fw: str,
    fn_name: str,
    rtol_: float = None,
    atol_: float = 1e-06,
    test_values: bool = True,
    xs_grad_idxs=None,
    ret_grad_idxs=None,
    ground_truth_backend: str,
    on_device: str = "cpu",
    return_flat_np_arrays: bool = False,
    **all_as_kwargs_np,
):
    """Tests a function that consumes (or returns) arrays for the current backend
    by comparing the result with numpy.

    Parameters
    ----------
    input_dtypes
        data types of the input arguments in order.
    test_flags
        FunctionTestFlags object that stores all testing flags, including:
        num_positional_args, with_out, instance_method, as_variable,
        native_arrays, container, gradient
    fw
        current backend (framework).
    fn_name
        name of the function to test.
    rtol_
        relative tolerance value.
    atol_
        absolute tolerance value.
    test_values
        if True, test for the correctness of the resulting values.
    xs_grad_idxs
        Indices of the input arrays to compute gradients with respect to. If None,
        gradients are returned with respect to all input arrays. (Default value = None)
    ret_grad_idxs
        Indices of the returned arrays for which to return computed gradients. If None,
        gradients are returned for all returned arrays. (Default value = None)
    ground_truth_backend
        Ground Truth Backend to compare the result-values.
    on_device
        The device on which to create arrays
    return_flat_np_arrays
        If test_values is False, this flag dictates whether the original returns are
        returned, or whether the flattened numpy arrays are returned.
    all_as_kwargs_np
        input arguments to the function as keyword arguments.

    Returns
    -------
    ret
        optional, return value from the function
    ret_gt
        optional, return value from the Ground Truth function

    Examples
    --------
    >>> input_dtypes = 'float64'
    >>> as_variable_flags = False
    >>> with_out = False
    >>> num_positional_args = 0
    >>> native_array_flags = False
    >>> container_flags = False
    >>> instance_method = False
    >>> test_flags = FunctionTestFlags(num_positional_args, with_out,
        instance_method,
        as_variable,
        native_arrays,
        container_flags,
        none)
    >>> fw = "torch"
    >>> fn_name = "abs"
    >>> x = np.array([-1])
    >>> test_function(input_dtypes, test_flags, fw, fn_name, x=x)

    >>> input_dtypes = ['float64', 'float32']
    >>> as_variable_flags = [False, True]
    >>> with_out = False
    >>> num_positional_args = 1
    >>> native_array_flags = [True, False]
    >>> container_flags = [False, False]
    >>> instance_method = False
    >>> test_flags = FunctionTestFlags(num_positional_args, with_out,
        instance_method,
        as_variable,
        native_arrays,
        container_flags,
        none)
    >>> fw = "numpy"
    >>> fn_name = "add"
    >>> x1 = np.array([1, 3, 4])
    >>> x2 = np.array([-3, 15, 24])
    >>> test_function(input_dtypes, test_flags, fw, fn_name, x1=x1, x2=x2)
    """
    _assert_dtypes_are_valid(input_dtypes)
    # split the arguments into their positional and keyword components
    args_np, kwargs_np = kwargs_to_args_n_kwargs(
        num_positional_args=test_flags.num_positional_args, kwargs=all_as_kwargs_np
    )

    # extract all arrays from the arguments and keyword arguments
    arg_np_vals, args_idxs, c_arg_vals = _get_nested_np_arrays(args_np)
    kwarg_np_vals, kwargs_idxs, c_kwarg_vals = _get_nested_np_arrays(kwargs_np)

    # TODO temporary, access them directly
    native_array_flags = test_flags.native_arrays
    as_variable_flags = test_flags.as_variable
    container_flags = test_flags.container

    # make all lists equal in length
    num_arrays = c_arg_vals + c_kwarg_vals
    if len(input_dtypes) < num_arrays:
        input_dtypes = [input_dtypes[0] for _ in range(num_arrays)]
    if len(as_variable_flags) < num_arrays:
        as_variable_flags = [as_variable_flags[0] for _ in range(num_arrays)]
    if len(native_array_flags) < num_arrays:
        native_array_flags = [native_array_flags[0] for _ in range(num_arrays)]
    if len(container_flags) < num_arrays:
        container_flags = [container_flags[0] for _ in range(num_arrays)]

    # update variable flags to be compatible with float dtype and with_out args
    as_variable_flags = [
        v if ivy.is_float_dtype(d) and not test_flags.with_out else False
        for v, d in zip(as_variable_flags, input_dtypes)
    ]

    # update instance_method flag to only be considered if the
    # first term is either an ivy.Array or ivy.Container
    instance_method = test_flags.instance_method and (
        not native_array_flags[0] or container_flags[0]
    )

    fn = getattr(ivy, fn_name)
    if gradient_incompatible_function(fn=fn):
        return

    args, kwargs, num_arg_vals, args_idxs, kwargs_idxs = create_args_kwargs(
        args_np=args_np,
        arg_np_vals=arg_np_vals,
        args_idxs=args_idxs,
        kwargs_np=kwargs_np,
        kwarg_np_vals=kwarg_np_vals,
        kwargs_idxs=kwargs_idxs,
        input_dtypes=input_dtypes,
        as_variable_flags=as_variable_flags,
        native_array_flags=native_array_flags,
        container_flags=container_flags,
    )

    # run either as an instance method or from the API directly
    instance = None
    if instance_method:
        is_instance = [
            (not native_flag) or container_flag
            for native_flag, container_flag in zip(native_array_flags, container_flags)
        ]
        arg_is_instance = is_instance[:num_arg_vals]
        kwarg_is_instance = is_instance[num_arg_vals:]
        if arg_is_instance and max(arg_is_instance):
            i = 0
            for i, a in enumerate(arg_is_instance):
                if a:
                    break
            instance_idx = args_idxs[i]
            instance = ivy.index_nest(args, instance_idx)
            args = ivy.copy_nest(args, to_mutable=False)
            ivy.prune_nest_at_index(args, instance_idx)
        else:
            i = 0
            for i, a in enumerate(kwarg_is_instance):
                if a:
                    break
            instance_idx = kwargs_idxs[i]
            instance = ivy.index_nest(kwargs, instance_idx)
            kwargs = ivy.copy_nest(kwargs, to_mutable=False)
            ivy.prune_nest_at_index(kwargs, instance_idx)
        ret, ret_np_flat = get_ret_and_flattened_np_array(
            instance.__getattribute__(fn_name), *args, **kwargs
        )
    else:
        ret, ret_np_flat = get_ret_and_flattened_np_array(
            ivy.__dict__[fn_name], *args, **kwargs
        )
    # assert idx of return if the idx of the out array provided
    if test_flags.with_out:
        test_ret = (
            ret[getattr(ivy.__dict__[fn_name], "out_index")]
            if hasattr(ivy.__dict__[fn_name], "out_index")
            else ret
        )
        out = ivy.nested_map(
            test_ret, ivy.zeros_like, to_mutable=True, include_derived=True
        )
        if instance_method:
            ret, ret_np_flat = get_ret_and_flattened_np_array(
                instance.__getattribute__(fn_name), *args, **kwargs, out=out
            )
        else:
            ret, ret_np_flat = get_ret_and_flattened_np_array(
                ivy.__dict__[fn_name], *args, **kwargs, out=out
            )
        test_ret = (
            ret[getattr(ivy.__dict__[fn_name], "out_index")]
            if hasattr(ivy.__dict__[fn_name], "out_index")
            else ret
        )
        assert not ivy.nested_any(
            ivy.nested_multi_map(lambda x, _: x[0] is x[1], [test_ret, out]),
            lambda x: not x,
        )
        if not max(container_flags) and ivy.native_inplace_support:
            # these backends do not always support native inplace updates
            assert not ivy.nested_any(
                ivy.nested_multi_map(
                    lambda x, _: x[0].data is x[1].data, [test_ret, out]
                ),
                lambda x: not x,
            )
    # compute the return with a Ground Truth backend
    ivy.set_backend(ground_truth_backend)
    try:
        fn = getattr(ivy, fn_name)
        args, kwargs, _, _, _ = create_args_kwargs(
            args_np=args_np,
            arg_np_vals=arg_np_vals,
            args_idxs=args_idxs,
            kwargs_np=kwargs_np,
            kwargs_idxs=kwargs_idxs,
            kwarg_np_vals=kwarg_np_vals,
            input_dtypes=input_dtypes,
            as_variable_flags=as_variable_flags,
            native_array_flags=native_array_flags,
            container_flags=container_flags,
        )
        ret_from_gt, ret_np_from_gt_flat = get_ret_and_flattened_np_array(
            ivy.__dict__[fn_name], *args, **kwargs
        )
        if test_flags.with_out:
            test_ret_from_gt = (
                ret_from_gt[getattr(ivy.__dict__[fn_name], "out_index")]
                if hasattr(ivy.__dict__[fn_name], "out_index")
                else ret_from_gt
            )
            out_from_gt = ivy.nested_map(
                test_ret_from_gt, ivy.zeros_like, to_mutable=True, include_derived=True
            )
            ret_from_gt, ret_np_from_gt_flat = get_ret_and_flattened_np_array(
                ivy.__dict__[fn_name], *args, **kwargs, out=out_from_gt
            )
    except Exception as e:
        ivy.unset_backend()
        raise e
    fw_list = gradient_unsupported_dtypes(fn=ivy.__dict__[fn_name])
    ivy.unset_backend()
    # gradient test
    fw = ivy.current_backend_str()
    if (
        test_flags.test_gradients
        and not fw == "numpy"
        and not instance_method
        and "bool" not in input_dtypes
        and not any(ivy.is_complex_dtype(d) for d in input_dtypes)
    ):
        if fw in fw_list:
            if ivy.nested_argwhere(
                all_as_kwargs_np,
                lambda x: x.dtype in fw_list[fw] if isinstance(x, np.ndarray) else None,
            ):
                pass
            else:
                gradient_test(
                    fn=fn_name,
                    all_as_kwargs_np=all_as_kwargs_np,
                    args_np=args_np,
                    kwargs_np=kwargs_np,
                    input_dtypes=input_dtypes,
                    as_variable_flags=as_variable_flags,
                    native_array_flags=native_array_flags,
                    container_flags=container_flags,
                    rtol_=rtol_,
                    atol_=atol_,
                    xs_grad_idxs=xs_grad_idxs,
                    ret_grad_idxs=ret_grad_idxs,
                    ground_truth_backend=ground_truth_backend,
                )

        else:
            gradient_test(
                fn=fn_name,
                all_as_kwargs_np=all_as_kwargs_np,
                args_np=args_np,
                kwargs_np=kwargs_np,
                input_dtypes=input_dtypes,
                as_variable_flags=as_variable_flags,
                native_array_flags=native_array_flags,
                container_flags=container_flags,
                rtol_=rtol_,
                atol_=atol_,
                xs_grad_idxs=xs_grad_idxs,
                ret_grad_idxs=ret_grad_idxs,
                ground_truth_backend=ground_truth_backend,
            )

    # assuming value test will be handled manually in the test function
    if not test_values:
        if return_flat_np_arrays:
            return ret_np_flat, ret_np_from_gt_flat
        return ret, ret_from_gt

    if isinstance(rtol_, dict):
        rtol_ = _get_framework_rtol(rtol_, fw)
    if isinstance(atol_, dict):
        atol_ = _get_framework_atol(atol_, fw)

    # value test
    value_test(
        ret_np_flat=ret_np_flat,
        ret_np_from_gt_flat=ret_np_from_gt_flat,
        rtol=rtol_,
        atol=atol_,
        ground_truth_backend=ground_truth_backend,
    )


def test_frontend_function(
    *,
    input_dtypes: Union[ivy.Dtype, List[ivy.Dtype]],
    test_flags: pf.frontend_function_flags,
    on_device="cpu",
    frontend: str,
    fn_tree: str,
    rtol: float = None,
    atol: float = 1e-06,
    test_values: bool = True,
    **all_as_kwargs_np,
):
    """Tests a frontend function for the current backend by comparing the result with
    the function in the associated framework.

    Parameters
    ----------
    input_dtypes
        data types of the input arguments in order.
    all_aliases
        a list of strings containing all aliases for that function
        in the current frontend with their full namespaces.
    frontend
        current frontend (framework).
    fn_tree
        Path to function in frontend framework namespace.
    rtol
        relative tolerance value.
    atol
        absolute tolerance value.
    test_values
        if True, test for the correctness of the resulting values.
    all_as_kwargs_np
        input arguments to the function as keyword arguments.

    Returns
    -------
    ret
        optional, return value from the function
    ret_np
        optional, return value from the Numpy function
    """
    print("yeah mr white science!!!!")
    assert (
        not test_flags.with_out or not test_flags.inplace
    ), "only one of with_out or with_inplace can be set as True"

    # split the arguments into their positional and keyword components
    args_np, kwargs_np = kwargs_to_args_n_kwargs(
        num_positional_args=test_flags.num_positional_args, kwargs=all_as_kwargs_np
    )

    # extract all arrays from the arguments and keyword arguments
    arg_np_vals, args_idxs, c_arg_vals = _get_nested_np_arrays(args_np)
    kwarg_np_vals, kwargs_idxs, c_kwarg_vals = _get_nested_np_arrays(kwargs_np)

    # TODO
    as_variable_flags = test_flags.as_variable
    native_array_flags = test_flags.native_arrays

    # make all lists equal in length
    num_arrays = c_arg_vals + c_kwarg_vals
    if len(input_dtypes) < num_arrays:
        input_dtypes = [input_dtypes[0] for _ in range(num_arrays)]
    if len(as_variable_flags) < num_arrays:
        as_variable_flags = [as_variable_flags[0] for _ in range(num_arrays)]
    if len(native_array_flags) < num_arrays:
        native_array_flags = [native_array_flags[0] for _ in range(num_arrays)]

    # update var flags to be compatible with float dtype and with_out args
    as_variable_flags = [
        v if ivy.is_float_dtype(d) and not test_flags.with_out else False
        for v, d in zip(as_variable_flags, input_dtypes)
    ]

    # frontend function
    # parse function name and frontend submodules (jax.lax, jax.numpy etc.)
    split_index = fn_tree.rfind(".")
    frontend_submods, fn_name = fn_tree[:split_index], fn_tree[split_index + 1 :]
    function_module = importlib.import_module(frontend_submods)
    frontend_fn = getattr(function_module, fn_name)

    args, kwargs, _, _, _ = create_args_kwargs(
        args_np=args_np,
        arg_np_vals=arg_np_vals,
        args_idxs=args_idxs,
        kwargs_np=kwargs_np,
        kwarg_np_vals=kwarg_np_vals,
        kwargs_idxs=kwargs_idxs,
        input_dtypes=input_dtypes,
        as_variable_flags=as_variable_flags,
        native_array_flags=native_array_flags,
    )
    args_ivy, kwargs_ivy = ivy.args_to_ivy(*args, **kwargs)

    # check and replace NativeClass object in arguments with ivy counterparts
    from ivy_tests.test_ivy.test_frontends.test_numpy import convnumpy

    convs = {"numpy": convnumpy}

<<<<<<< HEAD
    def _test_frontend_function(args, kwargs, args_ivy, kwargs_ivy):
        # frontend function
        frontend_fn = getattr(function_module, fn_name)
        # check and replace NativeClass object in arguments with ivy counterparts
        from ivy_tests.test_ivy.test_frontends.test_numpy import convnumpy
        convs = {"numpy": convnumpy}
=======
    if "torch" in available_frameworks:
        from ivy_tests.test_ivy.test_frontends.test_torch import convtorch

        convs["torch"] = convtorch
>>>>>>> 2dfb3a7e

    if "tensorflow" in available_frameworks:
        from ivy_tests.test_ivy.test_frontends.test_tensorflow import convtensor

        convs["tensorflow"] = convtensor

    if "jax" in available_frameworks:
        from ivy_tests.test_ivy.test_frontends.test_jax import convjax

        convs["jax"] = convjax

    if frontend in convs:
        conv = convs[frontend]
        args = ivy.nested_map(args, fn=conv, include_derived=True)
        kwargs = ivy.nested_map(kwargs, fn=conv, include_derived=True)

<<<<<<< HEAD
            convs["jax"] = convjax

        if frontend.split('/')[0] in convs:
            conv = convs[frontend.split('/')[0]]
            args = ivy.nested_map(args, fn=conv, include_derived=True)
            kwargs = ivy.nested_map(kwargs, fn=conv, include_derived=True)

        # Make copy for arguments for functions that might use
        # inplace update by default
        copy_kwargs = copy.deepcopy(kwargs)
        copy_args = copy.deepcopy(args)
        # strip the decorator to get an Ivy array
        ret = get_frontend_ret(frontend_fn, *args_ivy, **kwargs_ivy)
        if with_out:
            if not inspect.isclass(ret):
                is_ret_tuple = issubclass(ret.__class__, tuple)
            else:
                is_ret_tuple = issubclass(ret, tuple)
            if is_ret_tuple:
                ret = ivy.nested_map(
                    ret,
                    lambda _x: ivy.array(_x) if not ivy.is_array(_x) else _x,
                    include_derived=True,
                )
            elif not ivy.is_array(ret):
                ret = ivy.array(ret)
            out = ret
            # pass return value to out argument
            # check if passed reference is correctly updated
            kwargs["out"] = out
            if is_ret_tuple:
                flatten_ret = flatten(ret=ret)
                flatten_out = flatten(ret=out)
                for ret_array, out_array in zip(flatten_ret, flatten_out):
                    if ivy.native_inplace_support:
                        assert ret_array.data is out_array.data
                    assert ret_array is out_array
            else:
                if ivy.native_inplace_support:
                    assert ret.data is out.data
                assert ret is out
        elif with_inplace:
            assert not isinstance(ret, tuple)
            assert ivy.is_array(ret)
            if "inplace" in list(inspect.signature(frontend_fn).parameters.keys()):
                # the function provides optional inplace update
                # set inplace update to be True and check
                # if returned reference is inputted reference
                # and if inputted reference's content is correctly updated
                copy_kwargs["inplace"] = True
                first_array = ivy.func_wrapper._get_first_array(
                    *copy_args, **copy_kwargs
                )
                ret_ = get_frontend_ret(frontend_fn, *copy_args, **copy_kwargs)
                if ivy.native_inplace_support:
                    assert ret_.data is first_array.data
                assert first_array is ret_
            else:
                # the function provides inplace update by default
                # check if returned reference is inputted reference
                first_array = ivy.func_wrapper._get_first_array(*args, **kwargs)
=======
    # Make copy for arguments for functions that might use
    # inplace update by default
    copy_kwargs = copy.deepcopy(kwargs)
    copy_args = copy.deepcopy(args)
    # strip the decorator to get an Ivy array
    # ToDo, fix testing for jax frontend for x32
    if frontend == "jax":
        importlib.import_module("ivy.functional.frontends.jax").config.update(
            "jax_enable_x64", True
        )
    ret = get_frontend_ret(frontend_fn, *args_ivy, **kwargs_ivy)
    if test_flags.with_out:
        if not inspect.isclass(ret):
            is_ret_tuple = issubclass(ret.__class__, tuple)
        else:
            is_ret_tuple = issubclass(ret, tuple)
        if is_ret_tuple:
            ret = ivy.nested_map(
                ret,
                lambda _x: ivy.array(_x) if not ivy.is_array(_x) else _x,
                include_derived=True,
            )
        elif not ivy.is_array(ret):
            ret = ivy.array(ret)
        out = ret
        # pass return value to out argument
        # check if passed reference is correctly updated
        kwargs["out"] = out
        if is_ret_tuple:
            flatten_ret = flatten(ret=ret)
            flatten_out = flatten(ret=out)
            for ret_array, out_array in zip(flatten_ret, flatten_out):
>>>>>>> 2dfb3a7e
                if ivy.native_inplace_support:
                    assert ret_array.data is out_array.data
                assert ret_array is out_array
        else:
            if ivy.native_inplace_support:
                assert ret.data is out.data
            assert ret is out
    elif test_flags.inplace:
        assert not isinstance(ret, tuple)
        assert ivy.is_array(ret)
        if "inplace" in list(inspect.signature(frontend_fn).parameters.keys()):
            # the function provides optional inplace update
            # set inplace update to be True and check
            # if returned reference is inputted reference
            # and if inputted reference's content is correctly updated
            copy_kwargs["inplace"] = True
            first_array = ivy.func_wrapper._get_first_array(*copy_args, **copy_kwargs)
            ret_ = get_frontend_ret(frontend_fn, *copy_args, **copy_kwargs)
            if ivy.native_inplace_support:
                assert ret_.data is first_array.data
            assert first_array is ret_
        else:
            # the function provides inplace update by default
            # check if returned reference is inputted reference
            first_array = ivy.func_wrapper._get_first_array(*args, **kwargs)
            if ivy.native_inplace_support:
                assert ret.data is first_array.data
            assert first_array is ret
            args, kwargs = copy_args, copy_kwargs

    # create NumPy args
    args_np = ivy.nested_map(
        args_ivy,
        lambda x: ivy.to_numpy(x._data) if isinstance(x, ivy.Array) else x,
        shallow=False,
    )
    kwargs_np = ivy.nested_map(
        kwargs_ivy,
        lambda x: ivy.to_numpy(x._data) if isinstance(x, ivy.Array) else x,
        shallow=False,
    )

    # temporarily set frontend framework as backend
    ivy.set_backend(frontend)
    try:
        # create frontend framework args
        args_frontend = ivy.nested_map(
            args_np,
            lambda x: ivy.native_array(x)
            if isinstance(x, np.ndarray)
            else ivy.as_native_dtype(x)
            if isinstance(x, ivy.Dtype)
            else x,
            shallow=False,
        )
        kwargs_frontend = ivy.nested_map(
            kwargs_np,
            lambda x: ivy.native_array(x) if isinstance(x, np.ndarray) else x,
            shallow=False,
        )

<<<<<<< HEAD
        # temporarily set frontend framework as backend
        if '/' in frontend:
            if frontend.split('/')[0]==ivy.current_backend_str():
                if frontend.split('/')[1]==importlib.import_module(frontend.split('/')[0]).__version__:
                    ivy.set_backend(frontend.split('/')[0])
                    try:
                        # create frontend framework args
                        args_frontend = ivy.nested_map(
                            args_np,
                            lambda x: ivy.native_array(x)
                            if isinstance(x, np.ndarray)
                            else ivy.as_native_dtype(x)
                            if isinstance(x, ivy.Dtype)
                            else x,
                            shallow=False,
                        )
                        kwargs_frontend = ivy.nested_map(
                            kwargs_np,
                            lambda x: ivy.native_array(x) if isinstance(x, np.ndarray) else x,
                            shallow=False,
                        )

                        # change ivy dtypes to native dtypes
                        if "dtype" in kwargs_frontend:
                            kwargs_frontend["dtype"] = ivy.as_native_dtype(kwargs_frontend["dtype"])

                        # change ivy device to native devices
                        if "device" in kwargs_frontend:
                            kwargs_frontend["device"] = ivy.as_native_dev(kwargs_frontend["device"])

                        # check and replace the NativeClass objects in arguments
                        # with true counterparts
                        args_frontend = ivy.nested_map(
                            args_frontend, fn=convtrue, include_derived=True, max_depth=10
                        )
                        kwargs_frontend = ivy.nested_map(
                            kwargs_frontend, fn=convtrue, include_derived=True, max_depth=10
                        )

                        # compute the return via the frontend framework
                        module_name = fn_tree[25: fn_tree.rfind(".")]
                        frontend_fw = importlib.import_module(module_name)
                        try:
                            frontend_ret = frontend_fw.__dict__[fn_name](
                                *args_frontend, **kwargs_frontend
                            )
                        except KeyError:
                            # catch cases where the alias belongs to a higher-level module
                            # e.g. torch.inverse tested as an alias to torch.linalg.inv
                            module_name = module_name[: module_name.rfind(".")]
                            frontend_fw = importlib.import_module(module_name)
                            frontend_ret = frontend_fw.__dict__[fn_name](
                                *args_frontend, **kwargs_frontend
                            )

                        if ivy.isscalar(frontend_ret):
                            frontend_ret_np_flat = [np.asarray(frontend_ret)]
                        else:
                            # tuplify the frontend return
                            if not isinstance(frontend_ret, tuple):
                                frontend_ret = (frontend_ret,)
                            frontend_ret_idxs = ivy.nested_argwhere(
                                frontend_ret, ivy.is_native_array
                            )
                            frontend_ret_flat = ivy.multi_index_nest(
                                frontend_ret, frontend_ret_idxs
                            )
                            frontend_ret_np_flat = [ivy.to_numpy(x) for x in frontend_ret_flat]
                    except Exception as e:
                        ivy.unset_backend()
                        raise e
                    # unset frontend framework from backend
                    ivy.unset_backend()
                else:
                    #things get heated up here
                    ivy.set_backend(frontend.split('/')[0])

                    try:
                        # create frontend framework args
                        args_frontend = ivy.nested_map(
                            args_np,
                            lambda x: ivy.native_array(x)
                            if isinstance(x, np.ndarray)
                            else ivy.as_native_dtype(x)
                            if isinstance(x, ivy.Dtype)
                            else x,
                            shallow=False,
                        )
                        kwargs_frontend = ivy.nested_map(
                            kwargs_np,
                            lambda x: ivy.native_array(x) if isinstance(x, np.ndarray) else x,
                            shallow=False,
                        )

                        # change ivy dtypes to native dtypes
                        if "dtype" in kwargs_frontend:
                            kwargs_frontend["dtype"] = ivy.as_native_dtype(kwargs_frontend["dtype"])

                        # change ivy device to native devices
                        if "device" in kwargs_frontend:
                            kwargs_frontend["device"] = ivy.as_native_dev(kwargs_frontend["device"])

                        # check and replace the NativeClass objects in arguments
                        # with true counterparts
                        args_frontend = ivy.nested_map(
                            args_frontend, fn=convtrue, include_derived=True, max_depth=10
                        )
                        kwargs_frontend = ivy.nested_map(
                            kwargs_frontend, fn=convtrue, include_derived=True, max_depth=10
                        )

                        # compute the return via the frontend framework
                        module_name = fn_tree[25: fn_tree.rfind(".")]
                        # frontend_fw = importlib.import_module(module_name)
                        frontend_fw=config.custom_import(frontend.split('/')[0]+'/'+frontend.split('/')[1],globally_done=frontend.split('/')[0]+'/'+importlib.import_module(frontend.split('/')[0]).__version__)
                        try:
                            frontend_ret = frontend_fw.__dict__[fn_name](
                                *args_frontend, **kwargs_frontend
                            )
                        except KeyError:
                            # catch cases where the alias belongs to a higher-level module
                            # e.g. torch.inverse tested as an alias to torch.linalg.inv
                            module_name = module_name[: module_name.rfind(".")]
                            frontend_fw = importlib.import_module(module_name)
                            frontend_ret = frontend_fw.__dict__[fn_name](
                                *args_frontend, **kwargs_frontend
                            )

                        if ivy.isscalar(frontend_ret):
                            frontend_ret_np_flat = [np.asarray(frontend_ret)]

                        else:
                            # tuplify the frontend return
                            if not isinstance(frontend_ret, tuple):
                                frontend_ret = (frontend_ret,)
                            frontend_ret_idxs = ivy.nested_argwhere(
                                frontend_ret, ivy.is_native_array
                            )
                            frontend_ret_flat = ivy.multi_index_nest(
                                frontend_ret, frontend_ret_idxs
                            )
                            frontend_ret_np_flat = [ivy.to_numpy(x) for x in frontend_ret_flat]

                    except Exception as e:
                        ivy.unset_backend()
                        raise e
                    # unset frontend framework from backend


                    ivy.unset_backend()
            else:
                ivy.set_backend(frontend.split('/')[0])
                try:
                    # create frontend framework args
                    args_frontend = ivy.nested_map(
                        args_np,
                        lambda x: ivy.native_array(x)
                        if isinstance(x, np.ndarray)
                        else ivy.as_native_dtype(x)
                        if isinstance(x, ivy.Dtype)
                        else x,
                        shallow=False,
                    )
                    kwargs_frontend = ivy.nested_map(
                        kwargs_np,
                        lambda x: ivy.native_array(x) if isinstance(x, np.ndarray) else x,
                        shallow=False,
                    )

                    # change ivy dtypes to native dtypes
                    if "dtype" in kwargs_frontend:
                        kwargs_frontend["dtype"] = ivy.as_native_dtype(kwargs_frontend["dtype"])

                    # change ivy device to native devices
                    if "device" in kwargs_frontend:
                        kwargs_frontend["device"] = ivy.as_native_dev(kwargs_frontend["device"])

                    # check and replace the NativeClass objects in arguments
                    # with true counterparts
                    args_frontend = ivy.nested_map(
                        args_frontend, fn=convtrue, include_derived=True, max_depth=10
                    )
                    kwargs_frontend = ivy.nested_map(
                        kwargs_frontend, fn=convtrue, include_derived=True, max_depth=10
                    )

                    # compute the return via the frontend framework
                    module_name = fn_tree[25: fn_tree.rfind(".")]
                    frontend_fw = importlib.import_module(module_name)
                    try:
                        frontend_ret = frontend_fw.__dict__[fn_name](
                            *args_frontend, **kwargs_frontend
                        )
                    except KeyError:
                        # catch cases where the alias belongs to a higher-level module
                        # e.g. torch.inverse tested as an alias to torch.linalg.inv
                        module_name = module_name[: module_name.rfind(".")]
                        frontend_fw = importlib.import_module(module_name)
                        frontend_ret = frontend_fw.__dict__[fn_name](
                            *args_frontend, **kwargs_frontend
                        )

                    if ivy.isscalar(frontend_ret):
                        frontend_ret_np_flat = [np.asarray(frontend_ret)]
                    else:
                        # tuplify the frontend return
                        if not isinstance(frontend_ret, tuple):
                            frontend_ret = (frontend_ret,)
                        frontend_ret_idxs = ivy.nested_argwhere(
                            frontend_ret, ivy.is_native_array
                        )
                        frontend_ret_flat = ivy.multi_index_nest(
                            frontend_ret, frontend_ret_idxs
                        )
                        frontend_ret_np_flat = [ivy.to_numpy(x) for x in frontend_ret_flat]
                except Exception as e:
                    ivy.unset_backend()
                    raise e
                # unset frontend framework from backend
                ivy.unset_backend()
        else:
            ivy.set_backend(frontend.split('/')[0])
            try:
                # create frontend framework args
                args_frontend = ivy.nested_map(
                    args_np,
                    lambda x: ivy.native_array(x)
                    if isinstance(x, np.ndarray)
                    else ivy.as_native_dtype(x)
                    if isinstance(x, ivy.Dtype)
                    else x,
                    shallow=False,
                )
                kwargs_frontend = ivy.nested_map(
                    kwargs_np,
                    lambda x: ivy.native_array(x) if isinstance(x, np.ndarray) else x,
                    shallow=False,
                )

                # change ivy dtypes to native dtypes
                if "dtype" in kwargs_frontend:
                    kwargs_frontend["dtype"] = ivy.as_native_dtype(kwargs_frontend["dtype"])

                # change ivy device to native devices
                if "device" in kwargs_frontend:
                    kwargs_frontend["device"] = ivy.as_native_dev(kwargs_frontend["device"])

                # check and replace the NativeClass objects in arguments
                # with true counterparts
                args_frontend = ivy.nested_map(
                    args_frontend, fn=convtrue, include_derived=True, max_depth=10
                )
                kwargs_frontend = ivy.nested_map(
                    kwargs_frontend, fn=convtrue, include_derived=True, max_depth=10
                )

                # compute the return via the frontend framework
                module_name = fn_tree[25: fn_tree.rfind(".")]
                frontend_fw = importlib.import_module(module_name)
                try:
                    frontend_ret = frontend_fw.__dict__[fn_name](
                        *args_frontend, **kwargs_frontend
                    )
                except KeyError:
                    # catch cases where the alias belongs to a higher-level module
                    # e.g. torch.inverse tested as an alias to torch.linalg.inv
                    module_name = module_name[: module_name.rfind(".")]
                    frontend_fw = importlib.import_module(module_name)
                    frontend_ret = frontend_fw.__dict__[fn_name](
                        *args_frontend, **kwargs_frontend
                    )

                if ivy.isscalar(frontend_ret):
                    frontend_ret_np_flat = [np.asarray(frontend_ret)]
                else:
                    # tuplify the frontend return
                    if not isinstance(frontend_ret, tuple):
                        frontend_ret = (frontend_ret,)
                    frontend_ret_idxs = ivy.nested_argwhere(
                        frontend_ret, ivy.is_native_array
                    )
                    frontend_ret_flat = ivy.multi_index_nest(
                        frontend_ret, frontend_ret_idxs
                    )
                    frontend_ret_np_flat = [ivy.to_numpy(x) for x in frontend_ret_flat]
            except Exception as e:
                ivy.unset_backend()
                raise e
            # unset frontend framework from backend
            ivy.unset_backend()

        #the if-else thing too messy, can be simplified
=======
        # change ivy dtypes to native dtypes
        if "dtype" in kwargs_frontend:
            kwargs_frontend["dtype"] = ivy.as_native_dtype(kwargs_frontend["dtype"])

        # change ivy device to native devices
        if "device" in kwargs_frontend:
            kwargs_frontend["device"] = ivy.as_native_dev(kwargs_frontend["device"])

        # check and replace the NativeClass objects in arguments
        # with true counterparts
        args_frontend = ivy.nested_map(
            args_frontend, fn=convtrue, include_derived=True, max_depth=10
        )
        kwargs_frontend = ivy.nested_map(
            kwargs_frontend, fn=convtrue, include_derived=True, max_depth=10
        )

        # compute the return via the frontend framework
        module_name = fn_tree[25 : fn_tree.rfind(".")]
        frontend_fw = importlib.import_module(module_name)
        frontend_ret = frontend_fw.__dict__[fn_name](*args_frontend, **kwargs_frontend)

        if ivy.isscalar(frontend_ret):
            frontend_ret_np_flat = [np.asarray(frontend_ret)]
        else:
            # tuplify the frontend return
            if not isinstance(frontend_ret, tuple):
                frontend_ret = (frontend_ret,)
            frontend_ret_idxs = ivy.nested_argwhere(frontend_ret, ivy.is_native_array)
            frontend_ret_flat = ivy.multi_index_nest(frontend_ret, frontend_ret_idxs)
            frontend_ret_np_flat = [ivy.to_numpy(x) for x in frontend_ret_flat]
    except Exception as e:
        ivy.unset_backend()
        raise e
    # unset frontend framework from backend
    ivy.unset_backend()
>>>>>>> 2dfb3a7e

    ret_np_flat = flatten_and_to_np(ret=ret)

<<<<<<< HEAD
        value_test(
            ret_np_flat=ret_np_flat,
            ret_np_from_gt_flat=frontend_ret_np_flat,
            rtol=rtol,
            atol=atol,
            ground_truth_backend=frontend,
        )

=======
    # assuming value test will be handled manually in the test function
    if not test_values:
>>>>>>> 2dfb3a7e
        return ret, frontend_ret

    if isinstance(rtol, dict):
        rtol = _get_framework_rtol(rtol, ivy.backend)
    if isinstance(atol, dict):
        atol = _get_framework_atol(atol, ivy.backend)

<<<<<<< HEAD
    ret, frontend_ret = _test_frontend_function(args, kwargs, args_ivy, kwargs_ivy)

    # testing all alias functions
    if all_aliases is not None:
        # for each alias in aliases list
        for alias in all_aliases:
            function, function_module, fn_name, frontend_submods = _get_function(
                fn_tree=f"ivy.functional.frontends.{frontend.split('/')[0]}.{alias}"
            )

            # testing unsupported in that backend
            (
                args,
                kwargs,
                args_ivy,
                kwargs_ivy,
            ) = _test_backend_unsupported()

            # calling the testing function
            _test_frontend_function(args, kwargs, args_ivy, kwargs_ivy)
    if not test_values:
        return ret, frontend_ret
=======
    value_test(
        ret_np_flat=ret_np_flat,
        ret_np_from_gt_flat=frontend_ret_np_flat,
        rtol=rtol,
        atol=atol,
        ground_truth_backend=frontend,
    )
>>>>>>> 2dfb3a7e


# Method testing


def gradient_test(
    *,
    fn,
    all_as_kwargs_np,
    args_np,
    kwargs_np,
    input_dtypes,
    as_variable_flags,
    native_array_flags,
    container_flags,
    rtol_: float = None,
    atol_: float = 1e-06,
    xs_grad_idxs=None,
    ret_grad_idxs=None,
    ground_truth_backend: str,
):
    def grad_fn(all_args):
        args, kwargs, i = all_args
        ret = (
            ivy.__dict__[fn](*args, **kwargs)
            if isinstance(fn, str)
            else fn[i](*args, **kwargs)
        )
        return ivy.nested_map(ret, ivy.mean, include_derived=True)

    # extract all arrays from the arguments and keyword arguments
    arg_np_vals, args_idxs, c_arg_vals = _get_nested_np_arrays(args_np)
    kwarg_np_vals, kwargs_idxs, c_kwarg_vals = _get_nested_np_arrays(kwargs_np)

    args, kwargs, _, args_idxs, kwargs_idxs = create_args_kwargs(
        args_np=args_np,
        arg_np_vals=arg_np_vals,
        args_idxs=args_idxs,
        kwargs_np=kwargs_np,
        kwarg_np_vals=kwarg_np_vals,
        kwargs_idxs=kwargs_idxs,
        input_dtypes=input_dtypes,
        as_variable_flags=as_variable_flags,
        native_array_flags=native_array_flags,
        container_flags=container_flags,
    )
    _, grads = ivy.execute_with_gradients(
        grad_fn,
        [args, kwargs, 0],
        xs_grad_idxs=xs_grad_idxs,
        ret_grad_idxs=ret_grad_idxs,
    )
    grads_np_flat = flatten_and_to_np(ret=grads)

    # compute the return with a Ground Truth backend
    ivy.set_backend(ground_truth_backend)
    test_unsupported = check_unsupported_dtype(
        fn=ivy.__dict__[fn] if isinstance(fn, str) else fn[1],
        input_dtypes=input_dtypes,
        all_as_kwargs_np=all_as_kwargs_np,
    )
    if test_unsupported:
        return
    args, kwargs, _, args_idxs, kwargs_idxs = create_args_kwargs(
        args_np=args_np,
        arg_np_vals=arg_np_vals,
        args_idxs=args_idxs,
        kwargs_np=kwargs_np,
        kwarg_np_vals=kwarg_np_vals,
        kwargs_idxs=kwargs_idxs,
        input_dtypes=input_dtypes,
        as_variable_flags=as_variable_flags,
        native_array_flags=native_array_flags,
        container_flags=container_flags,
    )
    _, grads_from_gt = ivy.execute_with_gradients(
        grad_fn,
        [args, kwargs, 1],
        xs_grad_idxs=xs_grad_idxs,
        ret_grad_idxs=ret_grad_idxs,
    )
    grads_np_from_gt_flat = flatten_and_to_np(ret=grads_from_gt)
    ivy.unset_backend()

    assert len(grads_np_flat) == len(
        grads_np_from_gt_flat
    ), "result length mismatch: {} ({}) != {} ({})".format(
        grads_np_flat,
        len(grads_np_flat),
        grads_np_from_gt_flat,
        len(grads_np_from_gt_flat),
    )

    for grad_np_flat, grad_np_from_gt_flat in zip(grads_np_flat, grads_np_from_gt_flat):
        value_test(
            ret_np_flat=grad_np_flat,
            ret_np_from_gt_flat=grad_np_from_gt_flat,
            rtol=rtol_,
            atol=atol_,
            ground_truth_backend=ground_truth_backend,
        )


def test_method(
    *,
    init_input_dtypes: Union[ivy.Dtype, List[ivy.Dtype]] = None,
    init_as_variable_flags: Union[List[bool], pf.AsVariableFlags] = None,
    init_num_positional_args: Union[int, pf.NumPositionalArg] = 0,
    init_native_array_flags: Union[List[bool], pf.NativeArrayFlags] = None,
    init_all_as_kwargs_np: dict = None,
    method_input_dtypes: Union[ivy.Dtype, List[ivy.Dtype]],
    method_as_variable_flags: Union[List[bool], pf.AsVariableFlags],
    method_num_positional_args: Union[int, pf.NumPositionalArg],
    method_native_array_flags: Union[List[bool], pf.NativeArrayFlags],
    method_container_flags: Union[List[bool], pf.ContainerFlags],
    method_all_as_kwargs_np: dict,
    class_name: str,
    method_name: str = "__call__",
    init_with_v: bool = False,
    method_with_v: bool = False,
    rtol_: float = None,
    atol_: float = 1e-06,
    test_values: Union[bool, str] = True,
    test_gradients: bool = False,
    xs_grad_idxs=None,
    ret_grad_idxs=None,
    ground_truth_backend: str,
    device_: str = "cpu",
    return_flat_np_arrays: bool = False,
):
    """Tests a class-method that consumes (or returns) arrays for the current backend
    by comparing the result with numpy.

    Parameters
    ----------
    init_input_dtypes
        data types of the input arguments to the constructor in order.
    init_as_variable_flags
        dictates whether the corresponding input argument passed to the constructor
        should be treated as an ivy.Array.
    init_num_positional_args
        number of input arguments that must be passed as positional arguments to the
        constructor.
    init_native_array_flags
        dictates whether the corresponding input argument passed to the constructor
        should be treated as a native array.
    init_all_as_kwargs_np:
        input arguments to the constructor as keyword arguments.
    method_input_dtypes
        data types of the input arguments to the method in order.
    method_as_variable_flags
        dictates whether the corresponding input argument passed to the method should
        be treated as an ivy.Array.
    method_num_positional_args
        number of input arguments that must be passed as positional arguments to the
        method.
    method_native_array_flags
        dictates whether the corresponding input argument passed to the method should
        be treated as a native array.
    method_container_flags
        dictates whether the corresponding input argument passed to the method should
        be treated as an ivy Container.
    method_all_as_kwargs_np:
        input arguments to the method as keyword arguments.
    class_name
        name of the class to test.
    method_name
        name of tthe method to test.
    init_with_v
        if the class being tested is an ivy.Module, then setting this flag as True will
        call the constructor with the variables v passed explicitly.
    method_with_v
        if the class being tested is an ivy.Module, then setting this flag as True will
        call the method with the variables v passed explicitly.
    rtol_
        relative tolerance value.
    atol_
        absolute tolerance value.
    test_values
        can be a bool or a string to indicate whether correctness of values should be
        tested. If the value is `with_v`, shapes are tested but not values.
    test_gradients
        if True, test for the correctness of gradients.
    xs_grad_idxs
        Indices of the input arrays to compute gradients with respect to. If None,
        gradients are returned with respect to all input arrays. (Default value = None)
    ret_grad_idxs
        Indices of the returned arrays for which to return computed gradients. If None,
        gradients are returned for all returned arrays. (Default value = None)
    ground_truth_backend
        Ground Truth Backend to compare the result-values.
    device_
        The device on which to create arrays.
    return_flat_np_arrays
        If test_values is False, this flag dictates whether the original returns are
        returned, or whether the flattened numpy arrays are returned.

    Returns
    -------
    ret
        optional, return value from the function
    ret_gt
        optional, return value from the Ground Truth function
    """
    _assert_dtypes_are_valid(method_input_dtypes)
    # split the arguments into their positional and keyword components

    # Constructor arguments #
    (init_input_dtypes, init_as_variable_flags, init_native_array_flags,) = (
        ivy.default(init_input_dtypes, []),
        ivy.default(init_as_variable_flags, []),
        ivy.default(init_native_array_flags, []),
    )
    _assert_dtypes_are_valid(init_input_dtypes)

    init_all_as_kwargs_np = ivy.default(init_all_as_kwargs_np, dict())
    (
        method_input_dtypes,
        method_as_variable_flags,
        method_native_array_flags,
        method_container_flags,
    ) = as_lists(
        method_input_dtypes,
        method_as_variable_flags,
        method_native_array_flags,
        method_container_flags,
    )

    args_np_constructor, kwargs_np_constructor = kwargs_to_args_n_kwargs(
        num_positional_args=init_num_positional_args,
        kwargs=init_all_as_kwargs_np,
    )

    # extract all arrays from the arguments and keyword arguments
    con_arg_np_vals, con_args_idxs, con_c_arg_vals = _get_nested_np_arrays(
        args_np_constructor
    )
    con_kwarg_np_vals, con_kwargs_idxs, con_c_kwarg_vals = _get_nested_np_arrays(
        kwargs_np_constructor
    )

    # make all lists equal in length
    num_arrays_constructor = con_c_arg_vals + con_c_kwarg_vals
    if len(init_input_dtypes) < num_arrays_constructor:
        init_input_dtypes = [
            init_input_dtypes[0] for _ in range(num_arrays_constructor)
        ]
    if len(init_as_variable_flags) < num_arrays_constructor:
        init_as_variable_flags = [
            init_as_variable_flags[0] for _ in range(num_arrays_constructor)
        ]
    if len(init_native_array_flags) < num_arrays_constructor:
        init_native_array_flags = [
            init_native_array_flags[0] for _ in range(num_arrays_constructor)
        ]

    # update variable flags to be compatible with float dtype
    init_as_variable_flags = [
        v if ivy.is_float_dtype(d) else False
        for v, d in zip(init_as_variable_flags, init_input_dtypes)
    ]

    # Create Args
    args_constructor, kwargs_constructor, _, _, _ = create_args_kwargs(
        args_np=args_np_constructor,
        arg_np_vals=con_arg_np_vals,
        args_idxs=con_args_idxs,
        kwargs_np=kwargs_np_constructor,
        kwarg_np_vals=con_kwarg_np_vals,
        kwargs_idxs=con_kwargs_idxs,
        input_dtypes=init_input_dtypes,
        as_variable_flags=init_as_variable_flags,
        native_array_flags=init_native_array_flags,
    )
    # End constructor #

    # Method arguments #
    args_np_method, kwargs_np_method = kwargs_to_args_n_kwargs(
        num_positional_args=method_num_positional_args, kwargs=method_all_as_kwargs_np
    )

    # extract all arrays from the arguments and keyword arguments
    met_arg_np_vals, met_args_idxs, met_c_arg_vals = _get_nested_np_arrays(
        args_np_method
    )
    met_kwarg_np_vals, met_kwargs_idxs, met_c_kwarg_vals = _get_nested_np_arrays(
        kwargs_np_method
    )

    # make all lists equal in length
    num_arrays_method = met_c_arg_vals + met_c_kwarg_vals
    if len(method_input_dtypes) < num_arrays_method:
        method_input_dtypes = [method_input_dtypes[0] for _ in range(num_arrays_method)]
    if len(method_as_variable_flags) < num_arrays_method:
        method_as_variable_flags = [
            method_as_variable_flags[0] for _ in range(num_arrays_method)
        ]
    if len(method_native_array_flags) < num_arrays_method:
        method_native_array_flags = [
            method_native_array_flags[0] for _ in range(num_arrays_method)
        ]
    if len(method_container_flags) < num_arrays_method:
        method_container_flags = [
            method_container_flags[0] for _ in range(num_arrays_method)
        ]

    method_as_variable_flags = [
        v if ivy.is_float_dtype(d) else False
        for v, d in zip(method_as_variable_flags, method_input_dtypes)
    ]

    # Create Args
    args_method, kwargs_method, _, _, _ = create_args_kwargs(
        args_np=args_np_method,
        arg_np_vals=met_arg_np_vals,
        args_idxs=met_args_idxs,
        kwargs_np=kwargs_np_method,
        kwarg_np_vals=met_kwarg_np_vals,
        kwargs_idxs=met_kwargs_idxs,
        input_dtypes=method_input_dtypes,
        as_variable_flags=method_as_variable_flags,
        native_array_flags=method_native_array_flags,
        container_flags=method_container_flags,
    )
    # End Method #

    # Run testing
    ins = ivy.__dict__[class_name](*args_constructor, **kwargs_constructor)
    v_np = None
    if isinstance(ins, ivy.Module):
        if init_with_v:
            v = ivy.Container(
                ins._create_variables(device=device_, dtype=method_input_dtypes[0])
            )
            ins = ivy.__dict__[class_name](*args_constructor, **kwargs_constructor, v=v)
        v = ins.__getattribute__("v")
        v_np = v.cont_map(lambda x, kc: ivy.to_numpy(x) if ivy.is_array(x) else x)
        if method_with_v:
            kwargs_method = dict(**kwargs_method, v=v)
    ret, ret_np_flat = get_ret_and_flattened_np_array(
        ins.__getattribute__(method_name), *args_method, **kwargs_method
    )

    # Compute the return with a Ground Truth backend
    ivy.set_backend(ground_truth_backend)
    args_gt_constructor, kwargs_gt_constructor, _, _, _ = create_args_kwargs(
        args_np=args_np_constructor,
        arg_np_vals=con_arg_np_vals,
        args_idxs=con_args_idxs,
        kwargs_np=kwargs_np_constructor,
        kwarg_np_vals=con_kwarg_np_vals,
        kwargs_idxs=con_kwargs_idxs,
        input_dtypes=init_input_dtypes,
        as_variable_flags=init_as_variable_flags,
        native_array_flags=init_native_array_flags,
    )
    args_gt_method, kwargs_gt_method, _, _, _ = create_args_kwargs(
        args_np=args_np_method,
        arg_np_vals=met_arg_np_vals,
        args_idxs=met_args_idxs,
        kwargs_np=kwargs_np_method,
        kwarg_np_vals=met_kwarg_np_vals,
        kwargs_idxs=met_kwargs_idxs,
        input_dtypes=method_input_dtypes,
        as_variable_flags=method_as_variable_flags,
        native_array_flags=method_native_array_flags,
        container_flags=method_container_flags,
    )
    ins_gt = ivy.__dict__[class_name](*args_gt_constructor, **kwargs_gt_constructor)
    if isinstance(ins_gt, ivy.Module):
        v_gt = v_np.cont_map(
            lambda x, kc: ivy.asarray(x) if isinstance(x, np.ndarray) else x
        )
        kwargs_gt_method = dict(**kwargs_gt_method, v=v_gt)
    ret_from_gt, ret_np_from_gt_flat = get_ret_and_flattened_np_array(
        ins_gt.__getattribute__(method_name), *args_gt_method, **kwargs_gt_method
    )
    fw_list = gradient_unsupported_dtypes(fn=ins.__getattribute__(method_name))
    fw_list2 = gradient_unsupported_dtypes(fn=ins_gt.__getattribute__(method_name))
    for k, v in fw_list2.items():
        if k not in fw_list:
            fw_list[k] = []
        fw_list[k].extend(v)

    ivy.unset_backend()
    # gradient test
    fw = ivy.current_backend_str()
    if (
        test_gradients
        and not fw == "numpy"
        and "bool" not in method_input_dtypes
        and not any(ivy.is_complex_dtype(d) for d in method_input_dtypes)
    ):
        if fw in fw_list:
            if ivy.nested_argwhere(
                method_all_as_kwargs_np,
                lambda x: x.dtype in fw_list[fw] if isinstance(x, np.ndarray) else None,
            ):
                pass
            else:
                gradient_test(
                    fn=[
                        ins.__getattribute__(method_name),
                        ins_gt.__getattribute__(method_name),
                    ],
                    all_as_kwargs_np=method_all_as_kwargs_np,
                    args_np=args_np_method,
                    kwargs_np=kwargs_np_method,
                    input_dtypes=method_input_dtypes,
                    as_variable_flags=method_as_variable_flags,
                    native_array_flags=method_native_array_flags,
                    container_flags=method_container_flags,
                    rtol_=rtol_,
                    atol_=atol_,
                    xs_grad_idxs=xs_grad_idxs,
                    ret_grad_idxs=ret_grad_idxs,
                    ground_truth_backend=ground_truth_backend,
                )

        else:
            gradient_test(
                fn=[
                    ins.__getattribute__(method_name),
                    ins_gt.__getattribute__(method_name),
                ],
                all_as_kwargs_np=method_all_as_kwargs_np,
                args_np=args_np_method,
                kwargs_np=kwargs_np_method,
                input_dtypes=method_input_dtypes,
                as_variable_flags=method_as_variable_flags,
                native_array_flags=method_native_array_flags,
                container_flags=method_container_flags,
                rtol_=rtol_,
                atol_=atol_,
                xs_grad_idxs=xs_grad_idxs,
                ret_grad_idxs=ret_grad_idxs,
                ground_truth_backend=ground_truth_backend,
            )

    # assuming value test will be handled manually in the test function
    if not test_values:
        if return_flat_np_arrays:
            return ret_np_flat, ret_np_from_gt_flat
        return ret, ret_from_gt
    # value test

    if isinstance(rtol_, dict):
        rtol_ = _get_framework_rtol(rtol_, ivy.backend)
    if isinstance(atol_, dict):
        atol_ = _get_framework_atol(atol_, ivy.backend)

    value_test(
        ret_np_flat=ret_np_flat,
        ret_np_from_gt_flat=ret_np_from_gt_flat,
        rtol=rtol_,
        atol=atol_,
    )


def test_frontend_method(
    *,
    init_input_dtypes: Union[ivy.Dtype, List[ivy.Dtype]] = None,
    init_as_variable_flags: Union[List[bool], pf.AsVariableFlags] = None,
    init_num_positional_args: Union[int, pf.NumPositionalArgFn] = 0,
    init_native_array_flags: Union[List[bool], pf.NativeArrayFlags] = None,
    init_all_as_kwargs_np: dict = None,
    method_input_dtypes: Union[ivy.Dtype, List[ivy.Dtype]],
    method_as_variable_flags: Union[List[bool], pf.AsVariableFlags],
    method_num_positional_args: Union[int, pf.NumPositionalArgMethod],
    method_native_array_flags: Union[List[bool], pf.NativeArrayFlags],
    method_all_as_kwargs_np: dict,
    frontend: str,
    frontend_method_data: FrontendMethodData,
    rtol_: float = None,
    atol_: float = 1e-06,
    test_values: Union[bool, str] = True,
):
    """Tests a class-method that consumes (or returns) arrays for the current backend
    by comparing the result with numpy.

    Parameters
    ----------
    init_input_dtypes
        data types of the input arguments to the constructor in order.
    init_as_variable_flags
        dictates whether the corresponding input argument passed to the constructor
        should be treated as an ivy.Variable.
    init_num_positional_args
        number of input arguments that must be passed as positional arguments to the
        constructor.
    init_native_array_flags
        dictates whether the corresponding input argument passed to the constructor
        should be treated as a native array.
    init_all_as_kwargs_np:
        input arguments to the constructor as keyword arguments.
    method_input_dtypes
        data types of the input arguments to the method in order.
    method_as_variable_flags
        dictates whether the corresponding input argument passed to the method should
        be treated as a variable.
    method_num_positional_args
        number of input arguments that must be passed as positional arguments to the
        method.
    method_native_array_flags
        dictates whether the corresponding input argument passed to the method should
        be treated as a native array.
    method_all_as_kwargs_np:
        input arguments to the method as keyword arguments.
    frontend
        current frontend (framework).
    rtol_
        relative tolerance value.
    atol_
        absolute tolerance value.
    test_values
        can be a bool or a string to indicate whether correctness of values should be
        tested. If the value is `with_v`, shapes are tested but not values.

    Returns
    -------
    ret
        optional, return value from the function
    ret_gt
        optional, return value from the Ground Truth function
    """
    _assert_dtypes_are_valid(init_input_dtypes)
    _assert_dtypes_are_valid(method_input_dtypes)

    # split the arguments into their positional and keyword components

    # Constructor arguments #
    # convert single values to length 1 lists
    (init_input_dtypes, init_as_variable_flags, init_native_array_flags,) = as_lists(
        ivy.default(init_input_dtypes, []),
        ivy.default(init_as_variable_flags, []),
        ivy.default(init_native_array_flags, []),
    )
    init_all_as_kwargs_np = ivy.default(init_all_as_kwargs_np, dict())
    (
        method_input_dtypes,
        method_as_variable_flags,
        method_native_array_flags,
    ) = as_lists(
        method_input_dtypes,
        method_as_variable_flags,
        method_native_array_flags,
    )

    args_np_constructor, kwargs_np_constructor = kwargs_to_args_n_kwargs(
        num_positional_args=init_num_positional_args,
        kwargs=init_all_as_kwargs_np,
    )

    # extract all arrays from the arguments and keyword arguments
    con_arg_np_vals, con_args_idxs, con_c_arg_vals = _get_nested_np_arrays(
        args_np_constructor
    )
    con_kwarg_np_vals, con_kwargs_idxs, con_c_kwarg_vals = _get_nested_np_arrays(
        kwargs_np_constructor
    )

    # make all lists equal in length
    num_arrays_constructor = con_c_arg_vals + con_c_kwarg_vals
    if len(init_input_dtypes) < num_arrays_constructor:
        init_input_dtypes = [
            init_input_dtypes[0] for _ in range(num_arrays_constructor)
        ]
    if len(init_as_variable_flags) < num_arrays_constructor:
        init_as_variable_flags = [
            init_as_variable_flags[0] for _ in range(num_arrays_constructor)
        ]
    if len(init_native_array_flags) < num_arrays_constructor:
        init_native_array_flags = [
            init_native_array_flags[0] for _ in range(num_arrays_constructor)
        ]

    # update variable flags to be compatible with float dtype
    init_as_variable_flags = [
        v if ivy.is_float_dtype(d) else False
        for v, d in zip(init_as_variable_flags, init_input_dtypes)
    ]

    # Create Args
    args_constructor, kwargs_constructor, _, _, _ = create_args_kwargs(
        args_np=args_np_constructor,
        arg_np_vals=con_arg_np_vals,
        args_idxs=con_args_idxs,
        kwargs_np=kwargs_np_constructor,
        kwarg_np_vals=con_kwarg_np_vals,
        kwargs_idxs=con_kwargs_idxs,
        input_dtypes=init_input_dtypes,
        as_variable_flags=init_as_variable_flags,
        native_array_flags=init_native_array_flags,
    )
    # End constructor #

    # Method arguments #
    args_np_method, kwargs_np_method = kwargs_to_args_n_kwargs(
        num_positional_args=method_num_positional_args, kwargs=method_all_as_kwargs_np
    )

    # extract all arrays from the arguments and keyword arguments
    met_arg_np_vals, met_args_idxs, met_c_arg_vals = _get_nested_np_arrays(
        args_np_method
    )
    met_kwarg_np_vals, met_kwargs_idxs, met_c_kwarg_vals = _get_nested_np_arrays(
        kwargs_np_method
    )

    # make all lists equal in length
    num_arrays_method = met_c_arg_vals + met_c_kwarg_vals
    if len(method_input_dtypes) < num_arrays_method:
        method_input_dtypes = [method_input_dtypes[0] for _ in range(num_arrays_method)]
    if len(method_as_variable_flags) < num_arrays_method:
        method_as_variable_flags = [
            method_as_variable_flags[0] for _ in range(num_arrays_method)
        ]
    if len(method_native_array_flags) < num_arrays_method:
        method_native_array_flags = [
            method_native_array_flags[0] for _ in range(num_arrays_method)
        ]

    method_as_variable_flags = [
        v if ivy.is_float_dtype(d) else False
        for v, d in zip(method_as_variable_flags, method_input_dtypes)
    ]

    # Create Args
    args_method, kwargs_method, _, _, _ = create_args_kwargs(
        args_np=args_np_method,
        arg_np_vals=met_arg_np_vals,
        args_idxs=met_args_idxs,
        kwargs_np=kwargs_np_method,
        kwarg_np_vals=met_kwarg_np_vals,
        kwargs_idxs=met_kwargs_idxs,
        input_dtypes=method_input_dtypes,
        as_variable_flags=method_as_variable_flags,
        native_array_flags=method_native_array_flags,
    )
    # End Method #

    args_constructor_ivy, kwargs_constructor_ivy = ivy.args_to_ivy(
        *args_constructor, **kwargs_constructor
    )
    args_method_ivy, kwargs_method_ivy = ivy.args_to_ivy(*args_method, **kwargs_method)
    args_constructor_np = ivy.nested_map(
        args_constructor_ivy,
        lambda x: ivy.to_numpy(x._data) if isinstance(x, ivy.Array) else x,
        shallow=False,
    )
    kwargs_constructor_np = ivy.nested_map(
        kwargs_constructor_ivy,
        lambda x: ivy.to_numpy(x._data) if isinstance(x, ivy.Array) else x,
        shallow=False,
    )
    args_method_np = ivy.nested_map(
        args_method_ivy,
        lambda x: ivy.to_numpy(x._data) if isinstance(x, ivy.Array) else x,
        shallow=False,
    )
    kwargs_method_np = ivy.nested_map(
        kwargs_method_ivy,
        lambda x: ivy.to_numpy(x._data) if isinstance(x, ivy.Array) else x,
        shallow=False,
    )

    ivy_frontend_creation_fn = getattr(
        frontend_method_data.ivy_init_module, frontend_method_data.init_name
    )
    # Run testing
    ins = ivy_frontend_creation_fn(*args_constructor, **kwargs_constructor)
    ret, ret_np_flat = get_ret_and_flattened_np_array(
        ins.__getattribute__(frontend_method_data.method_name),
        *args_method,
        **kwargs_method,
    )

    # Compute the return with the native frontend framework
    ivy.set_backend(frontend.split('/')[0])
    args_constructor_frontend = ivy.nested_map(
        args_constructor_np,
        lambda x: ivy.native_array(x) if isinstance(x, np.ndarray) else x,
        shallow=False,
    )
    kwargs_constructor_frontend = ivy.nested_map(
        kwargs_constructor_np,
        lambda x: ivy.native_array(x) if isinstance(x, np.ndarray) else x,
        shallow=False,
    )
    args_method_frontend = ivy.nested_map(
        args_method_np,
        lambda x: ivy.native_array(x)
        if isinstance(x, np.ndarray)
        else ivy.as_native_dtype(x)
        if isinstance(x, ivy.Dtype)
        else ivy.as_native_dev(x)
        if isinstance(x, ivy.Device)
        else x,
        shallow=False,
    )
    kwargs_method_frontend = ivy.nested_map(
        kwargs_method_np,
        lambda x: ivy.native_array(x) if isinstance(x, np.ndarray) else x,
        shallow=False,
    )

    # change ivy dtypes to native dtypes
    if "dtype" in kwargs_method_frontend:
        kwargs_method_frontend["dtype"] = ivy.as_native_dtype(
            kwargs_method_frontend["dtype"]
        )

    # change ivy device to native devices
    if "device" in kwargs_method_frontend:
        kwargs_method_frontend["device"] = ivy.as_native_dev(
            kwargs_method_frontend["device"]
        )
    frontend_creation_fn = getattr(
        frontend_method_data.framework_init_module, frontend_method_data.init_name
    )
    ins_gt = frontend_creation_fn(
        *args_constructor_frontend, **kwargs_constructor_frontend
    )
    frontend_ret = ins_gt.__getattribute__(frontend_method_data.method_name)(
        *args_method_frontend, **kwargs_method_frontend
    )
    if frontend.split('/')[0] == "tensorflow" and isinstance(frontend_ret, tf.TensorShape):
        frontend_ret_np_flat = [np.asarray(frontend_ret, dtype=np.int32)]
    elif ivy.isscalar(frontend_ret):
        frontend_ret_np_flat = [np.asarray(frontend_ret)]
    else:
        # tuplify the frontend return
        if not isinstance(frontend_ret, tuple):
            frontend_ret = (frontend_ret,)
        frontend_ret_idxs = ivy.nested_argwhere(frontend_ret, ivy.is_native_array)
        frontend_ret_flat = ivy.multi_index_nest(frontend_ret, frontend_ret_idxs)
        frontend_ret_np_flat = [ivy.to_numpy(x) for x in frontend_ret_flat]
    ivy.unset_backend()

    # assuming value test will be handled manually in the test function
    if not test_values:
        return ret, frontend_ret

    # value test
    if isinstance(rtol_, dict):
        rtol_ = _get_framework_rtol(rtol_, ivy.backend)
    if isinstance(atol_, dict):
        atol_ = _get_framework_atol(atol_, ivy.backend)

    value_test(
        ret_np_flat=ret_np_flat,
        ret_np_from_gt_flat=frontend_ret_np_flat,
        rtol=rtol_,
        atol=atol_,
        ground_truth_backend=frontend,
    )


# Helpers
DEFAULT_RTOL = None
DEFAULT_ATOL = 1e-06


def _get_framework_rtol(rtols: dict, current_fw: str):
    if current_fw in rtols.keys():
        return rtols[current_fw]
    return DEFAULT_RTOL


def _get_framework_atol(atols: dict, current_fw: str):
    if current_fw in atols.keys():
        return atols[current_fw]
    return DEFAULT_ATOL


def _get_nested_np_arrays(nest):
    """
    A helper function to search for a NumPy arrays in a nest
    Parameters
    ----------
    nest
        nest to search in.

    Returns
    -------
         Items found, indices, and total number of arrays found
    """
    indices = ivy.nested_argwhere(nest, lambda x: isinstance(x, np.ndarray))
    ret = ivy.multi_index_nest(nest, indices)
    return ret, indices, len(ret)


def create_args_kwargs(
    *,
    args_np,
    arg_np_vals,
    args_idxs,
    kwargs_np,
    kwarg_np_vals,
    kwargs_idxs,
    input_dtypes,
    as_variable_flags,
    native_array_flags=None,
    container_flags=None,
):
    """Creates arguments and keyword-arguments for the function to test.

    Parameters
    ----------
    args_np
        A dictionary of arguments in Numpy.
    kwargs_np
        A dictionary of keyword-arguments in Numpy.
    input_dtypes
        data-types of the input arguments and keyword-arguments.
    as_variable_flags
        A list of booleans. if True for a corresponding input argument, it is called
        as an variable.
    native_array_flags
        if not None, the corresponding argument is called as a Native Array.
    container_flags
        if not None, the corresponding argument is called as an Ivy Container.

    Returns
    -------
    Arguments, Keyword-arguments, number of arguments, and indexes on arguments and
    keyword-arguments.
    """
    # create args
    num_arg_vals = len(arg_np_vals)
    arg_array_vals = [
        ivy.array(x, dtype=d) for x, d in zip(arg_np_vals, input_dtypes[:num_arg_vals])
    ]
    arg_array_vals = [
        _variable(x) if v else x
        for x, v in zip(arg_array_vals, as_variable_flags[:num_arg_vals])
    ]
    if native_array_flags:
        arg_array_vals = [
            ivy.to_native(x) if n else x
            for x, n in zip(arg_array_vals, native_array_flags[:num_arg_vals])
        ]
    if container_flags:
        arg_array_vals = [
            as_cont(x=x) if c else x
            for x, c in zip(arg_array_vals, container_flags[:num_arg_vals])
        ]
    args = ivy.copy_nest(args_np, to_mutable=False)
    ivy.set_nest_at_indices(args, args_idxs, arg_array_vals)

    # create kwargs
    kwarg_array_vals = [
        ivy.array(x, dtype=d)
        for x, d in zip(kwarg_np_vals, input_dtypes[num_arg_vals:])
    ]
    kwarg_array_vals = [
        _variable(x) if v else x
        for x, v in zip(kwarg_array_vals, as_variable_flags[num_arg_vals:])
    ]
    if native_array_flags:
        kwarg_array_vals = [
            ivy.to_native(x) if n else x
            for x, n in zip(kwarg_array_vals, native_array_flags[num_arg_vals:])
        ]
    if container_flags:
        kwarg_array_vals = [
            as_cont(x=x) if c else x
            for x, c in zip(kwarg_array_vals, container_flags[num_arg_vals:])
        ]
    kwargs = ivy.copy_nest(kwargs_np, to_mutable=False)
    ivy.set_nest_at_indices(kwargs, kwargs_idxs, kwarg_array_vals)
    return args, kwargs, num_arg_vals, args_idxs, kwargs_idxs


def convtrue(argument):
    """Convert NativeClass in argument to true framework counter part"""
    if isinstance(argument, NativeClass):
        return argument._native_class
    return argument


def kwargs_to_args_n_kwargs(*, num_positional_args, kwargs):
    """Splits the kwargs into args and kwargs, with the first num_positional_args ported
    to args.
    """
    args = [v for v in list(kwargs.values())[:num_positional_args]]
    kwargs = {k: kwargs[k] for k in list(kwargs.keys())[num_positional_args:]}
    return args, kwargs


def flatten_fw_and_to_np(*, ret, fw):
    """Returns a flattened numpy version of the arrays in ret for a given framework."""
    if not isinstance(ret, tuple):
        ret = (ret,)
    if fw == "jax":
        ret_idxs = ivy.nested_argwhere(
            ret, lambda x: ivy.is_ivy_array(x) or is_jax_native_array(x)
        )
    elif fw == "numpy":
        ret_idxs = ivy.nested_argwhere(
            ret, lambda x: ivy.is_ivy_array(x) or is_numpy_native_array(x)
        )
    elif fw == "tensorflow":
        ret_idxs = ivy.nested_argwhere(
            ret, lambda x: ivy.is_ivy_array(x) or is_tensorflow_native_array(x)
        )
    else:
        ret_idxs = ivy.nested_argwhere(
            ret, lambda x: ivy.is_ivy_array(x) or is_torch_native_array(x)
        )
    if len(ret_idxs) == 0:
        ret_idxs = ivy.nested_argwhere(ret, ivy.isscalar)
        ret_flat = ivy.multi_index_nest(ret, ret_idxs)
        ret_flat = [
            ivy.asarray(x, dtype=ivy.Dtype(str(np.asarray(x).dtype))) for x in ret_flat
        ]
    else:
        ret_flat = ivy.multi_index_nest(ret, ret_idxs)
    # convert the return to NumPy
    ret_np_flat = [ivy.to_numpy(x) for x in ret_flat]
    return ret_np_flat


def flatten(*, ret):
    """Returns a flattened numpy version of the arrays in ret."""
    if not isinstance(ret, tuple):
        ret = (ret,)
    ret_idxs = ivy.nested_argwhere(ret, ivy.is_ivy_array)
    # no ivy array in the returned values, which means it returned scalar
    if len(ret_idxs) == 0:
        ret_idxs = ivy.nested_argwhere(ret, ivy.isscalar)
        ret_flat = ivy.multi_index_nest(ret, ret_idxs)
        ret_flat = [
            ivy.asarray(x, dtype=ivy.Dtype(str(np.asarray(x).dtype))) for x in ret_flat
        ]
    else:
        ret_flat = ivy.multi_index_nest(ret, ret_idxs)
    return ret_flat


def flatten_and_to_np(*, ret):
    # flatten the return
    ret_flat = flatten(ret=ret)
    return [ivy.to_numpy(x) for x in ret_flat]


def get_ret_and_flattened_np_array(fn, *args, **kwargs):
    """
    Runs func with args and kwargs, and returns the result along with its flattened
    version.
    """
    ret = fn(*args, **kwargs)

    def map_fn(x):
        if _is_frontend_array(x):
            return x.ivy_array
        if isinstance(x, ivy.functional.frontends.numpy.ndarray):
            return x.ivy_array
        return x

    ret = ivy.nested_map(ret, map_fn, include_derived={tuple: True})
    return ret, flatten_and_to_np(ret=ret)


def get_frontend_ret(fn, *args, **kwargs):
    ret = fn(*args, **kwargs)
    ret = ivy.nested_map(ret, _frontend_array_to_ivy, include_derived={tuple: True})
    return ret


def args_to_container(array_args):
    array_args_container = ivy.Container({str(k): v for k, v in enumerate(array_args)})
    return array_args_container


def as_lists(*args):
    """Changes the elements in args to be of type list."""
    return (a if isinstance(a, list) else [a] for a in args)


def as_cont(*, x):
    """Returns x as an Ivy Container, containing x at all its leaves."""
    return ivy.Container({"a": x, "b": {"c": x, "d": x}})


def var_fn(x, *, dtype=None, device=None):
    """Returns x as a variable wrapping an Ivy Array with given dtype and device"""
    return _variable(ivy.array(x, dtype=dtype, device=device))


def gradient_incompatible_function(*, fn):
    return (
        not ivy.supports_gradients
        and hasattr(fn, "computes_gradients")
        and fn.computes_gradients
    )


def gradient_unsupported_dtypes(*, fn):
    visited = set()
    to_visit = [fn]
    out, res = {}, {}
    while to_visit:
        fn = to_visit.pop()
        if fn in visited:
            continue
        visited.add(fn)
        unsupported_grads = (
            fn.unsupported_gradients if hasattr(fn, "unsupported_gradients") else {}
        )
        for k, v in unsupported_grads.items():
            if k not in out:
                out[k] = []
            out[k].extend(v)
        # skip if it's not a function
        if not (inspect.isfunction(fn) or inspect.ismethod(fn)):
            continue
        fl = _get_function_list(fn)
        res = _get_functions_from_string(fl, __import__(fn.__module__))
        to_visit.extend(res)
    return out


def _is_frontend_array(x):
    return (
        isinstance(x, ndarray)
        or isinstance(x, torch_tensor)
        or isinstance(x, tf_tensor)
        or isinstance(x, DeviceArray)
    )


def _frontend_array_to_ivy(x):
    if (
        isinstance(x, ndarray)
        or isinstance(x, torch_tensor)
        or isinstance(x, tf_tensor)
        or isinstance(x, DeviceArray)
    ):
        return x.ivy_array
    else:
        return x<|MERGE_RESOLUTION|>--- conflicted
+++ resolved
@@ -453,6 +453,7 @@
     )
 
 
+
 def test_frontend_function(
     *,
     input_dtypes: Union[ivy.Dtype, List[ivy.Dtype]],
@@ -495,7 +496,6 @@
     ret_np
         optional, return value from the Numpy function
     """
-    print("yeah mr white science!!!!")
     assert (
         not test_flags.with_out or not test_flags.inplace
     ), "only one of with_out or with_inplace can be set as True"
@@ -553,19 +553,10 @@
 
     convs = {"numpy": convnumpy}
 
-<<<<<<< HEAD
-    def _test_frontend_function(args, kwargs, args_ivy, kwargs_ivy):
-        # frontend function
-        frontend_fn = getattr(function_module, fn_name)
-        # check and replace NativeClass object in arguments with ivy counterparts
-        from ivy_tests.test_ivy.test_frontends.test_numpy import convnumpy
-        convs = {"numpy": convnumpy}
-=======
     if "torch" in available_frameworks:
         from ivy_tests.test_ivy.test_frontends.test_torch import convtorch
 
         convs["torch"] = convtorch
->>>>>>> 2dfb3a7e
 
     if "tensorflow" in available_frameworks:
         from ivy_tests.test_ivy.test_frontends.test_tensorflow import convtensor
@@ -577,81 +568,18 @@
 
         convs["jax"] = convjax
 
-    if frontend in convs:
-        conv = convs[frontend]
+    if frontend.split('/')[0] in convs:
+        conv = convs[frontend.split('/')[0]]
         args = ivy.nested_map(args, fn=conv, include_derived=True)
         kwargs = ivy.nested_map(kwargs, fn=conv, include_derived=True)
 
-<<<<<<< HEAD
-            convs["jax"] = convjax
-
-        if frontend.split('/')[0] in convs:
-            conv = convs[frontend.split('/')[0]]
-            args = ivy.nested_map(args, fn=conv, include_derived=True)
-            kwargs = ivy.nested_map(kwargs, fn=conv, include_derived=True)
-
-        # Make copy for arguments for functions that might use
-        # inplace update by default
-        copy_kwargs = copy.deepcopy(kwargs)
-        copy_args = copy.deepcopy(args)
-        # strip the decorator to get an Ivy array
-        ret = get_frontend_ret(frontend_fn, *args_ivy, **kwargs_ivy)
-        if with_out:
-            if not inspect.isclass(ret):
-                is_ret_tuple = issubclass(ret.__class__, tuple)
-            else:
-                is_ret_tuple = issubclass(ret, tuple)
-            if is_ret_tuple:
-                ret = ivy.nested_map(
-                    ret,
-                    lambda _x: ivy.array(_x) if not ivy.is_array(_x) else _x,
-                    include_derived=True,
-                )
-            elif not ivy.is_array(ret):
-                ret = ivy.array(ret)
-            out = ret
-            # pass return value to out argument
-            # check if passed reference is correctly updated
-            kwargs["out"] = out
-            if is_ret_tuple:
-                flatten_ret = flatten(ret=ret)
-                flatten_out = flatten(ret=out)
-                for ret_array, out_array in zip(flatten_ret, flatten_out):
-                    if ivy.native_inplace_support:
-                        assert ret_array.data is out_array.data
-                    assert ret_array is out_array
-            else:
-                if ivy.native_inplace_support:
-                    assert ret.data is out.data
-                assert ret is out
-        elif with_inplace:
-            assert not isinstance(ret, tuple)
-            assert ivy.is_array(ret)
-            if "inplace" in list(inspect.signature(frontend_fn).parameters.keys()):
-                # the function provides optional inplace update
-                # set inplace update to be True and check
-                # if returned reference is inputted reference
-                # and if inputted reference's content is correctly updated
-                copy_kwargs["inplace"] = True
-                first_array = ivy.func_wrapper._get_first_array(
-                    *copy_args, **copy_kwargs
-                )
-                ret_ = get_frontend_ret(frontend_fn, *copy_args, **copy_kwargs)
-                if ivy.native_inplace_support:
-                    assert ret_.data is first_array.data
-                assert first_array is ret_
-            else:
-                # the function provides inplace update by default
-                # check if returned reference is inputted reference
-                first_array = ivy.func_wrapper._get_first_array(*args, **kwargs)
-=======
     # Make copy for arguments for functions that might use
     # inplace update by default
     copy_kwargs = copy.deepcopy(kwargs)
     copy_args = copy.deepcopy(args)
     # strip the decorator to get an Ivy array
     # ToDo, fix testing for jax frontend for x32
-    if frontend == "jax":
+    if frontend.split('/')[0] == "jax":
         importlib.import_module("ivy.functional.frontends.jax").config.update(
             "jax_enable_x64", True
         )
@@ -677,7 +605,6 @@
             flatten_ret = flatten(ret=ret)
             flatten_out = flatten(ret=out)
             for ret_array, out_array in zip(flatten_ret, flatten_out):
->>>>>>> 2dfb3a7e
                 if ivy.native_inplace_support:
                     assert ret_array.data is out_array.data
                 assert ret_array is out_array
@@ -721,247 +648,9 @@
     )
 
     # temporarily set frontend framework as backend
-    ivy.set_backend(frontend)
-    try:
-        # create frontend framework args
-        args_frontend = ivy.nested_map(
-            args_np,
-            lambda x: ivy.native_array(x)
-            if isinstance(x, np.ndarray)
-            else ivy.as_native_dtype(x)
-            if isinstance(x, ivy.Dtype)
-            else x,
-            shallow=False,
-        )
-        kwargs_frontend = ivy.nested_map(
-            kwargs_np,
-            lambda x: ivy.native_array(x) if isinstance(x, np.ndarray) else x,
-            shallow=False,
-        )
-
-<<<<<<< HEAD
-        # temporarily set frontend framework as backend
-        if '/' in frontend:
-            if frontend.split('/')[0]==ivy.current_backend_str():
-                if frontend.split('/')[1]==importlib.import_module(frontend.split('/')[0]).__version__:
-                    ivy.set_backend(frontend.split('/')[0])
-                    try:
-                        # create frontend framework args
-                        args_frontend = ivy.nested_map(
-                            args_np,
-                            lambda x: ivy.native_array(x)
-                            if isinstance(x, np.ndarray)
-                            else ivy.as_native_dtype(x)
-                            if isinstance(x, ivy.Dtype)
-                            else x,
-                            shallow=False,
-                        )
-                        kwargs_frontend = ivy.nested_map(
-                            kwargs_np,
-                            lambda x: ivy.native_array(x) if isinstance(x, np.ndarray) else x,
-                            shallow=False,
-                        )
-
-                        # change ivy dtypes to native dtypes
-                        if "dtype" in kwargs_frontend:
-                            kwargs_frontend["dtype"] = ivy.as_native_dtype(kwargs_frontend["dtype"])
-
-                        # change ivy device to native devices
-                        if "device" in kwargs_frontend:
-                            kwargs_frontend["device"] = ivy.as_native_dev(kwargs_frontend["device"])
-
-                        # check and replace the NativeClass objects in arguments
-                        # with true counterparts
-                        args_frontend = ivy.nested_map(
-                            args_frontend, fn=convtrue, include_derived=True, max_depth=10
-                        )
-                        kwargs_frontend = ivy.nested_map(
-                            kwargs_frontend, fn=convtrue, include_derived=True, max_depth=10
-                        )
-
-                        # compute the return via the frontend framework
-                        module_name = fn_tree[25: fn_tree.rfind(".")]
-                        frontend_fw = importlib.import_module(module_name)
-                        try:
-                            frontend_ret = frontend_fw.__dict__[fn_name](
-                                *args_frontend, **kwargs_frontend
-                            )
-                        except KeyError:
-                            # catch cases where the alias belongs to a higher-level module
-                            # e.g. torch.inverse tested as an alias to torch.linalg.inv
-                            module_name = module_name[: module_name.rfind(".")]
-                            frontend_fw = importlib.import_module(module_name)
-                            frontend_ret = frontend_fw.__dict__[fn_name](
-                                *args_frontend, **kwargs_frontend
-                            )
-
-                        if ivy.isscalar(frontend_ret):
-                            frontend_ret_np_flat = [np.asarray(frontend_ret)]
-                        else:
-                            # tuplify the frontend return
-                            if not isinstance(frontend_ret, tuple):
-                                frontend_ret = (frontend_ret,)
-                            frontend_ret_idxs = ivy.nested_argwhere(
-                                frontend_ret, ivy.is_native_array
-                            )
-                            frontend_ret_flat = ivy.multi_index_nest(
-                                frontend_ret, frontend_ret_idxs
-                            )
-                            frontend_ret_np_flat = [ivy.to_numpy(x) for x in frontend_ret_flat]
-                    except Exception as e:
-                        ivy.unset_backend()
-                        raise e
-                    # unset frontend framework from backend
-                    ivy.unset_backend()
-                else:
-                    #things get heated up here
-                    ivy.set_backend(frontend.split('/')[0])
-
-                    try:
-                        # create frontend framework args
-                        args_frontend = ivy.nested_map(
-                            args_np,
-                            lambda x: ivy.native_array(x)
-                            if isinstance(x, np.ndarray)
-                            else ivy.as_native_dtype(x)
-                            if isinstance(x, ivy.Dtype)
-                            else x,
-                            shallow=False,
-                        )
-                        kwargs_frontend = ivy.nested_map(
-                            kwargs_np,
-                            lambda x: ivy.native_array(x) if isinstance(x, np.ndarray) else x,
-                            shallow=False,
-                        )
-
-                        # change ivy dtypes to native dtypes
-                        if "dtype" in kwargs_frontend:
-                            kwargs_frontend["dtype"] = ivy.as_native_dtype(kwargs_frontend["dtype"])
-
-                        # change ivy device to native devices
-                        if "device" in kwargs_frontend:
-                            kwargs_frontend["device"] = ivy.as_native_dev(kwargs_frontend["device"])
-
-                        # check and replace the NativeClass objects in arguments
-                        # with true counterparts
-                        args_frontend = ivy.nested_map(
-                            args_frontend, fn=convtrue, include_derived=True, max_depth=10
-                        )
-                        kwargs_frontend = ivy.nested_map(
-                            kwargs_frontend, fn=convtrue, include_derived=True, max_depth=10
-                        )
-
-                        # compute the return via the frontend framework
-                        module_name = fn_tree[25: fn_tree.rfind(".")]
-                        # frontend_fw = importlib.import_module(module_name)
-                        frontend_fw=config.custom_import(frontend.split('/')[0]+'/'+frontend.split('/')[1],globally_done=frontend.split('/')[0]+'/'+importlib.import_module(frontend.split('/')[0]).__version__)
-                        try:
-                            frontend_ret = frontend_fw.__dict__[fn_name](
-                                *args_frontend, **kwargs_frontend
-                            )
-                        except KeyError:
-                            # catch cases where the alias belongs to a higher-level module
-                            # e.g. torch.inverse tested as an alias to torch.linalg.inv
-                            module_name = module_name[: module_name.rfind(".")]
-                            frontend_fw = importlib.import_module(module_name)
-                            frontend_ret = frontend_fw.__dict__[fn_name](
-                                *args_frontend, **kwargs_frontend
-                            )
-
-                        if ivy.isscalar(frontend_ret):
-                            frontend_ret_np_flat = [np.asarray(frontend_ret)]
-
-                        else:
-                            # tuplify the frontend return
-                            if not isinstance(frontend_ret, tuple):
-                                frontend_ret = (frontend_ret,)
-                            frontend_ret_idxs = ivy.nested_argwhere(
-                                frontend_ret, ivy.is_native_array
-                            )
-                            frontend_ret_flat = ivy.multi_index_nest(
-                                frontend_ret, frontend_ret_idxs
-                            )
-                            frontend_ret_np_flat = [ivy.to_numpy(x) for x in frontend_ret_flat]
-
-                    except Exception as e:
-                        ivy.unset_backend()
-                        raise e
-                    # unset frontend framework from backend
-
-
-                    ivy.unset_backend()
-            else:
-                ivy.set_backend(frontend.split('/')[0])
-                try:
-                    # create frontend framework args
-                    args_frontend = ivy.nested_map(
-                        args_np,
-                        lambda x: ivy.native_array(x)
-                        if isinstance(x, np.ndarray)
-                        else ivy.as_native_dtype(x)
-                        if isinstance(x, ivy.Dtype)
-                        else x,
-                        shallow=False,
-                    )
-                    kwargs_frontend = ivy.nested_map(
-                        kwargs_np,
-                        lambda x: ivy.native_array(x) if isinstance(x, np.ndarray) else x,
-                        shallow=False,
-                    )
-
-                    # change ivy dtypes to native dtypes
-                    if "dtype" in kwargs_frontend:
-                        kwargs_frontend["dtype"] = ivy.as_native_dtype(kwargs_frontend["dtype"])
-
-                    # change ivy device to native devices
-                    if "device" in kwargs_frontend:
-                        kwargs_frontend["device"] = ivy.as_native_dev(kwargs_frontend["device"])
-
-                    # check and replace the NativeClass objects in arguments
-                    # with true counterparts
-                    args_frontend = ivy.nested_map(
-                        args_frontend, fn=convtrue, include_derived=True, max_depth=10
-                    )
-                    kwargs_frontend = ivy.nested_map(
-                        kwargs_frontend, fn=convtrue, include_derived=True, max_depth=10
-                    )
-
-                    # compute the return via the frontend framework
-                    module_name = fn_tree[25: fn_tree.rfind(".")]
-                    frontend_fw = importlib.import_module(module_name)
-                    try:
-                        frontend_ret = frontend_fw.__dict__[fn_name](
-                            *args_frontend, **kwargs_frontend
-                        )
-                    except KeyError:
-                        # catch cases where the alias belongs to a higher-level module
-                        # e.g. torch.inverse tested as an alias to torch.linalg.inv
-                        module_name = module_name[: module_name.rfind(".")]
-                        frontend_fw = importlib.import_module(module_name)
-                        frontend_ret = frontend_fw.__dict__[fn_name](
-                            *args_frontend, **kwargs_frontend
-                        )
-
-                    if ivy.isscalar(frontend_ret):
-                        frontend_ret_np_flat = [np.asarray(frontend_ret)]
-                    else:
-                        # tuplify the frontend return
-                        if not isinstance(frontend_ret, tuple):
-                            frontend_ret = (frontend_ret,)
-                        frontend_ret_idxs = ivy.nested_argwhere(
-                            frontend_ret, ivy.is_native_array
-                        )
-                        frontend_ret_flat = ivy.multi_index_nest(
-                            frontend_ret, frontend_ret_idxs
-                        )
-                        frontend_ret_np_flat = [ivy.to_numpy(x) for x in frontend_ret_flat]
-                except Exception as e:
-                    ivy.unset_backend()
-                    raise e
-                # unset frontend framework from backend
-                ivy.unset_backend()
-        else:
-            ivy.set_backend(frontend.split('/')[0])
+    ivy.set_backend(frontend.split('/')[0])
+    if '/' in frontend:
+        if frontend.split('/')[1]!=importlib.import_module(frontend.split('/')[0]).__version__:
             try:
                 # create frontend framework args
                 args_frontend = ivy.nested_map(
@@ -998,19 +687,9 @@
 
                 # compute the return via the frontend framework
                 module_name = fn_tree[25: fn_tree.rfind(".")]
-                frontend_fw = importlib.import_module(module_name)
-                try:
-                    frontend_ret = frontend_fw.__dict__[fn_name](
-                        *args_frontend, **kwargs_frontend
-                    )
-                except KeyError:
-                    # catch cases where the alias belongs to a higher-level module
-                    # e.g. torch.inverse tested as an alias to torch.linalg.inv
-                    module_name = module_name[: module_name.rfind(".")]
-                    frontend_fw = importlib.import_module(module_name)
-                    frontend_ret = frontend_fw.__dict__[fn_name](
-                        *args_frontend, **kwargs_frontend
-                    )
+                # frontend_fw = importlib.import_module(module_name)
+                frontend_fw=config.custom_import(frontend.split('/')[0]+'/'+frontend.split('/')[1],globally_done=frontend.split('/')[0]+'/'+importlib.import_module(frontend.split('/')[0]).__version__)
+                frontend_ret = frontend_fw.__dict__[fn_name](*args_frontend, **kwargs_frontend)
 
                 if ivy.isscalar(frontend_ret):
                     frontend_ret_np_flat = [np.asarray(frontend_ret)]
@@ -1018,74 +697,124 @@
                     # tuplify the frontend return
                     if not isinstance(frontend_ret, tuple):
                         frontend_ret = (frontend_ret,)
-                    frontend_ret_idxs = ivy.nested_argwhere(
-                        frontend_ret, ivy.is_native_array
-                    )
-                    frontend_ret_flat = ivy.multi_index_nest(
-                        frontend_ret, frontend_ret_idxs
-                    )
+                    frontend_ret_idxs = ivy.nested_argwhere(frontend_ret, ivy.is_native_array)
+                    frontend_ret_flat = ivy.multi_index_nest(frontend_ret, frontend_ret_idxs)
                     frontend_ret_np_flat = [ivy.to_numpy(x) for x in frontend_ret_flat]
             except Exception as e:
                 ivy.unset_backend()
                 raise e
-            # unset frontend framework from backend
+        else:
+            try:
+                # create frontend framework args
+                args_frontend = ivy.nested_map(
+                    args_np,
+                    lambda x: ivy.native_array(x)
+                    if isinstance(x, np.ndarray)
+                    else ivy.as_native_dtype(x)
+                    if isinstance(x, ivy.Dtype)
+                    else x,
+                    shallow=False,
+                )
+                kwargs_frontend = ivy.nested_map(
+                    kwargs_np,
+                    lambda x: ivy.native_array(x) if isinstance(x, np.ndarray) else x,
+                    shallow=False,
+                )
+
+                # change ivy dtypes to native dtypes
+                if "dtype" in kwargs_frontend:
+                    kwargs_frontend["dtype"] = ivy.as_native_dtype(kwargs_frontend["dtype"])
+
+                # change ivy device to native devices
+                if "device" in kwargs_frontend:
+                    kwargs_frontend["device"] = ivy.as_native_dev(kwargs_frontend["device"])
+
+                # check and replace the NativeClass objects in arguments
+                # with true counterparts
+                args_frontend = ivy.nested_map(
+                    args_frontend, fn=convtrue, include_derived=True, max_depth=10
+                )
+                kwargs_frontend = ivy.nested_map(
+                    kwargs_frontend, fn=convtrue, include_derived=True, max_depth=10
+                )
+
+                # compute the return via the frontend framework
+                module_name = fn_tree[25: fn_tree.rfind(".")]
+                frontend_fw = importlib.import_module(module_name)
+                frontend_ret = frontend_fw.__dict__[fn_name](*args_frontend, **kwargs_frontend)
+
+                if ivy.isscalar(frontend_ret):
+                    frontend_ret_np_flat = [np.asarray(frontend_ret)]
+                else:
+                    # tuplify the frontend return
+                    if not isinstance(frontend_ret, tuple):
+                        frontend_ret = (frontend_ret,)
+                    frontend_ret_idxs = ivy.nested_argwhere(frontend_ret, ivy.is_native_array)
+                    frontend_ret_flat = ivy.multi_index_nest(frontend_ret, frontend_ret_idxs)
+                    frontend_ret_np_flat = [ivy.to_numpy(x) for x in frontend_ret_flat]
+            except Exception as e:
+                ivy.unset_backend()
+                raise e
+
+    else:
+        try:
+            # create frontend framework args
+            args_frontend = ivy.nested_map(
+                args_np,
+                lambda x: ivy.native_array(x)
+                if isinstance(x, np.ndarray)
+                else ivy.as_native_dtype(x)
+                if isinstance(x, ivy.Dtype)
+                else x,
+                shallow=False,
+            )
+            kwargs_frontend = ivy.nested_map(
+                kwargs_np,
+                lambda x: ivy.native_array(x) if isinstance(x, np.ndarray) else x,
+                shallow=False,
+            )
+
+            # change ivy dtypes to native dtypes
+            if "dtype" in kwargs_frontend:
+                kwargs_frontend["dtype"] = ivy.as_native_dtype(kwargs_frontend["dtype"])
+
+            # change ivy device to native devices
+            if "device" in kwargs_frontend:
+                kwargs_frontend["device"] = ivy.as_native_dev(kwargs_frontend["device"])
+
+            # check and replace the NativeClass objects in arguments
+            # with true counterparts
+            args_frontend = ivy.nested_map(
+                args_frontend, fn=convtrue, include_derived=True, max_depth=10
+            )
+            kwargs_frontend = ivy.nested_map(
+                kwargs_frontend, fn=convtrue, include_derived=True, max_depth=10
+            )
+
+            # compute the return via the frontend framework
+            module_name = fn_tree[25 : fn_tree.rfind(".")]
+            frontend_fw = importlib.import_module(module_name)
+            frontend_ret = frontend_fw.__dict__[fn_name](*args_frontend, **kwargs_frontend)
+
+            if ivy.isscalar(frontend_ret):
+                frontend_ret_np_flat = [np.asarray(frontend_ret)]
+            else:
+                # tuplify the frontend return
+                if not isinstance(frontend_ret, tuple):
+                    frontend_ret = (frontend_ret,)
+                frontend_ret_idxs = ivy.nested_argwhere(frontend_ret, ivy.is_native_array)
+                frontend_ret_flat = ivy.multi_index_nest(frontend_ret, frontend_ret_idxs)
+                frontend_ret_np_flat = [ivy.to_numpy(x) for x in frontend_ret_flat]
+        except Exception as e:
             ivy.unset_backend()
-
-        #the if-else thing too messy, can be simplified
-=======
-        # change ivy dtypes to native dtypes
-        if "dtype" in kwargs_frontend:
-            kwargs_frontend["dtype"] = ivy.as_native_dtype(kwargs_frontend["dtype"])
-
-        # change ivy device to native devices
-        if "device" in kwargs_frontend:
-            kwargs_frontend["device"] = ivy.as_native_dev(kwargs_frontend["device"])
-
-        # check and replace the NativeClass objects in arguments
-        # with true counterparts
-        args_frontend = ivy.nested_map(
-            args_frontend, fn=convtrue, include_derived=True, max_depth=10
-        )
-        kwargs_frontend = ivy.nested_map(
-            kwargs_frontend, fn=convtrue, include_derived=True, max_depth=10
-        )
-
-        # compute the return via the frontend framework
-        module_name = fn_tree[25 : fn_tree.rfind(".")]
-        frontend_fw = importlib.import_module(module_name)
-        frontend_ret = frontend_fw.__dict__[fn_name](*args_frontend, **kwargs_frontend)
-
-        if ivy.isscalar(frontend_ret):
-            frontend_ret_np_flat = [np.asarray(frontend_ret)]
-        else:
-            # tuplify the frontend return
-            if not isinstance(frontend_ret, tuple):
-                frontend_ret = (frontend_ret,)
-            frontend_ret_idxs = ivy.nested_argwhere(frontend_ret, ivy.is_native_array)
-            frontend_ret_flat = ivy.multi_index_nest(frontend_ret, frontend_ret_idxs)
-            frontend_ret_np_flat = [ivy.to_numpy(x) for x in frontend_ret_flat]
-    except Exception as e:
-        ivy.unset_backend()
-        raise e
+            raise e
     # unset frontend framework from backend
     ivy.unset_backend()
->>>>>>> 2dfb3a7e
 
     ret_np_flat = flatten_and_to_np(ret=ret)
 
-<<<<<<< HEAD
-        value_test(
-            ret_np_flat=ret_np_flat,
-            ret_np_from_gt_flat=frontend_ret_np_flat,
-            rtol=rtol,
-            atol=atol,
-            ground_truth_backend=frontend,
-        )
-
-=======
     # assuming value test will be handled manually in the test function
     if not test_values:
->>>>>>> 2dfb3a7e
         return ret, frontend_ret
 
     if isinstance(rtol, dict):
@@ -1093,30 +822,6 @@
     if isinstance(atol, dict):
         atol = _get_framework_atol(atol, ivy.backend)
 
-<<<<<<< HEAD
-    ret, frontend_ret = _test_frontend_function(args, kwargs, args_ivy, kwargs_ivy)
-
-    # testing all alias functions
-    if all_aliases is not None:
-        # for each alias in aliases list
-        for alias in all_aliases:
-            function, function_module, fn_name, frontend_submods = _get_function(
-                fn_tree=f"ivy.functional.frontends.{frontend.split('/')[0]}.{alias}"
-            )
-
-            # testing unsupported in that backend
-            (
-                args,
-                kwargs,
-                args_ivy,
-                kwargs_ivy,
-            ) = _test_backend_unsupported()
-
-            # calling the testing function
-            _test_frontend_function(args, kwargs, args_ivy, kwargs_ivy)
-    if not test_values:
-        return ret, frontend_ret
-=======
     value_test(
         ret_np_flat=ret_np_flat,
         ret_np_from_gt_flat=frontend_ret_np_flat,
@@ -1124,7 +829,6 @@
         atol=atol,
         ground_truth_backend=frontend,
     )
->>>>>>> 2dfb3a7e
 
 
 # Method testing
