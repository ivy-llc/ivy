# global
# flake8: noqa
import os
import copy
from typing import Union, List
import numpy as np
import types
import importlib
import inspect

try:
    import jsonpickle
except:
    pass


def framework_comparator(frontend):
    if ivy.current_backend_str() != frontend.split("/")[0]:
        return False
    if frontend.split("/")[0] == "jax":
        fw = frontend.split("/")[1] + frontend.split("/")[3]
        backend_fw = (
            importlib.import_module("jax").__version__
            + importlib.import_module("jaxlib").__version__
        )
        return backend_fw == fw
    elif frontend.split("/")[0] == "torch":
        return (
            frontend.split("/")[1]
            == importlib.import_module(frontend.split("/")[1]).__version__.split("+")[0]
        )
    else:
        return (
            frontend.split("/")[0]
            == importlib.import_module(frontend.split("/")[0]).__version__
        )


try:
    import tensorflow as tf
except ImportError:
    tf = types.SimpleNamespace()
    tf.TensorShape = None

# local
import ivy
from ivy_tests.test_ivy.helpers.test_parameter_flags import FunctionTestFlags
import ivy_tests.test_ivy.helpers.test_parameter_flags as pf
from ivy_tests.test_ivy.helpers.available_frameworks import (
    available_frameworks as available_frameworkss,
)
from ivy.functional.ivy.gradients import _variable
from ivy.functional.ivy.data_type import _get_function_list, _get_functions_from_string
from ivy_tests.test_ivy.test_frontends import NativeClass
from ivy_tests.test_ivy.helpers.structs import FrontendMethodData
from ivy.functional.frontends.torch.tensor import Tensor as torch_tensor
from ivy.functional.frontends.tensorflow.tensor import EagerTensor as tf_tensor
from ivy.functional.frontends.jax.devicearray import DeviceArray
from ivy.functional.frontends.numpy.ndarray.ndarray import ndarray
from .assertions import (
    value_test,
    check_unsupported_dtype,
)
from . import globals

<<<<<<< HEAD

=======
>>>>>>> 2707161c
try:
    os.environ["IVY_ROOT"] = ".ivy"
    import ivy.compiler.compiler as ic
except Exception:
    ic = types.SimpleNamespace()
    ic.compile = lambda func, args, kwargs: func


# Temporary (.so) configuration
def compiled_if_required(fn, test_compile=False, args=None, kwargs=None):
    if test_compile:
        fn = ic.compile(fn, args=args, kwargs=kwargs)
    return fn


available_frameworks = available_frameworkss()


def make_json_pickable(s):
    s = s.replace("builtins.bfloat16", "ivy.bfloat16")
    s = s.replace("jax._src.device_array.reconstruct_device_array", "jax.numpy.array")
    return s


def empty_func(*args, **kwargs):
    return None


try:
    from ivy.functional.backends.jax.general import (
        is_native_array as is_jax_native_array,
    )
except ImportError:
    is_jax_native_array = empty_func

try:
    from ivy.functional.backends.numpy.general import (
        is_native_array as is_numpy_native_array,
    )
except ImportError:
    is_numpy_native_array = empty_func

try:
    from ivy.functional.backends.tensorflow.general import (
        is_native_array as is_tensorflow_native_array,
    )
except ImportError:
    is_tensorflow_native_array = empty_func

try:
    from ivy.functional.backends.torch.general import (
        is_native_array as is_torch_native_array,
    )
except ImportError:
    is_torch_native_array = empty_func


# Function testing


def test_function(
    *,
    input_dtypes: Union[ivy.Dtype, List[ivy.Dtype]],
    test_flags: FunctionTestFlags,
    fw: str,
    fn_name: str,
    rtol_: float = None,
    atol_: float = 1e-06,
    test_values: bool = True,
    xs_grad_idxs=None,
    ret_grad_idxs=None,
    ground_truth_backend: str,
    on_device: str,
    return_flat_np_arrays: bool = False,
    **all_as_kwargs_np,
):
    """Tests a function that consumes (or returns) arrays for the current backend
    by comparing the result with numpy.

    Parameters
    ----------
    input_dtypes
        data types of the input arguments in order.
    test_flags
        FunctionTestFlags object that stores all testing flags, including:
        num_positional_args, with_out, instance_method, as_variable,
        native_arrays, container, gradient
    fw
        current backend (framework).
    fn_name
        name of the function to test.
    rtol_
        relative tolerance value.
    atol_
        absolute tolerance value.
    test_values
        if True, test for the correctness of the resulting values.
    xs_grad_idxs
        Indices of the input arrays to compute gradients with respect to. If None,
        gradients are returned with respect to all input arrays. (Default value = None)
    ret_grad_idxs
        Indices of the returned arrays for which to return computed gradients. If None,
        gradients are returned for all returned arrays. (Default value = None)
    ground_truth_backend
        Ground Truth Backend to compare the result-values.
    on_device
        The device on which to create arrays
    return_flat_np_arrays
        If test_values is False, this flag dictates whether the original returns are
        returned, or whether the flattened numpy arrays are returned.
    all_as_kwargs_np
        input arguments to the function as keyword arguments.

    Returns
    -------
    ret
        optional, return value from the function
    ret_gt
        optional, return value from the Ground Truth function

    Examples
    --------
    >>> input_dtypes = 'float64'
    >>> as_variable_flags = False
    >>> with_out = False
    >>> num_positional_args = 0
    >>> native_array_flags = False
    >>> container_flags = False
    >>> instance_method = False
    >>> test_flags = FunctionTestFlags(num_positional_args, with_out,
        instance_method,
        as_variable,
        native_arrays,
        container_flags,
        none)
    >>> fw = "torch"
    >>> fn_name = "abs"
    >>> x = np.array([-1])
    >>> test_function(input_dtypes, test_flags, fw, fn_name, x=x)

    >>> input_dtypes = ['float64', 'float32']
    >>> as_variable_flags = [False, True]
    >>> with_out = False
    >>> num_positional_args = 1
    >>> native_array_flags = [True, False]
    >>> container_flags = [False, False]
    >>> instance_method = False
    >>> test_flags = FunctionTestFlags(num_positional_args, with_out,
        instance_method,
        as_variable,
        native_arrays,
        container_flags,
        none)
    >>> fw = "numpy"
    >>> fn_name = "add"
    >>> x1 = np.array([1, 3, 4])
    >>> x2 = np.array([-3, 15, 24])
    >>> test_function(input_dtypes, test_flags, fw, fn_name, x1=x1, x2=x2)
    """
    if isinstance(globals.CURRENT_GROUND_TRUTH_BACKEND, list):
        # override the ground truth in favor of multiversion
        ground_truth_backend = globals.CURRENT_GROUND_TRUTH_BACKEND

    # split the arguments into their positional and keyword components
    args_np, kwargs_np = kwargs_to_args_n_kwargs(
        num_positional_args=test_flags.num_positional_args, kwargs=all_as_kwargs_np
    )

    # extract all arrays from the arguments and keyword arguments
    arg_np_vals, args_idxs, c_arg_vals = _get_nested_np_arrays(args_np)
    kwarg_np_vals, kwargs_idxs, c_kwarg_vals = _get_nested_np_arrays(kwargs_np)

    # make all lists equal in length
    num_arrays = c_arg_vals + c_kwarg_vals
    if len(input_dtypes) < num_arrays:
        input_dtypes = [input_dtypes[0] for _ in range(num_arrays)]
    if len(test_flags.as_variable) < num_arrays:
        test_flags.as_variable = [test_flags.as_variable[0] for _ in range(num_arrays)]
    if len(test_flags.native_arrays) < num_arrays:
        test_flags.native_arrays = [
            test_flags.native_arrays[0] for _ in range(num_arrays)
        ]
    if len(test_flags.container) < num_arrays:
        test_flags.container = [test_flags.container[0] for _ in range(num_arrays)]

    # update variable flags to be compatible with float dtype and with_out args
    test_flags.as_variable = [
        v if ivy.is_float_dtype(d) and not test_flags.with_out else False
        for v, d in zip(test_flags.as_variable, input_dtypes)
    ]

    # update instance_method flag to only be considered if the
    # first term is either an ivy.Array or ivy.Container
    instance_method = test_flags.instance_method and (
        not test_flags.native_arrays[0] or test_flags.container[0]
    )

    fn = getattr(ivy, fn_name)
    if gradient_incompatible_function(fn=fn):
        return

    args, kwargs, num_arg_vals, args_idxs, kwargs_idxs = create_args_kwargs(
        args_np=args_np,
        arg_np_vals=arg_np_vals,
        args_idxs=args_idxs,
        kwargs_np=kwargs_np,
        kwarg_np_vals=kwarg_np_vals,
        kwargs_idxs=kwargs_idxs,
        input_dtypes=input_dtypes,
        test_flags=test_flags,
        on_device=on_device,
    )

    if ("out" in kwargs or test_flags.with_out) and "out" not in inspect.signature(
        fn
    ).parameters:
        raise Exception(f"Function {fn_name} does not have an out parameter")
    # run either as an instance method or from the API directly
    instance = None
    if instance_method:
        is_instance = [
            (not native_flag) or container_flag
            for native_flag, container_flag in zip(
                test_flags.native_arrays, test_flags.container
            )
        ]
        arg_is_instance = is_instance[:num_arg_vals]
        kwarg_is_instance = is_instance[num_arg_vals:]
        if arg_is_instance and max(arg_is_instance):
            i = 0
            for i, a in enumerate(arg_is_instance):
                if a:
                    break
            instance_idx = args_idxs[i]
            instance = ivy.index_nest(args, instance_idx)
            args = ivy.copy_nest(args, to_mutable=False)
            ivy.prune_nest_at_index(args, instance_idx)
        else:
            i = 0
            for i, a in enumerate(kwarg_is_instance):
                if a:
                    break
            instance_idx = kwargs_idxs[i]
            instance = ivy.index_nest(kwargs, instance_idx)
            kwargs = ivy.copy_nest(kwargs, to_mutable=False)
            ivy.prune_nest_at_index(kwargs, instance_idx)
        if test_flags.test_compile:
            instance_func = lambda instance, *args, **kwargs: instance.__getattribute__(
                fn_name
            )(*args, **kwargs)
            args = [instance, *args]
        else:
            instance_func = instance.__getattribute__(fn_name)
        ret, ret_np_flat = get_ret_and_flattened_np_array(
            instance_func,
            *args,
            test_compile=test_flags.test_compile,
            **kwargs,
        )
    else:
        ret, ret_np_flat = get_ret_and_flattened_np_array(
            ivy.__dict__[fn_name], *args, test_compile=test_flags.test_compile, **kwargs
        )
    # assert idx of return if the idx of the out array provided
    if test_flags.with_out and not test_flags.test_compile:
        test_ret = (
            ret[getattr(ivy.__dict__[fn_name], "out_index")]
            if hasattr(ivy.__dict__[fn_name], "out_index")
            else ret
        )
        out = ivy.nested_map(
            test_ret, ivy.zeros_like, to_mutable=True, include_derived=True
        )
        if instance_method:
            ret, ret_np_flat = get_ret_and_flattened_np_array(
                instance.__getattribute__(fn_name), *args, **kwargs, out=out
            )
        else:
            ret, ret_np_flat = get_ret_and_flattened_np_array(
                ivy.__dict__[fn_name], *args, **kwargs, out=out
            )
        test_ret = (
            ret[getattr(ivy.__dict__[fn_name], "out_index")]
            if hasattr(ivy.__dict__[fn_name], "out_index")
            else ret
        )
        assert not ivy.nested_any(
            ivy.nested_multi_map(lambda x, _: x[0] is x[1], [test_ret, out]),
            lambda x: not x,
        )
        if not max(test_flags.container) and ivy.native_inplace_support:
            # these backends do not always support native inplace updates
            assert not ivy.nested_any(
                ivy.nested_multi_map(
                    lambda x, _: x[0].data is x[1].data, [test_ret, out]
                ),
                lambda x: not x,
            )
    # compute the return with a Ground Truth backend

    if isinstance(ground_truth_backend, list):
        process = ground_truth_backend[1]

        try:
            process.stdin.write(jsonpickle.dumps(args_np) + "\n")
            process.stdin.write(jsonpickle.dumps(arg_np_vals) + "\n")
            process.stdin.write(jsonpickle.dumps(args_idxs) + "\n")
            process.stdin.write(jsonpickle.dumps(kwargs_np) + "\n")
            process.stdin.write(jsonpickle.dumps(kwargs_idxs) + "\n")
            process.stdin.write(jsonpickle.dumps(kwarg_np_vals) + "\n")
            process.stdin.write(jsonpickle.dumps(input_dtypes) + "\n")
            process.stdin.write(jsonpickle.dumps(test_flags) + "\n")
            process.stdin.write(jsonpickle.dumps(fn_name) + "\n")
            process.stdin.flush()
        except Exception as e:
            print("Something bad happened to the subprocess, here are the logs:\n\n")

            print(process.stdout.readlines())
            raise e
        ground_ret = process.stdout.readline()
        if ground_ret:
            ground_ret = jsonpickle.loads(make_json_pickable(ground_ret))
        else:
            print(process.stderr.readlines())
            raise Exception
        ret_from_gt, ret_np_from_gt_flat, fw_list = ground_ret

    else:
        ivy.set_backend(ground_truth_backend)
<<<<<<< HEAD
        ivy.set_default_device(on_device)
=======
>>>>>>> 2707161c
        try:
            fn = getattr(ivy, fn_name)
            args, kwargs, _, _, _ = create_args_kwargs(
                args_np=args_np,
                arg_np_vals=arg_np_vals,
                args_idxs=args_idxs,
                kwargs_np=kwargs_np,
                kwargs_idxs=kwargs_idxs,
                kwarg_np_vals=kwarg_np_vals,
                input_dtypes=input_dtypes,
                test_flags=test_flags,
<<<<<<< HEAD
                on_device=on_device,
=======
>>>>>>> 2707161c
            )
            ret_from_gt, ret_np_from_gt_flat = get_ret_and_flattened_np_array(
                ivy.__dict__[fn_name],
                *args,
                test_compile=test_flags.test_compile,
                **kwargs,
            )
            if test_flags.with_out and not test_flags.test_compile:
                test_ret_from_gt = (
                    ret_from_gt[getattr(ivy.__dict__[fn_name], "out_index")]
                    if hasattr(ivy.__dict__[fn_name], "out_index")
                    else ret_from_gt
                )
                out_from_gt = ivy.nested_map(
                    test_ret_from_gt,
                    ivy.zeros_like,
                    to_mutable=True,
                    include_derived=True,
                )
                ret_from_gt, ret_np_from_gt_flat = get_ret_and_flattened_np_array(
                    ivy.__dict__[fn_name],
                    *args,
                    test_compile=test_flags.test_compile,
                    **kwargs,
                    out=out_from_gt,
                )
        except Exception as e:
            ivy.unset_backend()
            raise e
        fw_list = gradient_unsupported_dtypes(fn=ivy.__dict__[fn_name])
<<<<<<< HEAD
        gt_returned_array = isinstance(ret_from_gt, ivy.Array)
        if gt_returned_array:
            ret_from_gt_device = ivy.dev(ret_from_gt)
=======
>>>>>>> 2707161c
        ivy.unset_backend()
    # gradient test
    fw = ivy.current_backend_str()
    if (
        test_flags.test_gradients
        and not fw == "numpy"
        and not instance_method
        and "bool" not in input_dtypes
        and not any(ivy.is_complex_dtype(d) for d in input_dtypes)
    ):
        if fw in fw_list:
            if ivy.nested_argwhere(
                all_as_kwargs_np,
                lambda x: x.dtype in fw_list[fw] if isinstance(x, np.ndarray) else None,
            ):
                pass
            else:
                gradient_test(
                    fn=fn_name,
                    all_as_kwargs_np=all_as_kwargs_np,
                    args_np=args_np,
                    kwargs_np=kwargs_np,
                    input_dtypes=input_dtypes,
                    test_flags=test_flags,
                    rtol_=rtol_,
                    atol_=atol_,
                    xs_grad_idxs=xs_grad_idxs,
                    ret_grad_idxs=ret_grad_idxs,
                    ground_truth_backend=ground_truth_backend,
                    on_device=on_device,
                )

        else:
            gradient_test(
                fn=fn_name,
                all_as_kwargs_np=all_as_kwargs_np,
                args_np=args_np,
                kwargs_np=kwargs_np,
                input_dtypes=input_dtypes,
                test_flags=test_flags,
                rtol_=rtol_,
                atol_=atol_,
                xs_grad_idxs=xs_grad_idxs,
                ret_grad_idxs=ret_grad_idxs,
                ground_truth_backend=ground_truth_backend,
                on_device=on_device,
            )

    if gt_returned_array:
        ret_device = ivy.dev(ret)

        assert (
            ret_device == ret_from_gt_device
        ), f"ground truth backend ({ground_truth_backend}) returned array on device {ret_from_gt_device} but target backend ({ivy.backend}) returned array on device {ret_device}"
        assert (
            ret_device == on_device
        ), f"device is set to {on_device}, but ground truth produced array on {ret_device}"

    # assuming value test will be handled manually in the test function
    if not test_values:
        if return_flat_np_arrays:
            return ret_np_flat, ret_np_from_gt_flat
        return ret, ret_from_gt

    if isinstance(rtol_, dict):
        rtol_ = _get_framework_rtol(rtol_, fw)
    if isinstance(atol_, dict):
        atol_ = _get_framework_atol(atol_, fw)

    # value test
    value_test(
        ret_np_flat=ret_np_flat,
        ret_np_from_gt_flat=ret_np_from_gt_flat,
        rtol=rtol_,
        atol=atol_,
        ground_truth_backend=ground_truth_backend,
    )


def test_frontend_function(
    *,
    input_dtypes: Union[ivy.Dtype, List[ivy.Dtype]],
    test_flags: pf.frontend_function_flags,
    on_device="cpu",
    frontend: str,
    fn_tree: str,
    rtol: float = None,
    atol: float = 1e-06,
    test_values: bool = True,
    **all_as_kwargs_np,
):
    """Tests a frontend function for the current backend by comparing the result with
    the function in the associated framework.

    Parameters
    ----------
    input_dtypes
        data types of the input arguments in order.
    all_aliases
        a list of strings containing all aliases for that function
        in the current frontend with their full namespaces.
    frontend
        current frontend (framework).
    fn_tree
        Path to function in frontend framework namespace.
    rtol
        relative tolerance value.
    atol
        absolute tolerance value.
    test_values
        if True, test for the correctness of the resulting values.
    all_as_kwargs_np
        input arguments to the function as keyword arguments.

    Returns
    -------
    ret
        optional, return value from the function
    ret_np
        optional, return value from the Numpy function
    """
    assert (
        not test_flags.with_out or not test_flags.inplace
    ), "only one of with_out or with_inplace can be set as True"

    # split the arguments into their positional and keyword components
    args_np, kwargs_np = kwargs_to_args_n_kwargs(
        num_positional_args=test_flags.num_positional_args, kwargs=all_as_kwargs_np
    )

    # extract all arrays from the arguments and keyword arguments
    arg_np_vals, args_idxs, c_arg_vals = _get_nested_np_arrays(args_np)
    kwarg_np_vals, kwargs_idxs, c_kwarg_vals = _get_nested_np_arrays(kwargs_np)

    # make all lists equal in length
    num_arrays = c_arg_vals + c_kwarg_vals
    if len(input_dtypes) < num_arrays:
        input_dtypes = [input_dtypes[0] for _ in range(num_arrays)]
    if len(test_flags.as_variable) < num_arrays:
        test_flags.as_variable = [test_flags.as_variable[0] for _ in range(num_arrays)]
    if len(test_flags.native_arrays) < num_arrays:
        test_flags.native_arrays = [
            test_flags.native_arrays[0] for _ in range(num_arrays)
        ]

    # update var flags to be compatible with float dtype and with_out args
    test_flags.as_variable = [
        v if ivy.is_float_dtype(d) and not test_flags.with_out else False
        for v, d in zip(test_flags.as_variable, input_dtypes)
    ]

    # frontend function
    # parse function name and frontend submodules (jax.lax, jax.numpy etc.)
    if isinstance(frontend, list):
        frontend, frontend_proc = frontend
    split_index = fn_tree.rfind(".")
    frontend_submods, fn_name = fn_tree[:split_index], fn_tree[split_index + 1 :]
    function_module = importlib.import_module(frontend_submods)
    frontend_fn = getattr(function_module, fn_name)

    args, kwargs = create_frontend_args_kwargs(
        args_np=args_np,
        arg_np_vals=arg_np_vals,
        args_idxs=args_idxs,
        kwargs_np=kwargs_np,
        kwarg_np_vals=kwarg_np_vals,
        kwargs_idxs=kwargs_idxs,
        input_dtypes=input_dtypes,
        test_flags=test_flags,
    )
    args_ivy, kwargs_ivy = ivy.args_to_ivy(*args, **kwargs)

    # check and replace NativeClass object in arguments with ivy counterparts
    from ivy_tests.test_ivy.test_frontends.test_numpy import convnumpy

    convs = {"numpy": convnumpy}

    if "torch" in available_frameworks:
        from ivy_tests.test_ivy.test_frontends.test_torch import convtorch

        convs["torch"] = convtorch

    if "tensorflow" in available_frameworks:
        from ivy_tests.test_ivy.test_frontends.test_tensorflow import convtensor

        convs["tensorflow"] = convtensor

    if "jax" in available_frameworks:
        from ivy_tests.test_ivy.test_frontends.test_jax import convjax

        convs["jax"] = convjax

    if frontend.split("/")[0] in convs:
        conv = convs[frontend.split("/")[0]]
        args = ivy.nested_map(args, fn=conv, include_derived=True)
        kwargs = ivy.nested_map(kwargs, fn=conv, include_derived=True)

    # Make copy for arguments for functions that might use
    # inplace update by default
    copy_kwargs = copy.deepcopy(kwargs)
    copy_args = copy.deepcopy(args)
    # strip the decorator to get an Ivy array
    # ToDo, fix testing for jax frontend for x32
    if frontend.split("/")[0] == "jax":
        importlib.import_module("ivy.functional.frontends.jax").config.update(
            "jax_enable_x64", True
        )
    ret = get_frontend_ret(frontend_fn, *args_ivy, **kwargs_ivy)
    if test_flags.with_out:
        if not inspect.isclass(ret):
            is_ret_tuple = issubclass(ret.__class__, tuple)
        else:
            is_ret_tuple = issubclass(ret, tuple)
        if is_ret_tuple:
            ret = ivy.nested_map(
                ret,
                lambda _x: ivy.array(_x) if not ivy.is_array(_x) else _x,
                include_derived=True,
            )
        elif not ivy.is_array(ret):
            ret = ivy.array(ret)
        out = ret
        # pass return value to out argument
        # check if passed reference is correctly updated
        kwargs["out"] = out
        if is_ret_tuple:
            flatten_ret = flatten(ret=ret)
            flatten_out = flatten(ret=out)
            for ret_array, out_array in zip(flatten_ret, flatten_out):
                if ivy.native_inplace_support:
                    assert ret_array.data is out_array.data
                assert ret_array is out_array
        else:
            if ivy.native_inplace_support:
                assert ret.data is out.data
            assert ret is out
    elif test_flags.inplace:
        assert not isinstance(ret, tuple)
        assert ivy.is_array(ret)
        if "inplace" in list(inspect.signature(frontend_fn).parameters.keys()):
            # the function provides optional inplace update
            # set inplace update to be True and check
            # if returned reference is inputted reference
            # and if inputted reference's content is correctly updated
            copy_kwargs["inplace"] = True
            first_array = ivy.func_wrapper._get_first_array(*copy_args, **copy_kwargs)
            ret_ = get_frontend_ret(frontend_fn, *copy_args, **copy_kwargs)
            assert first_array is ret_
        else:
            # the function provides inplace update by default
            # check if returned reference is inputted reference
            first_array = ivy.func_wrapper._get_first_array(*args, **kwargs)
            ret_ = get_frontend_ret(frontend_fn, *args, **kwargs)
            assert first_array is ret_
            args, kwargs = copy_args, copy_kwargs

    # create NumPy args
    args_np = ivy.nested_map(
        args_ivy,
        lambda x: ivy.to_numpy(x._data) if isinstance(x, ivy.Array) else x,
        shallow=False,
    )
    kwargs_np = ivy.nested_map(
        kwargs_ivy,
        lambda x: ivy.to_numpy(x._data) if isinstance(x, ivy.Array) else x,
        shallow=False,
    )

    if "/" in frontend and not framework_comparator(frontend):
        # multiversion zone, changes made in non-multiversion zone should
        # be applied here too

        try:
            # compute the return via the frontend framework
            module_name = fn_tree[25 : fn_tree.rfind(".")]

            pickle_dict = {"a": args_np, "b": kwargs_np}
            process = frontend_proc
            z = make_json_pickable(jsonpickle.dumps(pickle_dict))
            try:
                process.stdin.write(z + "\n")
                process.stdin.write(module_name + "\n")
                process.stdin.write(fn_name + "\n")
                process.stdin.flush()
            except Exception as e:
                print(
                    "Something bad happened to the subprocess, here are the logs:\n\n"
                )
                print(process.stdout.readlines())
                raise e
            frontend_ret = process.stdout.readline()
            if frontend_ret:
                frontend_ret = jsonpickle.loads(make_json_pickable(frontend_ret))
            else:
                print(process.stderr.readlines())
                raise Exception
            if ivy.isscalar(frontend_ret):
                frontend_ret_np_flat = [np.asarray(frontend_ret)]
            else:
                frontend_ret = ivy.to_ivy(frontend_ret)
                # tuplify the frontend return
                if not isinstance(frontend_ret, tuple):
                    frontend_ret = (frontend_ret,)
                frontend_ret_idxs = ivy.nested_argwhere(
                    frontend_ret,
                    lambda x: isinstance(x, np.ndarray) or isinstance(x, ivy.Array),
                )
                frontend_ret_flat = ivy.multi_index_nest(
                    frontend_ret, frontend_ret_idxs
                )
                frontend_ret_np_flat = [ivy.to_numpy(x) for x in frontend_ret_flat]

        except Exception as e:
            ivy.unset_backend()
            raise e

    else:
        # non-multiversion zone, changes made here should be
        # applied to multiversion zone too

        # temporarily set frontend framework as backend
        ivy.set_backend(frontend.split("/")[0])
        try:
            # create frontend framework args
            args_frontend = ivy.nested_map(
                args_np,
                lambda x: ivy.native_array(x)
                if isinstance(x, np.ndarray)
                else ivy.as_native_dtype(x)
                if isinstance(x, ivy.Dtype)
                else x,
                shallow=False,
            )
            kwargs_frontend = ivy.nested_map(
                kwargs_np,
                lambda x: ivy.native_array(x) if isinstance(x, np.ndarray) else x,
                shallow=False,
            )

            # change ivy dtypes to native dtypes
            if "dtype" in kwargs_frontend:
                kwargs_frontend["dtype"] = ivy.as_native_dtype(kwargs_frontend["dtype"])

            # change ivy device to native devices
            if "device" in kwargs_frontend:
                kwargs_frontend["device"] = ivy.as_native_dev(kwargs_frontend["device"])

            # check and replace the NativeClass objects in arguments
            # with true counterparts
            args_frontend = ivy.nested_map(
                args_frontend, fn=convtrue, include_derived=True, max_depth=10
            )
            kwargs_frontend = ivy.nested_map(
                kwargs_frontend, fn=convtrue, include_derived=True, max_depth=10
            )

            # compute the return via the frontend framework
            module_name = fn_tree[25 : fn_tree.rfind(".")]
            frontend_fw = importlib.import_module(module_name)
            frontend_ret = frontend_fw.__dict__[fn_name](
                *args_frontend, **kwargs_frontend
            )

            if ivy.isscalar(frontend_ret):
                frontend_ret_np_flat = [np.asarray(frontend_ret)]
            else:
                # tuplify the frontend return
                if not isinstance(frontend_ret, tuple):
                    frontend_ret = (frontend_ret,)
                frontend_ret_idxs = ivy.nested_argwhere(
                    frontend_ret, ivy.is_native_array
                )
                frontend_ret_flat = ivy.multi_index_nest(
                    frontend_ret, frontend_ret_idxs
                )
                frontend_ret_np_flat = [ivy.to_numpy(x) for x in frontend_ret_flat]
            # unset frontend framework from backend
            ivy.unset_backend()
        except Exception as e:
            ivy.unset_backend()
            raise e

    ret_np_flat = flatten_and_to_np(ret=ret)

    # assuming value test will be handled manually in the test function
    if not test_values:
        return ret, frontend_ret

    if isinstance(rtol, dict):
        rtol = _get_framework_rtol(rtol, ivy.backend)
    if isinstance(atol, dict):
        atol = _get_framework_atol(atol, ivy.backend)

    value_test(
        ret_np_flat=ret_np_flat,
        ret_np_from_gt_flat=frontend_ret_np_flat,
        rtol=rtol,
        atol=atol,
        ground_truth_backend=frontend,
    )


# Method testing


def gradient_test(
    *,
    fn,
    all_as_kwargs_np,
    args_np,
    kwargs_np,
    input_dtypes,
    test_flags,
    test_compile: bool = False,
    rtol_: float = None,
    atol_: float = 1e-06,
    xs_grad_idxs=None,
    ret_grad_idxs=None,
    ground_truth_backend: str,
    on_device: str,
):
    def grad_fn(all_args):
        args, kwargs, i = all_args
        call_fn = ivy.__dict__[fn] if isinstance(fn, str) else fn[i]
        ret = compiled_if_required(
            call_fn, test_compile=test_compile, args=args, kwargs=kwargs
        )(*args, **kwargs)
        return ivy.nested_map(ret, ivy.mean, include_derived=True)

    # extract all arrays from the arguments and keyword arguments
    arg_np_vals, args_idxs, c_arg_vals = _get_nested_np_arrays(args_np)
    kwarg_np_vals, kwargs_idxs, c_kwarg_vals = _get_nested_np_arrays(kwargs_np)

    args, kwargs, _, args_idxs, kwargs_idxs = create_args_kwargs(
        args_np=args_np,
        arg_np_vals=arg_np_vals,
        args_idxs=args_idxs,
        kwargs_np=kwargs_np,
        kwarg_np_vals=kwarg_np_vals,
        kwargs_idxs=kwargs_idxs,
        input_dtypes=input_dtypes,
        test_flags=test_flags,
        on_device=on_device,
    )
    _, grads = ivy.execute_with_gradients(
        grad_fn,
        [args, kwargs, 0],
        xs_grad_idxs=xs_grad_idxs,
        ret_grad_idxs=ret_grad_idxs,
    )
    grads_np_flat = flatten_and_to_np(ret=grads)

    # compute the return with a Ground Truth backend

    if isinstance(ground_truth_backend, list):
        process = ground_truth_backend[1]
        try:
            process.stdin.write("2" + "\n")
            process.stdin.write(jsonpickle.dumps(args_np) + "\n")
            process.stdin.write(jsonpickle.dumps(arg_np_vals) + "\n")
            process.stdin.write(jsonpickle.dumps(args_idxs) + "\n")
            process.stdin.write(jsonpickle.dumps(kwargs_np) + "\n")
            process.stdin.write(jsonpickle.dumps(kwargs_idxs) + "\n")
            process.stdin.write(jsonpickle.dumps(kwarg_np_vals) + "\n")
            process.stdin.write(jsonpickle.dumps(input_dtypes) + "\n")
            process.stdin.write(jsonpickle.dumps(test_flags) + "\n")
            process.stdin.write(jsonpickle.dumps(fn) + "\n")
            process.stdin.write(jsonpickle.dumps(all_as_kwargs_np) + "\n")
            process.stdin.write(jsonpickle.dumps(grad_fn) + "\n")
            process.stdin.write(jsonpickle.dumps(xs_grad_idxs) + "\n")
            process.stdin.write(jsonpickle.dumps(ret_grad_idxs) + "\n")
            process.stdin.flush()
        except Exception as e:
            print("Something bad happened to the subprocess, here are the logs:\n\n")
            print(process.stdout.readlines())
            raise e
        ground_ret = process.stdout.readline()
        if ground_ret:
            ground_ret = jsonpickle.loads(make_json_pickable(ground_ret))
        else:
            print(process.stderr.readlines())
            raise Exception
        grads_np_from_gt_flat = ground_ret
    else:
        ivy.set_backend(ground_truth_backend)
<<<<<<< HEAD
        ivy.set_default_device(on_device)
=======
>>>>>>> 2707161c
        test_unsupported = check_unsupported_dtype(
            fn=ivy.__dict__[fn] if isinstance(fn, str) else fn[1],
            input_dtypes=input_dtypes,
            all_as_kwargs_np=all_as_kwargs_np,
        )
        if test_unsupported:
            return
        args, kwargs, _, args_idxs, kwargs_idxs = create_args_kwargs(
            args_np=args_np,
            arg_np_vals=arg_np_vals,
            args_idxs=args_idxs,
            kwargs_np=kwargs_np,
            kwarg_np_vals=kwarg_np_vals,
            kwargs_idxs=kwargs_idxs,
            input_dtypes=input_dtypes,
            test_flags=test_flags,
<<<<<<< HEAD
            on_device=on_device,
=======
>>>>>>> 2707161c
        )
        _, grads_from_gt = ivy.execute_with_gradients(
            grad_fn,
            [args, kwargs, 1],
            xs_grad_idxs=xs_grad_idxs,
            ret_grad_idxs=ret_grad_idxs,
        )
        grads_np_from_gt_flat = flatten_and_to_np(ret=grads_from_gt)
        ivy.unset_backend()

    assert len(grads_np_flat) == len(
        grads_np_from_gt_flat
    ), "result length mismatch: {} ({}) != {} ({})".format(
        grads_np_flat,
        len(grads_np_flat),
        grads_np_from_gt_flat,
        len(grads_np_from_gt_flat),
    )

    for grad_np_flat, grad_np_from_gt_flat in zip(grads_np_flat, grads_np_from_gt_flat):
        value_test(
            ret_np_flat=grad_np_flat,
            ret_np_from_gt_flat=grad_np_from_gt_flat,
            rtol=rtol_,
            atol=atol_,
            ground_truth_backend=ground_truth_backend,
        )


def test_method(
    *,
    init_input_dtypes: List[ivy.Dtype] = None,
    method_input_dtypes: List[ivy.Dtype] = None,
    init_all_as_kwargs_np: dict = None,
    method_all_as_kwargs_np: dict = None,
    init_flags: pf.MethodTestFlags,
    method_flags: pf.MethodTestFlags,
    class_name: str,
    method_name: str = "__call__",
    init_with_v: bool = False,
    method_with_v: bool = False,
    rtol_: float = None,
    atol_: float = 1e-06,
    test_values: Union[bool, str] = True,
    test_gradients: bool = False,
    xs_grad_idxs=None,
    ret_grad_idxs=None,
    test_compile: bool = False,
    ground_truth_backend: str,
    on_device: str,
    return_flat_np_arrays: bool = False,
):
    """Tests a class-method that consumes (or returns) arrays for the current backend
    by comparing the result with numpy.

    Parameters
    ----------
    init_input_dtypes
        data types of the input arguments to the constructor in order.
    init_as_variable_flags
        dictates whether the corresponding input argument passed to the constructor
        should be treated as an ivy.Array.
    init_num_positional_args
        number of input arguments that must be passed as positional arguments to the
        constructor.
    init_native_array_flags
        dictates whether the corresponding input argument passed to the constructor
        should be treated as a native array.
    init_all_as_kwargs_np:
        input arguments to the constructor as keyword arguments.
    method_input_dtypes
        data types of the input arguments to the method in order.
    method_as_variable_flags
        dictates whether the corresponding input argument passed to the method should
        be treated as an ivy.Array.
    method_num_positional_args
        number of input arguments that must be passed as positional arguments to the
        method.
    method_native_array_flags
        dictates whether the corresponding input argument passed to the method should
        be treated as a native array.
    method_container_flags
        dictates whether the corresponding input argument passed to the method should
        be treated as an ivy Container.
    method_all_as_kwargs_np:
        input arguments to the method as keyword arguments.
    class_name
        name of the class to test.
    method_name
        name of tthe method to test.
    init_with_v
        if the class being tested is an ivy.Module, then setting this flag as True will
        call the constructor with the variables v passed explicitly.
    method_with_v
        if the class being tested is an ivy.Module, then setting this flag as True will
        call the method with the variables v passed explicitly.
    rtol_
        relative tolerance value.
    atol_
        absolute tolerance value.
    test_values
        can be a bool or a string to indicate whether correctness of values should be
        tested. If the value is `with_v`, shapes are tested but not values.
    test_gradients
        if True, test for the correctness of gradients.
    xs_grad_idxs
        Indices of the input arrays to compute gradients with respect to. If None,
        gradients are returned with respect to all input arrays. (Default value = None)
    ret_grad_idxs
        Indices of the returned arrays for which to return computed gradients. If None,
        gradients are returned for all returned arrays. (Default value = None)
    test_compile
        If True, test for the correctness of compilation.
    ground_truth_backend
        Ground Truth Backend to compare the result-values.
    device_
        The device on which to create arrays.
    return_flat_np_arrays
        If test_values is False, this flag dictates whether the original returns are
        returned, or whether the flattened numpy arrays are returned.

    Returns
    -------
    ret
        optional, return value from the function
    ret_gt
        optional, return value from the Ground Truth function
    """
    if isinstance(globals.CURRENT_GROUND_TRUTH_BACKEND, list):
        # override the ground truth in favor of multiversion
        ground_truth_backend = globals.CURRENT_GROUND_TRUTH_BACKEND
<<<<<<< HEAD
        ground_truth_backend = globals.CURRENT_GROUND_TRUTH_BACKEND
=======
>>>>>>> 2707161c

    init_input_dtypes = ivy.default(init_input_dtypes, [])

    # Constructor arguments #
    init_all_as_kwargs_np = ivy.default(init_all_as_kwargs_np, dict())
    # split the arguments into their positional and keyword components
    args_np_constructor, kwargs_np_constructor = kwargs_to_args_n_kwargs(
        num_positional_args=init_flags.num_positional_args,
        kwargs=init_all_as_kwargs_np,
    )

    # extract all arrays from the arguments and keyword arguments
    con_arg_np_vals, con_args_idxs, con_c_arg_vals = _get_nested_np_arrays(
        args_np_constructor
    )
    con_kwarg_np_vals, con_kwargs_idxs, con_c_kwarg_vals = _get_nested_np_arrays(
        kwargs_np_constructor
    )

    # make all lists equal in length
    num_arrays_constructor = con_c_arg_vals + con_c_kwarg_vals
    if len(init_input_dtypes) < num_arrays_constructor:
        init_input_dtypes = [
            init_input_dtypes[0] for _ in range(num_arrays_constructor)
        ]
    if len(init_flags.as_variable) < num_arrays_constructor:
        init_flags.as_variable = [
            init_flags.as_variable[0] for _ in range(num_arrays_constructor)
        ]
    if len(init_flags.native_arrays) < num_arrays_constructor:
        init_flags.native_arrays = [
            init_flags.native_arrays[0] for _ in range(num_arrays_constructor)
        ]

    # update variable flags to be compatible with float dtype
    init_flags.as_variable = [
        v if ivy.is_float_dtype(d) else False
        for v, d in zip(init_flags.as_variable, init_input_dtypes)
    ]

    # Create Args
    args_constructor, kwargs_constructor, _, _, _ = create_args_kwargs(
        args_np=args_np_constructor,
        arg_np_vals=con_arg_np_vals,
        args_idxs=con_args_idxs,
        kwargs_np=kwargs_np_constructor,
        kwarg_np_vals=con_kwarg_np_vals,
        kwargs_idxs=con_kwargs_idxs,
        input_dtypes=init_input_dtypes,
        test_flags=init_flags,
        on_device=on_device,
    )
    # end constructor #

    # method arguments #
    method_input_dtypes = ivy.default(method_input_dtypes, [])
    args_np_method, kwargs_np_method = kwargs_to_args_n_kwargs(
        num_positional_args=method_flags.num_positional_args,
        kwargs=method_all_as_kwargs_np,
    )

    # extract all arrays from the arguments and keyword arguments
    met_arg_np_vals, met_args_idxs, met_c_arg_vals = _get_nested_np_arrays(
        args_np_method
    )
    met_kwarg_np_vals, met_kwargs_idxs, met_c_kwarg_vals = _get_nested_np_arrays(
        kwargs_np_method
    )

    # make all lists equal in length
    num_arrays_method = met_c_arg_vals + met_c_kwarg_vals
    if len(method_input_dtypes) < num_arrays_method:
        method_input_dtypes = [method_input_dtypes[0] for _ in range(num_arrays_method)]
    if len(method_flags.as_variable) < num_arrays_method:
        method_flags.as_variable = [
            method_flags.as_variable[0] for _ in range(num_arrays_method)
        ]
    if len(method_flags.native_arrays) < num_arrays_method:
        method_flags.native_arrays = [
            method_flags.native_arrays[0] for _ in range(num_arrays_method)
        ]
    if len(method_flags.container) < num_arrays_method:
        method_flags.container = [
            method_flags.container[0] for _ in range(num_arrays_method)
        ]

    method_flags.as_variable = [
        v if ivy.is_float_dtype(d) else False
        for v, d in zip(method_flags.as_variable, method_input_dtypes)
    ]

    # Create Args
    args_method, kwargs_method, _, _, _ = create_args_kwargs(
        args_np=args_np_method,
        arg_np_vals=met_arg_np_vals,
        args_idxs=met_args_idxs,
        kwargs_np=kwargs_np_method,
        kwarg_np_vals=met_kwarg_np_vals,
        kwargs_idxs=met_kwargs_idxs,
        input_dtypes=method_input_dtypes,
        test_flags=method_flags,
        on_device=on_device,
    )
    # End Method #

    # Run testing
    ins = ivy.__dict__[class_name](*args_constructor, **kwargs_constructor)
    # ToDo : remove this when the handle_method can properly compute unsupported dtypes
    if any(
        dtype in ivy.function_unsupported_dtypes(ins.__getattribute__(method_name))
        for dtype in method_input_dtypes
    ):
        return
    v_np = None
    if isinstance(ins, ivy.Module):
        if init_with_v:
            v = ivy.Container(
                ins._create_variables(device=on_device, dtype=method_input_dtypes[0])
            )
            ins = ivy.__dict__[class_name](*args_constructor, **kwargs_constructor, v=v)
        v = ins.__getattribute__("v")
        v_np = v.cont_map(lambda x, kc: ivy.to_numpy(x) if ivy.is_array(x) else x)
        if method_with_v:
            kwargs_method = dict(**kwargs_method, v=v)
    ret, ret_np_flat = get_ret_and_flattened_np_array(
        ins.__getattribute__(method_name),
        *args_method,
        test_compile=test_compile,
        **kwargs_method,
    )

    # Compute the return with a Ground Truth backend

    if isinstance(ground_truth_backend, list):
        process = ground_truth_backend[1]
        try:
            process.stdin.write("3" + "\n")
            process.stdin.write(jsonpickle.dumps(args_np_constructor) + "\n")
            process.stdin.write(jsonpickle.dumps(con_arg_np_vals) + "\n")
            process.stdin.write(jsonpickle.dumps(con_args_idxs) + "\n")
            process.stdin.write(jsonpickle.dumps(kwargs_np_constructor) + "\n")
            process.stdin.write(jsonpickle.dumps(con_kwarg_np_vals) + "\n")
            process.stdin.write(jsonpickle.dumps(con_kwargs_idxs) + "\n")
            process.stdin.write(jsonpickle.dumps(init_input_dtypes) + "\n")
            process.stdin.write(jsonpickle.dumps(init_flags) + "\n")
            process.stdin.write(jsonpickle.dumps(args_np_method) + "\n")
            process.stdin.write(jsonpickle.dumps(met_arg_np_vals) + "\n")
            process.stdin.write(jsonpickle.dumps(met_args_idxs) + "\n")
            process.stdin.write(jsonpickle.dumps(kwargs_np_method) + "\n")
            process.stdin.write(jsonpickle.dumps(met_kwargs_idxs) + "\n")
            process.stdin.write(jsonpickle.dumps(met_kwarg_np_vals) + "\n")
            process.stdin.write(jsonpickle.dumps(method_input_dtypes) + "\n")
            process.stdin.write(jsonpickle.dumps(method_flags) + "\n")
            process.stdin.write(jsonpickle.dumps(class_name) + "\n")
            process.stdin.write(jsonpickle.dumps(method_name) + "\n")
            process.stdin.write(jsonpickle.dumps(method_input_dtypes) + "\n")
            process.stdin.write(jsonpickle.dumps(v_np) + "\n")

            process.stdin.flush()
        except Exception as e:
            print("Something bad happened to the subprocess, here are the logs:\n\n")
            print(process.stdout.readlines())
            raise e
        ground_ret = process.stdout.readline()
        if ground_ret:
            ground_ret = jsonpickle.loads(make_json_pickable(ground_ret))
        else:
            print(process.stderr.readlines())
            raise Exception
        ret_np_from_gt_flat, fw_list2 = ground_ret
        fw_list = gradient_unsupported_dtypes(fn=ins.__getattribute__(method_name))

        for k, v in fw_list2.items():
            if k not in fw_list:
                fw_list[k] = []
            fw_list[k].extend(v)
    else:
        ivy.set_backend(ground_truth_backend)
<<<<<<< HEAD
        ivy.set_default_device(on_device)
=======
>>>>>>> 2707161c
        args_gt_constructor, kwargs_gt_constructor, _, _, _ = create_args_kwargs(
            args_np=args_np_constructor,
            arg_np_vals=con_arg_np_vals,
            args_idxs=con_args_idxs,
            kwargs_np=kwargs_np_constructor,
            kwarg_np_vals=con_kwarg_np_vals,
            kwargs_idxs=con_kwargs_idxs,
            input_dtypes=init_input_dtypes,
            test_flags=init_flags,
<<<<<<< HEAD
            on_device=on_device,
=======
>>>>>>> 2707161c
        )
        args_gt_method, kwargs_gt_method, _, _, _ = create_args_kwargs(
            args_np=args_np_method,
            arg_np_vals=met_arg_np_vals,
            args_idxs=met_args_idxs,
            kwargs_np=kwargs_np_method,
            kwarg_np_vals=met_kwarg_np_vals,
            kwargs_idxs=met_kwargs_idxs,
            input_dtypes=method_input_dtypes,
            test_flags=method_flags,
<<<<<<< HEAD
            on_device=on_device,
=======
>>>>>>> 2707161c
        )
        ins_gt = ivy.__dict__[class_name](*args_gt_constructor, **kwargs_gt_constructor)
        # ToDo : remove this when the handle_method can properly compute unsupported dtypes
        if any(
            dtype
            in ivy.function_unsupported_dtypes(ins_gt.__getattribute__(method_name))
            for dtype in method_input_dtypes
        ):
            return
        if isinstance(ins_gt, ivy.Module):
            v_gt = v_np.cont_map(
                lambda x, kc: ivy.asarray(x) if isinstance(x, np.ndarray) else x
            )
            kwargs_gt_method = dict(**kwargs_gt_method, v=v_gt)
        ret_from_gt, ret_np_from_gt_flat = get_ret_and_flattened_np_array(
            ins_gt.__getattribute__(method_name),
            *args_gt_method,
            test_compile=test_compile,
            **kwargs_gt_method,
        )
        fw_list = gradient_unsupported_dtypes(fn=ins.__getattribute__(method_name))
        fw_list2 = gradient_unsupported_dtypes(fn=ins_gt.__getattribute__(method_name))
        for k, v in fw_list2.items():
            if k not in fw_list:
                fw_list[k] = []
            fw_list[k].extend(v)

<<<<<<< HEAD
        gt_returned_array = isinstance(ret_from_gt, ivy.Array)
        if gt_returned_array:
            ret_from_gt_device = ivy.dev(ret_from_gt)
=======
>>>>>>> 2707161c
        ivy.unset_backend()
    # gradient test

    if isinstance(ground_truth_backend, list):
        # multiversion
        ins_gt = ins

    fw = ivy.current_backend_str()
    if (
        test_gradients
        and not fw == "numpy"
        and "bool" not in method_input_dtypes
        and not any(ivy.is_complex_dtype(d) for d in method_input_dtypes)
    ):
        if fw in fw_list:
            if ivy.nested_argwhere(
                method_all_as_kwargs_np,
                lambda x: x.dtype in fw_list[fw] if isinstance(x, np.ndarray) else None,
            ):
                pass
            else:
                gradient_test(
                    fn=[
                        ins.__getattribute__(method_name),
                        ins_gt.__getattribute__(method_name),
                    ],
                    all_as_kwargs_np=method_all_as_kwargs_np,
                    args_np=args_np_method,
                    kwargs_np=kwargs_np_method,
                    input_dtypes=method_input_dtypes,
                    test_flags=method_flags,
                    test_compile=test_compile,
                    rtol_=rtol_,
                    atol_=atol_,
                    xs_grad_idxs=xs_grad_idxs,
                    ret_grad_idxs=ret_grad_idxs,
                    ground_truth_backend=ground_truth_backend,
                    on_device=on_device,
                )

        else:
            gradient_test(
                fn=[
                    ins.__getattribute__(method_name),
                    ins_gt.__getattribute__(method_name),
                ],
                all_as_kwargs_np=method_all_as_kwargs_np,
                args_np=args_np_method,
                kwargs_np=kwargs_np_method,
                input_dtypes=method_input_dtypes,
                test_flags=method_flags,
                test_compile=test_compile,
                rtol_=rtol_,
                atol_=atol_,
                xs_grad_idxs=xs_grad_idxs,
                ret_grad_idxs=ret_grad_idxs,
                ground_truth_backend=ground_truth_backend,
                on_device=on_device,
            )

    if gt_returned_array:
        ret_device = ivy.dev(ret)
        assert (
            ret_device == ret_from_gt_device
        ), f"ground truth backend ({ground_truth_backend}) returned array on device {ret_from_gt_device} but target backend ({ivy.backend}) returned array on device {ret_device}"
        assert (
            ret_device == on_device
        ), f"device is set to {on_device}, but ground truth produced array on {ret_device}"

    # assuming value test will be handled manually in the test function
    if not test_values:
        if return_flat_np_arrays:
            return ret_np_flat, ret_np_from_gt_flat
        return ret, ret_from_gt
    # value test

    if isinstance(rtol_, dict):
        rtol_ = _get_framework_rtol(rtol_, ivy.backend)
    if isinstance(atol_, dict):
        atol_ = _get_framework_atol(atol_, ivy.backend)

    value_test(
        ret_np_flat=ret_np_flat,
        ret_np_from_gt_flat=ret_np_from_gt_flat,
        rtol=rtol_,
        atol=atol_,
    )


def test_frontend_method(
    *,
    init_input_dtypes: Union[ivy.Dtype, List[ivy.Dtype]] = None,
    method_input_dtypes: Union[ivy.Dtype, List[ivy.Dtype]],
    init_flags,
    method_flags,
    init_all_as_kwargs_np: dict = None,
    method_all_as_kwargs_np: dict,
    frontend: str,
    frontend_method_data: FrontendMethodData,
    rtol_: float = None,
    atol_: float = 1e-06,
    test_values: Union[bool, str] = True,
):
    """Tests a class-method that consumes (or returns) arrays for the current backend
    by comparing the result with numpy.

    Parameters
    ----------
    init_input_dtypes
        data types of the input arguments to the constructor in order.
    init_as_variable_flags
        dictates whether the corresponding input argument passed to the constructor
        should be treated as an ivy.Variable.
    init_num_positional_args
        number of input arguments that must be passed as positional arguments to the
        constructor.
    init_native_array_flags
        dictates whether the corresponding input argument passed to the constructor
        should be treated as a native array.
    init_all_as_kwargs_np:
        input arguments to the constructor as keyword arguments.
    method_input_dtypes
        data types of the input arguments to the method in order.
    method_all_as_kwargs_np:
        input arguments to the method as keyword arguments.
    frontend
        current frontend (framework).
    rtol_
        relative tolerance value.
    atol_
        absolute tolerance value.
    test_values
        can be a bool or a string to indicate whether correctness of values should be
        tested. If the value is `with_v`, shapes are tested but not values.

    Returns
    -------
    ret
        optional, return value from the function
    ret_gt
        optional, return value from the Ground Truth function
    """
    if isinstance(frontend, list):
        frontend, frontend_proc = frontend

    # Constructor arguments #

    args_np_constructor, kwargs_np_constructor = kwargs_to_args_n_kwargs(
        num_positional_args=init_flags.num_positional_args,
        kwargs=init_all_as_kwargs_np,
    )

    # extract all arrays from the arguments and keyword arguments
    con_arg_np_vals, con_args_idxs, con_c_arg_vals = _get_nested_np_arrays(
        args_np_constructor
    )
    con_kwarg_np_vals, con_kwargs_idxs, con_c_kwarg_vals = _get_nested_np_arrays(
        kwargs_np_constructor
    )

    # make all lists equal in length
    num_arrays_constructor = con_c_arg_vals + con_c_kwarg_vals
    if len(init_input_dtypes) < num_arrays_constructor:
        init_input_dtypes = [
            init_input_dtypes[0] for _ in range(num_arrays_constructor)
        ]
    if len(init_flags.as_variable) < num_arrays_constructor:
        init_flags.as_variable = [
            init_flags.as_variable[0] for _ in range(num_arrays_constructor)
        ]
    if len(init_flags.native_arrays) < num_arrays_constructor:
        init_flags.native_arrays = [
            init_flags.native_arrays[0] for _ in range(num_arrays_constructor)
        ]

    # update variable flags to be compatible with float dtype
    init_flags.as_variable = [
        v if ivy.is_float_dtype(d) else False
        for v, d in zip(init_flags.as_variable, init_input_dtypes)
    ]

    # Create Args
    args_constructor, kwargs_constructor = create_frontend_args_kwargs(
        args_np=args_np_constructor,
        arg_np_vals=con_arg_np_vals,
        args_idxs=con_args_idxs,
        kwargs_np=kwargs_np_constructor,
        kwarg_np_vals=con_kwarg_np_vals,
        kwargs_idxs=con_kwargs_idxs,
        input_dtypes=init_input_dtypes,
        test_flags=init_flags,
    )
    # End constructor #

    # Method arguments #
    args_np_method, kwargs_np_method = kwargs_to_args_n_kwargs(
        num_positional_args=method_flags.num_positional_args,
        kwargs=method_all_as_kwargs_np,
    )

    # extract all arrays from the arguments and keyword arguments
    met_arg_np_vals, met_args_idxs, met_c_arg_vals = _get_nested_np_arrays(
        args_np_method
    )
    met_kwarg_np_vals, met_kwargs_idxs, met_c_kwarg_vals = _get_nested_np_arrays(
        kwargs_np_method
    )

    # make all lists equal in length
    num_arrays_method = met_c_arg_vals + met_c_kwarg_vals
    if len(method_input_dtypes) < num_arrays_method:
        method_input_dtypes = [method_input_dtypes[0] for _ in range(num_arrays_method)]
    if len(method_flags.as_variable) < num_arrays_method:
        method_flags.as_variable = [
            method_flags.as_variable[0] for _ in range(num_arrays_method)
        ]
    if len(method_flags.native_arrays) < num_arrays_method:
        method_flags.native_arrays = [
            method_flags.native_arrays[0] for _ in range(num_arrays_method)
        ]

    method_flags.as_variable = [
        v if ivy.is_float_dtype(d) else False
        for v, d in zip(method_flags.as_variable, method_input_dtypes)
    ]

    # Create Args
    args_method, kwargs_method = create_frontend_args_kwargs(
        args_np=args_np_method,
        arg_np_vals=met_arg_np_vals,
        args_idxs=met_args_idxs,
        kwargs_np=kwargs_np_method,
        kwarg_np_vals=met_kwarg_np_vals,
        kwargs_idxs=met_kwargs_idxs,
        input_dtypes=method_input_dtypes,
        test_flags=method_flags,
    )
    # End Method #

    args_constructor_ivy, kwargs_constructor_ivy = ivy.args_to_ivy(
        *args_constructor, **kwargs_constructor
    )
    args_method_ivy, kwargs_method_ivy = ivy.args_to_ivy(*args_method, **kwargs_method)
    args_constructor_np = ivy.nested_map(
        args_constructor_ivy,
        lambda x: ivy.to_numpy(x._data) if isinstance(x, ivy.Array) else x,
        shallow=False,
    )
    kwargs_constructor_np = ivy.nested_map(
        kwargs_constructor_ivy,
        lambda x: ivy.to_numpy(x._data) if isinstance(x, ivy.Array) else x,
        shallow=False,
    )
    args_method_np = ivy.nested_map(
        args_method_ivy,
        lambda x: ivy.to_numpy(x._data) if isinstance(x, ivy.Array) else x,
        shallow=False,
    )
    kwargs_method_np = ivy.nested_map(
        kwargs_method_ivy,
        lambda x: ivy.to_numpy(x._data) if isinstance(x, ivy.Array) else x,
        shallow=False,
    )

    ivy_frontend_creation_fn = getattr(
        frontend_method_data.ivy_init_module, frontend_method_data.init_name
    )
    # Run testing
    ins = ivy_frontend_creation_fn(*args_constructor, **kwargs_constructor)
    ret, ret_np_flat = get_ret_and_flattened_np_array(
        ins.__getattribute__(frontend_method_data.method_name),
        *args_method,
        **kwargs_method,
    )

    # Compute the return with the native frontend framework
    if "/" in frontend and not framework_comparator(frontend):
        pickle_dict = {
            "a": args_constructor_np,
            "b": kwargs_constructor_np,
            "c": args_method_np,
            "d": kwargs_method_np,
            "e": frontend_method_data,
        }
        process = frontend_proc
        z = make_json_pickable(jsonpickle.dumps(pickle_dict))
        try:
            process.stdin.write("2" + "\n")
            process.stdin.write(z + "\n")
            process.stdin.flush()
        except Exception as e:
            print("Something bad happened to the subprocess, here are the logs:\n\n")
            print(process.stdout.readlines())
            raise e
        frontend_ret = process.stdout.readline()
        if frontend_ret:
            return_dict = jsonpickle.loads(make_json_pickable(frontend_ret))
            if return_dict["a"]:
                frontend_ret = ivy.to_ivy(return_dict["b"])
                # tuplify the frontend return
                if not isinstance(frontend_ret, tuple):
                    frontend_ret = (frontend_ret,)
                frontend_ret_idxs = ivy.nested_argwhere(
                    frontend_ret,
                    lambda x: isinstance(x, ivy.Array) or isinstance(x, np.ndarray),
                )
                frontend_ret_flat = ivy.multi_index_nest(
                    frontend_ret, frontend_ret_idxs
                )
                return_dict["b"] = [np.asarray(x) for x in frontend_ret_flat]
            frontend_ret_np_flat = return_dict["b"]
        else:
            print(process.stderr.readlines())
            raise Exception

    else:
        ivy.set_backend(frontend.split("/")[0])
        args_constructor_frontend = ivy.nested_map(
            args_constructor_np,
            lambda x: ivy.native_array(x) if isinstance(x, np.ndarray) else x,
            shallow=False,
        )
        kwargs_constructor_frontend = ivy.nested_map(
            kwargs_constructor_np,
            lambda x: ivy.native_array(x) if isinstance(x, np.ndarray) else x,
            shallow=False,
        )
        args_method_frontend = ivy.nested_map(
            args_method_np,
            lambda x: ivy.native_array(x)
            if isinstance(x, np.ndarray)
            else ivy.as_native_dtype(x)
            if isinstance(x, ivy.Dtype)
            else ivy.as_native_dev(x)
            if isinstance(x, ivy.Device)
            else x,
            shallow=False,
        )
        kwargs_method_frontend = ivy.nested_map(
            kwargs_method_np,
            lambda x: ivy.native_array(x) if isinstance(x, np.ndarray) else x,
            shallow=False,
        )

        # change ivy dtypes to native dtypes
        if "dtype" in kwargs_method_frontend:
            kwargs_method_frontend["dtype"] = ivy.as_native_dtype(
                kwargs_method_frontend["dtype"]
            )

        # change ivy device to native devices
        if "device" in kwargs_method_frontend:
            kwargs_method_frontend["device"] = ivy.as_native_dev(
                kwargs_method_frontend["device"]
            )
        frontend_creation_fn = getattr(
            frontend_method_data.framework_init_module, frontend_method_data.init_name
        )
        ins_gt = frontend_creation_fn(
            *args_constructor_frontend, **kwargs_constructor_frontend
        )
        frontend_ret = ins_gt.__getattribute__(frontend_method_data.method_name)(
            *args_method_frontend, **kwargs_method_frontend
        )
        if frontend.split("/")[0] == "tensorflow" and isinstance(
            frontend_ret, tf.TensorShape
        ):
            frontend_ret_np_flat = [np.asarray(frontend_ret, dtype=np.int32)]
        elif ivy.isscalar(frontend_ret):
            frontend_ret_np_flat = [np.asarray(frontend_ret)]
        else:
            # tuplify the frontend return
            if not isinstance(frontend_ret, tuple):
                frontend_ret = (frontend_ret,)
            frontend_ret_idxs = ivy.nested_argwhere(frontend_ret, ivy.is_native_array)
            frontend_ret_flat = ivy.multi_index_nest(frontend_ret, frontend_ret_idxs)
            frontend_ret_np_flat = [ivy.to_numpy(x) for x in frontend_ret_flat]
        ivy.unset_backend()

    # assuming value test will be handled manually in the test function
    if not test_values:
        return ret, frontend_ret

    # value test
    if isinstance(rtol_, dict):
        rtol_ = _get_framework_rtol(rtol_, ivy.backend)
    if isinstance(atol_, dict):
        atol_ = _get_framework_atol(atol_, ivy.backend)

    value_test(
        ret_np_flat=ret_np_flat,
        ret_np_from_gt_flat=frontend_ret_np_flat,
        rtol=rtol_,
        atol=atol_,
        ground_truth_backend=frontend,
    )


# Helpers
DEFAULT_RTOL = None
DEFAULT_ATOL = 1e-06


def _get_framework_rtol(rtols: dict, current_fw: str):
    if current_fw in rtols.keys():
        return rtols[current_fw]
    return DEFAULT_RTOL


def _get_framework_atol(atols: dict, current_fw: str):
    if current_fw in atols.keys():
        return atols[current_fw]
    return DEFAULT_ATOL


def _get_nested_np_arrays(nest):
    """
    A helper function to search for a NumPy arrays in a nest
    Parameters
    ----------
    nest
        nest to search in.

    Returns
    -------
         Items found, indices, and total number of arrays found
    """
    indices = ivy.nested_argwhere(nest, lambda x: isinstance(x, np.ndarray))
    ret = ivy.multi_index_nest(nest, indices)
    return ret, indices, len(ret)


def create_frontend_args_kwargs(
    *,
    args_np,
    arg_np_vals,
    args_idxs,
    kwargs_np,
    kwarg_np_vals,
    kwargs_idxs,
    input_dtypes,
    test_flags: Union[pf.FrontendFunctionTestFlags, pf.FrontendMethodTestFlags],
):
    """Creates arguments and keyword-arguments for the function to test.

    Parameters
    ----------
    args_np
        A dictionary of arguments in Numpy.
    kwargs_np
        A dictionary of keyword-arguments in Numpy.
    input_dtypes
        data-types of the input arguments and keyword-arguments.

    Returns
    -------
    Arguments, Keyword-arguments
    """

    # create args
    def _apply_flags(args_to_iterate, offset):
        ret = []
        for i, entry in enumerate(args_to_iterate, start=offset):
            x = ivy.array(entry, dtype=input_dtypes[i])
            if test_flags.as_variable[i]:
                x = _variable(x)
            if test_flags.native_arrays[i]:
                x = ivy.to_native(x)
            ret.append(x)
        return ret

    args = ivy.copy_nest(args_np, to_mutable=False)
    ivy.set_nest_at_indices(args, args_idxs, _apply_flags(arg_np_vals, 0))

    # create kwargs
    kwargs = ivy.copy_nest(kwargs_np, to_mutable=False)
    ivy.set_nest_at_indices(
        kwargs, kwargs_idxs, _apply_flags(kwarg_np_vals, len(arg_np_vals))
    )
    return args, kwargs


def create_args_kwargs(
    *,
    args_np,
    arg_np_vals,
    args_idxs,
    kwargs_np,
    kwarg_np_vals,
    kwargs_idxs,
    input_dtypes,
    test_flags: Union[pf.FunctionTestFlags, pf.MethodTestFlags],
    on_device,
):
    """Creates arguments and keyword-arguments for the function to test.

    Parameters
    ----------
    args_np
        A dictionary of arguments in Numpy.
    kwargs_np
        A dictionary of keyword-arguments in Numpy.
    input_dtypes
        data-types of the input arguments and keyword-arguments.

    Returns
    -------
    Arguments, Keyword-arguments, number of arguments, and indexes on arguments and
    keyword-arguments.
    """

    def _apply_flags(args_to_iterate, offset):
        ret = []
        for i, entry in enumerate(args_to_iterate, start=offset):
            x = ivy.array(entry, dtype=input_dtypes[i])
            if test_flags.as_variable[i]:
                x = _variable(x)
            if test_flags.native_arrays[i]:
                x = ivy.to_native(x)
            if test_flags.container[i]:
                x = as_cont(x=x)
            ret.append(x)
        return ret

    # create args
    args = ivy.copy_nest(args_np, to_mutable=False)
    ivy.set_nest_at_indices(args, args_idxs, _apply_flags(arg_np_vals, 0))

    # create kwargs
    kwargs = ivy.copy_nest(kwargs_np, to_mutable=False)
    ivy.set_nest_at_indices(
        kwargs, kwargs_idxs, _apply_flags(kwarg_np_vals, len(arg_np_vals))
    )
    return args, kwargs, len(arg_np_vals), args_idxs, kwargs_idxs


def convtrue(argument):
    """Convert NativeClass in argument to true framework counter part"""
    if isinstance(argument, NativeClass):
        return argument._native_class
    return argument


def kwargs_to_args_n_kwargs(*, num_positional_args, kwargs):
    """Splits the kwargs into args and kwargs, with the first num_positional_args ported
    to args.
    """
    args = [v for v in list(kwargs.values())[:num_positional_args]]
    kwargs = {k: kwargs[k] for k in list(kwargs.keys())[num_positional_args:]}
    return args, kwargs


def flatten_fw_and_to_np(*, ret, fw):
    """Returns a flattened numpy version of the arrays in ret for a given framework."""
    if not isinstance(ret, tuple):
        ret = (ret,)
    if fw == "jax":
        ret_idxs = ivy.nested_argwhere(
            ret, lambda x: ivy.is_ivy_array(x) or is_jax_native_array(x)
        )
    elif fw == "numpy":
        ret_idxs = ivy.nested_argwhere(
            ret, lambda x: ivy.is_ivy_array(x) or is_numpy_native_array(x)
        )
    elif fw == "tensorflow":
        ret_idxs = ivy.nested_argwhere(
            ret, lambda x: ivy.is_ivy_array(x) or is_tensorflow_native_array(x)
        )
    else:
        ret_idxs = ivy.nested_argwhere(
            ret, lambda x: ivy.is_ivy_array(x) or is_torch_native_array(x)
        )
    if len(ret_idxs) == 0:
        ret_idxs = ivy.nested_argwhere(ret, ivy.isscalar)
        ret_flat = ivy.multi_index_nest(ret, ret_idxs)
        ret_flat = [
            ivy.asarray(x, dtype=ivy.Dtype(str(np.asarray(x).dtype))) for x in ret_flat
        ]
    else:
        ret_flat = ivy.multi_index_nest(ret, ret_idxs)
    # convert the return to NumPy
    ret_np_flat = [ivy.to_numpy(x) for x in ret_flat]
    return ret_np_flat


def flatten(*, ret):
    """Returns a flattened numpy version of the arrays in ret."""
    if not isinstance(ret, tuple):
        ret = (ret,)
    ret_idxs = ivy.nested_argwhere(ret, ivy.is_ivy_array)
    # no ivy array in the returned values, which means it returned scalar
    if len(ret_idxs) == 0:
        ret_idxs = ivy.nested_argwhere(ret, ivy.isscalar)
        ret_flat = ivy.multi_index_nest(ret, ret_idxs)
        ret_flat = [
            ivy.asarray(x, dtype=ivy.Dtype(str(np.asarray(x).dtype))) for x in ret_flat
        ]
    else:
        ret_flat = ivy.multi_index_nest(ret, ret_idxs)
    return ret_flat


def flatten_and_to_np(*, ret):
    # flatten the return
    ret_flat = flatten(ret=ret)
    return [ivy.to_numpy(x) for x in ret_flat]


def get_ret_and_flattened_np_array(fn, *args, test_compile: bool = False, **kwargs):
    """
    Runs func with args and kwargs, and returns the result along with its flattened
    version.
    """
    fn = compiled_if_required(fn, test_compile=test_compile, args=args, kwargs=kwargs)
    ret = fn(*args, **kwargs)

    def map_fn(x):
        if _is_frontend_array(x):
            return x.ivy_array
        if isinstance(x, ivy.functional.frontends.numpy.ndarray):
            return x.ivy_array
        elif ivy.is_native_array(x):
            return ivy.to_ivy(x)
        return x

    ret = ivy.nested_map(ret, map_fn, include_derived={tuple: True})
    return ret, flatten_and_to_np(ret=ret)


def get_frontend_ret(fn, *args, **kwargs):
    ret = fn(*args, **kwargs)
    ret = ivy.nested_map(ret, _frontend_array_to_ivy, include_derived={tuple: True})
    return ret


def args_to_container(array_args):
    array_args_container = ivy.Container({str(k): v for k, v in enumerate(array_args)})
    return array_args_container


def as_lists(*args):
    """Changes the elements in args to be of type list."""
    return (a if isinstance(a, list) else [a] for a in args)


def as_cont(*, x):
    """Returns x as an Ivy Container, containing x at all its leaves."""
    return ivy.Container({"a": x, "b": {"c": x, "d": x}})


def var_fn(x, *, dtype=None, device=None):
    """Returns x as a variable wrapping an Ivy Array with given dtype and device"""
    return _variable(ivy.array(x, dtype=dtype, device=device))


def gradient_incompatible_function(*, fn):
    return (
        not ivy.supports_gradients
        and hasattr(fn, "computes_gradients")
        and fn.computes_gradients
    )


def gradient_unsupported_dtypes(*, fn):
    visited = set()
    to_visit = [fn]
    out, res = {}, {}
    while to_visit:
        fn = to_visit.pop()
        if fn in visited:
            continue
        visited.add(fn)
        unsupported_grads = (
            fn.unsupported_gradients if hasattr(fn, "unsupported_gradients") else {}
        )
        for k, v in unsupported_grads.items():
            if k not in out:
                out[k] = []
            out[k].extend(v)
        # skip if it's not a function
        if not (inspect.isfunction(fn) or inspect.ismethod(fn)):
            continue
        fl = _get_function_list(fn)
        res = _get_functions_from_string(fl, __import__(fn.__module__))
        to_visit.extend(res)
    return out


def _is_frontend_array(x):
    return (
        isinstance(x, ndarray)
        or isinstance(x, torch_tensor)
        or isinstance(x, tf_tensor)
        or isinstance(x, DeviceArray)
    )


def _frontend_array_to_ivy(x):
    if (
        isinstance(x, ndarray)
        or isinstance(x, torch_tensor)
        or isinstance(x, tf_tensor)
        or isinstance(x, DeviceArray)
    ):
        return x.ivy_array
    else:
        return x<|MERGE_RESOLUTION|>--- conflicted
+++ resolved
@@ -63,10 +63,6 @@
 )
 from . import globals
 
-<<<<<<< HEAD
-
-=======
->>>>>>> 2707161c
 try:
     os.environ["IVY_ROOT"] = ".ivy"
     import ivy.compiler.compiler as ic
@@ -139,7 +135,7 @@
     xs_grad_idxs=None,
     ret_grad_idxs=None,
     ground_truth_backend: str,
-    on_device: str,
+    on_device: str = "cpu",
     return_flat_np_arrays: bool = False,
     **all_as_kwargs_np,
 ):
@@ -277,7 +273,6 @@
         kwargs_idxs=kwargs_idxs,
         input_dtypes=input_dtypes,
         test_flags=test_flags,
-        on_device=on_device,
     )
 
     if ("out" in kwargs or test_flags.with_out) and "out" not in inspect.signature(
@@ -396,10 +391,6 @@
 
     else:
         ivy.set_backend(ground_truth_backend)
-<<<<<<< HEAD
-        ivy.set_default_device(on_device)
-=======
->>>>>>> 2707161c
         try:
             fn = getattr(ivy, fn_name)
             args, kwargs, _, _, _ = create_args_kwargs(
@@ -411,10 +402,6 @@
                 kwarg_np_vals=kwarg_np_vals,
                 input_dtypes=input_dtypes,
                 test_flags=test_flags,
-<<<<<<< HEAD
-                on_device=on_device,
-=======
->>>>>>> 2707161c
             )
             ret_from_gt, ret_np_from_gt_flat = get_ret_and_flattened_np_array(
                 ivy.__dict__[fn_name],
@@ -445,12 +432,6 @@
             ivy.unset_backend()
             raise e
         fw_list = gradient_unsupported_dtypes(fn=ivy.__dict__[fn_name])
-<<<<<<< HEAD
-        gt_returned_array = isinstance(ret_from_gt, ivy.Array)
-        if gt_returned_array:
-            ret_from_gt_device = ivy.dev(ret_from_gt)
-=======
->>>>>>> 2707161c
         ivy.unset_backend()
     # gradient test
     fw = ivy.current_backend_str()
@@ -480,7 +461,6 @@
                     xs_grad_idxs=xs_grad_idxs,
                     ret_grad_idxs=ret_grad_idxs,
                     ground_truth_backend=ground_truth_backend,
-                    on_device=on_device,
                 )
 
         else:
@@ -496,18 +476,7 @@
                 xs_grad_idxs=xs_grad_idxs,
                 ret_grad_idxs=ret_grad_idxs,
                 ground_truth_backend=ground_truth_backend,
-                on_device=on_device,
             )
-
-    if gt_returned_array:
-        ret_device = ivy.dev(ret)
-
-        assert (
-            ret_device == ret_from_gt_device
-        ), f"ground truth backend ({ground_truth_backend}) returned array on device {ret_from_gt_device} but target backend ({ivy.backend}) returned array on device {ret_device}"
-        assert (
-            ret_device == on_device
-        ), f"device is set to {on_device}, but ground truth produced array on {ret_device}"
 
     # assuming value test will be handled manually in the test function
     if not test_values:
@@ -870,7 +839,6 @@
     xs_grad_idxs=None,
     ret_grad_idxs=None,
     ground_truth_backend: str,
-    on_device: str,
 ):
     def grad_fn(all_args):
         args, kwargs, i = all_args
@@ -893,7 +861,6 @@
         kwargs_idxs=kwargs_idxs,
         input_dtypes=input_dtypes,
         test_flags=test_flags,
-        on_device=on_device,
     )
     _, grads = ivy.execute_with_gradients(
         grad_fn,
@@ -936,10 +903,6 @@
         grads_np_from_gt_flat = ground_ret
     else:
         ivy.set_backend(ground_truth_backend)
-<<<<<<< HEAD
-        ivy.set_default_device(on_device)
-=======
->>>>>>> 2707161c
         test_unsupported = check_unsupported_dtype(
             fn=ivy.__dict__[fn] if isinstance(fn, str) else fn[1],
             input_dtypes=input_dtypes,
@@ -956,10 +919,6 @@
             kwargs_idxs=kwargs_idxs,
             input_dtypes=input_dtypes,
             test_flags=test_flags,
-<<<<<<< HEAD
-            on_device=on_device,
-=======
->>>>>>> 2707161c
         )
         _, grads_from_gt = ivy.execute_with_gradients(
             grad_fn,
@@ -1009,7 +968,7 @@
     ret_grad_idxs=None,
     test_compile: bool = False,
     ground_truth_backend: str,
-    on_device: str,
+    device_: str = "cpu",
     return_flat_np_arrays: bool = False,
 ):
     """Tests a class-method that consumes (or returns) arrays for the current backend
@@ -1091,10 +1050,6 @@
     if isinstance(globals.CURRENT_GROUND_TRUTH_BACKEND, list):
         # override the ground truth in favor of multiversion
         ground_truth_backend = globals.CURRENT_GROUND_TRUTH_BACKEND
-<<<<<<< HEAD
-        ground_truth_backend = globals.CURRENT_GROUND_TRUTH_BACKEND
-=======
->>>>>>> 2707161c
 
     init_input_dtypes = ivy.default(init_input_dtypes, [])
 
@@ -1145,7 +1100,6 @@
         kwargs_idxs=con_kwargs_idxs,
         input_dtypes=init_input_dtypes,
         test_flags=init_flags,
-        on_device=on_device,
     )
     # end constructor #
 
@@ -1176,9 +1130,9 @@
         method_flags.native_arrays = [
             method_flags.native_arrays[0] for _ in range(num_arrays_method)
         ]
-    if len(method_flags.container) < num_arrays_method:
-        method_flags.container = [
-            method_flags.container[0] for _ in range(num_arrays_method)
+    if len(method_flags.container_flags) < num_arrays_method:
+        method_flags.container_flags = [
+            method_flags.container_flags[0] for _ in range(num_arrays_method)
         ]
 
     method_flags.as_variable = [
@@ -1196,7 +1150,6 @@
         kwargs_idxs=met_kwargs_idxs,
         input_dtypes=method_input_dtypes,
         test_flags=method_flags,
-        on_device=on_device,
     )
     # End Method #
 
@@ -1212,7 +1165,7 @@
     if isinstance(ins, ivy.Module):
         if init_with_v:
             v = ivy.Container(
-                ins._create_variables(device=on_device, dtype=method_input_dtypes[0])
+                ins._create_variables(device=device_, dtype=method_input_dtypes[0])
             )
             ins = ivy.__dict__[class_name](*args_constructor, **kwargs_constructor, v=v)
         v = ins.__getattribute__("v")
@@ -1273,10 +1226,6 @@
             fw_list[k].extend(v)
     else:
         ivy.set_backend(ground_truth_backend)
-<<<<<<< HEAD
-        ivy.set_default_device(on_device)
-=======
->>>>>>> 2707161c
         args_gt_constructor, kwargs_gt_constructor, _, _, _ = create_args_kwargs(
             args_np=args_np_constructor,
             arg_np_vals=con_arg_np_vals,
@@ -1286,10 +1235,6 @@
             kwargs_idxs=con_kwargs_idxs,
             input_dtypes=init_input_dtypes,
             test_flags=init_flags,
-<<<<<<< HEAD
-            on_device=on_device,
-=======
->>>>>>> 2707161c
         )
         args_gt_method, kwargs_gt_method, _, _, _ = create_args_kwargs(
             args_np=args_np_method,
@@ -1300,10 +1245,6 @@
             kwargs_idxs=met_kwargs_idxs,
             input_dtypes=method_input_dtypes,
             test_flags=method_flags,
-<<<<<<< HEAD
-            on_device=on_device,
-=======
->>>>>>> 2707161c
         )
         ins_gt = ivy.__dict__[class_name](*args_gt_constructor, **kwargs_gt_constructor)
         # ToDo : remove this when the handle_method can properly compute unsupported dtypes
@@ -1331,12 +1272,6 @@
                 fw_list[k] = []
             fw_list[k].extend(v)
 
-<<<<<<< HEAD
-        gt_returned_array = isinstance(ret_from_gt, ivy.Array)
-        if gt_returned_array:
-            ret_from_gt_device = ivy.dev(ret_from_gt)
-=======
->>>>>>> 2707161c
         ivy.unset_backend()
     # gradient test
 
@@ -1374,7 +1309,6 @@
                     xs_grad_idxs=xs_grad_idxs,
                     ret_grad_idxs=ret_grad_idxs,
                     ground_truth_backend=ground_truth_backend,
-                    on_device=on_device,
                 )
 
         else:
@@ -1394,17 +1328,7 @@
                 xs_grad_idxs=xs_grad_idxs,
                 ret_grad_idxs=ret_grad_idxs,
                 ground_truth_backend=ground_truth_backend,
-                on_device=on_device,
             )
-
-    if gt_returned_array:
-        ret_device = ivy.dev(ret)
-        assert (
-            ret_device == ret_from_gt_device
-        ), f"ground truth backend ({ground_truth_backend}) returned array on device {ret_from_gt_device} but target backend ({ivy.backend}) returned array on device {ret_device}"
-        assert (
-            ret_device == on_device
-        ), f"device is set to {on_device}, but ground truth produced array on {ret_device}"
 
     # assuming value test will be handled manually in the test function
     if not test_values:
@@ -1797,9 +1721,9 @@
     """
 
     # create args
-    def _apply_flags(args_to_iterate, offset):
+    def _apply_flags(args_to_iterate):
         ret = []
-        for i, entry in enumerate(args_to_iterate, start=offset):
+        for i, entry in enumerate(args_to_iterate):
             x = ivy.array(entry, dtype=input_dtypes[i])
             if test_flags.as_variable[i]:
                 x = _variable(x)
@@ -1809,13 +1733,11 @@
         return ret
 
     args = ivy.copy_nest(args_np, to_mutable=False)
-    ivy.set_nest_at_indices(args, args_idxs, _apply_flags(arg_np_vals, 0))
+    ivy.set_nest_at_indices(args, args_idxs, _apply_flags(arg_np_vals))
 
     # create kwargs
     kwargs = ivy.copy_nest(kwargs_np, to_mutable=False)
-    ivy.set_nest_at_indices(
-        kwargs, kwargs_idxs, _apply_flags(kwarg_np_vals, len(arg_np_vals))
-    )
+    ivy.set_nest_at_indices(kwargs, kwargs_idxs, _apply_flags(kwarg_np_vals))
     return args, kwargs
 
 
@@ -1829,7 +1751,6 @@
     kwargs_idxs,
     input_dtypes,
     test_flags: Union[pf.FunctionTestFlags, pf.MethodTestFlags],
-    on_device,
 ):
     """Creates arguments and keyword-arguments for the function to test.
 
@@ -1848,9 +1769,9 @@
     keyword-arguments.
     """
 
-    def _apply_flags(args_to_iterate, offset):
+    def _apply_flags(args_to_iterate):
         ret = []
-        for i, entry in enumerate(args_to_iterate, start=offset):
+        for i, entry in enumerate(args_to_iterate):
             x = ivy.array(entry, dtype=input_dtypes[i])
             if test_flags.as_variable[i]:
                 x = _variable(x)
@@ -1863,13 +1784,11 @@
 
     # create args
     args = ivy.copy_nest(args_np, to_mutable=False)
-    ivy.set_nest_at_indices(args, args_idxs, _apply_flags(arg_np_vals, 0))
+    ivy.set_nest_at_indices(args, args_idxs, _apply_flags(arg_np_vals))
 
     # create kwargs
     kwargs = ivy.copy_nest(kwargs_np, to_mutable=False)
-    ivy.set_nest_at_indices(
-        kwargs, kwargs_idxs, _apply_flags(kwarg_np_vals, len(arg_np_vals))
-    )
+    ivy.set_nest_at_indices(kwargs, kwargs_idxs, _apply_flags(kwarg_np_vals))
     return args, kwargs, len(arg_np_vals), args_idxs, kwargs_idxs
 
 
