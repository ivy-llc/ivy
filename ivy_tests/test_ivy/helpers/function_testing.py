--- conflicted
+++ resolved
@@ -1811,13 +1811,8 @@
 
     def _apply_flags(args_to_iterate, offset):
         ret = []
-<<<<<<< HEAD
-        for i, entry in enumerate(args_to_iterate):
-            x = ivy.array(entry, dtype=input_dtypes[i], device=on_device)
-=======
         for i, entry in enumerate(args_to_iterate, start=offset):
             x = ivy.array(entry, dtype=input_dtypes[i])
->>>>>>> 70a7dcfe
             if test_flags.as_variable[i]:
                 x = _variable(x)
             if test_flags.native_arrays[i]:
