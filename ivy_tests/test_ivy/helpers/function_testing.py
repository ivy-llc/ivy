--- conflicted
+++ resolved
@@ -777,10 +777,7 @@
             assert ivy_backend.nested_map(
                 lambda x: (_is_frontend_array(x) if ivy_backend.is_array(x) else True),
                 ret,
-<<<<<<< HEAD
-=======
                 shallow=False,
->>>>>>> 1336e0eb
             ), f"Frontend function returned non-frontend arrays: {ret}"
 
         if test_flags.with_out:
