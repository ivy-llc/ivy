# global
import copy
from typing import Union, List
import numpy as np
import types
import importlib
import inspect
from collections import OrderedDict


try:
    import tensorflow as tf
except ImportError:
    tf = types.SimpleNamespace()
    tf.TensorShape = None

# local
from .pipeline_helper import BackendHandler, get_frontend_config
import ivy
from ivy_tests.test_ivy.helpers.test_parameter_flags import FunctionTestFlags
import ivy_tests.test_ivy.helpers.test_parameter_flags as pf
import ivy_tests.test_ivy.helpers.globals as t_globals
from ivy.functional.ivy.data_type import _get_function_list, _get_functions_from_string
from ivy_tests.test_ivy.test_frontends import NativeClass
from ivy_tests.test_ivy.helpers.structs import FrontendMethodData
from .assertions import (
    value_test,
    check_unsupported_dtype,
)


# Temporary (.so) configuration
def compiled_if_required(backend: str, fn, test_compile=False, args=None, kwargs=None):
    with BackendHandler.update_backend(backend) as ivy_backend:
        if test_compile:
            fn = ivy_backend.compile(fn, args=args, kwargs=kwargs)
        return fn


# Ivy Function testing ##########################

# Test Function Helpers ###############


def _find_instance_in_args(backend: str, args, array_indices, mask):
    """
    Find the first element in the arguments that is considered to be an instance of
    Array or Container class.

    Parameters
    ----------
    args
        Arguments to iterate over
    array_indices
        Indices of arrays that exists in the args
    mask
        Boolean mask for whether the corrseponding element in (args) has a
        generated test_flags.native_array as False or test_flags.container as
        true

    Returns
    -------
        First found instance in the arguments and the updates arguments not
        including the instance
    """
    i = 0
    for i, a in enumerate(mask):
        if a:
            break
    instance_idx = array_indices[i]
    with BackendHandler.update_backend(backend) as ivy_backend:
        instance = ivy_backend.index_nest(args, instance_idx)
        new_args = ivy_backend.copy_nest(args, to_mutable=False)
        ivy_backend.prune_nest_at_index(new_args, instance_idx)
    return instance, new_args


def test_function(
    *,
    input_dtypes: Union[ivy.Dtype, List[ivy.Dtype]],
    test_flags: FunctionTestFlags,
    fn_name: str,
    rtol_: float = None,
    atol_: float = 1e-06,
    test_values: bool = True,
    xs_grad_idxs=None,
    ret_grad_idxs=None,
    backend_to_test: str,
    on_device: str,
    return_flat_np_arrays: bool = False,
    **all_as_kwargs_np,
):
    """
    Test a function that consumes (or returns) arrays for the current backend by
    comparing the result with numpy.

    Parameters
    ----------
    input_dtypes
        data types of the input arguments in order.
    test_flags
        FunctionTestFlags object that stores all testing flags, including:
        num_positional_args, with_out, instance_method, as_variable,
        native_arrays, container, gradient, precision_mode
    fw
        current backend (framework).
    fn_name
        name of the function to test.
    rtol_
        relative tolerance value.
    atol_
        absolute tolerance value.
    test_values
        if True, test for the correctness of the resulting values.
    xs_grad_idxs
        Indices of the input arrays to compute gradients with respect to. If None,
        gradients are returned with respect to all input arrays. (Default value = None)
    ret_grad_idxs
        Indices of the returned arrays for which to return computed gradients. If None,
        gradients are returned for all returned arrays. (Default value = None)
    on_device
        The device on which to create arrays
    return_flat_np_arrays
        If test_values is False, this flag dictates whether the original returns are
        returned, or whether the flattened numpy arrays are returned.
    all_as_kwargs_np
        input arguments to the function as keyword arguments.

    Returns
    -------
    ret
        optional, return value from the function
    ret_gt
        optional, return value from the Ground Truth function

    Examples
    --------
    >>> input_dtypes = 'float64'
    >>> as_variable_flags = False
    >>> with_out = False
    >>> num_positional_args = 0
    >>> native_array_flags = False
    >>> container_flags = False
    >>> instance_method = False
    >>> precision_mode = False
    >>> test_flags = FunctionTestFlags(num_positional_args, with_out,
        instance_method,
        as_variable,
        native_arrays,
        container_flags,
        precision_mode,
        none)
    >>> fw = "torch"
    >>> fn_name = "abs"
    >>> x = np.array([-1])
    >>> test_function(input_dtypes, test_flags, fw, fn_name, x=x)

    >>> input_dtypes = ['float64', 'float32']
    >>> as_variable_flags = [False, True]
    >>> with_out = False
    >>> num_positional_args = 1
    >>> native_array_flags = [True, False]
    >>> container_flags = [False, False]
    >>> instance_method = False
    >>> precision_mode = False
    >>> test_flags = FunctionTestFlags(num_positional_args, with_out,
        instance_method,
        as_variable,
        native_arrays,
        container_flags,
        precision_mode,
        none)
    >>> fw = "numpy"
    >>> fn_name = "add"
    >>> x1 = np.array([1, 3, 4])
    >>> x2 = np.array([-3, 15, 24])
    >>> test_function(input_dtypes, test_flags, fw, fn_name, x1=x1, x2=x2)
    """
    # split the arguments into their positional and keyword components
    args_np, kwargs_np = kwargs_to_args_n_kwargs(
        num_positional_args=test_flags.num_positional_args, kwargs=all_as_kwargs_np
    )

    # Extract all arrays from the arguments and keyword arguments
    arg_np_arrays, arrays_args_indices, n_args_arrays = _get_nested_np_arrays(args_np)
    kwarg_np_arrays, arrays_kwargs_indices, n_kwargs_arrays = _get_nested_np_arrays(
        kwargs_np
    )

    # Make all array-specific test flags and dtypes equal in length
    total_num_arrays = n_args_arrays + n_kwargs_arrays
    if len(input_dtypes) < total_num_arrays:
        input_dtypes = [input_dtypes[0] for _ in range(total_num_arrays)]
    if len(test_flags.as_variable) < total_num_arrays:
        test_flags.as_variable = [
            test_flags.as_variable[0] for _ in range(total_num_arrays)
        ]
    if len(test_flags.native_arrays) < total_num_arrays:
        test_flags.native_arrays = [
            test_flags.native_arrays[0] for _ in range(total_num_arrays)
        ]
    if len(test_flags.container) < total_num_arrays:
        test_flags.container = [
            test_flags.container[0] for _ in range(total_num_arrays)
        ]

    with BackendHandler.update_backend(backend_to_test) as ivy_backend:
        # Update variable flags to be compatible with float dtype and with_out args
        test_flags.as_variable = [
            v if ivy_backend.is_float_dtype(d) and not test_flags.with_out else False
            for v, d in zip(test_flags.as_variable, input_dtypes)
        ]

    # update instance_method flag to only be considered if the
    # first term is either an ivy.Array or ivy.Container
    instance_method = test_flags.instance_method and (
        not test_flags.native_arrays[0] or test_flags.container[0]
    )

    args, kwargs = create_args_kwargs(
        backend=backend_to_test,
        args_np=args_np,
        arg_np_vals=arg_np_arrays,
        args_idxs=arrays_args_indices,
        kwargs_np=kwargs_np,
        kwarg_np_vals=kwarg_np_arrays,
        kwargs_idxs=arrays_kwargs_indices,
        input_dtypes=input_dtypes,
        test_flags=test_flags,
        on_device=on_device,
    )

    with BackendHandler.update_backend(backend_to_test) as ivy_backend:
        # If function doesn't have an out argument but an out argument is given
        # or a test with out flag is True
        if ("out" in kwargs or test_flags.with_out) and "out" not in inspect.signature(
            getattr(ivy_backend, fn_name)
        ).parameters:
            raise Exception(f"Function {fn_name} does not have an out parameter")

        # Run either as an instance method or from the API directly
        instance = None
        if instance_method:
            array_or_container_mask = [
                (not native_flag) or container_flag
                for native_flag, container_flag in zip(
                    test_flags.native_arrays, test_flags.container
                )
            ]

            # Boolean mask for args and kwargs True if an entry's
            # test Array flag is True or test Container flag is true
            args_instance_mask = array_or_container_mask[
                : test_flags.num_positional_args
            ]
            kwargs_instance_mask = array_or_container_mask[
                test_flags.num_positional_args :
            ]

            if any(args_instance_mask):
                instance, args = _find_instance_in_args(
                    backend_to_test, args, arrays_args_indices, args_instance_mask
                )
            else:
                instance, kwargs = _find_instance_in_args(
                    backend_to_test, kwargs, arrays_kwargs_indices, kwargs_instance_mask
                )

            if test_flags.test_compile:
                target_fn = lambda instance, *args, **kwargs: instance.__getattribute__(
                    fn_name
                )(*args, **kwargs)
                args = [instance, *args]
            else:
                target_fn = instance.__getattribute__(fn_name)
        else:
            target_fn = ivy_backend.__dict__[fn_name]

        ret_from_target, ret_np_flat_from_target = get_ret_and_flattened_np_array(
            backend_to_test,
            target_fn,
            *args,
            test_compile=test_flags.test_compile,
            precision_mode=test_flags.precision_mode,
            **kwargs,
        )

        assert ivy_backend.nested_map(
            ret_from_target,
            lambda x: ivy_backend.is_ivy_array(x) if ivy_backend.is_array(x) else True,
        ), "Ivy function returned non-ivy arrays: {}".format(ret_from_target)

        # Assert indices of return if the indices of the out array provided
        if test_flags.with_out and not test_flags.test_compile:
            test_ret = (
                ret_from_target[getattr(ivy_backend.__dict__[fn_name], "out_index")]
                if hasattr(ivy_backend.__dict__[fn_name], "out_index")
                else ret_from_target
            )
            out = ivy_backend.nested_map(
                test_ret, ivy_backend.zeros_like, to_mutable=True, include_derived=True
            )
            if instance_method:
                (
                    ret_from_target,
                    ret_np_flat_from_target,
                ) = get_ret_and_flattened_np_array(
                    backend_to_test,
                    instance.__getattribute__(fn_name),
                    precision_mode=test_flags.precision_mode,
                    *args,
                    **kwargs,
                    out=out,
                )
            else:
                (
                    ret_from_target,
                    ret_np_flat_from_target,
                ) = get_ret_and_flattened_np_array(
                    backend_to_test,
                    ivy_backend.__dict__[fn_name],
                    precision_mode=test_flags.precision_mode,
                    *args,
                    **kwargs,
                    out=out,
                )
            test_ret = (
                ret_from_target[getattr(ivy_backend.__dict__[fn_name], "out_index")]
                if hasattr(ivy_backend.__dict__[fn_name], "out_index")
                else ret_from_target
            )
            assert not ivy_backend.nested_any(
                ivy_backend.nested_multi_map(
                    lambda x, _: x[0] is x[1], [test_ret, out]
                ),
                lambda x: not x,
            )
            if not max(test_flags.container) and ivy_backend.native_inplace_support:
                # these backends do not always support native inplace updates
                assert not ivy_backend.nested_any(
                    ivy_backend.nested_multi_map(
                        lambda x, _: x[0].data is x[1].data, [test_ret, out]
                    ),
                    lambda x: not x,
                )

            test_ret = (
                ret_from_target[getattr(ivy_backend.__dict__[fn_name], "out_index")]
                if hasattr(ivy_backend.__dict__[fn_name], "out_index")
                else ret_from_target
            )
            assert not ivy_backend.nested_any(
                ivy_backend.nested_multi_map(
                    lambda x, _: x[0] is x[1], [test_ret, out]
                ),
                lambda x: not x,
            ), "the array in out argument does not contain same value as the returned"
            if not max(test_flags.container) and ivy_backend.native_inplace_support:
                # these backends do not always support native inplace updates
                assert not ivy_backend.nested_any(
                    ivy_backend.nested_multi_map(
                        lambda x, _: x[0].data is x[1].data, [test_ret, out]
                    ),
                    lambda x: not x,
                ), (
                    "the array in out argument does not contain same value as the"
                    " returned"
                )

        # compute the return with a Ground Truth backend
        ret_device = None
        if isinstance(ret_from_target, ivy_backend.Array):
            ret_device = ivy_backend.dev(ret_from_target)

    # compute the return with a Ground Truth backend
    with BackendHandler.update_backend(test_flags.ground_truth_backend) as gt_backend:
        gt_backend.set_default_device(on_device)  # TODO remove
        args, kwargs = create_args_kwargs(
            backend=test_flags.ground_truth_backend,
            args_np=args_np,
            arg_np_vals=arg_np_arrays,
            args_idxs=arrays_args_indices,
            kwargs_np=kwargs_np,
            kwargs_idxs=arrays_kwargs_indices,
            kwarg_np_vals=kwarg_np_arrays,
            input_dtypes=input_dtypes,
            test_flags=test_flags,
            on_device=on_device,
        )
        ret_from_gt, ret_np_from_gt_flat = get_ret_and_flattened_np_array(
            test_flags.ground_truth_backend,
            gt_backend.__dict__[fn_name],
            *args,
            test_compile=test_flags.test_compile,
            precision_mode=test_flags.precision_mode,
            **kwargs,
        )
        assert gt_backend.nested_map(
            ret_from_gt,
            lambda x: gt_backend.is_ivy_array(x) if gt_backend.is_array(x) else True,
        ), "Ground-truth function returned non-ivy arrays: {}".format(ret_from_gt)
        if test_flags.with_out and not test_flags.test_compile:
            test_ret_from_gt = (
                ret_from_gt[getattr(gt_backend.__dict__[fn_name], "out_index")]
                if hasattr(gt_backend.__dict__[fn_name], "out_index")
                else ret_from_gt
            )
            out_from_gt = gt_backend.nested_map(
                test_ret_from_gt,
                gt_backend.zeros_like,
                to_mutable=True,
                include_derived=True,
            )
            ret_from_gt, ret_np_from_gt_flat = get_ret_and_flattened_np_array(
                test_flags.ground_truth_backend,
                gt_backend.__dict__[fn_name],
                *args,
                test_compile=test_flags.test_compile,
                precision_mode=test_flags.precision_mode,
                **kwargs,
                out=out_from_gt,
            )

        ret_from_gt_device = None
        if isinstance(ret_from_gt, gt_backend.Array):
            ret_from_gt_device = gt_backend.dev(ret_from_gt)

        # TODO clearly this is not the best way to test gradients
        # This should be more efficient and easier to read
        # Gradient test
        fw_list = gradient_unsupported_dtypes(fn=gt_backend.__dict__[fn_name])
        if (
            test_flags.test_gradients
            and not instance_method
            and "bool" not in input_dtypes
            and not any(gt_backend.is_complex_dtype(d) for d in input_dtypes)
        ):
            if backend_to_test not in fw_list or not gt_backend.nested_argwhere(
                all_as_kwargs_np,
                lambda x: (
                    x.dtype in fw_list[backend_to_test]
                    if isinstance(x, np.ndarray)
                    else None
                ),
            ):
                gradient_test(
                    fn=fn_name,
                    all_as_kwargs_np=all_as_kwargs_np,
                    args_np=args_np,
                    kwargs_np=kwargs_np,
                    input_dtypes=input_dtypes,
                    test_flags=test_flags,
                    rtol_=rtol_,
                    atol_=atol_,
                    xs_grad_idxs=xs_grad_idxs,
                    ret_grad_idxs=ret_grad_idxs,
                    ground_truth_backend=test_flags.ground_truth_backend,
                    backend_to_test=backend_to_test,
                    on_device=on_device,
                )

    assert ret_device == ret_from_gt_device, (
        f"ground truth backend ({test_flags.ground_truth_backend}) returned array on"
        f" device {ret_from_gt_device} but target backend ({backend_to_test})"
        f" returned array on device {ret_device}"
    )
    if ret_device is not None:
        assert ret_device == on_device, (
            f"device is set to {on_device}, but ground truth produced array on"
            f" {ret_device}"
        )

    # assuming value test will be handled manually in the test function
    if not test_values:
        if return_flat_np_arrays:
            return ret_np_flat_from_target, ret_np_from_gt_flat
        return ret_from_target, ret_from_gt

    if isinstance(rtol_, dict):
        rtol_ = _get_framework_rtol(rtol_, backend_to_test)
    if isinstance(atol_, dict):
        atol_ = _get_framework_atol(atol_, backend_to_test)

    # value test
    value_test(
        ret_np_flat=ret_np_flat_from_target,
        ret_np_from_gt_flat=ret_np_from_gt_flat,
        rtol=rtol_,
        atol=atol_,
        backend=backend_to_test,
        ground_truth_backend=test_flags.ground_truth_backend,
    )


def test_frontend_function(
    *,
    input_dtypes: Union[ivy.Dtype, List[ivy.Dtype]],
    test_flags: pf.frontend_function_flags,
    backend_to_test: str,
    on_device="cpu",
    frontend: str,
    fn_tree: str,
    rtol: float = None,
    atol: float = 1e-06,
    test_values: bool = True,
    **all_as_kwargs_np,
):
    """
    Test a frontend function for the current backend by comparing the result with the
    function in the associated framework.

    Parameters
    ----------
    input_dtypes
        data types of the input arguments in order.
    test_flags
        FunctionTestFlags object that stores all testing flags, including:
        num_positional_args, with_out, instance_method, as_variable,
        native_arrays, container, gradient, precision_mode
    all_aliases
        a list of strings containing all aliases for that function
        in the current frontend with their full namespaces.
    frontend
        current frontend (framework).
    fn_tree
        Path to function in frontend framework namespace.
    rtol
        relative tolerance value.
    atol
        absolute tolerance value.
    test_values
        if True, test for the correctness of the resulting values.
    all_as_kwargs_np
        input arguments to the function as keyword arguments.

    Returns
    -------
    ret
        optional, return value from the function
    ret_np
        optional, return value from the Numpy function
    """
    assert (
        not test_flags.with_out or not test_flags.inplace
    ), "only one of with_out or with_inplace can be set as True"

    # split the arguments into their positional and keyword components
    args_np, kwargs_np = kwargs_to_args_n_kwargs(
        num_positional_args=test_flags.num_positional_args, kwargs=all_as_kwargs_np
    )

    # extract all arrays from the arguments and keyword arguments
    arg_np_vals, args_idxs, c_arg_vals = _get_nested_np_arrays(args_np)
    kwarg_np_vals, kwargs_idxs, c_kwarg_vals = _get_nested_np_arrays(kwargs_np)
    # make all lists equal in length
    num_arrays = c_arg_vals + c_kwarg_vals
    if len(input_dtypes) < num_arrays:
        input_dtypes = [input_dtypes[0] for _ in range(num_arrays)]
    if len(test_flags.as_variable) < num_arrays:
        test_flags.as_variable = [test_flags.as_variable[0] for _ in range(num_arrays)]
    if len(test_flags.native_arrays) < num_arrays:
        test_flags.native_arrays = [
            test_flags.native_arrays[0] for _ in range(num_arrays)
        ]

    with BackendHandler.update_backend(backend_to_test) as ivy_backend:
        # update var flags to be compatible with float dtype and with_out args
        test_flags.as_variable = [
            v if ivy_backend.is_float_dtype(d) and not test_flags.with_out else False
            for v, d in zip(test_flags.as_variable, input_dtypes)
        ]

        local_importer = ivy_backend.utils.dynamic_import

        # strip the decorator to get an Ivy array
        # TODO, fix testing for jax frontend for x32
        if frontend == "jax":
            local_importer.import_module("ivy.functional.frontends.jax").config.update(
                "jax_enable_x64", True
            )

        split_index = fn_tree.rfind(".")
        frontend_submods, fn_name = fn_tree[:split_index], fn_tree[split_index + 1 :]
        function_module = local_importer.import_module(frontend_submods)
        frontend_fn = getattr(function_module, fn_name)

        # apply test flags etc.
        args, kwargs = create_args_kwargs(
            backend=backend_to_test,
            args_np=args_np,
            arg_np_vals=arg_np_vals,
            args_idxs=args_idxs,
            kwargs_np=kwargs_np,
            kwarg_np_vals=kwarg_np_vals,
            kwargs_idxs=kwargs_idxs,
            input_dtypes=input_dtypes,
            test_flags=test_flags,
            on_device=on_device,
        )

        # strip the decorator to get an Ivy array
        # ToDo, fix testing for jax frontend for x32
        if frontend == "jax":
            importlib.import_module("ivy.functional.frontends.jax").config.update(
                "jax_enable_x64", True
            )

        # Make copy for arguments for functions that might use
        # inplace update by default
        copy_kwargs = copy.deepcopy(kwargs)
        copy_args = copy.deepcopy(args)

        # Frontend array generation
        create_frontend_array = local_importer.import_module(
            f"ivy.functional.frontends.{frontend}"
        )._frontend_array

        if test_flags.generate_frontend_arrays:
            args_for_test, kwargs_for_test = args_to_frontend(
                backend_to_test,
                *args,
                frontend_array_fn=create_frontend_array,
                **kwargs,
            )
        else:
            args_for_test, kwargs_for_test = ivy_backend.args_to_ivy(*args, **kwargs)

        ret = get_frontend_ret(
            backend_to_test,
            frontend_fn,
            *args_for_test,
            as_ivy_arrays=(not test_flags.generate_frontend_arrays),
            precision_mode=test_flags.precision_mode,
            **kwargs_for_test,
        )

        assert ivy_backend.nested_map(
            ret,
            lambda x: (
                _is_frontend_array(x)
                if ivy_backend.is_array(x) and test_flags.generate_frontend_arrays
                else True
            ),
        ), "Frontend function returned non-frontend arrays: {}".format(ret)

        if test_flags.with_out:
            if not inspect.isclass(ret):
                is_ret_tuple = issubclass(ret.__class__, tuple)
            else:
                is_ret_tuple = issubclass(ret, tuple)

            if test_flags.generate_frontend_arrays:
                if is_ret_tuple:
                    ret = ivy_backend.nested_map(
                        ret,
                        lambda _x: (
                            arrays_to_frontend(
                                backend=backend_to_test,
                                frontend_array_fn=create_frontend_array,
                            )(_x)
                            if not _is_frontend_array(_x)
                            else _x
                        ),
                        include_derived=True,
                    )
                elif not _is_frontend_array(ret):
                    ret = arrays_to_frontend(
                        backend=backend_to_test, frontend_array_fn=create_frontend_array
                    )(ret)
            else:
                if is_ret_tuple:
                    ret = ivy_backend.nested_map(
                        ret,
                        lambda _x: (
                            ivy_backend.array(_x)
                            if not ivy_backend.is_array(_x)
                            else _x
                        ),
                        include_derived=True,
                    )
                elif not ivy_backend.is_array(ret):
                    ret = ivy_backend.array(ret)

            out = ret
            # pass return value to out argument
            # check if passed reference is correctly updated
            kwargs["out"] = out
            if is_ret_tuple:
                if test_flags.generate_frontend_arrays:
                    flatten_ret = flatten_frontend(
                        ret=ret,
                        backend=backend_to_test,
                        frontend_array_fn=create_frontend_array,
                    )
                    flatten_out = flatten_frontend(
                        ret=out,
                        backend=backend_to_test,
                        frontend_array_fn=create_frontend_array,
                    )
                else:
                    flatten_ret = flatten(backend=backend_to_test, ret=ret)
                    flatten_out = flatten(backend=backend_to_test, ret=out)
                for ret_array, out_array in zip(flatten_ret, flatten_out):
                    if ivy_backend.native_inplace_support and not any(
                        (ivy_backend.isscalar(ret), ivy_backend.isscalar(out))
                    ):
                        if test_flags.generate_frontend_arrays:
                            assert ret_array.ivy_array.data is out_array.ivy_array.data
                        else:
                            assert ret_array.data is out_array.data
                    assert ret_array is out_array
            else:
                if ivy_backend.native_inplace_support and not any(
                    (ivy_backend.isscalar(ret), ivy_backend.isscalar(out))
                ):
                    if test_flags.generate_frontend_arrays:
                        assert ret.ivy_array.data is out.ivy_array.data
                    else:
                        assert ret.data is out.data
                assert ret is out
        elif test_flags.inplace:
            assert not isinstance(ret, tuple)

            if test_flags.generate_frontend_arrays:
                assert _is_frontend_array(ret)
                array_fn = _is_frontend_array
            else:
                assert ivy_backend.is_array(ret)
                array_fn = ivy_backend.is_array

            if "inplace" in list(inspect.signature(frontend_fn).parameters.keys()):
                # the function provides optional inplace update
                # set inplace update to be True and check
                # if returned reference is inputted reference
                # and if inputted reference's content is correctly updated
                copy_kwargs["inplace"] = True
                copy_kwargs["as_ivy_arrays"] = False
                first_array = ivy_backend.func_wrapper._get_first_array(
                    *copy_args, array_fn=array_fn, **copy_kwargs
                )
                ret_ = get_frontend_ret(
                    frontend_fn=frontend_fn,
                    backend=backend_to_test,
                    precision_mode=test_flags.precision_mode,
                    *copy_args,
                    **copy_kwargs,
                )
                assert first_array is ret_
            else:
                # the function provides inplace update by default
                # check if returned reference is inputted reference
                copy_kwargs["as_ivy_arrays"] = False
                first_array = ivy_backend.func_wrapper._get_first_array(
                    *args, array_fn=array_fn, **kwargs
                )
                ret_ = get_frontend_ret(
                    frontend_fn=frontend_fn, 
                    backend=backend_to_test, 
                    precision_mode=test_flags.precision_mode,
                    *args, 
                    **kwargs
                )
                assert (
                    first_array is ret_
                ), f"Inplace operation failed {first_array} != {ret_}"

        # create NumPy args
        if test_flags.generate_frontend_arrays:
            ret_np_flat = flatten_frontend_to_np(
                ret=ret,
                frontend_array_fn=create_frontend_array,
                backend=backend_to_test,
            )
        else:
            ret_np_flat = flatten_and_to_np(ret=ret, backend=backend_to_test)

        if not test_values:
            ret = ivy_backend.nested_map(
                ret, _frontend_array_to_ivy, include_derived={tuple: True}
            )

        def arrays_to_numpy(x):
            if test_flags.generate_frontend_arrays:
                return ivy_backend.to_numpy(x.ivy_array) if _is_frontend_array(x) else x
            return (
                ivy_backend.to_numpy(x._data) if isinstance(x, ivy_backend.Array) else x
            )

        gt_args_np = ivy.nested_map(
            args_for_test,
            arrays_to_numpy,
            shallow=False,
        )
        gt_kwargs_np = ivy.nested_map(
            kwargs_for_test,
            arrays_to_numpy,
            shallow=False,
        )

    # create frontend framework args
    frontend_config = get_frontend_config(frontend)
    args_frontend = ivy.nested_map(
        gt_args_np,
        lambda x: (
            frontend_config.native_array(x)
            if isinstance(x, np.ndarray)
            else (
                frontend_config.as_native_dtype(x)
                if isinstance(x, frontend_config.Dtype)
                else x
            )
        ),
        shallow=False,
    )
    kwargs_frontend = ivy.nested_map(
        gt_kwargs_np,
        lambda x: frontend_config.native_array(x) if isinstance(x, np.ndarray) else x,
        shallow=False,
    )

    # change ivy dtypes to native dtypes
    if "dtype" in kwargs_frontend and kwargs_frontend["dtype"] is not None:
        kwargs_frontend["dtype"] = frontend_config.as_native_dtype(
            kwargs_frontend["dtype"]
        )

    # change ivy device to native devices
    if "device" in kwargs_frontend:
        kwargs_frontend["device"] = frontend_config.as_native_dev(
            kwargs_frontend["device"]
        )

    # wrap the frontend function objects in arguments to return native arrays
    # args_frontend = ivy.nested_map(
    #     args_frontend, fn=wrap_frontend_function_args, max_depth=10
    # )
    # kwargs_frontend = ivy.nested_map(
    #     kwargs_frontend, fn=wrap_frontend_function_args, max_depth=10
    # )

    # compute the return via the frontend framework
    module_name = fn_tree[25 : fn_tree.rfind(".")]
    frontend_fw = importlib.import_module(module_name)
    frontend_ret = frontend_fw.__dict__[fn_name](*args_frontend, **kwargs_frontend)

    if frontend_config.isscalar(frontend_ret):
        frontend_ret_np_flat = [frontend_config.to_numpy(frontend_ret)]
    else:
        # tuplify the frontend return
        if not isinstance(frontend_ret, tuple):
            frontend_ret = (frontend_ret,)
        frontend_ret_idxs = ivy.nested_argwhere(
            frontend_ret, frontend_config.is_native_array
        )
        frontend_ret_flat = ivy.multi_index_nest(frontend_ret, frontend_ret_idxs)
        frontend_ret_np_flat = [frontend_config.to_numpy(x) for x in frontend_ret_flat]

    # assuming value test will be handled manually in the test function
    if not test_values:
        return (
            ret,
            frontend_ret,
        )

    if isinstance(rtol, dict):
        rtol = _get_framework_rtol(rtol, t_globals.CURRENT_BACKEND)
    if isinstance(atol, dict):
        atol = _get_framework_atol(atol, t_globals.CURRENT_BACKEND)

    value_test(
        ret_np_flat=ret_np_flat,
        ret_np_from_gt_flat=frontend_ret_np_flat,
        rtol=rtol,
        atol=atol,
        backend=backend_to_test,
        ground_truth_backend=frontend,
    )


# Method testing


def gradient_test(
    *,
    fn,
    all_as_kwargs_np,
    args_np,
    kwargs_np,
    input_dtypes,
    test_flags,
    test_compile: bool = False,
    rtol_: float = None,
    atol_: float = 1e-06,
    xs_grad_idxs=None,
    ret_grad_idxs=None,
    backend_to_test: str,
    ground_truth_backend: str,
    on_device: str,
):
    # extract all arrays from the arguments and keyword arguments
    arg_np_vals, args_idxs, _ = _get_nested_np_arrays(args_np)
    kwarg_np_vals, kwargs_idxs, _ = _get_nested_np_arrays(kwargs_np)

    args, kwargs = create_args_kwargs(
        backend=backend_to_test,
        args_np=args_np,
        arg_np_vals=arg_np_vals,
        args_idxs=args_idxs,
        kwargs_np=kwargs_np,
        kwarg_np_vals=kwarg_np_vals,
        kwargs_idxs=kwargs_idxs,
        input_dtypes=input_dtypes,
        test_flags=test_flags,
        on_device=on_device,
    )

    with BackendHandler.update_backend(backend_to_test) as ivy_backend:

        def _grad_fn(all_args):
            args, kwargs, i = all_args
            call_fn = ivy_backend.__dict__[fn] if isinstance(fn, str) else fn[i]
            ret = compiled_if_required(
                backend_to_test,
                call_fn,
                test_compile=test_compile,
                args=args,
                kwargs=kwargs,
            )(*args, **kwargs)
            return ivy_backend.nested_map(ret, ivy_backend.mean, include_derived=True)

        _, grads = ivy_backend.execute_with_gradients(
            _grad_fn,
            [args, kwargs, 0],
            xs_grad_idxs=xs_grad_idxs,
            ret_grad_idxs=ret_grad_idxs,
        )
    grads_np_flat = flatten_and_to_np(backend=backend_to_test, ret=grads)

    with BackendHandler.update_backend(ground_truth_backend) as gt_backend:
        gt_backend.set_default_device(on_device)  # TODO remove

        if check_unsupported_dtype(
            fn=gt_backend.__dict__[fn] if isinstance(fn, str) else fn[1],
            input_dtypes=input_dtypes,
            all_as_kwargs_np=all_as_kwargs_np,
        ):
            return

        args, kwargs = create_args_kwargs(
            backend=ground_truth_backend,
            args_np=args_np,
            arg_np_vals=arg_np_vals,
            args_idxs=args_idxs,
            kwargs_np=kwargs_np,
            kwarg_np_vals=kwarg_np_vals,
            kwargs_idxs=kwargs_idxs,
            input_dtypes=input_dtypes,
            test_flags=test_flags,
            on_device=on_device,
        )

        def _gt_grad_fn(all_args):
            args, kwargs, i = all_args
            call_fn = gt_backend.__dict__[fn] if isinstance(fn, str) else fn[i]
            ret = compiled_if_required(
                backend_to_test,
                call_fn,
                test_compile=test_compile,
                args=args,
                kwargs=kwargs,
            )(*args, **kwargs)
            return gt_backend.nested_map(ret, gt_backend.mean, include_derived=True)
        gt_backend.set_precise_mode(test_flags.precision_mode)
        _, grads_from_gt = gt_backend.execute_with_gradients(
            _gt_grad_fn,
            [args, kwargs, 1],
            xs_grad_idxs=xs_grad_idxs,
            ret_grad_idxs=ret_grad_idxs,
        )
        gt_backend.unset_precise_mode()
        grads_np_from_gt_flat = flatten_and_to_np(
            backend=backend_to_test, ret=grads_from_gt
        )

    assert len(grads_np_flat) == len(
        grads_np_from_gt_flat
    ), "result length mismatch: {} ({}) != {} ({})".format(
        grads_np_flat,
        len(grads_np_flat),
        grads_np_from_gt_flat,
        len(grads_np_from_gt_flat),
    )

    for grad_np_flat, grad_np_from_gt_flat in zip(grads_np_flat, grads_np_from_gt_flat):
        value_test(
            ret_np_flat=grad_np_flat,
            ret_np_from_gt_flat=grad_np_from_gt_flat,
            rtol=rtol_,
            atol=atol_,
            backend=backend_to_test,
            ground_truth_backend=ground_truth_backend,
        )


def test_method(
    *,
    init_input_dtypes: List[ivy.Dtype] = None,
    method_input_dtypes: List[ivy.Dtype] = None,
    init_all_as_kwargs_np: dict = None,
    method_all_as_kwargs_np: dict = None,
    init_flags: pf.MethodTestFlags,
    method_flags: pf.MethodTestFlags,
    class_name: str,
    method_name: str = "__call__",
    init_with_v: bool = False,
    method_with_v: bool = False,
    rtol_: float = None,
    atol_: float = 1e-06,
    test_values: Union[bool, str] = True,
    test_gradients: bool = False,
    xs_grad_idxs=None,
    ret_grad_idxs=None,
    test_compile: bool = False,
    backend_to_test: str,
    ground_truth_backend: str,
    on_device: str,
    return_flat_np_arrays: bool = False,
):
    """
    Test a class-method that consumes (or returns) arrays for the current backend by
    comparing the result with numpy.

    Parameters
    ----------
    init_input_dtypes
        data types of the input arguments to the constructor in order.
    init_as_variable_flags
        dictates whether the corresponding input argument passed to the constructor
        should be treated as an ivy.Array.
    init_num_positional_args
        number of input arguments that must be passed as positional arguments to the
        constructor.
    init_native_array_flags
        dictates whether the corresponding input argument passed to the constructor
        should be treated as a native array.
    init_all_as_kwargs_np:
        input arguments to the constructor as keyword arguments.
    method_input_dtypes
        data types of the input arguments to the method in order.
    method_as_variable_flags
        dictates whether the corresponding input argument passed to the method should
        be treated as an ivy.Array.
    method_num_positional_args
        number of input arguments that must be passed as positional arguments to the
        method.
    method_native_array_flags
        dictates whether the corresponding input argument passed to the method should
        be treated as a native array.
    method_container_flags
        dictates whether the corresponding input argument passed to the method should
        be treated as an ivy Container.
    method_all_as_kwargs_np:
        input arguments to the method as keyword arguments.
    class_name
        name of the class to test.
    method_name
        name of tthe method to test.
    init_with_v
        if the class being tested is an ivy.Module, then setting this flag as True will
        call the constructor with the variables v passed explicitly.
    method_with_v
        if the class being tested is an ivy.Module, then setting this flag as True will
        call the method with the variables v passed explicitly.
    rtol_
        relative tolerance value.
    atol_
        absolute tolerance value.
    test_values
        can be a bool or a string to indicate whether correctness of values should be
        tested. If the value is `with_v`, shapes are tested but not values.
    test_gradients
        if True, test for the correctness of gradients.
    xs_grad_idxs
        Indices of the input arrays to compute gradients with respect to. If None,
        gradients are returned with respect to all input arrays. (Default value = None)
    ret_grad_idxs
        Indices of the returned arrays for which to return computed gradients. If None,
        gradients are returned for all returned arrays. (Default value = None)
    test_compile
        If True, test for the correctness of compilation.
    ground_truth_backend
        Ground Truth Backend to compare the result-values.
    device_
        The device on which to create arrays.
    return_flat_np_arrays
        If test_values is False, this flag dictates whether the original returns are
        returned, or whether the flattened numpy arrays are returned.

    Returns
    -------
    ret
        optional, return value from the function
    ret_gt
        optional, return value from the Ground Truth function
    """
    init_input_dtypes = ivy.default(init_input_dtypes, [])

    # Constructor arguments #
    init_all_as_kwargs_np = ivy.default(init_all_as_kwargs_np, dict())
    # split the arguments into their positional and keyword components
    args_np_constructor, kwargs_np_constructor = kwargs_to_args_n_kwargs(
        num_positional_args=init_flags.num_positional_args,
        kwargs=init_all_as_kwargs_np,
    )

    # extract all arrays from the arguments and keyword arguments
    con_arg_np_vals, con_args_idxs, con_c_arg_vals = _get_nested_np_arrays(
        args_np_constructor
    )
    con_kwarg_np_vals, con_kwargs_idxs, con_c_kwarg_vals = _get_nested_np_arrays(
        kwargs_np_constructor
    )

    # make all lists equal in length
    num_arrays_constructor = con_c_arg_vals + con_c_kwarg_vals
    if len(init_input_dtypes) < num_arrays_constructor:
        init_input_dtypes = [
            init_input_dtypes[0] for _ in range(num_arrays_constructor)
        ]
    if len(init_flags.as_variable) < num_arrays_constructor:
        init_flags.as_variable = [
            init_flags.as_variable[0] for _ in range(num_arrays_constructor)
        ]
    if len(init_flags.native_arrays) < num_arrays_constructor:
        init_flags.native_arrays = [
            init_flags.native_arrays[0] for _ in range(num_arrays_constructor)
        ]

    # update variable flags to be compatible with float dtype
    with BackendHandler.update_backend(backend_to_test) as ivy_backend:
        init_flags.as_variable = [
            v if ivy_backend.is_float_dtype(d) else False
            for v, d in zip(init_flags.as_variable, init_input_dtypes)
        ]

    # Save original constructor data for inplace operations
    constructor_data = OrderedDict(
        args_np=args_np_constructor,
        arg_np_vals=con_arg_np_vals,
        args_idxs=con_args_idxs,
        kwargs_np=kwargs_np_constructor,
        kwarg_np_vals=con_kwarg_np_vals,
        kwargs_idxs=con_kwargs_idxs,
        input_dtypes=init_input_dtypes,
        test_flags=init_flags,
        on_device=on_device,
    )
    org_con_data = copy.deepcopy(constructor_data)

    # Create Args
    args_constructor, kwargs_constructor = create_args_kwargs(
        backend=backend_to_test, **constructor_data
    )
    # end constructor #

    # method arguments #
    method_input_dtypes = ivy.default(method_input_dtypes, [])
    args_np_method, kwargs_np_method = kwargs_to_args_n_kwargs(
        num_positional_args=method_flags.num_positional_args,
        kwargs=method_all_as_kwargs_np,
    )

    # extract all arrays from the arguments and keyword arguments
    met_arg_np_vals, met_args_idxs, met_c_arg_vals = _get_nested_np_arrays(
        args_np_method
    )
    met_kwarg_np_vals, met_kwargs_idxs, met_c_kwarg_vals = _get_nested_np_arrays(
        kwargs_np_method
    )

    # make all lists equal in length
    num_arrays_method = met_c_arg_vals + met_c_kwarg_vals
    if len(method_input_dtypes) < num_arrays_method:
        method_input_dtypes = [method_input_dtypes[0] for _ in range(num_arrays_method)]
    if len(method_flags.as_variable) < num_arrays_method:
        method_flags.as_variable = [
            method_flags.as_variable[0] for _ in range(num_arrays_method)
        ]
    if len(method_flags.native_arrays) < num_arrays_method:
        method_flags.native_arrays = [
            method_flags.native_arrays[0] for _ in range(num_arrays_method)
        ]
    if len(method_flags.container) < num_arrays_method:
        method_flags.container = [
            method_flags.container[0] for _ in range(num_arrays_method)
        ]

    with BackendHandler.update_backend(backend_to_test) as ivy_backend:
        method_flags.as_variable = [
            v if ivy_backend.is_float_dtype(d) else False
            for v, d in zip(method_flags.as_variable, method_input_dtypes)
        ]

    # Create Args
    args_method, kwargs_method = create_args_kwargs(
        backend=backend_to_test,
        args_np=args_np_method,
        arg_np_vals=met_arg_np_vals,
        args_idxs=met_args_idxs,
        kwargs_np=kwargs_np_method,
        kwarg_np_vals=met_kwarg_np_vals,
        kwargs_idxs=met_kwargs_idxs,
        input_dtypes=method_input_dtypes,
        test_flags=method_flags,
        on_device=on_device,
    )
    # End Method #

    # Run testing
    with BackendHandler.update_backend(backend_to_test) as ivy_backend:
        ins = ivy_backend.__dict__[class_name](*args_constructor, **kwargs_constructor)
        # TODO remove when the handle_method can properly compute unsupported dtypes
        if any(
            dtype
            in ivy_backend.function_unsupported_dtypes(
                ins.__getattribute__(method_name)
            )
            for dtype in method_input_dtypes
        ):
            return
        v_np = None
        if isinstance(ins, ivy_backend.Module):
            if init_with_v:
                v = ivy_backend.Container(
                    ins._create_variables(
                        device=on_device, dtype=method_input_dtypes[0]
                    )
                )
                ins = ivy_backend.__dict__[class_name](
                    *args_constructor, **kwargs_constructor, v=v
                )
            v = ins.__getattribute__("v")
            v_np = v.cont_map(
                lambda x, kc: ivy_backend.to_numpy(x) if ivy_backend.is_array(x) else x
            )
            if method_with_v:
                kwargs_method = dict(**kwargs_method, v=v)
        ret, ret_np_flat = get_ret_and_flattened_np_array(
            backend_to_test,
            ins.__getattribute__(method_name),
            *args_method,
            test_compile=test_compile,
            precision_mode=method_flags.precision_mode,
            **kwargs_method,
        )
        if isinstance(ret, ivy_backend.Array):
            ret_device = ivy_backend.dev(ret)
        else:
            ret_device = None

        assert ivy_backend.nested_map(
            ret,
            lambda x: ivy_backend.is_ivy_array(x) if ivy_backend.is_array(x) else True,
        ), "Ivy method returned non-ivy arrays: {}".format(ret)

    # Compute the return with a Ground Truth backend

    with BackendHandler.update_backend(ground_truth_backend) as gt_backend:
        gt_backend.set_default_device(on_device)
        args_gt_constructor, kwargs_gt_constructor = create_args_kwargs(
            backend=ground_truth_backend, **org_con_data
        )
        args_gt_method, kwargs_gt_method = create_args_kwargs(
            backend=ground_truth_backend,
            args_np=args_np_method,
            arg_np_vals=met_arg_np_vals,
            args_idxs=met_args_idxs,
            kwargs_np=kwargs_np_method,
            kwarg_np_vals=met_kwarg_np_vals,
            kwargs_idxs=met_kwargs_idxs,
            input_dtypes=method_input_dtypes,
            test_flags=method_flags,
            on_device=on_device,
        )
        ins_gt = gt_backend.__dict__[class_name](
            *args_gt_constructor, **kwargs_gt_constructor
        )
        # TODO this when the handle_method can properly compute unsupported dtypes
        if any(
            dtype
            in gt_backend.function_unsupported_dtypes(
                ins_gt.__getattribute__(method_name)
            )
            for dtype in method_input_dtypes
        ):
            return
        if isinstance(ins_gt, gt_backend.Module):
            v_gt = v_np.cont_map(
                lambda x, kc: gt_backend.asarray(x) if isinstance(x, np.ndarray) else x
            )
            kwargs_gt_method = dict(**kwargs_gt_method, v=v_gt)
        ret_from_gt, ret_np_from_gt_flat = get_ret_and_flattened_np_array(
            ground_truth_backend,
            ins_gt.__getattribute__(method_name),
            *args_gt_method,
            test_compile=test_compile,
            precision_mode=method_flags.precision_mode,
            **kwargs_gt_method,
        )
        assert gt_backend.nested_map(
            ret_from_gt,
            lambda x: gt_backend.is_ivy_array(x) if gt_backend.is_array(x) else True,
        ), "Ground-truth method returned non-ivy arrays: {}".format(ret_from_gt)

        # TODO optimize or cache
        # Exhuastive replication for all examples
        fw_list = gradient_unsupported_dtypes(fn=ins.__getattribute__(method_name))
        fw_list2 = gradient_unsupported_dtypes(fn=ins_gt.__getattribute__(method_name))
        for k, v in fw_list2.items():
            if k not in fw_list:
                fw_list[k] = []
            fw_list[k].extend(v)

        if isinstance(ret_from_gt, gt_backend.Array):
            ret_from_gt_device = gt_backend.dev(ret_from_gt)
        else:
            ret_from_gt_device = None

        # gradient test
        if (
            test_gradients
            and not backend_to_test == "numpy"
            and "bool" not in method_input_dtypes
            and not any(gt_backend.is_complex_dtype(d) for d in method_input_dtypes)
        ):
            if backend_to_test in fw_list:
                if gt_backend.nested_argwhere(
                    method_all_as_kwargs_np,
                    lambda x: (
                        x.dtype in fw_list[backend_to_test]
                        if isinstance(x, np.ndarray)
                        else None
                    ),
                ):
                    pass
                else:
                    gradient_test(
                        fn=[
                            ins.__getattribute__(method_name),
                            ins_gt.__getattribute__(method_name),
                        ],
                        all_as_kwargs_np=method_all_as_kwargs_np,
                        args_np=args_np_method,
                        kwargs_np=kwargs_np_method,
                        input_dtypes=method_input_dtypes,
                        test_flags=method_flags,
                        test_compile=test_compile,
                        rtol_=rtol_,
                        atol_=atol_,
                        xs_grad_idxs=xs_grad_idxs,
                        ret_grad_idxs=ret_grad_idxs,
                        backend_to_test=backend_to_test,
                        ground_truth_backend=ground_truth_backend,
                        on_device=on_device,
                    )

            else:
                gradient_test(
                    fn=[
                        ins.__getattribute__(method_name),
                        ins_gt.__getattribute__(method_name),
                    ],
                    all_as_kwargs_np=method_all_as_kwargs_np,
                    args_np=args_np_method,
                    kwargs_np=kwargs_np_method,
                    input_dtypes=method_input_dtypes,
                    test_flags=method_flags,
                    test_compile=test_compile,
                    rtol_=rtol_,
                    atol_=atol_,
                    xs_grad_idxs=xs_grad_idxs,
                    ret_grad_idxs=ret_grad_idxs,
                    backend_to_test=backend_to_test,
                    ground_truth_backend=ground_truth_backend,
                    on_device=on_device,
                )

    assert ret_device == ret_from_gt_device, (
        f"ground truth backend ({ground_truth_backend}) returned array on"
        f" device {ret_from_gt_device} but target backend ({backend_to_test})"
        f" returned array on device {ret_device}"
    )
    if ret_device is not None:
        assert ret_device == on_device, (
            f"device is set to {on_device}, but ground truth produced array on"
            f" {ret_device}"
        )

    # assuming value test will be handled manually in the test function
    if not test_values:
        if return_flat_np_arrays:
            return ret_np_flat, ret_np_from_gt_flat
        return ret, ret_from_gt
    # value test

    if isinstance(rtol_, dict):
        rtol_ = _get_framework_rtol(rtol_, backend_to_test)
    if isinstance(atol_, dict):
        atol_ = _get_framework_atol(atol_, backend_to_test)

    value_test(
        backend=backend_to_test,
        ground_truth_backend=ground_truth_backend,
        ret_np_flat=ret_np_flat,
        ret_np_from_gt_flat=ret_np_from_gt_flat,
        rtol=rtol_,
        atol=atol_,
    )


def test_frontend_method(
    *,
    init_input_dtypes: Union[ivy.Dtype, List[ivy.Dtype]] = None,
    method_input_dtypes: Union[ivy.Dtype, List[ivy.Dtype]],
    init_flags,
    method_flags,
    init_all_as_kwargs_np: dict = None,
    method_all_as_kwargs_np: dict,
    frontend: str,
    frontend_method_data: FrontendMethodData,
    backend_to_test: str,
    on_device,
    rtol_: float = None,
    atol_: float = 1e-06,
    test_values: Union[bool, str] = True,
):
    """
    Test a class-method that consumes (or returns) arrays for the current backend by
    comparing the result with numpy.

    Parameters
    ----------
    init_input_dtypes
        data types of the input arguments to the constructor in order.
    init_as_variable_flags
        dictates whether the corresponding input argument passed to the constructor
        should be treated as an ivy.Variable.
    init_num_positional_args
        number of input arguments that must be passed as positional arguments to the
        constructor.
    init_native_array_flags
        dictates whether the corresponding input argument passed to the constructor
        should be treated as a native array.
    init_all_as_kwargs_np:
        input arguments to the constructor as keyword arguments.
    method_input_dtypes
        data types of the input arguments to the method in order.
    method_all_as_kwargs_np:
        input arguments to the method as keyword arguments.
    frontend
        current frontend (framework).
    rtol_
        relative tolerance value.
    atol_
        absolute tolerance value.
    test_values
        can be a bool or a string to indicate whether correctness of values should be
        tested. If the value is `with_v`, shapes are tested but not values.

    Returns
    -------
    ret
        optional, return value from the function
    ret_gt
        optional, return value from the Ground Truth function
    """
    # Constructor arguments #
    args_np_constructor, kwargs_np_constructor = kwargs_to_args_n_kwargs(
        num_positional_args=init_flags.num_positional_args,
        kwargs=init_all_as_kwargs_np,
    )

    # extract all arrays from the arguments and keyword arguments
    con_arg_np_vals, con_args_idxs, con_c_arg_vals = _get_nested_np_arrays(
        args_np_constructor
    )
    con_kwarg_np_vals, con_kwargs_idxs, con_c_kwarg_vals = _get_nested_np_arrays(
        kwargs_np_constructor
    )

    # make all lists equal in length
    num_arrays_constructor = con_c_arg_vals + con_c_kwarg_vals
    if len(init_input_dtypes) < num_arrays_constructor:
        init_input_dtypes = [
            init_input_dtypes[0] for _ in range(num_arrays_constructor)
        ]
    if len(init_flags.as_variable) < num_arrays_constructor:
        init_flags.as_variable = [
            init_flags.as_variable[0] for _ in range(num_arrays_constructor)
        ]
    if len(init_flags.native_arrays) < num_arrays_constructor:
        init_flags.native_arrays = [
            init_flags.native_arrays[0] for _ in range(num_arrays_constructor)
        ]

    # update variable flags to be compatible with float dtype
    with BackendHandler.update_backend(backend_to_test) as ivy_backend:
        init_flags.as_variable = [
            v if ivy_backend.is_float_dtype(d) else False
            for v, d in zip(init_flags.as_variable, init_input_dtypes)
        ]

    # Create Args
    args_constructor, kwargs_constructor = create_args_kwargs(
        backend=backend_to_test,
        args_np=args_np_constructor,
        arg_np_vals=con_arg_np_vals,
        args_idxs=con_args_idxs,
        kwargs_np=kwargs_np_constructor,
        kwarg_np_vals=con_kwarg_np_vals,
        kwargs_idxs=con_kwargs_idxs,
        input_dtypes=init_input_dtypes,
        test_flags=init_flags,
        on_device=on_device,
    )
    # End constructor #

    # Method arguments #
    args_np_method, kwargs_np_method = kwargs_to_args_n_kwargs(
        num_positional_args=method_flags.num_positional_args,
        kwargs=method_all_as_kwargs_np,
    )

    # extract all arrays from the arguments and keyword arguments
    met_arg_np_vals, met_args_idxs, met_c_arg_vals = _get_nested_np_arrays(
        args_np_method
    )
    met_kwarg_np_vals, met_kwargs_idxs, met_c_kwarg_vals = _get_nested_np_arrays(
        kwargs_np_method
    )

    # make all lists equal in length
    num_arrays_method = met_c_arg_vals + met_c_kwarg_vals
    if len(method_input_dtypes) < num_arrays_method:
        method_input_dtypes = [method_input_dtypes[0] for _ in range(num_arrays_method)]
    if len(method_flags.as_variable) < num_arrays_method:
        method_flags.as_variable = [
            method_flags.as_variable[0] for _ in range(num_arrays_method)
        ]
    if len(method_flags.native_arrays) < num_arrays_method:
        method_flags.native_arrays = [
            method_flags.native_arrays[0] for _ in range(num_arrays_method)
        ]

    with BackendHandler.update_backend(backend_to_test) as ivy_backend:
        if frontend == "jax":
            importlib.import_module("ivy.functional.frontends.jax").config.update(
                "jax_enable_x64", True
            )

        method_flags.as_variable = [
            v if ivy_backend.is_float_dtype(d) else False
            for v, d in zip(method_flags.as_variable, method_input_dtypes)
        ]

        # Create Args
        args_method, kwargs_method = create_args_kwargs(
            backend=backend_to_test,
            args_np=args_np_method,
            arg_np_vals=met_arg_np_vals,
            args_idxs=met_args_idxs,
            kwargs_np=kwargs_np_method,
            kwarg_np_vals=met_kwarg_np_vals,
            kwargs_idxs=met_kwargs_idxs,
            input_dtypes=method_input_dtypes,
            test_flags=method_flags,
            on_device=on_device,
        )
        # End Method #

        args_constructor_ivy, kwargs_constructor_ivy = ivy_backend.args_to_ivy(
            *args_constructor, **kwargs_constructor
        )
        args_method_ivy, kwargs_method_ivy = ivy_backend.args_to_ivy(
            *args_method, **kwargs_method
        )
        args_constructor_np = ivy_backend.nested_map(
            args_constructor_ivy,
            lambda x: (
                ivy_backend.to_numpy(x._data) if isinstance(x, ivy_backend.Array) else x
            ),
            shallow=False,
        )
        kwargs_constructor_np = ivy_backend.nested_map(
            kwargs_constructor_ivy,
            lambda x: (
                ivy_backend.to_numpy(x._data) if isinstance(x, ivy_backend.Array) else x
            ),
            shallow=False,
        )
        args_method_np = ivy_backend.nested_map(
            args_method_ivy,
            lambda x: (
                ivy_backend.to_numpy(x._data) if isinstance(x, ivy_backend.Array) else x
            ),
            shallow=False,
        )
        kwargs_method_np = ivy_backend.nested_map(
            kwargs_method_ivy,
            lambda x: (
                ivy_backend.to_numpy(x._data) if isinstance(x, ivy_backend.Array) else x
            ),
            shallow=False,
        )

        frontend_fw_module = ivy_backend.utils.dynamic_import.import_module(
            frontend_method_data.ivy_init_module
        )
        ivy_frontend_creation_fn = getattr(
            frontend_fw_module, frontend_method_data.init_name
        )

        # Run testing
        ins = ivy_frontend_creation_fn(*args_constructor, **kwargs_constructor)
        ret, ret_np_flat = get_ret_and_flattened_np_array(
            backend_to_test,
            ins.__getattribute__(frontend_method_data.method_name),
            precision_mode=method_flags.precision_mode,
            *args_method,
            **kwargs_method,
        )

        # ToDo: uncomment once test_frontend_method has been updated to test for
        #  frontend array arguments like test_frontend_function where
        #  test_flags.generate_frontend_arrays is being used
        # assert ivy_backend.nested_map(
        #     ret, lambda x: _is_frontend_array(x) if ivy_backend.is_array(x) else True
        # ), "Frontend method returned non-frontend arrays: {}".format(ret)

    # Compute the return with the native frontend framework
    frontend_config = get_frontend_config(frontend)
    args_constructor_frontend = ivy.nested_map(
        args_constructor_np,
        lambda x: frontend_config.native_array(x) if isinstance(x, np.ndarray) else x,
        shallow=False,
    )
    kwargs_constructor_frontend = ivy.nested_map(
        kwargs_constructor_np,
        lambda x: frontend_config.native_array(x) if isinstance(x, np.ndarray) else x,
        shallow=False,
    )
    args_method_frontend = ivy.nested_map(
        args_method_np,
        lambda x: (
            frontend_config.native_array(x)
            if isinstance(x, np.ndarray)
            else (
                frontend_config.as_native_dtype(x)
                if isinstance(x, frontend_config.Dtype)
                else (
                    frontend_config.as_native_dev(x)
                    if isinstance(x, frontend_config.Device)
                    else x
                )
            )
        ),
        shallow=False,
    )
    kwargs_method_frontend = ivy.nested_map(
        kwargs_method_np,
        lambda x: frontend_config.native_array(x) if isinstance(x, np.ndarray) else x,
        shallow=False,
    )

    # change ivy dtypes to native dtypes
    if "dtype" in kwargs_method_frontend:
        kwargs_method_frontend["dtype"] = frontend_config.as_native_dtype(
            kwargs_method_frontend["dtype"]
        )

    # change ivy device to native devices
    if "device" in kwargs_method_frontend:
        kwargs_method_frontend["device"] = frontend_config.as_native_dev(
            kwargs_method_frontend["device"]
        )
    frontend_creation_fn = getattr(
        importlib.import_module(frontend_method_data.framework_init_module),
        frontend_method_data.init_name,
    )
    ins_gt = frontend_creation_fn(
        *args_constructor_frontend, **kwargs_constructor_frontend
    )
    frontend_ret = ins_gt.__getattribute__(frontend_method_data.method_name)(
        *args_method_frontend, **kwargs_method_frontend
    )
    if frontend == "tensorflow" and isinstance(frontend_ret, tf.TensorShape):
        frontend_ret_np_flat = [np.asarray(frontend_ret, dtype=np.int32)]
    elif frontend_config.isscalar(frontend_ret):
        frontend_ret_np_flat = [np.asarray(frontend_ret)]
    else:
        # tuplify the frontend return
        if not isinstance(frontend_ret, tuple):
            frontend_ret = (frontend_ret,)
        frontend_ret_idxs = ivy.nested_argwhere(
            frontend_ret, frontend_config.is_native_array
        )
        frontend_ret_flat = ivy.multi_index_nest(frontend_ret, frontend_ret_idxs)
        frontend_ret_np_flat = [frontend_config.to_numpy(x) for x in frontend_ret_flat]

    # assuming value test will be handled manually in the test function
    if not test_values:
        return ret, frontend_ret

    # value test
    if isinstance(rtol_, dict):
        rtol_ = _get_framework_rtol(rtol_, backend_to_test)
    if isinstance(atol_, dict):
        atol_ = _get_framework_atol(atol_, backend_to_test)

    value_test(
        ret_np_flat=ret_np_flat,
        ret_np_from_gt_flat=frontend_ret_np_flat,
        rtol=rtol_,
        atol=atol_,
        backend=backend_to_test,
        ground_truth_backend=frontend,
    )


# Helpers
DEFAULT_RTOL = None
DEFAULT_ATOL = 1e-06


def _get_framework_rtol(rtols: dict, current_fw: str):
    if current_fw in rtols.keys():
        return rtols[current_fw]
    return DEFAULT_RTOL


def _get_framework_atol(atols: dict, current_fw: str):
    if current_fw in atols.keys():
        return atols[current_fw]
    return DEFAULT_ATOL


def _get_nested_np_arrays(nest):
    """
    Search for a NumPy arrays in a nest.

    Parameters
    ----------
    nest
        nest to search in.

    Returns
    -------
         Items found, indices, and total number of arrays found
    """
    indices = ivy.nested_argwhere(nest, lambda x: isinstance(x, np.ndarray))

    ret = ivy.multi_index_nest(nest, indices)
    return ret, indices, len(ret)


def create_args_kwargs(
    *,
    backend: str,
    args_np,
    arg_np_vals,
    args_idxs,
    kwargs_np,
    kwarg_np_vals,
    kwargs_idxs,
    input_dtypes,
    test_flags: Union[pf.FunctionTestFlags, pf.MethodTestFlags],
    on_device,
):
    """
    Create arguments and keyword-arguments for the function to test.

    Parameters
    ----------
    args_np
        A dictionary of arguments in Numpy.
    kwargs_np
        A dictionary of keyword-arguments in Numpy.
    input_dtypes
        data-types of the input arguments and keyword-arguments.

    Returns
    -------
    Backend specific arguments, keyword-arguments
    """
    # create args
    with BackendHandler.update_backend(backend) as ivy_backend:
        args = ivy_backend.copy_nest(args_np, to_mutable=False)
        ivy_backend.set_nest_at_indices(
            args,
            args_idxs,
            test_flags.apply_flags(
                arg_np_vals,
                input_dtypes,
                0,
                backend=backend,
                on_device=on_device,
            ),
        )

        # create kwargs
        kwargs = ivy_backend.copy_nest(kwargs_np, to_mutable=False)
        ivy_backend.set_nest_at_indices(
            kwargs,
            kwargs_idxs,
            test_flags.apply_flags(
                kwarg_np_vals,
                input_dtypes,
                len(arg_np_vals),
                backend=backend,
                on_device=on_device,
            ),
        )
    return args, kwargs


def convtrue(argument):
    """Convert NativeClass in argument to true framework counter part."""
    if isinstance(argument, NativeClass):
        return argument._native_class
    return argument


def wrap_frontend_function_args(argument):
    """Wrap frontend function arguments to return native arrays."""
    # TODO pass as an argument and do not rely on global state
    with BackendHandler.update_backend(t_globals.CURRENT_FRONTEND_STR) as ivy_frontend:
        if ivy_frontend.nested_any(
            argument,
            lambda x: hasattr(x, "__module__")
            and x.__module__.startswith("ivy.functional.frontends"),
        ):
            return ivy_frontend.output_to_native_arrays(
                ivy_frontend.frontend_outputs_to_ivy_arrays(argument)
            )
    if ivy_frontend.nested_any(argument, lambda x: isinstance(x, ivy_frontend.Shape)):
        return argument.shape
    return argument


def kwargs_to_args_n_kwargs(*, num_positional_args, kwargs):
    """
    Split the kwargs into args and kwargs.

    The first num_positional_args ported to args.
    """
    args = [v for v in list(kwargs.values())[:num_positional_args]]
    kwargs = {k: kwargs[k] for k in list(kwargs.keys())[num_positional_args:]}
    return args, kwargs


def flatten(*, backend: str, ret):
    """Return a flattened numpy version of the arrays in ret."""
    if not isinstance(ret, tuple):
        ret = (ret,)

    with BackendHandler.update_backend(backend) as ivy_backend:
        ret_idxs = ivy_backend.nested_argwhere(ret, ivy_backend.is_ivy_array)

        # no ivy array in the returned values, which means it returned scalar
        if len(ret_idxs) == 0:
            ret_idxs = ivy_backend.nested_argwhere(ret, ivy_backend.isscalar)
            ret_flat = ivy_backend.multi_index_nest(ret, ret_idxs)
            ret_flat = [
                ivy_backend.asarray(
                    x, dtype=ivy_backend.Dtype(str(np.asarray(x).dtype))
                )
                for x in ret_flat
            ]
        else:
            ret_flat = ivy_backend.multi_index_nest(ret, ret_idxs)
    return ret_flat


def flatten_frontend(*, ret, backend: str, frontend_array_fn=None):
    """Return a flattened numpy version of the frontend arrays in ret."""
    if not isinstance(ret, tuple):
        ret = (ret,)

    with BackendHandler.update_backend(backend) as ivy_backend:
        ret_idxs = ivy_backend.nested_argwhere(ret, _is_frontend_array)

        # handle scalars
        if len(ret_idxs) == 0:
            ret_idxs = ivy_backend.nested_argwhere(ret, ivy_backend.isscalar)
            ret_flat = ivy_backend.multi_index_nest(ret, ret_idxs)
            ret_flat = [
                frontend_array_fn(x, dtype=ivy_backend.Dtype(str(np.asarray(x).dtype)))
                for x in ret_flat
            ]

        else:
            ret_flat = ivy_backend.multi_index_nest(ret, ret_idxs)
    return ret_flat


def flatten_and_to_np(*, backend: str, ret):
    # flatten the return
    ret_flat = flatten(backend=backend, ret=ret)
    with BackendHandler.update_backend(backend) as ivy_backend:
        return [ivy_backend.to_numpy(x) for x in ret_flat]


def flatten_frontend_to_np(*, backend: str, ret, frontend_array_fn=None):
    # flatten the return

    ret_flat = flatten_frontend(
        ret=ret, backend=backend, frontend_array_fn=frontend_array_fn
    )

    with BackendHandler.update_backend(backend) as ivy_backend:
        return [ivy_backend.to_numpy(x.ivy_array) for x in ret_flat]


def get_ret_and_flattened_np_array(
    backend_to_test: str, fn, *args, test_compile=False, precision_mode=False, **kwargs
):
    """
    Run func with args and kwargs.

    Return the result along with its flattened version.
    """
    fn = compiled_if_required(
        backend_to_test, fn, test_compile=test_compile, args=args, kwargs=kwargs
    )
<<<<<<< HEAD
    with update_backend(backend_to_test) as ivy_backend:
        ivy_backend.set_precise_mode(precision_mode)
=======
    with BackendHandler.update_backend(backend_to_test) as ivy_backend:
>>>>>>> 491b9616
        ret = fn(*args, **kwargs)
        ivy_backend.unset_precise_mode()

        def map_fn(x):
            if _is_frontend_array(x):
                return x.ivy_array
            elif ivy_backend.is_native_array(x) or isinstance(x, np.ndarray):
                return ivy_backend.to_ivy(x)
            return x

        ret = ivy_backend.nested_map(ret, map_fn, include_derived={tuple: True})
        return ret, flatten_and_to_np(backend=backend_to_test, ret=ret)


def get_frontend_ret(
    backend,
    frontend_fn,
    *args,
    as_ivy_arrays=True,
    precision_mode=False,
    **kwargs,
):
<<<<<<< HEAD
    with update_backend(backend) as ivy_backend:
        ivy_backend.set_precise_mode(precision_mode)
=======
    with BackendHandler.update_backend(backend) as ivy_backend:
>>>>>>> 491b9616
        ret = frontend_fn(*args, **kwargs)
        ivy_backend.unset_precise_mode()
        if as_ivy_arrays:
            ret = ivy_backend.nested_map(
                ret, _frontend_array_to_ivy, include_derived={tuple: True}
            )
    return ret


def args_to_container(array_args):
    array_args_container = ivy.Container({str(k): v for k, v in enumerate(array_args)})
    return array_args_container


def as_lists(*args):
    """Change the elements in args to be of type list."""
    return (a if isinstance(a, list) else [a] for a in args)


def gradient_incompatible_function(*, fn):
    return (
        not ivy.supports_gradients
        and hasattr(fn, "computes_gradients")
        and fn.computes_gradients
    )


def gradient_unsupported_dtypes(*, fn):
    visited = set()
    to_visit = [fn]
    out, res = {}, {}
    while to_visit:
        fn = to_visit.pop()
        if fn in visited:
            continue
        visited.add(fn)
        unsupported_grads = (
            fn.unsupported_gradients if hasattr(fn, "unsupported_gradients") else {}
        )
        for k, v in unsupported_grads.items():
            if k not in out:
                out[k] = []
            out[k].extend(v)
        # skip if it's not a function
        if not (inspect.isfunction(fn) or inspect.ismethod(fn)):
            continue
        fl = _get_function_list(fn)
        res = _get_functions_from_string(fl, __import__(fn.__module__))
        to_visit.extend(res)
    return out


def _is_frontend_array(x):
    return hasattr(x, "ivy_array")


def _frontend_array_to_ivy(x):
    if _is_frontend_array(x):
        return x.ivy_array
    else:
        return x


def args_to_frontend(
    backend: str, *args, frontend_array_fn=None, include_derived=None, **kwargs
):
    with BackendHandler.update_backend(backend) as ivy_backend:
        frontend_args = ivy_backend.nested_map(
            args,
            arrays_to_frontend(backend=backend, frontend_array_fn=frontend_array_fn),
            include_derived,
            shallow=False,
        )
        frontend_kwargs = ivy_backend.nested_map(
            kwargs,
            arrays_to_frontend(backend=backend, frontend_array_fn=frontend_array_fn),
            include_derived,
            shallow=False,
        )
        return frontend_args, frontend_kwargs


def arrays_to_frontend(backend: str, frontend_array_fn=None):
    with BackendHandler.update_backend(backend) as ivy_backend:

        def _new_fn(x, *args, **kwargs):
            if _is_frontend_array(x):
                return x
            elif ivy_backend.is_array(x):
                if tuple(x.shape) == ():
                    try:
                        ret = frontend_array_fn(
                            x, dtype=ivy_backend.Dtype(str(x.dtype))
                        )
                    except ivy_backend.utils.exceptions.IvyException:
                        ret = frontend_array_fn(x, dtype=ivy_backend.array(x).dtype)
                else:
                    ret = frontend_array_fn(x)
                return ret
            return x

    return _new_fn<|MERGE_RESOLUTION|>--- conflicted
+++ resolved
@@ -1932,12 +1932,8 @@
     fn = compiled_if_required(
         backend_to_test, fn, test_compile=test_compile, args=args, kwargs=kwargs
     )
-<<<<<<< HEAD
-    with update_backend(backend_to_test) as ivy_backend:
+    with BackendHandler.update_backend(backend_to_test) as ivy_backend:
         ivy_backend.set_precise_mode(precision_mode)
-=======
-    with BackendHandler.update_backend(backend_to_test) as ivy_backend:
->>>>>>> 491b9616
         ret = fn(*args, **kwargs)
         ivy_backend.unset_precise_mode()
 
@@ -1960,12 +1956,8 @@
     precision_mode=False,
     **kwargs,
 ):
-<<<<<<< HEAD
-    with update_backend(backend) as ivy_backend:
+    with BackendHandler.update_backend(backend) as ivy_backend:
         ivy_backend.set_precise_mode(precision_mode)
-=======
-    with BackendHandler.update_backend(backend) as ivy_backend:
->>>>>>> 491b9616
         ret = frontend_fn(*args, **kwargs)
         ivy_backend.unset_precise_mode()
         if as_ivy_arrays:
