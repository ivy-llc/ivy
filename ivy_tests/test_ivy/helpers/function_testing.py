# global
import copy
from typing import Union, List
import numpy as np
import types
import importlib
import inspect

try:
    import tensorflow as tf
except ImportError:
    tf = types.SimpleNamespace()
    tf.TensorShape = None

# local
import ivy
from ivy_tests.test_ivy.helpers.test_parameter_flags import FunctionTestFlags
import ivy_tests.test_ivy.helpers.test_parameter_flags as pf
from ivy_tests.test_ivy.helpers.available_frameworks import available_frameworks
from ivy.functional.ivy.gradients import _variable
from ivy.functional.ivy.data_type import _get_function_list, _get_functions_from_string
from ivy_tests.test_ivy.test_frontends import NativeClass
from ivy_tests.test_ivy.helpers.structs import FrontendMethodData
from ivy.functional.frontends.torch.tensor import Tensor as torch_tensor
from ivy.functional.frontends.tensorflow.tensor import EagerTensor as tf_tensor
from ivy.functional.frontends.jax.devicearray import DeviceArray
from ivy.functional.frontends.numpy.ndarray.ndarray import ndarray
from .assertions import (
    value_test,
    check_unsupported_dtype,
)


def empty_func(*args, **kwargs):
    return None


try:
    from ivy.functional.backends.jax.general import (
        is_native_array as is_jax_native_array,
    )
except ImportError:
    is_jax_native_array = empty_func

try:
    from ivy.functional.backends.numpy.general import (
        is_native_array as is_numpy_native_array,
    )
except ImportError:
    is_numpy_native_array = empty_func

try:
    from ivy.functional.backends.tensorflow.general import (
        is_native_array as is_tensorflow_native_array,
    )
except ImportError:
    is_tensorflow_native_array = empty_func

try:
    from ivy.functional.backends.torch.general import (
        is_native_array as is_torch_native_array,
    )
except ImportError:
    is_torch_native_array = empty_func


# ToDo, this is temporary until unsupported_dtype is embedded
# into helpers.get_dtypes
def _assert_dtypes_are_valid(input_dtypes: Union[List[ivy.Dtype], List[str]]):
    for dtype in input_dtypes:
        if dtype not in ivy.valid_dtypes + ivy.valid_complex_dtypes:
            raise Exception(f"{dtype} is not a valid data type.")


# Function testing


def test_function(
    *,
    input_dtypes: Union[ivy.Dtype, List[ivy.Dtype]],
    test_flags: FunctionTestFlags,
    fw: str,
    fn_name: str,
    rtol_: float = None,
    atol_: float = 1e-06,
    test_values: bool = True,
    xs_grad_idxs=None,
    ret_grad_idxs=None,
    ground_truth_backend: str,
    on_device: str = "cpu",
    return_flat_np_arrays: bool = False,
    **all_as_kwargs_np,
):
    """Tests a function that consumes (or returns) arrays for the current backend
    by comparing the result with numpy.

    Parameters
    ----------
    input_dtypes
        data types of the input arguments in order.
    test_flags
        FunctionTestFlags object that stores all testing flags, including:
        num_positional_args, with_out, instance_method, as_variable,
        native_arrays, container, gradient
    fw
        current backend (framework).
    fn_name
        name of the function to test.
    rtol_
        relative tolerance value.
    atol_
        absolute tolerance value.
    test_values
        if True, test for the correctness of the resulting values.
    xs_grad_idxs
        Indices of the input arrays to compute gradients with respect to. If None,
        gradients are returned with respect to all input arrays. (Default value = None)
    ret_grad_idxs
        Indices of the returned arrays for which to return computed gradients. If None,
        gradients are returned for all returned arrays. (Default value = None)
    ground_truth_backend
        Ground Truth Backend to compare the result-values.
    on_device
        The device on which to create arrays
    return_flat_np_arrays
        If test_values is False, this flag dictates whether the original returns are
        returned, or whether the flattened numpy arrays are returned.
    all_as_kwargs_np
        input arguments to the function as keyword arguments.

    Returns
    -------
    ret
        optional, return value from the function
    ret_gt
        optional, return value from the Ground Truth function

    Examples
    --------
    >>> input_dtypes = 'float64'
    >>> as_variable_flags = False
    >>> with_out = False
    >>> num_positional_args = 0
    >>> native_array_flags = False
    >>> container_flags = False
    >>> instance_method = False
    >>> test_flags = FunctionTestFlags(num_positional_args, with_out,
        instance_method,
        as_variable,
        native_arrays,
        container_flags,
        none)
    >>> fw = "torch"
    >>> fn_name = "abs"
    >>> x = np.array([-1])
    >>> test_function(input_dtypes, test_flags, fw, fn_name, x=x)

    >>> input_dtypes = ['float64', 'float32']
    >>> as_variable_flags = [False, True]
    >>> with_out = False
    >>> num_positional_args = 1
    >>> native_array_flags = [True, False]
    >>> container_flags = [False, False]
    >>> instance_method = False
    >>> test_flags = FunctionTestFlags(num_positional_args, with_out,
        instance_method,
        as_variable,
        native_arrays,
        container_flags,
        none)
    >>> fw = "numpy"
    >>> fn_name = "add"
    >>> x1 = np.array([1, 3, 4])
    >>> x2 = np.array([-3, 15, 24])
    >>> test_function(input_dtypes, test_flags, fw, fn_name, x1=x1, x2=x2)
    """
    _assert_dtypes_are_valid(input_dtypes)
    # split the arguments into their positional and keyword components
    args_np, kwargs_np = kwargs_to_args_n_kwargs(
        num_positional_args=test_flags.num_positional_args, kwargs=all_as_kwargs_np
    )

    # extract all arrays from the arguments and keyword arguments
    arg_np_vals, args_idxs, c_arg_vals = _get_nested_np_arrays(args_np)
    kwarg_np_vals, kwargs_idxs, c_kwarg_vals = _get_nested_np_arrays(kwargs_np)

    # TODO temporary, access them directly
    native_array_flags = test_flags.native_arrays
    as_variable_flags = test_flags.as_variable
    container_flags = test_flags.container

    # make all lists equal in length
    num_arrays = c_arg_vals + c_kwarg_vals
    if len(input_dtypes) < num_arrays:
        input_dtypes = [input_dtypes[0] for _ in range(num_arrays)]
    if len(as_variable_flags) < num_arrays:
        as_variable_flags = [as_variable_flags[0] for _ in range(num_arrays)]
    if len(native_array_flags) < num_arrays:
        native_array_flags = [native_array_flags[0] for _ in range(num_arrays)]
    if len(container_flags) < num_arrays:
        container_flags = [container_flags[0] for _ in range(num_arrays)]

    # update variable flags to be compatible with float dtype and with_out args
    as_variable_flags = [
        v if ivy.is_float_dtype(d) and not test_flags.with_out else False
        for v, d in zip(as_variable_flags, input_dtypes)
    ]

    # update instance_method flag to only be considered if the
    # first term is either an ivy.Array or ivy.Container
    instance_method = test_flags.instance_method and (
        not native_array_flags[0] or container_flags[0]
    )

    fn = getattr(ivy, fn_name)
    if gradient_incompatible_function(fn=fn):
        return

    args, kwargs, num_arg_vals, args_idxs, kwargs_idxs = create_args_kwargs(
        args_np=args_np,
        arg_np_vals=arg_np_vals,
        args_idxs=args_idxs,
        kwargs_np=kwargs_np,
        kwarg_np_vals=kwarg_np_vals,
        kwargs_idxs=kwargs_idxs,
        input_dtypes=input_dtypes,
        as_variable_flags=as_variable_flags,
        native_array_flags=native_array_flags,
        container_flags=container_flags,
    )

    # run either as an instance method or from the API directly
    instance = None
    if instance_method:
        is_instance = [
            (not native_flag) or container_flag
            for native_flag, container_flag in zip(native_array_flags, container_flags)
        ]
        arg_is_instance = is_instance[:num_arg_vals]
        kwarg_is_instance = is_instance[num_arg_vals:]
        if arg_is_instance and max(arg_is_instance):
            i = 0
            for i, a in enumerate(arg_is_instance):
                if a:
                    break
            instance_idx = args_idxs[i]
            instance = ivy.index_nest(args, instance_idx)
            args = ivy.copy_nest(args, to_mutable=False)
            ivy.prune_nest_at_index(args, instance_idx)
        else:
            i = 0
            for i, a in enumerate(kwarg_is_instance):
                if a:
                    break
            instance_idx = kwargs_idxs[i]
            instance = ivy.index_nest(kwargs, instance_idx)
            kwargs = ivy.copy_nest(kwargs, to_mutable=False)
            ivy.prune_nest_at_index(kwargs, instance_idx)
        ret, ret_np_flat = get_ret_and_flattened_np_array(
            instance.__getattribute__(fn_name), *args, **kwargs
        )
    else:
        ret, ret_np_flat = get_ret_and_flattened_np_array(
            ivy.__dict__[fn_name], *args, **kwargs
        )
    # assert idx of return if the idx of the out array provided
    if test_flags.with_out:
        test_ret = (
            ret[getattr(ivy.__dict__[fn_name], "out_index")]
            if hasattr(ivy.__dict__[fn_name], "out_index")
            else ret
        )
        out = ivy.nested_map(
            test_ret, ivy.zeros_like, to_mutable=True, include_derived=True
        )
        if instance_method:
            ret, ret_np_flat = get_ret_and_flattened_np_array(
                instance.__getattribute__(fn_name), *args, **kwargs, out=out
            )
        else:
            ret, ret_np_flat = get_ret_and_flattened_np_array(
                ivy.__dict__[fn_name], *args, **kwargs, out=out
            )
        test_ret = (
            ret[getattr(ivy.__dict__[fn_name], "out_index")]
            if hasattr(ivy.__dict__[fn_name], "out_index")
            else ret
        )
        assert not ivy.nested_any(
            ivy.nested_multi_map(lambda x, _: x[0] is x[1], [test_ret, out]),
            lambda x: not x,
        )
        if not max(container_flags) and ivy.native_inplace_support:
            # these backends do not always support native inplace updates
            assert not ivy.nested_any(
                ivy.nested_multi_map(
                    lambda x, _: x[0].data is x[1].data, [test_ret, out]
                ),
                lambda x: not x,
            )
    # compute the return with a Ground Truth backend
    ivy.set_backend(ground_truth_backend)
    try:
        fn = getattr(ivy, fn_name)
        args, kwargs, _, _, _ = create_args_kwargs(
            args_np=args_np,
            arg_np_vals=arg_np_vals,
            args_idxs=args_idxs,
            kwargs_np=kwargs_np,
            kwargs_idxs=kwargs_idxs,
            kwarg_np_vals=kwarg_np_vals,
            input_dtypes=input_dtypes,
            as_variable_flags=as_variable_flags,
            native_array_flags=native_array_flags,
            container_flags=container_flags,
        )
        ret_from_gt, ret_np_from_gt_flat = get_ret_and_flattened_np_array(
            ivy.__dict__[fn_name], *args, **kwargs
        )
        if test_flags.with_out:
            test_ret_from_gt = (
                ret_from_gt[getattr(ivy.__dict__[fn_name], "out_index")]
                if hasattr(ivy.__dict__[fn_name], "out_index")
                else ret_from_gt
            )
            out_from_gt = ivy.nested_map(
                test_ret_from_gt, ivy.zeros_like, to_mutable=True, include_derived=True
            )
            ret_from_gt, ret_np_from_gt_flat = get_ret_and_flattened_np_array(
                ivy.__dict__[fn_name], *args, **kwargs, out=out_from_gt
            )
    except Exception as e:
        ivy.unset_backend()
        raise e
    fw_list = gradient_unsupported_dtypes(fn=ivy.__dict__[fn_name])
    ivy.unset_backend()
    # gradient test
    fw = ivy.current_backend_str()
    if (
        test_flags.test_gradients
        and not fw == "numpy"
        and not instance_method
        and "bool" not in input_dtypes
        and not any(ivy.is_complex_dtype(d) for d in input_dtypes)
    ):
        if fw in fw_list:
            if ivy.nested_argwhere(
                all_as_kwargs_np,
                lambda x: x.dtype in fw_list[fw] if isinstance(x, np.ndarray) else None,
            ):
                pass
            else:
                gradient_test(
                    fn=fn_name,
                    all_as_kwargs_np=all_as_kwargs_np,
                    args_np=args_np,
                    kwargs_np=kwargs_np,
                    input_dtypes=input_dtypes,
                    as_variable_flags=as_variable_flags,
                    native_array_flags=native_array_flags,
                    container_flags=container_flags,
                    rtol_=rtol_,
                    atol_=atol_,
                    xs_grad_idxs=xs_grad_idxs,
                    ret_grad_idxs=ret_grad_idxs,
                    ground_truth_backend=ground_truth_backend,
                )

        else:
            gradient_test(
                fn=fn_name,
                all_as_kwargs_np=all_as_kwargs_np,
                args_np=args_np,
                kwargs_np=kwargs_np,
                input_dtypes=input_dtypes,
                as_variable_flags=as_variable_flags,
                native_array_flags=native_array_flags,
                container_flags=container_flags,
                rtol_=rtol_,
                atol_=atol_,
                xs_grad_idxs=xs_grad_idxs,
                ret_grad_idxs=ret_grad_idxs,
                ground_truth_backend=ground_truth_backend,
            )

    # assuming value test will be handled manually in the test function
    if not test_values:
        if return_flat_np_arrays:
            return ret_np_flat, ret_np_from_gt_flat
        return ret, ret_from_gt

    if isinstance(rtol_, dict):
        rtol_ = _get_framework_rtol(rtol_, fw)
    if isinstance(atol_, dict):
        atol_ = _get_framework_atol(atol_, fw)

    # value test
    value_test(
        ret_np_flat=ret_np_flat,
        ret_np_from_gt_flat=ret_np_from_gt_flat,
        rtol=rtol_,
        atol=atol_,
        ground_truth_backend=ground_truth_backend,
    )


def test_frontend_function(
    *,
    input_dtypes: Union[ivy.Dtype, List[ivy.Dtype]],
    test_flags: pf.frontend_function_flags,
    on_device="cpu",
    frontend: str,
    fn_tree: str,
    rtol: float = None,
    atol: float = 1e-06,
    test_values: bool = True,
    **all_as_kwargs_np,
):
    """Tests a frontend function for the current backend by comparing the result with
    the function in the associated framework.

    Parameters
    ----------
    input_dtypes
        data types of the input arguments in order.
    all_aliases
        a list of strings containing all aliases for that function
        in the current frontend with their full namespaces.
    frontend
        current frontend (framework).
    fn_tree
        Path to function in frontend framework namespace.
    rtol
        relative tolerance value.
    atol
        absolute tolerance value.
    test_values
        if True, test for the correctness of the resulting values.
    all_as_kwargs_np
        input arguments to the function as keyword arguments.

    Returns
    -------
    ret
        optional, return value from the function
    ret_np
        optional, return value from the Numpy function
    """
    assert (
        not test_flags.with_out or not test_flags.inplace
    ), "only one of with_out or with_inplace can be set as True"

    # split the arguments into their positional and keyword components
    args_np, kwargs_np = kwargs_to_args_n_kwargs(
        num_positional_args=test_flags.num_positional_args, kwargs=all_as_kwargs_np
    )

    # extract all arrays from the arguments and keyword arguments
    arg_np_vals, args_idxs, c_arg_vals = _get_nested_np_arrays(args_np)
    kwarg_np_vals, kwargs_idxs, c_kwarg_vals = _get_nested_np_arrays(kwargs_np)

    # TODO
    as_variable_flags = test_flags.as_variable
    native_array_flags = test_flags.native_arrays

    # make all lists equal in length
    num_arrays = c_arg_vals + c_kwarg_vals
    if len(input_dtypes) < num_arrays:
        input_dtypes = [input_dtypes[0] for _ in range(num_arrays)]
    if len(as_variable_flags) < num_arrays:
        as_variable_flags = [as_variable_flags[0] for _ in range(num_arrays)]
    if len(native_array_flags) < num_arrays:
        native_array_flags = [native_array_flags[0] for _ in range(num_arrays)]

    # update var flags to be compatible with float dtype and with_out args
    as_variable_flags = [
        v if ivy.is_float_dtype(d) and not test_flags.with_out else False
        for v, d in zip(as_variable_flags, input_dtypes)
    ]

    # frontend function
    # parse function name and frontend submodules (jax.lax, jax.numpy etc.)
    split_index = fn_tree.rfind(".")
    frontend_submods, fn_name = fn_tree[:split_index], fn_tree[split_index + 1 :]
    function_module = importlib.import_module(frontend_submods)
    frontend_fn = getattr(function_module, fn_name)

    args, kwargs, _, _, _ = create_args_kwargs(
        args_np=args_np,
        arg_np_vals=arg_np_vals,
        args_idxs=args_idxs,
        kwargs_np=kwargs_np,
        kwarg_np_vals=kwarg_np_vals,
        kwargs_idxs=kwargs_idxs,
        input_dtypes=input_dtypes,
        as_variable_flags=as_variable_flags,
        native_array_flags=native_array_flags,
    )
    args_ivy, kwargs_ivy = ivy.args_to_ivy(*args, **kwargs)

    # check and replace NativeClass object in arguments with ivy counterparts
    from ivy_tests.test_ivy.test_frontends.test_numpy import convnumpy

    convs = {"numpy": convnumpy}

    if "torch" in available_frameworks:
        from ivy_tests.test_ivy.test_frontends.test_torch import convtorch

        convs["torch"] = convtorch

    if "tensorflow" in available_frameworks:
        from ivy_tests.test_ivy.test_frontends.test_tensorflow import convtensor

        convs["tensorflow"] = convtensor

    if "jax" in available_frameworks:
        from ivy_tests.test_ivy.test_frontends.test_jax import convjax

        convs["jax"] = convjax

    if frontend in convs:
        conv = convs[frontend]
        args = ivy.nested_map(args, fn=conv, include_derived=True)
        kwargs = ivy.nested_map(kwargs, fn=conv, include_derived=True)

    # Make copy for arguments for functions that might use
    # inplace update by default
    copy_kwargs = copy.deepcopy(kwargs)
    copy_args = copy.deepcopy(args)
    # strip the decorator to get an Ivy array
    ret = get_frontend_ret(frontend_fn, *args_ivy, **kwargs_ivy)
    if test_flags.with_out:
        if not inspect.isclass(ret):
            is_ret_tuple = issubclass(ret.__class__, tuple)
        else:
            is_ret_tuple = issubclass(ret, tuple)
        if is_ret_tuple:
            ret = ivy.nested_map(
                ret,
                lambda _x: ivy.array(_x) if not ivy.is_array(_x) else _x,
                include_derived=True,
            )
        elif not ivy.is_array(ret):
            ret = ivy.array(ret)
        out = ret
        # pass return value to out argument
        # check if passed reference is correctly updated
        kwargs["out"] = out
        if is_ret_tuple:
            flatten_ret = flatten(ret=ret)
            flatten_out = flatten(ret=out)
            for ret_array, out_array in zip(flatten_ret, flatten_out):
                if ivy.native_inplace_support:
                    assert ret_array.data is out_array.data
                assert ret_array is out_array
        else:
            if ivy.native_inplace_support:
                assert ret.data is out.data
            assert ret is out
    elif test_flags.inplace:
        assert not isinstance(ret, tuple)
        assert ivy.is_array(ret)
        if "inplace" in list(inspect.signature(frontend_fn).parameters.keys()):
            # the function provides optional inplace update
            # set inplace update to be True and check
            # if returned reference is inputted reference
            # and if inputted reference's content is correctly updated
            copy_kwargs["inplace"] = True
            first_array = ivy.func_wrapper._get_first_array(*copy_args, **copy_kwargs)
            ret_ = get_frontend_ret(frontend_fn, *copy_args, **copy_kwargs)
            if ivy.native_inplace_support:
                assert ret_.data is first_array.data
            assert first_array is ret_
        else:
            # the function provides inplace update by default
            # check if returned reference is inputted reference
            first_array = ivy.func_wrapper._get_first_array(*args, **kwargs)
            if ivy.native_inplace_support:
                assert ret.data is first_array.data
            assert first_array is ret
            args, kwargs = copy_args, copy_kwargs

    # create NumPy args
    args_np = ivy.nested_map(
        args_ivy,
        lambda x: ivy.to_numpy(x._data) if isinstance(x, ivy.Array) else x,
        shallow=False,
    )
    kwargs_np = ivy.nested_map(
        kwargs_ivy,
        lambda x: ivy.to_numpy(x._data) if isinstance(x, ivy.Array) else x,
        shallow=False,
    )

    # temporarily set frontend framework as backend
    ivy.set_backend(frontend)
    try:
        # create frontend framework args
        args_frontend = ivy.nested_map(
            args_np,
            lambda x: ivy.native_array(x)
            if isinstance(x, np.ndarray)
            else ivy.as_native_dtype(x)
            if isinstance(x, ivy.Dtype)
            else x,
            shallow=False,
        )
        kwargs_frontend = ivy.nested_map(
            kwargs_np,
            lambda x: ivy.native_array(x) if isinstance(x, np.ndarray) else x,
            shallow=False,
        )

        # change ivy dtypes to native dtypes
        if "dtype" in kwargs_frontend:
            kwargs_frontend["dtype"] = ivy.as_native_dtype(kwargs_frontend["dtype"])

        # change ivy device to native devices
        if "device" in kwargs_frontend:
            kwargs_frontend["device"] = ivy.as_native_dev(kwargs_frontend["device"])

        # check and replace the NativeClass objects in arguments
        # with true counterparts
        args_frontend = ivy.nested_map(
            args_frontend, fn=convtrue, include_derived=True, max_depth=10
        )
        kwargs_frontend = ivy.nested_map(
            kwargs_frontend, fn=convtrue, include_derived=True, max_depth=10
        )

<<<<<<< HEAD
            # compute the return via the frontend framework
            module_name = fn_tree[25 : fn_tree.rfind(".")]
            frontend_fw = importlib.import_module(module_name)
            try:
                frontend_ret = frontend_fw.__dict__[fn_name](
                    *args_frontend, **kwargs_frontend
                )
            except KeyError:
                try:
                    # catch cases where the alias belongs to a higher-level module
                    # e.g. torch.inverse tested as an alias to torch.linalg.inv
                    higher_module_name = module_name[: module_name.rfind(".")]
                    frontend_fw = importlib.import_module(higher_module_name)
                    frontend_ret = frontend_fw.__dict__[fn_name](
                        *args_frontend, **kwargs_frontend
                    )
                except KeyError:
                    if frontend == 'tensorflow':
                        compat_module_name = 'tensorflow.compat.v1' + module_name[
                                                               module_name.rfind("."):]
                        frontend_fw = importlib.import_module(compat_module_name)
                        frontend_ret = frontend_fw.__dict__[fn_name](
                            *args_frontend, **kwargs_frontend
                        )
                    else:
                        raise
=======
        # compute the return via the frontend framework
        module_name = fn_tree[25 : fn_tree.rfind(".")]
        frontend_fw = importlib.import_module(module_name)
        frontend_ret = frontend_fw.__dict__[fn_name](*args_frontend, **kwargs_frontend)
>>>>>>> b7fd2c63

        if ivy.isscalar(frontend_ret):
            frontend_ret_np_flat = [np.asarray(frontend_ret)]
        else:
            # tuplify the frontend return
            if not isinstance(frontend_ret, tuple):
                frontend_ret = (frontend_ret,)
            frontend_ret_idxs = ivy.nested_argwhere(frontend_ret, ivy.is_native_array)
            frontend_ret_flat = ivy.multi_index_nest(frontend_ret, frontend_ret_idxs)
            frontend_ret_np_flat = [ivy.to_numpy(x) for x in frontend_ret_flat]
    except Exception as e:
        ivy.unset_backend()
        raise e
    # unset frontend framework from backend
    ivy.unset_backend()

    ret_np_flat = flatten_and_to_np(ret=ret)

    # assuming value test will be handled manually in the test function
    if not test_values:
        return ret, frontend_ret

    if isinstance(rtol, dict):
        rtol = _get_framework_rtol(rtol, ivy.backend)
    if isinstance(atol, dict):
        atol = _get_framework_atol(atol, ivy.backend)

    value_test(
        ret_np_flat=ret_np_flat,
        ret_np_from_gt_flat=frontend_ret_np_flat,
        rtol=rtol,
        atol=atol,
        ground_truth_backend=frontend,
    )


# Method testing


def gradient_test(
    *,
    fn,
    all_as_kwargs_np,
    args_np,
    kwargs_np,
    input_dtypes,
    as_variable_flags,
    native_array_flags,
    container_flags,
    rtol_: float = None,
    atol_: float = 1e-06,
    xs_grad_idxs=None,
    ret_grad_idxs=None,
    ground_truth_backend: str,
):
    def grad_fn(all_args):
        args, kwargs, i = all_args
        ret = (
            ivy.__dict__[fn](*args, **kwargs)
            if isinstance(fn, str)
            else fn[i](*args, **kwargs)
        )
        return ivy.nested_map(ret, ivy.mean, include_derived=True)

    # extract all arrays from the arguments and keyword arguments
    arg_np_vals, args_idxs, c_arg_vals = _get_nested_np_arrays(args_np)
    kwarg_np_vals, kwargs_idxs, c_kwarg_vals = _get_nested_np_arrays(kwargs_np)

    args, kwargs, _, args_idxs, kwargs_idxs = create_args_kwargs(
        args_np=args_np,
        arg_np_vals=arg_np_vals,
        args_idxs=args_idxs,
        kwargs_np=kwargs_np,
        kwarg_np_vals=kwarg_np_vals,
        kwargs_idxs=kwargs_idxs,
        input_dtypes=input_dtypes,
        as_variable_flags=as_variable_flags,
        native_array_flags=native_array_flags,
        container_flags=container_flags,
    )
    _, grads = ivy.execute_with_gradients(
        grad_fn,
        [args, kwargs, 0],
        xs_grad_idxs=xs_grad_idxs,
        ret_grad_idxs=ret_grad_idxs,
    )
    grads_np_flat = flatten_and_to_np(ret=grads)

    # compute the return with a Ground Truth backend
    ivy.set_backend(ground_truth_backend)
    test_unsupported = check_unsupported_dtype(
        fn=ivy.__dict__[fn] if isinstance(fn, str) else fn[1],
        input_dtypes=input_dtypes,
        all_as_kwargs_np=all_as_kwargs_np,
    )
    if test_unsupported:
        return
    args, kwargs, _, args_idxs, kwargs_idxs = create_args_kwargs(
        args_np=args_np,
        arg_np_vals=arg_np_vals,
        args_idxs=args_idxs,
        kwargs_np=kwargs_np,
        kwarg_np_vals=kwarg_np_vals,
        kwargs_idxs=kwargs_idxs,
        input_dtypes=input_dtypes,
        as_variable_flags=as_variable_flags,
        native_array_flags=native_array_flags,
        container_flags=container_flags,
    )
    _, grads_from_gt = ivy.execute_with_gradients(
        grad_fn,
        [args, kwargs, 1],
        xs_grad_idxs=xs_grad_idxs,
        ret_grad_idxs=ret_grad_idxs,
    )
    grads_np_from_gt_flat = flatten_and_to_np(ret=grads_from_gt)
    ivy.unset_backend()

    assert len(grads_np_flat) == len(
        grads_np_from_gt_flat
    ), "result length mismatch: {} ({}) != {} ({})".format(
        grads_np_flat,
        len(grads_np_flat),
        grads_np_from_gt_flat,
        len(grads_np_from_gt_flat),
    )

    for grad_np_flat, grad_np_from_gt_flat in zip(grads_np_flat, grads_np_from_gt_flat):
        value_test(
            ret_np_flat=grad_np_flat,
            ret_np_from_gt_flat=grad_np_from_gt_flat,
            rtol=rtol_,
            atol=atol_,
            ground_truth_backend=ground_truth_backend,
        )


def test_method(
    *,
    init_input_dtypes: Union[ivy.Dtype, List[ivy.Dtype]] = None,
    init_as_variable_flags: Union[List[bool], pf.AsVariableFlags] = None,
    init_num_positional_args: Union[int, pf.NumPositionalArg] = 0,
    init_native_array_flags: Union[List[bool], pf.NativeArrayFlags] = None,
    init_all_as_kwargs_np: dict = None,
    method_input_dtypes: Union[ivy.Dtype, List[ivy.Dtype]],
    method_as_variable_flags: Union[List[bool], pf.AsVariableFlags],
    method_num_positional_args: Union[int, pf.NumPositionalArg],
    method_native_array_flags: Union[List[bool], pf.NativeArrayFlags],
    method_container_flags: Union[List[bool], pf.ContainerFlags],
    method_all_as_kwargs_np: dict,
    class_name: str,
    method_name: str = "__call__",
    init_with_v: bool = False,
    method_with_v: bool = False,
    rtol_: float = None,
    atol_: float = 1e-06,
    test_values: Union[bool, str] = True,
    test_gradients: bool = False,
    xs_grad_idxs=None,
    ret_grad_idxs=None,
    ground_truth_backend: str,
    device_: str = "cpu",
    return_flat_np_arrays: bool = False,
):
    """Tests a class-method that consumes (or returns) arrays for the current backend
    by comparing the result with numpy.

    Parameters
    ----------
    init_input_dtypes
        data types of the input arguments to the constructor in order.
    init_as_variable_flags
        dictates whether the corresponding input argument passed to the constructor
        should be treated as an ivy.Array.
    init_num_positional_args
        number of input arguments that must be passed as positional arguments to the
        constructor.
    init_native_array_flags
        dictates whether the corresponding input argument passed to the constructor
        should be treated as a native array.
    init_all_as_kwargs_np:
        input arguments to the constructor as keyword arguments.
    method_input_dtypes
        data types of the input arguments to the method in order.
    method_as_variable_flags
        dictates whether the corresponding input argument passed to the method should
        be treated as an ivy.Array.
    method_num_positional_args
        number of input arguments that must be passed as positional arguments to the
        method.
    method_native_array_flags
        dictates whether the corresponding input argument passed to the method should
        be treated as a native array.
    method_container_flags
        dictates whether the corresponding input argument passed to the method should
        be treated as an ivy Container.
    method_all_as_kwargs_np:
        input arguments to the method as keyword arguments.
    class_name
        name of the class to test.
    method_name
        name of tthe method to test.
    init_with_v
        if the class being tested is an ivy.Module, then setting this flag as True will
        call the constructor with the variables v passed explicitly.
    method_with_v
        if the class being tested is an ivy.Module, then setting this flag as True will
        call the method with the variables v passed explicitly.
    rtol_
        relative tolerance value.
    atol_
        absolute tolerance value.
    test_values
        can be a bool or a string to indicate whether correctness of values should be
        tested. If the value is `with_v`, shapes are tested but not values.
    test_gradients
        if True, test for the correctness of gradients.
    xs_grad_idxs
        Indices of the input arrays to compute gradients with respect to. If None,
        gradients are returned with respect to all input arrays. (Default value = None)
    ret_grad_idxs
        Indices of the returned arrays for which to return computed gradients. If None,
        gradients are returned for all returned arrays. (Default value = None)
    ground_truth_backend
        Ground Truth Backend to compare the result-values.
    device_
        The device on which to create arrays.
    return_flat_np_arrays
        If test_values is False, this flag dictates whether the original returns are
        returned, or whether the flattened numpy arrays are returned.

    Returns
    -------
    ret
        optional, return value from the function
    ret_gt
        optional, return value from the Ground Truth function
    """
    _assert_dtypes_are_valid(method_input_dtypes)
    # split the arguments into their positional and keyword components

    # Constructor arguments #
    (init_input_dtypes, init_as_variable_flags, init_native_array_flags,) = (
        ivy.default(init_input_dtypes, []),
        ivy.default(init_as_variable_flags, []),
        ivy.default(init_native_array_flags, []),
    )
    _assert_dtypes_are_valid(init_input_dtypes)

    init_all_as_kwargs_np = ivy.default(init_all_as_kwargs_np, dict())
    (
        method_input_dtypes,
        method_as_variable_flags,
        method_native_array_flags,
        method_container_flags,
    ) = as_lists(
        method_input_dtypes,
        method_as_variable_flags,
        method_native_array_flags,
        method_container_flags,
    )

    args_np_constructor, kwargs_np_constructor = kwargs_to_args_n_kwargs(
        num_positional_args=init_num_positional_args,
        kwargs=init_all_as_kwargs_np,
    )

    # extract all arrays from the arguments and keyword arguments
    con_arg_np_vals, con_args_idxs, con_c_arg_vals = _get_nested_np_arrays(
        args_np_constructor
    )
    con_kwarg_np_vals, con_kwargs_idxs, con_c_kwarg_vals = _get_nested_np_arrays(
        kwargs_np_constructor
    )

    # make all lists equal in length
    num_arrays_constructor = con_c_arg_vals + con_c_kwarg_vals
    if len(init_input_dtypes) < num_arrays_constructor:
        init_input_dtypes = [
            init_input_dtypes[0] for _ in range(num_arrays_constructor)
        ]
    if len(init_as_variable_flags) < num_arrays_constructor:
        init_as_variable_flags = [
            init_as_variable_flags[0] for _ in range(num_arrays_constructor)
        ]
    if len(init_native_array_flags) < num_arrays_constructor:
        init_native_array_flags = [
            init_native_array_flags[0] for _ in range(num_arrays_constructor)
        ]

    # update variable flags to be compatible with float dtype
    init_as_variable_flags = [
        v if ivy.is_float_dtype(d) else False
        for v, d in zip(init_as_variable_flags, init_input_dtypes)
    ]

    # Create Args
    args_constructor, kwargs_constructor, _, _, _ = create_args_kwargs(
        args_np=args_np_constructor,
        arg_np_vals=con_arg_np_vals,
        args_idxs=con_args_idxs,
        kwargs_np=kwargs_np_constructor,
        kwarg_np_vals=con_kwarg_np_vals,
        kwargs_idxs=con_kwargs_idxs,
        input_dtypes=init_input_dtypes,
        as_variable_flags=init_as_variable_flags,
        native_array_flags=init_native_array_flags,
    )
    # End constructor #

    # Method arguments #
    args_np_method, kwargs_np_method = kwargs_to_args_n_kwargs(
        num_positional_args=method_num_positional_args, kwargs=method_all_as_kwargs_np
    )

    # extract all arrays from the arguments and keyword arguments
    met_arg_np_vals, met_args_idxs, met_c_arg_vals = _get_nested_np_arrays(
        args_np_method
    )
    met_kwarg_np_vals, met_kwargs_idxs, met_c_kwarg_vals = _get_nested_np_arrays(
        kwargs_np_method
    )

    # make all lists equal in length
    num_arrays_method = met_c_arg_vals + met_c_kwarg_vals
    if len(method_input_dtypes) < num_arrays_method:
        method_input_dtypes = [method_input_dtypes[0] for _ in range(num_arrays_method)]
    if len(method_as_variable_flags) < num_arrays_method:
        method_as_variable_flags = [
            method_as_variable_flags[0] for _ in range(num_arrays_method)
        ]
    if len(method_native_array_flags) < num_arrays_method:
        method_native_array_flags = [
            method_native_array_flags[0] for _ in range(num_arrays_method)
        ]
    if len(method_container_flags) < num_arrays_method:
        method_container_flags = [
            method_container_flags[0] for _ in range(num_arrays_method)
        ]

    method_as_variable_flags = [
        v if ivy.is_float_dtype(d) else False
        for v, d in zip(method_as_variable_flags, method_input_dtypes)
    ]

    # Create Args
    args_method, kwargs_method, _, _, _ = create_args_kwargs(
        args_np=args_np_method,
        arg_np_vals=met_arg_np_vals,
        args_idxs=met_args_idxs,
        kwargs_np=kwargs_np_method,
        kwarg_np_vals=met_kwarg_np_vals,
        kwargs_idxs=met_kwargs_idxs,
        input_dtypes=method_input_dtypes,
        as_variable_flags=method_as_variable_flags,
        native_array_flags=method_native_array_flags,
        container_flags=method_container_flags,
    )
    # End Method #

    # Run testing
    ins = ivy.__dict__[class_name](*args_constructor, **kwargs_constructor)
    v_np = None
    if isinstance(ins, ivy.Module):
        if init_with_v:
            v = ivy.Container(
                ins._create_variables(device=device_, dtype=method_input_dtypes[0])
            )
            ins = ivy.__dict__[class_name](*args_constructor, **kwargs_constructor, v=v)
        v = ins.__getattribute__("v")
        v_np = v.cont_map(lambda x, kc: ivy.to_numpy(x) if ivy.is_array(x) else x)
        if method_with_v:
            kwargs_method = dict(**kwargs_method, v=v)
    ret, ret_np_flat = get_ret_and_flattened_np_array(
        ins.__getattribute__(method_name), *args_method, **kwargs_method
    )

    # Compute the return with a Ground Truth backend
    ivy.set_backend(ground_truth_backend)
    args_gt_constructor, kwargs_gt_constructor, _, _, _ = create_args_kwargs(
        args_np=args_np_constructor,
        arg_np_vals=con_arg_np_vals,
        args_idxs=con_args_idxs,
        kwargs_np=kwargs_np_constructor,
        kwarg_np_vals=con_kwarg_np_vals,
        kwargs_idxs=con_kwargs_idxs,
        input_dtypes=init_input_dtypes,
        as_variable_flags=init_as_variable_flags,
        native_array_flags=init_native_array_flags,
    )
    args_gt_method, kwargs_gt_method, _, _, _ = create_args_kwargs(
        args_np=args_np_method,
        arg_np_vals=met_arg_np_vals,
        args_idxs=met_args_idxs,
        kwargs_np=kwargs_np_method,
        kwarg_np_vals=met_kwarg_np_vals,
        kwargs_idxs=met_kwargs_idxs,
        input_dtypes=method_input_dtypes,
        as_variable_flags=method_as_variable_flags,
        native_array_flags=method_native_array_flags,
        container_flags=method_container_flags,
    )
    ins_gt = ivy.__dict__[class_name](*args_gt_constructor, **kwargs_gt_constructor)
    if isinstance(ins_gt, ivy.Module):
        v_gt = v_np.cont_map(
            lambda x, kc: ivy.asarray(x) if isinstance(x, np.ndarray) else x
        )
        kwargs_gt_method = dict(**kwargs_gt_method, v=v_gt)
    ret_from_gt, ret_np_from_gt_flat = get_ret_and_flattened_np_array(
        ins_gt.__getattribute__(method_name), *args_gt_method, **kwargs_gt_method
    )
    fw_list = gradient_unsupported_dtypes(fn=ins.__getattribute__(method_name))
    fw_list2 = gradient_unsupported_dtypes(fn=ins_gt.__getattribute__(method_name))
    for k, v in fw_list2.items():
        if k not in fw_list:
            fw_list[k] = []
        fw_list[k].extend(v)

    ivy.unset_backend()
    # gradient test
    fw = ivy.current_backend_str()
    if (
        test_gradients
        and not fw == "numpy"
        and "bool" not in method_input_dtypes
        and not any(ivy.is_complex_dtype(d) for d in method_input_dtypes)
    ):
        if fw in fw_list:
            if ivy.nested_argwhere(
                method_all_as_kwargs_np,
                lambda x: x.dtype in fw_list[fw] if isinstance(x, np.ndarray) else None,
            ):
                pass
            else:
                gradient_test(
                    fn=[
                        ins.__getattribute__(method_name),
                        ins_gt.__getattribute__(method_name),
                    ],
                    all_as_kwargs_np=method_all_as_kwargs_np,
                    args_np=args_np_method,
                    kwargs_np=kwargs_np_method,
                    input_dtypes=method_input_dtypes,
                    as_variable_flags=method_as_variable_flags,
                    native_array_flags=method_native_array_flags,
                    container_flags=method_container_flags,
                    rtol_=rtol_,
                    atol_=atol_,
                    xs_grad_idxs=xs_grad_idxs,
                    ret_grad_idxs=ret_grad_idxs,
                    ground_truth_backend=ground_truth_backend,
                )

        else:
            gradient_test(
                fn=[
                    ins.__getattribute__(method_name),
                    ins_gt.__getattribute__(method_name),
                ],
                all_as_kwargs_np=method_all_as_kwargs_np,
                args_np=args_np_method,
                kwargs_np=kwargs_np_method,
                input_dtypes=method_input_dtypes,
                as_variable_flags=method_as_variable_flags,
                native_array_flags=method_native_array_flags,
                container_flags=method_container_flags,
                rtol_=rtol_,
                atol_=atol_,
                xs_grad_idxs=xs_grad_idxs,
                ret_grad_idxs=ret_grad_idxs,
                ground_truth_backend=ground_truth_backend,
            )

    # assuming value test will be handled manually in the test function
    if not test_values:
        if return_flat_np_arrays:
            return ret_np_flat, ret_np_from_gt_flat
        return ret, ret_from_gt
    # value test

    if isinstance(rtol_, dict):
        rtol_ = _get_framework_rtol(rtol_, ivy.backend)
    if isinstance(atol_, dict):
        atol_ = _get_framework_atol(atol_, ivy.backend)

    value_test(
        ret_np_flat=ret_np_flat,
        ret_np_from_gt_flat=ret_np_from_gt_flat,
        rtol=rtol_,
        atol=atol_,
    )


def test_frontend_method(
    *,
    init_input_dtypes: Union[ivy.Dtype, List[ivy.Dtype]] = None,
    init_as_variable_flags: Union[List[bool], pf.AsVariableFlags] = None,
    init_num_positional_args: Union[int, pf.NumPositionalArgFn] = 0,
    init_native_array_flags: Union[List[bool], pf.NativeArrayFlags] = None,
    init_all_as_kwargs_np: dict = None,
    method_input_dtypes: Union[ivy.Dtype, List[ivy.Dtype]],
    method_as_variable_flags: Union[List[bool], pf.AsVariableFlags],
    method_num_positional_args: Union[int, pf.NumPositionalArgMethod],
    method_native_array_flags: Union[List[bool], pf.NativeArrayFlags],
    method_all_as_kwargs_np: dict,
    frontend: str,
    frontend_method_data: FrontendMethodData,
    rtol_: float = None,
    atol_: float = 1e-06,
    test_values: Union[bool, str] = True,
):
    """Tests a class-method that consumes (or returns) arrays for the current backend
    by comparing the result with numpy.

    Parameters
    ----------
    init_input_dtypes
        data types of the input arguments to the constructor in order.
    init_as_variable_flags
        dictates whether the corresponding input argument passed to the constructor
        should be treated as an ivy.Variable.
    init_num_positional_args
        number of input arguments that must be passed as positional arguments to the
        constructor.
    init_native_array_flags
        dictates whether the corresponding input argument passed to the constructor
        should be treated as a native array.
    init_all_as_kwargs_np:
        input arguments to the constructor as keyword arguments.
    method_input_dtypes
        data types of the input arguments to the method in order.
    method_as_variable_flags
        dictates whether the corresponding input argument passed to the method should
        be treated as a variable.
    method_num_positional_args
        number of input arguments that must be passed as positional arguments to the
        method.
    method_native_array_flags
        dictates whether the corresponding input argument passed to the method should
        be treated as a native array.
    method_all_as_kwargs_np:
        input arguments to the method as keyword arguments.
    frontend
        current frontend (framework).
    rtol_
        relative tolerance value.
    atol_
        absolute tolerance value.
    test_values
        can be a bool or a string to indicate whether correctness of values should be
        tested. If the value is `with_v`, shapes are tested but not values.

    Returns
    -------
    ret
        optional, return value from the function
    ret_gt
        optional, return value from the Ground Truth function
    """
    _assert_dtypes_are_valid(init_input_dtypes)
    _assert_dtypes_are_valid(method_input_dtypes)

    # split the arguments into their positional and keyword components

    # Constructor arguments #
    # convert single values to length 1 lists
    (init_input_dtypes, init_as_variable_flags, init_native_array_flags,) = as_lists(
        ivy.default(init_input_dtypes, []),
        ivy.default(init_as_variable_flags, []),
        ivy.default(init_native_array_flags, []),
    )
    init_all_as_kwargs_np = ivy.default(init_all_as_kwargs_np, dict())
    (
        method_input_dtypes,
        method_as_variable_flags,
        method_native_array_flags,
    ) = as_lists(
        method_input_dtypes,
        method_as_variable_flags,
        method_native_array_flags,
    )

    args_np_constructor, kwargs_np_constructor = kwargs_to_args_n_kwargs(
        num_positional_args=init_num_positional_args,
        kwargs=init_all_as_kwargs_np,
    )

    # extract all arrays from the arguments and keyword arguments
    con_arg_np_vals, con_args_idxs, con_c_arg_vals = _get_nested_np_arrays(
        args_np_constructor
    )
    con_kwarg_np_vals, con_kwargs_idxs, con_c_kwarg_vals = _get_nested_np_arrays(
        kwargs_np_constructor
    )

    # make all lists equal in length
    num_arrays_constructor = con_c_arg_vals + con_c_kwarg_vals
    if len(init_input_dtypes) < num_arrays_constructor:
        init_input_dtypes = [
            init_input_dtypes[0] for _ in range(num_arrays_constructor)
        ]
    if len(init_as_variable_flags) < num_arrays_constructor:
        init_as_variable_flags = [
            init_as_variable_flags[0] for _ in range(num_arrays_constructor)
        ]
    if len(init_native_array_flags) < num_arrays_constructor:
        init_native_array_flags = [
            init_native_array_flags[0] for _ in range(num_arrays_constructor)
        ]

    # update variable flags to be compatible with float dtype
    init_as_variable_flags = [
        v if ivy.is_float_dtype(d) else False
        for v, d in zip(init_as_variable_flags, init_input_dtypes)
    ]

    # Create Args
    args_constructor, kwargs_constructor, _, _, _ = create_args_kwargs(
        args_np=args_np_constructor,
        arg_np_vals=con_arg_np_vals,
        args_idxs=con_args_idxs,
        kwargs_np=kwargs_np_constructor,
        kwarg_np_vals=con_kwarg_np_vals,
        kwargs_idxs=con_kwargs_idxs,
        input_dtypes=init_input_dtypes,
        as_variable_flags=init_as_variable_flags,
        native_array_flags=init_native_array_flags,
    )
    # End constructor #

    # Method arguments #
    args_np_method, kwargs_np_method = kwargs_to_args_n_kwargs(
        num_positional_args=method_num_positional_args, kwargs=method_all_as_kwargs_np
    )

    # extract all arrays from the arguments and keyword arguments
    met_arg_np_vals, met_args_idxs, met_c_arg_vals = _get_nested_np_arrays(
        args_np_method
    )
    met_kwarg_np_vals, met_kwargs_idxs, met_c_kwarg_vals = _get_nested_np_arrays(
        kwargs_np_method
    )

    # make all lists equal in length
    num_arrays_method = met_c_arg_vals + met_c_kwarg_vals
    if len(method_input_dtypes) < num_arrays_method:
        method_input_dtypes = [method_input_dtypes[0] for _ in range(num_arrays_method)]
    if len(method_as_variable_flags) < num_arrays_method:
        method_as_variable_flags = [
            method_as_variable_flags[0] for _ in range(num_arrays_method)
        ]
    if len(method_native_array_flags) < num_arrays_method:
        method_native_array_flags = [
            method_native_array_flags[0] for _ in range(num_arrays_method)
        ]

    method_as_variable_flags = [
        v if ivy.is_float_dtype(d) else False
        for v, d in zip(method_as_variable_flags, method_input_dtypes)
    ]

    # Create Args
    args_method, kwargs_method, _, _, _ = create_args_kwargs(
        args_np=args_np_method,
        arg_np_vals=met_arg_np_vals,
        args_idxs=met_args_idxs,
        kwargs_np=kwargs_np_method,
        kwarg_np_vals=met_kwarg_np_vals,
        kwargs_idxs=met_kwargs_idxs,
        input_dtypes=method_input_dtypes,
        as_variable_flags=method_as_variable_flags,
        native_array_flags=method_native_array_flags,
    )
    # End Method #

    args_constructor_ivy, kwargs_constructor_ivy = ivy.args_to_ivy(
        *args_constructor, **kwargs_constructor
    )
    args_method_ivy, kwargs_method_ivy = ivy.args_to_ivy(*args_method, **kwargs_method)
    args_constructor_np = ivy.nested_map(
        args_constructor_ivy,
        lambda x: ivy.to_numpy(x._data) if isinstance(x, ivy.Array) else x,
        shallow=False,
    )
    kwargs_constructor_np = ivy.nested_map(
        kwargs_constructor_ivy,
        lambda x: ivy.to_numpy(x._data) if isinstance(x, ivy.Array) else x,
        shallow=False,
    )
    args_method_np = ivy.nested_map(
        args_method_ivy,
        lambda x: ivy.to_numpy(x._data) if isinstance(x, ivy.Array) else x,
        shallow=False,
    )
    kwargs_method_np = ivy.nested_map(
        kwargs_method_ivy,
        lambda x: ivy.to_numpy(x._data) if isinstance(x, ivy.Array) else x,
        shallow=False,
    )

    ivy_frontend_creation_fn = getattr(
        frontend_method_data.ivy_init_module, frontend_method_data.init_name
    )
    # Run testing
    ins = ivy_frontend_creation_fn(*args_constructor, **kwargs_constructor)
    ret, ret_np_flat = get_ret_and_flattened_np_array(
        ins.__getattribute__(frontend_method_data.method_name),
        *args_method,
        **kwargs_method,
    )

    # Compute the return with the native frontend framework
    ivy.set_backend(frontend)
    args_constructor_frontend = ivy.nested_map(
        args_constructor_np,
        lambda x: ivy.native_array(x) if isinstance(x, np.ndarray) else x,
        shallow=False,
    )
    kwargs_constructor_frontend = ivy.nested_map(
        kwargs_constructor_np,
        lambda x: ivy.native_array(x) if isinstance(x, np.ndarray) else x,
        shallow=False,
    )
    args_method_frontend = ivy.nested_map(
        args_method_np,
        lambda x: ivy.native_array(x)
        if isinstance(x, np.ndarray)
        else ivy.as_native_dtype(x)
        if isinstance(x, ivy.Dtype)
        else ivy.as_native_dev(x)
        if isinstance(x, ivy.Device)
        else x,
        shallow=False,
    )
    kwargs_method_frontend = ivy.nested_map(
        kwargs_method_np,
        lambda x: ivy.native_array(x) if isinstance(x, np.ndarray) else x,
        shallow=False,
    )

    # change ivy dtypes to native dtypes
    if "dtype" in kwargs_method_frontend:
        kwargs_method_frontend["dtype"] = ivy.as_native_dtype(
            kwargs_method_frontend["dtype"]
        )

    # change ivy device to native devices
    if "device" in kwargs_method_frontend:
        kwargs_method_frontend["device"] = ivy.as_native_dev(
            kwargs_method_frontend["device"]
        )
    frontend_creation_fn = getattr(
        frontend_method_data.framework_init_module, frontend_method_data.init_name
    )
    ins_gt = frontend_creation_fn(
        *args_constructor_frontend, **kwargs_constructor_frontend
    )
    frontend_ret = ins_gt.__getattribute__(frontend_method_data.method_name)(
        *args_method_frontend, **kwargs_method_frontend
    )
    if frontend == "tensorflow" and isinstance(frontend_ret, tf.TensorShape):
        frontend_ret_np_flat = [np.asarray(frontend_ret, dtype=np.int32)]
    elif ivy.isscalar(frontend_ret):
        frontend_ret_np_flat = [np.asarray(frontend_ret)]
    else:
        # tuplify the frontend return
        if not isinstance(frontend_ret, tuple):
            frontend_ret = (frontend_ret,)
        frontend_ret_idxs = ivy.nested_argwhere(frontend_ret, ivy.is_native_array)
        frontend_ret_flat = ivy.multi_index_nest(frontend_ret, frontend_ret_idxs)
        frontend_ret_np_flat = [ivy.to_numpy(x) for x in frontend_ret_flat]
    ivy.unset_backend()

    # assuming value test will be handled manually in the test function
    if not test_values:
        return ret, frontend_ret

    # value test
    if isinstance(rtol_, dict):
        rtol_ = _get_framework_rtol(rtol_, ivy.backend)
    if isinstance(atol_, dict):
        atol_ = _get_framework_atol(atol_, ivy.backend)

    value_test(
        ret_np_flat=ret_np_flat,
        ret_np_from_gt_flat=frontend_ret_np_flat,
        rtol=rtol_,
        atol=atol_,
        ground_truth_backend=frontend,
    )


# Helpers
DEFAULT_RTOL = None
DEFAULT_ATOL = 1e-06


def _get_framework_rtol(rtols: dict, current_fw: str):
    if current_fw in rtols.keys():
        return rtols[current_fw]
    return DEFAULT_RTOL


def _get_framework_atol(atols: dict, current_fw: str):
    if current_fw in atols.keys():
        return atols[current_fw]
    return DEFAULT_ATOL


def _get_nested_np_arrays(nest):
    """
    A helper function to search for a NumPy arrays in a nest
    Parameters
    ----------
    nest
        nest to search in.

    Returns
    -------
         Items found, indices, and total number of arrays found
    """
    indices = ivy.nested_argwhere(nest, lambda x: isinstance(x, np.ndarray))
    ret = ivy.multi_index_nest(nest, indices)
    return ret, indices, len(ret)


def create_args_kwargs(
    *,
    args_np,
    arg_np_vals,
    args_idxs,
    kwargs_np,
    kwarg_np_vals,
    kwargs_idxs,
    input_dtypes,
    as_variable_flags,
    native_array_flags=None,
    container_flags=None,
):
    """Creates arguments and keyword-arguments for the function to test.

    Parameters
    ----------
    args_np
        A dictionary of arguments in Numpy.
    kwargs_np
        A dictionary of keyword-arguments in Numpy.
    input_dtypes
        data-types of the input arguments and keyword-arguments.
    as_variable_flags
        A list of booleans. if True for a corresponding input argument, it is called
        as an variable.
    native_array_flags
        if not None, the corresponding argument is called as a Native Array.
    container_flags
        if not None, the corresponding argument is called as an Ivy Container.

    Returns
    -------
    Arguments, Keyword-arguments, number of arguments, and indexes on arguments and
    keyword-arguments.
    """
    # create args
    num_arg_vals = len(arg_np_vals)
    arg_array_vals = [
        ivy.array(x, dtype=d) for x, d in zip(arg_np_vals, input_dtypes[:num_arg_vals])
    ]
    arg_array_vals = [
        _variable(x) if v else x
        for x, v in zip(arg_array_vals, as_variable_flags[:num_arg_vals])
    ]
    if native_array_flags:
        arg_array_vals = [
            ivy.to_native(x) if n else x
            for x, n in zip(arg_array_vals, native_array_flags[:num_arg_vals])
        ]
    if container_flags:
        arg_array_vals = [
            as_cont(x=x) if c else x
            for x, c in zip(arg_array_vals, container_flags[:num_arg_vals])
        ]
    args = ivy.copy_nest(args_np, to_mutable=False)
    ivy.set_nest_at_indices(args, args_idxs, arg_array_vals)

    # create kwargs
    kwarg_array_vals = [
        ivy.array(x, dtype=d)
        for x, d in zip(kwarg_np_vals, input_dtypes[num_arg_vals:])
    ]
    kwarg_array_vals = [
        _variable(x) if v else x
        for x, v in zip(kwarg_array_vals, as_variable_flags[num_arg_vals:])
    ]
    if native_array_flags:
        kwarg_array_vals = [
            ivy.to_native(x) if n else x
            for x, n in zip(kwarg_array_vals, native_array_flags[num_arg_vals:])
        ]
    if container_flags:
        kwarg_array_vals = [
            as_cont(x=x) if c else x
            for x, c in zip(kwarg_array_vals, container_flags[num_arg_vals:])
        ]
    kwargs = ivy.copy_nest(kwargs_np, to_mutable=False)
    ivy.set_nest_at_indices(kwargs, kwargs_idxs, kwarg_array_vals)
    return args, kwargs, num_arg_vals, args_idxs, kwargs_idxs


def convtrue(argument):
    """Convert NativeClass in argument to true framework counter part"""
    if isinstance(argument, NativeClass):
        return argument._native_class
    return argument


def kwargs_to_args_n_kwargs(*, num_positional_args, kwargs):
    """Splits the kwargs into args and kwargs, with the first num_positional_args ported
    to args.
    """
    args = [v for v in list(kwargs.values())[:num_positional_args]]
    kwargs = {k: kwargs[k] for k in list(kwargs.keys())[num_positional_args:]}
    return args, kwargs


def flatten_fw_and_to_np(*, ret, fw):
    """Returns a flattened numpy version of the arrays in ret for a given framework."""
    if not isinstance(ret, tuple):
        ret = (ret,)
    if fw == "jax":
        ret_idxs = ivy.nested_argwhere(
            ret, lambda x: ivy.is_ivy_array(x) or is_jax_native_array(x)
        )
    elif fw == "numpy":
        ret_idxs = ivy.nested_argwhere(
            ret, lambda x: ivy.is_ivy_array(x) or is_numpy_native_array(x)
        )
    elif fw == "tensorflow":
        ret_idxs = ivy.nested_argwhere(
            ret, lambda x: ivy.is_ivy_array(x) or is_tensorflow_native_array(x)
        )
    else:
        ret_idxs = ivy.nested_argwhere(
            ret, lambda x: ivy.is_ivy_array(x) or is_torch_native_array(x)
        )
    if len(ret_idxs) == 0:
        ret_idxs = ivy.nested_argwhere(ret, ivy.isscalar)
        ret_flat = ivy.multi_index_nest(ret, ret_idxs)
        ret_flat = [
            ivy.asarray(x, dtype=ivy.Dtype(str(np.asarray(x).dtype))) for x in ret_flat
        ]
    else:
        ret_flat = ivy.multi_index_nest(ret, ret_idxs)
    # convert the return to NumPy
    ret_np_flat = [ivy.to_numpy(x) for x in ret_flat]
    return ret_np_flat


def flatten(*, ret):
    """Returns a flattened numpy version of the arrays in ret."""
    if not isinstance(ret, tuple):
        ret = (ret,)
    ret_idxs = ivy.nested_argwhere(ret, ivy.is_ivy_array)
    # no ivy array in the returned values, which means it returned scalar
    if len(ret_idxs) == 0:
        ret_idxs = ivy.nested_argwhere(ret, ivy.isscalar)
        ret_flat = ivy.multi_index_nest(ret, ret_idxs)
        ret_flat = [
            ivy.asarray(x, dtype=ivy.Dtype(str(np.asarray(x).dtype))) for x in ret_flat
        ]
    else:
        ret_flat = ivy.multi_index_nest(ret, ret_idxs)
    return ret_flat


def flatten_and_to_np(*, ret):
    # flatten the return
    ret_flat = flatten(ret=ret)
    return [ivy.to_numpy(x) for x in ret_flat]


def get_ret_and_flattened_np_array(fn, *args, **kwargs):
    """
    Runs func with args and kwargs, and returns the result along with its flattened
    version.
    """
    ret = fn(*args, **kwargs)

    def map_fn(x):
        if _is_frontend_array(x):
            return x.ivy_array
        if isinstance(x, ivy.functional.frontends.numpy.ndarray):
            return x.ivy_array
        return x

    ret = ivy.nested_map(ret, map_fn, include_derived={tuple: True})
    return ret, flatten_and_to_np(ret=ret)


def get_frontend_ret(fn, *args, **kwargs):
    ret = fn(*args, **kwargs)
    ret = ivy.nested_map(ret, _frontend_array_to_ivy, include_derived={tuple: True})
    return ret


def args_to_container(array_args):
    array_args_container = ivy.Container({str(k): v for k, v in enumerate(array_args)})
    return array_args_container


def as_lists(*args):
    """Changes the elements in args to be of type list."""
    return (a if isinstance(a, list) else [a] for a in args)


def as_cont(*, x):
    """Returns x as an Ivy Container, containing x at all its leaves."""
    return ivy.Container({"a": x, "b": {"c": x, "d": x}})


def var_fn(x, *, dtype=None, device=None):
    """Returns x as a variable wrapping an Ivy Array with given dtype and device"""
    return _variable(ivy.array(x, dtype=dtype, device=device))


def gradient_incompatible_function(*, fn):
    return (
        not ivy.supports_gradients
        and hasattr(fn, "computes_gradients")
        and fn.computes_gradients
    )


def gradient_unsupported_dtypes(*, fn):
    visited = set()
    to_visit = [fn]
    out, res = {}, {}
    while to_visit:
        fn = to_visit.pop()
        if fn in visited:
            continue
        visited.add(fn)
        unsupported_grads = (
            fn.unsupported_gradients if hasattr(fn, "unsupported_gradients") else {}
        )
        for k, v in unsupported_grads.items():
            if k not in out:
                out[k] = []
            out[k].extend(v)
        # skip if it's not a function
        if not (inspect.isfunction(fn) or inspect.ismethod(fn)):
            continue
        fl = _get_function_list(fn)
        res = _get_functions_from_string(fl, __import__(fn.__module__))
        to_visit.extend(res)
    return out


def _is_frontend_array(x):
    return (
        isinstance(x, ndarray)
        or isinstance(x, torch_tensor)
        or isinstance(x, tf_tensor)
        or isinstance(x, DeviceArray)
    )


def _frontend_array_to_ivy(x):
    if (
        isinstance(x, ndarray)
        or isinstance(x, torch_tensor)
        or isinstance(x, tf_tensor)
        or isinstance(x, DeviceArray)
    ):
        return x.ivy_array
    else:
        return x<|MERGE_RESOLUTION|>--- conflicted
+++ resolved
@@ -628,39 +628,36 @@
             kwargs_frontend, fn=convtrue, include_derived=True, max_depth=10
         )
 
-<<<<<<< HEAD
-            # compute the return via the frontend framework
-            module_name = fn_tree[25 : fn_tree.rfind(".")]
-            frontend_fw = importlib.import_module(module_name)
-            try:
-                frontend_ret = frontend_fw.__dict__[fn_name](
-                    *args_frontend, **kwargs_frontend
-                )
-            except KeyError:
-                try:
-                    # catch cases where the alias belongs to a higher-level module
-                    # e.g. torch.inverse tested as an alias to torch.linalg.inv
-                    higher_module_name = module_name[: module_name.rfind(".")]
-                    frontend_fw = importlib.import_module(higher_module_name)
-                    frontend_ret = frontend_fw.__dict__[fn_name](
-                        *args_frontend, **kwargs_frontend
-                    )
-                except KeyError:
-                    if frontend == 'tensorflow':
-                        compat_module_name = 'tensorflow.compat.v1' + module_name[
-                                                               module_name.rfind("."):]
-                        frontend_fw = importlib.import_module(compat_module_name)
-                        frontend_ret = frontend_fw.__dict__[fn_name](
-                            *args_frontend, **kwargs_frontend
-                        )
-                    else:
-                        raise
-=======
         # compute the return via the frontend framework
         module_name = fn_tree[25 : fn_tree.rfind(".")]
         frontend_fw = importlib.import_module(module_name)
         frontend_ret = frontend_fw.__dict__[fn_name](*args_frontend, **kwargs_frontend)
->>>>>>> b7fd2c63
+            # # compute the return via the frontend framework
+            # module_name = fn_tree[25 : fn_tree.rfind(".")]
+            # frontend_fw = importlib.import_module(module_name)
+            # try:
+            #     frontend_ret = frontend_fw.__dict__[fn_name](
+            #         *args_frontend, **kwargs_frontend
+            #     )
+            # except KeyError:
+            #     try:
+            #         # catch cases where the alias belongs to a higher-level module
+            #         # e.g. torch.inverse tested as an alias to torch.linalg.inv
+            #         higher_module_name = module_name[: module_name.rfind(".")]
+            #         frontend_fw = importlib.import_module(higher_module_name)
+            #         frontend_ret = frontend_fw.__dict__[fn_name](
+            #             *args_frontend, **kwargs_frontend
+            #         )
+            #     except KeyError:
+            #         if frontend == 'tensorflow':
+            #             compat_module_name = 'tensorflow.compat.v1' + module_name[
+            #                                                    module_name.rfind("."):]
+            #             frontend_fw = importlib.import_module(compat_module_name)
+            #             frontend_ret = frontend_fw.__dict__[fn_name](
+            #                 *args_frontend, **kwargs_frontend
+            #             )
+            #         else:
+            #             raise
 
         if ivy.isscalar(frontend_ret):
             frontend_ret_np_flat = [np.asarray(frontend_ret)]
