--- conflicted
+++ resolved
@@ -720,20 +720,6 @@
             test_flags=test_flags,
             on_device=on_device,
         )
-
-<<<<<<< HEAD
-        # strip the decorator to get an Ivy array
-        # ToDo, fix testing for jax frontend for x32
-        if frontend == "jax":
-            importlib.import_module("ivy.functional.frontends.jax").config.update(
-                "jax_enable_x64", True
-            )
-=======
-        # Make copy for arguments for functions that might use
-        # inplace update by default
-        copy_kwargs = copy.deepcopy(kwargs)
-        copy_args = copy.deepcopy(args)
->>>>>>> 467f44ed
 
         # Frontend array generation
         create_frontend_array = local_importer.import_module(
@@ -928,27 +914,6 @@
                 _frontend_array_to_ivy, ret, include_derived={"tuple": True}
             )
 
-<<<<<<< HEAD
-        def arrays_to_numpy(x):
-            if test_flags.generate_frontend_arrays:
-                return ivy_backend.to_numpy(x.ivy_array) if _is_frontend_array(x) else x
-            return (
-                ivy_backend.to_numpy(x._data) if isinstance(x, ivy_backend.Array) else x
-            )
-
-        gt_args_np = ivy.nested_map(
-            copy_args_for_gt_test,
-            arrays_to_numpy,
-            shallow=False,
-        )
-        gt_kwargs_np = ivy.nested_map(
-            copy_kwargs_for_gt_test,
-            arrays_to_numpy,
-            shallow=False,
-        )
-
-=======
->>>>>>> 467f44ed
     # create frontend framework args
     frontend_config = get_frontend_config(frontend)
     args_frontend = ivy.nested_map(
