--- conflicted
+++ resolved
@@ -1050,13 +1050,8 @@
         data types of the input arguments to the method in order.
     method_as_variable_flags
         dictates whether the corresponding input argument passed to the method should
-<<<<<<< HEAD
         be treated as a variable.
     num_positional_args_method
-=======
-        be treated as an ivy.Variable.
-    method_num_positional_args
->>>>>>> 97a10458
         number of input arguments that must be passed as positional arguments to the
         method.
     method_native_array_flags
