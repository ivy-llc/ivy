# global
import copy
from typing import Union, List
import numpy as np
import types
import importlib
import inspect
from collections import OrderedDict


try:
    import tensorflow as tf
except ImportError:
    tf = types.SimpleNamespace()
    tf.TensorShape = None

# local
from .pipeline_helper import BackendHandler, BackendHandlerMode, get_frontend_config
import ivy
from ivy_tests.test_ivy.helpers.test_parameter_flags import FunctionTestFlags
import ivy_tests.test_ivy.helpers.test_parameter_flags as pf
import ivy_tests.test_ivy.helpers.globals as t_globals
from ivy.functional.ivy.data_type import _get_function_list, _get_functions_from_string
from ivy_tests.test_ivy.test_frontends import NativeClass
from ivy_tests.test_ivy.helpers.structs import FrontendMethodData
from .assertions import (
    value_test,
    check_unsupported_dtype,
)


# Temporary (.so) configuration
def compiled_if_required(backend: str, fn, test_compile=False, args=None, kwargs=None):
    with BackendHandler.update_backend(backend) as ivy_backend:
        if test_compile:
            fn = ivy_backend.compile(fn, args=args, kwargs=kwargs)
    return fn


# Ivy Function testing ##########################

# Test Function Helpers ###############


def _find_instance_in_args(backend: str, args, array_indices, mask):
    """
    Find the first element in the arguments that is considered to be an instance of
    Array or Container class.

    Parameters
    ----------
    args
        Arguments to iterate over
    array_indices
        Indices of arrays that exists in the args
    mask
        Boolean mask for whether the corrseponding element in (args) has a
        generated test_flags.native_array as False or test_flags.container as
        true

    Returns
    -------
        First found instance in the arguments and the updates arguments not
        including the instance
    """
    i = 0
    for i, a in enumerate(mask):
        if a:
            break
    instance_idx = array_indices[i]
    with BackendHandler.update_backend(backend) as ivy_backend:
        instance = ivy_backend.index_nest(args, instance_idx)
        new_args = ivy_backend.copy_nest(args, to_mutable=False)
        ivy_backend.prune_nest_at_index(new_args, instance_idx)
    return instance, new_args


def _get_frontend_submodules(fn_tree: str, gt_fn_tree: str):
    split_index = fn_tree.rfind(".")
    frontend_submods, fn_name = fn_tree[:split_index], fn_tree[split_index + 1 :]

    # if gt_fn_tree and gt_fn_name are different from our frontend structure
    if gt_fn_tree is not None:
        split_index = gt_fn_tree.rfind(".")
        gt_frontend_submods, gt_fn_name = (
            gt_fn_tree[:split_index],
            gt_fn_tree[split_index + 1 :],
        )
    else:
        gt_frontend_submods, gt_fn_name = fn_tree[25 : fn_tree.rfind(".")], fn_name
    return frontend_submods, fn_name, gt_frontend_submods, gt_fn_name


def test_function(
    *,
    input_dtypes: Union[ivy.Dtype, List[ivy.Dtype]],
    test_flags: FunctionTestFlags,
    fn_name: str,
    rtol_: float = None,
    atol_: float = 1e-06,
    tolerance_dict: dict = None,
    test_values: bool = True,
    xs_grad_idxs=None,
    ret_grad_idxs=None,
    backend_to_test: str,
    on_device: str,
    return_flat_np_arrays: bool = False,
    **all_as_kwargs_np,
):
    """
    Test a function that consumes (or returns) arrays for the current backend by
    comparing the result with numpy.

    Parameters
    ----------
    input_dtypes
        data types of the input arguments in order.
    test_flags
        FunctionTestFlags object that stores all testing flags, including:
        num_positional_args, with_out, instance_method, as_variable,
        native_arrays, container, gradient
    fw
        current backend (framework).
    fn_name
        name of the function to test.
    rtol_
        relative tolerance value.
    atol_
        absolute tolerance value.
    tolerance_dict
        (Optional) dictionary of tolerance values for each dtype.
    test_values
        if True, test for the correctness of the resulting values.
    xs_grad_idxs
        Indices of the input arrays to compute gradients with respect to. If None,
        gradients are returned with respect to all input arrays. (Default value = None)
    ret_grad_idxs
        Indices of the returned arrays for which to return computed gradients. If None,
        gradients are returned for all returned arrays. (Default value = None)
    on_device
        The device on which to create arrays
    return_flat_np_arrays
        If test_values is False, this flag dictates whether the original returns are
        returned, or whether the flattened numpy arrays are returned.
    all_as_kwargs_np
        input arguments to the function as keyword arguments.

    Returns
    -------
    ret
        optional, return value from the function
    ret_gt
        optional, return value from the Ground Truth function

    Examples
    --------
    >>> input_dtypes = 'float64'
    >>> as_variable_flags = False
    >>> with_out = False
    >>> num_positional_args = 0
    >>> native_array_flags = False
    >>> container_flags = False
    >>> instance_method = False
    >>> test_flags = FunctionTestFlags(num_positional_args, with_out,
        instance_method,
        as_variable,
        native_arrays,
        container_flags,
        none)
    >>> fw = "torch"
    >>> fn_name = "abs"
    >>> x = np.array([-1])
    >>> test_function(input_dtypes, test_flags, fw, fn_name, x=x)

    >>> input_dtypes = ['float64', 'float32']
    >>> as_variable_flags = [False, True]
    >>> with_out = False
    >>> num_positional_args = 1
    >>> native_array_flags = [True, False]
    >>> container_flags = [False, False]
    >>> instance_method = False
    >>> test_flags = FunctionTestFlags(num_positional_args, with_out,
        instance_method,
        as_variable,
        native_arrays,
        container_flags,
        none)
    >>> fw = "numpy"
    >>> fn_name = "add"
    >>> x1 = np.array([1, 3, 4])
    >>> x2 = np.array([-3, 15, 24])
    >>> test_function(input_dtypes, test_flags, fw, fn_name, x1=x1, x2=x2)
    """
    # ToDo add with_backend refactor in GC
    _switch_backend_context(test_flags.test_compile)

    # split the arguments into their positional and keyword components
    args_np, kwargs_np = kwargs_to_args_n_kwargs(
        num_positional_args=test_flags.num_positional_args, kwargs=all_as_kwargs_np
    )

    # Extract all arrays from the arguments and keyword arguments
    arg_np_arrays, arrays_args_indices, n_args_arrays = _get_nested_np_arrays(args_np)
    kwarg_np_arrays, arrays_kwargs_indices, n_kwargs_arrays = _get_nested_np_arrays(
        kwargs_np
    )

    # Make all array-specific test flags and dtypes equal in length
    total_num_arrays = n_args_arrays + n_kwargs_arrays
    if len(input_dtypes) < total_num_arrays:
        input_dtypes = [input_dtypes[0] for _ in range(total_num_arrays)]
    if len(test_flags.as_variable) < total_num_arrays:
        test_flags.as_variable = [
            test_flags.as_variable[0] for _ in range(total_num_arrays)
        ]
    if len(test_flags.native_arrays) < total_num_arrays:
        test_flags.native_arrays = [
            test_flags.native_arrays[0] for _ in range(total_num_arrays)
        ]
    if len(test_flags.container) < total_num_arrays:
        test_flags.container = [
            test_flags.container[0] for _ in range(total_num_arrays)
        ]

    with BackendHandler.update_backend(backend_to_test) as ivy_backend:
        # Update variable flags to be compatible with float dtype and with_out args
        test_flags.as_variable = [
            v if ivy_backend.is_float_dtype(d) and not test_flags.with_out else False
            for v, d in zip(test_flags.as_variable, input_dtypes)
        ]

    # update instance_method flag to only be considered if the
    # first term is either an ivy.Array or ivy.Container
    instance_method = test_flags.instance_method and (
        not test_flags.native_arrays[0] or test_flags.container[0]
    )

    args, kwargs = create_args_kwargs(
        backend=backend_to_test,
        args_np=args_np,
        arg_np_vals=arg_np_arrays,
        args_idxs=arrays_args_indices,
        kwargs_np=kwargs_np,
        kwarg_np_vals=kwarg_np_arrays,
        kwargs_idxs=arrays_kwargs_indices,
        input_dtypes=input_dtypes,
        test_flags=test_flags,
        on_device=on_device,
    )

    with BackendHandler.update_backend(backend_to_test) as ivy_backend:
        # If function doesn't have an out argument but an out argument is given
        # or a test with out flag is True
        if ("out" in kwargs or test_flags.with_out) and "out" not in inspect.signature(
            getattr(ivy_backend, fn_name)
        ).parameters:
            raise Exception(f"Function {fn_name} does not have an out parameter")

        # Run either as an instance method or from the API directly
        instance = None
        if instance_method:
            array_or_container_mask = [
                (not native_flag) or container_flag
                for native_flag, container_flag in zip(
                    test_flags.native_arrays, test_flags.container
                )
            ]

            # Boolean mask for args and kwargs True if an entry's
            # test Array flag is True or test Container flag is true
            args_instance_mask = array_or_container_mask[
                : test_flags.num_positional_args
            ]
            kwargs_instance_mask = array_or_container_mask[
                test_flags.num_positional_args :
            ]

            if any(args_instance_mask):
                instance, args = _find_instance_in_args(
                    backend_to_test, args, arrays_args_indices, args_instance_mask
                )
            else:
                instance, kwargs = _find_instance_in_args(
                    backend_to_test, kwargs, arrays_kwargs_indices, kwargs_instance_mask
                )

            if test_flags.test_compile:
                target_fn = lambda instance, *args, **kwargs: instance.__getattribute__(
                    fn_name
                )(*args, **kwargs)
                args = [instance, *args]
            else:
                target_fn = instance.__getattribute__(fn_name)
        else:
            target_fn = ivy_backend.__dict__[fn_name]

        ret_from_target, ret_np_flat_from_target = get_ret_and_flattened_np_array(
            backend_to_test,
            target_fn,
            *args,
            test_compile=test_flags.test_compile,
            **kwargs,
        )

        assert ivy_backend.nested_map(
            ret_from_target,
            lambda x: ivy_backend.is_ivy_array(x) if ivy_backend.is_array(x) else True,
        ), "Ivy function returned non-ivy arrays: {}".format(ret_from_target)

        # Assert indices of return if the indices of the out array provided
        if test_flags.with_out and not test_flags.test_compile:
            test_ret = (
                ret_from_target[getattr(ivy_backend.__dict__[fn_name], "out_index")]
                if hasattr(ivy_backend.__dict__[fn_name], "out_index")
                else ret_from_target
            )
            out = ivy_backend.nested_map(
                test_ret, ivy_backend.zeros_like, to_mutable=True, include_derived=True
            )
            if instance_method:
                (
                    ret_from_target,
                    ret_np_flat_from_target,
                ) = get_ret_and_flattened_np_array(
                    backend_to_test,
                    instance.__getattribute__(fn_name),
                    *args,
                    **kwargs,
                    out=out,
                )
            else:
                (
                    ret_from_target,
                    ret_np_flat_from_target,
                ) = get_ret_and_flattened_np_array(
                    backend_to_test,
                    ivy_backend.__dict__[fn_name],
                    *args,
                    **kwargs,
                    out=out,
                )
            test_ret = (
                ret_from_target[getattr(ivy_backend.__dict__[fn_name], "out_index")]
                if hasattr(ivy_backend.__dict__[fn_name], "out_index")
                else ret_from_target
            )
            assert not ivy_backend.nested_any(
                ivy_backend.nested_multi_map(
                    lambda x, _: x[0] is x[1], [test_ret, out]
                ),
                lambda x: not x,
            )
            if not max(test_flags.container) and ivy_backend.native_inplace_support:
                # these backends do not always support native inplace updates
                assert not ivy_backend.nested_any(
                    ivy_backend.nested_multi_map(
                        lambda x, _: x[0].data is x[1].data, [test_ret, out]
                    ),
                    lambda x: not x,
                )

            test_ret = (
                ret_from_target[getattr(ivy_backend.__dict__[fn_name], "out_index")]
                if hasattr(ivy_backend.__dict__[fn_name], "out_index")
                else ret_from_target
            )
            assert not ivy_backend.nested_any(
                ivy_backend.nested_multi_map(
                    lambda x, _: x[0] is x[1], [test_ret, out]
                ),
                lambda x: not x,
            ), "the array in out argument does not contain same value as the returned"
            if not max(test_flags.container) and ivy_backend.native_inplace_support:
                # these backends do not always support native inplace updates
                assert not ivy_backend.nested_any(
                    ivy_backend.nested_multi_map(
                        lambda x, _: x[0].data is x[1].data, [test_ret, out]
                    ),
                    lambda x: not x,
                ), (
                    "the array in out argument does not contain same value as the"
                    " returned"
                )

        # compute the return with a Ground Truth backend
        ret_device = None
        if isinstance(ret_from_target, ivy_backend.Array):
            ret_device = ivy_backend.dev(ret_from_target)

    # compute the return with a Ground Truth backend
    with BackendHandler.update_backend(test_flags.ground_truth_backend) as gt_backend:
        gt_backend.set_default_device(on_device)  # TODO remove
        args, kwargs = create_args_kwargs(
            backend=test_flags.ground_truth_backend,
            args_np=args_np,
            arg_np_vals=arg_np_arrays,
            args_idxs=arrays_args_indices,
            kwargs_np=kwargs_np,
            kwargs_idxs=arrays_kwargs_indices,
            kwarg_np_vals=kwarg_np_arrays,
            input_dtypes=input_dtypes,
            test_flags=test_flags,
            on_device=on_device,
        )
        ret_from_gt, ret_np_from_gt_flat = get_ret_and_flattened_np_array(
            test_flags.ground_truth_backend,
            gt_backend.__dict__[fn_name],
            *args,
            test_compile=test_flags.test_compile,
            **kwargs,
        )
        assert gt_backend.nested_map(
            ret_from_gt,
            lambda x: gt_backend.is_ivy_array(x) if gt_backend.is_array(x) else True,
        ), "Ground-truth function returned non-ivy arrays: {}".format(ret_from_gt)
        if test_flags.with_out and not test_flags.test_compile:
            test_ret_from_gt = (
                ret_from_gt[getattr(gt_backend.__dict__[fn_name], "out_index")]
                if hasattr(gt_backend.__dict__[fn_name], "out_index")
                else ret_from_gt
            )
            out_from_gt = gt_backend.nested_map(
                test_ret_from_gt,
                gt_backend.zeros_like,
                to_mutable=True,
                include_derived=True,
            )
            ret_from_gt, ret_np_from_gt_flat = get_ret_and_flattened_np_array(
                test_flags.ground_truth_backend,
                gt_backend.__dict__[fn_name],
                *args,
                test_compile=test_flags.test_compile,
                **kwargs,
                out=out_from_gt,
            )

        ret_from_gt_device = None
        if isinstance(ret_from_gt, gt_backend.Array):
            ret_from_gt_device = gt_backend.dev(ret_from_gt)

        # TODO clearly this is not the best way to test gradients
        # This should be more efficient and easier to read
        # Gradient test
        fw_list = gradient_unsupported_dtypes(fn=gt_backend.__dict__[fn_name])
        if (
            test_flags.test_gradients
            and not instance_method
            and "bool" not in input_dtypes
            and not any(gt_backend.is_complex_dtype(d) for d in input_dtypes)
        ):
            if backend_to_test not in fw_list or not gt_backend.nested_argwhere(
                all_as_kwargs_np,
                lambda x: (
                    x.dtype in fw_list[backend_to_test]
                    if isinstance(x, np.ndarray)
                    else None
                ),
            ):
                gradient_test(
                    fn=fn_name,
                    all_as_kwargs_np=all_as_kwargs_np,
                    args_np=args_np,
                    kwargs_np=kwargs_np,
                    input_dtypes=input_dtypes,
                    test_flags=test_flags,
                    rtol_=rtol_,
                    atol_=atol_,
                    tolerance_dict=tolerance_dict,
                    xs_grad_idxs=xs_grad_idxs,
                    ret_grad_idxs=ret_grad_idxs,
                    ground_truth_backend=test_flags.ground_truth_backend,
                    backend_to_test=backend_to_test,
                    on_device=on_device,
                )

    assert ret_device == ret_from_gt_device, (
        f"ground truth backend ({test_flags.ground_truth_backend}) returned array on"
        f" device {ret_from_gt_device} but target backend ({backend_to_test})"
        f" returned array on device {ret_device}"
    )
    if ret_device is not None:
        assert ret_device == on_device, (
            f"device is set to {on_device}, but ground truth produced array on"
            f" {ret_device}"
        )

    # assuming value test will be handled manually in the test function
    if not test_values:
        if return_flat_np_arrays:
            return ret_np_flat_from_target, ret_np_from_gt_flat
        return ret_from_target, ret_from_gt

    if isinstance(rtol_, dict):
        rtol_ = _get_framework_rtol(rtol_, backend_to_test)
    if isinstance(atol_, dict):
        atol_ = _get_framework_atol(atol_, backend_to_test)

    # value test
    value_test(
        ret_np_flat=ret_np_flat_from_target,
        ret_np_from_gt_flat=ret_np_from_gt_flat,
        rtol=rtol_,
        atol=atol_,
        specific_tolerance_dict=tolerance_dict,
        backend=backend_to_test,
        ground_truth_backend=test_flags.ground_truth_backend,
    )


def test_frontend_function(
    *,
    input_dtypes: Union[ivy.Dtype, List[ivy.Dtype]],
    test_flags: pf.frontend_function_flags,
    backend_to_test: str,
    on_device="cpu",
    frontend: str,
    fn_tree: str,
    gt_fn_tree: str = None,
    rtol: float = None,
    atol: float = 1e-06,
    tolerance_dict: dict = None,
    test_values: bool = True,
    **all_as_kwargs_np,
):
    """
    Test a frontend function for the current backend by comparing the result with the
    function in the associated framework.

    Parameters
    ----------
    input_dtypes
        data types of the input arguments in order.
    all_aliases
        a list of strings containing all aliases for that function
        in the current frontend with their full namespaces.
    frontend
        current frontend (framework).
    fn_tree
        Path to function in frontend framework namespace.
    gt_fn_tree
        Path to function in ground truth framework namespace.
    rtol
        relative tolerance value.
    atol
        absolute tolerance value.
    tolerance_dict
        dictionary of tolerance values for specific dtypes.
    test_values
        if True, test for the correctness of the resulting values.
    all_as_kwargs_np
        input arguments to the function as keyword arguments.

    Returns
    -------
    ret
        optional, return value from the function
    ret_np
        optional, return value from the Numpy function
    """
    # ToDo add with_backend refactor in GC
    _switch_backend_context(test_flags.test_compile)

    assert (
        not test_flags.with_out or not test_flags.inplace
    ), "only one of with_out or with_inplace can be set as True"

    # split the arguments into their positional and keyword components
    args_np, kwargs_np = kwargs_to_args_n_kwargs(
        num_positional_args=test_flags.num_positional_args, kwargs=all_as_kwargs_np
    )

    # extract all arrays from the arguments and keyword arguments
    arg_np_vals, args_idxs, c_arg_vals = _get_nested_np_arrays(args_np)
    kwarg_np_vals, kwargs_idxs, c_kwarg_vals = _get_nested_np_arrays(kwargs_np)
    # make all lists equal in length
    num_arrays = c_arg_vals + c_kwarg_vals
    if len(input_dtypes) < num_arrays:
        input_dtypes = [input_dtypes[0] for _ in range(num_arrays)]
    if len(test_flags.as_variable) < num_arrays:
        test_flags.as_variable = [test_flags.as_variable[0] for _ in range(num_arrays)]
    if len(test_flags.native_arrays) < num_arrays:
        test_flags.native_arrays = [
            test_flags.native_arrays[0] for _ in range(num_arrays)
        ]

    with BackendHandler.update_backend(backend_to_test) as ivy_backend:
        # update var flags to be compatible with float dtype and with_out args
        test_flags.as_variable = [
            v if ivy_backend.is_float_dtype(d) and not test_flags.with_out else False
            for v, d in zip(test_flags.as_variable, input_dtypes)
        ]

        local_importer = ivy_backend.utils.dynamic_import

        # strip the decorator to get an Ivy array
        # TODO, fix testing for jax frontend for x32
        if frontend == "jax":
            local_importer.import_module("ivy.functional.frontends.jax").config.update(
                "jax_enable_x64", True
            )

        frontend_submods, fn_name, gt_frontend_submods, gt_fn_name = (
            _get_frontend_submodules(fn_tree, gt_fn_tree)
        )
        function_module = local_importer.import_module(frontend_submods)
        frontend_fn = getattr(function_module, fn_name)

        # apply test flags etc.
        args, kwargs = create_args_kwargs(
            backend=backend_to_test,
            args_np=args_np,
            arg_np_vals=arg_np_vals,
            args_idxs=args_idxs,
            kwargs_np=kwargs_np,
            kwarg_np_vals=kwarg_np_vals,
            kwargs_idxs=kwargs_idxs,
            input_dtypes=input_dtypes,
            test_flags=test_flags,
            on_device=on_device,
        )

        # strip the decorator to get an Ivy array
        # ToDo, fix testing for jax frontend for x32
        if frontend == "jax":
            importlib.import_module("ivy.functional.frontends.jax").config.update(
                "jax_enable_x64", True
            )

        # Make copy for arguments for functions that might use
        # inplace update by default
        copy_kwargs = copy.deepcopy(kwargs)
        copy_args = copy.deepcopy(args)

        # Frontend array generation
        create_frontend_array = local_importer.import_module(
            f"ivy.functional.frontends.{frontend}"
        )._frontend_array

        if test_flags.generate_frontend_arrays:
            args_for_test, kwargs_for_test = args_to_frontend(
                backend_to_test,
                *args,
                frontend_array_fn=create_frontend_array,
                **kwargs,
            )
        else:
            args_for_test, kwargs_for_test = ivy_backend.args_to_ivy(*args, **kwargs)

        ret = get_frontend_ret(
            backend_to_test,
            frontend_fn,
            *args_for_test,
            test_compile=test_flags.test_compile,
            frontend_array_function=(
                create_frontend_array if test_flags.test_compile else None
            ),
            as_ivy_arrays=(not test_flags.generate_frontend_arrays),
            **kwargs_for_test,
        )

        # test if frontend array was returned
        if test_flags.generate_frontend_arrays:
            assert ivy_backend.nested_map(
                ret,
                lambda x: (_is_frontend_array(x) if ivy_backend.is_array(x) else True),
            ), "Frontend function returned non-frontend arrays: {}".format(ret)

        if test_flags.with_out:
            if not inspect.isclass(ret):
                is_ret_tuple = issubclass(ret.__class__, tuple)
            else:
                is_ret_tuple = issubclass(ret, tuple)

            if test_flags.generate_frontend_arrays:
                if is_ret_tuple:
                    ret = ivy_backend.nested_map(
                        ret,
                        lambda _x: (
                            arrays_to_frontend(
                                backend=backend_to_test,
                                frontend_array_fn=create_frontend_array,
                            )(_x)
                            if not _is_frontend_array(_x)
                            else _x
                        ),
                        include_derived=True,
                    )
                elif not _is_frontend_array(ret):
                    ret = arrays_to_frontend(
                        backend=backend_to_test, frontend_array_fn=create_frontend_array
                    )(ret)
            else:
                if is_ret_tuple:
                    ret = ivy_backend.nested_map(
                        ret,
                        lambda _x: (
                            ivy_backend.array(_x)
                            if not ivy_backend.is_array(_x)
                            else _x
                        ),
                        include_derived=True,
                    )
                elif not ivy_backend.is_array(ret):
                    ret = ivy_backend.array(ret)

            out = ret
            # pass return value to out argument
            # check if passed reference is correctly updated
            kwargs["out"] = out
            if is_ret_tuple:
                if test_flags.generate_frontend_arrays:
                    flatten_ret = flatten_frontend(
                        ret=ret,
                        backend=backend_to_test,
                        frontend_array_fn=create_frontend_array,
                    )
                    flatten_out = flatten_frontend(
                        ret=out,
                        backend=backend_to_test,
                        frontend_array_fn=create_frontend_array,
                    )
                else:
                    flatten_ret = flatten(backend=backend_to_test, ret=ret)
                    flatten_out = flatten(backend=backend_to_test, ret=out)
                for ret_array, out_array in zip(flatten_ret, flatten_out):
                    if ivy_backend.native_inplace_support and not any(
                        (ivy_backend.isscalar(ret), ivy_backend.isscalar(out))
                    ):
                        if test_flags.generate_frontend_arrays:
                            assert ret_array.ivy_array.data is out_array.ivy_array.data
                        else:
                            assert ret_array.data is out_array.data
                    assert ret_array is out_array
            else:
                if ivy_backend.native_inplace_support and not any(
                    (ivy_backend.isscalar(ret), ivy_backend.isscalar(out))
                ):
                    if test_flags.generate_frontend_arrays:
                        assert ret.ivy_array.data is out.ivy_array.data
                    else:
                        assert ret.data is out.data
                assert ret is out
        elif test_flags.inplace:
            assert not isinstance(ret, tuple)

            if test_flags.generate_frontend_arrays and not test_flags.test_compile:
                assert _is_frontend_array(ret)
                array_fn = _is_frontend_array
            else:
                assert ivy_backend.is_array(ret)
                array_fn = ivy_backend.is_array

            if "inplace" in list(inspect.signature(frontend_fn).parameters.keys()):
                # the function provides optional inplace update
                # set inplace update to be True and check
                # if returned reference is inputted reference
                # and if inputted reference's content is correctly updated
                copy_kwargs["inplace"] = True
                copy_kwargs["as_ivy_arrays"] = False
                first_array = ivy_backend.func_wrapper._get_first_array(
                    *copy_args, array_fn=array_fn, **copy_kwargs
                )
                ret_ = get_frontend_ret(
                    frontend_fn=frontend_fn,
                    backend=backend_to_test,
                    test_compile=test_flags.test_compile,
                    frontend_array_function=(
                        create_frontend_array if test_flags.test_compile else None
                    ),
                    *copy_args,
                    **copy_kwargs,
                )
                assert first_array is ret_
            else:
                # the function provides inplace update by default
                # check if returned reference is inputted reference
                copy_kwargs["as_ivy_arrays"] = False
                first_array = ivy_backend.func_wrapper._get_first_array(
                    *args, array_fn=array_fn, **kwargs
                )
                ret_ = get_frontend_ret(
                    frontend_fn=frontend_fn,
                    backend=backend_to_test,
                    test_compile=test_flags.test_compile,
                    frontend_array_function=(
                        create_frontend_array if test_flags.test_compile else None
                    ),
                    *args,
                    **kwargs,
                )
                assert (
                    first_array is ret_
                ), f"Inplace operation failed {first_array} != {ret_}"

        # create NumPy args
        if test_flags.generate_frontend_arrays:
            ret_np_flat = flatten_frontend_to_np(
                ret=ret,
                frontend_array_fn=create_frontend_array,
                backend=backend_to_test,
            )
        else:
            ret_np_flat = flatten_and_to_np(ret=ret, backend=backend_to_test)

        if not test_values:
            ret = ivy_backend.nested_map(
                ret, _frontend_array_to_ivy, include_derived={tuple: True}
            )

        def arrays_to_numpy(x):
            if test_flags.generate_frontend_arrays:
                return ivy_backend.to_numpy(x.ivy_array) if _is_frontend_array(x) else x
            return (
                ivy_backend.to_numpy(x._data) if isinstance(x, ivy_backend.Array) else x
            )

        gt_args_np = ivy.nested_map(
            args_for_test,
            arrays_to_numpy,
            shallow=False,
        )
        gt_kwargs_np = ivy.nested_map(
            kwargs_for_test,
            arrays_to_numpy,
            shallow=False,
        )

    # create frontend framework args
    frontend_config = get_frontend_config(frontend)
    args_frontend = ivy.nested_map(
        gt_args_np,
        lambda x: (
            frontend_config.native_array(x)
            if isinstance(x, np.ndarray)
            else (
                frontend_config.as_native_dtype(x)
                if isinstance(x, frontend_config.Dtype)
                else x
            )
        ),
        shallow=False,
    )
    kwargs_frontend = ivy.nested_map(
        gt_kwargs_np,
        lambda x: frontend_config.native_array(x) if isinstance(x, np.ndarray) else x,
        shallow=False,
    )

    # change ivy dtypes to native dtypes
    if "dtype" in kwargs_frontend and kwargs_frontend["dtype"] is not None:
        kwargs_frontend["dtype"] = frontend_config.as_native_dtype(
            kwargs_frontend["dtype"]
        )

    # change ivy device to native devices
    if "device" in kwargs_frontend:
        kwargs_frontend["device"] = frontend_config.as_native_dev(
            kwargs_frontend["device"]
        )

    # compute the return via the frontend framework
    frontend_fw = importlib.import_module(gt_frontend_submods)
    frontend_ret = frontend_fw.__dict__[gt_fn_name](*args_frontend, **kwargs_frontend)

    if frontend_config.isscalar(frontend_ret):
        frontend_ret_np_flat = [frontend_config.to_numpy(frontend_ret)]
    else:
        # tuplify the frontend return
        if not isinstance(frontend_ret, tuple):
            frontend_ret = (frontend_ret,)
        frontend_ret_idxs = ivy.nested_argwhere(
            frontend_ret, frontend_config.is_native_array
        )
        frontend_ret_flat = ivy.multi_index_nest(frontend_ret, frontend_ret_idxs)
        frontend_ret_np_flat = [frontend_config.to_numpy(x) for x in frontend_ret_flat]
    # assuming value test will be handled manually in the test function
    if not test_values:
        return (
            ret,
            frontend_ret,
        )

    if isinstance(rtol, dict):
        rtol = _get_framework_rtol(rtol, t_globals.CURRENT_BACKEND)
    if isinstance(atol, dict):
        atol = _get_framework_atol(atol, t_globals.CURRENT_BACKEND)

    value_test(
        ret_np_flat=ret_np_flat,
        ret_np_from_gt_flat=frontend_ret_np_flat,
        rtol=rtol,
        atol=atol,
        specific_tolerance_dict=tolerance_dict,
        backend=backend_to_test,
        ground_truth_backend=frontend,
    )


# Method testing


def gradient_test(
    *,
    fn,
    all_as_kwargs_np,
    args_np,
    kwargs_np,
    input_dtypes,
    test_flags,
    test_compile: bool = False,
    rtol_: float = None,
    atol_: float = 1e-06,
    tolerance_dict: dict = None,
    xs_grad_idxs=None,
    ret_grad_idxs=None,
    backend_to_test: str,
    ground_truth_backend: str,
    on_device: str,
):
    # extract all arrays from the arguments and keyword arguments
    arg_np_vals, args_idxs, _ = _get_nested_np_arrays(args_np)
    kwarg_np_vals, kwargs_idxs, _ = _get_nested_np_arrays(kwargs_np)

    args, kwargs = create_args_kwargs(
        backend=backend_to_test,
        args_np=args_np,
        arg_np_vals=arg_np_vals,
        args_idxs=args_idxs,
        kwargs_np=kwargs_np,
        kwarg_np_vals=kwarg_np_vals,
        kwargs_idxs=kwargs_idxs,
        input_dtypes=input_dtypes,
        test_flags=test_flags,
        on_device=on_device,
    )

    with BackendHandler.update_backend(backend_to_test) as ivy_backend:

        def _grad_fn(all_args):
            args, kwargs, i = all_args
            call_fn = ivy_backend.__dict__[fn] if isinstance(fn, str) else fn[i]
            ret = compiled_if_required(
                backend_to_test,
                call_fn,
                test_compile=test_compile,
                args=args,
                kwargs=kwargs,
            )(*args, **kwargs)
            return ivy_backend.nested_map(ret, ivy_backend.mean, include_derived=True)

        _, grads = ivy_backend.execute_with_gradients(
            _grad_fn,
            [args, kwargs, 0],
            xs_grad_idxs=xs_grad_idxs,
            ret_grad_idxs=ret_grad_idxs,
        )
    grads_np_flat = flatten_and_to_np(backend=backend_to_test, ret=grads)

    with BackendHandler.update_backend(ground_truth_backend) as gt_backend:
        gt_backend.set_default_device(on_device)  # TODO remove

        if check_unsupported_dtype(
            fn=gt_backend.__dict__[fn] if isinstance(fn, str) else fn[1],
            input_dtypes=input_dtypes,
            all_as_kwargs_np=all_as_kwargs_np,
        ):
            return

        args, kwargs = create_args_kwargs(
            backend=ground_truth_backend,
            args_np=args_np,
            arg_np_vals=arg_np_vals,
            args_idxs=args_idxs,
            kwargs_np=kwargs_np,
            kwarg_np_vals=kwarg_np_vals,
            kwargs_idxs=kwargs_idxs,
            input_dtypes=input_dtypes,
            test_flags=test_flags,
            on_device=on_device,
        )

        def _gt_grad_fn(all_args):
            args, kwargs, i = all_args
            call_fn = gt_backend.__dict__[fn] if isinstance(fn, str) else fn[i]
            ret = compiled_if_required(
                ground_truth_backend,
                call_fn,
                test_compile=test_compile,
                args=args,
                kwargs=kwargs,
            )(*args, **kwargs)
            return gt_backend.nested_map(ret, gt_backend.mean, include_derived=True)

        _, grads_from_gt = gt_backend.execute_with_gradients(
            _gt_grad_fn,
            [args, kwargs, 1],
            xs_grad_idxs=xs_grad_idxs,
            ret_grad_idxs=ret_grad_idxs,
        )
        grads_np_from_gt_flat = flatten_and_to_np(
            backend=ground_truth_backend, ret=grads_from_gt
        )

    assert len(grads_np_flat) == len(
        grads_np_from_gt_flat
    ), "result length mismatch: {} ({}) != {} ({})".format(
        grads_np_flat,
        len(grads_np_flat),
        grads_np_from_gt_flat,
        len(grads_np_from_gt_flat),
    )

    value_test(
        ret_np_flat=grads_np_flat,
        ret_np_from_gt_flat=grads_np_from_gt_flat,
        rtol=rtol_,
        atol=atol_,
        specific_tolerance_dict=tolerance_dict,
        backend=backend_to_test,
        ground_truth_backend=ground_truth_backend,
    )


def test_method(
    *,
    init_input_dtypes: List[ivy.Dtype] = None,
    method_input_dtypes: List[ivy.Dtype] = None,
    init_all_as_kwargs_np: dict = None,
    method_all_as_kwargs_np: dict = None,
    init_flags: pf.MethodTestFlags,
    method_flags: pf.MethodTestFlags,
    class_name: str,
    method_name: str = "__call__",
    init_with_v: bool = False,
    method_with_v: bool = False,
    rtol_: float = None,
    atol_: float = 1e-06,
    tolerance_dict: dict = None,
    test_values: Union[bool, str] = True,
    test_gradients: bool = False,
    xs_grad_idxs=None,
    ret_grad_idxs=None,
    test_compile: bool = False,
    backend_to_test: str,
    ground_truth_backend: str,
    on_device: str,
    return_flat_np_arrays: bool = False,
):
    """
    Test a class-method that consumes (or returns) arrays for the current backend by
    comparing the result with numpy.

    Parameters
    ----------
    init_input_dtypes
        data types of the input arguments to the constructor in order.
    init_as_variable_flags
        dictates whether the corresponding input argument passed to the constructor
        should be treated as an ivy.Array.
    init_num_positional_args
        number of input arguments that must be passed as positional arguments to the
        constructor.
    init_native_array_flags
        dictates whether the corresponding input argument passed to the constructor
        should be treated as a native array.
    init_all_as_kwargs_np:
        input arguments to the constructor as keyword arguments.
    method_input_dtypes
        data types of the input arguments to the method in order.
    method_as_variable_flags
        dictates whether the corresponding input argument passed to the method should
        be treated as an ivy.Array.
    method_num_positional_args
        number of input arguments that must be passed as positional arguments to the
        method.
    method_native_array_flags
        dictates whether the corresponding input argument passed to the method should
        be treated as a native array.
    method_container_flags
        dictates whether the corresponding input argument passed to the method should
        be treated as an ivy Container.
    method_all_as_kwargs_np:
        input arguments to the method as keyword arguments.
    class_name
        name of the class to test.
    method_name
        name of tthe method to test.
    init_with_v
        if the class being tested is an ivy.Module, then setting this flag as True will
        call the constructor with the variables v passed explicitly.
    method_with_v
        if the class being tested is an ivy.Module, then setting this flag as True will
        call the method with the variables v passed explicitly.
    rtol_
        relative tolerance value.
    atol_
        absolute tolerance value.
    tolerance_dict
        dictionary of tolerance values for specific dtypes.
    test_values
        can be a bool or a string to indicate whether correctness of values should be
        tested. If the value is `with_v`, shapes are tested but not values.
    test_gradients
        if True, test for the correctness of gradients.
    xs_grad_idxs
        Indices of the input arrays to compute gradients with respect to. If None,
        gradients are returned with respect to all input arrays. (Default value = None)
    ret_grad_idxs
        Indices of the returned arrays for which to return computed gradients. If None,
        gradients are returned for all returned arrays. (Default value = None)
    test_compile
        If True, test for the correctness of compilation.
    ground_truth_backend
        Ground Truth Backend to compare the result-values.
    device_
        The device on which to create arrays.
    return_flat_np_arrays
        If test_values is False, this flag dictates whether the original returns are
        returned, or whether the flattened numpy arrays are returned.

    Returns
    -------
    ret
        optional, return value from the function
    ret_gt
        optional, return value from the Ground Truth function
    """
    # ToDo add with_backend refactor in GC
    _switch_backend_context(test_compile)

    init_input_dtypes = ivy.default(init_input_dtypes, [])

    # Constructor arguments #
    init_all_as_kwargs_np = ivy.default(init_all_as_kwargs_np, dict())
    # split the arguments into their positional and keyword components
    args_np_constructor, kwargs_np_constructor = kwargs_to_args_n_kwargs(
        num_positional_args=init_flags.num_positional_args,
        kwargs=init_all_as_kwargs_np,
    )

    # extract all arrays from the arguments and keyword arguments
    con_arg_np_vals, con_args_idxs, con_c_arg_vals = _get_nested_np_arrays(
        args_np_constructor
    )
    con_kwarg_np_vals, con_kwargs_idxs, con_c_kwarg_vals = _get_nested_np_arrays(
        kwargs_np_constructor
    )

    # make all lists equal in length
    num_arrays_constructor = con_c_arg_vals + con_c_kwarg_vals
    if len(init_input_dtypes) < num_arrays_constructor:
        init_input_dtypes = [
            init_input_dtypes[0] for _ in range(num_arrays_constructor)
        ]
    if len(init_flags.as_variable) < num_arrays_constructor:
        init_flags.as_variable = [
            init_flags.as_variable[0] for _ in range(num_arrays_constructor)
        ]
    if len(init_flags.native_arrays) < num_arrays_constructor:
        init_flags.native_arrays = [
            init_flags.native_arrays[0] for _ in range(num_arrays_constructor)
        ]

    # update variable flags to be compatible with float dtype
    with BackendHandler.update_backend(backend_to_test) as ivy_backend:
        init_flags.as_variable = [
            v if ivy_backend.is_float_dtype(d) else False
            for v, d in zip(init_flags.as_variable, init_input_dtypes)
        ]

    # Save original constructor data for inplace operations
    constructor_data = OrderedDict(
        args_np=args_np_constructor,
        arg_np_vals=con_arg_np_vals,
        args_idxs=con_args_idxs,
        kwargs_np=kwargs_np_constructor,
        kwarg_np_vals=con_kwarg_np_vals,
        kwargs_idxs=con_kwargs_idxs,
        input_dtypes=init_input_dtypes,
        test_flags=init_flags,
        on_device=on_device,
    )
    org_con_data = copy.deepcopy(constructor_data)

    # Create Args
    args_constructor, kwargs_constructor = create_args_kwargs(
        backend=backend_to_test, **constructor_data
    )
    # end constructor #

    # method arguments #
    method_input_dtypes = ivy.default(method_input_dtypes, [])
    args_np_method, kwargs_np_method = kwargs_to_args_n_kwargs(
        num_positional_args=method_flags.num_positional_args,
        kwargs=method_all_as_kwargs_np,
    )

    # extract all arrays from the arguments and keyword arguments
    met_arg_np_vals, met_args_idxs, met_c_arg_vals = _get_nested_np_arrays(
        args_np_method
    )
    met_kwarg_np_vals, met_kwargs_idxs, met_c_kwarg_vals = _get_nested_np_arrays(
        kwargs_np_method
    )

    # make all lists equal in length
    num_arrays_method = met_c_arg_vals + met_c_kwarg_vals
    if len(method_input_dtypes) < num_arrays_method:
        method_input_dtypes = [method_input_dtypes[0] for _ in range(num_arrays_method)]
    if len(method_flags.as_variable) < num_arrays_method:
        method_flags.as_variable = [
            method_flags.as_variable[0] for _ in range(num_arrays_method)
        ]
    if len(method_flags.native_arrays) < num_arrays_method:
        method_flags.native_arrays = [
            method_flags.native_arrays[0] for _ in range(num_arrays_method)
        ]
    if len(method_flags.container) < num_arrays_method:
        method_flags.container = [
            method_flags.container[0] for _ in range(num_arrays_method)
        ]

    with BackendHandler.update_backend(backend_to_test) as ivy_backend:
        method_flags.as_variable = [
            v if ivy_backend.is_float_dtype(d) else False
            for v, d in zip(method_flags.as_variable, method_input_dtypes)
        ]

    # Create Args
    args_method, kwargs_method = create_args_kwargs(
        backend=backend_to_test,
        args_np=args_np_method,
        arg_np_vals=met_arg_np_vals,
        args_idxs=met_args_idxs,
        kwargs_np=kwargs_np_method,
        kwarg_np_vals=met_kwarg_np_vals,
        kwargs_idxs=met_kwargs_idxs,
        input_dtypes=method_input_dtypes,
        test_flags=method_flags,
        on_device=on_device,
    )
    # End Method #

    # Run testing
    with BackendHandler.update_backend(backend_to_test) as ivy_backend:
        ins = ivy_backend.__dict__[class_name](*args_constructor, **kwargs_constructor)
        # TODO remove when the handle_method can properly compute unsupported dtypes
        if any(
            dtype
            in ivy_backend.function_unsupported_dtypes(
                ins.__getattribute__(method_name)
            )
            for dtype in method_input_dtypes
        ):
            return
        v_np = None
        if isinstance(ins, ivy_backend.Module):
            if init_with_v:
                v = ivy_backend.Container(
                    ins._create_variables(
                        device=on_device, dtype=method_input_dtypes[0]
                    )
                )
                ins = ivy_backend.__dict__[class_name](
                    *args_constructor, **kwargs_constructor, v=v
                )
            v = ins.__getattribute__("v")
            v_np = v.cont_map(
                lambda x, kc: ivy_backend.to_numpy(x) if ivy_backend.is_array(x) else x
            )
            if method_with_v:
                kwargs_method = dict(**kwargs_method, v=v)
        ret, ret_np_flat = get_ret_and_flattened_np_array(
            backend_to_test,
            ins.__getattribute__(method_name),
            *args_method,
            test_compile=test_compile,
            **kwargs_method,
        )
        if isinstance(ret, ivy_backend.Array):
            ret_device = ivy_backend.dev(ret)
        else:
            ret_device = None

        assert ivy_backend.nested_map(
            ret,
            lambda x: ivy_backend.is_ivy_array(x) if ivy_backend.is_array(x) else True,
        ), "Ivy method returned non-ivy arrays: {}".format(ret)

    # Compute the return with a Ground Truth backend

    with BackendHandler.update_backend(ground_truth_backend) as gt_backend:
        gt_backend.set_default_device(on_device)
        args_gt_constructor, kwargs_gt_constructor = create_args_kwargs(
            backend=ground_truth_backend, **org_con_data
        )
        args_gt_method, kwargs_gt_method = create_args_kwargs(
            backend=ground_truth_backend,
            args_np=args_np_method,
            arg_np_vals=met_arg_np_vals,
            args_idxs=met_args_idxs,
            kwargs_np=kwargs_np_method,
            kwarg_np_vals=met_kwarg_np_vals,
            kwargs_idxs=met_kwargs_idxs,
            input_dtypes=method_input_dtypes,
            test_flags=method_flags,
            on_device=on_device,
        )
        ins_gt = gt_backend.__dict__[class_name](
            *args_gt_constructor, **kwargs_gt_constructor
        )
        # TODO this when the handle_method can properly compute unsupported dtypes
        if any(
            dtype
            in gt_backend.function_unsupported_dtypes(
                ins_gt.__getattribute__(method_name)
            )
            for dtype in method_input_dtypes
        ):
            return
        if isinstance(ins_gt, gt_backend.Module):
            v_gt = v_np.cont_map(
                lambda x, kc: gt_backend.asarray(x) if isinstance(x, np.ndarray) else x
            )
            kwargs_gt_method = dict(**kwargs_gt_method, v=v_gt)
        ret_from_gt, ret_np_from_gt_flat = get_ret_and_flattened_np_array(
            ground_truth_backend,
            ins_gt.__getattribute__(method_name),
            *args_gt_method,
            test_compile=test_compile,
            **kwargs_gt_method,
        )
        assert gt_backend.nested_map(
            ret_from_gt,
            lambda x: gt_backend.is_ivy_array(x) if gt_backend.is_array(x) else True,
        ), "Ground-truth method returned non-ivy arrays: {}".format(ret_from_gt)

        # TODO optimize or cache
        # Exhuastive replication for all examples
        fw_list = gradient_unsupported_dtypes(fn=ins.__getattribute__(method_name))
        fw_list2 = gradient_unsupported_dtypes(fn=ins_gt.__getattribute__(method_name))
        for k, v in fw_list2.items():
            if k not in fw_list:
                fw_list[k] = []
            fw_list[k].extend(v)

        if isinstance(ret_from_gt, gt_backend.Array):
            ret_from_gt_device = gt_backend.dev(ret_from_gt)
        else:
            ret_from_gt_device = None

        # gradient test
        if (
            test_gradients
            and not backend_to_test == "numpy"
            and "bool" not in method_input_dtypes
            and not any(gt_backend.is_complex_dtype(d) for d in method_input_dtypes)
        ):
            if backend_to_test in fw_list:
                if gt_backend.nested_argwhere(
                    method_all_as_kwargs_np,
                    lambda x: (
                        x.dtype in fw_list[backend_to_test]
                        if isinstance(x, np.ndarray)
                        else None
                    ),
                ):
                    pass
                else:
                    gradient_test(
                        fn=[
                            ins.__getattribute__(method_name),
                            ins_gt.__getattribute__(method_name),
                        ],
                        all_as_kwargs_np=method_all_as_kwargs_np,
                        args_np=args_np_method,
                        kwargs_np=kwargs_np_method,
                        input_dtypes=method_input_dtypes,
                        test_flags=method_flags,
                        test_compile=test_compile,
                        rtol_=rtol_,
                        atol_=atol_,
                        tolerance_dict=tolerance_dict,
                        xs_grad_idxs=xs_grad_idxs,
                        ret_grad_idxs=ret_grad_idxs,
                        backend_to_test=backend_to_test,
                        ground_truth_backend=ground_truth_backend,
                        on_device=on_device,
                    )

            else:
                gradient_test(
                    fn=[
                        ins.__getattribute__(method_name),
                        ins_gt.__getattribute__(method_name),
                    ],
                    all_as_kwargs_np=method_all_as_kwargs_np,
                    args_np=args_np_method,
                    kwargs_np=kwargs_np_method,
                    input_dtypes=method_input_dtypes,
                    test_flags=method_flags,
                    test_compile=test_compile,
                    rtol_=rtol_,
                    atol_=atol_,
                    tolerance_dict=tolerance_dict,
                    xs_grad_idxs=xs_grad_idxs,
                    ret_grad_idxs=ret_grad_idxs,
                    backend_to_test=backend_to_test,
                    ground_truth_backend=ground_truth_backend,
                    on_device=on_device,
                )

    assert ret_device == ret_from_gt_device, (
        f"ground truth backend ({ground_truth_backend}) returned array on"
        f" device {ret_from_gt_device} but target backend ({backend_to_test})"
        f" returned array on device {ret_device}"
    )
    if ret_device is not None:
        assert ret_device == on_device, (
            f"device is set to {on_device}, but ground truth produced array on"
            f" {ret_device}"
        )

    # assuming value test will be handled manually in the test function
    if not test_values:
        if return_flat_np_arrays:
            return ret_np_flat, ret_np_from_gt_flat
        return ret, ret_from_gt
    # value test

    if isinstance(rtol_, dict):
        rtol_ = _get_framework_rtol(rtol_, backend_to_test)
    if isinstance(atol_, dict):
        atol_ = _get_framework_atol(atol_, backend_to_test)

    value_test(
        backend=backend_to_test,
        ground_truth_backend=ground_truth_backend,
        ret_np_flat=ret_np_flat,
        ret_np_from_gt_flat=ret_np_from_gt_flat,
        rtol=rtol_,
        atol=atol_,
        specific_tolerance_dict=tolerance_dict,
    )


def test_frontend_method(
    *,
    init_input_dtypes: Union[ivy.Dtype, List[ivy.Dtype]] = None,
    method_input_dtypes: Union[ivy.Dtype, List[ivy.Dtype]],
    init_flags,
    method_flags,
    init_all_as_kwargs_np: dict = None,
    method_all_as_kwargs_np: dict,
    frontend: str,
    frontend_method_data: FrontendMethodData,
    backend_to_test: str,
    on_device,
    rtol_: float = None,
    atol_: float = 1e-06,
    tolerance_dict: dict = None,
    test_values: Union[bool, str] = True,
):
    """
    Test a class-method that consumes (or returns) arrays for the current backend by
    comparing the result with numpy.

    Parameters
    ----------
    init_input_dtypes
        data types of the input arguments to the constructor in order.
    init_as_variable_flags
        dictates whether the corresponding input argument passed to the constructor
        should be treated as an ivy.Variable.
    init_num_positional_args
        number of input arguments that must be passed as positional arguments to the
        constructor.
    init_native_array_flags
        dictates whether the corresponding input argument passed to the constructor
        should be treated as a native array.
    init_all_as_kwargs_np:
        input arguments to the constructor as keyword arguments.
    method_input_dtypes
        data types of the input arguments to the method in order.
    method_all_as_kwargs_np:
        input arguments to the method as keyword arguments.
    frontend
        current frontend (framework).
    rtol_
        relative tolerance value.
    atol_
        absolute tolerance value.
    tolerance_dict
        dictionary of tolerance values for specific dtypes.
    test_values
        can be a bool or a string to indicate whether correctness of values should be
        tested. If the value is `with_v`, shapes are tested but not values.

    Returns
    -------
    ret
        optional, return value from the function
    ret_gt
        optional, return value from the Ground Truth function
    """
    # ToDo add with_backend refactor in GC
    _switch_backend_context(method_flags.test_compile)

    # Constructor arguments #
    args_np_constructor, kwargs_np_constructor = kwargs_to_args_n_kwargs(
        num_positional_args=init_flags.num_positional_args,
        kwargs=init_all_as_kwargs_np,
    )

    # extract all arrays from the arguments and keyword arguments
    con_arg_np_vals, con_args_idxs, con_c_arg_vals = _get_nested_np_arrays(
        args_np_constructor
    )
    con_kwarg_np_vals, con_kwargs_idxs, con_c_kwarg_vals = _get_nested_np_arrays(
        kwargs_np_constructor
    )

    # make all lists equal in length
    num_arrays_constructor = con_c_arg_vals + con_c_kwarg_vals
    if len(init_input_dtypes) < num_arrays_constructor:
        init_input_dtypes = [
            init_input_dtypes[0] for _ in range(num_arrays_constructor)
        ]
    if len(init_flags.as_variable) < num_arrays_constructor:
        init_flags.as_variable = [
            init_flags.as_variable[0] for _ in range(num_arrays_constructor)
        ]
    if len(init_flags.native_arrays) < num_arrays_constructor:
        init_flags.native_arrays = [
            init_flags.native_arrays[0] for _ in range(num_arrays_constructor)
        ]

    # update variable flags to be compatible with float dtype
    with BackendHandler.update_backend(backend_to_test) as ivy_backend:
        init_flags.as_variable = [
            v if ivy_backend.is_float_dtype(d) else False
            for v, d in zip(init_flags.as_variable, init_input_dtypes)
        ]

    # Create Args
    args_constructor, kwargs_constructor = create_args_kwargs(
        backend=backend_to_test,
        args_np=args_np_constructor,
        arg_np_vals=con_arg_np_vals,
        args_idxs=con_args_idxs,
        kwargs_np=kwargs_np_constructor,
        kwarg_np_vals=con_kwarg_np_vals,
        kwargs_idxs=con_kwargs_idxs,
        input_dtypes=init_input_dtypes,
        test_flags=init_flags,
        on_device=on_device,
    )
    # End constructor #

    # Method arguments #
    args_np_method, kwargs_np_method = kwargs_to_args_n_kwargs(
        num_positional_args=method_flags.num_positional_args,
        kwargs=method_all_as_kwargs_np,
    )

    # extract all arrays from the arguments and keyword arguments
    met_arg_np_vals, met_args_idxs, met_c_arg_vals = _get_nested_np_arrays(
        args_np_method
    )
    met_kwarg_np_vals, met_kwargs_idxs, met_c_kwarg_vals = _get_nested_np_arrays(
        kwargs_np_method
    )

    # make all lists equal in length
    num_arrays_method = met_c_arg_vals + met_c_kwarg_vals
    if len(method_input_dtypes) < num_arrays_method:
        method_input_dtypes = [method_input_dtypes[0] for _ in range(num_arrays_method)]
    if len(method_flags.as_variable) < num_arrays_method:
        method_flags.as_variable = [
            method_flags.as_variable[0] for _ in range(num_arrays_method)
        ]
    if len(method_flags.native_arrays) < num_arrays_method:
        method_flags.native_arrays = [
            method_flags.native_arrays[0] for _ in range(num_arrays_method)
        ]

    with BackendHandler.update_backend(backend_to_test) as ivy_backend:
        if frontend == "jax":
            importlib.import_module("ivy.functional.frontends.jax").config.update(
                "jax_enable_x64", True
            )

        method_flags.as_variable = [
            v if ivy_backend.is_float_dtype(d) else False
            for v, d in zip(method_flags.as_variable, method_input_dtypes)
        ]

        # Create Args
        args_method, kwargs_method = create_args_kwargs(
            backend=backend_to_test,
            args_np=args_np_method,
            arg_np_vals=met_arg_np_vals,
            args_idxs=met_args_idxs,
            kwargs_np=kwargs_np_method,
            kwarg_np_vals=met_kwarg_np_vals,
            kwargs_idxs=met_kwargs_idxs,
            input_dtypes=method_input_dtypes,
            test_flags=method_flags,
            on_device=on_device,
        )
        # End Method #

        args_constructor_ivy, kwargs_constructor_ivy = ivy_backend.args_to_ivy(
            *args_constructor, **kwargs_constructor
        )
        args_method_ivy, kwargs_method_ivy = ivy_backend.args_to_ivy(
            *args_method, **kwargs_method
        )
        args_constructor_np = ivy_backend.nested_map(
            args_constructor_ivy,
            lambda x: (
                ivy_backend.to_numpy(x._data) if isinstance(x, ivy_backend.Array) else x
            ),
            shallow=False,
        )
        kwargs_constructor_np = ivy_backend.nested_map(
            kwargs_constructor_ivy,
            lambda x: (
                ivy_backend.to_numpy(x._data) if isinstance(x, ivy_backend.Array) else x
            ),
            shallow=False,
        )
        args_method_np = ivy_backend.nested_map(
            args_method_ivy,
            lambda x: (
                ivy_backend.to_numpy(x._data) if isinstance(x, ivy_backend.Array) else x
            ),
            shallow=False,
        )
        kwargs_method_np = ivy_backend.nested_map(
            kwargs_method_ivy,
            lambda x: (
                ivy_backend.to_numpy(x._data) if isinstance(x, ivy_backend.Array) else x
            ),
            shallow=False,
        )

        frontend_fw_module = ivy_backend.utils.dynamic_import.import_module(
            frontend_method_data.ivy_init_module
        )
        ivy_frontend_creation_fn = getattr(
            frontend_fw_module, frontend_method_data.init_name
        )

        # Run testing
        ins = ivy_frontend_creation_fn(*args_constructor, **kwargs_constructor)
        ret, ret_np_flat = get_ret_and_flattened_np_array(
            backend_to_test,
            ins.__getattribute__(frontend_method_data.method_name),
            *args_method,
            test_compile=method_flags.test_compile,
            **kwargs_method,
        )

        # ToDo: uncomment once test_frontend_method has been updated to test for
        #  frontend array arguments like test_frontend_function where
        #  test_flags.generate_frontend_arrays is being used
        # assert ivy_backend.nested_map(
        #     ret, lambda x: _is_frontend_array(x) if ivy_backend.is_array(x) else True
        # ), "Frontend method returned non-frontend arrays: {}".format(ret)

    # Compute the return with the native frontend framework
    frontend_config = get_frontend_config(frontend)
    args_constructor_frontend = ivy.nested_map(
        args_constructor_np,
        lambda x: frontend_config.native_array(x) if isinstance(x, np.ndarray) else x,
        shallow=False,
    )
    kwargs_constructor_frontend = ivy.nested_map(
        kwargs_constructor_np,
        lambda x: frontend_config.native_array(x) if isinstance(x, np.ndarray) else x,
        shallow=False,
    )
    args_method_frontend = ivy.nested_map(
        args_method_np,
        lambda x: (
            frontend_config.native_array(x)
            if isinstance(x, np.ndarray)
            else (
                frontend_config.as_native_dtype(x)
                if isinstance(x, frontend_config.Dtype)
                else (
                    frontend_config.as_native_dev(x)
                    if isinstance(x, frontend_config.Device)
                    else x
                )
            )
        ),
        shallow=False,
    )
    kwargs_method_frontend = ivy.nested_map(
        kwargs_method_np,
        lambda x: frontend_config.native_array(x) if isinstance(x, np.ndarray) else x,
        shallow=False,
    )

    # change ivy dtypes to native dtypes
    if "dtype" in kwargs_method_frontend:
        kwargs_method_frontend["dtype"] = frontend_config.as_native_dtype(
            kwargs_method_frontend["dtype"]
        )

    # change ivy device to native devices
    if "device" in kwargs_method_frontend:
        kwargs_method_frontend["device"] = frontend_config.as_native_dev(
            kwargs_method_frontend["device"]
        )
    frontend_creation_fn = getattr(
        importlib.import_module(frontend_method_data.framework_init_module),
        frontend_method_data.init_name,
    )
    ins_gt = frontend_creation_fn(
        *args_constructor_frontend, **kwargs_constructor_frontend
    )
    frontend_ret = ins_gt.__getattribute__(frontend_method_data.method_name)(
        *args_method_frontend, **kwargs_method_frontend
    )
    if frontend == "tensorflow" and isinstance(frontend_ret, tf.TensorShape):
        frontend_ret_np_flat = [np.asarray(frontend_ret, dtype=np.int32)]
    elif frontend_config.isscalar(frontend_ret):
        frontend_ret_np_flat = [np.asarray(frontend_ret)]
    else:
        # tuplify the frontend return
        if not isinstance(frontend_ret, tuple):
            frontend_ret = (frontend_ret,)
        frontend_ret_idxs = ivy.nested_argwhere(
            frontend_ret, frontend_config.is_native_array
        )
        frontend_ret_flat = ivy.multi_index_nest(frontend_ret, frontend_ret_idxs)
        frontend_ret_np_flat = [frontend_config.to_numpy(x) for x in frontend_ret_flat]

    # assuming value test will be handled manually in the test function
    if not test_values:
        return ret, frontend_ret

    # value test
    if isinstance(rtol_, dict):
        rtol_ = _get_framework_rtol(rtol_, backend_to_test)
    if isinstance(atol_, dict):
        atol_ = _get_framework_atol(atol_, backend_to_test)

    value_test(
        ret_np_flat=ret_np_flat,
        ret_np_from_gt_flat=frontend_ret_np_flat,
        rtol=rtol_,
        atol=atol_,
        specific_tolerance_dict=tolerance_dict,
        backend=backend_to_test,
        ground_truth_backend=frontend,
    )


# Helpers
DEFAULT_RTOL = None
DEFAULT_ATOL = 1e-06


def _get_framework_rtol(rtols: dict, current_fw: str):
    if current_fw in rtols.keys():
        return rtols[current_fw]
    return DEFAULT_RTOL


def _get_framework_atol(atols: dict, current_fw: str):
    if current_fw in atols.keys():
        return atols[current_fw]
    return DEFAULT_ATOL


def _get_nested_np_arrays(nest):
    """
    Search for a NumPy arrays in a nest.

    Parameters
    ----------
    nest
        nest to search in.

    Returns
    -------
         Items found, indices, and total number of arrays found
    """
    indices = ivy.nested_argwhere(nest, lambda x: isinstance(x, np.ndarray))

    ret = ivy.multi_index_nest(nest, indices)
    return ret, indices, len(ret)


def create_args_kwargs(
    *,
    backend: str,
    args_np,
    arg_np_vals,
    args_idxs,
    kwargs_np,
    kwarg_np_vals,
    kwargs_idxs,
    input_dtypes,
    test_flags: Union[pf.FunctionTestFlags, pf.MethodTestFlags],
    on_device,
):
    """
    Create arguments and keyword-arguments for the function to test.

    Parameters
    ----------
    args_np
        A dictionary of arguments in Numpy.
    kwargs_np
        A dictionary of keyword-arguments in Numpy.
    input_dtypes
        data-types of the input arguments and keyword-arguments.

    Returns
    -------
    Backend specific arguments, keyword-arguments
    """
    # create args
    with BackendHandler.update_backend(backend) as ivy_backend:
        args = ivy_backend.copy_nest(args_np, to_mutable=False)
        ivy_backend.set_nest_at_indices(
            args,
            args_idxs,
            test_flags.apply_flags(
                arg_np_vals,
                input_dtypes,
                0,
                backend=backend,
                on_device=on_device,
            ),
        )

        # create kwargs
        kwargs = ivy_backend.copy_nest(kwargs_np, to_mutable=False)
        ivy_backend.set_nest_at_indices(
            kwargs,
            kwargs_idxs,
            test_flags.apply_flags(
                kwarg_np_vals,
                input_dtypes,
                len(arg_np_vals),
                backend=backend,
                on_device=on_device,
            ),
        )
    return args, kwargs


def convtrue(argument):
    """Convert NativeClass in argument to true framework counter part."""
    if isinstance(argument, NativeClass):
        return argument._native_class
    return argument


def wrap_frontend_function_args(argument):
    """Wrap frontend function arguments to return native arrays."""
    # TODO pass as an argument and do not rely on global state
    with BackendHandler.update_backend(t_globals.CURRENT_FRONTEND_STR) as ivy_frontend:
        if ivy_frontend.nested_any(
            argument,
            lambda x: hasattr(x, "__module__")
            and x.__module__.startswith("ivy.functional.frontends"),
        ):
            return ivy_frontend.output_to_native_arrays(
                ivy_frontend.frontend_outputs_to_ivy_arrays(argument)
            )
    if ivy_frontend.nested_any(argument, lambda x: isinstance(x, ivy_frontend.Shape)):
        return argument.shape
    return argument


def kwargs_to_args_n_kwargs(*, num_positional_args, kwargs):
    """
    Split the kwargs into args and kwargs.

    The first num_positional_args ported to args.
    """
    args = [v for v in list(kwargs.values())[:num_positional_args]]
    kwargs = {k: kwargs[k] for k in list(kwargs.keys())[num_positional_args:]}
    return args, kwargs


def flatten(*, backend: str, ret):
    """Return a flattened numpy version of the arrays in ret."""
    if not isinstance(ret, tuple):
        ret = (ret,)
<<<<<<< HEAD
    with update_backend(backend) as ivy_backend:
=======
    with BackendHandler.update_backend(backend) as ivy_backend:
>>>>>>> 9e5b0af3
        ret_idxs = ivy_backend.nested_argwhere(ret, ivy_backend.is_ivy_array)
        # no ivy array in the returned values, which means it returned scalar
        if len(ret_idxs) == 0:
            ret_idxs = ivy_backend.nested_argwhere(ret, ivy_backend.isscalar)
            ret_flat = ivy_backend.multi_index_nest(ret, ret_idxs)
            ret_flat = [
                ivy_backend.asarray(
                    x, dtype=ivy_backend.Dtype(str(np.asarray(x).dtype))
                )
                for x in ret_flat
            ]
        else:
            ret_flat = ivy_backend.multi_index_nest(ret, ret_idxs)
    return ret_flat


def flatten_frontend(*, ret, backend: str, frontend_array_fn=None):
    """Return a flattened numpy version of the frontend arrays in ret."""
    if not isinstance(ret, tuple):
        ret = (ret,)

    with BackendHandler.update_backend(backend) as ivy_backend:
        ret_idxs = ivy_backend.nested_argwhere(ret, _is_frontend_array)

        # handle scalars
        if len(ret_idxs) == 0:
            ret_idxs = ivy_backend.nested_argwhere(ret, ivy_backend.isscalar)
            ret_flat = ivy_backend.multi_index_nest(ret, ret_idxs)
            ret_flat = [
                frontend_array_fn(x, dtype=ivy_backend.Dtype(str(np.asarray(x).dtype)))
                for x in ret_flat
            ]

        else:
            ret_flat = ivy_backend.multi_index_nest(ret, ret_idxs)
    return ret_flat


def flatten_and_to_np(*, backend: str, ret):
    # flatten the return
    ret_flat = flatten(backend=backend, ret=ret)
<<<<<<< HEAD
    with update_backend(backend) as ivy_backend:
        ret = [ivy_backend.to_numpy(x) for x in ret_flat]
    for i in range(len(ret_flat)):
        if str(ret_flat[i].dtype) != str(ret[i].dtype):
            ret[i] = np.array(ret_flat[i])
    return ret
=======
    with BackendHandler.update_backend(backend) as ivy_backend:
        return [ivy_backend.to_numpy(x) for x in ret_flat]
>>>>>>> 9e5b0af3


def flatten_frontend_to_np(*, backend: str, ret, frontend_array_fn=None):
    # flatten the return

    ret_flat = flatten_frontend(
        ret=ret, backend=backend, frontend_array_fn=frontend_array_fn
    )

    with BackendHandler.update_backend(backend) as ivy_backend:
        return [ivy_backend.to_numpy(x.ivy_array) for x in ret_flat]


def get_ret_and_flattened_np_array(
    backend_to_test: str, fn, *args, test_compile: bool = False, **kwargs
):
    """
    Run func with args and kwargs.

    Return the result along with its flattened version.
    """
    fn = compiled_if_required(
        backend_to_test, fn, test_compile=test_compile, args=args, kwargs=kwargs
    )
    with BackendHandler.update_backend(backend_to_test) as ivy_backend:
        ret = fn(*args, **kwargs)

        def map_fn(x):
            if _is_frontend_array(x):
                return x.ivy_array
            elif ivy_backend.is_native_array(x) or isinstance(x, np.ndarray):
                return ivy_backend.to_ivy(x)
            return x

        ret = ivy_backend.nested_map(ret, map_fn, include_derived={tuple: True})
        return ret, flatten_and_to_np(backend=backend_to_test, ret=ret)


def get_frontend_ret(
    backend,
    frontend_fn,
    *args,
    frontend_array_function=None,
    as_ivy_arrays=True,
    test_compile: bool = False,
    **kwargs,
):
    frontend_fn = compiled_if_required(
        backend, frontend_fn, test_compile=test_compile, args=args, kwargs=kwargs
    )
    with BackendHandler.update_backend(backend) as ivy_backend:
        if not as_ivy_arrays and test_compile:
            args, kwargs = ivy_backend.nested_map(
                (args, kwargs), _frontend_array_to_ivy, include_derived={tuple: True}
            )
        ret = frontend_fn(*args, **kwargs)
        if test_compile and frontend_array_function is not None:
            if as_ivy_arrays:
                ret = ivy_backend.nested_map(
                    ret, ivy_backend.asarray, include_derived={tuple: True}
                )
            else:
                ret = ivy_backend.nested_map(
                    ret,
                    arrays_to_frontend(backend, frontend_array_function),
                    include_derived={tuple: True},
                )
        elif as_ivy_arrays:
            ret = ivy_backend.nested_map(
                ret, _frontend_array_to_ivy, include_derived={tuple: True}
            )
    return ret


def args_to_container(array_args):
    array_args_container = ivy.Container({str(k): v for k, v in enumerate(array_args)})
    return array_args_container


def as_lists(*args):
    """Change the elements in args to be of type list."""
    return (a if isinstance(a, list) else [a] for a in args)


def gradient_incompatible_function(*, fn):
    return (
        not ivy.supports_gradients
        and hasattr(fn, "computes_gradients")
        and fn.computes_gradients
    )


def gradient_unsupported_dtypes(*, fn):
    visited = set()
    to_visit = [fn]
    out, res = {}, {}
    while to_visit:
        fn = to_visit.pop()
        if fn in visited:
            continue
        visited.add(fn)
        unsupported_grads = (
            fn.unsupported_gradients if hasattr(fn, "unsupported_gradients") else {}
        )
        for k, v in unsupported_grads.items():
            if k not in out:
                out[k] = []
            out[k].extend(v)
        # skip if it's not a function
        if not (inspect.isfunction(fn) or inspect.ismethod(fn)):
            continue
        fl = _get_function_list(fn)
        res = _get_functions_from_string(fl, __import__(fn.__module__))
        to_visit.extend(res)
    return out


def _is_frontend_array(x):
    return hasattr(x, "ivy_array")


def _frontend_array_to_ivy(x):
    if _is_frontend_array(x):
        return x.ivy_array
    else:
        return x


def args_to_frontend(
    backend: str, *args, frontend_array_fn=None, include_derived=None, **kwargs
):
    with BackendHandler.update_backend(backend) as ivy_backend:
        frontend_args = ivy_backend.nested_map(
            args,
            arrays_to_frontend(backend=backend, frontend_array_fn=frontend_array_fn),
            include_derived,
            shallow=False,
        )
        frontend_kwargs = ivy_backend.nested_map(
            kwargs,
            arrays_to_frontend(backend=backend, frontend_array_fn=frontend_array_fn),
            include_derived,
            shallow=False,
        )
        return frontend_args, frontend_kwargs


def arrays_to_frontend(backend: str, frontend_array_fn=None):
    with BackendHandler.update_backend(backend) as ivy_backend:

        def _new_fn(x, *args, **kwargs):
            if _is_frontend_array(x):
                return x
            elif ivy_backend.is_array(x):
                if tuple(x.shape) == ():
                    try:
                        ret = frontend_array_fn(
                            x, dtype=ivy_backend.Dtype(str(x.dtype))
                        )
                    except ivy_backend.utils.exceptions.IvyException:
                        ret = frontend_array_fn(x, dtype=ivy_backend.array(x).dtype)
                else:
                    ret = frontend_array_fn(x)
                return ret
            return x

    return _new_fn


def _switch_backend_context(compile: bool):
    if compile:
        BackendHandler._update_context(BackendHandlerMode.SetBackend)
    else:
        (
            BackendHandler._update_context(BackendHandlerMode.WithBackend)
            if BackendHandler._ctx_flag
            else None
        )<|MERGE_RESOLUTION|>--- conflicted
+++ resolved
@@ -1895,11 +1895,7 @@
     """Return a flattened numpy version of the arrays in ret."""
     if not isinstance(ret, tuple):
         ret = (ret,)
-<<<<<<< HEAD
-    with update_backend(backend) as ivy_backend:
-=======
     with BackendHandler.update_backend(backend) as ivy_backend:
->>>>>>> 9e5b0af3
         ret_idxs = ivy_backend.nested_argwhere(ret, ivy_backend.is_ivy_array)
         # no ivy array in the returned values, which means it returned scalar
         if len(ret_idxs) == 0:
@@ -1941,17 +1937,12 @@
 def flatten_and_to_np(*, backend: str, ret):
     # flatten the return
     ret_flat = flatten(backend=backend, ret=ret)
-<<<<<<< HEAD
-    with update_backend(backend) as ivy_backend:
+    with BackendHandler.update_backend(backend) as ivy_backend:
         ret = [ivy_backend.to_numpy(x) for x in ret_flat]
     for i in range(len(ret_flat)):
         if str(ret_flat[i].dtype) != str(ret[i].dtype):
             ret[i] = np.array(ret_flat[i])
     return ret
-=======
-    with BackendHandler.update_backend(backend) as ivy_backend:
-        return [ivy_backend.to_numpy(x) for x in ret_flat]
->>>>>>> 9e5b0af3
 
 
 def flatten_frontend_to_np(*, backend: str, ret, frontend_array_fn=None):
