# global
import copy
from typing import Union, List
import numpy as np
import jax
import tensorflow as tf
import importlib
import inspect

# local
import ivy
from ivy_tests.test_ivy.test_frontends import NativeClass
from ivy_tests.test_ivy.test_frontends.test_torch import convtorch
from ivy_tests.test_ivy.test_frontends.test_numpy import convnumpy
from ivy_tests.test_ivy.test_frontends.test_tensorflow import convtensor
from ivy_tests.test_ivy.test_frontends.test_jax import convjax
from ivy.functional.backends.jax.general import is_native_array as is_jax_native_array
from ivy.functional.frontends.torch.Tensor import tensor as torch_tensor
from ivy.functional.frontends.tensorflow.tensor import Tensor as tf_tensor
from ivy.functional.frontends.jax.devicearray import DeviceArray
from ivy.functional.frontends.numpy.ndarray.ndarray import ndarray
from ivy.functional.backends.numpy.general import (
    is_native_array as is_numpy_native_array,
)
from ivy.functional.backends.tensorflow.general import (
    is_native_array as is_tensorflow_native_array,
)
from ivy.functional.backends.torch.general import (
    is_native_array as is_torch_native_array,
)

from .assertions import (
    value_test,
    test_unsupported_function,
    check_unsupported_dtype,
    check_unsupported_device,
    check_unsupported_device_and_dtype,
)


# ToDo, this is temporary until unsupported_dtype is embedded
# into helpers.get_dtypes
def _assert_dtypes_are_valid(input_dtypes: Union[List[ivy.Dtype], List[str]]):
    for dtype in input_dtypes:
        if dtype not in ivy.valid_dtypes + ivy.valid_complex_dtypes:
            raise Exception(f"{dtype} is not a valid data type.")


# Function testing


def test_function(
    *,
    input_dtypes: Union[ivy.Dtype, List[ivy.Dtype]],
    as_variable_flags: Union[bool, List[bool]],
    with_out: bool,
    num_positional_args: int,
    native_array_flags: Union[bool, List[bool]],
    container_flags: Union[bool, List[bool]],
    instance_method: bool,
    fw: str,
    fn_name: str,
    rtol_: float = None,
    atol_: float = 1e-06,
    test_values: bool = True,
    test_gradients: bool = False,
    ground_truth_backend: str = "tensorflow",
    device_: str = "cpu",
    return_flat_np_arrays: bool = False,
    **all_as_kwargs_np,
):
    """Tests a function that consumes (or returns) arrays for the current backend
    by comparing the result with numpy.

    Parameters
    ----------
    input_dtypes
        data types of the input arguments in order.
    as_variable_flags
        dictates whether the corresponding input argument should be treated
        as an ivy Variable.
    with_out
        if True, the function is also tested with the optional out argument.
    num_positional_args
        number of input arguments that must be passed as positional
        arguments.
    native_array_flags
        dictates whether the corresponding input argument should be treated
        as a native array.
    container_flags
        dictates whether the corresponding input argument should be treated
         as an ivy Container.
    instance_method
        if True, the function is run as an instance method of the first
         argument (should be an ivy Array or Container).
    fw
        current backend (framework).
    fn_name
        name of the function to test.
    rtol_
        relative tolerance value.
    atol_
        absolute tolerance value.
    test_values
        if True, test for the correctness of the resulting values.
    test_gradients
        if True, test for the correctness of gradients.
    ground_truth_backend
        Ground Truth Backend to compare the result-values.
    device_
        The device on which to create arrays
    return_flat_np_arrays
        If test_values is False, this flag dictates whether the original returns are
        returned, or whether the flattened numpy arrays are returned.
    all_as_kwargs_np
        input arguments to the function as keyword arguments.

    Returns
    -------
    ret
        optional, return value from the function
    ret_gt
        optional, return value from the Ground Truth function

    Examples
    --------
    >>> input_dtypes = 'float64'
    >>> as_variable_flags = False
    >>> with_out = False
    >>> num_positional_args = 0
    >>> native_array_flags = False
    >>> container_flags = False
    >>> instance_method = False
    >>> fw = "torch"
    >>> fn_name = "abs"
    >>> x = np.array([-1])
    >>> test_function(input_dtypes, as_variable_flags, with_out,\
                            num_positional_args, native_array_flags,\
                            container_flags, instance_method, fw, fn_name, x=x)

    >>> input_dtypes = ['float64', 'float32']
    >>> as_variable_flags = [False, True]
    >>> with_out = False
    >>> num_positional_args = 1
    >>> native_array_flags = [True, False]
    >>> container_flags = [False, False]
    >>> instance_method = False
    >>> fw = "numpy"
    >>> fn_name = "add"
    >>> x1 = np.array([1, 3, 4])
    >>> x2 = np.array([-3, 15, 24])
    >>> test_function(input_dtypes, as_variable_flags, with_out,\
                            num_positional_args, native_array_flags,\
                             container_flags, instance_method,\
                              fw, fn_name, x1=x1, x2=x2)
    """
    _assert_dtypes_are_valid(input_dtypes)
    # split the arguments into their positional and keyword components
    args_np, kwargs_np = kwargs_to_args_n_kwargs(
        num_positional_args=num_positional_args, kwargs=all_as_kwargs_np
    )

    # extract all arrays from the arguments and keyword arguments
    arg_np_vals, args_idxs, c_arg_vals = _get_nested_np_arrays(args_np)
    kwarg_np_vals, kwargs_idxs, c_kwarg_vals = _get_nested_np_arrays(kwargs_np)

    # make all lists equal in length
    num_arrays = c_arg_vals + c_kwarg_vals
    if len(input_dtypes) < num_arrays:
        input_dtypes = [input_dtypes[0] for _ in range(num_arrays)]
    if len(as_variable_flags) < num_arrays:
        as_variable_flags = [as_variable_flags[0] for _ in range(num_arrays)]
    if len(native_array_flags) < num_arrays:
        native_array_flags = [native_array_flags[0] for _ in range(num_arrays)]
    if len(container_flags) < num_arrays:
        container_flags = [container_flags[0] for _ in range(num_arrays)]

    # update variable flags to be compatible with float dtype and with_out args
    as_variable_flags = [
        v if ivy.is_float_dtype(d) and not with_out else False
        for v, d in zip(as_variable_flags, input_dtypes)
    ]

    # update instance_method flag to only be considered if the
    # first term is either an ivy.Array or ivy.Container
    instance_method = instance_method and (
        not native_array_flags[0] or container_flags[0]
    )

    fn = getattr(ivy, fn_name)
    if gradient_incompatible_function(fn=fn):
        return
    test_unsupported = check_unsupported_dtype(
        fn=fn, input_dtypes=input_dtypes, all_as_kwargs_np=all_as_kwargs_np
    )
    if not test_unsupported:
        test_unsupported = check_unsupported_device(
            fn=fn, input_device=device_, all_as_kwargs_np=all_as_kwargs_np
        )
    if not test_unsupported:
        test_unsupported = check_unsupported_device_and_dtype(
            fn=fn,
            device=device_,
            input_dtypes=input_dtypes,
            all_as_kwargs_np=all_as_kwargs_np,
        )
    if test_unsupported:
        try:
            args, kwargs, num_arg_vals, args_idxs, kwargs_idxs = create_args_kwargs(
                args_np=args_np,
                arg_np_vals=arg_np_vals,
                args_idxs=args_idxs,
                kwargs_np=kwargs_np,
                kwarg_np_vals=kwarg_np_vals,
                kwargs_idxs=kwargs_idxs,
                input_dtypes=input_dtypes,
                as_variable_flags=as_variable_flags,
                native_array_flags=native_array_flags,
                container_flags=container_flags,
            )
        except Exception:
            return
    else:
        args, kwargs, num_arg_vals, args_idxs, kwargs_idxs = create_args_kwargs(
            args_np=args_np,
            arg_np_vals=arg_np_vals,
            args_idxs=args_idxs,
            kwargs_np=kwargs_np,
            kwarg_np_vals=kwarg_np_vals,
            kwargs_idxs=kwargs_idxs,
            input_dtypes=input_dtypes,
            as_variable_flags=as_variable_flags,
            native_array_flags=native_array_flags,
            container_flags=container_flags,
        )

    # run either as an instance method or from the API directly
    instance = None
    if instance_method:
        is_instance = [
            (not native_flag) or container_flag
            for native_flag, container_flag in zip(native_array_flags, container_flags)
        ]
        arg_is_instance = is_instance[:num_arg_vals]
        kwarg_is_instance = is_instance[num_arg_vals:]
        if arg_is_instance and max(arg_is_instance):
            i = 0
            for i, a in enumerate(arg_is_instance):
                if a:
                    break
            instance_idx = args_idxs[i]
            instance = ivy.index_nest(args, instance_idx)
            args = ivy.copy_nest(args, to_mutable=False)
            ivy.prune_nest_at_index(args, instance_idx)
        else:
            i = 0
            for i, a in enumerate(kwarg_is_instance):
                if a:
                    break
            instance_idx = kwargs_idxs[i]
            instance = ivy.index_nest(kwargs, instance_idx)
            kwargs = ivy.copy_nest(kwargs, to_mutable=False)
            ivy.prune_nest_at_index(kwargs, instance_idx)
        if test_unsupported:
            test_unsupported_function(
                fn=instance.__getattribute__(fn_name), args=args, kwargs=kwargs
            )
            return

        ret, ret_np_flat = get_ret_and_flattened_np_array(
            instance.__getattribute__(fn_name), *args, **kwargs
        )
    else:
        if test_unsupported:
            test_unsupported_function(
                fn=ivy.__dict__[fn_name], args=args, kwargs=kwargs
            )
            return
        ret, ret_np_flat = get_ret_and_flattened_np_array(
            ivy.__dict__[fn_name], *args, **kwargs
        )
    # assert idx of return if the idx of the out array provided
    if with_out:
        test_ret = ret
        if isinstance(ret, tuple):
            assert hasattr(ivy.__dict__[fn_name], "out_index")
            test_ret = ret[getattr(ivy.__dict__[fn_name], "out_index")]
        out = ivy.zeros_like(test_ret)
        if max(container_flags):
            assert ivy.is_ivy_container(test_ret)
        else:
            assert ivy.is_array(test_ret)
        if instance_method:
            ret, ret_np_flat = get_ret_and_flattened_np_array(
                instance.__getattribute__(fn_name), *args, **kwargs, out=out
            )
        else:
            ret, ret_np_flat = get_ret_and_flattened_np_array(
                ivy.__dict__[fn_name], *args, **kwargs, out=out
            )
        test_ret = ret
        if isinstance(ret, tuple):
            test_ret = ret[getattr(ivy.__dict__[fn_name], "out_index")]
        assert test_ret is out
        if not max(container_flags) and ivy.native_inplace_support:
            # these backends do not always support native inplace updates
            assert test_ret.data is out.data
    # compute the return with a Ground Truth backend
    ivy.set_backend(ground_truth_backend)
    try:
        fn = getattr(ivy, fn_name)
        test_unsupported = check_unsupported_dtype(
            fn=fn, input_dtypes=input_dtypes, all_as_kwargs_np=all_as_kwargs_np
        )
        # create args
        if test_unsupported:
            try:
                args, kwargs, _, _, _ = create_args_kwargs(
                    args_np=args_np,
                    arg_np_vals=arg_np_vals,
                    args_idxs=args_idxs,
                    kwargs_np=kwargs_np,
                    kwargs_idxs=kwargs_idxs,
                    kwarg_np_vals=kwarg_np_vals,
                    input_dtypes=input_dtypes,
                    as_variable_flags=as_variable_flags,
                    native_array_flags=native_array_flags,
                    container_flags=container_flags,
                )
            except Exception:
                ivy.unset_backend()
                return
        else:
            args, kwargs, _, _, _ = create_args_kwargs(
                args_np=args_np,
                arg_np_vals=arg_np_vals,
                args_idxs=args_idxs,
                kwargs_np=kwargs_np,
                kwargs_idxs=kwargs_idxs,
                kwarg_np_vals=kwarg_np_vals,
                input_dtypes=input_dtypes,
                as_variable_flags=as_variable_flags,
                native_array_flags=native_array_flags,
                container_flags=container_flags,
            )
        if test_unsupported:
            test_unsupported_function(
                fn=ivy.__dict__[fn_name], args=args, kwargs=kwargs
            )
            ivy.unset_backend()
            return
        ret_from_gt, ret_np_from_gt_flat = get_ret_and_flattened_np_array(
            ivy.__dict__[fn_name], *args, **kwargs
        )
    except Exception as e:
        ivy.unset_backend()
        raise e
    ivy.unset_backend()
    # gradient test
    if test_gradients and not fw == "numpy" and not instance_method:
        gradient_test(
            fn_name=fn_name,
            all_as_kwargs_np=all_as_kwargs_np,
            args_np=args_np,
            kwargs_np=kwargs_np,
            input_dtypes=input_dtypes,
            as_variable_flags=as_variable_flags,
            native_array_flags=native_array_flags,
            container_flags=container_flags,
            rtol_=rtol_,
            atol_=atol_,
            ground_truth_backend=ground_truth_backend,
        )

    # assuming value test will be handled manually in the test function
    if not test_values:
        if return_flat_np_arrays:
            return ret_np_flat, ret_np_from_gt_flat
        return ret, ret_from_gt
    # value test
    value_test(
        ret_np_flat=ret_np_flat,
        ret_np_from_gt_flat=ret_np_from_gt_flat,
        rtol=rtol_,
        atol=atol_,
        ground_truth_backend=ground_truth_backend,
    )


def test_frontend_function(
    *,
    input_dtypes: Union[ivy.Dtype, List[ivy.Dtype]],
    as_variable_flags: Union[bool, List[bool]],
    with_out: bool,
    with_inplace: bool = False,
    all_aliases: List[str] = None,
    num_positional_args: int,
    native_array_flags: Union[bool, List[bool]],
    device="cpu",
    frontend: str,
    fn_tree: str,
    rtol: float = None,
    atol: float = 1e-06,
    test_values: bool = True,
    **all_as_kwargs_np,
):
    """Tests a frontend function for the current backend by comparing the result with
    the function in the associated framework.

    Parameters
    ----------
    input_dtypes
        data types of the input arguments in order.
    as_variable_flags
        dictates whether the corresponding input argument should be treated
        as an ivy Variable.
    with_out
        if True, the function is also tested for inplace update to an array
        passed to the optional out argument.
    with_inplace
        if True, the function is only tested with direct inplace update back to
        the inputted array and ignore the value of with_out.
    all_aliases
        a list of strings containing all aliases for that function
        in the current frontend with their full namespaces.
    num_positional_args
        number of input arguments that must be passed as positional
        arguments.
    native_array_flags
        dictates whether the corresponding input argument should be treated
        as a native array.
    frontend
        current frontend (framework).
    fn_tree
        Path to function in frontend framework namespace.
    rtol
        relative tolerance value.
    atol
        absolute tolerance value.
    test_values
        if True, test for the correctness of the resulting values.
    all_as_kwargs_np
        input arguments to the function as keyword arguments.

    Returns
    -------
    ret
        optional, return value from the function
    ret_np
        optional, return value from the Numpy function
    """
    _assert_dtypes_are_valid(input_dtypes)
    assert (
        not with_out or not with_inplace
    ), "only one of with_out or with_inplace can be set as True"

    # split the arguments into their positional and keyword components
    args_np, kwargs_np = kwargs_to_args_n_kwargs(
        num_positional_args=num_positional_args, kwargs=all_as_kwargs_np
    )

    # extract all arrays from the arguments and keyword arguments
    arg_np_vals, args_idxs, c_arg_vals = _get_nested_np_arrays(args_np)
    kwarg_np_vals, kwargs_idxs, c_kwarg_vals = _get_nested_np_arrays(kwargs_np)

    # make all lists equal in length
    num_arrays = c_arg_vals + c_kwarg_vals
    if len(input_dtypes) < num_arrays:
        input_dtypes = [input_dtypes[0] for _ in range(num_arrays)]
    if len(as_variable_flags) < num_arrays:
        as_variable_flags = [as_variable_flags[0] for _ in range(num_arrays)]
    if len(native_array_flags) < num_arrays:
        native_array_flags = [native_array_flags[0] for _ in range(num_arrays)]

    # update var flags to be compatible with float dtype and with_out args
    as_variable_flags = [
        v if ivy.is_float_dtype(d) and not with_out else False
        for v, d in zip(as_variable_flags, input_dtypes)
    ]

    def _get_function(fn_tree):
        # parse function name and frontend submodules (jax.lax, jax.numpy etc.)
        *frontend_submods, fn_name = fn_tree.split(".")
        frontend_module = f"ivy.functional.frontends.{frontend}"

        # Getting function attributes when we have function tree such as
        # nn.functional etc
        len_frontend_submods = len(frontend_submods)
        if len_frontend_submods > 0:
            frontend_module += "." + ".".join(frontend_submods)

        function_module = importlib.import_module(frontend_module)

        function = getattr(function_module, fn_name)
        return function, function_module, fn_name, frontend_submods

    function, function_module, fn_name, frontend_submods = _get_function(
        fn_tree=fn_tree
    )

    # check for unsupported dtypes in backend framework
    def _test_backend_unsupported():
        test_unsupported = check_unsupported_dtype(
            fn=function, input_dtypes=input_dtypes, all_as_kwargs_np=all_as_kwargs_np
        )

        if not test_unsupported:
            test_unsupported = check_unsupported_device_and_dtype(
                fn=function,
                device=device,
                input_dtypes=input_dtypes,
                all_as_kwargs_np=all_as_kwargs_np,
            )

        # create args
        if test_unsupported:
            try:
                args, kwargs, _, _, _ = create_args_kwargs(
                    args_np=args_np,
                    arg_np_vals=arg_np_vals,
                    args_idxs=args_idxs,
                    kwargs_np=kwargs_np,
                    kwarg_np_vals=kwarg_np_vals,
                    kwargs_idxs=kwargs_idxs,
                    input_dtypes=input_dtypes,
                    as_variable_flags=as_variable_flags,
                    native_array_flags=native_array_flags,
                )
                args_ivy, kwargs_ivy = ivy.args_to_ivy(*args, **kwargs)
            except Exception:
                return
        else:
            args, kwargs, _, _, _ = create_args_kwargs(
                args_np=args_np,
                arg_np_vals=arg_np_vals,
                args_idxs=args_idxs,
                kwargs_np=kwargs_np,
                kwarg_np_vals=kwarg_np_vals,
                kwargs_idxs=kwargs_idxs,
                input_dtypes=input_dtypes,
                as_variable_flags=as_variable_flags,
                native_array_flags=native_array_flags,
            )
            args_ivy, kwargs_ivy = ivy.args_to_ivy(
                *args, **kwargs
            )  # ToDo, probably redundant?
        return test_unsupported, args, kwargs, args_ivy, kwargs_ivy

    test_unsupported, args, kwargs, args_ivy, kwargs_ivy = _test_backend_unsupported()

    def _test_frontend_function(test_unsupported, args, kwargs, args_ivy, kwargs_ivy):
        # frontend function
        frontend_fn = getattr(function_module, fn_name)

        # check and replace NativeClass object in arguments with ivy counterparts
        convs = {
            "jax": convjax,
            "numpy": convnumpy,
            "tensorflow": convtensor,
            "torch": convtorch,
        }
        if frontend in convs:
            conv = convs[frontend]
            args = ivy.nested_map(args, fn=conv, include_derived=True)
            kwargs = ivy.nested_map(kwargs, fn=conv, include_derived=True)

        # run from the Ivy API directly
        if test_unsupported:
            test_unsupported_function(fn=frontend_fn, args=args, kwargs=kwargs)
            return
        # Make copy for arguments for functions that might use
        # inplace update by default
        copy_kwargs = copy.deepcopy(kwargs)
        copy_args = copy.deepcopy(args)
        # strip the decorator to get an Ivy array
        ret = frontend_fn.__wrapped__(*args, **kwargs)
        # converting to ivy.array if FrontendArray was returned
<<<<<<< HEAD
        if _is_frontend_array(ret):
            ret = ret.data
        elif isinstance(ret, list) or isinstance(ret, tuple):
            ret = [x.data for x in ret]
=======
>>>>>>> 50f4e72e
        if with_out:
            if not inspect.isclass(ret):
                is_ret_tuple = issubclass(ret.__class__, tuple)
            else:
                is_ret_tuple = issubclass(ret, tuple)
            if is_ret_tuple:
                ret = ivy.nested_map(
                    ret,
                    lambda _x: ivy.array(_x) if not ivy.is_array(_x) else _x,
                    include_derived=True,
                )
            elif not ivy.is_array(ret):
                ret = ivy.array(ret)
            out = ret
            # pass return value to out argument
            # check if passed reference is correctly updated
            kwargs["out"] = out
            if is_ret_tuple:
                flatten_ret = flatten(ret=ret)
                flatten_out = flatten(ret=out)
                for ret_array, out_array in zip(flatten_ret, flatten_out):
                    if ivy.native_inplace_support:
                        assert ret_array.data is out_array.data
                    assert ret_array is out_array
            else:
                if ivy.native_inplace_support:
                    assert ret.data is out.data
                assert ret is out
        elif with_inplace:
            assert not isinstance(ret, tuple)
            assert ivy.is_array(ret)
            if "inplace" in inspect.getfullargspec(frontend_fn).args:
                # the function provides optional inplace update
                # set inplace update to be True and check
                # if returned reference is inputted reference
                # and if inputted reference's content is correctly updated
                copy_kwargs["inplace"] = True
                first_array = ivy.func_wrapper._get_first_array(
                    *copy_args, **copy_kwargs
                )
                ret_ = frontend_fn(*copy_args, **copy_kwargs)
                if ivy.native_inplace_support:
                    assert ret_.data is first_array.data
                assert first_array is ret_
            else:
                # the function provides inplace update by default
                # check if returned reference is inputted reference
                first_array = ivy.func_wrapper._get_first_array(*args, **kwargs)
                if ivy.native_inplace_support:
                    assert ret.data is first_array.data
                assert first_array is ret
                args, kwargs = copy_args, copy_kwargs

        # create NumPy args
        args_np = ivy.nested_map(
            args_ivy,
            lambda x: ivy.to_numpy(x._data) if isinstance(x, ivy.Array) else x,
        )
        kwargs_np = ivy.nested_map(
            kwargs_ivy,
            lambda x: ivy.to_numpy(x._data) if isinstance(x, ivy.Array) else x,
        )

        # temporarily set frontend framework as backend
        ivy.set_backend(frontend)
        try:
            # check for unsupported dtypes in frontend framework
            function = getattr(function_module, fn_name)
            test_unsupported = check_unsupported_dtype(
                fn=function,
                input_dtypes=input_dtypes,
                all_as_kwargs_np=all_as_kwargs_np,
            )

            # create frontend framework args
            args_frontend = ivy.nested_map(
                args_np,
                lambda x: ivy.native_array(x)
                if isinstance(x, np.ndarray)
                else ivy.as_native_dtype(x)
                if isinstance(x, ivy.Dtype)
                else x,
            )
            kwargs_frontend = ivy.nested_map(
                kwargs_np,
                lambda x: ivy.native_array(x) if isinstance(x, np.ndarray) else x,
            )

            # change ivy dtypes to native dtypes
            if "dtype" in kwargs_frontend:
                kwargs_frontend["dtype"] = ivy.as_native_dtype(kwargs_frontend["dtype"])

            # change ivy device to native devices
            if "device" in kwargs_frontend:
                kwargs_frontend["device"] = ivy.as_native_dev(kwargs_frontend["device"])

            # check and replace the NativeClass objects in arguments
            # with true counterparts
            args_frontend = ivy.nested_map(
                args_frontend, fn=convtrue, include_derived=True, max_depth=10
            )
            kwargs_frontend = ivy.nested_map(
                kwargs_frontend, fn=convtrue, include_derived=True, max_depth=10
            )

            # compute the return via the frontend framework
            frontend_fw = importlib.import_module(
                ".".join([frontend] + frontend_submods)
            )
            if test_unsupported:
                test_unsupported_function(
                    fn=frontend_fw.__dict__[fn_name],
                    args=args_frontend,
                    kwargs=kwargs_frontend,
                )
                return
            frontend_ret = frontend_fw.__dict__[fn_name](
                *args_frontend, **kwargs_frontend
            )

            if ivy.isscalar(frontend_ret):
                frontend_ret_np_flat = [np.asarray(frontend_ret)]
            else:
                # tuplify the frontend return
                if not isinstance(frontend_ret, tuple):
                    frontend_ret = (frontend_ret,)
                frontend_ret_idxs = ivy.nested_argwhere(
                    frontend_ret, ivy.is_native_array
                )
                frontend_ret_flat = ivy.multi_index_nest(
                    frontend_ret, frontend_ret_idxs
                )
                frontend_ret_np_flat = [ivy.to_numpy(x) for x in frontend_ret_flat]
        except Exception as e:
            ivy.unset_backend()
            raise e
        # unset frontend framework from backend
        ivy.unset_backend()

        ret_np_flat = flatten_and_to_np(ret=ret)
        # assuming value test will be handled manually in the test function
        if not test_values:
            return ret, frontend_ret
        # value tests, iterating through each array in the flattened returns
        value_test(
            ret_np_flat=ret_np_flat,
            ret_np_from_gt_flat=frontend_ret_np_flat,
            rtol=rtol,
            atol=atol,
            ground_truth_backend=frontend,
        )

    # Call the frontend testing function
    _test_frontend_function(test_unsupported, args, kwargs, args_ivy, kwargs_ivy)

    # testing all alias functions
    if all_aliases:
        # for each alias in aliases list
        for alias in all_aliases:
            function, function_module, fn_name, frontend_submods = _get_function(
                fn_tree=alias
            )

            # testing unsupported in that backend
            (
                test_unsupported,
                args,
                kwargs,
                args_ivy,
                kwargs_ivy,
            ) = _test_backend_unsupported()

            # calling the testing function
            _test_frontend_function(
                test_unsupported, args, kwargs, args_ivy, kwargs_ivy
            )


# Method testing


def gradient_test(
    *,
    fn_name,
    all_as_kwargs_np,
    args_np,
    kwargs_np,
    input_dtypes,
    as_variable_flags,
    native_array_flags,
    container_flags,
    rtol_: float = None,
    atol_: float = 1e-06,
    ground_truth_backend: str = "tensorflow",
):
    def grad_fn(xs):
        array_vals = [v for k, v in xs.to_iterator()]
        arg_array_vals = array_vals[0 : len(args_idxs)]
        kwarg_array_vals = array_vals[len(args_idxs) :]
        args_writeable = ivy.copy_nest(args)
        kwargs_writeable = ivy.copy_nest(kwargs)
        ivy.set_nest_at_indices(args_writeable, args_idxs, arg_array_vals)
        ivy.set_nest_at_indices(kwargs_writeable, kwargs_idxs, kwarg_array_vals)
        ret = ivy.__dict__[fn_name](*args_writeable, **kwargs_writeable)
        if isinstance(ret, tuple):
            ret = ret[0]
        return ivy.mean(ret)

    # extract all arrays from the arguments and keyword arguments
    arg_np_vals, args_idxs, c_arg_vals = _get_nested_np_arrays(args_np)
    kwarg_np_vals, kwargs_idxs, c_kwarg_vals = _get_nested_np_arrays(kwargs_np)

    args, kwargs, _, args_idxs, kwargs_idxs = create_args_kwargs(
        args_np=args_np,
        arg_np_vals=arg_np_vals,
        args_idxs=args_idxs,
        kwargs_np=kwargs_np,
        kwarg_np_vals=kwarg_np_vals,
        kwargs_idxs=kwargs_idxs,
        input_dtypes=input_dtypes,
        as_variable_flags=as_variable_flags,
        native_array_flags=native_array_flags,
        container_flags=container_flags,
    )
    arg_array_vals = list(ivy.multi_index_nest(args, args_idxs))
    kwarg_array_vals = list(ivy.multi_index_nest(kwargs, kwargs_idxs))
    xs = args_to_container(arg_array_vals + kwarg_array_vals)
    _, grads = ivy.execute_with_gradients(grad_fn, xs)
    grads_np_flat = flatten_and_to_np(ret=grads)

    # compute the return with a Ground Truth backend
    ivy.set_backend(ground_truth_backend)
    test_unsupported = check_unsupported_dtype(
        fn=ivy.__dict__[fn_name],
        input_dtypes=input_dtypes,
        all_as_kwargs_np=all_as_kwargs_np,
    )
    if test_unsupported:
        return
    args, kwargs, _, args_idxs, kwargs_idxs = create_args_kwargs(
        args_np=args_np,
        arg_np_vals=arg_np_vals,
        args_idxs=args_idxs,
        kwargs_np=kwargs_np,
        kwarg_np_vals=kwarg_np_vals,
        kwargs_idxs=kwargs_idxs,
        input_dtypes=input_dtypes,
        as_variable_flags=as_variable_flags,
        native_array_flags=native_array_flags,
        container_flags=container_flags,
    )
    arg_array_vals = list(ivy.multi_index_nest(args, args_idxs))
    kwarg_array_vals = list(ivy.multi_index_nest(kwargs, kwargs_idxs))
    xs = args_to_container(arg_array_vals + kwarg_array_vals)
    _, grads_from_gt = ivy.execute_with_gradients(grad_fn, xs)
    grads_np_from_gt_flat = flatten_and_to_np(ret=grads_from_gt)
    ivy.unset_backend()

    assert len(grads_np_flat) == len(
        grads_np_from_gt_flat
    ), "result length mismatch: {} ({}) != {} ({})".format(
        grads_np_flat,
        len(grads_np_flat),
        grads_np_from_gt_flat,
        len(grads_np_from_gt_flat),
    )

    for grad_np_flat, grad_np_from_gt_flat in zip(grads_np_flat, grads_np_from_gt_flat):
        value_test(
            ret_np_flat=grad_np_flat,
            ret_np_from_gt_flat=grad_np_from_gt_flat,
            rtol=rtol_,
            atol=atol_,
            ground_truth_backend=ground_truth_backend,
        )


def test_method(
    *,
    input_dtypes_init: Union[ivy.Dtype, List[ivy.Dtype]] = None,
    as_variable_flags_init: Union[bool, List[bool]] = None,
    num_positional_args_init: int = 0,
    native_array_flags_init: Union[bool, List[bool]] = None,
    all_as_kwargs_np_init: dict = None,
    input_dtypes_method: Union[ivy.Dtype, List[ivy.Dtype]],
    as_variable_flags_method: Union[bool, List[bool]],
    num_positional_args_method: int,
    native_array_flags_method: Union[bool, List[bool]],
    container_flags_method: Union[bool, List[bool]],
    all_as_kwargs_np_method: dict,
    class_name: str,
    method_name: str = "__call__",
    init_with_v: bool = False,
    method_with_v: bool = False,
    rtol_: float = None,
    atol_: float = 1e-06,
    test_values: Union[bool, str] = True,
    test_gradients: bool = False,
    ground_truth_backend: str = "tensorflow",
    device_: str = "cpu",
):
    """Tests a class-method that consumes (or returns) arrays for the current backend
    by comparing the result with numpy.

    Parameters
    ----------
    input_dtypes_init
        data types of the input arguments to the constructor in order.
    as_variable_flags_init
        dictates whether the corresponding input argument passed to the constructor
        should be treated as an ivy.Array.
    num_positional_args_init
        number of input arguments that must be passed as positional arguments to the
        constructor.
    native_array_flags_init
        dictates whether the corresponding input argument passed to the constructor
        should be treated as a native array.
    all_as_kwargs_np_init:
        input arguments to the constructor as keyword arguments.
    input_dtypes_method
        data types of the input arguments to the method in order.
    as_variable_flags_method
        dictates whether the corresponding input argument passed to the method should
        be treated as an ivy.Array.
    num_positional_args_method
        number of input arguments that must be passed as positional arguments to the
        method.
    native_array_flags_method
        dictates whether the corresponding input argument passed to the method should
        be treated as a native array.
    container_flags_method
        dictates whether the corresponding input argument passed to the method should
        be treated as an ivy Container.
    all_as_kwargs_np_method:
        input arguments to the method as keyword arguments.
    class_name
        name of the class to test.
    method_name
        name of tthe method to test.
    init_with_v
        if the class being tested is an ivy.Module, then setting this flag as True will
        call the constructor with the variables v passed explicitly.
    method_with_v
        if the class being tested is an ivy.Module, then setting this flag as True will
        call the method with the variables v passed explicitly.
    rtol_
        relative tolerance value.
    atol_
        absolute tolerance value.
    test_values
        can be a bool or a string to indicate whether correctness of values should be
        tested. If the value is `with_v`, shapes are tested but not values.
    ground_truth_backend
        Ground Truth Backend to compare the result-values.
    device_
        The device on which to create arrays.

    Returns
    -------
    ret
        optional, return value from the function
    ret_gt
        optional, return value from the Ground Truth function
    """
    _assert_dtypes_are_valid(input_dtypes_method)
    # split the arguments into their positional and keyword components

    # Constructor arguments #
    (input_dtypes_init, as_variable_flags_init, native_array_flags_init,) = (
        ivy.default(input_dtypes_init, []),
        ivy.default(as_variable_flags_init, []),
        ivy.default(native_array_flags_init, []),
    )
    _assert_dtypes_are_valid(input_dtypes_init)

    all_as_kwargs_np_init = ivy.default(all_as_kwargs_np_init, dict())
    (
        input_dtypes_method,
        as_variable_flags_method,
        native_array_flags_method,
        container_flags_method,
    ) = as_lists(
        input_dtypes_method,
        as_variable_flags_method,
        native_array_flags_method,
        container_flags_method,
    )

    args_np_constructor, kwargs_np_constructor = kwargs_to_args_n_kwargs(
        num_positional_args=num_positional_args_init,
        kwargs=all_as_kwargs_np_init,
    )

    # extract all arrays from the arguments and keyword arguments
    con_arg_np_vals, con_args_idxs, con_c_arg_vals = _get_nested_np_arrays(
        args_np_constructor
    )
    con_kwarg_np_vals, con_kwargs_idxs, con_c_kwarg_vals = _get_nested_np_arrays(
        kwargs_np_constructor
    )

    # make all lists equal in length
    num_arrays_constructor = con_c_arg_vals + con_c_kwarg_vals
    if len(input_dtypes_init) < num_arrays_constructor:
        input_dtypes_init = [
            input_dtypes_init[0] for _ in range(num_arrays_constructor)
        ]
    if len(as_variable_flags_init) < num_arrays_constructor:
        as_variable_flags_init = [
            as_variable_flags_init[0] for _ in range(num_arrays_constructor)
        ]
    if len(native_array_flags_init) < num_arrays_constructor:
        native_array_flags_init = [
            native_array_flags_init[0] for _ in range(num_arrays_constructor)
        ]

    # update variable flags to be compatible with float dtype
    as_variable_flags_init = [
        v if ivy.is_float_dtype(d) else False
        for v, d in zip(as_variable_flags_init, input_dtypes_init)
    ]

    # Create Args
    args_constructor, kwargs_constructor, _, _, _ = create_args_kwargs(
        args_np=args_np_constructor,
        arg_np_vals=con_arg_np_vals,
        args_idxs=con_args_idxs,
        kwargs_np=kwargs_np_constructor,
        kwarg_np_vals=con_kwarg_np_vals,
        kwargs_idxs=con_kwargs_idxs,
        input_dtypes=input_dtypes_init,
        as_variable_flags=as_variable_flags_init,
        native_array_flags=native_array_flags_init,
    )
    # End constructor #

    # Method arguments #
    args_np_method, kwargs_np_method = kwargs_to_args_n_kwargs(
        num_positional_args=num_positional_args_method, kwargs=all_as_kwargs_np_method
    )

    # extract all arrays from the arguments and keyword arguments
    met_arg_np_vals, met_args_idxs, met_c_arg_vals = _get_nested_np_arrays(
        args_np_method
    )
    met_kwarg_np_vals, met_kwargs_idxs, met_c_kwarg_vals = _get_nested_np_arrays(
        kwargs_np_method
    )

    # make all lists equal in length
    num_arrays_method = met_c_arg_vals + met_c_kwarg_vals
    if len(input_dtypes_method) < num_arrays_method:
        input_dtypes_method = [input_dtypes_method[0] for _ in range(num_arrays_method)]
    if len(as_variable_flags_method) < num_arrays_method:
        as_variable_flags_method = [
            as_variable_flags_method[0] for _ in range(num_arrays_method)
        ]
    if len(native_array_flags_method) < num_arrays_method:
        native_array_flags_method = [
            native_array_flags_method[0] for _ in range(num_arrays_method)
        ]
    if len(container_flags_method) < num_arrays_method:
        container_flags_method = [
            container_flags_method[0] for _ in range(num_arrays_method)
        ]

    as_variable_flags_method = [
        v if ivy.is_float_dtype(d) else False
        for v, d in zip(as_variable_flags_method, input_dtypes_method)
    ]

    # Create Args
    args_method, kwargs_method, _, _, _ = create_args_kwargs(
        args_np=args_np_method,
        arg_np_vals=met_arg_np_vals,
        args_idxs=met_args_idxs,
        kwargs_np=kwargs_np_method,
        kwarg_np_vals=met_kwarg_np_vals,
        kwargs_idxs=met_kwargs_idxs,
        input_dtypes=input_dtypes_method,
        as_variable_flags=as_variable_flags_method,
        native_array_flags=native_array_flags_method,
        container_flags=container_flags_method,
    )
    # End Method #

    # Run testing
    ins = ivy.__dict__[class_name](*args_constructor, **kwargs_constructor)
    v_np = None
    if isinstance(ins, ivy.Module):
        if init_with_v:
            v = ivy.Container(
                ins._create_variables(device=device_, dtype=input_dtypes_method[0])
            )
            ins = ivy.__dict__[class_name](*args_constructor, **kwargs_constructor, v=v)
        v = ins.__getattribute__("v")
        v_np = v.map(lambda x, kc: ivy.to_numpy(x) if ivy.is_array(x) else x)
        if method_with_v:
            kwargs_method = dict(**kwargs_method, v=v)
    ret, ret_np_flat = get_ret_and_flattened_np_array(
        ins.__getattribute__(method_name), *args_method, **kwargs_method
    )

    # Compute the return with a Ground Truth backend
    ivy.set_backend(ground_truth_backend)
    args_gt_constructor, kwargs_gt_constructor, _, _, _ = create_args_kwargs(
        args_np=args_np_constructor,
        arg_np_vals=con_arg_np_vals,
        args_idxs=con_args_idxs,
        kwargs_np=kwargs_np_constructor,
        kwarg_np_vals=con_kwarg_np_vals,
        kwargs_idxs=con_kwargs_idxs,
        input_dtypes=input_dtypes_init,
        as_variable_flags=as_variable_flags_init,
        native_array_flags=native_array_flags_init,
    )
    args_gt_method, kwargs_gt_method, _, _, _ = create_args_kwargs(
        args_np=args_np_method,
        arg_np_vals=met_arg_np_vals,
        args_idxs=met_args_idxs,
        kwargs_np=kwargs_np_method,
        kwarg_np_vals=met_kwarg_np_vals,
        kwargs_idxs=met_kwargs_idxs,
        input_dtypes=input_dtypes_method,
        as_variable_flags=as_variable_flags_method,
        native_array_flags=native_array_flags_method,
        container_flags=container_flags_method,
    )
    ins_gt = ivy.__dict__[class_name](*args_gt_constructor, **kwargs_gt_constructor)
    if isinstance(ins_gt, ivy.Module):
        v_gt = v_np.map(
            lambda x, kc: ivy.asarray(x) if isinstance(x, np.ndarray) else x
        )
        kwargs_gt_method = dict(**kwargs_gt_method, v=v_gt)
    ret_from_gt, ret_np_from_gt_flat = get_ret_and_flattened_np_array(
        ins_gt.__getattribute__(method_name), *args_gt_method, **kwargs_gt_method
    )
    ivy.unset_backend()
    # assuming value test will be handled manually in the test function
    if not test_values:
        return ret, ret_from_gt
    # value test
    value_test(
        ret_np_flat=ret_np_flat,
        ret_np_from_gt_flat=ret_np_from_gt_flat,
        rtol=rtol_,
        atol=atol_,
    )


def test_frontend_method(
    *,
    input_dtypes_init: Union[ivy.Dtype, List[ivy.Dtype]] = None,
    as_variable_flags_init: Union[bool, List[bool]] = None,
    num_positional_args_init: int = 0,
    native_array_flags_init: Union[bool, List[bool]] = None,
    all_as_kwargs_np_init: dict = None,
    input_dtypes_method: Union[ivy.Dtype, List[ivy.Dtype]],
    as_variable_flags_method: Union[bool, List[bool]],
    num_positional_args_method: int,
    native_array_flags_method: Union[bool, List[bool]],
    all_as_kwargs_np_method: dict,
    frontend: str,
    class_name: str,
    method_name: str = "__init__",
    rtol_: float = None,
    atol_: float = 1e-06,
    test_values: Union[bool, str] = True,
):
    """Tests a class-method that consumes (or returns) arrays for the current backend
    by comparing the result with numpy.

    Parameters
    ----------
    input_dtypes_init
        data types of the input arguments to the constructor in order.
    as_variable_flags_init
        dictates whether the corresponding input argument passed to the constructor
        should be treated as an ivy.Variable.
    num_positional_args_init
        number of input arguments that must be passed as positional arguments to the
        constructor.
    native_array_flags_init
        dictates whether the corresponding input argument passed to the constructor
        should be treated as a native array.
    all_as_kwargs_np_init:
        input arguments to the constructor as keyword arguments.
    input_dtypes_method
        data types of the input arguments to the method in order.
    as_variable_flags_method
        dictates whether the corresponding input argument passed to the method should
        be treated as an ivy.Variable.
    num_positional_args_method
        number of input arguments that must be passed as positional arguments to the
        method.
    native_array_flags_method
        dictates whether the corresponding input argument passed to the method should
        be treated as a native array.
    all_as_kwargs_np_method:
        input arguments to the method as keyword arguments.
    frontend
        current frontend (framework).
    class_name
        name of the class to test.
    method_name
        name of the method to test.
    rtol_
        relative tolerance value.
    atol_
        absolute tolerance value.
    test_values
        can be a bool or a string to indicate whether correctness of values should be
        tested. If the value is `with_v`, shapes are tested but not values.

    Returns
    -------
    ret
        optional, return value from the function
    ret_gt
        optional, return value from the Ground Truth function
    """
    _assert_dtypes_are_valid(input_dtypes_init)
    _assert_dtypes_are_valid(input_dtypes_method)
    ARR_INS_METHOD = {
        "DeviceArray": jax.numpy.array,
        "ndarray": np.array,
        "Tensor": tf.constant,
    }
    # split the arguments into their positional and keyword components

    # Constructor arguments #
    # convert single values to length 1 lists
    (input_dtypes_init, as_variable_flags_init, native_array_flags_init,) = as_lists(
        ivy.default(input_dtypes_init, []),
        ivy.default(as_variable_flags_init, []),
        ivy.default(native_array_flags_init, []),
    )
    all_as_kwargs_np_init = ivy.default(all_as_kwargs_np_init, dict())
    (
        input_dtypes_method,
        as_variable_flags_method,
        native_array_flags_method,
    ) = as_lists(
        input_dtypes_method,
        as_variable_flags_method,
        native_array_flags_method,
    )

    args_np_constructor, kwargs_np_constructor = kwargs_to_args_n_kwargs(
        num_positional_args=num_positional_args_init,
        kwargs=all_as_kwargs_np_init,
    )

    # extract all arrays from the arguments and keyword arguments
    con_arg_np_vals, con_args_idxs, con_c_arg_vals = _get_nested_np_arrays(
        args_np_constructor
    )
    con_kwarg_np_vals, con_kwargs_idxs, con_c_kwarg_vals = _get_nested_np_arrays(
        kwargs_np_constructor
    )

    # make all lists equal in length
    num_arrays_constructor = con_c_arg_vals + con_c_kwarg_vals
    if len(input_dtypes_init) < num_arrays_constructor:
        input_dtypes_init = [
            input_dtypes_init[0] for _ in range(num_arrays_constructor)
        ]
    if len(as_variable_flags_init) < num_arrays_constructor:
        as_variable_flags_init = [
            as_variable_flags_init[0] for _ in range(num_arrays_constructor)
        ]
    if len(native_array_flags_init) < num_arrays_constructor:
        native_array_flags_init = [
            native_array_flags_init[0] for _ in range(num_arrays_constructor)
        ]

    # update variable flags to be compatible with float dtype
    as_variable_flags_init = [
        v if ivy.is_float_dtype(d) else False
        for v, d in zip(as_variable_flags_init, input_dtypes_init)
    ]

    # Create Args
    args_constructor, kwargs_constructor, _, _, _ = create_args_kwargs(
        args_np=args_np_constructor,
        arg_np_vals=con_arg_np_vals,
        args_idxs=con_args_idxs,
        kwargs_np=kwargs_np_constructor,
        kwarg_np_vals=con_kwarg_np_vals,
        kwargs_idxs=con_kwargs_idxs,
        input_dtypes=input_dtypes_init,
        as_variable_flags=as_variable_flags_init,
        native_array_flags=native_array_flags_init,
    )
    # End constructor #

    # Method arguments #
    args_np_method, kwargs_np_method = kwargs_to_args_n_kwargs(
        num_positional_args=num_positional_args_method, kwargs=all_as_kwargs_np_method
    )

    # extract all arrays from the arguments and keyword arguments
    met_arg_np_vals, met_args_idxs, met_c_arg_vals = _get_nested_np_arrays(
        args_np_method
    )
    met_kwarg_np_vals, met_kwargs_idxs, met_c_kwarg_vals = _get_nested_np_arrays(
        kwargs_np_method
    )

    # make all lists equal in length
    num_arrays_method = met_c_arg_vals + met_c_kwarg_vals
    if len(input_dtypes_method) < num_arrays_method:
        input_dtypes_method = [input_dtypes_method[0] for _ in range(num_arrays_method)]
    if len(as_variable_flags_method) < num_arrays_method:
        as_variable_flags_method = [
            as_variable_flags_method[0] for _ in range(num_arrays_method)
        ]
    if len(native_array_flags_method) < num_arrays_method:
        native_array_flags_method = [
            native_array_flags_method[0] for _ in range(num_arrays_method)
        ]

    as_variable_flags_method = [
        v if ivy.is_float_dtype(d) else False
        for v, d in zip(as_variable_flags_method, input_dtypes_method)
    ]

    # Create Args
    args_method, kwargs_method, _, _, _ = create_args_kwargs(
        args_np=args_np_method,
        arg_np_vals=met_arg_np_vals,
        args_idxs=met_args_idxs,
        kwargs_np=kwargs_np_method,
        kwarg_np_vals=met_kwarg_np_vals,
        kwargs_idxs=met_kwargs_idxs,
        input_dtypes=input_dtypes_method,
        as_variable_flags=as_variable_flags_method,
        native_array_flags=native_array_flags_method,
    )
    # End Method #

    args_constructor_ivy, kwargs_constructor_ivy = ivy.args_to_ivy(
        *args_constructor, **kwargs_constructor
    )
    args_method_ivy, kwargs_method_ivy = ivy.args_to_ivy(*args_method, **kwargs_method)
    args_constructor_np = ivy.nested_map(
        args_constructor_ivy,
        lambda x: ivy.to_numpy(x._data) if isinstance(x, ivy.Array) else x,
    )
    kwargs_constructor_np = ivy.nested_map(
        kwargs_constructor_ivy,
        lambda x: ivy.to_numpy(x._data) if isinstance(x, ivy.Array) else x,
    )
    args_method_np = ivy.nested_map(
        args_method_ivy,
        lambda x: ivy.to_numpy(x._data) if isinstance(x, ivy.Array) else x,
    )
    kwargs_method_np = ivy.nested_map(
        kwargs_method_ivy,
        lambda x: ivy.to_numpy(x._data) if isinstance(x, ivy.Array) else x,
    )

    # Run testing
    class_name = class_name.split(".")
    ins_class = ivy.functional.frontends.__dict__[frontend]
    if class_name[-1] in ARR_INS_METHOD and frontend != "torch":
        frontend_class = ARR_INS_METHOD[class_name[-1]]
        for c_n in class_name:
            ins_class = getattr(ins_class, c_n)
    else:
        frontend_class = importlib.import_module(frontend)
        for c_n in class_name:
            ins_class = getattr(ins_class, c_n)
            frontend_class = getattr(frontend_class, c_n)
    ins = ins_class(*args_constructor, **kwargs_constructor)
    ret, ret_np_flat = get_ret_and_flattened_np_array(
        ins.__getattribute__(method_name), *args_method, **kwargs_method
    )

    # Compute the return with the native frontend framework
    ivy.set_backend(frontend)
    args_constructor_frontend = ivy.nested_map(
        args_constructor_np,
        lambda x: ivy.native_array(x) if isinstance(x, np.ndarray) else x,
    )
    kwargs_constructor_frontend = ivy.nested_map(
        kwargs_constructor_np,
        lambda x: ivy.native_array(x) if isinstance(x, np.ndarray) else x,
    )
    args_method_frontend = ivy.nested_map(
        args_method_np,
        lambda x: ivy.native_array(x)
        if isinstance(x, np.ndarray)
        else ivy.as_native_dtype(x)
        if isinstance(x, ivy.Dtype)
        else ivy.as_native_dev(x)
        if isinstance(x, ivy.Device)
        else x,
    )
    kwargs_method_frontend = ivy.nested_map(
        kwargs_method_np,
        lambda x: ivy.native_array(x) if isinstance(x, np.ndarray) else x,
    )

    # change ivy dtypes to native dtypes
    if "dtype" in kwargs_method_frontend:
        kwargs_method_frontend["dtype"] = ivy.as_native_dtype(
            kwargs_method_frontend["dtype"]
        )

    # change ivy device to native devices
    if "device" in kwargs_method_frontend:
        kwargs_method_frontend["device"] = ivy.as_native_dev(
            kwargs_method_frontend["device"]
        )

    ins_gt = frontend_class(*args_constructor_frontend, **kwargs_constructor_frontend)
    frontend_ret = ins_gt.__getattribute__(method_name)(
        *args_method_frontend, **kwargs_method_frontend
    )
    if frontend == "tensorflow" and isinstance(frontend_ret, tf.TensorShape):
        frontend_ret_np_flat = [np.asarray(frontend_ret, dtype=np.int32)]
    elif ivy.isscalar(frontend_ret):
        frontend_ret_np_flat = [np.asarray(frontend_ret)]
    else:
        # tuplify the frontend return
        if not isinstance(frontend_ret, tuple):
            frontend_ret = (frontend_ret,)
        frontend_ret_idxs = ivy.nested_argwhere(frontend_ret, ivy.is_native_array)
        frontend_ret_flat = ivy.multi_index_nest(frontend_ret, frontend_ret_idxs)
        frontend_ret_np_flat = [ivy.to_numpy(x) for x in frontend_ret_flat]
    ivy.unset_backend()

    ret_np_flat = flatten_and_to_np(ret=ret)

    # assuming value test will be handled manually in the test function
    if not test_values:
        return ret, frontend_ret
    # value test
    value_test(
        ret_np_flat=ret_np_flat,
        ret_np_from_gt_flat=frontend_ret_np_flat,
        rtol=rtol_,
        atol=atol_,
        ground_truth_backend=frontend,
    )


# Helpers


def _get_nested_np_arrays(nest):
    """
    A helper function to search for a NumPy arrays in a nest
    Parameters
    ----------
    nest
        nest to search in.

    Returns
    -------
         Items found, indices, and total number of arrays found
    """
    indices = ivy.nested_argwhere(nest, lambda x: isinstance(x, np.ndarray))
    ret = ivy.multi_index_nest(nest, indices)
    return ret, indices, len(ret)


def create_args_kwargs(
    *,
    args_np,
    arg_np_vals,
    args_idxs,
    kwargs_np,
    kwarg_np_vals,
    kwargs_idxs,
    input_dtypes,
    as_variable_flags,
    native_array_flags=None,
    container_flags=None,
):
    """Creates arguments and keyword-arguments for the function to test.

    Parameters
    ----------
    args_np
        A dictionary of arguments in Numpy.
    kwargs_np
        A dictionary of keyword-arguments in Numpy.
    input_dtypes
        data-types of the input arguments and keyword-arguments.
    as_variable_flags
        A list of booleans. if True for a corresponding input argument, it is called
        as an Ivy Variable.
    native_array_flags
        if not None, the corresponding argument is called as a Native Array.
    container_flags
        if not None, the corresponding argument is called as an Ivy Container.

    Returns
    -------
    Arguments, Keyword-arguments, number of arguments, and indexes on arguments and
    keyword-arguments.
    """
    # create args
    num_arg_vals = len(arg_np_vals)
    arg_array_vals = [
        ivy.array(x, dtype=d) for x, d in zip(arg_np_vals, input_dtypes[:num_arg_vals])
    ]
    arg_array_vals = [
        ivy.variable(x) if v else x
        for x, v in zip(arg_array_vals, as_variable_flags[:num_arg_vals])
    ]
    if native_array_flags:
        arg_array_vals = [
            ivy.to_native(x) if n else x
            for x, n in zip(arg_array_vals, native_array_flags[:num_arg_vals])
        ]
    if container_flags:
        arg_array_vals = [
            as_cont(x=x) if c else x
            for x, c in zip(arg_array_vals, container_flags[:num_arg_vals])
        ]
    args = ivy.copy_nest(args_np, to_mutable=False)
    ivy.set_nest_at_indices(args, args_idxs, arg_array_vals)

    # create kwargs
    kwarg_array_vals = [
        ivy.array(x, dtype=d)
        for x, d in zip(kwarg_np_vals, input_dtypes[num_arg_vals:])
    ]
    kwarg_array_vals = [
        ivy.variable(x) if v else x
        for x, v in zip(kwarg_array_vals, as_variable_flags[num_arg_vals:])
    ]
    if native_array_flags:
        kwarg_array_vals = [
            ivy.to_native(x) if n else x
            for x, n in zip(kwarg_array_vals, native_array_flags[num_arg_vals:])
        ]
    if container_flags:
        kwarg_array_vals = [
            as_cont(x=x) if c else x
            for x, c in zip(kwarg_array_vals, container_flags[num_arg_vals:])
        ]
    kwargs = ivy.copy_nest(kwargs_np, to_mutable=False)
    ivy.set_nest_at_indices(kwargs, kwargs_idxs, kwarg_array_vals)
    return args, kwargs, num_arg_vals, args_idxs, kwargs_idxs


def convtrue(argument):
    """Convert NativeClass in argument to true framework counter part"""
    if isinstance(argument, NativeClass):
        return argument._native_class
    return argument


def kwargs_to_args_n_kwargs(*, num_positional_args, kwargs):
    """Splits the kwargs into args and kwargs, with the first num_positional_args ported
    to args.
    """
    args = [v for v in list(kwargs.values())[:num_positional_args]]
    kwargs = {k: kwargs[k] for k in list(kwargs.keys())[num_positional_args:]}
    return args, kwargs


def flatten_fw_and_to_np(*, ret, fw):
    """Returns a flattened numpy version of the arrays in ret for a given framework."""
    if not isinstance(ret, tuple):
        ret = (ret,)
    if fw == "jax":
        ret_idxs = ivy.nested_argwhere(
            ret, lambda x: ivy.is_ivy_array(x) or is_jax_native_array(x)
        )
    elif fw == "numpy":
        ret_idxs = ivy.nested_argwhere(
            ret, lambda x: ivy.is_ivy_array(x) or is_numpy_native_array(x)
        )
    elif fw == "tensorflow":
        ret_idxs = ivy.nested_argwhere(
            ret, lambda x: ivy.is_ivy_array(x) or is_tensorflow_native_array(x)
        )
    else:
        ret_idxs = ivy.nested_argwhere(
            ret, lambda x: ivy.is_ivy_array(x) or is_torch_native_array(x)
        )
    if len(ret_idxs) == 0:
        ret_idxs = ivy.nested_argwhere(ret, ivy.isscalar)
        ret_flat = ivy.multi_index_nest(ret, ret_idxs)
        ret_flat = [
            ivy.asarray(x, dtype=ivy.Dtype(str(np.asarray(x).dtype))) for x in ret_flat
        ]
    else:
        ret_flat = ivy.multi_index_nest(ret, ret_idxs)
    # convert the return to NumPy
    ret_np_flat = [ivy.to_numpy(x) for x in ret_flat]
    return ret_np_flat


def flatten(*, ret):
    """Returns a flattened numpy version of the arrays in ret."""
    if not isinstance(ret, tuple):
        ret = (ret,)
    ret_idxs = ivy.nested_argwhere(ret, ivy.is_ivy_array)
    # no ivy array in the returned values, which means it returned scalar
    if len(ret_idxs) == 0:
        ret_idxs = ivy.nested_argwhere(ret, ivy.isscalar)
        ret_flat = ivy.multi_index_nest(ret, ret_idxs)
        ret_flat = [
            ivy.asarray(x, dtype=ivy.Dtype(str(np.asarray(x).dtype))) for x in ret_flat
        ]
    else:
        ret_flat = ivy.multi_index_nest(ret, ret_idxs)
    return ret_flat


def flatten_and_to_np(*, ret):
    # flatten the return
    ret_flat = flatten(ret=ret)
    return [ivy.to_numpy(x) for x in ret_flat]


def get_ret_and_flattened_np_array(fn, *args, **kwargs):
    """
    Runs func with args and kwargs, and returns the result along with its flattened
    version.
    """
    ret = fn(*args, **kwargs)
    if _is_frontend_array(ret):
        ret = ret.data
    if isinstance(ret, ivy.functional.frontends.numpy.ndarray):
        ret = ret.data
    return ret, flatten_and_to_np(ret=ret)


def args_to_container(array_args):
    array_args_container = ivy.Container({str(k): v for k, v in enumerate(array_args)})
    return array_args_container


def as_lists(*args):
    """Changes the elements in args to be of type list."""
    return (a if isinstance(a, list) else [a] for a in args)


def as_cont(*, x):
    """Returns x as an Ivy Container, containing x at all its leaves."""
    return ivy.Container({"a": x, "b": {"c": x, "d": x}})


def var_fn(x, *, dtype=None, device=None):
    """Returns x as an Ivy Variable wrapping an Ivy Array with given dtype and device"""
    return ivy.variable(ivy.array(x, dtype=dtype, device=device))


def gradient_incompatible_function(*, fn):
    return (
        not ivy.supports_gradients
        and hasattr(fn, "computes_gradients")
        and fn.computes_gradients
    )


def _is_frontend_array(x):
    return (
        isinstance(x, ndarray)
        or isinstance(x, torch_tensor)
        or isinstance(x, tf_tensor)
        or isinstance(x, DeviceArray)
    )<|MERGE_RESOLUTION|>--- conflicted
+++ resolved
@@ -575,13 +575,7 @@
         # strip the decorator to get an Ivy array
         ret = frontend_fn.__wrapped__(*args, **kwargs)
         # converting to ivy.array if FrontendArray was returned
-<<<<<<< HEAD
-        if _is_frontend_array(ret):
-            ret = ret.data
-        elif isinstance(ret, list) or isinstance(ret, tuple):
-            ret = [x.data for x in ret]
-=======
->>>>>>> 50f4e72e
+
         if with_out:
             if not inspect.isclass(ret):
                 is_ret_tuple = issubclass(ret.__class__, tuple)
