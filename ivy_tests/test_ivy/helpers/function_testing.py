# global
# flake8: noqa
import os
import copy
from typing import Union, List
import numpy as np
import types
import importlib
import inspect
from collections import OrderedDict

try:
    import jsonpickle
except:
    pass


def framework_comparator(frontend):
    if ivy.current_backend_str() != frontend.split("/")[0]:
        return False
    if frontend.split("/")[0] == "jax":
        fw = frontend.split("/")[1] + frontend.split("/")[3]
        backend_fw = (
            importlib.import_module("jax").__version__
            + importlib.import_module("jaxlib").__version__
        )
        return backend_fw == fw
    elif frontend.split("/")[0] == "torch":
        return (
            frontend.split("/")[1]
            == importlib.import_module(frontend.split("/")[1]).__version__.split("+")[0]
        )
    else:
        return (
            frontend.split("/")[0]
            == importlib.import_module(frontend.split("/")[0]).__version__
        )


try:
    import tensorflow as tf
except ImportError:
    tf = types.SimpleNamespace()
    tf.TensorShape = None

# local
import ivy
from ivy_tests.test_ivy.helpers.test_parameter_flags import FunctionTestFlags
import ivy_tests.test_ivy.helpers.test_parameter_flags as pf
from ivy_tests.test_ivy.helpers.available_frameworks import (
    available_frameworks as available_frameworkss,
)
from ivy.functional.ivy.gradients import _variable
from ivy.functional.ivy.data_type import _get_function_list, _get_functions_from_string
from ivy_tests.test_ivy.test_frontends import NativeClass
from ivy_tests.test_ivy.helpers.structs import FrontendMethodData
from ivy.functional.frontends.torch.tensor import Tensor as torch_tensor
from ivy.functional.frontends.tensorflow.tensor import EagerTensor as tf_tensor
from ivy.functional.frontends.jax.devicearray import DeviceArray
from ivy.functional.frontends.numpy.ndarray.ndarray import ndarray
from .assertions import (
    value_test,
    check_unsupported_dtype,
)
from . import globals


try:
    os.environ["IVY_ROOT"] = ".ivy"
    import ivy.compiler.compiler as ic
except Exception:
    ic = types.SimpleNamespace()
    ic.compile = lambda func, args, kwargs: func


# Temporary (.so) configuration
def compiled_if_required(fn, test_compile=False, args=None, kwargs=None):
    if test_compile:
        fn = ic.compile(fn, args=args, kwargs=kwargs)
    return fn


available_frameworks = available_frameworkss()


def make_json_pickable(s):
    s = s.replace("builtins.bfloat16", "ivy.bfloat16")
    s = s.replace("jax._src.device_array.reconstruct_device_array", "jax.numpy.array")
    return s


def empty_func(*args, **kwargs):
    return None


try:
    from ivy.functional.backends.jax.general import (
        is_native_array as is_jax_native_array,
    )
except ImportError:
    is_jax_native_array = empty_func

try:
    from ivy.functional.backends.numpy.general import (
        is_native_array as is_numpy_native_array,
    )
except ImportError:
    is_numpy_native_array = empty_func

try:
    from ivy.functional.backends.tensorflow.general import (
        is_native_array as is_tensorflow_native_array,
    )
except ImportError:
    is_tensorflow_native_array = empty_func

try:
    from ivy.functional.backends.torch.general import (
        is_native_array as is_torch_native_array,
    )
except ImportError:
    is_torch_native_array = empty_func


# Function testing


def test_function(
    *,
    input_dtypes: Union[ivy.Dtype, List[ivy.Dtype]],
    test_flags: FunctionTestFlags,
    fw: str,
    fn_name: str,
    rtol_: float = None,
    atol_: float = 1e-06,
    test_values: bool = True,
    xs_grad_idxs=None,
    ret_grad_idxs=None,
    ground_truth_backend: str,
    on_device: str,
    return_flat_np_arrays: bool = False,
    **all_as_kwargs_np,
):
    """Tests a function that consumes (or returns) arrays for the current backend
    by comparing the result with numpy.

    Parameters
    ----------
    input_dtypes
        data types of the input arguments in order.
    test_flags
        FunctionTestFlags object that stores all testing flags, including:
        num_positional_args, with_out, instance_method, as_variable,
        native_arrays, container, gradient
    fw
        current backend (framework).
    fn_name
        name of the function to test.
    rtol_
        relative tolerance value.
    atol_
        absolute tolerance value.
    test_values
        if True, test for the correctness of the resulting values.
    xs_grad_idxs
        Indices of the input arrays to compute gradients with respect to. If None,
        gradients are returned with respect to all input arrays. (Default value = None)
    ret_grad_idxs
        Indices of the returned arrays for which to return computed gradients. If None,
        gradients are returned for all returned arrays. (Default value = None)
    ground_truth_backend
        Ground Truth Backend to compare the result-values.
    on_device
        The device on which to create arrays
    return_flat_np_arrays
        If test_values is False, this flag dictates whether the original returns are
        returned, or whether the flattened numpy arrays are returned.
    all_as_kwargs_np
        input arguments to the function as keyword arguments.

    Returns
    -------
    ret
        optional, return value from the function
    ret_gt
        optional, return value from the Ground Truth function

    Examples
    --------
    >>> input_dtypes = 'float64'
    >>> as_variable_flags = False
    >>> with_out = False
    >>> num_positional_args = 0
    >>> native_array_flags = False
    >>> container_flags = False
    >>> instance_method = False
    >>> test_flags = FunctionTestFlags(num_positional_args, with_out,
        instance_method,
        as_variable,
        native_arrays,
        container_flags,
        none)
    >>> fw = "torch"
    >>> fn_name = "abs"
    >>> x = np.array([-1])
    >>> test_function(input_dtypes, test_flags, fw, fn_name, x=x)

    >>> input_dtypes = ['float64', 'float32']
    >>> as_variable_flags = [False, True]
    >>> with_out = False
    >>> num_positional_args = 1
    >>> native_array_flags = [True, False]
    >>> container_flags = [False, False]
    >>> instance_method = False
    >>> test_flags = FunctionTestFlags(num_positional_args, with_out,
        instance_method,
        as_variable,
        native_arrays,
        container_flags,
        none)
    >>> fw = "numpy"
    >>> fn_name = "add"
    >>> x1 = np.array([1, 3, 4])
    >>> x2 = np.array([-3, 15, 24])
    >>> test_function(input_dtypes, test_flags, fw, fn_name, x1=x1, x2=x2)
    """
    if isinstance(globals.CURRENT_GROUND_TRUTH_BACKEND, list):
        # override the ground truth in favor of multiversion
        ground_truth_backend = globals.CURRENT_GROUND_TRUTH_BACKEND

    # split the arguments into their positional and keyword components
    args_np, kwargs_np = kwargs_to_args_n_kwargs(
        num_positional_args=test_flags.num_positional_args, kwargs=all_as_kwargs_np
    )

    # extract all arrays from the arguments and keyword arguments
    arg_np_vals, args_idxs, c_arg_vals = _get_nested_np_arrays(args_np)
    kwarg_np_vals, kwargs_idxs, c_kwarg_vals = _get_nested_np_arrays(kwargs_np)

    # make all lists equal in length
    num_arrays = c_arg_vals + c_kwarg_vals
    if len(input_dtypes) < num_arrays:
        input_dtypes = [input_dtypes[0] for _ in range(num_arrays)]
    if len(test_flags.as_variable) < num_arrays:
        test_flags.as_variable = [test_flags.as_variable[0] for _ in range(num_arrays)]
    if len(test_flags.native_arrays) < num_arrays:
        test_flags.native_arrays = [
            test_flags.native_arrays[0] for _ in range(num_arrays)
        ]
    if len(test_flags.container) < num_arrays:
        test_flags.container = [test_flags.container[0] for _ in range(num_arrays)]

    # update variable flags to be compatible with float dtype and with_out args
    test_flags.as_variable = [
        v if ivy.is_float_dtype(d) and not test_flags.with_out else False
        for v, d in zip(test_flags.as_variable, input_dtypes)
    ]

    # update instance_method flag to only be considered if the
    # first term is either an ivy.Array or ivy.Container
    instance_method = test_flags.instance_method and (
        not test_flags.native_arrays[0] or test_flags.container[0]
    )

    fn = getattr(ivy, fn_name)
    if gradient_incompatible_function(fn=fn):
        return

    args, kwargs, num_arg_vals, args_idxs, kwargs_idxs = create_args_kwargs(
        args_np=args_np,
        arg_np_vals=arg_np_vals,
        args_idxs=args_idxs,
        kwargs_np=kwargs_np,
        kwarg_np_vals=kwarg_np_vals,
        kwargs_idxs=kwargs_idxs,
        input_dtypes=input_dtypes,
        test_flags=test_flags,
        on_device=on_device,
    )

    if ("out" in kwargs or test_flags.with_out) and "out" not in inspect.signature(
        fn
    ).parameters:
        raise Exception(f"Function {fn_name} does not have an out parameter")
    # run either as an instance method or from the API directly
    instance = None
    if instance_method:
        is_instance = [
            (not native_flag) or container_flag
            for native_flag, container_flag in zip(
                test_flags.native_arrays, test_flags.container
            )
        ]
        arg_is_instance = is_instance[:num_arg_vals]
        kwarg_is_instance = is_instance[num_arg_vals:]
        if arg_is_instance and max(arg_is_instance):
            i = 0
            for i, a in enumerate(arg_is_instance):
                if a:
                    break
            instance_idx = args_idxs[i]
            instance = ivy.index_nest(args, instance_idx)
            args = ivy.copy_nest(args, to_mutable=False)
            ivy.prune_nest_at_index(args, instance_idx)
        else:
            i = 0
            for i, a in enumerate(kwarg_is_instance):
                if a:
                    break
            instance_idx = kwargs_idxs[i]
            instance = ivy.index_nest(kwargs, instance_idx)
            kwargs = ivy.copy_nest(kwargs, to_mutable=False)
            ivy.prune_nest_at_index(kwargs, instance_idx)
        if test_flags.test_compile:
            instance_func = lambda instance, *args, **kwargs: instance.__getattribute__(
                fn_name
            )(*args, **kwargs)
            args = [instance, *args]
        else:
            instance_func = instance.__getattribute__(fn_name)
        ret, ret_np_flat = get_ret_and_flattened_np_array(
            instance_func,
            *args,
            test_compile=test_flags.test_compile,
            **kwargs,
        )
    else:
        ret, ret_np_flat = get_ret_and_flattened_np_array(
            ivy.__dict__[fn_name], *args, test_compile=test_flags.test_compile, **kwargs
        )
    # assert idx of return if the idx of the out array provided
    if test_flags.with_out and not test_flags.test_compile:
        test_ret = (
            ret[getattr(ivy.__dict__[fn_name], "out_index")]
            if hasattr(ivy.__dict__[fn_name], "out_index")
            else ret
        )
        out = ivy.nested_map(
            test_ret, ivy.zeros_like, to_mutable=True, include_derived=True
        )
        if instance_method:
            ret, ret_np_flat = get_ret_and_flattened_np_array(
                instance.__getattribute__(fn_name), *args, **kwargs, out=out
            )
        else:
            ret, ret_np_flat = get_ret_and_flattened_np_array(
                ivy.__dict__[fn_name], *args, **kwargs, out=out
            )
        test_ret = (
            ret[getattr(ivy.__dict__[fn_name], "out_index")]
            if hasattr(ivy.__dict__[fn_name], "out_index")
            else ret
        )
        assert not ivy.nested_any(
            ivy.nested_multi_map(lambda x, _: x[0] is x[1], [test_ret, out]),
            lambda x: not x,
        )
        if not max(test_flags.container) and ivy.native_inplace_support:
            # these backends do not always support native inplace updates
            assert not ivy.nested_any(
                ivy.nested_multi_map(
                    lambda x, _: x[0].data is x[1].data, [test_ret, out]
                ),
                lambda x: not x,
            )
    # compute the return with a Ground Truth backend

    if isinstance(ground_truth_backend, list):
        process = ground_truth_backend[1]

        try:
            process.stdin.write(jsonpickle.dumps(args_np) + "\n")
            process.stdin.write(jsonpickle.dumps(arg_np_vals) + "\n")
            process.stdin.write(jsonpickle.dumps(args_idxs) + "\n")
            process.stdin.write(jsonpickle.dumps(kwargs_np) + "\n")
            process.stdin.write(jsonpickle.dumps(kwargs_idxs) + "\n")
            process.stdin.write(jsonpickle.dumps(kwarg_np_vals) + "\n")
            process.stdin.write(jsonpickle.dumps(input_dtypes) + "\n")
            process.stdin.write(jsonpickle.dumps(test_flags) + "\n")
            process.stdin.write(jsonpickle.dumps(fn_name) + "\n")
            process.stdin.flush()
        except Exception as e:
            print("Something bad happened to the subprocess, here are the logs:\n\n")

            print(process.stdout.readlines())
            raise e
        ground_ret = process.stdout.readline()
        if ground_ret:
            ground_ret = jsonpickle.loads(make_json_pickable(ground_ret))
        else:
            print(process.stderr.readlines())
            raise Exception
        ret_from_gt, ret_np_from_gt_flat, fw_list = ground_ret

    else:
        ivy.set_backend(ground_truth_backend)
        ivy.set_default_device(on_device)
        try:
            fn = getattr(ivy, fn_name)
            args, kwargs, *_ = create_args_kwargs(
                args_np=args_np,
                arg_np_vals=arg_np_vals,
                args_idxs=args_idxs,
                kwargs_np=kwargs_np,
                kwargs_idxs=kwargs_idxs,
                kwarg_np_vals=kwarg_np_vals,
                input_dtypes=input_dtypes,
                test_flags=test_flags,
                on_device=on_device,
            )
            ret_from_gt, ret_np_from_gt_flat = get_ret_and_flattened_np_array(
                ivy.__dict__[fn_name],
                *args,
                test_compile=test_flags.test_compile,
                **kwargs,
            )
            if test_flags.with_out and not test_flags.test_compile:
                test_ret_from_gt = (
                    ret_from_gt[getattr(ivy.__dict__[fn_name], "out_index")]
                    if hasattr(ivy.__dict__[fn_name], "out_index")
                    else ret_from_gt
                )
                out_from_gt = ivy.nested_map(
                    test_ret_from_gt,
                    ivy.zeros_like,
                    to_mutable=True,
                    include_derived=True,
                )
                ret_from_gt, ret_np_from_gt_flat = get_ret_and_flattened_np_array(
                    ivy.__dict__[fn_name],
                    *args,
                    test_compile=test_flags.test_compile,
                    **kwargs,
                    out=out_from_gt,
                )
        except Exception as e:
            ivy.unset_backend()
            raise e
        fw_list = gradient_unsupported_dtypes(fn=ivy.__dict__[fn_name])
        gt_returned_array = isinstance(ret_from_gt, ivy.Array)
        if gt_returned_array:
            ret_from_gt_device = ivy.dev(ret_from_gt)
        ivy.unset_backend()
    # gradient test
    fw = ivy.current_backend_str()
    if (
        test_flags.test_gradients
        and not fw == "numpy"
        and not instance_method
        and "bool" not in input_dtypes
        and not any(ivy.is_complex_dtype(d) for d in input_dtypes)
    ):
        if fw in fw_list:
            if ivy.nested_argwhere(
                all_as_kwargs_np,
                lambda x: x.dtype in fw_list[fw] if isinstance(x, np.ndarray) else None,
            ):
                pass
            else:
                gradient_test(
                    fn=fn_name,
                    all_as_kwargs_np=all_as_kwargs_np,
                    args_np=args_np,
                    kwargs_np=kwargs_np,
                    input_dtypes=input_dtypes,
                    test_flags=test_flags,
                    rtol_=rtol_,
                    atol_=atol_,
                    xs_grad_idxs=xs_grad_idxs,
                    ret_grad_idxs=ret_grad_idxs,
                    ground_truth_backend=ground_truth_backend,
                    on_device=on_device,
                )

        else:
            gradient_test(
                fn=fn_name,
                all_as_kwargs_np=all_as_kwargs_np,
                args_np=args_np,
                kwargs_np=kwargs_np,
                input_dtypes=input_dtypes,
                test_flags=test_flags,
                rtol_=rtol_,
                atol_=atol_,
                xs_grad_idxs=xs_grad_idxs,
                ret_grad_idxs=ret_grad_idxs,
                ground_truth_backend=ground_truth_backend,
                on_device=on_device,
            )

    if gt_returned_array:
        ret_device = ivy.dev(ret)

        assert (
            ret_device == ret_from_gt_device
        ), f"ground truth backend ({ground_truth_backend}) returned array on device {ret_from_gt_device} but target backend ({ivy.backend}) returned array on device {ret_device}"
        assert (
            ret_device == on_device
        ), f"device is set to {on_device}, but ground truth produced array on {ret_device}"

    # assuming value test will be handled manually in the test function
    if not test_values:
        if return_flat_np_arrays:
            return ret_np_flat, ret_np_from_gt_flat
        return ret, ret_from_gt

    if isinstance(rtol_, dict):
        rtol_ = _get_framework_rtol(rtol_, fw)
    if isinstance(atol_, dict):
        atol_ = _get_framework_atol(atol_, fw)

    # value test
    value_test(
        ret_np_flat=ret_np_flat,
        ret_np_from_gt_flat=ret_np_from_gt_flat,
        rtol=rtol_,
        atol=atol_,
        ground_truth_backend=ground_truth_backend,
    )


def test_frontend_function(
    *,
    input_dtypes: Union[ivy.Dtype, List[ivy.Dtype]],
    test_flags: pf.frontend_function_flags,
    on_device="cpu",
    frontend: str,
    fn_tree: str,
    rtol: float = None,
    atol: float = 1e-06,
    test_values: bool = True,
    **all_as_kwargs_np,
):
    """Tests a frontend function for the current backend by comparing the result with
    the function in the associated framework.

    Parameters
    ----------
    input_dtypes
        data types of the input arguments in order.
    all_aliases
        a list of strings containing all aliases for that function
        in the current frontend with their full namespaces.
    frontend
        current frontend (framework).
    fn_tree
        Path to function in frontend framework namespace.
    rtol
        relative tolerance value.
    atol
        absolute tolerance value.
    test_values
        if True, test for the correctness of the resulting values.
    all_as_kwargs_np
        input arguments to the function as keyword arguments.

    Returns
    -------
    ret
        optional, return value from the function
    ret_np
        optional, return value from the Numpy function
    """
    assert (
        not test_flags.with_out or not test_flags.inplace
    ), "only one of with_out or with_inplace can be set as True"

    # split the arguments into their positional and keyword components
    args_np, kwargs_np = kwargs_to_args_n_kwargs(
        num_positional_args=test_flags.num_positional_args, kwargs=all_as_kwargs_np
    )

    # extract all arrays from the arguments and keyword arguments
    arg_np_vals, args_idxs, c_arg_vals = _get_nested_np_arrays(args_np)
    kwarg_np_vals, kwargs_idxs, c_kwarg_vals = _get_nested_np_arrays(kwargs_np)

    # make all lists equal in length
    num_arrays = c_arg_vals + c_kwarg_vals
    if len(input_dtypes) < num_arrays:
        input_dtypes = [input_dtypes[0] for _ in range(num_arrays)]
    if len(test_flags.as_variable) < num_arrays:
        test_flags.as_variable = [test_flags.as_variable[0] for _ in range(num_arrays)]
    if len(test_flags.native_arrays) < num_arrays:
        test_flags.native_arrays = [
            test_flags.native_arrays[0] for _ in range(num_arrays)
        ]

    # update var flags to be compatible with float dtype and with_out args
    test_flags.as_variable = [
        v if ivy.is_float_dtype(d) and not test_flags.with_out else False
        for v, d in zip(test_flags.as_variable, input_dtypes)
    ]

    # frontend function
    # parse function name and frontend submodules (jax.lax, jax.numpy etc.)
    if isinstance(frontend, list):
        frontend, frontend_proc = frontend
    split_index = fn_tree.rfind(".")
    frontend_submods, fn_name = fn_tree[:split_index], fn_tree[split_index + 1 :]
    function_module = importlib.import_module(frontend_submods)
    frontend_fn = getattr(function_module, fn_name)

    args, kwargs, *_ = create_args_kwargs(
        args_np=args_np,
        arg_np_vals=arg_np_vals,
        args_idxs=args_idxs,
        kwargs_np=kwargs_np,
        kwarg_np_vals=kwarg_np_vals,
        kwargs_idxs=kwargs_idxs,
        input_dtypes=input_dtypes,
        test_flags=test_flags,
        on_device=on_device,
    )
    args_ivy, kwargs_ivy = ivy.args_to_ivy(*args, **kwargs)

    # check and replace NativeClass object in arguments with ivy counterparts
    from ivy_tests.test_ivy.test_frontends.test_numpy import convnumpy

    convs = {"numpy": convnumpy}

    if "torch" in available_frameworks:
        from ivy_tests.test_ivy.test_frontends.test_torch import convtorch

        convs["torch"] = convtorch

    if "tensorflow" in available_frameworks:
        from ivy_tests.test_ivy.test_frontends.test_tensorflow import convtensor

        convs["tensorflow"] = convtensor

    if "jax" in available_frameworks:
        from ivy_tests.test_ivy.test_frontends.test_jax import convjax

        convs["jax"] = convjax

    if frontend.split("/")[0] in convs:
        conv = convs[frontend.split("/")[0]]
        args = ivy.nested_map(args, fn=conv, include_derived=True)
        kwargs = ivy.nested_map(kwargs, fn=conv, include_derived=True)

    # Make copy for arguments for functions that might use
    # inplace update by default
    copy_kwargs = copy.deepcopy(kwargs)
    copy_args = copy.deepcopy(args)
    # strip the decorator to get an Ivy array
    # ToDo, fix testing for jax frontend for x32
    if frontend.split("/")[0] == "jax":
        importlib.import_module("ivy.functional.frontends.jax").config.update(
            "jax_enable_x64", True
        )
    ret = get_frontend_ret(frontend_fn, *args_ivy, **kwargs_ivy)
    if test_flags.with_out:
        if not inspect.isclass(ret):
            is_ret_tuple = issubclass(ret.__class__, tuple)
        else:
            is_ret_tuple = issubclass(ret, tuple)
        if is_ret_tuple:
            ret = ivy.nested_map(
                ret,
                lambda _x: ivy.array(_x) if not ivy.is_array(_x) else _x,
                include_derived=True,
            )
        elif not ivy.is_array(ret):
            ret = ivy.array(ret)
        out = ret
        # pass return value to out argument
        # check if passed reference is correctly updated
        kwargs["out"] = out
        if is_ret_tuple:
            flatten_ret = flatten(ret=ret)
            flatten_out = flatten(ret=out)
            for ret_array, out_array in zip(flatten_ret, flatten_out):
                if ivy.native_inplace_support:
                    assert ret_array.data is out_array.data
                assert ret_array is out_array
        else:
            if ivy.native_inplace_support:
                assert ret.data is out.data
            assert ret is out
    elif test_flags.inplace:
        assert not isinstance(ret, tuple)
        assert ivy.is_array(ret)
        if "inplace" in list(inspect.signature(frontend_fn).parameters.keys()):
            # the function provides optional inplace update
            # set inplace update to be True and check
            # if returned reference is inputted reference
            # and if inputted reference's content is correctly updated
            copy_kwargs["inplace"] = True
            first_array = ivy.func_wrapper._get_first_array(*copy_args, **copy_kwargs)
            ret_ = get_frontend_ret(frontend_fn, *copy_args, **copy_kwargs)
            assert first_array is ret_
        else:
            # the function provides inplace update by default
            # check if returned reference is inputted reference
            first_array = ivy.func_wrapper._get_first_array(*args, **kwargs)
            ret_ = get_frontend_ret(frontend_fn, *args, **kwargs)
            assert first_array is ret_
            args, kwargs = copy_args, copy_kwargs

    # create NumPy args
    args_np = ivy.nested_map(
        args_ivy,
        lambda x: ivy.to_numpy(x._data) if isinstance(x, ivy.Array) else x,
        shallow=False,
    )
    kwargs_np = ivy.nested_map(
        kwargs_ivy,
        lambda x: ivy.to_numpy(x._data) if isinstance(x, ivy.Array) else x,
        shallow=False,
    )

    if "/" in frontend and not framework_comparator(frontend):
        # multiversion zone, changes made in non-multiversion zone should
        # be applied here too

        try:
            # compute the return via the frontend framework
            module_name = fn_tree[25 : fn_tree.rfind(".")]

            pickle_dict = {"a": args_np, "b": kwargs_np}
            process = frontend_proc
            z = make_json_pickable(jsonpickle.dumps(pickle_dict))
            try:
                process.stdin.write(z + "\n")
                process.stdin.write(module_name + "\n")
                process.stdin.write(fn_name + "\n")
                process.stdin.flush()
            except Exception as e:
                print(
                    "Something bad happened to the subprocess, here are the logs:\n\n"
                )
                print(process.stdout.readlines())
                raise e
            frontend_ret = process.stdout.readline()
            if frontend_ret:
                frontend_ret = jsonpickle.loads(make_json_pickable(frontend_ret))
            else:
                print(process.stderr.readlines())
                raise Exception
            if ivy.isscalar(frontend_ret):
                frontend_ret_np_flat = [np.asarray(frontend_ret)]
            else:
                frontend_ret = ivy.to_ivy(frontend_ret)
                # tuplify the frontend return
                if not isinstance(frontend_ret, tuple):
                    frontend_ret = (frontend_ret,)
                frontend_ret_idxs = ivy.nested_argwhere(
                    frontend_ret,
                    lambda x: isinstance(x, np.ndarray) or isinstance(x, ivy.Array),
                )
                frontend_ret_flat = ivy.multi_index_nest(
                    frontend_ret, frontend_ret_idxs
                )
                frontend_ret_np_flat = [ivy.to_numpy(x) for x in frontend_ret_flat]

        except Exception as e:
            ivy.unset_backend()
            raise e

    else:
        # non-multiversion zone, changes made here should be
        # applied to multiversion zone too

        # temporarily set frontend framework as backend
        ivy.set_backend(frontend.split("/")[0])
        try:
            # create frontend framework args
            args_frontend = ivy.nested_map(
                args_np,
                lambda x: ivy.native_array(x)
                if isinstance(x, np.ndarray)
                else ivy.as_native_dtype(x)
                if isinstance(x, ivy.Dtype)
                else x,
                shallow=False,
            )
            kwargs_frontend = ivy.nested_map(
                kwargs_np,
                lambda x: ivy.native_array(x) if isinstance(x, np.ndarray) else x,
                shallow=False,
            )

            # change ivy dtypes to native dtypes
            if "dtype" in kwargs_frontend:
                kwargs_frontend["dtype"] = ivy.as_native_dtype(kwargs_frontend["dtype"])

            # change ivy device to native devices
            if "device" in kwargs_frontend:
                kwargs_frontend["device"] = ivy.as_native_dev(kwargs_frontend["device"])

            # check and replace the NativeClass objects in arguments
            # with true counterparts
            args_frontend = ivy.nested_map(
                args_frontend, fn=convtrue, include_derived=True, max_depth=10
            )
            kwargs_frontend = ivy.nested_map(
                kwargs_frontend, fn=convtrue, include_derived=True, max_depth=10
            )

            # compute the return via the frontend framework
            module_name = fn_tree[25 : fn_tree.rfind(".")]
            frontend_fw = importlib.import_module(module_name)
            frontend_ret = frontend_fw.__dict__[fn_name](
                *args_frontend, **kwargs_frontend
            )

            if ivy.isscalar(frontend_ret):
                frontend_ret_np_flat = [np.asarray(frontend_ret)]
            else:
                # tuplify the frontend return
                if not isinstance(frontend_ret, tuple):
                    frontend_ret = (frontend_ret,)
                frontend_ret_idxs = ivy.nested_argwhere(
                    frontend_ret, ivy.is_native_array
                )
                frontend_ret_flat = ivy.multi_index_nest(
                    frontend_ret, frontend_ret_idxs
                )
                frontend_ret_np_flat = [ivy.to_numpy(x) for x in frontend_ret_flat]
            # unset frontend framework from backend
            ivy.unset_backend()
        except Exception as e:
            ivy.unset_backend()
            raise e

    ret_np_flat = flatten_and_to_np(ret=ret)

    # assuming value test will be handled manually in the test function
    if not test_values:
        return ret, frontend_ret

    if isinstance(rtol, dict):
        rtol = _get_framework_rtol(rtol, ivy.backend)
    if isinstance(atol, dict):
        atol = _get_framework_atol(atol, ivy.backend)

    value_test(
        ret_np_flat=ret_np_flat,
        ret_np_from_gt_flat=frontend_ret_np_flat,
        rtol=rtol,
        atol=atol,
        ground_truth_backend=frontend,
    )


# Method testing


def gradient_test(
    *,
    fn,
    all_as_kwargs_np,
    args_np,
    kwargs_np,
    input_dtypes,
    test_flags,
    test_compile: bool = False,
    rtol_: float = None,
    atol_: float = 1e-06,
    xs_grad_idxs=None,
    ret_grad_idxs=None,
    ground_truth_backend: str,
    on_device: str,
):
    def grad_fn(all_args):
        args, kwargs, i = all_args
        call_fn = ivy.__dict__[fn] if isinstance(fn, str) else fn[i]
        ret = compiled_if_required(
            call_fn, test_compile=test_compile, args=args, kwargs=kwargs
        )(*args, **kwargs)
        return ivy.nested_map(ret, ivy.mean, include_derived=True)

    # extract all arrays from the arguments and keyword arguments
    arg_np_vals, args_idxs, c_arg_vals = _get_nested_np_arrays(args_np)
    kwarg_np_vals, kwargs_idxs, c_kwarg_vals = _get_nested_np_arrays(kwargs_np)

    args, kwargs, _, args_idxs, kwargs_idxs = create_args_kwargs(
        args_np=args_np,
        arg_np_vals=arg_np_vals,
        args_idxs=args_idxs,
        kwargs_np=kwargs_np,
        kwarg_np_vals=kwarg_np_vals,
        kwargs_idxs=kwargs_idxs,
        input_dtypes=input_dtypes,
        test_flags=test_flags,
        on_device=on_device,
    )
    _, grads = ivy.execute_with_gradients(
        grad_fn,
        [args, kwargs, 0],
        xs_grad_idxs=xs_grad_idxs,
        ret_grad_idxs=ret_grad_idxs,
    )
    grads_np_flat = flatten_and_to_np(ret=grads)

    # compute the return with a Ground Truth backend

    if isinstance(ground_truth_backend, list):
        process = ground_truth_backend[1]
        try:
            process.stdin.write("2" + "\n")
            process.stdin.write(jsonpickle.dumps(args_np) + "\n")
            process.stdin.write(jsonpickle.dumps(arg_np_vals) + "\n")
            process.stdin.write(jsonpickle.dumps(args_idxs) + "\n")
            process.stdin.write(jsonpickle.dumps(kwargs_np) + "\n")
            process.stdin.write(jsonpickle.dumps(kwargs_idxs) + "\n")
            process.stdin.write(jsonpickle.dumps(kwarg_np_vals) + "\n")
            process.stdin.write(jsonpickle.dumps(input_dtypes) + "\n")
            process.stdin.write(jsonpickle.dumps(test_flags) + "\n")
            process.stdin.write(jsonpickle.dumps(fn) + "\n")
            process.stdin.write(jsonpickle.dumps(all_as_kwargs_np) + "\n")
            process.stdin.write(jsonpickle.dumps(grad_fn) + "\n")
            process.stdin.write(jsonpickle.dumps(xs_grad_idxs) + "\n")
            process.stdin.write(jsonpickle.dumps(ret_grad_idxs) + "\n")
            process.stdin.flush()
        except Exception as e:
            print("Something bad happened to the subprocess, here are the logs:\n\n")
            print(process.stdout.readlines())
            raise e
        ground_ret = process.stdout.readline()
        if ground_ret:
            ground_ret = jsonpickle.loads(make_json_pickable(ground_ret))
        else:
            print(process.stderr.readlines())
            raise Exception
        grads_np_from_gt_flat = ground_ret
    else:
        ivy.set_backend(ground_truth_backend)
        ivy.set_default_device(on_device)
        test_unsupported = check_unsupported_dtype(
            fn=ivy.__dict__[fn] if isinstance(fn, str) else fn[1],
            input_dtypes=input_dtypes,
            all_as_kwargs_np=all_as_kwargs_np,
        )
        if test_unsupported:
            return
        args, kwargs, _, args_idxs, kwargs_idxs = create_args_kwargs(
            args_np=args_np,
            arg_np_vals=arg_np_vals,
            args_idxs=args_idxs,
            kwargs_np=kwargs_np,
            kwarg_np_vals=kwarg_np_vals,
            kwargs_idxs=kwargs_idxs,
            input_dtypes=input_dtypes,
            test_flags=test_flags,
            on_device=on_device,
        )
        _, grads_from_gt = ivy.execute_with_gradients(
            grad_fn,
            [args, kwargs, 1],
            xs_grad_idxs=xs_grad_idxs,
            ret_grad_idxs=ret_grad_idxs,
        )
        grads_np_from_gt_flat = flatten_and_to_np(ret=grads_from_gt)
        ivy.unset_backend()

    assert len(grads_np_flat) == len(
        grads_np_from_gt_flat
    ), "result length mismatch: {} ({}) != {} ({})".format(
        grads_np_flat,
        len(grads_np_flat),
        grads_np_from_gt_flat,
        len(grads_np_from_gt_flat),
    )

    for grad_np_flat, grad_np_from_gt_flat in zip(grads_np_flat, grads_np_from_gt_flat):
        value_test(
            ret_np_flat=grad_np_flat,
            ret_np_from_gt_flat=grad_np_from_gt_flat,
            rtol=rtol_,
            atol=atol_,
            ground_truth_backend=ground_truth_backend,
        )


def test_method(
    *,
    init_input_dtypes: List[ivy.Dtype] = None,
    method_input_dtypes: List[ivy.Dtype] = None,
    init_all_as_kwargs_np: dict = None,
    method_all_as_kwargs_np: dict = None,
    init_flags: pf.MethodTestFlags,
    method_flags: pf.MethodTestFlags,
    class_name: str,
    method_name: str = "__call__",
    init_with_v: bool = False,
    method_with_v: bool = False,
    rtol_: float = None,
    atol_: float = 1e-06,
    test_values: Union[bool, str] = True,
    test_gradients: bool = False,
    xs_grad_idxs=None,
    ret_grad_idxs=None,
    test_compile: bool = False,
    ground_truth_backend: str,
    on_device: str,
    return_flat_np_arrays: bool = False,
):
    """Tests a class-method that consumes (or returns) arrays for the current backend
    by comparing the result with numpy.

    Parameters
    ----------
    init_input_dtypes
        data types of the input arguments to the constructor in order.
    init_as_variable_flags
        dictates whether the corresponding input argument passed to the constructor
        should be treated as an ivy.Array.
    init_num_positional_args
        number of input arguments that must be passed as positional arguments to the
        constructor.
    init_native_array_flags
        dictates whether the corresponding input argument passed to the constructor
        should be treated as a native array.
    init_all_as_kwargs_np:
        input arguments to the constructor as keyword arguments.
    method_input_dtypes
        data types of the input arguments to the method in order.
    method_as_variable_flags
        dictates whether the corresponding input argument passed to the method should
        be treated as an ivy.Array.
    method_num_positional_args
        number of input arguments that must be passed as positional arguments to the
        method.
    method_native_array_flags
        dictates whether the corresponding input argument passed to the method should
        be treated as a native array.
    method_container_flags
        dictates whether the corresponding input argument passed to the method should
        be treated as an ivy Container.
    method_all_as_kwargs_np:
        input arguments to the method as keyword arguments.
    class_name
        name of the class to test.
    method_name
        name of tthe method to test.
    init_with_v
        if the class being tested is an ivy.Module, then setting this flag as True will
        call the constructor with the variables v passed explicitly.
    method_with_v
        if the class being tested is an ivy.Module, then setting this flag as True will
        call the method with the variables v passed explicitly.
    rtol_
        relative tolerance value.
    atol_
        absolute tolerance value.
    test_values
        can be a bool or a string to indicate whether correctness of values should be
        tested. If the value is `with_v`, shapes are tested but not values.
    test_gradients
        if True, test for the correctness of gradients.
    xs_grad_idxs
        Indices of the input arrays to compute gradients with respect to. If None,
        gradients are returned with respect to all input arrays. (Default value = None)
    ret_grad_idxs
        Indices of the returned arrays for which to return computed gradients. If None,
        gradients are returned for all returned arrays. (Default value = None)
    test_compile
        If True, test for the correctness of compilation.
    ground_truth_backend
        Ground Truth Backend to compare the result-values.
    device_
        The device on which to create arrays.
    return_flat_np_arrays
        If test_values is False, this flag dictates whether the original returns are
        returned, or whether the flattened numpy arrays are returned.

    Returns
    -------
    ret
        optional, return value from the function
    ret_gt
        optional, return value from the Ground Truth function
    """
    if isinstance(globals.CURRENT_GROUND_TRUTH_BACKEND, list):
        # override the ground truth in favor of multiversion
        ground_truth_backend = globals.CURRENT_GROUND_TRUTH_BACKEND
        ground_truth_backend = globals.CURRENT_GROUND_TRUTH_BACKEND

    init_input_dtypes = ivy.default(init_input_dtypes, [])

    # Constructor arguments #
    init_all_as_kwargs_np = ivy.default(init_all_as_kwargs_np, dict())
    # split the arguments into their positional and keyword components
    args_np_constructor, kwargs_np_constructor = kwargs_to_args_n_kwargs(
        num_positional_args=init_flags.num_positional_args,
        kwargs=init_all_as_kwargs_np,
    )

    # extract all arrays from the arguments and keyword arguments
    con_arg_np_vals, con_args_idxs, con_c_arg_vals = _get_nested_np_arrays(
        args_np_constructor
    )
    con_kwarg_np_vals, con_kwargs_idxs, con_c_kwarg_vals = _get_nested_np_arrays(
        kwargs_np_constructor
    )

    # make all lists equal in length
    num_arrays_constructor = con_c_arg_vals + con_c_kwarg_vals
    if len(init_input_dtypes) < num_arrays_constructor:
        init_input_dtypes = [
            init_input_dtypes[0] for _ in range(num_arrays_constructor)
        ]
    if len(init_flags.as_variable) < num_arrays_constructor:
        init_flags.as_variable = [
            init_flags.as_variable[0] for _ in range(num_arrays_constructor)
        ]
    if len(init_flags.native_arrays) < num_arrays_constructor:
        init_flags.native_arrays = [
            init_flags.native_arrays[0] for _ in range(num_arrays_constructor)
        ]

    # update variable flags to be compatible with float dtype
    init_flags.as_variable = [
        v if ivy.is_float_dtype(d) else False
        for v, d in zip(init_flags.as_variable, init_input_dtypes)
    ]

<<<<<<< HEAD
    # Save original constructor data for inplace operations
    con_data = OrderedDict(
=======
    # Create Args
    args_constructor, kwargs_constructor, *_ = create_args_kwargs(
>>>>>>> 6659f803
        args_np=args_np_constructor,
        arg_np_vals=con_arg_np_vals,
        args_idxs=con_args_idxs,
        kwargs_np=kwargs_np_constructor,
        kwarg_np_vals=con_kwarg_np_vals,
        kwargs_idxs=con_kwargs_idxs,
        input_dtypes=init_input_dtypes,
        test_flags=init_flags,
        on_device=on_device,
    )
    org_con_data = copy.deepcopy(con_data)

    # Create Args
    args_constructor, kwargs_constructor, _, _, _ = create_args_kwargs(**con_data)
    # end constructor #

    # method arguments #
    method_input_dtypes = ivy.default(method_input_dtypes, [])
    args_np_method, kwargs_np_method = kwargs_to_args_n_kwargs(
        num_positional_args=method_flags.num_positional_args,
        kwargs=method_all_as_kwargs_np,
    )

    # extract all arrays from the arguments and keyword arguments
    met_arg_np_vals, met_args_idxs, met_c_arg_vals = _get_nested_np_arrays(
        args_np_method
    )
    met_kwarg_np_vals, met_kwargs_idxs, met_c_kwarg_vals = _get_nested_np_arrays(
        kwargs_np_method
    )

    # make all lists equal in length
    num_arrays_method = met_c_arg_vals + met_c_kwarg_vals
    if len(method_input_dtypes) < num_arrays_method:
        method_input_dtypes = [method_input_dtypes[0] for _ in range(num_arrays_method)]
    if len(method_flags.as_variable) < num_arrays_method:
        method_flags.as_variable = [
            method_flags.as_variable[0] for _ in range(num_arrays_method)
        ]
    if len(method_flags.native_arrays) < num_arrays_method:
        method_flags.native_arrays = [
            method_flags.native_arrays[0] for _ in range(num_arrays_method)
        ]
    if len(method_flags.container) < num_arrays_method:
        method_flags.container = [
            method_flags.container[0] for _ in range(num_arrays_method)
        ]

    method_flags.as_variable = [
        v if ivy.is_float_dtype(d) else False
        for v, d in zip(method_flags.as_variable, method_input_dtypes)
    ]

    # Create Args
    args_method, kwargs_method, *_ = create_args_kwargs(
        args_np=args_np_method,
        arg_np_vals=met_arg_np_vals,
        args_idxs=met_args_idxs,
        kwargs_np=kwargs_np_method,
        kwarg_np_vals=met_kwarg_np_vals,
        kwargs_idxs=met_kwargs_idxs,
        input_dtypes=method_input_dtypes,
        test_flags=method_flags,
        on_device=on_device,
    )
    # End Method #

    # Run testing
    ins = ivy.__dict__[class_name](*args_constructor, **kwargs_constructor)
    # ToDo : remove this when the handle_method can properly compute unsupported dtypes
    if any(
        dtype in ivy.function_unsupported_dtypes(ins.__getattribute__(method_name))
        for dtype in method_input_dtypes
    ):
        return
    v_np = None
    if isinstance(ins, ivy.Module):
        if init_with_v:
            v = ivy.Container(
                ins._create_variables(device=on_device, dtype=method_input_dtypes[0])
            )
            ins = ivy.__dict__[class_name](*args_constructor, **kwargs_constructor, v=v)
        v = ins.__getattribute__("v")
        v_np = v.cont_map(lambda x, kc: ivy.to_numpy(x) if ivy.is_array(x) else x)
        if method_with_v:
            kwargs_method = dict(**kwargs_method, v=v)
    ret, ret_np_flat = get_ret_and_flattened_np_array(
        ins.__getattribute__(method_name),
        *args_method,
        test_compile=test_compile,
        **kwargs_method,
    )

    # Compute the return with a Ground Truth backend

    if isinstance(ground_truth_backend, list):
        process = ground_truth_backend[1]
        try:
            process.stdin.write("3" + "\n")
            for arg in org_con_data.values():
                process.stdin.write(jsonpickle.dumps(arg) + "\n")
            process.stdin.write(jsonpickle.dumps(args_np_method) + "\n")
            process.stdin.write(jsonpickle.dumps(met_arg_np_vals) + "\n")
            process.stdin.write(jsonpickle.dumps(met_args_idxs) + "\n")
            process.stdin.write(jsonpickle.dumps(kwargs_np_method) + "\n")
            process.stdin.write(jsonpickle.dumps(met_kwargs_idxs) + "\n")
            process.stdin.write(jsonpickle.dumps(met_kwarg_np_vals) + "\n")
            process.stdin.write(jsonpickle.dumps(method_input_dtypes) + "\n")
            process.stdin.write(jsonpickle.dumps(method_flags) + "\n")
            process.stdin.write(jsonpickle.dumps(class_name) + "\n")
            process.stdin.write(jsonpickle.dumps(method_name) + "\n")
            process.stdin.write(jsonpickle.dumps(method_input_dtypes) + "\n")
            process.stdin.write(jsonpickle.dumps(v_np) + "\n")

            process.stdin.flush()
        except Exception as e:
            print("Something bad happened to the subprocess, here are the logs:\n\n")
            print(process.stdout.readlines())
            raise e
        ground_ret = process.stdout.readline()
        if ground_ret:
            ground_ret = jsonpickle.loads(make_json_pickable(ground_ret))
        else:
            print(process.stderr.readlines())
            raise Exception
        ret_np_from_gt_flat, fw_list2 = ground_ret
        fw_list = gradient_unsupported_dtypes(fn=ins.__getattribute__(method_name))

        for k, v in fw_list2.items():
            if k not in fw_list:
                fw_list[k] = []
            fw_list[k].extend(v)
    else:
        ivy.set_backend(ground_truth_backend)
        ivy.set_default_device(on_device)
<<<<<<< HEAD
        args_gt_constructor, kwargs_gt_constructor, _, _, _ = create_args_kwargs(
            **org_con_data
=======
        args_gt_constructor, kwargs_gt_constructor, *_ = create_args_kwargs(
            args_np=args_np_constructor,
            arg_np_vals=con_arg_np_vals,
            args_idxs=con_args_idxs,
            kwargs_np=kwargs_np_constructor,
            kwarg_np_vals=con_kwarg_np_vals,
            kwargs_idxs=con_kwargs_idxs,
            input_dtypes=init_input_dtypes,
            test_flags=init_flags,
            on_device=on_device,
>>>>>>> 6659f803
        )
        args_gt_method, kwargs_gt_method, *_ = create_args_kwargs(
            args_np=args_np_method,
            arg_np_vals=met_arg_np_vals,
            args_idxs=met_args_idxs,
            kwargs_np=kwargs_np_method,
            kwarg_np_vals=met_kwarg_np_vals,
            kwargs_idxs=met_kwargs_idxs,
            input_dtypes=method_input_dtypes,
            test_flags=method_flags,
            on_device=on_device,
        )
        ins_gt = ivy.__dict__[class_name](*args_gt_constructor, **kwargs_gt_constructor)
        # ToDo : remove this when the handle_method can properly compute unsupported dtypes
        if any(
            dtype
            in ivy.function_unsupported_dtypes(ins_gt.__getattribute__(method_name))
            for dtype in method_input_dtypes
        ):
            return
        if isinstance(ins_gt, ivy.Module):
            v_gt = v_np.cont_map(
                lambda x, kc: ivy.asarray(x) if isinstance(x, np.ndarray) else x
            )
            kwargs_gt_method = dict(**kwargs_gt_method, v=v_gt)
        ret_from_gt, ret_np_from_gt_flat = get_ret_and_flattened_np_array(
            ins_gt.__getattribute__(method_name),
            *args_gt_method,
            test_compile=test_compile,
            **kwargs_gt_method,
        )
        fw_list = gradient_unsupported_dtypes(fn=ins.__getattribute__(method_name))
        fw_list2 = gradient_unsupported_dtypes(fn=ins_gt.__getattribute__(method_name))
        for k, v in fw_list2.items():
            if k not in fw_list:
                fw_list[k] = []
            fw_list[k].extend(v)

        gt_returned_array = isinstance(ret_from_gt, ivy.Array)
        if gt_returned_array:
            ret_from_gt_device = ivy.dev(ret_from_gt)
        ivy.unset_backend()
    # gradient test

    if isinstance(ground_truth_backend, list):
        # multiversion
        ins_gt = ins

    fw = ivy.current_backend_str()
    if (
        test_gradients
        and not fw == "numpy"
        and "bool" not in method_input_dtypes
        and not any(ivy.is_complex_dtype(d) for d in method_input_dtypes)
    ):
        if fw in fw_list:
            if ivy.nested_argwhere(
                method_all_as_kwargs_np,
                lambda x: x.dtype in fw_list[fw] if isinstance(x, np.ndarray) else None,
            ):
                pass
            else:
                gradient_test(
                    fn=[
                        ins.__getattribute__(method_name),
                        ins_gt.__getattribute__(method_name),
                    ],
                    all_as_kwargs_np=method_all_as_kwargs_np,
                    args_np=args_np_method,
                    kwargs_np=kwargs_np_method,
                    input_dtypes=method_input_dtypes,
                    test_flags=method_flags,
                    test_compile=test_compile,
                    rtol_=rtol_,
                    atol_=atol_,
                    xs_grad_idxs=xs_grad_idxs,
                    ret_grad_idxs=ret_grad_idxs,
                    ground_truth_backend=ground_truth_backend,
                    on_device=on_device,
                )

        else:
            gradient_test(
                fn=[
                    ins.__getattribute__(method_name),
                    ins_gt.__getattribute__(method_name),
                ],
                all_as_kwargs_np=method_all_as_kwargs_np,
                args_np=args_np_method,
                kwargs_np=kwargs_np_method,
                input_dtypes=method_input_dtypes,
                test_flags=method_flags,
                test_compile=test_compile,
                rtol_=rtol_,
                atol_=atol_,
                xs_grad_idxs=xs_grad_idxs,
                ret_grad_idxs=ret_grad_idxs,
                ground_truth_backend=ground_truth_backend,
                on_device=on_device,
            )

    if gt_returned_array:
        ret_device = ivy.dev(ret)
        assert (
            ret_device == ret_from_gt_device
        ), f"ground truth backend ({ground_truth_backend}) returned array on device {ret_from_gt_device} but target backend ({ivy.backend}) returned array on device {ret_device}"
        assert (
            ret_device == on_device
        ), f"device is set to {on_device}, but ground truth produced array on {ret_device}"

    # assuming value test will be handled manually in the test function
    if not test_values:
        if return_flat_np_arrays:
            return ret_np_flat, ret_np_from_gt_flat
        return ret, ret_from_gt
    # value test

    if isinstance(rtol_, dict):
        rtol_ = _get_framework_rtol(rtol_, ivy.backend)
    if isinstance(atol_, dict):
        atol_ = _get_framework_atol(atol_, ivy.backend)

    value_test(
        ret_np_flat=ret_np_flat,
        ret_np_from_gt_flat=ret_np_from_gt_flat,
        rtol=rtol_,
        atol=atol_,
    )


def test_frontend_method(
    *,
    init_input_dtypes: Union[ivy.Dtype, List[ivy.Dtype]] = None,
    method_input_dtypes: Union[ivy.Dtype, List[ivy.Dtype]],
    init_flags,
    method_flags,
    init_all_as_kwargs_np: dict = None,
    method_all_as_kwargs_np: dict,
    frontend: str,
    frontend_method_data: FrontendMethodData,
    on_device,
    rtol_: float = None,
    atol_: float = 1e-06,
    test_values: Union[bool, str] = True,
):
    """Tests a class-method that consumes (or returns) arrays for the current backend
    by comparing the result with numpy.

    Parameters
    ----------
    init_input_dtypes
        data types of the input arguments to the constructor in order.
    init_as_variable_flags
        dictates whether the corresponding input argument passed to the constructor
        should be treated as an ivy.Variable.
    init_num_positional_args
        number of input arguments that must be passed as positional arguments to the
        constructor.
    init_native_array_flags
        dictates whether the corresponding input argument passed to the constructor
        should be treated as a native array.
    init_all_as_kwargs_np:
        input arguments to the constructor as keyword arguments.
    method_input_dtypes
        data types of the input arguments to the method in order.
    method_all_as_kwargs_np:
        input arguments to the method as keyword arguments.
    frontend
        current frontend (framework).
    rtol_
        relative tolerance value.
    atol_
        absolute tolerance value.
    test_values
        can be a bool or a string to indicate whether correctness of values should be
        tested. If the value is `with_v`, shapes are tested but not values.

    Returns
    -------
    ret
        optional, return value from the function
    ret_gt
        optional, return value from the Ground Truth function
    """
    if isinstance(frontend, list):
        frontend, frontend_proc = frontend

    # Constructor arguments #

    args_np_constructor, kwargs_np_constructor = kwargs_to_args_n_kwargs(
        num_positional_args=init_flags.num_positional_args,
        kwargs=init_all_as_kwargs_np,
    )

    # extract all arrays from the arguments and keyword arguments
    con_arg_np_vals, con_args_idxs, con_c_arg_vals = _get_nested_np_arrays(
        args_np_constructor
    )
    con_kwarg_np_vals, con_kwargs_idxs, con_c_kwarg_vals = _get_nested_np_arrays(
        kwargs_np_constructor
    )

    # make all lists equal in length
    num_arrays_constructor = con_c_arg_vals + con_c_kwarg_vals
    if len(init_input_dtypes) < num_arrays_constructor:
        init_input_dtypes = [
            init_input_dtypes[0] for _ in range(num_arrays_constructor)
        ]
    if len(init_flags.as_variable) < num_arrays_constructor:
        init_flags.as_variable = [
            init_flags.as_variable[0] for _ in range(num_arrays_constructor)
        ]
    if len(init_flags.native_arrays) < num_arrays_constructor:
        init_flags.native_arrays = [
            init_flags.native_arrays[0] for _ in range(num_arrays_constructor)
        ]

    # update variable flags to be compatible with float dtype
    init_flags.as_variable = [
        v if ivy.is_float_dtype(d) else False
        for v, d in zip(init_flags.as_variable, init_input_dtypes)
    ]

    # Create Args
    args_constructor, kwargs_constructor, *_ = create_args_kwargs(
        args_np=args_np_constructor,
        arg_np_vals=con_arg_np_vals,
        args_idxs=con_args_idxs,
        kwargs_np=kwargs_np_constructor,
        kwarg_np_vals=con_kwarg_np_vals,
        kwargs_idxs=con_kwargs_idxs,
        input_dtypes=init_input_dtypes,
        test_flags=init_flags,
        on_device=on_device,
    )
    # End constructor #

    # Method arguments #
    args_np_method, kwargs_np_method = kwargs_to_args_n_kwargs(
        num_positional_args=method_flags.num_positional_args,
        kwargs=method_all_as_kwargs_np,
    )

    # extract all arrays from the arguments and keyword arguments
    met_arg_np_vals, met_args_idxs, met_c_arg_vals = _get_nested_np_arrays(
        args_np_method
    )
    met_kwarg_np_vals, met_kwargs_idxs, met_c_kwarg_vals = _get_nested_np_arrays(
        kwargs_np_method
    )

    # make all lists equal in length
    num_arrays_method = met_c_arg_vals + met_c_kwarg_vals
    if len(method_input_dtypes) < num_arrays_method:
        method_input_dtypes = [method_input_dtypes[0] for _ in range(num_arrays_method)]
    if len(method_flags.as_variable) < num_arrays_method:
        method_flags.as_variable = [
            method_flags.as_variable[0] for _ in range(num_arrays_method)
        ]
    if len(method_flags.native_arrays) < num_arrays_method:
        method_flags.native_arrays = [
            method_flags.native_arrays[0] for _ in range(num_arrays_method)
        ]

    method_flags.as_variable = [
        v if ivy.is_float_dtype(d) else False
        for v, d in zip(method_flags.as_variable, method_input_dtypes)
    ]

    # Create Args
    args_method, kwargs_method, *_ = create_args_kwargs(
        args_np=args_np_method,
        arg_np_vals=met_arg_np_vals,
        args_idxs=met_args_idxs,
        kwargs_np=kwargs_np_method,
        kwarg_np_vals=met_kwarg_np_vals,
        kwargs_idxs=met_kwargs_idxs,
        input_dtypes=method_input_dtypes,
        test_flags=method_flags,
        on_device=on_device,
    )
    # End Method #

    args_constructor_ivy, kwargs_constructor_ivy = ivy.args_to_ivy(
        *args_constructor, **kwargs_constructor
    )
    args_method_ivy, kwargs_method_ivy = ivy.args_to_ivy(*args_method, **kwargs_method)
    args_constructor_np = ivy.nested_map(
        args_constructor_ivy,
        lambda x: ivy.to_numpy(x._data) if isinstance(x, ivy.Array) else x,
        shallow=False,
    )
    kwargs_constructor_np = ivy.nested_map(
        kwargs_constructor_ivy,
        lambda x: ivy.to_numpy(x._data) if isinstance(x, ivy.Array) else x,
        shallow=False,
    )
    args_method_np = ivy.nested_map(
        args_method_ivy,
        lambda x: ivy.to_numpy(x._data) if isinstance(x, ivy.Array) else x,
        shallow=False,
    )
    kwargs_method_np = ivy.nested_map(
        kwargs_method_ivy,
        lambda x: ivy.to_numpy(x._data) if isinstance(x, ivy.Array) else x,
        shallow=False,
    )

    ivy_frontend_creation_fn = getattr(
        frontend_method_data.ivy_init_module, frontend_method_data.init_name
    )
    # Run testing
    ins = ivy_frontend_creation_fn(*args_constructor, **kwargs_constructor)
    ret, ret_np_flat = get_ret_and_flattened_np_array(
        ins.__getattribute__(frontend_method_data.method_name),
        *args_method,
        **kwargs_method,
    )

    # Compute the return with the native frontend framework
    if "/" in frontend and not framework_comparator(frontend):
        pickle_dict = {
            "a": args_constructor_np,
            "b": kwargs_constructor_np,
            "c": args_method_np,
            "d": kwargs_method_np,
            "e": frontend_method_data,
        }
        process = frontend_proc
        z = make_json_pickable(jsonpickle.dumps(pickle_dict))
        try:
            process.stdin.write("2" + "\n")
            process.stdin.write(z + "\n")
            process.stdin.flush()
        except Exception as e:
            print("Something bad happened to the subprocess, here are the logs:\n\n")
            print(process.stdout.readlines())
            raise e
        frontend_ret = process.stdout.readline()
        if frontend_ret:
            return_dict = jsonpickle.loads(make_json_pickable(frontend_ret))
            if return_dict["a"]:
                frontend_ret = ivy.to_ivy(return_dict["b"])
                # tuplify the frontend return
                if not isinstance(frontend_ret, tuple):
                    frontend_ret = (frontend_ret,)
                frontend_ret_idxs = ivy.nested_argwhere(
                    frontend_ret,
                    lambda x: isinstance(x, ivy.Array) or isinstance(x, np.ndarray),
                )
                frontend_ret_flat = ivy.multi_index_nest(
                    frontend_ret, frontend_ret_idxs
                )
                return_dict["b"] = [np.asarray(x) for x in frontend_ret_flat]
            frontend_ret_np_flat = return_dict["b"]
        else:
            print(process.stderr.readlines())
            raise Exception

    else:
        ivy.set_backend(frontend.split("/")[0])
        args_constructor_frontend = ivy.nested_map(
            args_constructor_np,
            lambda x: ivy.native_array(x) if isinstance(x, np.ndarray) else x,
            shallow=False,
        )
        kwargs_constructor_frontend = ivy.nested_map(
            kwargs_constructor_np,
            lambda x: ivy.native_array(x) if isinstance(x, np.ndarray) else x,
            shallow=False,
        )
        args_method_frontend = ivy.nested_map(
            args_method_np,
            lambda x: ivy.native_array(x)
            if isinstance(x, np.ndarray)
            else ivy.as_native_dtype(x)
            if isinstance(x, ivy.Dtype)
            else ivy.as_native_dev(x)
            if isinstance(x, ivy.Device)
            else x,
            shallow=False,
        )
        kwargs_method_frontend = ivy.nested_map(
            kwargs_method_np,
            lambda x: ivy.native_array(x) if isinstance(x, np.ndarray) else x,
            shallow=False,
        )

        # change ivy dtypes to native dtypes
        if "dtype" in kwargs_method_frontend:
            kwargs_method_frontend["dtype"] = ivy.as_native_dtype(
                kwargs_method_frontend["dtype"]
            )

        # change ivy device to native devices
        if "device" in kwargs_method_frontend:
            kwargs_method_frontend["device"] = ivy.as_native_dev(
                kwargs_method_frontend["device"]
            )
        frontend_creation_fn = getattr(
            frontend_method_data.framework_init_module, frontend_method_data.init_name
        )
        ins_gt = frontend_creation_fn(
            *args_constructor_frontend, **kwargs_constructor_frontend
        )
        frontend_ret = ins_gt.__getattribute__(frontend_method_data.method_name)(
            *args_method_frontend, **kwargs_method_frontend
        )
        if frontend.split("/")[0] == "tensorflow" and isinstance(
            frontend_ret, tf.TensorShape
        ):
            frontend_ret_np_flat = [np.asarray(frontend_ret, dtype=np.int32)]
        elif ivy.isscalar(frontend_ret):
            frontend_ret_np_flat = [np.asarray(frontend_ret)]
        else:
            # tuplify the frontend return
            if not isinstance(frontend_ret, tuple):
                frontend_ret = (frontend_ret,)
            frontend_ret_idxs = ivy.nested_argwhere(frontend_ret, ivy.is_native_array)
            frontend_ret_flat = ivy.multi_index_nest(frontend_ret, frontend_ret_idxs)
            frontend_ret_np_flat = [ivy.to_numpy(x) for x in frontend_ret_flat]
        ivy.unset_backend()

    # assuming value test will be handled manually in the test function
    if not test_values:
        return ret, frontend_ret

    # value test
    if isinstance(rtol_, dict):
        rtol_ = _get_framework_rtol(rtol_, ivy.backend)
    if isinstance(atol_, dict):
        atol_ = _get_framework_atol(atol_, ivy.backend)

    value_test(
        ret_np_flat=ret_np_flat,
        ret_np_from_gt_flat=frontend_ret_np_flat,
        rtol=rtol_,
        atol=atol_,
        ground_truth_backend=frontend,
    )


# Helpers
DEFAULT_RTOL = None
DEFAULT_ATOL = 1e-06


def _get_framework_rtol(rtols: dict, current_fw: str):
    if current_fw in rtols.keys():
        return rtols[current_fw]
    return DEFAULT_RTOL


def _get_framework_atol(atols: dict, current_fw: str):
    if current_fw in atols.keys():
        return atols[current_fw]
    return DEFAULT_ATOL


def _get_nested_np_arrays(nest):
    """
    A helper function to search for a NumPy arrays in a nest
    Parameters
    ----------
    nest
        nest to search in.

    Returns
    -------
         Items found, indices, and total number of arrays found
    """
    indices = ivy.nested_argwhere(nest, lambda x: isinstance(x, np.ndarray))
    ret = ivy.multi_index_nest(nest, indices)
    return ret, indices, len(ret)


def create_args_kwargs(
    *,
    args_np,
    arg_np_vals,
    args_idxs,
    kwargs_np,
    kwarg_np_vals,
    kwargs_idxs,
    input_dtypes,
    test_flags: Union[pf.FunctionTestFlags, pf.MethodTestFlags],
    on_device,
):
    """Creates arguments and keyword-arguments for the function to test.

    Parameters
    ----------
    args_np
        A dictionary of arguments in Numpy.
    kwargs_np
        A dictionary of keyword-arguments in Numpy.
    input_dtypes
        data-types of the input arguments and keyword-arguments.

    Returns
    -------
    Arguments, Keyword-arguments, number of arguments, and indexes on arguments and
    keyword-arguments.
    """
    # create args
    args = ivy.copy_nest(args_np, to_mutable=False)
    ivy.set_nest_at_indices(
        args, args_idxs, test_flags.apply_flags(arg_np_vals, input_dtypes, on_device, 0)
    )

    # create kwargs
    kwargs = ivy.copy_nest(kwargs_np, to_mutable=False)
    ivy.set_nest_at_indices(
        kwargs,
        kwargs_idxs,
        test_flags.apply_flags(
            kwarg_np_vals, input_dtypes, on_device, len(arg_np_vals)
        ),
    )
    return args, kwargs, len(arg_np_vals), args_idxs, kwargs_idxs


def convtrue(argument):
    """Convert NativeClass in argument to true framework counter part"""
    if isinstance(argument, NativeClass):
        return argument._native_class
    return argument


def kwargs_to_args_n_kwargs(*, num_positional_args, kwargs):
    """Splits the kwargs into args and kwargs, with the first num_positional_args ported
    to args.
    """
    args = [v for v in list(kwargs.values())[:num_positional_args]]
    kwargs = {k: kwargs[k] for k in list(kwargs.keys())[num_positional_args:]}
    return args, kwargs


def flatten_fw_and_to_np(*, ret, fw):
    """Returns a flattened numpy version of the arrays in ret for a given framework."""
    if not isinstance(ret, tuple):
        ret = (ret,)
    if fw == "jax":
        ret_idxs = ivy.nested_argwhere(
            ret, lambda x: ivy.is_ivy_array(x) or is_jax_native_array(x)
        )
    elif fw == "numpy":
        ret_idxs = ivy.nested_argwhere(
            ret, lambda x: ivy.is_ivy_array(x) or is_numpy_native_array(x)
        )
    elif fw == "tensorflow":
        ret_idxs = ivy.nested_argwhere(
            ret, lambda x: ivy.is_ivy_array(x) or is_tensorflow_native_array(x)
        )
    else:
        ret_idxs = ivy.nested_argwhere(
            ret, lambda x: ivy.is_ivy_array(x) or is_torch_native_array(x)
        )
    if len(ret_idxs) == 0:
        ret_idxs = ivy.nested_argwhere(ret, ivy.isscalar)
        ret_flat = ivy.multi_index_nest(ret, ret_idxs)
        ret_flat = [
            ivy.asarray(x, dtype=ivy.Dtype(str(np.asarray(x).dtype))) for x in ret_flat
        ]
    else:
        ret_flat = ivy.multi_index_nest(ret, ret_idxs)
    # convert the return to NumPy
    ret_np_flat = [ivy.to_numpy(x) for x in ret_flat]
    return ret_np_flat


def flatten(*, ret):
    """Returns a flattened numpy version of the arrays in ret."""
    if not isinstance(ret, tuple):
        ret = (ret,)
    ret_idxs = ivy.nested_argwhere(ret, ivy.is_ivy_array)
    # no ivy array in the returned values, which means it returned scalar
    if len(ret_idxs) == 0:
        ret_idxs = ivy.nested_argwhere(ret, ivy.isscalar)
        ret_flat = ivy.multi_index_nest(ret, ret_idxs)
        ret_flat = [
            ivy.asarray(x, dtype=ivy.Dtype(str(np.asarray(x).dtype))) for x in ret_flat
        ]
    else:
        ret_flat = ivy.multi_index_nest(ret, ret_idxs)
    return ret_flat


def flatten_and_to_np(*, ret):
    # flatten the return
    ret_flat = flatten(ret=ret)
    return [ivy.to_numpy(x) for x in ret_flat]


def get_ret_and_flattened_np_array(fn, *args, test_compile: bool = False, **kwargs):
    """
    Runs func with args and kwargs, and returns the result along with its flattened
    version.
    """
    fn = compiled_if_required(fn, test_compile=test_compile, args=args, kwargs=kwargs)
    ret = fn(*args, **kwargs)

    def map_fn(x):
        if _is_frontend_array(x):
            return x.ivy_array
        if isinstance(x, ivy.functional.frontends.numpy.ndarray):
            return x.ivy_array
        elif ivy.is_native_array(x):
            return ivy.to_ivy(x)
        return x

    ret = ivy.nested_map(ret, map_fn, include_derived={tuple: True})
    return ret, flatten_and_to_np(ret=ret)


def get_frontend_ret(fn, *args, **kwargs):
    ret = fn(*args, **kwargs)
    ret = ivy.nested_map(ret, _frontend_array_to_ivy, include_derived={tuple: True})
    return ret


def args_to_container(array_args):
    array_args_container = ivy.Container({str(k): v for k, v in enumerate(array_args)})
    return array_args_container


def as_lists(*args):
    """Changes the elements in args to be of type list."""
    return (a if isinstance(a, list) else [a] for a in args)


def var_fn(x, *, dtype=None, device=None):
    """Returns x as a variable wrapping an Ivy Array with given dtype and device"""
    return _variable(ivy.array(x, dtype=dtype, device=device))


def gradient_incompatible_function(*, fn):
    return (
        not ivy.supports_gradients
        and hasattr(fn, "computes_gradients")
        and fn.computes_gradients
    )


def gradient_unsupported_dtypes(*, fn):
    visited = set()
    to_visit = [fn]
    out, res = {}, {}
    while to_visit:
        fn = to_visit.pop()
        if fn in visited:
            continue
        visited.add(fn)
        unsupported_grads = (
            fn.unsupported_gradients if hasattr(fn, "unsupported_gradients") else {}
        )
        for k, v in unsupported_grads.items():
            if k not in out:
                out[k] = []
            out[k].extend(v)
        # skip if it's not a function
        if not (inspect.isfunction(fn) or inspect.ismethod(fn)):
            continue
        fl = _get_function_list(fn)
        res = _get_functions_from_string(fl, __import__(fn.__module__))
        to_visit.extend(res)
    return out


def _is_frontend_array(x):
    return (
        isinstance(x, ndarray)
        or isinstance(x, torch_tensor)
        or isinstance(x, tf_tensor)
        or isinstance(x, DeviceArray)
    )


def _frontend_array_to_ivy(x):
    if _is_frontend_array(x):
        return x.ivy_array
    else:
        return x<|MERGE_RESOLUTION|>--- conflicted
+++ resolved
@@ -1116,13 +1116,8 @@
         for v, d in zip(init_flags.as_variable, init_input_dtypes)
     ]
 
-<<<<<<< HEAD
     # Save original constructor data for inplace operations
     con_data = OrderedDict(
-=======
-    # Create Args
-    args_constructor, kwargs_constructor, *_ = create_args_kwargs(
->>>>>>> 6659f803
         args_np=args_np_constructor,
         arg_np_vals=con_arg_np_vals,
         args_idxs=con_args_idxs,
@@ -1136,7 +1131,7 @@
     org_con_data = copy.deepcopy(con_data)
 
     # Create Args
-    args_constructor, kwargs_constructor, _, _, _ = create_args_kwargs(**con_data)
+    args_constructor, kwargs_constructor, *_ = create_args_kwargs(**con_data)
     # end constructor #
 
     # method arguments #
@@ -1258,21 +1253,8 @@
     else:
         ivy.set_backend(ground_truth_backend)
         ivy.set_default_device(on_device)
-<<<<<<< HEAD
-        args_gt_constructor, kwargs_gt_constructor, _, _, _ = create_args_kwargs(
+        args_gt_constructor, kwargs_gt_constructor, *_ = create_args_kwargs(
             **org_con_data
-=======
-        args_gt_constructor, kwargs_gt_constructor, *_ = create_args_kwargs(
-            args_np=args_np_constructor,
-            arg_np_vals=con_arg_np_vals,
-            args_idxs=con_args_idxs,
-            kwargs_np=kwargs_np_constructor,
-            kwarg_np_vals=con_kwarg_np_vals,
-            kwargs_idxs=con_kwargs_idxs,
-            input_dtypes=init_input_dtypes,
-            test_flags=init_flags,
-            on_device=on_device,
->>>>>>> 6659f803
         )
         args_gt_method, kwargs_gt_method, *_ = create_args_kwargs(
             args_np=args_np_method,
