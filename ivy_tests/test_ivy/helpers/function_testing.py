# global
import os
import copy
from typing import Union, List
import numpy as np
import types
import importlib
import inspect

try:
    import jsonpickle
except:
    pass


def framework_comparator(frontend):
    if ivy.current_backend_str() != frontend.split("/")[0]:
        return False
    if frontend.split("/")[0] == "jax":
        fw = frontend.split("/")[1] + frontend.split("/")[3]
        backend_fw = (
            importlib.import_module("jax").__version__
            + importlib.import_module("jaxlib").__version__
        )
        return backend_fw == fw
    elif frontend.split("/")[0] == "torch":
        return (
            frontend.split("/")[1]
            == importlib.import_module(frontend.split("/")[0]).__version__.split("+")[0]
        )
    else:
        return (
            frontend.split("/")[0]
            == importlib.import_module(frontend.split("/")[0]).__version__
        )


try:
    import tensorflow as tf
except ImportError:
    tf = types.SimpleNamespace()
    tf.TensorShape = None

# local
import ivy
from ivy_tests.test_ivy.helpers.test_parameter_flags import FunctionTestFlags
import ivy_tests.test_ivy.helpers.test_parameter_flags as pf
from ivy_tests.test_ivy.helpers.available_frameworks import (
    available_frameworks as available_frameworkss,
)
from ivy.functional.ivy.gradients import _variable
from ivy.functional.ivy.data_type import _get_function_list, _get_functions_from_string
from ivy_tests.test_ivy.test_frontends import NativeClass
from ivy_tests.test_ivy.helpers.structs import FrontendMethodData
from ivy.functional.frontends.torch.tensor import Tensor as torch_tensor
from ivy.functional.frontends.tensorflow.tensor import EagerTensor as tf_tensor
from ivy.functional.frontends.jax.devicearray import DeviceArray
from ivy.functional.frontends.numpy.ndarray.ndarray import ndarray
from .assertions import (
    value_test,
    check_unsupported_dtype,
)
from . import globals


# Temporary (.so) configuration
def compiled_if_required(fn, test_compile=False, args=None, kwargs=None):
    if test_compile:
        fn = ivy.compile(fn, args=args, kwargs=kwargs)
    return fn


available_frameworks = available_frameworkss()


def make_json_pickable(s):
    s = s.replace("builtins.bfloat16", "ivy.bfloat16")
    s = s.replace("jax._src.device_array.reconstruct_device_array", "jax.numpy.array")
    return s


def empty_func(*args, **kwargs):
    return None


try:
    from ivy.functional.backends.jax.general import (
        is_native_array as is_jax_native_array,
    )
except ImportError:
    is_jax_native_array = empty_func

try:
    from ivy.functional.backends.numpy.general import (
        is_native_array as is_numpy_native_array,
    )
except ImportError:
    is_numpy_native_array = empty_func

try:
    from ivy.functional.backends.tensorflow.general import (
        is_native_array as is_tensorflow_native_array,
    )
except ImportError:
    is_tensorflow_native_array = empty_func

try:
    from ivy.functional.backends.torch.general import (
        is_native_array as is_torch_native_array,
    )
except ImportError:
    is_torch_native_array = empty_func


# Ivy Function testing ##########################

# Test Function Helpers ###############


def _find_instance_in_args(args, array_indices, mask):
    """Find the first element in the arguments that is considered to be an
    instance of Array or Container class.

    Parameters
    ----------
    args
        Arguments to iterate over
    array_indices
        Indices of arrays that exists in the args
    mask
        Boolean mask for whether the corrseponding element in (args) has a
        generated test_flags.native_array as False or test_flags.container as
        true

    Returns
    -------
        First found instance in the arguments and the updates arguments not
        including the instance
    """
    i = 0
    for i, a in enumerate(mask):
        if a:
            break
    instance_idx = array_indices[i]
    instance = ivy.index_nest(args, instance_idx)
    new_args = ivy.copy_nest(args, to_mutable=False)
    ivy.prune_nest_at_index(new_args, instance_idx)
    return instance, new_args


def test_function(
    *,
    input_dtypes: Union[ivy.Dtype, List[ivy.Dtype]],
    test_flags: FunctionTestFlags,
    fw: str,
    fn_name: str,
    rtol_: float = None,
    atol_: float = 1e-06,
    test_values: bool = True,
    xs_grad_idxs=None,
    ret_grad_idxs=None,
    ground_truth_backend: str,
    on_device: str,
    return_flat_np_arrays: bool = False,
    **all_as_kwargs_np,
):
    """Tests a function that consumes (or returns) arrays for the current backend
    by comparing the result with numpy.

    Parameters
    ----------
    input_dtypes
        data types of the input arguments in order.
    test_flags
        FunctionTestFlags object that stores all testing flags, including:
        num_positional_args, with_out, instance_method, as_variable,
        native_arrays, container, gradient
    fw
        current backend (framework).
    fn_name
        name of the function to test.
    rtol_
        relative tolerance value.
    atol_
        absolute tolerance value.
    test_values
        if True, test for the correctness of the resulting values.
    xs_grad_idxs
        Indices of the input arrays to compute gradients with respect to. If None,
        gradients are returned with respect to all input arrays. (Default value = None)
    ret_grad_idxs
        Indices of the returned arrays for which to return computed gradients. If None,
        gradients are returned for all returned arrays. (Default value = None)
    ground_truth_backend
        Ground Truth Backend to compare the result-values.
    on_device
        The device on which to create arrays
    return_flat_np_arrays
        If test_values is False, this flag dictates whether the original returns are
        returned, or whether the flattened numpy arrays are returned.
    all_as_kwargs_np
        input arguments to the function as keyword arguments.

    Returns
    -------
    ret
        optional, return value from the function
    ret_gt
        optional, return value from the Ground Truth function

    Examples
    --------
    >>> input_dtypes = 'float64'
    >>> as_variable_flags = False
    >>> with_out = False
    >>> num_positional_args = 0
    >>> native_array_flags = False
    >>> container_flags = False
    >>> instance_method = False
    >>> test_flags = FunctionTestFlags(num_positional_args, with_out,
        instance_method,
        as_variable,
        native_arrays,
        container_flags,
        none)
    >>> fw = "torch"
    >>> fn_name = "abs"
    >>> x = np.array([-1])
    >>> test_function(input_dtypes, test_flags, fw, fn_name, x=x)

    >>> input_dtypes = ['float64', 'float32']
    >>> as_variable_flags = [False, True]
    >>> with_out = False
    >>> num_positional_args = 1
    >>> native_array_flags = [True, False]
    >>> container_flags = [False, False]
    >>> instance_method = False
    >>> test_flags = FunctionTestFlags(num_positional_args, with_out,
        instance_method,
        as_variable,
        native_arrays,
        container_flags,
        none)
    >>> fw = "numpy"
    >>> fn_name = "add"
    >>> x1 = np.array([1, 3, 4])
    >>> x2 = np.array([-3, 15, 24])
    >>> test_function(input_dtypes, test_flags, fw, fn_name, x1=x1, x2=x2)
    """
    if isinstance(globals.CURRENT_GROUND_TRUTH_BACKEND, list):
        # override the ground truth in favor of multiversion
        ground_truth_backend = globals.CURRENT_GROUND_TRUTH_BACKEND

    # split the arguments into their positional and keyword components
    args_np, kwargs_np = kwargs_to_args_n_kwargs(
        num_positional_args=test_flags.num_positional_args, kwargs=all_as_kwargs_np
    )

    # Extract all arrays from the arguments and keyword arguments
    arg_np_arrays, arrays_args_indices, n_args_arrays = _get_nested_np_arrays(args_np)
    kwarg_np_arrays, arrays_kwargs_indices, n_kwargs_arrays = _get_nested_np_arrays(
        kwargs_np
    )

    # Make all array-specific test flags and dtypes equal in length
    total_num_arrays = n_args_arrays + n_kwargs_arrays
    if len(input_dtypes) < total_num_arrays:
        input_dtypes = [input_dtypes[0] for _ in range(total_num_arrays)]
    if len(test_flags.as_variable) < total_num_arrays:
        test_flags.as_variable = [
            test_flags.as_variable[0] for _ in range(total_num_arrays)
        ]
    if len(test_flags.native_arrays) < total_num_arrays:
        test_flags.native_arrays = [
            test_flags.native_arrays[0] for _ in range(total_num_arrays)
        ]
    if len(test_flags.container) < total_num_arrays:
        test_flags.container = [
            test_flags.container[0] for _ in range(total_num_arrays)
        ]

    # Update variable flags to be compatible with float dtype and with_out args
    test_flags.as_variable = [
        v if ivy.is_float_dtype(d) and not test_flags.with_out else False
        for v, d in zip(test_flags.as_variable, input_dtypes)
    ]

    # update instance_method flag to only be considered if the
    # first term is either an ivy.Array or ivy.Container
    instance_method = test_flags.instance_method and (
        not test_flags.native_arrays[0] or test_flags.container[0]
    )

    args, kwargs = create_args_kwargs(
        args_np=args_np,
        arg_np_vals=arg_np_arrays,
        args_idxs=arrays_args_indices,
        kwargs_np=kwargs_np,
        kwarg_np_vals=kwarg_np_arrays,
        kwargs_idxs=arrays_kwargs_indices,
        input_dtypes=input_dtypes,
        test_flags=test_flags,
        on_device=on_device,
    )

    # If function doesn't have an out argument but an out argument is given
    # or a test with out flag is True

    if ("out" in kwargs or test_flags.with_out) and "out" not in inspect.signature(
        getattr(ivy, fn_name)
    ).parameters:
        raise Exception(f"Function {fn_name} does not have an out parameter")

    # Run either as an instance method or from the API directly
    instance = None
    if instance_method:
        array_or_container_mask = [
            (not native_flag) or container_flag
            for native_flag, container_flag in zip(
                test_flags.native_arrays, test_flags.container
            )
        ]

        # Boolean mask for args and kwargs True if an entry's
        # test Array flag is True or test Container flag is true
        args_instance_mask = array_or_container_mask[:total_num_arrays]
        kwargs_instance_mask = array_or_container_mask[total_num_arrays:]

        if any(args_instance_mask):
            instance, args = _find_instance_in_args(
                args, arrays_args_indices, args_instance_mask
            )
        elif any(kwargs_instance_mask):
            instance, kwargs = _find_instance_in_args(
                kwargs, arrays_kwargs_indices, kwargs_instance_mask
            )

        if test_flags.test_compile:
            target_fn = lambda instance, *args, **kwargs: instance.__getattribute__(
                fn_name
            )(*args, **kwargs)
            args = [instance, *args]
        else:
            target_fn = instance.__getattribute__(fn_name)
    else:
        target_fn = ivy.__dict__[fn_name]

    ret_from_target, ret_np_flat_from_target = get_ret_and_flattened_np_array(
        target_fn, *args, test_compile=test_flags.test_compile, **kwargs
    )

    # Assert indices of return if the indices of the out array provided
    if test_flags.with_out and not test_flags.test_compile:
        test_ret = (
            ret_from_target[getattr(ivy.__dict__[fn_name], "out_index")]
            if hasattr(ivy.__dict__[fn_name], "out_index")
            else ret_from_target
        )
        out = ivy.nested_map(
            test_ret, ivy.zeros_like, to_mutable=True, include_derived=True
        )
        if instance_method:
            ret_from_target, ret_np_flat_from_target = get_ret_and_flattened_np_array(
                instance.__getattribute__(fn_name), *args, **kwargs, out=out
            )
        else:
            ret_from_target, ret_np_flat_from_target = get_ret_and_flattened_np_array(
                ivy.__dict__[fn_name], *args, **kwargs, out=out
            )
        test_ret = (
            ret_from_target[getattr(ivy.__dict__[fn_name], "out_index")]
            if hasattr(ivy.__dict__[fn_name], "out_index")
            else ret_from_target
        )
        assert not ivy.nested_any(
            ivy.nested_multi_map(lambda x, _: x[0] is x[1], [test_ret, out]),
            lambda x: not x,
        )
        if not max(test_flags.container) and ivy.native_inplace_support:
            # these backends do not always support native inplace updates
            assert not ivy.nested_any(
                ivy.nested_multi_map(
                    lambda x, _: x[0].data is x[1].data, [test_ret, out]
                ),
                lambda x: not x,
            )
    # compute the return with a Ground Truth backend

    if isinstance(ground_truth_backend, list):
        process = ground_truth_backend[1]

        try:
            process.stdin.write(jsonpickle.dumps(args_np) + "\n")
            process.stdin.write(jsonpickle.dumps(arg_np_arrays) + "\n")
            process.stdin.write(jsonpickle.dumps(arrays_args_indices) + "\n")
            process.stdin.write(jsonpickle.dumps(kwargs_np) + "\n")
            process.stdin.write(jsonpickle.dumps(arrays_kwargs_indices) + "\n")
            process.stdin.write(jsonpickle.dumps(kwarg_np_arrays) + "\n")
            process.stdin.write(jsonpickle.dumps(input_dtypes) + "\n")
            process.stdin.write(jsonpickle.dumps(test_flags) + "\n")
            process.stdin.write(jsonpickle.dumps(fn_name) + "\n")
            process.stdin.flush()
        except Exception as e:
            print("Something bad happened to the subprocess, here are the logs:\n\n")

            print(process.stdout.readlines())
            raise e
        ground_ret = process.stdout.readline()
        if ground_ret:
            ground_ret = jsonpickle.loads(make_json_pickable(ground_ret))
        else:
            print(process.stderr.readlines())
            raise Exception
        ret_from_gt, ret_np_from_gt_flat, fw_list = ground_ret
    else:
        ivy.set_backend(ground_truth_backend)
        ivy.set_default_device(on_device)
        try:
            args, kwargs = create_args_kwargs(
                args_np=args_np,
                arg_np_vals=arg_np_arrays,
                args_idxs=arrays_args_indices,
                kwargs_np=kwargs_np,
                kwargs_idxs=arrays_kwargs_indices,
                kwarg_np_vals=kwarg_np_arrays,
                input_dtypes=input_dtypes,
                test_flags=test_flags,
                on_device=on_device,
            )
            ret_from_gt, ret_np_from_gt_flat = get_ret_and_flattened_np_array(
                ivy.__dict__[fn_name],
                *args,
                test_compile=test_flags.test_compile,
                **kwargs,
            )
            if test_flags.with_out and not test_flags.test_compile:
                test_ret_from_gt = (
                    ret_from_gt[getattr(ivy.__dict__[fn_name], "out_index")]
                    if hasattr(ivy.__dict__[fn_name], "out_index")
                    else ret_from_gt
                )
                out_from_gt = ivy.nested_map(
                    test_ret_from_gt,
                    ivy.zeros_like,
                    to_mutable=True,
                    include_derived=True,
                )
                ret_from_gt, ret_np_from_gt_flat = get_ret_and_flattened_np_array(
                    ivy.__dict__[fn_name],
                    *args,
                    test_compile=test_flags.test_compile,
                    **kwargs,
                    out=out_from_gt,
                )
        except Exception as e:
            ivy.previous_backend()
            raise e
        fw_list = gradient_unsupported_dtypes(fn=ivy.__dict__[fn_name])
        gt_returned_array = isinstance(ret_from_gt, ivy.Array)
        if gt_returned_array:
            ret_from_gt_device = ivy.dev(ret_from_gt)
        ivy.previous_backend()

    # Gradient test
    if (
        test_flags.test_gradients
        and not instance_method
        and "bool" not in input_dtypes
        and not any(ivy.is_complex_dtype(d) for d in input_dtypes)
    ):
        if fw.backend not in fw_list or not ivy.nested_argwhere(
            all_as_kwargs_np,
            lambda x: x.dtype in fw_list[fw.backend]
            if isinstance(x, np.ndarray)
            else None,
        ):
            gradient_test(
                fn=fn_name,
                all_as_kwargs_np=all_as_kwargs_np,
                args_np=args_np,
                kwargs_np=kwargs_np,
                input_dtypes=input_dtypes,
                test_flags=test_flags,
                rtol_=rtol_,
                atol_=atol_,
                xs_grad_idxs=xs_grad_idxs,
                ret_grad_idxs=ret_grad_idxs,
                ground_truth_backend=ground_truth_backend,
                on_device=on_device,
            )

    if gt_returned_array:
        ret_device = ivy.dev(ret_from_target)

        assert (
            ret_device == ret_from_gt_device
        ), f"ground truth backend ({ground_truth_backend}) returned array on device "
        f"{ret_from_gt_device} but target backend ({ivy.backend}) returned array on "
        f"device {ret_device}"
        assert (
            ret_device == on_device
        ), f"device is set to {on_device}, but ground truth "
        f"produced array on {ret_device}"

    # assuming value test will be handled manually in the test function
    if not test_values:
        if return_flat_np_arrays:
            return ret_np_flat_from_target, ret_np_from_gt_flat
        return ret_from_target, ret_from_gt

    if isinstance(rtol_, dict):
        rtol_ = _get_framework_rtol(rtol_, fw)
    if isinstance(atol_, dict):
        atol_ = _get_framework_atol(atol_, fw)

    # value test
    value_test(
        ret_np_flat=ret_np_flat_from_target,
        ret_np_from_gt_flat=ret_np_from_gt_flat,
        rtol=rtol_,
        atol=atol_,
        ground_truth_backend=ground_truth_backend,
    )


def test_frontend_function(
    *,
    input_dtypes: Union[ivy.Dtype, List[ivy.Dtype]],
    test_flags: pf.frontend_function_flags,
    on_device="cpu",
    frontend: str,
    fn_tree: str,
    rtol: float = None,
    atol: float = 1e-06,
    test_values: bool = True,
    **all_as_kwargs_np,
):
    """Tests a frontend function for the current backend by comparing the result with
    the function in the associated framework.

    Parameters
    ----------
    input_dtypes
        data types of the input arguments in order.
    all_aliases
        a list of strings containing all aliases for that function
        in the current frontend with their full namespaces.
    frontend
        current frontend (framework).
    fn_tree
        Path to function in frontend framework namespace.
    rtol
        relative tolerance value.
    atol
        absolute tolerance value.
    test_values
        if True, test for the correctness of the resulting values.
    all_as_kwargs_np
        input arguments to the function as keyword arguments.

    Returns
    -------
    ret
        optional, return value from the function
    ret_np
        optional, return value from the Numpy function
    """
    assert (
        not test_flags.with_out or not test_flags.inplace
    ), "only one of with_out or with_inplace can be set as True"

    # split the arguments into their positional and keyword components
    args_np, kwargs_np = kwargs_to_args_n_kwargs(
        num_positional_args=test_flags.num_positional_args, kwargs=all_as_kwargs_np
    )
    create_frontend_array = importlib.import_module(f"ivy.functional.frontends.{frontend}"
                                                    ).frontend_array

    # extract all arrays from the arguments and keyword arguments
    arg_np_vals, args_idxs, c_arg_vals = _get_nested_np_arrays(args_np)
    kwarg_np_vals, kwargs_idxs, c_kwarg_vals = _get_nested_np_arrays(kwargs_np)
    # make all lists equal in length
    num_arrays = c_arg_vals + c_kwarg_vals
    if len(input_dtypes) < num_arrays:
        input_dtypes = [input_dtypes[0] for _ in range(num_arrays)]
    if len(test_flags.as_variable) < num_arrays:
        test_flags.as_variable = [test_flags.as_variable[0] for _ in range(num_arrays)]
    if len(test_flags.native_arrays) < num_arrays:
        test_flags.native_arrays = [
            test_flags.native_arrays[0] for _ in range(num_arrays)
        ]

    # update var flags to be compatible with float dtype and with_out args
    test_flags.as_variable = [
        v if ivy.is_float_dtype(d) and not test_flags.with_out else False
        for v, d in zip(test_flags.as_variable, input_dtypes)
    ]

    # frontend function
    # parse function name and frontend submodules (jax.lax, jax.numpy etc.)
    if isinstance(frontend, list):
        frontend, frontend_proc = frontend
    split_index = fn_tree.rfind(".")
    frontend_submods, fn_name = fn_tree[:split_index], fn_tree[split_index + 1 :]
    function_module = importlib.import_module(frontend_submods)
    frontend_fn = getattr(function_module, fn_name)

<<<<<<< HEAD
    # apply test flags etc.
    args, kwargs, *_ = create_args_kwargs(
=======
    args, kwargs = create_args_kwargs(
>>>>>>> 2b1df4cd
        args_np=args_np,
        arg_np_vals=arg_np_vals,
        args_idxs=args_idxs,
        kwargs_np=kwargs_np,
        kwarg_np_vals=kwarg_np_vals,
        kwargs_idxs=kwargs_idxs,
        input_dtypes=input_dtypes,
        test_flags=test_flags,
        on_device=on_device,
    )
    if test_flags.generate_frontend_arrays:
        args_for_test, kwargs_for_test = args_to_frontend(*args,
                                                          frontend_array_fn=create_frontend_array,
                                                          **kwargs)
    else:
        args_for_test, kwargs_for_test = ivy.args_to_ivy(*args, **kwargs)

    # check and replace NativeClass object in arguments with ivy counterparts
    from ivy_tests.test_ivy.test_frontends.test_numpy import convnumpy

    convs = {"numpy": convnumpy}

    if "torch" in available_frameworks:
        from ivy_tests.test_ivy.test_frontends.test_torch import convtorch

        convs["torch"] = convtorch

    if "tensorflow" in available_frameworks:
        from ivy_tests.test_ivy.test_frontends.test_tensorflow import convtensor

        convs["tensorflow"] = convtensor

    if "jax" in available_frameworks:
        from ivy_tests.test_ivy.test_frontends.test_jax import convjax

        convs["jax"] = convjax

    if frontend.split("/")[0] in convs:
        conv = convs[frontend.split("/")[0]]
        args = ivy.nested_map(args, fn=conv, include_derived=True)
        kwargs = ivy.nested_map(kwargs, fn=conv, include_derived=True)

    # Make copy for arguments for functions that might use
    # inplace update by default
    copy_kwargs = copy.deepcopy(kwargs)
    copy_args = copy.deepcopy(args)
    # strip the decorator to get an Ivy array
    # ToDo, fix testing for jax frontend for x32
    if frontend.split("/")[0] == "jax":
        importlib.import_module("ivy.functional.frontends.jax").config.update(
            "jax_enable_x64", True
        )

    _as_ivy_arrays = not test_flags.generate_frontend_arrays
    ret = get_frontend_ret(frontend_fn,
                           *args_for_test,
                           as_ivy_arrays=_as_ivy_arrays,
                           **kwargs_for_test)

    if test_flags.with_out:
        if not inspect.isclass(ret):
            is_ret_tuple = issubclass(ret.__class__, tuple)
        else:
            is_ret_tuple = issubclass(ret, tuple)

        if test_flags.generate_frontend_arrays:
            if is_ret_tuple:
                ret = ivy.nested_map(
                    ret,
                    lambda _x: arrays_to_frontend(create_frontend_array)(_x) if not _is_frontend_array(_x) else _x,
                    include_derived=True,
                )
            elif not _is_frontend_array(ret):
                ret = arrays_to_frontend(create_frontend_array)(ret)
        else:
            if is_ret_tuple:
                ret = ivy.nested_map(
                    ret,
                    lambda _x: ivy.array(_x) if not ivy.is_array(_x) else _x,
                    include_derived=True,
                )
            elif not ivy.is_array(ret):
                ret = ivy.array(ret)


        out = ret
        # pass return value to out argument
        # check if passed reference is correctly updated
        kwargs["out"] = out
        if is_ret_tuple:
            if test_flags.generate_frontend_arrays:
                flatten_ret = flatten_frontend(ret=ret,
                                               frontend_array_fn=create_frontend_array)
                flatten_out = flatten_frontend(ret=out,
                                               frontend_array_fn=create_frontend_array)
            else:
                flatten_ret = flatten(ret=ret)
                flatten_out = flatten(ret=out)
            for ret_array, out_array in zip(flatten_ret, flatten_out):
                if ivy.native_inplace_support and not any((ivy.isscalar(ret),
                                                           ivy.isscalar(out))):
                    if test_flags.generate_frontend_arrays:
                        assert ret_array.ivy_array.data is out_array.ivy_array.data
                    else:
                        assert ret.data is out.data
                assert ret_array is out_array
        else:
            if ivy.native_inplace_support and not any((ivy.isscalar(ret),
                                                       ivy.isscalar(out))):
                if test_flags.generate_frontend_arrays:
                    assert ret.ivy_array.data is out.ivy_array.data
                else:
                    assert ret.data is out.data
            assert ret is out
    elif test_flags.inplace:
        assert not isinstance(ret, tuple)

        if test_flags.generate_frontend_arrays:
            assert _is_frontend_array(ret)
        else:
            assert ivy.is_array(ret)

        if test_flags.generate_frontend_arrays:
            array_fn = _is_frontend_array
        else:
            array_fn = ivy.is_array
        if "inplace" in list(inspect.signature(frontend_fn).parameters.keys()):
            # the function provides optional inplace update
            # set inplace update to be True and check
            # if returned reference is inputted reference
            # and if inputted reference's content is correctly updated
            copy_kwargs["inplace"] = True
            first_array = ivy.func_wrapper._get_first_array(*copy_args,
                                                            array_fn=array_fn,
                                                            **copy_kwargs)
            ret_ = get_frontend_ret(frontend_fn, *copy_args, **copy_kwargs)
            assert first_array is ret_
        else:
            # the function provides inplace update by default
            # check if returned reference is inputted reference
            first_array = ivy.func_wrapper._get_first_array(*args,
                                                            array_fn=array_fn,
                                                            **kwargs)
            ret_ = get_frontend_ret(frontend_fn, *args, **kwargs)
            assert first_array is ret_
            args, kwargs = copy_args, copy_kwargs
    # create NumPy args

    def arrays_to_numpy(x):
        if test_flags.generate_frontend_arrays:
            return ivy.to_numpy(x.ivy_array) if _is_frontend_array(x) else x
        return ivy.to_numpy(x._data) if isinstance(x, ivy.Array) else x

    args_np = ivy.nested_map(
        args_for_test,
        arrays_to_numpy,
        shallow=False,
    )
    kwargs_np = ivy.nested_map(
        kwargs_for_test,
        arrays_to_numpy,
        shallow=False,
    )

    if "/" in frontend and not framework_comparator(frontend):
        # multiversion zone, changes made in non-multiversion zone should
        # be applied here too

        try:
            # compute the return via the frontend framework
            module_name = fn_tree[25 : fn_tree.rfind(".")]

            pickle_dict = {"a": args_np, "b": kwargs_np}
            process = frontend_proc
            z = make_json_pickable(jsonpickle.dumps(pickle_dict))
            try:
                process.stdin.write(z + "\n")
                process.stdin.write(module_name + "\n")
                process.stdin.write(fn_name + "\n")
                process.stdin.flush()
            except Exception as e:
                print(
                    "Something bad happened to the subprocess, here are the logs:\n\n"
                )
                print(process.stdout.readlines())
                raise e
            frontend_ret = process.stdout.readline()
            if frontend_ret:
                frontend_ret = jsonpickle.loads(make_json_pickable(frontend_ret))
            else:
                print(process.stderr.readlines())
                raise Exception
            if ivy.isscalar(frontend_ret):
                frontend_ret_np_flat = [np.asarray(frontend_ret)]
            else:
                frontend_ret = ivy.to_ivy(frontend_ret)
                # tuplify the frontend return
                if not isinstance(frontend_ret, tuple):
                    frontend_ret = (frontend_ret,)
                frontend_ret_idxs = ivy.nested_argwhere(
                    frontend_ret,
                    lambda x: isinstance(x, np.ndarray) or isinstance(x, ivy.Array),
                )
                frontend_ret_flat = ivy.multi_index_nest(
                    frontend_ret, frontend_ret_idxs
                )
                frontend_ret_np_flat = [ivy.to_numpy(x) for x in frontend_ret_flat]

        except Exception as e:
            ivy.previous_backend()
            raise e

    else:
        # non-multiversion zone, changes made here should be
        # applied to multiversion zone too

        # temporarily set frontend framework as backend
        ivy.set_backend(frontend.split("/")[0])
        try:
            # create frontend framework args
            args_frontend = ivy.nested_map(
                args_np,
                lambda x: ivy.native_array(x)
                if isinstance(x, np.ndarray)
                else ivy.as_native_dtype(x)
                if isinstance(x, ivy.Dtype)
                else x,
                shallow=False,
            )
            kwargs_frontend = ivy.nested_map(
                kwargs_np,
                lambda x: ivy.native_array(x) if isinstance(x, np.ndarray) else x,
                shallow=False,
            )

            # change ivy dtypes to native dtypes
            if "dtype" in kwargs_frontend:
                kwargs_frontend["dtype"] = ivy.as_native_dtype(kwargs_frontend["dtype"])

            # change ivy device to native devices
            if "device" in kwargs_frontend:
                kwargs_frontend["device"] = ivy.as_native_dev(kwargs_frontend["device"])

            # check and replace the NativeClass objects in arguments
            # with true counterparts
            args_frontend = ivy.nested_map(
                args_frontend, fn=convtrue, include_derived=True, max_depth=10
            )
            kwargs_frontend = ivy.nested_map(
                kwargs_frontend, fn=convtrue, include_derived=True, max_depth=10
            )

            # compute the return via the frontend framework
            module_name = fn_tree[25 : fn_tree.rfind(".")]
            frontend_fw = importlib.import_module(module_name)
            frontend_ret = frontend_fw.__dict__[fn_name](
                *args_frontend, **kwargs_frontend
            )

            if ivy.isscalar(frontend_ret):
                frontend_ret_np_flat = [np.asarray(frontend_ret)]
            else:
                # tuplify the frontend return
                if not isinstance(frontend_ret, tuple):
                    frontend_ret = (frontend_ret,)
                frontend_ret_idxs = ivy.nested_argwhere(
                    frontend_ret, ivy.is_native_array
                )
                frontend_ret_flat = ivy.multi_index_nest(
                    frontend_ret, frontend_ret_idxs
                )
                frontend_ret_np_flat = [ivy.to_numpy(x) for x in frontend_ret_flat]
            # unset frontend framework from backend
            ivy.previous_backend()
        except Exception as e:
            ivy.previous_backend()
            raise e

    if test_flags.generate_frontend_arrays:
        ret_np_flat = flatten_frontend_to_np(ret=ret,
                                             frontend_array_fn=create_frontend_array)
    else:
        ret_np_flat = flatten_and_to_np(ret=ret)

    # assuming value test will be handled manually in the test function
    if not test_values:
        return ret, frontend_ret

    if isinstance(rtol, dict):
        rtol = _get_framework_rtol(rtol, ivy.backend)
    if isinstance(atol, dict):
        atol = _get_framework_atol(atol, ivy.backend)

    value_test(
        ret_np_flat=ret_np_flat,
        ret_np_from_gt_flat=frontend_ret_np_flat,
        rtol=rtol,
        atol=atol,
        ground_truth_backend=frontend,
    )


# Method testing


def gradient_test(
    *,
    fn,
    all_as_kwargs_np,
    args_np,
    kwargs_np,
    input_dtypes,
    test_flags,
    test_compile: bool = False,
    rtol_: float = None,
    atol_: float = 1e-06,
    xs_grad_idxs=None,
    ret_grad_idxs=None,
    ground_truth_backend: str,
    on_device: str,
):
    def grad_fn(all_args):
        args, kwargs, i = all_args
        call_fn = ivy.__dict__[fn] if isinstance(fn, str) else fn[i]
        ret = compiled_if_required(
            call_fn, test_compile=test_compile, args=args, kwargs=kwargs
        )(*args, **kwargs)
        return ivy.nested_map(ret, ivy.mean, include_derived=True)

    # extract all arrays from the arguments and keyword arguments
    arg_np_vals, args_idxs, c_arg_vals = _get_nested_np_arrays(args_np)
    kwarg_np_vals, kwargs_idxs, c_kwarg_vals = _get_nested_np_arrays(kwargs_np)

    args, kwargs = create_args_kwargs(
        args_np=args_np,
        arg_np_vals=arg_np_vals,
        args_idxs=args_idxs,
        kwargs_np=kwargs_np,
        kwarg_np_vals=kwarg_np_vals,
        kwargs_idxs=kwargs_idxs,
        input_dtypes=input_dtypes,
        test_flags=test_flags,
        on_device=on_device,
    )
    _, grads = ivy.execute_with_gradients(
        grad_fn,
        [args, kwargs, 0],
        xs_grad_idxs=xs_grad_idxs,
        ret_grad_idxs=ret_grad_idxs,
    )
    grads_np_flat = flatten_and_to_np(ret=grads)

    # compute the return with a Ground Truth backend

    if isinstance(ground_truth_backend, list):
        process = ground_truth_backend[1]
        try:
            process.stdin.write("2" + "\n")
            process.stdin.write(jsonpickle.dumps(args_np) + "\n")
            process.stdin.write(jsonpickle.dumps(arg_np_vals) + "\n")
            process.stdin.write(jsonpickle.dumps(args_idxs) + "\n")
            process.stdin.write(jsonpickle.dumps(kwargs_np) + "\n")
            process.stdin.write(jsonpickle.dumps(kwargs_idxs) + "\n")
            process.stdin.write(jsonpickle.dumps(kwarg_np_vals) + "\n")
            process.stdin.write(jsonpickle.dumps(input_dtypes) + "\n")
            process.stdin.write(jsonpickle.dumps(test_flags) + "\n")
            process.stdin.write(jsonpickle.dumps(fn) + "\n")
            process.stdin.write(jsonpickle.dumps(all_as_kwargs_np) + "\n")
            process.stdin.write(jsonpickle.dumps(grad_fn) + "\n")
            process.stdin.write(jsonpickle.dumps(xs_grad_idxs) + "\n")
            process.stdin.write(jsonpickle.dumps(ret_grad_idxs) + "\n")
            process.stdin.flush()
        except Exception as e:
            print("Something bad happened to the subprocess, here are the logs:\n\n")
            print(process.stdout.readlines())
            raise e
        ground_ret = process.stdout.readline()
        if ground_ret:
            ground_ret = jsonpickle.loads(make_json_pickable(ground_ret))
        else:
            print(process.stderr.readlines())
            raise Exception
        grads_np_from_gt_flat = ground_ret
    else:
        ivy.set_backend(ground_truth_backend)
        ivy.set_default_device(on_device)
        test_unsupported = check_unsupported_dtype(
            fn=ivy.__dict__[fn] if isinstance(fn, str) else fn[1],
            input_dtypes=input_dtypes,
            all_as_kwargs_np=all_as_kwargs_np,
        )
        if test_unsupported:
            return
        args, kwargs = create_args_kwargs(
            args_np=args_np,
            arg_np_vals=arg_np_vals,
            args_idxs=args_idxs,
            kwargs_np=kwargs_np,
            kwarg_np_vals=kwarg_np_vals,
            kwargs_idxs=kwargs_idxs,
            input_dtypes=input_dtypes,
            test_flags=test_flags,
            on_device=on_device,
        )
        _, grads_from_gt = ivy.execute_with_gradients(
            grad_fn,
            [args, kwargs, 1],
            xs_grad_idxs=xs_grad_idxs,
            ret_grad_idxs=ret_grad_idxs,
        )
        grads_np_from_gt_flat = flatten_and_to_np(ret=grads_from_gt)
        ivy.previous_backend()

    assert len(grads_np_flat) == len(
        grads_np_from_gt_flat
    ), "result length mismatch: {} ({}) != {} ({})".format(
        grads_np_flat,
        len(grads_np_flat),
        grads_np_from_gt_flat,
        len(grads_np_from_gt_flat),
    )

    for grad_np_flat, grad_np_from_gt_flat in zip(grads_np_flat, grads_np_from_gt_flat):
        value_test(
            ret_np_flat=grad_np_flat,
            ret_np_from_gt_flat=grad_np_from_gt_flat,
            rtol=rtol_,
            atol=atol_,
            ground_truth_backend=ground_truth_backend,
        )


def test_method(
    *,
    init_input_dtypes: List[ivy.Dtype] = None,
    method_input_dtypes: List[ivy.Dtype] = None,
    init_all_as_kwargs_np: dict = None,
    method_all_as_kwargs_np: dict = None,
    init_flags: pf.MethodTestFlags,
    method_flags: pf.MethodTestFlags,
    class_name: str,
    method_name: str = "__call__",
    init_with_v: bool = False,
    method_with_v: bool = False,
    rtol_: float = None,
    atol_: float = 1e-06,
    test_values: Union[bool, str] = True,
    test_gradients: bool = False,
    xs_grad_idxs=None,
    ret_grad_idxs=None,
    test_compile: bool = False,
    ground_truth_backend: str,
    on_device: str,
    return_flat_np_arrays: bool = False,
):
    """Tests a class-method that consumes (or returns) arrays for the current backend
    by comparing the result with numpy.

    Parameters
    ----------
    init_input_dtypes
        data types of the input arguments to the constructor in order.
    init_as_variable_flags
        dictates whether the corresponding input argument passed to the constructor
        should be treated as an ivy.Array.
    init_num_positional_args
        number of input arguments that must be passed as positional arguments to the
        constructor.
    init_native_array_flags
        dictates whether the corresponding input argument passed to the constructor
        should be treated as a native array.
    init_all_as_kwargs_np:
        input arguments to the constructor as keyword arguments.
    method_input_dtypes
        data types of the input arguments to the method in order.
    method_as_variable_flags
        dictates whether the corresponding input argument passed to the method should
        be treated as an ivy.Array.
    method_num_positional_args
        number of input arguments that must be passed as positional arguments to the
        method.
    method_native_array_flags
        dictates whether the corresponding input argument passed to the method should
        be treated as a native array.
    method_container_flags
        dictates whether the corresponding input argument passed to the method should
        be treated as an ivy Container.
    method_all_as_kwargs_np:
        input arguments to the method as keyword arguments.
    class_name
        name of the class to test.
    method_name
        name of tthe method to test.
    init_with_v
        if the class being tested is an ivy.Module, then setting this flag as True will
        call the constructor with the variables v passed explicitly.
    method_with_v
        if the class being tested is an ivy.Module, then setting this flag as True will
        call the method with the variables v passed explicitly.
    rtol_
        relative tolerance value.
    atol_
        absolute tolerance value.
    test_values
        can be a bool or a string to indicate whether correctness of values should be
        tested. If the value is `with_v`, shapes are tested but not values.
    test_gradients
        if True, test for the correctness of gradients.
    xs_grad_idxs
        Indices of the input arrays to compute gradients with respect to. If None,
        gradients are returned with respect to all input arrays. (Default value = None)
    ret_grad_idxs
        Indices of the returned arrays for which to return computed gradients. If None,
        gradients are returned for all returned arrays. (Default value = None)
    test_compile
        If True, test for the correctness of compilation.
    ground_truth_backend
        Ground Truth Backend to compare the result-values.
    device_
        The device on which to create arrays.
    return_flat_np_arrays
        If test_values is False, this flag dictates whether the original returns are
        returned, or whether the flattened numpy arrays are returned.

    Returns
    -------
    ret
        optional, return value from the function
    ret_gt
        optional, return value from the Ground Truth function
    """
    if isinstance(globals.CURRENT_GROUND_TRUTH_BACKEND, list):
        # override the ground truth in favor of multiversion
        ground_truth_backend = globals.CURRENT_GROUND_TRUTH_BACKEND
        ground_truth_backend = globals.CURRENT_GROUND_TRUTH_BACKEND

    init_input_dtypes = ivy.default(init_input_dtypes, [])

    # Constructor arguments #
    init_all_as_kwargs_np = ivy.default(init_all_as_kwargs_np, dict())
    # split the arguments into their positional and keyword components
    args_np_constructor, kwargs_np_constructor = kwargs_to_args_n_kwargs(
        num_positional_args=init_flags.num_positional_args,
        kwargs=init_all_as_kwargs_np,
    )

    # extract all arrays from the arguments and keyword arguments
    con_arg_np_vals, con_args_idxs, con_c_arg_vals = _get_nested_np_arrays(
        args_np_constructor
    )
    con_kwarg_np_vals, con_kwargs_idxs, con_c_kwarg_vals = _get_nested_np_arrays(
        kwargs_np_constructor
    )

    # make all lists equal in length
    num_arrays_constructor = con_c_arg_vals + con_c_kwarg_vals
    if len(init_input_dtypes) < num_arrays_constructor:
        init_input_dtypes = [
            init_input_dtypes[0] for _ in range(num_arrays_constructor)
        ]
    if len(init_flags.as_variable) < num_arrays_constructor:
        init_flags.as_variable = [
            init_flags.as_variable[0] for _ in range(num_arrays_constructor)
        ]
    if len(init_flags.native_arrays) < num_arrays_constructor:
        init_flags.native_arrays = [
            init_flags.native_arrays[0] for _ in range(num_arrays_constructor)
        ]

    # update variable flags to be compatible with float dtype
    init_flags.as_variable = [
        v if ivy.is_float_dtype(d) else False
        for v, d in zip(init_flags.as_variable, init_input_dtypes)
    ]

    # Create Args
    args_constructor, kwargs_constructor, *_ = create_args_kwargs(
        args_np=args_np_constructor,
        arg_np_vals=con_arg_np_vals,
        args_idxs=con_args_idxs,
        kwargs_np=kwargs_np_constructor,
        kwarg_np_vals=con_kwarg_np_vals,
        kwargs_idxs=con_kwargs_idxs,
        input_dtypes=init_input_dtypes,
        test_flags=init_flags,
        on_device=on_device,
    )
    # end constructor #

    # method arguments #
    method_input_dtypes = ivy.default(method_input_dtypes, [])
    args_np_method, kwargs_np_method = kwargs_to_args_n_kwargs(
        num_positional_args=method_flags.num_positional_args,
        kwargs=method_all_as_kwargs_np,
    )

    # extract all arrays from the arguments and keyword arguments
    met_arg_np_vals, met_args_idxs, met_c_arg_vals = _get_nested_np_arrays(
        args_np_method
    )
    met_kwarg_np_vals, met_kwargs_idxs, met_c_kwarg_vals = _get_nested_np_arrays(
        kwargs_np_method
    )

    # make all lists equal in length
    num_arrays_method = met_c_arg_vals + met_c_kwarg_vals
    if len(method_input_dtypes) < num_arrays_method:
        method_input_dtypes = [method_input_dtypes[0] for _ in range(num_arrays_method)]
    if len(method_flags.as_variable) < num_arrays_method:
        method_flags.as_variable = [
            method_flags.as_variable[0] for _ in range(num_arrays_method)
        ]
    if len(method_flags.native_arrays) < num_arrays_method:
        method_flags.native_arrays = [
            method_flags.native_arrays[0] for _ in range(num_arrays_method)
        ]
    if len(method_flags.container) < num_arrays_method:
        method_flags.container = [
            method_flags.container[0] for _ in range(num_arrays_method)
        ]

    method_flags.as_variable = [
        v if ivy.is_float_dtype(d) else False
        for v, d in zip(method_flags.as_variable, method_input_dtypes)
    ]

    # Create Args
    args_method, kwargs_method = create_args_kwargs(
        args_np=args_np_method,
        arg_np_vals=met_arg_np_vals,
        args_idxs=met_args_idxs,
        kwargs_np=kwargs_np_method,
        kwarg_np_vals=met_kwarg_np_vals,
        kwargs_idxs=met_kwargs_idxs,
        input_dtypes=method_input_dtypes,
        test_flags=method_flags,
        on_device=on_device,
    )
    # End Method #

    # Run testing
    ins = ivy.__dict__[class_name](*args_constructor, **kwargs_constructor)
    # ToDo : remove this when the handle_method can properly compute unsupported dtypes
    if any(
        dtype in ivy.function_unsupported_dtypes(ins.__getattribute__(method_name))
        for dtype in method_input_dtypes
    ):
        return
    v_np = None
    if isinstance(ins, ivy.Module):
        if init_with_v:
            v = ivy.Container(
                ins._create_variables(device=on_device, dtype=method_input_dtypes[0])
            )
            ins = ivy.__dict__[class_name](*args_constructor, **kwargs_constructor, v=v)
        v = ins.__getattribute__("v")
        v_np = v.cont_map(lambda x, kc: ivy.to_numpy(x) if ivy.is_array(x) else x)
        if method_with_v:
            kwargs_method = dict(**kwargs_method, v=v)
    ret, ret_np_flat = get_ret_and_flattened_np_array(
        ins.__getattribute__(method_name),
        *args_method,
        test_compile=test_compile,
        **kwargs_method,
    )

    # Compute the return with a Ground Truth backend

    if isinstance(ground_truth_backend, list):
        process = ground_truth_backend[1]
        try:
            process.stdin.write("3" + "\n")
            process.stdin.write(jsonpickle.dumps(args_np_constructor) + "\n")
            process.stdin.write(jsonpickle.dumps(con_arg_np_vals) + "\n")
            process.stdin.write(jsonpickle.dumps(con_args_idxs) + "\n")
            process.stdin.write(jsonpickle.dumps(kwargs_np_constructor) + "\n")
            process.stdin.write(jsonpickle.dumps(con_kwarg_np_vals) + "\n")
            process.stdin.write(jsonpickle.dumps(con_kwargs_idxs) + "\n")
            process.stdin.write(jsonpickle.dumps(init_input_dtypes) + "\n")
            process.stdin.write(jsonpickle.dumps(init_flags) + "\n")
            process.stdin.write(jsonpickle.dumps(args_np_method) + "\n")
            process.stdin.write(jsonpickle.dumps(met_arg_np_vals) + "\n")
            process.stdin.write(jsonpickle.dumps(met_args_idxs) + "\n")
            process.stdin.write(jsonpickle.dumps(kwargs_np_method) + "\n")
            process.stdin.write(jsonpickle.dumps(met_kwargs_idxs) + "\n")
            process.stdin.write(jsonpickle.dumps(met_kwarg_np_vals) + "\n")
            process.stdin.write(jsonpickle.dumps(method_input_dtypes) + "\n")
            process.stdin.write(jsonpickle.dumps(method_flags) + "\n")
            process.stdin.write(jsonpickle.dumps(class_name) + "\n")
            process.stdin.write(jsonpickle.dumps(method_name) + "\n")
            process.stdin.write(jsonpickle.dumps(method_input_dtypes) + "\n")
            process.stdin.write(jsonpickle.dumps(v_np) + "\n")

            process.stdin.flush()
        except Exception as e:
            print("Something bad happened to the subprocess, here are the logs:\n\n")
            print(process.stdout.readlines())
            raise e
        ground_ret = process.stdout.readline()
        if ground_ret:
            ground_ret = jsonpickle.loads(make_json_pickable(ground_ret))
        else:
            print(process.stderr.readlines())
            raise Exception
        ret_np_from_gt_flat, fw_list2 = ground_ret
        fw_list = gradient_unsupported_dtypes(fn=ins.__getattribute__(method_name))

        for k, v in fw_list2.items():
            if k not in fw_list:
                fw_list[k] = []
            fw_list[k].extend(v)
    else:
        ivy.set_backend(ground_truth_backend)
        ivy.set_default_device(on_device)
        args_gt_constructor, kwargs_gt_constructor = create_args_kwargs(
            args_np=args_np_constructor,
            arg_np_vals=con_arg_np_vals,
            args_idxs=con_args_idxs,
            kwargs_np=kwargs_np_constructor,
            kwarg_np_vals=con_kwarg_np_vals,
            kwargs_idxs=con_kwargs_idxs,
            input_dtypes=init_input_dtypes,
            test_flags=init_flags,
            on_device=on_device,
        )
        args_gt_method, kwargs_gt_method = create_args_kwargs(
            args_np=args_np_method,
            arg_np_vals=met_arg_np_vals,
            args_idxs=met_args_idxs,
            kwargs_np=kwargs_np_method,
            kwarg_np_vals=met_kwarg_np_vals,
            kwargs_idxs=met_kwargs_idxs,
            input_dtypes=method_input_dtypes,
            test_flags=method_flags,
            on_device=on_device,
        )
        ins_gt = ivy.__dict__[class_name](*args_gt_constructor, **kwargs_gt_constructor)
        # TODO this when the handle_method can properly compute unsupported dtypes
        if any(
            dtype
            in ivy.function_unsupported_dtypes(ins_gt.__getattribute__(method_name))
            for dtype in method_input_dtypes
        ):
            return
        if isinstance(ins_gt, ivy.Module):
            v_gt = v_np.cont_map(
                lambda x, kc: ivy.asarray(x) if isinstance(x, np.ndarray) else x
            )
            kwargs_gt_method = dict(**kwargs_gt_method, v=v_gt)
        ret_from_gt, ret_np_from_gt_flat = get_ret_and_flattened_np_array(
            ins_gt.__getattribute__(method_name),
            *args_gt_method,
            test_compile=test_compile,
            **kwargs_gt_method,
        )
        fw_list = gradient_unsupported_dtypes(fn=ins.__getattribute__(method_name))
        fw_list2 = gradient_unsupported_dtypes(fn=ins_gt.__getattribute__(method_name))
        for k, v in fw_list2.items():
            if k not in fw_list:
                fw_list[k] = []
            fw_list[k].extend(v)

        gt_returned_array = isinstance(ret_from_gt, ivy.Array)
        if gt_returned_array:
            ret_from_gt_device = ivy.dev(ret_from_gt)
        ivy.previous_backend()
    # gradient test

    if isinstance(ground_truth_backend, list):
        # multiversion
        ins_gt = ins

    fw = ivy.current_backend_str()
    if (
        test_gradients
        and not fw == "numpy"
        and "bool" not in method_input_dtypes
        and not any(ivy.is_complex_dtype(d) for d in method_input_dtypes)
    ):
        if fw in fw_list:
            if ivy.nested_argwhere(
                method_all_as_kwargs_np,
                lambda x: x.dtype in fw_list[fw] if isinstance(x, np.ndarray) else None,
            ):
                pass
            else:
                gradient_test(
                    fn=[
                        ins.__getattribute__(method_name),
                        ins_gt.__getattribute__(method_name),
                    ],
                    all_as_kwargs_np=method_all_as_kwargs_np,
                    args_np=args_np_method,
                    kwargs_np=kwargs_np_method,
                    input_dtypes=method_input_dtypes,
                    test_flags=method_flags,
                    test_compile=test_compile,
                    rtol_=rtol_,
                    atol_=atol_,
                    xs_grad_idxs=xs_grad_idxs,
                    ret_grad_idxs=ret_grad_idxs,
                    ground_truth_backend=ground_truth_backend,
                    on_device=on_device,
                )

        else:
            gradient_test(
                fn=[
                    ins.__getattribute__(method_name),
                    ins_gt.__getattribute__(method_name),
                ],
                all_as_kwargs_np=method_all_as_kwargs_np,
                args_np=args_np_method,
                kwargs_np=kwargs_np_method,
                input_dtypes=method_input_dtypes,
                test_flags=method_flags,
                test_compile=test_compile,
                rtol_=rtol_,
                atol_=atol_,
                xs_grad_idxs=xs_grad_idxs,
                ret_grad_idxs=ret_grad_idxs,
                ground_truth_backend=ground_truth_backend,
                on_device=on_device,
            )

    if gt_returned_array:
        ret_device = ivy.dev(ret)
        assert (
            ret_device == ret_from_gt_device
        ), f"ground truth backend ({ground_truth_backend}) returned array on device "
        f"{ret_from_gt_device} but target backend ({ivy.backend}) returned array on "
        f"device {ret_device}"
        assert (
            ret_device == on_device
        ), f"device is set to {on_device}, but ground truth "
        f"produced array on {ret_device}"

    # assuming value test will be handled manually in the test function
    if not test_values:
        if return_flat_np_arrays:
            return ret_np_flat, ret_np_from_gt_flat
        return ret, ret_from_gt
    # value test

    if isinstance(rtol_, dict):
        rtol_ = _get_framework_rtol(rtol_, ivy.backend)
    if isinstance(atol_, dict):
        atol_ = _get_framework_atol(atol_, ivy.backend)

    value_test(
        ret_np_flat=ret_np_flat,
        ret_np_from_gt_flat=ret_np_from_gt_flat,
        rtol=rtol_,
        atol=atol_,
    )


def test_frontend_method(
    *,
    init_input_dtypes: Union[ivy.Dtype, List[ivy.Dtype]] = None,
    method_input_dtypes: Union[ivy.Dtype, List[ivy.Dtype]],
    init_flags,
    method_flags,
    init_all_as_kwargs_np: dict = None,
    method_all_as_kwargs_np: dict,
    frontend: str,
    frontend_method_data: FrontendMethodData,
    on_device,
    rtol_: float = None,
    atol_: float = 1e-06,
    test_values: Union[bool, str] = True,
):
    """Tests a class-method that consumes (or returns) arrays for the current backend
    by comparing the result with numpy.

    Parameters
    ----------
    init_input_dtypes
        data types of the input arguments to the constructor in order.
    init_as_variable_flags
        dictates whether the corresponding input argument passed to the constructor
        should be treated as an ivy.Variable.
    init_num_positional_args
        number of input arguments that must be passed as positional arguments to the
        constructor.
    init_native_array_flags
        dictates whether the corresponding input argument passed to the constructor
        should be treated as a native array.
    init_all_as_kwargs_np:
        input arguments to the constructor as keyword arguments.
    method_input_dtypes
        data types of the input arguments to the method in order.
    method_all_as_kwargs_np:
        input arguments to the method as keyword arguments.
    frontend
        current frontend (framework).
    rtol_
        relative tolerance value.
    atol_
        absolute tolerance value.
    test_values
        can be a bool or a string to indicate whether correctness of values should be
        tested. If the value is `with_v`, shapes are tested but not values.

    Returns
    -------
    ret
        optional, return value from the function
    ret_gt
        optional, return value from the Ground Truth function
    """
    if isinstance(frontend, list):
        frontend, frontend_proc = frontend

    # Constructor arguments #

    args_np_constructor, kwargs_np_constructor = kwargs_to_args_n_kwargs(
        num_positional_args=init_flags.num_positional_args,
        kwargs=init_all_as_kwargs_np,
    )

    # extract all arrays from the arguments and keyword arguments
    con_arg_np_vals, con_args_idxs, con_c_arg_vals = _get_nested_np_arrays(
        args_np_constructor
    )
    con_kwarg_np_vals, con_kwargs_idxs, con_c_kwarg_vals = _get_nested_np_arrays(
        kwargs_np_constructor
    )

    # make all lists equal in length
    num_arrays_constructor = con_c_arg_vals + con_c_kwarg_vals
    if len(init_input_dtypes) < num_arrays_constructor:
        init_input_dtypes = [
            init_input_dtypes[0] for _ in range(num_arrays_constructor)
        ]
    if len(init_flags.as_variable) < num_arrays_constructor:
        init_flags.as_variable = [
            init_flags.as_variable[0] for _ in range(num_arrays_constructor)
        ]
    if len(init_flags.native_arrays) < num_arrays_constructor:
        init_flags.native_arrays = [
            init_flags.native_arrays[0] for _ in range(num_arrays_constructor)
        ]

    # update variable flags to be compatible with float dtype
    init_flags.as_variable = [
        v if ivy.is_float_dtype(d) else False
        for v, d in zip(init_flags.as_variable, init_input_dtypes)
    ]

    # Create Args
    args_constructor, kwargs_constructor = create_args_kwargs(
        args_np=args_np_constructor,
        arg_np_vals=con_arg_np_vals,
        args_idxs=con_args_idxs,
        kwargs_np=kwargs_np_constructor,
        kwarg_np_vals=con_kwarg_np_vals,
        kwargs_idxs=con_kwargs_idxs,
        input_dtypes=init_input_dtypes,
        test_flags=init_flags,
        on_device=on_device,
    )
    # End constructor #

    # Method arguments #
    args_np_method, kwargs_np_method = kwargs_to_args_n_kwargs(
        num_positional_args=method_flags.num_positional_args,
        kwargs=method_all_as_kwargs_np,
    )

    # extract all arrays from the arguments and keyword arguments
    met_arg_np_vals, met_args_idxs, met_c_arg_vals = _get_nested_np_arrays(
        args_np_method
    )
    met_kwarg_np_vals, met_kwargs_idxs, met_c_kwarg_vals = _get_nested_np_arrays(
        kwargs_np_method
    )

    # make all lists equal in length
    num_arrays_method = met_c_arg_vals + met_c_kwarg_vals
    if len(method_input_dtypes) < num_arrays_method:
        method_input_dtypes = [method_input_dtypes[0] for _ in range(num_arrays_method)]
    if len(method_flags.as_variable) < num_arrays_method:
        method_flags.as_variable = [
            method_flags.as_variable[0] for _ in range(num_arrays_method)
        ]
    if len(method_flags.native_arrays) < num_arrays_method:
        method_flags.native_arrays = [
            method_flags.native_arrays[0] for _ in range(num_arrays_method)
        ]

    method_flags.as_variable = [
        v if ivy.is_float_dtype(d) else False
        for v, d in zip(method_flags.as_variable, method_input_dtypes)
    ]

    # Create Args
    args_method, kwargs_method = create_args_kwargs(
        args_np=args_np_method,
        arg_np_vals=met_arg_np_vals,
        args_idxs=met_args_idxs,
        kwargs_np=kwargs_np_method,
        kwarg_np_vals=met_kwarg_np_vals,
        kwargs_idxs=met_kwargs_idxs,
        input_dtypes=method_input_dtypes,
        test_flags=method_flags,
        on_device=on_device,
    )
    # End Method #

    args_constructor_ivy, kwargs_constructor_ivy = ivy.args_to_ivy(
        *args_constructor, **kwargs_constructor
    )
    args_method_ivy, kwargs_method_ivy = ivy.args_to_ivy(*args_method, **kwargs_method)
    args_constructor_np = ivy.nested_map(
        args_constructor_ivy,
        lambda x: ivy.to_numpy(x._data) if isinstance(x, ivy.Array) else x,
        shallow=False,
    )
    kwargs_constructor_np = ivy.nested_map(
        kwargs_constructor_ivy,
        lambda x: ivy.to_numpy(x._data) if isinstance(x, ivy.Array) else x,
        shallow=False,
    )
    args_method_np = ivy.nested_map(
        args_method_ivy,
        lambda x: ivy.to_numpy(x._data) if isinstance(x, ivy.Array) else x,
        shallow=False,
    )
    kwargs_method_np = ivy.nested_map(
        kwargs_method_ivy,
        lambda x: ivy.to_numpy(x._data) if isinstance(x, ivy.Array) else x,
        shallow=False,
    )

    ivy_frontend_creation_fn = getattr(
        frontend_method_data.ivy_init_module, frontend_method_data.init_name
    )
    # Run testing
    ins = ivy_frontend_creation_fn(*args_constructor, **kwargs_constructor)
    ret, ret_np_flat = get_ret_and_flattened_np_array(
        ins.__getattribute__(frontend_method_data.method_name),
        *args_method,
        **kwargs_method,
    )

    # Compute the return with the native frontend framework
    if "/" in frontend and not framework_comparator(frontend):
        pickle_dict = {
            "a": args_constructor_np,
            "b": kwargs_constructor_np,
            "c": args_method_np,
            "d": kwargs_method_np,
            "e": frontend_method_data,
        }
        process = frontend_proc
        z = make_json_pickable(jsonpickle.dumps(pickle_dict))
        try:
            process.stdin.write("2" + "\n")
            process.stdin.write(z + "\n")
            process.stdin.flush()
        except Exception as e:
            print("Something bad happened to the subprocess, here are the logs:\n\n")
            print(process.stdout.readlines())
            raise e
        frontend_ret = process.stdout.readline()
        if frontend_ret:
            return_dict = jsonpickle.loads(make_json_pickable(frontend_ret))
            if return_dict["a"]:
                frontend_ret = ivy.to_ivy(return_dict["b"])
                # tuplify the frontend return
                if not isinstance(frontend_ret, tuple):
                    frontend_ret = (frontend_ret,)
                frontend_ret_idxs = ivy.nested_argwhere(
                    frontend_ret,
                    lambda x: isinstance(x, ivy.Array) or isinstance(x, np.ndarray),
                )
                frontend_ret_flat = ivy.multi_index_nest(
                    frontend_ret, frontend_ret_idxs
                )
                return_dict["b"] = [np.asarray(x) for x in frontend_ret_flat]
            frontend_ret_np_flat = return_dict["b"]
        else:
            print(process.stderr.readlines())
            raise Exception

    else:
        ivy.set_backend(frontend.split("/")[0])
        args_constructor_frontend = ivy.nested_map(
            args_constructor_np,
            lambda x: ivy.native_array(x) if isinstance(x, np.ndarray) else x,
            shallow=False,
        )
        kwargs_constructor_frontend = ivy.nested_map(
            kwargs_constructor_np,
            lambda x: ivy.native_array(x) if isinstance(x, np.ndarray) else x,
            shallow=False,
        )
        args_method_frontend = ivy.nested_map(
            args_method_np,
            lambda x: ivy.native_array(x)
            if isinstance(x, np.ndarray)
            else ivy.as_native_dtype(x)
            if isinstance(x, ivy.Dtype)
            else ivy.as_native_dev(x)
            if isinstance(x, ivy.Device)
            else x,
            shallow=False,
        )
        kwargs_method_frontend = ivy.nested_map(
            kwargs_method_np,
            lambda x: ivy.native_array(x) if isinstance(x, np.ndarray) else x,
            shallow=False,
        )

        # change ivy dtypes to native dtypes
        if "dtype" in kwargs_method_frontend:
            kwargs_method_frontend["dtype"] = ivy.as_native_dtype(
                kwargs_method_frontend["dtype"]
            )

        # change ivy device to native devices
        if "device" in kwargs_method_frontend:
            kwargs_method_frontend["device"] = ivy.as_native_dev(
                kwargs_method_frontend["device"]
            )
        frontend_creation_fn = getattr(
            frontend_method_data.framework_init_module, frontend_method_data.init_name
        )
        ins_gt = frontend_creation_fn(
            *args_constructor_frontend, **kwargs_constructor_frontend
        )
        frontend_ret = ins_gt.__getattribute__(frontend_method_data.method_name)(
            *args_method_frontend, **kwargs_method_frontend
        )
        if frontend.split("/")[0] == "tensorflow" and isinstance(
            frontend_ret, tf.TensorShape
        ):
            frontend_ret_np_flat = [np.asarray(frontend_ret, dtype=np.int32)]
        elif ivy.isscalar(frontend_ret):
            frontend_ret_np_flat = [np.asarray(frontend_ret)]
        else:
            # tuplify the frontend return
            if not isinstance(frontend_ret, tuple):
                frontend_ret = (frontend_ret,)
            frontend_ret_idxs = ivy.nested_argwhere(frontend_ret, ivy.is_native_array)
            frontend_ret_flat = ivy.multi_index_nest(frontend_ret, frontend_ret_idxs)
            frontend_ret_np_flat = [ivy.to_numpy(x) for x in frontend_ret_flat]
        ivy.previous_backend()

    # assuming value test will be handled manually in the test function
    if not test_values:
        return ret, frontend_ret

    # value test
    if isinstance(rtol_, dict):
        rtol_ = _get_framework_rtol(rtol_, ivy.backend)
    if isinstance(atol_, dict):
        atol_ = _get_framework_atol(atol_, ivy.backend)

    value_test(
        ret_np_flat=ret_np_flat,
        ret_np_from_gt_flat=frontend_ret_np_flat,
        rtol=rtol_,
        atol=atol_,
        ground_truth_backend=frontend,
    )


# Helpers
DEFAULT_RTOL = None
DEFAULT_ATOL = 1e-06


def _get_framework_rtol(rtols: dict, current_fw: str):
    if current_fw in rtols.keys():
        return rtols[current_fw]
    return DEFAULT_RTOL


def _get_framework_atol(atols: dict, current_fw: str):
    if current_fw in atols.keys():
        return atols[current_fw]
    return DEFAULT_ATOL


def _get_nested_np_arrays(nest):
    """
    A helper function to search for a NumPy arrays in a nest

    Parameters
    ----------
    nest
        nest to search in.

    Returns
    -------
         Items found, indices, and total number of arrays found
    """
    indices = ivy.nested_argwhere(nest, lambda x: isinstance(x, np.ndarray))

    ret = ivy.multi_index_nest(nest, indices)
    return ret, indices, len(ret)


def create_args_kwargs(
    *,
    args_np,
    arg_np_vals,
    args_idxs,
    kwargs_np,
    kwarg_np_vals,
    kwargs_idxs,
    input_dtypes,
    test_flags: Union[pf.FunctionTestFlags, pf.MethodTestFlags],
    on_device,
):
    """Creates arguments and keyword-arguments for the function to test.

    Parameters
    ----------
    args_np
        A dictionary of arguments in Numpy.
    kwargs_np
        A dictionary of keyword-arguments in Numpy.
    input_dtypes
        data-types of the input arguments and keyword-arguments.

    Returns
    -------
    Backend specific arguments, keyword-arguments
    """
    # create args
    args = ivy.copy_nest(args_np, to_mutable=False)
    ivy.set_nest_at_indices(
        args, args_idxs, test_flags.apply_flags(arg_np_vals, input_dtypes, on_device, 0)
    )

    # create kwargs
    kwargs = ivy.copy_nest(kwargs_np, to_mutable=False)
    ivy.set_nest_at_indices(
        kwargs,
        kwargs_idxs,
        test_flags.apply_flags(
            kwarg_np_vals, input_dtypes, on_device, len(arg_np_vals)
        ),
    )
    return args, kwargs


def convtrue(argument):
    """Convert NativeClass in argument to true framework counter part"""
    if isinstance(argument, NativeClass):
        return argument._native_class
    return argument


def kwargs_to_args_n_kwargs(*, num_positional_args, kwargs):
    """Splits the kwargs into args and kwargs, with the first num_positional_args ported
    to args.
    """
    args = [v for v in list(kwargs.values())[:num_positional_args]]
    kwargs = {k: kwargs[k] for k in list(kwargs.keys())[num_positional_args:]}
    return args, kwargs


def flatten_fw_and_to_np(*, ret, fw):
    """Returns a flattened numpy version of the arrays in ret for a given framework."""
    if not isinstance(ret, tuple):
        ret = (ret,)
    if fw == "jax":
        ret_idxs = ivy.nested_argwhere(
            ret, lambda x: ivy.is_ivy_array(x) or is_jax_native_array(x)
        )
    elif fw == "numpy":
        ret_idxs = ivy.nested_argwhere(
            ret, lambda x: ivy.is_ivy_array(x) or is_numpy_native_array(x)
        )
    elif fw == "tensorflow":
        ret_idxs = ivy.nested_argwhere(
            ret, lambda x: ivy.is_ivy_array(x) or is_tensorflow_native_array(x)
        )
    else:
        ret_idxs = ivy.nested_argwhere(
            ret, lambda x: ivy.is_ivy_array(x) or is_torch_native_array(x)
        )
    if len(ret_idxs) == 0:
        ret_idxs = ivy.nested_argwhere(ret, ivy.isscalar)
        ret_flat = ivy.multi_index_nest(ret, ret_idxs)
        ret_flat = [
            ivy.asarray(x, dtype=ivy.Dtype(str(np.asarray(x).dtype))) for x in ret_flat
        ]
    else:
        ret_flat = ivy.multi_index_nest(ret, ret_idxs)
    # convert the return to NumPy
    ret_np_flat = [ivy.to_numpy(x) for x in ret_flat]
    return ret_np_flat


def flatten(*, ret):
    """Returns a flattened numpy version of the arrays in ret."""
    if not isinstance(ret, tuple):
        ret = (ret,)
    ret_idxs = ivy.nested_argwhere(ret, ivy.is_ivy_array)

    # no ivy array in the returned values, which means it returned scalar
    if len(ret_idxs) == 0:
        ret_idxs = ivy.nested_argwhere(ret, ivy.isscalar)
        ret_flat = ivy.multi_index_nest(ret, ret_idxs)
        ret_flat = [ivy.asarray(x, dtype=ivy.Dtype(str(np.asarray(x).dtype))) for x in ret_flat]
    else:
        ret_flat = ivy.multi_index_nest(ret, ret_idxs)
    return ret_flat


def flatten_frontend(*, ret, frontend_array_fn=None):
    """Returns a flattened numpy version of the frontend arrays in ret."""
    if not isinstance(ret, tuple):
        ret = (ret,)

    ret_idxs = ivy.nested_argwhere(ret, _is_frontend_array)

    # handle scalars
    if len(ret_idxs) == 0:
        ret_idxs = ivy.nested_argwhere(ret, ivy.isscalar)
        ret_flat = ivy.multi_index_nest(ret, ret_idxs)
        ret_flat = [frontend_array_fn(x,
                                          dtype=ivy.Dtype(str(np.asarray(x).dtype)))
                    for x in ret_flat]

    else:
        ret_flat = ivy.multi_index_nest(ret, ret_idxs)
    return ret_flat


def flatten_and_to_np(*, ret):
    # flatten the return
    ret_flat = flatten(ret=ret)
    return [ivy.to_numpy(x) for x in ret_flat]


def flatten_frontend_to_np(*, ret, frontend_array_fn=None):
    # flatten the return

    ret_flat = flatten_frontend(ret=ret,
                                frontend_array_fn=frontend_array_fn)

    return [ivy.to_numpy(x.ivy_array) for x in ret_flat]


def get_ret_and_flattened_np_array(fn, *args, test_compile: bool = False, **kwargs):
    """
    Runs func with args and kwargs, and returns the result along with its flattened
    version.
    """
    fn = compiled_if_required(fn, test_compile=test_compile, args=args, kwargs=kwargs)
    ret = fn(*args, **kwargs)

    def map_fn(x):
        if _is_frontend_array(x):
            return x.ivy_array
        elif ivy.is_native_array(x):
            return ivy.to_ivy(x)
        return x

    ret = ivy.nested_map(ret, map_fn, include_derived={tuple: True})
    return ret, flatten_and_to_np(ret=ret)


def get_frontend_ret(fn, *args, as_ivy_arrays=True, **kwargs, ):
    ret = fn(*args, **kwargs)
    if as_ivy_arrays:
        ret = ivy.nested_map(ret,
                             _frontend_array_to_ivy,
                             include_derived={tuple: True})
    return ret


def args_to_container(array_args):
    array_args_container = ivy.Container({str(k): v for k, v in enumerate(array_args)})
    return array_args_container


def as_lists(*args):
    """Changes the elements in args to be of type list."""
    return (a if isinstance(a, list) else [a] for a in args)


def var_fn(x, *, dtype=None, device=None):
    """Returns x as a variable wrapping an Ivy Array with given dtype and device"""
    return _variable(ivy.array(x, dtype=dtype, device=device))


def gradient_incompatible_function(*, fn):
    return (
        not ivy.supports_gradients
        and hasattr(fn, "computes_gradients")
        and fn.computes_gradients
    )


def gradient_unsupported_dtypes(*, fn):
    visited = set()
    to_visit = [fn]
    out, res = {}, {}
    while to_visit:
        fn = to_visit.pop()
        if fn in visited:
            continue
        visited.add(fn)
        unsupported_grads = (
            fn.unsupported_gradients if hasattr(fn, "unsupported_gradients") else {}
        )
        for k, v in unsupported_grads.items():
            if k not in out:
                out[k] = []
            out[k].extend(v)
        # skip if it's not a function
        if not (inspect.isfunction(fn) or inspect.ismethod(fn)):
            continue
        fl = _get_function_list(fn)
        res = _get_functions_from_string(fl, __import__(fn.__module__))
        to_visit.extend(res)
    return out


def _is_frontend_array(x):
    return (
        isinstance(x, ndarray)
        or isinstance(x, torch_tensor)
        or isinstance(x, tf_tensor)
        or isinstance(x, DeviceArray)
    )


def _frontend_array_to_ivy(x):
    if _is_frontend_array(x):
        return x.ivy_array
    else:
        return x


def args_to_frontend(
        *args,
        frontend_array_fn=None,
        include_derived=None,
        **kwargs):
    frontend_args = ivy.nested_map(args, arrays_to_frontend(frontend_array_fn=frontend_array_fn),
                                   include_derived,
                                   shallow=False)
    frontend_kwargs = ivy.nested_map(kwargs, arrays_to_frontend(frontend_array_fn=frontend_array_fn),
                                     include_derived,
                                     shallow=False)
    return frontend_args, frontend_kwargs


def arrays_to_frontend(frontend_array_fn=None):
    def _new_fn(x, *args, **kwargs):
        if _is_frontend_array(x):
            return x
        return frontend_array_fn(x, *args, **kwargs) if ivy.is_array(x) else x

    return _new_fn<|MERGE_RESOLUTION|>--- conflicted
+++ resolved
@@ -605,12 +605,9 @@
     function_module = importlib.import_module(frontend_submods)
     frontend_fn = getattr(function_module, fn_name)
 
-<<<<<<< HEAD
     # apply test flags etc.
-    args, kwargs, *_ = create_args_kwargs(
-=======
     args, kwargs = create_args_kwargs(
->>>>>>> 2b1df4cd
+
         args_np=args_np,
         arg_np_vals=arg_np_vals,
         args_idxs=args_idxs,
