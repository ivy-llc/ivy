# global
import copy
import time
from typing import Union, List
import numpy as np
import types
import importlib
import inspect
from collections import OrderedDict


from .globals import mod_backend

try:
    import tensorflow as tf
except ImportError:
    tf = types.SimpleNamespace()
    tf.TensorShape = None

# local
from .pipeline_helper import BackendHandler, BackendHandlerMode, get_frontend_config
import ivy
from ivy_tests.test_ivy.helpers.test_parameter_flags import FunctionTestFlags
import ivy_tests.test_ivy.helpers.test_parameter_flags as pf
import ivy_tests.test_ivy.helpers.globals as t_globals
from ivy.functional.ivy.data_type import _get_function_list, _get_functions_from_string
from ivy_tests.test_ivy.test_frontends import NativeClass
from ivy_tests.test_ivy.helpers.structs import FrontendMethodData
from ivy_tests.test_ivy.helpers.testing_helpers import _create_transpile_report
from .assertions import (
    value_test,
    assert_same_type,
    check_unsupported_dtype,
)


# Temporary (.so) configuration
def traced_if_required(backend: str, fn, test_trace=False, args=None, kwargs=None):
    with BackendHandler.update_backend(backend) as ivy_backend:
        if test_trace:
            fn = ivy_backend.trace_graph(fn, args=args, kwargs=kwargs)
    return fn


# Ivy Function testing ##########################

# Test Function Helpers ###############


def _find_instance_in_args(backend: str, args, array_indices, mask):
    """
    Find the first element in the arguments that is considered to be an instance of
    Array or Container class.

    Parameters
    ----------
    args
        Arguments to iterate over
    array_indices
        Indices of arrays that exists in the args
    mask
        Boolean mask for whether the corrseponding element in (args) has a
        generated test_flags.native_array as False or test_flags.container as
        true

    Returns
    -------
        First found instance in the arguments and the updates arguments not
        including the instance
    """
    i = 0
    for i, a in enumerate(mask):
        if a:
            break
    instance_idx = array_indices[i]
    with BackendHandler.update_backend(backend) as ivy_backend:
        instance = ivy_backend.index_nest(args, instance_idx)
        new_args = ivy_backend.copy_nest(args, to_mutable=False)
        ivy_backend.prune_nest_at_index(new_args, instance_idx)
    return instance, new_args


def _get_frontend_submodules(fn_tree: str, gt_fn_tree: str):
    split_index = fn_tree.rfind(".")
    frontend_submods, fn_name = fn_tree[:split_index], fn_tree[split_index + 1 :]

    # if gt_fn_tree and gt_fn_name are different from our frontend structure
    if gt_fn_tree is not None:
        split_index = gt_fn_tree.rfind(".")
        gt_frontend_submods, gt_fn_name = (
            gt_fn_tree[:split_index],
            gt_fn_tree[split_index + 1 :],
        )
    else:
        gt_frontend_submods, gt_fn_name = fn_tree[25 : fn_tree.rfind(".")], fn_name
    return frontend_submods, fn_name, gt_frontend_submods, gt_fn_name


def test_function_backend_computation(
    fw, test_flags, all_as_kwargs_np, input_dtypes, on_device, fn_name
):
    # split the arguments into their positional and keyword components
    args_np, kwargs_np = kwargs_to_args_n_kwargs(
        num_positional_args=test_flags.num_positional_args, kwargs=all_as_kwargs_np
    )

    # Extract all arrays from the arguments and keyword arguments
    arg_np_arrays, arrays_args_indices, n_args_arrays = _get_nested_np_arrays(args_np)
    kwarg_np_arrays, arrays_kwargs_indices, n_kwargs_arrays = _get_nested_np_arrays(
        kwargs_np
    )

    # Make all array-specific test flags and dtypes equal in length
    total_num_arrays = n_args_arrays + n_kwargs_arrays
    if len(input_dtypes) < total_num_arrays:
        input_dtypes = [input_dtypes[0] for _ in range(total_num_arrays)]
    if len(test_flags.as_variable) < total_num_arrays:
        test_flags.as_variable = [
            test_flags.as_variable[0] for _ in range(total_num_arrays)
        ]
    if len(test_flags.native_arrays) < total_num_arrays:
        test_flags.native_arrays = [
            test_flags.native_arrays[0] for _ in range(total_num_arrays)
        ]
    if len(test_flags.container) < total_num_arrays:
        test_flags.container = [
            test_flags.container[0] for _ in range(total_num_arrays)
        ]

    with BackendHandler.update_backend(fw) as ivy_backend:
        # Update variable flags to be compatible with float dtype and with_out args
        test_flags.as_variable = [
            v if ivy_backend.is_float_dtype(d) and not test_flags.with_out else False
            for v, d in zip(test_flags.as_variable, input_dtypes)
        ]

    # update instance_method flag to only be considered if the
    # first term is either an ivy.Array or ivy.Container
    instance_method = test_flags.instance_method and (
        not test_flags.native_arrays[0] or test_flags.container[0]
    )

    args, kwargs = create_args_kwargs(
        backend=fw,
        args_np=args_np,
        arg_np_vals=arg_np_arrays,
        args_idxs=arrays_args_indices,
        kwargs_np=kwargs_np,
        kwarg_np_vals=kwarg_np_arrays,
        kwargs_idxs=arrays_kwargs_indices,
        input_dtypes=input_dtypes,
        test_flags=test_flags,
        on_device=on_device,
    )

    # If function doesn't have an out argument but an out argument is given
    # or a test with out flag is True

    if ("out" in kwargs or test_flags.with_out) and "out" not in inspect.signature(
        getattr(ivy, fn_name)
    ).parameters:
        raise Exception(f"Function {fn_name} does not have an out parameter")

    # Run either as an instance method or from the API directly
    with BackendHandler.update_backend(fw) as ivy_backend:
        instance = None
        if instance_method:
            array_or_container_mask = [
                (not native_flag) or container_flag
                for native_flag, container_flag in zip(
                    test_flags.native_arrays, test_flags.container
                )
            ]

            # Boolean mask for args and kwargs True if an entry's
            # test Array flag is True or test Container flag is true
            args_instance_mask = array_or_container_mask[
                : test_flags.num_positional_args
            ]
            kwargs_instance_mask = array_or_container_mask[
                test_flags.num_positional_args :
            ]

            if any(args_instance_mask):
                instance, args = _find_instance_in_args(
                    fw, args, arrays_args_indices, args_instance_mask
                )
            else:
                instance, kwargs = _find_instance_in_args(
                    fw, kwargs, arrays_kwargs_indices, kwargs_instance_mask
                )

            if test_flags.test_trace:

                def target_fn(instance, *args, **kwargs):
                    return instance.__getattribute__(fn_name)(*args, **kwargs)

                args = [instance, *args]
            else:
                target_fn = instance.__getattribute__(fn_name)
        else:
            target_fn = ivy_backend.__dict__[fn_name]

        # Make copy of arguments for functions that might use inplace update by default
        copy_kwargs = copy.deepcopy(kwargs)
        copy_args = copy.deepcopy(args)

        ret_from_target, ret_np_flat_from_target = get_ret_and_flattened_np_array(
            fw,
            target_fn,
            *copy_args,
            test_trace=test_flags.test_trace,
            **copy_kwargs,
        )

        assert ivy_backend.nested_map(
            lambda x: ivy_backend.is_ivy_array(x) if ivy_backend.is_array(x) else True,
            ret_from_target,
        ), f"Ivy function returned non-ivy arrays: {ret_from_target}"

        # Assert indices of return if the indices of the out array provided
        if test_flags.with_out and not test_flags.test_trace:
            test_ret = (
                ret_from_target[getattr(ivy_backend.__dict__[fn_name], "out_index")]
                if hasattr(ivy_backend.__dict__[fn_name], "out_index")
                else ret_from_target
            )
            out = ivy_backend.nested_map(
                ivy_backend.zeros_like, test_ret, to_mutable=True, include_derived=True
            )
            if instance_method:
                (
                    ret_from_target,
                    ret_np_flat_from_target,
                ) = get_ret_and_flattened_np_array(
                    fw, instance.__getattribute__(fn_name), *args, **kwargs, out=out
                )
            else:
                (
                    ret_from_target,
                    ret_np_flat_from_target,
                ) = get_ret_and_flattened_np_array(
                    fw, ivy_backend.__dict__[fn_name], *args, **kwargs, out=out
                )
            test_ret = (
                ret_from_target[getattr(ivy_backend.__dict__[fn_name], "out_index")]
                if hasattr(ivy_backend.__dict__[fn_name], "out_index")
                else ret_from_target
            )
            assert not ivy_backend.nested_any(
                ivy_backend.nested_multi_map(
                    lambda x, _: x[0] is x[1], [test_ret, out]
                ),
                lambda x: not x,
            ), "the array in out argument does not contain same value as the returned"
            if not max(test_flags.container) and ivy_backend.native_inplace_support:
                # these backends do not always support native inplace updates
                assert not ivy_backend.nested_any(
                    ivy_backend.nested_multi_map(
                        lambda x, _: x[0].data is x[1].data, [test_ret, out]
                    ),
                    lambda x: not x,
                ), (
                    "the array in out argument does not contain same value as the"
                    " returned"
                )
    ret_device = None
    if isinstance(ret_from_target, ivy_backend.Array):  # TODO use str for now
        ret_device = ivy_backend.dev(ret_from_target)
    return (
        ret_from_target,
        ret_np_flat_from_target,
        ret_device,
        args_np,
        arg_np_arrays,
        arrays_args_indices,
        kwargs_np,
        arrays_kwargs_indices,
        kwarg_np_arrays,
        test_flags,
        input_dtypes,
    )


def test_function_ground_truth_computation(
    ground_truth_backend,
    on_device,
    args_np,
    arg_np_arrays,
    arrays_args_indices,
    kwargs_np,
    arrays_kwargs_indices,
    kwarg_np_arrays,
    input_dtypes,
    test_flags,
    fn_name,
):
    with BackendHandler.update_backend(ground_truth_backend) as gt_backend:
        gt_backend.set_default_device(on_device)  # TODO remove
        args, kwargs = create_args_kwargs(
            backend=test_flags.ground_truth_backend,
            args_np=args_np,
            arg_np_vals=arg_np_arrays,
            args_idxs=arrays_args_indices,
            kwargs_np=kwargs_np,
            kwargs_idxs=arrays_kwargs_indices,
            kwarg_np_vals=kwarg_np_arrays,
            input_dtypes=input_dtypes,
            test_flags=test_flags,
            on_device=on_device,
        )
        ret_from_gt, ret_np_from_gt_flat = get_ret_and_flattened_np_array(
            test_flags.ground_truth_backend,
            gt_backend.__dict__[fn_name],
            *args,
            test_trace=test_flags.test_trace,
            precision_mode=test_flags.precision_mode,
            **kwargs,
        )
        assert gt_backend.nested_map(
            lambda x: gt_backend.is_ivy_array(x) if gt_backend.is_array(x) else True,
            ret_from_gt,
        ), f"Ground-truth function returned non-ivy arrays: {ret_from_gt}"
        if test_flags.with_out and not test_flags.test_trace:
            test_ret_from_gt = (
                ret_from_gt[getattr(gt_backend.__dict__[fn_name], "out_index")]
                if hasattr(gt_backend.__dict__[fn_name], "out_index")
                else ret_from_gt
            )
            out_from_gt = gt_backend.nested_map(
                gt_backend.zeros_like,
                test_ret_from_gt,
                to_mutable=True,
                include_derived=True,
            )
            ret_from_gt, ret_np_from_gt_flat = get_ret_and_flattened_np_array(
                test_flags.ground_truth_backend,
                gt_backend.__dict__[fn_name],
                *args,
                test_trace=test_flags.test_trace,
                precision_mode=test_flags.precision_mode,
                **kwargs,
                out=out_from_gt,
            )

        # TODO enable
        fw_list = gradient_unsupported_dtypes(fn=gt_backend.__dict__[fn_name])
        ret_from_gt_device = None
        if isinstance(ret_from_gt, gt_backend.Array):  # TODO use str for now
            ret_from_gt_device = gt_backend.dev(ret_from_gt)
    return (ret_from_gt, ret_np_from_gt_flat, ret_from_gt_device, test_flags, fw_list)


def test_function(
    *,
    input_dtypes: Union[ivy.Dtype, List[ivy.Dtype]],
    test_flags: FunctionTestFlags,
    fn_name: str,
    rtol_: float = None,
    atol_: float = 1e-06,
    tolerance_dict: dict = None,
    test_values: bool = True,
    xs_grad_idxs=None,
    ret_grad_idxs=None,
    backend_to_test: str,
    on_device: str,
    return_flat_np_arrays: bool = False,
    **all_as_kwargs_np,
):
    """
    Test a function that consumes (or returns) arrays for the current backend by
    comparing the result with numpy.

    Parameters
    ----------
    input_dtypes
        data types of the input arguments in order.
    test_flags
        FunctionTestFlags object that stores all testing flags, including:
        num_positional_args, with_out, instance_method, as_variable,
        native_arrays, container, gradient
    fw
        current backend (framework).
    fn_name
        name of the function to test.
    rtol_
        relative tolerance value.
    atol_
        absolute tolerance value.
    test_values
        if True, test for the correctness of the resulting values.
    xs_grad_idxs
        Indices of the input arrays to compute gradients with respect to. If None,
        gradients are returned with respect to all input arrays. (Default value = None)
    ret_grad_idxs
        Indices of the returned arrays for which to return computed gradients. If None,
        gradients are returned for all returned arrays. (Default value = None)
    on_device
        The device on which to create arrays
    return_flat_np_arrays
        If test_values is False, this flag dictates whether the original returns are
        returned, or whether the flattened numpy arrays are returned.
    all_as_kwargs_np
        input arguments to the function as keyword arguments.

    Returns
    -------
    ret
        optional, return value from the function
    ret_gt
        optional, return value from the Ground Truth function

    Examples
    --------
    >>> input_dtypes = 'float64'
    >>> as_variable_flags = False
    >>> with_out = False
    >>> num_positional_args = 0
    >>> native_array_flags = False
    >>> container_flags = False
    >>> instance_method = False
    >>> test_flags = FunctionTestFlags(num_positional_args, with_out,
        instance_method,
        as_variable,
        native_arrays,
        container_flags,
        none)
    >>> fw = "torch"
    >>> fn_name = "abs"
    >>> x = np.array([-1])
    >>> test_function(input_dtypes, test_flags, fw, fn_name, x=x)

    >>> input_dtypes = ['float64', 'float32']
    >>> as_variable_flags = [False, True]
    >>> with_out = False
    >>> num_positional_args = 1
    >>> native_array_flags = [True, False]
    >>> container_flags = [False, False]
    >>> instance_method = False
    >>> test_flags = FunctionTestFlags(num_positional_args, with_out,
        instance_method,
        as_variable,
        native_arrays,
        container_flags,
        none)
    >>> fw = "numpy"
    >>> fn_name = "add"
    >>> x1 = np.array([1, 3, 4])
    >>> x2 = np.array([-3, 15, 24])
    >>> test_function(input_dtypes, test_flags, fw, fn_name, x1=x1, x2=x2)
    """
    _switch_backend_context(test_flags.test_trace or test_flags.transpile)
    ground_truth_backend = test_flags.ground_truth_backend
    if mod_backend[backend_to_test]:
        # multiprocessing
        proc, input_queue, output_queue = mod_backend[backend_to_test]
        input_queue.put(
            (
                "function_backend_computation",
                backend_to_test,
                test_flags,
                all_as_kwargs_np,
                input_dtypes,
                on_device,
                fn_name,
            )
        )
        (
            ret_from_target,
            ret_np_flat_from_target,
            ret_device,
            args_np,
            arg_np_arrays,
            arrays_args_indices,
            kwargs_np,
            arrays_kwargs_indices,
            kwarg_np_arrays,
            test_flags,
            input_dtypes,
        ) = output_queue.get()
    else:
        (
            ret_from_target,
            ret_np_flat_from_target,
            ret_device,
            args_np,
            arg_np_arrays,
            arrays_args_indices,
            kwargs_np,
            arrays_kwargs_indices,
            kwarg_np_arrays,
            test_flags,
            input_dtypes,
        ) = test_function_backend_computation(
            backend_to_test,
            test_flags,
            all_as_kwargs_np,
            input_dtypes,
            on_device,
            fn_name,
        )

    # compute the return with a Ground Truth backend
    if mod_backend[ground_truth_backend]:
        proc, input_queue, output_queue = mod_backend[ground_truth_backend]
        input_queue.put(
            (
                "function_ground_truth_computation",
                ground_truth_backend,
                on_device,
                args_np,
                arg_np_arrays,
                arrays_args_indices,
                kwargs_np,
                arrays_kwargs_indices,
                kwarg_np_arrays,
                input_dtypes,
                test_flags,
                fn_name,
            )
        )
        (
            ret_from_gt,
            ret_np_from_gt_flat,
            ret_from_gt_device,
            test_flags,
            fw_list,
        ) = output_queue.get()
    else:
        (
            ret_from_gt,
            ret_np_from_gt_flat,
            ret_from_gt_device,
            test_flags,
            fw_list,
        ) = test_function_ground_truth_computation(
            ground_truth_backend,
            on_device,
            args_np,
            arg_np_arrays,
            arrays_args_indices,
            kwargs_np,
            arrays_kwargs_indices,
            kwarg_np_arrays,
            input_dtypes,
            test_flags,
            fn_name,
        )

    if test_flags.transpile:
        if mod_backend[backend_to_test]:
            proc, input_queue, output_queue = mod_backend[backend_to_test]
            input_queue.put(
                (
                    "transpile_if_required_backend",
                    backend_to_test,
                    fn_name,
                    args_np,
                    kwargs_np,
                )
            )
        else:
            _transpile_if_required_backend(
                backend_to_test, fn_name, args=args_np, kwargs=kwargs_np
            )

    # Gradient test
    # TODO enable back , ADD backend_to_test to the call below

    if (
        test_flags.test_gradients
        and not test_flags.instance_method
        and "bool" not in input_dtypes
        and not any(d in ["complex64", "complex128"] for d in input_dtypes)
    ):
        if backend_to_test not in fw_list or not ivy.nested_argwhere(
            all_as_kwargs_np,
            lambda x: (
                x.dtype in fw_list[backend_to_test]
                if isinstance(x, np.ndarray)
                else None
            ),
        ):
            gradient_test(
                fn=fn_name,
                all_as_kwargs_np=all_as_kwargs_np,
                args_np=args_np,
                kwargs_np=kwargs_np,
                input_dtypes=input_dtypes,
                test_flags=test_flags,
                rtol_=rtol_,
                atol_=atol_,
                xs_grad_idxs=xs_grad_idxs,
                ret_grad_idxs=ret_grad_idxs,
                ground_truth_backend=ground_truth_backend,
                backend_to_test=backend_to_test,
                on_device=on_device,
            )

    # assuming value test will be handled manually in the test function
    if not test_values:
        if return_flat_np_arrays:
            return ret_np_flat_from_target, ret_np_from_gt_flat
        return ret_from_target, ret_from_gt

    if isinstance(rtol_, dict):
        rtol_ = _get_framework_rtol(rtol_, backend_to_test)
    if isinstance(atol_, dict):
        atol_ = _get_framework_atol(atol_, backend_to_test)

    # value test
    value_test(
        ret_np_flat=ret_np_flat_from_target,
        ret_np_from_gt_flat=ret_np_from_gt_flat,
        rtol=rtol_,
        atol=atol_,
        specific_tolerance_dict=tolerance_dict,
        backend=backend_to_test,
        ground_truth_backend=test_flags.ground_truth_backend,
    )
    assert_same_type(
        ret_from_target, ret_from_gt, backend_to_test, test_flags.ground_truth_backend
    )

    assert ret_device == ret_from_gt_device, (
        f"ground truth backend ({test_flags.ground_truth_backend}) returned array on"
        f" device {ret_from_gt_device} but target backend ({backend_to_test})"
        f" returned array on device {ret_device}"
    )
    if ret_device is not None:
        assert ret_device == on_device, (
            f"device is set to {on_device}, but ground truth produced array on"
            f" {ret_device}"
        )


def _assert_frontend_ret(ret, for_fn=True):
    fn_or_method = "function" if for_fn else "method"
    if not inspect.isclass(ret):
        is_ret_tuple = issubclass(ret.__class__, tuple)
    else:
        is_ret_tuple = issubclass(ret, tuple)
    if is_ret_tuple:
        non_frontend_idxs = ivy.nested_argwhere(
            ret,
            lambda _x: _is_frontend_array(_x) if ivy.is_array(_x) else True,
        )
        assert not non_frontend_idxs, (
            f"Frontend {fn_or_method} return contains non-frontend arrays at positions "
            f"{non_frontend_idxs} (zero-based): {ret[non_frontend_idxs]}"
        )
    elif ivy.is_array(ret):
        assert _is_frontend_array(
            ret
        ), f"Frontend {fn_or_method} returned non-frontend array: {ret}"


def _transpile_if_required_backend(backend: str, fn_name: str, args=None, kwargs=None):
    iterations = 1
    with BackendHandler.update_backend(backend) as ivy_backend:
        args, kwargs = ivy_backend.args_to_ivy(*args, **kwargs)
        backend_fn = ivy.__dict__[fn_name]
    backend_traced_fn = traced_if_required(
        backend, backend_fn, test_trace=True, args=args, kwargs=kwargs
    )

    func_timings = []
    for i in range(0, iterations):
        # timing the traced_fn
        start = time.time()
        backend_traced_fn(*args, **kwargs)
        end = time.time()
        func_timings.append(end - start)

    func_time = np.mean(func_timings).item()
    backend_nodes = len(backend_traced_fn._functions)

    data = {
        "fn_name": fn_name,
        "args": str(args),
        "kwargs": str(kwargs),
        "time": func_time,
        "nodes": backend_nodes,
    }
    _create_transpile_report(data, backend, "report.json", True)


def test_frontend_function(
    *,
    input_dtypes: Union[ivy.Dtype, List[ivy.Dtype]],
    test_flags: pf.frontend_function_flags,
    backend_to_test: str,
    on_device="cpu",
    frontend: str,
    fn_tree: str,
    gt_fn_tree: str = None,
    rtol: float = None,
    atol: float = 1e-06,
    tolerance_dict: dict = None,
    test_values: bool = True,
    **all_as_kwargs_np,
):
    """
    Test a frontend function for the current backend by comparing the result with the
    function in the associated framework.

    Parameters
    ----------
    input_dtypes
        data types of the input arguments in order.
    test_flags
        FunctionTestFlags object that stores all testing flags, including:
        num_positional_args, with_out, instance_method, as_variable,
        native_arrays, container, gradient, precision_mode
    frontend
        current frontend (framework).
    fn_tree
        Path to function in frontend framework namespace.
    gt_fn_tree
        Path to function in ground truth framework namespace.
    rtol
        relative tolerance value.
    atol
        absolute tolerance value.
    tolerance_dict
        dictionary of tolerance values for specific dtypes.
    test_values
        if True, test for the correctness of the resulting values.
    all_as_kwargs_np
        input arguments to the function as keyword arguments.

    Returns
    -------
    ret
        optional, return value from the function
    ret_np
        optional, return value from the Numpy function
    """
    # ToDo add with_backend refactor in GC
    _switch_backend_context(test_flags.test_trace or test_flags.transpile)

    assert (
        not test_flags.with_out or not test_flags.inplace
    ), "only one of with_out or with_inplace can be set as True"

    # split the arguments into their positional and keyword components
    args_np, kwargs_np = kwargs_to_args_n_kwargs(
        num_positional_args=test_flags.num_positional_args, kwargs=all_as_kwargs_np
    )

    # extract all arrays from the arguments and keyword arguments
    arg_np_vals, args_idxs, c_arg_vals = _get_nested_np_arrays(args_np)
    kwarg_np_vals, kwargs_idxs, c_kwarg_vals = _get_nested_np_arrays(kwargs_np)
    # make all lists equal in length
    num_arrays = c_arg_vals + c_kwarg_vals
    if len(input_dtypes) < num_arrays:
        input_dtypes = [input_dtypes[0] for _ in range(num_arrays)]
    if len(test_flags.as_variable) < num_arrays:
        test_flags.as_variable = [test_flags.as_variable[0] for _ in range(num_arrays)]
    if len(test_flags.native_arrays) < num_arrays:
        test_flags.native_arrays = [
            test_flags.native_arrays[0] for _ in range(num_arrays)
        ]

    with BackendHandler.update_backend(backend_to_test) as ivy_backend:
        # update var flags to be compatible with float dtype and with_out args
        test_flags.as_variable = [
            v if ivy_backend.is_float_dtype(d) and not test_flags.with_out else False
            for v, d in zip(test_flags.as_variable, input_dtypes)
        ]

        local_importer = ivy_backend.utils.dynamic_import

        # strip the decorator to get an Ivy array
        # TODO, fix testing for jax frontend for x32
        if frontend == "jax":
            local_importer.import_module("ivy.functional.frontends.jax").config.update(
                "jax_enable_x64", True
            )

        (
            frontend_submods,
            fn_name,
            gt_frontend_submods,
            gt_fn_name,
        ) = _get_frontend_submodules(fn_tree, gt_fn_tree)
        function_module = local_importer.import_module(frontend_submods)
        frontend_fn = getattr(function_module, fn_name)

        # apply test flags etc.
        args, kwargs = create_args_kwargs(
            backend=backend_to_test,
            args_np=args_np,
            arg_np_vals=arg_np_vals,
            args_idxs=args_idxs,
            kwargs_np=kwargs_np,
            kwarg_np_vals=kwarg_np_vals,
            kwargs_idxs=kwargs_idxs,
            input_dtypes=input_dtypes,
            test_flags=test_flags,
            on_device=on_device,
        )

        # Make copy for arguments for functions that might use
        # inplace update by default
        copy_kwargs = copy.deepcopy(kwargs)
        copy_args = copy.deepcopy(args)

        # Frontend array generation
        create_frontend_array = local_importer.import_module(
            f"ivy.functional.frontends.{frontend}"
        )._frontend_array

        if test_flags.generate_frontend_arrays:
            args_for_test, kwargs_for_test = args_to_frontend(
                backend_to_test,
                *args,
                frontend_array_fn=create_frontend_array,
                **kwargs,
            )
            copy_args, copy_kwargs = args_to_frontend(
                backend_to_test,
                *args,
                frontend_array_fn=create_frontend_array,
                **kwargs,
            )
        else:
            args_for_test = copy.deepcopy(args)
            kwargs_for_test = copy.deepcopy(kwargs)

        ret = get_frontend_ret(
            backend_to_test,
            frontend_fn,
            *args_for_test,
            test_trace=test_flags.test_trace,
            frontend_array_function=(
                create_frontend_array if test_flags.test_trace else None
            ),
            precision_mode=test_flags.precision_mode,
            **kwargs_for_test,
        )

        # test if return is frontend
        _assert_frontend_ret(ret)

        if test_flags.with_out:
            if not inspect.isclass(ret):
                is_ret_tuple = issubclass(ret.__class__, tuple)
            else:
                is_ret_tuple = issubclass(ret, tuple)
<<<<<<< HEAD

            if test_flags.generate_frontend_arrays:
                if is_ret_tuple:
                    ret = ivy_backend.nested_map(
                        lambda _x: (
                            arrays_to_frontend(
                                backend=backend_to_test,
                                frontend_array_fn=create_frontend_array,
                            )(_x)
                            if not _is_frontend_array(_x)
                            else _x
                        ),
                        ret,
                        include_derived=True,
                    )
                elif not _is_frontend_array(ret):
                    ret = arrays_to_frontend(
                        backend=backend_to_test, frontend_array_fn=create_frontend_array
                    )(ret)
            elif is_ret_tuple:
                ret = ivy_backend.nested_map(
                    lambda _x: (
                        _x if ivy_backend.is_array(_x) else ivy_backend.array(_x)
                    ),
                    ret,
                    include_derived=True,
                )
            elif not ivy_backend.is_array(ret):
                ret = ivy_backend.array(ret)

=======
>>>>>>> bcb64696
            out = ret
            # pass return value to out argument
            # check if passed reference is correctly updated
            kwargs["out"] = out
            if is_ret_tuple:
                flatten_ret = flatten_frontend(
                    ret=ret,
                    backend=backend_to_test,
                    frontend_array_fn=create_frontend_array,
                )
                flatten_out = flatten_frontend(
                    ret=out,
                    backend=backend_to_test,
                    frontend_array_fn=create_frontend_array,
                )
                for ret_array, out_array in zip(flatten_ret, flatten_out):
                    if ivy_backend.native_inplace_support and not any(
                        (ivy_backend.isscalar(ret), ivy_backend.isscalar(out))
                    ):
                        assert ret_array.ivy_array.data is out_array.ivy_array.data
                    assert ret_array is out_array
            else:
                if ivy_backend.native_inplace_support and not any(
                    (ivy_backend.isscalar(ret), ivy_backend.isscalar(out))
                ):
                    assert ret.ivy_array.data is out.ivy_array.data
                assert ret is out
        elif test_flags.inplace:
            assert not isinstance(ret, tuple)

            if "inplace" in list(inspect.signature(frontend_fn).parameters.keys()):
                # the function provides optional inplace update
                copy_kwargs["inplace"] = True
                # else the function provides inplace update by default

            first_array = ivy_backend.func_wrapper._get_first_array(
                *copy_args,
                array_fn=(
                    _is_frontend_array
                    if test_flags.generate_frontend_arrays
                    else ivy_backend.is_array
                ),
                **copy_kwargs,
            )
            ret_ = get_frontend_ret(
                backend_to_test,
                frontend_fn,
                *copy_args,
                test_trace=test_flags.test_trace,
                frontend_array_function=(
                    create_frontend_array if test_flags.test_trace else None
                ),
                precision_mode=test_flags.precision_mode,
                **copy_kwargs,
            )
            if test_flags.generate_frontend_arrays:
                assert first_array is ret_
            else:
                assert first_array.data is ret_.ivy_array.data

        # create NumPy args
        ret_np_flat = flatten_frontend_to_np(
            ret=ret,
            frontend_array_fn=create_frontend_array,
            backend=backend_to_test,
        )

        if not test_values:
            ret = ivy_backend.nested_map(
                _frontend_array_to_ivy, ret, include_derived={"tuple": True}
            )

    # create frontend framework args
    frontend_config = get_frontend_config(frontend)
    args_frontend = ivy.nested_map(
        lambda x: (
            frontend_config.native_array(x)
            if isinstance(x, np.ndarray)
            else (
                frontend_config.as_native_dtype(x)
                if isinstance(x, frontend_config.Dtype)
                else x
            )
        ),
        args_np,
        shallow=False,
    )
    kwargs_frontend = ivy.nested_map(
        lambda x: frontend_config.native_array(x) if isinstance(x, np.ndarray) else x,
        kwargs_np,
        shallow=False,
    )

    # change ivy dtypes to native dtypes
    if "dtype" in kwargs_frontend and kwargs_frontend["dtype"] is not None:
        kwargs_frontend["dtype"] = frontend_config.as_native_dtype(
            kwargs_frontend["dtype"]
        )

    # change ivy device to native devices
    if "device" in kwargs_frontend:
        kwargs_frontend["device"] = frontend_config.as_native_device(
            kwargs_frontend["device"]
        )

    # compute the return via the frontend framework
    frontend_fw = importlib.import_module(gt_frontend_submods)
    frontend_fw_fn = frontend_fw.__dict__[gt_fn_name]
    frontend_ret = frontend_fw_fn(*args_frontend, **kwargs_frontend)

    if test_flags.transpile:
        _get_transpiled_data_if_required(
            frontend_fn,
            frontend_fw_fn,
            frontend,
            backend_to_test,
            fn_name=f"{gt_frontend_submods}.{gt_fn_name}",
            generate_frontend_arrays=test_flags.generate_frontend_arrays,
            args_for_test=args_for_test,
            kwargs_for_test=kwargs_for_test,
            frontend_fw_args=args_frontend,
            frontend_fw_kwargs=kwargs_frontend,
        )

    frontend_ret_flat = flatten_frontend(
        ret=ret, backend=backend_to_test, frontend_array_fn=frontend_config.native_array
    )
    frontend_ret_np_flat = [frontend_config.to_numpy(x) for x in frontend_ret_flat]

    # assuming value test will be handled manually in the test function
    if not test_values:
        return (
            ret,
            frontend_ret,
        )

    if isinstance(rtol, dict):
        rtol = _get_framework_rtol(rtol, t_globals.CURRENT_BACKEND)
    if isinstance(atol, dict):
        atol = _get_framework_atol(atol, t_globals.CURRENT_BACKEND)

    value_test(
        ret_np_flat=ret_np_flat,
        ret_np_from_gt_flat=frontend_ret_np_flat,
        rtol=rtol,
        atol=atol,
        specific_tolerance_dict=tolerance_dict,
        backend=backend_to_test,
        ground_truth_backend=frontend,
    )


# Method testing


def test_gradient_backend_computation(
    backend_to_test,
    args_np,
    arg_np_vals,
    args_idxs,
    kwargs_np,
    kwarg_np_vals,
    kwargs_idxs,
    input_dtypes,
    test_flags,
    on_device,
    fn,
    test_trace,
    xs_grad_idxs,
    ret_grad_idxs,
):
    args, kwargs = create_args_kwargs(
        backend=backend_to_test,
        args_np=args_np,
        arg_np_vals=arg_np_vals,
        args_idxs=args_idxs,
        kwargs_np=kwargs_np,
        kwarg_np_vals=kwarg_np_vals,
        kwargs_idxs=kwargs_idxs,
        input_dtypes=input_dtypes,
        test_flags=test_flags,
        on_device=on_device,
    )

    with BackendHandler.update_backend(backend_to_test) as ivy_backend:

        def _grad_fn(all_args):
            args, kwargs, i = all_args
            call_fn = ivy_backend.__dict__[fn] if isinstance(fn, str) else fn[i]
            ret = traced_if_required(
                backend_to_test,
                call_fn,
                test_trace=test_trace,
                args=args,
                kwargs=kwargs,
            )(*args, **kwargs)
            return ivy_backend.nested_map(ivy_backend.mean, ret, include_derived=True)

        with ivy_backend.PreciseMode(test_flags.precision_mode):
            _, grads = ivy_backend.execute_with_gradients(
                _grad_fn,
                [args, kwargs, 0],
                xs_grad_idxs=xs_grad_idxs,
                ret_grad_idxs=ret_grad_idxs,
            )
    grads_np_flat = flatten_and_to_np(backend=backend_to_test, ret=grads)
    return grads_np_flat


def test_gradient_ground_truth_computation(
    ground_truth_backend,
    on_device,
    fn,
    input_dtypes,
    all_as_kwargs_np,
    args_np,
    arg_np_vals,
    args_idxs,
    kwargs_np,
    kwarg_np_vals,
    test_flags,
    kwargs_idxs,
    test_trace,
    xs_grad_idxs,
    ret_grad_idxs,
):
    with BackendHandler.update_backend(ground_truth_backend) as gt_backend:
        gt_backend.set_default_device(on_device)  # TODO remove

        if check_unsupported_dtype(
            fn=gt_backend.__dict__[fn] if isinstance(fn, str) else fn[1],
            input_dtypes=input_dtypes,
            all_as_kwargs_np=all_as_kwargs_np,
        ):
            return

        args, kwargs = create_args_kwargs(
            backend=ground_truth_backend,
            args_np=args_np,
            arg_np_vals=arg_np_vals,
            args_idxs=args_idxs,
            kwargs_np=kwargs_np,
            kwarg_np_vals=kwarg_np_vals,
            kwargs_idxs=kwargs_idxs,
            input_dtypes=input_dtypes,
            test_flags=test_flags,
            on_device=on_device,
        )

        def _gt_grad_fn(all_args):
            args, kwargs, i = all_args
            call_fn = gt_backend.__dict__[fn] if isinstance(fn, str) else fn[i]
            ret = traced_if_required(
                ground_truth_backend,
                call_fn,
                test_trace=test_trace,
                args=args,
                kwargs=kwargs,
            )(*args, **kwargs)
            return gt_backend.nested_map(gt_backend.mean, ret, include_derived=True)

        with gt_backend.PreciseMode(test_flags.precision_mode):
            _, grads_from_gt = gt_backend.execute_with_gradients(
                _gt_grad_fn,
                [args, kwargs, 1],
                xs_grad_idxs=xs_grad_idxs,
                ret_grad_idxs=ret_grad_idxs,
            )
        grads_np_from_gt_flat = flatten_and_to_np(
            backend=ground_truth_backend, ret=grads_from_gt
        )

    return grads_np_from_gt_flat


def gradient_test(
    *,
    fn,
    all_as_kwargs_np,
    args_np,
    kwargs_np,
    input_dtypes,
    test_flags,
    test_trace: bool = False,
    rtol_: float = None,
    atol_: float = 1e-06,
    tolerance_dict=None,
    xs_grad_idxs=None,
    ret_grad_idxs=None,
    backend_to_test: str,
    ground_truth_backend: str,
    on_device: str,
):
    # extract all arrays from the arguments and keyword arguments
    arg_np_vals, args_idxs, _ = _get_nested_np_arrays(args_np)
    kwarg_np_vals, kwargs_idxs, _ = _get_nested_np_arrays(kwargs_np)

    if mod_backend[backend_to_test]:
        # do this using multiprocessing
        proc, input_queue, output_queue = mod_backend[backend_to_test]
        input_queue.put(
            (
                "gradient_backend_computation",
                backend_to_test,
                args_np,
                arg_np_vals,
                args_idxs,
                kwargs_np,
                kwarg_np_vals,
                kwargs_idxs,
                input_dtypes,
                test_flags,
                on_device,
                fn,
                test_trace,
                xs_grad_idxs,
                ret_grad_idxs,
            )
        )
        grads_np_flat = output_queue.get()

    else:
        grads_np_flat = test_gradient_backend_computation(
            backend_to_test,
            args_np,
            arg_np_vals,
            args_idxs,
            kwargs_np,
            kwarg_np_vals,
            kwargs_idxs,
            input_dtypes,
            test_flags,
            on_device,
            fn,
            test_trace,
            xs_grad_idxs,
            ret_grad_idxs,
        )

    if mod_backend[ground_truth_backend]:
        # do this using multiprocessing
        proc, input_queue, output_queue = mod_backend[ground_truth_backend]
        input_queue.put(
            (
                "gradient_ground_truth_computation",
                ground_truth_backend,
                on_device,
                fn,
                input_dtypes,
                all_as_kwargs_np,
                args_np,
                arg_np_vals,
                args_idxs,
                kwargs_np,
                kwarg_np_vals,
                test_flags,
                kwargs_idxs,
                test_trace,
                xs_grad_idxs,
                ret_grad_idxs,
            )
        )
        grads_np_from_gt_flat = output_queue.get()
    else:
        grads_np_from_gt_flat = test_gradient_ground_truth_computation(
            ground_truth_backend,
            on_device,
            fn,
            input_dtypes,
            all_as_kwargs_np,
            args_np,
            arg_np_vals,
            args_idxs,
            kwargs_np,
            kwarg_np_vals,
            test_flags,
            kwargs_idxs,
            test_trace,
            xs_grad_idxs,
            ret_grad_idxs,
        )

    assert len(grads_np_flat) == len(grads_np_from_gt_flat), (
        f"result length mismatch: {grads_np_flat} ({len(grads_np_flat)}) !="
        f" {grads_np_from_gt_flat} ({len(grads_np_from_gt_flat)})"
    )

    value_test(
        ret_np_flat=grads_np_flat,
        ret_np_from_gt_flat=grads_np_from_gt_flat,
        rtol=rtol_,
        atol=atol_,
        specific_tolerance_dict=tolerance_dict,
        backend=backend_to_test,
        ground_truth_backend=ground_truth_backend,
    )


def test_method_backend_computation(
    init_input_dtypes,
    init_flags,
    backend_to_test,
    init_all_as_kwargs_np,
    on_device,
    method_input_dtypes,
    method_flags,
    method_all_as_kwargs_np,
    class_name,
    method_name,
    init_with_v,
    test_trace,
    method_with_v,
):
    init_input_dtypes = ivy.default(init_input_dtypes, [])

    # Constructor arguments #
    init_all_as_kwargs_np = ivy.default(init_all_as_kwargs_np, {})
    # split the arguments into their positional and keyword components
    args_np_constructor, kwargs_np_constructor = kwargs_to_args_n_kwargs(
        num_positional_args=init_flags.num_positional_args,
        kwargs=init_all_as_kwargs_np,
    )

    # extract all arrays from the arguments and keyword arguments
    con_arg_np_vals, con_args_idxs, con_c_arg_vals = _get_nested_np_arrays(
        args_np_constructor
    )
    con_kwarg_np_vals, con_kwargs_idxs, con_c_kwarg_vals = _get_nested_np_arrays(
        kwargs_np_constructor
    )

    # make all lists equal in length
    num_arrays_constructor = con_c_arg_vals + con_c_kwarg_vals
    if len(init_input_dtypes) < num_arrays_constructor:
        init_input_dtypes = [
            init_input_dtypes[0] for _ in range(num_arrays_constructor)
        ]
    if len(init_flags.as_variable) < num_arrays_constructor:
        init_flags.as_variable = [
            init_flags.as_variable[0] for _ in range(num_arrays_constructor)
        ]
    if len(init_flags.native_arrays) < num_arrays_constructor:
        init_flags.native_arrays = [
            init_flags.native_arrays[0] for _ in range(num_arrays_constructor)
        ]

    # update variable flags to be compatible with float dtype
    with BackendHandler.update_backend(backend_to_test) as ivy_backend:
        init_flags.as_variable = [
            v if ivy_backend.is_float_dtype(d) else False
            for v, d in zip(init_flags.as_variable, init_input_dtypes)
        ]

    # Save original constructor data for inplace operations
    constructor_data = OrderedDict(
        args_np=args_np_constructor,
        arg_np_vals=con_arg_np_vals,
        args_idxs=con_args_idxs,
        kwargs_np=kwargs_np_constructor,
        kwarg_np_vals=con_kwarg_np_vals,
        kwargs_idxs=con_kwargs_idxs,
        input_dtypes=init_input_dtypes,
        test_flags=init_flags,
        on_device=on_device,
    )
    org_con_data = copy.deepcopy(constructor_data)

    # Create Args
    args_constructor, kwargs_constructor = create_args_kwargs(
        backend=backend_to_test, **constructor_data
    )
    # end constructor #

    # method arguments #
    method_input_dtypes = ivy.default(method_input_dtypes, [])
    args_np_method, kwargs_np_method = kwargs_to_args_n_kwargs(
        num_positional_args=method_flags.num_positional_args,
        kwargs=method_all_as_kwargs_np,
    )

    # extract all arrays from the arguments and keyword arguments
    met_arg_np_vals, met_args_idxs, met_c_arg_vals = _get_nested_np_arrays(
        args_np_method
    )
    met_kwarg_np_vals, met_kwargs_idxs, met_c_kwarg_vals = _get_nested_np_arrays(
        kwargs_np_method
    )

    # make all lists equal in length
    num_arrays_method = met_c_arg_vals + met_c_kwarg_vals
    if len(method_input_dtypes) < num_arrays_method:
        method_input_dtypes = [method_input_dtypes[0] for _ in range(num_arrays_method)]
    if len(method_flags.as_variable) < num_arrays_method:
        method_flags.as_variable = [
            method_flags.as_variable[0] for _ in range(num_arrays_method)
        ]
    if len(method_flags.native_arrays) < num_arrays_method:
        method_flags.native_arrays = [
            method_flags.native_arrays[0] for _ in range(num_arrays_method)
        ]
    if len(method_flags.container) < num_arrays_method:
        method_flags.container = [
            method_flags.container[0] for _ in range(num_arrays_method)
        ]

    with BackendHandler.update_backend(backend_to_test) as ivy_backend:
        method_flags.as_variable = [
            v if ivy_backend.is_float_dtype(d) else False
            for v, d in zip(method_flags.as_variable, method_input_dtypes)
        ]

    # Create Args
    args_method, kwargs_method = create_args_kwargs(
        backend=backend_to_test,
        args_np=args_np_method,
        arg_np_vals=met_arg_np_vals,
        args_idxs=met_args_idxs,
        kwargs_np=kwargs_np_method,
        kwarg_np_vals=met_kwarg_np_vals,
        kwargs_idxs=met_kwargs_idxs,
        input_dtypes=method_input_dtypes,
        test_flags=method_flags,
        on_device=on_device,
    )
    # End Method #

    # Run testing
    with BackendHandler.update_backend(backend_to_test) as ivy_backend:
        ins = ivy_backend.__dict__[class_name](*args_constructor, **kwargs_constructor)
        # TODO remove when the handle_method can properly compute unsupported dtypes
        if any(
            dtype
            in ivy_backend.function_unsupported_dtypes(
                ins.__getattribute__(method_name)
            )
            for dtype in method_input_dtypes
        ):
            return
        v_np = None
        if isinstance(ins, ivy_backend.Module):
            if init_with_v:
                v = ivy_backend.Container(
                    ins._create_variables(
                        device=on_device, dtype=method_input_dtypes[0]
                    )
                )
                ins = ivy_backend.__dict__[class_name](
                    *args_constructor, **kwargs_constructor, v=v
                )
            v = ins.__getattribute__("v")
            v_np = v.cont_map(
                lambda x, kc: ivy_backend.to_numpy(x) if ivy_backend.is_array(x) else x
            )
            if method_with_v:
                kwargs_method = dict(**kwargs_method, v=v)
        ret, ret_np_flat = get_ret_and_flattened_np_array(
            backend_to_test,
            ins.__getattribute__(method_name),
            *args_method,
            test_trace=test_trace,
            precision_mode=method_flags.precision_mode,
            **kwargs_method,
        )
        if isinstance(ret, ivy_backend.Array):
            ret_device = ivy_backend.dev(ret)
        else:
            ret_device = None
    fw_list = gradient_unsupported_dtypes(fn=ins.__getattribute__(method_name))

    return (
        ret,
        ret_np_flat,
        ret_device,
        org_con_data,
        args_np_method,
        met_arg_np_vals,
        met_args_idxs,
        kwargs_np_method,
        met_kwarg_np_vals,
        met_kwargs_idxs,
        v_np,
        fw_list,
    )


def test_method_ground_truth_computation(
    ground_truth_backend,
    on_device,
    org_con_data,
    args_np_method,
    met_arg_np_vals,
    met_args_idxs,
    kwargs_np_method,
    met_kwarg_np_vals,
    met_kwargs_idxs,
    method_input_dtypes,
    method_flags,
    class_name,
    method_name,
    test_trace,
    v_np,
):
    with BackendHandler.update_backend(ground_truth_backend) as gt_backend:
        gt_backend.set_default_device(on_device)
        args_gt_constructor, kwargs_gt_constructor = create_args_kwargs(
            backend=ground_truth_backend, **org_con_data
        )
        args_gt_method, kwargs_gt_method = create_args_kwargs(
            backend=ground_truth_backend,
            args_np=args_np_method,
            arg_np_vals=met_arg_np_vals,
            args_idxs=met_args_idxs,
            kwargs_np=kwargs_np_method,
            kwarg_np_vals=met_kwarg_np_vals,
            kwargs_idxs=met_kwargs_idxs,
            input_dtypes=method_input_dtypes,
            test_flags=method_flags,
            on_device=on_device,
        )
        ins_gt = gt_backend.__dict__[class_name](
            *args_gt_constructor, **kwargs_gt_constructor
        )
        # TODO this when the handle_method can properly compute unsupported dtypes
        if any(
            dtype
            in gt_backend.function_unsupported_dtypes(
                ins_gt.__getattribute__(method_name)
            )
            for dtype in method_input_dtypes
        ):
            return
        if isinstance(ins_gt, gt_backend.Module):
            v_gt = v_np.cont_map(
                lambda x, kc: gt_backend.asarray(x) if isinstance(x, np.ndarray) else x
            )
            kwargs_gt_method = dict(**kwargs_gt_method, v=v_gt)
        ret_from_gt, ret_np_from_gt_flat = get_ret_and_flattened_np_array(
            ground_truth_backend,
            ins_gt.__getattribute__(method_name),
            *args_gt_method,
            test_trace=test_trace,
            precision_mode=method_flags.precision_mode,
            **kwargs_gt_method,
        )
        assert gt_backend.nested_map(
            lambda x: gt_backend.is_ivy_array(x) if gt_backend.is_array(x) else True,
            ret_from_gt,
        ), f"Ground-truth method returned non-ivy arrays: {ret_from_gt}"

        fw_list2 = gradient_unsupported_dtypes(fn=ins_gt.__getattribute__(method_name))
        # for k, v in fw_list2.items():
        #     if k not in fw_list:
        #         fw_list[k] = []
        #     fw_list[k].extend(v)

        if isinstance(ret_from_gt, gt_backend.Array):
            ret_from_gt_device = gt_backend.dev(ret_from_gt)
        else:
            ret_from_gt_device = None

    return ret_from_gt, ret_np_from_gt_flat, ret_from_gt_device, fw_list2


def test_method(
    *,
    init_input_dtypes: List[ivy.Dtype] = None,
    method_input_dtypes: List[ivy.Dtype] = None,
    init_all_as_kwargs_np: dict = None,
    method_all_as_kwargs_np: dict = None,
    init_flags: pf.MethodTestFlags,
    method_flags: pf.MethodTestFlags,
    class_name: str,
    method_name: str = "__call__",
    init_with_v: bool = False,
    method_with_v: bool = False,
    rtol_: float = None,
    atol_: float = 1e-06,
    tolerance_dict=None,
    test_values: Union[bool, str] = True,
    test_gradients: bool = False,
    xs_grad_idxs=None,
    ret_grad_idxs=None,
    test_trace: bool = False,
    backend_to_test: str,
    ground_truth_backend: str,
    on_device: str,
    return_flat_np_arrays: bool = False,
):
    """
    Test a class-method that consumes (or returns) arrays for the current backend by
    comparing the result with numpy.

    Parameters
    ----------
    init_input_dtypes
        data types of the input arguments to the constructor in order.
    init_as_variable_flags
        dictates whether the corresponding input argument passed to the constructor
        should be treated as an ivy.Array.
    init_num_positional_args
        number of input arguments that must be passed as positional arguments to the
        constructor.
    init_native_array_flags
        dictates whether the corresponding input argument passed to the constructor
        should be treated as a native array.
    init_all_as_kwargs_np:
        input arguments to the constructor as keyword arguments.
    method_input_dtypes
        data types of the input arguments to the method in order.
    method_as_variable_flags
        dictates whether the corresponding input argument passed to the method should
        be treated as an ivy.Array.
    method_num_positional_args
        number of input arguments that must be passed as positional arguments to the
        method.
    method_native_array_flags
        dictates whether the corresponding input argument passed to the method should
        be treated as a native array.
    method_container_flags
        dictates whether the corresponding input argument passed to the method should
        be treated as an ivy Container.
    method_all_as_kwargs_np:
        input arguments to the method as keyword arguments.
    class_name
        name of the class to test.
    method_name
        name of the method to test.
    init_with_v
        if the class being tested is an ivy.Module, then setting this flag as True will
        call the constructor with the variables v passed explicitly.
    method_with_v
        if the class being tested is an ivy.Module, then setting this flag as True will
        call the method with the variables v passed explicitly.
    rtol_
        relative tolerance value.
    atol_
        absolute tolerance value.
    test_values
        can be a bool or a string to indicate whether correctness of values should be
        tested. If the value is `with_v`, shapes are tested but not values.
    test_gradients
        if True, test for the correctness of gradients.
    xs_grad_idxs
        Indices of the input arrays to compute gradients with respect to. If None,
        gradients are returned with respect to all input arrays. (Default value = None)
    ret_grad_idxs
        Indices of the returned arrays for which to return computed gradients. If None,
        gradients are returned for all returned arrays. (Default value = None)
    test_trace
        If True, test for the correctness of tracing.
    ground_truth_backend
        Ground Truth Backend to compare the result-values.
    device_
        The device on which to create arrays.
    return_flat_np_arrays
        If test_values is False, this flag dictates whether the original returns are
        returned, or whether the flattened numpy arrays are returned.

    Returns
    -------
    ret
        optional, return value from the function
    ret_gt
        optional, return value from the Ground Truth function
    """
    # check to see if multiprocessing is to be used

    if mod_backend[backend_to_test]:
        # yep, multiprocessing
        proc, input_queue, output_queue = mod_backend[backend_to_test]
        input_queue.put(
            (
                "method_backend_computation",
                init_input_dtypes,
                init_flags,
                backend_to_test,
                init_all_as_kwargs_np,
                on_device,
                method_input_dtypes,
                method_flags,
                method_all_as_kwargs_np,
                class_name,
                method_name,
                init_with_v,
                test_trace,
                method_with_v,
            )
        )
        (
            ret,
            ret_np_flat,
            ret_device,
            org_con_data,
            args_np_method,
            met_arg_np_vals,
            met_args_idxs,
            kwargs_np_method,
            met_kwarg_np_vals,
            met_kwargs_idxs,
            v_np,
            fw_list,
        ) = output_queue.get()
    else:
        (
            ret,
            ret_np_flat,
            ret_device,
            org_con_data,
            args_np_method,
            met_arg_np_vals,
            met_args_idxs,
            kwargs_np_method,
            met_kwarg_np_vals,
            met_kwargs_idxs,
            v_np,
            fw_list,
        ) = test_method_backend_computation(
            init_input_dtypes,
            init_flags,
            backend_to_test,
            init_all_as_kwargs_np,
            on_device,
            method_input_dtypes,
            method_flags,
            method_all_as_kwargs_np,
            class_name,
            method_name,
            init_with_v,
            test_trace,
            method_with_v,
        )

    # Compute the return with a Ground Truth backend
    if mod_backend[ground_truth_backend]:
        # yep, multiprocessing
        proc, input_queue, output_queue = mod_backend[ground_truth_backend]
        input_queue.put(
            (
                "method_ground_truth_computation",
                ground_truth_backend,
                on_device,
                org_con_data,
                args_np_method,
                met_arg_np_vals,
                met_args_idxs,
                kwargs_np_method,
                met_kwarg_np_vals,
                met_kwargs_idxs,
                method_input_dtypes,
                method_flags,
                class_name,
                method_name,
                test_trace,
                v_np,
            )
        )
        (
            ret_from_gt,
            ret_np_from_gt_flat,
            ret_from_gt_device,
            fw_list2,
        ) = output_queue.get()
    else:
        (
            ret_from_gt,
            ret_np_from_gt_flat,
            ret_from_gt_device,
            fw_list2,
        ) = test_method_ground_truth_computation(
            ground_truth_backend,
            on_device,
            org_con_data,
            args_np_method,
            met_arg_np_vals,
            met_args_idxs,
            kwargs_np_method,
            met_kwarg_np_vals,
            met_kwargs_idxs,
            method_input_dtypes,
            method_flags,
            class_name,
            method_name,
            test_trace,
            v_np,
        )

    for k, v in fw_list2.items():
        if k not in fw_list:
            fw_list[k] = []
        fw_list[k].extend(v)

    # gradient test
    # TODO enable gradient testing
    # if (
    #     test_gradients
    #     and not backend_to_test == "numpy"
    #     and "bool" not in method_input_dtypes
    #     and not any(ivy.is_complex_dtype(d) for d in method_input_dtypes)
    # ):
    #     if fw in fw_list:
    #         if ivy.nested_argwhere(
    #             method_all_as_kwargs_np,
    #             lambda x: x.dtype in fw_list[fw] if isinstance(x, np.ndarray)
    #               else None,
    #         ):
    #             pass
    #         else:
    #             gradient_test(
    #                 fn=[
    #                     ins.__getattribute__(method_name),
    #                     ins_gt.__getattribute__(method_name),
    #                 ],
    #                 all_as_kwargs_np=method_all_as_kwargs_np,
    #                 args_np=args_np_method,
    #                 kwargs_np=kwargs_np_method,
    #                 input_dtypes=method_input_dtypes,
    #                 test_flags=method_flags,
    #                 test_trace=test_trace,
    #                 rtol_=rtol_,
    #                 atol_=atol_,
    #                 xs_grad_idxs=xs_grad_idxs,
    #                 ret_grad_idxs=ret_grad_idxs,
    #                 ground_truth_backend=ground_truth_backend,
    #                 on_device=on_device,
    #             )

    #     else:
    #         gradient_test(
    #             fn=[
    #                 ins.__getattribute__(method_name),
    #                 ins_gt.__getattribute__(method_name),
    #             ],
    #             all_as_kwargs_np=method_all_as_kwargs_np,
    #             args_np=args_np_method,
    #             kwargs_np=kwargs_np_method,
    #             input_dtypes=method_input_dtypes,
    #             test_flags=method_flags,
    #             test_trace=test_trace,
    #             rtol_=rtol_,
    #             atol_=atol_,
    #             xs_grad_idxs=xs_grad_idxs,
    #             ret_grad_idxs=ret_grad_idxs,
    #             ground_truth_backend=ground_truth_backend,
    #             on_device=on_device,
    #         )

    assert ret_device == ret_from_gt_device, (
        f"ground truth backend ({ground_truth_backend}) returned array on"
        f" device {ret_from_gt_device} but target backend ({backend_to_test})"
        f" returned array on device {ret_device}"
    )
    if ret_device is not None:
        assert ret_device == on_device, (
            f"device is set to {on_device}, but ground truth produced array on"
            f" {ret_device}"
        )

    # assuming value test will be handled manually in the test function
    if not test_values:
        if return_flat_np_arrays:
            return ret_np_flat, ret_np_from_gt_flat
        return ret, ret_from_gt
    # value test

    if isinstance(rtol_, dict):
        rtol_ = _get_framework_rtol(rtol_, backend_to_test)
    if isinstance(atol_, dict):
        atol_ = _get_framework_atol(atol_, backend_to_test)

    value_test(
        backend=backend_to_test,
        ground_truth_backend=ground_truth_backend,
        ret_np_flat=ret_np_flat,
        ret_np_from_gt_flat=ret_np_from_gt_flat,
        rtol=rtol_,
        atol=atol_,
        specific_tolerance_dict=tolerance_dict,
    )


def test_frontend_method(
    *,
    init_input_dtypes: Union[ivy.Dtype, List[ivy.Dtype]] = None,
    method_input_dtypes: Union[ivy.Dtype, List[ivy.Dtype]],
    init_flags,
    method_flags,
    init_all_as_kwargs_np: dict = None,
    method_all_as_kwargs_np: dict,
    frontend: str,
    frontend_method_data: FrontendMethodData,
    backend_to_test: str,
    on_device,
    rtol_: float = None,
    atol_: float = 1e-06,
    tolerance_dict: dict = None,
    test_values: Union[bool, str] = True,
):
    """
    Test a class-method that consumes (or returns) arrays for the current backend by
    comparing the result with numpy.

    Parameters
    ----------
    init_input_dtypes
        data types of the input arguments to the constructor in order.
    init_as_variable_flags
        dictates whether the corresponding input argument passed to the constructor
        should be treated as an ivy.Variable.
    init_num_positional_args
        number of input arguments that must be passed as positional arguments to the
        constructor.
    init_native_array_flags
        dictates whether the corresponding input argument passed to the constructor
        should be treated as a native array.
    init_all_as_kwargs_np:
        input arguments to the constructor as keyword arguments.
    method_input_dtypes
        data types of the input arguments to the method in order.
    method_all_as_kwargs_np:
        input arguments to the method as keyword arguments.
    frontend
        current frontend (framework).
    rtol_
        relative tolerance value.
    atol_
        absolute tolerance value.
    tolerance_dict
        dictionary of tolerance values for specific dtypes.
    test_values
        can be a bool or a string to indicate whether correctness of values should be
        tested. If the value is `with_v`, shapes are tested but not values.

    Returns
    -------
    ret
        optional, return value from the function
    ret_gt
        optional, return value from the Ground Truth function
    """
    # ToDo add with_backend refactor in GC
    _switch_backend_context(method_flags.test_trace)

    # Constructor arguments #
    args_np_constructor, kwargs_np_constructor = kwargs_to_args_n_kwargs(
        num_positional_args=init_flags.num_positional_args,
        kwargs=init_all_as_kwargs_np,
    )

    # extract all arrays from the arguments and keyword arguments
    con_arg_np_vals, con_args_idxs, con_c_arg_vals = _get_nested_np_arrays(
        args_np_constructor
    )
    con_kwarg_np_vals, con_kwargs_idxs, con_c_kwarg_vals = _get_nested_np_arrays(
        kwargs_np_constructor
    )

    # make all lists equal in length
    num_arrays_constructor = con_c_arg_vals + con_c_kwarg_vals
    if len(init_input_dtypes) < num_arrays_constructor:
        init_input_dtypes = [
            init_input_dtypes[0] for _ in range(num_arrays_constructor)
        ]
    if len(init_flags.as_variable) < num_arrays_constructor:
        init_flags.as_variable = [
            init_flags.as_variable[0] for _ in range(num_arrays_constructor)
        ]
    if len(init_flags.native_arrays) < num_arrays_constructor:
        init_flags.native_arrays = [
            init_flags.native_arrays[0] for _ in range(num_arrays_constructor)
        ]

    # update variable flags to be compatible with float dtype
    with BackendHandler.update_backend(backend_to_test) as ivy_backend:
        init_flags.as_variable = [
            v if ivy_backend.is_float_dtype(d) else False
            for v, d in zip(init_flags.as_variable, init_input_dtypes)
        ]

    # Create Args
    args_constructor, kwargs_constructor = create_args_kwargs(
        backend=backend_to_test,
        args_np=args_np_constructor,
        arg_np_vals=con_arg_np_vals,
        args_idxs=con_args_idxs,
        kwargs_np=kwargs_np_constructor,
        kwarg_np_vals=con_kwarg_np_vals,
        kwargs_idxs=con_kwargs_idxs,
        input_dtypes=init_input_dtypes,
        test_flags=init_flags,
        on_device=on_device,
    )
    # End constructor #

    # Method arguments #
    args_np_method, kwargs_np_method = kwargs_to_args_n_kwargs(
        num_positional_args=method_flags.num_positional_args,
        kwargs=method_all_as_kwargs_np,
    )

    # extract all arrays from the arguments and keyword arguments
    met_arg_np_vals, met_args_idxs, met_c_arg_vals = _get_nested_np_arrays(
        args_np_method
    )
    met_kwarg_np_vals, met_kwargs_idxs, met_c_kwarg_vals = _get_nested_np_arrays(
        kwargs_np_method
    )

    # make all lists equal in length
    num_arrays_method = met_c_arg_vals + met_c_kwarg_vals
    if len(method_input_dtypes) < num_arrays_method:
        method_input_dtypes = [method_input_dtypes[0] for _ in range(num_arrays_method)]
    if len(method_flags.as_variable) < num_arrays_method:
        method_flags.as_variable = [
            method_flags.as_variable[0] for _ in range(num_arrays_method)
        ]
    if len(method_flags.native_arrays) < num_arrays_method:
        method_flags.native_arrays = [
            method_flags.native_arrays[0] for _ in range(num_arrays_method)
        ]

    with BackendHandler.update_backend(backend_to_test) as ivy_backend:
        if frontend == "jax":
            importlib.import_module("ivy.functional.frontends.jax").config.update(
                "jax_enable_x64", True
            )

        method_flags.as_variable = [
            v if ivy_backend.is_float_dtype(d) else False
            for v, d in zip(method_flags.as_variable, method_input_dtypes)
        ]

        # Create Args
        args_method, kwargs_method = create_args_kwargs(
            backend=backend_to_test,
            args_np=args_np_method,
            arg_np_vals=met_arg_np_vals,
            args_idxs=met_args_idxs,
            kwargs_np=kwargs_np_method,
            kwarg_np_vals=met_kwarg_np_vals,
            kwargs_idxs=met_kwargs_idxs,
            input_dtypes=method_input_dtypes,
            test_flags=method_flags,
            on_device=on_device,
        )
        # End Method #
        local_importer = ivy_backend.utils.dynamic_import

        create_frontend_array = local_importer.import_module(
            f"ivy.functional.frontends.{frontend}"
        )._frontend_array

        args_constructor_ivy, kwargs_constructor_ivy = ivy_backend.args_to_ivy(
            *args_constructor, **kwargs_constructor
        )
        args_method_ivy, kwargs_method_ivy = ivy_backend.args_to_ivy(
            *args_method, **kwargs_method
        )

        args_constructor_np = ivy_backend.nested_map(
            lambda x: (
                ivy_backend.to_numpy(x._data) if isinstance(x, ivy_backend.Array) else x
            ),
            args_constructor_ivy,
            shallow=False,
        )
        kwargs_constructor_np = ivy_backend.nested_map(
            lambda x: (
                ivy_backend.to_numpy(x._data) if isinstance(x, ivy_backend.Array) else x
            ),
            kwargs_constructor_ivy,
            shallow=False,
        )
        args_method_np = ivy_backend.nested_map(
            lambda x: (
                ivy_backend.to_numpy(x._data) if isinstance(x, ivy_backend.Array) else x
            ),
            args_method_ivy,
            shallow=False,
        )
        kwargs_method_np = ivy_backend.nested_map(
            lambda x: (
                ivy_backend.to_numpy(x._data) if isinstance(x, ivy_backend.Array) else x
            ),
            kwargs_method_ivy,
            shallow=False,
        )

        frontend_fw_module = ivy_backend.utils.dynamic_import.import_module(
            frontend_method_data.ivy_init_module
        )
        ivy_frontend_creation_fn = getattr(
            frontend_fw_module, frontend_method_data.init_name
        )

        ins = ivy_frontend_creation_fn(*args_constructor, **kwargs_constructor)
        # If we have inplace operations, we need to create the frontend arrays
        # before running the method, so that after running the method
        # We can check whether the return is still an instance of the frontend array
        if method_flags.inplace:
            # make copies of the args and kwargs
            copy_args_method = copy.deepcopy(args_method)
            copy_kwargs_method = copy.deepcopy(kwargs_method)
            copy_ins = ivy_frontend_creation_fn(*args_constructor, **kwargs_constructor)
            frontend_ret_ins = copy_ins.__getattribute__(
                frontend_method_data.method_name
            )(*copy_args_method, **copy_kwargs_method)
            assert frontend_ret_ins is copy_ins, (
                "Inplace method did not return the same instance of the"
                f" frontend array, expected {copy_ins}, got {frontend_ret_ins}"
            )
        ret = get_frontend_ret(
            backend_to_test,
            ins.__getattribute__(frontend_method_data.method_name),
            *args_method_ivy,
            frontend_array_function=(
                create_frontend_array if method_flags.test_trace else None
            ),
            test_trace=method_flags.test_trace,
            precision_mode=method_flags.precision_mode,
            **kwargs_method_ivy,
        )

        # test if return is frontend
        _assert_frontend_ret(ret, for_fn=False)

        ret_np_flat = flatten_frontend_to_np(
            ret=ret,
            frontend_array_fn=create_frontend_array,
            backend=backend_to_test,
        )

    # Compute the return with the native frontend framework
    frontend_config = get_frontend_config(frontend)
    args_constructor_frontend = ivy.nested_map(
        lambda x: frontend_config.native_array(x) if isinstance(x, np.ndarray) else x,
        args_constructor_np,
        shallow=False,
    )
    kwargs_constructor_frontend = ivy.nested_map(
        lambda x: frontend_config.native_array(x) if isinstance(x, np.ndarray) else x,
        kwargs_constructor_np,
        shallow=False,
    )
    args_method_frontend = ivy.nested_map(
        lambda x: (
            frontend_config.native_array(x)
            if isinstance(x, np.ndarray)
            else (
                frontend_config.as_native_dtype(x)
                if isinstance(x, frontend_config.Dtype)
                else (
                    frontend_config.as_native_device(x)
                    if isinstance(x, frontend_config.Device)
                    else x
                )
            )
        ),
        args_method_np,
        shallow=False,
    )
    kwargs_method_frontend = ivy.nested_map(
        lambda x: frontend_config.native_array(x) if isinstance(x, np.ndarray) else x,
        kwargs_method_np,
        shallow=False,
    )

    # change ivy dtypes to native dtypes
    if "dtype" in kwargs_method_frontend:
        kwargs_method_frontend["dtype"] = frontend_config.as_native_dtype(
            kwargs_method_frontend["dtype"]
        )

    # change ivy device to native devices
    if "device" in kwargs_method_frontend:
        kwargs_method_frontend["device"] = frontend_config.as_native_device(
            kwargs_method_frontend["device"]
        )
    frontend_creation_fn = getattr(
        importlib.import_module(frontend_method_data.framework_init_module),
        frontend_method_data.init_name,
    )
    ins_gt = frontend_creation_fn(
        *args_constructor_frontend, **kwargs_constructor_frontend
    )
    frontend_ret = ins_gt.__getattribute__(frontend_method_data.method_name)(
        *args_method_frontend, **kwargs_method_frontend
    )
    if frontend == "tensorflow" and isinstance(frontend_ret, tf.TensorShape):
        frontend_ret_np_flat = [np.asarray(frontend_ret, dtype=np.int32)]
    else:
        frontend_ret_flat = flatten_frontend(
            ret=ret, backend=ivy_backend, frontend_array_fn=frontend_config.native_array
        )
        frontend_ret_np_flat = [frontend_config.to_numpy(x) for x in frontend_ret_flat]

    # assuming value test will be handled manually in the test function
    if not test_values:
        return ret, frontend_ret

    # value test
    if isinstance(rtol_, dict):
        rtol_ = _get_framework_rtol(rtol_, backend_to_test)
    if isinstance(atol_, dict):
        atol_ = _get_framework_atol(atol_, backend_to_test)

    value_test(
        ret_np_flat=ret_np_flat,
        ret_np_from_gt_flat=frontend_ret_np_flat,
        rtol=rtol_,
        atol=atol_,
        specific_tolerance_dict=tolerance_dict,
        backend=backend_to_test,
        ground_truth_backend=frontend,
    )


# Helpers
DEFAULT_RTOL = None
DEFAULT_ATOL = 1e-06


def _get_framework_rtol(rtols: dict, current_fw: str):
    if current_fw in rtols:
        return rtols[current_fw]
    return DEFAULT_RTOL


def _get_framework_atol(atols: dict, current_fw: str):
    if current_fw in atols:
        return atols[current_fw]
    return DEFAULT_ATOL


def _get_nested_np_arrays(nest):
    """
    Search for a NumPy arrays in a nest.

    Parameters
    ----------
    nest
        nest to search in.

    Returns
    -------
         Items found, indices, and total number of arrays found
    """
    indices = ivy.nested_argwhere(nest, lambda x: isinstance(x, np.ndarray))

    ret = ivy.multi_index_nest(nest, indices)
    return ret, indices, len(ret)


def create_args_kwargs(
    *,
    backend: str,
    args_np,
    arg_np_vals,
    args_idxs,
    kwargs_np,
    kwarg_np_vals,
    kwargs_idxs,
    input_dtypes,
    test_flags: Union[pf.FunctionTestFlags, pf.MethodTestFlags],
    on_device,
):
    """
    Create arguments and keyword-arguments for the function to test.

    Parameters
    ----------
    args_np
        A dictionary of arguments in Numpy.
    kwargs_np
        A dictionary of keyword-arguments in Numpy.
    input_dtypes
        data-types of the input arguments and keyword-arguments.

    Returns
    -------
    Backend specific arguments, keyword-arguments
    """
    # create args
    with BackendHandler.update_backend(backend) as ivy_backend:
        args = ivy_backend.copy_nest(args_np, to_mutable=False)
        ivy_backend.set_nest_at_indices(
            args,
            args_idxs,
            test_flags.apply_flags(
                arg_np_vals,
                input_dtypes,
                0,
                backend=backend,
                on_device=on_device,
            ),
        )

        # create kwargs
        kwargs = ivy_backend.copy_nest(kwargs_np, to_mutable=False)
        ivy_backend.set_nest_at_indices(
            kwargs,
            kwargs_idxs,
            test_flags.apply_flags(
                kwarg_np_vals,
                input_dtypes,
                len(arg_np_vals),
                backend=backend,
                on_device=on_device,
            ),
        )
    return args, kwargs


def convtrue(argument):
    """Convert NativeClass in argument to true framework counter part."""
    if isinstance(argument, NativeClass):
        return argument._native_class
    return argument


def wrap_frontend_function_args(argument):
    """Wrap frontend function arguments to return native arrays."""
    # TODO pass as an argument and do not rely on global state
    with BackendHandler.update_backend(t_globals.CURRENT_FRONTEND_STR) as ivy_frontend:
        if ivy_frontend.nested_any(
            argument,
            lambda x: hasattr(x, "__module__")
            and x.__module__.startswith("ivy.functional.frontends"),
        ):
            return ivy_frontend.output_to_native_arrays(
                ivy_frontend.frontend_outputs_to_ivy_arrays(argument)
            )
    if ivy_frontend.nested_any(argument, lambda x: isinstance(x, ivy_frontend.Shape)):
        return argument.shape
    return argument


def kwargs_to_args_n_kwargs(*, num_positional_args, kwargs):
    """
    Split the kwargs into args and kwargs.

    The first num_positional_args ported to args.
    """
    args = [v for v in list(kwargs.values())[:num_positional_args]]
    kwargs = {k: kwargs[k] for k in list(kwargs.keys())[num_positional_args:]}
    return args, kwargs


def flatten(*, backend: str, ret):
    """Return a flattened numpy version of the arrays in ret."""
    if not isinstance(ret, tuple):
        ret = (ret,)
    with BackendHandler.update_backend(backend) as ivy_backend:
        ret_idxs = ivy_backend.nested_argwhere(ret, ivy_backend.is_ivy_array)
        # no ivy array in the returned values, which means it returned scalar
        if len(ret_idxs) == 0:
            ret_idxs = ivy_backend.nested_argwhere(ret, ivy_backend.isscalar)
            ret_flat = ivy_backend.multi_index_nest(ret, ret_idxs)
            ret_flat = [
                ivy_backend.asarray(
                    x, dtype=ivy_backend.Dtype(str(np.asarray(x).dtype))
                )
                for x in ret_flat
            ]
        else:
            ret_flat = ivy_backend.multi_index_nest(ret, ret_idxs)
    return ret_flat


def flatten_frontend(*, ret, backend: str, frontend_array_fn=None):
    """Return a flattened version of the frontend arrays in ret."""
    if not isinstance(ret, tuple):
        ret = (ret,)

    with BackendHandler.update_backend(backend) as ivy_backend:
        ret_idxs = ivy_backend.nested_argwhere(ret, _is_frontend_array)

        # handle scalars
        if len(ret_idxs) == 0:
            ret_idxs = ivy_backend.nested_argwhere(ret, ivy_backend.isscalar)
            ret_flat = ivy_backend.multi_index_nest(ret, ret_idxs)
            ret_flat = [
                frontend_array_fn(x, dtype=ivy_backend.Dtype(str(np.asarray(x).dtype)))
                for x in ret_flat
            ]

        else:
            ret_flat = ivy_backend.multi_index_nest(ret, ret_idxs)
    return ret_flat


def flatten_and_to_np(*, backend: str, ret):
    # flatten the return
    ret_flat = flatten(backend=backend, ret=ret)
    with BackendHandler.update_backend(backend) as ivy_backend:
        ret = [ivy_backend.to_numpy(x) for x in ret_flat]
    return ret


def flatten_frontend_to_np(*, backend: str, ret, frontend_array_fn=None):
    # flatten the return

    ret_flat = flatten_frontend(
        ret=ret, backend=backend, frontend_array_fn=frontend_array_fn
    )

    with BackendHandler.update_backend(backend) as ivy_backend:
        return [ivy_backend.to_numpy(x.ivy_array) for x in ret_flat]


def get_ret_and_flattened_np_array(
    backend_to_test: str, fn, *args, test_trace=False, precision_mode=False, **kwargs
):
    """
    Run func with args and kwargs.

    Return the result along with its flattened version.
    """
    fn = traced_if_required(
        backend_to_test, fn, test_trace=test_trace, args=args, kwargs=kwargs
    )
    with BackendHandler.update_backend(backend_to_test) as ivy_backend:
        with ivy_backend.PreciseMode(precision_mode):
            ret = fn(*args, **kwargs)

        def map_fn(x):
            if _is_frontend_array(x):
                return x.ivy_array
            elif ivy_backend.is_native_array(x) or isinstance(x, np.ndarray):
                return ivy_backend.to_ivy(x)
            return x

        ret = ivy_backend.nested_map(map_fn, ret, include_derived={"tuple": True})
        return ret, flatten_and_to_np(backend=backend_to_test, ret=ret)


def get_frontend_ret(
    backend,
    frontend_fn,
    *args,
    frontend_array_function=None,
    precision_mode=False,
    test_trace: bool = False,
    **kwargs,
):
    frontend_fn = traced_if_required(
        backend, frontend_fn, test_trace=test_trace, args=args, kwargs=kwargs
    )
    with BackendHandler.update_backend(backend) as ivy_backend:
        if test_trace:
            args, kwargs = ivy_backend.nested_map(
                _frontend_array_to_ivy, (args, kwargs), include_derived={"tuple": True}
            )
        with ivy_backend.PreciseMode(precision_mode):
            ret = frontend_fn(*args, **kwargs)
        if test_trace:
            assert frontend_array_function is not None
            ret = ivy_backend.nested_map(
                arrays_to_frontend(backend, frontend_array_function),
                ret,
                include_derived={"tuple": True},
            )
    return ret


def _get_transpiled_data_if_required(
    frontend_fn,
    frontend_fw_fn,
    frontend,
    backend,
    fn_name,
    generate_frontend_arrays,
    args_for_test,
    kwargs_for_test,
    frontend_fw_args,
    frontend_fw_kwargs,
):
    iterations = 1
    # for backend transpilation
    with BackendHandler.update_backend(backend) as ivy_backend:
        if generate_frontend_arrays:
            args_for_test, kwargs_for_test = ivy.nested_map(
                _frontend_array_to_ivy,
                (args_for_test, kwargs_for_test),
                include_derived={"tuple": True},
            )
        else:
            args_for_test, kwargs_for_test = ivy_backend.args_to_ivy(
                *args_for_test, **kwargs_for_test
            )
    traced_fn = traced_if_required(
        backend,
        frontend_fn,
        test_trace=True,
        args=args_for_test,
        kwargs=kwargs_for_test,
    )
    # running inference to get runtime
    frontend_timings = []
    frontend_fw_timings = []
    for i in range(0, iterations):
        # timing the traced_fn
        start = time.time()
        traced_fn(*args_for_test, **kwargs_for_test)
        end = time.time()
        frontend_timings.append(end - start)

        # timing the frontend_fw_fn
        start = time.time()
        frontend_fw_fn(*frontend_fw_args, **frontend_fw_kwargs)
        end = time.time()
        frontend_fw_timings.append(end - start)

    # compile to get ivy nodes
    with BackendHandler.update_backend(backend) as ivy_backend:
        traced_fn_to_ivy = ivy_backend.trace_graph(
            frontend_fn, to="ivy", args=args_for_test, kwargs=kwargs_for_test
        )
    frontend_time = np.mean(frontend_timings).item()
    frontend_fw_time = np.mean(frontend_fw_timings).item()
    backend_nodes = len(traced_fn._functions)
    ivy_nodes = len(traced_fn_to_ivy._functions)

    data = {
        "frontend": frontend,
        "frontend_func": fn_name,
        "args": str(args_for_test),
        "kwargs": str(kwargs_for_test),
        "time": frontend_time,
        "fw_time": frontend_fw_time,
        "nodes": backend_nodes,
        "ivy_nodes": ivy_nodes,
    }

    # creating json object and creating a file
    _create_transpile_report(data, backend, "report.json")


def args_to_container(array_args):
    array_args_container = ivy.Container({str(k): v for k, v in enumerate(array_args)})
    return array_args_container


def as_lists(*args):
    """Change the elements in args to be of type list."""
    return (a if isinstance(a, list) else [a] for a in args)


def gradient_incompatible_function(*, fn):
    return (
        not ivy.supports_gradients
        and hasattr(fn, "computes_gradients")
        and fn.computes_gradients
    )


def gradient_unsupported_dtypes(*, fn):
    visited = set()
    to_visit = [fn]
    out, res = {}, {}
    while to_visit:
        fn = to_visit.pop()
        if fn in visited:
            continue
        visited.add(fn)
        unsupported_grads = (
            fn.unsupported_gradients if hasattr(fn, "unsupported_gradients") else {}
        )
        for k, v in unsupported_grads.items():
            if k not in out:
                out[k] = []
            out[k].extend(v)
        # skip if it's not a function
        if not (inspect.isfunction(fn) or inspect.ismethod(fn)):
            continue
        fl = _get_function_list(fn)
        res = _get_functions_from_string(fl, __import__(fn.__module__))
        to_visit.extend(res)
    return out


def _is_frontend_array(x):
    return hasattr(x, "ivy_array")


def _frontend_array_to_ivy(x):
    if _is_frontend_array(x):
        return x.ivy_array
    else:
        return x


def args_to_frontend(
    backend: str, *args, frontend_array_fn=None, include_derived=None, **kwargs
):
    with BackendHandler.update_backend(backend) as ivy_backend:
        frontend_args = ivy_backend.nested_map(
            arrays_to_frontend(backend=backend, frontend_array_fn=frontend_array_fn),
            args,
            include_derived,
            shallow=False,
        )
        frontend_kwargs = ivy_backend.nested_map(
            arrays_to_frontend(backend=backend, frontend_array_fn=frontend_array_fn),
            kwargs,
            include_derived,
            shallow=False,
        )
        return frontend_args, frontend_kwargs


def arrays_to_frontend(backend: str, frontend_array_fn):
    with BackendHandler.update_backend(backend) as ivy_backend:

        def _new_fn(x):
            if _is_frontend_array(x):
                return x
            elif ivy_backend.is_array(x):
                if tuple(x.shape) == ():
                    try:
                        ret = frontend_array_fn(
                            x, dtype=ivy_backend.Dtype(str(x.dtype))
                        )
                    except ivy_backend.utils.exceptions.IvyException:
                        ret = frontend_array_fn(x, dtype=ivy_backend.array(x).dtype)
                else:
                    ret = frontend_array_fn(x)
                return ret
            return x

    return _new_fn


def _switch_backend_context(trace: bool):
    if trace:
        BackendHandler._update_context(BackendHandlerMode.SetBackend)
    else:
        (
            BackendHandler._update_context(BackendHandlerMode.WithBackend)
            if BackendHandler._ctx_flag
            else None
        )<|MERGE_RESOLUTION|>--- conflicted
+++ resolved
@@ -848,39 +848,6 @@
                 is_ret_tuple = issubclass(ret.__class__, tuple)
             else:
                 is_ret_tuple = issubclass(ret, tuple)
-<<<<<<< HEAD
-
-            if test_flags.generate_frontend_arrays:
-                if is_ret_tuple:
-                    ret = ivy_backend.nested_map(
-                        lambda _x: (
-                            arrays_to_frontend(
-                                backend=backend_to_test,
-                                frontend_array_fn=create_frontend_array,
-                            )(_x)
-                            if not _is_frontend_array(_x)
-                            else _x
-                        ),
-                        ret,
-                        include_derived=True,
-                    )
-                elif not _is_frontend_array(ret):
-                    ret = arrays_to_frontend(
-                        backend=backend_to_test, frontend_array_fn=create_frontend_array
-                    )(ret)
-            elif is_ret_tuple:
-                ret = ivy_backend.nested_map(
-                    lambda _x: (
-                        _x if ivy_backend.is_array(_x) else ivy_backend.array(_x)
-                    ),
-                    ret,
-                    include_derived=True,
-                )
-            elif not ivy_backend.is_array(ret):
-                ret = ivy_backend.array(ret)
-
-=======
->>>>>>> bcb64696
             out = ret
             # pass return value to out argument
             # check if passed reference is correctly updated
