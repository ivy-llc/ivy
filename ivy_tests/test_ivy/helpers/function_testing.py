# global
# flake8: noqa
import copy
from typing import Union, List
import numpy as np
import types
import importlib
import inspect

try:
    import jsonpickle
except:
    pass


def framework_comparator(frontend):
    if ivy.current_backend_str() != frontend.split("/")[0]:
        return False
    if frontend.split("/")[0] == "jax":
        fw = frontend.split("/")[1] + frontend.split("/")[3]
        backend_fw = (
            importlib.import_module("jax").__version__
            + importlib.import_module("jaxlib").__version__
        )
        return backend_fw == fw
    elif frontend.split("/")[0] == "torch":
        return (
            frontend.split("/")[1]
            == importlib.import_module(frontend.split("/")[1]).__version__.split("+")[0]
        )
    else:
        return (
            frontend.split("/")[0]
            == importlib.import_module(frontend.split("/")[0]).__version__
        )


try:
    import tensorflow as tf
except ImportError:
    tf = types.SimpleNamespace()
    tf.TensorShape = None

# local
import ivy
from ivy_tests.test_ivy.helpers.test_parameter_flags import FunctionTestFlags
import ivy_tests.test_ivy.helpers.test_parameter_flags as pf
from ivy_tests.test_ivy.helpers.available_frameworks import (
    available_frameworks as available_frameworkss,
)
from ivy.functional.ivy.gradients import _variable
from ivy.functional.ivy.data_type import _get_function_list, _get_functions_from_string
from ivy_tests.test_ivy.test_frontends import NativeClass
from ivy_tests.test_ivy.helpers.structs import FrontendMethodData
from ivy.functional.frontends.torch.tensor import Tensor as torch_tensor
from ivy.functional.frontends.tensorflow.tensor import EagerTensor as tf_tensor
from ivy.functional.frontends.jax.devicearray import DeviceArray
from ivy.functional.frontends.numpy.ndarray.ndarray import ndarray
from .assertions import (
    value_test,
    check_unsupported_dtype,
)

available_frameworks = available_frameworkss()


def make_json_pickable(s):
    s = s.replace("builtins.bfloat16", "ivy.bfloat16")
    s = s.replace("jax._src.device_array.reconstruct_device_array", "jax.numpy.array")
    return s


def empty_func(*args, **kwargs):
    return None


try:
    from ivy.functional.backends.jax.general import (
        is_native_array as is_jax_native_array,
    )
except ImportError:
    is_jax_native_array = empty_func

try:
    from ivy.functional.backends.numpy.general import (
        is_native_array as is_numpy_native_array,
    )
except ImportError:
    is_numpy_native_array = empty_func

try:
    from ivy.functional.backends.tensorflow.general import (
        is_native_array as is_tensorflow_native_array,
    )
except ImportError:
    is_tensorflow_native_array = empty_func

try:
    from ivy.functional.backends.torch.general import (
        is_native_array as is_torch_native_array,
    )
except ImportError:
    is_torch_native_array = empty_func


# Function testing


def test_function(
    *,
    input_dtypes: Union[ivy.Dtype, List[ivy.Dtype]],
    test_flags: FunctionTestFlags,
    fw: str,
    fn_name: str,
    rtol_: float = None,
    atol_: float = 1e-06,
    test_values: bool = True,
    xs_grad_idxs=None,
    ret_grad_idxs=None,
    ground_truth_backend: str,
    on_device: str = "cpu",
    return_flat_np_arrays: bool = False,
    **all_as_kwargs_np,
):
    """Tests a function that consumes (or returns) arrays for the current backend
    by comparing the result with numpy.

    Parameters
    ----------
    input_dtypes
        data types of the input arguments in order.
    test_flags
        FunctionTestFlags object that stores all testing flags, including:
        num_positional_args, with_out, instance_method, as_variable,
        native_arrays, container, gradient
    fw
        current backend (framework).
    fn_name
        name of the function to test.
    rtol_
        relative tolerance value.
    atol_
        absolute tolerance value.
    test_values
        if True, test for the correctness of the resulting values.
    xs_grad_idxs
        Indices of the input arrays to compute gradients with respect to. If None,
        gradients are returned with respect to all input arrays. (Default value = None)
    ret_grad_idxs
        Indices of the returned arrays for which to return computed gradients. If None,
        gradients are returned for all returned arrays. (Default value = None)
    ground_truth_backend
        Ground Truth Backend to compare the result-values.
    on_device
        The device on which to create arrays
    return_flat_np_arrays
        If test_values is False, this flag dictates whether the original returns are
        returned, or whether the flattened numpy arrays are returned.
    all_as_kwargs_np
        input arguments to the function as keyword arguments.

    Returns
    -------
    ret
        optional, return value from the function
    ret_gt
        optional, return value from the Ground Truth function

    Examples
    --------
    >>> input_dtypes = 'float64'
    >>> as_variable_flags = False
    >>> with_out = False
    >>> num_positional_args = 0
    >>> native_array_flags = False
    >>> container_flags = False
    >>> instance_method = False
    >>> test_flags = FunctionTestFlags(num_positional_args, with_out,
        instance_method,
        as_variable,
        native_arrays,
        container_flags,
        none)
    >>> fw = "torch"
    >>> fn_name = "abs"
    >>> x = np.array([-1])
    >>> test_function(input_dtypes, test_flags, fw, fn_name, x=x)

    >>> input_dtypes = ['float64', 'float32']
    >>> as_variable_flags = [False, True]
    >>> with_out = False
    >>> num_positional_args = 1
    >>> native_array_flags = [True, False]
    >>> container_flags = [False, False]
    >>> instance_method = False
    >>> test_flags = FunctionTestFlags(num_positional_args, with_out,
        instance_method,
        as_variable,
        native_arrays,
        container_flags,
        none)
    >>> fw = "numpy"
    >>> fn_name = "add"
    >>> x1 = np.array([1, 3, 4])
    >>> x2 = np.array([-3, 15, 24])
    >>> test_function(input_dtypes, test_flags, fw, fn_name, x1=x1, x2=x2)
    """
    # split the arguments into their positional and keyword components
    args_np, kwargs_np = kwargs_to_args_n_kwargs(
        num_positional_args=test_flags.num_positional_args, kwargs=all_as_kwargs_np
    )

    # extract all arrays from the arguments and keyword arguments
    arg_np_vals, args_idxs, c_arg_vals = _get_nested_np_arrays(args_np)
    kwarg_np_vals, kwargs_idxs, c_kwarg_vals = _get_nested_np_arrays(kwargs_np)

    # TODO temporary, access them directly
    native_array_flags = test_flags.native_arrays
    as_variable_flags = test_flags.as_variable
    container_flags = test_flags.container

    # make all lists equal in length
    num_arrays = c_arg_vals + c_kwarg_vals
    if len(input_dtypes) < num_arrays:
        input_dtypes = [input_dtypes[0] for _ in range(num_arrays)]
    if len(as_variable_flags) < num_arrays:
        as_variable_flags = [as_variable_flags[0] for _ in range(num_arrays)]
    if len(native_array_flags) < num_arrays:
        native_array_flags = [native_array_flags[0] for _ in range(num_arrays)]
    if len(container_flags) < num_arrays:
        container_flags = [container_flags[0] for _ in range(num_arrays)]

    # update variable flags to be compatible with float dtype and with_out args
    as_variable_flags = [
        v if ivy.is_float_dtype(d) and not test_flags.with_out else False
        for v, d in zip(as_variable_flags, input_dtypes)
    ]

    # update instance_method flag to only be considered if the
    # first term is either an ivy.Array or ivy.Container
    instance_method = test_flags.instance_method and (
        not native_array_flags[0] or container_flags[0]
    )

    fn = getattr(ivy, fn_name)
    if gradient_incompatible_function(fn=fn):
        return

    args, kwargs, num_arg_vals, args_idxs, kwargs_idxs = create_args_kwargs(
        args_np=args_np,
        arg_np_vals=arg_np_vals,
        args_idxs=args_idxs,
        kwargs_np=kwargs_np,
        kwarg_np_vals=kwarg_np_vals,
        kwargs_idxs=kwargs_idxs,
        input_dtypes=input_dtypes,
        as_variable_flags=as_variable_flags,
        native_array_flags=native_array_flags,
        container_flags=container_flags,
    )

    # run either as an instance method or from the API directly
    instance = None
    if instance_method:
        is_instance = [
            (not native_flag) or container_flag
            for native_flag, container_flag in zip(native_array_flags, container_flags)
        ]
        arg_is_instance = is_instance[:num_arg_vals]
        kwarg_is_instance = is_instance[num_arg_vals:]
        if arg_is_instance and max(arg_is_instance):
            i = 0
            for i, a in enumerate(arg_is_instance):
                if a:
                    break
            instance_idx = args_idxs[i]
            instance = ivy.index_nest(args, instance_idx)
            args = ivy.copy_nest(args, to_mutable=False)
            ivy.prune_nest_at_index(args, instance_idx)
        else:
            i = 0
            for i, a in enumerate(kwarg_is_instance):
                if a:
                    break
            instance_idx = kwargs_idxs[i]
            instance = ivy.index_nest(kwargs, instance_idx)
            kwargs = ivy.copy_nest(kwargs, to_mutable=False)
            ivy.prune_nest_at_index(kwargs, instance_idx)
        ret, ret_np_flat = get_ret_and_flattened_np_array(
            instance.__getattribute__(fn_name), *args, **kwargs
        )
    else:
        ret, ret_np_flat = get_ret_and_flattened_np_array(
            ivy.__dict__[fn_name], *args, **kwargs
        )
    # assert idx of return if the idx of the out array provided
    if test_flags.with_out:
        test_ret = (
            ret[getattr(ivy.__dict__[fn_name], "out_index")]
            if hasattr(ivy.__dict__[fn_name], "out_index")
            else ret
        )
        out = ivy.nested_map(
            test_ret, ivy.zeros_like, to_mutable=True, include_derived=True
        )
        if instance_method:
            ret, ret_np_flat = get_ret_and_flattened_np_array(
                instance.__getattribute__(fn_name), *args, **kwargs, out=out
            )
        else:
            ret, ret_np_flat = get_ret_and_flattened_np_array(
                ivy.__dict__[fn_name], *args, **kwargs, out=out
            )
        test_ret = (
            ret[getattr(ivy.__dict__[fn_name], "out_index")]
            if hasattr(ivy.__dict__[fn_name], "out_index")
            else ret
        )
        assert not ivy.nested_any(
            ivy.nested_multi_map(lambda x, _: x[0] is x[1], [test_ret, out]),
            lambda x: not x,
        )
        if not max(container_flags) and ivy.native_inplace_support:
            # these backends do not always support native inplace updates
            assert not ivy.nested_any(
                ivy.nested_multi_map(
                    lambda x, _: x[0].data is x[1].data, [test_ret, out]
                ),
                lambda x: not x,
            )
    # compute the return with a Ground Truth backend
    ivy.set_backend(ground_truth_backend)
    try:
        fn = getattr(ivy, fn_name)
        args, kwargs, _, _, _ = create_args_kwargs(
            args_np=args_np,
            arg_np_vals=arg_np_vals,
            args_idxs=args_idxs,
            kwargs_np=kwargs_np,
            kwargs_idxs=kwargs_idxs,
            kwarg_np_vals=kwarg_np_vals,
            input_dtypes=input_dtypes,
            as_variable_flags=as_variable_flags,
            native_array_flags=native_array_flags,
            container_flags=container_flags,
        )
        ret_from_gt, ret_np_from_gt_flat = get_ret_and_flattened_np_array(
            ivy.__dict__[fn_name], *args, **kwargs
        )
        if test_flags.with_out:
            test_ret_from_gt = (
                ret_from_gt[getattr(ivy.__dict__[fn_name], "out_index")]
                if hasattr(ivy.__dict__[fn_name], "out_index")
                else ret_from_gt
            )
            out_from_gt = ivy.nested_map(
                test_ret_from_gt, ivy.zeros_like, to_mutable=True, include_derived=True
            )
            ret_from_gt, ret_np_from_gt_flat = get_ret_and_flattened_np_array(
                ivy.__dict__[fn_name], *args, **kwargs, out=out_from_gt
            )
    except Exception as e:
        ivy.unset_backend()
        raise e
    fw_list = gradient_unsupported_dtypes(fn=ivy.__dict__[fn_name])
    ivy.unset_backend()
    # gradient test
    fw = ivy.current_backend_str()
    if (
        test_flags.test_gradients
        and not fw == "numpy"
        and not instance_method
        and "bool" not in input_dtypes
        and not any(ivy.is_complex_dtype(d) for d in input_dtypes)
    ):
        if fw in fw_list:
            if ivy.nested_argwhere(
                all_as_kwargs_np,
                lambda x: x.dtype in fw_list[fw] if isinstance(x, np.ndarray) else None,
            ):
                pass
            else:
                gradient_test(
                    fn=fn_name,
                    all_as_kwargs_np=all_as_kwargs_np,
                    args_np=args_np,
                    kwargs_np=kwargs_np,
                    input_dtypes=input_dtypes,
                    as_variable_flags=as_variable_flags,
                    native_array_flags=native_array_flags,
                    container_flags=container_flags,
                    rtol_=rtol_,
                    atol_=atol_,
                    xs_grad_idxs=xs_grad_idxs,
                    ret_grad_idxs=ret_grad_idxs,
                    ground_truth_backend=ground_truth_backend,
                )

        else:
            gradient_test(
                fn=fn_name,
                all_as_kwargs_np=all_as_kwargs_np,
                args_np=args_np,
                kwargs_np=kwargs_np,
                input_dtypes=input_dtypes,
                as_variable_flags=as_variable_flags,
                native_array_flags=native_array_flags,
                container_flags=container_flags,
                rtol_=rtol_,
                atol_=atol_,
                xs_grad_idxs=xs_grad_idxs,
                ret_grad_idxs=ret_grad_idxs,
                ground_truth_backend=ground_truth_backend,
            )

    # assuming value test will be handled manually in the test function
    if not test_values:
        if return_flat_np_arrays:
            return ret_np_flat, ret_np_from_gt_flat
        return ret, ret_from_gt

    if isinstance(rtol_, dict):
        rtol_ = _get_framework_rtol(rtol_, fw)
    if isinstance(atol_, dict):
        atol_ = _get_framework_atol(atol_, fw)

    # value test
    value_test(
        ret_np_flat=ret_np_flat,
        ret_np_from_gt_flat=ret_np_from_gt_flat,
        rtol=rtol_,
        atol=atol_,
        ground_truth_backend=ground_truth_backend,
    )


def test_frontend_function(
    *,
    input_dtypes: Union[ivy.Dtype, List[ivy.Dtype]],
    test_flags: pf.frontend_function_flags,
    on_device="cpu",
    frontend: str,
    fn_tree: str,
    rtol: float = None,
    atol: float = 1e-06,
    test_values: bool = True,
    **all_as_kwargs_np,
):
    """Tests a frontend function for the current backend by comparing the result with
    the function in the associated framework.

    Parameters
    ----------
    input_dtypes
        data types of the input arguments in order.
    all_aliases
        a list of strings containing all aliases for that function
        in the current frontend with their full namespaces.
    frontend
        current frontend (framework).
    fn_tree
        Path to function in frontend framework namespace.
    rtol
        relative tolerance value.
    atol
        absolute tolerance value.
    test_values
        if True, test for the correctness of the resulting values.
    all_as_kwargs_np
        input arguments to the function as keyword arguments.

    Returns
    -------
    ret
        optional, return value from the function
    ret_np
        optional, return value from the Numpy function
    """
    assert (
        not test_flags.with_out or not test_flags.inplace
    ), "only one of with_out or with_inplace can be set as True"

    # split the arguments into their positional and keyword components
    args_np, kwargs_np = kwargs_to_args_n_kwargs(
        num_positional_args=test_flags.num_positional_args, kwargs=all_as_kwargs_np
    )

    # extract all arrays from the arguments and keyword arguments
    arg_np_vals, args_idxs, c_arg_vals = _get_nested_np_arrays(args_np)
    kwarg_np_vals, kwargs_idxs, c_kwarg_vals = _get_nested_np_arrays(kwargs_np)

    # TODO
    as_variable_flags = test_flags.as_variable
    native_array_flags = test_flags.native_arrays

    # make all lists equal in length
    num_arrays = c_arg_vals + c_kwarg_vals
    if len(input_dtypes) < num_arrays:
        input_dtypes = [input_dtypes[0] for _ in range(num_arrays)]
    if len(as_variable_flags) < num_arrays:
        as_variable_flags = [as_variable_flags[0] for _ in range(num_arrays)]
    if len(native_array_flags) < num_arrays:
        native_array_flags = [native_array_flags[0] for _ in range(num_arrays)]

    # update var flags to be compatible with float dtype and with_out args
    as_variable_flags = [
        v if ivy.is_float_dtype(d) and not test_flags.with_out else False
        for v, d in zip(as_variable_flags, input_dtypes)
    ]

    # frontend function
    # parse function name and frontend submodules (jax.lax, jax.numpy etc.)
    if isinstance(frontend, list):
        frontend, frontend_proc = frontend
    split_index = fn_tree.rfind(".")
    frontend_submods, fn_name = fn_tree[:split_index], fn_tree[split_index + 1 :]
    function_module = importlib.import_module(frontend_submods)
    frontend_fn = getattr(function_module, fn_name)

    args, kwargs, _, _, _ = create_args_kwargs(
        args_np=args_np,
        arg_np_vals=arg_np_vals,
        args_idxs=args_idxs,
        kwargs_np=kwargs_np,
        kwarg_np_vals=kwarg_np_vals,
        kwargs_idxs=kwargs_idxs,
        input_dtypes=input_dtypes,
        as_variable_flags=as_variable_flags,
        native_array_flags=native_array_flags,
    )
    args_ivy, kwargs_ivy = ivy.args_to_ivy(*args, **kwargs)

    # check and replace NativeClass object in arguments with ivy counterparts
    from ivy_tests.test_ivy.test_frontends.test_numpy import convnumpy

    convs = {"numpy": convnumpy}

    if "torch" in available_frameworks:
        from ivy_tests.test_ivy.test_frontends.test_torch import convtorch

        convs["torch"] = convtorch

    if "tensorflow" in available_frameworks:
        from ivy_tests.test_ivy.test_frontends.test_tensorflow import convtensor

        convs["tensorflow"] = convtensor

    if "jax" in available_frameworks:
        from ivy_tests.test_ivy.test_frontends.test_jax import convjax

        convs["jax"] = convjax

    if frontend.split("/")[0] in convs:
        conv = convs[frontend.split("/")[0]]
        args = ivy.nested_map(args, fn=conv, include_derived=True)
        kwargs = ivy.nested_map(kwargs, fn=conv, include_derived=True)

    # Make copy for arguments for functions that might use
    # inplace update by default
    copy_kwargs = copy.deepcopy(kwargs)
    copy_args = copy.deepcopy(args)
    # strip the decorator to get an Ivy array
    # ToDo, fix testing for jax frontend for x32
    if frontend.split("/")[0] == "jax":
        importlib.import_module("ivy.functional.frontends.jax").config.update(
            "jax_enable_x64", True
        )
    ret = get_frontend_ret(frontend_fn, *args_ivy, **kwargs_ivy)
    if test_flags.with_out:
        if not inspect.isclass(ret):
            is_ret_tuple = issubclass(ret.__class__, tuple)
        else:
            is_ret_tuple = issubclass(ret, tuple)
        if is_ret_tuple:
            ret = ivy.nested_map(
                ret,
                lambda _x: ivy.array(_x) if not ivy.is_array(_x) else _x,
                include_derived=True,
            )
        elif not ivy.is_array(ret):
            ret = ivy.array(ret)
        out = ret
        # pass return value to out argument
        # check if passed reference is correctly updated
        kwargs["out"] = out
        if is_ret_tuple:
            flatten_ret = flatten(ret=ret)
            flatten_out = flatten(ret=out)
            for ret_array, out_array in zip(flatten_ret, flatten_out):
                if ivy.native_inplace_support:
                    assert ret_array.data is out_array.data
                assert ret_array is out_array
        else:
            if ivy.native_inplace_support:
                assert ret.data is out.data
            assert ret is out
    elif test_flags.inplace:
        assert not isinstance(ret, tuple)
        assert ivy.is_array(ret)
        if "inplace" in list(inspect.signature(frontend_fn).parameters.keys()):
            # the function provides optional inplace update
            # set inplace update to be True and check
            # if returned reference is inputted reference
            # and if inputted reference's content is correctly updated
            copy_kwargs["inplace"] = True
            first_array = ivy.func_wrapper._get_first_array(*copy_args, **copy_kwargs)
            ret_ = get_frontend_ret(frontend_fn, *copy_args, **copy_kwargs)
            assert first_array is ret_
        else:
            # the function provides inplace update by default
            # check if returned reference is inputted reference
            first_array = ivy.func_wrapper._get_first_array(*args, **kwargs)
            ret_ = get_frontend_ret(frontend_fn, *args, **kwargs)
            assert first_array is ret_
            args, kwargs = copy_args, copy_kwargs

    # create NumPy args
    args_np = ivy.nested_map(
        args_ivy,
        lambda x: ivy.to_numpy(x._data) if isinstance(x, ivy.Array) else x,
        shallow=False,
    )
    kwargs_np = ivy.nested_map(
        kwargs_ivy,
        lambda x: ivy.to_numpy(x._data) if isinstance(x, ivy.Array) else x,
        shallow=False,
    )

    if "/" in frontend:
        # multiversion zone, changes made in non-multiversion zone should
        # be applied here too

        if not framework_comparator(frontend):
            try:

                # compute the return via the frontend framework
                module_name = fn_tree[25 : fn_tree.rfind(".")]

                pickle_dict = {"a": args_np, "b": kwargs_np}
                process = frontend_proc
                z = make_json_pickable(jsonpickle.dumps(pickle_dict))
                try:
                    process.stdin.write(z + "\n")
                    process.stdin.write(module_name + "\n")
                    process.stdin.write(fn_name + "\n")
                    process.stdin.flush()
                except Exception as e:
                    print(
                        "Something bad happened to the subprocess, here are the logs:\n\n"
                    )
                    print(process.stdout.readlines())
                    raise e
                frontend_ret = process.stdout.readline()
                if frontend_ret:
                    frontend_ret = jsonpickle.loads(make_json_pickable(frontend_ret))
                else:
                    print(process.stderr.readlines())
                    raise Exception
                if ivy.isscalar(frontend_ret):
                    frontend_ret_np_flat = [np.asarray(frontend_ret)]
                else:
                    frontend_ret = ivy.to_ivy(frontend_ret)
                    # tuplify the frontend return
                    if not isinstance(frontend_ret, tuple):
                        frontend_ret = (frontend_ret,)
                    frontend_ret_idxs = ivy.nested_argwhere(
                        frontend_ret,
                        lambda x: isinstance(x, np.ndarray) or isinstance(x, ivy.Array),
                    )
                    frontend_ret_flat = ivy.multi_index_nest(
                        frontend_ret, frontend_ret_idxs
                    )
                    frontend_ret_np_flat = [ivy.to_numpy(x) for x in frontend_ret_flat]

            except Exception as e:
                ivy.unset_backend()
                raise e
        else:

            # temporarily set frontend framework as backend
            ivy.set_backend(frontend.split("/")[0])
            try:
                # create frontend framework args
                args_frontend = ivy.nested_map(
                    args_np,
                    lambda x: ivy.native_array(x)
                    if isinstance(x, np.ndarray)
                    else ivy.as_native_dtype(x)
                    if isinstance(x, ivy.Dtype)
                    else x,
                    shallow=False,
                )
                kwargs_frontend = ivy.nested_map(
                    kwargs_np,
                    lambda x: ivy.native_array(x) if isinstance(x, np.ndarray) else x,
                    shallow=False,
                )

                # change ivy dtypes to native dtypes
                if "dtype" in kwargs_frontend:
                    kwargs_frontend["dtype"] = ivy.as_native_dtype(
                        kwargs_frontend["dtype"]
                    )

                # change ivy device to native devices
                if "device" in kwargs_frontend:
                    kwargs_frontend["device"] = ivy.as_native_dev(
                        kwargs_frontend["device"]
                    )

                # check and replace the NativeClass objects in arguments
                # with true counterparts
                args_frontend = ivy.nested_map(
                    args_frontend, fn=convtrue, include_derived=True, max_depth=10
                )
                kwargs_frontend = ivy.nested_map(
                    kwargs_frontend, fn=convtrue, include_derived=True, max_depth=10
                )

                # compute the return via the frontend framework
                module_name = fn_tree[25 : fn_tree.rfind(".")]
                frontend_fw = importlib.import_module(module_name)
                frontend_ret = frontend_fw.__dict__[fn_name](
                    *args_frontend, **kwargs_frontend
                )

                if ivy.isscalar(frontend_ret):
                    frontend_ret_np_flat = [np.asarray(frontend_ret)]
                else:
                    # tuplify the frontend return
                    if not isinstance(frontend_ret, tuple):
                        frontend_ret = (frontend_ret,)
                    frontend_ret_idxs = ivy.nested_argwhere(
                        frontend_ret, ivy.is_native_array
                    )

                    frontend_ret_flat = ivy.multi_index_nest(
                        frontend_ret, frontend_ret_idxs
                    )
                    frontend_ret_np_flat = [ivy.to_numpy(x) for x in frontend_ret_flat]
                # unset frontend framework from backend
                ivy.unset_backend()
            except Exception as e:
                ivy.unset_backend()
                raise e

    else:

        # non-multiversion zone, changes made here should be
        # applied to multiversion zone too

        # temporarily set frontend framework as backend
        ivy.set_backend(frontend.split("/")[0])
        try:
            # create frontend framework args
            args_frontend = ivy.nested_map(
                args_np,
                lambda x: ivy.native_array(x)
                if isinstance(x, np.ndarray)
                else ivy.as_native_dtype(x)
                if isinstance(x, ivy.Dtype)
                else x,
                shallow=False,
            )
            kwargs_frontend = ivy.nested_map(
                kwargs_np,
                lambda x: ivy.native_array(x) if isinstance(x, np.ndarray) else x,
                shallow=False,
            )

            # change ivy dtypes to native dtypes
            if "dtype" in kwargs_frontend:
                kwargs_frontend["dtype"] = ivy.as_native_dtype(kwargs_frontend["dtype"])

            # change ivy device to native devices
            if "device" in kwargs_frontend:
                kwargs_frontend["device"] = ivy.as_native_dev(kwargs_frontend["device"])

            # check and replace the NativeClass objects in arguments
            # with true counterparts
            args_frontend = ivy.nested_map(
                args_frontend, fn=convtrue, include_derived=True, max_depth=10
            )
            kwargs_frontend = ivy.nested_map(
                kwargs_frontend, fn=convtrue, include_derived=True, max_depth=10
            )

            # compute the return via the frontend framework
            module_name = fn_tree[25 : fn_tree.rfind(".")]
            frontend_fw = importlib.import_module(module_name)
            frontend_ret = frontend_fw.__dict__[fn_name](
                *args_frontend, **kwargs_frontend
            )

            if ivy.isscalar(frontend_ret):
                frontend_ret_np_flat = [np.asarray(frontend_ret)]
            else:
                # tuplify the frontend return
                if not isinstance(frontend_ret, tuple):
                    frontend_ret = (frontend_ret,)
                frontend_ret_idxs = ivy.nested_argwhere(
                    frontend_ret, ivy.is_native_array
                )
                frontend_ret_flat = ivy.multi_index_nest(
                    frontend_ret, frontend_ret_idxs
                )
                frontend_ret_np_flat = [ivy.to_numpy(x) for x in frontend_ret_flat]
            # unset frontend framework from backend
            ivy.unset_backend()
        except Exception as e:
            ivy.unset_backend()
            raise e

    ret_np_flat = flatten_and_to_np(ret=ret)

    # assuming value test will be handled manually in the test function
    if not test_values:
        return ret, frontend_ret

    if isinstance(rtol, dict):
        rtol = _get_framework_rtol(rtol, ivy.backend)
    if isinstance(atol, dict):
        atol = _get_framework_atol(atol, ivy.backend)

    value_test(
        ret_np_flat=ret_np_flat,
        ret_np_from_gt_flat=frontend_ret_np_flat,
        rtol=rtol,
        atol=atol,
        ground_truth_backend=frontend,
    )


# Method testing


def gradient_test(
    *,
    fn,
    all_as_kwargs_np,
    args_np,
    kwargs_np,
    input_dtypes,
    as_variable_flags,
    native_array_flags,
    container_flags,
    rtol_: float = None,
    atol_: float = 1e-06,
    xs_grad_idxs=None,
    ret_grad_idxs=None,
    ground_truth_backend: str,
):
    def grad_fn(all_args):
        args, kwargs, i = all_args
        ret = (
            ivy.__dict__[fn](*args, **kwargs)
            if isinstance(fn, str)
            else fn[i](*args, **kwargs)
        )
        return ivy.nested_map(ret, ivy.mean, include_derived=True)

    # extract all arrays from the arguments and keyword arguments
    arg_np_vals, args_idxs, c_arg_vals = _get_nested_np_arrays(args_np)
    kwarg_np_vals, kwargs_idxs, c_kwarg_vals = _get_nested_np_arrays(kwargs_np)

    args, kwargs, _, args_idxs, kwargs_idxs = create_args_kwargs(
        args_np=args_np,
        arg_np_vals=arg_np_vals,
        args_idxs=args_idxs,
        kwargs_np=kwargs_np,
        kwarg_np_vals=kwarg_np_vals,
        kwargs_idxs=kwargs_idxs,
        input_dtypes=input_dtypes,
        as_variable_flags=as_variable_flags,
        native_array_flags=native_array_flags,
        container_flags=container_flags,
    )
    _, grads = ivy.execute_with_gradients(
        grad_fn,
        [args, kwargs, 0],
        xs_grad_idxs=xs_grad_idxs,
        ret_grad_idxs=ret_grad_idxs,
    )
    grads_np_flat = flatten_and_to_np(ret=grads)

    # compute the return with a Ground Truth backend
    ivy.set_backend(ground_truth_backend)
    test_unsupported = check_unsupported_dtype(
        fn=ivy.__dict__[fn] if isinstance(fn, str) else fn[1],
        input_dtypes=input_dtypes,
        all_as_kwargs_np=all_as_kwargs_np,
    )
    if test_unsupported:
        return
    args, kwargs, _, args_idxs, kwargs_idxs = create_args_kwargs(
        args_np=args_np,
        arg_np_vals=arg_np_vals,
        args_idxs=args_idxs,
        kwargs_np=kwargs_np,
        kwarg_np_vals=kwarg_np_vals,
        kwargs_idxs=kwargs_idxs,
        input_dtypes=input_dtypes,
        as_variable_flags=as_variable_flags,
        native_array_flags=native_array_flags,
        container_flags=container_flags,
    )
    _, grads_from_gt = ivy.execute_with_gradients(
        grad_fn,
        [args, kwargs, 1],
        xs_grad_idxs=xs_grad_idxs,
        ret_grad_idxs=ret_grad_idxs,
    )
    grads_np_from_gt_flat = flatten_and_to_np(ret=grads_from_gt)
    ivy.unset_backend()

    assert len(grads_np_flat) == len(
        grads_np_from_gt_flat
    ), "result length mismatch: {} ({}) != {} ({})".format(
        grads_np_flat,
        len(grads_np_flat),
        grads_np_from_gt_flat,
        len(grads_np_from_gt_flat),
    )

    for grad_np_flat, grad_np_from_gt_flat in zip(grads_np_flat, grads_np_from_gt_flat):
        value_test(
            ret_np_flat=grad_np_flat,
            ret_np_from_gt_flat=grad_np_from_gt_flat,
            rtol=rtol_,
            atol=atol_,
            ground_truth_backend=ground_truth_backend,
        )


def test_method(
    *,
    init_input_dtypes: List[ivy.Dtype] = None,
    method_input_dtypes: List[ivy.Dtype] = None,
    init_all_as_kwargs_np: dict = None,
    method_all_as_kwargs_np: dict = None,
    init_flags: pf.MethodTestFlags,
    method_flags: pf.MethodTestFlags,
    class_name: str,
    method_name: str = "__call__",
    init_with_v: bool = False,
    method_with_v: bool = False,
    rtol_: float = None,
    atol_: float = 1e-06,
    test_values: Union[bool, str] = True,
    test_gradients: bool = False,
    xs_grad_idxs=None,
    ret_grad_idxs=None,
    ground_truth_backend: str,
    device_: str = "cpu",
    return_flat_np_arrays: bool = False,
):
    """Tests a class-method that consumes (or returns) arrays for the current backend
    by comparing the result with numpy.

    Parameters
    ----------
    init_input_dtypes
        data types of the input arguments to the constructor in order.
    init_as_variable_flags
        dictates whether the corresponding input argument passed to the constructor
        should be treated as an ivy.Array.
    init_num_positional_args
        number of input arguments that must be passed as positional arguments to the
        constructor.
    init_native_array_flags
        dictates whether the corresponding input argument passed to the constructor
        should be treated as a native array.
    init_all_as_kwargs_np:
        input arguments to the constructor as keyword arguments.
    method_input_dtypes
        data types of the input arguments to the method in order.
    method_as_variable_flags
        dictates whether the corresponding input argument passed to the method should
        be treated as an ivy.Array.
    method_num_positional_args
        number of input arguments that must be passed as positional arguments to the
        method.
    method_native_array_flags
        dictates whether the corresponding input argument passed to the method should
        be treated as a native array.
    method_container_flags
        dictates whether the corresponding input argument passed to the method should
        be treated as an ivy Container.
    method_all_as_kwargs_np:
        input arguments to the method as keyword arguments.
    class_name
        name of the class to test.
    method_name
        name of tthe method to test.
    init_with_v
        if the class being tested is an ivy.Module, then setting this flag as True will
        call the constructor with the variables v passed explicitly.
    method_with_v
        if the class being tested is an ivy.Module, then setting this flag as True will
        call the method with the variables v passed explicitly.
    rtol_
        relative tolerance value.
    atol_
        absolute tolerance value.
    test_values
        can be a bool or a string to indicate whether correctness of values should be
        tested. If the value is `with_v`, shapes are tested but not values.
    test_gradients
        if True, test for the correctness of gradients.
    xs_grad_idxs
        Indices of the input arrays to compute gradients with respect to. If None,
        gradients are returned with respect to all input arrays. (Default value = None)
    ret_grad_idxs
        Indices of the returned arrays for which to return computed gradients. If None,
        gradients are returned for all returned arrays. (Default value = None)
    ground_truth_backend
        Ground Truth Backend to compare the result-values.
    device_
        The device on which to create arrays.
    return_flat_np_arrays
        If test_values is False, this flag dictates whether the original returns are
        returned, or whether the flattened numpy arrays are returned.

    Returns
    -------
    ret
        optional, return value from the function
    ret_gt
        optional, return value from the Ground Truth function
    """
<<<<<<< HEAD
    # split the arguments into their positional and keyword components

    # Constructor arguments #
    (init_input_dtypes, init_as_variable_flags, init_native_array_flags,) = (
        ivy.default(init_input_dtypes, []),
        ivy.default(init_as_variable_flags, []),
        ivy.default(init_native_array_flags, []),
    )
=======
    _assert_dtypes_are_valid(method_input_dtypes)

    init_input_dtypes = ivy.default(init_input_dtypes, [])
>>>>>>> 3ecbd8c0

    # Constructor arguments #
    init_all_as_kwargs_np = ivy.default(init_all_as_kwargs_np, dict())
    # split the arguments into their positional and keyword components
    args_np_constructor, kwargs_np_constructor = kwargs_to_args_n_kwargs(
        num_positional_args=init_flags.num_positional_args,
        kwargs=init_all_as_kwargs_np,
    )

    # extract all arrays from the arguments and keyword arguments
    con_arg_np_vals, con_args_idxs, con_c_arg_vals = _get_nested_np_arrays(
        args_np_constructor
    )
    con_kwarg_np_vals, con_kwargs_idxs, con_c_kwarg_vals = _get_nested_np_arrays(
        kwargs_np_constructor
    )

    # make all lists equal in length
    num_arrays_constructor = con_c_arg_vals + con_c_kwarg_vals
    if len(init_input_dtypes) < num_arrays_constructor:
        init_input_dtypes = [
            init_input_dtypes[0] for _ in range(num_arrays_constructor)
        ]
    if len(init_flags.as_variable) < num_arrays_constructor:
        init_flags.as_variable = [
            init_flags.as_variable[0] for _ in range(num_arrays_constructor)
        ]
    if len(init_flags.native_arrays) < num_arrays_constructor:
        init_flags.native_arrays = [
            init_flags.native_arrays[0] for _ in range(num_arrays_constructor)
        ]

    # update variable flags to be compatible with float dtype
    init_flags.as_variable = [
        v if ivy.is_float_dtype(d) else False
        for v, d in zip(init_flags.as_variable, init_input_dtypes)
    ]

    # Create Args
    args_constructor, kwargs_constructor, _, _, _ = create_args_kwargs(
        args_np=args_np_constructor,
        arg_np_vals=con_arg_np_vals,
        args_idxs=con_args_idxs,
        kwargs_np=kwargs_np_constructor,
        kwarg_np_vals=con_kwarg_np_vals,
        kwargs_idxs=con_kwargs_idxs,
        input_dtypes=init_input_dtypes,
        as_variable_flags=init_flags.as_variable,
        native_array_flags=init_flags.native_arrays,
    )
    # end constructor #

    # method arguments #
    method_input_dtypes = ivy.default(method_input_dtypes, [])
    args_np_method, kwargs_np_method = kwargs_to_args_n_kwargs(
        num_positional_args=method_flags.num_positional_args,
        kwargs=method_all_as_kwargs_np,
    )

    # extract all arrays from the arguments and keyword arguments
    met_arg_np_vals, met_args_idxs, met_c_arg_vals = _get_nested_np_arrays(
        args_np_method
    )
    met_kwarg_np_vals, met_kwargs_idxs, met_c_kwarg_vals = _get_nested_np_arrays(
        kwargs_np_method
    )

    # make all lists equal in length
    num_arrays_method = met_c_arg_vals + met_c_kwarg_vals
    if len(method_input_dtypes) < num_arrays_method:
        method_input_dtypes = [method_input_dtypes[0] for _ in range(num_arrays_method)]
    if len(method_flags.as_variable) < num_arrays_method:
        method_flags.as_variable = [
            method_flags.as_variable[0] for _ in range(num_arrays_method)
        ]
    if len(method_flags.native_arrays) < num_arrays_method:
        method_flags.native_arrays = [
            method_flags.native_arrays[0] for _ in range(num_arrays_method)
        ]
    if len(method_flags.container_flags) < num_arrays_method:
        method_flags.container_flags = [
            method_flags.container_flags[0] for _ in range(num_arrays_method)
        ]

    method_flags.as_variable = [
        v if ivy.is_float_dtype(d) else False
        for v, d in zip(method_flags.as_variable, method_input_dtypes)
    ]

    # Create Args
    args_method, kwargs_method, _, _, _ = create_args_kwargs(
        args_np=args_np_method,
        arg_np_vals=met_arg_np_vals,
        args_idxs=met_args_idxs,
        kwargs_np=kwargs_np_method,
        kwarg_np_vals=met_kwarg_np_vals,
        kwargs_idxs=met_kwargs_idxs,
        input_dtypes=method_input_dtypes,
        as_variable_flags=method_flags.as_variable,
        native_array_flags=method_flags.native_arrays,
        container_flags=method_flags.container_flags,
    )
    # End Method #

    # Run testing
    ins = ivy.__dict__[class_name](*args_constructor, **kwargs_constructor)
    # ToDo : remove this when the handle_method can properly compute unsupported dtypes
    if any(
        dtype in ivy.function_unsupported_dtypes(ins.__getattribute__(method_name))
        for dtype in method_input_dtypes
    ):
        return
    v_np = None
    if isinstance(ins, ivy.Module):
        if init_with_v:
            v = ivy.Container(
                ins._create_variables(device=device_, dtype=method_input_dtypes[0])
            )
            ins = ivy.__dict__[class_name](*args_constructor, **kwargs_constructor, v=v)
        v = ins.__getattribute__("v")
        v_np = v.cont_map(lambda x, kc: ivy.to_numpy(x) if ivy.is_array(x) else x)
        if method_with_v:
            kwargs_method = dict(**kwargs_method, v=v)
    ret, ret_np_flat = get_ret_and_flattened_np_array(
        ins.__getattribute__(method_name), *args_method, **kwargs_method
    )

    # Compute the return with a Ground Truth backend
    ivy.set_backend(ground_truth_backend)
    args_gt_constructor, kwargs_gt_constructor, _, _, _ = create_args_kwargs(
        args_np=args_np_constructor,
        arg_np_vals=con_arg_np_vals,
        args_idxs=con_args_idxs,
        kwargs_np=kwargs_np_constructor,
        kwarg_np_vals=con_kwarg_np_vals,
        kwargs_idxs=con_kwargs_idxs,
        input_dtypes=init_input_dtypes,
        as_variable_flags=init_flags.as_variable,
        native_array_flags=init_flags.native_arrays,
    )
    args_gt_method, kwargs_gt_method, _, _, _ = create_args_kwargs(
        args_np=args_np_method,
        arg_np_vals=met_arg_np_vals,
        args_idxs=met_args_idxs,
        kwargs_np=kwargs_np_method,
        kwarg_np_vals=met_kwarg_np_vals,
        kwargs_idxs=met_kwargs_idxs,
        input_dtypes=method_input_dtypes,
        as_variable_flags=method_flags.as_variable,
        native_array_flags=method_flags.native_arrays,
        container_flags=method_flags.container_flags,
    )
    ins_gt = ivy.__dict__[class_name](*args_gt_constructor, **kwargs_gt_constructor)
    # ToDo : remove this when the handle_method can properly compute unsupported dtypes
    if any(
        dtype in ivy.function_unsupported_dtypes(ins_gt.__getattribute__(method_name))
        for dtype in method_input_dtypes
    ):
        return
    if isinstance(ins_gt, ivy.Module):
        v_gt = v_np.cont_map(
            lambda x, kc: ivy.asarray(x) if isinstance(x, np.ndarray) else x
        )
        kwargs_gt_method = dict(**kwargs_gt_method, v=v_gt)
    ret_from_gt, ret_np_from_gt_flat = get_ret_and_flattened_np_array(
        ins_gt.__getattribute__(method_name), *args_gt_method, **kwargs_gt_method
    )
    fw_list = gradient_unsupported_dtypes(fn=ins.__getattribute__(method_name))
    fw_list2 = gradient_unsupported_dtypes(fn=ins_gt.__getattribute__(method_name))
    for k, v in fw_list2.items():
        if k not in fw_list:
            fw_list[k] = []
        fw_list[k].extend(v)

    ivy.unset_backend()
    # gradient test
    fw = ivy.current_backend_str()
    if (
        test_gradients
        and not fw == "numpy"
        and "bool" not in method_input_dtypes
        and not any(ivy.is_complex_dtype(d) for d in method_input_dtypes)
    ):
        if fw in fw_list:
            if ivy.nested_argwhere(
                method_all_as_kwargs_np,
                lambda x: x.dtype in fw_list[fw] if isinstance(x, np.ndarray) else None,
            ):
                pass
            else:
                gradient_test(
                    fn=[
                        ins.__getattribute__(method_name),
                        ins_gt.__getattribute__(method_name),
                    ],
                    all_as_kwargs_np=method_all_as_kwargs_np,
                    args_np=args_np_method,
                    kwargs_np=kwargs_np_method,
                    input_dtypes=method_input_dtypes,
                    as_variable_flags=method_flags.as_variable,
                    native_array_flags=method_flags.native_arrays,
                    container_flags=method_flags.container_flags,
                    rtol_=rtol_,
                    atol_=atol_,
                    xs_grad_idxs=xs_grad_idxs,
                    ret_grad_idxs=ret_grad_idxs,
                    ground_truth_backend=ground_truth_backend,
                )

        else:
            gradient_test(
                fn=[
                    ins.__getattribute__(method_name),
                    ins_gt.__getattribute__(method_name),
                ],
                all_as_kwargs_np=method_all_as_kwargs_np,
                args_np=args_np_method,
                kwargs_np=kwargs_np_method,
                input_dtypes=method_input_dtypes,
                as_variable_flags=method_flags.as_variable,
                native_array_flags=method_flags.native_arrays,
                container_flags=method_flags.container_flags,
                rtol_=rtol_,
                atol_=atol_,
                xs_grad_idxs=xs_grad_idxs,
                ret_grad_idxs=ret_grad_idxs,
                ground_truth_backend=ground_truth_backend,
            )

    # assuming value test will be handled manually in the test function
    if not test_values:
        if return_flat_np_arrays:
            return ret_np_flat, ret_np_from_gt_flat
        return ret, ret_from_gt
    # value test

    if isinstance(rtol_, dict):
        rtol_ = _get_framework_rtol(rtol_, ivy.backend)
    if isinstance(atol_, dict):
        atol_ = _get_framework_atol(atol_, ivy.backend)

    value_test(
        ret_np_flat=ret_np_flat,
        ret_np_from_gt_flat=ret_np_from_gt_flat,
        rtol=rtol_,
        atol=atol_,
    )


def test_frontend_method(
    *,
    init_input_dtypes: Union[ivy.Dtype, List[ivy.Dtype]] = None,
    method_input_dtypes: Union[ivy.Dtype, List[ivy.Dtype]],
    init_flags,
    method_flags,
    init_all_as_kwargs_np: dict = None,
    method_all_as_kwargs_np: dict,
    frontend: str,
    frontend_method_data: FrontendMethodData,
    rtol_: float = None,
    atol_: float = 1e-06,
    test_values: Union[bool, str] = True,
):
    """Tests a class-method that consumes (or returns) arrays for the current backend
    by comparing the result with numpy.

    Parameters
    ----------
    init_input_dtypes
        data types of the input arguments to the constructor in order.
    init_as_variable_flags
        dictates whether the corresponding input argument passed to the constructor
        should be treated as an ivy.Variable.
    init_num_positional_args
        number of input arguments that must be passed as positional arguments to the
        constructor.
    init_native_array_flags
        dictates whether the corresponding input argument passed to the constructor
        should be treated as a native array.
    init_all_as_kwargs_np:
        input arguments to the constructor as keyword arguments.
    method_input_dtypes
        data types of the input arguments to the method in order.
    method_all_as_kwargs_np:
        input arguments to the method as keyword arguments.
    frontend
        current frontend (framework).
    rtol_
        relative tolerance value.
    atol_
        absolute tolerance value.
    test_values
        can be a bool or a string to indicate whether correctness of values should be
        tested. If the value is `with_v`, shapes are tested but not values.

    Returns
    -------
    ret
        optional, return value from the function
    ret_gt
        optional, return value from the Ground Truth function
    """
<<<<<<< HEAD
=======
    if isinstance(frontend, list):
        frontend, frontend_proc = frontend
    _assert_dtypes_are_valid(init_input_dtypes)
    _assert_dtypes_are_valid(method_input_dtypes)
>>>>>>> 3ecbd8c0

    # split the arguments into their positional and keyword components

    # Constructor arguments #

    args_np_constructor, kwargs_np_constructor = kwargs_to_args_n_kwargs(
        num_positional_args=init_flags.num_positional_args,
        kwargs=init_all_as_kwargs_np,
    )

    # extract all arrays from the arguments and keyword arguments
    con_arg_np_vals, con_args_idxs, con_c_arg_vals = _get_nested_np_arrays(
        args_np_constructor
    )
    con_kwarg_np_vals, con_kwargs_idxs, con_c_kwarg_vals = _get_nested_np_arrays(
        kwargs_np_constructor
    )

    # make all lists equal in length
    num_arrays_constructor = con_c_arg_vals + con_c_kwarg_vals
    if len(init_input_dtypes) < num_arrays_constructor:
        init_input_dtypes = [
            init_input_dtypes[0] for _ in range(num_arrays_constructor)
        ]
    if len(init_flags.as_variable) < num_arrays_constructor:
        init_flags.as_variable = [
            init_flags.as_variable[0] for _ in range(num_arrays_constructor)
        ]
    if len(init_flags.native_arrays) < num_arrays_constructor:
        init_flags.native_arrays = [
            init_flags.native_arrays[0] for _ in range(num_arrays_constructor)
        ]

    # update variable flags to be compatible with float dtype
    init_flags.as_variable = [
        v if ivy.is_float_dtype(d) else False
        for v, d in zip(init_flags.as_variable, init_input_dtypes)
    ]

    # Create Args
    args_constructor, kwargs_constructor, _, _, _ = create_args_kwargs(
        args_np=args_np_constructor,
        arg_np_vals=con_arg_np_vals,
        args_idxs=con_args_idxs,
        kwargs_np=kwargs_np_constructor,
        kwarg_np_vals=con_kwarg_np_vals,
        kwargs_idxs=con_kwargs_idxs,
        input_dtypes=init_input_dtypes,
        as_variable_flags=init_flags.as_variable,
        native_array_flags=init_flags.native_arrays,
    )
    # End constructor #

    # Method arguments #
    args_np_method, kwargs_np_method = kwargs_to_args_n_kwargs(
        num_positional_args=method_flags.num_positional_args,
        kwargs=method_all_as_kwargs_np,
    )

    # extract all arrays from the arguments and keyword arguments
    met_arg_np_vals, met_args_idxs, met_c_arg_vals = _get_nested_np_arrays(
        args_np_method
    )
    met_kwarg_np_vals, met_kwargs_idxs, met_c_kwarg_vals = _get_nested_np_arrays(
        kwargs_np_method
    )

    # make all lists equal in length
    num_arrays_method = met_c_arg_vals + met_c_kwarg_vals
    if len(method_input_dtypes) < num_arrays_method:
        method_input_dtypes = [method_input_dtypes[0] for _ in range(num_arrays_method)]
    if len(method_flags.as_variable) < num_arrays_method:
        method_flags.as_variable = [
            method_flags.as_variable[0] for _ in range(num_arrays_method)
        ]
    if len(method_flags.native_arrays) < num_arrays_method:
        method_flags.native_arrays = [
            method_flags.native_arrays[0] for _ in range(num_arrays_method)
        ]

    method_flags.as_variable = [
        v if ivy.is_float_dtype(d) else False
        for v, d in zip(method_flags.as_variable, method_input_dtypes)
    ]

    # Create Args
    args_method, kwargs_method, _, _, _ = create_args_kwargs(
        args_np=args_np_method,
        arg_np_vals=met_arg_np_vals,
        args_idxs=met_args_idxs,
        kwargs_np=kwargs_np_method,
        kwarg_np_vals=met_kwarg_np_vals,
        kwargs_idxs=met_kwargs_idxs,
        input_dtypes=method_input_dtypes,
        as_variable_flags=method_flags.as_variable,
        native_array_flags=method_flags.native_arrays,
    )
    # End Method #

    args_constructor_ivy, kwargs_constructor_ivy = ivy.args_to_ivy(
        *args_constructor, **kwargs_constructor
    )
    args_method_ivy, kwargs_method_ivy = ivy.args_to_ivy(*args_method, **kwargs_method)
    args_constructor_np = ivy.nested_map(
        args_constructor_ivy,
        lambda x: ivy.to_numpy(x._data) if isinstance(x, ivy.Array) else x,
        shallow=False,
    )
    kwargs_constructor_np = ivy.nested_map(
        kwargs_constructor_ivy,
        lambda x: ivy.to_numpy(x._data) if isinstance(x, ivy.Array) else x,
        shallow=False,
    )
    args_method_np = ivy.nested_map(
        args_method_ivy,
        lambda x: ivy.to_numpy(x._data) if isinstance(x, ivy.Array) else x,
        shallow=False,
    )
    kwargs_method_np = ivy.nested_map(
        kwargs_method_ivy,
        lambda x: ivy.to_numpy(x._data) if isinstance(x, ivy.Array) else x,
        shallow=False,
    )

    ivy_frontend_creation_fn = getattr(
        frontend_method_data.ivy_init_module, frontend_method_data.init_name
    )
    # Run testing
    ins = ivy_frontend_creation_fn(*args_constructor, **kwargs_constructor)
    ret, ret_np_flat = get_ret_and_flattened_np_array(
        ins.__getattribute__(frontend_method_data.method_name),
        *args_method,
        **kwargs_method,
    )

    # Compute the return with the native frontend framework
    ivy.set_backend(frontend.split("/")[0])
    args_constructor_frontend = ivy.nested_map(
        args_constructor_np,
        lambda x: ivy.native_array(x) if isinstance(x, np.ndarray) else x,
        shallow=False,
    )
    kwargs_constructor_frontend = ivy.nested_map(
        kwargs_constructor_np,
        lambda x: ivy.native_array(x) if isinstance(x, np.ndarray) else x,
        shallow=False,
    )
    args_method_frontend = ivy.nested_map(
        args_method_np,
        lambda x: ivy.native_array(x)
        if isinstance(x, np.ndarray)
        else ivy.as_native_dtype(x)
        if isinstance(x, ivy.Dtype)
        else ivy.as_native_dev(x)
        if isinstance(x, ivy.Device)
        else x,
        shallow=False,
    )
    kwargs_method_frontend = ivy.nested_map(
        kwargs_method_np,
        lambda x: ivy.native_array(x) if isinstance(x, np.ndarray) else x,
        shallow=False,
    )

    # change ivy dtypes to native dtypes
    if "dtype" in kwargs_method_frontend:
        kwargs_method_frontend["dtype"] = ivy.as_native_dtype(
            kwargs_method_frontend["dtype"]
        )

    # change ivy device to native devices
    if "device" in kwargs_method_frontend:
        kwargs_method_frontend["device"] = ivy.as_native_dev(
            kwargs_method_frontend["device"]
        )
    frontend_creation_fn = getattr(
        frontend_method_data.framework_init_module, frontend_method_data.init_name
    )
    ins_gt = frontend_creation_fn(
        *args_constructor_frontend, **kwargs_constructor_frontend
    )
    frontend_ret = ins_gt.__getattribute__(frontend_method_data.method_name)(
        *args_method_frontend, **kwargs_method_frontend
    )
    if frontend.split("/")[0] == "tensorflow" and isinstance(
        frontend_ret, tf.TensorShape
    ):
        frontend_ret_np_flat = [np.asarray(frontend_ret, dtype=np.int32)]
    elif ivy.isscalar(frontend_ret):
        frontend_ret_np_flat = [np.asarray(frontend_ret)]
    else:
        # tuplify the frontend return
        if not isinstance(frontend_ret, tuple):
            frontend_ret = (frontend_ret,)
        frontend_ret_idxs = ivy.nested_argwhere(frontend_ret, ivy.is_native_array)
        frontend_ret_flat = ivy.multi_index_nest(frontend_ret, frontend_ret_idxs)
        frontend_ret_np_flat = [ivy.to_numpy(x) for x in frontend_ret_flat]
    ivy.unset_backend()

    # assuming value test will be handled manually in the test function
    if not test_values:
        return ret, frontend_ret

    # value test
    if isinstance(rtol_, dict):
        rtol_ = _get_framework_rtol(rtol_, ivy.backend)
    if isinstance(atol_, dict):
        atol_ = _get_framework_atol(atol_, ivy.backend)

    value_test(
        ret_np_flat=ret_np_flat,
        ret_np_from_gt_flat=frontend_ret_np_flat,
        rtol=rtol_,
        atol=atol_,
        ground_truth_backend=frontend,
    )


# Helpers
DEFAULT_RTOL = None
DEFAULT_ATOL = 1e-06


def _get_framework_rtol(rtols: dict, current_fw: str):
    if current_fw in rtols.keys():
        return rtols[current_fw]
    return DEFAULT_RTOL


def _get_framework_atol(atols: dict, current_fw: str):
    if current_fw in atols.keys():
        return atols[current_fw]
    return DEFAULT_ATOL


def _get_nested_np_arrays(nest):
    """
    A helper function to search for a NumPy arrays in a nest
    Parameters
    ----------
    nest
        nest to search in.

    Returns
    -------
         Items found, indices, and total number of arrays found
    """
    indices = ivy.nested_argwhere(nest, lambda x: isinstance(x, np.ndarray))
    ret = ivy.multi_index_nest(nest, indices)
    return ret, indices, len(ret)


def create_args_kwargs(
    *,
    args_np,
    arg_np_vals,
    args_idxs,
    kwargs_np,
    kwarg_np_vals,
    kwargs_idxs,
    input_dtypes,
    as_variable_flags,
    native_array_flags=None,
    container_flags=None,
):
    """Creates arguments and keyword-arguments for the function to test.

    Parameters
    ----------
    args_np
        A dictionary of arguments in Numpy.
    kwargs_np
        A dictionary of keyword-arguments in Numpy.
    input_dtypes
        data-types of the input arguments and keyword-arguments.
    as_variable_flags
        A list of booleans. if True for a corresponding input argument, it is called
        as an variable.
    native_array_flags
        if not None, the corresponding argument is called as a Native Array.
    container_flags
        if not None, the corresponding argument is called as an Ivy Container.

    Returns
    -------
    Arguments, Keyword-arguments, number of arguments, and indexes on arguments and
    keyword-arguments.
    """
    # create args
    num_arg_vals = len(arg_np_vals)
    arg_array_vals = [
        ivy.array(x, dtype=d) for x, d in zip(arg_np_vals, input_dtypes[:num_arg_vals])
    ]
    arg_array_vals = [
        _variable(x) if v else x
        for x, v in zip(arg_array_vals, as_variable_flags[:num_arg_vals])
    ]
    if native_array_flags:
        arg_array_vals = [
            ivy.to_native(x) if n else x
            for x, n in zip(arg_array_vals, native_array_flags[:num_arg_vals])
        ]
    if container_flags:
        arg_array_vals = [
            as_cont(x=x) if c else x
            for x, c in zip(arg_array_vals, container_flags[:num_arg_vals])
        ]
    args = ivy.copy_nest(args_np, to_mutable=False)
    ivy.set_nest_at_indices(args, args_idxs, arg_array_vals)

    # create kwargs
    kwarg_array_vals = [
        ivy.array(x, dtype=d)
        for x, d in zip(kwarg_np_vals, input_dtypes[num_arg_vals:])
    ]
    kwarg_array_vals = [
        _variable(x) if v else x
        for x, v in zip(kwarg_array_vals, as_variable_flags[num_arg_vals:])
    ]
    if native_array_flags:
        kwarg_array_vals = [
            ivy.to_native(x) if n else x
            for x, n in zip(kwarg_array_vals, native_array_flags[num_arg_vals:])
        ]
    if container_flags:
        kwarg_array_vals = [
            as_cont(x=x) if c else x
            for x, c in zip(kwarg_array_vals, container_flags[num_arg_vals:])
        ]
    kwargs = ivy.copy_nest(kwargs_np, to_mutable=False)
    ivy.set_nest_at_indices(kwargs, kwargs_idxs, kwarg_array_vals)
    return args, kwargs, num_arg_vals, args_idxs, kwargs_idxs


def convtrue(argument):
    """Convert NativeClass in argument to true framework counter part"""
    if isinstance(argument, NativeClass):
        return argument._native_class
    return argument


def kwargs_to_args_n_kwargs(*, num_positional_args, kwargs):
    """Splits the kwargs into args and kwargs, with the first num_positional_args ported
    to args.
    """
    args = [v for v in list(kwargs.values())[:num_positional_args]]
    kwargs = {k: kwargs[k] for k in list(kwargs.keys())[num_positional_args:]}
    return args, kwargs


def flatten_fw_and_to_np(*, ret, fw):
    """Returns a flattened numpy version of the arrays in ret for a given framework."""
    if not isinstance(ret, tuple):
        ret = (ret,)
    if fw == "jax":
        ret_idxs = ivy.nested_argwhere(
            ret, lambda x: ivy.is_ivy_array(x) or is_jax_native_array(x)
        )
    elif fw == "numpy":
        ret_idxs = ivy.nested_argwhere(
            ret, lambda x: ivy.is_ivy_array(x) or is_numpy_native_array(x)
        )
    elif fw == "tensorflow":
        ret_idxs = ivy.nested_argwhere(
            ret, lambda x: ivy.is_ivy_array(x) or is_tensorflow_native_array(x)
        )
    else:
        ret_idxs = ivy.nested_argwhere(
            ret, lambda x: ivy.is_ivy_array(x) or is_torch_native_array(x)
        )
    if len(ret_idxs) == 0:
        ret_idxs = ivy.nested_argwhere(ret, ivy.isscalar)
        ret_flat = ivy.multi_index_nest(ret, ret_idxs)
        ret_flat = [
            ivy.asarray(x, dtype=ivy.Dtype(str(np.asarray(x).dtype))) for x in ret_flat
        ]
    else:
        ret_flat = ivy.multi_index_nest(ret, ret_idxs)
    # convert the return to NumPy
    ret_np_flat = [ivy.to_numpy(x) for x in ret_flat]
    return ret_np_flat


def flatten(*, ret):
    """Returns a flattened numpy version of the arrays in ret."""
    if not isinstance(ret, tuple):
        ret = (ret,)
    ret_idxs = ivy.nested_argwhere(ret, ivy.is_ivy_array)
    # no ivy array in the returned values, which means it returned scalar
    if len(ret_idxs) == 0:
        ret_idxs = ivy.nested_argwhere(ret, ivy.isscalar)
        ret_flat = ivy.multi_index_nest(ret, ret_idxs)
        ret_flat = [
            ivy.asarray(x, dtype=ivy.Dtype(str(np.asarray(x).dtype))) for x in ret_flat
        ]
    else:
        ret_flat = ivy.multi_index_nest(ret, ret_idxs)
    return ret_flat


def flatten_and_to_np(*, ret):
    # flatten the return
    ret_flat = flatten(ret=ret)
    return [ivy.to_numpy(x) for x in ret_flat]


def get_ret_and_flattened_np_array(fn, *args, **kwargs):
    """
    Runs func with args and kwargs, and returns the result along with its flattened
    version.
    """
    ret = fn(*args, **kwargs)

    def map_fn(x):
        if _is_frontend_array(x):
            return x.ivy_array
        if isinstance(x, ivy.functional.frontends.numpy.ndarray):
            return x.ivy_array
        return x

    ret = ivy.nested_map(ret, map_fn, include_derived={tuple: True})
    return ret, flatten_and_to_np(ret=ret)


def get_frontend_ret(fn, *args, **kwargs):
    ret = fn(*args, **kwargs)
    ret = ivy.nested_map(ret, _frontend_array_to_ivy, include_derived={tuple: True})
    return ret


def args_to_container(array_args):
    array_args_container = ivy.Container({str(k): v for k, v in enumerate(array_args)})
    return array_args_container


def as_lists(*args):
    """Changes the elements in args to be of type list."""
    return (a if isinstance(a, list) else [a] for a in args)


def as_cont(*, x):
    """Returns x as an Ivy Container, containing x at all its leaves."""
    return ivy.Container({"a": x, "b": {"c": x, "d": x}})


def var_fn(x, *, dtype=None, device=None):
    """Returns x as a variable wrapping an Ivy Array with given dtype and device"""
    return _variable(ivy.array(x, dtype=dtype, device=device))


def gradient_incompatible_function(*, fn):
    return (
        not ivy.supports_gradients
        and hasattr(fn, "computes_gradients")
        and fn.computes_gradients
    )


def gradient_unsupported_dtypes(*, fn):
    visited = set()
    to_visit = [fn]
    out, res = {}, {}
    while to_visit:
        fn = to_visit.pop()
        if fn in visited:
            continue
        visited.add(fn)
        unsupported_grads = (
            fn.unsupported_gradients if hasattr(fn, "unsupported_gradients") else {}
        )
        for k, v in unsupported_grads.items():
            if k not in out:
                out[k] = []
            out[k].extend(v)
        # skip if it's not a function
        if not (inspect.isfunction(fn) or inspect.ismethod(fn)):
            continue
        fl = _get_function_list(fn)
        res = _get_functions_from_string(fl, __import__(fn.__module__))
        to_visit.extend(res)
    return out


def _is_frontend_array(x):
    return (
        isinstance(x, ndarray)
        or isinstance(x, torch_tensor)
        or isinstance(x, tf_tensor)
        or isinstance(x, DeviceArray)
    )


def _frontend_array_to_ivy(x):
    if (
        isinstance(x, ndarray)
        or isinstance(x, torch_tensor)
        or isinstance(x, tf_tensor)
        or isinstance(x, DeviceArray)
    ):
        return x.ivy_array
    else:
        return x<|MERGE_RESOLUTION|>--- conflicted
+++ resolved
@@ -1028,7 +1028,6 @@
     ret_gt
         optional, return value from the Ground Truth function
     """
-<<<<<<< HEAD
     # split the arguments into their positional and keyword components
 
     # Constructor arguments #
@@ -1037,13 +1036,7 @@
         ivy.default(init_as_variable_flags, []),
         ivy.default(init_native_array_flags, []),
     )
-=======
-    _assert_dtypes_are_valid(method_input_dtypes)
-
-    init_input_dtypes = ivy.default(init_input_dtypes, [])
->>>>>>> 3ecbd8c0
-
-    # Constructor arguments #
+
     init_all_as_kwargs_np = ivy.default(init_all_as_kwargs_np, dict())
     # split the arguments into their positional and keyword components
     args_np_constructor, kwargs_np_constructor = kwargs_to_args_n_kwargs(
@@ -1344,13 +1337,8 @@
     ret_gt
         optional, return value from the Ground Truth function
     """
-<<<<<<< HEAD
-=======
     if isinstance(frontend, list):
         frontend, frontend_proc = frontend
-    _assert_dtypes_are_valid(init_input_dtypes)
-    _assert_dtypes_are_valid(method_input_dtypes)
->>>>>>> 3ecbd8c0
 
     # split the arguments into their positional and keyword components
 
