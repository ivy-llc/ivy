--- conflicted
+++ resolved
@@ -1079,19 +1079,9 @@
     ret_gt
         optional, return value from the Ground Truth function
     """
-<<<<<<< HEAD
     _assert_dtypes_are_valid(init_input_dtypes)
     _assert_dtypes_are_valid(method_input_dtypes)
-=======
-    _assert_dtypes_are_valid(input_dtypes_init)
-    _assert_dtypes_are_valid(input_dtypes_method)
-    ARR_INS_METHOD = {
-        "DeviceArray": jax.numpy.array,
-        "ndarray": np.array,
-        "Tensor": tf.constant,
-        "EagerTensor": tf.constant,
-    }
->>>>>>> c74e0c7b
+
     # split the arguments into their positional and keyword components
 
     # Constructor arguments #
@@ -1268,12 +1258,7 @@
         kwargs_method_frontend["device"] = ivy.as_native_dev(
             kwargs_method_frontend["device"]
         )
-<<<<<<< HEAD
-
     frontend_class = importlib.import_module(frontend).__getattribute__(class_.__name__)
-=======
-    
->>>>>>> c74e0c7b
     ins_gt = frontend_class(*args_constructor_frontend, **kwargs_constructor_frontend)
     frontend_ret = ins_gt.__getattribute__(method_name)(
         *args_method_frontend, **kwargs_method_frontend
