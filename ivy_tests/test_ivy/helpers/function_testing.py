--- conflicted
+++ resolved
@@ -77,135 +77,9 @@
     return instance, new_args
 
 
-<<<<<<< HEAD
 def test_function_backend_computation(
     fw, test_flags, all_as_kwargs_np, input_dtypes, on_device, fn_name
 ):
-=======
-def _get_frontend_submodules(fn_tree: str, gt_fn_tree: str):
-    split_index = fn_tree.rfind(".")
-    frontend_submods, fn_name = fn_tree[:split_index], fn_tree[split_index + 1 :]
-
-    # if gt_fn_tree and gt_fn_name are different from our frontend structure
-    if gt_fn_tree is not None:
-        split_index = gt_fn_tree.rfind(".")
-        gt_frontend_submods, gt_fn_name = (
-            gt_fn_tree[:split_index],
-            gt_fn_tree[split_index + 1 :],
-        )
-    else:
-        gt_frontend_submods, gt_fn_name = fn_tree[25 : fn_tree.rfind(".")], fn_name
-    return frontend_submods, fn_name, gt_frontend_submods, gt_fn_name
-
-
-def test_function(
-    *,
-    input_dtypes: Union[ivy.Dtype, List[ivy.Dtype]],
-    test_flags: FunctionTestFlags,
-    fn_name: str,
-    rtol_: float = None,
-    atol_: float = 1e-06,
-    tolerance_dict: dict = None,
-    test_values: bool = True,
-    xs_grad_idxs=None,
-    ret_grad_idxs=None,
-    backend_to_test: str,
-    on_device: str,
-    return_flat_np_arrays: bool = False,
-    **all_as_kwargs_np,
-):
-    """
-    Test a function that consumes (or returns) arrays for the current backend by
-    comparing the result with numpy.
-
-    Parameters
-    ----------
-    input_dtypes
-        data types of the input arguments in order.
-    test_flags
-        FunctionTestFlags object that stores all testing flags, including:
-        num_positional_args, with_out, instance_method, as_variable,
-        native_arrays, container, gradient, precision_mode
-    fw
-        current backend (framework).
-    fn_name
-        name of the function to test.
-    rtol_
-        relative tolerance value.
-    atol_
-        absolute tolerance value.
-    tolerance_dict
-        (Optional) dictionary of tolerance values for each dtype.
-    test_values
-        if True, test for the correctness of the resulting values.
-    xs_grad_idxs
-        Indices of the input arrays to compute gradients with respect to. If None,
-        gradients are returned with respect to all input arrays. (Default value = None)
-    ret_grad_idxs
-        Indices of the returned arrays for which to return computed gradients. If None,
-        gradients are returned for all returned arrays. (Default value = None)
-    on_device
-        The device on which to create arrays
-    return_flat_np_arrays
-        If test_values is False, this flag dictates whether the original returns are
-        returned, or whether the flattened numpy arrays are returned.
-    all_as_kwargs_np
-        input arguments to the function as keyword arguments.
-
-    Returns
-    -------
-    ret
-        optional, return value from the function
-    ret_gt
-        optional, return value from the Ground Truth function
-
-    Examples
-    --------
-    >>> input_dtypes = 'float64'
-    >>> as_variable_flags = False
-    >>> with_out = False
-    >>> num_positional_args = 0
-    >>> native_array_flags = False
-    >>> container_flags = False
-    >>> instance_method = False
-    >>> precision_mode = False
-    >>> test_flags = FunctionTestFlags(num_positional_args, with_out,
-        instance_method,
-        as_variable,
-        native_arrays,
-        container_flags,
-        precision_mode,
-        none)
-    >>> fw = "torch"
-    >>> fn_name = "abs"
-    >>> x = np.array([-1])
-    >>> test_function(input_dtypes, test_flags, fw, fn_name, x=x)
-
-    >>> input_dtypes = ['float64', 'float32']
-    >>> as_variable_flags = [False, True]
-    >>> with_out = False
-    >>> num_positional_args = 1
-    >>> native_array_flags = [True, False]
-    >>> container_flags = [False, False]
-    >>> instance_method = False
-    >>> precision_mode = False
-    >>> test_flags = FunctionTestFlags(num_positional_args, with_out,
-        instance_method,
-        as_variable,
-        native_arrays,
-        container_flags,
-        precision_mode,
-        none)
-    >>> fw = "numpy"
-    >>> fn_name = "add"
-    >>> x1 = np.array([1, 3, 4])
-    >>> x2 = np.array([-3, 15, 24])
-    >>> test_function(input_dtypes, test_flags, fw, fn_name, x1=x1, x2=x2)
-    """
-    # ToDo add with_backend refactor in GC
-    _switch_backend_context(test_flags.test_compile)
-
->>>>>>> 5e601124
     # split the arguments into their positional and keyword components
     args_np, kwargs_np = kwargs_to_args_n_kwargs(
         num_positional_args=test_flags.num_positional_args, kwargs=all_as_kwargs_np
@@ -234,11 +108,7 @@
             test_flags.container[0] for _ in range(total_num_arrays)
         ]
 
-<<<<<<< HEAD
-    with update_backend(fw) as ivy_backend:
-=======
-    with BackendHandler.update_backend(backend_to_test) as ivy_backend:
->>>>>>> 5e601124
+    with BackendHandler.update_backend(fw) as ivy_backend:
         # Update variable flags to be compatible with float dtype and with_out args
         test_flags.as_variable = [
             v if ivy_backend.is_float_dtype(d) and not test_flags.with_out else False
@@ -264,7 +134,6 @@
         on_device=on_device,
     )
 
-<<<<<<< HEAD
     # If function doesn't have an out argument but an out argument is given
     # or a test with out flag is True
 
@@ -274,18 +143,7 @@
         raise Exception(f"Function {fn_name} does not have an out parameter")
 
     # Run either as an instance method or from the API directly
-    with update_backend(fw) as ivy_backend:
-=======
-    with BackendHandler.update_backend(backend_to_test) as ivy_backend:
-        # If function doesn't have an out argument but an out argument is given
-        # or a test with out flag is True
-        if ("out" in kwargs or test_flags.with_out) and "out" not in inspect.signature(
-            getattr(ivy_backend, fn_name)
-        ).parameters:
-            raise Exception(f"Function {fn_name} does not have an out parameter")
-
-        # Run either as an instance method or from the API directly
->>>>>>> 5e601124
+    with BackendHandler.update_backend(fw) as ivy_backend:
         instance = None
         if instance_method:
             array_or_container_mask = [
@@ -324,16 +182,7 @@
             target_fn = ivy_backend.__dict__[fn_name]
 
         ret_from_target, ret_np_flat_from_target = get_ret_and_flattened_np_array(
-<<<<<<< HEAD
             fw, target_fn, *args, test_compile=test_flags.test_compile, **kwargs
-=======
-            backend_to_test,
-            target_fn,
-            *args,
-            test_compile=test_flags.test_compile,
-            precision_mode=test_flags.precision_mode,
-            **kwargs,
->>>>>>> 5e601124
         )
 
         assert ivy_backend.nested_map(
@@ -352,7 +201,6 @@
                 test_ret, ivy_backend.zeros_like, to_mutable=True, include_derived=True
             )
             if instance_method:
-<<<<<<< HEAD
                 ret_from_target, ret_np_flat_from_target = (
                     get_ret_and_flattened_np_array(
                         fw, instance.__getattribute__(fn_name), *args, **kwargs, out=out
@@ -363,30 +211,6 @@
                     get_ret_and_flattened_np_array(
                         fw, ivy_backend.__dict__[fn_name], *args, **kwargs, out=out
                     )
-=======
-                (
-                    ret_from_target,
-                    ret_np_flat_from_target,
-                ) = get_ret_and_flattened_np_array(
-                    backend_to_test,
-                    instance.__getattribute__(fn_name),
-                    precision_mode=test_flags.precision_mode,
-                    *args,
-                    **kwargs,
-                    out=out,
-                )
-            else:
-                (
-                    ret_from_target,
-                    ret_np_flat_from_target,
-                ) = get_ret_and_flattened_np_array(
-                    backend_to_test,
-                    ivy_backend.__dict__[fn_name],
-                    precision_mode=test_flags.precision_mode,
-                    *args,
-                    **kwargs,
-                    out=out,
->>>>>>> 5e601124
                 )
             test_ret = (
                 ret_from_target[getattr(ivy_backend.__dict__[fn_name], "out_index")]
@@ -446,7 +270,6 @@
     )
 
 
-<<<<<<< HEAD
 def test_function_ground_truth_computation(
     ground_truth_backend,
     on_device,
@@ -460,11 +283,7 @@
     test_flags,
     fn_name,
 ):
-    with update_backend(ground_truth_backend) as gt_backend:
-=======
-    # compute the return with a Ground Truth backend
-    with BackendHandler.update_backend(test_flags.ground_truth_backend) as gt_backend:
->>>>>>> 5e601124
+    with BackendHandler.update_backend(ground_truth_backend) as gt_backend:
         gt_backend.set_default_device(on_device)  # TODO remove
         args, kwargs = create_args_kwargs(
             backend=test_flags.ground_truth_backend,
@@ -527,6 +346,7 @@
     fn_name: str,
     rtol_: float = None,
     atol_: float = 1e-06,
+    tolerance_dict: dict = None,
     test_values: bool = True,
     xs_grad_idxs=None,
     ret_grad_idxs=None,
@@ -627,7 +447,6 @@
                 backend_to_test,
                 test_flags,
                 all_as_kwargs_np,
-<<<<<<< HEAD
                 input_dtypes,
                 on_device,
                 fn_name,
@@ -736,32 +555,9 @@
                 xs_grad_idxs=xs_grad_idxs,
                 ret_grad_idxs=ret_grad_idxs,
                 ground_truth_backend=ground_truth_backend,
+                backend_to_test=backend_to_test,
                 on_device=on_device,
             )
-=======
-                lambda x: (
-                    x.dtype in fw_list[backend_to_test]
-                    if isinstance(x, np.ndarray)
-                    else None
-                ),
-            ):
-                gradient_test(
-                    fn=fn_name,
-                    all_as_kwargs_np=all_as_kwargs_np,
-                    args_np=args_np,
-                    kwargs_np=kwargs_np,
-                    input_dtypes=input_dtypes,
-                    test_flags=test_flags,
-                    rtol_=rtol_,
-                    atol_=atol_,
-                    tolerance_dict=tolerance_dict,
-                    xs_grad_idxs=xs_grad_idxs,
-                    ret_grad_idxs=ret_grad_idxs,
-                    ground_truth_backend=test_flags.ground_truth_backend,
-                    backend_to_test=backend_to_test,
-                    on_device=on_device,
-                )
->>>>>>> 5e601124
 
     assert ret_device == ret_from_gt_device, (
         f"ground truth backend ({test_flags.ground_truth_backend}) returned array on"
@@ -1206,23 +1002,11 @@
     kwargs_idxs,
     input_dtypes,
     test_flags,
-<<<<<<< HEAD
     on_device,
     fn,
     test_compile,
     xs_grad_idxs,
     ret_grad_idxs,
-=======
-    test_compile: bool = False,
-    rtol_: float = None,
-    atol_: float = 1e-06,
-    tolerance_dict: dict = None,
-    xs_grad_idxs=None,
-    ret_grad_idxs=None,
-    backend_to_test: str,
-    ground_truth_backend: str,
-    on_device: str,
->>>>>>> 5e601124
 ):
     args, kwargs = create_args_kwargs(
         backend=backend_to_test,
@@ -1261,7 +1045,6 @@
     grads_np_flat = flatten_and_to_np(backend=backend_to_test, ret=grads)
     return grads_np_flat
 
-<<<<<<< HEAD
 
 def test_gradient_ground_truth_computation(
     ground_truth_backend,
@@ -1280,10 +1063,7 @@
     xs_grad_idxs,
     ret_grad_idxs,
 ):
-    with update_backend(ground_truth_backend) as gt_backend:
-=======
     with BackendHandler.update_backend(ground_truth_backend) as gt_backend:
->>>>>>> 5e601124
         gt_backend.set_default_device(on_device)  # TODO remove
 
         if check_unsupported_dtype(
@@ -1327,7 +1107,6 @@
             )
         grads_np_from_gt_flat = flatten_and_to_np(
             backend=ground_truth_backend, ret=grads_from_gt
-<<<<<<< HEAD
         )
 
     return grads_np_from_gt_flat
@@ -1344,6 +1123,7 @@
     test_compile: bool = False,
     rtol_: float = None,
     atol_: float = 1e-06,
+    tolerance_dict=None,
     xs_grad_idxs=None,
     ret_grad_idxs=None,
     backend_to_test: str,
@@ -1437,8 +1217,6 @@
             test_compile,
             xs_grad_idxs,
             ret_grad_idxs,
-=======
->>>>>>> 5e601124
         )
 
     assert len(grads_np_flat) == len(
@@ -1461,7 +1239,6 @@
     )
 
 
-<<<<<<< HEAD
 def test_method_backend_computation(
     init_input_dtypes,
     init_flags,
@@ -1477,115 +1254,6 @@
     test_compile,
     method_with_v,
 ):
-=======
-def test_method(
-    *,
-    init_input_dtypes: List[ivy.Dtype] = None,
-    method_input_dtypes: List[ivy.Dtype] = None,
-    init_all_as_kwargs_np: dict = None,
-    method_all_as_kwargs_np: dict = None,
-    init_flags: pf.MethodTestFlags,
-    method_flags: pf.MethodTestFlags,
-    class_name: str,
-    method_name: str = "__call__",
-    init_with_v: bool = False,
-    method_with_v: bool = False,
-    rtol_: float = None,
-    atol_: float = 1e-06,
-    tolerance_dict: dict = None,
-    test_values: Union[bool, str] = True,
-    test_gradients: bool = False,
-    xs_grad_idxs=None,
-    ret_grad_idxs=None,
-    test_compile: bool = False,
-    backend_to_test: str,
-    ground_truth_backend: str,
-    on_device: str,
-    return_flat_np_arrays: bool = False,
-):
-    """
-    Test a class-method that consumes (or returns) arrays for the current backend by
-    comparing the result with numpy.
-
-    Parameters
-    ----------
-    init_input_dtypes
-        data types of the input arguments to the constructor in order.
-    init_as_variable_flags
-        dictates whether the corresponding input argument passed to the constructor
-        should be treated as an ivy.Array.
-    init_num_positional_args
-        number of input arguments that must be passed as positional arguments to the
-        constructor.
-    init_native_array_flags
-        dictates whether the corresponding input argument passed to the constructor
-        should be treated as a native array.
-    init_all_as_kwargs_np:
-        input arguments to the constructor as keyword arguments.
-    method_input_dtypes
-        data types of the input arguments to the method in order.
-    method_as_variable_flags
-        dictates whether the corresponding input argument passed to the method should
-        be treated as an ivy.Array.
-    method_num_positional_args
-        number of input arguments that must be passed as positional arguments to the
-        method.
-    method_native_array_flags
-        dictates whether the corresponding input argument passed to the method should
-        be treated as a native array.
-    method_container_flags
-        dictates whether the corresponding input argument passed to the method should
-        be treated as an ivy Container.
-    method_all_as_kwargs_np:
-        input arguments to the method as keyword arguments.
-    class_name
-        name of the class to test.
-    method_name
-        name of tthe method to test.
-    init_with_v
-        if the class being tested is an ivy.Module, then setting this flag as True will
-        call the constructor with the variables v passed explicitly.
-    method_with_v
-        if the class being tested is an ivy.Module, then setting this flag as True will
-        call the method with the variables v passed explicitly.
-    rtol_
-        relative tolerance value.
-    atol_
-        absolute tolerance value.
-    tolerance_dict
-        dictionary of tolerance values for specific dtypes.
-    test_values
-        can be a bool or a string to indicate whether correctness of values should be
-        tested. If the value is `with_v`, shapes are tested but not values.
-    test_gradients
-        if True, test for the correctness of gradients.
-    xs_grad_idxs
-        Indices of the input arrays to compute gradients with respect to. If None,
-        gradients are returned with respect to all input arrays. (Default value = None)
-    ret_grad_idxs
-        Indices of the returned arrays for which to return computed gradients. If None,
-        gradients are returned for all returned arrays. (Default value = None)
-    test_compile
-        If True, test for the correctness of compilation.
-    ground_truth_backend
-        Ground Truth Backend to compare the result-values.
-    device_
-        The device on which to create arrays.
-    return_flat_np_arrays
-        If test_values is False, this flag dictates whether the original returns are
-        returned, or whether the flattened numpy arrays are returned.
-
-    Returns
-    -------
-    ret
-        optional, return value from the function
-    ret_gt
-        optional, return value from the Ground Truth function
-    """
-    # ToDo add with_backend refactor in GC
-    _switch_backend_context(test_compile)
-
->>>>>>> 5e601124
     init_input_dtypes = ivy.default(init_input_dtypes, [])
 
     # Constructor arguments #
@@ -1742,7 +1410,6 @@
             ret_device = None
     fw_list = gradient_unsupported_dtypes(fn=ins.__getattribute__(method_name))
 
-<<<<<<< HEAD
     return (
         ret,
         ret_np_flat,
@@ -1776,17 +1443,7 @@
     test_compile,
     v_np,
 ):
-    with update_backend(ground_truth_backend) as gt_backend:
-=======
-        assert ivy_backend.nested_map(
-            ret,
-            lambda x: ivy_backend.is_ivy_array(x) if ivy_backend.is_array(x) else True,
-        ), "Ivy method returned non-ivy arrays: {}".format(ret)
-
-    # Compute the return with a Ground Truth backend
-
     with BackendHandler.update_backend(ground_truth_backend) as gt_backend:
->>>>>>> 5e601124
         gt_backend.set_default_device(on_device)
         args_gt_constructor, kwargs_gt_constructor = create_args_kwargs(
             backend=ground_truth_backend, **org_con_data
@@ -1844,7 +1501,6 @@
         else:
             ret_from_gt_device = None
 
-<<<<<<< HEAD
     return ret_from_gt, ret_np_from_gt_flat, ret_from_gt_device, fw_list2
 
 
@@ -1862,6 +1518,7 @@
     method_with_v: bool = False,
     rtol_: float = None,
     atol_: float = 1e-06,
+    tolerance_dict=None,
     test_values: Union[bool, str] = True,
     test_gradients: bool = False,
     xs_grad_idxs=None,
@@ -1949,7 +1606,6 @@
     ret_gt
         optional, return value from the Ground Truth function
     """
-
     # check to see if multiprocessing is to be used
 
     if mod_backend[backend_to_test]:
@@ -2081,7 +1737,8 @@
     #     if fw in fw_list:
     #         if ivy.nested_argwhere(
     #             method_all_as_kwargs_np,
-    #             lambda x: x.dtype in fw_list[fw] if isinstance(x, np.ndarray) else None,
+    #             lambda x: x.dtype in fw_list[fw] if isinstance(x, np.ndarray)
+    #               else None,
     #         ):
     #             pass
     #         else:
@@ -2123,68 +1780,6 @@
     #             ground_truth_backend=ground_truth_backend,
     #             on_device=on_device,
     #         )
-=======
-        # gradient test
-        if (
-            test_gradients
-            and not backend_to_test == "numpy"
-            and "bool" not in method_input_dtypes
-            and not any(gt_backend.is_complex_dtype(d) for d in method_input_dtypes)
-        ):
-            if backend_to_test in fw_list:
-                if gt_backend.nested_argwhere(
-                    method_all_as_kwargs_np,
-                    lambda x: (
-                        x.dtype in fw_list[backend_to_test]
-                        if isinstance(x, np.ndarray)
-                        else None
-                    ),
-                ):
-                    pass
-                else:
-                    gradient_test(
-                        fn=[
-                            ins.__getattribute__(method_name),
-                            ins_gt.__getattribute__(method_name),
-                        ],
-                        all_as_kwargs_np=method_all_as_kwargs_np,
-                        args_np=args_np_method,
-                        kwargs_np=kwargs_np_method,
-                        input_dtypes=method_input_dtypes,
-                        test_flags=method_flags,
-                        test_compile=test_compile,
-                        rtol_=rtol_,
-                        atol_=atol_,
-                        tolerance_dict=tolerance_dict,
-                        xs_grad_idxs=xs_grad_idxs,
-                        ret_grad_idxs=ret_grad_idxs,
-                        backend_to_test=backend_to_test,
-                        ground_truth_backend=ground_truth_backend,
-                        on_device=on_device,
-                    )
-
-            else:
-                gradient_test(
-                    fn=[
-                        ins.__getattribute__(method_name),
-                        ins_gt.__getattribute__(method_name),
-                    ],
-                    all_as_kwargs_np=method_all_as_kwargs_np,
-                    args_np=args_np_method,
-                    kwargs_np=kwargs_np_method,
-                    input_dtypes=method_input_dtypes,
-                    test_flags=method_flags,
-                    test_compile=test_compile,
-                    rtol_=rtol_,
-                    atol_=atol_,
-                    tolerance_dict=tolerance_dict,
-                    xs_grad_idxs=xs_grad_idxs,
-                    ret_grad_idxs=ret_grad_idxs,
-                    backend_to_test=backend_to_test,
-                    ground_truth_backend=ground_truth_backend,
-                    on_device=on_device,
-                )
->>>>>>> 5e601124
 
     assert ret_device == ret_from_gt_device, (
         f"ground truth backend ({ground_truth_backend}) returned array on"
