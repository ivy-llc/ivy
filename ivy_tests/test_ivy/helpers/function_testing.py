# global
# flake8: noqa
import os
import copy
from typing import Union, List
import numpy as np
import types
import importlib
import inspect

try:
    import jsonpickle
except:
    pass


def framework_comparator(frontend):
    if ivy.current_backend_str() != frontend.split("/")[0]:
        return False
    if frontend.split("/")[0] == "jax":
        fw = frontend.split("/")[1] + frontend.split("/")[3]
        backend_fw = (
            importlib.import_module("jax").__version__
            + importlib.import_module("jaxlib").__version__
        )
        return backend_fw == fw
    elif frontend.split("/")[0] == "torch":
        return (
            frontend.split("/")[1]
            == importlib.import_module(frontend.split("/")[1]).__version__.split("+")[0]
        )
    else:
        return (
            frontend.split("/")[0]
            == importlib.import_module(frontend.split("/")[0]).__version__
        )


try:
    import tensorflow as tf
except ImportError:
    tf = types.SimpleNamespace()
    tf.TensorShape = None

# local
import ivy
from ivy_tests.test_ivy.helpers.test_parameter_flags import FunctionTestFlags
import ivy_tests.test_ivy.helpers.test_parameter_flags as pf
from ivy_tests.test_ivy.helpers.available_frameworks import (
    available_frameworks as available_frameworkss,
)
from ivy.functional.ivy.gradients import _variable
from ivy.functional.ivy.data_type import _get_function_list, _get_functions_from_string
from ivy_tests.test_ivy.test_frontends import NativeClass
from ivy_tests.test_ivy.helpers.structs import FrontendMethodData
from ivy.functional.frontends.torch.tensor import Tensor as torch_tensor
from ivy.functional.frontends.tensorflow.tensor import EagerTensor as tf_tensor
from ivy.functional.frontends.jax.devicearray import DeviceArray
from ivy.functional.frontends.numpy.ndarray.ndarray import ndarray
from .assertions import (
    value_test,
    check_unsupported_dtype,
)
from . import globals


try:
    os.environ["IVY_ROOT"] = ".ivy"
    import ivy.compiler.compiler as ic
except Exception:
    ic = types.SimpleNamespace()
    ic.compile = lambda func, args, kwargs: func


# Temporary (.so) configuration
def compiled_if_required(fn, test_compile=False, args=None, kwargs=None):
    if test_compile:
        fn = ic.compile(fn, args=args, kwargs=kwargs)
    return fn


available_frameworks = available_frameworkss()


def make_json_pickable(s):
    s = s.replace("builtins.bfloat16", "ivy.bfloat16")
    s = s.replace("jax._src.device_array.reconstruct_device_array", "jax.numpy.array")
    return s


def empty_func(*args, **kwargs):
    return None


try:
    from ivy.functional.backends.jax.general import (
        is_native_array as is_jax_native_array,
    )
except ImportError:
    is_jax_native_array = empty_func

try:
    from ivy.functional.backends.numpy.general import (
        is_native_array as is_numpy_native_array,
    )
except ImportError:
    is_numpy_native_array = empty_func

try:
    from ivy.functional.backends.tensorflow.general import (
        is_native_array as is_tensorflow_native_array,
    )
except ImportError:
    is_tensorflow_native_array = empty_func

try:
    from ivy.functional.backends.torch.general import (
        is_native_array as is_torch_native_array,
    )
except ImportError:
    is_torch_native_array = empty_func


# Function testing


def test_function(
    *,
    input_dtypes: Union[ivy.Dtype, List[ivy.Dtype]],
    test_flags: FunctionTestFlags,
    fw: str,
    fn_name: str,
    rtol_: float = None,
    atol_: float = 1e-06,
    test_values: bool = True,
    xs_grad_idxs=None,
    ret_grad_idxs=None,
    ground_truth_backend: str,
    on_device: str,
    return_flat_np_arrays: bool = False,
    **all_as_kwargs_np,
):
    """Tests a function that consumes (or returns) arrays for the current backend
    by comparing the result with numpy.

    Parameters
    ----------
    input_dtypes
        data types of the input arguments in order.
    test_flags
        FunctionTestFlags object that stores all testing flags, including:
        num_positional_args, with_out, instance_method, as_variable,
        native_arrays, container, gradient
    fw
        current backend (framework).
    fn_name
        name of the function to test.
    rtol_
        relative tolerance value.
    atol_
        absolute tolerance value.
    test_values
        if True, test for the correctness of the resulting values.
    xs_grad_idxs
        Indices of the input arrays to compute gradients with respect to. If None,
        gradients are returned with respect to all input arrays. (Default value = None)
    ret_grad_idxs
        Indices of the returned arrays for which to return computed gradients. If None,
        gradients are returned for all returned arrays. (Default value = None)
    ground_truth_backend
        Ground Truth Backend to compare the result-values.
    on_device
        The device on which to create arrays
    return_flat_np_arrays
        If test_values is False, this flag dictates whether the original returns are
        returned, or whether the flattened numpy arrays are returned.
    all_as_kwargs_np
        input arguments to the function as keyword arguments.

    Returns
    -------
    ret
        optional, return value from the function
    ret_gt
        optional, return value from the Ground Truth function

    Examples
    --------
    >>> input_dtypes = 'float64'
    >>> as_variable_flags = False
    >>> with_out = False
    >>> num_positional_args = 0
    >>> native_array_flags = False
    >>> container_flags = False
    >>> instance_method = False
    >>> test_flags = FunctionTestFlags(num_positional_args, with_out,
        instance_method,
        as_variable,
        native_arrays,
        container_flags,
        none)
    >>> fw = "torch"
    >>> fn_name = "abs"
    >>> x = np.array([-1])
    >>> test_function(input_dtypes, test_flags, fw, fn_name, x=x)

    >>> input_dtypes = ['float64', 'float32']
    >>> as_variable_flags = [False, True]
    >>> with_out = False
    >>> num_positional_args = 1
    >>> native_array_flags = [True, False]
    >>> container_flags = [False, False]
    >>> instance_method = False
    >>> test_flags = FunctionTestFlags(num_positional_args, with_out,
        instance_method,
        as_variable,
        native_arrays,
        container_flags,
        none)
    >>> fw = "numpy"
    >>> fn_name = "add"
    >>> x1 = np.array([1, 3, 4])
    >>> x2 = np.array([-3, 15, 24])
    >>> test_function(input_dtypes, test_flags, fw, fn_name, x1=x1, x2=x2)
    """
    if isinstance(globals.CURRENT_GROUND_TRUTH_BACKEND, list):
        # override the ground truth in favor of multiversion
        ground_truth_backend = globals.CURRENT_GROUND_TRUTH_BACKEND

    # split the arguments into their positional and keyword components
    args_np, kwargs_np = kwargs_to_args_n_kwargs(
        num_positional_args=test_flags.num_positional_args, kwargs=all_as_kwargs_np
    )

    # extract all arrays from the arguments and keyword arguments
    arg_np_vals, args_idxs, c_arg_vals = _get_nested_np_arrays(args_np)
    kwarg_np_vals, kwargs_idxs, c_kwarg_vals = _get_nested_np_arrays(kwargs_np)

    # make all lists equal in length
    num_arrays = c_arg_vals + c_kwarg_vals
    if len(input_dtypes) < num_arrays:
        input_dtypes = [input_dtypes[0] for _ in range(num_arrays)]
    if len(test_flags.as_variable) < num_arrays:
        test_flags.as_variable = [test_flags.as_variable[0] for _ in range(num_arrays)]
    if len(test_flags.native_arrays) < num_arrays:
        test_flags.native_arrays = [
            test_flags.native_arrays[0] for _ in range(num_arrays)
        ]
    if len(test_flags.container) < num_arrays:
        test_flags.container = [test_flags.container[0] for _ in range(num_arrays)]

    # update variable flags to be compatible with float dtype and with_out args
    test_flags.as_variable = [
        v if ivy.is_float_dtype(d) and not test_flags.with_out else False
        for v, d in zip(test_flags.as_variable, input_dtypes)
    ]

    # update instance_method flag to only be considered if the
    # first term is either an ivy.Array or ivy.Container
    instance_method = test_flags.instance_method and (
        not test_flags.native_arrays[0] or test_flags.container[0]
    )

    fn = getattr(ivy, fn_name)
    if gradient_incompatible_function(fn=fn):
        return

    args, kwargs, num_arg_vals, args_idxs, kwargs_idxs = create_args_kwargs(
        args_np=args_np,
        arg_np_vals=arg_np_vals,
        args_idxs=args_idxs,
        kwargs_np=kwargs_np,
        kwarg_np_vals=kwarg_np_vals,
        kwargs_idxs=kwargs_idxs,
        input_dtypes=input_dtypes,
        test_flags=test_flags,
        on_device=on_device,
    )

    if ("out" in kwargs or test_flags.with_out) and "out" not in inspect.signature(
        fn
    ).parameters:
        raise Exception(f"Function {fn_name} does not have an out parameter")
    # run either as an instance method or from the API directly
    instance = None
    if instance_method:
        is_instance = [
            (not native_flag) or container_flag
            for native_flag, container_flag in zip(
                test_flags.native_arrays, test_flags.container
            )
        ]
        arg_is_instance = is_instance[:num_arg_vals]
        kwarg_is_instance = is_instance[num_arg_vals:]
        if arg_is_instance and max(arg_is_instance):
            i = 0
            for i, a in enumerate(arg_is_instance):
                if a:
                    break
            instance_idx = args_idxs[i]
            instance = ivy.index_nest(args, instance_idx)
            args = ivy.copy_nest(args, to_mutable=False)
            ivy.prune_nest_at_index(args, instance_idx)
        else:
            i = 0
            for i, a in enumerate(kwarg_is_instance):
                if a:
                    break
            instance_idx = kwargs_idxs[i]
            instance = ivy.index_nest(kwargs, instance_idx)
            kwargs = ivy.copy_nest(kwargs, to_mutable=False)
            ivy.prune_nest_at_index(kwargs, instance_idx)
        if test_flags.test_compile:
            instance_func = lambda instance, *args, **kwargs: instance.__getattribute__(
                fn_name
            )(*args, **kwargs)
            args = [instance, *args]
        else:
            instance_func = instance.__getattribute__(fn_name)
        ret, ret_np_flat = get_ret_and_flattened_np_array(
            instance_func,
            *args,
            test_compile=test_flags.test_compile,
            **kwargs,
        )
    else:
        ret, ret_np_flat = get_ret_and_flattened_np_array(
            ivy.__dict__[fn_name], *args, test_compile=test_flags.test_compile, **kwargs
        )
    # assert idx of return if the idx of the out array provided
    if test_flags.with_out and not test_flags.test_compile:
        test_ret = (
            ret[getattr(ivy.__dict__[fn_name], "out_index")]
            if hasattr(ivy.__dict__[fn_name], "out_index")
            else ret
        )
        out = ivy.nested_map(
            test_ret, ivy.zeros_like, to_mutable=True, include_derived=True
        )
        if instance_method:
            ret, ret_np_flat = get_ret_and_flattened_np_array(
                instance.__getattribute__(fn_name), *args, **kwargs, out=out
            )
        else:
            ret, ret_np_flat = get_ret_and_flattened_np_array(
                ivy.__dict__[fn_name], *args, **kwargs, out=out
            )
        test_ret = (
            ret[getattr(ivy.__dict__[fn_name], "out_index")]
            if hasattr(ivy.__dict__[fn_name], "out_index")
            else ret
        )
        assert not ivy.nested_any(
            ivy.nested_multi_map(lambda x, _: x[0] is x[1], [test_ret, out]),
            lambda x: not x,
        )
        if not max(test_flags.container) and ivy.native_inplace_support:
            # these backends do not always support native inplace updates
            assert not ivy.nested_any(
                ivy.nested_multi_map(
                    lambda x, _: x[0].data is x[1].data, [test_ret, out]
                ),
                lambda x: not x,
            )
    # compute the return with a Ground Truth backend

    if isinstance(ground_truth_backend, list):
        process = ground_truth_backend[1]

        try:
            process.stdin.write(jsonpickle.dumps(args_np) + "\n")
            process.stdin.write(jsonpickle.dumps(arg_np_vals) + "\n")
            process.stdin.write(jsonpickle.dumps(args_idxs) + "\n")
            process.stdin.write(jsonpickle.dumps(kwargs_np) + "\n")
            process.stdin.write(jsonpickle.dumps(kwargs_idxs) + "\n")
            process.stdin.write(jsonpickle.dumps(kwarg_np_vals) + "\n")
            process.stdin.write(jsonpickle.dumps(input_dtypes) + "\n")
            process.stdin.write(jsonpickle.dumps(test_flags) + "\n")
            process.stdin.write(jsonpickle.dumps(fn_name) + "\n")
            process.stdin.flush()
        except Exception as e:
            print("Something bad happened to the subprocess, here are the logs:\n\n")

            print(process.stdout.readlines())
            raise e
        ground_ret = process.stdout.readline()
        if ground_ret:
            ground_ret = jsonpickle.loads(make_json_pickable(ground_ret))
        else:
            print(process.stderr.readlines())
            raise Exception
        ret_from_gt, ret_np_from_gt_flat, fw_list = ground_ret

    else:
        ivy.set_backend(ground_truth_backend)
        ivy.set_default_device(on_device)
        try:
            fn = getattr(ivy, fn_name)
            args, kwargs, *_ = create_args_kwargs(
                args_np=args_np,
                arg_np_vals=arg_np_vals,
                args_idxs=args_idxs,
                kwargs_np=kwargs_np,
                kwargs_idxs=kwargs_idxs,
                kwarg_np_vals=kwarg_np_vals,
                input_dtypes=input_dtypes,
                test_flags=test_flags,
                on_device=on_device,
            )
            ret_from_gt, ret_np_from_gt_flat = get_ret_and_flattened_np_array(
                ivy.__dict__[fn_name],
                *args,
                test_compile=test_flags.test_compile,
                **kwargs,
            )
            if test_flags.with_out and not test_flags.test_compile:
                test_ret_from_gt = (
                    ret_from_gt[getattr(ivy.__dict__[fn_name], "out_index")]
                    if hasattr(ivy.__dict__[fn_name], "out_index")
                    else ret_from_gt
                )
                out_from_gt = ivy.nested_map(
                    test_ret_from_gt,
                    ivy.zeros_like,
                    to_mutable=True,
                    include_derived=True,
                )
                ret_from_gt, ret_np_from_gt_flat = get_ret_and_flattened_np_array(
                    ivy.__dict__[fn_name],
                    *args,
                    test_compile=test_flags.test_compile,
                    **kwargs,
                    out=out_from_gt,
                )
        except Exception as e:
            ivy.unset_backend()
            raise e
        fw_list = gradient_unsupported_dtypes(fn=ivy.__dict__[fn_name])
        gt_returned_array = isinstance(ret_from_gt, ivy.Array)
        if gt_returned_array:
            ret_from_gt_device = ivy.dev(ret_from_gt)
        ivy.unset_backend()
    # gradient test
    fw = ivy.current_backend_str()
    if (
        test_flags.test_gradients
        and not fw == "numpy"
        and not instance_method
        and "bool" not in input_dtypes
        and not any(ivy.is_complex_dtype(d) for d in input_dtypes)
    ):
        if fw in fw_list:
            if ivy.nested_argwhere(
                all_as_kwargs_np,
                lambda x: x.dtype in fw_list[fw] if isinstance(x, np.ndarray) else None,
            ):
                pass
            else:
                gradient_test(
                    fn=fn_name,
                    all_as_kwargs_np=all_as_kwargs_np,
                    args_np=args_np,
                    kwargs_np=kwargs_np,
                    input_dtypes=input_dtypes,
                    test_flags=test_flags,
                    rtol_=rtol_,
                    atol_=atol_,
                    xs_grad_idxs=xs_grad_idxs,
                    ret_grad_idxs=ret_grad_idxs,
                    ground_truth_backend=ground_truth_backend,
                    on_device=on_device,
                )

        else:
            gradient_test(
                fn=fn_name,
                all_as_kwargs_np=all_as_kwargs_np,
                args_np=args_np,
                kwargs_np=kwargs_np,
                input_dtypes=input_dtypes,
                test_flags=test_flags,
                rtol_=rtol_,
                atol_=atol_,
                xs_grad_idxs=xs_grad_idxs,
                ret_grad_idxs=ret_grad_idxs,
                ground_truth_backend=ground_truth_backend,
                on_device=on_device,
            )

    if gt_returned_array:
        ret_device = ivy.dev(ret)

        assert (
            ret_device == ret_from_gt_device
        ), f"ground truth backend ({ground_truth_backend}) returned array on device {ret_from_gt_device} but target backend ({ivy.backend}) returned array on device {ret_device}"
        assert (
            ret_device == on_device
        ), f"device is set to {on_device}, but ground truth produced array on {ret_device}"

    # assuming value test will be handled manually in the test function
    if not test_values:
        if return_flat_np_arrays:
            return ret_np_flat, ret_np_from_gt_flat
        return ret, ret_from_gt

    if isinstance(rtol_, dict):
        rtol_ = _get_framework_rtol(rtol_, fw)
    if isinstance(atol_, dict):
        atol_ = _get_framework_atol(atol_, fw)

    # value test
    value_test(
        ret_np_flat=ret_np_flat,
        ret_np_from_gt_flat=ret_np_from_gt_flat,
        rtol=rtol_,
        atol=atol_,
        ground_truth_backend=ground_truth_backend,
    )


def test_frontend_function(
    *,
    input_dtypes: Union[ivy.Dtype, List[ivy.Dtype]],
    test_flags: pf.frontend_function_flags,
    on_device="cpu",
    frontend: str,
    fn_tree: str,
    rtol: float = None,
    atol: float = 1e-06,
    test_values: bool = True,
    **all_as_kwargs_np,
):
    """Tests a frontend function for the current backend by comparing the result with
    the function in the associated framework.

    Parameters
    ----------
    input_dtypes
        data types of the input arguments in order.
    all_aliases
        a list of strings containing all aliases for that function
        in the current frontend with their full namespaces.
    frontend
        current frontend (framework).
    fn_tree
        Path to function in frontend framework namespace.
    rtol
        relative tolerance value.
    atol
        absolute tolerance value.
    test_values
        if True, test for the correctness of the resulting values.
    all_as_kwargs_np
        input arguments to the function as keyword arguments.

    Returns
    -------
    ret
        optional, return value from the function
    ret_np
        optional, return value from the Numpy function
    """
    assert (
        not test_flags.with_out or not test_flags.inplace
    ), "only one of with_out or with_inplace can be set as True"

    # split the arguments into their positional and keyword components
    args_np, kwargs_np = kwargs_to_args_n_kwargs(
        num_positional_args=test_flags.num_positional_args, kwargs=all_as_kwargs_np
    )

    # extract all arrays from the arguments and keyword arguments
    arg_np_vals, args_idxs, c_arg_vals = _get_nested_np_arrays(args_np)
    kwarg_np_vals, kwargs_idxs, c_kwarg_vals = _get_nested_np_arrays(kwargs_np)

    # make all lists equal in length
    num_arrays = c_arg_vals + c_kwarg_vals
    if len(input_dtypes) < num_arrays:
        input_dtypes = [input_dtypes[0] for _ in range(num_arrays)]
    if len(test_flags.as_variable) < num_arrays:
        test_flags.as_variable = [test_flags.as_variable[0] for _ in range(num_arrays)]
    if len(test_flags.native_arrays) < num_arrays:
        test_flags.native_arrays = [
            test_flags.native_arrays[0] for _ in range(num_arrays)
        ]

    # update var flags to be compatible with float dtype and with_out args
    test_flags.as_variable = [
        v if ivy.is_float_dtype(d) and not test_flags.with_out else False
        for v, d in zip(test_flags.as_variable, input_dtypes)
    ]

    # frontend function
    # parse function name and frontend submodules (jax.lax, jax.numpy etc.)
    if isinstance(frontend, list):
        frontend, frontend_proc = frontend
    split_index = fn_tree.rfind(".")
    frontend_submods, fn_name = fn_tree[:split_index], fn_tree[split_index + 1 :]
    function_module = importlib.import_module(frontend_submods)
    frontend_fn = getattr(function_module, fn_name)

    args, kwargs, *_ = create_args_kwargs(
        args_np=args_np,
        arg_np_vals=arg_np_vals,
        args_idxs=args_idxs,
        kwargs_np=kwargs_np,
        kwarg_np_vals=kwarg_np_vals,
        kwargs_idxs=kwargs_idxs,
        input_dtypes=input_dtypes,
        test_flags=test_flags,
        on_device=on_device,
    )
    args_ivy, kwargs_ivy = ivy.args_to_ivy(*args, **kwargs)

    # check and replace NativeClass object in arguments with ivy counterparts
    from ivy_tests.test_ivy.test_frontends.test_numpy import convnumpy

    convs = {"numpy": convnumpy}

    if "torch" in available_frameworks:
        from ivy_tests.test_ivy.test_frontends.test_torch import convtorch

        convs["torch"] = convtorch

    if "tensorflow" in available_frameworks:
        from ivy_tests.test_ivy.test_frontends.test_tensorflow import convtensor

        convs["tensorflow"] = convtensor

    if "jax" in available_frameworks:
        from ivy_tests.test_ivy.test_frontends.test_jax import convjax

        convs["jax"] = convjax

    if frontend.split("/")[0] in convs:
        conv = convs[frontend.split("/")[0]]
        args = ivy.nested_map(args, fn=conv, include_derived=True)
        kwargs = ivy.nested_map(kwargs, fn=conv, include_derived=True)

    # Make copy for arguments for functions that might use
    # inplace update by default
    copy_kwargs = copy.deepcopy(kwargs)
    copy_args = copy.deepcopy(args)
    # strip the decorator to get an Ivy array
    # ToDo, fix testing for jax frontend for x32
    if frontend.split("/")[0] == "jax":
        importlib.import_module("ivy.functional.frontends.jax").config.update(
            "jax_enable_x64", True
        )
    ret = get_frontend_ret(frontend_fn, *args_ivy, **kwargs_ivy)
    if test_flags.with_out:
        if not inspect.isclass(ret):
            is_ret_tuple = issubclass(ret.__class__, tuple)
        else:
            is_ret_tuple = issubclass(ret, tuple)
        if is_ret_tuple:
            ret = ivy.nested_map(
                ret,
                lambda _x: ivy.array(_x) if not ivy.is_array(_x) else _x,
                include_derived=True,
            )
        elif not ivy.is_array(ret):
            ret = ivy.array(ret)
        out = ret
        # pass return value to out argument
        # check if passed reference is correctly updated
        kwargs["out"] = out
        if is_ret_tuple:
            flatten_ret = flatten(ret=ret)
            flatten_out = flatten(ret=out)
            for ret_array, out_array in zip(flatten_ret, flatten_out):
                if ivy.native_inplace_support:
                    assert ret_array.data is out_array.data
                assert ret_array is out_array
        else:
            if ivy.native_inplace_support:
                assert ret.data is out.data
            assert ret is out
    elif test_flags.inplace:
        assert not isinstance(ret, tuple)
        assert ivy.is_array(ret)
        if "inplace" in list(inspect.signature(frontend_fn).parameters.keys()):
            # the function provides optional inplace update
            # set inplace update to be True and check
            # if returned reference is inputted reference
            # and if inputted reference's content is correctly updated
            copy_kwargs["inplace"] = True
            first_array = ivy.func_wrapper._get_first_array(*copy_args, **copy_kwargs)
            ret_ = get_frontend_ret(frontend_fn, *copy_args, **copy_kwargs)
            assert first_array is ret_
        else:
            # the function provides inplace update by default
            # check if returned reference is inputted reference
            first_array = ivy.func_wrapper._get_first_array(*args, **kwargs)
            ret_ = get_frontend_ret(frontend_fn, *args, **kwargs)
            assert first_array is ret_
            args, kwargs = copy_args, copy_kwargs

    # create NumPy args
    args_np = ivy.nested_map(
        args_ivy,
        lambda x: ivy.to_numpy(x._data) if isinstance(x, ivy.Array) else x,
        shallow=False,
    )
    kwargs_np = ivy.nested_map(
        kwargs_ivy,
        lambda x: ivy.to_numpy(x._data) if isinstance(x, ivy.Array) else x,
        shallow=False,
    )

    if "/" in frontend and not framework_comparator(frontend):
        # multiversion zone, changes made in non-multiversion zone should
        # be applied here too

        try:
            # compute the return via the frontend framework
            module_name = fn_tree[25 : fn_tree.rfind(".")]

            pickle_dict = {"a": args_np, "b": kwargs_np}
            process = frontend_proc
            z = make_json_pickable(jsonpickle.dumps(pickle_dict))
            try:
                process.stdin.write(z + "\n")
                process.stdin.write(module_name + "\n")
                process.stdin.write(fn_name + "\n")
                process.stdin.flush()
            except Exception as e:
                print(
                    "Something bad happened to the subprocess, here are the logs:\n\n"
                )
                print(process.stdout.readlines())
                raise e
            frontend_ret = process.stdout.readline()
            if frontend_ret:
                frontend_ret = jsonpickle.loads(make_json_pickable(frontend_ret))
            else:
                print(process.stderr.readlines())
                raise Exception
            if ivy.isscalar(frontend_ret):
                frontend_ret_np_flat = [np.asarray(frontend_ret)]
            else:
                frontend_ret = ivy.to_ivy(frontend_ret)
                # tuplify the frontend return
                if not isinstance(frontend_ret, tuple):
                    frontend_ret = (frontend_ret,)
                frontend_ret_idxs = ivy.nested_argwhere(
                    frontend_ret,
                    lambda x: isinstance(x, np.ndarray) or isinstance(x, ivy.Array),
                )
                frontend_ret_flat = ivy.multi_index_nest(
                    frontend_ret, frontend_ret_idxs
                )
                frontend_ret_np_flat = [ivy.to_numpy(x) for x in frontend_ret_flat]

        except Exception as e:
            ivy.unset_backend()
            raise e

    else:
        # non-multiversion zone, changes made here should be
        # applied to multiversion zone too

        # temporarily set frontend framework as backend
        ivy.set_backend(frontend.split("/")[0])
        try:
            # create frontend framework args
            args_frontend = ivy.nested_map(
                args_np,
                lambda x: ivy.native_array(x)
                if isinstance(x, np.ndarray)
                else ivy.as_native_dtype(x)
                if isinstance(x, ivy.Dtype)
                else x,
                shallow=False,
            )
            kwargs_frontend = ivy.nested_map(
                kwargs_np,
                lambda x: ivy.native_array(x) if isinstance(x, np.ndarray) else x,
                shallow=False,
            )

            # change ivy dtypes to native dtypes
            if "dtype" in kwargs_frontend:
                kwargs_frontend["dtype"] = ivy.as_native_dtype(kwargs_frontend["dtype"])

            # change ivy device to native devices
            if "device" in kwargs_frontend:
                kwargs_frontend["device"] = ivy.as_native_dev(kwargs_frontend["device"])

            # check and replace the NativeClass objects in arguments
            # with true counterparts
            args_frontend = ivy.nested_map(
                args_frontend, fn=convtrue, include_derived=True, max_depth=10
            )
            kwargs_frontend = ivy.nested_map(
                kwargs_frontend, fn=convtrue, include_derived=True, max_depth=10
            )

            # compute the return via the frontend framework
            module_name = fn_tree[25 : fn_tree.rfind(".")]
            frontend_fw = importlib.import_module(module_name)
            frontend_ret = frontend_fw.__dict__[fn_name](
                *args_frontend, **kwargs_frontend
            )

            if ivy.isscalar(frontend_ret):
                frontend_ret_np_flat = [np.asarray(frontend_ret)]
            else:
                # tuplify the frontend return
                if not isinstance(frontend_ret, tuple):
                    frontend_ret = (frontend_ret,)
                frontend_ret_idxs = ivy.nested_argwhere(
                    frontend_ret, ivy.is_native_array
                )
                frontend_ret_flat = ivy.multi_index_nest(
                    frontend_ret, frontend_ret_idxs
                )
                frontend_ret_np_flat = [ivy.to_numpy(x) for x in frontend_ret_flat]
            # unset frontend framework from backend
            ivy.unset_backend()
        except Exception as e:
            ivy.unset_backend()
            raise e

    ret_np_flat = flatten_and_to_np(ret=ret)

    # assuming value test will be handled manually in the test function
    if not test_values:
        return ret, frontend_ret

    if isinstance(rtol, dict):
        rtol = _get_framework_rtol(rtol, ivy.backend)
    if isinstance(atol, dict):
        atol = _get_framework_atol(atol, ivy.backend)

    value_test(
        ret_np_flat=ret_np_flat,
        ret_np_from_gt_flat=frontend_ret_np_flat,
        rtol=rtol,
        atol=atol,
        ground_truth_backend=frontend,
    )


# Method testing


def gradient_test(
    *,
    fn,
    all_as_kwargs_np,
    args_np,
    kwargs_np,
    input_dtypes,
    test_flags,
    test_compile: bool = False,
    rtol_: float = None,
    atol_: float = 1e-06,
    xs_grad_idxs=None,
    ret_grad_idxs=None,
    ground_truth_backend: str,
    on_device: str,
):
    def grad_fn(all_args):
        args, kwargs, i = all_args
        call_fn = ivy.__dict__[fn] if isinstance(fn, str) else fn[i]
        ret = compiled_if_required(
            call_fn, test_compile=test_compile, args=args, kwargs=kwargs
        )(*args, **kwargs)
        return ivy.nested_map(ret, ivy.mean, include_derived=True)

    # extract all arrays from the arguments and keyword arguments
    arg_np_vals, args_idxs, c_arg_vals = _get_nested_np_arrays(args_np)
    kwarg_np_vals, kwargs_idxs, c_kwarg_vals = _get_nested_np_arrays(kwargs_np)

    args, kwargs, _, args_idxs, kwargs_idxs = create_args_kwargs(
        args_np=args_np,
        arg_np_vals=arg_np_vals,
        args_idxs=args_idxs,
        kwargs_np=kwargs_np,
        kwarg_np_vals=kwarg_np_vals,
        kwargs_idxs=kwargs_idxs,
        input_dtypes=input_dtypes,
        test_flags=test_flags,
        on_device=on_device,
    )
    _, grads = ivy.execute_with_gradients(
        grad_fn,
        [args, kwargs, 0],
        xs_grad_idxs=xs_grad_idxs,
        ret_grad_idxs=ret_grad_idxs,
    )
    grads_np_flat = flatten_and_to_np(ret=grads)

    # compute the return with a Ground Truth backend

    if isinstance(ground_truth_backend, list):
        process = ground_truth_backend[1]
        try:
            process.stdin.write("2" + "\n")
            process.stdin.write(jsonpickle.dumps(args_np) + "\n")
            process.stdin.write(jsonpickle.dumps(arg_np_vals) + "\n")
            process.stdin.write(jsonpickle.dumps(args_idxs) + "\n")
            process.stdin.write(jsonpickle.dumps(kwargs_np) + "\n")
            process.stdin.write(jsonpickle.dumps(kwargs_idxs) + "\n")
            process.stdin.write(jsonpickle.dumps(kwarg_np_vals) + "\n")
            process.stdin.write(jsonpickle.dumps(input_dtypes) + "\n")
            process.stdin.write(jsonpickle.dumps(test_flags) + "\n")
            process.stdin.write(jsonpickle.dumps(fn) + "\n")
            process.stdin.write(jsonpickle.dumps(all_as_kwargs_np) + "\n")
            process.stdin.write(jsonpickle.dumps(grad_fn) + "\n")
            process.stdin.write(jsonpickle.dumps(xs_grad_idxs) + "\n")
            process.stdin.write(jsonpickle.dumps(ret_grad_idxs) + "\n")
            process.stdin.flush()
        except Exception as e:
            print("Something bad happened to the subprocess, here are the logs:\n\n")
            print(process.stdout.readlines())
            raise e
        ground_ret = process.stdout.readline()
        if ground_ret:
            ground_ret = jsonpickle.loads(make_json_pickable(ground_ret))
        else:
            print(process.stderr.readlines())
            raise Exception
        grads_np_from_gt_flat = ground_ret
    else:
        ivy.set_backend(ground_truth_backend)
        ivy.set_default_device(on_device)
        test_unsupported = check_unsupported_dtype(
            fn=ivy.__dict__[fn] if isinstance(fn, str) else fn[1],
            input_dtypes=input_dtypes,
            all_as_kwargs_np=all_as_kwargs_np,
        )
        if test_unsupported:
            return
        args, kwargs, _, args_idxs, kwargs_idxs = create_args_kwargs(
            args_np=args_np,
            arg_np_vals=arg_np_vals,
            args_idxs=args_idxs,
            kwargs_np=kwargs_np,
            kwarg_np_vals=kwarg_np_vals,
            kwargs_idxs=kwargs_idxs,
            input_dtypes=input_dtypes,
            test_flags=test_flags,
            on_device=on_device,
        )
        _, grads_from_gt = ivy.execute_with_gradients(
            grad_fn,
            [args, kwargs, 1],
            xs_grad_idxs=xs_grad_idxs,
            ret_grad_idxs=ret_grad_idxs,
        )
        grads_np_from_gt_flat = flatten_and_to_np(ret=grads_from_gt)
        ivy.unset_backend()

    assert len(grads_np_flat) == len(
        grads_np_from_gt_flat
    ), "result length mismatch: {} ({}) != {} ({})".format(
        grads_np_flat,
        len(grads_np_flat),
        grads_np_from_gt_flat,
        len(grads_np_from_gt_flat),
    )

    for grad_np_flat, grad_np_from_gt_flat in zip(grads_np_flat, grads_np_from_gt_flat):
        value_test(
            ret_np_flat=grad_np_flat,
            ret_np_from_gt_flat=grad_np_from_gt_flat,
            rtol=rtol_,
            atol=atol_,
            ground_truth_backend=ground_truth_backend,
        )


def test_method(
    *,
    init_input_dtypes: List[ivy.Dtype] = None,
    method_input_dtypes: List[ivy.Dtype] = None,
    init_all_as_kwargs_np: dict = None,
    method_all_as_kwargs_np: dict = None,
    init_flags: pf.MethodTestFlags,
    method_flags: pf.MethodTestFlags,
    class_name: str,
    method_name: str = "__call__",
    init_with_v: bool = False,
    method_with_v: bool = False,
    rtol_: float = None,
    atol_: float = 1e-06,
    test_values: Union[bool, str] = True,
    test_gradients: bool = False,
    xs_grad_idxs=None,
    ret_grad_idxs=None,
    test_compile: bool = False,
    ground_truth_backend: str,
    on_device: str,
    return_flat_np_arrays: bool = False,
):
    """Tests a class-method that consumes (or returns) arrays for the current backend
    by comparing the result with numpy.

    Parameters
    ----------
    init_input_dtypes
        data types of the input arguments to the constructor in order.
    init_as_variable_flags
        dictates whether the corresponding input argument passed to the constructor
        should be treated as an ivy.Array.
    init_num_positional_args
        number of input arguments that must be passed as positional arguments to the
        constructor.
    init_native_array_flags
        dictates whether the corresponding input argument passed to the constructor
        should be treated as a native array.
    init_all_as_kwargs_np:
        input arguments to the constructor as keyword arguments.
    method_input_dtypes
        data types of the input arguments to the method in order.
    method_as_variable_flags
        dictates whether the corresponding input argument passed to the method should
        be treated as an ivy.Array.
    method_num_positional_args
        number of input arguments that must be passed as positional arguments to the
        method.
    method_native_array_flags
        dictates whether the corresponding input argument passed to the method should
        be treated as a native array.
    method_container_flags
        dictates whether the corresponding input argument passed to the method should
        be treated as an ivy Container.
    method_all_as_kwargs_np:
        input arguments to the method as keyword arguments.
    class_name
        name of the class to test.
    method_name
        name of tthe method to test.
    init_with_v
        if the class being tested is an ivy.Module, then setting this flag as True will
        call the constructor with the variables v passed explicitly.
    method_with_v
        if the class being tested is an ivy.Module, then setting this flag as True will
        call the method with the variables v passed explicitly.
    rtol_
        relative tolerance value.
    atol_
        absolute tolerance value.
    test_values
        can be a bool or a string to indicate whether correctness of values should be
        tested. If the value is `with_v`, shapes are tested but not values.
    test_gradients
        if True, test for the correctness of gradients.
    xs_grad_idxs
        Indices of the input arrays to compute gradients with respect to. If None,
        gradients are returned with respect to all input arrays. (Default value = None)
    ret_grad_idxs
        Indices of the returned arrays for which to return computed gradients. If None,
        gradients are returned for all returned arrays. (Default value = None)
    test_compile
        If True, test for the correctness of compilation.
    ground_truth_backend
        Ground Truth Backend to compare the result-values.
    device_
        The device on which to create arrays.
    return_flat_np_arrays
        If test_values is False, this flag dictates whether the original returns are
        returned, or whether the flattened numpy arrays are returned.

    Returns
    -------
    ret
        optional, return value from the function
    ret_gt
        optional, return value from the Ground Truth function
    """
    if isinstance(globals.CURRENT_GROUND_TRUTH_BACKEND, list):
        # override the ground truth in favor of multiversion
        ground_truth_backend = globals.CURRENT_GROUND_TRUTH_BACKEND
        ground_truth_backend = globals.CURRENT_GROUND_TRUTH_BACKEND

    init_input_dtypes = ivy.default(init_input_dtypes, [])

    # Constructor arguments #
    init_all_as_kwargs_np = ivy.default(init_all_as_kwargs_np, dict())
    # split the arguments into their positional and keyword components
    args_np_constructor, kwargs_np_constructor = kwargs_to_args_n_kwargs(
        num_positional_args=init_flags.num_positional_args,
        kwargs=init_all_as_kwargs_np,
    )

    # extract all arrays from the arguments and keyword arguments
    con_arg_np_vals, con_args_idxs, con_c_arg_vals = _get_nested_np_arrays(
        args_np_constructor
    )
    con_kwarg_np_vals, con_kwargs_idxs, con_c_kwarg_vals = _get_nested_np_arrays(
        kwargs_np_constructor
    )

    # make all lists equal in length
    num_arrays_constructor = con_c_arg_vals + con_c_kwarg_vals
    if len(init_input_dtypes) < num_arrays_constructor:
        init_input_dtypes = [
            init_input_dtypes[0] for _ in range(num_arrays_constructor)
        ]
    if len(init_flags.as_variable) < num_arrays_constructor:
        init_flags.as_variable = [
            init_flags.as_variable[0] for _ in range(num_arrays_constructor)
        ]
    if len(init_flags.native_arrays) < num_arrays_constructor:
        init_flags.native_arrays = [
            init_flags.native_arrays[0] for _ in range(num_arrays_constructor)
        ]

    # update variable flags to be compatible with float dtype
    init_flags.as_variable = [
        v if ivy.is_float_dtype(d) else False
        for v, d in zip(init_flags.as_variable, init_input_dtypes)
    ]

    # Create Args
    args_constructor, kwargs_constructor, *_ = create_args_kwargs(
        args_np=args_np_constructor,
        arg_np_vals=con_arg_np_vals,
        args_idxs=con_args_idxs,
        kwargs_np=kwargs_np_constructor,
        kwarg_np_vals=con_kwarg_np_vals,
        kwargs_idxs=con_kwargs_idxs,
        input_dtypes=init_input_dtypes,
        test_flags=init_flags,
        on_device=on_device,
    )
    # end constructor #

    # method arguments #
    method_input_dtypes = ivy.default(method_input_dtypes, [])
    args_np_method, kwargs_np_method = kwargs_to_args_n_kwargs(
        num_positional_args=method_flags.num_positional_args,
        kwargs=method_all_as_kwargs_np,
    )

    # extract all arrays from the arguments and keyword arguments
    met_arg_np_vals, met_args_idxs, met_c_arg_vals = _get_nested_np_arrays(
        args_np_method
    )
    met_kwarg_np_vals, met_kwargs_idxs, met_c_kwarg_vals = _get_nested_np_arrays(
        kwargs_np_method
    )

    # make all lists equal in length
    num_arrays_method = met_c_arg_vals + met_c_kwarg_vals
    if len(method_input_dtypes) < num_arrays_method:
        method_input_dtypes = [method_input_dtypes[0] for _ in range(num_arrays_method)]
    if len(method_flags.as_variable) < num_arrays_method:
        method_flags.as_variable = [
            method_flags.as_variable[0] for _ in range(num_arrays_method)
        ]
    if len(method_flags.native_arrays) < num_arrays_method:
        method_flags.native_arrays = [
            method_flags.native_arrays[0] for _ in range(num_arrays_method)
        ]
    if len(method_flags.container) < num_arrays_method:
        method_flags.container = [
            method_flags.container[0] for _ in range(num_arrays_method)
        ]

    method_flags.as_variable = [
        v if ivy.is_float_dtype(d) else False
        for v, d in zip(method_flags.as_variable, method_input_dtypes)
    ]

    # Create Args
    args_method, kwargs_method, *_ = create_args_kwargs(
        args_np=args_np_method,
        arg_np_vals=met_arg_np_vals,
        args_idxs=met_args_idxs,
        kwargs_np=kwargs_np_method,
        kwarg_np_vals=met_kwarg_np_vals,
        kwargs_idxs=met_kwargs_idxs,
        input_dtypes=method_input_dtypes,
        test_flags=method_flags,
        on_device=on_device,
    )
    # End Method #

    # Run testing
    ins = ivy.__dict__[class_name](*args_constructor, **kwargs_constructor)
    # ToDo : remove this when the handle_method can properly compute unsupported dtypes
    if any(
        dtype in ivy.function_unsupported_dtypes(ins.__getattribute__(method_name))
        for dtype in method_input_dtypes
    ):
        return
    v_np = None
    if isinstance(ins, ivy.Module):
        if init_with_v:
            v = ivy.Container(
                ins._create_variables(device=on_device, dtype=method_input_dtypes[0])
            )
            ins = ivy.__dict__[class_name](*args_constructor, **kwargs_constructor, v=v)
        v = ins.__getattribute__("v")
        v_np = v.cont_map(lambda x, kc: ivy.to_numpy(x) if ivy.is_array(x) else x)
        if method_with_v:
            kwargs_method = dict(**kwargs_method, v=v)
    ret, ret_np_flat = get_ret_and_flattened_np_array(
        ins.__getattribute__(method_name),
        *args_method,
        test_compile=test_compile,
        **kwargs_method,
    )

    # Compute the return with a Ground Truth backend

    if isinstance(ground_truth_backend, list):
        process = ground_truth_backend[1]
        try:
            process.stdin.write("3" + "\n")
            process.stdin.write(jsonpickle.dumps(args_np_constructor) + "\n")
            process.stdin.write(jsonpickle.dumps(con_arg_np_vals) + "\n")
            process.stdin.write(jsonpickle.dumps(con_args_idxs) + "\n")
            process.stdin.write(jsonpickle.dumps(kwargs_np_constructor) + "\n")
            process.stdin.write(jsonpickle.dumps(con_kwarg_np_vals) + "\n")
            process.stdin.write(jsonpickle.dumps(con_kwargs_idxs) + "\n")
            process.stdin.write(jsonpickle.dumps(init_input_dtypes) + "\n")
            process.stdin.write(jsonpickle.dumps(init_flags) + "\n")
            process.stdin.write(jsonpickle.dumps(args_np_method) + "\n")
            process.stdin.write(jsonpickle.dumps(met_arg_np_vals) + "\n")
            process.stdin.write(jsonpickle.dumps(met_args_idxs) + "\n")
            process.stdin.write(jsonpickle.dumps(kwargs_np_method) + "\n")
            process.stdin.write(jsonpickle.dumps(met_kwargs_idxs) + "\n")
            process.stdin.write(jsonpickle.dumps(met_kwarg_np_vals) + "\n")
            process.stdin.write(jsonpickle.dumps(method_input_dtypes) + "\n")
            process.stdin.write(jsonpickle.dumps(method_flags) + "\n")
            process.stdin.write(jsonpickle.dumps(class_name) + "\n")
            process.stdin.write(jsonpickle.dumps(method_name) + "\n")
            process.stdin.write(jsonpickle.dumps(method_input_dtypes) + "\n")
            process.stdin.write(jsonpickle.dumps(v_np) + "\n")

            process.stdin.flush()
        except Exception as e:
            print("Something bad happened to the subprocess, here are the logs:\n\n")
            print(process.stdout.readlines())
            raise e
        ground_ret = process.stdout.readline()
        if ground_ret:
            ground_ret = jsonpickle.loads(make_json_pickable(ground_ret))
        else:
            print(process.stderr.readlines())
            raise Exception
        ret_np_from_gt_flat, fw_list2 = ground_ret
        fw_list = gradient_unsupported_dtypes(fn=ins.__getattribute__(method_name))

        for k, v in fw_list2.items():
            if k not in fw_list:
                fw_list[k] = []
            fw_list[k].extend(v)
    else:
        ivy.set_backend(ground_truth_backend)
        ivy.set_default_device(on_device)
<<<<<<< HEAD
        args_gt_constructor, kwargs_gt_constructor, _, _, _ = create_args_kwargs(
=======
        args_gt_constructor, kwargs_gt_constructor, *_ = create_args_kwargs(
>>>>>>> 375343db
            args_np=args_np_constructor,
            arg_np_vals=con_arg_np_vals,
            args_idxs=con_args_idxs,
            kwargs_np=kwargs_np_constructor,
            kwarg_np_vals=con_kwarg_np_vals,
            kwargs_idxs=con_kwargs_idxs,
            input_dtypes=init_input_dtypes,
            test_flags=init_flags,
            on_device=on_device,
        )
        args_gt_method, kwargs_gt_method, *_ = create_args_kwargs(
            args_np=args_np_method,
            arg_np_vals=met_arg_np_vals,
            args_idxs=met_args_idxs,
            kwargs_np=kwargs_np_method,
            kwarg_np_vals=met_kwarg_np_vals,
            kwargs_idxs=met_kwargs_idxs,
            input_dtypes=method_input_dtypes,
            test_flags=method_flags,
            on_device=on_device,
        )
        ins_gt = ivy.__dict__[class_name](*args_gt_constructor, **kwargs_gt_constructor)
        # ToDo : remove this when the handle_method can properly compute unsupported dtypes
        if any(
            dtype
            in ivy.function_unsupported_dtypes(ins_gt.__getattribute__(method_name))
            for dtype in method_input_dtypes
        ):
            return
        if isinstance(ins_gt, ivy.Module):
            v_gt = v_np.cont_map(
                lambda x, kc: ivy.asarray(x) if isinstance(x, np.ndarray) else x
            )
            kwargs_gt_method = dict(**kwargs_gt_method, v=v_gt)
        ret_from_gt, ret_np_from_gt_flat = get_ret_and_flattened_np_array(
            ins_gt.__getattribute__(method_name),
            *args_gt_method,
            test_compile=test_compile,
            **kwargs_gt_method,
        )
        fw_list = gradient_unsupported_dtypes(fn=ins.__getattribute__(method_name))
        fw_list2 = gradient_unsupported_dtypes(fn=ins_gt.__getattribute__(method_name))
        for k, v in fw_list2.items():
            if k not in fw_list:
                fw_list[k] = []
            fw_list[k].extend(v)

        gt_returned_array = isinstance(ret_from_gt, ivy.Array)
        if gt_returned_array:
            ret_from_gt_device = ivy.dev(ret_from_gt)
        ivy.unset_backend()
    # gradient test

    if isinstance(ground_truth_backend, list):
        # multiversion
        ins_gt = ins

    fw = ivy.current_backend_str()
    if (
        test_gradients
        and not fw == "numpy"
        and "bool" not in method_input_dtypes
        and not any(ivy.is_complex_dtype(d) for d in method_input_dtypes)
    ):
        if fw in fw_list:
            if ivy.nested_argwhere(
                method_all_as_kwargs_np,
                lambda x: x.dtype in fw_list[fw] if isinstance(x, np.ndarray) else None,
            ):
                pass
            else:
                gradient_test(
                    fn=[
                        ins.__getattribute__(method_name),
                        ins_gt.__getattribute__(method_name),
                    ],
                    all_as_kwargs_np=method_all_as_kwargs_np,
                    args_np=args_np_method,
                    kwargs_np=kwargs_np_method,
                    input_dtypes=method_input_dtypes,
                    test_flags=method_flags,
                    test_compile=test_compile,
                    rtol_=rtol_,
                    atol_=atol_,
                    xs_grad_idxs=xs_grad_idxs,
                    ret_grad_idxs=ret_grad_idxs,
                    ground_truth_backend=ground_truth_backend,
                    on_device=on_device,
                )

        else:
            gradient_test(
                fn=[
                    ins.__getattribute__(method_name),
                    ins_gt.__getattribute__(method_name),
                ],
                all_as_kwargs_np=method_all_as_kwargs_np,
                args_np=args_np_method,
                kwargs_np=kwargs_np_method,
                input_dtypes=method_input_dtypes,
                test_flags=method_flags,
                test_compile=test_compile,
                rtol_=rtol_,
                atol_=atol_,
                xs_grad_idxs=xs_grad_idxs,
                ret_grad_idxs=ret_grad_idxs,
                ground_truth_backend=ground_truth_backend,
                on_device=on_device,
            )

    if gt_returned_array:
        ret_device = ivy.dev(ret)
        assert (
            ret_device == ret_from_gt_device
        ), f"ground truth backend ({ground_truth_backend}) returned array on device {ret_from_gt_device} but target backend ({ivy.backend}) returned array on device {ret_device}"
        assert (
            ret_device == on_device
        ), f"device is set to {on_device}, but ground truth produced array on {ret_device}"

    # assuming value test will be handled manually in the test function
    if not test_values:
        if return_flat_np_arrays:
            return ret_np_flat, ret_np_from_gt_flat
        return ret, ret_from_gt
    # value test

    if isinstance(rtol_, dict):
        rtol_ = _get_framework_rtol(rtol_, ivy.backend)
    if isinstance(atol_, dict):
        atol_ = _get_framework_atol(atol_, ivy.backend)

    value_test(
        ret_np_flat=ret_np_flat,
        ret_np_from_gt_flat=ret_np_from_gt_flat,
        rtol=rtol_,
        atol=atol_,
    )


def test_frontend_method(
    *,
    init_input_dtypes: Union[ivy.Dtype, List[ivy.Dtype]] = None,
    method_input_dtypes: Union[ivy.Dtype, List[ivy.Dtype]],
    init_flags,
    method_flags,
    init_all_as_kwargs_np: dict = None,
    method_all_as_kwargs_np: dict,
    frontend: str,
    frontend_method_data: FrontendMethodData,
    on_device,
    rtol_: float = None,
    atol_: float = 1e-06,
    test_values: Union[bool, str] = True,
):
    """Tests a class-method that consumes (or returns) arrays for the current backend
    by comparing the result with numpy.

    Parameters
    ----------
    init_input_dtypes
        data types of the input arguments to the constructor in order.
    init_as_variable_flags
        dictates whether the corresponding input argument passed to the constructor
        should be treated as an ivy.Variable.
    init_num_positional_args
        number of input arguments that must be passed as positional arguments to the
        constructor.
    init_native_array_flags
        dictates whether the corresponding input argument passed to the constructor
        should be treated as a native array.
    init_all_as_kwargs_np:
        input arguments to the constructor as keyword arguments.
    method_input_dtypes
        data types of the input arguments to the method in order.
    method_all_as_kwargs_np:
        input arguments to the method as keyword arguments.
    frontend
        current frontend (framework).
    rtol_
        relative tolerance value.
    atol_
        absolute tolerance value.
    test_values
        can be a bool or a string to indicate whether correctness of values should be
        tested. If the value is `with_v`, shapes are tested but not values.

    Returns
    -------
    ret
        optional, return value from the function
    ret_gt
        optional, return value from the Ground Truth function
    """
    if isinstance(frontend, list):
        frontend, frontend_proc = frontend

    # Constructor arguments #

    args_np_constructor, kwargs_np_constructor = kwargs_to_args_n_kwargs(
        num_positional_args=init_flags.num_positional_args,
        kwargs=init_all_as_kwargs_np,
    )

    # extract all arrays from the arguments and keyword arguments
    con_arg_np_vals, con_args_idxs, con_c_arg_vals = _get_nested_np_arrays(
        args_np_constructor
    )
    con_kwarg_np_vals, con_kwargs_idxs, con_c_kwarg_vals = _get_nested_np_arrays(
        kwargs_np_constructor
    )

    # make all lists equal in length
    num_arrays_constructor = con_c_arg_vals + con_c_kwarg_vals
    if len(init_input_dtypes) < num_arrays_constructor:
        init_input_dtypes = [
            init_input_dtypes[0] for _ in range(num_arrays_constructor)
        ]
    if len(init_flags.as_variable) < num_arrays_constructor:
        init_flags.as_variable = [
            init_flags.as_variable[0] for _ in range(num_arrays_constructor)
        ]
    if len(init_flags.native_arrays) < num_arrays_constructor:
        init_flags.native_arrays = [
            init_flags.native_arrays[0] for _ in range(num_arrays_constructor)
        ]

    # update variable flags to be compatible with float dtype
    init_flags.as_variable = [
        v if ivy.is_float_dtype(d) else False
        for v, d in zip(init_flags.as_variable, init_input_dtypes)
    ]

    # Create Args
    args_constructor, kwargs_constructor, *_ = create_args_kwargs(
        args_np=args_np_constructor,
        arg_np_vals=con_arg_np_vals,
        args_idxs=con_args_idxs,
        kwargs_np=kwargs_np_constructor,
        kwarg_np_vals=con_kwarg_np_vals,
        kwargs_idxs=con_kwargs_idxs,
        input_dtypes=init_input_dtypes,
        test_flags=init_flags,
        on_device=on_device,
    )
    # End constructor #

    # Method arguments #
    args_np_method, kwargs_np_method = kwargs_to_args_n_kwargs(
        num_positional_args=method_flags.num_positional_args,
        kwargs=method_all_as_kwargs_np,
    )

    # extract all arrays from the arguments and keyword arguments
    met_arg_np_vals, met_args_idxs, met_c_arg_vals = _get_nested_np_arrays(
        args_np_method
    )
    met_kwarg_np_vals, met_kwargs_idxs, met_c_kwarg_vals = _get_nested_np_arrays(
        kwargs_np_method
    )

    # make all lists equal in length
    num_arrays_method = met_c_arg_vals + met_c_kwarg_vals
    if len(method_input_dtypes) < num_arrays_method:
        method_input_dtypes = [method_input_dtypes[0] for _ in range(num_arrays_method)]
    if len(method_flags.as_variable) < num_arrays_method:
        method_flags.as_variable = [
            method_flags.as_variable[0] for _ in range(num_arrays_method)
        ]
    if len(method_flags.native_arrays) < num_arrays_method:
        method_flags.native_arrays = [
            method_flags.native_arrays[0] for _ in range(num_arrays_method)
        ]

    method_flags.as_variable = [
        v if ivy.is_float_dtype(d) else False
        for v, d in zip(method_flags.as_variable, method_input_dtypes)
    ]

    # Create Args
    args_method, kwargs_method, *_ = create_args_kwargs(
        args_np=args_np_method,
        arg_np_vals=met_arg_np_vals,
        args_idxs=met_args_idxs,
        kwargs_np=kwargs_np_method,
        kwarg_np_vals=met_kwarg_np_vals,
        kwargs_idxs=met_kwargs_idxs,
        input_dtypes=method_input_dtypes,
        test_flags=method_flags,
        on_device=on_device,
    )
    # End Method #

    args_constructor_ivy, kwargs_constructor_ivy = ivy.args_to_ivy(
        *args_constructor, **kwargs_constructor
    )
    args_method_ivy, kwargs_method_ivy = ivy.args_to_ivy(*args_method, **kwargs_method)
    args_constructor_np = ivy.nested_map(
        args_constructor_ivy,
        lambda x: ivy.to_numpy(x._data) if isinstance(x, ivy.Array) else x,
        shallow=False,
    )
    kwargs_constructor_np = ivy.nested_map(
        kwargs_constructor_ivy,
        lambda x: ivy.to_numpy(x._data) if isinstance(x, ivy.Array) else x,
        shallow=False,
    )
    args_method_np = ivy.nested_map(
        args_method_ivy,
        lambda x: ivy.to_numpy(x._data) if isinstance(x, ivy.Array) else x,
        shallow=False,
    )
    kwargs_method_np = ivy.nested_map(
        kwargs_method_ivy,
        lambda x: ivy.to_numpy(x._data) if isinstance(x, ivy.Array) else x,
        shallow=False,
    )

    ivy_frontend_creation_fn = getattr(
        frontend_method_data.ivy_init_module, frontend_method_data.init_name
    )
    # Run testing
    ins = ivy_frontend_creation_fn(*args_constructor, **kwargs_constructor)
    ret, ret_np_flat = get_ret_and_flattened_np_array(
        ins.__getattribute__(frontend_method_data.method_name),
        *args_method,
        **kwargs_method,
    )

    # Compute the return with the native frontend framework
    if "/" in frontend and not framework_comparator(frontend):
        pickle_dict = {
            "a": args_constructor_np,
            "b": kwargs_constructor_np,
            "c": args_method_np,
            "d": kwargs_method_np,
            "e": frontend_method_data,
        }
        process = frontend_proc
        z = make_json_pickable(jsonpickle.dumps(pickle_dict))
        try:
            process.stdin.write("2" + "\n")
            process.stdin.write(z + "\n")
            process.stdin.flush()
        except Exception as e:
            print("Something bad happened to the subprocess, here are the logs:\n\n")
            print(process.stdout.readlines())
            raise e
        frontend_ret = process.stdout.readline()
        if frontend_ret:
            return_dict = jsonpickle.loads(make_json_pickable(frontend_ret))
            if return_dict["a"]:
                frontend_ret = ivy.to_ivy(return_dict["b"])
                # tuplify the frontend return
                if not isinstance(frontend_ret, tuple):
                    frontend_ret = (frontend_ret,)
                frontend_ret_idxs = ivy.nested_argwhere(
                    frontend_ret,
                    lambda x: isinstance(x, ivy.Array) or isinstance(x, np.ndarray),
                )
                frontend_ret_flat = ivy.multi_index_nest(
                    frontend_ret, frontend_ret_idxs
                )
                return_dict["b"] = [np.asarray(x) for x in frontend_ret_flat]
            frontend_ret_np_flat = return_dict["b"]
        else:
            print(process.stderr.readlines())
            raise Exception

    else:
        ivy.set_backend(frontend.split("/")[0])
        args_constructor_frontend = ivy.nested_map(
            args_constructor_np,
            lambda x: ivy.native_array(x) if isinstance(x, np.ndarray) else x,
            shallow=False,
        )
        kwargs_constructor_frontend = ivy.nested_map(
            kwargs_constructor_np,
            lambda x: ivy.native_array(x) if isinstance(x, np.ndarray) else x,
            shallow=False,
        )
        args_method_frontend = ivy.nested_map(
            args_method_np,
            lambda x: ivy.native_array(x)
            if isinstance(x, np.ndarray)
            else ivy.as_native_dtype(x)
            if isinstance(x, ivy.Dtype)
            else ivy.as_native_dev(x)
            if isinstance(x, ivy.Device)
            else x,
            shallow=False,
        )
        kwargs_method_frontend = ivy.nested_map(
            kwargs_method_np,
            lambda x: ivy.native_array(x) if isinstance(x, np.ndarray) else x,
            shallow=False,
        )

        # change ivy dtypes to native dtypes
        if "dtype" in kwargs_method_frontend:
            kwargs_method_frontend["dtype"] = ivy.as_native_dtype(
                kwargs_method_frontend["dtype"]
            )

        # change ivy device to native devices
        if "device" in kwargs_method_frontend:
            kwargs_method_frontend["device"] = ivy.as_native_dev(
                kwargs_method_frontend["device"]
            )
        frontend_creation_fn = getattr(
            frontend_method_data.framework_init_module, frontend_method_data.init_name
        )
        ins_gt = frontend_creation_fn(
            *args_constructor_frontend, **kwargs_constructor_frontend
        )
        frontend_ret = ins_gt.__getattribute__(frontend_method_data.method_name)(
            *args_method_frontend, **kwargs_method_frontend
        )
        if frontend.split("/")[0] == "tensorflow" and isinstance(
            frontend_ret, tf.TensorShape
        ):
            frontend_ret_np_flat = [np.asarray(frontend_ret, dtype=np.int32)]
        elif ivy.isscalar(frontend_ret):
            frontend_ret_np_flat = [np.asarray(frontend_ret)]
        else:
            # tuplify the frontend return
            if not isinstance(frontend_ret, tuple):
                frontend_ret = (frontend_ret,)
            frontend_ret_idxs = ivy.nested_argwhere(frontend_ret, ivy.is_native_array)
            frontend_ret_flat = ivy.multi_index_nest(frontend_ret, frontend_ret_idxs)
            frontend_ret_np_flat = [ivy.to_numpy(x) for x in frontend_ret_flat]
        ivy.unset_backend()

    # assuming value test will be handled manually in the test function
    if not test_values:
        return ret, frontend_ret

    # value test
    if isinstance(rtol_, dict):
        rtol_ = _get_framework_rtol(rtol_, ivy.backend)
    if isinstance(atol_, dict):
        atol_ = _get_framework_atol(atol_, ivy.backend)

    value_test(
        ret_np_flat=ret_np_flat,
        ret_np_from_gt_flat=frontend_ret_np_flat,
        rtol=rtol_,
        atol=atol_,
        ground_truth_backend=frontend,
    )


# Helpers
DEFAULT_RTOL = None
DEFAULT_ATOL = 1e-06


def _get_framework_rtol(rtols: dict, current_fw: str):
    if current_fw in rtols.keys():
        return rtols[current_fw]
    return DEFAULT_RTOL


def _get_framework_atol(atols: dict, current_fw: str):
    if current_fw in atols.keys():
        return atols[current_fw]
    return DEFAULT_ATOL


def _get_nested_np_arrays(nest):
    """
    A helper function to search for a NumPy arrays in a nest
    Parameters
    ----------
    nest
        nest to search in.

    Returns
    -------
         Items found, indices, and total number of arrays found
    """
    indices = ivy.nested_argwhere(nest, lambda x: isinstance(x, np.ndarray))
    ret = ivy.multi_index_nest(nest, indices)
    return ret, indices, len(ret)


def create_args_kwargs(
    *,
    args_np,
    arg_np_vals,
    args_idxs,
    kwargs_np,
    kwarg_np_vals,
    kwargs_idxs,
    input_dtypes,
    test_flags: Union[pf.FunctionTestFlags, pf.MethodTestFlags],
    on_device,
):
    """Creates arguments and keyword-arguments for the function to test.

    Parameters
    ----------
    args_np
        A dictionary of arguments in Numpy.
    kwargs_np
        A dictionary of keyword-arguments in Numpy.
    input_dtypes
        data-types of the input arguments and keyword-arguments.

    Returns
    -------
    Arguments, Keyword-arguments, number of arguments, and indexes on arguments and
    keyword-arguments.
    """
    # create args
    args = ivy.copy_nest(args_np, to_mutable=False)
    ivy.set_nest_at_indices(
        args, args_idxs, test_flags.apply_flags(arg_np_vals, input_dtypes, on_device, 0)
    )

    # create kwargs
    kwargs = ivy.copy_nest(kwargs_np, to_mutable=False)
    ivy.set_nest_at_indices(
        kwargs,
        kwargs_idxs,
        test_flags.apply_flags(
            kwarg_np_vals, input_dtypes, on_device, len(arg_np_vals)
        ),
    )
    return args, kwargs, len(arg_np_vals), args_idxs, kwargs_idxs


def convtrue(argument):
    """Convert NativeClass in argument to true framework counter part"""
    if isinstance(argument, NativeClass):
        return argument._native_class
    return argument


def kwargs_to_args_n_kwargs(*, num_positional_args, kwargs):
    """Splits the kwargs into args and kwargs, with the first num_positional_args ported
    to args.
    """
    args = [v for v in list(kwargs.values())[:num_positional_args]]
    kwargs = {k: kwargs[k] for k in list(kwargs.keys())[num_positional_args:]}
    return args, kwargs


def flatten_fw_and_to_np(*, ret, fw):
    """Returns a flattened numpy version of the arrays in ret for a given framework."""
    if not isinstance(ret, tuple):
        ret = (ret,)
    if fw == "jax":
        ret_idxs = ivy.nested_argwhere(
            ret, lambda x: ivy.is_ivy_array(x) or is_jax_native_array(x)
        )
    elif fw == "numpy":
        ret_idxs = ivy.nested_argwhere(
            ret, lambda x: ivy.is_ivy_array(x) or is_numpy_native_array(x)
        )
    elif fw == "tensorflow":
        ret_idxs = ivy.nested_argwhere(
            ret, lambda x: ivy.is_ivy_array(x) or is_tensorflow_native_array(x)
        )
    else:
        ret_idxs = ivy.nested_argwhere(
            ret, lambda x: ivy.is_ivy_array(x) or is_torch_native_array(x)
        )
    if len(ret_idxs) == 0:
        ret_idxs = ivy.nested_argwhere(ret, ivy.isscalar)
        ret_flat = ivy.multi_index_nest(ret, ret_idxs)
        ret_flat = [
            ivy.asarray(x, dtype=ivy.Dtype(str(np.asarray(x).dtype))) for x in ret_flat
        ]
    else:
        ret_flat = ivy.multi_index_nest(ret, ret_idxs)
    # convert the return to NumPy
    ret_np_flat = [ivy.to_numpy(x) for x in ret_flat]
    return ret_np_flat


def flatten(*, ret):
    """Returns a flattened numpy version of the arrays in ret."""
    if not isinstance(ret, tuple):
        ret = (ret,)
    ret_idxs = ivy.nested_argwhere(ret, ivy.is_ivy_array)
    # no ivy array in the returned values, which means it returned scalar
    if len(ret_idxs) == 0:
        ret_idxs = ivy.nested_argwhere(ret, ivy.isscalar)
        ret_flat = ivy.multi_index_nest(ret, ret_idxs)
        ret_flat = [
            ivy.asarray(x, dtype=ivy.Dtype(str(np.asarray(x).dtype))) for x in ret_flat
        ]
    else:
        ret_flat = ivy.multi_index_nest(ret, ret_idxs)
    return ret_flat


def flatten_and_to_np(*, ret):
    # flatten the return
    ret_flat = flatten(ret=ret)
    return [ivy.to_numpy(x) for x in ret_flat]


def get_ret_and_flattened_np_array(fn, *args, test_compile: bool = False, **kwargs):
    """
    Runs func with args and kwargs, and returns the result along with its flattened
    version.
    """
    fn = compiled_if_required(fn, test_compile=test_compile, args=args, kwargs=kwargs)
    ret = fn(*args, **kwargs)

    def map_fn(x):
        if _is_frontend_array(x):
            return x.ivy_array
        if isinstance(x, ivy.functional.frontends.numpy.ndarray):
            return x.ivy_array
        elif ivy.is_native_array(x):
            return ivy.to_ivy(x)
        return x

    ret = ivy.nested_map(ret, map_fn, include_derived={tuple: True})
    return ret, flatten_and_to_np(ret=ret)


def get_frontend_ret(fn, *args, **kwargs):
    ret = fn(*args, **kwargs)
    ret = ivy.nested_map(ret, _frontend_array_to_ivy, include_derived={tuple: True})
    return ret


def args_to_container(array_args):
    array_args_container = ivy.Container({str(k): v for k, v in enumerate(array_args)})
    return array_args_container


def as_lists(*args):
    """Changes the elements in args to be of type list."""
    return (a if isinstance(a, list) else [a] for a in args)


def var_fn(x, *, dtype=None, device=None):
    """Returns x as a variable wrapping an Ivy Array with given dtype and device"""
    return _variable(ivy.array(x, dtype=dtype, device=device))


def gradient_incompatible_function(*, fn):
    return (
        not ivy.supports_gradients
        and hasattr(fn, "computes_gradients")
        and fn.computes_gradients
    )


def gradient_unsupported_dtypes(*, fn):
    visited = set()
    to_visit = [fn]
    out, res = {}, {}
    while to_visit:
        fn = to_visit.pop()
        if fn in visited:
            continue
        visited.add(fn)
        unsupported_grads = (
            fn.unsupported_gradients if hasattr(fn, "unsupported_gradients") else {}
        )
        for k, v in unsupported_grads.items():
            if k not in out:
                out[k] = []
            out[k].extend(v)
        # skip if it's not a function
        if not (inspect.isfunction(fn) or inspect.ismethod(fn)):
            continue
        fl = _get_function_list(fn)
        res = _get_functions_from_string(fl, __import__(fn.__module__))
        to_visit.extend(res)
    return out


def _is_frontend_array(x):
    return (
        isinstance(x, ndarray)
        or isinstance(x, torch_tensor)
        or isinstance(x, tf_tensor)
        or isinstance(x, DeviceArray)
    )


def _frontend_array_to_ivy(x):
    if _is_frontend_array(x):
        return x.ivy_array
    else:
        return x<|MERGE_RESOLUTION|>--- conflicted
+++ resolved
@@ -1254,11 +1254,7 @@
     else:
         ivy.set_backend(ground_truth_backend)
         ivy.set_default_device(on_device)
-<<<<<<< HEAD
-        args_gt_constructor, kwargs_gt_constructor, _, _, _ = create_args_kwargs(
-=======
-        args_gt_constructor, kwargs_gt_constructor, *_ = create_args_kwargs(
->>>>>>> 375343db
+
             args_np=args_np_constructor,
             arg_np_vals=con_arg_np_vals,
             args_idxs=con_args_idxs,
