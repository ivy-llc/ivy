--- conflicted
+++ resolved
@@ -1522,62 +1522,6 @@
             for v, d in zip(method_flags.as_variable, method_input_dtypes)
         ]
 
-<<<<<<< HEAD
-    if init_flags.generate_frontend_arrays:
-        args_constructor_ivy, kwargs_constructor_ivy = args_to_frontend(
-            *args_constructor,
-            frontend_array_fn=create_frontend_array,
-            **kwargs_constructor,
-        )
-    else:
-        args_constructor_ivy, kwargs_constructor_ivy = ivy.args_to_ivy(
-            *args_constructor, **kwargs_constructor
-        )
-    if method_flags.generate_frontend_arrays:
-        args_method_ivy, kwargs_method_ivy = args_to_frontend(
-            *args_method, frontend_array_fn=create_frontend_array, **kwargs_method
-        )
-    else:
-        args_method_ivy, kwargs_method_ivy = ivy.args_to_ivy(
-            *args_method, **kwargs_method
-        )
-
-    # create NumPy args
-
-    def arrays_to_numpy_init(x):
-        if init_flags.generate_frontend_arrays:
-            return ivy.to_numpy(x.ivy_array) if _is_frontend_array(x) else x
-        return ivy.to_numpy(x._data) if isinstance(x, ivy.Array) else x
-
-    args_constructor_np = ivy.nested_map(
-        args_constructor_ivy,
-        arrays_to_numpy_init,
-        shallow=False,
-    )
-    kwargs_constructor_np = ivy.nested_map(
-        kwargs_constructor_ivy,
-        arrays_to_numpy_init,
-        shallow=False,
-    )
-
-    # create NumPy args
-
-    def arrays_to_numpy_method(x):
-        if method_flags.generate_frontend_arrays:
-            return ivy.to_numpy(x.ivy_array) if _is_frontend_array(x) else x
-        return ivy.to_numpy(x._data) if isinstance(x, ivy.Array) else x
-
-    args_method_np = ivy.nested_map(
-        args_method_ivy,
-        arrays_to_numpy_method,
-        shallow=False,
-    )
-    kwargs_method_np = ivy.nested_map(
-        kwargs_method_ivy,
-        arrays_to_numpy_method,
-        shallow=False,
-    )
-=======
         # Create Args
         args_method, kwargs_method = create_args_kwargs(
             backend=backend_to_test,
@@ -1592,40 +1536,63 @@
             on_device=on_device,
         )
         # End Method #
->>>>>>> 71b0ebb1
-
-        args_constructor_ivy, kwargs_constructor_ivy = ivy_backend.args_to_ivy(
-            *args_constructor, **kwargs_constructor
-        )
-        args_method_ivy, kwargs_method_ivy = ivy_backend.args_to_ivy(
-            *args_method, **kwargs_method
-        )
+
+        if init_flags.generate_frontend_arrays:
+            args_constructor_ivy, kwargs_constructor_ivy = args_to_frontend(
+                *args_constructor,
+                frontend_array_fn=create_frontend_array,
+                **kwargs_constructor,
+            )
+        else:
+            args_constructor_ivy, kwargs_constructor_ivy = ivy_backend.args_to_ivy(
+                *args_constructor, **kwargs_constructor
+            )
+        if method_flags.generate_frontend_arrays:
+            args_method_ivy, kwargs_method_ivy = args_to_frontend(
+                *args_method, frontend_array_fn=create_frontend_array, **kwargs_method
+            )
+        else:
+            args_method_ivy, kwargs_method_ivy = ivy_backend.args_to_ivy(
+                *args_method, **kwargs_method
+            )
+
+        # create NumPy args
+
+        def arrays_to_numpy_init(x):
+            if init_flags.generate_frontend_arrays:
+                return ivy_backend.to_numpy(x.ivy_array) if _is_frontend_array(x) else x
+            return (
+                ivy_backend.to_numpy(x._data) if isinstance(x, ivy_backend.Array) else x
+            )
+
         args_constructor_np = ivy_backend.nested_map(
             args_constructor_ivy,
-            lambda x: (
-                ivy_backend.to_numpy(x._data) if isinstance(x, ivy_backend.Array) else x
-            ),
+            arrays_to_numpy_init,
             shallow=False,
         )
         kwargs_constructor_np = ivy_backend.nested_map(
             kwargs_constructor_ivy,
-            lambda x: (
+            arrays_to_numpy_init,
+            shallow=False,
+        )
+
+        # create NumPy args
+
+        def arrays_to_numpy_method(x):
+            if method_flags.generate_frontend_arrays:
+                return ivy_backend.to_numpy(x.ivy_array) if _is_frontend_array(x) else x
+            return (
                 ivy_backend.to_numpy(x._data) if isinstance(x, ivy_backend.Array) else x
-            ),
-            shallow=False,
-        )
+            )
+
         args_method_np = ivy_backend.nested_map(
             args_method_ivy,
-            lambda x: (
-                ivy_backend.to_numpy(x._data) if isinstance(x, ivy_backend.Array) else x
-            ),
+            arrays_to_numpy_method,
             shallow=False,
         )
         kwargs_method_np = ivy_backend.nested_map(
             kwargs_method_ivy,
-            lambda x: (
-                ivy_backend.to_numpy(x._data) if isinstance(x, ivy_backend.Array) else x
-            ),
+            arrays_to_numpy_method,
             shallow=False,
         )
 
