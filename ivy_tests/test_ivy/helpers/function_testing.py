--- conflicted
+++ resolved
@@ -1426,12 +1426,6 @@
             ret_device = None
     fw_list = gradient_unsupported_dtypes(fn=ins.__getattribute__(method_name))
 
-<<<<<<< HEAD
-        assert ivy_backend.nested_map(
-            ret,
-            lambda x: ivy_backend.is_ivy_array(x) if ivy_backend.is_array(x) else True,
-        ), f"Ivy method returned non-ivy arrays: {ret}"
-=======
     return (
         ret,
         ret_np_flat,
@@ -1446,7 +1440,6 @@
         v_np,
         fw_list,
     )
->>>>>>> dbad6536
 
 
 def test_method_ground_truth_computation(
