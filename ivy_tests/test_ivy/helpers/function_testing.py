# global
import copy
from typing import Union, List
import numpy as np
import types
import importlib
import inspect
from collections import OrderedDict


try:
    import tensorflow as tf
except ImportError:
    tf = types.SimpleNamespace()
    tf.TensorShape = None

# local
from .pipeline_helper import BackendHandler, BackendHandlerMode, get_frontend_config
import ivy
from ivy_tests.test_ivy.helpers.test_parameter_flags import FunctionTestFlags
import ivy_tests.test_ivy.helpers.test_parameter_flags as pf
import ivy_tests.test_ivy.helpers.globals as t_globals
from ivy.functional.ivy.data_type import _get_function_list, _get_functions_from_string
from ivy_tests.test_ivy.test_frontends import NativeClass
from ivy_tests.test_ivy.helpers.structs import FrontendMethodData
from .assertions import (
    value_test,
    check_unsupported_dtype,
)


# Temporary (.so) configuration
def compiled_if_required(backend: str, fn, test_compile=False, args=None, kwargs=None):
    with BackendHandler.update_backend(backend) as ivy_backend:
        if test_compile:
            fn = ivy_backend.compile(fn, args=args, kwargs=kwargs)
    return fn


# Ivy Function testing ##########################

# Test Function Helpers ###############


def _find_instance_in_args(backend: str, args, array_indices, mask):
    """
    Find the first element in the arguments that is considered to be an instance of
    Array or Container class.

    Parameters
    ----------
    args
        Arguments to iterate over
    array_indices
        Indices of arrays that exists in the args
    mask
        Boolean mask for whether the corrseponding element in (args) has a
        generated test_flags.native_array as False or test_flags.container as
        true

    Returns
    -------
        First found instance in the arguments and the updates arguments not
        including the instance
    """
    i = 0
    for i, a in enumerate(mask):
        if a:
            break
    instance_idx = array_indices[i]
    with BackendHandler.update_backend(backend) as ivy_backend:
        instance = ivy_backend.index_nest(args, instance_idx)
        new_args = ivy_backend.copy_nest(args, to_mutable=False)
        ivy_backend.prune_nest_at_index(new_args, instance_idx)
    return instance, new_args


def _get_frontend_submodules(fn_tree: str, gt_fn_tree: str):
    split_index = fn_tree.rfind(".")
    frontend_submods, fn_name = fn_tree[:split_index], fn_tree[split_index + 1 :]

    # if gt_fn_tree and gt_fn_name are different from our frontend structure
    if gt_fn_tree is not None:
        split_index = gt_fn_tree.rfind(".")
        gt_frontend_submods, gt_fn_name = (
            gt_fn_tree[:split_index],
            gt_fn_tree[split_index + 1 :],
        )
    else:
        gt_frontend_submods, gt_fn_name = fn_tree[25 : fn_tree.rfind(".")], fn_name
    return frontend_submods, fn_name, gt_frontend_submods, gt_fn_name


def test_function(
    *,
    input_dtypes: Union[ivy.Dtype, List[ivy.Dtype]],
    test_flags: FunctionTestFlags,
    fn_name: str,
    rtol_: float = None,
    atol_: float = 1e-06,
    test_values: bool = True,
    xs_grad_idxs=None,
    ret_grad_idxs=None,
    backend_to_test: str,
    on_device: str,
    return_flat_np_arrays: bool = False,
    **all_as_kwargs_np,
):
    """
    Test a function that consumes (or returns) arrays for the current backend by
    comparing the result with numpy.

    Parameters
    ----------
    input_dtypes
        data types of the input arguments in order.
    test_flags
        FunctionTestFlags object that stores all testing flags, including:
        num_positional_args, with_out, instance_method, as_variable,
        native_arrays, container, gradient, precision_mode
    fw
        current backend (framework).
    fn_name
        name of the function to test.
    rtol_
        relative tolerance value.
    atol_
        absolute tolerance value.
    test_values
        if True, test for the correctness of the resulting values.
    xs_grad_idxs
        Indices of the input arrays to compute gradients with respect to. If None,
        gradients are returned with respect to all input arrays. (Default value = None)
    ret_grad_idxs
        Indices of the returned arrays for which to return computed gradients. If None,
        gradients are returned for all returned arrays. (Default value = None)
    on_device
        The device on which to create arrays
    return_flat_np_arrays
        If test_values is False, this flag dictates whether the original returns are
        returned, or whether the flattened numpy arrays are returned.
    all_as_kwargs_np
        input arguments to the function as keyword arguments.

    Returns
    -------
    ret
        optional, return value from the function
    ret_gt
        optional, return value from the Ground Truth function

    Examples
    --------
    >>> input_dtypes = 'float64'
    >>> as_variable_flags = False
    >>> with_out = False
    >>> num_positional_args = 0
    >>> native_array_flags = False
    >>> container_flags = False
    >>> instance_method = False
    >>> precision_mode = False
    >>> test_flags = FunctionTestFlags(num_positional_args, with_out,
        instance_method,
        as_variable,
        native_arrays,
        container_flags,
        precision_mode,
        none)
    >>> fw = "torch"
    >>> fn_name = "abs"
    >>> x = np.array([-1])
    >>> test_function(input_dtypes, test_flags, fw, fn_name, x=x)

    >>> input_dtypes = ['float64', 'float32']
    >>> as_variable_flags = [False, True]
    >>> with_out = False
    >>> num_positional_args = 1
    >>> native_array_flags = [True, False]
    >>> container_flags = [False, False]
    >>> instance_method = False
    >>> precision_mode = False
    >>> test_flags = FunctionTestFlags(num_positional_args, with_out,
        instance_method,
        as_variable,
        native_arrays,
        container_flags,
        precision_mode,
        none)
    >>> fw = "numpy"
    >>> fn_name = "add"
    >>> x1 = np.array([1, 3, 4])
    >>> x2 = np.array([-3, 15, 24])
    >>> test_function(input_dtypes, test_flags, fw, fn_name, x1=x1, x2=x2)
    """
    # ToDo add with_backend refactor in GC
    _switch_backend_context(test_flags.test_compile)

    # split the arguments into their positional and keyword components
    args_np, kwargs_np = kwargs_to_args_n_kwargs(
        num_positional_args=test_flags.num_positional_args, kwargs=all_as_kwargs_np
    )

    # Extract all arrays from the arguments and keyword arguments
    arg_np_arrays, arrays_args_indices, n_args_arrays = _get_nested_np_arrays(args_np)
    kwarg_np_arrays, arrays_kwargs_indices, n_kwargs_arrays = _get_nested_np_arrays(
        kwargs_np
    )

    # Make all array-specific test flags and dtypes equal in length
    total_num_arrays = n_args_arrays + n_kwargs_arrays
    if len(input_dtypes) < total_num_arrays:
        input_dtypes = [input_dtypes[0] for _ in range(total_num_arrays)]
    if len(test_flags.as_variable) < total_num_arrays:
        test_flags.as_variable = [
            test_flags.as_variable[0] for _ in range(total_num_arrays)
        ]
    if len(test_flags.native_arrays) < total_num_arrays:
        test_flags.native_arrays = [
            test_flags.native_arrays[0] for _ in range(total_num_arrays)
        ]
    if len(test_flags.container) < total_num_arrays:
        test_flags.container = [
            test_flags.container[0] for _ in range(total_num_arrays)
        ]

    with BackendHandler.update_backend(backend_to_test) as ivy_backend:
        # Update variable flags to be compatible with float dtype and with_out args
        test_flags.as_variable = [
            v if ivy_backend.is_float_dtype(d) and not test_flags.with_out else False
            for v, d in zip(test_flags.as_variable, input_dtypes)
        ]

    # update instance_method flag to only be considered if the
    # first term is either an ivy.Array or ivy.Container
    instance_method = test_flags.instance_method and (
        not test_flags.native_arrays[0] or test_flags.container[0]
    )

    args, kwargs = create_args_kwargs(
        backend=backend_to_test,
        args_np=args_np,
        arg_np_vals=arg_np_arrays,
        args_idxs=arrays_args_indices,
        kwargs_np=kwargs_np,
        kwarg_np_vals=kwarg_np_arrays,
        kwargs_idxs=arrays_kwargs_indices,
        input_dtypes=input_dtypes,
        test_flags=test_flags,
        on_device=on_device,
    )

    with BackendHandler.update_backend(backend_to_test) as ivy_backend:
        # If function doesn't have an out argument but an out argument is given
        # or a test with out flag is True
        if ("out" in kwargs or test_flags.with_out) and "out" not in inspect.signature(
            getattr(ivy_backend, fn_name)
        ).parameters:
            raise Exception(f"Function {fn_name} does not have an out parameter")

        # Run either as an instance method or from the API directly
        instance = None
        if instance_method:
            array_or_container_mask = [
                (not native_flag) or container_flag
                for native_flag, container_flag in zip(
                    test_flags.native_arrays, test_flags.container
                )
            ]

            # Boolean mask for args and kwargs True if an entry's
            # test Array flag is True or test Container flag is true
            args_instance_mask = array_or_container_mask[
                : test_flags.num_positional_args
            ]
            kwargs_instance_mask = array_or_container_mask[
                test_flags.num_positional_args :
            ]

            if any(args_instance_mask):
                instance, args = _find_instance_in_args(
                    backend_to_test, args, arrays_args_indices, args_instance_mask
                )
            else:
                instance, kwargs = _find_instance_in_args(
                    backend_to_test, kwargs, arrays_kwargs_indices, kwargs_instance_mask
                )

            if test_flags.test_compile:
                target_fn = lambda instance, *args, **kwargs: instance.__getattribute__(
                    fn_name
                )(*args, **kwargs)
                args = [instance, *args]
            else:
                target_fn = instance.__getattribute__(fn_name)
        else:
            target_fn = ivy_backend.__dict__[fn_name]

        ret_from_target, ret_np_flat_from_target = get_ret_and_flattened_np_array(
            backend_to_test,
            target_fn,
            *args,
            test_compile=test_flags.test_compile,
            precision_mode=test_flags.precision_mode,
            **kwargs,
        )

        assert ivy_backend.nested_map(
            ret_from_target,
            lambda x: ivy_backend.is_ivy_array(x) if ivy_backend.is_array(x) else True,
        ), "Ivy function returned non-ivy arrays: {}".format(ret_from_target)

        # Assert indices of return if the indices of the out array provided
        if test_flags.with_out and not test_flags.test_compile:
            test_ret = (
                ret_from_target[getattr(ivy_backend.__dict__[fn_name], "out_index")]
                if hasattr(ivy_backend.__dict__[fn_name], "out_index")
                else ret_from_target
            )
            out = ivy_backend.nested_map(
                test_ret, ivy_backend.zeros_like, to_mutable=True, include_derived=True
            )
            if instance_method:
                (
                    ret_from_target,
                    ret_np_flat_from_target,
                ) = get_ret_and_flattened_np_array(
                    backend_to_test,
                    instance.__getattribute__(fn_name),
                    precision_mode=test_flags.precision_mode,
                    *args,
                    **kwargs,
                    out=out,
                )
            else:
                (
                    ret_from_target,
                    ret_np_flat_from_target,
                ) = get_ret_and_flattened_np_array(
                    backend_to_test,
                    ivy_backend.__dict__[fn_name],
                    precision_mode=test_flags.precision_mode,
                    *args,
                    **kwargs,
                    out=out,
                )
            test_ret = (
                ret_from_target[getattr(ivy_backend.__dict__[fn_name], "out_index")]
                if hasattr(ivy_backend.__dict__[fn_name], "out_index")
                else ret_from_target
            )
            assert not ivy_backend.nested_any(
                ivy_backend.nested_multi_map(
                    lambda x, _: x[0] is x[1], [test_ret, out]
                ),
                lambda x: not x,
            )
            if not max(test_flags.container) and ivy_backend.native_inplace_support:
                # these backends do not always support native inplace updates
                assert not ivy_backend.nested_any(
                    ivy_backend.nested_multi_map(
                        lambda x, _: x[0].data is x[1].data, [test_ret, out]
                    ),
                    lambda x: not x,
                )

            test_ret = (
                ret_from_target[getattr(ivy_backend.__dict__[fn_name], "out_index")]
                if hasattr(ivy_backend.__dict__[fn_name], "out_index")
                else ret_from_target
            )
            assert not ivy_backend.nested_any(
                ivy_backend.nested_multi_map(
                    lambda x, _: x[0] is x[1], [test_ret, out]
                ),
                lambda x: not x,
            ), "the array in out argument does not contain same value as the returned"
            if not max(test_flags.container) and ivy_backend.native_inplace_support:
                # these backends do not always support native inplace updates
                assert not ivy_backend.nested_any(
                    ivy_backend.nested_multi_map(
                        lambda x, _: x[0].data is x[1].data, [test_ret, out]
                    ),
                    lambda x: not x,
                ), (
                    "the array in out argument does not contain same value as the"
                    " returned"
                )

        # compute the return with a Ground Truth backend
        ret_device = None
        if isinstance(ret_from_target, ivy_backend.Array):
            ret_device = ivy_backend.dev(ret_from_target)

    # compute the return with a Ground Truth backend
    with BackendHandler.update_backend(test_flags.ground_truth_backend) as gt_backend:
        gt_backend.set_default_device(on_device)  # TODO remove
        args, kwargs = create_args_kwargs(
            backend=test_flags.ground_truth_backend,
            args_np=args_np,
            arg_np_vals=arg_np_arrays,
            args_idxs=arrays_args_indices,
            kwargs_np=kwargs_np,
            kwargs_idxs=arrays_kwargs_indices,
            kwarg_np_vals=kwarg_np_arrays,
            input_dtypes=input_dtypes,
            test_flags=test_flags,
            on_device=on_device,
        )
        ret_from_gt, ret_np_from_gt_flat = get_ret_and_flattened_np_array(
            test_flags.ground_truth_backend,
            gt_backend.__dict__[fn_name],
            *args,
            test_compile=test_flags.test_compile,
            precision_mode=test_flags.precision_mode,
            **kwargs,
        )
        assert gt_backend.nested_map(
            ret_from_gt,
            lambda x: gt_backend.is_ivy_array(x) if gt_backend.is_array(x) else True,
        ), "Ground-truth function returned non-ivy arrays: {}".format(ret_from_gt)
        if test_flags.with_out and not test_flags.test_compile:
            test_ret_from_gt = (
                ret_from_gt[getattr(gt_backend.__dict__[fn_name], "out_index")]
                if hasattr(gt_backend.__dict__[fn_name], "out_index")
                else ret_from_gt
            )
            out_from_gt = gt_backend.nested_map(
                test_ret_from_gt,
                gt_backend.zeros_like,
                to_mutable=True,
                include_derived=True,
            )
            ret_from_gt, ret_np_from_gt_flat = get_ret_and_flattened_np_array(
                test_flags.ground_truth_backend,
                gt_backend.__dict__[fn_name],
                *args,
                test_compile=test_flags.test_compile,
                precision_mode=test_flags.precision_mode,
                **kwargs,
                out=out_from_gt,
            )

        ret_from_gt_device = None
        if isinstance(ret_from_gt, gt_backend.Array):
            ret_from_gt_device = gt_backend.dev(ret_from_gt)

        # TODO clearly this is not the best way to test gradients
        # This should be more efficient and easier to read
        # Gradient test
        fw_list = gradient_unsupported_dtypes(fn=gt_backend.__dict__[fn_name])
        if (
            test_flags.test_gradients
            and not instance_method
            and "bool" not in input_dtypes
            and not any(gt_backend.is_complex_dtype(d) for d in input_dtypes)
        ):
            if backend_to_test not in fw_list or not gt_backend.nested_argwhere(
                all_as_kwargs_np,
                lambda x: (
                    x.dtype in fw_list[backend_to_test]
                    if isinstance(x, np.ndarray)
                    else None
                ),
            ):
                gradient_test(
                    fn=fn_name,
                    all_as_kwargs_np=all_as_kwargs_np,
                    args_np=args_np,
                    kwargs_np=kwargs_np,
                    input_dtypes=input_dtypes,
                    test_flags=test_flags,
                    rtol_=rtol_,
                    atol_=atol_,
                    xs_grad_idxs=xs_grad_idxs,
                    ret_grad_idxs=ret_grad_idxs,
                    ground_truth_backend=test_flags.ground_truth_backend,
                    backend_to_test=backend_to_test,
                    on_device=on_device,
                )

    assert ret_device == ret_from_gt_device, (
        f"ground truth backend ({test_flags.ground_truth_backend}) returned array on"
        f" device {ret_from_gt_device} but target backend ({backend_to_test})"
        f" returned array on device {ret_device}"
    )
    if ret_device is not None:
        assert ret_device == on_device, (
            f"device is set to {on_device}, but ground truth produced array on"
            f" {ret_device}"
        )

    # assuming value test will be handled manually in the test function
    if not test_values:
        if return_flat_np_arrays:
            return ret_np_flat_from_target, ret_np_from_gt_flat
        return ret_from_target, ret_from_gt

    if isinstance(rtol_, dict):
        rtol_ = _get_framework_rtol(rtol_, backend_to_test)
    if isinstance(atol_, dict):
        atol_ = _get_framework_atol(atol_, backend_to_test)

    # value test
    value_test(
        ret_np_flat=ret_np_flat_from_target,
        ret_np_from_gt_flat=ret_np_from_gt_flat,
        rtol=rtol_,
        atol=atol_,
        backend=backend_to_test,
        ground_truth_backend=test_flags.ground_truth_backend,
    )


def test_frontend_function(
    *,
    input_dtypes: Union[ivy.Dtype, List[ivy.Dtype]],
    test_flags: pf.frontend_function_flags,
    backend_to_test: str,
    on_device="cpu",
    frontend: str,
    fn_tree: str,
    gt_fn_tree: str = None,
    rtol: float = None,
    atol: float = 1e-06,
    test_values: bool = True,
    **all_as_kwargs_np,
):
    """
    Test a frontend function for the current backend by comparing the result with the
    function in the associated framework.

    Parameters
    ----------
    input_dtypes
        data types of the input arguments in order.
    test_flags
        FunctionTestFlags object that stores all testing flags, including:
        num_positional_args, with_out, instance_method, as_variable,
        native_arrays, container, gradient, precision_mode
    all_aliases
        a list of strings containing all aliases for that function
        in the current frontend with their full namespaces.
    frontend
        current frontend (framework).
    fn_tree
        Path to function in frontend framework namespace.
    gt_fn_tree
        Path to function in ground truth framework namespace.
    rtol
        relative tolerance value.
    atol
        absolute tolerance value.
    test_values
        if True, test for the correctness of the resulting values.
    all_as_kwargs_np
        input arguments to the function as keyword arguments.

    Returns
    -------
    ret
        optional, return value from the function
    ret_np
        optional, return value from the Numpy function
    """
    # ToDo add with_backend refactor in GC
    _switch_backend_context(test_flags.test_compile)

    assert (
        not test_flags.with_out or not test_flags.inplace
    ), "only one of with_out or with_inplace can be set as True"

    # split the arguments into their positional and keyword components
    args_np, kwargs_np = kwargs_to_args_n_kwargs(
        num_positional_args=test_flags.num_positional_args, kwargs=all_as_kwargs_np
    )

    # extract all arrays from the arguments and keyword arguments
    arg_np_vals, args_idxs, c_arg_vals = _get_nested_np_arrays(args_np)
    kwarg_np_vals, kwargs_idxs, c_kwarg_vals = _get_nested_np_arrays(kwargs_np)
    # make all lists equal in length
    num_arrays = c_arg_vals + c_kwarg_vals
    if len(input_dtypes) < num_arrays:
        input_dtypes = [input_dtypes[0] for _ in range(num_arrays)]
    if len(test_flags.as_variable) < num_arrays:
        test_flags.as_variable = [test_flags.as_variable[0] for _ in range(num_arrays)]
    if len(test_flags.native_arrays) < num_arrays:
        test_flags.native_arrays = [
            test_flags.native_arrays[0] for _ in range(num_arrays)
        ]

    with BackendHandler.update_backend(backend_to_test) as ivy_backend:
        # update var flags to be compatible with float dtype and with_out args
        test_flags.as_variable = [
            v if ivy_backend.is_float_dtype(d) and not test_flags.with_out else False
            for v, d in zip(test_flags.as_variable, input_dtypes)
        ]

        local_importer = ivy_backend.utils.dynamic_import

        # strip the decorator to get an Ivy array
        # TODO, fix testing for jax frontend for x32
        if frontend == "jax":
            local_importer.import_module("ivy.functional.frontends.jax").config.update(
                "jax_enable_x64", True
            )

        frontend_submods, fn_name, gt_frontend_submods, gt_fn_name = (
            _get_frontend_submodules(fn_tree, gt_fn_tree)
        )
        function_module = local_importer.import_module(frontend_submods)
        frontend_fn = getattr(function_module, fn_name)

        # apply test flags etc.
        args, kwargs = create_args_kwargs(
            backend=backend_to_test,
            args_np=args_np,
            arg_np_vals=arg_np_vals,
            args_idxs=args_idxs,
            kwargs_np=kwargs_np,
            kwarg_np_vals=kwarg_np_vals,
            kwargs_idxs=kwargs_idxs,
            input_dtypes=input_dtypes,
            test_flags=test_flags,
            on_device=on_device,
        )

        # strip the decorator to get an Ivy array
        # ToDo, fix testing for jax frontend for x32
        if frontend == "jax":
            importlib.import_module("ivy.functional.frontends.jax").config.update(
                "jax_enable_x64", True
            )

        # Make copy for arguments for functions that might use
        # inplace update by default
        copy_kwargs = copy.deepcopy(kwargs)
        copy_args = copy.deepcopy(args)

        # Frontend array generation
        create_frontend_array = local_importer.import_module(
            f"ivy.functional.frontends.{frontend}"
        )._frontend_array

        if test_flags.generate_frontend_arrays:
            args_for_test, kwargs_for_test = args_to_frontend(
                backend_to_test,
                *args,
                frontend_array_fn=create_frontend_array,
                **kwargs,
            )
        else:
            args_for_test, kwargs_for_test = ivy_backend.args_to_ivy(*args, **kwargs)

        ret = get_frontend_ret(
            backend_to_test,
            frontend_fn,
            *args_for_test,
            test_compile=test_flags.test_compile,
            frontend_array_function=(
                create_frontend_array if test_flags.test_compile else None
            ),
            as_ivy_arrays=(not test_flags.generate_frontend_arrays),
            precision_mode=test_flags.precision_mode,
            **kwargs_for_test,
        )

        assert ivy_backend.nested_map(
            ret,
            lambda x: (
                _is_frontend_array(x)
                if ivy_backend.is_array(x) and test_flags.generate_frontend_arrays
                else True
            ),
        ), "Frontend function returned non-frontend arrays: {}".format(ret)

        if test_flags.with_out:
            if not inspect.isclass(ret):
                is_ret_tuple = issubclass(ret.__class__, tuple)
            else:
                is_ret_tuple = issubclass(ret, tuple)

            if test_flags.generate_frontend_arrays:
                if is_ret_tuple:
                    ret = ivy_backend.nested_map(
                        ret,
                        lambda _x: (
                            arrays_to_frontend(
                                backend=backend_to_test,
                                frontend_array_fn=create_frontend_array,
                            )(_x)
                            if not _is_frontend_array(_x)
                            else _x
                        ),
                        include_derived=True,
                    )
                elif not _is_frontend_array(ret):
                    ret = arrays_to_frontend(
                        backend=backend_to_test, frontend_array_fn=create_frontend_array
                    )(ret)
            else:
                if is_ret_tuple:
                    ret = ivy_backend.nested_map(
                        ret,
                        lambda _x: (
                            ivy_backend.array(_x)
                            if not ivy_backend.is_array(_x)
                            else _x
                        ),
                        include_derived=True,
                    )
                elif not ivy_backend.is_array(ret):
                    ret = ivy_backend.array(ret)

            out = ret
            # pass return value to out argument
            # check if passed reference is correctly updated
            kwargs["out"] = out
            if is_ret_tuple:
                if test_flags.generate_frontend_arrays:
                    flatten_ret = flatten_frontend(
                        ret=ret,
                        backend=backend_to_test,
                        frontend_array_fn=create_frontend_array,
                    )
                    flatten_out = flatten_frontend(
                        ret=out,
                        backend=backend_to_test,
                        frontend_array_fn=create_frontend_array,
                    )
                else:
                    flatten_ret = flatten(backend=backend_to_test, ret=ret)
                    flatten_out = flatten(backend=backend_to_test, ret=out)
                for ret_array, out_array in zip(flatten_ret, flatten_out):
                    if ivy_backend.native_inplace_support and not any(
                        (ivy_backend.isscalar(ret), ivy_backend.isscalar(out))
                    ):
                        if test_flags.generate_frontend_arrays:
                            assert ret_array.ivy_array.data is out_array.ivy_array.data
                        else:
                            assert ret_array.data is out_array.data
                    assert ret_array is out_array
            else:
                if ivy_backend.native_inplace_support and not any(
                    (ivy_backend.isscalar(ret), ivy_backend.isscalar(out))
                ):
                    if test_flags.generate_frontend_arrays:
                        assert ret.ivy_array.data is out.ivy_array.data
                    else:
                        assert ret.data is out.data
                assert ret is out
        elif test_flags.inplace:
            assert not isinstance(ret, tuple)

            if test_flags.generate_frontend_arrays and not test_flags.test_compile:
                assert _is_frontend_array(ret)
                array_fn = _is_frontend_array
            else:
                assert ivy_backend.is_array(ret)
                array_fn = ivy_backend.is_array

            if "inplace" in list(inspect.signature(frontend_fn).parameters.keys()):
                # the function provides optional inplace update
                # set inplace update to be True and check
                # if returned reference is inputted reference
                # and if inputted reference's content is correctly updated
                copy_kwargs["inplace"] = True
                copy_kwargs["as_ivy_arrays"] = False
                first_array = ivy_backend.func_wrapper._get_first_array(
                    *copy_args, array_fn=array_fn, **copy_kwargs
                )
                ret_ = get_frontend_ret(
                    frontend_fn=frontend_fn,
                    backend=backend_to_test,
<<<<<<< HEAD
                    precision_mode=test_flags.precision_mode,
=======
                    test_compile=test_flags.test_compile,
                    frontend_array_function=(
                        create_frontend_array if test_flags.test_compile else None
                    ),
>>>>>>> be880b69
                    *copy_args,
                    **copy_kwargs,
                )
                assert first_array is ret_
            else:
                # the function provides inplace update by default
                # check if returned reference is inputted reference
                copy_kwargs["as_ivy_arrays"] = False
                first_array = ivy_backend.func_wrapper._get_first_array(
                    *args, array_fn=array_fn, **kwargs
                )
                ret_ = get_frontend_ret(
<<<<<<< HEAD
                    frontend_fn=frontend_fn, 
                    backend=backend_to_test, 
                    precision_mode=test_flags.precision_mode,
                    *args, 
                    **kwargs
=======
                    frontend_fn=frontend_fn,
                    backend=backend_to_test,
                    test_compile=test_flags.test_compile,
                    frontend_array_function=(
                        create_frontend_array if test_flags.test_compile else None
                    ),
                    *args,
                    **kwargs,
>>>>>>> be880b69
                )
                assert (
                    first_array is ret_
                ), f"Inplace operation failed {first_array} != {ret_}"

        # create NumPy args
        if test_flags.generate_frontend_arrays:
            ret_np_flat = flatten_frontend_to_np(
                ret=ret,
                frontend_array_fn=create_frontend_array,
                backend=backend_to_test,
            )
        else:
            ret_np_flat = flatten_and_to_np(ret=ret, backend=backend_to_test)

        if not test_values:
            ret = ivy_backend.nested_map(
                ret, _frontend_array_to_ivy, include_derived={tuple: True}
            )

        def arrays_to_numpy(x):
            if test_flags.generate_frontend_arrays:
                return ivy_backend.to_numpy(x.ivy_array) if _is_frontend_array(x) else x
            return (
                ivy_backend.to_numpy(x._data) if isinstance(x, ivy_backend.Array) else x
            )

        gt_args_np = ivy.nested_map(
            args_for_test,
            arrays_to_numpy,
            shallow=False,
        )
        gt_kwargs_np = ivy.nested_map(
            kwargs_for_test,
            arrays_to_numpy,
            shallow=False,
        )

    # create frontend framework args
    frontend_config = get_frontend_config(frontend)
    args_frontend = ivy.nested_map(
        gt_args_np,
        lambda x: (
            frontend_config.native_array(x)
            if isinstance(x, np.ndarray)
            else (
                frontend_config.as_native_dtype(x)
                if isinstance(x, frontend_config.Dtype)
                else x
            )
        ),
        shallow=False,
    )
    kwargs_frontend = ivy.nested_map(
        gt_kwargs_np,
        lambda x: frontend_config.native_array(x) if isinstance(x, np.ndarray) else x,
        shallow=False,
    )

    # change ivy dtypes to native dtypes
    if "dtype" in kwargs_frontend and kwargs_frontend["dtype"] is not None:
        kwargs_frontend["dtype"] = frontend_config.as_native_dtype(
            kwargs_frontend["dtype"]
        )

    # change ivy device to native devices
    if "device" in kwargs_frontend:
        kwargs_frontend["device"] = frontend_config.as_native_dev(
            kwargs_frontend["device"]
        )

    # compute the return via the frontend framework
    frontend_fw = importlib.import_module(gt_frontend_submods)
    frontend_ret = frontend_fw.__dict__[gt_fn_name](*args_frontend, **kwargs_frontend)

    if frontend_config.isscalar(frontend_ret):
        frontend_ret_np_flat = [frontend_config.to_numpy(frontend_ret)]
    else:
        # tuplify the frontend return
        if not isinstance(frontend_ret, tuple):
            frontend_ret = (frontend_ret,)
        frontend_ret_idxs = ivy.nested_argwhere(
            frontend_ret, frontend_config.is_native_array
        )
        frontend_ret_flat = ivy.multi_index_nest(frontend_ret, frontend_ret_idxs)
        frontend_ret_np_flat = [frontend_config.to_numpy(x) for x in frontend_ret_flat]
    # assuming value test will be handled manually in the test function
    if not test_values:
        return (
            ret,
            frontend_ret,
        )

    if isinstance(rtol, dict):
        rtol = _get_framework_rtol(rtol, t_globals.CURRENT_BACKEND)
    if isinstance(atol, dict):
        atol = _get_framework_atol(atol, t_globals.CURRENT_BACKEND)

    value_test(
        ret_np_flat=ret_np_flat,
        ret_np_from_gt_flat=frontend_ret_np_flat,
        rtol=rtol,
        atol=atol,
        backend=backend_to_test,
        ground_truth_backend=frontend,
    )


# Method testing


def gradient_test(
    *,
    fn,
    all_as_kwargs_np,
    args_np,
    kwargs_np,
    input_dtypes,
    test_flags,
    test_compile: bool = False,
    rtol_: float = None,
    atol_: float = 1e-06,
    xs_grad_idxs=None,
    ret_grad_idxs=None,
    backend_to_test: str,
    ground_truth_backend: str,
    on_device: str,
):
    # extract all arrays from the arguments and keyword arguments
    arg_np_vals, args_idxs, _ = _get_nested_np_arrays(args_np)
    kwarg_np_vals, kwargs_idxs, _ = _get_nested_np_arrays(kwargs_np)

    args, kwargs = create_args_kwargs(
        backend=backend_to_test,
        args_np=args_np,
        arg_np_vals=arg_np_vals,
        args_idxs=args_idxs,
        kwargs_np=kwargs_np,
        kwarg_np_vals=kwarg_np_vals,
        kwargs_idxs=kwargs_idxs,
        input_dtypes=input_dtypes,
        test_flags=test_flags,
        on_device=on_device,
    )

    with BackendHandler.update_backend(backend_to_test) as ivy_backend:

        def _grad_fn(all_args):
            args, kwargs, i = all_args
            call_fn = ivy_backend.__dict__[fn] if isinstance(fn, str) else fn[i]
            ret = compiled_if_required(
                backend_to_test,
                call_fn,
                test_compile=test_compile,
                args=args,
                kwargs=kwargs,
            )(*args, **kwargs)
            return ivy_backend.nested_map(ret, ivy_backend.mean, include_derived=True)

        _, grads = ivy_backend.execute_with_gradients(
            _grad_fn,
            [args, kwargs, 0],
            xs_grad_idxs=xs_grad_idxs,
            ret_grad_idxs=ret_grad_idxs,
        )
    grads_np_flat = flatten_and_to_np(backend=backend_to_test, ret=grads)

    with BackendHandler.update_backend(ground_truth_backend) as gt_backend:
        gt_backend.set_default_device(on_device)  # TODO remove

        if check_unsupported_dtype(
            fn=gt_backend.__dict__[fn] if isinstance(fn, str) else fn[1],
            input_dtypes=input_dtypes,
            all_as_kwargs_np=all_as_kwargs_np,
        ):
            return

        args, kwargs = create_args_kwargs(
            backend=ground_truth_backend,
            args_np=args_np,
            arg_np_vals=arg_np_vals,
            args_idxs=args_idxs,
            kwargs_np=kwargs_np,
            kwarg_np_vals=kwarg_np_vals,
            kwargs_idxs=kwargs_idxs,
            input_dtypes=input_dtypes,
            test_flags=test_flags,
            on_device=on_device,
        )

        def _gt_grad_fn(all_args):
            args, kwargs, i = all_args
            call_fn = gt_backend.__dict__[fn] if isinstance(fn, str) else fn[i]
            ret = compiled_if_required(
                ground_truth_backend,
                call_fn,
                test_compile=test_compile,
                args=args,
                kwargs=kwargs,
            )(*args, **kwargs)
            return gt_backend.nested_map(ret, gt_backend.mean, include_derived=True)
        gt_backend.set_precise_mode(test_flags.precision_mode)
        _, grads_from_gt = gt_backend.execute_with_gradients(
            _gt_grad_fn,
            [args, kwargs, 1],
            xs_grad_idxs=xs_grad_idxs,
            ret_grad_idxs=ret_grad_idxs,
        )
        gt_backend.unset_precise_mode()
        grads_np_from_gt_flat = flatten_and_to_np(
            backend=ground_truth_backend, ret=grads_from_gt
        )

    assert len(grads_np_flat) == len(
        grads_np_from_gt_flat
    ), "result length mismatch: {} ({}) != {} ({})".format(
        grads_np_flat,
        len(grads_np_flat),
        grads_np_from_gt_flat,
        len(grads_np_from_gt_flat),
    )

    value_test(
        ret_np_flat=grads_np_flat,
        ret_np_from_gt_flat=grads_np_from_gt_flat,
        rtol=rtol_,
        atol=atol_,
        backend=backend_to_test,
        ground_truth_backend=ground_truth_backend,
    )


def test_method(
    *,
    init_input_dtypes: List[ivy.Dtype] = None,
    method_input_dtypes: List[ivy.Dtype] = None,
    init_all_as_kwargs_np: dict = None,
    method_all_as_kwargs_np: dict = None,
    init_flags: pf.MethodTestFlags,
    method_flags: pf.MethodTestFlags,
    class_name: str,
    method_name: str = "__call__",
    init_with_v: bool = False,
    method_with_v: bool = False,
    rtol_: float = None,
    atol_: float = 1e-06,
    test_values: Union[bool, str] = True,
    test_gradients: bool = False,
    xs_grad_idxs=None,
    ret_grad_idxs=None,
    test_compile: bool = False,
    backend_to_test: str,
    ground_truth_backend: str,
    on_device: str,
    return_flat_np_arrays: bool = False,
):
    """
    Test a class-method that consumes (or returns) arrays for the current backend by
    comparing the result with numpy.

    Parameters
    ----------
    init_input_dtypes
        data types of the input arguments to the constructor in order.
    init_as_variable_flags
        dictates whether the corresponding input argument passed to the constructor
        should be treated as an ivy.Array.
    init_num_positional_args
        number of input arguments that must be passed as positional arguments to the
        constructor.
    init_native_array_flags
        dictates whether the corresponding input argument passed to the constructor
        should be treated as a native array.
    init_all_as_kwargs_np:
        input arguments to the constructor as keyword arguments.
    method_input_dtypes
        data types of the input arguments to the method in order.
    method_as_variable_flags
        dictates whether the corresponding input argument passed to the method should
        be treated as an ivy.Array.
    method_num_positional_args
        number of input arguments that must be passed as positional arguments to the
        method.
    method_native_array_flags
        dictates whether the corresponding input argument passed to the method should
        be treated as a native array.
    method_container_flags
        dictates whether the corresponding input argument passed to the method should
        be treated as an ivy Container.
    method_all_as_kwargs_np:
        input arguments to the method as keyword arguments.
    class_name
        name of the class to test.
    method_name
        name of tthe method to test.
    init_with_v
        if the class being tested is an ivy.Module, then setting this flag as True will
        call the constructor with the variables v passed explicitly.
    method_with_v
        if the class being tested is an ivy.Module, then setting this flag as True will
        call the method with the variables v passed explicitly.
    rtol_
        relative tolerance value.
    atol_
        absolute tolerance value.
    test_values
        can be a bool or a string to indicate whether correctness of values should be
        tested. If the value is `with_v`, shapes are tested but not values.
    test_gradients
        if True, test for the correctness of gradients.
    xs_grad_idxs
        Indices of the input arrays to compute gradients with respect to. If None,
        gradients are returned with respect to all input arrays. (Default value = None)
    ret_grad_idxs
        Indices of the returned arrays for which to return computed gradients. If None,
        gradients are returned for all returned arrays. (Default value = None)
    test_compile
        If True, test for the correctness of compilation.
    ground_truth_backend
        Ground Truth Backend to compare the result-values.
    device_
        The device on which to create arrays.
    return_flat_np_arrays
        If test_values is False, this flag dictates whether the original returns are
        returned, or whether the flattened numpy arrays are returned.

    Returns
    -------
    ret
        optional, return value from the function
    ret_gt
        optional, return value from the Ground Truth function
    """
    # ToDo add with_backend refactor in GC
    _switch_backend_context(test_compile)

    init_input_dtypes = ivy.default(init_input_dtypes, [])

    # Constructor arguments #
    init_all_as_kwargs_np = ivy.default(init_all_as_kwargs_np, dict())
    # split the arguments into their positional and keyword components
    args_np_constructor, kwargs_np_constructor = kwargs_to_args_n_kwargs(
        num_positional_args=init_flags.num_positional_args,
        kwargs=init_all_as_kwargs_np,
    )

    # extract all arrays from the arguments and keyword arguments
    con_arg_np_vals, con_args_idxs, con_c_arg_vals = _get_nested_np_arrays(
        args_np_constructor
    )
    con_kwarg_np_vals, con_kwargs_idxs, con_c_kwarg_vals = _get_nested_np_arrays(
        kwargs_np_constructor
    )

    # make all lists equal in length
    num_arrays_constructor = con_c_arg_vals + con_c_kwarg_vals
    if len(init_input_dtypes) < num_arrays_constructor:
        init_input_dtypes = [
            init_input_dtypes[0] for _ in range(num_arrays_constructor)
        ]
    if len(init_flags.as_variable) < num_arrays_constructor:
        init_flags.as_variable = [
            init_flags.as_variable[0] for _ in range(num_arrays_constructor)
        ]
    if len(init_flags.native_arrays) < num_arrays_constructor:
        init_flags.native_arrays = [
            init_flags.native_arrays[0] for _ in range(num_arrays_constructor)
        ]

    # update variable flags to be compatible with float dtype
    with BackendHandler.update_backend(backend_to_test) as ivy_backend:
        init_flags.as_variable = [
            v if ivy_backend.is_float_dtype(d) else False
            for v, d in zip(init_flags.as_variable, init_input_dtypes)
        ]

    # Save original constructor data for inplace operations
    constructor_data = OrderedDict(
        args_np=args_np_constructor,
        arg_np_vals=con_arg_np_vals,
        args_idxs=con_args_idxs,
        kwargs_np=kwargs_np_constructor,
        kwarg_np_vals=con_kwarg_np_vals,
        kwargs_idxs=con_kwargs_idxs,
        input_dtypes=init_input_dtypes,
        test_flags=init_flags,
        on_device=on_device,
    )
    org_con_data = copy.deepcopy(constructor_data)

    # Create Args
    args_constructor, kwargs_constructor = create_args_kwargs(
        backend=backend_to_test, **constructor_data
    )
    # end constructor #

    # method arguments #
    method_input_dtypes = ivy.default(method_input_dtypes, [])
    args_np_method, kwargs_np_method = kwargs_to_args_n_kwargs(
        num_positional_args=method_flags.num_positional_args,
        kwargs=method_all_as_kwargs_np,
    )

    # extract all arrays from the arguments and keyword arguments
    met_arg_np_vals, met_args_idxs, met_c_arg_vals = _get_nested_np_arrays(
        args_np_method
    )
    met_kwarg_np_vals, met_kwargs_idxs, met_c_kwarg_vals = _get_nested_np_arrays(
        kwargs_np_method
    )

    # make all lists equal in length
    num_arrays_method = met_c_arg_vals + met_c_kwarg_vals
    if len(method_input_dtypes) < num_arrays_method:
        method_input_dtypes = [method_input_dtypes[0] for _ in range(num_arrays_method)]
    if len(method_flags.as_variable) < num_arrays_method:
        method_flags.as_variable = [
            method_flags.as_variable[0] for _ in range(num_arrays_method)
        ]
    if len(method_flags.native_arrays) < num_arrays_method:
        method_flags.native_arrays = [
            method_flags.native_arrays[0] for _ in range(num_arrays_method)
        ]
    if len(method_flags.container) < num_arrays_method:
        method_flags.container = [
            method_flags.container[0] for _ in range(num_arrays_method)
        ]

    with BackendHandler.update_backend(backend_to_test) as ivy_backend:
        method_flags.as_variable = [
            v if ivy_backend.is_float_dtype(d) else False
            for v, d in zip(method_flags.as_variable, method_input_dtypes)
        ]

    # Create Args
    args_method, kwargs_method = create_args_kwargs(
        backend=backend_to_test,
        args_np=args_np_method,
        arg_np_vals=met_arg_np_vals,
        args_idxs=met_args_idxs,
        kwargs_np=kwargs_np_method,
        kwarg_np_vals=met_kwarg_np_vals,
        kwargs_idxs=met_kwargs_idxs,
        input_dtypes=method_input_dtypes,
        test_flags=method_flags,
        on_device=on_device,
    )
    # End Method #

    # Run testing
    with BackendHandler.update_backend(backend_to_test) as ivy_backend:
        ins = ivy_backend.__dict__[class_name](*args_constructor, **kwargs_constructor)
        # TODO remove when the handle_method can properly compute unsupported dtypes
        if any(
            dtype
            in ivy_backend.function_unsupported_dtypes(
                ins.__getattribute__(method_name)
            )
            for dtype in method_input_dtypes
        ):
            return
        v_np = None
        if isinstance(ins, ivy_backend.Module):
            if init_with_v:
                v = ivy_backend.Container(
                    ins._create_variables(
                        device=on_device, dtype=method_input_dtypes[0]
                    )
                )
                ins = ivy_backend.__dict__[class_name](
                    *args_constructor, **kwargs_constructor, v=v
                )
            v = ins.__getattribute__("v")
            v_np = v.cont_map(
                lambda x, kc: ivy_backend.to_numpy(x) if ivy_backend.is_array(x) else x
            )
            if method_with_v:
                kwargs_method = dict(**kwargs_method, v=v)
        ret, ret_np_flat = get_ret_and_flattened_np_array(
            backend_to_test,
            ins.__getattribute__(method_name),
            *args_method,
            test_compile=test_compile,
            precision_mode=method_flags.precision_mode,
            **kwargs_method,
        )
        if isinstance(ret, ivy_backend.Array):
            ret_device = ivy_backend.dev(ret)
        else:
            ret_device = None

        assert ivy_backend.nested_map(
            ret,
            lambda x: ivy_backend.is_ivy_array(x) if ivy_backend.is_array(x) else True,
        ), "Ivy method returned non-ivy arrays: {}".format(ret)

    # Compute the return with a Ground Truth backend

    with BackendHandler.update_backend(ground_truth_backend) as gt_backend:
        gt_backend.set_default_device(on_device)
        args_gt_constructor, kwargs_gt_constructor = create_args_kwargs(
            backend=ground_truth_backend, **org_con_data
        )
        args_gt_method, kwargs_gt_method = create_args_kwargs(
            backend=ground_truth_backend,
            args_np=args_np_method,
            arg_np_vals=met_arg_np_vals,
            args_idxs=met_args_idxs,
            kwargs_np=kwargs_np_method,
            kwarg_np_vals=met_kwarg_np_vals,
            kwargs_idxs=met_kwargs_idxs,
            input_dtypes=method_input_dtypes,
            test_flags=method_flags,
            on_device=on_device,
        )
        ins_gt = gt_backend.__dict__[class_name](
            *args_gt_constructor, **kwargs_gt_constructor
        )
        # TODO this when the handle_method can properly compute unsupported dtypes
        if any(
            dtype
            in gt_backend.function_unsupported_dtypes(
                ins_gt.__getattribute__(method_name)
            )
            for dtype in method_input_dtypes
        ):
            return
        if isinstance(ins_gt, gt_backend.Module):
            v_gt = v_np.cont_map(
                lambda x, kc: gt_backend.asarray(x) if isinstance(x, np.ndarray) else x
            )
            kwargs_gt_method = dict(**kwargs_gt_method, v=v_gt)
        ret_from_gt, ret_np_from_gt_flat = get_ret_and_flattened_np_array(
            ground_truth_backend,
            ins_gt.__getattribute__(method_name),
            *args_gt_method,
            test_compile=test_compile,
            precision_mode=method_flags.precision_mode,
            **kwargs_gt_method,
        )
        assert gt_backend.nested_map(
            ret_from_gt,
            lambda x: gt_backend.is_ivy_array(x) if gt_backend.is_array(x) else True,
        ), "Ground-truth method returned non-ivy arrays: {}".format(ret_from_gt)

        # TODO optimize or cache
        # Exhuastive replication for all examples
        fw_list = gradient_unsupported_dtypes(fn=ins.__getattribute__(method_name))
        fw_list2 = gradient_unsupported_dtypes(fn=ins_gt.__getattribute__(method_name))
        for k, v in fw_list2.items():
            if k not in fw_list:
                fw_list[k] = []
            fw_list[k].extend(v)

        if isinstance(ret_from_gt, gt_backend.Array):
            ret_from_gt_device = gt_backend.dev(ret_from_gt)
        else:
            ret_from_gt_device = None

        # gradient test
        if (
            test_gradients
            and not backend_to_test == "numpy"
            and "bool" not in method_input_dtypes
            and not any(gt_backend.is_complex_dtype(d) for d in method_input_dtypes)
        ):
            if backend_to_test in fw_list:
                if gt_backend.nested_argwhere(
                    method_all_as_kwargs_np,
                    lambda x: (
                        x.dtype in fw_list[backend_to_test]
                        if isinstance(x, np.ndarray)
                        else None
                    ),
                ):
                    pass
                else:
                    gradient_test(
                        fn=[
                            ins.__getattribute__(method_name),
                            ins_gt.__getattribute__(method_name),
                        ],
                        all_as_kwargs_np=method_all_as_kwargs_np,
                        args_np=args_np_method,
                        kwargs_np=kwargs_np_method,
                        input_dtypes=method_input_dtypes,
                        test_flags=method_flags,
                        test_compile=test_compile,
                        rtol_=rtol_,
                        atol_=atol_,
                        xs_grad_idxs=xs_grad_idxs,
                        ret_grad_idxs=ret_grad_idxs,
                        backend_to_test=backend_to_test,
                        ground_truth_backend=ground_truth_backend,
                        on_device=on_device,
                    )

            else:
                gradient_test(
                    fn=[
                        ins.__getattribute__(method_name),
                        ins_gt.__getattribute__(method_name),
                    ],
                    all_as_kwargs_np=method_all_as_kwargs_np,
                    args_np=args_np_method,
                    kwargs_np=kwargs_np_method,
                    input_dtypes=method_input_dtypes,
                    test_flags=method_flags,
                    test_compile=test_compile,
                    rtol_=rtol_,
                    atol_=atol_,
                    xs_grad_idxs=xs_grad_idxs,
                    ret_grad_idxs=ret_grad_idxs,
                    backend_to_test=backend_to_test,
                    ground_truth_backend=ground_truth_backend,
                    on_device=on_device,
                )

    assert ret_device == ret_from_gt_device, (
        f"ground truth backend ({ground_truth_backend}) returned array on"
        f" device {ret_from_gt_device} but target backend ({backend_to_test})"
        f" returned array on device {ret_device}"
    )
    if ret_device is not None:
        assert ret_device == on_device, (
            f"device is set to {on_device}, but ground truth produced array on"
            f" {ret_device}"
        )

    # assuming value test will be handled manually in the test function
    if not test_values:
        if return_flat_np_arrays:
            return ret_np_flat, ret_np_from_gt_flat
        return ret, ret_from_gt
    # value test

    if isinstance(rtol_, dict):
        rtol_ = _get_framework_rtol(rtol_, backend_to_test)
    if isinstance(atol_, dict):
        atol_ = _get_framework_atol(atol_, backend_to_test)

    value_test(
        backend=backend_to_test,
        ground_truth_backend=ground_truth_backend,
        ret_np_flat=ret_np_flat,
        ret_np_from_gt_flat=ret_np_from_gt_flat,
        rtol=rtol_,
        atol=atol_,
    )


def test_frontend_method(
    *,
    init_input_dtypes: Union[ivy.Dtype, List[ivy.Dtype]] = None,
    method_input_dtypes: Union[ivy.Dtype, List[ivy.Dtype]],
    init_flags,
    method_flags,
    init_all_as_kwargs_np: dict = None,
    method_all_as_kwargs_np: dict,
    frontend: str,
    frontend_method_data: FrontendMethodData,
    backend_to_test: str,
    on_device,
    rtol_: float = None,
    atol_: float = 1e-06,
    test_values: Union[bool, str] = True,
):
    """
    Test a class-method that consumes (or returns) arrays for the current backend by
    comparing the result with numpy.

    Parameters
    ----------
    init_input_dtypes
        data types of the input arguments to the constructor in order.
    init_as_variable_flags
        dictates whether the corresponding input argument passed to the constructor
        should be treated as an ivy.Variable.
    init_num_positional_args
        number of input arguments that must be passed as positional arguments to the
        constructor.
    init_native_array_flags
        dictates whether the corresponding input argument passed to the constructor
        should be treated as a native array.
    init_all_as_kwargs_np:
        input arguments to the constructor as keyword arguments.
    method_input_dtypes
        data types of the input arguments to the method in order.
    method_all_as_kwargs_np:
        input arguments to the method as keyword arguments.
    frontend
        current frontend (framework).
    rtol_
        relative tolerance value.
    atol_
        absolute tolerance value.
    test_values
        can be a bool or a string to indicate whether correctness of values should be
        tested. If the value is `with_v`, shapes are tested but not values.

    Returns
    -------
    ret
        optional, return value from the function
    ret_gt
        optional, return value from the Ground Truth function
    """
    # ToDo add with_backend refactor in GC
    _switch_backend_context(method_flags.test_compile)

    # Constructor arguments #
    args_np_constructor, kwargs_np_constructor = kwargs_to_args_n_kwargs(
        num_positional_args=init_flags.num_positional_args,
        kwargs=init_all_as_kwargs_np,
    )

    # extract all arrays from the arguments and keyword arguments
    con_arg_np_vals, con_args_idxs, con_c_arg_vals = _get_nested_np_arrays(
        args_np_constructor
    )
    con_kwarg_np_vals, con_kwargs_idxs, con_c_kwarg_vals = _get_nested_np_arrays(
        kwargs_np_constructor
    )

    # make all lists equal in length
    num_arrays_constructor = con_c_arg_vals + con_c_kwarg_vals
    if len(init_input_dtypes) < num_arrays_constructor:
        init_input_dtypes = [
            init_input_dtypes[0] for _ in range(num_arrays_constructor)
        ]
    if len(init_flags.as_variable) < num_arrays_constructor:
        init_flags.as_variable = [
            init_flags.as_variable[0] for _ in range(num_arrays_constructor)
        ]
    if len(init_flags.native_arrays) < num_arrays_constructor:
        init_flags.native_arrays = [
            init_flags.native_arrays[0] for _ in range(num_arrays_constructor)
        ]

    # update variable flags to be compatible with float dtype
    with BackendHandler.update_backend(backend_to_test) as ivy_backend:
        init_flags.as_variable = [
            v if ivy_backend.is_float_dtype(d) else False
            for v, d in zip(init_flags.as_variable, init_input_dtypes)
        ]

    # Create Args
    args_constructor, kwargs_constructor = create_args_kwargs(
        backend=backend_to_test,
        args_np=args_np_constructor,
        arg_np_vals=con_arg_np_vals,
        args_idxs=con_args_idxs,
        kwargs_np=kwargs_np_constructor,
        kwarg_np_vals=con_kwarg_np_vals,
        kwargs_idxs=con_kwargs_idxs,
        input_dtypes=init_input_dtypes,
        test_flags=init_flags,
        on_device=on_device,
    )
    # End constructor #

    # Method arguments #
    args_np_method, kwargs_np_method = kwargs_to_args_n_kwargs(
        num_positional_args=method_flags.num_positional_args,
        kwargs=method_all_as_kwargs_np,
    )

    # extract all arrays from the arguments and keyword arguments
    met_arg_np_vals, met_args_idxs, met_c_arg_vals = _get_nested_np_arrays(
        args_np_method
    )
    met_kwarg_np_vals, met_kwargs_idxs, met_c_kwarg_vals = _get_nested_np_arrays(
        kwargs_np_method
    )

    # make all lists equal in length
    num_arrays_method = met_c_arg_vals + met_c_kwarg_vals
    if len(method_input_dtypes) < num_arrays_method:
        method_input_dtypes = [method_input_dtypes[0] for _ in range(num_arrays_method)]
    if len(method_flags.as_variable) < num_arrays_method:
        method_flags.as_variable = [
            method_flags.as_variable[0] for _ in range(num_arrays_method)
        ]
    if len(method_flags.native_arrays) < num_arrays_method:
        method_flags.native_arrays = [
            method_flags.native_arrays[0] for _ in range(num_arrays_method)
        ]

    with BackendHandler.update_backend(backend_to_test) as ivy_backend:
        if frontend == "jax":
            importlib.import_module("ivy.functional.frontends.jax").config.update(
                "jax_enable_x64", True
            )

        method_flags.as_variable = [
            v if ivy_backend.is_float_dtype(d) else False
            for v, d in zip(method_flags.as_variable, method_input_dtypes)
        ]

        # Create Args
        args_method, kwargs_method = create_args_kwargs(
            backend=backend_to_test,
            args_np=args_np_method,
            arg_np_vals=met_arg_np_vals,
            args_idxs=met_args_idxs,
            kwargs_np=kwargs_np_method,
            kwarg_np_vals=met_kwarg_np_vals,
            kwargs_idxs=met_kwargs_idxs,
            input_dtypes=method_input_dtypes,
            test_flags=method_flags,
            on_device=on_device,
        )
        # End Method #

        args_constructor_ivy, kwargs_constructor_ivy = ivy_backend.args_to_ivy(
            *args_constructor, **kwargs_constructor
        )
        args_method_ivy, kwargs_method_ivy = ivy_backend.args_to_ivy(
            *args_method, **kwargs_method
        )
        args_constructor_np = ivy_backend.nested_map(
            args_constructor_ivy,
            lambda x: (
                ivy_backend.to_numpy(x._data) if isinstance(x, ivy_backend.Array) else x
            ),
            shallow=False,
        )
        kwargs_constructor_np = ivy_backend.nested_map(
            kwargs_constructor_ivy,
            lambda x: (
                ivy_backend.to_numpy(x._data) if isinstance(x, ivy_backend.Array) else x
            ),
            shallow=False,
        )
        args_method_np = ivy_backend.nested_map(
            args_method_ivy,
            lambda x: (
                ivy_backend.to_numpy(x._data) if isinstance(x, ivy_backend.Array) else x
            ),
            shallow=False,
        )
        kwargs_method_np = ivy_backend.nested_map(
            kwargs_method_ivy,
            lambda x: (
                ivy_backend.to_numpy(x._data) if isinstance(x, ivy_backend.Array) else x
            ),
            shallow=False,
        )

        frontend_fw_module = ivy_backend.utils.dynamic_import.import_module(
            frontend_method_data.ivy_init_module
        )
        ivy_frontend_creation_fn = getattr(
            frontend_fw_module, frontend_method_data.init_name
        )

        # Run testing
        ins = ivy_frontend_creation_fn(*args_constructor, **kwargs_constructor)
        ret, ret_np_flat = get_ret_and_flattened_np_array(
            backend_to_test,
            ins.__getattribute__(frontend_method_data.method_name),
            precision_mode=method_flags.precision_mode,
            *args_method,
            test_compile=method_flags.test_compile,
            **kwargs_method,
        )

        # ToDo: uncomment once test_frontend_method has been updated to test for
        #  frontend array arguments like test_frontend_function where
        #  test_flags.generate_frontend_arrays is being used
        # assert ivy_backend.nested_map(
        #     ret, lambda x: _is_frontend_array(x) if ivy_backend.is_array(x) else True
        # ), "Frontend method returned non-frontend arrays: {}".format(ret)

    # Compute the return with the native frontend framework
    frontend_config = get_frontend_config(frontend)
    args_constructor_frontend = ivy.nested_map(
        args_constructor_np,
        lambda x: frontend_config.native_array(x) if isinstance(x, np.ndarray) else x,
        shallow=False,
    )
    kwargs_constructor_frontend = ivy.nested_map(
        kwargs_constructor_np,
        lambda x: frontend_config.native_array(x) if isinstance(x, np.ndarray) else x,
        shallow=False,
    )
    args_method_frontend = ivy.nested_map(
        args_method_np,
        lambda x: (
            frontend_config.native_array(x)
            if isinstance(x, np.ndarray)
            else (
                frontend_config.as_native_dtype(x)
                if isinstance(x, frontend_config.Dtype)
                else (
                    frontend_config.as_native_dev(x)
                    if isinstance(x, frontend_config.Device)
                    else x
                )
            )
        ),
        shallow=False,
    )
    kwargs_method_frontend = ivy.nested_map(
        kwargs_method_np,
        lambda x: frontend_config.native_array(x) if isinstance(x, np.ndarray) else x,
        shallow=False,
    )

    # change ivy dtypes to native dtypes
    if "dtype" in kwargs_method_frontend:
        kwargs_method_frontend["dtype"] = frontend_config.as_native_dtype(
            kwargs_method_frontend["dtype"]
        )

    # change ivy device to native devices
    if "device" in kwargs_method_frontend:
        kwargs_method_frontend["device"] = frontend_config.as_native_dev(
            kwargs_method_frontend["device"]
        )
    frontend_creation_fn = getattr(
        importlib.import_module(frontend_method_data.framework_init_module),
        frontend_method_data.init_name,
    )
    ins_gt = frontend_creation_fn(
        *args_constructor_frontend, **kwargs_constructor_frontend
    )
    frontend_ret = ins_gt.__getattribute__(frontend_method_data.method_name)(
        *args_method_frontend, **kwargs_method_frontend
    )
    if frontend == "tensorflow" and isinstance(frontend_ret, tf.TensorShape):
        frontend_ret_np_flat = [np.asarray(frontend_ret, dtype=np.int32)]
    elif frontend_config.isscalar(frontend_ret):
        frontend_ret_np_flat = [np.asarray(frontend_ret)]
    else:
        # tuplify the frontend return
        if not isinstance(frontend_ret, tuple):
            frontend_ret = (frontend_ret,)
        frontend_ret_idxs = ivy.nested_argwhere(
            frontend_ret, frontend_config.is_native_array
        )
        frontend_ret_flat = ivy.multi_index_nest(frontend_ret, frontend_ret_idxs)
        frontend_ret_np_flat = [frontend_config.to_numpy(x) for x in frontend_ret_flat]

    # assuming value test will be handled manually in the test function
    if not test_values:
        return ret, frontend_ret

    # value test
    if isinstance(rtol_, dict):
        rtol_ = _get_framework_rtol(rtol_, backend_to_test)
    if isinstance(atol_, dict):
        atol_ = _get_framework_atol(atol_, backend_to_test)

    value_test(
        ret_np_flat=ret_np_flat,
        ret_np_from_gt_flat=frontend_ret_np_flat,
        rtol=rtol_,
        atol=atol_,
        backend=backend_to_test,
        ground_truth_backend=frontend,
    )


# Helpers
DEFAULT_RTOL = None
DEFAULT_ATOL = 1e-06


def _get_framework_rtol(rtols: dict, current_fw: str):
    if current_fw in rtols.keys():
        return rtols[current_fw]
    return DEFAULT_RTOL


def _get_framework_atol(atols: dict, current_fw: str):
    if current_fw in atols.keys():
        return atols[current_fw]
    return DEFAULT_ATOL


def _get_nested_np_arrays(nest):
    """
    Search for a NumPy arrays in a nest.

    Parameters
    ----------
    nest
        nest to search in.

    Returns
    -------
         Items found, indices, and total number of arrays found
    """
    indices = ivy.nested_argwhere(nest, lambda x: isinstance(x, np.ndarray))

    ret = ivy.multi_index_nest(nest, indices)
    return ret, indices, len(ret)


def create_args_kwargs(
    *,
    backend: str,
    args_np,
    arg_np_vals,
    args_idxs,
    kwargs_np,
    kwarg_np_vals,
    kwargs_idxs,
    input_dtypes,
    test_flags: Union[pf.FunctionTestFlags, pf.MethodTestFlags],
    on_device,
):
    """
    Create arguments and keyword-arguments for the function to test.

    Parameters
    ----------
    args_np
        A dictionary of arguments in Numpy.
    kwargs_np
        A dictionary of keyword-arguments in Numpy.
    input_dtypes
        data-types of the input arguments and keyword-arguments.

    Returns
    -------
    Backend specific arguments, keyword-arguments
    """
    # create args
    with BackendHandler.update_backend(backend) as ivy_backend:
        args = ivy_backend.copy_nest(args_np, to_mutable=False)
        ivy_backend.set_nest_at_indices(
            args,
            args_idxs,
            test_flags.apply_flags(
                arg_np_vals,
                input_dtypes,
                0,
                backend=backend,
                on_device=on_device,
            ),
        )

        # create kwargs
        kwargs = ivy_backend.copy_nest(kwargs_np, to_mutable=False)
        ivy_backend.set_nest_at_indices(
            kwargs,
            kwargs_idxs,
            test_flags.apply_flags(
                kwarg_np_vals,
                input_dtypes,
                len(arg_np_vals),
                backend=backend,
                on_device=on_device,
            ),
        )
    return args, kwargs


def convtrue(argument):
    """Convert NativeClass in argument to true framework counter part."""
    if isinstance(argument, NativeClass):
        return argument._native_class
    return argument


def wrap_frontend_function_args(argument):
    """Wrap frontend function arguments to return native arrays."""
    # TODO pass as an argument and do not rely on global state
    with BackendHandler.update_backend(t_globals.CURRENT_FRONTEND_STR) as ivy_frontend:
        if ivy_frontend.nested_any(
            argument,
            lambda x: hasattr(x, "__module__")
            and x.__module__.startswith("ivy.functional.frontends"),
        ):
            return ivy_frontend.output_to_native_arrays(
                ivy_frontend.frontend_outputs_to_ivy_arrays(argument)
            )
    if ivy_frontend.nested_any(argument, lambda x: isinstance(x, ivy_frontend.Shape)):
        return argument.shape
    return argument


def kwargs_to_args_n_kwargs(*, num_positional_args, kwargs):
    """
    Split the kwargs into args and kwargs.

    The first num_positional_args ported to args.
    """
    args = [v for v in list(kwargs.values())[:num_positional_args]]
    kwargs = {k: kwargs[k] for k in list(kwargs.keys())[num_positional_args:]}
    return args, kwargs


def flatten(*, backend: str, ret):
    """Return a flattened numpy version of the arrays in ret."""
    if not isinstance(ret, tuple):
        ret = (ret,)
    with BackendHandler.update_backend(backend) as ivy_backend:
        ret_idxs = ivy_backend.nested_argwhere(ret, ivy_backend.is_ivy_array)
        # no ivy array in the returned values, which means it returned scalar
        if len(ret_idxs) == 0:
            ret_idxs = ivy_backend.nested_argwhere(ret, ivy_backend.isscalar)
            ret_flat = ivy_backend.multi_index_nest(ret, ret_idxs)
            ret_flat = [
                ivy_backend.asarray(
                    x, dtype=ivy_backend.Dtype(str(np.asarray(x).dtype))
                )
                for x in ret_flat
            ]
        else:
            ret_flat = ivy_backend.multi_index_nest(ret, ret_idxs)
    return ret_flat


def flatten_frontend(*, ret, backend: str, frontend_array_fn=None):
    """Return a flattened numpy version of the frontend arrays in ret."""
    if not isinstance(ret, tuple):
        ret = (ret,)

    with BackendHandler.update_backend(backend) as ivy_backend:
        ret_idxs = ivy_backend.nested_argwhere(ret, _is_frontend_array)

        # handle scalars
        if len(ret_idxs) == 0:
            ret_idxs = ivy_backend.nested_argwhere(ret, ivy_backend.isscalar)
            ret_flat = ivy_backend.multi_index_nest(ret, ret_idxs)
            ret_flat = [
                frontend_array_fn(x, dtype=ivy_backend.Dtype(str(np.asarray(x).dtype)))
                for x in ret_flat
            ]

        else:
            ret_flat = ivy_backend.multi_index_nest(ret, ret_idxs)
    return ret_flat


def flatten_and_to_np(*, backend: str, ret):
    # flatten the return
    ret_flat = flatten(backend=backend, ret=ret)
    with BackendHandler.update_backend(backend) as ivy_backend:
        return [ivy_backend.to_numpy(x) for x in ret_flat]


def flatten_frontend_to_np(*, backend: str, ret, frontend_array_fn=None):
    # flatten the return

    ret_flat = flatten_frontend(
        ret=ret, backend=backend, frontend_array_fn=frontend_array_fn
    )

    with BackendHandler.update_backend(backend) as ivy_backend:
        return [ivy_backend.to_numpy(x.ivy_array) for x in ret_flat]


def get_ret_and_flattened_np_array(
    backend_to_test: str, fn, *args, test_compile=False, precision_mode=False, **kwargs
):
    """
    Run func with args and kwargs.

    Return the result along with its flattened version.
    """
    fn = compiled_if_required(
        backend_to_test, fn, test_compile=test_compile, args=args, kwargs=kwargs
    )
    with BackendHandler.update_backend(backend_to_test) as ivy_backend:
        ivy_backend.set_precise_mode(precision_mode)
        ret = fn(*args, **kwargs)
        ivy_backend.unset_precise_mode()

        def map_fn(x):
            if _is_frontend_array(x):
                return x.ivy_array
            elif ivy_backend.is_native_array(x) or isinstance(x, np.ndarray):
                return ivy_backend.to_ivy(x)
            return x

        ret = ivy_backend.nested_map(ret, map_fn, include_derived={tuple: True})
        return ret, flatten_and_to_np(backend=backend_to_test, ret=ret)


def get_frontend_ret(
    backend,
    frontend_fn,
    *args,
    frontend_array_function=None,
    as_ivy_arrays=True,
<<<<<<< HEAD
    precision_mode=False,
=======
    test_compile: bool = False,
>>>>>>> be880b69
    **kwargs,
):
    frontend_fn = compiled_if_required(
        backend, frontend_fn, test_compile=test_compile, args=args, kwargs=kwargs
    )
    with BackendHandler.update_backend(backend) as ivy_backend:
<<<<<<< HEAD
        ivy_backend.set_precise_mode(precision_mode)
        ret = frontend_fn(*args, **kwargs)
        ivy_backend.unset_precise_mode()
=======
        if not as_ivy_arrays and test_compile:
            args, kwargs = ivy_backend.nested_map(
                (args, kwargs), _frontend_array_to_ivy, include_derived={tuple: True}
            )
        ret = frontend_fn(*args, **kwargs)
        if test_compile and frontend_array_function is not None:
            ret = ivy_backend.nested_map(
                ret,
                arrays_to_frontend(backend, frontend_array_function),
                include_derived={tuple: True},
            )
>>>>>>> be880b69
        if as_ivy_arrays:
            ret = ivy_backend.nested_map(
                ret, _frontend_array_to_ivy, include_derived={tuple: True}
            )
    return ret


def args_to_container(array_args):
    array_args_container = ivy.Container({str(k): v for k, v in enumerate(array_args)})
    return array_args_container


def as_lists(*args):
    """Change the elements in args to be of type list."""
    return (a if isinstance(a, list) else [a] for a in args)


def gradient_incompatible_function(*, fn):
    return (
        not ivy.supports_gradients
        and hasattr(fn, "computes_gradients")
        and fn.computes_gradients
    )


def gradient_unsupported_dtypes(*, fn):
    visited = set()
    to_visit = [fn]
    out, res = {}, {}
    while to_visit:
        fn = to_visit.pop()
        if fn in visited:
            continue
        visited.add(fn)
        unsupported_grads = (
            fn.unsupported_gradients if hasattr(fn, "unsupported_gradients") else {}
        )
        for k, v in unsupported_grads.items():
            if k not in out:
                out[k] = []
            out[k].extend(v)
        # skip if it's not a function
        if not (inspect.isfunction(fn) or inspect.ismethod(fn)):
            continue
        fl = _get_function_list(fn)
        res = _get_functions_from_string(fl, __import__(fn.__module__))
        to_visit.extend(res)
    return out


def _is_frontend_array(x):
    return hasattr(x, "ivy_array")


def _frontend_array_to_ivy(x):
    if _is_frontend_array(x):
        return x.ivy_array
    else:
        return x


def args_to_frontend(
    backend: str, *args, frontend_array_fn=None, include_derived=None, **kwargs
):
    with BackendHandler.update_backend(backend) as ivy_backend:
        frontend_args = ivy_backend.nested_map(
            args,
            arrays_to_frontend(backend=backend, frontend_array_fn=frontend_array_fn),
            include_derived,
            shallow=False,
        )
        frontend_kwargs = ivy_backend.nested_map(
            kwargs,
            arrays_to_frontend(backend=backend, frontend_array_fn=frontend_array_fn),
            include_derived,
            shallow=False,
        )
        return frontend_args, frontend_kwargs


def arrays_to_frontend(backend: str, frontend_array_fn=None):
    with BackendHandler.update_backend(backend) as ivy_backend:

        def _new_fn(x, *args, **kwargs):
            if _is_frontend_array(x):
                return x
            elif ivy_backend.is_array(x):
                if tuple(x.shape) == ():
                    try:
                        ret = frontend_array_fn(
                            x, dtype=ivy_backend.Dtype(str(x.dtype))
                        )
                    except ivy_backend.utils.exceptions.IvyException:
                        ret = frontend_array_fn(x, dtype=ivy_backend.array(x).dtype)
                else:
                    ret = frontend_array_fn(x)
                return ret
            return x

    return _new_fn


def _switch_backend_context(compile: bool):
    if compile:
        BackendHandler._update_context(BackendHandlerMode.SetBackend)
    else:
        (
            BackendHandler._update_context(BackendHandlerMode.WithBackend)
            if BackendHandler._ctx_flag
            else None
        )<|MERGE_RESOLUTION|>--- conflicted
+++ resolved
@@ -771,14 +771,11 @@
                 ret_ = get_frontend_ret(
                     frontend_fn=frontend_fn,
                     backend=backend_to_test,
-<<<<<<< HEAD
                     precision_mode=test_flags.precision_mode,
-=======
                     test_compile=test_flags.test_compile,
                     frontend_array_function=(
                         create_frontend_array if test_flags.test_compile else None
                     ),
->>>>>>> be880b69
                     *copy_args,
                     **copy_kwargs,
                 )
@@ -791,22 +788,15 @@
                     *args, array_fn=array_fn, **kwargs
                 )
                 ret_ = get_frontend_ret(
-<<<<<<< HEAD
-                    frontend_fn=frontend_fn, 
-                    backend=backend_to_test, 
-                    precision_mode=test_flags.precision_mode,
-                    *args, 
-                    **kwargs
-=======
                     frontend_fn=frontend_fn,
                     backend=backend_to_test,
+                    precision_mode=test_flags.precision_mode,
                     test_compile=test_flags.test_compile,
                     frontend_array_function=(
                         create_frontend_array if test_flags.test_compile else None
                     ),
                     *args,
                     **kwargs,
->>>>>>> be880b69
                 )
                 assert (
                     first_array is ret_
@@ -1996,34 +1986,27 @@
     *args,
     frontend_array_function=None,
     as_ivy_arrays=True,
-<<<<<<< HEAD
     precision_mode=False,
-=======
     test_compile: bool = False,
->>>>>>> be880b69
     **kwargs,
 ):
     frontend_fn = compiled_if_required(
         backend, frontend_fn, test_compile=test_compile, args=args, kwargs=kwargs
     )
     with BackendHandler.update_backend(backend) as ivy_backend:
-<<<<<<< HEAD
+        if not as_ivy_arrays and test_compile:
+            args, kwargs = ivy_backend.nested_map(
+                (args, kwargs), _frontend_array_to_ivy, include_derived={tuple: True}
+            )
         ivy_backend.set_precise_mode(precision_mode)
         ret = frontend_fn(*args, **kwargs)
         ivy_backend.unset_precise_mode()
-=======
-        if not as_ivy_arrays and test_compile:
-            args, kwargs = ivy_backend.nested_map(
-                (args, kwargs), _frontend_array_to_ivy, include_derived={tuple: True}
-            )
-        ret = frontend_fn(*args, **kwargs)
         if test_compile and frontend_array_function is not None:
             ret = ivy_backend.nested_map(
                 ret,
                 arrays_to_frontend(backend, frontend_array_function),
                 include_derived={tuple: True},
             )
->>>>>>> be880b69
         if as_ivy_arrays:
             ret = ivy_backend.nested_map(
                 ret, _frontend_array_to_ivy, include_derived={tuple: True}
