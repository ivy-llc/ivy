import ivy
import numpy as np

TOLERANCE_DICT = {
    "float16": 1e-2,
    "bfloat16": 1e-2,
    "float32": 1e-5,
    "float64": 1e-5,
    None: 1e-5,
}


def assert_all_close(
    ret_np,
    ret_from_gt_np,
    backend: str,
    rtol=1e-05,
    atol=1e-08,
    ground_truth_backend="TensorFlow",
):
    """
    Match the ret_np and ret_from_gt_np inputs element-by-element to ensure that they
    are the same.

    Parameters
    ----------
    ret_np
        Return from the framework to test. Ivy Container or Numpy Array.
    ret_from_gt_np
        Return from the ground truth framework. Ivy Container or Numpy Array.
    rtol
        Relative Tolerance Value.
    atol
        Absolute Tolerance Value.
    ground_truth_backend
        Ground Truth Backend Framework.

    Returns
    -------
    None if the test passes, else marks the test as failed.
    """
    ret_dtype = str(ret_np.dtype)
    ret_from_gt_dtype = str(ret_from_gt_np.dtype).replace("longlong", "int64")
    assert ret_dtype == ret_from_gt_dtype, (
        f"the ground truth framework {ground_truth_backend} returned a"
        f" {ret_from_gt_dtype} datatype while the backend {backend} returned a"
        f" {ret_dtype} datatype"
    )
    # TODO eanble
    # if ivy.is_ivy_container(ret_np) and ivy.is_ivy_container(ret_from_gt_np):
    #     ivy.Container.cont_multi_map(assert_all_close, [ret_np, ret_from_gt_np])
    # else:
    if ret_np.dtype == "bfloat16" or ret_from_gt_np.dtype == "bfloat16":
        ret_np = ret_np.astype("float64")
        ret_from_gt_np = ret_from_gt_np.astype("float64")
    assert np.allclose(
        np.nan_to_num(ret_np), np.nan_to_num(ret_from_gt_np), rtol=rtol, atol=atol
    ), (
        f" the results from backend {backend} "
        f"and ground truth framework {ground_truth_backend} "
        f"do not match\n {ret_np}!={ret_from_gt_np} \n\n"
    )


def assert_same_type_and_shape(values, this_key_chain=None):
    x_, y_ = values
    for x, y in zip(x_, y_):
        if isinstance(x, np.ndarray):
            x_d = str(x.dtype).replace("longlong", "int64")
            y_d = str(y.dtype).replace("longlong", "int64")
            assert (
                x.shape == y.shape
            ), f"returned shape = {x.shape}, ground-truth returned shape = {y.shape}"
            assert (
                x_d == y_d
            ), f"returned dtype = {x_d}, ground-truth returned dtype = {y_d}"
<<<<<<< HEAD
=======


def assert_same_type(ret_from_target, ret_from_gt, backend_to_test, gt_backend):
    """
    Assert that the return types from the target and ground truth frameworks are the
    same.

    checks with a string comparison because with_backend returns
    different objects. Doesn't check recursively.
    """

    def _assert_same_type(x, y):
        assert_msg = (
            f"ground truth backend ({gt_backend}) returned"
            f" {type(y)} but target backend ({backend_to_test}) returned"
            f" {type(x)}"
        )
        assert str(type(x)) == str(type(y)), assert_msg

    ivy.nested_multi_map(
        lambda x, _: _assert_same_type(x[0], x[1]), [ret_from_target, ret_from_gt]
    )
>>>>>>> dca2ac40


def value_test(
    *,
    ret_np_flat,
    ret_np_from_gt_flat,
    rtol=None,
    atol=1e-6,
    specific_tolerance_dict=None,
    backend: str,
    ground_truth_backend="TensorFlow",
):
    """
    Perform a value test for matching the arrays in ret_np_flat and ret_from_np_gt_flat.

    Parameters
    ----------
    ret_np_flat
        A list (flattened) containing Numpy arrays. Return from the
        framework to test.
    ret_np_from_gt_flat
        A list (flattened) containing Numpy arrays. Return from the ground
        truth framework.
    rtol
        Relative Tolerance Value.
    atol
        Absolute Tolerance Value.
    specific_tolerance_dict
        (Optional) Dictionary of specific rtol and atol values according to the dtype.
    ground_truth_backend
        Ground Truth Backend Framework.

    Returns
    -------
    None if the value test passes, else marks the test as failed.
    """
    assert_same_type_and_shape([ret_np_flat, ret_np_from_gt_flat])

    if type(ret_np_flat) != list:  # noqa: E721
        ret_np_flat = [ret_np_flat]
    if type(ret_np_from_gt_flat) != list:  # noqa: E721
        ret_np_from_gt_flat = [ret_np_from_gt_flat]
    assert len(ret_np_flat) == len(ret_np_from_gt_flat), (
        f"The length of results from backend {backend} and ground truth framework"
        f" {ground_truth_backend} does not match\n\nlen(ret_np_flat) !="
        f" len(ret_np_from_gt_flat):\n\nret_np_flat:\n\n{ret_np_flat}\n\nret_np_from_gt_flat:\n\n{ret_np_from_gt_flat}"
    )
    # value tests, iterating through each array in the flattened returns
    if specific_tolerance_dict is not None:
        for ret_np, ret_np_from_gt in zip(ret_np_flat, ret_np_from_gt_flat):
            dtype = str(ret_np_from_gt.dtype)
            if specific_tolerance_dict.get(dtype) is not None:
                rtol = specific_tolerance_dict.get(dtype)
            else:
                rtol = TOLERANCE_DICT.get(dtype, 1e-03) if rtol is None else rtol
            assert_all_close(
                ret_np,
                ret_np_from_gt,
                backend=backend,
                rtol=rtol,
                atol=atol,
                ground_truth_backend=ground_truth_backend,
            )
    elif rtol is not None:
        for ret_np, ret_np_from_gt in zip(ret_np_flat, ret_np_from_gt_flat):
            assert_all_close(
                ret_np,
                ret_np_from_gt,
                backend=backend,
                rtol=rtol,
                atol=atol,
                ground_truth_backend=ground_truth_backend,
            )
    else:
        for ret_np, ret_np_from_gt in zip(ret_np_flat, ret_np_from_gt_flat):
            rtol = TOLERANCE_DICT.get(str(ret_np_from_gt.dtype), 1e-03)
            assert_all_close(
                ret_np,
                ret_np_from_gt,
                backend=backend,
                rtol=rtol,
                atol=atol,
                ground_truth_backend=ground_truth_backend,
            )


def check_unsupported_dtype(*, fn, input_dtypes, all_as_kwargs_np):
    """
    Check whether a function does not support the input data types or the output data
    type.

    Parameters
    ----------
    fn
        The function to check.
    input_dtypes
        data-types of the input arguments and keyword-arguments.
    all_as_kwargs_np
        All arguments in Numpy Format, to check for the presence of dtype argument.

    Returns
    -------
    True if the function does not support the given input or output data types, False
    otherwise.
    """
    test_unsupported = False
    unsupported_dtypes_fn = ivy.function_unsupported_dtypes(fn)
    supported_dtypes_fn = ivy.function_supported_dtypes(fn)
    if unsupported_dtypes_fn:
        for d in input_dtypes:
            if d in unsupported_dtypes_fn:
                test_unsupported = True
                break
        if (
            "dtype" in all_as_kwargs_np
            and all_as_kwargs_np["dtype"] in unsupported_dtypes_fn
        ):
            test_unsupported = True
    if supported_dtypes_fn and not test_unsupported:
        for d in input_dtypes:
            if d not in supported_dtypes_fn:
                test_unsupported = True
                break
        if (
            "dtype" in all_as_kwargs_np
            and all_as_kwargs_np["dtype"] not in supported_dtypes_fn
        ):
            test_unsupported = True
    return test_unsupported


def check_unsupported_device(*, fn, input_device, all_as_kwargs_np):
    """
    Check whether a function does not support a given device.

    Parameters
    ----------
    fn
        The function to check.
    input_device
        The backend device.
    all_as_kwargs_np
        All arguments in Numpy Format, to check for the presence of dtype argument.

    Returns
    -------
    True if the function does not support the given device, False otherwise.
    """
    test_unsupported = False
    unsupported_devices_fn = ivy.function_unsupported_devices(fn)
    supported_devices_fn = ivy.function_supported_devices(fn)
    if unsupported_devices_fn:
        if input_device in unsupported_devices_fn:
            test_unsupported = True
        if (
            "device" in all_as_kwargs_np
            and all_as_kwargs_np["device"] in unsupported_devices_fn
        ):
            test_unsupported = True
    if supported_devices_fn and not test_unsupported:
        if input_device not in supported_devices_fn:
            test_unsupported = True
        if (
            "device" in all_as_kwargs_np
            and all_as_kwargs_np["device"] not in supported_devices_fn
        ):
            test_unsupported = True
    return test_unsupported


def check_unsupported_device_and_dtype(*, fn, device, input_dtypes, all_as_kwargs_np):
    """
    Check whether a function does not support a given device or data types.

    Parameters
    ----------
    fn
        The function to check.
    device
        The backend device to check.
    input_dtypes
        data-types of the input arguments and keyword-arguments.
    all_as_kwargs_np
        All arguments in Numpy Format, to check for the presence of dtype argument.

    Returns
    -------
    True if the function does not support both the device and any data type, False
    otherwise.
    """
    unsupported_devices_dtypes_fn = ivy.function_unsupported_devices_and_dtypes(fn)

    if device in unsupported_devices_dtypes_fn:
        for d in input_dtypes:
            if d in unsupported_devices_dtypes_fn[device]:
                return True

    if "device" in all_as_kwargs_np and "dtype" in all_as_kwargs_np:
        dev = all_as_kwargs_np["device"]
        dtype = all_as_kwargs_np["dtype"]
        if dtype in unsupported_devices_dtypes_fn.get(dev, []):
            return True

    return False


def test_unsupported_function(*, fn, args, kwargs):
    """
    Test a function with an unsupported datatype to raise an exception.

    Parameters
    ----------
    fn
        callable function to test.
    args
        arguments to the function.
    kwargs
        keyword-arguments to the function.
    """
    try:
        fn(*args, **kwargs)
        assert False
    except:  # noqa
        return<|MERGE_RESOLUTION|>--- conflicted
+++ resolved
@@ -74,8 +74,6 @@
             assert (
                 x_d == y_d
             ), f"returned dtype = {x_d}, ground-truth returned dtype = {y_d}"
-<<<<<<< HEAD
-=======
 
 
 def assert_same_type(ret_from_target, ret_from_gt, backend_to_test, gt_backend):
@@ -98,7 +96,6 @@
     ivy.nested_multi_map(
         lambda x, _: _assert_same_type(x[0], x[1]), [ret_from_target, ret_from_gt]
     )
->>>>>>> dca2ac40
 
 
 def value_test(
