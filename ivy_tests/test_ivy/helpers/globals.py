--- conflicted
+++ resolved
@@ -176,11 +176,8 @@
     global CURRENT_FRONTEND
     if CURRENT_FRONTEND is not _Notsetval:
         raise InterruptedTest(CURRENT_RUNNING_TEST)
-<<<<<<< HEAD
-    if isinstance(framework,list):
-=======
     if isinstance(framework, list):
->>>>>>> d6f750a1
+
         CURRENT_FRONTEND = FWS_DICT[framework[0].split("/")[0]]
     else:
         CURRENT_FRONTEND = FWS_DICT[framework]
