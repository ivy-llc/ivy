"""
A state holder for testing, this is only intended to hold and store
testing data to be used by the test helpers to prune unsupported data.
Should not be used inside any of the test functions.
"""
import sys
from ... import config


from dataclasses import dataclass

# needed for multiversion
available_frameworks = ["numpy", "jax", "tensorflow", "torch"]
FWS_DICT = {
    "": lambda: None,
}

if "numpy" in available_frameworks:
    FWS_DICT["numpy"] = lambda x=None: _get_ivy_numpy(x)

if "jax" in available_frameworks:
    FWS_DICT["jax"] = lambda x=None: _get_ivy_jax(x)

if "tensorflow" in available_frameworks:
    FWS_DICT["tensorflow"] = lambda x=None: _get_ivy_tensorflow(x)
    FWS_DICT["tensorflow_graph"] = lambda: _get_ivy_tensorflow()

if "torch" in available_frameworks:
    FWS_DICT["torch"] = lambda x=None: _get_ivy_torch(x)


# This is used to make sure the variable is not being overriden
_Notsetval = object()
CURRENT_GROUND_TRUTH_BACKEND: callable = _Notsetval
CURRENT_BACKEND: callable = _Notsetval
CURRENT_FRONTEND: callable = _Notsetval
CURRENT_RUNNING_TEST = _Notsetval


@dataclass(frozen=True)  # ToDo use kw_only=True when version is updated
class TestData:
    test_fn: callable
    fn_tree: str
    fn_name: str
    supported_device_dtypes: dict = None


def remove_all_current_framework(framework):
    temp = sys.modules
    hold = {}
    unhold = {}
    for key, item in sys.modules.items():
        if getattr(item, "__file__", None):
            if "/opt/miniconda/fw/" + framework in getattr(
                item, "__file__", "willywonka"
            ):
                hold[key] = item
            else:
                unhold[key] = item
        else:
            unhold[key] = item
    sys.modules.clear()
    first_diff = {k: hold[k] for k in set(hold) - set(temp)}
    second_diff = {k: unhold[k] for k in set(unhold) - set(first_diff)}
    if second_diff:
        unhold.update(second_diff)
    sys.modules.update(unhold)
    if "/opt/miniconda/fw/" + framework in sys.path:
        sys.path.remove("/opt/miniconda/fw/" + framework)
    return (hold, framework)


class InterruptedTest(BaseException):
    """
    Used to indicate that a test tried to write global attributes
    while a test is running.
    """

    def __init__(self, test_interruped):
        super.__init__(f"{test_interruped} was interruped during execution.")


def _get_ivy_numpy(version=None):
    """Import Numpy module from ivy"""
    if version:
        config.reset_sys_modules_to_base()
        config.allow_global_framework_imports(fw=[version])

    try:
        import ivy.functional.backends.numpy
    except ImportError:
        return None
    return ivy.functional.backends.numpy


def _get_ivy_jax(version=None):
    """Import JAX module from ivy"""
    if version:
<<<<<<< HEAD
        las = [
            version.split("/")[0] + "/" + version.split("/")[1],
            version.split("/")[2] + "/" + version.split("/")[3],
        ]
        config.allow_global_framework_imports(fw=las)
        try:
            config.reset_sys_modules_to_base()
            import ivy.functional.backends.jax

            return ivy.functional.backends.jax
        except ImportError as e:
            raise e
    else:
        try:
            import ivy.functional.backends.jax
        except ImportError as e:
            return None
    return ivy.functional.backends.jax

=======
        config.allow_global_framework_imports(
            fw=[version.split("/")[0] + "/" + version.split("/")[1]]
        )
        config.allow_global_framework_imports(
            fw=[version.split("/")[2] + "/" + version.split("/")[3]]
        )
    try:
        import ivy.functional.backends.jax
    except ImportError:
        return None
    return ivy.functional.backends.jax


>>>>>>> 96ce9bf8
def _get_ivy_tensorflow(version=None):
    """Import Tensorflow module from ivy"""
    if version:
        config.allow_global_framework_imports(fw=[version])
    try:
        import ivy.functional.backends.tensorflow
    except ImportError:
        return None
    return ivy.functional.backends.tensorflow


def _get_ivy_torch(version=None):
    """Import Torch module from ivy"""
    if version:
        config.allow_global_framework_imports(fw=[version])
    try:
        import ivy.functional.backends.torch
    except ImportError:
        return None
    return ivy.functional.backends.torch


# Setup


def setup_api_test(test_data: TestData, backend: str, ground_truth_backend: str):
    _set_test_data(test_data)
    _set_backend(backend)
    _set_ground_truth_backend(ground_truth_backend)


def teardown_api_test():
    _unset_test_data()
    _unset_backend()
    _unset_ground_truth_backend()


def setup_frontend_test(test_data: TestData, frontend: str, backend: str):
    _set_test_data(test_data)
    _set_frontend(frontend)
    _set_backend(backend)


def teardown_frontend_test():
    _unset_test_data()
    _unset_frontend()
    _unset_backend()


def _set_test_data(test_data: TestData):
    global CURRENT_RUNNING_TEST
    if CURRENT_RUNNING_TEST is not _Notsetval:
        raise InterruptedTest(CURRENT_RUNNING_TEST)
    CURRENT_RUNNING_TEST = test_data


def _set_frontend(framework: str):
    global CURRENT_FRONTEND
    if CURRENT_FRONTEND is not _Notsetval:
        raise InterruptedTest(CURRENT_RUNNING_TEST)
    if "/" in framework:
        CURRENT_FRONTEND = FWS_DICT[framework.split("/")[0]]
    else:
        CURRENT_FRONTEND = FWS_DICT[framework]


def _set_backend(framework: str):
    global CURRENT_BACKEND
    if CURRENT_BACKEND is not _Notsetval:
        raise InterruptedTest(CURRENT_RUNNING_TEST)
    if "/" in framework:
        pass
    CURRENT_BACKEND = FWS_DICT[framework]


def _set_ground_truth_backend(framework: str):
    global CURRENT_GROUND_TRUTH_BACKEND
    if CURRENT_GROUND_TRUTH_BACKEND is not _Notsetval:
        raise InterruptedTest(CURRENT_RUNNING_TEST)
    CURRENT_GROUND_TRUTH_BACKEND = FWS_DICT[framework]


# Teardown


def _unset_test_data():
    global CURRENT_RUNNING_TEST
    CURRENT_RUNNING_TEST = _Notsetval


def _unset_frontend():
    global CURRENT_FRONTEND
    CURRENT_FRONTEND = _Notsetval


def _unset_backend():
    global CURRENT_BACKEND
    CURRENT_BACKEND = _Notsetval


def _unset_ground_truth_backend():
    global CURRENT_GROUND_TRUTH_BACKEND
    CURRENT_GROUND_TRUTH_BACKEND = _Notsetval<|MERGE_RESOLUTION|>--- conflicted
+++ resolved
@@ -96,7 +96,6 @@
 def _get_ivy_jax(version=None):
     """Import JAX module from ivy"""
     if version:
-<<<<<<< HEAD
         las = [
             version.split("/")[0] + "/" + version.split("/")[1],
             version.split("/")[2] + "/" + version.split("/")[3],
@@ -116,21 +115,7 @@
             return None
     return ivy.functional.backends.jax
 
-=======
-        config.allow_global_framework_imports(
-            fw=[version.split("/")[0] + "/" + version.split("/")[1]]
-        )
-        config.allow_global_framework_imports(
-            fw=[version.split("/")[2] + "/" + version.split("/")[3]]
-        )
-    try:
-        import ivy.functional.backends.jax
-    except ImportError:
-        return None
-    return ivy.functional.backends.jax
-
-
->>>>>>> 96ce9bf8
+
 def _get_ivy_tensorflow(version=None):
     """Import Tensorflow module from ivy"""
     if version:
