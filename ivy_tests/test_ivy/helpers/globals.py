--- conflicted
+++ resolved
@@ -61,13 +61,8 @@
 class InterruptedTest(BaseException):
     """Indicate that a test tried to write global attributes while a test is running."""
 
-<<<<<<< HEAD
-    def __init__(self, test_interruped):
-        super().__init__(f"{test_interruped} was interrupted during execution.")
-=======
     def __init__(self, test_interrupted):
-        super.__init__(f"{test_interrupted} was interrupted during execution.")
->>>>>>> 72d1cdc9
+        super().__init__(f"{test_interrupted} was interrupted during execution.")
 
 
 # Setup
