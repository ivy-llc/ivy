"""
A state holder for testing, this is only intended to hold and store testing data to be
used by the test helpers to prune unsupported data.

Should not be used inside any of the test functions.
"""
import importlib
import sys
from typing import List


from dataclasses import dataclass

<<<<<<< HEAD
=======
# needed for multiversion
available_frameworks = ["numpy", "jax", "tensorflow", "torch", "paddle", "mxnet"]
FWS_DICT = {
    "": lambda: None,
}

if "numpy" in available_frameworks:
    FWS_DICT["numpy"] = lambda x=None: _get_ivy_numpy(x)

if "jax" in available_frameworks:
    FWS_DICT["jax"] = lambda x=None: _get_ivy_jax(x)

if "tensorflow" in available_frameworks:
    FWS_DICT["tensorflow"] = lambda x=None: _get_ivy_tensorflow(x)
    FWS_DICT["tensorflow_graph"] = lambda: _get_ivy_tensorflow()

if "torch" in available_frameworks:
    FWS_DICT["torch"] = lambda x=None: _get_ivy_torch(x)

if "paddle" in available_frameworks:
    FWS_DICT["paddle"] = lambda x=None: _get_ivy_paddle(x)

if "mxnet" in available_frameworks:
    FWS_DICT["mxnet"] = lambda x=None: _get_ivy_mxnet(x)

>>>>>>> 004d6ec6

# This is used to make sure the variable is not being overriden
_Notsetval = object()
CURRENT_GROUND_TRUTH_BACKEND: callable = _Notsetval
CURRENT_BACKEND: callable = _Notsetval
CURRENT_FRONTEND: callable = _Notsetval
CURRENT_RUNNING_TEST = _Notsetval
CURRENT_DEVICE = _Notsetval
CURRENT_DEVICE_STRIPPED = _Notsetval
CURRENT_FRONTEND_STR = None
_backends_to_test = []
_backends_to_test_lock = False


@dataclass(frozen=True)  # ToDo use kw_only=True when version is updated
class TestData:
    test_fn: callable
    fn_tree: str
    fn_name: str
    supported_device_dtypes: dict = None
    is_method: bool = False


def remove_all_current_framework(framework):
    temp = sys.modules
    hold = {}
    unhold = {}
    for key, item in sys.modules.items():
        if getattr(item, "__file__", None):
            if "/opt/miniconda/fw/" + framework in getattr(
                item, "__file__", "willywonka"
            ):
                hold[key] = item
            else:
                unhold[key] = item
        else:
            unhold[key] = item
    sys.modules.clear()
    first_diff = {k: hold[k] for k in set(hold) - set(temp)}
    second_diff = {k: unhold[k] for k in set(unhold) - set(first_diff)}
    if second_diff:
        unhold.update(second_diff)
    sys.modules.update(unhold)
    if "/opt/miniconda/fw/" + framework in sys.path:
        sys.path.remove("/opt/miniconda/fw/" + framework)
    return (hold, framework)


class InterruptedTest(BaseException):
    """Indicate that a test tried to write global attributes while a test is running."""

    def __init__(self, test_interruped):
        super.__init__(f"{test_interruped} was interruped during execution.")


<<<<<<< HEAD
# Helpers #####

_imported_backends = {}


def _import_backend(backend: str):
    if backend in _imported_backends:
        return _imported_backends[backend]
    if _backends_to_test_lock:
        raise RuntimeError("Trying to import a backend when it's locked.")
=======
def _get_ivy_numpy(version=None):
    """Import Numpy module from ivy."""
    if version:
        if version.split("/")[1] != importlib.import_module("numpy").__version__:
            config.reset_sys_modules_to_base()
        config.allow_global_framework_imports(fw=[version])

    try:
        import ivy.functional.backends.numpy
    except ImportError:
        return None
    return ivy.functional.backends.numpy


def _get_ivy_jax(version=None):
    """Import JAX module from ivy."""
    if version:
        las = [
            version.split("/")[0] + "/" + version.split("/")[1],
            version.split("/")[2] + "/" + version.split("/")[3],
        ]
        config.allow_global_framework_imports(fw=las)
        import ivy.functional.backends.jax

    else:
        try:
            import ivy.functional.backends.jax
        except ImportError:
            return None
    return ivy.functional.backends.jax


def _get_ivy_tensorflow(version=None):
    """Import Tensorflow module from ivy."""
    if version:
        config.allow_global_framework_imports(fw=[version])
    try:
        import ivy.functional.backends.tensorflow
    except ImportError:
        return None
    return ivy.functional.backends.tensorflow


def _get_ivy_torch(version=None):
    """Import Torch module from ivy."""
    if version:
        config.allow_global_framework_imports(fw=[version])
>>>>>>> 004d6ec6
    try:
        imported_backend = importlib.import_module(f"ivy.functional.backends.{backend}")
    except ImportError as e:
        raise ImportError(
            f"Trying to run tests using {backend} backend but {backend} backend "
            "has failed to be imported."
        ) from e
    if backend == "jax":
        from jax.config import config

<<<<<<< HEAD
        config.update("jax_enable_x64", True)
    _imported_backends[backend] = imported_backend
    return imported_backend
=======

def _get_ivy_paddle(version=None):
    """Import Paddle module from ivy."""
    if version:
        config.allow_global_framework_imports(fw=[version])
    try:
        import ivy.functional.backends.paddle
    except ImportError:
        return None
    return ivy.functional.backends.paddle
>>>>>>> 004d6ec6


def _get_ivy_mxnet(version=None):
    """Import mxnet module from ivy."""
    if version:
        config.allow_global_framework_imports(fw=[version])
    try:
        import ivy.functional.backends.mxnet
    except ImportError:
        return None
    return ivy.functional.backends.mxnet


# Setup


def setup_api_test(
    backend: str,
    ground_truth_backend: str,
    device: str,
    test_data: TestData = None,
):
    if test_data is not None:
        _set_test_data(test_data)
    _set_backend(backend)
    _set_device(device)
    _set_ground_truth_backend(ground_truth_backend)


def teardown_api_test():
    _unset_test_data()
    _unset_backend()
    _unset_device()
    _unset_ground_truth_backend()


def setup_frontend_test(test_data: TestData, frontend: str, backend: str, device: str):
    _set_test_data(test_data)
    _set_frontend(frontend)
    _set_backend(backend)
    _set_device(device)


def teardown_frontend_test():
    _unset_test_data()
    _unset_frontend()
    _unset_backend()
    _unset_device()


def _set_test_data(test_data: TestData):
    global CURRENT_RUNNING_TEST
    if CURRENT_RUNNING_TEST is not _Notsetval:
        raise InterruptedTest(CURRENT_RUNNING_TEST)
    CURRENT_RUNNING_TEST = test_data


def _set_frontend(framework: str):
    global CURRENT_FRONTEND
    global CURRENT_FRONTEND_STR
    if CURRENT_FRONTEND is not _Notsetval:
        raise InterruptedTest(CURRENT_RUNNING_TEST)
    if isinstance(framework, list):
        CURRENT_FRONTEND = _import_backend(framework[0].split("/")[0])
        CURRENT_FRONTEND_STR = framework
    else:
        CURRENT_FRONTEND = _import_backend(framework)


def _set_backend(framework: str):
    global CURRENT_BACKEND
    if CURRENT_BACKEND is not _Notsetval:
        raise InterruptedTest(CURRENT_RUNNING_TEST)
    if "/" in framework:
        pass
    CURRENT_BACKEND = _import_backend(framework)


def _set_ground_truth_backend(framework: str):
    global CURRENT_GROUND_TRUTH_BACKEND
    if CURRENT_GROUND_TRUTH_BACKEND is not _Notsetval:
        raise InterruptedTest(CURRENT_RUNNING_TEST)
    if isinstance(framework, list):
        CURRENT_GROUND_TRUTH_BACKEND = framework
    else:
        CURRENT_GROUND_TRUTH_BACKEND = _import_backend(framework)


def _set_device(device: str):
    global CURRENT_DEVICE, CURRENT_DEVICE_STRIPPED
    if CURRENT_DEVICE is not _Notsetval or CURRENT_DEVICE_STRIPPED is not _Notsetval:
        raise InterruptedTest(CURRENT_RUNNING_TEST)
    CURRENT_DEVICE = device
    CURRENT_DEVICE_STRIPPED = device.partition(":")[0]


# Teardown


def _unset_test_data():
    global CURRENT_RUNNING_TEST
    CURRENT_RUNNING_TEST = _Notsetval


def _unset_frontend():
    global CURRENT_FRONTEND
    CURRENT_FRONTEND = _Notsetval


def _unset_backend():
    global CURRENT_BACKEND
    CURRENT_BACKEND = _Notsetval


def _unset_ground_truth_backend():
    global CURRENT_GROUND_TRUTH_BACKEND
    CURRENT_GROUND_TRUTH_BACKEND = _Notsetval


def _unset_device():
    global CURRENT_DEVICE, CURRENT_DEVICE_STRIPPED
    CURRENT_DEVICE = _Notsetval
    CURRENT_DEVICE_STRIPPED = _Notsetval


def lock_backends_to_test():
    global _backends_to_test_lock
    _backends_to_test_lock = True


def add_backend_to_test(backend: str):
    global _backends_to_test_lock
    if _backends_to_test_lock:
        raise RuntimeError("Modifying backends is locked.")
    _import_backend(backend)
    _backends_to_test.append(backend)


def get_backends_to_test() -> List[str]:
    return _backends_to_test<|MERGE_RESOLUTION|>--- conflicted
+++ resolved
@@ -11,34 +11,6 @@
 
 from dataclasses import dataclass
 
-<<<<<<< HEAD
-=======
-# needed for multiversion
-available_frameworks = ["numpy", "jax", "tensorflow", "torch", "paddle", "mxnet"]
-FWS_DICT = {
-    "": lambda: None,
-}
-
-if "numpy" in available_frameworks:
-    FWS_DICT["numpy"] = lambda x=None: _get_ivy_numpy(x)
-
-if "jax" in available_frameworks:
-    FWS_DICT["jax"] = lambda x=None: _get_ivy_jax(x)
-
-if "tensorflow" in available_frameworks:
-    FWS_DICT["tensorflow"] = lambda x=None: _get_ivy_tensorflow(x)
-    FWS_DICT["tensorflow_graph"] = lambda: _get_ivy_tensorflow()
-
-if "torch" in available_frameworks:
-    FWS_DICT["torch"] = lambda x=None: _get_ivy_torch(x)
-
-if "paddle" in available_frameworks:
-    FWS_DICT["paddle"] = lambda x=None: _get_ivy_paddle(x)
-
-if "mxnet" in available_frameworks:
-    FWS_DICT["mxnet"] = lambda x=None: _get_ivy_mxnet(x)
-
->>>>>>> 004d6ec6
 
 # This is used to make sure the variable is not being overriden
 _Notsetval = object()
@@ -94,7 +66,6 @@
         super.__init__(f"{test_interruped} was interruped during execution.")
 
 
-<<<<<<< HEAD
 # Helpers #####
 
 _imported_backends = {}
@@ -105,55 +76,6 @@
         return _imported_backends[backend]
     if _backends_to_test_lock:
         raise RuntimeError("Trying to import a backend when it's locked.")
-=======
-def _get_ivy_numpy(version=None):
-    """Import Numpy module from ivy."""
-    if version:
-        if version.split("/")[1] != importlib.import_module("numpy").__version__:
-            config.reset_sys_modules_to_base()
-        config.allow_global_framework_imports(fw=[version])
-
-    try:
-        import ivy.functional.backends.numpy
-    except ImportError:
-        return None
-    return ivy.functional.backends.numpy
-
-
-def _get_ivy_jax(version=None):
-    """Import JAX module from ivy."""
-    if version:
-        las = [
-            version.split("/")[0] + "/" + version.split("/")[1],
-            version.split("/")[2] + "/" + version.split("/")[3],
-        ]
-        config.allow_global_framework_imports(fw=las)
-        import ivy.functional.backends.jax
-
-    else:
-        try:
-            import ivy.functional.backends.jax
-        except ImportError:
-            return None
-    return ivy.functional.backends.jax
-
-
-def _get_ivy_tensorflow(version=None):
-    """Import Tensorflow module from ivy."""
-    if version:
-        config.allow_global_framework_imports(fw=[version])
-    try:
-        import ivy.functional.backends.tensorflow
-    except ImportError:
-        return None
-    return ivy.functional.backends.tensorflow
-
-
-def _get_ivy_torch(version=None):
-    """Import Torch module from ivy."""
-    if version:
-        config.allow_global_framework_imports(fw=[version])
->>>>>>> 004d6ec6
     try:
         imported_backend = importlib.import_module(f"ivy.functional.backends.{backend}")
     except ImportError as e:
@@ -164,33 +86,9 @@
     if backend == "jax":
         from jax.config import config
 
-<<<<<<< HEAD
         config.update("jax_enable_x64", True)
     _imported_backends[backend] = imported_backend
     return imported_backend
-=======
-
-def _get_ivy_paddle(version=None):
-    """Import Paddle module from ivy."""
-    if version:
-        config.allow_global_framework_imports(fw=[version])
-    try:
-        import ivy.functional.backends.paddle
-    except ImportError:
-        return None
-    return ivy.functional.backends.paddle
->>>>>>> 004d6ec6
-
-
-def _get_ivy_mxnet(version=None):
-    """Import mxnet module from ivy."""
-    if version:
-        config.allow_global_framework_imports(fw=[version])
-    try:
-        import ivy.functional.backends.mxnet
-    except ImportError:
-        return None
-    return ivy.functional.backends.mxnet
 
 
 # Setup
