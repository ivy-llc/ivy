"""
A state holder for testing, this is only intended to hold and store
testing data to be used by the test helpers to prune unsupported data.
Should not be used inside any of the test functions.
"""
import importlib
import sys
from ... import config


from dataclasses import dataclass

# needed for multiversion
available_frameworks = ["numpy", "jax", "tensorflow", "torch"]
FWS_DICT = {
    "": lambda: None,
}

if "numpy" in available_frameworks:
    FWS_DICT["numpy"] = lambda x=None: _get_ivy_numpy(x)

if "jax" in available_frameworks:
    FWS_DICT["jax"] = lambda x=None: _get_ivy_jax(x)

if "tensorflow" in available_frameworks:
    FWS_DICT["tensorflow"] = lambda x=None: _get_ivy_tensorflow(x)
    FWS_DICT["tensorflow_graph"] = lambda: _get_ivy_tensorflow()

if "torch" in available_frameworks:
    FWS_DICT["torch"] = lambda x=None: _get_ivy_torch(x)


# This is used to make sure the variable is not being overriden
_Notsetval = object()
CURRENT_GROUND_TRUTH_BACKEND: callable = _Notsetval
CURRENT_BACKEND: callable = _Notsetval
CURRENT_FRONTEND: callable = _Notsetval
CURRENT_RUNNING_TEST = _Notsetval
CURRENT_DEVICE = _Notsetval
<<<<<<< HEAD
CURRENT_DEVICE_STRIPPED = _Notsetval
=======
>>>>>>> 2707161c
CURRENT_FRONTEND_STR = None


@dataclass(frozen=True)  # ToDo use kw_only=True when version is updated
class TestData:
    test_fn: callable
    fn_tree: str
    fn_name: str
    supported_device_dtypes: dict = None
    is_method: bool = False


def remove_all_current_framework(framework):
    temp = sys.modules
    hold = {}
    unhold = {}
    for key, item in sys.modules.items():
        if getattr(item, "__file__", None):
            if "/opt/miniconda/fw/" + framework in getattr(
                item, "__file__", "willywonka"
            ):
                hold[key] = item
            else:
                unhold[key] = item
        else:
            unhold[key] = item
    sys.modules.clear()
    first_diff = {k: hold[k] for k in set(hold) - set(temp)}
    second_diff = {k: unhold[k] for k in set(unhold) - set(first_diff)}
    if second_diff:
        unhold.update(second_diff)
    sys.modules.update(unhold)
    if "/opt/miniconda/fw/" + framework in sys.path:
        sys.path.remove("/opt/miniconda/fw/" + framework)
    return (hold, framework)


class InterruptedTest(BaseException):
    """
    Used to indicate that a test tried to write global attributes
    while a test is running.
    """

    def __init__(self, test_interruped):
        super.__init__(f"{test_interruped} was interruped during execution.")


def _get_ivy_numpy(version=None):
    """Import Numpy module from ivy"""
    if version:
        if version.split("/")[1] != importlib.import_module("numpy").__version__:
            config.reset_sys_modules_to_base()
        config.allow_global_framework_imports(fw=[version])

    try:
        import ivy.functional.backends.numpy
    except ImportError:
        return None
    return ivy.functional.backends.numpy


def _get_ivy_jax(version=None):
    """Import JAX module from ivy"""
    if version:
        las = [
            version.split("/")[0] + "/" + version.split("/")[1],
            version.split("/")[2] + "/" + version.split("/")[3],
        ]
        config.allow_global_framework_imports(fw=las)
        import ivy.functional.backends.jax

    else:
        try:
            import ivy.functional.backends.jax
        except ImportError:
            return None
    return ivy.functional.backends.jax


def _get_ivy_tensorflow(version=None):
    """Import Tensorflow module from ivy"""
    if version:
        config.allow_global_framework_imports(fw=[version])
    try:
        import ivy.functional.backends.tensorflow
    except ImportError:
        return None
    return ivy.functional.backends.tensorflow


def _get_ivy_torch(version=None):
    """Import Torch module from ivy"""
    if version:
        config.allow_global_framework_imports(fw=[version])
    try:
        import ivy.functional.backends.torch
    except ImportError:
        return None
    return ivy.functional.backends.torch


# Setup


def setup_api_test(
    backend: str,
    ground_truth_backend: str,
    device: str,
    test_data: TestData = None,
):
    if test_data is not None:
        _set_test_data(test_data)
    _set_backend(backend)
    _set_device(device)
    _set_ground_truth_backend(ground_truth_backend)


def teardown_api_test():
    _unset_test_data()
    _unset_backend()
    _unset_device()
    _unset_ground_truth_backend()


def setup_frontend_test(test_data: TestData, frontend: str, backend: str, device: str):
    _set_test_data(test_data)
    _set_frontend(frontend)
    _set_backend(backend)
    _set_device(device)


def teardown_frontend_test():
    _unset_test_data()
    _unset_frontend()
    _unset_backend()
    _unset_device()


def _set_test_data(test_data: TestData):
    global CURRENT_RUNNING_TEST
    if CURRENT_RUNNING_TEST is not _Notsetval:
        raise InterruptedTest(CURRENT_RUNNING_TEST)
    CURRENT_RUNNING_TEST = test_data


def _set_frontend(framework: str):
    global CURRENT_FRONTEND
    global CURRENT_FRONTEND_STR
    if CURRENT_FRONTEND is not _Notsetval:
        raise InterruptedTest(CURRENT_RUNNING_TEST)
    if isinstance(framework, list):
        CURRENT_FRONTEND = FWS_DICT[framework[0].split("/")[0]]
        CURRENT_FRONTEND_STR = framework
    else:
        CURRENT_FRONTEND = FWS_DICT[framework]


def _set_backend(framework: str):
    global CURRENT_BACKEND
    if CURRENT_BACKEND is not _Notsetval:
        raise InterruptedTest(CURRENT_RUNNING_TEST)
    if "/" in framework:
        pass
    CURRENT_BACKEND = FWS_DICT[framework]


def _set_ground_truth_backend(framework: str):
    global CURRENT_GROUND_TRUTH_BACKEND
    if CURRENT_GROUND_TRUTH_BACKEND is not _Notsetval:
        raise InterruptedTest(CURRENT_RUNNING_TEST)
    if isinstance(framework, list):
        CURRENT_GROUND_TRUTH_BACKEND = framework
    else:
        CURRENT_GROUND_TRUTH_BACKEND = FWS_DICT[framework]


def _set_device(device: str):
    global CURRENT_DEVICE, CURRENT_DEVICE_STRIPPED
    if CURRENT_DEVICE is not _Notsetval or CURRENT_DEVICE_STRIPPED is not _Notsetval:
        raise InterruptedTest(CURRENT_RUNNING_TEST)
    CURRENT_DEVICE = device
    CURRENT_DEVICE_STRIPPED = device.partition(":")[0]


# Teardown


def _unset_test_data():
    global CURRENT_RUNNING_TEST
    CURRENT_RUNNING_TEST = _Notsetval


def _unset_frontend():
    global CURRENT_FRONTEND
    CURRENT_FRONTEND = _Notsetval


def _unset_backend():
    global CURRENT_BACKEND
    CURRENT_BACKEND = _Notsetval


def _unset_ground_truth_backend():
    global CURRENT_GROUND_TRUTH_BACKEND
    CURRENT_GROUND_TRUTH_BACKEND = _Notsetval


def _unset_device():
    global CURRENT_DEVICE, CURRENT_DEVICE_STRIPPED
    CURRENT_DEVICE = _Notsetval
    CURRENT_DEVICE_STRIPPED = _Notsetval<|MERGE_RESOLUTION|>--- conflicted
+++ resolved
@@ -37,10 +37,6 @@
 CURRENT_FRONTEND: callable = _Notsetval
 CURRENT_RUNNING_TEST = _Notsetval
 CURRENT_DEVICE = _Notsetval
-<<<<<<< HEAD
-CURRENT_DEVICE_STRIPPED = _Notsetval
-=======
->>>>>>> 2707161c
 CURRENT_FRONTEND_STR = None
 
 
@@ -218,11 +214,10 @@
 
 
 def _set_device(device: str):
-    global CURRENT_DEVICE, CURRENT_DEVICE_STRIPPED
-    if CURRENT_DEVICE is not _Notsetval or CURRENT_DEVICE_STRIPPED is not _Notsetval:
+    global CURRENT_DEVICE
+    if CURRENT_DEVICE is not _Notsetval:
         raise InterruptedTest(CURRENT_RUNNING_TEST)
     CURRENT_DEVICE = device
-    CURRENT_DEVICE_STRIPPED = device.partition(":")[0]
 
 
 # Teardown
@@ -249,6 +244,5 @@
 
 
 def _unset_device():
-    global CURRENT_DEVICE, CURRENT_DEVICE_STRIPPED
-    CURRENT_DEVICE = _Notsetval
-    CURRENT_DEVICE_STRIPPED = _Notsetval+    global CURRENT_DEVICE
+    CURRENT_DEVICE = _Notsetval