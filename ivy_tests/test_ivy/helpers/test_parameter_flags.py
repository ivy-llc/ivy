--- conflicted
+++ resolved
@@ -431,24 +431,18 @@
         as_variable,
         native_arrays,
         precision_mode,
-<<<<<<< HEAD
         test_compile,
         inplace,
-=======
         test_trace,
->>>>>>> ae859418
         generate_frontend_arrays,
     ):
         self.num_positional_args = num_positional_args
         self.native_arrays = native_arrays
         self.as_variable = as_variable
         self.precision_mode = precision_mode
-<<<<<<< HEAD
         self.test_compile = test_compile
         self.inplace = inplace
-=======
         self.test_trace = test_trace
->>>>>>> ae859418
         self.generate_frontend_arrays = generate_frontend_arrays
 
     def apply_flags(self, args_to_iterate, input_dtypes, offset, *, backend, on_device):
@@ -469,12 +463,9 @@
             f"native_arrays={self.native_arrays}. "
             f"as_variable={self.as_variable}. "
             f"precision_mode={self.precision_mode}. "
-<<<<<<< HEAD
             f"test_compile={self.test_compile}."
             f"inplace={self.inplace}. "
-=======
             f"test_trace={self.test_trace}."
->>>>>>> ae859418
             f"generate_frontend_arrays={self.generate_frontend_arrays}."
         )
 
@@ -490,12 +481,9 @@
     as_variable,
     native_arrays,
     precision_mode,
-<<<<<<< HEAD
     test_compile,
     inplace,
-=======
     test_trace,
->>>>>>> ae859418
     generate_frontend_arrays,
 ):
     return draw(
@@ -505,12 +493,9 @@
             as_variable=as_variable,
             native_arrays=native_arrays,
             precision_mode=precision_mode,
-<<<<<<< HEAD
             test_compile=test_compile,
             inplace=inplace,
-=======
             test_trace=test_trace,
->>>>>>> ae859418
             generate_frontend_arrays=generate_frontend_arrays,
         )
     )