import abc
from hypothesis import strategies as st
from . import globals as test_globals
from .pipeline_helper import BackendHandler


@st.composite
def _gradient_strategy(draw):
    if test_globals.CURRENT_BACKEND == "numpy":
        return draw(st.just(False))
    return draw(st.booleans())


@st.composite
def _as_varaible_strategy(draw):
    if (
        test_globals.CURRENT_BACKEND is not test_globals._Notsetval
        and test_globals.CURRENT_BACKEND == "numpy"
    ):
        return draw(st.just([False]))
    if not test_globals.CURRENT_FRONTEND_STR:
        if (
            test_globals.CURRENT_FRONTEND is not test_globals._Notsetval
            and test_globals.CURRENT_FRONTEND == "numpy"
        ):
            return draw(st.just([False]))
    return draw(st.lists(st.booleans(), min_size=1, max_size=1))


BuiltNativeArrayStrategy = st.lists(st.booleans(), min_size=1, max_size=1)
BuiltAsVariableStrategy = _as_varaible_strategy()
BuiltContainerStrategy = st.lists(st.booleans(), min_size=1, max_size=1)
BuiltInstanceStrategy = st.booleans()
BuiltInplaceStrategy = st.just(False)
BuiltGradientStrategy = _gradient_strategy()
BuiltWithOutStrategy = st.booleans()
BuiltCompileStrategy = st.just(False)
BuiltFrontendArrayStrategy = st.booleans()
<<<<<<< HEAD
BuiltTranspileStrategy = st.just(False)
=======
BuiltPrecisionModeStrategy = st.booleans()
>>>>>>> 97034981


flags_mapping = {
    "native_array": "BuiltNativeArrayStrategy",
    "as_variable": "BuiltAsVariableStrategy",
    "container": "BuiltContainerStrategy",
    "instance_method": "BuiltInstanceStrategy",
    "test_gradients": "BuiltGradientStrategy",
    "with_out": "BuiltWithOutStrategy",
    "inplace": "BuiltInplace",
    "test_compile": "BuiltCompileStrategy",
<<<<<<< HEAD
    "transpile": "BuiltTranspileStrategy",
=======
    "precision_mode": "BuiltPrecisionModeStrategy",
>>>>>>> 97034981
}


def build_flag(key: str, value: bool):
    if value is not None:
        value = st.just(value)
    # Prevent silently passing if variables names were changed
    assert (
        flags_mapping[key] in globals().keys()
    ), f"{flags_mapping[key]} is not a valid flag variable."
    globals()[flags_mapping[key]] = value


# Strategy Helpers #


class TestFlags(metaclass=abc.ABCMeta):
    def apply_flags(self, args_to_iterate, input_dtypes, offset, *, backend, on_device):
        pass


class FunctionTestFlags(TestFlags):
    def __init__(
        self,
        ground_truth_backend,
        num_positional_args,
        with_out,
        instance_method,
        as_variable,
        native_arrays,
        container,
        test_gradients,
        test_compile,
        precision_mode,
    ):
        self.ground_truth_backend = ground_truth_backend
        self.num_positional_args = num_positional_args
        self.with_out = with_out
        self.instance_method = instance_method
        self.native_arrays = native_arrays
        self.container = container
        self.as_variable = as_variable
        self.test_gradients = test_gradients
        self.test_compile = test_compile
        self.precision_mode = precision_mode

    def apply_flags(self, args_to_iterate, input_dtypes, offset, *, backend, on_device):
        ret = []
        with BackendHandler.update_backend(backend) as backend:
            for i, entry in enumerate(args_to_iterate, start=offset):
                x = backend.array(entry, dtype=input_dtypes[i], device=on_device)
                if self.as_variable[i]:
                    x = backend.gradients._variable(x)
                if self.native_arrays[i]:
                    x = backend.to_native(x)
                if self.container[i]:
                    x = backend.Container({"a": x, "b": {"c": x, "d": x}})
                ret.append(x)
        return ret

    def __str__(self):
        return (
            f"ground_truth_backend={self.ground_truth_backend}"
            f"num_positional_args={self.num_positional_args}. "
            f"with_out={self.with_out}. "
            f"instance_method={self.instance_method}. "
            f"native_arrays={self.native_arrays}. "
            f"container={self.container}. "
            f"as_variable={self.as_variable}. "
            f"test_gradients={self.test_gradients}. "
            f"test_compile={self.test_compile}. "
            f"precision_mode={self.precision_mode}. "
        )

    def __repr__(self):
        return self.__str__()


@st.composite
def function_flags(
    draw,
    *,
    ground_truth_backend,
    num_positional_args,
    instance_method,
    with_out,
    test_gradients,
    test_compile,
    as_variable,
    native_arrays,
    container_flags,
    precision_mode,
):
    return draw(
        st.builds(
            FunctionTestFlags,
            ground_truth_backend=ground_truth_backend,
            num_positional_args=num_positional_args,
            with_out=with_out,
            instance_method=instance_method,
            test_gradients=test_gradients,
            test_compile=test_compile,
            as_variable=as_variable,
            native_arrays=native_arrays,
            container=container_flags,
            precision_mode=precision_mode,
        )
    )


class FrontendFunctionTestFlags(TestFlags):
    def __init__(
        self,
        num_positional_args,
        with_out,
        inplace,
        as_variable,
        native_arrays,
        test_compile,
        generate_frontend_arrays,
<<<<<<< HEAD
        transpile,
=======
        precision_mode,
>>>>>>> 97034981
    ):
        self.num_positional_args = num_positional_args
        self.with_out = with_out
        self.inplace = inplace
        self.native_arrays = native_arrays
        self.as_variable = as_variable
        self.test_compile = test_compile
        self.generate_frontend_arrays = generate_frontend_arrays
<<<<<<< HEAD
        self.transpile = transpile
=======
        self.precision_mode = precision_mode
>>>>>>> 97034981

    def apply_flags(self, args_to_iterate, input_dtypes, offset, *, backend, on_device):
        ret = []
        with BackendHandler.update_backend(backend) as backend:
            for i, entry in enumerate(args_to_iterate, start=offset):
                x = backend.array(entry, dtype=input_dtypes[i], device=on_device)
                if self.as_variable[i]:
                    x = backend.gradients._variable(x)
                if self.native_arrays[i]:
                    x = backend.to_native(x)
                ret.append(x)
        return ret

    def __str__(self):
        return (
            f"num_positional_args={self.num_positional_args}. "
            f"with_out={self.with_out}. "
            f"inplace={self.inplace}. "
            f"native_arrays={self.native_arrays}. "
            f"as_variable={self.as_variable}. "
            f"test_compile={self.test_compile}. "
            f"generate_frontend_arrays={self.generate_frontend_arrays}. "
<<<<<<< HEAD
            f"transpile={self.transpile}."
=======
            f"precision_mode={self.precision_mode}. "
>>>>>>> 97034981
        )

    def __repr__(self):
        return self.__str__()


@st.composite
def frontend_function_flags(
    draw,
    *,
    num_positional_args,
    with_out,
    inplace,
    as_variable,
    native_arrays,
    test_compile,
    generate_frontend_arrays,
<<<<<<< HEAD
    transpile,
=======
    precision_mode,
>>>>>>> 97034981
):
    return draw(
        st.builds(
            FrontendFunctionTestFlags,
            num_positional_args=num_positional_args,
            with_out=with_out,
            inplace=inplace,
            as_variable=as_variable,
            native_arrays=native_arrays,
            test_compile=test_compile,
            generate_frontend_arrays=generate_frontend_arrays,
<<<<<<< HEAD
            transpile=transpile,
=======
            precision_mode=precision_mode,
>>>>>>> 97034981
        )
    )


class InitMethodTestFlags(TestFlags):
    def __init__(
        self,
        num_positional_args,
        as_variable,
        native_arrays,
        precision_mode,
    ):
        self.num_positional_args = num_positional_args
        self.native_arrays = native_arrays
        self.as_variable = as_variable
        self.precision_mode = precision_mode

    def apply_flags(self, args_to_iterate, input_dtypes, offset, *, backend, on_device):
        ret = []
        with BackendHandler.update_backend(backend) as backend:
            for i, entry in enumerate(args_to_iterate, start=offset):
                x = backend.array(entry, dtype=input_dtypes[i], device=on_device)
                if self.as_variable[i]:
                    x = backend.gradients._variable(x)
                if self.native_arrays[i]:
                    x = backend.to_native(x)
                ret.append(x)
        return ret

    def __str__(self):
        return (
            f"num_positional_args={self.num_positional_args}. "
            f"native_arrays={self.native_arrays}. "
            f"as_variable={self.as_variable}. "
            f"precision_mode={self.precision_mode}. "
        )

    def __repr__(self):
        return self.__str__()


@st.composite
def init_method_flags(
    draw,
    *,
    num_positional_args,
    as_variable,
    native_arrays,
    precision_mode,
):
    return draw(
        st.builds(
            InitMethodTestFlags,
            num_positional_args=num_positional_args,
            as_variable=as_variable,
            native_arrays=native_arrays,
            precision_mode=precision_mode,
        )
    )


class MethodTestFlags(TestFlags):
    def __init__(
        self,
        num_positional_args,
        as_variable,
        native_arrays,
        container_flags,
        precision_mode,
    ):
        self.num_positional_args = num_positional_args
        self.native_arrays = native_arrays
        self.as_variable = as_variable
        self.container = container_flags
        self.precision_mode = precision_mode

    def apply_flags(self, args_to_iterate, input_dtypes, offset, *, backend, on_device):
        ret = []
        with BackendHandler.update_backend(backend) as backend:
            for i, entry in enumerate(args_to_iterate, start=offset):
                x = backend.array(entry, dtype=input_dtypes[i], device=on_device)
                if self.as_variable[i]:
                    x = backend.gradients._variable(x)
                if self.native_arrays[i]:
                    x = backend.to_native(x)
                if self.container[i]:
                    x = backend.Container({"a": x, "b": {"c": x, "d": x}})
                ret.append(x)
        return ret

    def __str__(self):
        return (
            f"num_positional_args={self.num_positional_args}. "
            f"native_arrays={self.native_arrays}. "
            f"as_variable={self.as_variable}. "
            f"container_flags={self.container}. "
            f"precision_mode={self.precision_mode}. "
        )

    def __repr__(self):
        return self.__str__()


@st.composite
def method_flags(
    draw,
    *,
    num_positional_args,
    as_variable,
    native_arrays,
    container_flags,
    precision_mode,
):
    return draw(
        st.builds(
            MethodTestFlags,
            num_positional_args=num_positional_args,
            as_variable=as_variable,
            native_arrays=native_arrays,
            container_flags=container_flags,
            precision_mode=precision_mode,
        )
    )


class FrontendMethodTestFlags(TestFlags):
    def __init__(
        self,
        num_positional_args,
        as_variable,
        native_arrays,
        precision_mode,
        test_compile,
    ):
        self.num_positional_args = num_positional_args
        self.native_arrays = native_arrays
        self.as_variable = as_variable
        self.precision_mode = precision_mode
        self.test_compile = test_compile

    def apply_flags(self, args_to_iterate, input_dtypes, offset, *, backend, on_device):
        ret = []
        with BackendHandler.update_backend(backend) as backend:
            for i, entry in enumerate(args_to_iterate, start=offset):
                x = backend.array(entry, dtype=input_dtypes[i], device=on_device)
                if self.as_variable[i]:
                    x = backend.gradients._variable(x)
                if self.native_arrays[i]:
                    x = backend.to_native(x)
                ret.append(x)
        return ret

    def __str__(self):
        return (
            f"num_positional_args={self.num_positional_args}. "
            f"native_arrays={self.native_arrays}. "
            f"as_variable={self.as_variable}. "
            f"precision_mode={self.precision_mode}. "
            f"test_compile={self.test_compile}."
        )

    def __repr__(self):
        return self.__str__()


@st.composite
def frontend_method_flags(
    draw,
    *,
    num_positional_args,
    as_variable,
    native_arrays,
    precision_mode,
    test_compile,
):
    return draw(
        st.builds(
            FrontendMethodTestFlags,
            num_positional_args=num_positional_args,
            as_variable=as_variable,
            native_arrays=native_arrays,
            precision_mode=precision_mode,
            test_compile=test_compile,
        )
    )<|MERGE_RESOLUTION|>--- conflicted
+++ resolved
@@ -36,11 +36,8 @@
 BuiltWithOutStrategy = st.booleans()
 BuiltCompileStrategy = st.just(False)
 BuiltFrontendArrayStrategy = st.booleans()
-<<<<<<< HEAD
 BuiltTranspileStrategy = st.just(False)
-=======
 BuiltPrecisionModeStrategy = st.booleans()
->>>>>>> 97034981
 
 
 flags_mapping = {
@@ -52,12 +49,8 @@
     "with_out": "BuiltWithOutStrategy",
     "inplace": "BuiltInplace",
     "test_compile": "BuiltCompileStrategy",
-<<<<<<< HEAD
     "transpile": "BuiltTranspileStrategy",
-=======
     "precision_mode": "BuiltPrecisionModeStrategy",
->>>>>>> 97034981
-}
 
 
 def build_flag(key: str, value: bool):
@@ -177,11 +170,8 @@
         native_arrays,
         test_compile,
         generate_frontend_arrays,
-<<<<<<< HEAD
         transpile,
-=======
         precision_mode,
->>>>>>> 97034981
     ):
         self.num_positional_args = num_positional_args
         self.with_out = with_out
@@ -190,11 +180,8 @@
         self.as_variable = as_variable
         self.test_compile = test_compile
         self.generate_frontend_arrays = generate_frontend_arrays
-<<<<<<< HEAD
         self.transpile = transpile
-=======
         self.precision_mode = precision_mode
->>>>>>> 97034981
 
     def apply_flags(self, args_to_iterate, input_dtypes, offset, *, backend, on_device):
         ret = []
@@ -217,11 +204,8 @@
             f"as_variable={self.as_variable}. "
             f"test_compile={self.test_compile}. "
             f"generate_frontend_arrays={self.generate_frontend_arrays}. "
-<<<<<<< HEAD
             f"transpile={self.transpile}."
-=======
             f"precision_mode={self.precision_mode}. "
->>>>>>> 97034981
         )
 
     def __repr__(self):
@@ -239,11 +223,8 @@
     native_arrays,
     test_compile,
     generate_frontend_arrays,
-<<<<<<< HEAD
     transpile,
-=======
     precision_mode,
->>>>>>> 97034981
 ):
     return draw(
         st.builds(
@@ -255,11 +236,8 @@
             native_arrays=native_arrays,
             test_compile=test_compile,
             generate_frontend_arrays=generate_frontend_arrays,
-<<<<<<< HEAD
             transpile=transpile,
-=======
             precision_mode=precision_mode,
->>>>>>> 97034981
         )
     )
 
