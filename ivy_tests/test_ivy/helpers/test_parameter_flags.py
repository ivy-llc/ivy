--- conflicted
+++ resolved
@@ -358,25 +358,19 @@
 
 
 class FrontendMethodTestFlags(TestFlags):
-<<<<<<< HEAD
     def __init__(
         self,
         num_positional_args,
         as_variable,
         native_arrays,
         precision_mode,
+        test_compile,
     ):
         self.num_positional_args = num_positional_args
         self.native_arrays = native_arrays
         self.as_variable = as_variable
         self.precision_mode = precision_mode
-=======
-    def __init__(self, num_positional_args, as_variable, native_arrays, test_compile):
-        self.num_positional_args = num_positional_args
-        self.native_arrays = native_arrays
-        self.as_variable = as_variable
         self.test_compile = test_compile
->>>>>>> be880b69
 
     def apply_flags(self, args_to_iterate, input_dtypes, offset, *, backend, on_device):
         ret = []
@@ -395,11 +389,8 @@
             f"num_positional_args={self.num_positional_args}. "
             f"native_arrays={self.native_arrays}. "
             f"as_variable={self.as_variable}. "
-<<<<<<< HEAD
             f"precision_mode={self.precision_mode}. "
-=======
             f"test_compile={self.test_compile}."
->>>>>>> be880b69
         )
 
     def __repr__(self):
@@ -413,11 +404,8 @@
     num_positional_args,
     as_variable,
     native_arrays,
-<<<<<<< HEAD
     precision_mode,
-=======
     test_compile,
->>>>>>> be880b69
 ):
     return draw(
         st.builds(
@@ -425,10 +413,7 @@
             num_positional_args=num_positional_args,
             as_variable=as_variable,
             native_arrays=native_arrays,
-<<<<<<< HEAD
             precision_mode=precision_mode,
-=======
             test_compile=test_compile,
->>>>>>> be880b69
         )
     )