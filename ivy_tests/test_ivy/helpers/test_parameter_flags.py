--- conflicted
+++ resolved
@@ -42,11 +42,8 @@
     "instance_method": "BuiltInstanceStrategy",
     "test_gradients": "BuiltGradientStrategy",
     "with_out": "BuiltWithOutStrategy",
-<<<<<<< HEAD
+    "inplace": "BuiltInplace",
     "test_compile": "BuiltCompileStrategy",
-=======
-    "inplace": "BuiltInplace",
->>>>>>> 423f999d
 }
 
 
