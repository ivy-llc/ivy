--- conflicted
+++ resolved
@@ -16,11 +16,7 @@
         self.cached = cached
 
     def __enter__(self):
-<<<<<<< HEAD
         return ivy.with_backend(self.backend, cached=self.cached)
-=======
-        return ivy.with_backend(self.backend)
->>>>>>> cc99df56
 
     def __exit__(self, exc_type, exc_val, exc_tb):
         return
