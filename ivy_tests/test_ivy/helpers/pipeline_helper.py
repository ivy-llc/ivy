--- conflicted
+++ resolved
@@ -1,5 +1,6 @@
 # TODO rename file
 from enum import Enum
+from typing import Callable
 import ivy
 import importlib
 
@@ -20,10 +21,10 @@
         return
 
 
-<<<<<<< HEAD
 update_backend: Callable = ivy.utils.backend.ContextManager
+
+
 # update_backend: Callable = WithBackendContext
-=======
 class BackendHandler:
     _context = WithBackendContext
     _ctx_flag = 0  # BackendHandlerMode configs
@@ -42,7 +43,6 @@
     @classmethod
     def update_backend(cls, backend):
         return cls._context(backend)
->>>>>>> 5e601124
 
 
 def get_frontend_config(frontend: str):
