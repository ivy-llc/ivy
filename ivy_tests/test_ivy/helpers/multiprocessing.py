# global
import sys
import importlib

from ivy_tests.test_ivy.helpers.hypothesis_helpers.array_helpers import (
    array_helpers_dtype_info_helper,
)
from ivy_tests.test_ivy.helpers.hypothesis_helpers.dtype_helpers import (
    _get_type_dict_helper,
    cast_filter_helper,
)

# local
from .testing_helpers import (
    _get_supported_devices_dtypes_helper,
    _get_method_supported_devices_dtypes_helper,
    num_positional_args_helper,
)
from .function_testing import (
    test_function_backend_computation,
    test_function_ground_truth_computation,
    test_method_backend_computation,
    test_method_ground_truth_computation,
    test_gradient_backend_computation,
    test_gradient_ground_truth_computation,
    _transpile_if_required_backend,
)
from ..pipeline.frontend.multiprocessing import FrontendTestCaseRunnerMP


framework_path = "/opt/fw/"


def backend_proc(input_queue, output_queue):
    # first argument is going to be the framework and its path
    framework = input_queue.get()
    path = framework_path + framework
    sys.path.insert(1, path)
    framework = framework.split("/")[0]
    framework = importlib.import_module(framework)
    # if jax, do more stuff
    if framework.__name__ == "jax":
        framework.config.update("jax_enable_x64", True)
    while True:
        # subsequent arguments will be passed
        data = input_queue.get()
        if data[0] == "supported dtypes":
            # stage 1, calculating and returning supported dtypes
            # of each backend
            pass

            _, fn_module, fn_name, b = data
            output_queue.put(
                (_get_supported_devices_dtypes_helper(b, fn_module, fn_name))
            )

        elif data[0] == "method supported dtypes":
            print("runnnn method supported dtypes \n\n\n")
            # again stage 1, calculating and returning supported dtypes
            _, method_name, class_module, class_name, backend_str = data
            # since class module is name, we will import it to make it a module
            class_module = importlib.import_module(class_module)
            organized_dtypes = _get_method_supported_devices_dtypes_helper(
                method_name, class_module, class_name, backend_str
            )
            output_queue.put(organized_dtypes)

        elif data[0] == "dtype_info_helper":
            _, backend, kind_dtype, dtype = data
            dtype_info = array_helpers_dtype_info_helper(backend, kind_dtype, dtype)
            output_queue.put(dtype_info)

        elif data[0] == "_get_type_dict_helper":
            _, framework, kind, is_frontend_test = data
            dtype_ret = _get_type_dict_helper(framework, kind, is_frontend_test)
            output_queue.put((dtype_ret))

        elif data[0] == "num_positional_args_helper":
            _, fn_name, framework = data
            dtype_ret = num_positional_args_helper(fn_name, framework)
            output_queue.put((dtype_ret))

        elif data[0] == "cast_filter_helper":
            _, d, dtype, x, current_backend = data
            dtype_ret = cast_filter_helper(d, dtype, x, current_backend)
            output_queue.put((dtype_ret))

        elif data[0] == "function_backend_computation":
            # it's the backend return computation
            _, fw, test_flags, all_as_kwargs_np, input_dtypes, on_device, fn_name = data
            (
                ret_from_target,
                ret_np_flat_from_target,
                ret_device,
                args_np,
                arg_np_arrays,
                arrays_args_indices,
                kwargs_np,
                arrays_kwargs_indices,
                kwarg_np_arrays,
                test_flags,
                input_dtypes,
            ) = test_function_backend_computation(
                fw, test_flags, all_as_kwargs_np, input_dtypes, on_device, fn_name
            )
            # ret_from_target to be none, because main process has
            # framework imports blocked
            output_queue.put(
                (
                    (None),
                    ret_np_flat_from_target,
                    ret_device,
                    args_np,
                    arg_np_arrays,
                    arrays_args_indices,
                    kwargs_np,
                    arrays_kwargs_indices,
                    kwarg_np_arrays,
                    test_flags,
                    input_dtypes,
                )
            )
        elif data[0] == "function_ground_truth_computation":
            # it's the ground_truth return computation
            (
                _,
                ground_truth_backend,
                on_device,
                args_np,
                arg_np_arrays,
                arrays_args_indices,
                kwargs_np,
                arrays_kwargs_indices,
                kwarg_np_arrays,
                input_dtypes,
                test_flags,
                fn_name,
            ) = data
            (
                ret_from_gt,
                ret_np_from_gt_flat,
                ret_from_gt_device,
                test_flags,
                fw_list,
            ) = test_function_ground_truth_computation(
                ground_truth_backend,
                on_device,
                args_np,
                arg_np_arrays,
                arrays_args_indices,
                kwargs_np,
                arrays_kwargs_indices,
                kwarg_np_arrays,
                input_dtypes,
                test_flags,
                fn_name,
            )
            # ret_from gt is none because main process has frameworks is None
            output_queue.put(
                (
                    (None),
                    ret_np_from_gt_flat,
                    ret_from_gt_device,
                    test_flags,
                    fw_list,
                )
            )
        elif data[0] == "gradient_backend_computation":
            # gradient testing , part where it uses the backend
            (
                _,
                backend_to_test,
                args_np,
                arg_np_vals,
                args_idxs,
                kwargs_np,
                kwarg_np_vals,
                kwargs_idxs,
                input_dtypes,
                test_flags,
                on_device,
                fn,
                test_trace,
                xs_grad_idxs,
                ret_grad_idxs,
            ) = data
            grads_np_flat = test_gradient_backend_computation(
                backend_to_test,
                args_np,
                arg_np_vals,
                args_idxs,
                kwargs_np,
                kwarg_np_vals,
                kwargs_idxs,
                input_dtypes,
                test_flags,
                on_device,
                fn,
                test_trace,
                xs_grad_idxs,
                ret_grad_idxs,
            )
            output_queue.put((grads_np_flat))

        elif data[0] == "gradient_ground_truth_computation":
            # gradient testing, part where it uses ground truth
            (
                _,
                ground_truth_backend,
                on_device,
                fn,
                input_dtypes,
                all_as_kwargs_np,
                args_np,
                arg_np_vals,
                args_idxs,
                kwargs_np,
                kwarg_np_vals,
                test_flags,
                kwargs_idxs,
                test_trace,
                xs_grad_idxs,
                ret_grad_idxs,
            ) = data
            grads_np_from_gt_flat = test_gradient_ground_truth_computation(
                ground_truth_backend,
                on_device,
                fn,
                input_dtypes,
                all_as_kwargs_np,
                args_np,
                arg_np_vals,
                args_idxs,
                kwargs_np,
                kwarg_np_vals,
                test_flags,
                kwargs_idxs,
                test_trace,
                xs_grad_idxs,
                ret_grad_idxs,
            )
            output_queue.put(grads_np_from_gt_flat)

        elif data[0] == "method_backend_computation":
            (
                _,
                init_input_dtypes,
                init_flags,
                backend_to_test,
                init_all_as_kwargs_np,
                on_device,
                method_input_dtypes,
                method_flags,
                method_all_as_kwargs_np,
                class_name,
                method_name,
                init_with_v,
                test_trace,
                method_with_v,
            ) = data
            (
                ret,
                ret_np_flat,
                ret_device,
                org_con_data,
                args_np_method,
                met_arg_np_vals,
                met_args_idxs,
                kwargs_np_method,
                met_kwarg_np_vals,
                met_kwargs_idxs,
                v_np,
                fw_list,
            ) = test_method_backend_computation(
                init_input_dtypes,
                init_flags,
                backend_to_test,
                init_all_as_kwargs_np,
                on_device,
                method_input_dtypes,
                method_flags,
                method_all_as_kwargs_np,
                class_name,
                method_name,
                init_with_v,
                test_trace,
                method_with_v,
            )
            # ret is none here, because main process doesn't import framework
            output_queue.put(
                (
                    (None),
                    ret_np_flat,
                    ret_device,
                    org_con_data,
                    args_np_method,
                    met_arg_np_vals,
                    met_args_idxs,
                    kwargs_np_method,
                    met_kwarg_np_vals,
                    met_kwargs_idxs,
                    v_np,
                    fw_list,
                )
            )

        elif data[0] == "method_ground_truth_computation":
            (
                _,
                ground_truth_backend,
                on_device,
                org_con_data,
                args_np_method,
                met_arg_np_vals,
                met_args_idxs,
                kwargs_np_method,
                met_kwarg_np_vals,
                met_kwargs_idxs,
                method_input_dtypes,
                method_flags,
                class_name,
                method_name,
                test_trace,
                v_np,
            ) = data
            (
                ret_from_gt,
                ret_np_from_gt_flat,
                ret_from_gt_device,
                fw_list2,
            ) = test_method_ground_truth_computation(
                ground_truth_backend,
                on_device,
                org_con_data,
                args_np_method,
                met_arg_np_vals,
                met_args_idxs,
                kwargs_np_method,
                met_kwarg_np_vals,
                met_kwargs_idxs,
                method_input_dtypes,
                method_flags,
                class_name,
                method_name,
                test_trace,
                v_np,
            )
            # ret from gt None here, because main process doesn't import framework
            output_queue.put(
                ((None), ret_np_from_gt_flat, ret_from_gt_device, fw_list2)
            )
<<<<<<< HEAD
        if data[0] == "_run_target_frontend":
            print("runnnn _run_target_frontend \n\n\n")
            (
                _,
                fn_tree,
                test_flags,
                frontend,
                backend_handler,
                on_device,
                input_dtypes,
                test_arguments,
                backend_to_test,
                traced_fn,
            ) = data
            ret = FrontendTestCaseRunnerMP._run_target_helper(
                fn_tree,
                test_flags,
                frontend,
                backend_handler,
                on_device,
                input_dtypes,
                test_arguments,
                backend_to_test,
                traced_fn,
            )
            output_queue.put(ret)
=======
        if data[0] == "transpile_if_required_backend":
            _, backend, fn_name, args_np, kwargs_np = data
            _transpile_if_required_backend(backend, fn_name, args_np, kwargs_np)

>>>>>>> 559034b2
        if not data:
            break
        # process the data


# TODO incomplete
def frontend_proc(input_queue, output_queue):
    # first argument is going to be the framework and its path
    framework = input_queue.get()
    sys.path.insert(1, f"{framework_path}{framework}")
    importlib.import_module(framework.split("/")[0])
    while True:
        # subsequent arguments will be passed
        data = input_queue.get()

        if data[0] == "_run_gt_frontend":
            print("runnnn _run_gt_frontend \n\n\n")
            (
                _,
                gt_fn_tree,
                fn_tree,
                test_flags,
                frontend,
                backend_handler,
                on_device,
                input_dtypes,
                test_arguments,
            ) = data
            ret = FrontendTestCaseRunnerMP._run_ground_truth_helper(
                gt_fn_tree,
                fn_tree,
                test_flags,
                frontend,
                backend_handler,
                on_device,
                input_dtypes,
                test_arguments,
            )
            output_queue.put(ret)

        elif data[0] == "_get_type_dict_helper":
            _, framework, kind, is_frontend_test = data
            dtype_ret = _get_type_dict_helper(framework, kind, is_frontend_test)
            output_queue.put((dtype_ret))

        if not data:
            break
        # process the data<|MERGE_RESOLUTION|>--- conflicted
+++ resolved
@@ -349,9 +349,7 @@
             output_queue.put(
                 ((None), ret_np_from_gt_flat, ret_from_gt_device, fw_list2)
             )
-<<<<<<< HEAD
         if data[0] == "_run_target_frontend":
-            print("runnnn _run_target_frontend \n\n\n")
             (
                 _,
                 fn_tree,
@@ -376,12 +374,11 @@
                 traced_fn,
             )
             output_queue.put(ret)
-=======
+
         if data[0] == "transpile_if_required_backend":
             _, backend, fn_name, args_np, kwargs_np = data
             _transpile_if_required_backend(backend, fn_name, args_np, kwargs_np)
 
->>>>>>> 559034b2
         if not data:
             break
         # process the data
