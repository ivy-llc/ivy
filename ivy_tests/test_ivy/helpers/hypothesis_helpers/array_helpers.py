--- conflicted
+++ resolved
@@ -133,14 +133,11 @@
     ...     size=3,
     ... )
     [True, True, False]
-<<<<<<< HEAD
 
     >>> list_of_size(
     ...     x=st.booleans(),
     ...     size=3,
     ... )
-=======
->>>>>>> 87679fd3
     [False, True, False]
     """
     return lists(x=x, min_size=size, max_size=size)
