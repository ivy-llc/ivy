# global
import numpy as np
import hypothesis.extra.numpy as nph
from hypothesis import strategies as st, assume
from hypothesis.internal.floats import float_of
from functools import reduce as _reduce
from operator import mul
import sys

# local
import ivy
import ivy_tests.test_ivy.helpers as helpers
from ivy_tests.test_ivy.helpers.hypothesis_helpers.dtype_helpers import get_dtypes
from . import general_helpers as gh
from . import dtype_helpers, number_helpers


@st.composite
def array_bools(
    draw, *, size=st.shared(number_helpers.ints(min_value=1, max_value=4), key="size")
):
    """
    Draws a list of booleans with a given size.

    Parameters
    ----------
    draw
        special function that draws data randomly (but is reproducible) from a given
        data-set (ex. list).
    size
        size of the list.

    Returns
    -------
    ret
        A strategy that draws a list.

    Examples
    --------
    >>> array_bools(size=5)
    [False, True, False, False, False]

    >>> array_bools(size=5)
    [False, False, False, False, False]

    >>> array_bools(size=5)
    [True, False, False, False, False]

    >>> array_bools(size=1)
    [True]

    >>> array_bools(size=1)
    [False]

    >>> array_bools(size=1)
    [True]

    >>> array_bools()
    [False, False, False, False]

    >>> array_bools()
    [True, True, True, False]

    >>> array_bools()
    [True]
    """
    if not isinstance(size, int):
        size = draw(size)
    return draw(st.lists(st.booleans(), min_size=size, max_size=size))


def list_of_size(*, x, size):
    """
    Return a list of the given length with elements drawn randomly from x.

    Parameters
    ----------
    x
        a list to draw elements from.
    size
        length of the list.

    Returns
    -------
    ret
        A strategy that draws a list.

    Examples
    --------
    >>> list_of_size(
    ...     x=st.sampled_from([-1, 5, 9]),
    ...     size=4,
    ... )
    [-1, 5, -1, -1]

    >>> list_of_size(
    ...     x=st.sampled_from([-1, 5, 9]),
    ...     size=4,
    ... )
    [9, -1, -1, -1]

    >>> list_of_size(
    ...     x=st.sampled_from([-1, 5, 9]),
    ...     size=4,
    ... )
    [9, 9, -1, 9]

    >>> list_of_size(
    ...     x=st.integers(min_value=0, max_value=4),
    ...     size=10,
    ... )
    [3, 0, 0, 0, 0, 0, 0, 0, 0, 0]

    >>> list_of_size(
    ...     x=st.integers(min_value=0, max_value=4),
    ...     size=10,
    ... )
    [3, 3, 2, 4, 1, 0, 4, 2, 1, 2]

    >>> list_of_size(
    ...     x=st.integers(min_value=0, max_value=4),
    ...     size=10,
    ... )
    [0, 0, 0, 0, 0, 0, 0, 0, 0, 0]

    >>> list_of_size(
    ...     x=st.booleans(),
    ...     size=3,
    ... )
    [False, False, False]

    >>> list_of_size(
    ...     x=st.booleans(),
    ...     size=3,
    ... )
    [True, True, False]

    >>> list_of_size(
    ...     x=st.booleans(),
    ...     size=3,
    ... )
    [False, True, False]
    """
    return lists(x=x, min_size=size, max_size=size)


@st.composite
def lists(
    draw,
    *,
    x,
    min_size=None,
    max_size=None,
    size_bounds=None,
):
    """
    Draws a list with a random bounded size from the data-set x.

    Parameters
    ----------
    draw
        special function that draws data randomly (but is reproducible) from a given
        data-set (ex. list).
    x
        data-set of elements.
    min_size
        minimum size of the list.
    max_size
        max size of the list.
    size_bounds
        if min_size or max_size is None, draw them randomly from the range
        [size_bounds[0], size_bounds[1]].

    Returns
    -------
    ret
        A strategy that draws a list.

    Examples
    --------
    >>> lists(
    ...     x=st.sampled_from([-1, 5, 9]),
    ...     min_size=4,
    ...     max_size=5,
    ... )
    [5, 5, 5, 9, 9]

    >>> lists(
    ...     x=st.sampled_from([-1, 5, 9]),
    ...     min_size=4,
    ...     max_size=5,
    ... )
    [5, 9, -1, -1]

    >>> lists(
    ...     x=st.sampled_from([-1, 5, 9]),
    ...     min_size=4,
    ...     max_size=5,
    ... )
    [5, 9, 5, 9]

    >>> lists(
    ...     x=st.integers(min_value=0, max_value=4),
    ...     size_bounds=(9, 10),
    ... )
    [0, 2, 4, 3, 3, 3, 3, 2, 1, 4]

    >>> lists(
    ...     x=st.integers(min_value=0, max_value=4),
    ...     size_bounds=(9, 10),
    ... )
    [1, 0, 1, 2, 1, 4, 1, 3, 1]

    >>> lists(
    ...     x=st.integers(min_value=0, max_value=4),
    ...     size_bounds=(9, 10),
    ... )
    [1, 0, 1, 2, 1, 4, 1, 3, 1]

    >>> lists(
    ...     x=st.integers(min_value=0, max_value=4),
    ...     size_bounds=[9, 10],
    ... )
    [1, 3, 0, 2, 0, 0, 1, 4, 2, 3]

    >>> lists(
    ...     x=st.integers(min_value=0, max_value=4),
    ...     size_bounds=[9, 10],
    ... )
    [0, 0, 0, 0, 0, 0, 0, 0, 0]

    >>> lists(
    ...     x=st.integers(min_value=0, max_value=4),
    ...     size_bounds=[9, 10],
    ... )
    [1, 2, 4, 1, 1, 1, 4, 3, 2]

    >>> lists(
    ...     x=st.floats(
    ...         min_value=1,
    ...         max_value=3,
    ...         exclude_max=True,
    ...     ),
    ...     min_size=5,
    ...     max_size=5,
    ... )
    [1.1, 1.0, 1.0, 1.0, 1.0]

    >>> lists(
    ...     x=st.floats(
    ...         min_value=1,
    ...         max_value=3,
    ...         exclude_max=True,
    ...     ),
    ...     min_size=5,
    ...     max_size=5,
    ... )
    [2.00001, 2.00001, 1.0, 2.999999999999999, 1.9394938006792373]

    >>> lists(
    ...     x=st.floats(
    ...         min_value=1,
    ...         max_value=3,
    ...         exclude_max=True,
    ...     ),
    ...     min_size=5,
    ...     max_size=5,
    ... )
    [1.0, 2.00001, 1.0, 2.999999999999999, 1.9394938006792373]
    """
    if not isinstance(min_size, int) or not isinstance(max_size, int):
        integers = (
            number_helpers.ints(min_value=size_bounds[0], max_value=size_bounds[1])
            if size_bounds
            else number_helpers.ints()
        )
        if not isinstance(min_size, int):
            min_size = draw(st.shared(integers, key=min_size))
        if not isinstance(max_size, int):
            max_size = draw(st.shared(integers, key=max_size))

    return draw(st.lists(x, min_size=min_size, max_size=max_size))


@st.composite
def dtype_and_values(
    draw,
    *,
    available_dtypes=get_dtypes("valid"),
    num_arrays=1,
    abs_smallest_val=None,
    min_value=None,
    max_value=None,
    large_abs_safety_factor=1.1,
    small_abs_safety_factor=1.1,
    safety_factor_scale="linear",
    allow_inf=False,
    allow_nan=False,
    exclude_min=False,
    exclude_max=False,
    min_num_dims=0,
    max_num_dims=5,
    min_dim_size=1,
    max_dim_size=10,
    shape=None,
    shared_dtype=False,
    ret_shape=False,
    dtype=None,
    array_api_dtypes=False,
):
    """
    Draws a list of arrays with elements from the given corresponding data types.

    Parameters
    ----------
    draw
        special function that draws data randomly (but is reproducible) from a given
        data-set (ex. list).
    available_dtypes
        if dtype is None, data types are drawn from this list randomly.
    num_arrays
        Number of arrays to be drawn.
    abs_smallest_val
        sets the absolute smallest value to be generated for float data types,
        this has no effect on integer data types. If none, the default data type
        absolute smallest value is used.
    min_value
        minimum value of elements in each array.
    max_value
        maximum value of elements in each array.
    large_abs_safety_factor
        A safety factor of 1 means that all values are included without limitation,

        when a "linear" safety factor scaler is used, a safety factor of 2 means
        that only 50% of the range is included, a safety factor of 3 means that
        only 33% of the range is included etc.

        when a "log" safety factor scaler is used, a data type with maximum
        value of 2^32 and a safety factor of 2 transforms the maximum to 2^16.
    small_abs_safety_factor
        A safety factor of 1 means that all values are included without limitation,
        this has no effect on integer data types.

        when a "linear" safety factor scaler is used, a data type with minimum
        representable number of 0.0001 and a safety factor of 2 transforms the
        minimum to 0.0002, a safety factor of 3 transforms the minimum to 0.0003 etc.

        when a "log" safety factor scaler is used, a data type with minimum
        representable number of 0.5 * 2^-16 and a safety factor of 2 transforms the
        minimum to 0.5 * 2^-8, a safety factor of 3 transforms the minimum to 0.5 * 2^-4
    safety_factor_scale
        The operation to use for the safety factor scaling. Can be "linear" or "log".
        Default value = "linear".
    allow_inf
        if True, allow inf in the arrays.
    allow_nan
        if True, allow Nans in the arrays.
    exclude_min
        if True, exclude the minimum limit.
    exclude_max
        if True, exclude the maximum limit.
    min_num_dims
        minimum size of the shape tuple.
    max_num_dims
        maximum size of the shape tuple.
    min_dim_size
        minimum value of each integer in the shape tuple.
    max_dim_size
        maximum value of each integer in the shape tuple.
    shape
        shape of the arrays in the list.
    shared_dtype
        if True, if dtype is None, a single shared dtype is drawn for all arrays.
    ret_shape
        if True, the shape of the arrays is also returned.
    dtype
        A list of data types for the given arrays.
    array_api_dtypes
        if True, use data types that can be promoted with the array_api_promotion
        table.

    Returns
    -------
    ret
        A strategy that draws a tuple of a list of dtypes and a list
        of their respective arrays.

    Examples
    --------
    >>> dtype_and_values(
    ...     num_arrays=3,
    ... )
    (['uint16', 'float16', 'uint16'], [array([37915, 6322, 26765, 12413,
        26986, 34665], dtype=uint16), array([-5.000e-01, -5.000e-01,
        -2.000e+00, -6.711e-05, -1.100e+00, -5.955e+04], dtype=float16),
        array([40817, 56193, 29200, 0, 5851, 9746], dtype=uint16)])

    >>> dtype_and_values(
    ...     num_arrays=3,
    ... )
    (['bool', 'uint32', 'bool'], [array(False), array(0, dtype=uint32),
        array(False)])

    >>> dtype_and_values(
    ...     num_arrays=3,
    ... )
    (['int8', 'int8', 'int8'], [array(0, dtype=int8), array(0, dtype=int8),
        array(0, dtype=int8)])

    >>> dtype_and_values(
    ...     available_dtypes=get_dtypes("numeric"),
    ...     min_value=-10,
    ...     max_value=10,
    ...     num_arrays=2,
    ...     shared_dtype=True,
    ... ),
    (['float32', 'float32'], [array([1.1, 1.5], dtype=float32),
        array([-5.9604645e-08, 5.9604645e-08], dtype=float32)])

    >>> dtype_and_values(
    ...     available_dtypes=get_dtypes("numeric"),
    ...     min_value=-10,
    ...     max_value=10,
    ...     num_arrays=2,
    ...     shared_dtype=True,
    ... ),
    (['int32', 'int32'], [array(-5, dtype=int32), array(-1, dtype=int32)])

    >>> dtype_and_values(
    ...     available_dtypes=get_dtypes("numeric"),
    ...     min_value=-10,
    ...     max_value=10,
    ...     num_arrays=2,
    ...     shared_dtype=True,
    ... ),
    (['uint64', 'uint64'], [array([0], dtype=uint64), array([0],
        dtype=uint64)])

    >>> dtype_and_values(
    ...     available_dtypes=get_dtypes("numeric"),
    ...     num_arrays=2,
    ...     ret_shape=True
    ... )
    (['int8', 'int32'], [array([27], dtype=int8), array([192],
        dtype=int32)], (1,))

    >>> dtype_and_values(
    ...     available_dtypes=get_dtypes("numeric"),
    ...     num_arrays=2,
    ...     ret_shape=True
    ... )
    (['int32', 'int16'], [array(0, dtype=int32), array(0,
        dtype=int16)], ())

    >>> dtype_and_values(
    ...     available_dtypes=get_dtypes("numeric"),
    ...     num_arrays=2,
    ...     ret_shape=True
    ... )
    (['int32', 'int16'], [array([[-103, 12, -41795, 1170789994,
        44251, 44209, 433075925]], dtype=int32), array([[24791,
        -24691, 24892, 16711, 7696, 972, 15357]], dtype=int16)],
        (1, 7))

    >>> dtype_and_values(
    ...     available_dtypes=get_dtypes("numeric"),
    ...     num_arrays=1,
    ...     ret_shape=True,
    ... )
    (['uint8'], [array([0], dtype=uint8)], (1,))

    >>> dtype_and_values(
    ...     available_dtypes=get_dtypes("numeric"),
    ...     num_arrays=1,
    ...     ret_shape=True,
    ... )
    (['float32'], [array(-1., dtype=float32)], ())

    >>> dtype_and_values(
    ...     available_dtypes=get_dtypes("numeric"),
    ...     num_arrays=1,
    ...     ret_shape=True,
    ... )
    (['int64'], [array(72057594037927936)], ())
    """
    if isinstance(min_dim_size, st._internal.SearchStrategy):
        min_dim_size = draw(min_dim_size)
    if isinstance(max_dim_size, st._internal.SearchStrategy):
        max_dim_size = draw(max_dim_size)
    if isinstance(available_dtypes, st._internal.SearchStrategy) and dtype is None:
        available_dtypes = draw(available_dtypes)
    if not isinstance(num_arrays, int):
        num_arrays = draw(num_arrays)
    if dtype is None:
        dtype = draw(
            dtype_helpers.array_dtypes(
                num_arrays=num_arrays,
                available_dtypes=available_dtypes,
                shared_dtype=shared_dtype,
                array_api_dtypes=array_api_dtypes,
            )
        )
    if shape is not None:
        if not isinstance(shape, (tuple, list)):
            shape = draw(shape)
    else:
        shape = draw(
            st.shared(
                gh.get_shape(
                    min_num_dims=min_num_dims,
                    max_num_dims=max_num_dims,
                    min_dim_size=min_dim_size,
                    max_dim_size=max_dim_size,
                ),
                key="shape",
            )
        )
    values = []
    for i in range(num_arrays):
        values.append(
            draw(
                array_values(
                    dtype=dtype[i],
                    shape=shape,
                    abs_smallest_val=abs_smallest_val,
                    min_value=min_value,
                    max_value=max_value,
                    allow_inf=allow_inf,
                    allow_nan=allow_nan,
                    exclude_min=exclude_min,
                    exclude_max=exclude_max,
                    large_abs_safety_factor=large_abs_safety_factor,
                    small_abs_safety_factor=small_abs_safety_factor,
                    safety_factor_scale=safety_factor_scale,
                )
            )
        )
    if ret_shape:
        return dtype, values, shape
    return dtype, values


@st.composite
def dtype_values_axis(
    draw,
    *,
    available_dtypes,
    num_arrays=1,
    abs_smallest_val=None,
    min_value=None,
    max_value=None,
    large_abs_safety_factor=1.1,
    small_abs_safety_factor=1.1,
    safety_factor_scale="linear",
    allow_inf=False,
    allow_nan=False,
    exclude_min=False,
    exclude_max=False,
    min_num_dims=0,
    max_num_dims=5,
    min_dim_size=1,
    max_dim_size=10,
    shape=None,
    shared_dtype=False,
    min_axis=None,
    max_axis=None,
    valid_axis=False,
    allow_neg_axes=True,
    min_axes_size=1,
    max_axes_size=None,
    force_int_axis=False,
    force_tuple_axis=False,
    ret_shape=False,
):
    """
    Draws a list of arrays with elements from the given data type, and a random axis of
    the arrays.

    Parameters
    ----------
    draw
        special function that draws data randomly (but is reproducible) from a given
        data-set (ex. list).
    available_dtypes
        if dtype is None, data type is drawn from this list randomly.
    num_arrays
        Number of arrays to be drawn.
    abs_smallest_val
        sets the absolute smallest value to be generated for float data types,
        this has no effect on integer data types. If none, the default data type
        absolute smallest value is used.
    min_value
        minimum value of elements in the array.
    max_value
        maximum value of elements in the array.
    large_abs_safety_factor
        A safety factor of 1 means that all values are included without limitation,

        when a "linear" safety factor scaler is used, a safety factor of 2 means
        that only 50% of the range is included, a safety factor of 3 means that
        only 33% of the range is included etc.

        when a "log" safety factor scaler is used, a data type with maximum
        value of 2^32 and a safety factor of 2 transforms the maximum to 2^16.
    small_abs_safety_factor
        A safety factor of 1 means that all values are included without limitation,
        this has no effect on integer data types.

        when a "linear" safety factor scaler is used, a data type with minimum
        representable number of 0.0001 and a safety factor of 2 transforms the
        minimum to 0.0002, a safety factor of 3 transforms the minimum to 0.0003 etc.

        when a "log" safety factor scaler is used, a data type with minimum
        representable number of 0.5 * 2^-16 and a safety factor of 2 transforms the
        minimum to 0.5 * 2^-8, a safety factor of 3 transforms the minimum to 0.5 * 2^-4
    safety_factor_scale
        The operation to use when calculating the maximum value of the list. Can be
        "linear" or "log". Default value = "linear".
    allow_inf
        if True, allow inf in the array.
    allow_nan
        if True, allow Nans in the arrays.
    exclude_min
        if True, exclude the minimum limit.
    exclude_max
        if True, exclude the maximum limit.
    min_num_dims
        minimum size of the shape tuple.
    max_num_dims
        maximum size of the shape tuple.
    min_dim_size
        minimum value of each integer in the shape tuple.
    max_dim_size
        maximum value of each integer in the shape tuple.
    valid_axis
        if True, a valid axis will be drawn from the array dimensions.
    allow_neg_axes
        if True, returned axes may include negative axes.
    min_axes_size
        minimum size of the axis tuple.
    max_axes_size
        maximum size of the axis tuple.
    force_tuple_axis
        if true, all axis will be returned as a tuple.
    force_int_axis
        if true and only one axis is drawn, the returned axis will be an int.
    shape
        shape of the array. if None, a random shape is drawn.
    shared_dtype
        if True, if dtype is None, a single shared dtype is drawn for all arrays.
    min_axis
        if shape is None, axis is drawn from the range [min_axis, max_axis].
    max_axis
        if shape is None, axis is drawn from the range [min_axis, max_axis].
    ret_shape
        if True, the shape of the arrays is also returned.

    Returns
    -------
    ret
        A strategy that draws a tuple of a list of dtypes,
        a list of arrays, and an axis.

    Examples
    --------
    >>> dtype_values_axis()
    (['int16'], [array(29788, dtype=int16)])

    >>> dtype_values_axis()
    (['complex128'], [array(1.62222885e+156-2.68281172e-257j)])

    >>> dtype_values_axis()
    (['float64'], [array(-1.40129846e-45)])

    >>> dtype_values_axis(
    ...     available_dtypes=get_dtypes("numeric"),
    ...     num_arrays=2,
    ... )
    (['int8', 'int16'], [array([[0]], dtype=int8), array([[1]], dtype=int16)], 0)

    >>> dtype_values_axis(
    ...     available_dtypes=get_dtypes("numeric"),
    ...     num_arrays=2,
    ... )
    (['uint16', 'uint16'], [array(0, dtype=uint16), array(0, dtype=uint16)], 0)

    >>> dtype_values_axis(
    ...     available_dtypes=get_dtypes("numeric"),
    ...     num_arrays=2,
    ... )
    (['float64', 'int16'], [array(-2.44758124e-308), array(0, dtype=int16)], 0)

    >>> dtype_values_axis(
    ...     available_dtypes=get_dtypes("float"),
    ...     min_num_dims=2,
    ...     max_num_dims=3,
    ...     min_dim_size=2,
    ...     max_dim_size=5,
    ...     min_axis=-2,
    ...     max_axis=1,
    ... )
    (['float64'], [array([[1.90000000e+000, 1.63426649e+308],
        [-1.50000000e+000, -1.91931887e+234]])], -1)

    >>> dtype_values_axis(
    ...     available_dtypes=get_dtypes("float"),
    ...     min_num_dims=2,
    ...     max_num_dims=3,
    ...     min_dim_size=2,
    ...     max_dim_size=5,
    ...     min_axis=-2,
    ...     max_axis=1,
    ... )
    (['bfloat16'], [array([[-1.29488e-38, -1.29488e-38],
        [-1.29488e-38, -1.29488e-38]], dtype=bfloat16)], 0)

    >>> dtype_values_axis(
    ...     available_dtypes=get_dtypes("float"),
    ...     min_num_dims=2,
    ...     max_num_dims=3,
    ...     min_dim_size=2,
    ...     max_dim_size=5,
    ...     min_axis=-2,
    ...     max_axis=1,
    ... )
    (['float64'], [array([[-2.44758124e-308, -2.44758124e-308],
        [-2.44758124e-308, -2.44758124e-308]])], 0)

    >>> dtype_values_axis(
    ...     available_dtypes=get_dtypes("numeric"),
    ...     num_arrays=1,
    ...     allow_inf=True,
    ...     allow_nan=True,
    ... )
    (['float64'], [array([inf, -5.14361019e+16, 5.96046448e-08, 1.50000000e+00])], -51)

    >>> dtype_values_axis(
    ...     available_dtypes=get_dtypes("numeric"),
    ...     num_arrays=1,
    ...     allow_inf=True,
    ...     allow_nan=True,
    ... )
    (['int16'], [array(12445, dtype=int16)], 171)

    >>> dtype_values_axis(
    ...     available_dtypes=get_dtypes("numeric"),
    ...     num_arrays=1,
    ...     allow_inf=True,
    ...     allow_nan=True,
    ... )
    (['uint32'], [array([0], dtype=uint32)], 0)
    """
    results = draw(
        dtype_and_values(
            available_dtypes=available_dtypes,
            num_arrays=num_arrays,
            abs_smallest_val=abs_smallest_val,
            min_value=min_value,
            max_value=max_value,
            large_abs_safety_factor=large_abs_safety_factor,
            small_abs_safety_factor=small_abs_safety_factor,
            safety_factor_scale=safety_factor_scale,
            allow_inf=allow_inf,
            allow_nan=allow_nan,
            exclude_min=exclude_min,
            exclude_max=exclude_max,
            min_num_dims=min_num_dims,
            max_num_dims=max_num_dims,
            min_dim_size=min_dim_size,
            max_dim_size=max_dim_size,
            shape=shape,
            shared_dtype=shared_dtype,
            ret_shape=True,
        )
    )
    dtype, values, arr_shape = results
    if valid_axis or shape:
        if values[0].ndim == 0:
            axis = None
        else:
            axis = draw(
                gh.get_axis(
                    shape=arr_shape,
                    min_size=min_axes_size,
                    max_size=max_axes_size,
                    allow_neg=allow_neg_axes,
                    force_int=force_int_axis,
                    force_tuple=force_tuple_axis,
                )
            )
    else:
        axis = draw(number_helpers.ints(min_value=min_axis, max_value=max_axis))
    if ret_shape:
        return dtype, values, axis, arr_shape
    return dtype, values, axis


@st.composite
def array_indices_axis(
    draw,
    *,
    array_dtypes,
    indices_dtypes=get_dtypes("valid"),
    disable_random_axis=False,
    axis_zero=False,
    allow_inf=False,
    min_num_dims=1,
    max_num_dims=5,
    min_dim_size=1,
    max_dim_size=10,
    first_dimension_only=False,
    indices_same_dims=False,
    valid_bounds=True,
):
    """
    Generate two arrays x & indices, the values in the indices array are indices of the
    array x. Draws an integers randomly from the minimum and maximum number of
    positional arguments a given function can take.

    Parameters
    ----------
    draw
        special function that draws data randomly (but is reproducible) from a given
        data-set (ex. list).
    array_dtypes
        list of data type to draw the array dtype from.
    indices_dtypes
        list of data type to draw the indices dtype from.
    disable_random_axis
        axis is randomly generated with hypothesis if False. If True, axis is set
        to 0 if axis_zero is True, -1 otherwise.
    axis_zero
        If True, axis is set to zero if disable_random_axis is True.
    allow_inf
        inf values are allowed to be generated in the values array when True.
    min_num_dims
        The minimum number of dimensions the arrays can have.
    max_num_dims
        The maximum number of dimensions the arrays can have.
    min_dim_size
        The minimum size of the dimensions of the arrays.
    max_dim_size
        The maximum size of the dimensions of the arrays.
    indices_same_dims
        Set x and indices dimensions to be the same
    valid_bounds
        If False, the strategy may produce out-of-bounds indices.

    Returns
    -------
    ret
        A strategy that can be used in the @given hypothesis
        decorator which generates arrays of values and indices.

    Examples
    --------
    @given(
        array_indices_axis=array_indices_axis(
            array_dtypes=helpers.get_dtypes("valid"),
            indices_dtypes=helpers.get_dtypes("integer"),
            min_num_dims=1,
            max_num_dims=5,
            min_dim_size=1,
            max_dim_size=10
            )
    )

    >>> array_indices_axis(
    ...    array_dtypes=get_dtypes("valid"),
    ...     indices_dtypes=["int64"],
    ...     max_num_dims=1,
    ...     indices_same_dims=True,
    ...     disable_random_axis=True,
    ...     axis_zero=True,
    ... )
    (['int64', 'int64'], array([-65536]), array([0]))

    >>> array_indices_axis(
    ...    array_dtypes=get_dtypes("valid"),
    ...     indices_dtypes=["int64"],
    ...     max_num_dims=1,
    ...     indices_same_dims=True,
    ...     disable_random_axis=True,
    ...     axis_zero=True,
    ... )
    (['bool', 'int64'], array([False, False, False, True,
        False, False, False, False]), array([0, 0, 2, 4,
        0, 0, 0, 1]))

    >>> array_indices_axis(
    ...    array_dtypes=get_dtypes("valid"),
    ...     indices_dtypes=["int64"],
    ...     max_num_dims=1,
    ...     indices_same_dims=True,
    ...     disable_random_axis=True,
    ...     axis_zero=True,
    ... )
    (['int64', 'int64'], array([0]), array([0]))

    >>> array_indices_axis(
    ...     array_dtypes=get_dtypes("valid"),
    ...     indices_dtypes=get_dtypes("integer"),
    ...     disable_random_axis=True,
    ...     first_dimension_only=True,
    ... )
    (['float64', 'uint64'], array([-2.44758124e-308]),
        array([0], dtype=uint64))

    >>> array_indices_axis(
    ...     array_dtypes=get_dtypes("valid"),
    ...     indices_dtypes=get_dtypes("integer"),
    ...     disable_random_axis=True,
    ...     first_dimension_only=True,
    ... )
    (['bool', 'uint64'], array([False]), array([0], dtype=uint64))

    >>> array_indices_axis(
    ...     array_dtypes=get_dtypes("valid"),
    ...     indices_dtypes=get_dtypes("integer"),
    ...     disable_random_axis=True,
    ...     first_dimension_only=True,
    ... )
    (['bool', 'int8'], array([False]), array([[0, 0, 0, 0],
       [0, 0, 0, 0],
       [0, 0, 0, 0],
       [0, 0, 0, 0]], dtype=int8))

    >>> array_indices_axis(
    ...     array_dtypes=get_dtypes("valid"),
    ...     indices_dtypes=["int64"],
    ...     max_num_dims=1,
    ...     indices_same_dims=True,
    ... )
    (['float16', 'int64'], array([-256.], dtype=float16),
        array([0]), 0, 0)

    >>> array_indices_axis(
    ...     array_dtypes=get_dtypes("valid"),
    ...     indices_dtypes=["int64"],
    ...     max_num_dims=1,
    ...     indices_same_dims=True,
    ... )
    (['uint8', 'int64'], array([1], dtype=uint8),
        array([0]), -1, 0)

    >>> array_indices_axis(
    ...     array_dtypes=get_dtypes("valid"),
    ...     indices_dtypes=["int64"],
    ...     max_num_dims=1,
    ...     indices_same_dims=True,
    ... )
    (['uint64', 'int64'], array([0], dtype=uint64),
        array([0]), 0, 0)
    """
    x_dtype, x, x_shape = draw(
        dtype_and_values(
            available_dtypes=array_dtypes,
            allow_inf=allow_inf,
            ret_shape=True,
            min_num_dims=min_num_dims,
            max_num_dims=max_num_dims,
            min_dim_size=min_dim_size,
            max_dim_size=max_dim_size,
        )
    )
    x_dtype = x_dtype[0]
    x = x[0]
    if disable_random_axis:
        if axis_zero:
            axis = 0
        else:
            axis = -1
        batch_dims = 0
        batch_shape = x_shape[0:0]
    else:
        axis = draw(
            number_helpers.ints(
                min_value=-1 * len(x_shape),
                max_value=len(x_shape) - 1,
            )
        )
        batch_dims = draw(
            number_helpers.ints(
                min_value=0,
                max_value=max(0, axis),
            )
        )
        batch_shape = x_shape[0:batch_dims]
    if indices_same_dims:
        indices_shape = x_shape
    else:
        shape_var = draw(
            gh.get_shape(
                allow_none=False,
                min_num_dims=min_num_dims,
                max_num_dims=max_num_dims - batch_dims,
                min_dim_size=min_dim_size,
                max_dim_size=max_dim_size,
            )
        )
        indices_shape = batch_shape + shape_var
    if first_dimension_only:
        max_axis = max(x_shape[0] - 1, 0)
    else:
        max_axis = max(x_shape[axis] - 1, 0)
    if not valid_bounds:
        max_axis = max_axis + 10
    indices_dtype, indices = draw(
        dtype_and_values(
            available_dtypes=indices_dtypes,
            allow_inf=False,
            min_value=0,
            max_value=max_axis,
            shape=indices_shape,
        )
    )
    indices_dtype = indices_dtype[0]
    indices = indices[0]
    if disable_random_axis:
        return [x_dtype, indices_dtype], x, indices

    return [x_dtype, indices_dtype], x, indices, axis, batch_dims


@st.composite
def array_indices_put_along_axis(
    draw,
    *,
    array_dtypes,
    indices_dtypes=get_dtypes("valid"),
    disable_random_axis=False,
    axis_zero=False,
    allow_inf=False,
    min_num_dims=1,
    max_num_dims=5,
    min_dim_size=1,
    max_dim_size=10,
    first_dimension_only=False,
    indices_same_dims=False,
    valid_bounds=True,
    values=None,
    values_dtypes=get_dtypes("valid"),
):
    """
    Generate two arrays x & indices, the values in the indices array are indices of the
    array x. Draws an integers randomly from the minimum and maximum number of
    positional arguments a given function can take.

    Parameters
    ----------
    draw
        special function that draws data randomly (but is reproducible) from a given
        data-set (ex. list).
    array_dtypes
        list of data type to draw the array dtype from.
    indices_dtypes
        list of data type to draw the indices dtype from.
    disable_random_axis
        axis is randomly generated with hypothesis if False. If True, axis is set
        to 0 if axis_zero is True, -1 otherwise.
    axis_zero
        If True, axis is set to zero if disable_random_axis is True.
    allow_inf
        inf values are allowed to be generated in the values array when True.
    min_num_dims
        The minimum number of dimensions the arrays can have.
    max_num_dims
        The maximum number of dimensions the arrays can have.
    min_dim_size
        The minimum size of the dimensions of the arrays.
    max_dim_size
        The maximum size of the dimensions of the arrays.
    indices_same_dims
        Set x and indices dimensions to be the same
    valid_bounds
        If False, the strategy may produce out-of-bounds indices.
    values
        Custom values array to use instead of randomly generated values. Defaults to
        None.
    values_dtypes : Union[None, List[str]]
        A list of dtypes for the values parameter. The function will use the dtypes
        returned by 'get_dtypes("valid")'.

    Returns
    -------
    ret
        A strategy that can be used in the @given hypothesis
        decorator which generates arrays of values and indices.

    Examples
    --------
    @given(
        array_indices_axis=array_indices_axis(
            array_dtypes=helpers.get_dtypes("valid"),
            indices_dtypes=helpers.get_dtypes("integer"),
            min_num_dims=1,
            max_num_dims=5,
            min_dim_size=1,
            max_dim_size=10
            )
    )

    >>> array_indices_axis(
    ...    array_dtypes=get_dtypes("valid"),
    ...     indices_dtypes=["int64"],
    ...     max_num_dims=1,
    ...     indices_same_dims=True,
    ...     disable_random_axis=True,
    ...     axis_zero=True,
    ... )
    (['int64', 'int64'], array([-65536]), array([0]))
    (['bool', 'int64'], array([False, False, False, True,
        False, False, False, False]), array([0, 0, 2, 4,
        0, 0, 0, 1]))
    (['int64', 'int64'], array([0]), array([0]))

    >>> array_indices_axis(
    ...     array_dtypes=get_dtypes("valid"),
    ...     indices_dtypes=get_dtypes("integer"),
    ...     disable_random_axis=True,
    ...     first_dimension_only=True,
    ... )
    (['float64', 'uint64'], array([-2.44758124e-308]),
        array([0], dtype=uint64))
    (['bool', 'uint64'], array([False]), array([0], dtype=uint64))
    (['bool', 'int8'], array([False]), array([[0, 0, 0, 0],
       [0, 0, 0, 0],
       [0, 0, 0, 0],
       [0, 0, 0, 0]], dtype=int8))

    >>> array_indices_axis(
    ...     array_dtypes=get_dtypes("valid"),
    ...     indices_dtypes=["int64"],
    ...     max_num_dims=1,
    ...     indices_same_dims=True,
    ... )
    (['float16', 'int64'], array([-256.], dtype=float16),
        array([0]), 0, 0)
    (['uint8', 'int64'], array([1], dtype=uint8),
        array([0]), -1, 0)
    (['uint64', 'int64'], array([0], dtype=uint64),
        array([0]), 0, 0)
    """
    x_dtype, x, x_shape = draw(
        dtype_and_values(
            available_dtypes=array_dtypes,
            allow_inf=allow_inf,
            ret_shape=True,
            min_num_dims=min_num_dims,
            max_num_dims=max_num_dims,
            min_dim_size=min_dim_size,
            max_dim_size=max_dim_size,
        )
    )
    x_dtype = x_dtype[0]
    x = x[0]
    if disable_random_axis:
        if axis_zero:
            axis = 0
        else:
            axis = -1
        batch_dims = 0
        batch_shape = x_shape[0:0]
    else:
        axis = draw(
            number_helpers.ints(
                min_value=-1 * len(x_shape),
                max_value=len(x_shape) - 1,
            )
        )
        batch_dims = draw(
            number_helpers.ints(
                min_value=0,
                max_value=max(0, axis),
            )
        )
        batch_shape = x_shape[0:batch_dims]
    if indices_same_dims:
        indices_shape = x_shape
    else:
        shape_var = draw(
            gh.get_shape(
                allow_none=False,
                min_num_dims=min_num_dims,
                max_num_dims=max_num_dims - batch_dims,
                min_dim_size=min_dim_size,
                max_dim_size=max_dim_size,
            )
        )
        indices_shape = batch_shape + shape_var
    if first_dimension_only:
        max_axis = max(x_shape[0] - 1, 0)
    else:
        max_axis = max(x_shape[axis] - 1, 0)
    if not valid_bounds:
        max_axis = max_axis + 10
    indices_dtype, indices = draw(
        dtype_and_values(
            available_dtypes=indices_dtypes,
            allow_inf=False,
            min_value=0,
            max_value=max_axis,
            shape=indices_shape,
        )
    )
    indices_dtype = indices_dtype[0]
    indices = indices[0]
    if disable_random_axis:
        return [x_dtype, indices_dtype], x, indices

    values_shape = indices_shape
    values_dtype, values = draw(
        dtype_and_values(
            available_dtypes=values_dtypes,
            allow_inf=False,
            shape=values_shape,
        )
    )
    values_dtype = values_dtype[0]
    values = values[0]
    return [x_dtype, indices_dtype, values_dtype], x, indices, axis, values, batch_dims


@st.composite
def arrays_and_axes(
    draw,
    available_dtypes=get_dtypes("float"),
    allow_none=False,
    min_num_dims=1,
    max_num_dims=5,
    min_dim_size=1,
    max_dim_size=10,
    num=2,
    return_dtype=False,
    force_int_axis=False,
):
    """
    Generate a list of arrays and axes.

    Parameters
    ----------
    draw
        special function that draws data randomly (but is reproducible) from a given
        data-set (ex. list).
    available_dtypes
        if dtype is None, data type is drawn from this list randomly.
    allow_none
        if True, one of the dimensions can be None
    min_num_dims
        The minimum number of dimensions the arrays can have.
    max_num_dims
        The maximum number of dimensions the arrays can have.
    min_dim_size
        The minimum size of the dimensions of the arrays.
    max_dim_size
        The maximum size of the dimensions of the arrays.
    num
        The number of arrays to be generated
    return_dtype
        If `True`, return a tuple of the form `(dtype, arrays, axes)` instead of
        `(arrays, axes)`
    force_int_axis
        If `True` and only one axis is drawn for each array, the returned axis will be
        an integer instead of a tuple containing one integer or `None`


    Returns
    -------
        A strategy that draws arrays and their axes

    Examples
    --------
    >>> arrays_and_axes(
    ...     allow_none=False,
    ...     min_num_dims=1,
    ...     max_num_dims=2,
    ...     min_dim_size=2,
    ...     max_dim_size=4,
    ...     num=2,
    ...     return_dtype=True,
    ... )
    (['float16', 'float16'], [array([[-1., -1.],
        [-1., -1.]], dtype=float16), array([[-1., -1.],
        [-1., -1.]], dtype=float16)], (None, None))

    >>> arrays_and_axes(
    ...     allow_none=False,
    ...     min_num_dims=1,
    ...     max_num_dims=2,
    ...     min_dim_size=2,
    ...     max_dim_size=4,
    ...     num=2,
    ...     return_dtype=True,
    ... )
    (['float16', 'float32'],
        [array([ 1.5 , -8.33], dtype=float16),
        array([8.26e+00, 9.10e+00, 6.72e-05], dtype=float16)],
        (0, None))

    >>> arrays_and_axes(
    ...     allow_none=False,
    ...     min_num_dims=1,
    ...     max_num_dims=2,
    ...     min_dim_size=2,
    ...     max_dim_size=4,
    ...     num=2,
    ...     return_dtype=True,
    ... )
    (['float64', 'float32'],
        [array([-1.1, -12.24322108]),
        array([[-2.44758124e-308, 8.26446279e+000, 5.96046448e-008],
        [1.17549435e-038, 1.06541027e-001, 1.13725760e+001]])],
        (None, None))

    >>> arrays_and_axes(
    ...     num=1,
    ...     force_int_axis=True,
    ... )
    ([array([0.07143888])], 0)

    >>> arrays_and_axes(
    ...     num=1,
    ...     force_int_axis=True,
    ... )
    ([array([-2.44758124e-308])], None)

    >>> arrays_and_axes(
    ...     num=1,
    ...     force_int_axis=True,
    ... )
    ([array([-6.72e-05, -6.72e-05, -6.72e-05, -6.72e-05, -6.72e-05],
        dtype=float16)], 0)
    """
    shapes = list()
    for _ in range(num):
        shape = draw(
            gh.get_shape(
                allow_none=False,
                min_num_dims=min_num_dims,
                max_num_dims=max_num_dims,
                min_dim_size=min_dim_size,
                max_dim_size=max_dim_size,
            )
        )
        shapes.append(shape)
    if isinstance(available_dtypes, st._internal.SearchStrategy):
        available_dtypes = draw(available_dtypes)

    dtype = draw(
        dtype_helpers.array_dtypes(num_arrays=num, available_dtypes=available_dtypes)
    )
    arrays = list()
    for shape in shapes:
        arrays.append(
            draw(array_values(dtype=dtype[0], shape=shape, min_value=-20, max_value=20))
        )
    if force_int_axis:
        # ToDo: the following code references shape as the last element in shapes
        # while this is not the intended behavior of the code. This is a bug
        # that should be fixed in the future.
        if len(shape) <= 2:
            axes = draw(st.one_of(st.integers(0, len(shape) - 1), st.none()))
        else:
            axes = draw(st.integers(0, len(shape) - 1))
    else:
        all_axes_ranges = list()
        for shape in shapes:
            if None in all_axes_ranges:
                all_axes_ranges.append(st.integers(0, len(shape) - 1))
            else:
                all_axes_ranges.append(
                    st.one_of(st.none(), st.integers(0, len(shape) - 1))
                )
        axes = draw(st.tuples(*all_axes_ranges))
    if return_dtype:
        return dtype, arrays, axes
    return arrays, axes


def _clamp_value(x, dtype_info):
    if x > dtype_info.max:
        return dtype_info.max
    if x < dtype_info.min:
        return dtype_info.min
    return x


@st.composite
def array_values(
    draw,
    *,
    dtype,
    shape,
    abs_smallest_val=None,
    min_value=None,
    max_value=None,
    allow_nan=False,
    allow_subnormal=False,
    allow_inf=False,
    exclude_min=True,
    exclude_max=True,
    large_abs_safety_factor=1.1,
    small_abs_safety_factor=1.1,
    safety_factor_scale="linear",
):
    """
    Draws a list (of lists) of a given shape containing values of a given data type.

    Parameters
    ----------
    draw
        special function that draws data randomly (but is reproducible) from a given
        data-set (ex. list).
    dtype
        data type of the elements of the list.
    shape
        shape of the required list.
    abs_smallest_val
        sets the absolute smallest value to be generated for float data types,
        this has no effect on integer data types. If none, the default data type
        absolute smallest value is used.
    min_value
        minimum value of elements in the list.
    max_value
        maximum value of elements in the list.
    allow_nan
        if True, allow Nans in the list.
    allow_subnormal
        if True, allow subnormals in the list.
    allow_inf
        if True, allow inf in the list.
    exclude_min
        if True, exclude the minimum limit.
    exclude_max
        if True, exclude the maximum limit.
    large_abs_safety_factor
        A safety factor of 1 means that all values are included without limitation,

        when a "linear" safety factor scaler is used, a safety factor of 2 means
        that only 50% of the range is included, a safety factor of 3 means that
        only 33% of the range is included etc.

        when a "log" safety factor scaler is used, a data type with maximum
        value of 2^32 and a safety factor of 2 transforms the maximum to 2^16.
    small_abs_safety_factor
        A safety factor of 1 means that all values are included without limitation,
        this has no effect on integer data types.

        when a "linear" safety factor scaler is used, a data type with minimum
        representable number of 0.0001 and a safety factor of 2 transforms the
        minimum to 0.0002, a safety factor of 3 transforms the minimum to 0.0003 etc.

        when a "log" safety factor scaler is used, a data type with minimum
        representable number of 0.5 * 2^-16 and a safety factor of 2 transforms the
        minimum to 0.5 * 2^-8, a safety factor of 3 transforms the minimum to 0.5 * 2^-4
    safety_factor_scale
        The operation to use when calculating the maximum value of the list. Can be
        "linear" or "log". Default value = "linear".

    In the case of min_value or max_value is not in the valid range
    the invalid value will be replaced by data type limit, the range
    of the numbers in that case is not preserved.

    Returns
    -------
        A strategy that draws a list.

    Examples
    --------
    >>> array_values(
    ...     dtype=get_dtypes("valid"),
    ...     shape=get_shape(),
    ... )
    [1806 87 36912 6955 59576]

    >>> array_values(
    ...     dtype=get_dtypes("valid"),
    ...     shape=get_shape(),
    ... )
    1025
    """
    assert small_abs_safety_factor >= 1, "small_abs_safety_factor must be >= 1"
    assert large_abs_safety_factor >= 1, "large_value_safety_factor must be >= 1"

    if isinstance(shape, st._internal.SearchStrategy):
        shape = draw(shape)

    size = 1
    if isinstance(shape, int):
        size = shape
    else:
        for dim in shape:
            size *= dim

    if isinstance(dtype, st._internal.SearchStrategy):
        dtype = draw(dtype)
        dtype = dtype[0] if isinstance(dtype, list) else draw(dtype)

    if "float" in dtype or "complex" in dtype:
        kind_dtype = "float"
        dtype_info = ivy.finfo(dtype)
    elif "int" in dtype:
        kind_dtype = "int"
        dtype_info = ivy.iinfo(dtype)
    elif "bool" in dtype:
        kind_dtype = "bool"
    else:
        raise TypeError(
            f"{dtype} is not a valid data type that can be generated,"
            " only integers, floats and booleans are allowed."
        )

    if kind_dtype != "bool":
        if min_value is not None:
            min_value = _clamp_value(min_value, dtype_info)

        if max_value is not None:
            max_value = _clamp_value(max_value, dtype_info)

        min_value, max_value, abs_smallest_val = gh.apply_safety_factor(
            dtype,
            min_value=min_value,
            max_value=max_value,
            abs_smallest_val=abs_smallest_val,
            small_abs_safety_factor=small_abs_safety_factor,
            large_abs_safety_factor=large_abs_safety_factor,
            safety_factor_scale=safety_factor_scale,
        )
        assert max_value >= min_value

        if kind_dtype == "int":
            if exclude_min:
                min_value += 1
            if exclude_max:
                max_value -= 1
            values = draw(list_of_size(x=st.integers(min_value, max_value), size=size))
        elif kind_dtype == "float":
            floats_info = {
                "float16": {"cast_type": "float16", "width": 16},
                "bfloat16": {"cast_type": "float32", "width": 32},
                "float32": {"cast_type": "float32", "width": 32},
                "float64": {"cast_type": "float64", "width": 64},
                "complex64": {"cast_type": "complex64", "width": 32},
                "complex128": {"cast_type": "complex128", "width": 64},
            }
            # The smallest possible value is determined by one of the arguments
            if min_value > -abs_smallest_val or max_value < abs_smallest_val:
                float_strategy = st.floats(
                    min_value=float_of(min_value, floats_info[dtype]["width"]),
                    max_value=float_of(max_value, floats_info[dtype]["width"]),
                    allow_nan=allow_nan,
                    allow_subnormal=allow_subnormal,
                    allow_infinity=allow_inf,
                    width=floats_info[dtype]["width"],
                    exclude_min=exclude_min,
                    exclude_max=exclude_max,
                )
            # kind of a hack to not use the calculated max and min values
            elif allow_inf or allow_nan:
                float_strategy = st.floats(
                    allow_nan=allow_nan,
                    allow_subnormal=allow_subnormal,
                    allow_infinity=allow_inf,
                    width=floats_info[dtype]["width"],
                )
            else:
                float_strategy = st.one_of(
                    st.floats(
                        min_value=float_of(min_value, floats_info[dtype]["width"]),
                        max_value=float_of(
                            -abs_smallest_val, floats_info[dtype]["width"]
                        ),
                        allow_nan=allow_nan,
                        allow_subnormal=allow_subnormal,
                        allow_infinity=allow_inf,
                        width=floats_info[dtype]["width"],
                        exclude_min=exclude_min,
                        exclude_max=exclude_max,
                    ),
                    st.floats(
                        min_value=float_of(
                            abs_smallest_val, floats_info[dtype]["width"]
                        ),
                        max_value=float_of(max_value, floats_info[dtype]["width"]),
                        allow_nan=allow_nan,
                        allow_subnormal=allow_subnormal,
                        allow_infinity=allow_inf,
                        width=floats_info[dtype]["width"],
                        exclude_min=exclude_min,
                        exclude_max=exclude_max,
                    ),
                )
            if "complex" in dtype:
                float_strategy = st.tuples(float_strategy, float_strategy)
            values = draw(list_of_size(x=float_strategy, size=size))
            if "complex" in dtype:
                values = [complex(*v) for v in values]
    else:
        values = draw(list_of_size(x=st.booleans(), size=size))
    if dtype == "bfloat16":
        # check bfloat16 behavior enabled or not
        try:
            np.dtype("bfloat16")
        except Exception:
            # enables bfloat16 behavior with possibly no side effects

            import paddle_bfloat  # noqa

    array = np.asarray(values, dtype=dtype)

    if isinstance(shape, (tuple, list)):
        return array.reshape(shape)
    return np.asarray(array)


#      From array-api repo     #
# ---------------------------- #


def _broadcast_shapes(shape1, shape2):
    """Broadcasts `shape1` and `shape2`"""
    N1 = len(shape1)
    N2 = len(shape2)
    N = max(N1, N2)
    shape = [None for _ in range(N)]
    i = N - 1
    while i >= 0:
        n1 = N1 - N + i
        if N1 - N + i >= 0:
            d1 = shape1[n1]
        else:
            d1 = 1
        n2 = N2 - N + i
        if N2 - N + i >= 0:
            d2 = shape2[n2]
        else:
            d2 = 1

        if d1 == 1:
            shape[i] = d2
        elif d2 == 1:
            shape[i] = d1
        elif d1 == d2:
            shape[i] = d1
        else:
            raise Exception("Broadcast error")

        i = i - 1

    return tuple(shape)


# from array-api repo
def broadcast_shapes(*shapes):
    if len(shapes) == 0:
        raise ValueError("shapes=[] must be non-empty")
    elif len(shapes) == 1:
        return shapes[0]
    result = _broadcast_shapes(shapes[0], shapes[1])
    for i in range(2, len(shapes)):
        result = _broadcast_shapes(result, shapes[i])
    return result


# np.prod and others have overflow and math.prod is Python 3.8+ only
def prod(seq):
    return _reduce(mul, seq, 1)


# from array-api repo
def mutually_broadcastable_shapes(
    num_shapes: int,
    *,
    base_shape=(),
    min_dims: int = 1,
    max_dims: int = 4,
    min_side: int = 1,
    max_side: int = 4,
):
    if max_dims is None:
        max_dims = min(max(len(base_shape), min_dims) + 5, 32)
    if max_side is None:
        max_side = max(base_shape[-max_dims:] + (min_side,)) + 5
    return (
        nph.mutually_broadcastable_shapes(
            num_shapes=num_shapes,
            base_shape=base_shape,
            min_dims=min_dims,
            max_dims=max_dims,
            min_side=min_side,
            max_side=max_side,
        )
        .map(lambda BS: BS.input_shapes)
        .filter(lambda shapes: all(prod(i for i in s if i > 0) < 1000 for s in shapes))
    )


@st.composite
def array_and_broadcastable_shape(draw, dtype):
    """Return an array and a shape that the array can be broadcast to."""
    if isinstance(dtype, st._internal.SearchStrategy):
        dtype = draw(dtype)
        dtype = dtype[0] if isinstance(dtype, list) else draw(dtype)
    in_shape = draw(nph.array_shapes(min_dims=1, max_dims=4))
    x = draw(array_values(shape=in_shape, dtype=dtype))
    to_shape = draw(
        mutually_broadcastable_shapes(1, base_shape=in_shape)
        .map(lambda S: S[0])
        .filter(lambda s: broadcast_shapes(in_shape, s) == s),
        label="shape",
    )
    return x, to_shape


@st.composite
def arrays_for_pooling(
    draw,
    min_dims,
    max_dims,
    min_side,
    max_side,
    explicit_or_str_padding=False,
    only_explicit_padding=False,
    return_dilation=False,
    data_format="channel_last",
):
    in_shape = draw(
        nph.array_shapes(
            min_dims=min_dims, max_dims=max_dims, min_side=min_side, max_side=max_side
        )
    )
    dtype, x = draw(
        dtype_and_values(
            available_dtypes=get_dtypes("float"),
            shape=in_shape,
            num_arrays=1,
            max_value=100,
            min_value=-100,
        )
    )

    if not isinstance(data_format, str):
        data_format = draw(data_format)
    array_dim = x[0].ndim
    if array_dim == 5:
        kernel = draw(
            st.tuples(
                st.integers(1, in_shape[1]),
                st.integers(1, in_shape[2]),
                st.integers(1, in_shape[3]),
            )
        )
    if array_dim == 4:
        kernel = draw(
            st.tuples(st.integers(1, in_shape[1]), st.integers(1, in_shape[2]))
        )
    if array_dim == 3:
        kernel = draw(st.tuples(st.integers(1, in_shape[1])))
    new_kernel = kernel
    if return_dilation:
        new_kernel = []
        dilations = []
        for i in range(len(kernel)):
            if kernel[i] > 1:
                max_dilation = (in_shape[i + 1] - kernel[i]) // (kernel[i] - 1) + 1
                dilations.append(draw(st.integers(1, max_dilation)))
                new_kernel.append(kernel[i] + (kernel[i] - 1) * (dilations[i] - 1))
            else:
                dilations.append(1)
                new_kernel.append(kernel[i])
    if explicit_or_str_padding or only_explicit_padding:
        padding = []
        for i in range(array_dim - 2):
            max_pad = new_kernel[i] // 2
            padding.append(
                draw(
                    st.tuples(
                        st.integers(0, max_pad),
                        st.integers(0, max_pad),
                    )
                )
            )
        if explicit_or_str_padding:
            padding = draw(
                st.one_of(st.just(padding), st.sampled_from(["VALID", "SAME"]))
            )
    else:
        padding = draw(st.sampled_from(["VALID", "SAME"]))

    strides = draw(st.tuples(st.integers(1, min(kernel))))

    if data_format == "channel_first":
        dim = len(in_shape)
        x[0] = np.transpose(x[0], (0, dim - 1, *range(1, dim - 1)))

    if return_dilation:
        return dtype, x, kernel, strides, padding, dilations
    return dtype, x, kernel, strides, padding


@st.composite
def dtype_array_index(
    draw,
    *,
    available_dtypes,
    min_num_dims=1,
    max_num_dims=3,
    min_dim_size=1,
    max_dim_size=10,
    allow_slices=True,
    allow_neg_step=True,
):
    dtype = draw(
        helpers.array_dtypes(
            num_arrays=1,
            available_dtypes=available_dtypes,
        )
    )
    dtype.append("int32")
    shape = draw(
        helpers.get_shape(
            min_num_dims=min_num_dims,
            max_num_dims=max_num_dims,
            min_dim_size=min_dim_size,
            max_dim_size=max_dim_size,
        )
    )
    array = draw(
        helpers.array_values(
            dtype=dtype[0],
            shape=shape,
        )
    )
    index = ()
    for s in shape:
        index_type = draw(st.sampled_from(["int", "ellipsis", "slice"]))
        if not allow_slices or index_type == "int":
            index += (draw(st.integers(min_value=-s + 1, max_value=s - 1)),)
        if index_type == "ellipsis" and Ellipsis not in index:
            index += (Ellipsis,)
        elif index_type == "slice":
            start = draw(
                st.one_of(st.integers(min_value=-s + 1, max_value=s - 1), st.just(None))
            )
            end = draw(
                st.one_of(st.integers(min_value=-s + 1, max_value=s - 1), st.just(None))
            )
            true_start = 0 if start is None else s + start if start < 0 else start
            true_end = s - 1 if end is None else s + end if end < 0 else end
            if true_start < true_end:
                step = draw(st.integers(min_value=1, max_value=s))
            else:
                if not allow_neg_step:
                    assume(False)
                step = draw(st.integers(max_value=-1, min_value=-s))
            index += (slice(start, end, step),)
    return dtype, array, index


@st.composite
<<<<<<< HEAD
def matrices_for_dot_product(draw):
    num_arrays = draw(
        st.shared(helpers.ints(min_value=2, max_value=4), key="num_arrays")
    )
    matrix_dims = draw(
        st.lists(
            st.integers(min_value=2, max_value=4),
            min_size=num_arrays + 1,
            max_size=num_arrays + 1,
        )
    )
    input_dtypes = draw(
        helpers.array_dtypes(available_dtypes=draw(helpers.get_dtypes("numeric")))
    )
    xs = []
    for i in range(num_arrays):
        shape = matrix_dims[i : i + 2]
        dtype = input_dtypes[i]
        x = draw(
            helpers.array_values(shape=shape, dtype=dtype, min_value=-5, max_value=5)
        )
        xs.append(x)
    return xs, input_dtypes
=======
def cond_data_gen_helper(draw):
    dtype_x = helpers.dtype_and_values(
        available_dtypes=(ivy.float32, ivy.float64),
        shape=helpers.ints(min_value=2, max_value=5).map(lambda x: tuple([x, x])),
        max_value=10,
        min_value=-10,
        allow_nan=False,
        shared_dtype=True,
    ).filter(lambda x: np.linalg.cond(x[1][0].tolist()) < 1 / sys.float_info.epsilon)
    p = draw(
        st.sampled_from([None, 2, -2, 1, -1, "fro", "nuc", float("inf"), -float("inf")])
    )
    dtype, x = draw(dtype_x)
    return dtype, (x[0], p)


# helpers for tests (core and frontend) related to solve function
@st.composite
def get_first_solve_matrix(draw, adjoint=True):
    # batch_shape, random_size, shared

    # float16 causes a crash when filtering out matrices
    # for which `np.linalg.cond` is large.
    input_dtype_strategy = st.shared(
        st.sampled_from(draw(helpers.get_dtypes("float"))).filter(
            lambda x: "float16" not in x
        ),
        key="shared_dtype",
    )
    input_dtype = draw(input_dtype_strategy)

    shared_size = draw(
        st.shared(helpers.ints(min_value=2, max_value=4), key="shared_size")
    )
    matrix = draw(
        helpers.array_values(
            dtype=input_dtype,
            shape=tuple([shared_size, shared_size]),
            min_value=2,
            max_value=5,
        ).filter(lambda x: np.linalg.cond(x) < 1 / sys.float_info.epsilon)
    )
    if adjoint:
        adjoint = draw(st.booleans())
        if adjoint:
            matrix = np.transpose(np.conjugate(matrix))
    return input_dtype, matrix, adjoint


@st.composite
def get_second_solve_matrix(draw):
    # batch_shape, shared, random_size
    # float16 causes a crash when filtering out matrices
    # for which `np.linalg.cond` is large.
    input_dtype_strategy = st.shared(
        st.sampled_from(draw(helpers.get_dtypes("float"))).filter(
            lambda x: "float16" not in x
        ),
        key="shared_dtype",
    )
    input_dtype = draw(input_dtype_strategy)

    shared_size = draw(
        st.shared(helpers.ints(min_value=2, max_value=4), key="shared_size")
    )
    return input_dtype, draw(
        helpers.array_values(
            dtype=input_dtype, shape=tuple([shared_size, 1]), min_value=2, max_value=5
        )
    )
>>>>>>> d59aed1f
<|MERGE_RESOLUTION|>--- conflicted
+++ resolved
@@ -1858,7 +1858,6 @@
 
 
 @st.composite
-<<<<<<< HEAD
 def matrices_for_dot_product(draw):
     num_arrays = draw(
         st.shared(helpers.ints(min_value=2, max_value=4), key="num_arrays")
@@ -1882,7 +1881,8 @@
         )
         xs.append(x)
     return xs, input_dtypes
-=======
+
+
 def cond_data_gen_helper(draw):
     dtype_x = helpers.dtype_and_values(
         available_dtypes=(ivy.float32, ivy.float64),
@@ -1952,5 +1952,4 @@
         helpers.array_values(
             dtype=input_dtype, shape=tuple([shared_size, 1]), min_value=2, max_value=5
         )
-    )
->>>>>>> d59aed1f
+    )