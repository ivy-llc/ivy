--- conflicted
+++ resolved
@@ -1171,11 +1171,7 @@
     explicit_or_str_padding=False,
     only_explicit_padding=False,
     return_dilation=False,
-<<<<<<< HEAD
-    mixed_fn_index=0,
-=======
     data_format="channel_last",
->>>>>>> 6dade3d7
 ):
     in_shape = draw(
         nph.array_shapes(
@@ -1184,7 +1180,7 @@
     )
     dtype, x = draw(
         dtype_and_values(
-            available_dtypes=get_dtypes("float", mixed_fn_index=mixed_fn_index),
+            available_dtypes=get_dtypes("float"),
             shape=in_shape,
             num_arrays=1,
             max_value=100,
