# global
import numpy as np
import hypothesis.extra.numpy as nph
from hypothesis import strategies as st, assume
from hypothesis.internal.floats import float_of
from functools import reduce
from operator import mul

# local
import ivy
import ivy_tests.test_ivy.helpers as helpers
from ivy_tests.test_ivy.helpers.hypothesis_helpers.dtype_helpers import get_dtypes
from . import general_helpers as gh
from . import dtype_helpers, number_helpers


@st.composite
def array_bools(
    draw, *, size=st.shared(number_helpers.ints(min_value=1, max_value=4), key="size")
):
    """
    Draws a list of booleans with a given size.

    Parameters
    ----------
    draw
        special function that draws data randomly (but is reproducible) from a given
        data-set (ex. list).
    size
        size of the list.

    Returns
    -------
    ret
        A strategy that draws a list.

    Examples
    --------
    >>> array_bools(size=5)
    [False, True, False, False, False]
    [False, False, False, False, False]
    [True, False, False, False, False]

    >>> array_bools(size=1)
    [True]
    [False]
    [True]

    >>> array_bools()
    [False, False, False, False]
    [True, True, True, False]
    [True]
    """
    if not isinstance(size, int):
        size = draw(size)
    return draw(st.lists(st.booleans(), min_size=size, max_size=size))


def list_of_size(*, x, size):
    """
    Return a list of the given length with elements drawn randomly from x.

    Parameters
    ----------
    x
        a list to draw elements from.
    size
        length of the list.

    Returns
    -------
    ret
        A strategy that draws a list.

    Examples
    --------
    >>> list_of_size(
    ...     x=st.sampled_from([-1, 5, 9]),
    ...     size=4,
    ... )
    [-1, 5, -1, -1]
    [9, -1, -1, -1]
    [9, 9, -1, 9]

    >>> list_of_size(
    ...     x=st.integers(min_value=0, max_value=4),
    ...     size=10,
    ... )
    [3, 0, 0, 0, 0, 0, 0, 0, 0, 0]
    [3, 3, 2, 4, 1, 0, 4, 2, 1, 2]
    [0, 0, 0, 0, 0, 0, 0, 0, 0, 0]

    >>> list_of_size(
    ...     x=st.booleans(),
    ...     size=3,
    ... )
    [False, False, False]
    [True, True, False]
    [False, True, False]
    """
    return lists(x=x, min_size=size, max_size=size)


@st.composite
def lists(
    draw,
    *,
    x,
    min_size=None,
    max_size=None,
    size_bounds=None,
):
    """
    Draws a list with a random bounded size from the data-set x.

    Parameters
    ----------
    draw
        special function that draws data randomly (but is reproducible) from a given
        data-set (ex. list).
    x
        data-set of elements.
    min_size
        minimum size of the list.
    max_size
        max size of the list.
    size_bounds
        if min_size or max_size is None, draw them randomly from the range
        [size_bounds[0], size_bounds[1]].

    Returns
    -------
    ret
        A strategy that draws a list.

    Examples
    --------
    >>> lists(
    ...     x=st.sampled_from([-1, 5, 9]),
    ...     min_size=4,
    ...     max_size=5,
    ... )
    [5, 5, 5, 9, 9]
    [5, 9, -1, -1]
    [5, 9, 5, 9]

    >>> lists(
    ...     x=st.integers(min_value=0, max_value=4),
    ...     size_bounds=(9, 10),
    ... )
    [0, 2, 4, 3, 3, 3, 3, 2, 1, 4]
    [1, 0, 1, 2, 1, 4, 1, 3, 1]
    [1, 0, 1, 2, 1, 4, 1, 3, 1]

    >>> lists(
    ...     x=st.integers(min_value=0, max_value=4),
    ...     size_bounds=[9, 10],
    ... )
    [1, 3, 0, 2, 0, 0, 1, 4, 2, 3]
    [0, 0, 0, 0, 0, 0, 0, 0, 0]
    [1, 2, 4, 1, 1, 1, 4, 3, 2]

    >>> lists(
    ...     x=st.floats(
    ...         min_value=1,
    ...         max_value=3,
    ...         exclude_max=True,
    ...     ),
    ...     min_size=5,
    ...     max_size=5,
    ... )
    [1.1, 1.0, 1.0, 1.0, 1.0]
    [2.00001, 2.00001, 1.0, 2.999999999999999, 1.9394938006792373]
    [1.0, 2.00001, 1.0, 2.999999999999999, 1.9394938006792373]
    """
    if not isinstance(min_size, int) or not isinstance(max_size, int):
        integers = (
            number_helpers.ints(min_value=size_bounds[0], max_value=size_bounds[1])
            if size_bounds
            else number_helpers.ints()
        )
        if not isinstance(min_size, int):
            min_size = draw(st.shared(integers, key=min_size))
        if not isinstance(max_size, int):
            max_size = draw(st.shared(integers, key=max_size))

    return draw(st.lists(x, min_size=min_size, max_size=max_size))


@st.composite
def dtype_and_values(
    draw,
    *,
    available_dtypes=get_dtypes("valid"),
    num_arrays=1,
    abs_smallest_val=None,
    min_value=None,
    max_value=None,
    large_abs_safety_factor=1.1,
    small_abs_safety_factor=1.1,
    safety_factor_scale="linear",
    allow_inf=False,
    allow_nan=False,
    exclude_min=False,
    exclude_max=False,
    min_num_dims=0,
    max_num_dims=5,
    min_dim_size=1,
    max_dim_size=10,
    shape=None,
    shared_dtype=False,
    ret_shape=False,
    dtype=None,
    array_api_dtypes=False,
):
    """
    Draws a list of arrays with elements from the given corresponding data types.

    Parameters
    ----------
    draw
        special function that draws data randomly (but is reproducible) from a given
        data-set (ex. list).
    available_dtypes
        if dtype is None, data types are drawn from this list randomly.
    num_arrays
        Number of arrays to be drawn.
    abs_smallest_val
        sets the absolute smallest value to be generated for float data types,
        this has no effect on integer data types. If none, the default data type
        absolute smallest value is used.
    min_value
        minimum value of elements in each array.
    max_value
        maximum value of elements in each array.
    large_abs_safety_factor
        A safety factor of 1 means that all values are included without limitation,

        when a "linear" safety factor scaler is used, a safety factor of 2 means
        that only 50% of the range is included, a safety factor of 3 means that
        only 33% of the range is included etc.

        when a "log" safety factor scaler is used, a data type with maximum
        value of 2^32 and a safety factor of 2 transforms the maximum to 2^16.
    small_abs_safety_factor
        A safety factor of 1 means that all values are included without limitation,
        this has no effect on integer data types.

        when a "linear" safety factor scaler is used, a data type with minimum
        representable number of 0.0001 and a safety factor of 2 transforms the
        minimum to 0.0002, a safety factor of 3 transforms the minimum to 0.0003 etc.

        when a "log" safety factor scaler is used, a data type with minimum
        representable number of 0.5 * 2^-16 and a safety factor of 2 transforms the
        minimum to 0.5 * 2^-8, a safety factor of 3 transforms the minimum to 0.5 * 2^-4
    safety_factor_scale
        The operation to use for the safety factor scaling. Can be "linear" or "log".
        Default value = "linear".
    allow_inf
        if True, allow inf in the arrays.
    allow_nan
        if True, allow Nans in the arrays.
    exclude_min
        if True, exclude the minimum limit.
    exclude_max
        if True, exclude the maximum limit.
    min_num_dims
        minimum size of the shape tuple.
    max_num_dims
        maximum size of the shape tuple.
    min_dim_size
        minimum value of each integer in the shape tuple.
    max_dim_size
        maximum value of each integer in the shape tuple.
    shape
        shape of the arrays in the list.
    shared_dtype
        if True, if dtype is None, a single shared dtype is drawn for all arrays.
    ret_shape
        if True, the shape of the arrays is also returned.
    dtype
        A list of data types for the given arrays.
    array_api_dtypes
        if True, use data types that can be promoted with the array_api_promotion
        table.

    Returns
    -------
    ret
        A strategy that draws a tuple of a list of dtypes and a list
        of their respective arrays.

    Examples
    --------
    >>> dtype_and_values(
    ...     num_arrays=3,
    ... )
    (['uint16', 'float16', 'uint16'], [array([37915, 6322, 26765, 12413,
        26986, 34665], dtype=uint16), array([-5.000e-01, -5.000e-01,
        -2.000e+00, -6.711e-05, -1.100e+00, -5.955e+04], dtype=float16),
        array([40817, 56193, 29200, 0, 5851, 9746], dtype=uint16)])
    (['bool', 'uint32', 'bool'], [array(False), array(0, dtype=uint32),
        array(False)])
    (['int8', 'int8', 'int8'], [array(0, dtype=int8), array(0, dtype=int8),
        array(0, dtype=int8)])

    >>> dtype_and_values(
    ...     available_dtypes=get_dtypes("numeric"),
    ...     min_value=-10,
    ...     max_value=10,
    ...     num_arrays=2,
    ...     shared_dtype=True,
    ... ),
    (['float32', 'float32'], [array([1.1, 1.5], dtype=float32),
        array([-5.9604645e-08, 5.9604645e-08], dtype=float32)])
    (['int32', 'int32'], [array(-5, dtype=int32), array(-1, dtype=int32)])
    (['uint64', 'uint64'], [array([0], dtype=uint64), array([0],
        dtype=uint64)])

    >>> dtype_and_values(
    ...     available_dtypes=get_dtypes("numeric"),
    ...     num_arrays=2,
    ...     ret_shape=True
    ... )
    (['int8', 'int32'], [array([27], dtype=int8), array([192],
        dtype=int32)], (1,))
    (['int32', 'int16'], [array(0, dtype=int32), array(0,
        dtype=int16)], ())
    (['int32', 'int16'], [array([[-103, 12, -41795, 1170789994,
        44251, 44209, 433075925]], dtype=int32), array([[24791,
        -24691, 24892, 16711, 7696, 972, 15357]], dtype=int16)],
        (1, 7))

    >>> dtype_and_values(
    ...     available_dtypes=get_dtypes("numeric"),
    ...     num_arrays=1,
    ...     ret_shape=True,
    ... )
    (['uint8'], [array([0], dtype=uint8)], (1,))
    (['float32'], [array(-1., dtype=float32)], ())
    (['int64'], [array(72057594037927936)], ())
    """
    if isinstance(min_dim_size, st._internal.SearchStrategy):
        min_dim_size = draw(min_dim_size)
    if isinstance(max_dim_size, st._internal.SearchStrategy):
        max_dim_size = draw(max_dim_size)
    if isinstance(available_dtypes, st._internal.SearchStrategy):
        available_dtypes = draw(available_dtypes)
    if not isinstance(num_arrays, int):
        num_arrays = draw(num_arrays)
    if dtype is None:
        dtype = draw(
            dtype_helpers.array_dtypes(
                num_arrays=num_arrays,
                available_dtypes=available_dtypes,
                shared_dtype=shared_dtype,
                array_api_dtypes=array_api_dtypes,
            )
        )
    if shape is not None:
        if not isinstance(shape, (tuple, list)):
            shape = draw(shape)
    else:
        shape = draw(
            st.shared(
                gh.get_shape(
                    min_num_dims=min_num_dims,
                    max_num_dims=max_num_dims,
                    min_dim_size=min_dim_size,
                    max_dim_size=max_dim_size,
                ),
                key="shape",
            )
        )
    values = []
    for i in range(num_arrays):
        values.append(
            draw(
                array_values(
                    dtype=dtype[i],
                    shape=shape,
                    abs_smallest_val=abs_smallest_val,
                    min_value=min_value,
                    max_value=max_value,
                    allow_inf=allow_inf,
                    allow_nan=allow_nan,
                    exclude_min=exclude_min,
                    exclude_max=exclude_max,
                    large_abs_safety_factor=large_abs_safety_factor,
                    small_abs_safety_factor=small_abs_safety_factor,
                    safety_factor_scale=safety_factor_scale,
                )
            )
        )
    if ret_shape:
        return dtype, values, shape
    return dtype, values


@st.composite
def dtype_values_axis(
    draw,
    *,
    available_dtypes,
    num_arrays=1,
    abs_smallest_val=None,
    min_value=None,
    max_value=None,
    large_abs_safety_factor=1.1,
    small_abs_safety_factor=1.1,
    safety_factor_scale="linear",
    allow_inf=False,
    allow_nan=False,
    exclude_min=False,
    exclude_max=False,
    min_num_dims=0,
    max_num_dims=5,
    min_dim_size=1,
    max_dim_size=10,
    shape=None,
    shared_dtype=False,
    min_axis=None,
    max_axis=None,
    valid_axis=False,
    allow_neg_axes=True,
    min_axes_size=1,
    max_axes_size=None,
    force_int_axis=False,
    force_tuple_axis=False,
    ret_shape=False,
):
    """
    Draws a list of arrays with elements from the given data type, and a random axis of
    the arrays.

    Parameters
    ----------
    draw
        special function that draws data randomly (but is reproducible) from a given
        data-set (ex. list).
    available_dtypes
        if dtype is None, data type is drawn from this list randomly.
    num_arrays
        Number of arrays to be drawn.
    abs_smallest_val
        sets the absolute smallest value to be generated for float data types,
        this has no effect on integer data types. If none, the default data type
        absolute smallest value is used.
    min_value
        minimum value of elements in the array.
    max_value
        maximum value of elements in the array.
    large_abs_safety_factor
        A safety factor of 1 means that all values are included without limitation,

        when a "linear" safety factor scaler is used, a safety factor of 2 means
        that only 50% of the range is included, a safety factor of 3 means that
        only 33% of the range is included etc.

        when a "log" safety factor scaler is used, a data type with maximum
        value of 2^32 and a safety factor of 2 transforms the maximum to 2^16.
    small_abs_safety_factor
        A safety factor of 1 means that all values are included without limitation,
        this has no effect on integer data types.

        when a "linear" safety factor scaler is used, a data type with minimum
        representable number of 0.0001 and a safety factor of 2 transforms the
        minimum to 0.0002, a safety factor of 3 transforms the minimum to 0.0003 etc.

        when a "log" safety factor scaler is used, a data type with minimum
        representable number of 0.5 * 2^-16 and a safety factor of 2 transforms the
        minimum to 0.5 * 2^-8, a safety factor of 3 transforms the minimum to 0.5 * 2^-4
    safety_factor_scale
        The operation to use when calculating the maximum value of the list. Can be
        "linear" or "log". Default value = "linear".
    allow_inf
        if True, allow inf in the array.
    allow_nan
        if True, allow Nans in the arrays.
    exclude_min
        if True, exclude the minimum limit.
    exclude_max
        if True, exclude the maximum limit.
    min_num_dims
        minimum size of the shape tuple.
    max_num_dims
        maximum size of the shape tuple.
    min_dim_size
        minimum value of each integer in the shape tuple.
    max_dim_size
        maximum value of each integer in the shape tuple.
    valid_axis
        if True, a valid axis will be drawn from the array dimensions.
    allow_neg_axes
        if True, returned axes may include negative axes.
    min_axes_size
        minimum size of the axis tuple.
    max_axes_size
        maximum size of the axis tuple.
    force_tuple_axis
        if true, all axis will be returned as a tuple.
    force_int_axis
        if true and only one axis is drawn, the returned axis will be an int.
    shape
        shape of the array. if None, a random shape is drawn.
    shared_dtype
        if True, if dtype is None, a single shared dtype is drawn for all arrays.
    min_axis
        if shape is None, axis is drawn from the range [min_axis, max_axis].
    max_axis
        if shape is None, axis is drawn from the range [min_axis, max_axis].
    ret_shape
        if True, the shape of the arrays is also returned.

    Returns
    -------
    ret
        A strategy that draws a tuple of a list of dtypes,
        a list of arrays, and an axis.

    Examples
    --------
    >>> dtype_values_axis()
    (['int16'], [array(29788, dtype=int16)])
    (['complex128'], [array(1.62222885e+156-2.68281172e-257j)])
    (['float64'], [array(-1.40129846e-45)])

    >>> dtype_values_axis(
    ...     available_dtypes=get_dtypes("numeric"),
    ...     num_arrays=2,
    ... )
    (['int8', 'int16'], [array([[0]], dtype=int8), array([[1]], dtype=int16)], 0)
    (['uint16', 'uint16'], [array(0, dtype=uint16), array(0, dtype=uint16)], 0)
    (['float64', 'int16'], [array(-2.44758124e-308), array(0, dtype=int16)], 0)

    >>> dtype_values_axis(
    ...     available_dtypes=get_dtypes("float"),
    ...     min_num_dims=2,
    ...     max_num_dims=3,
    ...     min_dim_size=2,
    ...     max_dim_size=5,
    ...     min_axis=-2,
    ...     max_axis=1,
    ... )
    (['float64'], [array([[1.90000000e+000, 1.63426649e+308],
        [-1.50000000e+000, -1.91931887e+234]])], -1)
    (['bfloat16'], [array([[-1.29488e-38, -1.29488e-38],
        [-1.29488e-38, -1.29488e-38]], dtype=bfloat16)], 0)
    (['float64'], [array([[-2.44758124e-308, -2.44758124e-308],
        [-2.44758124e-308, -2.44758124e-308]])], 0)

    >>> dtype_values_axis(
    ...     available_dtypes=get_dtypes("numeric"),
    ...     num_arrays=1,
    ...     allow_inf=True,
    ...     allow_nan=True,
    ... )
    (['float64'], [array([inf, -5.14361019e+16, 5.96046448e-08, 1.50000000e+00])], -51)
    (['int16'], [array(12445, dtype=int16)], 171)
    (['uint32'], [array([0], dtype=uint32)], 0)
    """
    results = draw(
        dtype_and_values(
            available_dtypes=available_dtypes,
            num_arrays=num_arrays,
            abs_smallest_val=abs_smallest_val,
            min_value=min_value,
            max_value=max_value,
            large_abs_safety_factor=large_abs_safety_factor,
            small_abs_safety_factor=small_abs_safety_factor,
            safety_factor_scale=safety_factor_scale,
            allow_inf=allow_inf,
            allow_nan=allow_nan,
            exclude_min=exclude_min,
            exclude_max=exclude_max,
            min_num_dims=min_num_dims,
            max_num_dims=max_num_dims,
            min_dim_size=min_dim_size,
            max_dim_size=max_dim_size,
            shape=shape,
            shared_dtype=shared_dtype,
            ret_shape=True,
        )
    )
    dtype, values, arr_shape = results
    if valid_axis or shape:
        if values[0].ndim == 0:
            axis = None
        else:
            axis = draw(
                gh.get_axis(
                    shape=arr_shape,
                    min_size=min_axes_size,
                    max_size=max_axes_size,
                    allow_neg=allow_neg_axes,
                    force_int=force_int_axis,
                    force_tuple=force_tuple_axis,
                )
            )
    else:
        axis = draw(number_helpers.ints(min_value=min_axis, max_value=max_axis))
    if ret_shape:
        return dtype, values, axis, arr_shape
    return dtype, values, axis


@st.composite
def array_indices_axis(
    draw,
    *,
    array_dtypes,
    indices_dtypes=get_dtypes("valid"),
    disable_random_axis=False,
    axis_zero=False,
    allow_inf=False,
    min_num_dims=1,
    max_num_dims=5,
    min_dim_size=1,
    max_dim_size=10,
    first_dimension_only=False,
    indices_same_dims=False,
    valid_bounds=True,
):
    """
    Generate two arrays x & indices, the values in the indices array are indices of the
    array x. Draws an integers randomly from the minimum and maximum number of
    positional arguments a given function can take.

    Parameters
    ----------
    draw
        special function that draws data randomly (but is reproducible) from a given
        data-set (ex. list).
    array_dtypes
        list of data type to draw the array dtype from.
    indices_dtypes
        list of data type to draw the indices dtype from.
    disable_random_axis
        axis is randomly generated with hypothesis if False. If True, axis is set
        to 0 if axis_zero is True, -1 otherwise.
    axis_zero
        If True, axis is set to zero if disable_random_axis is True.
    allow_inf
        inf values are allowed to be generated in the values array when True.
    min_num_dims
        The minimum number of dimensions the arrays can have.
    max_num_dims
        The maximum number of dimensions the arrays can have.
    min_dim_size
        The minimum size of the dimensions of the arrays.
    max_dim_size
        The maximum size of the dimensions of the arrays.
    indices_same_dims
        Set x and indices dimensions to be the same
    valid_bounds
        If False, the strategy may produce out-of-bounds indices.

    Returns
    -------
    ret
        A strategy that can be used in the @given hypothesis
        decorator which generates arrays of values and indices.

    Examples
    --------
    @given(
        array_indices_axis=array_indices_axis(
            array_dtypes=helpers.get_dtypes("valid"),
            indices_dtypes=helpers.get_dtypes("integer"),
            min_num_dims=1,
            max_num_dims=5,
            min_dim_size=1,
            max_dim_size=10
            )
    )

    >>> array_indices_axis(
    ...    array_dtypes=get_dtypes("valid"),
    ...     indices_dtypes=["int64"],
    ...     max_num_dims=1,
    ...     indices_same_dims=True,
    ...     disable_random_axis=True,
    ...     axis_zero=True,
    ... )
    (['int64', 'int64'], array([-65536]), array([0]))
    (['bool', 'int64'], array([False, False, False, True,
        False, False, False, False]), array([0, 0, 2, 4,
        0, 0, 0, 1]))
    (['int64', 'int64'], array([0]), array([0]))

    >>> array_indices_axis(
    ...     array_dtypes=get_dtypes("valid"),
    ...     indices_dtypes=get_dtypes("integer"),
    ...     disable_random_axis=True,
    ...     first_dimension_only=True,
    ... )
    (['float64', 'uint64'], array([-2.44758124e-308]),
        array([0], dtype=uint64))
    (['bool', 'uint64'], array([False]), array([0], dtype=uint64))
    (['bool', 'int8'], array([False]), array([[0, 0, 0, 0],
       [0, 0, 0, 0],
       [0, 0, 0, 0],
       [0, 0, 0, 0]], dtype=int8))

    >>> array_indices_axis(
    ...     array_dtypes=get_dtypes("valid"),
    ...     indices_dtypes=["int64"],
    ...     max_num_dims=1,
    ...     indices_same_dims=True,
    ... )
    (['float16', 'int64'], array([-256.], dtype=float16),
        array([0]), 0, 0)
    (['uint8', 'int64'], array([1], dtype=uint8),
        array([0]), -1, 0)
    (['uint64', 'int64'], array([0], dtype=uint64),
        array([0]), 0, 0)
    """
    x_dtype, x, x_shape = draw(
        dtype_and_values(
            available_dtypes=array_dtypes,
            allow_inf=allow_inf,
            ret_shape=True,
            min_num_dims=min_num_dims,
            max_num_dims=max_num_dims,
            min_dim_size=min_dim_size,
            max_dim_size=max_dim_size,
        )
    )
    x_dtype = x_dtype[0]
    x = x[0]
    if disable_random_axis:
        if axis_zero:
            axis = 0
        else:
            axis = -1
        batch_dims = 0
        batch_shape = x_shape[0:0]
    else:
        axis = draw(
            number_helpers.ints(
                min_value=-1 * len(x_shape),
                max_value=len(x_shape) - 1,
            )
        )
        batch_dims = draw(
            number_helpers.ints(
                min_value=0,
                max_value=max(0, axis),
            )
        )
        batch_shape = x_shape[0:batch_dims]
    if indices_same_dims:
        indices_shape = x_shape
    else:
        shape_var = draw(
            gh.get_shape(
                allow_none=False,
                min_num_dims=min_num_dims,
                max_num_dims=max_num_dims - batch_dims,
                min_dim_size=min_dim_size,
                max_dim_size=max_dim_size,
            )
        )
        indices_shape = batch_shape + shape_var
    if first_dimension_only:
        max_axis = max(x_shape[0] - 1, 0)
    else:
        max_axis = max(x_shape[axis] - 1, 0)
    if not valid_bounds:
        max_axis = max_axis + 10
    indices_dtype, indices = draw(
        dtype_and_values(
            available_dtypes=indices_dtypes,
            allow_inf=False,
            min_value=0,
            max_value=max_axis,
            shape=indices_shape,
        )
    )
    indices_dtype = indices_dtype[0]
    indices = indices[0]
    if disable_random_axis:
        return [x_dtype, indices_dtype], x, indices
    return [x_dtype, indices_dtype], x, indices, axis, batch_dims


@st.composite
def arrays_and_axes(
    draw,
    available_dtypes=get_dtypes("float"),
    allow_none=False,
    min_num_dims=1,
    max_num_dims=5,
    min_dim_size=1,
    max_dim_size=10,
    num=2,
    return_dtype=False,
    force_int_axis=False,
):
    shapes = list()
    for _ in range(num):
        shape = draw(
            gh.get_shape(
                allow_none=False,
                min_num_dims=min_num_dims,
                max_num_dims=max_num_dims,
                min_dim_size=min_dim_size,
                max_dim_size=max_dim_size,
            )
        )
        shapes.append(shape)
    if isinstance(available_dtypes, st._internal.SearchStrategy):
        available_dtypes = draw(available_dtypes)

    dtype = draw(
        dtype_helpers.array_dtypes(num_arrays=num, available_dtypes=available_dtypes)
    )
    arrays = list()
    for shape in shapes:
        arrays.append(
            draw(array_values(dtype=dtype[0], shape=shape, min_value=-20, max_value=20))
        )
    if force_int_axis:
        if len(shape) <= 2:
            axes = draw(st.one_of(st.integers(0, len(shape) - 1), st.none()))
        else:
            axes = draw(st.integers(0, len(shape) - 1))
    else:
        all_axes_ranges = list()
        for shape in shapes:
            if None in all_axes_ranges:
                all_axes_ranges.append(st.integers(0, len(shape) - 1))
            else:
                all_axes_ranges.append(
                    st.one_of(st.none(), st.integers(0, len(shape) - 1))
                )
        axes = draw(st.tuples(*all_axes_ranges))
    if return_dtype:
        return dtype, arrays, axes
    return arrays, axes


def _clamp_value(x, dtype_info):
    if x > dtype_info.max:
        return dtype_info.max
    if x < dtype_info.min:
        return dtype_info.min
    return x


@st.composite
def array_values(
    draw,
    *,
    dtype,
    shape,
    abs_smallest_val=None,
    min_value=None,
    max_value=None,
    allow_nan=False,
    allow_subnormal=False,
    allow_inf=False,
    exclude_min=True,
    exclude_max=True,
    large_abs_safety_factor=1.1,
    small_abs_safety_factor=1.1,
    safety_factor_scale="linear",
):
    """
    Draws a list (of lists) of a given shape containing values of a given data type.

    Parameters
    ----------
    draw
        special function that draws data randomly (but is reproducible) from a given
        data-set (ex. list).
    dtype
        data type of the elements of the list.
    shape
        shape of the required list.
    abs_smallest_val
        sets the absolute smallest value to be generated for float data types,
        this has no effect on integer data types. If none, the default data type
        absolute smallest value is used.
    min_value
        minimum value of elements in the list.
    max_value
        maximum value of elements in the list.
    allow_nan
        if True, allow Nans in the list.
    allow_subnormal
        if True, allow subnormals in the list.
    allow_inf
        if True, allow inf in the list.
    exclude_min
        if True, exclude the minimum limit.
    exclude_max
        if True, exclude the maximum limit.
    large_abs_safety_factor
        A safety factor of 1 means that all values are included without limitation,

        when a "linear" safety factor scaler is used, a safety factor of 2 means
        that only 50% of the range is included, a safety factor of 3 means that
        only 33% of the range is included etc.

        when a "log" safety factor scaler is used, a data type with maximum
        value of 2^32 and a safety factor of 2 transforms the maximum to 2^16.
    small_abs_safety_factor
        A safety factor of 1 means that all values are included without limitation,
        this has no effect on integer data types.

        when a "linear" safety factor scaler is used, a data type with minimum
        representable number of 0.0001 and a safety factor of 2 transforms the
        minimum to 0.0002, a safety factor of 3 transforms the minimum to 0.0003 etc.

        when a "log" safety factor scaler is used, a data type with minimum
        representable number of 0.5 * 2^-16 and a safety factor of 2 transforms the
        minimum to 0.5 * 2^-8, a safety factor of 3 transforms the minimum to 0.5 * 2^-4
    safety_factor_scale
        The operation to use when calculating the maximum value of the list. Can be
        "linear" or "log". Default value = "linear".

    In the case of min_value or max_value is not in the valid range
    the invalid value will be replaced by data type limit, the range
    of the numbers in that case is not preserved.

    Returns
    -------
        A strategy that draws a list.
    """
    assert small_abs_safety_factor >= 1, "small_abs_safety_factor must be >= 1"
    assert large_abs_safety_factor >= 1, "large_value_safety_factor must be >= 1"

    if isinstance(shape, st._internal.SearchStrategy):
        shape = draw(shape)

    size = 1
    if isinstance(shape, int):
        size = shape
    else:
        for dim in shape:
            size *= dim

    if isinstance(dtype, st._internal.SearchStrategy):
        dtype = draw(dtype)
        dtype = dtype[0] if isinstance(dtype, list) else draw(dtype)

    if "float" in dtype or "complex" in dtype:
        kind_dtype = "float"
        dtype_info = ivy.finfo(dtype)
    elif "int" in dtype:
        kind_dtype = "int"
        dtype_info = ivy.iinfo(dtype)
    elif "bool" in dtype:
        kind_dtype = "bool"
    else:
        raise TypeError(
            f"{dtype} is not a valid data type that can be generated,"
            f" only integers, floats and booleans are allowed."
        )

    if kind_dtype != "bool":
        if min_value is not None:
            min_value = _clamp_value(min_value, dtype_info)

        if max_value is not None:
            max_value = _clamp_value(max_value, dtype_info)

        min_value, max_value, abs_smallest_val = gh.apply_safety_factor(
            dtype,
            min_value=min_value,
            max_value=max_value,
            abs_smallest_val=abs_smallest_val,
            small_abs_safety_factor=small_abs_safety_factor,
            large_abs_safety_factor=large_abs_safety_factor,
            safety_factor_scale=safety_factor_scale,
        )
        assert max_value >= min_value

        if kind_dtype == "int":
            if exclude_min:
                min_value += 1
            if exclude_max:
                max_value -= 1
            values = draw(list_of_size(x=st.integers(min_value, max_value), size=size))
        elif kind_dtype == "float":
            floats_info = {
                "float16": {"cast_type": "float16", "width": 16},
                "bfloat16": {"cast_type": "float32", "width": 32},
                "float32": {"cast_type": "float32", "width": 32},
                "float64": {"cast_type": "float64", "width": 64},
                "complex64": {"cast_type": "complex64", "width": 32},
                "complex128": {"cast_type": "complex128", "width": 64},
            }
            # The smallest possible value is determined by one of the arguments
            if min_value > -abs_smallest_val or max_value < abs_smallest_val:
                float_strategy = st.floats(
                    min_value=float_of(min_value, floats_info[dtype]["width"]),
                    max_value=float_of(max_value, floats_info[dtype]["width"]),
                    allow_nan=allow_nan,
                    allow_subnormal=allow_subnormal,
                    allow_infinity=allow_inf,
                    width=floats_info[dtype]["width"],
                    exclude_min=exclude_min,
                    exclude_max=exclude_max,
                )
            # kind of a hack to not use the calculated max and min values
            elif allow_inf or allow_nan:
                float_strategy = st.floats(
                    allow_nan=allow_nan,
                    allow_subnormal=allow_subnormal,
                    allow_infinity=allow_inf,
                    width=floats_info[dtype]["width"],
                )
            else:
                float_strategy = st.one_of(
                    st.floats(
                        min_value=float_of(min_value, floats_info[dtype]["width"]),
                        max_value=float_of(
                            -abs_smallest_val, floats_info[dtype]["width"]
                        ),
                        allow_nan=allow_nan,
                        allow_subnormal=allow_subnormal,
                        allow_infinity=allow_inf,
                        width=floats_info[dtype]["width"],
                        exclude_min=exclude_min,
                        exclude_max=exclude_max,
                    ),
                    st.floats(
                        min_value=float_of(
                            abs_smallest_val, floats_info[dtype]["width"]
                        ),
                        max_value=float_of(max_value, floats_info[dtype]["width"]),
                        allow_nan=allow_nan,
                        allow_subnormal=allow_subnormal,
                        allow_infinity=allow_inf,
                        width=floats_info[dtype]["width"],
                        exclude_min=exclude_min,
                        exclude_max=exclude_max,
                    ),
                )
            if "complex" in dtype:
                float_strategy = st.tuples(float_strategy, float_strategy)
            values = draw(list_of_size(x=float_strategy, size=size))
            if "complex" in dtype:
                values = [complex(*v) for v in values]
    else:
        values = draw(list_of_size(x=st.booleans(), size=size))
    if dtype == "bfloat16":
        # check bfloat16 behavior enabled or not
        try:
            np.dtype("bfloat16")
        except Exception:
            # enables bfloat16 behavior with possibly no side-effects

            import paddle_bfloat  # noqa

    array = np.asarray(values, dtype=dtype)

    if isinstance(shape, (tuple, list)):
        return array.reshape(shape)
    return np.asarray(array)


#      From array-api repo     #
# ---------------------------- #


def _broadcast_shapes(shape1, shape2):
    """Broadcasts `shape1` and `shape2`"""
    N1 = len(shape1)
    N2 = len(shape2)
    N = max(N1, N2)
    shape = [None for _ in range(N)]
    i = N - 1
    while i >= 0:
        n1 = N1 - N + i
        if N1 - N + i >= 0:
            d1 = shape1[n1]
        else:
            d1 = 1
        n2 = N2 - N + i
        if N2 - N + i >= 0:
            d2 = shape2[n2]
        else:
            d2 = 1

        if d1 == 1:
            shape[i] = d2
        elif d2 == 1:
            shape[i] = d1
        elif d1 == d2:
            shape[i] = d1
        else:
            raise Exception("Broadcast error")

        i = i - 1

    return tuple(shape)


# from array-api repo
def broadcast_shapes(*shapes):
    if len(shapes) == 0:
        raise ValueError("shapes=[] must be non-empty")
    elif len(shapes) == 1:
        return shapes[0]
    result = _broadcast_shapes(shapes[0], shapes[1])
    for i in range(2, len(shapes)):
        result = _broadcast_shapes(result, shapes[i])
    return result


# np.prod and others have overflow and math.prod is Python 3.8+ only
def prod(seq):
    return reduce(mul, seq, 1)


# from array-api repo
def mutually_broadcastable_shapes(
    num_shapes: int,
    *,
    base_shape=(),
    min_dims: int = 1,
    max_dims: int = 4,
    min_side: int = 1,
    max_side: int = 4,
):
    if max_dims is None:
        max_dims = min(max(len(base_shape), min_dims) + 5, 32)
    if max_side is None:
        max_side = max(base_shape[-max_dims:] + (min_side,)) + 5
    return (
        nph.mutually_broadcastable_shapes(
            num_shapes=num_shapes,
            base_shape=base_shape,
            min_dims=min_dims,
            max_dims=max_dims,
            min_side=min_side,
            max_side=max_side,
        )
        .map(lambda BS: BS.input_shapes)
        .filter(lambda shapes: all(prod(i for i in s if i > 0) < 1000 for s in shapes))
    )


@st.composite
def array_and_broadcastable_shape(draw, dtype):
    """Return an array and a shape that the array can be broadcast to."""
    if isinstance(dtype, st._internal.SearchStrategy):
        dtype = draw(dtype)
        dtype = dtype[0] if isinstance(dtype, list) else draw(dtype)
    in_shape = draw(nph.array_shapes(min_dims=1, max_dims=4))
    x = draw(array_values(shape=in_shape, dtype=dtype))
    to_shape = draw(
        mutually_broadcastable_shapes(1, base_shape=in_shape)
        .map(lambda S: S[0])
        .filter(lambda s: broadcast_shapes(in_shape, s) == s),
        label="shape",
    )
    return x, to_shape


@st.composite
def arrays_for_pooling(
    draw,
    min_dims,
    max_dims,
    min_side,
    max_side,
    explicit_or_str_padding=False,
    only_explicit_padding=False,
    return_dilation=False,
<<<<<<< HEAD
    mixed_fn_index=0,
=======
    data_format="channel_last",
>>>>>>> 87679fd3
):
    in_shape = draw(
        nph.array_shapes(
            min_dims=min_dims, max_dims=max_dims, min_side=min_side, max_side=max_side
        )
    )
    dtype, x = draw(
        dtype_and_values(
            available_dtypes=get_dtypes("float", mixed_fn_index=mixed_fn_index),
            shape=in_shape,
            num_arrays=1,
            max_value=100,
            min_value=-100,
        )
    )

    if not isinstance(data_format, str):
        data_format = draw(data_format)
    array_dim = x[0].ndim
    if array_dim == 5:
        kernel = draw(
            st.tuples(
                st.integers(1, in_shape[1]),
                st.integers(1, in_shape[2]),
                st.integers(1, in_shape[3]),
            )
        )
    if array_dim == 4:
        kernel = draw(
            st.tuples(st.integers(1, in_shape[1]), st.integers(1, in_shape[2]))
        )
    if array_dim == 3:
        kernel = draw(st.tuples(st.integers(1, in_shape[1])))
    new_kernel = kernel
    if return_dilation:
        new_kernel = []
        dilations = []
        for i in range(len(kernel)):
            if kernel[i] > 1:
                max_dilation = (in_shape[i + 1] - kernel[i]) // (kernel[i] - 1) + 1
                dilations.append(draw(st.integers(1, max_dilation)))
                new_kernel.append(kernel[i] + (kernel[i] - 1) * (dilations[i] - 1))
            else:
                dilations.append(1)
                new_kernel.append(kernel[i])
    if explicit_or_str_padding or only_explicit_padding:
        padding = []
        for i in range(array_dim - 2):
            max_pad = new_kernel[i] // 2
            padding.append(
                draw(
                    st.tuples(
                        st.integers(0, max_pad),
                        st.integers(0, max_pad),
                    )
                )
            )
        if explicit_or_str_padding:
            padding = draw(
                st.one_of(st.just(padding), st.sampled_from(["VALID", "SAME"]))
            )
    else:
        padding = draw(st.sampled_from(["VALID", "SAME"]))
    strides = draw(st.tuples(st.integers(1, min(kernel))))
    if data_format == "channel_first":
        dim = len(in_shape)
        x[0] = np.transpose(x[0], (0, dim - 1, *range(1, dim - 1)))
    if return_dilation:
        return dtype, x, kernel, strides, padding, dilations
    return dtype, x, kernel, strides, padding


@st.composite
def dtype_array_index(
    draw,
    *,
    available_dtypes,
    min_num_dims=1,
    max_num_dims=3,
    min_dim_size=1,
    max_dim_size=10,
    allow_slices=True,
    allow_neg_step=True,
):
    dtype = draw(
        helpers.array_dtypes(
            num_arrays=1,
            available_dtypes=available_dtypes,
        )
    )
    dtype.append("int32")
    shape = draw(
        helpers.get_shape(
            min_num_dims=min_num_dims,
            max_num_dims=max_num_dims,
            min_dim_size=min_dim_size,
            max_dim_size=max_dim_size,
        )
    )
    array = draw(
        helpers.array_values(
            dtype=dtype[0],
            shape=shape,
        )
    )
    index = ()
    for s in shape:
        index_type = st.sampled_from(["int", "ellipsis", "slice"])
        if not allow_slices or index_type == "int":
            index += draw(st.integers(min_value=-s + 1, max_value=s - 1))
        if index_type == "ellipsis" and Ellipsis not in index:
            index += (Ellipsis,)
        elif index_type == "slice":
            start = draw(
                st.one_of(st.integers(min_value=-s + 1, max_value=s - 1), st.just(None))
            )
            end = draw(
                st.one_of(st.integers(min_value=-s + 1, max_value=s - 1), st.just(None))
            )
            true_start = 0 if start is None else s + start if start < 0 else start
            true_end = s - 1 if end is None else s + end if end < 0 else end
            if true_start < true_end:
                step = draw(st.integers(min_value=1, max_value=s))
            else:
                if not allow_neg_step:
                    assume(False)
                step = draw(st.integers(max_value=-1, min_value=-s))
            index += (slice(start, end, step),)
    return dtype, array, index<|MERGE_RESOLUTION|>--- conflicted
+++ resolved
@@ -1171,11 +1171,8 @@
     explicit_or_str_padding=False,
     only_explicit_padding=False,
     return_dilation=False,
-<<<<<<< HEAD
     mixed_fn_index=0,
-=======
     data_format="channel_last",
->>>>>>> 87679fd3
 ):
     in_shape = draw(
         nph.array_shapes(
