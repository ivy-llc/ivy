--- conflicted
+++ resolved
@@ -868,7 +868,40 @@
 
 
 @st.composite
-<<<<<<< HEAD
+def arrays_for_pooling(draw, min_dims, max_dims, min_side, max_side):
+    in_shape = draw(
+        nph.array_shapes(
+            min_dims=min_dims, max_dims=max_dims, min_side=min_side, max_side=max_side
+        )
+    )
+    dtype, x = draw(
+        dtype_and_values(
+            available_dtypes=dtype_helpers.get_dtypes("float"),
+            shape=in_shape,
+            num_arrays=1,
+        )
+    )
+    array_dim = x[0].ndim
+    if array_dim == 5:
+        kernel = draw(
+            st.tuples(
+                st.integers(1, in_shape[1]),
+                st.integers(1, in_shape[2]),
+                st.integers(1, in_shape[3]),
+            )
+        )
+    if array_dim == 4:
+        kernel = draw(
+            st.tuples(st.integers(1, in_shape[1]), st.integers(1, in_shape[2]))
+        )
+    if array_dim == 3:
+        kernel = draw(st.tuples(st.integers(1, in_shape[1])))
+    padding = draw(st.sampled_from(["VALID", "SAME"]))
+    strides = draw(st.tuples(st.integers(1, in_shape[1])))
+    return dtype, x, kernel, strides, padding
+
+
+@st.composite
 def dtype_indices_depth_axis(
     draw, available_dtypes=dtype_helpers.get_dtypes("numeric")
 ):
@@ -895,37 +928,4 @@
         )
     )
     [on_value, off_value] = value[0]
-    return on_value, off_value, dtype[0]
-=======
-def arrays_for_pooling(draw, min_dims, max_dims, min_side, max_side):
-    in_shape = draw(
-        nph.array_shapes(
-            min_dims=min_dims, max_dims=max_dims, min_side=min_side, max_side=max_side
-        )
-    )
-    dtype, x = draw(
-        dtype_and_values(
-            available_dtypes=dtype_helpers.get_dtypes("float"),
-            shape=in_shape,
-            num_arrays=1,
-        )
-    )
-    array_dim = x[0].ndim
-    if array_dim == 5:
-        kernel = draw(
-            st.tuples(
-                st.integers(1, in_shape[1]),
-                st.integers(1, in_shape[2]),
-                st.integers(1, in_shape[3]),
-            )
-        )
-    if array_dim == 4:
-        kernel = draw(
-            st.tuples(st.integers(1, in_shape[1]), st.integers(1, in_shape[2]))
-        )
-    if array_dim == 3:
-        kernel = draw(st.tuples(st.integers(1, in_shape[1])))
-    padding = draw(st.sampled_from(["VALID", "SAME"]))
-    strides = draw(st.tuples(st.integers(1, in_shape[1])))
-    return dtype, x, kernel, strides, padding
->>>>>>> dc4eb7fd
+    return on_value, off_value, dtype[0]