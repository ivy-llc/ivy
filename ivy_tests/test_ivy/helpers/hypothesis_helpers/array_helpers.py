# global
import numpy as np
import hypothesis.extra.numpy as nph
from hypothesis import strategies as st
from hypothesis.internal.floats import float_of
from functools import reduce
from operator import mul

# local
import ivy
from ivy_tests.test_ivy.helpers.hypothesis_helpers.dtype_helpers import get_dtypes
from . import general_helpers as gh
from . import dtype_helpers, number_helpers


@st.composite
def array_bools(
    draw, *, size=st.shared(number_helpers.ints(min_value=1, max_value=4), key="size")
):
    """Draws a list of booleans with a given size.

    Parameters
    ----------
    draw
        special function that draws data randomly (but is reproducible) from a given
        data-set (ex. list).
    size
        size of the list.

    Returns
    -------
    ret
        A strategy that draws a list.

    Examples
    --------
    >>> array_bools(size=5)
    [False, True, False, False, False]
    [False, False, False, False, False]
    [True, False, False, False, False]

    >>> array_bools(size=1)
    [True]
    [False]
    [True]

    >>> array_bools()
    [False, False, False, False]
    [True, True, True, False]
    [True]

    """
    size = size if isinstance(size, int) else draw(size)
    return draw(st.lists(st.booleans(), min_size=size, max_size=size))


def list_of_size(*, x, size):
    """Returns a list of the given length with elements drawn randomly from x.

    Parameters
    ----------
    x
        a list to draw elements from.
    size
        length of the list.

    Returns
    -------
    ret
        A strategy that draws a list.

    Examples
    --------
    >>> list_of_size(
    ...     x=st.sampled_from([-1, 5, 9]),
    ...     size=4,
    ... )
    [-1, 5, -1, -1]
    [9, -1, -1, -1]
    [9, 9, -1, 9]

    >>> list_of_size(
    ...     x=st.integers(min_value=0, max_value=4),
    ...     size=10,
    ... )
    [3, 0, 0, 0, 0, 0, 0, 0, 0, 0]
    [3, 3, 2, 4, 1, 0, 4, 2, 1, 2]
    [0, 0, 0, 0, 0, 0, 0, 0, 0, 0]

    >>> list_of_size(
    ...     x=st.booleans(),
    ...     size=3,
    ... )
    [False, False, False]
    [True, True, False]
    [False, True, False]

    """
    return lists(x=x, min_size=size, max_size=size)


@st.composite
def lists(
    draw,
    *,
    x,
    min_size=None,
    max_size=None,
    size_bounds=None,
):
    """Draws a list with a random bounded size from the data-set x.

    Parameters
    ----------
    draw
        special function that draws data randomly (but is reproducible) from a given
        data-set (ex. list).
    x
        data-set of elements.
    min_size
        minimum size of the list.
    max_size
        max size of the list.
    size_bounds
        if min_size or max_size is None, draw them randomly from the range
        [size_bounds[0], size_bounds[1]].

    Returns
    -------
    ret
        A strategy that draws a list.

    Examples
    --------
    >>> lists(
    ...     x=st.sampled_from([-1, 5, 9]),
    ...     min_size=4,
    ...     max_size=5,
    ... )
    [5, 5, 5, 9, 9]
    [5, 9, -1, -1]
    [5, 9, 5, 9]

    >>> lists(
    ...     x=st.integers(min_value=0, max_value=4),
    ...     size_bounds=(9, 10),
    ... )
    [0, 2, 4, 3, 3, 3, 3, 2, 1, 4]
    [1, 0, 1, 2, 1, 4, 1, 3, 1]
    [1, 0, 1, 2, 1, 4, 1, 3, 1]

    >>> lists(
    ...     x=st.integers(min_value=0, max_value=4),
    ...     size_bounds=[9, 10],
    ... )
    [1, 3, 0, 2, 0, 0, 1, 4, 2, 3]
    [0, 0, 0, 0, 0, 0, 0, 0, 0]
    [1, 2, 4, 1, 1, 1, 4, 3, 2]

    >>> lists(
    ...     x=st.floats(
    ...         min_value=1,
    ...         max_value=3,
    ...         exclude_max=True,
    ...     ),
    ...     min_size=5,
    ...     max_size=5,
    ... )
    [1.1, 1.0, 1.0, 1.0, 1.0]
    [2.00001, 2.00001, 1.0, 2.999999999999999, 1.9394938006792373]
    [1.0, 2.00001, 1.0, 2.999999999999999, 1.9394938006792373]

    """
    integers = (
        number_helpers.ints(min_value=size_bounds[0], max_value=size_bounds[1])
        if size_bounds
        else number_helpers.ints()
    )
    if isinstance(min_size, str):
        min_size = draw(st.shared(integers, key=min_size))
    if isinstance(max_size, str):
        max_size = draw(st.shared(integers, key=max_size))
    return draw(st.lists(x, min_size=min_size, max_size=max_size))


@st.composite
def dtype_and_values(
    draw,
    *,
    available_dtypes=get_dtypes("valid"),
    num_arrays=1,
    abs_smallest_val=None,
    min_value=None,
    max_value=None,
    large_abs_safety_factor=1.1,
    small_abs_safety_factor=1.1,
    safety_factor_scale="linear",
    allow_inf=False,
    allow_nan=False,
    exclude_min=False,
    exclude_max=False,
    min_num_dims=0,
    max_num_dims=5,
    min_dim_size=1,
    max_dim_size=10,
    shape=None,
    shared_dtype=False,
    ret_shape=False,
    dtype=None,
    array_api_dtypes=False,
):
    """Draws a list of arrays with elements from the given corresponding data types.

    Parameters
    ----------
    draw
        special function that draws data randomly (but is reproducible) from a given
        data-set (ex. list).
    available_dtypes
        if dtype is None, data types are drawn from this list randomly.
    num_arrays
        Number of arrays to be drawn.
    abs_smallest_val
        sets the absolute smallest value to be generated for float data types,
        this has no effect on integer data types. If none, the default data type
        absolute smallest value is used.
    min_value
        minimum value of elements in each array.
    max_value
        maximum value of elements in each array.
    large_abs_safety_factor
        A safety factor of 1 means that all values are included without limitation,

        when a "linear" safety factor scaler is used, a safety factor of 2 means
        that only 50% of the range is included, a safety factor of 3 means that
        only 33% of the range is included etc.

        when a "log" safety factor scaler is used, a data type with maximum
        value of 2^32 and a safety factor of 2 transforms the maximum to 2^16.
    small_abs_safety_factor
        A safety factor of 1 means that all values are included without limitation,
        this has no effect on integer data types.

        when a "linear" safety factor scaler is used, a data type with minimum
        representable number of 0.0001 and a safety factor of 2 transforms the
        minimum to 0.0002, a safety factor of 3 transforms the minimum to 0.0003 etc.

        when a "log" safety factor scaler is used, a data type with minimum
        representable number of 0.5 * 2^-16 and a safety factor of 2 transforms the
        minimum to 0.5 * 2^-8, a safety factor of 3 transforms the minimum to 0.5 * 2^-4
    safety_factor_scale
        The operation to use for the safety factor scaling. Can be "linear" or "log".
        Default value = "linear".
    allow_inf
        if True, allow inf in the arrays.
    allow_nan
        if True, allow Nans in the arrays.
    exclude_min
        if True, exclude the minimum limit.
    exclude_max
        if True, exclude the maximum limit.
    min_num_dims
        minimum size of the shape tuple.
    max_num_dims
        maximum size of the shape tuple.
    min_dim_size
        minimum value of each integer in the shape tuple.
    max_dim_size
        maximum value of each integer in the shape tuple.
    shape
        shape of the arrays in the list.
    shared_dtype
        if True, if dtype is None, a single shared dtype is drawn for all arrays.
    ret_shape
        if True, the shape of the arrays is also returned.
    dtype
        A list of data types for the given arrays.
    array_api_dtypes
        if True, use data types that can be promoted with the array_api_promotion
        table.

    Returns
    -------
    ret
        A strategy that draws a tuple of a list of dtypes and a list
        of their respective arrays.

    Examples
    --------
    >>> dtype_and_values(
    ...     num_arrays=3,
    ... )
    (['uint16', 'float16', 'uint16'], [array([37915, 6322, 26765, 12413,
        26986, 34665], dtype=uint16), array([-5.000e-01, -5.000e-01,
        -2.000e+00, -6.711e-05, -1.100e+00, -5.955e+04], dtype=float16),
        array([40817, 56193, 29200, 0, 5851, 9746], dtype=uint16)])
    (['bool', 'uint32', 'bool'], [array(False), array(0, dtype=uint32),
        array(False)])
    (['int8', 'int8', 'int8'], [array(0, dtype=int8), array(0, dtype=int8),
        array(0, dtype=int8)])

    >>> dtype_and_values(
    ...     available_dtypes=get_dtypes("numeric"),
    ...     min_value=-10,
    ...     max_value=10,
    ...     num_arrays=2,
    ...     shared_dtype=True,
    ... ),
    (['float32', 'float32'], [array([1.1, 1.5], dtype=float32),
        array([-5.9604645e-08, 5.9604645e-08], dtype=float32)])
    (['int32', 'int32'], [array(-5, dtype=int32), array(-1, dtype=int32)])
    (['uint64', 'uint64'], [array([0], dtype=uint64), array([0],
        dtype=uint64)])

    >>> dtype_and_values(
    ...     available_dtypes=get_dtypes("numeric"),
    ...     num_arrays=2,
    ...     ret_shape=True
    ... )
    (['int8', 'int32'], [array([27], dtype=int8), array([192],
        dtype=int32)], (1,))
    (['int32', 'int16'], [array(0, dtype=int32), array(0,
        dtype=int16)], ())
    (['int32', 'int16'], [array([[-103, 12, -41795, 1170789994,
        44251, 44209, 433075925]], dtype=int32), array([[24791,
        -24691, 24892, 16711, 7696, 972, 15357]], dtype=int16)],
        (1, 7))

    >>> dtype_and_values(
    ...     available_dtypes=get_dtypes("numeric"),
    ...     num_arrays=1,
    ...     ret_shape=True,
    ... )
    (['uint8'], [array([0], dtype=uint8)], (1,))
    (['float32'], [array(-1., dtype=float32)], ())
    (['int64'], [array(72057594037927936)], ())

    """
    if isinstance(min_dim_size, st._internal.SearchStrategy):
        min_dim_size = draw(min_dim_size)
    if isinstance(max_dim_size, st._internal.SearchStrategy):
        max_dim_size = draw(max_dim_size)
    if isinstance(available_dtypes, st._internal.SearchStrategy):
        available_dtypes = draw(available_dtypes)
    if not isinstance(num_arrays, int):
        num_arrays = draw(num_arrays)
    if dtype is None:
        dtype = draw(
            dtype_helpers.array_dtypes(
                num_arrays=num_arrays,
                available_dtypes=available_dtypes,
                shared_dtype=shared_dtype,
                array_api_dtypes=array_api_dtypes,
            )
        )
    if shape is not None:
        if not isinstance(shape, (tuple, list)):
            shape = draw(shape)
    else:
        shape = draw(
            st.shared(
                gh.get_shape(
                    min_num_dims=min_num_dims,
                    max_num_dims=max_num_dims,
                    min_dim_size=min_dim_size,
                    max_dim_size=max_dim_size,
                ),
                key="shape",
            )
        )
    values = []
    for i in range(num_arrays):
        values.append(
            draw(
                array_values(
                    dtype=dtype[i],
                    shape=shape,
                    abs_smallest_val=abs_smallest_val,
                    min_value=min_value,
                    max_value=max_value,
                    allow_inf=allow_inf,
                    allow_nan=allow_nan,
                    exclude_min=exclude_min,
                    exclude_max=exclude_max,
                    large_abs_safety_factor=large_abs_safety_factor,
                    small_abs_safety_factor=small_abs_safety_factor,
                    safety_factor_scale=safety_factor_scale,
                )
            )
        )
    if ret_shape:
        return dtype, values, shape
    return dtype, values


@st.composite
def dtype_values_axis(
    draw,
    *,
    available_dtypes,
    num_arrays=1,
    abs_smallest_val=None,
    min_value=None,
    max_value=None,
    large_abs_safety_factor=1.1,
    small_abs_safety_factor=1.1,
    safety_factor_scale="linear",
    allow_inf=False,
    allow_nan=False,
    exclude_min=False,
    exclude_max=False,
    min_num_dims=0,
    max_num_dims=5,
    min_dim_size=1,
    max_dim_size=10,
    shape=None,
    shared_dtype=False,
    min_axis=None,
    max_axis=None,
    valid_axis=False,
    allow_neg_axes=True,
    min_axes_size=1,
    max_axes_size=None,
    force_int_axis=False,
    force_tuple_axis=False,
    ret_shape=False,
):
    """Draws a list of arrays with elements from the given data type,
    and a random axis of the arrays.

    Parameters
    ----------
    draw
        special function that draws data randomly (but is reproducible) from a given
        data-set (ex. list).
    available_dtypes
        if dtype is None, data type is drawn from this list randomly.
    num_arrays
        Number of arrays to be drawn.
    abs_smallest_val
        sets the absolute smallest value to be generated for float data types,
        this has no effect on integer data types. If none, the default data type
        absolute smallest value is used.
    min_value
        minimum value of elements in the array.
    max_value
        maximum value of elements in the array.
    large_abs_safety_factor
        A safety factor of 1 means that all values are included without limitation,

        when a "linear" safety factor scaler is used, a safety factor of 2 means
        that only 50% of the range is included, a safety factor of 3 means that
        only 33% of the range is included etc.

        when a "log" safety factor scaler is used, a data type with maximum
        value of 2^32 and a safety factor of 2 transforms the maximum to 2^16.
    small_abs_safety_factor
        A safety factor of 1 means that all values are included without limitation,
        this has no effect on integer data types.

        when a "linear" safety factor scaler is used, a data type with minimum
        representable number of 0.0001 and a safety factor of 2 transforms the
        minimum to 0.0002, a safety factor of 3 transforms the minimum to 0.0003 etc.

        when a "log" safety factor scaler is used, a data type with minimum
        representable number of 0.5 * 2^-16 and a safety factor of 2 transforms the
        minimum to 0.5 * 2^-8, a safety factor of 3 transforms the minimum to 0.5 * 2^-4
    safety_factor_scale
        The operation to use when calculating the maximum value of the list. Can be
        "linear" or "log". Default value = "linear".
    allow_inf
        if True, allow inf in the array.
    allow_nan
        if True, allow Nans in the arrays.
    exclude_min
        if True, exclude the minimum limit.
    exclude_max
        if True, exclude the maximum limit.
    min_num_dims
        minimum size of the shape tuple.
    max_num_dims
        maximum size of the shape tuple.
    min_dim_size
        minimum value of each integer in the shape tuple.
    max_dim_size
        maximum value of each integer in the shape tuple.
    valid_axis
        if True, a valid axis will be drawn from the array dimensions.
    allow_neg_axes
        if True, returned axes may include negative axes.
    min_axes_size
        minimum size of the axis tuple.
    max_axes_size
        maximum size of the axis tuple.
    force_tuple_axis
        if true, all axis will be returned as a tuple.
    force_int_axis
        if true and only one axis is drawn, the returned axis will be an int.
    shape
        shape of the array. if None, a random shape is drawn.
    shared_dtype
        if True, if dtype is None, a single shared dtype is drawn for all arrays.
    min_axis
        if shape is None, axis is drawn from the range [min_axis, max_axis].
    max_axis
        if shape is None, axis is drawn from the range [min_axis, max_axis].
    ret_shape
        if True, the shape of the arrays is also returned.

    Returns
    -------
    ret
        A strategy that draws a tuple of a list of dtypes,
        a list of arrays, and an axis.

    Examples
    -------
    >>> dtype_values_axis()
    (['int16'], [array(29788, dtype=int16)])
    (['complex128'], [array(1.62222885e+156-2.68281172e-257j)])
    (['float64'], [array(-1.40129846e-45)])

    >>> dtype_values_axis(
    ...     available_dtypes=get_dtypes("numeric"),
    ...     num_arrays=2,
    ... )
    (['int8', 'int16'], [array([[0]], dtype=int8), array([[1]], dtype=int16)], 0)
    (['uint16', 'uint16'], [array(0, dtype=uint16), array(0, dtype=uint16)], 0)
    (['float64', 'int16'], [array(-2.44758124e-308), array(0, dtype=int16)], 0)

    >>> dtype_values_axis(
    ...     available_dtypes=get_dtypes("float"),
    ...     min_num_dims=2,
    ...     max_num_dims=3,
    ...     min_dim_size=2,
    ...     max_dim_size=5,
    ...     min_axis=-2,
    ...     max_axis=1,
    ... )
    (['float64'], [array([[1.90000000e+000, 1.63426649e+308],
        [-1.50000000e+000, -1.91931887e+234]])], -1)
    (['bfloat16'], [array([[-1.29488e-38, -1.29488e-38],
        [-1.29488e-38, -1.29488e-38]], dtype=bfloat16)], 0)
    (['float64'], [array([[-2.44758124e-308, -2.44758124e-308],
        [-2.44758124e-308, -2.44758124e-308]])], 0)

    >>> dtype_values_axis(
    ...     available_dtypes=get_dtypes("numeric"),
    ...     num_arrays=1,
    ...     allow_inf=True,
    ...     allow_nan=True,
    ... )
    (['float64'], [array([inf, -5.14361019e+16, 5.96046448e-08, 1.50000000e+00])], -51)
    (['int16'], [array(12445, dtype=int16)], 171)
    (['uint32'], [array([0], dtype=uint32)], 0)

    """
    results = draw(
        dtype_and_values(
            available_dtypes=available_dtypes,
            num_arrays=num_arrays,
            abs_smallest_val=abs_smallest_val,
            min_value=min_value,
            max_value=max_value,
            large_abs_safety_factor=large_abs_safety_factor,
            small_abs_safety_factor=small_abs_safety_factor,
            safety_factor_scale=safety_factor_scale,
            allow_inf=allow_inf,
            allow_nan=allow_nan,
            exclude_min=exclude_min,
            exclude_max=exclude_max,
            min_num_dims=min_num_dims,
            max_num_dims=max_num_dims,
            min_dim_size=min_dim_size,
            max_dim_size=max_dim_size,
            shape=shape,
            shared_dtype=shared_dtype,
            ret_shape=True,
        )
    )
    dtype, values, arr_shape = results
    if valid_axis or shape:
        if values[0].ndim == 0:
            axis = None
        else:
            axis = draw(
                gh.get_axis(
                    shape=arr_shape,
                    min_size=min_axes_size,
                    max_size=max_axes_size,
                    allow_neg=allow_neg_axes,
                    force_int=force_int_axis,
                    force_tuple=force_tuple_axis,
                )
            )
    else:
        axis = draw(number_helpers.ints(min_value=min_axis, max_value=max_axis))
    if ret_shape:
        return dtype, values, axis, arr_shape
    return dtype, values, axis


@st.composite
def array_indices_axis(
    draw,
    *,
    array_dtypes,
    indices_dtypes=get_dtypes("valid"),
    disable_random_axis=False,
    axis_zero=False,
    allow_inf=False,
    min_num_dims=1,
    max_num_dims=5,
    min_dim_size=1,
    max_dim_size=10,
    first_dimension_only=False,
    indices_same_dims=False,
):
    """Generates two arrays x & indices, the values in the indices array are indices
    of the array x. Draws an integers randomly from the minimum and maximum number of
    positional arguments a given function can take.

    Parameters
    ----------
    draw
        special function that draws data randomly (but is reproducible) from a given
        data-set (ex. list).
    array_dtypes
        list of data type to draw the array dtype from.
    indices_dtypes
        list of data type to draw the indices dtype from.
    disable_random_axis
        axis is randomly generated with hypothesis if False. If True, axis is set
        to 0 if axis_zero is True, -1 otherwise.
    axis_zero
        If True, axis is set to zero if disable_random_axis is True.
    allow_inf
        inf values are allowed to be generated in the values array when True.
    min_num_dims
        The minimum number of dimensions the arrays can have.
    max_num_dims
        The maximum number of dimensions the arrays can have.
    min_dim_size
        The minimum size of the dimensions of the arrays.
    max_dim_size
        The maximum size of the dimensions of the arrays.
    indices_same_dims
        Set x and indices dimensions to be the same

    Returns
    -------
    ret
        A strategy that can be used in the @given hypothesis
        decorator which generates arrays of values and indices.

    Examples
    --------
    @given(
        array_indices_axis=array_indices_axis(
            array_dtypes=helpers.get_dtypes("valid"),
            indices_dtypes=helpers.get_dtypes("integer"),
            min_num_dims=1,
            max_num_dims=5,
            min_dim_size=1,
            max_dim_size=10
            )
    )

    >>> array_indices_axis(
    ...    array_dtypes=get_dtypes("valid"),
    ...     indices_dtypes=["int64"],
    ...     max_num_dims=1,
    ...     indices_same_dims=True,
    ...     disable_random_axis=True,
    ...     axis_zero=True,
    ... )
    (['int64', 'int64'], array([-65536]), array([0]))
    (['bool', 'int64'], array([False, False, False, True,
        False, False, False, False]), array([0, 0, 2, 4,
        0, 0, 0, 1]))
    (['int64', 'int64'], array([0]), array([0]))

    >>> array_indices_axis(
    ...     array_dtypes=get_dtypes("valid"),
    ...     indices_dtypes=get_dtypes("integer"),
    ...     disable_random_axis=True,
    ...     first_dimension_only=True,
    ... )
    (['float64', 'uint64'], array([-2.44758124e-308]),
        array([0], dtype=uint64))
    (['bool', 'uint64'], array([False]), array([0], dtype=uint64))
    (['bool', 'int8'], array([False]), array([[0, 0, 0, 0],
       [0, 0, 0, 0],
       [0, 0, 0, 0],
       [0, 0, 0, 0]], dtype=int8))

    >>> array_indices_axis(
    ...     array_dtypes=get_dtypes("valid"),
    ...     indices_dtypes=["int64"],
    ...     max_num_dims=1,
    ...     indices_same_dims=True,
    ... )
    (['float16', 'int64'], array([-256.], dtype=float16),
        array([0]), 0, 0)
    (['uint8', 'int64'], array([1], dtype=uint8),
        array([0]), -1, 0)
    (['uint64', 'int64'], array([0], dtype=uint64),
        array([0]), 0, 0)

    """
    x_dtype, x, x_shape = draw(
        dtype_and_values(
            available_dtypes=array_dtypes,
            allow_inf=allow_inf,
            ret_shape=True,
            min_num_dims=min_num_dims,
            max_num_dims=max_num_dims,
            min_dim_size=min_dim_size,
            max_dim_size=max_dim_size,
        )
    )
    x_dtype = x_dtype[0]
    x = x[0]
    if disable_random_axis:
        if axis_zero:
            axis = 0
        else:
            axis = -1
        batch_dims = 0
        batch_shape = x_shape[0:0]
    else:
        axis = draw(
            number_helpers.ints(
                min_value=-1 * len(x_shape),
                max_value=len(x_shape) - 1,
            )
        )
        batch_dims = draw(
            number_helpers.ints(
                min_value=0,
                max_value=max(0, axis),
            )
        )
        batch_shape = x_shape[0:batch_dims]
    if indices_same_dims:
        indices_shape = x_shape
    else:
        shape_var = draw(
            gh.get_shape(
                allow_none=False,
                min_num_dims=min_num_dims,
                max_num_dims=max_num_dims - batch_dims,
                min_dim_size=min_dim_size,
                max_dim_size=max_dim_size,
            )
        )
        indices_shape = batch_shape + shape_var
    if first_dimension_only:
        max_axis = max(x_shape[0] - 1, 0)
    else:
        max_axis = max(x_shape[axis] - 1, 0)
    indices_dtype, indices = draw(
        dtype_and_values(
            available_dtypes=indices_dtypes,
            allow_inf=False,
            min_value=0,
            max_value=max_axis,
            shape=indices_shape,
        )
    )
    indices_dtype = indices_dtype[0]
    indices = indices[0]
    if disable_random_axis:
        return [x_dtype, indices_dtype], x, indices
    return [x_dtype, indices_dtype], x, indices, axis, batch_dims


@st.composite
def arrays_and_axes(
    draw,
    available_dtypes=get_dtypes("float"),
    allow_none=False,
    min_num_dims=1,
    max_num_dims=5,
    min_dim_size=1,
    max_dim_size=10,
    num=2,
    return_dtype=False,
    force_int_axis=False,
):
    shapes = list()
    for _ in range(num):
        shape = draw(
            gh.get_shape(
                allow_none=False,
                min_num_dims=min_num_dims,
                max_num_dims=max_num_dims,
                min_dim_size=min_dim_size,
                max_dim_size=max_dim_size,
            )
        )
        shapes.append(shape)
    if isinstance(available_dtypes, st._internal.SearchStrategy):
        available_dtypes = draw(available_dtypes)

    dtype = draw(
        dtype_helpers.array_dtypes(num_arrays=num, available_dtypes=available_dtypes)
    )
    arrays = list()
    for shape in shapes:
        arrays.append(
            draw(array_values(dtype=dtype[0], shape=shape, min_value=-20, max_value=20))
        )
    if force_int_axis:
        if len(shape) <= 2:
            axes = draw(st.one_of(st.integers(0, len(shape) - 1), st.none()))
        else:
            axes = draw(st.integers(0, len(shape) - 1))
    else:
        all_axes_ranges = list()
        for shape in shapes:
            if None in all_axes_ranges:
                all_axes_ranges.append(st.integers(0, len(shape) - 1))
            else:
                all_axes_ranges.append(
                    st.one_of(st.none(), st.integers(0, len(shape) - 1))
                )
        axes = draw(st.tuples(*all_axes_ranges))
    if return_dtype:
        return dtype, arrays, axes
    return arrays, axes


def _clamp_value(x, dtype_info):
    if x > dtype_info.max:
        return dtype_info.max
    if x < dtype_info.min:
        return dtype_info.min
    return x


@st.composite
def array_values(
    draw,
    *,
    dtype,
    shape,
    abs_smallest_val=None,
    min_value=None,
    max_value=None,
    allow_nan=False,
    allow_subnormal=False,
    allow_inf=False,
    exclude_min=True,
    exclude_max=True,
    large_abs_safety_factor=1.1,
    small_abs_safety_factor=1.1,
    safety_factor_scale="linear",
):
    """Draws a list (of lists) of a given shape containing values of a given data type.

    Parameters
    ----------
    draw
        special function that draws data randomly (but is reproducible) from a given
        data-set (ex. list).
    dtype
        data type of the elements of the list.
    shape
        shape of the required list.
    abs_smallest_val
        sets the absolute smallest value to be generated for float data types,
        this has no effect on integer data types. If none, the default data type
        absolute smallest value is used.
    min_value
        minimum value of elements in the list.
    max_value
        maximum value of elements in the list.
    allow_nan
        if True, allow Nans in the list.
    allow_subnormal
        if True, allow subnormals in the list.
    allow_inf
        if True, allow inf in the list.
    exclude_min
        if True, exclude the minimum limit.
    exclude_max
        if True, exclude the maximum limit.
    large_abs_safety_factor
        A safety factor of 1 means that all values are included without limitation,

        when a "linear" safety factor scaler is used, a safety factor of 2 means
        that only 50% of the range is included, a safety factor of 3 means that
        only 33% of the range is included etc.

        when a "log" safety factor scaler is used, a data type with maximum
        value of 2^32 and a safety factor of 2 transforms the maximum to 2^16.
    small_abs_safety_factor
        A safety factor of 1 means that all values are included without limitation,
        this has no effect on integer data types.

        when a "linear" safety factor scaler is used, a data type with minimum
        representable number of 0.0001 and a safety factor of 2 transforms the
        minimum to 0.0002, a safety factor of 3 transforms the minimum to 0.0003 etc.

        when a "log" safety factor scaler is used, a data type with minimum
        representable number of 0.5 * 2^-16 and a safety factor of 2 transforms the
        minimum to 0.5 * 2^-8, a safety factor of 3 transforms the minimum to 0.5 * 2^-4
    safety_factor_scale
        The operation to use when calculating the maximum value of the list. Can be
        "linear" or "log". Default value = "linear".

    In the case of min_value or max_value is not in the valid range
    the invalid value will be replaced by data type limit, the range
    of the numbers in that case is not preserved.

    Returns
    -------
        A strategy that draws a list.
    """
    assert small_abs_safety_factor >= 1, "small_abs_safety_factor must be >= 1"
    assert large_abs_safety_factor >= 1, "large_value_safety_factor must be >= 1"

    if isinstance(shape, st._internal.SearchStrategy):
        shape = draw(shape)

    size = 1
    if isinstance(shape, int):
        size = shape
    else:
        for dim in shape:
            size *= dim

    if isinstance(dtype, st._internal.SearchStrategy):
        dtype = draw(dtype)
        dtype = dtype[0] if isinstance(dtype, list) else draw(dtype)

    if "float" in dtype or "complex" in dtype:
        kind_dtype = "float"
        dtype_info = ivy.finfo(dtype)
    elif "int" in dtype:
        kind_dtype = "int"
        dtype_info = ivy.iinfo(dtype)
    elif "bool" in dtype:
        kind_dtype = "bool"
    else:
        raise TypeError(
            f"{dtype} is not a valid data type that can be generated,"
            f" only integers, floats and booleans are allowed."
        )

    if kind_dtype != "bool":
        if min_value is not None:
            min_value = _clamp_value(min_value, dtype_info)

        if max_value is not None:
            max_value = _clamp_value(max_value, dtype_info)

        min_value, max_value, abs_smallest_val = gh.apply_safety_factor(
            dtype,
            min_value=min_value,
            max_value=max_value,
            abs_smallest_val=abs_smallest_val,
            small_abs_safety_factor=small_abs_safety_factor,
            large_abs_safety_factor=large_abs_safety_factor,
            safety_factor_scale=safety_factor_scale,
        )
        assert max_value >= min_value

        if kind_dtype == "int":
            if exclude_min:
                min_value += 1
            if exclude_max:
                max_value -= 1
            values = draw(list_of_size(x=st.integers(min_value, max_value), size=size))
        elif kind_dtype == "float":
            floats_info = {
                "float16": {"cast_type": "float16", "width": 16},
                "bfloat16": {"cast_type": "float32", "width": 32},
                "float32": {"cast_type": "float32", "width": 32},
                "float64": {"cast_type": "float64", "width": 64},
                "complex64": {"cast_type": "complex64", "width": 32},
                "complex128": {"cast_type": "complex128", "width": 64},
            }
            # The smallest possible value is determined by one of the arguments
            if min_value > -abs_smallest_val or max_value < abs_smallest_val:
                float_strategy = st.floats(
                    min_value=float_of(min_value, floats_info[dtype]["width"]),
                    max_value=float_of(max_value, floats_info[dtype]["width"]),
                    allow_nan=allow_nan,
                    allow_subnormal=allow_subnormal,
                    allow_infinity=allow_inf,
                    width=floats_info[dtype]["width"],
                    exclude_min=exclude_min,
                    exclude_max=exclude_max,
                )
            # kind of a hack to not use the calculated max and min values
            elif allow_inf or allow_nan:
                float_strategy = st.floats(
                    allow_nan=allow_nan,
                    allow_subnormal=allow_subnormal,
                    allow_infinity=allow_inf,
                    width=floats_info[dtype]["width"],
                )
            else:
                float_strategy = st.one_of(
                    st.floats(
                        min_value=float_of(min_value, floats_info[dtype]["width"]),
                        max_value=float_of(
                            -abs_smallest_val, floats_info[dtype]["width"]
                        ),
                        allow_nan=allow_nan,
                        allow_subnormal=allow_subnormal,
                        allow_infinity=allow_inf,
                        width=floats_info[dtype]["width"],
                        exclude_min=exclude_min,
                        exclude_max=exclude_max,
                    ),
                    st.floats(
                        min_value=float_of(
                            abs_smallest_val, floats_info[dtype]["width"]
                        ),
                        max_value=float_of(max_value, floats_info[dtype]["width"]),
                        allow_nan=allow_nan,
                        allow_subnormal=allow_subnormal,
                        allow_infinity=allow_inf,
                        width=floats_info[dtype]["width"],
                        exclude_min=exclude_min,
                        exclude_max=exclude_max,
                    ),
                )
            if "complex" in dtype:
                float_strategy = st.tuples(float_strategy, float_strategy)
            values = draw(list_of_size(x=float_strategy, size=size))
            if "complex" in dtype:
                values = [complex(*v) for v in values]
    else:
        values = draw(list_of_size(x=st.booleans(), size=size))
    if dtype == "bfloat16":
        # check bfloat16 behavior enabled or not
        try:
            np.dtype("bfloat16")
        except Exception:
            # enables bfloat16 behavior with possibly no side-effects

<<<<<<< HEAD
            import paddle_bfloat # noqa

=======
            import paddle_bfloat  # noqa
>>>>>>> e9129c45

    array = np.asarray(values, dtype=dtype)

    if isinstance(shape, (tuple, list)):
        return array.reshape(shape)
    return np.asarray(array)


#      From array-api repo     #
# ---------------------------- #


def _broadcast_shapes(shape1, shape2):
    """Broadcasts `shape1` and `shape2`"""
    N1 = len(shape1)
    N2 = len(shape2)
    N = max(N1, N2)
    shape = [None for _ in range(N)]
    i = N - 1
    while i >= 0:
        n1 = N1 - N + i
        if N1 - N + i >= 0:
            d1 = shape1[n1]
        else:
            d1 = 1
        n2 = N2 - N + i
        if N2 - N + i >= 0:
            d2 = shape2[n2]
        else:
            d2 = 1

        if d1 == 1:
            shape[i] = d2
        elif d2 == 1:
            shape[i] = d1
        elif d1 == d2:
            shape[i] = d1
        else:
            raise Exception("Broadcast error")

        i = i - 1

    return tuple(shape)


# from array-api repo
def broadcast_shapes(*shapes):
    if len(shapes) == 0:
        raise ValueError("shapes=[] must be non-empty")
    elif len(shapes) == 1:
        return shapes[0]
    result = _broadcast_shapes(shapes[0], shapes[1])
    for i in range(2, len(shapes)):
        result = _broadcast_shapes(result, shapes[i])
    return result


# np.prod and others have overflow and math.prod is Python 3.8+ only
def prod(seq):
    return reduce(mul, seq, 1)


# from array-api repo
def mutually_broadcastable_shapes(
    num_shapes: int,
    *,
    base_shape=(),
    min_dims: int = 1,
    max_dims: int = 4,
    min_side: int = 1,
    max_side: int = 4,
):
    if max_dims is None:
        max_dims = min(max(len(base_shape), min_dims) + 5, 32)
    if max_side is None:
        max_side = max(base_shape[-max_dims:] + (min_side,)) + 5
    return (
        nph.mutually_broadcastable_shapes(
            num_shapes=num_shapes,
            base_shape=base_shape,
            min_dims=min_dims,
            max_dims=max_dims,
            min_side=min_side,
            max_side=max_side,
        )
        .map(lambda BS: BS.input_shapes)
        .filter(lambda shapes: all(prod(i for i in s if i > 0) < 1000 for s in shapes))
    )


@st.composite
def array_and_broadcastable_shape(draw, dtype):
    """Returns an array and a shape that the array can be broadcast to"""
    if isinstance(dtype, st._internal.SearchStrategy):
        dtype = draw(dtype)
        dtype = dtype[0] if isinstance(dtype, list) else draw(dtype)
    in_shape = draw(nph.array_shapes(min_dims=1, max_dims=4))
    x = draw(array_values(shape=in_shape, dtype=dtype))
    to_shape = draw(
        mutually_broadcastable_shapes(1, base_shape=in_shape)
        .map(lambda S: S[0])
        .filter(lambda s: broadcast_shapes(in_shape, s) == s),
        label="shape",
    )
    return x, to_shape


@st.composite
def arrays_for_pooling(
    draw,
    min_dims,
    max_dims,
    min_side,
    max_side,
    allow_explicit_padding=False,
    return_dilation=False,
):
    in_shape = draw(
        nph.array_shapes(
            min_dims=min_dims, max_dims=max_dims, min_side=min_side, max_side=max_side
        )
    )
    dtype, x = draw(
        dtype_and_values(
            available_dtypes=get_dtypes("float"),
            shape=in_shape,
            num_arrays=1,
            max_value=100,
            min_value=-100,
        )
    )
    array_dim = x[0].ndim
    if array_dim == 5:
        kernel = draw(
            st.tuples(
                st.integers(1, in_shape[1]),
                st.integers(1, in_shape[2]),
                st.integers(1, in_shape[3]),
            )
        )
    if array_dim == 4:
        kernel = draw(
            st.tuples(st.integers(1, in_shape[1]), st.integers(1, in_shape[2]))
        )
    if array_dim == 3:
        kernel = draw(st.tuples(st.integers(1, in_shape[1])))
    new_kernel = kernel
    if return_dilation:
        new_kernel = []
        dilations = []
        for i in range(len(kernel)):
            if kernel[i] > 1:
                max_dilation = (in_shape[i + 1] - kernel[i]) // (kernel[i] - 1) + 1
                dilations.append(draw(st.integers(1, max_dilation)))
                new_kernel.append(kernel[i] + (kernel[i] - 1) * (dilations[i] - 1))
            else:
                dilations.append(1)
                new_kernel.append(kernel[i])
    if allow_explicit_padding:
        padding = []
        for i in range(array_dim - 2):
            max_pad = new_kernel[i] // 2
            padding.append(
                draw(
                    st.tuples(
                        st.integers(0, max_pad),
                        st.integers(0, max_pad),
                    )
                )
            )
        padding = draw(st.one_of(st.just(padding), st.sampled_from(["VALID", "SAME"])))
    else:
        padding = draw(st.sampled_from(["VALID", "SAME"]))
    strides = draw(st.tuples(st.integers(1, in_shape[1])))
    if return_dilation:
        return dtype, x, kernel, strides, padding, dilations
    return dtype, x, kernel, strides, padding<|MERGE_RESOLUTION|>--- conflicted
+++ resolved
@@ -1043,12 +1043,9 @@
         except Exception:
             # enables bfloat16 behavior with possibly no side-effects
 
-<<<<<<< HEAD
-            import paddle_bfloat # noqa
-
-=======
+
             import paddle_bfloat  # noqa
->>>>>>> e9129c45
+
 
     array = np.asarray(values, dtype=dtype)
 
