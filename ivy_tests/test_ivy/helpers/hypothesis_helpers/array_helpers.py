--- conflicted
+++ resolved
@@ -1851,18 +1851,7 @@
             max_size=len(shape),
         )
     )
-<<<<<<< HEAD
-    index = ()
-    for s in shape:
-        index_type = draw(st.sampled_from(["int", "ellipsis", "slice"]))
-        if not allow_slices or index_type == "int":
-            index += (draw(st.integers(min_value=-s + 1, max_value=s - 1)),)
-        elif index_type == "ellipsis" and Ellipsis not in index:
-            index += (Ellipsis,)
-        elif index_type == "slice":
-            start = draw(
-                st.one_of(st.integers(min_value=-s + 1, max_value=s - 1), st.just(None))
-=======
+
     index = []
     for s, index_type in zip(shape, index_types):
         if index_type == "int":
@@ -1874,7 +1863,6 @@
                     min_size=1,
                     max_size=20,
                 )
->>>>>>> 6068c57f
             )
         elif index_type == "array":
             _, new_index = draw(
