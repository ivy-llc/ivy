# global
from hypothesis import strategies as st
import math

# local
import ivy
import numpy as np
from . import array_helpers, number_helpers, dtype_helpers
from ivy.functional.ivy.layers import _deconv_length


def matrix_is_stable(x, cond_limit=30):
    """
    Used to avoid numerical instabilities in further computationally heavy
    calculations.

    Parameters
    ----------
    matrix
        The original matrix whose condition number is to be determined.
    condition_index
        The greater the condition number, the more ill-conditioned the matrix
        will be, the more it will be prone to numerical instabilities.

        There is no rule of thumb for what the exact condition number
        should be to consider a matrix ill-conditioned(prone to numerical errors).
        But, if the condition number is "1", the matrix is perfectly said to be a
        well-conditioned matrix which will not be prone to any type of numerical
        instabilities in further calculations, but that would probably be a
        very simple matrix.

        The cond_limit should start with "30", gradually decreasing it according
        to our use, lower cond_limit would result in more numerically stable
        matrices but more simple matrices.

        The limit should always be in the range "1-30", greater the number greater
        the computational instability. Should not increase 30, it leads to strong
        multicollinearity which leads to singularity.

    Returns
    -------
    A bool, either True or False. Which tells whether the matrix is suitable for
    further numerical computations or not.
    """
    return np.linalg.cond(x.astype("float64")) <= cond_limit


def apply_safety_factor(
    dtype,
    *,
    min_value=None,
    max_value=None,
    abs_smallest_val=None,
    small_abs_safety_factor=1.1,
    large_abs_safety_factor=1.1,
    safety_factor_scale="linear",
):
    """
    Applies safety factor scaling to numeric data type.

    Parameters
    ----------
    dtype
    min_value
    max_value
    abs_smallest_val
    large_abs_safety_factor
    small_abs_safety_factor
    safety_factor_scale

    Returns
    -------
    the result of applying safety scaling to minimum value, maximum value and
    absolute smallest representable value (only for float dtypes).
    """
    assert small_abs_safety_factor >= 1, "small_abs_safety_factor must be >= 1"
    assert large_abs_safety_factor >= 1, "large_value_safety_factor must be >= 1"

    if "float" in dtype or "complex" in dtype:
        kind_dtype = "float"
        dtype_info = ivy.finfo(dtype)
    elif "int" in dtype:
        kind_dtype = "int"
        dtype_info = ivy.iinfo(dtype)
    else:
        raise TypeError(
            f"{dtype} is not a valid numeric data type only integers and floats"
        )

    if min_value is None:
        min_value = dtype_info.min
    if max_value is None:
        max_value = dtype_info.max

    if safety_factor_scale == "linear":
        min_value = min_value / large_abs_safety_factor
        max_value = max_value / large_abs_safety_factor
        if kind_dtype == "float" and not abs_smallest_val:
            abs_smallest_val = dtype_info.smallest_normal * small_abs_safety_factor
    elif safety_factor_scale == "log":
        min_sign = math.copysign(1, min_value)
        min_value = abs(min_value) ** (1 / large_abs_safety_factor) * min_sign
        max_sign = math.copysign(1, max_value)
        max_value = abs(max_value) ** (1 / large_abs_safety_factor) * max_sign
        if kind_dtype == "float" and not abs_smallest_val:
            m, e = math.frexp(dtype_info.smallest_normal)
            abs_smallest_val = m * (2 ** (e / small_abs_safety_factor))
    else:
        raise ValueError(
            f"{safety_factor_scale} is not a valid safety factor scale."
            f" use 'log' or 'linear'."
        )
    if kind_dtype == "int":
        return int(min_value), int(max_value), None
    return min_value, max_value, abs_smallest_val


# Hypothesis #
# -----------#

# taken from
# https://github.com/data-apis/array-api-tests/array_api_tests/test_manipulation_functions.py
@st.composite
def reshape_shapes(draw, *, shape):
    """Draws a random shape with the same number of elements as the given shape.

    Parameters
    ----------
    draw
        special function that draws data randomly (but is reproducible) from a given
        data-set (ex. list).
    shape
        list/strategy/tuple of integers representing an array shape.

    Returns
    -------
    A strategy that draws a tuple.
    """
    if isinstance(shape, st._internal.SearchStrategy):
        shape = draw(shape)
    size = 1 if len(shape) == 0 else math.prod(shape)
    rshape = draw(
        st.lists(number_helpers.ints(min_value=0)).filter(
            lambda s: math.prod(s) == size
        )
    )
<<<<<<< HEAD
=======
    # replace one dimension with -1
    if len(rshape) > 1 and size > 0 and draw(st.booleans()):
        index = draw(number_helpers.ints(min_value=0, max_value=len(rshape) - 1))
        rshape[index] = -1

>>>>>>> 83c95c59
    return tuple(rshape)


# taken from https://github.com/HypothesisWorks/hypothesis/issues/1115
@st.composite
def subsets(draw, *, elements):
    """Draws a subset of elements from the given elements.

    Parameters
    ----------
    draw
        special function that draws data randomly (but is reproducible) from a given
        data-set (ex. list).
    elements
        set of elements to be drawn from.

    Returns
    -------
    A strategy that draws a subset of elements.
    """
    return tuple(e for e in elements if draw(st.booleans()))


@st.composite
def get_shape(
    draw,
    *,
    allow_none=False,
    min_num_dims=0,
    max_num_dims=5,
    min_dim_size=1,
    max_dim_size=10,
):
    """Draws a tuple of integers drawn randomly from [min_dim_size, max_dim_size]
     of size drawn from min_num_dims to max_num_dims. Useful for randomly
     drawing the shape of an array.

    Parameters
    ----------
    draw
        special function that draws data randomly (but is reproducible) from a given
        data-set (ex. list).
    allow_none
        if True, allow for the result to be None.
    min_num_dims
        minimum size of the tuple.
    max_num_dims
        maximum size of the tuple.
    min_dim_size
        minimum value of each integer in the tuple.
    max_dim_size
        maximum value of each integer in the tuple.

    Returns
    -------
    A strategy that draws a tuple.
    """
    if allow_none:
        shape = draw(
            st.none()
            | st.lists(
                number_helpers.ints(min_value=min_dim_size, max_value=max_dim_size),
                min_size=min_num_dims,
                max_size=max_num_dims,
            )
        )
    else:
        shape = draw(
            st.lists(
                number_helpers.ints(min_value=min_dim_size, max_value=max_dim_size),
                min_size=min_num_dims,
                max_size=max_num_dims,
            )
        )
    if shape is None:
        return shape
    return tuple(shape)


@st.composite
def get_mean_std(draw, *, dtype):
    """Draws two integers representing the mean and standard deviation for a given data
    type.

    Parameters
    ----------
    draw
        special function that draws data randomly (but is reproducible) from a given
        data-set (ex. list).
    dtype
        data type.

    Returns
    -------
    A strategy that can be used in the @given hypothesis decorator.
    """
    none_or_float = none_or_float = number_helpers.floats(dtype=dtype) | st.none()
    values = draw(array_helpers.list_of_length(x=none_or_float, length=2))
    values[1] = abs(values[1]) if values[1] else None
    return values[0], values[1]


@st.composite
def get_bounds(draw, *, dtype):
    """Draws two integers low, high for a given data type such that low < high.

    Parameters
    ----------
    draw
        special function that draws data randomly (but is reproducible) from a given
        data-set (ex. list).
    dtype
        data type.

    Returns
    -------
    A strategy that can be used in the @given hypothesis decorator.
    """
    if "int" in dtype:
        values = draw(array_helpers.array_values(dtype=dtype, shape=2))
        values[0], values[1] = abs(values[0]), abs(values[1])
        low, high = min(values), max(values)
        if low == high:
            return draw(get_bounds(dtype=dtype))
    else:
        none_or_float = number_helpers.floats(dtype=dtype) | st.none()
        values = draw(array_helpers.list_of_length(x=none_or_float, length=2))
        if values[0] is not None and values[1] is not None:
            low, high = min(values), max(values)
        else:
            low, high = values[0], values[1]
        if ivy.default(low, 0.0) >= ivy.default(high, 1.0):
            return draw(get_bounds(dtype=dtype))
    return [low, high]


@st.composite
def get_axis(
    draw,
    *,
    shape,
    allow_neg=True,
    allow_none=False,
    sorted=True,
    unique=True,
    min_size=1,
    max_size=None,
    force_tuple=False,
    force_int=False,
):
    """Draws one or more axis for the given shape.

    Parameters
    ----------
    draw
        special function that draws data randomly (but is reproducible) from a given
        data-set (ex. list).
    shape
        shape of the array as a tuple, or a hypothesis strategy from which the shape
        will be drawn
    allow_neg
        boolean; if True, allow negative axes to be drawn
    allow_none
        boolean; if True, allow None to be drawn
    sorted
        boolean; if True, and a tuple of axes is drawn, tuple is sorted in increasing
        fashion
    unique
        boolean; if True, and a tuple of axes is drawn, all axes drawn will be unique
    min_size
        int or hypothesis strategy; if a tuple of axes is drawn, the minimum number of
        axes drawn
    max_size
        int or hypothesis strategy; if a tuple of axes is drawn, the maximum number of
        axes drawn.
        If None and unique is True, then it is set to the number of axes in the shape
    force_tuple
        boolean, if true, all axis will be returned as a tuple. If force_tuple and
        force_int are true, then an AssertionError is raised
    force_int
        boolean, if true, all axis will be returned as an int. If force_tuple and
        force_int are true, then an AssertionError is raised

    Returns
    -------
    A strategy that can be used in the @given hypothesis decorator.
    """
    assert not (force_int and force_tuple), (
        "Cannot return an int and a tuple. If " "both are valid then set both to False."
    )

    # Draw values from any strategies given
    if isinstance(shape, st._internal.SearchStrategy):
        shape = draw(shape)
    if isinstance(min_size, st._internal.SearchStrategy):
        min_size = draw(min_size)
    if isinstance(max_size, st._internal.SearchStrategy):
        max_size = draw(max_size)

    axes = len(shape)
    lower_axes_bound = axes if allow_neg else 0

    if max_size is None and unique:
        max_size = max(axes, min_size)

    valid_strategies = []

    if allow_none:
        valid_strategies.append(st.none())

    if min_size > 1:
        force_tuple = True

    if not force_tuple:
        if axes == 0:
            valid_strategies.append(st.just(0))
        else:
            valid_strategies.append(st.integers(-lower_axes_bound, axes - 1))
    if not force_int:
        if axes == 0:
            valid_strategies.append(
                st.lists(st.just(0), min_size=min_size, max_size=max_size)
            )
        else:
            valid_strategies.append(
                st.lists(
                    st.integers(-lower_axes_bound, axes - 1),
                    min_size=min_size,
                    max_size=max_size,
                    unique=unique,
                )
            )

    axis = draw(
        st.one_of(*valid_strategies).filter(
            lambda x: all([i != axes + j for i in x for j in x])
            if (isinstance(x, list) and unique and allow_neg)
            else True
        )
    )

    if type(axis) == list:
        if sorted:

            def sort_key(ele, max_len):
                if ele < 0:
                    return ele + max_len
                return ele

            axis.sort(key=(lambda ele: sort_key(ele, axes)))
        axis = tuple(axis)
    return axis


@st.composite
def x_and_filters(draw, dim: int = 2, transpose: bool = False, depthwise=False):
    strides = draw(st.integers(min_value=1, max_value=2))
    padding = draw(st.sampled_from(["SAME", "VALID"]))
    batch_size = draw(st.integers(1, 5))
    filter_shape = draw(
        get_shape(min_num_dims=dim, max_num_dims=dim, min_dim_size=1, max_dim_size=5)
    )
    input_channels = draw(st.integers(1, 5))
    output_channels = draw(st.integers(1, 5))
    dilations = draw(st.integers(1, 2))
    dtype = draw(dtype_helpers.get_dtypes("float", full=False))
    if dim == 2:
        data_format = draw(st.sampled_from(["NCHW"]))
    elif dim == 1:
        data_format = draw(st.sampled_from(["NWC", "NCW"]))
    else:
        data_format = draw(st.sampled_from(["NDHWC", "NCDHW"]))

    x_dim = []
    if transpose:
        output_shape = []
        x_dim = draw(
            get_shape(
                min_num_dims=dim, max_num_dims=dim, min_dim_size=1, max_dim_size=20
            )
        )
        for i in range(dim):
            output_shape.append(
                _deconv_length(x_dim[i], strides, filter_shape[i], padding, dilations)
            )
    else:
        for i in range(dim):
            min_x = filter_shape[i] + (filter_shape[i] - 1) * (dilations - 1)
            x_dim.append(draw(st.integers(min_x, 100)))
        x_dim = tuple(x_dim)
    if not depthwise:
        filter_shape = filter_shape + (input_channels, output_channels)
    else:
        filter_shape = filter_shape + (input_channels,)
    if data_format == "NHWC" or data_format == "NWC" or data_format == "NDHWC":
        x_shape = (batch_size,) + x_dim + (input_channels,)
    else:
        x_shape = (batch_size, input_channels) + x_dim
    vals = draw(
        array_helpers.array_values(
            dtype=dtype[0],
            shape=x_shape,
            large_abs_safety_factor=3,
            small_abs_safety_factor=4,
            safety_factor_scale="log",
        )
    )
    filters = draw(
        array_helpers.array_values(
            dtype=dtype[0],
            shape=filter_shape,
            large_abs_safety_factor=3,
            small_abs_safety_factor=4,
            safety_factor_scale="log",
        )
    )
    if transpose:
        return (
            dtype,
            vals,
            filters,
            dilations,
            data_format,
            strides,
            padding,
            output_shape,
        )
    return dtype, vals, filters, dilations, data_format, strides, padding


@st.composite
def embedding_helper(draw):
    dtype_weight, weight = draw(
        array_helpers.dtype_and_values(
            available_dtypes=[
                x
                for x in draw(dtype_helpers.get_dtypes("numeric"))
                if "float" in x or "complex" in x
            ],
            min_num_dims=2,
            max_num_dims=2,
            min_dim_size=1,
            min_value=-1e04,
            max_value=1e04,
        )
    )
    num_embeddings, embedding_dim = weight[0].shape
    dtype_indices, indices = draw(
        array_helpers.dtype_and_values(
            available_dtypes=["int32", "int64"],
            min_num_dims=2,
            min_dim_size=1,
            min_value=0,
            max_value=num_embeddings - 1,
        ).filter(lambda x: x[1][0].shape[-1] == embedding_dim)
    )
    padding_idx = draw(st.integers(min_value=0, max_value=num_embeddings - 1))
    return dtype_indices + dtype_weight, indices[0], weight[0], padding_idx<|MERGE_RESOLUTION|>--- conflicted
+++ resolved
@@ -144,14 +144,6 @@
             lambda s: math.prod(s) == size
         )
     )
-<<<<<<< HEAD
-=======
-    # replace one dimension with -1
-    if len(rshape) > 1 and size > 0 and draw(st.booleans()):
-        index = draw(number_helpers.ints(min_value=0, max_value=len(rshape) - 1))
-        rshape[index] = -1
-
->>>>>>> 83c95c59
     return tuple(rshape)
 
 
