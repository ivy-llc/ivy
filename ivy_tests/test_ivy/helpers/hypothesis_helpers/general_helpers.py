--- conflicted
+++ resolved
@@ -56,12 +56,8 @@
     large_abs_safety_factor=1.1,
     safety_factor_scale="linear",
 ):
-<<<<<<< HEAD
-    """Applies safety factor scaling to numeric data type.
-=======
     """
     Apply safety factor scaling to numeric data type.
->>>>>>> 87679fd3
 
     Parameters
     ----------
@@ -191,14 +187,10 @@
     min_dim_size=1,
     max_dim_size=10,
 ):
-<<<<<<< HEAD
-    """Draws a random shape.
-=======
     """
     Draws a tuple of integers drawn randomly from [min_dim_size, max_dim_size] of size
     drawn from min_num_dims to max_num_dims. Useful for randomly drawing the shape of an
     array.
->>>>>>> 87679fd3
 
     Parameters
     ----------
@@ -235,10 +227,6 @@
 
 
 @st.composite
-<<<<<<< HEAD
-def get_bounds(draw, *, dtype):
-    """Draws two numbers; low and high, for a given data type such that low < high.
-=======
 def get_mean_std(draw, *, dtype):
     """
     Draws two integers representing the mean and standard deviation for a given data
@@ -265,8 +253,7 @@
 @st.composite
 def get_bounds(draw, *, dtype):
     """
-    Draws two integers low, high for a given data type such that low < high.
->>>>>>> 87679fd3
+    Draws two numbers; low and high, for a given data type such that low < high.
 
     Parameters
     ----------
@@ -312,12 +299,8 @@
     force_tuple=False,
     force_int=False,
 ):
-<<<<<<< HEAD
-    """Draws a random axis or axes.
-=======
     """
     Draws one or more axis for the given shape.
->>>>>>> 87679fd3
 
     Parameters
     ----------
