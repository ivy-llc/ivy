# global


import numpy as np
from hypothesis import strategies as st
from typing import Optional

# local
import ivy
from ..pipeline_helper import WithBackendContext, update_backend
from . import number_helpers as nh
from . import array_helpers as ah
from .. import globals as test_globals


_dtype_kind_keys = {
    "valid",
    "numeric",
    "float",
    "unsigned",
    "integer",
    "signed_integer",
    "complex",
    "real_and_complex",
    "float_and_integer",
    "float_and_complex",
    "bool",
}


def _get_fn_dtypes(framework: str, kind: str = "valid"):
    return test_globals.CURRENT_RUNNING_TEST.supported_device_dtypes[framework][
        test_globals.CURRENT_DEVICE_STRIPPED
    ][kind]


def _get_type_dict(framework: str, kind: str):
    with WithBackendContext(framework) as ivy_backend:
        if kind == "valid":
            return ivy_backend.valid_dtypes
        if kind == "numeric":
            return ivy_backend.valid_numeric_dtypes
        if kind == "integer":
            return ivy_backend.valid_int_dtypes
        if kind == "float":
            return ivy_backend.valid_float_dtypes
        if kind == "unsigned":
            return ivy_backend.valid_uint_dtypes
        if kind == "signed_integer":
            return tuple(
                set(ivy_backend.valid_int_dtypes).difference(
                    ivy_backend.valid_uint_dtypes
                )
            )
        if kind == "complex":
            return ivy_backend.valid_complex_dtypes
        if kind == "real_and_complex":
            return tuple(
                set(ivy_backend.valid_numeric_dtypes).union(
                    ivy_backend.valid_complex_dtypes
                )
            )
        if kind == "float_and_complex":
            return tuple(
                set(ivy_backend.valid_float_dtypes).union(
                    ivy_backend.valid_complex_dtypes
                )
            )
        if kind == "float_and_integer":
            return tuple(
                set(ivy_backend.valid_float_dtypes).union(ivy_backend.valid_int_dtypes)
            )
        if kind == "bool":
            return tuple(
                set(ivy_backend.valid_dtypes).difference(
                    ivy_backend.valid_numeric_dtypes
                )
            )

        raise RuntimeError("{} is an unknown kind!".format(kind))


@st.composite
def get_dtypes(
    draw, kind="valid", index=0, full=True, none=False, key=None, prune_function=True
):
    """
    Draws a valid dtypes for the test function. For frontend tests, it draws the data
    types from the intersection between backend framework data types and frontend
    framework dtypes, otherwise, draws it from backend framework data types.

    Parameters
    ----------
    draw
        special function that draws data randomly (but is reproducible) from a given
        data-set (ex. list).
    kind
        Supported types are integer, float, valid, numeric, signed_integer, complex,
        real_and_complex, float_and_complex, bool, and unsigned
    index
        list indexing incase a test needs to be skipped for a particular dtype(s)
    full
        returns the complete list of valid types
    none
        allow none in the list of valid types
    key
        if provided, a shared value will be drawn from the strategy and passed to the
        function as the keyword argument with the given name.
    prune_function
        if True, the function will prune the data types to only include the ones that
        are supported by the current backend. If False, the function will return all
        the data types supported by the current backend.

    Returns
    -------
    ret
        A strategy that draws dtype strings

    Examples
    --------
    >>> get_dtypes()
    ['float16',
        'uint8',
        'complex128',
        'bool',
        'uint32',
        'float64',
        'int8',
        'int16',
        'complex64',
        'float32',
        'int32',
        'uint16',
        'int64',
        'uint64']

    >>> get_dtypes(kind='valid', full=False)
    ['int16']

    >>> get_dtypes(kind='valid', full=False)
    ['uint16']

    >>> get_dtypes(kind='numeric', full=False)
    ['complex64']

    >>> get_dtypes(kind='float', full=False, key="leaky_relu")
    ['float16']

    >>> get_dtypes(kind='float', full=False, key="searchsorted")
    ['bfloat16']

    >>> get_dtypes(kind='float', full=False, key="dtype")
    ['float32']

    >>> get_dtypes("numeric", prune_function=False)
    ['int16']

    >>> get_dtypes("valid", prune_function=False)
    ['uint32']

    >>> get_dtypes("valid", prune_function=False)
    ['complex128']

    >>> get_dtypes("valid", prune_function=False)
    ['bool']

    >>> get_dtypes("valid", prune_function=False)
    ['float16']
    """
    if prune_function:
        retrieval_fn = _get_fn_dtypes
        if test_globals.CURRENT_RUNNING_TEST is not test_globals._Notsetval:
            valid_dtypes = set(retrieval_fn(test_globals.CURRENT_BACKEND, kind))
        else:
            raise RuntimeError(
                "No function is set to prune, calling "
                "prune_function=True without a function is redundant."
            )
    else:
        retrieval_fn = _get_type_dict
        valid_dtypes = set(retrieval_fn(test_globals.CURRENT_BACKEND, kind))

    # The function may be called from a frontend test or an Ivy API test
    # In the case of an Ivy API test, the function should make sure it returns a valid
    # dtypes for the backend and also for the ground truth backend, if it is called from
    # a frontend test, we should also count for the frontend support data types
    # In conclusion, the following operations will get the intersection of
    # FN_DTYPES & BACKEND_DTYPES & FRONTEND_DTYPES & GROUND_TRUTH_DTYPES

    # If being called from a frontend test

    if test_globals.CURRENT_FRONTEND is not test_globals._Notsetval or isinstance(
        test_globals.CURRENT_FRONTEND_STR, list
    ):
        frontend_dtypes = retrieval_fn(test_globals.CURRENT_FRONTEND, kind)
        valid_dtypes = valid_dtypes.intersection(frontend_dtypes)

    # Make sure we return dtypes that are compatible with ground truth backend
    ground_truth_is_set = (
        test_globals.CURRENT_GROUND_TRUTH_BACKEND is not test_globals._Notsetval  # NOQA
    )
    if ground_truth_is_set:
        valid_dtypes = valid_dtypes.intersection(
            retrieval_fn(test_globals.CURRENT_GROUND_TRUTH_BACKEND, kind)
        )

    valid_dtypes = list(valid_dtypes)
    if none:
        valid_dtypes.append(None)
    if full:
        return valid_dtypes[index:]
    if key is None:
        return [draw(st.sampled_from(valid_dtypes[index:]))]
    return [draw(st.shared(st.sampled_from(valid_dtypes[index:]), key=key))]


@st.composite
def array_dtypes(
    draw,
    *,
    num_arrays=st.shared(nh.ints(min_value=1, max_value=4), key="num_arrays"),
    available_dtypes=get_dtypes("valid"),
    shared_dtype=False,
    array_api_dtypes=False,
):
    """
    Draws a list of data types.

    Parameters
    ----------
    draw
        special function that draws data randomly (but is reproducible) from a given
        data-set (ex. list).
    num_arrays
        number of data types to be drawn.
    available_dtypes
        universe of available data types.
    shared_dtype
        if True, all data types in the list are same.
    array_api_dtypes
        if True, use data types that can be promoted with the array_api_promotion
        table.

    Returns
    -------
        A strategy that draws a list of data types.

    Examples
    --------
    >>> array_dtypes(
    ...     available_dtypes=get_dtypes("numeric"),
    ...     shared_dtype=True,
    ... )
    ['float64']

    >>> array_dtypes(
    ...     available_dtypes=get_dtypes("numeric"),
    ...     shared_dtype=True,
    ... )
    ['int8', 'int8']

    >>> array_dtypes(
    ...     available_dtypes=get_dtypes("numeric"),
    ...     shared_dtype=True,
    ... )
    ['int32', 'int32', 'int32', 'int32']

    >>> array_dtypes(
    ...     num_arrays=5,
    ...     available_dtypes=get_dtypes("valid"),
    ...     shared_dtype=False,
    ... )
    ['int8', 'float64', 'complex64', 'int8', 'bool']

    >>> array_dtypes(
    ...     num_arrays=5,
    ...     available_dtypes=get_dtypes("valid"),
    ...     shared_dtype=False,
    ... )
    ['bool', 'complex64', 'bool', 'complex64', 'bool']

    >>> array_dtypes(
    ...     num_arrays=5,
    ...     available_dtypes=get_dtypes("valid"),
    ...     shared_dtype=False,
    ... )
    ['float64', 'int8', 'float64', 'int8', 'float64']
    """
    if isinstance(available_dtypes, st._internal.SearchStrategy):
        available_dtypes = draw(available_dtypes)
    if not isinstance(num_arrays, int):
        num_arrays = draw(num_arrays)
    if num_arrays == 1:
        dtypes = draw(
            ah.list_of_size(
                x=st.sampled_from(available_dtypes),
                size=1,
            )
        )
    elif shared_dtype:
        dtypes = draw(
            ah.list_of_size(
                x=st.sampled_from(available_dtypes),
                size=1,
            )
        )
        dtypes = [dtypes[0] for _ in range(num_arrays)]
    else:
        unwanted_types = set(ivy.all_dtypes).difference(set(available_dtypes))
        if array_api_dtypes:
            pairs = ivy.array_api_promotion_table.keys()
        else:
            pairs = ivy.promotion_table.keys()
        # added to avoid complex dtypes from being sampled if they are not available.
        pairs = [pair for pair in pairs if all([d in available_dtypes for d in pair])]
        available_dtypes = [
            pair for pair in pairs if not any([d in pair for d in unwanted_types])
        ]
        dtypes = list(draw(st.sampled_from(available_dtypes)))
        if num_arrays > 2:
            dtypes += [dtypes[i % 2] for i in range(num_arrays - 2)]
    return dtypes


@st.composite
def get_castable_dtype(draw, available_dtypes, dtype: str, x: Optional[list] = None):
    """
    Draws castable dtypes for the given dtype based on the current backend.

    Parameters
    ----------
    draw
        Special function that draws data randomly (but is reproducible) from a given
        data-set (ex. list).
    available_dtypes
        Castable data types are drawn from this list randomly.
    dtype
        Data type from which to cast.
    x
        Optional list of values to cast.

    Returns
    -------
    ret
        A tuple of inputs and castable dtype.
    """
    with update_backend(test_globals.CURRENT_BACKEND) as ivy_backend:
        bound_dtype_bits = lambda d: (
            ivy_backend.dtype_bits(d) / 2
            if ivy_backend.is_complex_dtype(d)
            else ivy_backend.dtype_bits(d)
        )

<<<<<<< HEAD
        def cast_filter(d):
            if ivy_backend.is_int_dtype(d):
                max_val = ivy_backend.iinfo(d).max
            elif ivy_backend.is_float_dtype(d) or ivy_backend.is_complex_dtype(d):
                max_val = ivy_backend.finfo(d).max
            else:
                max_val = 1
            if x is None:
                if ivy_backend.is_int_dtype(dtype):
                    max_x = ivy_backend.iinfo(dtype).max
                elif ivy_backend.is_float_dtype(dtype) or ivy_backend.is_complex_dtype(
                    dtype
                ):
                    max_x = ivy_backend.finfo(dtype).max
                else:
                    max_x = 1
            else:
                max_x = np.max(np.abs(np.asarray(x)))
            return max_x <= max_val and bound_dtype_bits(d) >= bound_dtype_bits(dtype)

        cast_dtype = draw(st.sampled_from(available_dtypes).filter(cast_filter))
        if x is None:
            return dtype, cast_dtype
        if "uint" in cast_dtype:
            x = np.abs(np.asarray(x))
        return dtype, x, cast_dtype
=======
    def cast_filter(d):
        if ivy.is_int_dtype(d):
            max_val = ivy.iinfo(d).max
            min_val = ivy.iinfo(d).min
        elif ivy.is_float_dtype(d) or ivy.is_complex_dtype(d):
            max_val = ivy.finfo(d).max
            min_val = ivy.finfo(d).min
        else:
            max_val = 1
            min_val = -1
        if x is None:
            if ivy.is_int_dtype(dtype):
                max_x = ivy.iinfo(dtype).max
                min_x = ivy.iinfo(dtype).min
            elif ivy.is_float_dtype(dtype) or ivy.is_complex_dtype(dtype):
                max_x = ivy.finfo(dtype).max
                min_x = ivy.finfo(dtype).min
            else:
                max_x = 1
                min_x = -1
        else:
            max_x = np.max(np.asarray(x))
            min_x = np.min(np.asarray(x))
        return (
            max_x <= max_val
            and min_x >= min_val
            and bound_dtype_bits(d) >= bound_dtype_bits(dtype)
        )

    cast_dtype = draw(st.sampled_from(available_dtypes).filter(cast_filter))
    if x is None:
        return dtype, cast_dtype
    return dtype, x, cast_dtype
>>>>>>> a6f62c09
<|MERGE_RESOLUTION|>--- conflicted
+++ resolved
@@ -351,65 +351,38 @@
             else ivy_backend.dtype_bits(d)
         )
 
-<<<<<<< HEAD
         def cast_filter(d):
             if ivy_backend.is_int_dtype(d):
                 max_val = ivy_backend.iinfo(d).max
+                min_val = ivy_backend.iinfo(d).min
             elif ivy_backend.is_float_dtype(d) or ivy_backend.is_complex_dtype(d):
                 max_val = ivy_backend.finfo(d).max
+                min_val = ivy_backend.finfo(d).min
             else:
                 max_val = 1
+                min_val = -1
             if x is None:
                 if ivy_backend.is_int_dtype(dtype):
                     max_x = ivy_backend.iinfo(dtype).max
+                    min_x = ivy_backend.iinfo(dtype).min
                 elif ivy_backend.is_float_dtype(dtype) or ivy_backend.is_complex_dtype(
                     dtype
                 ):
                     max_x = ivy_backend.finfo(dtype).max
+                    min_x = ivy_backend.finfo(dtype).min
                 else:
                     max_x = 1
+                    min_x = -1
             else:
-                max_x = np.max(np.abs(np.asarray(x)))
-            return max_x <= max_val and bound_dtype_bits(d) >= bound_dtype_bits(dtype)
+                max_x = np.max(np.asarray(x))
+                min_x = np.min(np.asarray(x))
+            return (
+                max_x <= max_val
+                and min_x >= min_val
+                and bound_dtype_bits(d) >= bound_dtype_bits(dtype)
+            )
 
         cast_dtype = draw(st.sampled_from(available_dtypes).filter(cast_filter))
         if x is None:
             return dtype, cast_dtype
-        if "uint" in cast_dtype:
-            x = np.abs(np.asarray(x))
-        return dtype, x, cast_dtype
-=======
-    def cast_filter(d):
-        if ivy.is_int_dtype(d):
-            max_val = ivy.iinfo(d).max
-            min_val = ivy.iinfo(d).min
-        elif ivy.is_float_dtype(d) or ivy.is_complex_dtype(d):
-            max_val = ivy.finfo(d).max
-            min_val = ivy.finfo(d).min
-        else:
-            max_val = 1
-            min_val = -1
-        if x is None:
-            if ivy.is_int_dtype(dtype):
-                max_x = ivy.iinfo(dtype).max
-                min_x = ivy.iinfo(dtype).min
-            elif ivy.is_float_dtype(dtype) or ivy.is_complex_dtype(dtype):
-                max_x = ivy.finfo(dtype).max
-                min_x = ivy.finfo(dtype).min
-            else:
-                max_x = 1
-                min_x = -1
-        else:
-            max_x = np.max(np.asarray(x))
-            min_x = np.min(np.asarray(x))
-        return (
-            max_x <= max_val
-            and min_x >= min_val
-            and bound_dtype_bits(d) >= bound_dtype_bits(dtype)
-        )
-
-    cast_dtype = draw(st.sampled_from(available_dtypes).filter(cast_filter))
-    if x is None:
-        return dtype, cast_dtype
-    return dtype, x, cast_dtype
->>>>>>> a6f62c09
+        return dtype, x, cast_dtype