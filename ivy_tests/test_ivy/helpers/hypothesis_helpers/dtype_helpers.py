--- conflicted
+++ resolved
@@ -14,7 +14,6 @@
 from .. import globals as test_globals
 
 
-<<<<<<< HEAD
 _dtype_kind_keys = {
     "valid",
     "numeric",
@@ -65,12 +64,12 @@
         )
     else:
         raise RuntimeError("{} is an unknown kind!".format(kind))
-=======
+
+
 def make_json_pickable(s):
     s = s.replace("builtins.bfloat16", "ivy.bfloat16")
     s = s.replace("jax._src.device_array.reconstruct_device_array", "jax.numpy.array")
     return s
->>>>>>> 3ecbd8c0
 
 
 @st.composite
@@ -104,7 +103,6 @@
         dtype string
     """
 
-<<<<<<< HEAD
     if prune_function:
         retrieval_fn = _get_fn_dtypes
         if test_globals.CURRENT_RUNNING_TEST is not test_globals._Notsetval:
@@ -114,60 +112,6 @@
                 "No function is set to prune, calling "
                 "prune_function=True without a function is redundant."
             )
-=======
-    def _get_type_dict(framework):
-        return {
-            "valid": framework.valid_dtypes,
-            "numeric": framework.valid_numeric_dtypes,
-            "float": framework.valid_float_dtypes,
-            "integer": framework.valid_int_dtypes,
-            "unsigned": framework.valid_uint_dtypes,
-            "signed_integer": tuple(
-                set(framework.valid_int_dtypes).difference(framework.valid_uint_dtypes)
-            ),
-            "complex": framework.valid_complex_dtypes,
-            "real_and_complex": tuple(
-                set(framework.valid_numeric_dtypes).union(
-                    framework.valid_complex_dtypes
-                )
-            ),
-            "float_and_complex": tuple(
-                set(framework.valid_float_dtypes).union(framework.valid_complex_dtypes)
-            ),
-            "bool": tuple(
-                set(framework.valid_dtypes).difference(framework.valid_numeric_dtypes)
-            ),
-        }
-
-    # TODO refactor this so we run the intersection in a chained clean way
-    backend_dtypes = _get_type_dict(ivy)[kind]
-
-    if test_globals.CURRENT_FRONTEND is not test_globals._Notsetval or isinstance(
-        test_globals.CURRENT_FRONTEND_STR, list
-    ):  # NOQA
-        if isinstance(test_globals.CURRENT_FRONTEND_STR, list):
-            process = test_globals.CURRENT_FRONTEND_STR[1]
-            try:
-                process.stdin.write("1" + "\n")
-                process.stdin.flush()
-            except Exception as e:
-                print(
-                    "Something bad happened to the subprocess, here are the logs:\n\n"
-                )
-                print(process.stdout.readlines())
-                raise e
-            frontend_ret = process.stdout.readline()
-            if frontend_ret:
-                frontend_ret = jsonpickle.loads(make_json_pickable(frontend_ret))
-            else:
-                print(process.stderr.readlines())
-                raise Exception
-            fw_dtypes = frontend_ret[kind]
-            valid_dtypes = tuple(set(fw_dtypes).intersection(backend_dtypes))
-        else:
-            fw_dtypes = _get_type_dict(test_globals.CURRENT_FRONTEND())[kind]
-            valid_dtypes = tuple(set(fw_dtypes).intersection(backend_dtypes))
->>>>>>> 3ecbd8c0
     else:
         retrieval_fn = _get_type_dict
         valid_dtypes = set(retrieval_fn(ivy, kind))
