# global


import numpy as np
from hypothesis import strategies as st
from typing import Optional

# local
import ivy
from ..pipeline_helper import WithBackendContext, update_backend
from . import number_helpers as nh
from . import array_helpers as ah
from .. import globals as test_globals


_dtype_kind_keys = {
    "valid",
    "numeric",
    "float",
    "unsigned",
    "integer",
    "signed_integer",
    "complex",
    "real_and_complex",
    "float_and_integer",
    "float_and_complex",
    "bool",
}


<<<<<<< HEAD
def _get_fn_dtypes(framework: str, kind: str = "valid"):
    return test_globals.CURRENT_RUNNING_TEST.supported_device_dtypes[framework][
        test_globals.CURRENT_DEVICE_STRIPPED
    ][kind]
=======
def _get_fn_dtypes(framework, kind="valid", mixed_fn_dtypes="compositional"):
    all_devices_dtypes = test_globals.CURRENT_RUNNING_TEST.supported_device_dtypes[
        framework.backend
    ]
    if mixed_fn_dtypes in all_devices_dtypes:
        all_devices_dtypes = all_devices_dtypes[mixed_fn_dtypes]
    return all_devices_dtypes[test_globals.CURRENT_DEVICE_STRIPPED][kind]
>>>>>>> 7ba64f7d


def _get_type_dict(framework: str, kind: str):
    with WithBackendContext(framework) as ivy_backend:
        if kind == "valid":
            return ivy_backend.valid_dtypes
        if kind == "numeric":
            return ivy_backend.valid_numeric_dtypes
        if kind == "integer":
            return ivy_backend.valid_int_dtypes
        if kind == "float":
            return ivy_backend.valid_float_dtypes
        if kind == "unsigned":
            return ivy_backend.valid_uint_dtypes
        if kind == "signed_integer":
            return tuple(
                set(ivy_backend.valid_int_dtypes).difference(
                    ivy_backend.valid_uint_dtypes
                )
            )
        if kind == "complex":
            return ivy_backend.valid_complex_dtypes
        if kind == "real_and_complex":
            return tuple(
                set(ivy_backend.valid_numeric_dtypes).union(
                    ivy_backend.valid_complex_dtypes
                )
            )
        if kind == "float_and_complex":
            return tuple(
                set(ivy_backend.valid_float_dtypes).union(
                    ivy_backend.valid_complex_dtypes
                )
            )
        if kind == "float_and_integer":
            return tuple(
                set(ivy_backend.valid_float_dtypes).union(ivy_backend.valid_int_dtypes)
            )
        if kind == "bool":
            return tuple(
                set(ivy_backend.valid_dtypes).difference(
                    ivy_backend.valid_numeric_dtypes
                )
            )

        raise RuntimeError("{} is an unknown kind!".format(kind))


@st.composite
def get_dtypes(
    draw,
    kind="valid",
    index=0,
    mixed_fn_compos=True,
    full=True,
    none=False,
    key=None,
    prune_function=True,
):
    """
    Draws a valid dtypes for the test function. For frontend tests, it draws the data
    types from the intersection between backend framework data types and frontend
    framework dtypes, otherwise, draws it from backend framework data types.

    Parameters
    ----------
    draw
        special function that draws data randomly (but is reproducible) from a given
        data-set (ex. list).
    kind
        Supported types are integer, float, valid, numeric, signed_integer, complex,
        real_and_complex, float_and_complex, bool, and unsigned
    index
        list indexing incase a test needs to be skipped for a particular dtype(s)
    mixed_fn_compos
        boolean if True, the function will return the dtypes of the compositional
        implementation for mixed partial functions and if False, it will return
        the dtypes of the primary implementation.
    full
        returns the complete list of valid types
    none
        allow none in the list of valid types
    key
        if provided, a shared value will be drawn from the strategy and passed to the
        function as the keyword argument with the given name.
    prune_function
        if True, the function will prune the data types to only include the ones that
        are supported by the current backend. If False, the function will return all
        the data types supported by the current backend.

    Returns
    -------
    ret
        A strategy that draws dtype strings

    Examples
    --------
    >>> get_dtypes()
    ['float16',
        'uint8',
        'complex128',
        'bool',
        'uint32',
        'float64',
        'int8',
        'int16',
        'complex64',
        'float32',
        'int32',
        'uint16',
        'int64',
        'uint64']

    >>> get_dtypes(kind='valid', full=False)
    ['int16']

    >>> get_dtypes(kind='valid', full=False)
    ['uint16']

    >>> get_dtypes(kind='numeric', full=False)
    ['complex64']

    >>> get_dtypes(kind='float', full=False, key="leaky_relu")
    ['float16']

    >>> get_dtypes(kind='float', full=False, key="searchsorted")
    ['bfloat16']

    >>> get_dtypes(kind='float', full=False, key="dtype")
    ['float32']

    >>> get_dtypes("numeric", prune_function=False)
    ['int16']

    >>> get_dtypes("valid", prune_function=False)
    ['uint32']

    >>> get_dtypes("valid", prune_function=False)
    ['complex128']

    >>> get_dtypes("valid", prune_function=False)
    ['bool']

    >>> get_dtypes("valid", prune_function=False)
    ['float16']
    """
    mixed_fn_dtypes = "compositional" if mixed_fn_compos else "primary"
    if prune_function:
        retrieval_fn = _get_fn_dtypes
        if test_globals.CURRENT_RUNNING_TEST is not test_globals._Notsetval:
<<<<<<< HEAD
            valid_dtypes = set(retrieval_fn(test_globals.CURRENT_BACKEND, kind))
=======
            valid_dtypes = set(
                retrieval_fn(
                    test_globals.CURRENT_BACKEND(),
                    mixed_fn_dtypes=mixed_fn_dtypes,
                    kind=kind,
                )
            )
>>>>>>> 7ba64f7d
        else:
            raise RuntimeError(
                "No function is set to prune, calling "
                "prune_function=True without a function is redundant."
            )
    else:
        retrieval_fn = _get_type_dict
        valid_dtypes = set(retrieval_fn(test_globals.CURRENT_BACKEND, kind))

    # The function may be called from a frontend test or an Ivy API test
    # In the case of an Ivy API test, the function should make sure it returns a valid
    # dtypes for the backend and also for the ground truth backend, if it is called from
    # a frontend test, we should also count for the frontend support data types
    # In conclusion, the following operations will get the intersection of
    # FN_DTYPES & BACKEND_DTYPES & FRONTEND_DTYPES & GROUND_TRUTH_DTYPES

    # If being called from a frontend test

    if test_globals.CURRENT_FRONTEND is not test_globals._Notsetval or isinstance(
        test_globals.CURRENT_FRONTEND_STR, list
<<<<<<< HEAD
    ):
        frontend_dtypes = retrieval_fn(test_globals.CURRENT_FRONTEND, kind)
        valid_dtypes = valid_dtypes.intersection(frontend_dtypes)
=======
    ):  # NOQA
        # this piece of code below checks if the version of frontend is the same
        # as backend, i.e eg: --backend=torch/1.13.0 --frontend=torch/1.13.0
        # in such cases we don't need to use subprocess
        ver = True
        if test_globals.CURRENT_FRONTEND():
            ver = test_globals.CURRENT_FRONTEND().backend_version["version"]

            if isinstance(test_globals.CURRENT_FRONTEND_STR, list):
                ver = test_globals.CURRENT_FRONTEND_STR[0].split("/")[1] != ver

        if isinstance(test_globals.CURRENT_FRONTEND_STR, list) and ver:
            process = test_globals.CURRENT_FRONTEND_STR[1]
            try:
                if test_globals.CURRENT_RUNNING_TEST.is_method:
                    process.stdin.write("1a" + "\n")
                    process.stdin.write(
                        jsonpickle.dumps(test_globals.CURRENT_RUNNING_TEST.is_method)
                        + "\n"
                    )
                else:
                    process.stdin.write("1" + "\n")
                process.stdin.write(f"{str(retrieval_fn.__name__)}" + "\n")
                process.stdin.write(f"{str(kind)}" + "\n")
                process.stdin.write(f"{test_globals.CURRENT_DEVICE}" + "\n")
                process.stdin.write(
                    f"{test_globals.CURRENT_RUNNING_TEST.fn_tree}" + "\n"
                )
                process.stdin.flush()
            except Exception as e:
                print(
                    "Something bad happened to the subprocess, here are the logs:\n\n"
                )
                print(process.stdout.readlines())
                raise e

            frontend_ret = process.stdout.readline()
            if frontend_ret:
                try:
                    frontend_ret = jsonpickle.loads(make_json_pickable(frontend_ret))
                except Exception:
                    raise Exception(f"source of all bugs   {frontend_ret}")
            else:
                print(process.stderr.readlines())
                raise Exception
            frontend_dtypes = frontend_ret
            valid_dtypes = valid_dtypes.intersection(frontend_dtypes)

        else:
            frontend_dtypes = retrieval_fn(test_globals.CURRENT_FRONTEND(), kind=kind)
            valid_dtypes = valid_dtypes.intersection(frontend_dtypes)
>>>>>>> 7ba64f7d

    # Make sure we return dtypes that are compatible with ground truth backend
    ground_truth_is_set = (
        test_globals.CURRENT_GROUND_TRUTH_BACKEND is not test_globals._Notsetval  # NOQA
    )
    if ground_truth_is_set:
<<<<<<< HEAD
        valid_dtypes = valid_dtypes.intersection(
            retrieval_fn(test_globals.CURRENT_GROUND_TRUTH_BACKEND, kind)
        )
=======
        if isinstance(test_globals.CURRENT_GROUND_TRUTH_BACKEND, list):
            process = test_globals.CURRENT_GROUND_TRUTH_BACKEND[1]
            try:
                if test_globals.CURRENT_RUNNING_TEST.is_method:
                    process.stdin.write("1a" + "\n")
                else:
                    process.stdin.write("1" + "\n")
                process.stdin.write(f"{str(retrieval_fn.__name__)}" + "\n")
                process.stdin.write(f"{str(kind)}" + "\n")
                process.stdin.write(f"{test_globals.CURRENT_DEVICE}" + "\n")
                process.stdin.write(
                    f"{test_globals.CURRENT_RUNNING_TEST.fn_tree}" + "\n"
                )
                process.stdin.flush()
            except Exception as e:
                print(
                    "Something bad happened to the subprocess, here are the logs:\n\n"
                )
                print(process.stdout.readlines())
                raise e
            backend_ret = process.stdout.readline()
            if backend_ret:
                backend_ret = jsonpickle.loads(make_json_pickable(backend_ret))
            else:
                print(process.stderr.readlines())
                raise Exception

            valid_dtypes = valid_dtypes.intersection(backend_ret)
        else:
            valid_dtypes = valid_dtypes.intersection(
                retrieval_fn(test_globals.CURRENT_GROUND_TRUTH_BACKEND(), kind=kind)
            )
>>>>>>> 7ba64f7d

    valid_dtypes = list(valid_dtypes)
    if none:
        valid_dtypes.append(None)
    if full:
        return valid_dtypes[index:]
    if key is None:
        return [draw(st.sampled_from(valid_dtypes[index:]))]
    return [draw(st.shared(st.sampled_from(valid_dtypes[index:]), key=key))]


@st.composite
def array_dtypes(
    draw,
    *,
    num_arrays=st.shared(nh.ints(min_value=1, max_value=4), key="num_arrays"),
    available_dtypes=get_dtypes("valid"),
    shared_dtype=False,
    array_api_dtypes=False,
):
    """
    Draws a list of data types.

    Parameters
    ----------
    draw
        special function that draws data randomly (but is reproducible) from a given
        data-set (ex. list).
    num_arrays
        number of data types to be drawn.
    available_dtypes
        universe of available data types.
    shared_dtype
        if True, all data types in the list are same.
    array_api_dtypes
        if True, use data types that can be promoted with the array_api_promotion
        table.

    Returns
    -------
        A strategy that draws a list of data types.

    Examples
    --------
    >>> array_dtypes(
    ...     available_dtypes=get_dtypes("numeric"),
    ...     shared_dtype=True,
    ... )
    ['float64']

    >>> array_dtypes(
    ...     available_dtypes=get_dtypes("numeric"),
    ...     shared_dtype=True,
    ... )
    ['int8', 'int8']

    >>> array_dtypes(
    ...     available_dtypes=get_dtypes("numeric"),
    ...     shared_dtype=True,
    ... )
    ['int32', 'int32', 'int32', 'int32']

    >>> array_dtypes(
    ...     num_arrays=5,
    ...     available_dtypes=get_dtypes("valid"),
    ...     shared_dtype=False,
    ... )
    ['int8', 'float64', 'complex64', 'int8', 'bool']

    >>> array_dtypes(
    ...     num_arrays=5,
    ...     available_dtypes=get_dtypes("valid"),
    ...     shared_dtype=False,
    ... )
    ['bool', 'complex64', 'bool', 'complex64', 'bool']

    >>> array_dtypes(
    ...     num_arrays=5,
    ...     available_dtypes=get_dtypes("valid"),
    ...     shared_dtype=False,
    ... )
    ['float64', 'int8', 'float64', 'int8', 'float64']
    """
    if isinstance(available_dtypes, st._internal.SearchStrategy):
        available_dtypes = draw(available_dtypes)
    if not isinstance(num_arrays, int):
        num_arrays = draw(num_arrays)
    if num_arrays == 1:
        dtypes = draw(
            ah.list_of_size(
                x=st.sampled_from(available_dtypes),
                size=1,
            )
        )
    elif shared_dtype:
        dtypes = draw(
            ah.list_of_size(
                x=st.sampled_from(available_dtypes),
                size=1,
            )
        )
        dtypes = [dtypes[0] for _ in range(num_arrays)]
    else:
        unwanted_types = set(ivy.all_dtypes).difference(set(available_dtypes))
        if array_api_dtypes:
            pairs = ivy.array_api_promotion_table.keys()
        else:
            pairs = ivy.promotion_table.keys()
        # added to avoid complex dtypes from being sampled if they are not available.
        pairs = [pair for pair in pairs if all([d in available_dtypes for d in pair])]
        available_dtypes = [
            pair for pair in pairs if not any([d in pair for d in unwanted_types])
        ]
        dtypes = list(draw(st.sampled_from(available_dtypes)))
        if num_arrays > 2:
            dtypes += [dtypes[i % 2] for i in range(num_arrays - 2)]
    return dtypes


@st.composite
def get_castable_dtype(draw, available_dtypes, dtype: str, x: Optional[list] = None):
    """
    Draws castable dtypes for the given dtype based on the current backend.

    Parameters
    ----------
    draw
        Special function that draws data randomly (but is reproducible) from a given
        data-set (ex. list).
    available_dtypes
        Castable data types are drawn from this list randomly.
    dtype
        Data type from which to cast.
    x
        Optional list of values to cast.

    Returns
    -------
    ret
        A tuple of inputs and castable dtype.
    """
    with update_backend(test_globals.CURRENT_BACKEND) as ivy_backend:
        bound_dtype_bits = lambda d: (
            ivy_backend.dtype_bits(d) / 2
            if ivy_backend.is_complex_dtype(d)
            else ivy_backend.dtype_bits(d)
        )

        def cast_filter(d):
            if ivy_backend.is_int_dtype(d):
                max_val = ivy_backend.iinfo(d).max
                min_val = ivy_backend.iinfo(d).min
            elif ivy_backend.is_float_dtype(d) or ivy_backend.is_complex_dtype(d):
                max_val = ivy_backend.finfo(d).max
                min_val = ivy_backend.finfo(d).min
            else:
                max_val = 1
                min_val = -1
            if x is None:
                if ivy_backend.is_int_dtype(dtype):
                    max_x = ivy_backend.iinfo(dtype).max
                    min_x = ivy_backend.iinfo(dtype).min
                elif ivy_backend.is_float_dtype(dtype) or ivy_backend.is_complex_dtype(
                    dtype
                ):
                    max_x = ivy_backend.finfo(dtype).max
                    min_x = ivy_backend.finfo(dtype).min
                else:
                    max_x = 1
                    min_x = -1
            else:
                max_x = np.max(np.asarray(x))
                min_x = np.min(np.asarray(x))
            return (
                max_x <= max_val
                and min_x >= min_val
                and bound_dtype_bits(d) >= bound_dtype_bits(dtype)
            )

        cast_dtype = draw(st.sampled_from(available_dtypes).filter(cast_filter))
        if x is None:
            return dtype, cast_dtype
        return dtype, x, cast_dtype<|MERGE_RESOLUTION|>--- conflicted
+++ resolved
@@ -28,20 +28,13 @@
 }
 
 
-<<<<<<< HEAD
-def _get_fn_dtypes(framework: str, kind: str = "valid"):
-    return test_globals.CURRENT_RUNNING_TEST.supported_device_dtypes[framework][
-        test_globals.CURRENT_DEVICE_STRIPPED
-    ][kind]
-=======
 def _get_fn_dtypes(framework, kind="valid", mixed_fn_dtypes="compositional"):
     all_devices_dtypes = test_globals.CURRENT_RUNNING_TEST.supported_device_dtypes[
-        framework.backend
+        framework
     ]
     if mixed_fn_dtypes in all_devices_dtypes:
         all_devices_dtypes = all_devices_dtypes[mixed_fn_dtypes]
     return all_devices_dtypes[test_globals.CURRENT_DEVICE_STRIPPED][kind]
->>>>>>> 7ba64f7d
 
 
 def _get_type_dict(framework: str, kind: str):
@@ -192,17 +185,13 @@
     if prune_function:
         retrieval_fn = _get_fn_dtypes
         if test_globals.CURRENT_RUNNING_TEST is not test_globals._Notsetval:
-<<<<<<< HEAD
-            valid_dtypes = set(retrieval_fn(test_globals.CURRENT_BACKEND, kind))
-=======
             valid_dtypes = set(
                 retrieval_fn(
-                    test_globals.CURRENT_BACKEND(),
+                    test_globals.CURRENT_BACKEND
                     mixed_fn_dtypes=mixed_fn_dtypes,
                     kind=kind,
                 )
             )
->>>>>>> 7ba64f7d
         else:
             raise RuntimeError(
                 "No function is set to prune, calling "
@@ -223,107 +212,18 @@
 
     if test_globals.CURRENT_FRONTEND is not test_globals._Notsetval or isinstance(
         test_globals.CURRENT_FRONTEND_STR, list
-<<<<<<< HEAD
     ):
         frontend_dtypes = retrieval_fn(test_globals.CURRENT_FRONTEND, kind)
         valid_dtypes = valid_dtypes.intersection(frontend_dtypes)
-=======
-    ):  # NOQA
-        # this piece of code below checks if the version of frontend is the same
-        # as backend, i.e eg: --backend=torch/1.13.0 --frontend=torch/1.13.0
-        # in such cases we don't need to use subprocess
-        ver = True
-        if test_globals.CURRENT_FRONTEND():
-            ver = test_globals.CURRENT_FRONTEND().backend_version["version"]
-
-            if isinstance(test_globals.CURRENT_FRONTEND_STR, list):
-                ver = test_globals.CURRENT_FRONTEND_STR[0].split("/")[1] != ver
-
-        if isinstance(test_globals.CURRENT_FRONTEND_STR, list) and ver:
-            process = test_globals.CURRENT_FRONTEND_STR[1]
-            try:
-                if test_globals.CURRENT_RUNNING_TEST.is_method:
-                    process.stdin.write("1a" + "\n")
-                    process.stdin.write(
-                        jsonpickle.dumps(test_globals.CURRENT_RUNNING_TEST.is_method)
-                        + "\n"
-                    )
-                else:
-                    process.stdin.write("1" + "\n")
-                process.stdin.write(f"{str(retrieval_fn.__name__)}" + "\n")
-                process.stdin.write(f"{str(kind)}" + "\n")
-                process.stdin.write(f"{test_globals.CURRENT_DEVICE}" + "\n")
-                process.stdin.write(
-                    f"{test_globals.CURRENT_RUNNING_TEST.fn_tree}" + "\n"
-                )
-                process.stdin.flush()
-            except Exception as e:
-                print(
-                    "Something bad happened to the subprocess, here are the logs:\n\n"
-                )
-                print(process.stdout.readlines())
-                raise e
-
-            frontend_ret = process.stdout.readline()
-            if frontend_ret:
-                try:
-                    frontend_ret = jsonpickle.loads(make_json_pickable(frontend_ret))
-                except Exception:
-                    raise Exception(f"source of all bugs   {frontend_ret}")
-            else:
-                print(process.stderr.readlines())
-                raise Exception
-            frontend_dtypes = frontend_ret
-            valid_dtypes = valid_dtypes.intersection(frontend_dtypes)
-
-        else:
-            frontend_dtypes = retrieval_fn(test_globals.CURRENT_FRONTEND(), kind=kind)
-            valid_dtypes = valid_dtypes.intersection(frontend_dtypes)
->>>>>>> 7ba64f7d
 
     # Make sure we return dtypes that are compatible with ground truth backend
     ground_truth_is_set = (
         test_globals.CURRENT_GROUND_TRUTH_BACKEND is not test_globals._Notsetval  # NOQA
     )
     if ground_truth_is_set:
-<<<<<<< HEAD
         valid_dtypes = valid_dtypes.intersection(
-            retrieval_fn(test_globals.CURRENT_GROUND_TRUTH_BACKEND, kind)
+            retrieval_fn(test_globals.CURRENT_GROUND_TRUTH_BACKEND, kind=kind)
         )
-=======
-        if isinstance(test_globals.CURRENT_GROUND_TRUTH_BACKEND, list):
-            process = test_globals.CURRENT_GROUND_TRUTH_BACKEND[1]
-            try:
-                if test_globals.CURRENT_RUNNING_TEST.is_method:
-                    process.stdin.write("1a" + "\n")
-                else:
-                    process.stdin.write("1" + "\n")
-                process.stdin.write(f"{str(retrieval_fn.__name__)}" + "\n")
-                process.stdin.write(f"{str(kind)}" + "\n")
-                process.stdin.write(f"{test_globals.CURRENT_DEVICE}" + "\n")
-                process.stdin.write(
-                    f"{test_globals.CURRENT_RUNNING_TEST.fn_tree}" + "\n"
-                )
-                process.stdin.flush()
-            except Exception as e:
-                print(
-                    "Something bad happened to the subprocess, here are the logs:\n\n"
-                )
-                print(process.stdout.readlines())
-                raise e
-            backend_ret = process.stdout.readline()
-            if backend_ret:
-                backend_ret = jsonpickle.loads(make_json_pickable(backend_ret))
-            else:
-                print(process.stderr.readlines())
-                raise Exception
-
-            valid_dtypes = valid_dtypes.intersection(backend_ret)
-        else:
-            valid_dtypes = valid_dtypes.intersection(
-                retrieval_fn(test_globals.CURRENT_GROUND_TRUTH_BACKEND(), kind=kind)
-            )
->>>>>>> 7ba64f7d
 
     valid_dtypes = list(valid_dtypes)
     if none:
