# general
import json
import os
import pytest
import importlib
import inspect
import functools
from typing import List

from hypothesis import given, strategies as st

# local
import ivy.functional.frontends.numpy as np_frontend
from .hypothesis_helpers import number_helpers as nh
from .globals import TestData
from . import test_parameter_flags as pf
from . import test_globals as t_globals
from .pipeline_helper import BackendHandler
from ivy_tests.test_ivy.helpers.test_parameter_flags import (
    DynamicFlag,
    BuiltInstanceStrategy,
    BuiltAsVariableStrategy,
    BuiltNativeArrayStrategy,
    BuiltGradientStrategy,
    BuiltContainerStrategy,
    BuiltWithOutStrategy,
    BuiltWithCopyStrategy,
    BuiltInplaceStrategy,
    BuiltCompileStrategy,
    BuiltFrontendArrayStrategy,
    BuiltTranspileStrategy,
    BuiltPrecisionModeStrategy,
)
from ivy_tests.test_ivy.helpers.structs import FrontendMethodData
from ivy_tests.test_ivy.helpers.available_frameworks import available_frameworks
from ivy_tests.test_ivy.helpers.hypothesis_helpers.dtype_helpers import (
    _dtype_kind_keys,
    _get_type_dict,
)
from ivy_tests.test_ivy.conftest import mod_backend

cmd_line_args = (
    "with_out",
    "instance_method",
    "test_gradients",
    "test_compile",
    "precision_mode",
)
cmd_line_args_lists = (
    "as_variable",
    "native_array",
    "container",
)


def _get_runtime_flag_value(flag):
    return flag.strategy if isinstance(flag, DynamicFlag) else flag


@st.composite
def num_positional_args_method(draw, *, method):
    """
    Draws an integers randomly from the minimum and maximum number of positional
    arguments a given method can take.

    Parameters
    ----------
    draw
        special function that draws data randomly (but is reproducible) from a given
        data-set (ex. list).
    method
        callable method

    Returns
    -------
    A strategy that can be used in the @given hypothesis decorator.
    """
    total, num_positional_only, num_keyword_only = (0, 0, 0)
    for param in inspect.signature(method).parameters.values():
        if param.name == "self":
            continue
        total += 1
        if param.kind == param.POSITIONAL_ONLY:
            num_positional_only += 1
        elif param.kind == param.KEYWORD_ONLY:
            num_keyword_only += 1
        elif param.kind == param.VAR_KEYWORD:
            num_keyword_only += 1
    return draw(
        nh.ints(min_value=num_positional_only, max_value=(total - num_keyword_only))
    )


@st.composite
def num_positional_args(draw, *, fn_name: str = None):
    """
    Draws an integers randomly from the minimum and maximum number of positional
    arguments a given function can take.

    Parameters
    ----------
    draw
        special function that draws data randomly (but is reproducible) from a
        given data-set (ex. list).
    fn_name
        name of the function.

    Returns
    -------
    A strategy that can be used in the @given hypothesis decorator.

    Examples
    --------
    @given(
        num_positional_args=num_positional_args(fn_name="floor_divide")
    )
    @given(
        num_positional_args=num_positional_args(fn_name="add")
    )
    """
    if mod_backend[t_globals.CURRENT_BACKEND]:
        proc, input_queue, output_queue = mod_backend[t_globals.CURRENT_BACKEND]
        input_queue.put(
            ("num_positional_args_helper", fn_name, t_globals.CURRENT_BACKEND)
        )
        num_positional_only, total, num_keyword_only = output_queue.get()
    else:
        num_positional_only, total, num_keyword_only = num_positional_args_helper(
            fn_name, t_globals.CURRENT_BACKEND
        )
    return draw(
        nh.ints(min_value=num_positional_only, max_value=(total - num_keyword_only))
    )


def num_positional_args_helper(fn_name, backend):
    num_positional_only = 0
    num_keyword_only = 0
    total = 0
    fn = None
    with BackendHandler.update_backend(backend) as ivy_backend:
        ivy_backend.utils.dynamic_import.import_module(fn_name.rpartition(".")[0])
        for i, fn_name_key in enumerate(fn_name.split(".")):
            if i == 0:
                fn = ivy_backend.__dict__[fn_name_key]
            else:
                fn = fn.__dict__[fn_name_key]
    for param in inspect.signature(fn).parameters.values():
        if param.name == "self":
            continue
        total += 1
        if param.kind == param.POSITIONAL_ONLY:
            num_positional_only += 1
        elif param.kind == param.KEYWORD_ONLY:
            num_keyword_only += 1
        elif param.kind == param.VAR_KEYWORD:
            num_keyword_only += 1

    return num_positional_only, total, num_keyword_only


# Decorators helpers


def _import_fn(fn_tree: str):
    """
    Import a function from function tree string.

    Parameters
    ----------
    fn_tree
        Full function tree without "ivy" root
        example: "functional.backends.jax.creation.arange".

    Returns
    -------
    Returns fn_name, imported module, callable function
    """
    split_index = fn_tree.rfind(".")
    fn_name = fn_tree[split_index + 1 :]
    module_to_import = fn_tree[:split_index]
    mod = importlib.import_module(module_to_import)
    try:
        callable_fn = mod.__dict__[fn_name]
    except KeyError:
        raise ImportError(
            f"Error: The function '{fn_name}' could not be found within the module"
            f" '{module_to_import}'.\nPlease double-check the function name and its"
            " associated path.\nIf this function is a new feature you'd like to see,"
            " we'd love to hear from you! You can contribute to our project. For more"
            " details, please"
            " visit:\nhttps://lets-unify.ai/ivy/contributing/open_tasks.html\n"
        )
    return callable_fn, fn_name, module_to_import


def _get_method_supported_devices_dtypes_helper(
    method_name: str, class_module: str, class_name: str, backend_str: str
):
    # helper to delegate backend related
    # computation outside the main function
    # so as to ease multiprocessing
    with BackendHandler.update_backend(backend_str) as backend:
        _fn = getattr(class_module.__dict__[class_name], method_name)
        devices_and_dtypes = backend.function_supported_devices_and_dtypes(_fn)
        organized_dtypes = {}
        for device in devices_and_dtypes.keys():
            organized_dtypes[device] = _partition_dtypes_into_kinds(
                backend_str, devices_and_dtypes[device]
            )
    return organized_dtypes


def _get_method_supported_devices_dtypes(
    method_name: str, class_module: str, class_name: str
):
    """
    Get supported devices and data types for a method in Ivy API.

    Parameters
    ----------
    method_name
        Name of the method in the class

    class_module
        Name of the class module

    class_name
        Name of the class

    Returns
    -------
    Returns a dictonary containing supported device types and its supported data types
    for the method
    """
    supported_device_dtypes = {}

    for backend_str in available_frameworks:
        if mod_backend[backend_str]:
            # we gotta do this using multiprocessing
            proc, input_queue, output_queue = mod_backend[backend_str]
            input_queue.put(
                (
                    "method supported dtypes",
                    method_name,
                    class_module.__name__,
                    class_name,
                    backend_str,
                )
            )
            supported_device_dtypes[backend_str] = output_queue.get()
        else:
            supported_device_dtypes[backend_str] = (
                _get_method_supported_devices_dtypes_helper(
                    method_name, class_module, class_name, backend_str
                )
            )
    return supported_device_dtypes


def _get_supported_devices_dtypes_helper(
    backend_str: str, fn_module: str, fn_name: str
):
    # helper function so as to ease multiprocessing
    with BackendHandler.update_backend(backend_str) as backend:
        _tmp_mod = importlib.import_module(fn_module)  # TODO use dynamic import?
        _fn = _tmp_mod.__dict__[fn_name]
        devices_and_dtypes = backend.function_supported_devices_and_dtypes(_fn)
        try:
            # Issue with bfloat16 and tensorflow
            if "bfloat16" in devices_and_dtypes["gpu"]:
                tmp = list(devices_and_dtypes["gpu"])
                tmp.remove("bfloat16")
                devices_and_dtypes["gpu"] = tuple(tmp)
        except KeyError:
            pass
        organized_dtypes = {}
        for device in devices_and_dtypes.keys():
            organized_dtypes[device] = _partition_dtypes_into_kinds(
                backend_str, devices_and_dtypes[device]
            )
    return organized_dtypes


def _get_supported_devices_dtypes(fn_name: str, fn_module: str):
    """
    Get supported devices and data types for a function in Ivy API.

    Parameters
    ----------
    fn_name
        Name of the function

    fn_module
        Full import path of the function module

    Returns
    -------
    Returns a dictonary containing supported device types and its supported data types
    for the function
    """
    supported_device_dtypes = {}

    # This is for getting a private function from numpy frontend where we have
    # a ufunc object as we can't refer to them as functions
    if fn_module == "ivy.functional.frontends.numpy":
        fn_module_ = np_frontend
        if isinstance(getattr(fn_module_, fn_name), fn_module_.ufunc):
            fn_name = "_" + fn_name

    for backend_str in available_frameworks:
        if mod_backend[backend_str]:
            # we know we need to use multiprocessing
            # to get the devices and dtypes
            proc, input_queue, output_queue = mod_backend[backend_str]
            input_queue.put(("supported dtypes", fn_module, fn_name, backend_str))
            supported_device_dtypes[backend_str] = output_queue.get()
        else:
            supported_device_dtypes[backend_str] = _get_supported_devices_dtypes_helper(
                backend_str, fn_module, fn_name
            )
    return supported_device_dtypes


def _partition_dtypes_into_kinds(framework: str, dtypes):
    partitioned_dtypes = {}
    for kind in _dtype_kind_keys:
        partitioned_dtypes[kind] = set(_get_type_dict(framework, kind)).intersection(
            dtypes
        )
    return partitioned_dtypes


# Decorators


def handle_test(
    *,
    fn_tree: str = None,
    ground_truth_backend: str = "tensorflow",
    number_positional_args=None,
    test_instance_method=BuiltInstanceStrategy,
    test_with_out=BuiltWithOutStrategy,
    test_with_copy=BuiltWithCopyStrategy,
    test_gradients=BuiltGradientStrategy,
    test_compile=BuiltCompileStrategy,
    precision_mode=BuiltPrecisionModeStrategy,
    as_variable_flags=BuiltAsVariableStrategy,
    native_array_flags=BuiltNativeArrayStrategy,
    container_flags=BuiltContainerStrategy,
    **_given_kwargs,
):
    """
    Test wrapper for Ivy functions.

    The wrapper sets the required test globals and creates test flags strategies.

    Parameters
    ----------
    fn_tree
        Full function import path

    ground_truth_backend
        The framework to assert test results are equal to

    number_positional_args
        A search strategy for determining the number of positional arguments to be
        passed to the function

    test_instance_method
        A search strategy that generates a boolean to test instance methods

    test_with_out
        A search strategy that generates a boolean to test the function with an `out`
        parameter

    test_with_copy
        A search strategy that generates a boolean to test the function with a `copy`
        parameter

    test_gradients
        A search strategy that generates a boolean to test the function with arrays as
        gradients

    test_compile
        A search strategy that generates a boolean to graph compile and test the
        function

    precision_mode
        A search strategy that generates a boolean to switch between two different
        precision modes supported by numpy and (torch, jax) and test the function

    as_variable_flags
        A search strategy that generates a list of boolean flags for array inputs to be
        passed as a Variable array

    native_array_flags
        A search strategy that generates a list of boolean flags for array inputs to be
        passed as a native array

    container_flags
        A search strategy that generates a list of boolean flags for array inputs to be
        passed as a Container
    """
    is_fn_tree_provided = fn_tree is not None
    if is_fn_tree_provided:
        fn_tree = "ivy." + fn_tree
    is_hypothesis_test = len(_given_kwargs) != 0

    possible_arguments = {}
    if is_hypothesis_test and is_fn_tree_provided:
        # Use the default strategy
        if number_positional_args is None:
            number_positional_args = num_positional_args(fn_name=fn_tree)
        # Generate the test flags strategy
        possible_arguments["test_flags"] = pf.function_flags(
            ground_truth_backend=st.just(ground_truth_backend),
            num_positional_args=number_positional_args,
<<<<<<< HEAD
            instance_method=test_instance_method,
            with_out=test_with_out,
            with_copy=test_with_copy,
            test_gradients=test_gradients,
            test_compile=test_compile,
            as_variable=as_variable_flags,
            native_arrays=native_array_flags,
            container_flags=container_flags,
=======
            instance_method=_get_runtime_flag_value(test_instance_method),
            with_out=_get_runtime_flag_value(test_with_out),
            test_gradients=_get_runtime_flag_value(test_gradients),
            test_compile=_get_runtime_flag_value(test_compile),
            as_variable=_get_runtime_flag_value(as_variable_flags),
            native_arrays=_get_runtime_flag_value(native_array_flags),
            container_flags=_get_runtime_flag_value(container_flags),
            precision_mode=_get_runtime_flag_value(precision_mode),
>>>>>>> 4b53291a
        )

    def test_wrapper(test_fn):
        if is_fn_tree_provided:
            callable_fn, fn_name, fn_mod = _import_fn(fn_tree)
            supported_device_dtypes = _get_supported_devices_dtypes(fn_name, fn_mod)
            possible_arguments["fn_name"] = st.just(fn_name)

        # If a test is not a Hypothesis test, we only set the test global data
        if is_hypothesis_test:
            param_names = inspect.signature(test_fn).parameters.keys()
            # Check if these arguments are being asked for
            filtered_args = set(param_names).intersection(possible_arguments.keys())
            for key in filtered_args:
                _given_kwargs[key] = possible_arguments[key]
            # Wrap the test with the @given decorator

            hypothesis_test_fn = given(**_given_kwargs)(test_fn)

            @functools.wraps(hypothesis_test_fn)
            def wrapped_test(*args, **kwargs):
                try:
                    hypothesis_test_fn(*args, **kwargs)
                except Exception as e:
                    # A string matching is used instead of actual exception due to
                    # exception object in with_backend is different from global Ivy
                    if e.__class__.__qualname__ == "IvyNotImplementedException":
                        pytest.skip("Function not implemented in backend.")
                    else:
                        raise e

        else:
            wrapped_test = test_fn

        # Set the test data to be used by test helpers
        if is_fn_tree_provided:
            wrapped_test.test_data = TestData(
                test_fn=wrapped_test,
                fn_tree=fn_tree,
                fn_name=fn_name,
                supported_device_dtypes=supported_device_dtypes,
            )
        wrapped_test._ivy_test = True
        wrapped_test.ground_truth_backend = ground_truth_backend

        return wrapped_test

    return test_wrapper


def handle_frontend_test(
    *,
    fn_tree: str,
    gt_fn_tree: str = None,
    aliases: List[str] = None,
    number_positional_args=None,
    test_with_out=BuiltWithOutStrategy,
    test_with_copy=BuiltWithCopyStrategy,
    test_inplace=BuiltInplaceStrategy,
    as_variable_flags=BuiltAsVariableStrategy,
    native_array_flags=BuiltNativeArrayStrategy,
    test_compile=BuiltCompileStrategy,
    generate_frontend_arrays=BuiltFrontendArrayStrategy,
    transpile=BuiltTranspileStrategy,
    precision_mode=BuiltPrecisionModeStrategy,
    **_given_kwargs,
):
    """
    Test wrapper for Ivy frontend functions.

    The wrapper sets the required test globals and creates test flags strategies.

    Parameters
    ----------
    fn_tree
        Full function import path
    gt_fn_tree
        Full function import path for the ground truth function, by default will be
        the same as fn_tree
    number_positional_args
        A search strategy for determining the number of positional arguments to be
        passed to the function

    test_inplace
        A search strategy that generates a boolean to test the method with `inplace`
        update

    test_with_out
        A search strategy that generates a boolean to test the function with an `out`
        parameter

<<<<<<< HEAD
    test_with_copy
        A search strategy that generates a boolean to test the function with a `copy`
        parameter
=======
    precision_mode
        A search strategy that generates a boolean to switch between two different
        precision modes supported by numpy and (torch, jax) and test the function
>>>>>>> 4b53291a

    as_variable_flags
        A search strategy that generates a list of boolean flags for array inputs to be
        passed as a Variable array

    native_array_flags
        A search strategy that generates a list of boolean flags for array inputs to be
        passed as a native array

    test_compile
        A search strategy that generates a boolean to graph compile and test the
        function

    generate_frontend_arrays
        A search strategy that generates a list of boolean flags for array inputs to
        be frontend array
    """
    fn_tree = "ivy.functional.frontends." + fn_tree
    if aliases is not None:
        for i in range(len(aliases)):
            aliases[i] = "ivy.functional.frontends." + aliases[i]
    is_hypothesis_test = len(_given_kwargs) != 0

    if is_hypothesis_test:
        # Use the default strategy
        if number_positional_args is None:
            number_positional_args = num_positional_args(fn_name=fn_tree)
        # Generate the test flags strategy
        test_flags = pf.frontend_function_flags(
            num_positional_args=number_positional_args,
<<<<<<< HEAD
            with_out=test_with_out,
            with_copy=test_with_copy,
            inplace=test_inplace,
            as_variable=as_variable_flags,
            native_arrays=native_array_flags,
            generate_frontend_arrays=generate_frontend_arrays,
=======
            with_out=_get_runtime_flag_value(test_with_out),
            inplace=_get_runtime_flag_value(test_inplace),
            as_variable=_get_runtime_flag_value(as_variable_flags),
            native_arrays=_get_runtime_flag_value(native_array_flags),
            test_compile=_get_runtime_flag_value(test_compile),
            generate_frontend_arrays=_get_runtime_flag_value(generate_frontend_arrays),
            transpile=_get_runtime_flag_value(transpile),
            precision_mode=_get_runtime_flag_value(precision_mode),
>>>>>>> 4b53291a
        )

    def test_wrapper(test_fn):
        callable_fn, fn_name, fn_mod = _import_fn(fn_tree)
        supported_device_dtypes = _get_supported_devices_dtypes(fn_name, fn_mod)

        # If a test is not a Hypothesis test, we only set the test global data
        if is_hypothesis_test:
            param_names = inspect.signature(test_fn).parameters.keys()
            # Check if these arguments are being asked for
            possible_arguments = {
                "test_flags": test_flags,
                "fn_tree": (
                    st.sampled_from([fn_tree] + aliases)
                    if aliases is not None
                    else st.just(fn_tree)
                ),
                "gt_fn_tree": st.just(gt_fn_tree),
            }
            filtered_args = set(param_names).intersection(possible_arguments.keys())
            for key in filtered_args:
                # extend Hypothesis given kwargs with our strategies
                _given_kwargs[key] = possible_arguments[key]
            # Wrap the test with the @given decorator
            hypothesis_test_fn = given(**_given_kwargs)(test_fn)

            @functools.wraps(hypothesis_test_fn)
            def wrapped_test(*args, **kwargs):
                try:
                    hypothesis_test_fn(*args, **kwargs)
                except Exception as e:
                    # A string matching is used instead of actual exception due to
                    # exception object in with_backend is different from global Ivy
                    if e.__class__.__qualname__ == "IvyNotImplementedException":
                        pytest.skip("Function not implemented in backend.")
                    else:
                        raise e

        else:
            wrapped_test = test_fn

        wrapped_test.test_data = TestData(
            test_fn=wrapped_test,
            fn_tree=fn_tree,
            fn_name=fn_name,
            supported_device_dtypes=supported_device_dtypes,
        )

        return wrapped_test

    return test_wrapper


def _import_method(method_tree: str):
    split_index = method_tree.rfind(".")
    class_tree, method_name = method_tree[:split_index], method_tree[split_index + 1 :]
    split_index = class_tree.rfind(".")
    mod_to_import, class_name = class_tree[:split_index], class_tree[split_index + 1 :]
    _mod = importlib.import_module(mod_to_import)
    _class = _mod.__getattribute__(class_name)
    _method = getattr(_class, method_name)
    return _method, method_name, _class, class_name, _mod


def handle_method(
    *,
    init_tree: str = "",
    method_tree: str = None,
    ground_truth_backend: str = "tensorflow",
    test_gradients=BuiltGradientStrategy,
    test_compile=BuiltCompileStrategy,
    precision_mode=BuiltPrecisionModeStrategy,
    init_num_positional_args=None,
    init_native_arrays=BuiltNativeArrayStrategy,
    init_as_variable_flags=BuiltAsVariableStrategy,
    method_num_positional_args=None,
    method_native_arrays=BuiltNativeArrayStrategy,
    method_as_variable_flags=BuiltAsVariableStrategy,
    method_container_flags=BuiltContainerStrategy,
    **_given_kwargs,
):
    """
    Test wrapper for Ivy methods.

    The wrapper sets the required test globals and creates test flags strategies.

    Parameters
    ----------
    method_tree
        Full method import path

    ground_truth_backend
        The framework to assert test results are equal to
    """
    # need to fill up the docstring
    is_method_tree_provided = method_tree is not None
    if is_method_tree_provided:
        method_tree = "ivy." + method_tree
    is_hypothesis_test = len(_given_kwargs) != 0
    possible_arguments = {
        "ground_truth_backend": st.just(ground_truth_backend),
        "test_gradients": _get_runtime_flag_value(test_gradients),
        "test_compile": _get_runtime_flag_value(test_compile),
        "precision_mode": _get_runtime_flag_value(precision_mode),
    }

    if is_hypothesis_test and is_method_tree_provided:
        callable_method, method_name, _, class_name, method_mod = _import_method(
            method_tree
        )

        if init_num_positional_args is None:
            init_num_positional_args = num_positional_args(fn_name=init_tree)

        possible_arguments["init_flags"] = pf.init_method_flags(
            num_positional_args=init_num_positional_args,
            as_variable=_get_runtime_flag_value(init_as_variable_flags),
            native_arrays=_get_runtime_flag_value(init_native_arrays),
            precision_mode=_get_runtime_flag_value(precision_mode),
        )

        if method_num_positional_args is None:
            method_num_positional_args = num_positional_args_method(
                method=callable_method
            )

        possible_arguments["method_flags"] = pf.method_flags(
            num_positional_args=method_num_positional_args,
            as_variable=_get_runtime_flag_value(method_as_variable_flags),
            native_arrays=_get_runtime_flag_value(method_native_arrays),
            container_flags=_get_runtime_flag_value(method_container_flags),
            precision_mode=_get_runtime_flag_value(precision_mode),
        )

    def test_wrapper(test_fn):
        if is_method_tree_provided:
            supported_device_dtypes = _get_method_supported_devices_dtypes(
                method_name, method_mod, class_name
            )
            possible_arguments["class_name"] = st.just(class_name)
            possible_arguments["method_name"] = st.just(method_name)

        if is_hypothesis_test:
            param_names = inspect.signature(test_fn).parameters.keys()
            filtered_args = set(param_names).intersection(possible_arguments.keys())

            for key in filtered_args:
                # extend Hypothesis given kwargs with our strategies
                _given_kwargs[key] = possible_arguments[key]

            hypothesis_test_fn = given(**_given_kwargs)(test_fn)

            @functools.wraps(hypothesis_test_fn)
            def wrapped_test(*args, **kwargs):
                try:
                    hypothesis_test_fn(*args, **kwargs)
                except Exception as e:
                    # A string matching is used instead of actual exception due to
                    # exception object in with_backend is different from global Ivy
                    if e.__class__.__qualname__ == "IvyNotImplementedException":
                        pytest.skip("Function not implemented in backend.")
                    else:
                        raise e

        else:
            wrapped_test = test_fn

        wrapped_test.test_data = TestData(
            test_fn=wrapped_test,
            fn_tree=method_tree,
            fn_name=method_name,
            supported_device_dtypes=supported_device_dtypes,
            is_method=True,
        )

        wrapped_test.ground_truth_backend = ground_truth_backend
        wrapped_test._ivy_test = True

        return wrapped_test

    return test_wrapper


def handle_frontend_method(
    *,
    class_tree: str,
    init_tree: str,
    method_name: str,
    init_num_positional_args=None,
    init_native_arrays=BuiltNativeArrayStrategy,
    init_as_variable_flags=BuiltAsVariableStrategy,
    test_compile=BuiltCompileStrategy,
    precision_mode=BuiltPrecisionModeStrategy,
    method_num_positional_args=None,
    method_native_arrays=BuiltNativeArrayStrategy,
    method_as_variable_flags=BuiltAsVariableStrategy,
    generate_frontend_arrays=BuiltFrontendArrayStrategy,
    **_given_kwargs,
):
    """
    Test wrapper for Ivy frontends methods.

    The wrapper sets the required test globals and creates
    test flags strategies.

    Parameters
    ----------
    class_tree
        Full class import path

    init_tree
        Full import path for the function used to create the class

    method_name
        Name of the method
    """
    split_index = init_tree.rfind(".")
    framework_init_module = init_tree[:split_index]
    ivy_init_module = f"ivy.functional.frontends.{init_tree[:split_index]}"
    init_name = init_tree[split_index + 1 :]
    init_tree = f"ivy.functional.frontends.{init_tree}"
    is_hypothesis_test = len(_given_kwargs) != 0

    split_index = class_tree.rfind(".")
    class_module_path, class_name = (
        class_tree[:split_index],
        class_tree[split_index + 1 :],
    )
    class_module = importlib.import_module(class_module_path)
    method_class = getattr(class_module, class_name)

    if is_hypothesis_test:
        callable_method = getattr(method_class, method_name)
        if init_num_positional_args is None:
            init_num_positional_args = num_positional_args(fn_name=init_tree)

        if method_num_positional_args is None:
            method_num_positional_args = num_positional_args_method(
                method=callable_method
            )

    def test_wrapper(test_fn):
        supported_device_dtypes = _get_method_supported_devices_dtypes(
            method_name, class_module, class_name
        )

        if is_hypothesis_test:
            param_names = inspect.signature(test_fn).parameters.keys()
            init_flags = pf.frontend_init_flags(
                num_positional_args=init_num_positional_args,
                as_variable=_get_runtime_flag_value(init_as_variable_flags),
                native_arrays=_get_runtime_flag_value(init_native_arrays),
            )

            method_flags = pf.frontend_method_flags(
                num_positional_args=method_num_positional_args,
                as_variable=_get_runtime_flag_value(method_as_variable_flags),
                native_arrays=_get_runtime_flag_value(method_native_arrays),
                test_compile=_get_runtime_flag_value(test_compile),
                precision_mode=_get_runtime_flag_value(precision_mode),
                generate_frontend_arrays=_get_runtime_flag_value(
                    generate_frontend_arrays
                ),
            )
            ivy_init_modules = str(ivy_init_module)
            framework_init_modules = str(framework_init_module)
            frontend_helper_data = FrontendMethodData(
                ivy_init_module=ivy_init_modules,
                framework_init_module=framework_init_modules,
                init_name=init_name,
                method_name=method_name,
            )

            possible_arguments = {
                "init_flags": init_flags,
                "method_flags": method_flags,
                "frontend_method_data": st.just(frontend_helper_data),
            }

            filtered_args = set(param_names).intersection(possible_arguments.keys())
            for key in filtered_args:
                # extend Hypothesis given kwargs with our strategies
                _given_kwargs[key] = possible_arguments[key]

            hypothesis_test_fn = given(**_given_kwargs)(test_fn)

            @functools.wraps(hypothesis_test_fn)
            def wrapped_test(*args, **kwargs):
                try:
                    hypothesis_test_fn(*args, **kwargs)
                except Exception as e:
                    # A string matching is used instead of actual exception due to
                    # exception object in with_backend is different from global Ivy
                    if e.__class__.__qualname__ == "IvyNotImplementedException":
                        pytest.skip("Function not implemented in backend.")
                    else:
                        raise e

        else:
            wrapped_test = test_fn

        wrapped_test.test_data = TestData(
            test_fn=wrapped_test,
            fn_tree=f"{init_tree}.{method_name}",
            fn_name=method_name,
            supported_device_dtypes=supported_device_dtypes,
            is_method=[method_name, class_tree, split_index],
        )

        return wrapped_test

    return test_wrapper


@st.composite
def seed(draw):
    return draw(st.integers(min_value=0, max_value=2**8 - 1))


def _create_transpile_report(data: dict, file_name: str, path: str = "root"):
    json_object = json.dumps(data, indent=6)
    if path == "root":
        path = "../../../../"
    full_path = os.path.join(path, file_name)
    if os.path.isfile(full_path):
        with open(full_path, "r") as outfile:
            # Load the file's existing data
            data = json.load(outfile)
            if data["backend_nodes"] > data["backend_nodes"]:
                return
    with open(full_path, "w") as outfile:
        outfile.write(json_object)<|MERGE_RESOLUTION|>--- conflicted
+++ resolved
@@ -1,6 +1,4 @@
 # general
-import json
-import os
 import pytest
 import importlib
 import inspect
@@ -15,21 +13,17 @@
 from .globals import TestData
 from . import test_parameter_flags as pf
 from . import test_globals as t_globals
-from .pipeline_helper import BackendHandler
+from .pipeline_helper import update_backend
 from ivy_tests.test_ivy.helpers.test_parameter_flags import (
-    DynamicFlag,
     BuiltInstanceStrategy,
     BuiltAsVariableStrategy,
     BuiltNativeArrayStrategy,
     BuiltGradientStrategy,
     BuiltContainerStrategy,
     BuiltWithOutStrategy,
-    BuiltWithCopyStrategy,
     BuiltInplaceStrategy,
     BuiltCompileStrategy,
     BuiltFrontendArrayStrategy,
-    BuiltTranspileStrategy,
-    BuiltPrecisionModeStrategy,
 )
 from ivy_tests.test_ivy.helpers.structs import FrontendMethodData
 from ivy_tests.test_ivy.helpers.available_frameworks import available_frameworks
@@ -37,24 +31,19 @@
     _dtype_kind_keys,
     _get_type_dict,
 )
-from ivy_tests.test_ivy.conftest import mod_backend
+
 
 cmd_line_args = (
     "with_out",
     "instance_method",
     "test_gradients",
     "test_compile",
-    "precision_mode",
 )
 cmd_line_args_lists = (
     "as_variable",
     "native_array",
     "container",
 )
-
-
-def _get_runtime_flag_value(flag):
-    return flag.strategy if isinstance(flag, DynamicFlag) else flag
 
 
 @st.composite
@@ -118,27 +107,11 @@
         num_positional_args=num_positional_args(fn_name="add")
     )
     """
-    if mod_backend[t_globals.CURRENT_BACKEND]:
-        proc, input_queue, output_queue = mod_backend[t_globals.CURRENT_BACKEND]
-        input_queue.put(
-            ("num_positional_args_helper", fn_name, t_globals.CURRENT_BACKEND)
-        )
-        num_positional_only, total, num_keyword_only = output_queue.get()
-    else:
-        num_positional_only, total, num_keyword_only = num_positional_args_helper(
-            fn_name, t_globals.CURRENT_BACKEND
-        )
-    return draw(
-        nh.ints(min_value=num_positional_only, max_value=(total - num_keyword_only))
-    )
-
-
-def num_positional_args_helper(fn_name, backend):
     num_positional_only = 0
     num_keyword_only = 0
     total = 0
     fn = None
-    with BackendHandler.update_backend(backend) as ivy_backend:
+    with update_backend(t_globals.CURRENT_BACKEND) as ivy_backend:
         ivy_backend.utils.dynamic_import.import_module(fn_name.rpartition(".")[0])
         for i, fn_name_key in enumerate(fn_name.split(".")):
             if i == 0:
@@ -155,8 +128,9 @@
             num_keyword_only += 1
         elif param.kind == param.VAR_KEYWORD:
             num_keyword_only += 1
-
-    return num_positional_only, total, num_keyword_only
+    return draw(
+        nh.ints(min_value=num_positional_only, max_value=(total - num_keyword_only))
+    )
 
 
 # Decorators helpers
@@ -180,35 +154,8 @@
     fn_name = fn_tree[split_index + 1 :]
     module_to_import = fn_tree[:split_index]
     mod = importlib.import_module(module_to_import)
-    try:
-        callable_fn = mod.__dict__[fn_name]
-    except KeyError:
-        raise ImportError(
-            f"Error: The function '{fn_name}' could not be found within the module"
-            f" '{module_to_import}'.\nPlease double-check the function name and its"
-            " associated path.\nIf this function is a new feature you'd like to see,"
-            " we'd love to hear from you! You can contribute to our project. For more"
-            " details, please"
-            " visit:\nhttps://lets-unify.ai/ivy/contributing/open_tasks.html\n"
-        )
+    callable_fn = mod.__dict__[fn_name]
     return callable_fn, fn_name, module_to_import
-
-
-def _get_method_supported_devices_dtypes_helper(
-    method_name: str, class_module: str, class_name: str, backend_str: str
-):
-    # helper to delegate backend related
-    # computation outside the main function
-    # so as to ease multiprocessing
-    with BackendHandler.update_backend(backend_str) as backend:
-        _fn = getattr(class_module.__dict__[class_name], method_name)
-        devices_and_dtypes = backend.function_supported_devices_and_dtypes(_fn)
-        organized_dtypes = {}
-        for device in devices_and_dtypes.keys():
-            organized_dtypes[device] = _partition_dtypes_into_kinds(
-                backend_str, devices_and_dtypes[device]
-            )
-    return organized_dtypes
 
 
 def _get_method_supported_devices_dtypes(
@@ -234,52 +181,17 @@
     for the method
     """
     supported_device_dtypes = {}
-
     for backend_str in available_frameworks:
-        if mod_backend[backend_str]:
-            # we gotta do this using multiprocessing
-            proc, input_queue, output_queue = mod_backend[backend_str]
-            input_queue.put(
-                (
-                    "method supported dtypes",
-                    method_name,
-                    class_module.__name__,
-                    class_name,
-                    backend_str,
+        with update_backend(backend_str) as backend:
+            _fn = getattr(class_module.__dict__[class_name], method_name)
+            devices_and_dtypes = backend.function_supported_devices_and_dtypes(_fn)
+            organized_dtypes = {}
+            for device in devices_and_dtypes.keys():
+                organized_dtypes[device] = _partition_dtypes_into_kinds(
+                    backend_str, devices_and_dtypes[device]
                 )
-            )
-            supported_device_dtypes[backend_str] = output_queue.get()
-        else:
-            supported_device_dtypes[backend_str] = (
-                _get_method_supported_devices_dtypes_helper(
-                    method_name, class_module, class_name, backend_str
-                )
-            )
+            supported_device_dtypes[backend_str] = organized_dtypes
     return supported_device_dtypes
-
-
-def _get_supported_devices_dtypes_helper(
-    backend_str: str, fn_module: str, fn_name: str
-):
-    # helper function so as to ease multiprocessing
-    with BackendHandler.update_backend(backend_str) as backend:
-        _tmp_mod = importlib.import_module(fn_module)  # TODO use dynamic import?
-        _fn = _tmp_mod.__dict__[fn_name]
-        devices_and_dtypes = backend.function_supported_devices_and_dtypes(_fn)
-        try:
-            # Issue with bfloat16 and tensorflow
-            if "bfloat16" in devices_and_dtypes["gpu"]:
-                tmp = list(devices_and_dtypes["gpu"])
-                tmp.remove("bfloat16")
-                devices_and_dtypes["gpu"] = tuple(tmp)
-        except KeyError:
-            pass
-        organized_dtypes = {}
-        for device in devices_and_dtypes.keys():
-            organized_dtypes[device] = _partition_dtypes_into_kinds(
-                backend_str, devices_and_dtypes[device]
-            )
-    return organized_dtypes
 
 
 def _get_supported_devices_dtypes(fn_name: str, fn_module: str):
@@ -309,15 +221,46 @@
             fn_name = "_" + fn_name
 
     for backend_str in available_frameworks:
-        if mod_backend[backend_str]:
-            # we know we need to use multiprocessing
-            # to get the devices and dtypes
-            proc, input_queue, output_queue = mod_backend[backend_str]
-            input_queue.put(("supported dtypes", fn_module, fn_name, backend_str))
-            supported_device_dtypes[backend_str] = output_queue.get()
-        else:
-            supported_device_dtypes[backend_str] = _get_supported_devices_dtypes_helper(
-                backend_str, fn_module, fn_name
+        with update_backend(backend_str) as ivy_backend:
+            _tmp_mod = ivy_backend.utils.dynamic_import.import_module(fn_module)
+            _fn = _tmp_mod.__dict__[fn_name]
+            # for partial mixed functions we should pass the backend function
+            # to ivy.function_supported_devices_and_dtypes
+            if (
+                hasattr(_fn, "mixed_backend_wrappers")
+                and ivy_backend.__dict__[fn_name] != _fn
+            ):
+                _fn = ivy_backend.__dict__[fn_name]
+            devices_and_dtypes = ivy_backend.function_supported_devices_and_dtypes(_fn)
+            devices_and_dtypes = (
+                tuple(devices_and_dtypes.values())
+                if "compositional" in devices_and_dtypes.keys()
+                else (devices_and_dtypes,)
+            )
+            # Issue with bfloat16 and tensorflow
+            for device_and_dtype in devices_and_dtypes:
+                try:
+                    if "bfloat16" in device_and_dtype["gpu"]:
+                        tmp = list(device_and_dtype["gpu"])
+                        tmp.remove("bfloat16")
+                        device_and_dtype["gpu"] = tuple(tmp)
+                except KeyError:
+                    pass
+            organized_dtypes = {}
+            all_organized_dtypes = []
+            for device_and_dtype in devices_and_dtypes:
+                for device in device_and_dtype.keys():
+                    organized_dtypes[device] = _partition_dtypes_into_kinds(
+                        backend_str, device_and_dtype[device]
+                    )
+                all_organized_dtypes.append(organized_dtypes)
+            supported_device_dtypes[backend_str] = (
+                {
+                    "compositional": all_organized_dtypes[0],
+                    "primary": all_organized_dtypes[1],
+                }
+                if len(all_organized_dtypes) > 1
+                else all_organized_dtypes[0]
             )
     return supported_device_dtypes
 
@@ -341,10 +284,8 @@
     number_positional_args=None,
     test_instance_method=BuiltInstanceStrategy,
     test_with_out=BuiltWithOutStrategy,
-    test_with_copy=BuiltWithCopyStrategy,
     test_gradients=BuiltGradientStrategy,
     test_compile=BuiltCompileStrategy,
-    precision_mode=BuiltPrecisionModeStrategy,
     as_variable_flags=BuiltAsVariableStrategy,
     native_array_flags=BuiltNativeArrayStrategy,
     container_flags=BuiltContainerStrategy,
@@ -374,10 +315,6 @@
         A search strategy that generates a boolean to test the function with an `out`
         parameter
 
-    test_with_copy
-        A search strategy that generates a boolean to test the function with a `copy`
-        parameter
-
     test_gradients
         A search strategy that generates a boolean to test the function with arrays as
         gradients
@@ -385,10 +322,6 @@
     test_compile
         A search strategy that generates a boolean to graph compile and test the
         function
-
-    precision_mode
-        A search strategy that generates a boolean to switch between two different
-        precision modes supported by numpy and (torch, jax) and test the function
 
     as_variable_flags
         A search strategy that generates a list of boolean flags for array inputs to be
@@ -416,25 +349,13 @@
         possible_arguments["test_flags"] = pf.function_flags(
             ground_truth_backend=st.just(ground_truth_backend),
             num_positional_args=number_positional_args,
-<<<<<<< HEAD
             instance_method=test_instance_method,
             with_out=test_with_out,
-            with_copy=test_with_copy,
             test_gradients=test_gradients,
             test_compile=test_compile,
             as_variable=as_variable_flags,
             native_arrays=native_array_flags,
             container_flags=container_flags,
-=======
-            instance_method=_get_runtime_flag_value(test_instance_method),
-            with_out=_get_runtime_flag_value(test_with_out),
-            test_gradients=_get_runtime_flag_value(test_gradients),
-            test_compile=_get_runtime_flag_value(test_compile),
-            as_variable=_get_runtime_flag_value(as_variable_flags),
-            native_arrays=_get_runtime_flag_value(native_array_flags),
-            container_flags=_get_runtime_flag_value(container_flags),
-            precision_mode=_get_runtime_flag_value(precision_mode),
->>>>>>> 4b53291a
         )
 
     def test_wrapper(test_fn):
@@ -488,18 +409,13 @@
 def handle_frontend_test(
     *,
     fn_tree: str,
-    gt_fn_tree: str = None,
     aliases: List[str] = None,
     number_positional_args=None,
     test_with_out=BuiltWithOutStrategy,
-    test_with_copy=BuiltWithCopyStrategy,
     test_inplace=BuiltInplaceStrategy,
     as_variable_flags=BuiltAsVariableStrategy,
     native_array_flags=BuiltNativeArrayStrategy,
-    test_compile=BuiltCompileStrategy,
     generate_frontend_arrays=BuiltFrontendArrayStrategy,
-    transpile=BuiltTranspileStrategy,
-    precision_mode=BuiltPrecisionModeStrategy,
     **_given_kwargs,
 ):
     """
@@ -511,9 +427,7 @@
     ----------
     fn_tree
         Full function import path
-    gt_fn_tree
-        Full function import path for the ground truth function, by default will be
-        the same as fn_tree
+
     number_positional_args
         A search strategy for determining the number of positional arguments to be
         passed to the function
@@ -526,16 +440,6 @@
         A search strategy that generates a boolean to test the function with an `out`
         parameter
 
-<<<<<<< HEAD
-    test_with_copy
-        A search strategy that generates a boolean to test the function with a `copy`
-        parameter
-=======
-    precision_mode
-        A search strategy that generates a boolean to switch between two different
-        precision modes supported by numpy and (torch, jax) and test the function
->>>>>>> 4b53291a
-
     as_variable_flags
         A search strategy that generates a list of boolean flags for array inputs to be
         passed as a Variable array
@@ -543,10 +447,6 @@
     native_array_flags
         A search strategy that generates a list of boolean flags for array inputs to be
         passed as a native array
-
-    test_compile
-        A search strategy that generates a boolean to graph compile and test the
-        function
 
     generate_frontend_arrays
         A search strategy that generates a list of boolean flags for array inputs to
@@ -565,23 +465,11 @@
         # Generate the test flags strategy
         test_flags = pf.frontend_function_flags(
             num_positional_args=number_positional_args,
-<<<<<<< HEAD
             with_out=test_with_out,
-            with_copy=test_with_copy,
             inplace=test_inplace,
             as_variable=as_variable_flags,
             native_arrays=native_array_flags,
             generate_frontend_arrays=generate_frontend_arrays,
-=======
-            with_out=_get_runtime_flag_value(test_with_out),
-            inplace=_get_runtime_flag_value(test_inplace),
-            as_variable=_get_runtime_flag_value(as_variable_flags),
-            native_arrays=_get_runtime_flag_value(native_array_flags),
-            test_compile=_get_runtime_flag_value(test_compile),
-            generate_frontend_arrays=_get_runtime_flag_value(generate_frontend_arrays),
-            transpile=_get_runtime_flag_value(transpile),
-            precision_mode=_get_runtime_flag_value(precision_mode),
->>>>>>> 4b53291a
         )
 
     def test_wrapper(test_fn):
@@ -599,7 +487,6 @@
                     if aliases is not None
                     else st.just(fn_tree)
                 ),
-                "gt_fn_tree": st.just(gt_fn_tree),
             }
             filtered_args = set(param_names).intersection(possible_arguments.keys())
             for key in filtered_args:
@@ -653,7 +540,6 @@
     ground_truth_backend: str = "tensorflow",
     test_gradients=BuiltGradientStrategy,
     test_compile=BuiltCompileStrategy,
-    precision_mode=BuiltPrecisionModeStrategy,
     init_num_positional_args=None,
     init_native_arrays=BuiltNativeArrayStrategy,
     init_as_variable_flags=BuiltAsVariableStrategy,
@@ -676,16 +562,14 @@
     ground_truth_backend
         The framework to assert test results are equal to
     """
-    # need to fill up the docstring
     is_method_tree_provided = method_tree is not None
     if is_method_tree_provided:
         method_tree = "ivy." + method_tree
     is_hypothesis_test = len(_given_kwargs) != 0
     possible_arguments = {
         "ground_truth_backend": st.just(ground_truth_backend),
-        "test_gradients": _get_runtime_flag_value(test_gradients),
-        "test_compile": _get_runtime_flag_value(test_compile),
-        "precision_mode": _get_runtime_flag_value(precision_mode),
+        "test_gradients": test_gradients,
+        "test_compile": test_compile,
     }
 
     if is_hypothesis_test and is_method_tree_provided:
@@ -698,9 +582,8 @@
 
         possible_arguments["init_flags"] = pf.init_method_flags(
             num_positional_args=init_num_positional_args,
-            as_variable=_get_runtime_flag_value(init_as_variable_flags),
-            native_arrays=_get_runtime_flag_value(init_native_arrays),
-            precision_mode=_get_runtime_flag_value(precision_mode),
+            as_variable=init_as_variable_flags,
+            native_arrays=init_native_arrays,
         )
 
         if method_num_positional_args is None:
@@ -710,10 +593,9 @@
 
         possible_arguments["method_flags"] = pf.method_flags(
             num_positional_args=method_num_positional_args,
-            as_variable=_get_runtime_flag_value(method_as_variable_flags),
-            native_arrays=_get_runtime_flag_value(method_native_arrays),
-            container_flags=_get_runtime_flag_value(method_container_flags),
-            precision_mode=_get_runtime_flag_value(precision_mode),
+            as_variable=method_as_variable_flags,
+            native_arrays=method_native_arrays,
+            container_flags=method_container_flags,
         )
 
     def test_wrapper(test_fn):
@@ -773,12 +655,9 @@
     init_num_positional_args=None,
     init_native_arrays=BuiltNativeArrayStrategy,
     init_as_variable_flags=BuiltAsVariableStrategy,
-    test_compile=BuiltCompileStrategy,
-    precision_mode=BuiltPrecisionModeStrategy,
     method_num_positional_args=None,
     method_native_arrays=BuiltNativeArrayStrategy,
     method_as_variable_flags=BuiltAsVariableStrategy,
-    generate_frontend_arrays=BuiltFrontendArrayStrategy,
     **_given_kwargs,
 ):
     """
@@ -830,21 +709,16 @@
 
         if is_hypothesis_test:
             param_names = inspect.signature(test_fn).parameters.keys()
-            init_flags = pf.frontend_init_flags(
+            init_flags = pf.frontend_method_flags(
                 num_positional_args=init_num_positional_args,
-                as_variable=_get_runtime_flag_value(init_as_variable_flags),
-                native_arrays=_get_runtime_flag_value(init_native_arrays),
+                as_variable=init_as_variable_flags,
+                native_arrays=init_native_arrays,
             )
 
             method_flags = pf.frontend_method_flags(
                 num_positional_args=method_num_positional_args,
-                as_variable=_get_runtime_flag_value(method_as_variable_flags),
-                native_arrays=_get_runtime_flag_value(method_native_arrays),
-                test_compile=_get_runtime_flag_value(test_compile),
-                precision_mode=_get_runtime_flag_value(precision_mode),
-                generate_frontend_arrays=_get_runtime_flag_value(
-                    generate_frontend_arrays
-                ),
+                as_variable=method_as_variable_flags,
+                native_arrays=method_native_arrays,
             )
             ivy_init_modules = str(ivy_init_module)
             framework_init_modules = str(framework_init_module)
@@ -898,19 +772,4 @@
 
 @st.composite
 def seed(draw):
-    return draw(st.integers(min_value=0, max_value=2**8 - 1))
-
-
-def _create_transpile_report(data: dict, file_name: str, path: str = "root"):
-    json_object = json.dumps(data, indent=6)
-    if path == "root":
-        path = "../../../../"
-    full_path = os.path.join(path, file_name)
-    if os.path.isfile(full_path):
-        with open(full_path, "r") as outfile:
-            # Load the file's existing data
-            data = json.load(outfile)
-            if data["backend_nodes"] > data["backend_nodes"]:
-                return
-    with open(full_path, "w") as outfile:
-        outfile.write(json_object)+    return draw(st.integers(min_value=0, max_value=2**8 - 1))