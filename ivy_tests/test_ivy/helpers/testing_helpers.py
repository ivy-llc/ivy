--- conflicted
+++ resolved
@@ -18,11 +18,8 @@
     BuiltGradientStrategy,
     BuiltContainerStrategy,
     BuiltWithOutStrategy,
-<<<<<<< HEAD
+    BuiltInplaceStrategy,
     BuiltCompileStrategy,
-=======
-    BuiltInplaceStrategy,
->>>>>>> 423f999d
 )
 from ivy_tests.test_ivy.helpers.structs import FrontendMethodData
 from ivy_tests.test_ivy.helpers.available_frameworks import (
