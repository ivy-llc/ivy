# general
import importlib
import inspect
from typing import List

from hypothesis import given, strategies as st

# local
import ivy
import ivy.functional.frontends.numpy as np_frontend
from .hypothesis_helpers import number_helpers as nh
from .globals import TestData
from . import test_parameter_flags as pf
from ivy_tests.test_ivy.helpers.test_parameter_flags import (
    BuiltInstanceStrategy,
    BuiltAsVariableStrategy,
    BuiltNativeArrayStrategy,
    BuiltGradientStrategy,
    BuiltContainerStrategy,
    BuiltWithOutStrategy,
    BuiltInplaceStrategy,
)
from ivy_tests.test_ivy.helpers.structs import FrontendMethodData
from ivy_tests.test_ivy.helpers.available_frameworks import (
    available_frameworks,
    ground_truth,
)

ground_truth = ground_truth()


cmd_line_args = (
    "with_out",
    "instance_method",
    "test_gradients",
)
cmd_line_args_lists = (
    "as_variable",
    "native_array",
    "container",
)


@st.composite
def num_positional_args_method(draw, *, method):
    """
    Draws an integers randomly from the minimum and maximum number of positional
    arguments a given method can take.

    Parameters
    ----------
    draw
        special function that draws data randomly (but is reproducible) from a given
        data-set (ex. list).
    method
        callable method

    Returns
    -------
    A strategy that can be used in the @given hypothesis decorator.
    """
    total, num_positional_only, num_keyword_only, = (
        0,
        0,
        0,
    )
    for param in inspect.signature(method).parameters.values():
        if param.name == "self":
            continue
        total += 1
        if param.kind == param.POSITIONAL_ONLY:
            num_positional_only += 1
        elif param.kind == param.KEYWORD_ONLY:
            num_keyword_only += 1
        elif param.kind == param.VAR_KEYWORD:
            num_keyword_only += 1
    return draw(
        nh.ints(min_value=num_positional_only, max_value=(total - num_keyword_only))
    )


@st.composite
def num_positional_args(draw, *, fn_name: str = None):
    """
    Draws an integers randomly from the minimum and maximum number of positional
    arguments a given function can take.

    Parameters
    ----------
    draw
        special function that draws data randomly (but is reproducible) from a
        given data-set (ex. list).
    fn_name
        name of the function.

    Returns
    -------
    A strategy that can be used in the @given hypothesis decorator.

    Examples
    --------
    @given(
        num_positional_args=num_positional_args(fn_name="floor_divide")
    )
    @given(
        num_positional_args=num_positional_args(fn_name="add")
    )
    """
    num_positional_only = 0
    num_keyword_only = 0
    total = 0
    fn = None
    for i, fn_name_key in enumerate(fn_name.split(".")):
        if i == 0:
            fn = ivy.__dict__[fn_name_key]
        else:
            fn = fn.__dict__[fn_name_key]
    for param in inspect.signature(fn).parameters.values():
        if param.name == "self":
            continue
        total += 1
        if param.kind == param.POSITIONAL_ONLY:
            num_positional_only += 1
        elif param.kind == param.KEYWORD_ONLY:
            num_keyword_only += 1
        elif param.kind == param.VAR_KEYWORD:
            num_keyword_only += 1
    return draw(
        nh.ints(min_value=num_positional_only, max_value=(total - num_keyword_only))
    )


# Decorators helpers


def _import_fn(fn_tree: str):
    """
    Imports a function from function tree string
    Parameters
    ----------
    fn_tree
        Full function tree without "ivy" root
        example: "functional.backends.jax.creation.arange".

    Returns
    -------
    Returns fn_name, imported module, callable function
    """
    split_index = fn_tree.rfind(".")
    fn_name = fn_tree[split_index + 1 :]
    module_to_import = fn_tree[:split_index]
    mod = importlib.import_module(module_to_import)
    callable_fn = mod.__dict__[fn_name]
    return callable_fn, fn_name, module_to_import


def _get_method_supported_devices_dtypes(
    method_name: str, class_module: str, class_name: str
):
    """
    Get supported devices and data types for a method in Ivy API
    Parameters
    ----------
    method_name
        Name of the method in the class

    class_module
        Name of the class module

    class_name
        Name of the class

    Returns
    -------
    Returns a dictonary containing supported device types and its supported data types
    for the method
    """
    supported_device_dtypes = {}
    backends = available_frameworks()
    for b in backends:  # ToDo can optimize this ?
        ivy.set_backend(b)
        _fn = getattr(class_module.__dict__[class_name], method_name)
        supported_device_dtypes[b] = ivy.function_supported_devices_and_dtypes(_fn)
        ivy.unset_backend()
    return supported_device_dtypes


def _get_supported_devices_dtypes(fn_name: str, fn_module: str):
    """
    Get supported devices and data types for a function in Ivy API
    Parameters
    ----------
    fn_name
        Name of the function

    fn_module
        Full import path of the function module

    Returns
    -------
    Returns a dictonary containing supported device types and its supported data types
    for the function
    """
    supported_device_dtypes = {}
<<<<<<< HEAD
=======
    # This is for getting a private function from numpy frontend where we have
    # a ufunc object as we can't refer to them as functions
    if fn_module == "ivy.functional.frontends.numpy":
        fn_module_ = np_frontend
        if isinstance(getattr(fn_module_, fn_name), fn_module_.ufunc):
            fn_name = "_" + fn_name

>>>>>>> 96ce9bf8
    backends = available_frameworks()
    for b in backends:  # ToDo can optimize this ?

        ivy.set_backend(b)
        _tmp_mod = importlib.import_module(fn_module)
        _fn = _tmp_mod.__dict__[fn_name]
        supported_device_dtypes[b] = ivy.function_supported_devices_and_dtypes(_fn)
        ivy.unset_backend()
    return supported_device_dtypes


# Decorators


def handle_test(
    *,
    fn_tree: str,
    ground_truth_backend: str = ground_truth,
    number_positional_args=None,
    test_instance_method=BuiltInstanceStrategy,
    test_with_out=BuiltWithOutStrategy,
    test_gradients=BuiltGradientStrategy,
    as_variable_flags=BuiltAsVariableStrategy,
    native_array_flags=BuiltNativeArrayStrategy,
    container_flags=BuiltContainerStrategy,
    **_given_kwargs,
):
    """
    A test wrapper for Ivy functions.
    Sets the required test globals and creates test flags strategies.

    Parameters
    ----------
    fn_tree
        Full function import path

    ground_truth_backend
        The framework to assert test results are equal to

    number_positional_args
        A search strategy for determining the number of positional arguments to be
        passed to the function

    test_instance_method
        A search strategy that generates a boolean to test instance methods

    test_with_out
        A search strategy that generates a boolean to test the function with an `out`
        parameter

    test_gradients
        A search strategy that generates a boolean to test the function with arrays as
        gradients

    as_variable_flags
        A search strategy that generates a list of boolean flags for array inputs to be
        passed as a Variable array

    native_array_flags
        A search strategy that generates a list of boolean flags for array inputs to be
        passed as a native array

    container_flags
        A search strategy that generates a list of boolean flags for array inputs to be
        passed as a Container
    """
    fn_tree = "ivy." + fn_tree
    is_hypothesis_test = len(_given_kwargs) != 0

    if is_hypothesis_test:
        # Use the default strategy
        if number_positional_args is None:
            number_positional_args = num_positional_args(fn_name=fn_tree)
        # Generate the test flags strategy
        test_flags = pf.function_flags(
            num_positional_args=number_positional_args,
            instance_method=test_instance_method,
            with_out=test_with_out,
            test_gradients=test_gradients,
            as_variable=as_variable_flags,
            native_arrays=native_array_flags,
            container_flags=container_flags,
        )

    def test_wrapper(test_fn):
        callable_fn, fn_name, fn_mod = _import_fn(fn_tree)
        supported_device_dtypes = _get_supported_devices_dtypes(fn_name, fn_mod)

        # If a test is not a Hypothesis test, we only set the test global data
        if is_hypothesis_test:
            param_names = inspect.signature(test_fn).parameters.keys()
            # Check if these arguments are being asked for
            possible_arguments = {
                "test_flags": test_flags,
                "fn_name": st.just(fn_name),
                "ground_truth_backend": st.just(ground_truth_backend),
            }
            filtered_args = set(param_names).intersection(possible_arguments.keys())
            for key in filtered_args:
                _given_kwargs[key] = possible_arguments[key]
            # Wrap the test with the @given decorator
            wrapped_test = given(**_given_kwargs)(test_fn)
        else:
            wrapped_test = test_fn

        # Set the test data to be used by test helpers
        wrapped_test.test_data = TestData(
            test_fn=wrapped_test,
            fn_tree=fn_tree,
            fn_name=fn_name,
            supported_device_dtypes=supported_device_dtypes,
        )
        wrapped_test.ground_truth_backend = ground_truth_backend

        return wrapped_test

    return test_wrapper


def handle_frontend_test(
    *,
    fn_tree: str,
    aliases: List[str] = None,
    number_positional_args=None,
    test_with_out=BuiltWithOutStrategy,
    test_inplace=BuiltInplaceStrategy,
    as_variable_flags=BuiltAsVariableStrategy,
    native_array_flags=BuiltNativeArrayStrategy,
    **_given_kwargs,
):
    """
    A test wrapper for Ivy frontend functions.
    Sets the required test globals and creates test flags strategies.

    Parameters
    ----------
    fn_tree
        Full function import path

    number_positional_args
        A search strategy for determining the number of positional arguments to be
        passed to the function

    test_inplace
        A search strategy that generates a boolean to test the method with `inplace`
        update

    test_with_out
        A search strategy that generates a boolean to test the function with an `out`
        parameter

    as_variable_flags
        A search strategy that generates a list of boolean flags for array inputs to be
        passed as a Variable array

    native_array_flags
        A search strategy that generates a list of boolean flags for array inputs to be
        passed as a native array
    """
    fn_tree = "ivy.functional.frontends." + fn_tree
    if aliases is not None:
        for i in range(len(aliases)):
            aliases[i] = "ivy.functional.frontends." + aliases[i]
    is_hypothesis_test = len(_given_kwargs) != 0

    if is_hypothesis_test:
        # Use the default strategy
        if number_positional_args is None:
            number_positional_args = num_positional_args(fn_name=fn_tree)
        # Generate the test flags strategy
        test_flags = pf.frontend_function_flags(
            num_positional_args=number_positional_args,
            with_out=test_with_out,
            inplace=test_inplace,
            as_variable=as_variable_flags,
            native_arrays=native_array_flags,
        )

    def test_wrapper(test_fn):
        callable_fn, fn_name, fn_mod = _import_fn(fn_tree)
        supported_device_dtypes = _get_supported_devices_dtypes(fn_name, fn_mod)

        # If a test is not a Hypothesis test, we only set the test global data
        if is_hypothesis_test:
            param_names = inspect.signature(test_fn).parameters.keys()
            # Check if these arguments are being asked for
            possible_arguments = {
                "test_flags": test_flags,
                "fn_tree": st.sampled_from([fn_tree] + aliases)
                if aliases is not None
                else st.just(fn_tree),
            }
            filtered_args = set(param_names).intersection(possible_arguments.keys())
            for key in filtered_args:
                # extend Hypothesis given kwargs with our stratigies
                _given_kwargs[key] = possible_arguments[key]
            # Wrap the test with the @given decorator
            wrapped_test = given(**_given_kwargs)(test_fn)
        else:
            wrapped_test = test_fn

        wrapped_test.test_data = TestData(
            test_fn=wrapped_test,
            fn_tree=fn_tree,
            fn_name=fn_name,
            supported_device_dtypes=supported_device_dtypes,
        )

        return wrapped_test

    return test_wrapper


def _import_method(method_tree: str):
    split_index = method_tree.rfind(".")
    class_tree, method_name = method_tree[:split_index], method_tree[split_index + 1 :]
    split_index = class_tree.rfind(".")
    mod_to_import, class_name = class_tree[:split_index], class_tree[split_index + 1 :]
    _mod = importlib.import_module(mod_to_import)
    _class = _mod.__getattribute__(class_name)
    _method = getattr(_class, method_name)
    return _method, method_name, _class, class_name, _mod


def handle_method(
    *,
    method_tree,
    ground_truth_backend: str = ground_truth,
    test_gradients=BuiltGradientStrategy,
    init_num_positional_args=None,
    init_native_arrays=BuiltNativeArrayStrategy,
    init_as_variable_flags=BuiltAsVariableStrategy,
    init_container_flags=BuiltContainerStrategy,
    method_num_positional_args=None,
    method_native_arrays=BuiltNativeArrayStrategy,
    method_as_variable_flags=BuiltAsVariableStrategy,
    method_container_flags=BuiltContainerStrategy,
    **_given_kwargs,
):
    """
    A test wrapper for Ivy methods.
    Sets the required test globals and creates test flags strategies.

    Parameters
    ----------
    method_tree
        Full method import path

    ground_truth_backend
        The framework to assert test results are equal to
    """
    method_tree = "ivy." + method_tree
    is_hypothesis_test = len(_given_kwargs) != 0

    if is_hypothesis_test:
        callable_method, method_name, _, class_name, method_mod = _import_method(
            method_tree
        )

        if init_num_positional_args is None:
            init_num_positional_args = num_positional_args(
                fn_name=class_name + ".__init__"
            )

        if method_num_positional_args is None:
            method_num_positional_args = num_positional_args_method(
                method=callable_method
            )

    def test_wrapper(test_fn):
        supported_device_dtypes = _get_method_supported_devices_dtypes(
            method_name, method_mod, class_name
        )

        if is_hypothesis_test:
            param_names = inspect.signature(test_fn).parameters.keys()

            init_flags = pf.method_flags(
                num_positional_args=init_num_positional_args,
                as_variable=init_as_variable_flags,
                native_arrays=init_native_arrays,
                container_flags=init_container_flags,
            )

            method_flags = pf.method_flags(
                num_positional_args=method_num_positional_args,
                as_variable=method_as_variable_flags,
                native_arrays=method_native_arrays,
                container_flags=method_container_flags,
            )

            possible_arguments = {
                "class_name": st.just(class_name),
                "init_flags": init_flags,
                "method_flags": method_flags,
                "test_gradients": test_gradients,
                "method_name": st.just(method_name),
                "ground_truth_backend": st.just(ground_truth_backend),
            }

            filtered_args = set(param_names).intersection(possible_arguments.keys())

            for key in filtered_args:
                # extend Hypothesis given kwargs with our strategies
                _given_kwargs[key] = possible_arguments[key]

            wrapped_test = given(**_given_kwargs)(test_fn)
        else:
            wrapped_test = test_fn

        wrapped_test.test_data = TestData(
            test_fn=wrapped_test,
            fn_tree=method_tree,
            fn_name=method_name,
            supported_device_dtypes=supported_device_dtypes,
        )
        wrapped_test.ground_truth_backend = ground_truth_backend

        return wrapped_test

    return test_wrapper


def handle_frontend_method(
    *,
    class_tree: str,
    init_tree: str,
    method_name: str,
    init_num_positional_args=None,
    init_native_arrays=BuiltNativeArrayStrategy,
    init_as_variable_flags=BuiltAsVariableStrategy,
    method_num_positional_args=None,
    method_native_arrays=BuiltNativeArrayStrategy,
    method_as_variable_flags=BuiltAsVariableStrategy,
    **_given_kwargs,
):
    """
    A test wrapper for Ivy frontends methods.
    Sets the required test globals and creates test flags strategies.

    Parameters
    ----------
    class_tree
        Full class import path

    init_tree
        Full import path for the function used to create the class

    method_name
        Name of the method
    """
    split_index = init_tree.rfind(".")
    framework_init_module = init_tree[:split_index]
    ivy_init_module = f"ivy.functional.frontends.{init_tree[:split_index]}"
    init_name = init_tree[split_index + 1 :]
    init_tree = f"ivy.functional.frontends.{init_tree}"
    is_hypothesis_test = len(_given_kwargs) != 0

    split_index = class_tree.rfind(".")
    class_module_path, class_name = (
        class_tree[:split_index],
        class_tree[split_index + 1 :],
    )
    class_module = importlib.import_module(class_module_path)
    method_class = getattr(class_module, class_name)

    if is_hypothesis_test:
        callable_method = getattr(method_class, method_name)
        if init_num_positional_args is None:
            init_num_positional_args = num_positional_args(fn_name=init_tree[4:])

        if method_num_positional_args is None:
            method_num_positional_args = num_positional_args_method(
                method=callable_method
            )

    def test_wrapper(test_fn):
        supported_device_dtypes = _get_method_supported_devices_dtypes(
            method_name, class_module, class_name
        )

        if is_hypothesis_test:
            param_names = inspect.signature(test_fn).parameters.keys()
            init_flags = pf.frontend_method_flags(
                num_positional_args=init_num_positional_args,
                as_variable=init_as_variable_flags,
                native_arrays=init_native_arrays,
            )

            method_flags = pf.frontend_method_flags(
                num_positional_args=method_num_positional_args,
                as_variable=method_as_variable_flags,
                native_arrays=method_native_arrays,
            )

            frontend_helper_data = FrontendMethodData(
                ivy_init_module=importlib.import_module(ivy_init_module),
                framework_init_module=importlib.import_module(framework_init_module),
                init_name=init_name,
                method_name=method_name,
            )

            possible_arguments = {
                "init_flags": init_flags,
                "method_flags": method_flags,
                "frontend_method_data": st.just(frontend_helper_data),
            }

            filtered_args = set(param_names).intersection(possible_arguments.keys())
            for key in filtered_args:
                # extend Hypothesis given kwargs with our strategies
                _given_kwargs[key] = possible_arguments[key]
            wrapped_test = given(**_given_kwargs)(test_fn)
        else:
            wrapped_test = test_fn

        wrapped_test.test_data = TestData(
            test_fn=wrapped_test,
            fn_tree=f"{init_tree}.{method_name}",
            fn_name=method_name,
            supported_device_dtypes=supported_device_dtypes,
        )

        return wrapped_test

    return test_wrapper


@st.composite
def seed(draw):
    return draw(st.integers(min_value=0, max_value=2**8 - 1))<|MERGE_RESOLUTION|>--- conflicted
+++ resolved
@@ -202,8 +202,7 @@
     for the function
     """
     supported_device_dtypes = {}
-<<<<<<< HEAD
-=======
+
     # This is for getting a private function from numpy frontend where we have
     # a ufunc object as we can't refer to them as functions
     if fn_module == "ivy.functional.frontends.numpy":
@@ -211,7 +210,7 @@
         if isinstance(getattr(fn_module_, fn_name), fn_module_.ufunc):
             fn_name = "_" + fn_name
 
->>>>>>> 96ce9bf8
+
     backends = available_frameworks()
     for b in backends:  # ToDo can optimize this ?
 
