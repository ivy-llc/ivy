--- conflicted
+++ resolved
@@ -807,18 +807,11 @@
 
             method_flags = pf.frontend_method_flags(
                 num_positional_args=method_num_positional_args,
-<<<<<<< HEAD
-                as_variable=method_as_variable_flags,
-                native_arrays=method_native_arrays,
-                test_compile=test_compile,
-                precision_mode=precision_mode,
-                generate_frontend_arrays=generate_frontend_arrays,
-=======
                 as_variable=_get_runtime_flag_value(method_as_variable_flags),
                 native_arrays=_get_runtime_flag_value(method_native_arrays),
                 test_compile=_get_runtime_flag_value(test_compile),
                 precision_mode=_get_runtime_flag_value(precision_mode),
->>>>>>> 5ca141a7
+                generate_frontend_arrays=generate_frontend_arrays,
             )
             ivy_init_modules = str(ivy_init_module)
             framework_init_modules = str(framework_init_module)
