--- conflicted
+++ resolved
@@ -740,11 +740,8 @@
     method_num_positional_args=None,
     method_native_arrays=BuiltNativeArrayStrategy,
     method_as_variable_flags=BuiltAsVariableStrategy,
-<<<<<<< HEAD
     test_inplace=BuiltInplaceStrategy,
-=======
     generate_frontend_arrays=BuiltFrontendArrayStrategy,
->>>>>>> 4799636f
     **_given_kwargs,
 ):
     """
@@ -834,27 +831,22 @@
             param_names = inspect.signature(test_fn).parameters.keys()
             init_flags = pf.frontend_init_flags(
                 num_positional_args=init_num_positional_args,
-<<<<<<< HEAD
                 as_variable=init_as_variable_flags,
                 native_arrays=init_native_arrays,
                 test_compile=test_compile,
                 precision_mode=precision_mode,
                 inplace=test_inplace,
-=======
                 as_variable=_get_runtime_flag_value(init_as_variable_flags),
                 native_arrays=_get_runtime_flag_value(init_native_arrays),
->>>>>>> 4799636f
             )
 
             method_flags = pf.frontend_method_flags(
                 num_positional_args=method_num_positional_args,
-<<<<<<< HEAD
                 as_variable=method_as_variable_flags,
                 native_arrays=method_native_arrays,
                 test_compile=test_compile,
                 precision_mode=precision_mode,
                 inplace=test_inplace,
-=======
                 as_variable=_get_runtime_flag_value(method_as_variable_flags),
                 native_arrays=_get_runtime_flag_value(method_native_arrays),
                 test_compile=_get_runtime_flag_value(test_compile),
@@ -862,7 +854,6 @@
                 generate_frontend_arrays=_get_runtime_flag_value(
                     generate_frontend_arrays
                 ),
->>>>>>> 4799636f
             )
             ivy_init_modules = str(ivy_init_module)
             framework_init_modules = str(framework_init_module)
