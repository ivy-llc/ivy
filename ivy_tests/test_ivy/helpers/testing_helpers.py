# general
import importlib
import inspect
from typing import List

from hypothesis import given, strategies as st

# local
import ivy
import ivy.functional.frontends.numpy as np_frontend
from .hypothesis_helpers import number_helpers as nh
from .globals import TestData
from . import test_parameter_flags as pf
from ivy_tests.test_ivy.helpers.test_parameter_flags import (
    BuiltInstanceStrategy,
    BuiltAsVariableStrategy,
    BuiltNativeArrayStrategy,
    BuiltGradientStrategy,
    BuiltContainerStrategy,
    BuiltWithOutStrategy,
    BuiltInplaceStrategy,
    BuiltCompileStrategy,
)
from ivy_tests.test_ivy.helpers.structs import FrontendMethodData
from ivy_tests.test_ivy.helpers.available_frameworks import (
    available_frameworks,
    ground_truth,
)
from ivy_tests.test_ivy.helpers.hypothesis_helpers.dtype_helpers import (
    _dtype_kind_keys,
    _get_type_dict,
)

ground_truth = ground_truth()


cmd_line_args = (
    "with_out",
    "instance_method",
    "test_gradients",
    "test_compile",
)
cmd_line_args_lists = (
    "as_variable",
    "native_array",
    "container",
)


@st.composite
def num_positional_args_method(draw, *, method):
    """
    Draws an integers randomly from the minimum and maximum number of positional
    arguments a given method can take.

    Parameters
    ----------
    draw
        special function that draws data randomly (but is reproducible) from a given
        data-set (ex. list).
    method
        callable method

    Returns
    -------
    A strategy that can be used in the @given hypothesis decorator.
    """
    total, num_positional_only, num_keyword_only, = (
        0,
        0,
        0,
    )
    for param in inspect.signature(method).parameters.values():
        if param.name == "self":
            continue
        total += 1
        if param.kind == param.POSITIONAL_ONLY:
            num_positional_only += 1
        elif param.kind == param.KEYWORD_ONLY:
            num_keyword_only += 1
        elif param.kind == param.VAR_KEYWORD:
            num_keyword_only += 1
    return draw(
        nh.ints(min_value=num_positional_only, max_value=(total - num_keyword_only))
    )


@st.composite
def num_positional_args(draw, *, fn_name: str = None):
    """
    Draws an integers randomly from the minimum and maximum number of positional
    arguments a given function can take.

    Parameters
    ----------
    draw
        special function that draws data randomly (but is reproducible) from a
        given data-set (ex. list).
    fn_name
        name of the function.

    Returns
    -------
    A strategy that can be used in the @given hypothesis decorator.

    Examples
    --------
    @given(
        num_positional_args=num_positional_args(fn_name="floor_divide")
    )
    @given(
        num_positional_args=num_positional_args(fn_name="add")
    )
    """
    num_positional_only = 0
    num_keyword_only = 0
    total = 0
    fn = None
    for i, fn_name_key in enumerate(fn_name.split(".")):
        if i == 0:
            fn = ivy.__dict__[fn_name_key]
        else:
            fn = fn.__dict__[fn_name_key]
    for param in inspect.signature(fn).parameters.values():
        if param.name == "self":
            continue
        total += 1
        if param.kind == param.POSITIONAL_ONLY:
            num_positional_only += 1
        elif param.kind == param.KEYWORD_ONLY:
            num_keyword_only += 1
        elif param.kind == param.VAR_KEYWORD:
            num_keyword_only += 1
    return draw(
        nh.ints(min_value=num_positional_only, max_value=(total - num_keyword_only))
    )


# Decorators helpers


def _import_fn(fn_tree: str):
    """
    Imports a function from function tree string
    Parameters
    ----------
    fn_tree
        Full function tree without "ivy" root
        example: "functional.backends.jax.creation.arange".

    Returns
    -------
    Returns fn_name, imported module, callable function
    """
    split_index = fn_tree.rfind(".")
    fn_name = fn_tree[split_index + 1 :]
    module_to_import = fn_tree[:split_index]
    mod = importlib.import_module(module_to_import)
    callable_fn = mod.__dict__[fn_name]
    return callable_fn, fn_name, module_to_import


def _get_method_supported_devices_dtypes(
    method_name: str, class_module: str, class_name: str
):
    """
    Get supported devices and data types for a method in Ivy API
    Parameters
    ----------
    method_name
        Name of the method in the class

    class_module
        Name of the class module

    class_name
        Name of the class

    Returns
    -------
    Returns a dictonary containing supported device types and its supported data types
    for the method
    """
    supported_device_dtypes = {}
    backends = available_frameworks()
    for b in backends:  # ToDo can optimize this ?
        ivy.set_backend(b)
        _fn = getattr(class_module.__dict__[class_name], method_name)
        devices_and_dtypes = ivy.function_supported_devices_and_dtypes(_fn)
        organized_dtypes = {}
        for device in devices_and_dtypes.keys():
            organized_dtypes[device] = _partition_dtypes_into_kinds(
                ivy, devices_and_dtypes[device]
            )
        supported_device_dtypes[b] = organized_dtypes
        ivy.unset_backend()
    return supported_device_dtypes


def _get_supported_devices_dtypes(fn_name: str, fn_module: str):
    """
    Get supported devices and data types for a function in Ivy API
    Parameters
    ----------
    fn_name
        Name of the function

    fn_module
        Full import path of the function module

    Returns
    -------
    Returns a dictonary containing supported device types and its supported data types
    for the function
    """
    supported_device_dtypes = {}

    # This is for getting a private function from numpy frontend where we have
    # a ufunc object as we can't refer to them as functions
    if fn_module == "ivy.functional.frontends.numpy":
        fn_module_ = np_frontend
        if isinstance(getattr(fn_module_, fn_name), fn_module_.ufunc):
            fn_name = "_" + fn_name

    backends = available_frameworks()
    for b in backends:  # ToDo can optimize this ?
        ivy.set_backend(b)
        _tmp_mod = importlib.import_module(fn_module)
        _fn = _tmp_mod.__dict__[fn_name]
        devices_and_dtypes = ivy.function_supported_devices_and_dtypes(_fn)
        organized_dtypes = {}
        for device in devices_and_dtypes.keys():
            organized_dtypes[device] = _partition_dtypes_into_kinds(
                ivy, devices_and_dtypes[device]
            )
        supported_device_dtypes[b] = organized_dtypes
        ivy.unset_backend()
    return supported_device_dtypes


def _partition_dtypes_into_kinds(framework, dtypes):
    partitioned_dtypes = {}
    for kind in _dtype_kind_keys:
        partitioned_dtypes[kind] = set(_get_type_dict(framework, kind)).intersection(
            dtypes
        )
    return partitioned_dtypes


# Decorators


def handle_test(
    *,
    fn_tree: str = None,
    ground_truth_backend: str = ground_truth,
    number_positional_args=None,
    test_instance_method=BuiltInstanceStrategy,
    test_with_out=BuiltWithOutStrategy,
    test_gradients=BuiltGradientStrategy,
    test_compile=BuiltCompileStrategy,
    as_variable_flags=BuiltAsVariableStrategy,
    native_array_flags=BuiltNativeArrayStrategy,
    container_flags=BuiltContainerStrategy,
    **_given_kwargs,
):
    """
    A test wrapper for Ivy functions.
    Sets the required test globals and creates test flags strategies.

    Parameters
    ----------
    fn_tree
        Full function import path

    ground_truth_backend
        The framework to assert test results are equal to

    number_positional_args
        A search strategy for determining the number of positional arguments to be
        passed to the function

    test_instance_method
        A search strategy that generates a boolean to test instance methods

    test_with_out
        A search strategy that generates a boolean to test the function with an `out`
        parameter

    test_gradients
        A search strategy that generates a boolean to test the function with arrays as
        gradients

    test_compile
        A search strategy that generates a boolean to graph compile and test the
        function

    as_variable_flags
        A search strategy that generates a list of boolean flags for array inputs to be
        passed as a Variable array

    native_array_flags
        A search strategy that generates a list of boolean flags for array inputs to be
        passed as a native array

    container_flags
        A search strategy that generates a list of boolean flags for array inputs to be
        passed as a Container
    """
    is_fn_tree_provided = fn_tree is not None
    if is_fn_tree_provided:
        fn_tree = "ivy." + fn_tree
    is_hypothesis_test = len(_given_kwargs) != 0

    possible_arguments = {"ground_truth_backend": st.just(ground_truth_backend)}
    if is_hypothesis_test and is_fn_tree_provided:
        # Use the default strategy
        if number_positional_args is None:
            number_positional_args = num_positional_args(fn_name=fn_tree)
        # Generate the test flags strategy
        possible_arguments["test_flags"] = pf.function_flags(
            num_positional_args=number_positional_args,
            instance_method=test_instance_method,
            with_out=test_with_out,
            test_gradients=test_gradients,
            test_compile=test_compile,
            as_variable=as_variable_flags,
            native_arrays=native_array_flags,
            container_flags=container_flags,
        )

    def test_wrapper(test_fn):
        if is_fn_tree_provided:
            callable_fn, fn_name, fn_mod = _import_fn(fn_tree)
            supported_device_dtypes = _get_supported_devices_dtypes(fn_name, fn_mod)
            possible_arguments["fn_name"] = st.just(fn_name)

        # If a test is not a Hypothesis test, we only set the test global data
        if is_hypothesis_test:
            param_names = inspect.signature(test_fn).parameters.keys()
            # Check if these arguments are being asked for
            filtered_args = set(param_names).intersection(possible_arguments.keys())
            for key in filtered_args:
                _given_kwargs[key] = possible_arguments[key]
            # Wrap the test with the @given decorator
            wrapped_test = given(**_given_kwargs)(test_fn)
        else:
            wrapped_test = test_fn

        # Set the test data to be used by test helpers
        if is_fn_tree_provided:
            wrapped_test.test_data = TestData(
                test_fn=wrapped_test,
                fn_tree=fn_tree,
                fn_name=fn_name,
                supported_device_dtypes=supported_device_dtypes,
            )
        wrapped_test.ground_truth_backend = ground_truth_backend
        wrapped_test._ivy_test = True

        return wrapped_test

    return test_wrapper


def handle_frontend_test(
    *,
    fn_tree: str,
    aliases: List[str] = None,
    number_positional_args=None,
    test_with_out=BuiltWithOutStrategy,
    test_inplace=BuiltInplaceStrategy,
    as_variable_flags=BuiltAsVariableStrategy,
    native_array_flags=BuiltNativeArrayStrategy,
    **_given_kwargs,
):
    """
    A test wrapper for Ivy frontend functions.
    Sets the required test globals and creates test flags strategies.

    Parameters
    ----------
    fn_tree
        Full function import path

    number_positional_args
        A search strategy for determining the number of positional arguments to be
        passed to the function

    test_inplace
        A search strategy that generates a boolean to test the method with `inplace`
        update

    test_with_out
        A search strategy that generates a boolean to test the function with an `out`
        parameter

    as_variable_flags
        A search strategy that generates a list of boolean flags for array inputs to be
        passed as a Variable array

    native_array_flags
        A search strategy that generates a list of boolean flags for array inputs to be
        passed as a native array
    """
    fn_tree = "ivy.functional.frontends." + fn_tree
    if aliases is not None:
        for i in range(len(aliases)):
            aliases[i] = "ivy.functional.frontends." + aliases[i]
    is_hypothesis_test = len(_given_kwargs) != 0

    if is_hypothesis_test:
        # Use the default strategy
        if number_positional_args is None:
            number_positional_args = num_positional_args(fn_name=fn_tree)
        # Generate the test flags strategy
        test_flags = pf.frontend_function_flags(
            num_positional_args=number_positional_args,
            with_out=test_with_out,
            inplace=test_inplace,
            as_variable=as_variable_flags,
            native_arrays=native_array_flags,
        )

    def test_wrapper(test_fn):
        callable_fn, fn_name, fn_mod = _import_fn(fn_tree)
        supported_device_dtypes = _get_supported_devices_dtypes(fn_name, fn_mod)

        # If a test is not a Hypothesis test, we only set the test global data
        if is_hypothesis_test:
            param_names = inspect.signature(test_fn).parameters.keys()
            # Check if these arguments are being asked for
            possible_arguments = {
                "test_flags": test_flags,
                "fn_tree": st.sampled_from([fn_tree] + aliases)
                if aliases is not None
                else st.just(fn_tree),
            }
            filtered_args = set(param_names).intersection(possible_arguments.keys())
            for key in filtered_args:
                # extend Hypothesis given kwargs with our stratigies
                _given_kwargs[key] = possible_arguments[key]
            # Wrap the test with the @given decorator
            wrapped_test = given(**_given_kwargs)(test_fn)
        else:
            wrapped_test = test_fn

        wrapped_test.test_data = TestData(
            test_fn=wrapped_test,
            fn_tree=fn_tree,
            fn_name=fn_name,
            supported_device_dtypes=supported_device_dtypes,
        )

        return wrapped_test

    return test_wrapper


def _import_method(method_tree: str):
    split_index = method_tree.rfind(".")
    class_tree, method_name = method_tree[:split_index], method_tree[split_index + 1 :]
    split_index = class_tree.rfind(".")
    mod_to_import, class_name = class_tree[:split_index], class_tree[split_index + 1 :]
    _mod = importlib.import_module(mod_to_import)
    _class = _mod.__getattribute__(class_name)
    _method = getattr(_class, method_name)
    return _method, method_name, _class, class_name, _mod


def handle_method(
    *,
    method_tree: str = None,
    ground_truth_backend: str = ground_truth,
    test_gradients=BuiltGradientStrategy,
    test_compile=BuiltCompileStrategy,
    init_num_positional_args=None,
    init_native_arrays=BuiltNativeArrayStrategy,
    init_as_variable_flags=BuiltAsVariableStrategy,
    init_container_flags=BuiltContainerStrategy,
    method_num_positional_args=None,
    method_native_arrays=BuiltNativeArrayStrategy,
    method_as_variable_flags=BuiltAsVariableStrategy,
    method_container_flags=BuiltContainerStrategy,
    **_given_kwargs,
):
    """
    A test wrapper for Ivy methods.
    Sets the required test globals and creates test flags strategies.

    Parameters
    ----------
    method_tree
        Full method import path

    ground_truth_backend
        The framework to assert test results are equal to
    """
    is_method_tree_provided = method_tree is not None
    if is_method_tree_provided:
        method_tree = "ivy." + method_tree
    is_hypothesis_test = len(_given_kwargs) != 0
    possible_arguments = {
        "ground_truth_backend": st.just(ground_truth_backend),
        "test_gradients": test_gradients,
    }

    if is_hypothesis_test and is_method_tree_provided:
        callable_method, method_name, _, class_name, method_mod = _import_method(
            method_tree
        )

        if init_num_positional_args is None:
            init_num_positional_args = num_positional_args(
                fn_name=class_name + ".__init__"
            )

        possible_arguments["init_flags"] = pf.method_flags(
            num_positional_args=init_num_positional_args,
            as_variable=init_as_variable_flags,
            native_arrays=init_native_arrays,
            container_flags=init_container_flags,
        )

        if method_num_positional_args is None:
            method_num_positional_args = num_positional_args_method(
                method=callable_method
            )

        possible_arguments["method_flags"] = pf.method_flags(
            num_positional_args=method_num_positional_args,
            as_variable=method_as_variable_flags,
            native_arrays=method_native_arrays,
            container_flags=method_container_flags,
        )

    def test_wrapper(test_fn):
        if is_method_tree_provided:
            supported_device_dtypes = _get_method_supported_devices_dtypes(
                method_name, method_mod, class_name
            )
            possible_arguments["class_name"] = st.just(class_name)
            possible_arguments["method_name"] = st.just(method_name)

<<<<<<< HEAD
            possible_arguments = {
                "class_name": st.just(class_name),
                "init_flags": init_flags,
                "method_flags": method_flags,
                "test_gradients": test_gradients,
                "test_compile": test_compile,
                "method_name": st.just(method_name),
                "ground_truth_backend": st.just(ground_truth_backend),
            }

=======
        if is_hypothesis_test:
            param_names = inspect.signature(test_fn).parameters.keys()
>>>>>>> db993c55
            filtered_args = set(param_names).intersection(possible_arguments.keys())

            for key in filtered_args:
                # extend Hypothesis given kwargs with our strategies
                _given_kwargs[key] = possible_arguments[key]

            wrapped_test = given(**_given_kwargs)(test_fn)
        else:
            wrapped_test = test_fn

        if is_method_tree_provided:
            wrapped_test.test_data = TestData(
                test_fn=wrapped_test,
                fn_tree=method_tree,
                fn_name=method_name,
                supported_device_dtypes=supported_device_dtypes,
            )
        wrapped_test.ground_truth_backend = ground_truth_backend
        wrapped_test._ivy_test = True

        return wrapped_test

    return test_wrapper


def handle_frontend_method(
    *,
    class_tree: str,
    init_tree: str,
    method_name: str,
    init_num_positional_args=None,
    init_native_arrays=BuiltNativeArrayStrategy,
    init_as_variable_flags=BuiltAsVariableStrategy,
    method_num_positional_args=None,
    method_native_arrays=BuiltNativeArrayStrategy,
    method_as_variable_flags=BuiltAsVariableStrategy,
    **_given_kwargs,
):
    """
    A test wrapper for Ivy frontends methods.
    Sets the required test globals and creates test flags strategies.

    Parameters
    ----------
    class_tree
        Full class import path

    init_tree
        Full import path for the function used to create the class

    method_name
        Name of the method
    """
    split_index = init_tree.rfind(".")
    framework_init_module = init_tree[:split_index]
    ivy_init_module = f"ivy.functional.frontends.{init_tree[:split_index]}"
    init_name = init_tree[split_index + 1 :]
    init_tree = f"ivy.functional.frontends.{init_tree}"
    is_hypothesis_test = len(_given_kwargs) != 0

    split_index = class_tree.rfind(".")
    class_module_path, class_name = (
        class_tree[:split_index],
        class_tree[split_index + 1 :],
    )
    class_module = importlib.import_module(class_module_path)
    method_class = getattr(class_module, class_name)

    if is_hypothesis_test:
        callable_method = getattr(method_class, method_name)
        if init_num_positional_args is None:
            init_num_positional_args = num_positional_args(fn_name=init_tree[4:])

        if method_num_positional_args is None:
            method_num_positional_args = num_positional_args_method(
                method=callable_method
            )

    def test_wrapper(test_fn):
        supported_device_dtypes = _get_method_supported_devices_dtypes(
            method_name, class_module, class_name
        )

        if is_hypothesis_test:
            param_names = inspect.signature(test_fn).parameters.keys()
            init_flags = pf.frontend_method_flags(
                num_positional_args=init_num_positional_args,
                as_variable=init_as_variable_flags,
                native_arrays=init_native_arrays,
            )

            method_flags = pf.frontend_method_flags(
                num_positional_args=method_num_positional_args,
                as_variable=method_as_variable_flags,
                native_arrays=method_native_arrays,
            )
            try:
                ivy_init_modules = importlib.import_module(ivy_init_module)
            except Exception:
                ivy_init_modules = str(ivy_init_module)
            try:
                framework_init_modules = importlib.import_module(framework_init_module)
            except Exception:
                framework_init_modules = str(framework_init_module)
            frontend_helper_data = FrontendMethodData(
                ivy_init_module=ivy_init_modules,
                framework_init_module=framework_init_modules,
                init_name=init_name,
                method_name=method_name,
            )

            possible_arguments = {
                "init_flags": init_flags,
                "method_flags": method_flags,
                "frontend_method_data": st.just(frontend_helper_data),
            }

            filtered_args = set(param_names).intersection(possible_arguments.keys())
            for key in filtered_args:
                # extend Hypothesis given kwargs with our strategies
                _given_kwargs[key] = possible_arguments[key]
            wrapped_test = given(**_given_kwargs)(test_fn)
        else:
            wrapped_test = test_fn

        wrapped_test.test_data = TestData(
            test_fn=wrapped_test,
            fn_tree=f"{init_tree}.{method_name}",
            fn_name=method_name,
            supported_device_dtypes=supported_device_dtypes,
        )

        return wrapped_test

    return test_wrapper


@st.composite
def seed(draw):
    return draw(st.integers(min_value=0, max_value=2**8 - 1))<|MERGE_RESOLUTION|>--- conflicted
+++ resolved
@@ -542,21 +542,8 @@
             possible_arguments["class_name"] = st.just(class_name)
             possible_arguments["method_name"] = st.just(method_name)
 
-<<<<<<< HEAD
-            possible_arguments = {
-                "class_name": st.just(class_name),
-                "init_flags": init_flags,
-                "method_flags": method_flags,
-                "test_gradients": test_gradients,
-                "test_compile": test_compile,
-                "method_name": st.just(method_name),
-                "ground_truth_backend": st.just(ground_truth_backend),
-            }
-
-=======
         if is_hypothesis_test:
             param_names = inspect.signature(test_fn).parameters.keys()
->>>>>>> db993c55
             filtered_args = set(param_names).intersection(possible_arguments.keys())
 
             for key in filtered_args:
