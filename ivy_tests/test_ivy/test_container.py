--- conflicted
+++ resolved
@@ -1198,179 +1198,6 @@
         assert np.array_equal(ivy.to_numpy(cont.b.c)[0], np.array([bc]))
         assert np.array_equal(ivy.to_numpy(cont["b"]["d"])[0], np.array([bd]))
         assert np.array_equal(ivy.to_numpy(cont.b.d)[0], np.array([bd]))
-
-
-<<<<<<< HEAD
-def test_container_gather_nd(device, call):
-    dict_in = {
-        "a": ivy.array([[[1, 2], [3, 4]], [[5, 6], [7, 8]]], device=device),
-        "b": {
-            "c": ivy.array([[[8, 7], [6, 5]], [[4, 3], [2, 1]]], device=device),
-            "d": ivy.array([[[2, 4], [6, 8]], [[10, 12], [14, 16]]], device=device),
-=======
-def test_container_gather(device, call):
-    dict_in = {
-        "a": ivy.array([1, 2, 3, 4, 5, 6], device=device),
-        "b": {
-            "c": ivy.array([2, 3, 4, 5], device=device),
-            "d": ivy.array([10, 9, 8, 7, 6], device=device),
->>>>>>> 2100a9e8
-        },
-    }
-    container = Container(dict_in)
-
-    # without key_chains specification
-<<<<<<< HEAD
-    container_gathered = container.gather_nd(ivy.array([[0, 1], [1, 0]], device=device))
-    assert np.allclose(
-        ivy.to_numpy(container_gathered["a"]), np.array([[3, 4], [5, 6]])
-    )
-    assert np.allclose(ivy.to_numpy(container_gathered.a), np.array([[3, 4], [5, 6]]))
-    assert np.allclose(
-        ivy.to_numpy(container_gathered["b"]["c"]), np.array([[6, 5], [4, 3]])
-    )
-    assert np.allclose(ivy.to_numpy(container_gathered.b.c), np.array([[6, 5], [4, 3]]))
-    assert np.allclose(
-        ivy.to_numpy(container_gathered["b"]["d"]), np.array([[6, 8], [10, 12]])
-    )
-    assert np.allclose(
-        ivy.to_numpy(container_gathered.b.d), np.array([[6, 8], [10, 12]])
-    )
-
-    # with key_chains to apply
-    container_gathered = container.gather_nd(
-        ivy.array([[0, 1], [1, 0]], device=device), ["a", "b/c"]
-    )
-    assert np.allclose(
-        ivy.to_numpy(container_gathered["a"]), np.array([[3, 4], [5, 6]])
-    )
-    assert np.allclose(ivy.to_numpy(container_gathered.a), np.array([[3, 4], [5, 6]]))
-    assert np.allclose(
-        ivy.to_numpy(container_gathered["b"]["c"]), np.array([[6, 5], [4, 3]])
-    )
-    assert np.allclose(ivy.to_numpy(container_gathered.b.c), np.array([[6, 5], [4, 3]]))
-    assert np.allclose(
-        ivy.to_numpy(container_gathered["b"]["d"]),
-        np.array([[[2, 4], [6, 8]], [[10, 12], [14, 16]]]),
-    )
-    assert np.allclose(
-        ivy.to_numpy(container_gathered.b.d),
-        np.array([[[2, 4], [6, 8]], [[10, 12], [14, 16]]]),
-    )
-
-    # with key_chains to apply pruned
-    container_gathered = container.gather_nd(
-        ivy.array([[0, 1], [1, 0]], device=device), ["a", "b/c"], prune_unapplied=True
-    )
-    assert np.allclose(
-        ivy.to_numpy(container_gathered["a"]), np.array([[3, 4], [5, 6]])
-    )
-    assert np.allclose(ivy.to_numpy(container_gathered.a), np.array([[3, 4], [5, 6]]))
-    assert np.allclose(
-        ivy.to_numpy(container_gathered["b"]["c"]), np.array([[6, 5], [4, 3]])
-    )
-    assert np.allclose(ivy.to_numpy(container_gathered.b.c), np.array([[6, 5], [4, 3]]))
-    assert "b/d" not in container_gathered
-
-    # with key_chains to not apply
-    container_gathered = container.gather_nd(
-        ivy.array([[0, 1], [1, 0]], device=device),
-=======
-    container_gathered = container.gather(ivy.array([1, 3], device=device))
-    assert np.allclose(ivy.to_numpy(container_gathered["a"]), np.array([2, 4]))
-    assert np.allclose(ivy.to_numpy(container_gathered.a), np.array([2, 4]))
-    assert np.allclose(ivy.to_numpy(container_gathered["b"]["c"]), np.array([3, 5]))
-    assert np.allclose(ivy.to_numpy(container_gathered.b.c), np.array([3, 5]))
-    assert np.allclose(ivy.to_numpy(container_gathered["b"]["d"]), np.array([9, 7]))
-    assert np.allclose(ivy.to_numpy(container_gathered.b.d), np.array([9, 7]))
-
-    # with key_chains to apply
-    container_gathered = container.gather(
-        ivy.array([1, 3], device=device), -1, ["a", "b/c"]
-    )
-    assert np.allclose(ivy.to_numpy(container_gathered["a"]), np.array([2, 4]))
-    assert np.allclose(ivy.to_numpy(container_gathered.a), np.array([2, 4]))
-    assert np.allclose(ivy.to_numpy(container_gathered["b"]["c"]), np.array([3, 5]))
-    assert np.allclose(ivy.to_numpy(container_gathered.b.c), np.array([3, 5]))
-    assert np.allclose(
-        ivy.to_numpy(container_gathered["b"]["d"]), np.array([10, 9, 8, 7, 6])
-    )
-    assert np.allclose(ivy.to_numpy(container_gathered.b.d), np.array([10, 9, 8, 7, 6]))
-
-    # with key_chains to apply pruned
-    container_gathered = container.gather(
-        ivy.array([1, 3], device=device), -1, ["a", "b/c"], prune_unapplied=True
-    )
-    assert np.allclose(ivy.to_numpy(container_gathered["a"]), np.array([2, 4]))
-    assert np.allclose(ivy.to_numpy(container_gathered.a), np.array([2, 4]))
-    assert np.allclose(ivy.to_numpy(container_gathered["b"]["c"]), np.array([3, 5]))
-    assert np.allclose(ivy.to_numpy(container_gathered.b.c), np.array([3, 5]))
-    assert "b/d" not in container_gathered
-
-    # with key_chains to not apply
-    container_gathered = container.gather(
-        ivy.array([1, 3], device=device),
-        -1,
->>>>>>> 2100a9e8
-        Container({"a": None, "b": {"d": None}}),
-        to_apply=False,
-    )
-    assert np.allclose(
-<<<<<<< HEAD
-        ivy.to_numpy(container_gathered["a"]),
-        np.array([[[1, 2], [3, 4]], [[5, 6], [7, 8]]]),
-    )
-    assert np.allclose(
-        ivy.to_numpy(container_gathered.a),
-        np.array([[[1, 2], [3, 4]], [[5, 6], [7, 8]]]),
-    )
-    assert np.allclose(
-        ivy.to_numpy(container_gathered["b"]["c"]), np.array([[6, 5], [4, 3]])
-    )
-    assert np.allclose(ivy.to_numpy(container_gathered.b.c), np.array([[6, 5], [4, 3]]))
-    assert np.allclose(
-        ivy.to_numpy(container_gathered["b"]["d"]),
-        np.array([[[2, 4], [6, 8]], [[10, 12], [14, 16]]]),
-    )
-    assert np.allclose(
-        ivy.to_numpy(container_gathered.b.d),
-        np.array([[[2, 4], [6, 8]], [[10, 12], [14, 16]]]),
-    )
-
-    # with key_chains to not apply pruned
-    container_gathered = container.gather_nd(
-        ivy.array([[0, 1], [1, 0]], device=device),
-=======
-        ivy.to_numpy(container_gathered["a"]), np.array([1, 2, 3, 4, 5, 6])
-    )
-    assert np.allclose(ivy.to_numpy(container_gathered.a), np.array([1, 2, 3, 4, 5, 6]))
-    assert np.allclose(ivy.to_numpy(container_gathered["b"]["c"]), np.array([3, 5]))
-    assert np.allclose(ivy.to_numpy(container_gathered.b.c), np.array([3, 5]))
-    assert np.allclose(
-        ivy.to_numpy(container_gathered["b"]["d"]), np.array([10, 9, 8, 7, 6])
-    )
-    assert np.allclose(ivy.to_numpy(container_gathered.b.d), np.array([10, 9, 8, 7, 6]))
-
-    # with key_chains to not apply pruned
-    container_gathered = container.gather(
-        ivy.array([1, 3], device=device),
-        -1,
->>>>>>> 2100a9e8
-        Container({"a": None, "b": {"d": None}}),
-        to_apply=False,
-        prune_unapplied=True,
-    )
-    assert "a" not in container_gathered
-<<<<<<< HEAD
-    assert np.allclose(
-        ivy.to_numpy(container_gathered["b"]["c"]), np.array([[6, 5], [4, 3]])
-    )
-    assert np.allclose(ivy.to_numpy(container_gathered.b.c), np.array([[6, 5], [4, 3]]))
-=======
-    assert np.allclose(ivy.to_numpy(container_gathered["b"]["c"]), np.array([3, 5]))
-    assert np.allclose(ivy.to_numpy(container_gathered.b.c), np.array([3, 5]))
->>>>>>> 2100a9e8
-    assert "b/d" not in container_gathered
 
 
 def test_container_einops_rearrange(device, call):
