# global
import os
import queue
import pytest
import random
import numpy as np
import multiprocessing
import pickle

# local
import ivy
from ivy.container import Container
import ivy_tests.test_ivy.helpers as helpers


def test_container_list_join(device, call):
    container_0 = Container(
        {
            "a": [ivy.array([1], device=device)],
            "b": {
                "c": [ivy.array([2], device=device)],
                "d": [ivy.array([3], device=device)],
            },
        }
    )
    container_1 = Container(
        {
            "a": [ivy.array([4], device=device)],
            "b": {
                "c": [ivy.array([5], device=device)],
                "d": [ivy.array([6], device=device)],
            },
        }
    )
    container_list_joined = ivy.Container.list_join([container_0, container_1])
    assert np.allclose(ivy.to_numpy(container_list_joined["a"][0]), np.array([1]))
    assert np.allclose(ivy.to_numpy(container_list_joined.a[0]), np.array([1]))
    assert np.allclose(ivy.to_numpy(container_list_joined["b"]["c"][0]), np.array([2]))
    assert np.allclose(ivy.to_numpy(container_list_joined.b.c[0]), np.array([2]))
    assert np.allclose(ivy.to_numpy(container_list_joined["b"]["d"][0]), np.array([3]))
    assert np.allclose(ivy.to_numpy(container_list_joined.b.d[0]), np.array([3]))
    assert np.allclose(ivy.to_numpy(container_list_joined["a"][1]), np.array([4]))
    assert np.allclose(ivy.to_numpy(container_list_joined.a[1]), np.array([4]))
    assert np.allclose(ivy.to_numpy(container_list_joined["b"]["c"][1]), np.array([5]))
    assert np.allclose(ivy.to_numpy(container_list_joined.b.c[1]), np.array([5]))
    assert np.allclose(ivy.to_numpy(container_list_joined["b"]["d"][1]), np.array([6]))
    assert np.allclose(ivy.to_numpy(container_list_joined.b.d[1]), np.array([6]))


def test_container_list_stack(device, call):
    container_0 = Container(
        {
            "a": ivy.array([1], device=device),
            "b": {
                "c": ivy.array([2], device=device),
                "d": ivy.array([3], device=device),
            },
        }
    )
    container_1 = Container(
        {
            "a": ivy.array([4], device=device),
            "b": {
                "c": ivy.array([5], device=device),
                "d": ivy.array([6], device=device),
            },
        }
    )
    container_list_stacked = ivy.Container.list_stack([container_0, container_1], 0)
    assert np.allclose(ivy.to_numpy(container_list_stacked["a"][0]), np.array([1]))
    assert np.allclose(ivy.to_numpy(container_list_stacked.a[0]), np.array([1]))
    assert np.allclose(ivy.to_numpy(container_list_stacked["b"]["c"][0]), np.array([2]))
    assert np.allclose(ivy.to_numpy(container_list_stacked.b.c[0]), np.array([2]))
    assert np.allclose(ivy.to_numpy(container_list_stacked["b"]["d"][0]), np.array([3]))
    assert np.allclose(ivy.to_numpy(container_list_stacked.b.d[0]), np.array([3]))
    assert np.allclose(ivy.to_numpy(container_list_stacked["a"][1]), np.array([4]))
    assert np.allclose(ivy.to_numpy(container_list_stacked.a[1]), np.array([4]))
    assert np.allclose(ivy.to_numpy(container_list_stacked["b"]["c"][1]), np.array([5]))
    assert np.allclose(ivy.to_numpy(container_list_stacked.b.c[1]), np.array([5]))
    assert np.allclose(ivy.to_numpy(container_list_stacked["b"]["d"][1]), np.array([6]))
    assert np.allclose(ivy.to_numpy(container_list_stacked.b.d[1]), np.array([6]))


def test_container_unify(device, call):

    # devices and containers
    devices = list()
    dev0 = device
    devices.append(dev0)
    conts = dict()
    conts[dev0] = Container(
        {
            "a": ivy.array([1], device=dev0),
            "b": {"c": ivy.array([2], device=dev0), "d": ivy.array([3], device=dev0)},
        }
    )
    if "gpu" in device and ivy.num_gpus() > 1:
        idx = ivy.num_gpus() - 1
        dev1 = device[:-1] + str(idx)
        devices.append(dev1)
        conts[dev1] = Container(
            {
                "a": ivy.array([4], device=dev1),
                "b": {
                    "c": ivy.array([5], device=dev1),
                    "d": ivy.array([6], device=dev1),
                },
            }
        )

    # test
    container_unified = ivy.Container.unify(ivy.MultiDevItem(conts), dev0, "concat", 0)
    assert np.allclose(ivy.to_numpy(container_unified.a[0]), np.array([1]))
    assert np.allclose(ivy.to_numpy(container_unified.b.c[0]), np.array([2]))
    assert np.allclose(ivy.to_numpy(container_unified.b.d[0]), np.array([3]))
    if len(devices) > 1:
        assert np.allclose(ivy.to_numpy(container_unified.a[1]), np.array([4]))
        assert np.allclose(ivy.to_numpy(container_unified.b.c[1]), np.array([5]))
        assert np.allclose(ivy.to_numpy(container_unified.b.d[1]), np.array([6]))


def test_container_concat(device, call):
    container_0 = Container(
        {
            "a": ivy.array([1], device=device),
            "b": {
                "c": ivy.array([2], device=device),
                "d": ivy.array([3], device=device),
            },
        }
    )
    container_1 = Container(
        {
            "a": ivy.array([4], device=device),
            "b": {
                "c": ivy.array([5], device=device),
                "d": ivy.array([6], device=device),
            },
        }
    )
    container_concatenated = ivy.concat([container_0, container_1], 0)
    assert np.allclose(ivy.to_numpy(container_concatenated["a"]), np.array([1, 4]))
    assert np.allclose(ivy.to_numpy(container_concatenated.a), np.array([1, 4]))
    assert np.allclose(ivy.to_numpy(container_concatenated["b"]["c"]), np.array([2, 5]))
    assert np.allclose(ivy.to_numpy(container_concatenated.b.c), np.array([2, 5]))
    assert np.allclose(ivy.to_numpy(container_concatenated["b"]["d"]), np.array([3, 6]))
    assert np.allclose(ivy.to_numpy(container_concatenated.b.d), np.array([3, 6]))


def test_container_combine(device, call):
    container_0 = Container(
        {
            "a": ivy.array([1], device=device),
            "b": {
                "c": ivy.array([2], device=device),
                "d": ivy.array([3], device=device),
            },
        }
    )
    container_1 = Container(
        {
            "a": ivy.array([4], device=device),
            "b": {
                "c": ivy.array([5], device=device),
                "e": ivy.array([6], device=device),
            },
        }
    )
    container_comb = ivy.Container.combine(container_0, container_1)
    assert np.equal(ivy.to_numpy(container_comb.a), np.array([4]))
    assert np.equal(ivy.to_numpy(container_comb.b.c), np.array([5]))
    assert np.equal(ivy.to_numpy(container_comb.b.d), np.array([3]))
    assert np.equal(ivy.to_numpy(container_comb.b.e), np.array([6]))


def test_container_diff(device, call):
    # all different arrays
    container_0 = Container(
        {
            "a": ivy.array([1], device=device),
            "b": {
                "c": ivy.array([2], device=device),
                "d": ivy.array([3], device=device),
            },
        }
    )
    container_1 = Container(
        {
            "a": ivy.array([4], device=device),
            "b": {
                "c": ivy.array([5], device=device),
                "d": ivy.array([6], device=device),
            },
        }
    )
    container_diff = ivy.Container.diff(container_0, container_1)
    assert np.equal(ivy.to_numpy(container_diff.a.diff_0), np.array([1]))
    assert np.equal(ivy.to_numpy(container_diff.a.diff_1), np.array([4]))
    assert np.equal(ivy.to_numpy(container_diff.b.c.diff_0), np.array([2]))
    assert np.equal(ivy.to_numpy(container_diff.b.c.diff_1), np.array([5]))
    assert np.equal(ivy.to_numpy(container_diff.b.d.diff_0), np.array([3]))
    assert np.equal(ivy.to_numpy(container_diff.b.d.diff_1), np.array([6]))
    container_diff_diff_only = ivy.Container.diff(
        container_0, container_1, mode="diff_only"
    )
    assert container_diff_diff_only.to_dict() == container_diff.to_dict()
    container_diff_same_only = ivy.Container.diff(
        container_0, container_1, mode="same_only"
    )
    assert container_diff_same_only.to_dict() == {}

    # some different arrays
    container_0 = Container(
        {
            "a": ivy.array([1], device=device),
            "b": {
                "c": ivy.array([2], device=device),
                "d": ivy.array([3], device=device),
            },
        }
    )
    container_1 = Container(
        {
            "a": ivy.array([1], device=device),
            "b": {
                "c": ivy.array([5], device=device),
                "d": ivy.array([3], device=device),
            },
        }
    )
    container_diff = ivy.Container.diff(container_0, container_1)
    assert np.equal(ivy.to_numpy(container_diff.a), np.array([1]))
    assert np.equal(ivy.to_numpy(container_diff.b.c.diff_0), np.array([2]))
    assert np.equal(ivy.to_numpy(container_diff.b.c.diff_1), np.array([5]))
    assert np.equal(ivy.to_numpy(container_diff.b.d), np.array([3]))
    container_diff_diff_only = ivy.Container.diff(
        container_0, container_1, mode="diff_only"
    )
    assert "a" not in container_diff_diff_only
    assert "b" in container_diff_diff_only
    assert "c" in container_diff_diff_only["b"]
    assert "d" not in container_diff_diff_only["b"]
    container_diff_same_only = ivy.Container.diff(
        container_0, container_1, mode="same_only"
    )
    assert "a" in container_diff_same_only
    assert "b" in container_diff_same_only
    assert "c" not in container_diff_same_only["b"]
    assert "d" in container_diff_same_only["b"]

    # all different keys
    container_0 = Container(
        {
            "a": ivy.array([1], device=device),
            "b": {
                "c": ivy.array([2], device=device),
                "d": ivy.array([3], device=device),
            },
        }
    )
    container_1 = Container(
        {
            "e": ivy.array([1], device=device),
            "f": {
                "g": ivy.array([2], device=device),
                "h": ivy.array([3], device=device),
            },
        }
    )
    container_diff = ivy.Container.diff(container_0, container_1)
    assert np.equal(ivy.to_numpy(container_diff.a.diff_0), np.array([1]))
    assert np.equal(ivy.to_numpy(container_diff.b.diff_0.c), np.array([2]))
    assert np.equal(ivy.to_numpy(container_diff.b.diff_0.d), np.array([3]))
    assert np.equal(ivy.to_numpy(container_diff.e.diff_1), np.array([1]))
    assert np.equal(ivy.to_numpy(container_diff.f.diff_1.g), np.array([2]))
    assert np.equal(ivy.to_numpy(container_diff.f.diff_1.h), np.array([3]))
    container_diff_diff_only = ivy.Container.diff(
        container_0, container_1, mode="diff_only"
    )
    assert container_diff_diff_only.to_dict() == container_diff.to_dict()
    container_diff_same_only = ivy.Container.diff(
        container_0, container_1, mode="same_only"
    )
    assert container_diff_same_only.to_dict() == {}

    # some different keys
    container_0 = Container(
        {
            "a": ivy.array([1], device=device),
            "b": {
                "c": ivy.array([2], device=device),
                "d": ivy.array([3], device=device),
            },
        }
    )
    container_1 = Container(
        {
            "a": ivy.array([1], device=device),
            "b": {
                "c": ivy.array([2], device=device),
                "e": ivy.array([3], device=device),
            },
        }
    )
    container_diff = ivy.Container.diff(container_0, container_1)
    assert np.equal(ivy.to_numpy(container_diff.a), np.array([1]))
    assert np.equal(ivy.to_numpy(container_diff.b.c), np.array([2]))
    assert np.equal(ivy.to_numpy(container_diff.b.d.diff_0), np.array([3]))
    assert np.equal(ivy.to_numpy(container_diff.b.e.diff_1), np.array([3]))
    container_diff_diff_only = ivy.Container.diff(
        container_0, container_1, mode="diff_only"
    )
    assert "a" not in container_diff_diff_only
    assert "b" in container_diff_diff_only
    assert "c" not in container_diff_diff_only["b"]
    assert "d" in container_diff_diff_only["b"]
    assert "e" in container_diff_diff_only["b"]
    container_diff_same_only = ivy.Container.diff(
        container_0, container_1, mode="same_only"
    )
    assert "a" in container_diff_same_only
    assert "b" in container_diff_same_only
    assert "c" in container_diff_same_only["b"]
    assert "d" not in container_diff_same_only["b"]
    assert "e" not in container_diff_same_only["b"]

    # same containers
    container_0 = Container(
        {
            "a": ivy.array([1], device=device),
            "b": {
                "c": ivy.array([2], device=device),
                "d": ivy.array([3], device=device),
            },
        }
    )
    container_1 = Container(
        {
            "a": ivy.array([1], device=device),
            "b": {
                "c": ivy.array([2], device=device),
                "d": ivy.array([3], device=device),
            },
        }
    )
    container_diff = ivy.Container.diff(container_0, container_1)
    assert np.equal(ivy.to_numpy(container_diff.a), np.array([1]))
    assert np.equal(ivy.to_numpy(container_diff.b.c), np.array([2]))
    assert np.equal(ivy.to_numpy(container_diff.b.d), np.array([3]))
    container_diff_diff_only = ivy.Container.diff(
        container_0, container_1, mode="diff_only"
    )
    assert container_diff_diff_only.to_dict() == {}
    container_diff_same_only = ivy.Container.diff(
        container_0, container_1, mode="same_only"
    )
    assert container_diff_same_only.to_dict() == container_diff.to_dict()

    # all different strings
    container_0 = Container({"a": "1", "b": {"c": "2", "d": "3"}})
    container_1 = Container({"a": "4", "b": {"c": "5", "d": "6"}})
    container_diff = ivy.Container.diff(container_0, container_1)
    assert container_diff.a.diff_0 == "1"
    assert container_diff.a.diff_1 == "4"
    assert container_diff.b.c.diff_0 == "2"
    assert container_diff.b.c.diff_1 == "5"
    assert container_diff.b.d.diff_0 == "3"
    assert container_diff.b.d.diff_1 == "6"
    container_diff_diff_only = ivy.Container.diff(
        container_0, container_1, mode="diff_only"
    )
    assert container_diff_diff_only.to_dict() == container_diff.to_dict()
    container_diff_same_only = ivy.Container.diff(
        container_0, container_1, mode="same_only"
    )
    assert container_diff_same_only.to_dict() == {}


def test_container_structural_diff(device, call):
    # all different keys or shapes
    container_0 = Container(
        {
            "a": ivy.array([1], device=device),
            "b": {
                "c": ivy.array([2], device=device),
                "d": ivy.array([3], device=device),
            },
        }
    )
    container_1 = Container(
        {
            "a": ivy.array([[4]], device=device),
            "b": {
                "c": ivy.array([[[5]]], device=device),
                "e": ivy.array([3], device=device),
            },
        }
    )
    container_diff = ivy.Container.structural_diff(container_0, container_1)
    assert np.equal(ivy.to_numpy(container_diff.a.diff_0), np.array([1]))
    assert np.equal(ivy.to_numpy(container_diff.a.diff_1), np.array([[4]]))
    assert np.equal(ivy.to_numpy(container_diff.b.c.diff_0), np.array([2]))
    assert np.equal(ivy.to_numpy(container_diff.b.c.diff_1), np.array([[[5]]]))
    assert np.equal(ivy.to_numpy(container_diff.b.d.diff_0), np.array([3]))
    assert np.equal(ivy.to_numpy(container_diff.b.e.diff_1), np.array([3]))
    container_diff_diff_only = ivy.Container.structural_diff(
        container_0, container_1, mode="diff_only"
    )
    assert container_diff_diff_only.to_dict() == container_diff.to_dict()
    container_diff_same_only = ivy.Container.structural_diff(
        container_0, container_1, mode="same_only"
    )
    assert container_diff_same_only.to_dict() == {}

    # some different shapes
    container_0 = Container(
        {
            "a": ivy.array([1], device=device),
            "b": {
                "c": ivy.array([2], device=device),
                "d": ivy.array([3], device=device),
            },
        }
    )
    container_1 = Container(
        {
            "a": ivy.array([4], device=device),
            "b": {
                "c": ivy.array([[5]], device=device),
                "d": ivy.array([6], device=device),
            },
        }
    )
    container_diff = ivy.Container.structural_diff(container_0, container_1)
    assert np.equal(ivy.to_numpy(container_diff.a), np.array([1]))
    assert np.equal(ivy.to_numpy(container_diff.b.c.diff_0), np.array([2]))
    assert np.equal(ivy.to_numpy(container_diff.b.c.diff_1), np.array([5]))
    assert np.equal(ivy.to_numpy(container_diff.b.d), np.array([3]))
    container_diff_diff_only = ivy.Container.structural_diff(
        container_0, container_1, mode="diff_only"
    )
    assert "a" not in container_diff_diff_only
    assert "b" in container_diff_diff_only
    assert "c" in container_diff_diff_only["b"]
    assert "d" not in container_diff_diff_only["b"]
    container_diff_same_only = ivy.Container.structural_diff(
        container_0, container_1, mode="same_only"
    )
    assert "a" in container_diff_same_only
    assert "b" in container_diff_same_only
    assert "c" not in container_diff_same_only["b"]
    assert "d" in container_diff_same_only["b"]

    # all different keys
    container_0 = Container(
        {
            "a": ivy.array([1], device=device),
            "b": {
                "c": ivy.array([2], device=device),
                "d": ivy.array([3], device=device),
            },
        }
    )
    container_1 = Container(
        {
            "e": ivy.array([4], device=device),
            "f": {
                "g": ivy.array([5], device=device),
                "h": ivy.array([6], device=device),
            },
        }
    )
    container_diff = ivy.Container.structural_diff(container_0, container_1)
    assert np.equal(ivy.to_numpy(container_diff.a.diff_0), np.array([1]))
    assert np.equal(ivy.to_numpy(container_diff.b.diff_0.c), np.array([2]))
    assert np.equal(ivy.to_numpy(container_diff.b.diff_0.d), np.array([3]))
    assert np.equal(ivy.to_numpy(container_diff.e.diff_1), np.array([4]))
    assert np.equal(ivy.to_numpy(container_diff.f.diff_1.g), np.array([5]))
    assert np.equal(ivy.to_numpy(container_diff.f.diff_1.h), np.array([6]))
    container_diff_diff_only = ivy.Container.structural_diff(
        container_0, container_1, mode="diff_only"
    )
    assert container_diff_diff_only.to_dict() == container_diff.to_dict()
    container_diff_same_only = ivy.Container.structural_diff(
        container_0, container_1, mode="same_only"
    )
    assert container_diff_same_only.to_dict() == {}

    # some different keys
    container_0 = Container(
        {
            "a": ivy.array([1], device=device),
            "b": {
                "c": ivy.array([2], device=device),
                "d": ivy.array([3], device=device),
            },
        }
    )
    container_1 = Container(
        {
            "a": ivy.array([4], device=device),
            "b": {
                "c": ivy.array([5], device=device),
                "e": ivy.array([6], device=device),
            },
        }
    )
    container_diff = ivy.Container.structural_diff(container_0, container_1)
    assert np.equal(ivy.to_numpy(container_diff.a), np.array([1]))
    assert np.equal(ivy.to_numpy(container_diff.b.c), np.array([2]))
    assert np.equal(ivy.to_numpy(container_diff.b.d.diff_0), np.array([3]))
    assert np.equal(ivy.to_numpy(container_diff.b.e.diff_1), np.array([6]))
    container_diff_diff_only = ivy.Container.structural_diff(
        container_0, container_1, mode="diff_only"
    )
    assert "a" not in container_diff_diff_only
    assert "b" in container_diff_diff_only
    assert "c" not in container_diff_diff_only["b"]
    assert "d" in container_diff_diff_only["b"]
    assert "e" in container_diff_diff_only["b"]
    container_diff_same_only = ivy.Container.structural_diff(
        container_0, container_1, mode="same_only"
    )
    assert "a" in container_diff_same_only
    assert "b" in container_diff_same_only
    assert "c" in container_diff_same_only["b"]
    assert "d" not in container_diff_same_only["b"]
    assert "e" not in container_diff_same_only["b"]

    # all same
    container_0 = Container(
        {
            "a": ivy.array([1], device=device),
            "b": {
                "c": ivy.array([2], device=device),
                "d": ivy.array([3], device=device),
            },
        }
    )
    container_1 = Container(
        {
            "a": ivy.array([4], device=device),
            "b": {
                "c": ivy.array([5], device=device),
                "d": ivy.array([6], device=device),
            },
        }
    )
    container_diff = ivy.Container.structural_diff(container_0, container_1)
    assert np.equal(ivy.to_numpy(container_diff.a), np.array([1]))
    assert np.equal(ivy.to_numpy(container_diff.b.c), np.array([2]))
    assert np.equal(ivy.to_numpy(container_diff.b.d), np.array([3]))
    container_diff_diff_only = ivy.Container.structural_diff(
        container_0, container_1, mode="diff_only"
    )
    assert container_diff_diff_only.to_dict() == {}
    container_diff_same_only = ivy.Container.structural_diff(
        container_0, container_1, mode="same_only"
    )
    assert container_diff_same_only.to_dict() == container_diff.to_dict()


def test_container_from_dict(device, call):
    dict_in = {
        "a": ivy.array([1], device=device),
        "b": {"c": ivy.array([2], device=device), "d": ivy.array([3], device=device)},
    }
    container = Container(dict_in)
    assert np.allclose(ivy.to_numpy(container["a"]), np.array([1]))
    assert np.allclose(ivy.to_numpy(container.a), np.array([1]))
    assert np.allclose(ivy.to_numpy(container["b"]["c"]), np.array([2]))
    assert np.allclose(ivy.to_numpy(container.b.c), np.array([2]))
    assert np.allclose(ivy.to_numpy(container["b"]["d"]), np.array([3]))
    assert np.allclose(ivy.to_numpy(container.b.d), np.array([3]))


def test_container_depth(device, call):
    cont_depth1 = Container(
        {"a": ivy.array([1], device=device), "b": ivy.array([2], device=device)}
    )
    assert cont_depth1.max_depth == 1
    cont_depth2 = Container(
        {
            "a": ivy.array([1], device=device),
            "b": {
                "c": ivy.array([2], device=device),
                "d": ivy.array([3], device=device),
            },
        }
    )
    assert cont_depth2.max_depth == 2
    cont_depth3 = Container(
        {
            "a": ivy.array([1], device=device),
            "b": {
                "c": {"d": ivy.array([2], device=device)},
                "e": ivy.array([3], device=device),
            },
        }
    )
    assert cont_depth3.max_depth == 3
    cont_depth4 = Container(
        {
            "a": ivy.array([1], device=device),
            "b": {"c": {"d": {"e": ivy.array([2], device=device)}}},
        }
    )
    assert cont_depth4.max_depth == 4


@pytest.mark.parametrize("inplace", [True, False])
def test_container_cutoff_at_depth(inplace, device, call):

    # values
    a_val = ivy.array([1], device=device)
    bcde_val = ivy.array([2], device=device)

    # depth 1
    cont = Container({"a": a_val, "b": {"c": {"d": {"e": bcde_val}}}})
    cont_cutoff = cont.cutoff_at_depth(1, inplace=inplace)
    if inplace:
        cont_cutoff = cont
    assert np.allclose(ivy.to_numpy(cont_cutoff.a), ivy.to_numpy(a_val))
    assert not cont_cutoff.b

    # depth 2
    cont = Container({"a": a_val, "b": {"c": {"d": {"e": bcde_val}}}})
    cont_cutoff = cont.cutoff_at_depth(2, inplace=inplace)
    if inplace:
        cont_cutoff = cont
    assert np.allclose(ivy.to_numpy(cont_cutoff.a), ivy.to_numpy(a_val))
    assert not cont_cutoff.b.c

    # depth 3
    cont = Container({"a": a_val, "b": {"c": {"d": {"e": bcde_val}}}})
    cont_cutoff = cont.cutoff_at_depth(3, inplace=inplace)
    if inplace:
        cont_cutoff = cont
    assert np.allclose(ivy.to_numpy(cont_cutoff.a), ivy.to_numpy(a_val))
    assert not cont_cutoff.b.c.d

    # depth 4
    cont = Container({"a": a_val, "b": {"c": {"d": {"e": bcde_val}}}})
    cont_cutoff = cont.cutoff_at_depth(4, inplace=inplace)
    if inplace:
        cont_cutoff = cont
    assert np.allclose(ivy.to_numpy(cont_cutoff.a), ivy.to_numpy(a_val))
    assert np.allclose(ivy.to_numpy(cont_cutoff.b.c.d.e), ivy.to_numpy(bcde_val))


@pytest.mark.parametrize("inplace", [True, False])
def test_container_cutoff_at_height(inplace, device, call):

    # values
    d_val = ivy.array([2], device=device)
    e_val = ivy.array([3], device=device)

    # height 0
    cont = Container({"a": {"c": {"d": d_val}}, "b": {"c": {"d": {"e": e_val}}}})
    cont_cutoff = cont.cutoff_at_height(0, inplace=inplace)
    if inplace:
        cont_cutoff = cont
    assert np.allclose(ivy.to_numpy(cont_cutoff.a.c.d), ivy.to_numpy(d_val))
    assert np.allclose(ivy.to_numpy(cont_cutoff.b.c.d.e), ivy.to_numpy(e_val))

    # height 1
    cont = Container({"a": {"c": {"d": d_val}}, "b": {"c": {"d": {"e": e_val}}}})
    cont_cutoff = cont.cutoff_at_height(1, inplace=inplace)
    if inplace:
        cont_cutoff = cont
    assert not cont_cutoff.a.c
    assert not cont_cutoff.b.c.d

    # height 2
    cont = Container({"a": {"c": {"d": d_val}}, "b": {"c": {"d": {"e": e_val}}}})
    cont_cutoff = cont.cutoff_at_height(2, inplace=inplace)
    if inplace:
        cont_cutoff = cont
    assert not cont_cutoff.a
    assert not cont_cutoff.b.c

    # height 3
    cont = Container({"a": {"c": {"d": d_val}}, "b": {"c": {"d": {"e": e_val}}}})
    cont_cutoff = cont.cutoff_at_height(3, inplace=inplace)
    if inplace:
        cont_cutoff = cont
    assert not cont_cutoff.a
    assert not cont_cutoff.b

    # height 4
    cont = Container({"a": {"c": {"d": d_val}}, "b": {"c": {"d": {"e": e_val}}}})
    cont_cutoff = cont.cutoff_at_height(4, inplace=inplace)
    if inplace:
        cont_cutoff = cont
    assert not cont_cutoff


@pytest.mark.parametrize("str_slice", [True, False])
def test_container_slice_keys(str_slice, device, call):

    # values
    a_val = ivy.array([1], device=device)
    b_val = ivy.array([2], device=device)
    c_val = ivy.array([3], device=device)
    d_val = ivy.array([4], device=device)
    e_val = ivy.array([5], device=device)

    # slice
    if str_slice:
        slc = "b:d"
    else:
        slc = slice(1, 4, 1)

    # without dict
    cont = Container({"a": a_val, "b": b_val, "c": c_val, "d": d_val, "e": e_val})
    cont_sliced = cont.slice_keys(slc)
    assert "a" not in cont_sliced
    assert np.allclose(ivy.to_numpy(cont_sliced.b), ivy.to_numpy(b_val))
    assert np.allclose(ivy.to_numpy(cont_sliced.c), ivy.to_numpy(c_val))
    assert np.allclose(ivy.to_numpy(cont_sliced.d), ivy.to_numpy(d_val))
    assert "e" not in cont_sliced

    # with dict, depth 0
    sub_cont = Container({"a": a_val, "b": b_val, "c": c_val, "d": d_val, "e": e_val})
    cont = Container(
        {"a": sub_cont, "b": sub_cont, "c": sub_cont, "d": sub_cont, "e": sub_cont}
    )
    cont_sliced = cont.slice_keys({0: slc})
    assert "a" not in cont_sliced
    assert Container.identical([cont_sliced.b, sub_cont])
    assert Container.identical([cont_sliced.c, sub_cont])
    assert Container.identical([cont_sliced.d, sub_cont])
    assert "e" not in cont_sliced

    # with dict, depth 1
    sub_cont = Container({"a": a_val, "b": b_val, "c": c_val, "d": d_val, "e": e_val})
    sub_sub_cont = Container({"b": b_val, "c": c_val, "d": d_val})
    cont = Container(
        {"a": sub_cont, "b": sub_cont, "c": sub_cont, "d": sub_cont, "e": sub_cont}
    )
    cont_sliced = cont.slice_keys({1: slc})
    assert Container.identical([cont_sliced.a, sub_sub_cont])
    assert Container.identical([cont_sliced.b, sub_sub_cont])
    assert Container.identical([cont_sliced.c, sub_sub_cont])
    assert Container.identical([cont_sliced.d, sub_sub_cont])
    assert Container.identical([cont_sliced.e, sub_sub_cont])

    # with dict, depth 0, 1
    sub_cont = Container({"a": a_val, "b": b_val, "c": c_val, "d": d_val, "e": e_val})
    sub_sub_cont = Container({"b": b_val, "c": c_val, "d": d_val})
    cont = Container(
        {"a": sub_cont, "b": sub_cont, "c": sub_cont, "d": sub_cont, "e": sub_cont}
    )
    cont_sliced = cont.slice_keys({0: slc, 1: slc})
    assert "a" not in cont_sliced
    assert Container.identical([cont_sliced.b, sub_sub_cont])
    assert Container.identical([cont_sliced.c, sub_sub_cont])
    assert Container.identical([cont_sliced.d, sub_sub_cont])
    assert "e" not in cont_sliced

    # all depths
    sub_cont = Container({"a": a_val, "b": b_val, "c": c_val, "d": d_val, "e": e_val})
    sub_sub_cont = Container({"b": b_val, "c": c_val, "d": d_val})
    cont = Container(
        {"a": sub_cont, "b": sub_cont, "c": sub_cont, "d": sub_cont, "e": sub_cont}
    )
    cont_sliced = cont.slice_keys(slc, all_depths=True)
    assert "a" not in cont_sliced
    assert Container.identical([cont_sliced.b, sub_sub_cont])
    assert Container.identical([cont_sliced.c, sub_sub_cont])
    assert Container.identical([cont_sliced.d, sub_sub_cont])
    assert "e" not in cont_sliced


def test_container_show(device, call):
    if call is helpers.mx_call:
        # ToDo: get this working for mxnet again, recent version update caused errors.
        pytest.skip()
    dict_in = {
        "a": ivy.array([1], device=device),
        "b": {"c": ivy.array([2], device=device), "d": ivy.array([3], device=device)},
    }
    cont = Container(dict_in)
    print(cont)
    cont.show()


def test_container_find_sub_container(device, call):
    arr1 = ivy.array([1], device=device)
    arr2 = ivy.array([2], device=device)
    arr3 = ivy.array([3], device=device)
    dict_in = {"a": arr1, "b": {"c": arr2, "d": arr3}}
    top_cont = Container(dict_in)

    # full
    sub_cont = Container(dict_in["b"])
    assert sub_cont in top_cont
    found_kc = top_cont.find_sub_container(sub_cont)
    assert found_kc == "b"
    found_kc = top_cont.find_sub_container(top_cont)
    assert found_kc == ""

    # partial
    partial_sub_cont = Container({"d": arr3})
    found_kc = top_cont.find_sub_container(partial_sub_cont, partial=True)
    assert found_kc == "b"
    assert partial_sub_cont.find_sub_container(top_cont, partial=True) is False
    partial_sub_cont = Container({"b": {"d": arr3}})
    found_kc = top_cont.find_sub_container(partial_sub_cont, partial=True)
    assert found_kc == ""
    assert partial_sub_cont.find_sub_container(top_cont, partial=True) is False


def test_container_find_sub_structure(device, call):
    dict_in = {
        "a": ivy.array([1], device=device),
        "b": {"c": ivy.array([2], device=device), "d": ivy.array([3], device=device)},
    }
    top_cont = Container(dict_in)

    # full
    sub_cont = Container(
        {"c": ivy.array([4], device=device), "d": ivy.array([5], device=device)}
    )
    assert not top_cont.find_sub_container(sub_cont)
    found_kc = top_cont.find_sub_structure(sub_cont)
    assert found_kc == "b"
    found_kc = top_cont.find_sub_structure(top_cont)
    assert found_kc == ""

    # partial
    partial_sub_cont = Container({"d": ivy.array([5], device=device)})
    found_kc = top_cont.find_sub_structure(partial_sub_cont, partial=True)
    assert found_kc == "b"
    partial_sub_cont = Container({"b": {"d": ivy.array([5], device=device)}})
    found_kc = top_cont.find_sub_structure(partial_sub_cont, partial=True)
    assert found_kc == ""


def test_container_show_sub_container(device, call):
    if call is helpers.mx_call:
        # ToDo: get this working for mxnet again, recent version update caused errors.
        pytest.skip()
    dict_in = {
        "a": ivy.array([1], device=device),
        "b": {"c": ivy.array([2], device=device), "d": ivy.array([3], device=device)},
    }
    top_cont = Container(dict_in)
    sub_cont = Container(dict_in["b"])
    top_cont.show_sub_container("b")
    top_cont.show_sub_container(sub_cont)


def test_container_from_dict_w_cont_types(device, call):
    # ToDo: add tests for backends other than jax
    if call is not helpers.jnp_call:
        pytest.skip()
    from haiku._src.data_structures import FlatMapping

    dict_in = {
        "a": ivy.array([1], device=device),
        "b": FlatMapping(
            {"c": ivy.array([2], device=device), "d": ivy.array([3], device=device)}
        ),
    }
    container = Container(dict_in)
    assert np.allclose(ivy.to_numpy(container["a"]), np.array([1]))
    assert np.allclose(ivy.to_numpy(container.a), np.array([1]))
    assert np.allclose(ivy.to_numpy(container["b"]["c"]), np.array([2]))
    assert np.allclose(ivy.to_numpy(container.b.c), np.array([2]))
    assert np.allclose(ivy.to_numpy(container["b"]["d"]), np.array([3]))
    assert np.allclose(ivy.to_numpy(container.b.d), np.array([3]))


def test_container_from_kwargs(device, call):
    container = Container(
        a=ivy.array([1], device=device),
        b={"c": ivy.array([2], device=device), "d": ivy.array([3], device=device)},
    )
    assert np.allclose(ivy.to_numpy(container["a"]), np.array([1]))
    assert np.allclose(ivy.to_numpy(container.a), np.array([1]))
    assert np.allclose(ivy.to_numpy(container["b"]["c"]), np.array([2]))
    assert np.allclose(ivy.to_numpy(container.b.c), np.array([2]))
    assert np.allclose(ivy.to_numpy(container["b"]["d"]), np.array([3]))
    assert np.allclose(ivy.to_numpy(container.b.d), np.array([3]))


def test_container_from_list(device, call):
    list_in = [
        ivy.array([1], device=device),
        [ivy.array([2], device=device), ivy.array([3], device=device)],
    ]
    container = Container(list_in, types_to_iteratively_nest=[list])
    assert np.allclose(ivy.to_numpy(container["it_0"]), np.array([1]))
    assert np.allclose(ivy.to_numpy(container.it_0), np.array([1]))
    assert np.allclose(ivy.to_numpy(container["it_1"]["it_0"]), np.array([2]))
    assert np.allclose(ivy.to_numpy(container.it_1.it_0), np.array([2]))
    assert np.allclose(ivy.to_numpy(container["it_1"]["it_1"]), np.array([3]))
    assert np.allclose(ivy.to_numpy(container.it_1.it_1), np.array([3]))


def test_container_from_tuple(device, call):
    tuple_in = (
        ivy.array([1], device=device),
        (ivy.array([2], device=device), ivy.array([3], device=device)),
    )
    container = Container(tuple_in, types_to_iteratively_nest=[tuple])
    assert np.allclose(ivy.to_numpy(container["it_0"]), np.array([1]))
    assert np.allclose(ivy.to_numpy(container.it_0), np.array([1]))
    assert np.allclose(ivy.to_numpy(container["it_1"]["it_0"]), np.array([2]))
    assert np.allclose(ivy.to_numpy(container.it_1.it_0), np.array([2]))
    assert np.allclose(ivy.to_numpy(container["it_1"]["it_1"]), np.array([3]))
    assert np.allclose(ivy.to_numpy(container.it_1.it_1), np.array([3]))


def test_container_to_raw(device, call):
    tuple_in = (
        ivy.array([1], device=device),
        (ivy.array([2], device=device), ivy.array([3], device=device)),
    )
    container = Container(tuple_in, types_to_iteratively_nest=[tuple])
    raw = container.to_raw()
    assert np.allclose(ivy.to_numpy(raw[0]), np.array([1]))
    assert np.allclose(ivy.to_numpy(raw[1][0]), np.array([2]))
    assert np.allclose(ivy.to_numpy(raw[1][1]), np.array([3]))


def test_container_clip_vector_norm(device, call):
    container = Container({"a": ivy.array([[0.8, 2.2], [1.5, 0.2]], device=device)})
    container_clipped = container.clip_vector_norm(2.5, 2.0)
    assert np.allclose(
        ivy.to_numpy(container_clipped["a"]),
        np.array([[0.71749604, 1.9731141], [1.345305, 0.17937401]]),
    )
    assert np.allclose(
        ivy.to_numpy(container_clipped.a),
        np.array([[0.71749604, 1.9731141], [1.345305, 0.17937401]]),
    )


def test_container_einsum(device, call):
    dict_in = {
        "a": ivy.array([[1.0, 2.0], [3.0, 4.0], [5.0, 6.0]], device=device),
        "b": {
            "c": ivy.array([[2.0, 4.0], [6.0, 8.0], [10.0, 12.0]], device=device),
            "d": ivy.array([[-2.0, -4.0], [-6.0, -8.0], [-10.0, -12.0]], device=device),
        },
    }
    container = Container(dict_in)
    container_einsummed = container.einsum("ij->i")
    assert np.allclose(
        ivy.to_numpy(container_einsummed["a"]), np.array([3.0, 7.0, 11.0])
    )
    assert np.allclose(ivy.to_numpy(container_einsummed.a), np.array([3.0, 7.0, 11.0]))
    assert np.allclose(
        ivy.to_numpy(container_einsummed["b"]["c"]), np.array([6.0, 14.0, 22.0])
    )
    assert np.allclose(
        ivy.to_numpy(container_einsummed.b.c), np.array([6.0, 14.0, 22.0])
    )
    assert np.allclose(
        ivy.to_numpy(container_einsummed["b"]["d"]), np.array([-6.0, -14.0, -22.0])
    )
    assert np.allclose(
        ivy.to_numpy(container_einsummed.b.d), np.array([-6.0, -14.0, -22.0])
    )


# def test_container_vector_norm(device, call):
#     dict_in = {
#         "a": ivy.array([[1.0, 2.0], [3.0, 4.0], [5.0, 6.0]], device=device),
#         "b": {
#             "c": ivy.array([[2.0, 4.0], [6.0, 8.0], [10.0, 12.0]], device=device),
#             "d": ivy.array([[3.0, 6.0], [9.0, 12.0], [15.0, 18.0]], device=device),
#         },
#     }
#     container = Container(dict_in)
#     container_normed = container.vector_norm(axis=(-1, -2))
#     assert np.allclose(ivy.to_numpy(container_normed["a"]), 9.5394)
#     assert np.allclose(ivy.to_numpy(container_normed.a), 9.5394)
#     assert np.allclose(ivy.to_numpy(container_normed["b"]["c"]), 19.0788)
#     assert np.allclose(ivy.to_numpy(container_normed.b.c), 19.0788)
#     assert np.allclose(ivy.to_numpy(container_normed["b"]["d"]), 28.6182)
#     assert np.allclose(ivy.to_numpy(container_normed.b.d), 28.6182)


def test_container_matrix_norm(device, call):
    if call is helpers.mx_call:
        # MXNet does not support matrix norm
        pytest.skip()
    dict_in = {
        "a": ivy.array([[1.0, 2.0], [3.0, 4.0], [5.0, 6.0]], device=device),
        "b": {
            "c": ivy.array([[2.0, 4.0], [6.0, 8.0], [10.0, 12.0]], device=device),
            "d": ivy.array([[3.0, 6.0], [9.0, 12.0], [15.0, 18.0]], device=device),
        },
    }
    container = Container(dict_in)
    container_normed = container.matrix_norm()
    assert np.allclose(ivy.to_numpy(container_normed["a"]), 9.52551809)
    assert np.allclose(ivy.to_numpy(container_normed.a), 9.52551809)
    assert np.allclose(ivy.to_numpy(container_normed["b"]["c"]), 19.05103618)
    assert np.allclose(ivy.to_numpy(container_normed.b.c), 19.05103618)
    assert np.allclose(ivy.to_numpy(container_normed["b"]["d"]), 28.57655427)
    assert np.allclose(ivy.to_numpy(container_normed.b.d), 28.57655427)


def test_container_flip(device, call):
    dict_in = {
        "a": ivy.array([[1.0, 2.0], [3.0, 4.0], [5.0, 6.0]], device=device),
        "b": {
            "c": ivy.array([[2.0, 4.0], [6.0, 8.0], [10.0, 12.0]], device=device),
            "d": ivy.array([[-2.0, -4.0], [-6.0, -8.0], [-10.0, -12.0]], device=device),
        },
    }
    container = Container(dict_in)
    container_flipped = container.flip(-1)
    assert np.allclose(
        ivy.to_numpy(container_flipped["a"]),
        np.array([[2.0, 1.0], [4.0, 3.0], [6.0, 5.0]]),
    )
    assert np.allclose(
        ivy.to_numpy(container_flipped.a),
        np.array([[2.0, 1.0], [4.0, 3.0], [6.0, 5.0]]),
    )
    assert np.allclose(
        ivy.to_numpy(container_flipped["b"]["c"]),
        np.array([[4.0, 2.0], [8.0, 6.0], [12.0, 10.0]]),
    )
    assert np.allclose(
        ivy.to_numpy(container_flipped.b.c),
        np.array([[4.0, 2.0], [8.0, 6.0], [12.0, 10.0]]),
    )
    assert np.allclose(
        ivy.to_numpy(container_flipped["b"]["d"]),
        np.array([[-4.0, -2.0], [-8.0, -6.0], [-12.0, -10.0]]),
    )
    assert np.allclose(
        ivy.to_numpy(container_flipped.b.d),
        np.array([[-4.0, -2.0], [-8.0, -6.0], [-12.0, -10.0]]),
    )


def test_container_as_bools(device, call):
    dict_in = {"a": ivy.array([1], device=device), "b": {"c": [], "d": True}}
    container = Container(dict_in)

    container_bools = container.as_bools()
    assert container_bools["a"] is True
    assert container_bools.a is True
    assert container_bools["b"]["c"] is False
    assert container_bools.b.c is False
    assert container_bools["b"]["d"] is True
    assert container_bools.b.d is True


def test_container_all_true(device, call):
    assert not Container(
        {"a": ivy.array([1], device=device), "b": {"c": [], "d": True}}
    ).all_true()
    assert Container(
        {"a": ivy.array([1], device=device), "b": {"c": [1], "d": True}}
    ).all_true()
    # noinspection PyBroadException
    try:
        assert Container(
            {"a": ivy.array([1], device=device), "b": {"c": [1], "d": True}}
        ).all_true(assert_is_bool=True)
        error_raised = False
    except AssertionError:
        error_raised = True
    assert error_raised


def test_container_all_false(device, call):
    assert Container({"a": False, "b": {"c": [], "d": 0}}).all_false()
    assert not Container({"a": False, "b": {"c": [1], "d": 0}}).all_false()
    # noinspection PyBroadException
    try:
        assert Container(
            {"a": ivy.array([1], device=device), "b": {"c": [1], "d": True}}
        ).all_false(assert_is_bool=True)
        error_raised = False
    except AssertionError:
        error_raised = True
    assert error_raised


def test_container_clone(device, call):
    dict_in = {
        "a": ivy.array([[1], [2], [3]], device=device),
        "b": {
            "c": ivy.array([[2], [3], [4]], device=device),
            "d": ivy.array([[3], [4], [5]], device=device),
        },
    }
    container = Container(dict_in)

    # devices
    devices = list()
    device0 = device
    devices.append(device0)
    if "gpu" in device and ivy.num_gpus() > 1:
        idx = ivy.num_gpus() - 1
        device1 = device[:-1] + str(idx)
        devices.append(device1)

    # without key_chains specification
    container_cloned = container.dev_clone(devices)
    assert isinstance(container_cloned, ivy.DevClonedItem)
    assert min([cont.dev_str == ds for ds, cont in container_cloned.items()])
    assert ivy.Container.multi_map(
        lambda xs, _: ivy.arrays_equal(xs), [c for c in container_cloned.values()]
    ).all_true()


@pytest.mark.parametrize("devs_as_dict", [True, False])
def test_container_distribute(devs_as_dict, device, call):
    array_a = ivy.array([[1], [2], [3], [4]], device=device)
    array_bc = ivy.array([[2], [3], [4], [5]], device=device)
    array_bd = ivy.array([[3], [4], [5], [6]], device=device)
    dict_in = {"a": array_a, "b": {"c": array_bc, "d": array_bd}}
    container = Container(dict_in)
    batch_size = array_a.shape[0]

    if call is helpers.mx_call:
        # MXNet does not support splitting along an axis with a remainder after division
        pytest.skip()

    # devices
    dev0 = device
    devices = [dev0]
    if "gpu" in device and ivy.num_gpus() > 1:
        idx = ivy.num_gpus() - 1
        dev1 = device[:-1] + str(idx)
        devices.append(dev1)
    if devs_as_dict:
        devices = dict(zip(devices, [int((1 / len(devices)) * 4)] * len(devices)))
    num_devs = len(devices)
    sub_size = int(batch_size / num_devs)

    # without key_chains specification
    container_dist = container.dev_dist(devices)
    assert isinstance(container_dist, ivy.DevDistItem)
    assert min([cont.dev_str == ds for ds, cont in container_dist.items()])
    for i, sub_cont in enumerate(container_dist.values()):
        assert np.array_equal(
            ivy.to_numpy(sub_cont.a),
            ivy.to_numpy(array_a)[i * sub_size : i * sub_size + sub_size],
        )
        assert np.array_equal(
            ivy.to_numpy(sub_cont.b.c),
            ivy.to_numpy(array_bc)[i * sub_size : i * sub_size + sub_size],
        )
        assert np.array_equal(
            ivy.to_numpy(sub_cont.b.d),
            ivy.to_numpy(array_bd)[i * sub_size : i * sub_size + sub_size],
        )


def test_container_unstack(device, call):
    dict_in = {
        "a": ivy.array([[1], [2], [3]], device=device),
        "b": {
            "c": ivy.array([[2], [3], [4]], device=device),
            "d": ivy.array([[3], [4], [5]], device=device),
        },
    }
    container = Container(dict_in)

    # without key_chains specification
    container_unstacked = container.unstack(0)
    for cont, a, bc, bd in zip(container_unstacked, [1, 2, 3], [2, 3, 4], [3, 4, 5]):
        assert np.array_equal(ivy.to_numpy(cont["a"]), np.array([a]))
        assert np.array_equal(ivy.to_numpy(cont.a), np.array([a]))
        assert np.array_equal(ivy.to_numpy(cont["b"]["c"]), np.array([bc]))
        assert np.array_equal(ivy.to_numpy(cont.b.c), np.array([bc]))
        assert np.array_equal(ivy.to_numpy(cont["b"]["d"]), np.array([bd]))
        assert np.array_equal(ivy.to_numpy(cont.b.d), np.array([bd]))


def test_container_split(device, call):
    dict_in = {
        "a": ivy.array([[1], [2], [3]], device=device),
        "b": {
            "c": ivy.array([[2], [3], [4]], device=device),
            "d": ivy.array([[3], [4], [5]], device=device),
        },
    }
    container = Container(dict_in)

    # without key_chains specification
    container_split = container.split(1, -1)
    for cont, a, bc, bd in zip(container_split, [1, 2, 3], [2, 3, 4], [3, 4, 5]):
        assert np.array_equal(ivy.to_numpy(cont["a"])[0], np.array([a]))
        assert np.array_equal(ivy.to_numpy(cont.a)[0], np.array([a]))
        assert np.array_equal(ivy.to_numpy(cont["b"]["c"])[0], np.array([bc]))
        assert np.array_equal(ivy.to_numpy(cont.b.c)[0], np.array([bc]))
        assert np.array_equal(ivy.to_numpy(cont["b"]["d"])[0], np.array([bd]))
        assert np.array_equal(ivy.to_numpy(cont.b.d)[0], np.array([bd]))


def test_container_einops_rearrange(device, call):
    dict_in = {
        "a": ivy.array([[0.0, 1.0, 2.0, 3.0]], device=device),
        "b": {
            "c": ivy.array([[5.0, 10.0, 15.0, 20.0]], device=device),
            "d": ivy.array([[10.0, 9.0, 8.0, 7.0]], device=device),
        },
    }
    container = Container(dict_in)

    container_rearranged = container.einops_rearrange("b n -> n b")
    assert np.allclose(
        ivy.to_numpy(container_rearranged["a"]), np.array([[0.0], [1.0], [2.0], [3.0]])
    )
    assert np.allclose(
        ivy.to_numpy(container_rearranged.a), np.array([[0.0], [1.0], [2.0], [3.0]])
    )
    assert np.allclose(
        ivy.to_numpy(container_rearranged["b"]["c"]),
        np.array([[5.0], [10.0], [15.0], [20.0]]),
    )
    assert np.allclose(
        ivy.to_numpy(container_rearranged.b.c),
        np.array([[5.0], [10.0], [15.0], [20.0]]),
    )
    assert np.allclose(
        ivy.to_numpy(container_rearranged["b"]["d"]),
        np.array([[10.0], [9.0], [8.0], [7.0]]),
    )
    assert np.allclose(
        ivy.to_numpy(container_rearranged.b.d), np.array([[10.0], [9.0], [8.0], [7.0]])
    )


<<<<<<< HEAD
def test_container_einops_repeat(device, call):
=======
def test_container_einops_reduce(device, call):
>>>>>>> 92442724
    dict_in = {
        "a": ivy.array([[0.0, 1.0, 2.0, 3.0]], device=device),
        "b": {
            "c": ivy.array([[5.0, 10.0, 15.0, 20.0]], device=device),
            "d": ivy.array([[10.0, 9.0, 8.0, 7.0]], device=device),
        },
    }
    container = Container(dict_in)

<<<<<<< HEAD
    container_repeated = container.einops_repeat("b n -> b n c", c=2)
    assert np.allclose(
        ivy.to_numpy(container_repeated["a"]),
        np.array([[[0.0, 0.0], [1.0, 1.0], [2.0, 2.0], [3.0, 3.0]]]),
    )
    assert np.allclose(
        ivy.to_numpy(container_repeated.a),
        np.array([[[0.0, 0.0], [1.0, 1.0], [2.0, 2.0], [3.0, 3.0]]]),
    )
    assert np.allclose(
        ivy.to_numpy(container_repeated["b"]["c"]),
        np.array([[[5.0, 5.0], [10.0, 10.0], [15.0, 15.0], [20.0, 20.0]]]),
    )
    assert np.allclose(
        ivy.to_numpy(container_repeated.b.c),
        np.array([[[5.0, 5.0], [10.0, 10.0], [15.0, 15.0], [20.0, 20.0]]]),
    )
    assert np.allclose(
        ivy.to_numpy(container_repeated["b"]["d"]),
        np.array([[[10.0, 10.0], [9.0, 9.0], [8.0, 8.0], [7.0, 7.0]]]),
    )
    assert np.allclose(
        ivy.to_numpy(container_repeated.b.d),
        np.array([[[10.0, 10.0], [9.0, 9.0], [8.0, 8.0], [7.0, 7.0]]]),
    )
=======
    container_reduced = container.einops_reduce("b n -> b", "mean")
    assert np.allclose(ivy.to_numpy(container_reduced["a"]), np.array([1.5]))
    assert np.allclose(ivy.to_numpy(container_reduced.a), np.array([1.5]))
    assert np.allclose(ivy.to_numpy(container_reduced["b"]["c"]), np.array([12.5]))
    assert np.allclose(ivy.to_numpy(container_reduced.b.c), np.array([12.5]))
    assert np.allclose(ivy.to_numpy(container_reduced["b"]["d"]), np.array([8.5]))
    assert np.allclose(ivy.to_numpy(container_reduced.b.d), np.array([8.5]))
>>>>>>> 92442724


def test_container_to_device(device, call):
    dict_in = {
        "a": ivy.array([[0.0, 1.0, 2.0, 3.0]], device=device),
        "b": {
            "c": ivy.array([[5.0, 10.0, 15.0, 20.0]], device=device),
            "d": ivy.array([[10.0, 9.0, 8.0, 7.0]], device=device),
        },
    }
    container = Container(dict_in)

    container_to_cpu = container.to_device(device)
    assert ivy.dev(container_to_cpu["a"]) == device
    assert ivy.dev(container_to_cpu.a) == device
    assert ivy.dev(container_to_cpu["b"]["c"]) == device
    assert ivy.dev(container_to_cpu.b.c) == device
    assert ivy.dev(container_to_cpu["b"]["d"]) == device
    assert ivy.dev(container_to_cpu.b.d) == device


def test_container_stop_gradients(device, call):
    dict_in = {
        "a": ivy.variable(
            ivy.array(
                [[[1.0, 2.0], [3.0, 4.0]], [[5.0, 6.0], [7.0, 8.0]]], device=device
            )
        ),
        "b": {
            "c": ivy.variable(
                ivy.array(
                    [[[8.0, 7.0], [6.0, 5.0]], [[4.0, 3.0], [2.0, 1.0]]], device=device
                )
            ),
            "d": ivy.variable(
                ivy.array(
                    [[[2.0, 4.0], [6.0, 8.0]], [[10.0, 12.0], [14.0, 16.0]]],
                    device=device,
                )
            ),
        },
    }
    container = Container(dict_in)
    if call is not helpers.np_call:
        # Numpy does not support variables or gradients
        assert ivy.is_variable(container["a"])
        assert ivy.is_variable(container.a)
        assert ivy.is_variable(container["b"]["c"])
        assert ivy.is_variable(container.b.c)
        assert ivy.is_variable(container["b"]["d"])
        assert ivy.is_variable(container.b.d)

    # without key_chains specification
    container_stopped_grads = container.stop_gradients()
    assert ivy.is_ivy_array(container_stopped_grads["a"])
    assert ivy.is_ivy_array(container_stopped_grads.a)
    assert ivy.is_ivy_array(container_stopped_grads["b"]["c"])
    assert ivy.is_ivy_array(container_stopped_grads.b.c)
    assert ivy.is_ivy_array(container_stopped_grads["b"]["d"])
    assert ivy.is_ivy_array(container_stopped_grads.b.d)

    # with key_chains to apply
    container_stopped_grads = container.stop_gradients(key_chains=["a", "b/c"])
    assert ivy.is_ivy_array(container_stopped_grads["a"])
    assert ivy.is_ivy_array(container_stopped_grads.a)
    assert ivy.is_ivy_array(container_stopped_grads["b"]["c"])
    assert ivy.is_ivy_array(container_stopped_grads.b.c)
    if call is not helpers.np_call:
        # Numpy does not support variables or gradients
        assert ivy.is_variable(container_stopped_grads["b"]["d"])
        assert ivy.is_variable(container_stopped_grads.b.d)

    # with key_chains to apply pruned
    container_stopped_grads = container.stop_gradients(
        key_chains=["a", "b/c"], prune_unapplied=True
    )
    assert ivy.is_ivy_array(container_stopped_grads["a"])
    assert ivy.is_ivy_array(container_stopped_grads.a)
    assert ivy.is_ivy_array(container_stopped_grads["b"]["c"])
    assert ivy.is_ivy_array(container_stopped_grads.b.c)
    assert "b/d" not in container_stopped_grads

    # with key_chains to not apply
    container_stopped_grads = container.stop_gradients(
        key_chains=Container({"a": None, "b": {"d": None}}), to_apply=False
    )
    if call is not helpers.np_call:
        # Numpy does not support variables or gradients
        assert ivy.is_variable(container_stopped_grads["a"])
        assert ivy.is_variable(container_stopped_grads.a)
    assert ivy.is_ivy_array(container_stopped_grads["b"]["c"])
    assert ivy.is_ivy_array(container_stopped_grads.b.c)
    if call is not helpers.np_call:
        # Numpy does not support variables or gradients
        assert ivy.is_variable(container_stopped_grads["b"]["d"])
        assert ivy.is_variable(container_stopped_grads.b.d)

    # with key_chains to not apply pruned
    container_stopped_grads = container.stop_gradients(
        key_chains=Container({"a": None, "b": {"d": None}}),
        to_apply=False,
        prune_unapplied=True,
    )
    assert "a" not in container_stopped_grads
    assert ivy.is_ivy_array(container_stopped_grads["b"]["c"])
    assert ivy.is_ivy_array(container_stopped_grads.b.c)
    assert "b/d" not in container_stopped_grads


def test_container_as_variables(device, call):
    dict_in = {
        "a": ivy.array(
            [[[1.0, 2.0], [3.0, 4.0]], [[5.0, 6.0], [7.0, 8.0]]], device=device
        ),
        "b": {
            "c": ivy.array(
                [[[8.0, 7.0], [6.0, 5.0]], [[4.0, 3.0], [2.0, 1.0]]], device=device
            ),
            "d": ivy.array(
                [[[2.0, 4.0], [6.0, 8.0]], [[10.0, 12.0], [14.0, 16.0]]], device=device
            ),
        },
    }
    container = Container(dict_in)

    assert ivy.is_ivy_array(container["a"])
    assert ivy.is_ivy_array(container.a)
    assert ivy.is_ivy_array(container["b"]["c"])
    assert ivy.is_ivy_array(container.b.c)
    assert ivy.is_ivy_array(container["b"]["d"])
    assert ivy.is_ivy_array(container.b.d)

    variable_cont = container.as_variables()

    if call is not helpers.np_call:
        # Numpy does not support variables or gradients
        assert ivy.is_variable(variable_cont["a"])
        assert ivy.is_variable(variable_cont.a)
        assert ivy.is_variable(variable_cont["b"]["c"])
        assert ivy.is_variable(variable_cont.b.c)
        assert ivy.is_variable(variable_cont["b"]["d"])
        assert ivy.is_variable(variable_cont.b.d)


def test_container_as_arrays(device, call):
    dict_in = {
        "a": ivy.variable(
            ivy.array(
                [[[1.0, 2.0], [3.0, 4.0]], [[5.0, 6.0], [7.0, 8.0]]], device=device
            )
        ),
        "b": {
            "c": ivy.variable(
                ivy.array(
                    [[[8.0, 7.0], [6.0, 5.0]], [[4.0, 3.0], [2.0, 1.0]]], device=device
                )
            ),
            "d": ivy.variable(
                ivy.array(
                    [[[2.0, 4.0], [6.0, 8.0]], [[10.0, 12.0], [14.0, 16.0]]],
                    device=device,
                )
            ),
        },
    }
    container = Container(dict_in)
    if call is not helpers.np_call:
        # Numpy does not support variables or gradients
        assert ivy.is_variable(container["a"])
        assert ivy.is_variable(container.a)
        assert ivy.is_variable(container["b"]["c"])
        assert ivy.is_variable(container.b.c)
        assert ivy.is_variable(container["b"]["d"])
        assert ivy.is_variable(container.b.d)

    # without key_chains specification
    container_as_arrays = container.as_arrays()
    assert ivy.is_ivy_array(container_as_arrays["a"])
    assert ivy.is_ivy_array(container_as_arrays.a)
    assert ivy.is_ivy_array(container_as_arrays["b"]["c"])
    assert ivy.is_ivy_array(container_as_arrays.b.c)
    assert ivy.is_ivy_array(container_as_arrays["b"]["d"])
    assert ivy.is_ivy_array(container_as_arrays.b.d)


def test_container_num_arrays(device, call):
    dict_in = {
        "a": ivy.array([[0.0, 1.0, 2.0, 3.0]], device=device),
        "b": {
            "c": ivy.array([[5.0, 10.0, 15.0, 20.0]], device=device),
            "d": ivy.array([[10.0, 9.0, 8.0, 7.0]], device=device),
        },
    }
    container = Container(dict_in)
    assert container.num_arrays() == 3
    dict_in = {
        "a": ivy.array([[0.0, 1.0, 2.0, 3.0]], device=device),
        "b": {
            "c": ivy.variable(ivy.array([[5.0, 10.0, 15.0, 20.0]], device=device)),
            "d": ivy.array([[10.0, 9.0, 8.0, 7.0]], device=device),
        },
    }
    container = Container(dict_in)
    assert (
        container.num_arrays() == 3
        if call in [helpers.np_call, helpers.jnp_call]
        else 2
    )


def test_container_size_ordered_arrays(device, call):
    dict_in = {
        "a": ivy.array([[0.0, 1.0, 2.0, 3.0]], device=device),
        "b": {
            "c": ivy.array([[5.0, 10.0]], device=device),
            "d": ivy.array([[10.0, 9.0, 8.0]], device=device),
        },
    }
    container = Container(dict_in)
    size_ordered = container.size_ordered_arrays()
    assert np.allclose(ivy.to_numpy(size_ordered.a), np.array([[0.0, 1.0, 2.0, 3.0]]))
    assert np.allclose(ivy.to_numpy(size_ordered.b__c), np.array([[5.0, 10.0]]))
    assert np.allclose(ivy.to_numpy(size_ordered.b__d), np.array([[10.0, 9.0, 8.0]]))
    for v, arr in zip(
        size_ordered.values(),
        [
            np.array([[5.0, 10.0]]),
            np.array([[10.0, 9.0, 8.0]]),
            np.array([[0.0, 1.0, 2.0, 3.0]]),
        ],
    ):
        assert np.allclose(ivy.to_numpy(v), arr)


def test_container_to_numpy(device, call):
    dict_in = {
        "a": ivy.variable(
            ivy.array(
                [[[1.0, 2.0], [3.0, 4.0]], [[5.0, 6.0], [7.0, 8.0]]], device=device
            )
        ),
        "b": {
            "c": ivy.variable(
                ivy.array(
                    [[[8.0, 7.0], [6.0, 5.0]], [[4.0, 3.0], [2.0, 1.0]]], device=device
                )
            ),
            "d": ivy.variable(
                ivy.array(
                    [[[2.0, 4.0], [6.0, 8.0]], [[10.0, 12.0], [14.0, 16.0]]],
                    device=device,
                )
            ),
        },
    }
    container = Container(dict_in)

    # before conversion
    assert ivy.is_ivy_array(container["a"])
    assert ivy.is_ivy_array(container.a)
    assert ivy.is_ivy_array(container["b"]["c"])
    assert ivy.is_ivy_array(container.b.c)
    assert ivy.is_ivy_array(container["b"]["d"])
    assert ivy.is_ivy_array(container.b.d)

    # after conversion
    container_to_numpy = container.to_numpy()
    assert isinstance(container_to_numpy["a"], np.ndarray)
    assert isinstance(container_to_numpy.a, np.ndarray)
    assert isinstance(container_to_numpy["b"]["c"], np.ndarray)
    assert isinstance(container_to_numpy.b.c, np.ndarray)
    assert isinstance(container_to_numpy["b"]["d"], np.ndarray)
    assert isinstance(container_to_numpy.b.d, np.ndarray)


def test_container_from_numpy(device, call):
    dict_in = {
        "a": np.array([[[1.0, 2.0], [3.0, 4.0]], [[5.0, 6.0], [7.0, 8.0]]]),
        "b": {
            "c": np.array([[[8.0, 7.0], [6.0, 5.0]], [[4.0, 3.0], [2.0, 1.0]]]),
            "d": np.array([[[2.0, 4.0], [6.0, 8.0]], [[10.0, 12.0], [14.0, 16.0]]]),
        },
    }

    # before conversion
    container = Container(dict_in)
    assert isinstance(container["a"], np.ndarray)
    assert isinstance(container.a, np.ndarray)
    assert isinstance(container["b"]["c"], np.ndarray)
    assert isinstance(container.b.c, np.ndarray)
    assert isinstance(container["b"]["d"], np.ndarray)
    assert isinstance(container.b.d, np.ndarray)

    # after conversion
    container_from_numpy = container.from_numpy()
    assert ivy.is_ivy_array(container_from_numpy["a"])
    assert ivy.is_ivy_array(container_from_numpy.a)
    assert ivy.is_ivy_array(container_from_numpy["b"]["c"])
    assert ivy.is_ivy_array(container_from_numpy.b.c)
    assert ivy.is_ivy_array(container_from_numpy["b"]["d"])
    assert ivy.is_ivy_array(container_from_numpy.b.d)


def test_container_arrays_as_lists(device, call):
    dict_in = {
        "a": ivy.array(
            [[[1.0, 2.0], [3.0, 4.0]], [[5.0, 6.0], [7.0, 8.0]]], device=device
        ),
        "b": {
            "c": ivy.array(
                [[[8.0, 7.0], [6.0, 5.0]], [[4.0, 3.0], [2.0, 1.0]]], device=device
            ),
            "d": ivy.array(
                [[[2.0, 4.0], [6.0, 8.0]], [[10.0, 12.0], [14.0, 16.0]]], device=device
            ),
        },
    }
    container = Container(dict_in)

    assert ivy.is_ivy_array(container["a"])
    assert ivy.is_ivy_array(container.a)
    assert ivy.is_ivy_array(container["b"]["c"])
    assert ivy.is_ivy_array(container.b.c)
    assert ivy.is_ivy_array(container["b"]["d"])
    assert ivy.is_ivy_array(container.b.d)

    # without key_chains specification
    container_arrays_as_lists = container.arrays_as_lists()
    assert isinstance(container_arrays_as_lists["a"], list)
    assert isinstance(container_arrays_as_lists.a, list)
    assert isinstance(container_arrays_as_lists["b"]["c"], list)
    assert isinstance(container_arrays_as_lists.b.c, list)
    assert isinstance(container_arrays_as_lists["b"]["d"], list)
    assert isinstance(container_arrays_as_lists.b.d, list)


def test_container_has_key(device, call):
    dict_in = {
        "a": ivy.array([1], device=device),
        "b": {"c": ivy.array([2], device=device), "d": ivy.array([3], device=device)},
    }
    container = Container(dict_in)
    assert container.has_key("a")  # noqa
    assert container.has_key("b")  # noqa
    assert container.has_key("c")  # noqa
    assert container.has_key("d")  # noqa
    assert not container.has_key("e")  # noqa
    assert not container.has_key("f")  # noqa


def test_container_has_key_chain(device, call):
    dict_in = {
        "a": ivy.array([1], device=device),
        "b": {"c": ivy.array([2], device=device), "d": ivy.array([3], device=device)},
    }
    container = Container(dict_in)
    assert container.has_key_chain("a")
    assert container.has_key_chain("b")
    assert container.has_key_chain("b/c")
    assert container.has_key_chain("b/d")
    assert not container.has_key_chain("b/e")
    assert not container.has_key_chain("c")


def test_container_has_nans(device, call):
    container = Container(
        {
            "a": ivy.array([1.0, 2.0], device=device),
            "b": {
                "c": ivy.array([2.0, 3.0], device=device),
                "d": ivy.array([3.0, 4.0], device=device),
            },
        }
    )
    container_nan = Container(
        {
            "a": ivy.array([1.0, 2.0], device=device),
            "b": {
                "c": ivy.array([float("nan"), 3.0], device=device),
                "d": ivy.array([3.0, 4.0], device=device),
            },
        }
    )
    container_inf = Container(
        {
            "a": ivy.array([1.0, 2.0], device=device),
            "b": {
                "c": ivy.array([2.0, 3.0], device=device),
                "d": ivy.array([3.0, float("inf")], device=device),
            },
        }
    )
    container_nan_n_inf = Container(
        {
            "a": ivy.array([1.0, 2.0], device=device),
            "b": {
                "c": ivy.array([float("nan"), 3.0], device=device),
                "d": ivy.array([3.0, float("inf")], device=device),
            },
        }
    )

    # global

    # with inf check
    assert not container.has_nans()
    assert container_nan.has_nans()
    assert container_inf.has_nans()
    assert container_nan_n_inf.has_nans()

    # without inf check
    assert not container.has_nans(include_infs=False)
    assert container_nan.has_nans(include_infs=False)
    assert not container_inf.has_nans(include_infs=False)
    assert container_nan_n_inf.has_nans(include_infs=False)

    # leafwise

    # with inf check
    container_hn = container.has_nans(leafwise=True)
    assert container_hn.a is False
    assert container_hn.b.c is False
    assert container_hn.b.d is False

    container_nan_hn = container_nan.has_nans(leafwise=True)
    assert container_nan_hn.a is False
    assert container_nan_hn.b.c is True
    assert container_nan_hn.b.d is False

    container_inf_hn = container_inf.has_nans(leafwise=True)
    assert container_inf_hn.a is False
    assert container_inf_hn.b.c is False
    assert container_inf_hn.b.d is True

    container_nan_n_inf_hn = container_nan_n_inf.has_nans(leafwise=True)
    assert container_nan_n_inf_hn.a is False
    assert container_nan_n_inf_hn.b.c is True
    assert container_nan_n_inf_hn.b.d is True

    # without inf check
    container_hn = container.has_nans(leafwise=True, include_infs=False)
    assert container_hn.a is False
    assert container_hn.b.c is False
    assert container_hn.b.d is False

    container_nan_hn = container_nan.has_nans(leafwise=True, include_infs=False)
    assert container_nan_hn.a is False
    assert container_nan_hn.b.c is True
    assert container_nan_hn.b.d is False

    container_inf_hn = container_inf.has_nans(leafwise=True, include_infs=False)
    assert container_inf_hn.a is False
    assert container_inf_hn.b.c is False
    assert container_inf_hn.b.d is False

    container_nan_n_inf_hn = container_nan_n_inf.has_nans(
        leafwise=True, include_infs=False
    )
    assert container_nan_n_inf_hn.a is False
    assert container_nan_n_inf_hn.b.c is True
    assert container_nan_n_inf_hn.b.d is False


def test_container_at_keys(device, call):
    dict_in = {
        "a": ivy.array([1], device=device),
        "b": {"c": ivy.array([2], device=device), "d": ivy.array([3], device=device)},
    }
    container = Container(dict_in)
    new_container = container.at_keys(["a", "c"])
    assert np.allclose(ivy.to_numpy(new_container["a"]), np.array([1]))
    assert np.allclose(ivy.to_numpy(new_container["b"]["c"]), np.array([2]))
    assert "d" not in new_container["b"]
    new_container = container.at_keys("c")
    assert "a" not in new_container
    assert np.allclose(ivy.to_numpy(new_container["b"]["c"]), np.array([2]))
    assert "d" not in new_container["b"]
    new_container = container.at_keys(["b"])
    assert "a" not in new_container
    assert np.allclose(ivy.to_numpy(new_container["b"]["c"]), np.array([2]))
    assert np.allclose(ivy.to_numpy(new_container["b"]["d"]), np.array([3]))


def test_container_at_key_chain(device, call):
    dict_in = {
        "a": ivy.array([1], device=device),
        "b": {"c": ivy.array([2], device=device), "d": ivy.array([3], device=device)},
    }
    container = Container(dict_in)

    # explicit function call
    sub_container = container.at_key_chain("b")
    assert np.allclose(ivy.to_numpy(sub_container["c"]), np.array([2]))
    sub_container = container.at_key_chain("b/c")
    assert np.allclose(ivy.to_numpy(sub_container), np.array([2]))

    # overridden built-in function call
    sub_container = container["b"]
    assert np.allclose(ivy.to_numpy(sub_container["c"]), np.array([2]))
    sub_container = container["b/c"]
    assert np.allclose(ivy.to_numpy(sub_container), np.array([2]))


def test_container_at_key_chains(device, call):
    dict_in = {
        "a": ivy.array([1], device=device),
        "b": {"c": ivy.array([2], device=device), "d": ivy.array([3], device=device)},
    }
    container = Container(dict_in)
    target_cont = Container({"a": True, "b": {"c": True}})
    new_container = container.at_key_chains(target_cont)
    assert np.allclose(ivy.to_numpy(new_container["a"]), np.array([1]))
    assert np.allclose(ivy.to_numpy(new_container["b"]["c"]), np.array([2]))
    assert "d" not in new_container["b"]
    new_container = container.at_key_chains(["b/c", "b/d"])
    assert "a" not in new_container
    assert np.allclose(ivy.to_numpy(new_container["b"]["c"]), np.array([2]))
    assert np.allclose(ivy.to_numpy(new_container["b"]["d"]), np.array([3]))
    new_container = container.at_key_chains("b/c")
    assert "a" not in new_container
    assert np.allclose(ivy.to_numpy(new_container["b"]["c"]), np.array([2]))
    assert "d" not in new_container["b"]


@pytest.mark.parametrize("include_empty", [True, False])
def test_container_all_key_chains(include_empty, device, call):
    a_val = Container() if include_empty else ivy.array([1], device=device)
    bc_val = Container() if include_empty else ivy.array([2], device=device)
    bd_val = Container() if include_empty else ivy.array([3], device=device)
    dict_in = {"a": a_val, "b": {"c": bc_val, "d": bd_val}}
    container = Container(dict_in)
    kcs = container.all_key_chains(include_empty)
    assert kcs[0] == "a"
    assert kcs[1] == "b/c"
    assert kcs[2] == "b/d"


@pytest.mark.parametrize("include_empty", [True, False])
def test_container_key_chains_containing(include_empty, device, call):
    a_val = Container() if include_empty else ivy.array([1], device=device)
    bc_val = Container() if include_empty else ivy.array([2], device=device)
    bd_val = Container() if include_empty else ivy.array([3], device=device)
    dict_in = {"a_sub": a_val, "b": {"c": bc_val, "d_sub": bd_val}}
    container = Container(dict_in)
    kcs = container.key_chains_containing("sub", include_empty)
    assert kcs[0] == "a_sub"
    assert kcs[1] == "b/d_sub"


# noinspection PyUnresolvedReferences
def test_container_set_at_keys(device, call):
    dict_in = {
        "a": ivy.array([1], device=device),
        "b": {"c": ivy.array([2], device=device), "d": ivy.array([3], device=device)},
    }
    container_orig = Container(dict_in)

    # explicit function call
    orig_container = container_orig.copy()
    container = orig_container.set_at_keys({"b": ivy.array([4], device=device)})
    assert np.allclose(ivy.to_numpy(container["a"]), np.array([1]))
    assert np.allclose(ivy.to_numpy(container["b"]), np.array([4]))
    assert not container.has_key("c")  # noqa
    assert not container.has_key("d")  # noqa
    container = orig_container.set_at_keys(
        {"a": ivy.array([5], device=device), "c": ivy.array([6], device=device)}
    )
    assert np.allclose(ivy.to_numpy(container["a"]), np.array([5]))
    assert np.allclose(ivy.to_numpy(container["b"]["c"]), np.array([6]))
    assert np.allclose(ivy.to_numpy(container["b"]["d"]), np.array([3]))


# noinspection PyUnresolvedReferences
def test_container_set_at_key_chain(device, call):
    dict_in = {
        "a": ivy.array([1], device=device),
        "b": {"c": ivy.array([2], device=device), "d": ivy.array([3], device=device)},
    }
    container_orig = Container(dict_in)

    # explicit function call
    container = container_orig.copy()
    container = container.set_at_key_chain("b/e", ivy.array([4], device=device))
    assert np.allclose(ivy.to_numpy(container["a"]), np.array([1]))
    assert np.allclose(ivy.to_numpy(container["b"]["c"]), np.array([2]))
    assert np.allclose(ivy.to_numpy(container["b"]["d"]), np.array([3]))
    assert np.allclose(ivy.to_numpy(container["b"]["e"]), np.array([4]))
    container = container.set_at_key_chain("f", ivy.array([5], device=device))
    assert np.allclose(ivy.to_numpy(container["a"]), np.array([1]))
    assert np.allclose(ivy.to_numpy(container["b"]["c"]), np.array([2]))
    assert np.allclose(ivy.to_numpy(container["b"]["d"]), np.array([3]))
    assert np.allclose(ivy.to_numpy(container["b"]["e"]), np.array([4]))
    assert np.allclose(ivy.to_numpy(container["f"]), np.array([5]))

    # overridden built-in function call
    container = container_orig.copy()
    assert "b/e" not in container
    container["b/e"] = ivy.array([4], device=device)
    assert np.allclose(ivy.to_numpy(container["a"]), np.array([1]))
    assert np.allclose(ivy.to_numpy(container["b"]["c"]), np.array([2]))
    assert np.allclose(ivy.to_numpy(container["b"]["d"]), np.array([3]))
    assert np.allclose(ivy.to_numpy(container["b"]["e"]), np.array([4]))
    assert "f" not in container
    container["f"] = ivy.array([5], device=device)
    assert np.allclose(ivy.to_numpy(container["a"]), np.array([1]))
    assert np.allclose(ivy.to_numpy(container["b"]["c"]), np.array([2]))
    assert np.allclose(ivy.to_numpy(container["b"]["d"]), np.array([3]))
    assert np.allclose(ivy.to_numpy(container["b"]["e"]), np.array([4]))
    assert np.allclose(ivy.to_numpy(container["f"]), np.array([5]))


# noinspection PyUnresolvedReferences
def test_container_overwrite_at_key_chain(device, call):
    dict_in = {
        "a": ivy.array([1], device=device),
        "b": {"c": ivy.array([2], device=device), "d": ivy.array([3], device=device)},
    }
    container_orig = Container(dict_in)

    # explicit function call
    container = container_orig.copy()
    # noinspection PyBroadException
    try:
        container.overwrite_at_key_chain("b/e", ivy.array([4], device=device))
        exception_raised = False
    except Exception:
        exception_raised = True
    assert exception_raised
    container = container.overwrite_at_key_chain("b/d", ivy.array([4], device=device))
    assert np.allclose(ivy.to_numpy(container["a"]), np.array([1]))
    assert np.allclose(ivy.to_numpy(container["b"]["c"]), np.array([2]))
    assert np.allclose(ivy.to_numpy(container["b"]["d"]), np.array([4]))


def test_container_set_at_key_chains(device, call):
    container = Container(
        {
            "a": ivy.array([1], device=device),
            "b": {
                "c": ivy.array([2], device=device),
                "d": ivy.array([3], device=device),
            },
        }
    )
    target_container = Container(
        {"a": ivy.array([4], device=device), "b": {"d": ivy.array([5], device=device)}}
    )
    new_container = container.set_at_key_chains(target_container, inplace=False)
    assert np.allclose(ivy.to_numpy(new_container["a"]), np.array([4]))
    assert np.allclose(ivy.to_numpy(new_container["b"]["c"]), np.array([2]))
    assert np.allclose(ivy.to_numpy(new_container["b"]["d"]), np.array([5]))
    target_container = Container({"b": {"c": ivy.array([7], device=device)}})
    new_container = container.set_at_key_chains(target_container, inplace=False)
    assert np.allclose(ivy.to_numpy(new_container["a"]), np.array([1]))
    assert np.allclose(ivy.to_numpy(new_container["b"]["c"]), np.array([7]))
    assert np.allclose(ivy.to_numpy(new_container["b"]["d"]), np.array([3]))


def test_container_overwrite_at_key_chains(device, call):
    container = Container(
        {
            "a": ivy.array([1], device=device),
            "b": {
                "c": ivy.array([2], device=device),
                "d": ivy.array([3], device=device),
            },
        }
    )
    target_container = Container(
        {"a": ivy.array([4], device=device), "b": {"d": ivy.array([5], device=device)}}
    )
    new_container = container.overwrite_at_key_chains(target_container, inplace=False)
    assert np.allclose(ivy.to_numpy(new_container["a"]), np.array([4]))
    assert np.allclose(ivy.to_numpy(new_container["b"]["c"]), np.array([2]))
    assert np.allclose(ivy.to_numpy(new_container["b"]["d"]), np.array([5]))
    target_container = Container({"b": {"c": ivy.array([7], device=device)}})
    new_container = container.overwrite_at_key_chains(target_container, inplace=False)
    assert np.allclose(ivy.to_numpy(new_container["a"]), np.array([1]))
    assert np.allclose(ivy.to_numpy(new_container["b"]["c"]), np.array([7]))
    assert np.allclose(ivy.to_numpy(new_container["b"]["d"]), np.array([3]))
    # noinspection PyBroadException
    try:
        container.overwrite_at_key_chains(
            Container({"b": {"e": ivy.array([5], device=device)}})
        )
        exception_raised = False
    except Exception:
        exception_raised = True
    assert exception_raised


def test_container_prune_keys(device, call):
    dict_in = {
        "a": ivy.array([1], device=device),
        "b": {"c": ivy.array([2], device=device), "d": ivy.array([3], device=device)},
    }
    container = Container(dict_in)
    container_pruned = container.prune_keys(["a", "c"])
    assert "a" not in container_pruned
    assert np.allclose(ivy.to_numpy(container_pruned["b"]["d"]), np.array([[3]]))
    assert np.allclose(ivy.to_numpy(container_pruned.b.d), np.array([[3]]))
    assert "c" not in container_pruned["b"]

    def _test_a_exception(container_in):
        try:
            _ = container_in.a
            return False
        except AttributeError:
            return True

    def _test_bc_exception(container_in):
        try:
            _ = container_in.b.c
            return False
        except AttributeError:
            return True

    def _test_bd_exception(container_in):
        try:
            _ = container_in.b.d
            return False
        except AttributeError:
            return True

    assert _test_a_exception(container_pruned)
    assert _test_bc_exception(container_pruned)

    container_pruned = container.prune_keys(["a", "d"])
    assert "a" not in container_pruned
    assert np.allclose(ivy.to_numpy(container_pruned["b"]["c"]), np.array([[2]]))
    assert np.allclose(ivy.to_numpy(container_pruned.b.c), np.array([[2]]))
    assert "d" not in container_pruned["b"]
    assert _test_a_exception(container_pruned)
    assert _test_bd_exception(container_pruned)


def test_container_prune_key_chain(device, call):
    dict_in = {
        "a": ivy.array([1], device=device),
        "b": {"c": ivy.array([2], device=device), "d": None},
    }
    container = Container(dict_in)
    container_pruned = container.prune_key_chain("b/c")
    assert np.allclose(ivy.to_numpy(container_pruned["a"]), np.array([[1]]))
    assert np.allclose(ivy.to_numpy(container_pruned.a), np.array([[1]]))
    assert container_pruned["b"]["d"] is None
    assert container_pruned.b.d is None
    assert "c" not in container_pruned["b"].keys()

    def _test_exception(container_in):
        try:
            _ = container_in.b.c
            return False
        except AttributeError:
            return True

    assert _test_exception(container_pruned)

    container_pruned = container.prune_key_chain("b")
    assert np.allclose(ivy.to_numpy(container_pruned["a"]), np.array([[1]]))
    assert np.allclose(ivy.to_numpy(container_pruned.a), np.array([[1]]))
    assert "b" not in container_pruned.keys()

    def _test_exception(container_in):
        try:
            _ = container_in.b
            return False
        except AttributeError:
            return True

    assert _test_exception(container_pruned)


def test_container_prune_key_chains(device, call):
    dict_in = {
        "a": ivy.array([1], device=device),
        "b": {"c": ivy.array([2], device=device), "d": ivy.array([3], device=device)},
    }
    container = Container(dict_in)
    container_pruned = container.prune_key_chains(["a", "b/c"])
    assert "a" not in container_pruned
    assert np.allclose(ivy.to_numpy(container_pruned["b"]["d"]), np.array([[3]]))
    assert np.allclose(ivy.to_numpy(container_pruned.b.d), np.array([[3]]))
    assert "c" not in container_pruned["b"]

    def _test_a_exception(container_in):
        try:
            _ = container_in.a
            return False
        except AttributeError:
            return True

    def _test_bc_exception(container_in):
        try:
            _ = container_in.b.c
            return False
        except AttributeError:
            return True

    assert _test_a_exception(container_pruned)
    assert _test_bc_exception(container_pruned)

    container_pruned = container.prune_key_chains(
        Container({"a": True, "b": {"c": True}})
    )
    assert "a" not in container_pruned
    assert np.allclose(ivy.to_numpy(container_pruned["b"]["d"]), np.array([[3]]))
    assert np.allclose(ivy.to_numpy(container_pruned.b.d), np.array([[3]]))
    assert "c" not in container_pruned["b"]
    assert _test_a_exception(container_pruned)
    assert _test_bc_exception(container_pruned)


def test_container_format_key_chains(device, call):
    dict_in = {
        "_a": ivy.array([1], device=device),
        "b ": {"c": ivy.array([2], device=device), "d-": ivy.array([3], device=device)},
    }
    cont = Container(dict_in)
    cont_formatted = cont.format_key_chains(
        lambda s: s.replace("_", "").replace(" ", "").replace("-", "")
    )
    assert np.allclose(ivy.to_numpy(cont_formatted["a"]), np.array([1]))
    assert np.allclose(ivy.to_numpy(cont_formatted.a), np.array([1]))
    assert np.allclose(ivy.to_numpy(cont_formatted["b"]["c"]), np.array([2]))
    assert np.allclose(ivy.to_numpy(cont_formatted.b.c), np.array([2]))
    assert np.allclose(ivy.to_numpy(cont_formatted["b"]["d"]), np.array([3]))
    assert np.allclose(ivy.to_numpy(cont_formatted.b.d), np.array([3]))


def test_container_sort_by_key(device, call):
    dict_in = {
        "b": ivy.array([1], device=device),
        "a": {"d": ivy.array([2], device=device), "c": ivy.array([3], device=device)},
    }
    container = Container(dict_in)
    container_sorted = container.sort_by_key()
    for k, k_true in zip(container_sorted.keys(), ["a", "b"]):
        assert k == k_true
    for k, k_true in zip(container_sorted.a.keys(), ["c", "d"]):
        assert k == k_true


def test_container_prune_empty(device, call):
    dict_in = {
        "a": ivy.array([1], device=device),
        "b": {"c": {}, "d": ivy.array([3], device=device)},
    }
    container = Container(dict_in)
    container_pruned = container.prune_empty()
    assert np.allclose(ivy.to_numpy(container_pruned["a"]), np.array([[1]]))
    assert np.allclose(ivy.to_numpy(container_pruned.a), np.array([[1]]))
    assert np.allclose(ivy.to_numpy(container_pruned["b"]["d"]), np.array([[3]]))
    assert np.allclose(ivy.to_numpy(container_pruned.b.d), np.array([[3]]))
    assert "c" not in container_pruned["b"]

    def _test_exception(container_in):
        try:
            _ = container_in.b.c
            return False
        except AttributeError:
            return True

    assert _test_exception(container_pruned)


def test_container_prune_key_from_key_chains(device, call):
    container = Container(
        {
            "Ayy": ivy.array([1], device=device),
            "Bee": {
                "Cee": ivy.array([2], device=device),
                "Dee": ivy.array([3], device=device),
            },
            "Beh": {
                "Ceh": ivy.array([4], device=device),
                "Deh": ivy.array([5], device=device),
            },
        }
    )

    # absolute
    container_pruned = container.prune_key_from_key_chains("Bee")
    assert np.allclose(ivy.to_numpy(container_pruned["Ayy"]), np.array([[1]]))
    assert np.allclose(ivy.to_numpy(container_pruned.Ayy), np.array([[1]]))
    assert np.allclose(ivy.to_numpy(container_pruned["Cee"]), np.array([[2]]))
    assert np.allclose(ivy.to_numpy(container_pruned.Cee), np.array([[2]]))
    assert np.allclose(ivy.to_numpy(container_pruned["Dee"]), np.array([[3]]))
    assert np.allclose(ivy.to_numpy(container_pruned.Dee), np.array([[3]]))
    assert "Bee" not in container_pruned

    # containing
    container_pruned = container.prune_key_from_key_chains(containing="B")
    assert np.allclose(ivy.to_numpy(container_pruned["Ayy"]), np.array([[1]]))
    assert np.allclose(ivy.to_numpy(container_pruned.Ayy), np.array([[1]]))
    assert np.allclose(ivy.to_numpy(container_pruned["Cee"]), np.array([[2]]))
    assert np.allclose(ivy.to_numpy(container_pruned.Cee), np.array([[2]]))
    assert np.allclose(ivy.to_numpy(container_pruned["Dee"]), np.array([[3]]))
    assert np.allclose(ivy.to_numpy(container_pruned.Dee), np.array([[3]]))
    assert np.allclose(ivy.to_numpy(container_pruned["Ceh"]), np.array([[4]]))
    assert np.allclose(ivy.to_numpy(container_pruned.Ceh), np.array([[4]]))
    assert np.allclose(ivy.to_numpy(container_pruned["Deh"]), np.array([[5]]))
    assert np.allclose(ivy.to_numpy(container_pruned.Deh), np.array([[5]]))
    assert "Bee" not in container_pruned
    assert "Beh" not in container_pruned


def test_container_prune_keys_from_key_chains(device, call):
    container = Container(
        {
            "Ayy": ivy.array([1], device=device),
            "Bee": {
                "Cee": ivy.array([2], device=device),
                "Dee": ivy.array([3], device=device),
            },
            "Eee": {"Fff": ivy.array([4], device=device)},
        }
    )

    # absolute
    container_pruned = container.prune_keys_from_key_chains(["Bee", "Eee"])
    assert np.allclose(ivy.to_numpy(container_pruned["Ayy"]), np.array([[1]]))
    assert np.allclose(ivy.to_numpy(container_pruned.Ayy), np.array([[1]]))
    assert np.allclose(ivy.to_numpy(container_pruned["Cee"]), np.array([[2]]))
    assert np.allclose(ivy.to_numpy(container_pruned.Cee), np.array([[2]]))
    assert np.allclose(ivy.to_numpy(container_pruned["Dee"]), np.array([[3]]))
    assert np.allclose(ivy.to_numpy(container_pruned.Dee), np.array([[3]]))
    assert np.allclose(ivy.to_numpy(container_pruned["Fff"]), np.array([[4]]))
    assert np.allclose(ivy.to_numpy(container_pruned.Fff), np.array([[4]]))
    assert "Bee" not in container_pruned
    assert "Eee" not in container_pruned

    # containing
    container_pruned = container.prune_keys_from_key_chains(containing=["B", "E"])
    assert np.allclose(ivy.to_numpy(container_pruned["Ayy"]), np.array([[1]]))
    assert np.allclose(ivy.to_numpy(container_pruned.Ayy), np.array([[1]]))
    assert np.allclose(ivy.to_numpy(container_pruned["Cee"]), np.array([[2]]))
    assert np.allclose(ivy.to_numpy(container_pruned.Cee), np.array([[2]]))
    assert np.allclose(ivy.to_numpy(container_pruned["Dee"]), np.array([[3]]))
    assert np.allclose(ivy.to_numpy(container_pruned.Dee), np.array([[3]]))
    assert np.allclose(ivy.to_numpy(container_pruned["Fff"]), np.array([[4]]))
    assert np.allclose(ivy.to_numpy(container_pruned.Fff), np.array([[4]]))
    assert "Bee" not in container_pruned
    assert "Eee" not in container_pruned


def test_container_restructure_key_chains(device, call):

    # single
    container = Container(
        {
            "a": ivy.array([1], device=device),
            "b": {
                "c": ivy.array([2], device=device),
                "d": ivy.array([3], device=device),
            },
        }
    )
    container_restructured = container.restructure_key_chains({"a": "A"})
    assert np.allclose(ivy.to_numpy(container_restructured["A"]), np.array([[1]]))
    assert np.allclose(ivy.to_numpy(container_restructured.A), np.array([[1]]))
    assert np.allclose(ivy.to_numpy(container_restructured["b/c"]), np.array([[2]]))
    assert np.allclose(ivy.to_numpy(container_restructured.b.c), np.array([[2]]))
    assert np.allclose(ivy.to_numpy(container_restructured["b/d"]), np.array([[3]]))
    assert np.allclose(ivy.to_numpy(container_restructured.b.d), np.array([[3]]))

    # full
    container = Container(
        {
            "a": ivy.array([1], device=device),
            "b": {
                "c": ivy.array([2], device=device),
                "d": ivy.array([3], device=device),
            },
        }
    )
    container_restructured = container.restructure_key_chains(
        {"a": "A", "b/c": "B/C", "b/d": "B/D"}
    )
    assert np.allclose(ivy.to_numpy(container_restructured["A"]), np.array([[1]]))
    assert np.allclose(ivy.to_numpy(container_restructured.A), np.array([[1]]))
    assert np.allclose(ivy.to_numpy(container_restructured["B/C"]), np.array([[2]]))
    assert np.allclose(ivy.to_numpy(container_restructured.B.C), np.array([[2]]))
    assert np.allclose(ivy.to_numpy(container_restructured["B/D"]), np.array([[3]]))
    assert np.allclose(ivy.to_numpy(container_restructured.B.D), np.array([[3]]))


def test_container_restructure(device, call):
    container = Container(
        {
            "a": ivy.array([[1, 2], [3, 4]], device=device),
            "b": {
                "c": ivy.array([[2, 4], [6, 8]], device=device),
                "d": ivy.array([3, 6, 9, 12], device=device),
            },
        }
    )
    container_restructured = container.restructure(
        {
            "a": {"key_chain": "A", "pattern": "a b -> b a"},
            "b/c": {"key_chain": "B/C", "pattern": "a b -> (a b)"},
            "b/d": {
                "key_chain": "B/D",
                "pattern": "(a b) -> a b",
                "axes_lengths": {"a": 2, "b": 2},
            },
        },
        keep_orig=False,
    )
    assert np.allclose(
        ivy.to_numpy(container_restructured["A"]), np.array([[1, 3], [2, 4]])
    )
    assert np.allclose(
        ivy.to_numpy(container_restructured.A), np.array([[1, 3], [2, 4]])
    )
    assert np.allclose(
        ivy.to_numpy(container_restructured["B/C"]), np.array([2, 4, 6, 8])
    )
    assert np.allclose(ivy.to_numpy(container_restructured.B.C), np.array([2, 4, 6, 8]))
    assert np.allclose(
        ivy.to_numpy(container_restructured["B/D"]), np.array([[3, 6], [9, 12]])
    )
    assert np.allclose(
        ivy.to_numpy(container_restructured.B.D), np.array([[3, 6], [9, 12]])
    )


def test_container_flatten_key_chains(device, call):
    container = Container(
        {
            "a": ivy.array([1], device=device),
            "b": {
                "c": {"d": ivy.array([2], device=device)},
                "e": {"f": {"g": ivy.array([3], device=device)}},
            },
        }
    )

    # full
    container_flat = container.flatten_key_chains()
    assert np.allclose(ivy.to_numpy(container_flat["a"]), np.array([[1]]))
    assert np.allclose(ivy.to_numpy(container_flat.a), np.array([[1]]))
    assert np.allclose(ivy.to_numpy(container_flat["b__c__d"]), np.array([[2]]))
    assert np.allclose(ivy.to_numpy(container_flat.b__c__d), np.array([[2]]))
    assert np.allclose(ivy.to_numpy(container_flat["b__e__f__g"]), np.array([[3]]))
    assert np.allclose(ivy.to_numpy(container_flat.b__e__f__g), np.array([[3]]))

    # above height 1
    container_flat = container.flatten_key_chains(above_height=1)
    assert np.allclose(ivy.to_numpy(container_flat["a"]), np.array([[1]]))
    assert np.allclose(ivy.to_numpy(container_flat.a), np.array([[1]]))
    assert np.allclose(ivy.to_numpy(container_flat["b__c"]["d"]), np.array([[2]]))
    assert np.allclose(ivy.to_numpy(container_flat.b__c.d), np.array([[2]]))
    assert np.allclose(ivy.to_numpy(container_flat["b__e__f"]["g"]), np.array([[3]]))
    assert np.allclose(ivy.to_numpy(container_flat.b__e__f.g), np.array([[3]]))

    # below depth 1
    container_flat = container.flatten_key_chains(below_depth=1)
    assert np.allclose(ivy.to_numpy(container_flat["a"]), np.array([[1]]))
    assert np.allclose(ivy.to_numpy(container_flat.a), np.array([[1]]))
    assert np.allclose(ivy.to_numpy(container_flat["b"]["c__d"]), np.array([[2]]))
    assert np.allclose(ivy.to_numpy(container_flat.b.c__d), np.array([[2]]))
    assert np.allclose(ivy.to_numpy(container_flat["b"]["e__f__g"]), np.array([[3]]))
    assert np.allclose(ivy.to_numpy(container_flat.b.e__f__g), np.array([[3]]))

    # above height 1, below depth 1
    container_flat = container.flatten_key_chains(above_height=1, below_depth=1)
    assert np.allclose(ivy.to_numpy(container_flat["a"]), np.array([[1]]))
    assert np.allclose(ivy.to_numpy(container_flat.a), np.array([[1]]))
    assert np.allclose(ivy.to_numpy(container_flat["b"]["c"]["d"]), np.array([[2]]))
    assert np.allclose(ivy.to_numpy(container_flat.b.c.d), np.array([[2]]))
    assert np.allclose(ivy.to_numpy(container_flat["b"]["e__f"]["g"]), np.array([[3]]))
    assert np.allclose(ivy.to_numpy(container_flat.b.e__f.g), np.array([[3]]))


def test_container_deep_copy(device, call):
    dict_in = {
        "a": ivy.array([0.0], device=device),
        "b": {
            "c": ivy.array([1.0], device=device),
            "d": ivy.array([2.0], device=device),
        },
    }
    cont = Container(dict_in)
    cont_deepcopy = cont.deep_copy()
    assert np.allclose(ivy.to_numpy(cont.a), ivy.to_numpy(cont_deepcopy.a))
    assert np.allclose(ivy.to_numpy(cont.b.c), ivy.to_numpy(cont_deepcopy.b.c))
    assert np.allclose(ivy.to_numpy(cont.b.d), ivy.to_numpy(cont_deepcopy.b.d))
    assert id(cont.a) != id(cont_deepcopy.a)
    assert id(cont.b.c) != id(cont_deepcopy.b.c)
    assert id(cont.b.d) != id(cont_deepcopy.b.d)


def test_container_contains(device, call):
    arr0 = ivy.array([0.0], device=device)
    arr1 = ivy.array([1.0], device=device)
    arr2 = ivy.array([2.0], device=device)
    sub_cont = Container({"c": arr1, "d": arr2})
    container = Container({"a": arr0, "b": sub_cont})

    # keys
    assert "a" in container
    assert "b" in container
    assert "c" not in container
    assert "b/c" in container
    assert "d" not in container
    assert "b/d" in container

    # sub-container
    assert container.contains_sub_container(container)
    assert container.contains_sub_container(sub_cont)
    assert sub_cont in container

    # partial sub-container
    partial_sub_cont = Container({"b": {"d": arr2}})
    assert container.contains_sub_container(container, partial=True)
    assert container.contains_sub_container(partial_sub_cont, partial=True)
    assert not partial_sub_cont.contains_sub_container(container, partial=True)

    # sub-structure
    sub_struc = Container(
        {"c": ivy.array([3.0], device=device), "d": ivy.array([4.0], device=device)}
    )
    assert not container.contains_sub_container(sub_struc)
    assert sub_struc not in container
    assert container.contains_sub_structure(sub_struc)
    assert container.contains_sub_structure(container)

    # partial sub-structure
    partial_sub_struc = Container({"b": {"d": ivy.array([4.0], device=device)}})
    assert container.contains_sub_structure(container, partial=True)
    assert container.contains_sub_structure(partial_sub_struc, partial=True)
    assert not partial_sub_struc.contains_sub_structure(container, partial=True)


def test_container_shuffle(device, call):
    if call is helpers.tf_graph_call:
        # tf.random.set_seed is not compiled. The shuffle is then not
        # aligned between container items.
        pytest.skip()
    dict_in = {
        "a": ivy.array([1, 2, 3], device=device),
        "b": {
            "c": ivy.array([1, 2, 3], device=device),
            "d": ivy.array([1, 2, 3], device=device),
        },
    }
    container = Container(dict_in)

    # without key_chains specification
    container_shuffled = container.shuffle(0)
    data = ivy.array([1, 2, 3], device=device)
    ivy.seed()
    shuffled_data = ivy.to_numpy(ivy.shuffle(data))
    assert (ivy.to_numpy(container_shuffled["a"]) == shuffled_data).all()
    assert (ivy.to_numpy(container_shuffled.a) == shuffled_data).all()
    assert (ivy.to_numpy(container_shuffled["b"]["c"]) == shuffled_data).all()
    assert (ivy.to_numpy(container_shuffled.b.c) == shuffled_data).all()
    assert (ivy.to_numpy(container_shuffled["b"]["d"]) == shuffled_data).all()
    assert (ivy.to_numpy(container_shuffled.b.d) == shuffled_data).all()

    # with key_chains to apply
    container_shuffled = container.shuffle(0, ["a", "b/c"])
    data = ivy.array([1, 2, 3], device=device)
    ivy.seed()
    shuffled_data = ivy.to_numpy(ivy.shuffle(data))
    assert (ivy.to_numpy(container_shuffled["a"]) == shuffled_data).all()
    assert (ivy.to_numpy(container_shuffled.a) == shuffled_data).all()
    assert (ivy.to_numpy(container_shuffled["b"]["c"]) == shuffled_data).all()
    assert (ivy.to_numpy(container_shuffled.b.c) == shuffled_data).all()
    assert (ivy.to_numpy(container_shuffled["b"]["d"]) == ivy.to_numpy(data)).all()
    assert (ivy.to_numpy(container_shuffled.b.d) == ivy.to_numpy(data)).all()

    # with key_chains to apply pruned
    container_shuffled = container.shuffle(0, ["a", "b/c"], prune_unapplied=True)
    data = ivy.array([1, 2, 3], device=device)
    ivy.seed()
    shuffled_data = ivy.to_numpy(ivy.shuffle(data))
    assert (ivy.to_numpy(container_shuffled["a"]) == shuffled_data).all()
    assert (ivy.to_numpy(container_shuffled.a) == shuffled_data).all()
    assert (ivy.to_numpy(container_shuffled["b"]["c"]) == shuffled_data).all()
    assert (ivy.to_numpy(container_shuffled.b.c) == shuffled_data).all()
    assert "b/d" not in container_shuffled

    # with key_chains to not apply pruned
    container_shuffled = container.shuffle(
        0, Container({"a": None, "b": {"d": None}}), to_apply=False
    )
    data = ivy.array([1, 2, 3], device=device)
    ivy.seed()
    shuffled_data = ivy.to_numpy(ivy.shuffle(data))
    assert (ivy.to_numpy(container_shuffled["a"]) == ivy.to_numpy(data)).all()
    assert (ivy.to_numpy(container_shuffled.a) == ivy.to_numpy(data)).all()
    assert (ivy.to_numpy(container_shuffled["b"]["c"]) == shuffled_data).all()
    assert (ivy.to_numpy(container_shuffled.b.c) == shuffled_data).all()
    assert (ivy.to_numpy(container_shuffled["b"]["d"]) == ivy.to_numpy(data)).all()
    assert (ivy.to_numpy(container_shuffled.b.d) == ivy.to_numpy(data)).all()

    # with key_chains to not apply pruned
    container_shuffled = container.shuffle(
        0,
        Container({"a": None, "b": {"d": None}}),
        to_apply=False,
        prune_unapplied=True,
    )
    data = ivy.array([1, 2, 3], device=device)
    ivy.seed()
    shuffled_data = ivy.to_numpy(ivy.shuffle(data))
    assert "a" not in container_shuffled
    assert (ivy.to_numpy(container_shuffled["b"]["c"]) == shuffled_data).all()
    assert (ivy.to_numpy(container_shuffled.b.c) == shuffled_data).all()
    assert "b/d" not in container_shuffled

    # map sequences
    dict_in = {
        "a": ivy.array([1, 2, 3], device=device),
        "b": [ivy.array([1, 2, 3], device=device), ivy.array([1, 2, 3], device=device)],
    }
    container = Container(dict_in)
    container_shuffled = container.shuffle(0, map_sequences=True)
    data = ivy.array([1, 2, 3], device=device)
    ivy.seed()
    shuffled_data = ivy.to_numpy(ivy.shuffle(data))
    assert (ivy.to_numpy(container_shuffled["a"]) == shuffled_data).all()
    assert (ivy.to_numpy(container_shuffled.a) == shuffled_data).all()
    assert (ivy.to_numpy(container_shuffled["b"][0]) == shuffled_data).all()
    assert (ivy.to_numpy(container_shuffled.b[0]) == shuffled_data).all()
    assert (ivy.to_numpy(container_shuffled["b"][1]) == shuffled_data).all()
    assert (ivy.to_numpy(container_shuffled.b[1]) == shuffled_data).all()


@pytest.mark.parametrize("include_empty", [True, False])
def test_container_to_iterator(include_empty, device, call):
    a_val = Container() if include_empty else ivy.array([1], device=device)
    bc_val = Container() if include_empty else ivy.array([2], device=device)
    bd_val = Container() if include_empty else ivy.array([3], device=device)
    dict_in = {"a": a_val, "b": {"c": bc_val, "d": bd_val}}
    container = Container(dict_in)

    # with key chains
    container_iterator = container.to_iterator(include_empty=include_empty)
    for (key_chain, value), expected in zip(
        container_iterator, [("a", a_val), ("b/c", bc_val), ("b/d", bd_val)]
    ):
        expected_key_chain = expected[0]
        expected_value = expected[1]
        assert key_chain == expected_key_chain
        assert value is expected_value

    # with leaf keys
    container_iterator = container.to_iterator(
        leaf_keys_only=True, include_empty=include_empty
    )
    for (key_chain, value), expected in zip(
        container_iterator, [("a", a_val), ("c", bc_val), ("d", bd_val)]
    ):
        expected_key_chain = expected[0]
        expected_value = expected[1]
        assert key_chain == expected_key_chain
        assert value is expected_value


@pytest.mark.parametrize("include_empty", [True, False])
def test_container_to_iterator_values(include_empty, device, call):
    a_val = Container() if include_empty else ivy.array([1], device=device)
    bc_val = Container() if include_empty else ivy.array([2], device=device)
    bd_val = Container() if include_empty else ivy.array([3], device=device)
    dict_in = {"a": a_val, "b": {"c": bc_val, "d": bd_val}}
    container = Container(dict_in)

    # with key chains
    container_iterator = container.to_iterator_values(include_empty=include_empty)
    for value, expected_value in zip(container_iterator, [a_val, bc_val, bd_val]):
        assert value is expected_value


@pytest.mark.parametrize("include_empty", [True, False])
def test_container_to_iterator_keys(include_empty, device, call):
    a_val = Container() if include_empty else ivy.array([1], device=device)
    bc_val = Container() if include_empty else ivy.array([2], device=device)
    bd_val = Container() if include_empty else ivy.array([3], device=device)
    dict_in = {"a": a_val, "b": {"c": bc_val, "d": bd_val}}
    container = Container(dict_in)

    # with key chains
    container_iterator = container.to_iterator_keys(include_empty=include_empty)
    for key_chain, expected_key_chain in zip(container_iterator, ["a", "b/c", "b/d"]):
        assert key_chain == expected_key_chain

    # with leaf keys
    container_iterator = container.to_iterator_keys(
        leaf_keys_only=True, include_empty=include_empty
    )
    for key, expected_key in zip(container_iterator, ["a", "c", "d"]):
        assert key == expected_key


def test_container_to_flat_list(device, call):
    dict_in = {
        "a": ivy.array([1], device=device),
        "b": {"c": ivy.array([2], device=device), "d": ivy.array([3], device=device)},
    }
    container = Container(dict_in)
    container_flat_list = container.to_flat_list()
    for value, expected_value in zip(
        container_flat_list,
        [
            ivy.array([1], device=device),
            ivy.array([2], device=device),
            ivy.array([3], device=device),
        ],
    ):
        assert value == expected_value


def test_container_from_flat_list(device, call):
    dict_in = {
        "a": ivy.array([1], device=device),
        "b": {"c": ivy.array([2], device=device), "d": ivy.array([3], device=device)},
    }
    container = Container(dict_in)
    flat_list = [4, 5, 6]
    container = container.from_flat_list(flat_list)
    assert np.allclose(ivy.to_numpy(container["a"]), np.array([4]))
    assert np.allclose(ivy.to_numpy(container.a), np.array([4]))
    assert np.allclose(ivy.to_numpy(container["b"]["c"]), np.array([5]))
    assert np.allclose(ivy.to_numpy(container.b.c), np.array([5]))
    assert np.allclose(ivy.to_numpy(container["b"]["d"]), np.array([6]))
    assert np.allclose(ivy.to_numpy(container.b.d), np.array([6]))


@pytest.mark.parametrize("inplace", [True, False])
def test_container_map(inplace, device, call):
    # without key_chains specification
    dict_in = {
        "a": ivy.array([1], device=device),
        "b": {"c": ivy.array([2], device=device), "d": ivy.array([3], device=device)},
    }
    container_orig = Container(dict_in)
    container = container_orig.deep_copy()
    container_mapped = container.map(lambda x, _: x + 1, inplace=inplace)
    if inplace:
        container_iterator = container.to_iterator()
    else:
        container_iterator = container_mapped.to_iterator()
    for (key, value), expected_value in zip(
        container_iterator,
        [
            ivy.array([2], device=device),
            ivy.array([3], device=device),
            ivy.array([4], device=device),
        ],
    ):
        assert call(lambda x: x, value) == call(lambda x: x, expected_value)

    # with key_chains to apply
    container = container_orig.deep_copy()
    container_mapped = container.map(lambda x, _: x + 1, ["a", "b/c"], inplace=inplace)
    if inplace:
        container_mapped = container
    assert np.allclose(ivy.to_numpy(container_mapped["a"]), np.array([[2]]))
    assert np.allclose(ivy.to_numpy(container_mapped.a), np.array([[2]]))
    assert np.allclose(ivy.to_numpy(container_mapped["b"]["c"]), np.array([[3]]))
    assert np.allclose(ivy.to_numpy(container_mapped.b.c), np.array([[3]]))
    assert np.allclose(ivy.to_numpy(container_mapped["b"]["d"]), np.array([[3]]))
    assert np.allclose(ivy.to_numpy(container_mapped.b.d), np.array([[3]]))

    # with key_chains to apply pruned
    container = container_orig.deep_copy()
    container_mapped = container.map(
        lambda x, _: x + 1, ["a", "b/c"], prune_unapplied=True, inplace=inplace
    )
    if inplace:
        container_mapped = container
    assert np.allclose(ivy.to_numpy(container_mapped["a"]), np.array([[2]]))
    assert np.allclose(ivy.to_numpy(container_mapped.a), np.array([[2]]))
    assert np.allclose(ivy.to_numpy(container_mapped["b"]["c"]), np.array([[3]]))
    assert np.allclose(ivy.to_numpy(container_mapped.b.c), np.array([[3]]))
    if not inplace:
        assert "b/d" not in container_mapped

    # with key_chains to not apply
    container = container_orig.deep_copy()
    container_mapped = container.map(
        lambda x, _: x + 1,
        Container({"a": None, "b": {"d": None}}),
        to_apply=False,
        inplace=inplace,
    )
    if inplace:
        container_mapped = container
    assert np.allclose(ivy.to_numpy(container_mapped["a"]), np.array([[1]]))
    assert np.allclose(ivy.to_numpy(container_mapped.a), np.array([[1]]))
    assert np.allclose(ivy.to_numpy(container_mapped["b"]["c"]), np.array([[3]]))
    assert np.allclose(ivy.to_numpy(container_mapped.b.c), np.array([[3]]))
    assert np.allclose(ivy.to_numpy(container_mapped["b"]["d"]), np.array([[3]]))
    assert np.allclose(ivy.to_numpy(container_mapped.b.d), np.array([[3]]))

    # with key_chains to not apply pruned
    container = container_orig.deep_copy()
    container_mapped = container.map(
        lambda x, _: x + 1,
        Container({"a": None, "b": {"d": None}}),
        to_apply=False,
        prune_unapplied=True,
        inplace=inplace,
    )
    if inplace:
        container_mapped = container
    if not inplace:
        assert "a" not in container_mapped
    assert np.allclose(ivy.to_numpy(container_mapped["b"]["c"]), np.array([[3]]))
    assert np.allclose(ivy.to_numpy(container_mapped.b.c), np.array([[3]]))
    if not inplace:
        assert "b/d" not in container_mapped

    # with sequences
    container_orig = Container(
        {
            "a": ivy.array([1], device=device),
            "b": [ivy.array([2], device=device), ivy.array([3], device=device)],
        }
    )
    container = container_orig.deep_copy()
    container_mapped = container.map(
        lambda x, _: x + 1, inplace=inplace, map_sequences=True
    )
    if inplace:
        container_mapped = container
    assert np.allclose(ivy.to_numpy(container_mapped["a"]), np.array([2]))
    assert np.allclose(ivy.to_numpy(container_mapped["b"][0]), np.array([3]))
    assert np.allclose(ivy.to_numpy(container_mapped["b"][1]), np.array([4]))


@pytest.mark.parametrize("inplace", [True, False])
def test_container_map_conts(inplace, device, call):
    # without key_chains specification
    container_orig = Container(
        {
            "a": ivy.array([1], device=device),
            "b": {
                "c": ivy.array([2], device=device),
                "d": ivy.array([3], device=device),
            },
        }
    )

    def _add_e_attr(cont_in):
        cont_in.e = ivy.array([4], device=device)
        return cont_in

    # with self
    container = container_orig.deep_copy()
    container_mapped = container.map_conts(lambda c, _: _add_e_attr(c), inplace=inplace)
    if inplace:
        container_mapped = container
    assert "e" in container_mapped
    assert np.array_equal(ivy.to_numpy(container_mapped.e), np.array([4]))
    assert "e" in container_mapped.b
    assert np.array_equal(ivy.to_numpy(container_mapped.b.e), np.array([4]))

    # without self
    container = container_orig.deep_copy()
    container_mapped = container.map_conts(
        lambda c, _: _add_e_attr(c), include_self=False, inplace=inplace
    )
    if inplace:
        container_mapped = container
    assert "e" not in container_mapped
    assert "e" in container_mapped.b
    assert np.array_equal(ivy.to_numpy(container_mapped.b.e), np.array([4]))


def test_container_multi_map(device, call):
    # without key_chains specification
    container0 = Container(
        {
            "a": ivy.array([1], device=device),
            "b": {
                "c": ivy.array([2], device=device),
                "d": ivy.array([3], device=device),
            },
        }
    )
    container1 = Container(
        {
            "a": ivy.array([3], device=device),
            "b": {
                "c": ivy.array([4], device=device),
                "d": ivy.array([5], device=device),
            },
        }
    )

    # with key_chains to apply
    container_mapped = ivy.Container.multi_map(
        lambda x, _: x[0] + x[1], [container0, container1], assert_identical=True
    )
    assert np.allclose(ivy.to_numpy(container_mapped["a"]), np.array([[4]]))
    assert np.allclose(ivy.to_numpy(container_mapped.a), np.array([[4]]))
    assert np.allclose(ivy.to_numpy(container_mapped["b"]["c"]), np.array([[6]]))
    assert np.allclose(ivy.to_numpy(container_mapped.b.c), np.array([[6]]))
    assert np.allclose(ivy.to_numpy(container_mapped["b"]["d"]), np.array([[8]]))
    assert np.allclose(ivy.to_numpy(container_mapped.b.d), np.array([[8]]))

    # with sequences
    container0 = Container(
        {
            "a": ivy.array([1], device=device),
            "b": [
                ivy.array([2], device=device),
                ivy.array([3], device=device),
            ],
        }
    )
    container1 = Container(
        {
            "a": ivy.array([3], device=device),
            "b": [
                ivy.array([4], device=device),
                ivy.array([5], device=device),
            ],
        }
    )

    container_mapped = ivy.Container.multi_map(
        lambda x, _: x[0] + x[1],
        [container0, container1],
        map_nests=True,
        assert_identical=True,
    )

    assert np.allclose(ivy.to_numpy(container_mapped["a"]), np.array([4]))
    assert np.allclose(ivy.to_numpy(container_mapped["b"][0]), np.array([6]))
    assert np.allclose(ivy.to_numpy(container_mapped["b"][1]), np.array([8]))

    # Non identical containers
    a = ivy.Container(a={"b": 2, "c": 4}, d={"e": 6, "f": 9})
    b = ivy.Container(a=2, d=3)
    container_mapped = ivy.Container.multi_map(lambda xs, _: xs[0] / xs[1], [a, b])

    assert np.allclose(ivy.to_numpy(container_mapped["a"].b), 1)
    assert np.allclose(ivy.to_numpy(container_mapped["a"]["c"]), 2)
    assert np.allclose(ivy.to_numpy(container_mapped.d.e), 2)
    assert np.allclose(ivy.to_numpy(container_mapped["d"].f), 3)


def test_container_common_key_chains(device, call):
    arr1 = ivy.array([1], device=device)
    arr2 = ivy.array([2], device=device)
    arr3 = ivy.array([3], device=device)
    cont0 = Container({"a": arr1, "b": {"c": arr2, "d": arr3}})
    cont1 = Container({"b": {"c": arr2, "d": arr3, "e": arr1}})
    cont2 = Container({"a": arr1, "b": {"d": arr3, "e": arr1}})

    # 0
    common_kcs = Container.common_key_chains([cont0])
    assert len(common_kcs) == 3
    assert "a" in common_kcs
    assert "b/c" in common_kcs
    assert "b/d" in common_kcs

    # 0-1
    common_kcs = Container.common_key_chains([cont0, cont1])
    assert len(common_kcs) == 2
    assert "b/c" in common_kcs
    assert "b/d" in common_kcs

    # 0-2
    common_kcs = Container.common_key_chains([cont0, cont2])
    assert len(common_kcs) == 2
    assert "a" in common_kcs
    assert "b/d" in common_kcs

    # 1-2
    common_kcs = Container.common_key_chains([cont1, cont2])
    assert len(common_kcs) == 2
    assert "b/d" in common_kcs
    assert "b/e" in common_kcs

    # all
    common_kcs = Container.common_key_chains([cont0, cont1, cont2])
    assert len(common_kcs) == 1
    assert "b/d" in common_kcs


def test_container_identical(device, call):
    # without key_chains specification
    arr1 = ivy.array([1], device=device)
    arr2 = ivy.array([2], device=device)
    arr3 = ivy.array([3], device=device)
    container0 = Container({"a": arr1, "b": {"c": arr2, "d": arr3}})
    container1 = Container({"a": arr1, "b": {"c": arr2, "d": arr3}})
    container2 = Container(
        {
            "a": ivy.array([1], device=device),
            "b": {
                "c": ivy.array([2], device=device),
                "d": ivy.array([3], device=device),
            },
        }
    )
    container3 = Container({"b": {"d": arr3}})
    container4 = Container({"d": arr3})

    # the same
    assert ivy.Container.identical([container0, container1])
    assert ivy.Container.identical([container1, container0])

    # not the same
    assert not ivy.Container.identical([container0, container2])
    assert not ivy.Container.identical([container2, container0])
    assert not ivy.Container.identical([container1, container2])
    assert not ivy.Container.identical([container2, container1])

    # partial
    assert ivy.Container.identical([container0, container3], partial=True)
    assert ivy.Container.identical([container3, container0], partial=True)
    assert not ivy.Container.identical([container0, container4], partial=True)
    assert not ivy.Container.identical([container4, container0], partial=True)


def test_container_identical_structure(device, call):
    # without key_chains specification
    container0 = Container(
        {
            "a": ivy.array([1], device=device),
            "b": {
                "c": ivy.array([2], device=device),
                "d": ivy.array([3], device=device),
            },
        }
    )
    container1 = Container(
        {
            "a": ivy.array([3], device=device),
            "b": {
                "c": ivy.array([4], device=device),
                "d": ivy.array([5], device=device),
            },
        }
    )
    container2 = Container(
        {
            "a": ivy.array([3], device=device),
            "b": {
                "c": ivy.array([4], device=device),
                "d": ivy.array([5], device=device),
                "e": ivy.array([6], device=device),
            },
        }
    )
    container3 = Container(
        {
            "a": ivy.array([3], device=device),
            "b": {
                "c": ivy.array([4], device=device),
                "d": ivy.array([5], device=device),
            },
            "e": ivy.array([6], device=device),
        }
    )
    container4 = Container({"b": {"d": ivy.array([4], device=device)}})
    container5 = Container({"d": ivy.array([4], device=device)})

    # with identical
    assert ivy.Container.identical_structure([container0, container1])
    assert ivy.Container.identical_structure([container1, container0])
    assert ivy.Container.identical_structure([container1, container0, container1])

    # without identical
    assert not ivy.Container.identical_structure([container2, container3])
    assert not ivy.Container.identical_structure([container0, container3])
    assert not ivy.Container.identical_structure([container1, container2])
    assert not ivy.Container.identical_structure([container1, container0, container2])

    # partial
    assert ivy.Container.identical_structure([container0, container4], partial=True)
    assert ivy.Container.identical_structure([container1, container4], partial=True)
    assert ivy.Container.identical_structure([container2, container4], partial=True)
    assert ivy.Container.identical_structure([container3, container4], partial=True)
    assert ivy.Container.identical_structure([container4, container4], partial=True)
    assert not ivy.Container.identical_structure([container0, container5], partial=True)
    assert not ivy.Container.identical_structure([container1, container5], partial=True)
    assert not ivy.Container.identical_structure([container2, container5], partial=True)
    assert not ivy.Container.identical_structure([container3, container5], partial=True)
    assert not ivy.Container.identical_structure([container4, container5], partial=True)


def test_container_identical_configs(device, call):
    container0 = Container({"a": ivy.array([1], device=device)}, print_limit=5)
    container1 = Container({"a": ivy.array([1], device=device)}, print_limit=5)
    container2 = Container({"a": ivy.array([1], device=device)}, print_limit=10)

    # with identical
    assert ivy.Container.identical_configs([container0, container1])
    assert ivy.Container.identical_configs([container1, container0])
    assert ivy.Container.identical_configs([container1, container0, container1])

    # without identical
    assert not ivy.Container.identical_configs([container1, container2])
    assert not ivy.Container.identical_configs([container1, container0, container2])


def test_container_identical_array_shapes(device, call):
    # without key_chains specification
    container0 = Container(
        {
            "a": ivy.array([1, 2], device=device),
            "b": {
                "c": ivy.array([2, 3, 4], device=device),
                "d": ivy.array([3, 4, 5, 6], device=device),
            },
        }
    )
    container1 = Container(
        {
            "a": ivy.array([1, 2, 3, 4], device=device),
            "b": {
                "c": ivy.array([3, 4], device=device),
                "d": ivy.array([3, 4, 5], device=device),
            },
        }
    )
    container2 = Container(
        {
            "a": ivy.array([1, 2, 3, 4], device=device),
            "b": {
                "c": ivy.array([3, 4], device=device),
                "d": ivy.array([3, 4, 5, 6], device=device),
            },
        }
    )

    # with identical
    assert ivy.Container.identical_array_shapes([container0, container1])
    assert ivy.Container.identical_array_shapes([container1, container0])
    assert ivy.Container.identical_array_shapes([container1, container0, container1])
    assert not ivy.Container.identical([container0, container2])
    assert not ivy.Container.identical([container1, container2])
    assert not ivy.Container.identical([container0, container1, container2])


def test_container_dtype(device, call):
    dict_in = {
        "a": ivy.array([1], device=device),
        "b": {"c": ivy.array([2.0], device=device), "d": ivy.array([3], device=device)},
    }
    container = Container(dict_in)
    dtype_container = container.dtype()
    for (key, value), expected_value in zip(
        dtype_container.to_iterator(),
        [
            ivy.array([1], device=device).dtype,
            ivy.array([2.0], device=device).dtype,
            ivy.array([3], device=device).dtype,
        ],
    ):
        assert value == expected_value


def test_container_with_entries_as_lists(device, call):
    if call in [helpers.tf_graph_call]:
        # to_list() requires eager execution
        pytest.skip()
    dict_in = {
        "a": ivy.array([1], device=device),
        "b": {"c": ivy.array([2.0], device=device), "d": "some string"},
    }
    container = Container(dict_in)
    container_w_list_entries = container.with_entries_as_lists()
    for (key, value), expected_value in zip(
        container_w_list_entries.to_iterator(), [[1], [2.0], "some string"]
    ):
        assert value == expected_value


def test_container_reshape_like(device, call):
    container = Container(
        {
            "a": ivy.array([[1.0]], device=device),
            "b": {
                "c": ivy.array([[3.0], [4.0]], device=device),
                "d": ivy.array([[5.0], [6.0], [7.0]], device=device),
            },
        }
    )
    new_shapes = Container({"a": (1,), "b": {"c": (1, 2, 1), "d": (3, 1, 1)}})

    # without leading shape
    container_reshaped = container.reshape_like(new_shapes)
    assert list(container_reshaped["a"].shape) == [1]
    assert list(container_reshaped.a.shape) == [1]
    assert list(container_reshaped["b"]["c"].shape) == [1, 2, 1]
    assert list(container_reshaped.b.c.shape) == [1, 2, 1]
    assert list(container_reshaped["b"]["d"].shape) == [3, 1, 1]
    assert list(container_reshaped.b.d.shape) == [3, 1, 1]

    # with leading shape
    container = Container(
        {
            "a": ivy.array([[[1.0]], [[1.0]], [[1.0]]], device=device),
            "b": {
                "c": ivy.array(
                    [[[3.0], [4.0]], [[3.0], [4.0]], [[3.0], [4.0]]], device=device
                ),
                "d": ivy.array(
                    [
                        [[5.0], [6.0], [7.0]],
                        [[5.0], [6.0], [7.0]],
                        [[5.0], [6.0], [7.0]],
                    ],
                    device=device,
                ),
            },
        }
    )
    container_reshaped = container.reshape_like(new_shapes, leading_shape=[3])
    assert list(container_reshaped["a"].shape) == [3, 1]
    assert list(container_reshaped.a.shape) == [3, 1]
    assert list(container_reshaped["b"]["c"].shape) == [3, 1, 2, 1]
    assert list(container_reshaped.b.c.shape) == [3, 1, 2, 1]
    assert list(container_reshaped["b"]["d"].shape) == [3, 3, 1, 1]
    assert list(container_reshaped.b.d.shape) == [3, 3, 1, 1]


def test_container_slice(device, call):
    dict_in = {
        "a": ivy.array([[0.0], [1.0]], device=device),
        "b": {
            "c": ivy.array([[1.0], [2.0]], device=device),
            "d": ivy.array([[2.0], [3.0]], device=device),
        },
    }
    container = Container(dict_in)
    container0 = container[0]
    container1 = container[1]
    assert np.array_equal(ivy.to_numpy(container0["a"]), np.array([0.0]))
    assert np.array_equal(ivy.to_numpy(container0.a), np.array([0.0]))
    assert np.array_equal(ivy.to_numpy(container0["b"]["c"]), np.array([1.0]))
    assert np.array_equal(ivy.to_numpy(container0.b.c), np.array([1.0]))
    assert np.array_equal(ivy.to_numpy(container0["b"]["d"]), np.array([2.0]))
    assert np.array_equal(ivy.to_numpy(container0.b.d), np.array([2.0]))
    assert np.array_equal(ivy.to_numpy(container1["a"]), np.array([1.0]))
    assert np.array_equal(ivy.to_numpy(container1.a), np.array([1.0]))
    assert np.array_equal(ivy.to_numpy(container1["b"]["c"]), np.array([2.0]))
    assert np.array_equal(ivy.to_numpy(container1.b.c), np.array([2.0]))
    assert np.array_equal(ivy.to_numpy(container1["b"]["d"]), np.array([3.0]))
    assert np.array_equal(ivy.to_numpy(container1.b.d), np.array([3.0]))


def test_container_slice_via_key(device, call):
    dict_in = {
        "a": {
            "x": ivy.array([0.0], device=device),
            "y": ivy.array([1.0], device=device),
        },
        "b": {
            "c": {
                "x": ivy.array([1.0], device=device),
                "y": ivy.array([2.0], device=device),
            },
            "d": {
                "x": ivy.array([2.0], device=device),
                "y": ivy.array([3.0], device=device),
            },
        },
    }
    container = Container(dict_in)
    containerx = container.slice_via_key("x")
    containery = container.slice_via_key("y")
    assert np.array_equal(ivy.to_numpy(containerx["a"]), np.array([0.0]))
    assert np.array_equal(ivy.to_numpy(containerx.a), np.array([0.0]))
    assert np.array_equal(ivy.to_numpy(containerx["b"]["c"]), np.array([1.0]))
    assert np.array_equal(ivy.to_numpy(containerx.b.c), np.array([1.0]))
    assert np.array_equal(ivy.to_numpy(containerx["b"]["d"]), np.array([2.0]))
    assert np.array_equal(ivy.to_numpy(containerx.b.d), np.array([2.0]))
    assert np.array_equal(ivy.to_numpy(containery["a"]), np.array([1.0]))
    assert np.array_equal(ivy.to_numpy(containery.a), np.array([1.0]))
    assert np.array_equal(ivy.to_numpy(containery["b"]["c"]), np.array([2.0]))
    assert np.array_equal(ivy.to_numpy(containery.b.c), np.array([2.0]))
    assert np.array_equal(ivy.to_numpy(containery["b"]["d"]), np.array([3.0]))
    assert np.array_equal(ivy.to_numpy(containery.b.d), np.array([3.0]))


def test_container_to_and_from_disk_as_hdf5(device, call):
    if call in [helpers.tf_graph_call]:
        # container disk saving requires eager execution
        pytest.skip()
    save_filepath = "container_on_disk.hdf5"
    dict_in_1 = {
        "a": ivy.array([np.float32(1.0)], device=device),
        "b": {
            "c": ivy.array([np.float32(2.0)], device=device),
            "d": ivy.array([np.float32(3.0)], device=device),
        },
    }
    container1 = Container(dict_in_1)
    dict_in_2 = {
        "a": ivy.array([np.float32(1.0), np.float32(1.0)], device=device),
        "b": {
            "c": ivy.array([np.float32(2.0), np.float32(2.0)], device=device),
            "d": ivy.array([np.float32(3.0), np.float32(3.0)], device=device),
        },
    }
    container2 = Container(dict_in_2)

    # saving
    container1.to_disk_as_hdf5(save_filepath, max_batch_size=2)
    assert os.path.exists(save_filepath)

    # loading
    loaded_container = Container.from_disk_as_hdf5(save_filepath, slice(1))
    assert np.array_equal(ivy.to_numpy(loaded_container.a), ivy.to_numpy(container1.a))
    assert np.array_equal(
        ivy.to_numpy(loaded_container.b.c), ivy.to_numpy(container1.b.c)
    )
    assert np.array_equal(
        ivy.to_numpy(loaded_container.b.d), ivy.to_numpy(container1.b.d)
    )

    # appending
    container1.to_disk_as_hdf5(save_filepath, max_batch_size=2, starting_index=1)
    assert os.path.exists(save_filepath)

    # loading after append
    loaded_container = Container.from_disk_as_hdf5(save_filepath)
    assert np.array_equal(ivy.to_numpy(loaded_container.a), ivy.to_numpy(container2.a))
    assert np.array_equal(
        ivy.to_numpy(loaded_container.b.c), ivy.to_numpy(container2.b.c)
    )
    assert np.array_equal(
        ivy.to_numpy(loaded_container.b.d), ivy.to_numpy(container2.b.d)
    )

    # load slice
    loaded_sliced_container = Container.from_disk_as_hdf5(save_filepath, slice(1, 2))
    assert np.array_equal(
        ivy.to_numpy(loaded_sliced_container.a), ivy.to_numpy(container1.a)
    )
    assert np.array_equal(
        ivy.to_numpy(loaded_sliced_container.b.c), ivy.to_numpy(container1.b.c)
    )
    assert np.array_equal(
        ivy.to_numpy(loaded_sliced_container.b.d), ivy.to_numpy(container1.b.d)
    )

    # file size
    file_size, batch_size = Container.h5_file_size(save_filepath)
    assert file_size == 6 * np.dtype(np.float32).itemsize
    assert batch_size == 2

    os.remove(save_filepath)


def test_container_to_disk_shuffle_and_from_disk_as_hdf5(device, call):
    if call in [helpers.tf_graph_call]:
        # container disk saving requires eager execution
        pytest.skip()
    save_filepath = "container_on_disk.hdf5"
    dict_in = {
        "a": ivy.array([1, 2, 3], device=device),
        "b": {
            "c": ivy.array([1, 2, 3], device=device),
            "d": ivy.array([1, 2, 3], device=device),
        },
    }
    container = Container(dict_in)

    # saving
    container.to_disk_as_hdf5(save_filepath, max_batch_size=3)
    assert os.path.exists(save_filepath)

    # shuffling
    Container.shuffle_h5_file(save_filepath)

    # loading
    container_shuffled = Container.from_disk_as_hdf5(save_filepath, slice(3))

    # testing
    data = np.array([1, 2, 3])
    random.seed(0)
    random.shuffle(data)

    assert (ivy.to_numpy(container_shuffled["a"]) == data).all()
    assert (ivy.to_numpy(container_shuffled.a) == data).all()
    assert (ivy.to_numpy(container_shuffled["b"]["c"]) == data).all()
    assert (ivy.to_numpy(container_shuffled.b.c) == data).all()
    assert (ivy.to_numpy(container_shuffled["b"]["d"]) == data).all()
    assert (ivy.to_numpy(container_shuffled.b.d) == data).all()

    os.remove(save_filepath)


def test_container_pickle(device, call):
    if call in [helpers.tf_graph_call]:
        # container disk saving requires eager execution
        pytest.skip()
    dict_in = {
        "a": ivy.array([np.float32(1.0)], device=device),
        "b": {
            "c": ivy.array([np.float32(2.0)], device=device),
            "d": ivy.array([np.float32(3.0)], device=device),
        },
    }

    # without module attribute
    cont = Container(dict_in)
    assert cont._local_ivy is None
    pickled = pickle.dumps(cont)
    cont_again = pickle.loads(pickled)
    assert cont_again._local_ivy is None
    ivy.Container.identical_structure([cont, cont_again])
    ivy.Container.identical_configs([cont, cont_again])

    # with module attribute
    cont = Container(dict_in, ivyh=ivy)
    assert cont._local_ivy is ivy
    pickled = pickle.dumps(cont)
    cont_again = pickle.loads(pickled)
    # noinspection PyUnresolvedReferences
    assert cont_again._local_ivy.current_backend_str() is ivy.current_backend_str()
    ivy.Container.identical_structure([cont, cont_again])
    ivy.Container.identical_configs([cont, cont_again])


def test_container_to_and_from_disk_as_pickled(device, call):
    if call in [helpers.tf_graph_call]:
        # container disk saving requires eager execution
        pytest.skip()
    save_filepath = "container_on_disk.pickled"
    dict_in = {
        "a": ivy.array([np.float32(1.0)], device=device),
        "b": {
            "c": ivy.array([np.float32(2.0)], device=device),
            "d": ivy.array([np.float32(3.0)], device=device),
        },
    }
    container = Container(dict_in)

    # saving
    container.to_disk_as_pickled(save_filepath)
    assert os.path.exists(save_filepath)

    # loading
    loaded_container = Container.from_disk_as_pickled(save_filepath)
    assert np.array_equal(ivy.to_numpy(loaded_container.a), ivy.to_numpy(container.a))
    assert np.array_equal(
        ivy.to_numpy(loaded_container.b.c), ivy.to_numpy(container.b.c)
    )
    assert np.array_equal(
        ivy.to_numpy(loaded_container.b.d), ivy.to_numpy(container.b.d)
    )

    os.remove(save_filepath)


def test_container_to_and_from_disk_as_json(device, call):
    if call in [helpers.tf_graph_call]:
        # container disk saving requires eager execution
        pytest.skip()
    save_filepath = "container_on_disk.json"
    dict_in = {
        "a": 1.274e-7,
        "b": {"c": True, "d": ivy.array([np.float32(3.0)], device=device)},
    }
    container = Container(dict_in)

    # saving
    container.to_disk_as_json(save_filepath)
    assert os.path.exists(save_filepath)

    # loading
    loaded_container = Container.from_disk_as_json(save_filepath)
    assert np.array_equal(loaded_container.a, container.a)
    assert np.array_equal(loaded_container.b.c, container.b.c)
    assert isinstance(loaded_container.b.d, str)

    os.remove(save_filepath)


def test_container_positive(device, call):
    container = +Container(
        {
            "a": ivy.array([1], device=device),
            "b": {
                "c": ivy.array([-2], device=device),
                "d": ivy.array([3], device=device),
            },
        }
    )
    assert np.allclose(ivy.to_numpy(container["a"]), np.array([1]))
    assert np.allclose(ivy.to_numpy(container.a), np.array([1]))
    assert np.allclose(ivy.to_numpy(container["b"]["c"]), np.array([-2]))
    assert np.allclose(ivy.to_numpy(container.b.c), np.array([-2]))
    assert np.allclose(ivy.to_numpy(container["b"]["d"]), np.array([3]))
    assert np.allclose(ivy.to_numpy(container.b.d), np.array([3]))


def test_container_negative(device, call):
    container = -Container(
        {
            "a": ivy.array([1], device=device),
            "b": {
                "c": ivy.array([-2], device=device),
                "d": ivy.array([3], device=device),
            },
        }
    )
    assert np.allclose(ivy.to_numpy(container["a"]), np.array([-1]))
    assert np.allclose(ivy.to_numpy(container.a), np.array([-1]))
    assert np.allclose(ivy.to_numpy(container["b"]["c"]), np.array([2]))
    assert np.allclose(ivy.to_numpy(container.b.c), np.array([2]))
    assert np.allclose(ivy.to_numpy(container["b"]["d"]), np.array([-3]))
    assert np.allclose(ivy.to_numpy(container.b.d), np.array([-3]))


def test_container_pow(device, call):
    container_a = Container(
        {
            "a": ivy.array([1], device=device),
            "b": {
                "c": ivy.array([2], device=device),
                "d": ivy.array([3], device=device),
            },
        }
    )
    container_b = Container(
        {
            "a": ivy.array([2], device=device),
            "b": {
                "c": ivy.array([4], device=device),
                "d": ivy.array([6], device=device),
            },
        }
    )
    container = container_a**container_b
    assert np.allclose(ivy.to_numpy(container["a"]), np.array([1]))
    assert np.allclose(ivy.to_numpy(container.a), np.array([1]))
    assert np.allclose(ivy.to_numpy(container["b"]["c"]), np.array([16]))
    assert np.allclose(ivy.to_numpy(container.b.c), np.array([16]))
    assert np.allclose(ivy.to_numpy(container["b"]["d"]), np.array([729]))
    assert np.allclose(ivy.to_numpy(container.b.d), np.array([729]))


def test_container_scalar_pow(device, call):
    container_a = Container(
        {
            "a": ivy.array([1], device=device),
            "b": {
                "c": ivy.array([2], device=device),
                "d": ivy.array([3], device=device),
            },
        }
    )
    container = container_a**2
    assert np.allclose(ivy.to_numpy(container["a"]), np.array([1]))
    assert np.allclose(ivy.to_numpy(container.a), np.array([1]))
    assert np.allclose(ivy.to_numpy(container["b"]["c"]), np.array([4]))
    assert np.allclose(ivy.to_numpy(container.b.c), np.array([4]))
    assert np.allclose(ivy.to_numpy(container["b"]["d"]), np.array([9]))
    assert np.allclose(ivy.to_numpy(container.b.d), np.array([9]))


def test_container_reverse_scalar_pow(device, call):
    container = Container(
        {
            "a": ivy.array([1], device=device),
            "b": {
                "c": ivy.array([2], device=device),
                "d": ivy.array([3], device=device),
            },
        }
    )
    container = 2**container
    assert np.allclose(ivy.to_numpy(container["a"]), np.array([2]))
    assert np.allclose(ivy.to_numpy(container.a), np.array([2]))
    assert np.allclose(ivy.to_numpy(container["b"]["c"]), np.array([4]))
    assert np.allclose(ivy.to_numpy(container.b.c), np.array([4]))
    assert np.allclose(ivy.to_numpy(container["b"]["d"]), np.array([8]))
    assert np.allclose(ivy.to_numpy(container.b.d), np.array([8]))


def test_container_scalar_addition(device, call):
    container = Container(
        {
            "a": ivy.array([1], device=device),
            "b": {
                "c": ivy.array([2], device=device),
                "d": ivy.array([3], device=device),
            },
        }
    )
    container += 3
    assert np.allclose(ivy.to_numpy(container["a"]), np.array([4]))
    assert np.allclose(ivy.to_numpy(container.a), np.array([4]))
    assert np.allclose(ivy.to_numpy(container["b"]["c"]), np.array([5]))
    assert np.allclose(ivy.to_numpy(container.b.c), np.array([5]))
    assert np.allclose(ivy.to_numpy(container["b"]["d"]), np.array([6]))
    assert np.allclose(ivy.to_numpy(container.b.d), np.array([6]))


def test_container_reverse_scalar_addition(device, call):
    container = Container(
        {
            "a": ivy.array([1], device=device),
            "b": {
                "c": ivy.array([2], device=device),
                "d": ivy.array([3], device=device),
            },
        }
    )
    container = 3 + container
    assert np.allclose(ivy.to_numpy(container["a"]), np.array([4]))
    assert np.allclose(ivy.to_numpy(container.a), np.array([4]))
    assert np.allclose(ivy.to_numpy(container["b"]["c"]), np.array([5]))
    assert np.allclose(ivy.to_numpy(container.b.c), np.array([5]))
    assert np.allclose(ivy.to_numpy(container["b"]["d"]), np.array([6]))
    assert np.allclose(ivy.to_numpy(container.b.d), np.array([6]))


def test_container_addition(device, call):
    container_a = Container(
        {
            "a": ivy.array([1], device=device),
            "b": {
                "c": ivy.array([2], device=device),
                "d": ivy.array([3], device=device),
            },
        }
    )
    container_b = Container(
        {
            "a": ivy.array([2], device=device),
            "b": {
                "c": ivy.array([4], device=device),
                "d": ivy.array([6], device=device),
            },
        }
    )
    container = container_a + container_b
    assert np.allclose(ivy.to_numpy(container["a"]), np.array([3]))
    assert np.allclose(ivy.to_numpy(container.a), np.array([3]))
    assert np.allclose(ivy.to_numpy(container["b"]["c"]), np.array([6]))
    assert np.allclose(ivy.to_numpy(container.b.c), np.array([6]))
    assert np.allclose(ivy.to_numpy(container["b"]["d"]), np.array([9]))
    assert np.allclose(ivy.to_numpy(container.b.d), np.array([9]))


def test_container_scalar_subtraction(device, call):
    container = Container(
        {
            "a": ivy.array([1], device=device),
            "b": {
                "c": ivy.array([2], device=device),
                "d": ivy.array([3], device=device),
            },
        }
    )
    container -= 1
    assert np.allclose(ivy.to_numpy(container["a"]), np.array([0]))
    assert np.allclose(ivy.to_numpy(container.a), np.array([0]))
    assert np.allclose(ivy.to_numpy(container["b"]["c"]), np.array([1]))
    assert np.allclose(ivy.to_numpy(container.b.c), np.array([1]))
    assert np.allclose(ivy.to_numpy(container["b"]["d"]), np.array([2]))
    assert np.allclose(ivy.to_numpy(container.b.d), np.array([2]))


def test_container_reverse_scalar_subtraction(device, call):
    container = Container(
        {
            "a": ivy.array([1], device=device),
            "b": {
                "c": ivy.array([2], device=device),
                "d": ivy.array([3], device=device),
            },
        }
    )
    container = 1 - container
    assert np.allclose(ivy.to_numpy(container["a"]), np.array([0]))
    assert np.allclose(ivy.to_numpy(container.a), np.array([0]))
    assert np.allclose(ivy.to_numpy(container["b"]["c"]), np.array([-1]))
    assert np.allclose(ivy.to_numpy(container.b.c), np.array([-1]))
    assert np.allclose(ivy.to_numpy(container["b"]["d"]), np.array([-2]))
    assert np.allclose(ivy.to_numpy(container.b.d), np.array([-2]))


def test_container_subtraction(device, call):
    container_a = Container(
        {
            "a": ivy.array([2], device=device),
            "b": {
                "c": ivy.array([4], device=device),
                "d": ivy.array([6], device=device),
            },
        }
    )
    container_b = Container(
        {
            "a": ivy.array([1], device=device),
            "b": {
                "c": ivy.array([1], device=device),
                "d": ivy.array([4], device=device),
            },
        }
    )
    container = container_a - container_b
    assert np.allclose(ivy.to_numpy(container["a"]), np.array([1]))
    assert np.allclose(ivy.to_numpy(container.a), np.array([1]))
    assert np.allclose(ivy.to_numpy(container["b"]["c"]), np.array([3]))
    assert np.allclose(ivy.to_numpy(container.b.c), np.array([3]))
    assert np.allclose(ivy.to_numpy(container["b"]["d"]), np.array([2]))
    assert np.allclose(ivy.to_numpy(container.b.d), np.array([2]))


def test_container_scalar_multiplication(device, call):
    container = Container(
        {
            "a": ivy.array([1.0], device=device),
            "b": {
                "c": ivy.array([2.0], device=device),
                "d": ivy.array([3.0], device=device),
            },
        }
    )
    container *= 2.5
    assert np.allclose(ivy.to_numpy(container["a"]), np.array([2.5]))
    assert np.allclose(ivy.to_numpy(container.a), np.array([2.5]))
    assert np.allclose(ivy.to_numpy(container["b"]["c"]), np.array([5.0]))
    assert np.allclose(ivy.to_numpy(container.b.c), np.array([5.0]))
    assert np.allclose(ivy.to_numpy(container["b"]["d"]), np.array([7.5]))
    assert np.allclose(ivy.to_numpy(container.b.d), np.array([7.5]))


def test_container_reverse_scalar_multiplication(device, call):
    container = Container(
        {
            "a": ivy.array([1.0], device=device),
            "b": {
                "c": ivy.array([2.0], device=device),
                "d": ivy.array([3.0], device=device),
            },
        }
    )
    container = 2.5 * container
    assert np.allclose(ivy.to_numpy(container["a"]), np.array([2.5]))
    assert np.allclose(ivy.to_numpy(container.a), np.array([2.5]))
    assert np.allclose(ivy.to_numpy(container["b"]["c"]), np.array([5.0]))
    assert np.allclose(ivy.to_numpy(container.b.c), np.array([5.0]))
    assert np.allclose(ivy.to_numpy(container["b"]["d"]), np.array([7.5]))
    assert np.allclose(ivy.to_numpy(container.b.d), np.array([7.5]))


def test_container_multiplication(device, call):
    container_a = Container(
        {
            "a": ivy.array([1], device=device),
            "b": {
                "c": ivy.array([2], device=device),
                "d": ivy.array([3], device=device),
            },
        }
    )
    container_b = Container(
        {
            "a": ivy.array([2], device=device),
            "b": {
                "c": ivy.array([4], device=device),
                "d": ivy.array([6], device=device),
            },
        }
    )
    container = container_a * container_b
    assert np.allclose(ivy.to_numpy(container["a"]), np.array([2]))
    assert np.allclose(ivy.to_numpy(container.a), np.array([2]))
    assert np.allclose(ivy.to_numpy(container["b"]["c"]), np.array([8]))
    assert np.allclose(ivy.to_numpy(container.b.c), np.array([8]))
    assert np.allclose(ivy.to_numpy(container["b"]["d"]), np.array([18]))
    assert np.allclose(ivy.to_numpy(container.b.d), np.array([18]))


def test_container_scalar_truediv(device, call):
    container = Container(
        {
            "a": ivy.array([1.0], device=device),
            "b": {
                "c": ivy.array([5.0], device=device),
                "d": ivy.array([5.0], device=device),
            },
        }
    )
    container /= 2
    assert np.allclose(ivy.to_numpy(container["a"]), np.array([0.5]))
    assert np.allclose(ivy.to_numpy(container.a), np.array([0.5]))
    assert np.allclose(ivy.to_numpy(container["b"]["c"]), np.array([2.5]))
    assert np.allclose(ivy.to_numpy(container.b.c), np.array([2.5]))
    assert np.allclose(ivy.to_numpy(container["b"]["d"]), np.array([2.5]))
    assert np.allclose(ivy.to_numpy(container.b.d), np.array([2.5]))


def test_container_reverse_scalar_truediv(device, call):
    container = Container(
        {
            "a": ivy.array([1.0], device=device),
            "b": {
                "c": ivy.array([5.0], device=device),
                "d": ivy.array([5.0], device=device),
            },
        }
    )
    container = 2 / container
    assert np.allclose(ivy.to_numpy(container["a"]), np.array([2.0]))
    assert np.allclose(ivy.to_numpy(container.a), np.array([2.0]))
    assert np.allclose(ivy.to_numpy(container["b"]["c"]), np.array([0.4]))
    assert np.allclose(ivy.to_numpy(container.b.c), np.array([0.4]))
    assert np.allclose(ivy.to_numpy(container["b"]["d"]), np.array([0.4]))
    assert np.allclose(ivy.to_numpy(container.b.d), np.array([0.4]))


def test_container_truediv(device, call):
    container_a = Container(
        {
            "a": ivy.array([1.0], device=device),
            "b": {
                "c": ivy.array([5.0], device=device),
                "d": ivy.array([5.0], device=device),
            },
        }
    )
    container_b = Container(
        {
            "a": ivy.array([2.0], device=device),
            "b": {
                "c": ivy.array([2.0], device=device),
                "d": ivy.array([4.0], device=device),
            },
        }
    )
    container = container_a / container_b
    assert np.allclose(ivy.to_numpy(container["a"]), np.array([0.5]))
    assert np.allclose(ivy.to_numpy(container.a), np.array([0.5]))
    assert np.allclose(ivy.to_numpy(container["b"]["c"]), np.array([2.5]))
    assert np.allclose(ivy.to_numpy(container.b.c), np.array([2.5]))
    assert np.allclose(ivy.to_numpy(container["b"]["d"]), np.array([1.25]))
    assert np.allclose(ivy.to_numpy(container.b.d), np.array([1.25]))


def test_container_scalar_floordiv(device, call):
    if call is helpers.mx_call:
        # MXnet arrays do not overload the // operator, can add if explicit
        # ivy.floordiv is implemented at some point
        pytest.skip()
    container = Container(
        {
            "a": ivy.array([1], device=device),
            "b": {
                "c": ivy.array([5], device=device),
                "d": ivy.array([5], device=device),
            },
        }
    )
    container //= 2
    assert np.allclose(ivy.to_numpy(container["a"]), np.array([0]))
    assert np.allclose(ivy.to_numpy(container.a), np.array([0]))
    assert np.allclose(ivy.to_numpy(container["b"]["c"]), np.array([2]))
    assert np.allclose(ivy.to_numpy(container.b.c), np.array([2]))
    assert np.allclose(ivy.to_numpy(container["b"]["d"]), np.array([2]))
    assert np.allclose(ivy.to_numpy(container.b.d), np.array([2]))


def test_container_reverse_scalar_floordiv(device, call):
    if call is helpers.mx_call:
        # MXnet arrays do not overload the // operator, can add if explicit
        # ivy.floordiv is implemented at some point
        pytest.skip()
    container = Container(
        {
            "a": ivy.array([2], device=device),
            "b": {
                "c": ivy.array([1], device=device),
                "d": ivy.array([7], device=device),
            },
        }
    )
    container = 5 // container
    assert np.allclose(ivy.to_numpy(container["a"]), np.array([2]))
    assert np.allclose(ivy.to_numpy(container.a), np.array([2]))
    assert np.allclose(ivy.to_numpy(container["b"]["c"]), np.array([5]))
    assert np.allclose(ivy.to_numpy(container.b.c), np.array([5]))
    assert np.allclose(ivy.to_numpy(container["b"]["d"]), np.array([0]))
    assert np.allclose(ivy.to_numpy(container.b.d), np.array([0]))


def test_container_floordiv(device, call):
    if call is helpers.mx_call:
        # MXnet arrays do not overload the // operator, can add if explicit
        # ivy.floordiv is implemented at some point
        pytest.skip()
    container_a = Container(
        {
            "a": ivy.array([1], device=device),
            "b": {
                "c": ivy.array([5], device=device),
                "d": ivy.array([5], device=device),
            },
        }
    )
    container_b = Container(
        {
            "a": ivy.array([2], device=device),
            "b": {
                "c": ivy.array([2], device=device),
                "d": ivy.array([4], device=device),
            },
        }
    )
    container = container_a // container_b
    assert np.allclose(ivy.to_numpy(container["a"]), np.array([0]))
    assert np.allclose(ivy.to_numpy(container.a), np.array([0]))
    assert np.allclose(ivy.to_numpy(container["b"]["c"]), np.array([2]))
    assert np.allclose(ivy.to_numpy(container.b.c), np.array([2]))
    assert np.allclose(ivy.to_numpy(container["b"]["d"]), np.array([1]))
    assert np.allclose(ivy.to_numpy(container.b.d), np.array([1]))


def test_container_abs(device, call):
    container = abs(
        Container(
            {
                "a": ivy.array([1], device=device),
                "b": {
                    "c": ivy.array([-2], device=device),
                    "d": ivy.array([3], device=device),
                },
            }
        )
    )
    assert np.allclose(ivy.to_numpy(container["a"]), np.array([1]))
    assert np.allclose(ivy.to_numpy(container.a), np.array([1]))
    assert np.allclose(ivy.to_numpy(container["b"]["c"]), np.array([2]))
    assert np.allclose(ivy.to_numpy(container.b.c), np.array([2]))
    assert np.allclose(ivy.to_numpy(container["b"]["d"]), np.array([3]))
    assert np.allclose(ivy.to_numpy(container.b.d), np.array([3]))


def test_container_scalar_less_than(device, call):
    container = Container(
        {
            "a": ivy.array([1], device=device),
            "b": {
                "c": ivy.array([2], device=device),
                "d": ivy.array([3], device=device),
            },
        }
    )
    container = container < 2
    assert np.allclose(ivy.to_numpy(container["a"]), np.array([True]))
    assert np.allclose(ivy.to_numpy(container.a), np.array([True]))
    assert np.allclose(ivy.to_numpy(container["b"]["c"]), np.array([False]))
    assert np.allclose(ivy.to_numpy(container.b.c), np.array([False]))
    assert np.allclose(ivy.to_numpy(container["b"]["d"]), np.array([False]))
    assert np.allclose(ivy.to_numpy(container.b.d), np.array([False]))


def test_container_reverse_scalar_less_than(device, call):
    container = Container(
        {
            "a": ivy.array([1], device=device),
            "b": {
                "c": ivy.array([2], device=device),
                "d": ivy.array([3], device=device),
            },
        }
    )
    container = 2 < container
    assert np.allclose(ivy.to_numpy(container["a"]), np.array([False]))
    assert np.allclose(ivy.to_numpy(container.a), np.array([False]))
    assert np.allclose(ivy.to_numpy(container["b"]["c"]), np.array([False]))
    assert np.allclose(ivy.to_numpy(container.b.c), np.array([False]))
    assert np.allclose(ivy.to_numpy(container["b"]["d"]), np.array([True]))
    assert np.allclose(ivy.to_numpy(container.b.d), np.array([True]))


def test_container_less_than(device, call):
    container_a = Container(
        {
            "a": ivy.array([1], device=device),
            "b": {
                "c": ivy.array([5], device=device),
                "d": ivy.array([5], device=device),
            },
        }
    )
    container_b = Container(
        {
            "a": ivy.array([2], device=device),
            "b": {
                "c": ivy.array([2], device=device),
                "d": ivy.array([5], device=device),
            },
        }
    )
    container = container_a < container_b
    assert np.allclose(ivy.to_numpy(container["a"]), np.array([True]))
    assert np.allclose(ivy.to_numpy(container.a), np.array([True]))
    assert np.allclose(ivy.to_numpy(container["b"]["c"]), np.array([False]))
    assert np.allclose(ivy.to_numpy(container.b.c), np.array([False]))
    assert np.allclose(ivy.to_numpy(container["b"]["d"]), np.array([False]))
    assert np.allclose(ivy.to_numpy(container.b.d), np.array([False]))


def test_container_scalar_less_than_or_equal_to(device, call):
    container = Container(
        {
            "a": ivy.array([1], device=device),
            "b": {
                "c": ivy.array([2], device=device),
                "d": ivy.array([3], device=device),
            },
        }
    )
    container = container <= 2
    assert np.allclose(ivy.to_numpy(container["a"]), np.array([True]))
    assert np.allclose(ivy.to_numpy(container.a), np.array([True]))
    assert np.allclose(ivy.to_numpy(container["b"]["c"]), np.array([True]))
    assert np.allclose(ivy.to_numpy(container.b.c), np.array([True]))
    assert np.allclose(ivy.to_numpy(container["b"]["d"]), np.array([False]))
    assert np.allclose(ivy.to_numpy(container.b.d), np.array([False]))


def test_container_reverse_scalar_less_than_or_equal_to(device, call):
    container = Container(
        {
            "a": ivy.array([1], device=device),
            "b": {
                "c": ivy.array([2], device=device),
                "d": ivy.array([3], device=device),
            },
        }
    )
    container = 2 <= container
    assert np.allclose(ivy.to_numpy(container["a"]), np.array([False]))
    assert np.allclose(ivy.to_numpy(container.a), np.array([False]))
    assert np.allclose(ivy.to_numpy(container["b"]["c"]), np.array([True]))
    assert np.allclose(ivy.to_numpy(container.b.c), np.array([True]))
    assert np.allclose(ivy.to_numpy(container["b"]["d"]), np.array([True]))
    assert np.allclose(ivy.to_numpy(container.b.d), np.array([True]))


def test_container_less_than_or_equal_to(device, call):
    container_a = Container(
        {
            "a": ivy.array([1], device=device),
            "b": {
                "c": ivy.array([5], device=device),
                "d": ivy.array([5], device=device),
            },
        }
    )
    container_b = Container(
        {
            "a": ivy.array([2], device=device),
            "b": {
                "c": ivy.array([2], device=device),
                "d": ivy.array([5], device=device),
            },
        }
    )
    container = container_a <= container_b
    assert np.allclose(ivy.to_numpy(container["a"]), np.array([True]))
    assert np.allclose(ivy.to_numpy(container.a), np.array([True]))
    assert np.allclose(ivy.to_numpy(container["b"]["c"]), np.array([False]))
    assert np.allclose(ivy.to_numpy(container.b.c), np.array([False]))
    assert np.allclose(ivy.to_numpy(container["b"]["d"]), np.array([True]))
    assert np.allclose(ivy.to_numpy(container.b.d), np.array([True]))


def test_container_scalar_equal_to(device, call):
    container = Container(
        {
            "a": ivy.array([1], device=device),
            "b": {
                "c": ivy.array([2], device=device),
                "d": ivy.array([3], device=device),
            },
        }
    )
    container = container == 2
    assert np.allclose(ivy.to_numpy(container["a"]), np.array([False]))
    assert np.allclose(ivy.to_numpy(container.a), np.array([False]))
    assert np.allclose(ivy.to_numpy(container["b"]["c"]), np.array([True]))
    assert np.allclose(ivy.to_numpy(container.b.c), np.array([True]))
    assert np.allclose(ivy.to_numpy(container["b"]["d"]), np.array([False]))
    assert np.allclose(ivy.to_numpy(container.b.d), np.array([False]))


def test_container_reverse_scalar_equal_to(device, call):
    container = Container(
        {
            "a": ivy.array([1], device=device),
            "b": {
                "c": ivy.array([2], device=device),
                "d": ivy.array([3], device=device),
            },
        }
    )
    container = 2 == container
    assert np.allclose(ivy.to_numpy(container["a"]), np.array([False]))
    assert np.allclose(ivy.to_numpy(container.a), np.array([False]))
    assert np.allclose(ivy.to_numpy(container["b"]["c"]), np.array([True]))
    assert np.allclose(ivy.to_numpy(container.b.c), np.array([True]))
    assert np.allclose(ivy.to_numpy(container["b"]["d"]), np.array([False]))
    assert np.allclose(ivy.to_numpy(container.b.d), np.array([False]))


def test_container_equal_to(device, call):
    container_a = Container(
        {
            "a": ivy.array([1], device=device),
            "b": {
                "c": ivy.array([5], device=device),
                "d": ivy.array([5], device=device),
            },
        }
    )
    container_b = Container(
        {
            "a": ivy.array([2], device=device),
            "b": {
                "c": ivy.array([2], device=device),
                "d": ivy.array([5], device=device),
            },
        }
    )
    container = container_a == container_b
    assert np.allclose(ivy.to_numpy(container["a"]), np.array([False]))
    assert np.allclose(ivy.to_numpy(container.a), np.array([False]))
    assert np.allclose(ivy.to_numpy(container["b"]["c"]), np.array([False]))
    assert np.allclose(ivy.to_numpy(container.b.c), np.array([False]))
    assert np.allclose(ivy.to_numpy(container["b"]["d"]), np.array([True]))
    assert np.allclose(ivy.to_numpy(container.b.d), np.array([True]))


def test_container_scalar_not_equal_to(device, call):
    container = Container(
        {
            "a": ivy.array([1], device=device),
            "b": {
                "c": ivy.array([2], device=device),
                "d": ivy.array([3], device=device),
            },
        }
    )
    container = container != 2
    assert np.allclose(ivy.to_numpy(container["a"]), np.array([True]))
    assert np.allclose(ivy.to_numpy(container.a), np.array([True]))
    assert np.allclose(ivy.to_numpy(container["b"]["c"]), np.array([False]))
    assert np.allclose(ivy.to_numpy(container.b.c), np.array([False]))
    assert np.allclose(ivy.to_numpy(container["b"]["d"]), np.array([True]))
    assert np.allclose(ivy.to_numpy(container.b.d), np.array([True]))


def test_container_reverse_scalar_not_equal_to(device, call):
    container = Container(
        {
            "a": ivy.array([1], device=device),
            "b": {
                "c": ivy.array([2], device=device),
                "d": ivy.array([3], device=device),
            },
        }
    )
    container = 2 != container
    assert np.allclose(ivy.to_numpy(container["a"]), np.array([True]))
    assert np.allclose(ivy.to_numpy(container.a), np.array([True]))
    assert np.allclose(ivy.to_numpy(container["b"]["c"]), np.array([False]))
    assert np.allclose(ivy.to_numpy(container.b.c), np.array([False]))
    assert np.allclose(ivy.to_numpy(container["b"]["d"]), np.array([True]))
    assert np.allclose(ivy.to_numpy(container.b.d), np.array([True]))


def test_container_not_equal_to(device, call):
    container_a = Container(
        {
            "a": ivy.array([1], device=device),
            "b": {
                "c": ivy.array([5], device=device),
                "d": ivy.array([5], device=device),
            },
        }
    )
    container_b = Container(
        {
            "a": ivy.array([2], device=device),
            "b": {
                "c": ivy.array([2], device=device),
                "d": ivy.array([5], device=device),
            },
        }
    )
    container = container_a != container_b
    assert np.allclose(ivy.to_numpy(container["a"]), np.array([True]))
    assert np.allclose(ivy.to_numpy(container.a), np.array([True]))
    assert np.allclose(ivy.to_numpy(container["b"]["c"]), np.array([True]))
    assert np.allclose(ivy.to_numpy(container.b.c), np.array([True]))
    assert np.allclose(ivy.to_numpy(container["b"]["d"]), np.array([False]))
    assert np.allclose(ivy.to_numpy(container.b.d), np.array([False]))


def test_container_scalar_greater_than(device, call):
    container = Container(
        {
            "a": ivy.array([1], device=device),
            "b": {
                "c": ivy.array([2], device=device),
                "d": ivy.array([3], device=device),
            },
        }
    )
    container = container > 2
    assert np.allclose(ivy.to_numpy(container["a"]), np.array([False]))
    assert np.allclose(ivy.to_numpy(container.a), np.array([False]))
    assert np.allclose(ivy.to_numpy(container["b"]["c"]), np.array([False]))
    assert np.allclose(ivy.to_numpy(container.b.c), np.array([False]))
    assert np.allclose(ivy.to_numpy(container["b"]["d"]), np.array([True]))
    assert np.allclose(ivy.to_numpy(container.b.d), np.array([True]))


def test_container_reverse_scalar_greater_than(device, call):
    container = Container(
        {
            "a": ivy.array([1], device=device),
            "b": {
                "c": ivy.array([2], device=device),
                "d": ivy.array([3], device=device),
            },
        }
    )
    container = 2 > container
    assert np.allclose(ivy.to_numpy(container["a"]), np.array([True]))
    assert np.allclose(ivy.to_numpy(container.a), np.array([True]))
    assert np.allclose(ivy.to_numpy(container["b"]["c"]), np.array([False]))
    assert np.allclose(ivy.to_numpy(container.b.c), np.array([False]))
    assert np.allclose(ivy.to_numpy(container["b"]["d"]), np.array([False]))
    assert np.allclose(ivy.to_numpy(container.b.d), np.array([False]))


def test_container_greater_than(device, call):
    container_a = Container(
        {
            "a": ivy.array([1], device=device),
            "b": {
                "c": ivy.array([5], device=device),
                "d": ivy.array([5], device=device),
            },
        }
    )
    container_b = Container(
        {
            "a": ivy.array([2], device=device),
            "b": {
                "c": ivy.array([2], device=device),
                "d": ivy.array([5], device=device),
            },
        }
    )
    container = container_a > container_b
    assert np.allclose(ivy.to_numpy(container["a"]), np.array([False]))
    assert np.allclose(ivy.to_numpy(container.a), np.array([False]))
    assert np.allclose(ivy.to_numpy(container["b"]["c"]), np.array([True]))
    assert np.allclose(ivy.to_numpy(container.b.c), np.array([True]))
    assert np.allclose(ivy.to_numpy(container["b"]["d"]), np.array([False]))
    assert np.allclose(ivy.to_numpy(container.b.d), np.array([False]))


def test_container_scalar_greater_than_or_equal_to(device, call):
    container = Container(
        {
            "a": ivy.array([1], device=device),
            "b": {
                "c": ivy.array([2], device=device),
                "d": ivy.array([3], device=device),
            },
        }
    )
    container = container >= 2
    assert np.allclose(ivy.to_numpy(container["a"]), np.array([False]))
    assert np.allclose(ivy.to_numpy(container.a), np.array([False]))
    assert np.allclose(ivy.to_numpy(container["b"]["c"]), np.array([True]))
    assert np.allclose(ivy.to_numpy(container.b.c), np.array([True]))
    assert np.allclose(ivy.to_numpy(container["b"]["d"]), np.array([True]))
    assert np.allclose(ivy.to_numpy(container.b.d), np.array([True]))


def test_container_reverse_scalar_greater_than_or_equal_to(device, call):
    container = Container(
        {
            "a": ivy.array([1], device=device),
            "b": {
                "c": ivy.array([2], device=device),
                "d": ivy.array([3], device=device),
            },
        }
    )
    container = 2 >= container
    assert np.allclose(ivy.to_numpy(container["a"]), np.array([True]))
    assert np.allclose(ivy.to_numpy(container.a), np.array([True]))
    assert np.allclose(ivy.to_numpy(container["b"]["c"]), np.array([True]))
    assert np.allclose(ivy.to_numpy(container.b.c), np.array([True]))
    assert np.allclose(ivy.to_numpy(container["b"]["d"]), np.array([False]))
    assert np.allclose(ivy.to_numpy(container.b.d), np.array([False]))


def test_container_greater_than_or_equal_to(device, call):
    container_a = Container(
        {
            "a": ivy.array([1], device=device),
            "b": {
                "c": ivy.array([5], device=device),
                "d": ivy.array([5], device=device),
            },
        }
    )
    container_b = Container(
        {
            "a": ivy.array([2], device=device),
            "b": {
                "c": ivy.array([2], device=device),
                "d": ivy.array([5], device=device),
            },
        }
    )
    container = container_a >= container_b
    assert np.allclose(ivy.to_numpy(container["a"]), np.array([False]))
    assert np.allclose(ivy.to_numpy(container.a), np.array([False]))
    assert np.allclose(ivy.to_numpy(container["b"]["c"]), np.array([True]))
    assert np.allclose(ivy.to_numpy(container.b.c), np.array([True]))
    assert np.allclose(ivy.to_numpy(container["b"]["d"]), np.array([True]))
    assert np.allclose(ivy.to_numpy(container.b.d), np.array([True]))


def test_container_scalar_and(device, call):
    container = Container(
        {
            "a": ivy.array([True], device=device),
            "b": {
                "c": ivy.array([True], device=device),
                "d": ivy.array([False], device=device),
            },
        }
    )
    container = container & True
    # ToDo: work out why "container and True" does not work. Perhaps bool(container)
    #  is called first implicitly?
    assert np.allclose(ivy.to_numpy(container["a"]), np.array([True]))
    assert np.allclose(ivy.to_numpy(container.a), np.array([True]))
    assert np.allclose(ivy.to_numpy(container["b"]["c"]), np.array([True]))
    assert np.allclose(ivy.to_numpy(container.b.c), np.array([True]))
    assert np.allclose(ivy.to_numpy(container["b"]["d"]), np.array([False]))
    assert np.allclose(ivy.to_numpy(container.b.d), np.array([False]))


def test_container_reverse_scalar_and(device, call):
    container = Container(
        {
            "a": ivy.array([True], device=device),
            "b": {
                "c": ivy.array([True], device=device),
                "d": ivy.array([False], device=device),
            },
        }
    )
    container = True and container
    assert np.allclose(ivy.to_numpy(container["a"]), np.array([True]))
    assert np.allclose(ivy.to_numpy(container.a), np.array([True]))
    assert np.allclose(ivy.to_numpy(container["b"]["c"]), np.array([True]))
    assert np.allclose(ivy.to_numpy(container.b.c), np.array([True]))
    assert np.allclose(ivy.to_numpy(container["b"]["d"]), np.array([False]))
    assert np.allclose(ivy.to_numpy(container.b.d), np.array([False]))


def test_container_and(device, call):
    container_a = Container(
        {
            "a": ivy.array([True], device=device),
            "b": {
                "c": ivy.array([True], device=device),
                "d": ivy.array([False], device=device),
            },
        }
    )
    container_b = Container(
        {
            "a": ivy.array([False], device=device),
            "b": {
                "c": ivy.array([True], device=device),
                "d": ivy.array([False], device=device),
            },
        }
    )
    container = container_a and container_b
    assert np.allclose(ivy.to_numpy(container["a"]), np.array([False]))
    assert np.allclose(ivy.to_numpy(container.a), np.array([False]))
    assert np.allclose(ivy.to_numpy(container["b"]["c"]), np.array([True]))
    assert np.allclose(ivy.to_numpy(container.b.c), np.array([True]))
    assert np.allclose(ivy.to_numpy(container["b"]["d"]), np.array([False]))
    assert np.allclose(ivy.to_numpy(container.b.d), np.array([False]))


def test_container_scalar_or(device, call):
    container = Container(
        {
            "a": ivy.array([True], device=device),
            "b": {
                "c": ivy.array([True], device=device),
                "d": ivy.array([False], device=device),
            },
        }
    )
    container = container or False
    assert np.allclose(ivy.to_numpy(container["a"]), np.array([True]))
    assert np.allclose(ivy.to_numpy(container.a), np.array([True]))
    assert np.allclose(ivy.to_numpy(container["b"]["c"]), np.array([True]))
    assert np.allclose(ivy.to_numpy(container.b.c), np.array([True]))
    assert np.allclose(ivy.to_numpy(container["b"]["d"]), np.array([False]))
    assert np.allclose(ivy.to_numpy(container.b.d), np.array([False]))


def test_container_reverse_scalar_or(device, call):
    container = Container(
        {
            "a": ivy.array([True], device=device),
            "b": {
                "c": ivy.array([True], device=device),
                "d": ivy.array([False], device=device),
            },
        }
    )
    container = container or False
    assert np.allclose(ivy.to_numpy(container["a"]), np.array([True]))
    assert np.allclose(ivy.to_numpy(container.a), np.array([True]))
    assert np.allclose(ivy.to_numpy(container["b"]["c"]), np.array([True]))
    assert np.allclose(ivy.to_numpy(container.b.c), np.array([True]))
    assert np.allclose(ivy.to_numpy(container["b"]["d"]), np.array([False]))
    assert np.allclose(ivy.to_numpy(container.b.d), np.array([False]))


def test_container_or(device, call):
    container_a = Container(
        {
            "a": ivy.array([True], device=device),
            "b": {
                "c": ivy.array([True], device=device),
                "d": ivy.array([False], device=device),
            },
        }
    )
    container_b = Container(
        {
            "a": ivy.array([False], device=device),
            "b": {
                "c": ivy.array([True], device=device),
                "d": ivy.array([False], device=device),
            },
        }
    )
    container = container_a or container_b
    assert np.allclose(ivy.to_numpy(container["a"]), np.array([True]))
    assert np.allclose(ivy.to_numpy(container.a), np.array([True]))
    assert np.allclose(ivy.to_numpy(container["b"]["c"]), np.array([True]))
    assert np.allclose(ivy.to_numpy(container.b.c), np.array([True]))
    assert np.allclose(ivy.to_numpy(container["b"]["d"]), np.array([False]))
    assert np.allclose(ivy.to_numpy(container.b.d), np.array([False]))


def test_container_not(device, call):
    container = ~Container(
        {
            "a": ivy.array([True], device=device),
            "b": {
                "c": ivy.array([True], device=device),
                "d": ivy.array([False], device=device),
            },
        }
    )
    assert np.allclose(ivy.to_numpy(container["a"]), np.array([False]))
    assert np.allclose(ivy.to_numpy(container.a), np.array([False]))
    assert np.allclose(ivy.to_numpy(container["b"]["c"]), np.array([False]))
    assert np.allclose(ivy.to_numpy(container.b.c), np.array([False]))
    assert np.allclose(ivy.to_numpy(container["b"]["d"]), np.array([True]))
    assert np.allclose(ivy.to_numpy(container.b.d), np.array([True]))


def test_container_scalar_xor(device, call):
    if call is helpers.mx_call:
        # MXnet arrays do not overload the ^ operator, can add if explicit
        # ivy.logical_xor is implemented at some point
        pytest.skip()
    container = Container(
        {
            "a": ivy.array([True], device=device),
            "b": {
                "c": ivy.array([True], device=device),
                "d": ivy.array([False], device=device),
            },
        }
    )
    container = container != True  # noqa
    assert np.allclose(ivy.to_numpy(container["a"]), np.array([False]))
    assert np.allclose(ivy.to_numpy(container.a), np.array([False]))
    assert np.allclose(ivy.to_numpy(container["b"]["c"]), np.array([False]))
    assert np.allclose(ivy.to_numpy(container.b.c), np.array([False]))
    assert np.allclose(ivy.to_numpy(container["b"]["d"]), np.array([True]))
    assert np.allclose(ivy.to_numpy(container.b.d), np.array([True]))


def test_container_reverse_scalar_xor(device, call):
    if call is helpers.mx_call:
        # MXnet arrays do not overload the ^ operator, can add if explicit
        # ivy.logical_xor is implemented at some point
        pytest.skip()
    container = Container(
        {
            "a": ivy.array([True], device=device),
            "b": {
                "c": ivy.array([True], device=device),
                "d": ivy.array([False], device=device),
            },
        }
    )
    container = False != container  # noqa
    assert np.allclose(ivy.to_numpy(container["a"]), np.array([True]))
    assert np.allclose(ivy.to_numpy(container.a), np.array([True]))
    assert np.allclose(ivy.to_numpy(container["b"]["c"]), np.array([True]))
    assert np.allclose(ivy.to_numpy(container.b.c), np.array([True]))
    assert np.allclose(ivy.to_numpy(container["b"]["d"]), np.array([False]))
    assert np.allclose(ivy.to_numpy(container.b.d), np.array([False]))


def test_container_xor(device, call):
    if call is helpers.mx_call:
        # MXnet arrays do not overload the ^ operator, can add if explicit
        # ivy.logical_xor is implemented at some point
        pytest.skip()
    container_a = Container(
        {
            "a": ivy.array([True], device=device),
            "b": {
                "c": ivy.array([True], device=device),
                "d": ivy.array([False], device=device),
            },
        }
    )
    container_b = Container(
        {
            "a": ivy.array([False], device=device),
            "b": {
                "c": ivy.array([True], device=device),
                "d": ivy.array([False], device=device),
            },
        }
    )
    container = container_a != container_b  # noqa
    assert np.allclose(ivy.to_numpy(container["a"]), np.array([True]))
    assert np.allclose(ivy.to_numpy(container.a), np.array([True]))
    assert np.allclose(ivy.to_numpy(container["b"]["c"]), np.array([False]))
    assert np.allclose(ivy.to_numpy(container.b.c), np.array([False]))
    assert np.allclose(ivy.to_numpy(container["b"]["d"]), np.array([False]))
    assert np.allclose(ivy.to_numpy(container.b.d), np.array([False]))


def test_container_shape(device, call):
    dict_in = {
        "a": ivy.array([[[1.0], [2.0], [3.0]]], device=device),
        "b": {
            "c": ivy.array([[[2.0], [4.0], [6.0]]], device=device),
            "d": ivy.array([[[3.0], [6.0], [9.0]]], device=device),
        },
    }
    container = Container(dict_in)
    assert container.shape == [1, 3, 1]
    dict_in = {
        "a": ivy.array([[[1.0], [2.0], [3.0]]], device=device),
        "b": {
            "c": ivy.array([[[2.0, 3.0], [4.0, 5.0], [6.0, 7.0]]], device=device),
            "d": ivy.array([[[3.0], [6.0], [9.0]]], device=device),
        },
    }
    container = Container(dict_in)
    assert container.shape == [1, 3, None]
    dict_in = {
        "a": ivy.array([[[1.0, 2.0], [2.0, 3.0], [3.0, 4.0]]], device=device),
        "b": {
            "c": ivy.array([[[2.0, 3.0], [4.0, 5.0], [6.0, 7.0]]], device=device),
            "d": ivy.array([[[3.0, 4.0], [6.0, 7.0], [9.0, 10.0]]], device=device),
        },
    }
    container = Container(dict_in)
    assert container.shape == [1, 3, 2]


def test_container_shapes(device, call):
    dict_in = {
        "a": ivy.array([[[1.0], [2.0], [3.0]]], device=device),
        "b": {
            "c": ivy.array([[[2.0], [4.0]]], device=device),
            "d": ivy.array([[9.0]], device=device),
        },
    }
    container_shapes = Container(dict_in).shapes
    assert list(container_shapes["a"]) == [1, 3, 1]
    assert list(container_shapes.a) == [1, 3, 1]
    assert list(container_shapes["b"]["c"]) == [1, 2, 1]
    assert list(container_shapes.b.c) == [1, 2, 1]
    assert list(container_shapes["b"]["d"]) == [1, 1]
    assert list(container_shapes.b.d) == [1, 1]


def test_container_dev_str(device, call):
    dict_in = {
        "a": ivy.array([[[1.0], [2.0], [3.0]]], device=device),
        "b": {
            "c": ivy.array([[[2.0], [4.0], [6.0]]], device=device),
            "d": ivy.array([[[3.0], [6.0], [9.0]]], device=device),
        },
    }
    container = Container(dict_in)
    assert container.dev_str == device


def test_container_create_if_absent(device, call):
    dict_in = {
        "a": ivy.array([[[1.0], [2.0], [3.0]]], device=device),
        "b": {
            "c": ivy.array([[[2.0], [4.0], [6.0]]], device=device),
            "d": ivy.array([[[3.0], [6.0], [9.0]]], device=device),
        },
    }

    # depth 1
    container = Container(dict_in)
    container.create_if_absent("a", None, True)
    assert np.allclose(ivy.to_numpy(container.a), np.array([[[1.0], [2.0], [3.0]]]))
    container.create_if_absent("e", ivy.array([[[4.0], [8.0], [12.0]]]), True)
    assert np.allclose(ivy.to_numpy(container.e), np.array([[[4.0], [8.0], [12.0]]]))

    # depth 2
    container.create_if_absent("f/g", np.array([[[5.0], [10.0], [15.0]]]), True)
    assert np.allclose(ivy.to_numpy(container.f.g), np.array([[[5.0], [10.0], [15.0]]]))


def test_container_if_exists(device, call):
    dict_in = {
        "a": ivy.array([[[1.0], [2.0], [3.0]]], device=device),
        "b": {
            "c": ivy.array([[[2.0], [4.0], [6.0]]], device=device),
            "d": ivy.array([[[3.0], [6.0], [9.0]]], device=device),
        },
    }
    container = Container(dict_in)
    assert np.allclose(
        ivy.to_numpy(container.if_exists("a")), np.array([[[1.0], [2.0], [3.0]]])
    )
    assert "c" not in container
    assert container.if_exists("c") is None
    container["c"] = ivy.array([[[1.0], [2.0], [3.0]]], device=device)
    assert np.allclose(
        ivy.to_numpy(container.if_exists("c")), np.array([[[1.0], [2.0], [3.0]]])
    )
    assert container.if_exists("d") is None
    container.d = ivy.array([[[1.0], [2.0], [3.0]]], device=device)
    assert np.allclose(
        ivy.to_numpy(container.if_exists("d")), np.array([[[1.0], [2.0], [3.0]]])
    )


def test_jax_pytree_compatibility(device, call):

    if call is not helpers.jnp_call:
        pytest.skip()

    # import
    from jax.tree_util import tree_flatten

    # dict in
    dict_in = {
        "a": ivy.array([1], device=device),
        "b": {"c": ivy.array([2], device=device), "d": ivy.array([3], device=device)},
    }

    # container
    container = Container(dict_in)

    # container flattened
    cont_values = tree_flatten(container)[0]

    # dict flattened
    true_values = tree_flatten(dict_in)[0]

    # assertion
    for i, true_val in enumerate(true_values):
        assert np.array_equal(ivy.to_numpy(cont_values[i]), ivy.to_numpy(true_val))


def test_container_from_queues(device, call):

    if "gpu" in device:
        # Cannot re-initialize CUDA in forked subprocess. 'spawn'
        # start method must be used.
        pytest.skip()

    if ivy.gpu_is_available() and call is helpers.jnp_call:
        # Not found a way to set default device for JAX, and this causes
        # issues with multiprocessing and CUDA, even when device=cpu
        # ToDo: find a fix for this problem ^^
        pytest.skip()

    def worker_fn(in_queue, out_queue, load_size, worker_id):
        keep_going = True
        while keep_going:
            try:
                keep_going = in_queue.get(timeout=0.1)
            except queue.Empty:
                continue
            out_queue.put(
                {
                    "a": [
                        ivy.to_native(ivy.array([1.0, 2.0, 3.0], device=device))
                        * worker_id
                    ]
                    * load_size
                }
            )

    workers = list()
    in_queues = list()
    out_queues = list()
    queue_load_sizes = [1, 2, 1]
    for i, queue_load_size in enumerate(queue_load_sizes):
        input_queue = multiprocessing.Queue()
        output_queue = multiprocessing.Queue()
        worker = multiprocessing.Process(
            target=worker_fn, args=(input_queue, output_queue, queue_load_size, i + 1)
        )
        worker.start()
        in_queues.append(input_queue)
        out_queues.append(output_queue)
        workers.append(worker)

    container = Container(
        queues=out_queues, queue_load_sizes=queue_load_sizes, queue_timeout=0.25
    )

    # queue 0
    queue_was_empty = False
    try:
        container[0]
    except queue.Empty:
        queue_was_empty = True
    assert queue_was_empty
    in_queues[0].put(True)
    assert np.allclose(ivy.to_numpy(container[0].a), np.array([1.0, 2.0, 3.0]))
    assert np.allclose(ivy.to_numpy(container[0].a), np.array([1.0, 2.0, 3.0]))

    # queue 1
    queue_was_empty = False
    try:
        container[1]
    except queue.Empty:
        queue_was_empty = True
    assert queue_was_empty
    queue_was_empty = False
    try:
        container[2]
    except queue.Empty:
        queue_was_empty = True
    assert queue_was_empty
    in_queues[1].put(True)
    assert np.allclose(ivy.to_numpy(container[1].a), np.array([2.0, 4.0, 6.0]))
    assert np.allclose(ivy.to_numpy(container[1].a), np.array([2.0, 4.0, 6.0]))
    assert np.allclose(ivy.to_numpy(container[2].a), np.array([2.0, 4.0, 6.0]))
    assert np.allclose(ivy.to_numpy(container[2].a), np.array([2.0, 4.0, 6.0]))

    # queue 2
    queue_was_empty = False
    try:
        container[3]
    except queue.Empty:
        queue_was_empty = True
    assert queue_was_empty
    in_queues[2].put(True)
    assert np.allclose(ivy.to_numpy(container[3].a), np.array([3.0, 6.0, 9.0]))
    assert np.allclose(ivy.to_numpy(container[3].a), np.array([3.0, 6.0, 9.0]))

    # stop workers
    in_queues[0].put(False)
    in_queues[1].put(False)
    in_queues[2].put(False)
    in_queues[0].close()
    in_queues[1].close()
    in_queues[2].close()

    # join workers
    for worker in workers:
        worker.join()

    del container<|MERGE_RESOLUTION|>--- conflicted
+++ resolved
@@ -1232,57 +1232,6 @@
     assert np.allclose(
         ivy.to_numpy(container_rearranged.b.d), np.array([[10.0], [9.0], [8.0], [7.0]])
     )
-
-
-<<<<<<< HEAD
-def test_container_einops_repeat(device, call):
-=======
-def test_container_einops_reduce(device, call):
->>>>>>> 92442724
-    dict_in = {
-        "a": ivy.array([[0.0, 1.0, 2.0, 3.0]], device=device),
-        "b": {
-            "c": ivy.array([[5.0, 10.0, 15.0, 20.0]], device=device),
-            "d": ivy.array([[10.0, 9.0, 8.0, 7.0]], device=device),
-        },
-    }
-    container = Container(dict_in)
-
-<<<<<<< HEAD
-    container_repeated = container.einops_repeat("b n -> b n c", c=2)
-    assert np.allclose(
-        ivy.to_numpy(container_repeated["a"]),
-        np.array([[[0.0, 0.0], [1.0, 1.0], [2.0, 2.0], [3.0, 3.0]]]),
-    )
-    assert np.allclose(
-        ivy.to_numpy(container_repeated.a),
-        np.array([[[0.0, 0.0], [1.0, 1.0], [2.0, 2.0], [3.0, 3.0]]]),
-    )
-    assert np.allclose(
-        ivy.to_numpy(container_repeated["b"]["c"]),
-        np.array([[[5.0, 5.0], [10.0, 10.0], [15.0, 15.0], [20.0, 20.0]]]),
-    )
-    assert np.allclose(
-        ivy.to_numpy(container_repeated.b.c),
-        np.array([[[5.0, 5.0], [10.0, 10.0], [15.0, 15.0], [20.0, 20.0]]]),
-    )
-    assert np.allclose(
-        ivy.to_numpy(container_repeated["b"]["d"]),
-        np.array([[[10.0, 10.0], [9.0, 9.0], [8.0, 8.0], [7.0, 7.0]]]),
-    )
-    assert np.allclose(
-        ivy.to_numpy(container_repeated.b.d),
-        np.array([[[10.0, 10.0], [9.0, 9.0], [8.0, 8.0], [7.0, 7.0]]]),
-    )
-=======
-    container_reduced = container.einops_reduce("b n -> b", "mean")
-    assert np.allclose(ivy.to_numpy(container_reduced["a"]), np.array([1.5]))
-    assert np.allclose(ivy.to_numpy(container_reduced.a), np.array([1.5]))
-    assert np.allclose(ivy.to_numpy(container_reduced["b"]["c"]), np.array([12.5]))
-    assert np.allclose(ivy.to_numpy(container_reduced.b.c), np.array([12.5]))
-    assert np.allclose(ivy.to_numpy(container_reduced["b"]["d"]), np.array([8.5]))
-    assert np.allclose(ivy.to_numpy(container_reduced.b.d), np.array([8.5]))
->>>>>>> 92442724
 
 
 def test_container_to_device(device, call):
