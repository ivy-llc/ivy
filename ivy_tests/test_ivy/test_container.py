# global
import os
import queue
import pytest
import random
import numpy as np
import multiprocessing
import pickle

# local
import ivy
from ivy.container import Container
import ivy_tests.test_ivy.helpers as helpers


def test_container_list_join(device, call):
    container_0 = Container(
        {
            "a": [ivy.array([1], device=device)],
            "b": {
                "c": [ivy.array([2], device=device)],
                "d": [ivy.array([3], device=device)],
            },
        }
    )
    container_1 = Container(
        {
            "a": [ivy.array([4], device=device)],
            "b": {
                "c": [ivy.array([5], device=device)],
                "d": [ivy.array([6], device=device)],
            },
        }
    )
    container_list_joined = ivy.Container.list_join([container_0, container_1])
    assert np.allclose(ivy.to_numpy(container_list_joined["a"][0]), np.array([1]))
    assert np.allclose(ivy.to_numpy(container_list_joined.a[0]), np.array([1]))
    assert np.allclose(ivy.to_numpy(container_list_joined["b"]["c"][0]), np.array([2]))
    assert np.allclose(ivy.to_numpy(container_list_joined.b.c[0]), np.array([2]))
    assert np.allclose(ivy.to_numpy(container_list_joined["b"]["d"][0]), np.array([3]))
    assert np.allclose(ivy.to_numpy(container_list_joined.b.d[0]), np.array([3]))
    assert np.allclose(ivy.to_numpy(container_list_joined["a"][1]), np.array([4]))
    assert np.allclose(ivy.to_numpy(container_list_joined.a[1]), np.array([4]))
    assert np.allclose(ivy.to_numpy(container_list_joined["b"]["c"][1]), np.array([5]))
    assert np.allclose(ivy.to_numpy(container_list_joined.b.c[1]), np.array([5]))
    assert np.allclose(ivy.to_numpy(container_list_joined["b"]["d"][1]), np.array([6]))
    assert np.allclose(ivy.to_numpy(container_list_joined.b.d[1]), np.array([6]))


def test_container_list_stack(device, call):
    container_0 = Container(
        {
            "a": ivy.array([1], device=device),
            "b": {
                "c": ivy.array([2], device=device),
                "d": ivy.array([3], device=device),
            },
        }
    )
    container_1 = Container(
        {
            "a": ivy.array([4], device=device),
            "b": {
                "c": ivy.array([5], device=device),
                "d": ivy.array([6], device=device),
            },
        }
    )
    container_list_stacked = ivy.Container.list_stack([container_0, container_1], 0)
    assert np.allclose(ivy.to_numpy(container_list_stacked["a"][0]), np.array([1]))
    assert np.allclose(ivy.to_numpy(container_list_stacked.a[0]), np.array([1]))
    assert np.allclose(ivy.to_numpy(container_list_stacked["b"]["c"][0]), np.array([2]))
    assert np.allclose(ivy.to_numpy(container_list_stacked.b.c[0]), np.array([2]))
    assert np.allclose(ivy.to_numpy(container_list_stacked["b"]["d"][0]), np.array([3]))
    assert np.allclose(ivy.to_numpy(container_list_stacked.b.d[0]), np.array([3]))
    assert np.allclose(ivy.to_numpy(container_list_stacked["a"][1]), np.array([4]))
    assert np.allclose(ivy.to_numpy(container_list_stacked.a[1]), np.array([4]))
    assert np.allclose(ivy.to_numpy(container_list_stacked["b"]["c"][1]), np.array([5]))
    assert np.allclose(ivy.to_numpy(container_list_stacked.b.c[1]), np.array([5]))
    assert np.allclose(ivy.to_numpy(container_list_stacked["b"]["d"][1]), np.array([6]))
    assert np.allclose(ivy.to_numpy(container_list_stacked.b.d[1]), np.array([6]))


def test_container_unify(device, call):

    # devices and containers
    devices = list()
    dev0 = device
    devices.append(dev0)
    conts = dict()
    conts[dev0] = Container(
        {
            "a": ivy.array([1], device=dev0),
            "b": {"c": ivy.array([2], device=dev0), "d": ivy.array([3], device=dev0)},
        }
    )
    if "gpu" in device and ivy.num_gpus() > 1:
        idx = ivy.num_gpus() - 1
        dev1 = device[:-1] + str(idx)
        devices.append(dev1)
        conts[dev1] = Container(
            {
                "a": ivy.array([4], device=dev1),
                "b": {
                    "c": ivy.array([5], device=dev1),
                    "d": ivy.array([6], device=dev1),
                },
            }
        )

    # test
    container_unified = ivy.Container.unify(ivy.MultiDevItem(conts), dev0, "concat", 0)
    assert np.allclose(ivy.to_numpy(container_unified.a[0]), np.array([1]))
    assert np.allclose(ivy.to_numpy(container_unified.b.c[0]), np.array([2]))
    assert np.allclose(ivy.to_numpy(container_unified.b.d[0]), np.array([3]))
    if len(devices) > 1:
        assert np.allclose(ivy.to_numpy(container_unified.a[1]), np.array([4]))
        assert np.allclose(ivy.to_numpy(container_unified.b.c[1]), np.array([5]))
        assert np.allclose(ivy.to_numpy(container_unified.b.d[1]), np.array([6]))


def test_container_concat(device, call):
    container_0 = Container(
        {
            "a": ivy.array([1], device=device),
            "b": {
                "c": ivy.array([2], device=device),
                "d": ivy.array([3], device=device),
            },
        }
    )
    container_1 = Container(
        {
            "a": ivy.array([4], device=device),
            "b": {
                "c": ivy.array([5], device=device),
                "d": ivy.array([6], device=device),
            },
        }
    )
    container_concatenated = ivy.concat([container_0, container_1], 0)
    assert np.allclose(ivy.to_numpy(container_concatenated["a"]), np.array([1, 4]))
    assert np.allclose(ivy.to_numpy(container_concatenated.a), np.array([1, 4]))
    assert np.allclose(ivy.to_numpy(container_concatenated["b"]["c"]), np.array([2, 5]))
    assert np.allclose(ivy.to_numpy(container_concatenated.b.c), np.array([2, 5]))
    assert np.allclose(ivy.to_numpy(container_concatenated["b"]["d"]), np.array([3, 6]))
    assert np.allclose(ivy.to_numpy(container_concatenated.b.d), np.array([3, 6]))


def test_container_combine(device, call):
    container_0 = Container(
        {
            "a": ivy.array([1], device=device),
            "b": {
                "c": ivy.array([2], device=device),
                "d": ivy.array([3], device=device),
            },
        }
    )
    container_1 = Container(
        {
            "a": ivy.array([4], device=device),
            "b": {
                "c": ivy.array([5], device=device),
                "e": ivy.array([6], device=device),
            },
        }
    )
    container_comb = ivy.Container.combine(container_0, container_1)
    assert np.equal(ivy.to_numpy(container_comb.a), np.array([4]))
    assert np.equal(ivy.to_numpy(container_comb.b.c), np.array([5]))
    assert np.equal(ivy.to_numpy(container_comb.b.d), np.array([3]))
    assert np.equal(ivy.to_numpy(container_comb.b.e), np.array([6]))


def test_container_diff(device, call):
    # all different arrays
    container_0 = Container(
        {
            "a": ivy.array([1], device=device),
            "b": {
                "c": ivy.array([2], device=device),
                "d": ivy.array([3], device=device),
            },
        }
    )
    container_1 = Container(
        {
            "a": ivy.array([4], device=device),
            "b": {
                "c": ivy.array([5], device=device),
                "d": ivy.array([6], device=device),
            },
        }
    )
    container_diff = ivy.Container.diff(container_0, container_1)
    assert np.equal(ivy.to_numpy(container_diff.a.diff_0), np.array([1]))
    assert np.equal(ivy.to_numpy(container_diff.a.diff_1), np.array([4]))
    assert np.equal(ivy.to_numpy(container_diff.b.c.diff_0), np.array([2]))
    assert np.equal(ivy.to_numpy(container_diff.b.c.diff_1), np.array([5]))
    assert np.equal(ivy.to_numpy(container_diff.b.d.diff_0), np.array([3]))
    assert np.equal(ivy.to_numpy(container_diff.b.d.diff_1), np.array([6]))
    container_diff_diff_only = ivy.Container.diff(
        container_0, container_1, mode="diff_only"
    )
    assert container_diff_diff_only.to_dict() == container_diff.to_dict()
    container_diff_same_only = ivy.Container.diff(
        container_0, container_1, mode="same_only"
    )
    assert container_diff_same_only.to_dict() == {}

    # some different arrays
    container_0 = Container(
        {
            "a": ivy.array([1], device=device),
            "b": {
                "c": ivy.array([2], device=device),
                "d": ivy.array([3], device=device),
            },
        }
    )
    container_1 = Container(
        {
            "a": ivy.array([1], device=device),
            "b": {
                "c": ivy.array([5], device=device),
                "d": ivy.array([3], device=device),
            },
        }
    )
    container_diff = ivy.Container.diff(container_0, container_1)
    assert np.equal(ivy.to_numpy(container_diff.a), np.array([1]))
    assert np.equal(ivy.to_numpy(container_diff.b.c.diff_0), np.array([2]))
    assert np.equal(ivy.to_numpy(container_diff.b.c.diff_1), np.array([5]))
    assert np.equal(ivy.to_numpy(container_diff.b.d), np.array([3]))
    container_diff_diff_only = ivy.Container.diff(
        container_0, container_1, mode="diff_only"
    )
    assert "a" not in container_diff_diff_only
    assert "b" in container_diff_diff_only
    assert "c" in container_diff_diff_only["b"]
    assert "d" not in container_diff_diff_only["b"]
    container_diff_same_only = ivy.Container.diff(
        container_0, container_1, mode="same_only"
    )
    assert "a" in container_diff_same_only
    assert "b" in container_diff_same_only
    assert "c" not in container_diff_same_only["b"]
    assert "d" in container_diff_same_only["b"]

    # all different keys
    container_0 = Container(
        {
            "a": ivy.array([1], device=device),
            "b": {
                "c": ivy.array([2], device=device),
                "d": ivy.array([3], device=device),
            },
        }
    )
    container_1 = Container(
        {
            "e": ivy.array([1], device=device),
            "f": {
                "g": ivy.array([2], device=device),
                "h": ivy.array([3], device=device),
            },
        }
    )
    container_diff = ivy.Container.diff(container_0, container_1)
    assert np.equal(ivy.to_numpy(container_diff.a.diff_0), np.array([1]))
    assert np.equal(ivy.to_numpy(container_diff.b.diff_0.c), np.array([2]))
    assert np.equal(ivy.to_numpy(container_diff.b.diff_0.d), np.array([3]))
    assert np.equal(ivy.to_numpy(container_diff.e.diff_1), np.array([1]))
    assert np.equal(ivy.to_numpy(container_diff.f.diff_1.g), np.array([2]))
    assert np.equal(ivy.to_numpy(container_diff.f.diff_1.h), np.array([3]))
    container_diff_diff_only = ivy.Container.diff(
        container_0, container_1, mode="diff_only"
    )
    assert container_diff_diff_only.to_dict() == container_diff.to_dict()
    container_diff_same_only = ivy.Container.diff(
        container_0, container_1, mode="same_only"
    )
    assert container_diff_same_only.to_dict() == {}

    # some different keys
    container_0 = Container(
        {
            "a": ivy.array([1], device=device),
            "b": {
                "c": ivy.array([2], device=device),
                "d": ivy.array([3], device=device),
            },
        }
    )
    container_1 = Container(
        {
            "a": ivy.array([1], device=device),
            "b": {
                "c": ivy.array([2], device=device),
                "e": ivy.array([3], device=device),
            },
        }
    )
    container_diff = ivy.Container.diff(container_0, container_1)
    assert np.equal(ivy.to_numpy(container_diff.a), np.array([1]))
    assert np.equal(ivy.to_numpy(container_diff.b.c), np.array([2]))
    assert np.equal(ivy.to_numpy(container_diff.b.d.diff_0), np.array([3]))
    assert np.equal(ivy.to_numpy(container_diff.b.e.diff_1), np.array([3]))
    container_diff_diff_only = ivy.Container.diff(
        container_0, container_1, mode="diff_only"
    )
    assert "a" not in container_diff_diff_only
    assert "b" in container_diff_diff_only
    assert "c" not in container_diff_diff_only["b"]
    assert "d" in container_diff_diff_only["b"]
    assert "e" in container_diff_diff_only["b"]
    container_diff_same_only = ivy.Container.diff(
        container_0, container_1, mode="same_only"
    )
    assert "a" in container_diff_same_only
    assert "b" in container_diff_same_only
    assert "c" in container_diff_same_only["b"]
    assert "d" not in container_diff_same_only["b"]
    assert "e" not in container_diff_same_only["b"]

    # same containers
    container_0 = Container(
        {
            "a": ivy.array([1], device=device),
            "b": {
                "c": ivy.array([2], device=device),
                "d": ivy.array([3], device=device),
            },
        }
    )
    container_1 = Container(
        {
            "a": ivy.array([1], device=device),
            "b": {
                "c": ivy.array([2], device=device),
                "d": ivy.array([3], device=device),
            },
        }
    )
    container_diff = ivy.Container.diff(container_0, container_1)
    assert np.equal(ivy.to_numpy(container_diff.a), np.array([1]))
    assert np.equal(ivy.to_numpy(container_diff.b.c), np.array([2]))
    assert np.equal(ivy.to_numpy(container_diff.b.d), np.array([3]))
    container_diff_diff_only = ivy.Container.diff(
        container_0, container_1, mode="diff_only"
    )
    assert container_diff_diff_only.to_dict() == {}
    container_diff_same_only = ivy.Container.diff(
        container_0, container_1, mode="same_only"
    )
    assert container_diff_same_only.to_dict() == container_diff.to_dict()

    # all different strings
    container_0 = Container({"a": "1", "b": {"c": "2", "d": "3"}})
    container_1 = Container({"a": "4", "b": {"c": "5", "d": "6"}})
    container_diff = ivy.Container.diff(container_0, container_1)
    assert container_diff.a.diff_0 == "1"
    assert container_diff.a.diff_1 == "4"
    assert container_diff.b.c.diff_0 == "2"
    assert container_diff.b.c.diff_1 == "5"
    assert container_diff.b.d.diff_0 == "3"
    assert container_diff.b.d.diff_1 == "6"
    container_diff_diff_only = ivy.Container.diff(
        container_0, container_1, mode="diff_only"
    )
    assert container_diff_diff_only.to_dict() == container_diff.to_dict()
    container_diff_same_only = ivy.Container.diff(
        container_0, container_1, mode="same_only"
    )
    assert container_diff_same_only.to_dict() == {}


def test_container_structural_diff(device, call):
    # all different keys or shapes
    container_0 = Container(
        {
            "a": ivy.array([1], device=device),
            "b": {
                "c": ivy.array([2], device=device),
                "d": ivy.array([3], device=device),
            },
        }
    )
    container_1 = Container(
        {
            "a": ivy.array([[4]], device=device),
            "b": {
                "c": ivy.array([[[5]]], device=device),
                "e": ivy.array([3], device=device),
            },
        }
    )
    container_diff = ivy.Container.structural_diff(container_0, container_1)
    assert np.equal(ivy.to_numpy(container_diff.a.diff_0), np.array([1]))
    assert np.equal(ivy.to_numpy(container_diff.a.diff_1), np.array([[4]]))
    assert np.equal(ivy.to_numpy(container_diff.b.c.diff_0), np.array([2]))
    assert np.equal(ivy.to_numpy(container_diff.b.c.diff_1), np.array([[[5]]]))
    assert np.equal(ivy.to_numpy(container_diff.b.d.diff_0), np.array([3]))
    assert np.equal(ivy.to_numpy(container_diff.b.e.diff_1), np.array([3]))
    container_diff_diff_only = ivy.Container.structural_diff(
        container_0, container_1, mode="diff_only"
    )
    assert container_diff_diff_only.to_dict() == container_diff.to_dict()
    container_diff_same_only = ivy.Container.structural_diff(
        container_0, container_1, mode="same_only"
    )
    assert container_diff_same_only.to_dict() == {}

    # some different shapes
    container_0 = Container(
        {
            "a": ivy.array([1], device=device),
            "b": {
                "c": ivy.array([2], device=device),
                "d": ivy.array([3], device=device),
            },
        }
    )
    container_1 = Container(
        {
            "a": ivy.array([4], device=device),
            "b": {
                "c": ivy.array([[5]], device=device),
                "d": ivy.array([6], device=device),
            },
        }
    )
    container_diff = ivy.Container.structural_diff(container_0, container_1)
    assert np.equal(ivy.to_numpy(container_diff.a), np.array([1]))
    assert np.equal(ivy.to_numpy(container_diff.b.c.diff_0), np.array([2]))
    assert np.equal(ivy.to_numpy(container_diff.b.c.diff_1), np.array([5]))
    assert np.equal(ivy.to_numpy(container_diff.b.d), np.array([3]))
    container_diff_diff_only = ivy.Container.structural_diff(
        container_0, container_1, mode="diff_only"
    )
    assert "a" not in container_diff_diff_only
    assert "b" in container_diff_diff_only
    assert "c" in container_diff_diff_only["b"]
    assert "d" not in container_diff_diff_only["b"]
    container_diff_same_only = ivy.Container.structural_diff(
        container_0, container_1, mode="same_only"
    )
    assert "a" in container_diff_same_only
    assert "b" in container_diff_same_only
    assert "c" not in container_diff_same_only["b"]
    assert "d" in container_diff_same_only["b"]

    # all different keys
    container_0 = Container(
        {
            "a": ivy.array([1], device=device),
            "b": {
                "c": ivy.array([2], device=device),
                "d": ivy.array([3], device=device),
            },
        }
    )
    container_1 = Container(
        {
            "e": ivy.array([4], device=device),
            "f": {
                "g": ivy.array([5], device=device),
                "h": ivy.array([6], device=device),
            },
        }
    )
    container_diff = ivy.Container.structural_diff(container_0, container_1)
    assert np.equal(ivy.to_numpy(container_diff.a.diff_0), np.array([1]))
    assert np.equal(ivy.to_numpy(container_diff.b.diff_0.c), np.array([2]))
    assert np.equal(ivy.to_numpy(container_diff.b.diff_0.d), np.array([3]))
    assert np.equal(ivy.to_numpy(container_diff.e.diff_1), np.array([4]))
    assert np.equal(ivy.to_numpy(container_diff.f.diff_1.g), np.array([5]))
    assert np.equal(ivy.to_numpy(container_diff.f.diff_1.h), np.array([6]))
    container_diff_diff_only = ivy.Container.structural_diff(
        container_0, container_1, mode="diff_only"
    )
    assert container_diff_diff_only.to_dict() == container_diff.to_dict()
    container_diff_same_only = ivy.Container.structural_diff(
        container_0, container_1, mode="same_only"
    )
    assert container_diff_same_only.to_dict() == {}

    # some different keys
    container_0 = Container(
        {
            "a": ivy.array([1], device=device),
            "b": {
                "c": ivy.array([2], device=device),
                "d": ivy.array([3], device=device),
            },
        }
    )
    container_1 = Container(
        {
            "a": ivy.array([4], device=device),
            "b": {
                "c": ivy.array([5], device=device),
                "e": ivy.array([6], device=device),
            },
        }
    )
    container_diff = ivy.Container.structural_diff(container_0, container_1)
    assert np.equal(ivy.to_numpy(container_diff.a), np.array([1]))
    assert np.equal(ivy.to_numpy(container_diff.b.c), np.array([2]))
    assert np.equal(ivy.to_numpy(container_diff.b.d.diff_0), np.array([3]))
    assert np.equal(ivy.to_numpy(container_diff.b.e.diff_1), np.array([6]))
    container_diff_diff_only = ivy.Container.structural_diff(
        container_0, container_1, mode="diff_only"
    )
    assert "a" not in container_diff_diff_only
    assert "b" in container_diff_diff_only
    assert "c" not in container_diff_diff_only["b"]
    assert "d" in container_diff_diff_only["b"]
    assert "e" in container_diff_diff_only["b"]
    container_diff_same_only = ivy.Container.structural_diff(
        container_0, container_1, mode="same_only"
    )
    assert "a" in container_diff_same_only
    assert "b" in container_diff_same_only
    assert "c" in container_diff_same_only["b"]
    assert "d" not in container_diff_same_only["b"]
    assert "e" not in container_diff_same_only["b"]

    # all same
    container_0 = Container(
        {
            "a": ivy.array([1], device=device),
            "b": {
                "c": ivy.array([2], device=device),
                "d": ivy.array([3], device=device),
            },
        }
    )
    container_1 = Container(
        {
            "a": ivy.array([4], device=device),
            "b": {
                "c": ivy.array([5], device=device),
                "d": ivy.array([6], device=device),
            },
        }
    )
    container_diff = ivy.Container.structural_diff(container_0, container_1)
    assert np.equal(ivy.to_numpy(container_diff.a), np.array([1]))
    assert np.equal(ivy.to_numpy(container_diff.b.c), np.array([2]))
    assert np.equal(ivy.to_numpy(container_diff.b.d), np.array([3]))
    container_diff_diff_only = ivy.Container.structural_diff(
        container_0, container_1, mode="diff_only"
    )
    assert container_diff_diff_only.to_dict() == {}
    container_diff_same_only = ivy.Container.structural_diff(
        container_0, container_1, mode="same_only"
    )
    assert container_diff_same_only.to_dict() == container_diff.to_dict()


def test_container_from_dict(device, call):
    dict_in = {
        "a": ivy.array([1], device=device),
        "b": {"c": ivy.array([2], device=device), "d": ivy.array([3], device=device)},
    }
    container = Container(dict_in)
    assert np.allclose(ivy.to_numpy(container["a"]), np.array([1]))
    assert np.allclose(ivy.to_numpy(container.a), np.array([1]))
    assert np.allclose(ivy.to_numpy(container["b"]["c"]), np.array([2]))
    assert np.allclose(ivy.to_numpy(container.b.c), np.array([2]))
    assert np.allclose(ivy.to_numpy(container["b"]["d"]), np.array([3]))
    assert np.allclose(ivy.to_numpy(container.b.d), np.array([3]))


def test_container_depth(device, call):
    cont_depth1 = Container(
        {"a": ivy.array([1], device=device), "b": ivy.array([2], device=device)}
    )
    assert cont_depth1.max_depth == 1
    cont_depth2 = Container(
        {
            "a": ivy.array([1], device=device),
            "b": {
                "c": ivy.array([2], device=device),
                "d": ivy.array([3], device=device),
            },
        }
    )
    assert cont_depth2.max_depth == 2
    cont_depth3 = Container(
        {
            "a": ivy.array([1], device=device),
            "b": {
                "c": {"d": ivy.array([2], device=device)},
                "e": ivy.array([3], device=device),
            },
        }
    )
    assert cont_depth3.max_depth == 3
    cont_depth4 = Container(
        {
            "a": ivy.array([1], device=device),
            "b": {"c": {"d": {"e": ivy.array([2], device=device)}}},
        }
    )
    assert cont_depth4.max_depth == 4


@pytest.mark.parametrize("inplace", [True, False])
def test_container_cutoff_at_depth(inplace, device, call):

    # values
    a_val = ivy.array([1], device=device)
    bcde_val = ivy.array([2], device=device)

    # depth 1
    cont = Container({"a": a_val, "b": {"c": {"d": {"e": bcde_val}}}})
    cont_cutoff = cont.cutoff_at_depth(1, inplace=inplace)
    if inplace:
        cont_cutoff = cont
    assert np.allclose(ivy.to_numpy(cont_cutoff.a), ivy.to_numpy(a_val))
    assert not cont_cutoff.b

    # depth 2
    cont = Container({"a": a_val, "b": {"c": {"d": {"e": bcde_val}}}})
    cont_cutoff = cont.cutoff_at_depth(2, inplace=inplace)
    if inplace:
        cont_cutoff = cont
    assert np.allclose(ivy.to_numpy(cont_cutoff.a), ivy.to_numpy(a_val))
    assert not cont_cutoff.b.c

    # depth 3
    cont = Container({"a": a_val, "b": {"c": {"d": {"e": bcde_val}}}})
    cont_cutoff = cont.cutoff_at_depth(3, inplace=inplace)
    if inplace:
        cont_cutoff = cont
    assert np.allclose(ivy.to_numpy(cont_cutoff.a), ivy.to_numpy(a_val))
    assert not cont_cutoff.b.c.d

    # depth 4
    cont = Container({"a": a_val, "b": {"c": {"d": {"e": bcde_val}}}})
    cont_cutoff = cont.cutoff_at_depth(4, inplace=inplace)
    if inplace:
        cont_cutoff = cont
    assert np.allclose(ivy.to_numpy(cont_cutoff.a), ivy.to_numpy(a_val))
    assert np.allclose(ivy.to_numpy(cont_cutoff.b.c.d.e), ivy.to_numpy(bcde_val))


@pytest.mark.parametrize("inplace", [True, False])
def test_container_cutoff_at_height(inplace, device, call):

    # values
    d_val = ivy.array([2], device=device)
    e_val = ivy.array([3], device=device)

    # height 0
    cont = Container({"a": {"c": {"d": d_val}}, "b": {"c": {"d": {"e": e_val}}}})
    cont_cutoff = cont.cutoff_at_height(0, inplace=inplace)
    if inplace:
        cont_cutoff = cont
    assert np.allclose(ivy.to_numpy(cont_cutoff.a.c.d), ivy.to_numpy(d_val))
    assert np.allclose(ivy.to_numpy(cont_cutoff.b.c.d.e), ivy.to_numpy(e_val))

    # height 1
    cont = Container({"a": {"c": {"d": d_val}}, "b": {"c": {"d": {"e": e_val}}}})
    cont_cutoff = cont.cutoff_at_height(1, inplace=inplace)
    if inplace:
        cont_cutoff = cont
    assert not cont_cutoff.a.c
    assert not cont_cutoff.b.c.d

    # height 2
    cont = Container({"a": {"c": {"d": d_val}}, "b": {"c": {"d": {"e": e_val}}}})
    cont_cutoff = cont.cutoff_at_height(2, inplace=inplace)
    if inplace:
        cont_cutoff = cont
    assert not cont_cutoff.a
    assert not cont_cutoff.b.c

    # height 3
    cont = Container({"a": {"c": {"d": d_val}}, "b": {"c": {"d": {"e": e_val}}}})
    cont_cutoff = cont.cutoff_at_height(3, inplace=inplace)
    if inplace:
        cont_cutoff = cont
    assert not cont_cutoff.a
    assert not cont_cutoff.b

    # height 4
    cont = Container({"a": {"c": {"d": d_val}}, "b": {"c": {"d": {"e": e_val}}}})
    cont_cutoff = cont.cutoff_at_height(4, inplace=inplace)
    if inplace:
        cont_cutoff = cont
    assert not cont_cutoff


@pytest.mark.parametrize("str_slice", [True, False])
def test_container_slice_keys(str_slice, device, call):

    # values
    a_val = ivy.array([1], device=device)
    b_val = ivy.array([2], device=device)
    c_val = ivy.array([3], device=device)
    d_val = ivy.array([4], device=device)
    e_val = ivy.array([5], device=device)

    # slice
    if str_slice:
        slc = "b:d"
    else:
        slc = slice(1, 4, 1)

    # without dict
    cont = Container({"a": a_val, "b": b_val, "c": c_val, "d": d_val, "e": e_val})
    cont_sliced = cont.slice_keys(slc)
    assert "a" not in cont_sliced
    assert np.allclose(ivy.to_numpy(cont_sliced.b), ivy.to_numpy(b_val))
    assert np.allclose(ivy.to_numpy(cont_sliced.c), ivy.to_numpy(c_val))
    assert np.allclose(ivy.to_numpy(cont_sliced.d), ivy.to_numpy(d_val))
    assert "e" not in cont_sliced

    # with dict, depth 0
    sub_cont = Container({"a": a_val, "b": b_val, "c": c_val, "d": d_val, "e": e_val})
    cont = Container(
        {"a": sub_cont, "b": sub_cont, "c": sub_cont, "d": sub_cont, "e": sub_cont}
    )
    cont_sliced = cont.slice_keys({0: slc})
    assert "a" not in cont_sliced
    assert Container.identical([cont_sliced.b, sub_cont])
    assert Container.identical([cont_sliced.c, sub_cont])
    assert Container.identical([cont_sliced.d, sub_cont])
    assert "e" not in cont_sliced

    # with dict, depth 1
    sub_cont = Container({"a": a_val, "b": b_val, "c": c_val, "d": d_val, "e": e_val})
    sub_sub_cont = Container({"b": b_val, "c": c_val, "d": d_val})
    cont = Container(
        {"a": sub_cont, "b": sub_cont, "c": sub_cont, "d": sub_cont, "e": sub_cont}
    )
    cont_sliced = cont.slice_keys({1: slc})
    assert Container.identical([cont_sliced.a, sub_sub_cont])
    assert Container.identical([cont_sliced.b, sub_sub_cont])
    assert Container.identical([cont_sliced.c, sub_sub_cont])
    assert Container.identical([cont_sliced.d, sub_sub_cont])
    assert Container.identical([cont_sliced.e, sub_sub_cont])

    # with dict, depth 0, 1
    sub_cont = Container({"a": a_val, "b": b_val, "c": c_val, "d": d_val, "e": e_val})
    sub_sub_cont = Container({"b": b_val, "c": c_val, "d": d_val})
    cont = Container(
        {"a": sub_cont, "b": sub_cont, "c": sub_cont, "d": sub_cont, "e": sub_cont}
    )
    cont_sliced = cont.slice_keys({0: slc, 1: slc})
    assert "a" not in cont_sliced
    assert Container.identical([cont_sliced.b, sub_sub_cont])
    assert Container.identical([cont_sliced.c, sub_sub_cont])
    assert Container.identical([cont_sliced.d, sub_sub_cont])
    assert "e" not in cont_sliced

    # all depths
    sub_cont = Container({"a": a_val, "b": b_val, "c": c_val, "d": d_val, "e": e_val})
    sub_sub_cont = Container({"b": b_val, "c": c_val, "d": d_val})
    cont = Container(
        {"a": sub_cont, "b": sub_cont, "c": sub_cont, "d": sub_cont, "e": sub_cont}
    )
    cont_sliced = cont.slice_keys(slc, all_depths=True)
    assert "a" not in cont_sliced
    assert Container.identical([cont_sliced.b, sub_sub_cont])
    assert Container.identical([cont_sliced.c, sub_sub_cont])
    assert Container.identical([cont_sliced.d, sub_sub_cont])
    assert "e" not in cont_sliced


def test_container_show(device, call):
    if call is helpers.mx_call:
        # ToDo: get this working for mxnet again, recent version update caused errors.
        pytest.skip()
    dict_in = {
        "a": ivy.array([1], device=device),
        "b": {"c": ivy.array([2], device=device), "d": ivy.array([3], device=device)},
    }
    cont = Container(dict_in)
    print(cont)
    cont.show()


def test_container_find_sub_container(device, call):
    arr1 = ivy.array([1], device=device)
    arr2 = ivy.array([2], device=device)
    arr3 = ivy.array([3], device=device)
    dict_in = {"a": arr1, "b": {"c": arr2, "d": arr3}}
    top_cont = Container(dict_in)

    # full
    sub_cont = Container(dict_in["b"])
    assert sub_cont in top_cont
    found_kc = top_cont.find_sub_container(sub_cont)
    assert found_kc == "b"
    found_kc = top_cont.find_sub_container(top_cont)
    assert found_kc == ""

    # partial
    partial_sub_cont = Container({"d": arr3})
    found_kc = top_cont.find_sub_container(partial_sub_cont, partial=True)
    assert found_kc == "b"
    assert partial_sub_cont.find_sub_container(top_cont, partial=True) is False
    partial_sub_cont = Container({"b": {"d": arr3}})
    found_kc = top_cont.find_sub_container(partial_sub_cont, partial=True)
    assert found_kc == ""
    assert partial_sub_cont.find_sub_container(top_cont, partial=True) is False


def test_container_find_sub_structure(device, call):
    dict_in = {
        "a": ivy.array([1], device=device),
        "b": {"c": ivy.array([2], device=device), "d": ivy.array([3], device=device)},
    }
    top_cont = Container(dict_in)

    # full
    sub_cont = Container(
        {"c": ivy.array([4], device=device), "d": ivy.array([5], device=device)}
    )
    assert not top_cont.find_sub_container(sub_cont)
    found_kc = top_cont.find_sub_structure(sub_cont)
    assert found_kc == "b"
    found_kc = top_cont.find_sub_structure(top_cont)
    assert found_kc == ""

    # partial
    partial_sub_cont = Container({"d": ivy.array([5], device=device)})
    found_kc = top_cont.find_sub_structure(partial_sub_cont, partial=True)
    assert found_kc == "b"
    partial_sub_cont = Container({"b": {"d": ivy.array([5], device=device)}})
    found_kc = top_cont.find_sub_structure(partial_sub_cont, partial=True)
    assert found_kc == ""


def test_container_show_sub_container(device, call):
    if call is helpers.mx_call:
        # ToDo: get this working for mxnet again, recent version update caused errors.
        pytest.skip()
    dict_in = {
        "a": ivy.array([1], device=device),
        "b": {"c": ivy.array([2], device=device), "d": ivy.array([3], device=device)},
    }
    top_cont = Container(dict_in)
    sub_cont = Container(dict_in["b"])
    top_cont.show_sub_container("b")
    top_cont.show_sub_container(sub_cont)


def test_container_from_dict_w_cont_types(device, call):
    # ToDo: add tests for backends other than jax
    if call is not helpers.jnp_call:
        pytest.skip()
    from haiku._src.data_structures import FlatMapping

    dict_in = {
        "a": ivy.array([1], device=device),
        "b": FlatMapping(
            {"c": ivy.array([2], device=device), "d": ivy.array([3], device=device)}
        ),
    }
    container = Container(dict_in)
    assert np.allclose(ivy.to_numpy(container["a"]), np.array([1]))
    assert np.allclose(ivy.to_numpy(container.a), np.array([1]))
    assert np.allclose(ivy.to_numpy(container["b"]["c"]), np.array([2]))
    assert np.allclose(ivy.to_numpy(container.b.c), np.array([2]))
    assert np.allclose(ivy.to_numpy(container["b"]["d"]), np.array([3]))
    assert np.allclose(ivy.to_numpy(container.b.d), np.array([3]))


def test_container_from_kwargs(device, call):
    container = Container(
        a=ivy.array([1], device=device),
        b={"c": ivy.array([2], device=device), "d": ivy.array([3], device=device)},
    )
    assert np.allclose(ivy.to_numpy(container["a"]), np.array([1]))
    assert np.allclose(ivy.to_numpy(container.a), np.array([1]))
    assert np.allclose(ivy.to_numpy(container["b"]["c"]), np.array([2]))
    assert np.allclose(ivy.to_numpy(container.b.c), np.array([2]))
    assert np.allclose(ivy.to_numpy(container["b"]["d"]), np.array([3]))
    assert np.allclose(ivy.to_numpy(container.b.d), np.array([3]))


def test_container_from_list(device, call):
    list_in = [
        ivy.array([1], device=device),
        [ivy.array([2], device=device), ivy.array([3], device=device)],
    ]
    container = Container(list_in, types_to_iteratively_nest=[list])
    assert np.allclose(ivy.to_numpy(container["it_0"]), np.array([1]))
    assert np.allclose(ivy.to_numpy(container.it_0), np.array([1]))
    assert np.allclose(ivy.to_numpy(container["it_1"]["it_0"]), np.array([2]))
    assert np.allclose(ivy.to_numpy(container.it_1.it_0), np.array([2]))
    assert np.allclose(ivy.to_numpy(container["it_1"]["it_1"]), np.array([3]))
    assert np.allclose(ivy.to_numpy(container.it_1.it_1), np.array([3]))


def test_container_from_tuple(device, call):
    tuple_in = (
        ivy.array([1], device=device),
        (ivy.array([2], device=device), ivy.array([3], device=device)),
    )
    container = Container(tuple_in, types_to_iteratively_nest=[tuple])
    assert np.allclose(ivy.to_numpy(container["it_0"]), np.array([1]))
    assert np.allclose(ivy.to_numpy(container.it_0), np.array([1]))
    assert np.allclose(ivy.to_numpy(container["it_1"]["it_0"]), np.array([2]))
    assert np.allclose(ivy.to_numpy(container.it_1.it_0), np.array([2]))
    assert np.allclose(ivy.to_numpy(container["it_1"]["it_1"]), np.array([3]))
    assert np.allclose(ivy.to_numpy(container.it_1.it_1), np.array([3]))


def test_container_to_raw(device, call):
    tuple_in = (
        ivy.array([1], device=device),
        (ivy.array([2], device=device), ivy.array([3], device=device)),
    )
    container = Container(tuple_in, types_to_iteratively_nest=[tuple])
    raw = container.to_raw()
    assert np.allclose(ivy.to_numpy(raw[0]), np.array([1]))
    assert np.allclose(ivy.to_numpy(raw[1][0]), np.array([2]))
    assert np.allclose(ivy.to_numpy(raw[1][1]), np.array([3]))


def test_container_clip_vector_norm(device, call):
    container = Container({"a": ivy.array([[0.8, 2.2], [1.5, 0.2]], device=device)})
    container_clipped = container.clip_vector_norm(2.5, 2.0)
    assert np.allclose(
        ivy.to_numpy(container_clipped["a"]),
        np.array([[0.71749604, 1.9731141], [1.345305, 0.17937401]]),
    )
    assert np.allclose(
        ivy.to_numpy(container_clipped.a),
        np.array([[0.71749604, 1.9731141], [1.345305, 0.17937401]]),
    )


def test_container_einsum(device, call):
    dict_in = {
        "a": ivy.array([[1.0, 2.0], [3.0, 4.0], [5.0, 6.0]], device=device),
        "b": {
            "c": ivy.array([[2.0, 4.0], [6.0, 8.0], [10.0, 12.0]], device=device),
            "d": ivy.array([[-2.0, -4.0], [-6.0, -8.0], [-10.0, -12.0]], device=device),
        },
    }
    container = Container(dict_in)
    container_einsummed = container.einsum("ij->i")
    assert np.allclose(
        ivy.to_numpy(container_einsummed["a"]), np.array([3.0, 7.0, 11.0])
    )
    assert np.allclose(ivy.to_numpy(container_einsummed.a), np.array([3.0, 7.0, 11.0]))
    assert np.allclose(
        ivy.to_numpy(container_einsummed["b"]["c"]), np.array([6.0, 14.0, 22.0])
    )
    assert np.allclose(
        ivy.to_numpy(container_einsummed.b.c), np.array([6.0, 14.0, 22.0])
    )
    assert np.allclose(
        ivy.to_numpy(container_einsummed["b"]["d"]), np.array([-6.0, -14.0, -22.0])
    )
    assert np.allclose(
        ivy.to_numpy(container_einsummed.b.d), np.array([-6.0, -14.0, -22.0])
    )


# def test_container_vector_norm(device, call):
#     dict_in = {
#         "a": ivy.array([[1.0, 2.0], [3.0, 4.0], [5.0, 6.0]], device=device),
#         "b": {
#             "c": ivy.array([[2.0, 4.0], [6.0, 8.0], [10.0, 12.0]], device=device),
#             "d": ivy.array([[3.0, 6.0], [9.0, 12.0], [15.0, 18.0]], device=device),
#         },
#     }
#     container = Container(dict_in)
#     container_normed = container.vector_norm(axis=(-1, -2))
#     assert np.allclose(ivy.to_numpy(container_normed["a"]), 9.5394)
#     assert np.allclose(ivy.to_numpy(container_normed.a), 9.5394)
#     assert np.allclose(ivy.to_numpy(container_normed["b"]["c"]), 19.0788)
#     assert np.allclose(ivy.to_numpy(container_normed.b.c), 19.0788)
#     assert np.allclose(ivy.to_numpy(container_normed["b"]["d"]), 28.6182)
#     assert np.allclose(ivy.to_numpy(container_normed.b.d), 28.6182)


def test_container_matrix_norm(device, call):
    if call is helpers.mx_call:
        # MXNet does not support matrix norm
        pytest.skip()
    dict_in = {
        "a": ivy.array([[1.0, 2.0], [3.0, 4.0], [5.0, 6.0]], device=device),
        "b": {
            "c": ivy.array([[2.0, 4.0], [6.0, 8.0], [10.0, 12.0]], device=device),
            "d": ivy.array([[3.0, 6.0], [9.0, 12.0], [15.0, 18.0]], device=device),
        },
    }
    container = Container(dict_in)
    container_normed = container.matrix_norm()
    assert np.allclose(ivy.to_numpy(container_normed["a"]), 9.52551809)
    assert np.allclose(ivy.to_numpy(container_normed.a), 9.52551809)
    assert np.allclose(ivy.to_numpy(container_normed["b"]["c"]), 19.05103618)
    assert np.allclose(ivy.to_numpy(container_normed.b.c), 19.05103618)
    assert np.allclose(ivy.to_numpy(container_normed["b"]["d"]), 28.57655427)
    assert np.allclose(ivy.to_numpy(container_normed.b.d), 28.57655427)


def test_container_flip(device, call):
    dict_in = {
        "a": ivy.array([[1.0, 2.0], [3.0, 4.0], [5.0, 6.0]], device=device),
        "b": {
            "c": ivy.array([[2.0, 4.0], [6.0, 8.0], [10.0, 12.0]], device=device),
            "d": ivy.array([[-2.0, -4.0], [-6.0, -8.0], [-10.0, -12.0]], device=device),
        },
    }
    container = Container(dict_in)
    container_flipped = container.flip(-1)
    assert np.allclose(
        ivy.to_numpy(container_flipped["a"]),
        np.array([[2.0, 1.0], [4.0, 3.0], [6.0, 5.0]]),
    )
    assert np.allclose(
        ivy.to_numpy(container_flipped.a),
        np.array([[2.0, 1.0], [4.0, 3.0], [6.0, 5.0]]),
    )
    assert np.allclose(
        ivy.to_numpy(container_flipped["b"]["c"]),
        np.array([[4.0, 2.0], [8.0, 6.0], [12.0, 10.0]]),
    )
    assert np.allclose(
        ivy.to_numpy(container_flipped.b.c),
        np.array([[4.0, 2.0], [8.0, 6.0], [12.0, 10.0]]),
    )
    assert np.allclose(
        ivy.to_numpy(container_flipped["b"]["d"]),
        np.array([[-4.0, -2.0], [-8.0, -6.0], [-12.0, -10.0]]),
    )
    assert np.allclose(
        ivy.to_numpy(container_flipped.b.d),
        np.array([[-4.0, -2.0], [-8.0, -6.0], [-12.0, -10.0]]),
    )


def test_container_as_bools(device, call):
    dict_in = {"a": ivy.array([1], device=device), "b": {"c": [], "d": True}}
    container = Container(dict_in)

    container_bools = container.as_bools()
    assert container_bools["a"] is True
    assert container_bools.a is True
    assert container_bools["b"]["c"] is False
    assert container_bools.b.c is False
    assert container_bools["b"]["d"] is True
    assert container_bools.b.d is True


def test_container_all_true(device, call):
    assert not Container(
        {"a": ivy.array([1], device=device), "b": {"c": [], "d": True}}
    ).all_true()
    assert Container(
        {"a": ivy.array([1], device=device), "b": {"c": [1], "d": True}}
    ).all_true()
    # noinspection PyBroadException
    try:
        assert Container(
            {"a": ivy.array([1], device=device), "b": {"c": [1], "d": True}}
        ).all_true(assert_is_bool=True)
        error_raised = False
    except AssertionError:
        error_raised = True
    assert error_raised


def test_container_all_false(device, call):
    assert Container({"a": False, "b": {"c": [], "d": 0}}).all_false()
    assert not Container({"a": False, "b": {"c": [1], "d": 0}}).all_false()
    # noinspection PyBroadException
    try:
        assert Container(
            {"a": ivy.array([1], device=device), "b": {"c": [1], "d": True}}
        ).all_false(assert_is_bool=True)
        error_raised = False
    except AssertionError:
        error_raised = True
    assert error_raised


<<<<<<< HEAD
def test_container_clone(device, call):
    dict_in = {
        "a": ivy.array([[1], [2], [3]], device=device),
        "b": {
            "c": ivy.array([[2], [3], [4]], device=device),
            "d": ivy.array([[3], [4], [5]], device=device),
        },
    }
    container = Container(dict_in)

    # devices
    devices = list()
    device0 = device
    devices.append(device0)
    if "gpu" in device and ivy.num_gpus() > 1:
        idx = ivy.num_gpus() - 1
        device1 = device[:-1] + str(idx)
        devices.append(device1)

    # without key_chains specification
    container_cloned = container.dev_clone(devices)
    assert isinstance(container_cloned, ivy.DevClonedItem)
    assert min([cont.dev_str == ds for ds, cont in container_cloned.items()])
    assert ivy.Container.multi_map(
        lambda xs, _: ivy.arrays_equal(xs), [c for c in container_cloned.values()]
    ).all_true()


@pytest.mark.parametrize("devs_as_dict", [True, False])
def test_container_distribute(devs_as_dict, device, call):
    array_a = ivy.array([[1], [2], [3], [4]], device=device)
    array_bc = ivy.array([[2], [3], [4], [5]], device=device)
    array_bd = ivy.array([[3], [4], [5], [6]], device=device)
    dict_in = {"a": array_a, "b": {"c": array_bc, "d": array_bd}}
    container = Container(dict_in)
    batch_size = array_a.shape[0]

    if call is helpers.mx_call:
        # MXNet does not support splitting along an axis with a remainder after division
        pytest.skip()

    # devices
    dev0 = device
    devices = [dev0]
    if "gpu" in device and ivy.num_gpus() > 1:
        idx = ivy.num_gpus() - 1
        dev1 = device[:-1] + str(idx)
        devices.append(dev1)
    if devs_as_dict:
        devices = dict(zip(devices, [int((1 / len(devices)) * 4)] * len(devices)))
    num_devs = len(devices)
    sub_size = int(batch_size / num_devs)

    # without key_chains specification
    container_dist = container.dev_dist(devices)
    assert isinstance(container_dist, ivy.DevDistItem)
    assert min([cont.dev_str == ds for ds, cont in container_dist.items()])
    for i, sub_cont in enumerate(container_dist.values()):
        assert np.array_equal(
            ivy.to_numpy(sub_cont.a),
            ivy.to_numpy(array_a)[i * sub_size : i * sub_size + sub_size],
        )
        assert np.array_equal(
            ivy.to_numpy(sub_cont.b.c),
            ivy.to_numpy(array_bc)[i * sub_size : i * sub_size + sub_size],
        )
        assert np.array_equal(
            ivy.to_numpy(sub_cont.b.d),
            ivy.to_numpy(array_bd)[i * sub_size : i * sub_size + sub_size],
        )


def test_container_unstack_conts(device, call):
=======
def test_container_unstack(device, call):
>>>>>>> 26fe9e4d
    dict_in = {
        "a": ivy.array([[1], [2], [3]], device=device),
        "b": {
            "c": ivy.array([[2], [3], [4]], device=device),
            "d": ivy.array([[3], [4], [5]], device=device),
        },
    }
    container = Container(dict_in)

    # without key_chains specification
    container_unstacked = container.unstack_conts(0)
    for cont, a, bc, bd in zip(container_unstacked, [1, 2, 3], [2, 3, 4], [3, 4, 5]):
        assert np.array_equal(ivy.to_numpy(cont["a"]), np.array([a]))
        assert np.array_equal(ivy.to_numpy(cont.a), np.array([a]))
        assert np.array_equal(ivy.to_numpy(cont["b"]["c"]), np.array([bc]))
        assert np.array_equal(ivy.to_numpy(cont.b.c), np.array([bc]))
        assert np.array_equal(ivy.to_numpy(cont["b"]["d"]), np.array([bd]))
        assert np.array_equal(ivy.to_numpy(cont.b.d), np.array([bd]))


def test_container_split_conts(device, call):
    dict_in = {
        "a": ivy.array([[1], [2], [3]], device=device),
        "b": {
            "c": ivy.array([[2], [3], [4]], device=device),
            "d": ivy.array([[3], [4], [5]], device=device),
        },
    }
    container = Container(dict_in)

    # without key_chains specification
    container_split = container.split_conts(1, -1)
    for cont, a, bc, bd in zip(container_split, [1, 2, 3], [2, 3, 4], [3, 4, 5]):
        assert np.array_equal(ivy.to_numpy(cont["a"])[0], np.array([a]))
        assert np.array_equal(ivy.to_numpy(cont.a)[0], np.array([a]))
        assert np.array_equal(ivy.to_numpy(cont["b"]["c"])[0], np.array([bc]))
        assert np.array_equal(ivy.to_numpy(cont.b.c)[0], np.array([bc]))
        assert np.array_equal(ivy.to_numpy(cont["b"]["d"])[0], np.array([bd]))
        assert np.array_equal(ivy.to_numpy(cont.b.d)[0], np.array([bd]))


def test_container_num_arrays(device, call):
    dict_in = {
        "a": ivy.array([[0.0, 1.0, 2.0, 3.0]], device=device),
        "b": {
            "c": ivy.array([[5.0, 10.0, 15.0, 20.0]], device=device),
            "d": ivy.array([[10.0, 9.0, 8.0, 7.0]], device=device),
        },
    }
    container = Container(dict_in)
    assert container.num_arrays() == 3
    dict_in = {
        "a": ivy.array([[0.0, 1.0, 2.0, 3.0]], device=device),
        "b": {
            "c": ivy.variable(ivy.array([[5.0, 10.0, 15.0, 20.0]], device=device)),
            "d": ivy.array([[10.0, 9.0, 8.0, 7.0]], device=device),
        },
    }
    container = Container(dict_in)
    assert (
        container.num_arrays() == 3
        if call in [helpers.np_call, helpers.jnp_call]
        else 2
    )


def test_container_size_ordered_arrays(device, call):
    dict_in = {
        "a": ivy.array([[0.0, 1.0, 2.0, 3.0]], device=device),
        "b": {
            "c": ivy.array([[5.0, 10.0]], device=device),
            "d": ivy.array([[10.0, 9.0, 8.0]], device=device),
        },
    }
    container = Container(dict_in)
    size_ordered = container.size_ordered_arrays()
    assert np.allclose(ivy.to_numpy(size_ordered.a), np.array([[0.0, 1.0, 2.0, 3.0]]))
    assert np.allclose(ivy.to_numpy(size_ordered.b__c), np.array([[5.0, 10.0]]))
    assert np.allclose(ivy.to_numpy(size_ordered.b__d), np.array([[10.0, 9.0, 8.0]]))
    for v, arr in zip(
        size_ordered.values(),
        [
            np.array([[5.0, 10.0]]),
            np.array([[10.0, 9.0, 8.0]]),
            np.array([[0.0, 1.0, 2.0, 3.0]]),
        ],
    ):
        assert np.allclose(ivy.to_numpy(v), arr)


def test_container_has_key(device, call):
    dict_in = {
        "a": ivy.array([1], device=device),
        "b": {"c": ivy.array([2], device=device), "d": ivy.array([3], device=device)},
    }
    container = Container(dict_in)
    assert container.has_key("a")  # noqa
    assert container.has_key("b")  # noqa
    assert container.has_key("c")  # noqa
    assert container.has_key("d")  # noqa
    assert not container.has_key("e")  # noqa
    assert not container.has_key("f")  # noqa


def test_container_has_key_chain(device, call):
    dict_in = {
        "a": ivy.array([1], device=device),
        "b": {"c": ivy.array([2], device=device), "d": ivy.array([3], device=device)},
    }
    container = Container(dict_in)
    assert container.has_key_chain("a")
    assert container.has_key_chain("b")
    assert container.has_key_chain("b/c")
    assert container.has_key_chain("b/d")
    assert not container.has_key_chain("b/e")
    assert not container.has_key_chain("c")


def test_container_has_nans(device, call):
    container = Container(
        {
            "a": ivy.array([1.0, 2.0], device=device),
            "b": {
                "c": ivy.array([2.0, 3.0], device=device),
                "d": ivy.array([3.0, 4.0], device=device),
            },
        }
    )
    container_nan = Container(
        {
            "a": ivy.array([1.0, 2.0], device=device),
            "b": {
                "c": ivy.array([float("nan"), 3.0], device=device),
                "d": ivy.array([3.0, 4.0], device=device),
            },
        }
    )
    container_inf = Container(
        {
            "a": ivy.array([1.0, 2.0], device=device),
            "b": {
                "c": ivy.array([2.0, 3.0], device=device),
                "d": ivy.array([3.0, float("inf")], device=device),
            },
        }
    )
    container_nan_n_inf = Container(
        {
            "a": ivy.array([1.0, 2.0], device=device),
            "b": {
                "c": ivy.array([float("nan"), 3.0], device=device),
                "d": ivy.array([3.0, float("inf")], device=device),
            },
        }
    )

    # global

    # with inf check
    assert not container.has_nans()
    assert container_nan.has_nans()
    assert container_inf.has_nans()
    assert container_nan_n_inf.has_nans()

    # without inf check
    assert not container.has_nans(include_infs=False)
    assert container_nan.has_nans(include_infs=False)
    assert not container_inf.has_nans(include_infs=False)
    assert container_nan_n_inf.has_nans(include_infs=False)

    # leafwise

    # with inf check
    container_hn = container.has_nans(leafwise=True)
    assert container_hn.a is False
    assert container_hn.b.c is False
    assert container_hn.b.d is False

    container_nan_hn = container_nan.has_nans(leafwise=True)
    assert container_nan_hn.a is False
    assert container_nan_hn.b.c is True
    assert container_nan_hn.b.d is False

    container_inf_hn = container_inf.has_nans(leafwise=True)
    assert container_inf_hn.a is False
    assert container_inf_hn.b.c is False
    assert container_inf_hn.b.d is True

    container_nan_n_inf_hn = container_nan_n_inf.has_nans(leafwise=True)
    assert container_nan_n_inf_hn.a is False
    assert container_nan_n_inf_hn.b.c is True
    assert container_nan_n_inf_hn.b.d is True

    # without inf check
    container_hn = container.has_nans(leafwise=True, include_infs=False)
    assert container_hn.a is False
    assert container_hn.b.c is False
    assert container_hn.b.d is False

    container_nan_hn = container_nan.has_nans(leafwise=True, include_infs=False)
    assert container_nan_hn.a is False
    assert container_nan_hn.b.c is True
    assert container_nan_hn.b.d is False

    container_inf_hn = container_inf.has_nans(leafwise=True, include_infs=False)
    assert container_inf_hn.a is False
    assert container_inf_hn.b.c is False
    assert container_inf_hn.b.d is False

    container_nan_n_inf_hn = container_nan_n_inf.has_nans(
        leafwise=True, include_infs=False
    )
    assert container_nan_n_inf_hn.a is False
    assert container_nan_n_inf_hn.b.c is True
    assert container_nan_n_inf_hn.b.d is False


def test_container_at_keys(device, call):
    dict_in = {
        "a": ivy.array([1], device=device),
        "b": {"c": ivy.array([2], device=device), "d": ivy.array([3], device=device)},
    }
    container = Container(dict_in)
    new_container = container.at_keys(["a", "c"])
    assert np.allclose(ivy.to_numpy(new_container["a"]), np.array([1]))
    assert np.allclose(ivy.to_numpy(new_container["b"]["c"]), np.array([2]))
    assert "d" not in new_container["b"]
    new_container = container.at_keys("c")
    assert "a" not in new_container
    assert np.allclose(ivy.to_numpy(new_container["b"]["c"]), np.array([2]))
    assert "d" not in new_container["b"]
    new_container = container.at_keys(["b"])
    assert "a" not in new_container
    assert np.allclose(ivy.to_numpy(new_container["b"]["c"]), np.array([2]))
    assert np.allclose(ivy.to_numpy(new_container["b"]["d"]), np.array([3]))


def test_container_at_key_chain(device, call):
    dict_in = {
        "a": ivy.array([1], device=device),
        "b": {"c": ivy.array([2], device=device), "d": ivy.array([3], device=device)},
    }
    container = Container(dict_in)

    # explicit function call
    sub_container = container.at_key_chain("b")
    assert np.allclose(ivy.to_numpy(sub_container["c"]), np.array([2]))
    sub_container = container.at_key_chain("b/c")
    assert np.allclose(ivy.to_numpy(sub_container), np.array([2]))

    # overridden built-in function call
    sub_container = container["b"]
    assert np.allclose(ivy.to_numpy(sub_container["c"]), np.array([2]))
    sub_container = container["b/c"]
    assert np.allclose(ivy.to_numpy(sub_container), np.array([2]))


def test_container_at_key_chains(device, call):
    dict_in = {
        "a": ivy.array([1], device=device),
        "b": {"c": ivy.array([2], device=device), "d": ivy.array([3], device=device)},
    }
    container = Container(dict_in)
    target_cont = Container({"a": True, "b": {"c": True}})
    new_container = container.at_key_chains(target_cont)
    assert np.allclose(ivy.to_numpy(new_container["a"]), np.array([1]))
    assert np.allclose(ivy.to_numpy(new_container["b"]["c"]), np.array([2]))
    assert "d" not in new_container["b"]
    new_container = container.at_key_chains(["b/c", "b/d"])
    assert "a" not in new_container
    assert np.allclose(ivy.to_numpy(new_container["b"]["c"]), np.array([2]))
    assert np.allclose(ivy.to_numpy(new_container["b"]["d"]), np.array([3]))
    new_container = container.at_key_chains("b/c")
    assert "a" not in new_container
    assert np.allclose(ivy.to_numpy(new_container["b"]["c"]), np.array([2]))
    assert "d" not in new_container["b"]


@pytest.mark.parametrize("include_empty", [True, False])
def test_container_all_key_chains(include_empty, device, call):
    a_val = Container() if include_empty else ivy.array([1], device=device)
    bc_val = Container() if include_empty else ivy.array([2], device=device)
    bd_val = Container() if include_empty else ivy.array([3], device=device)
    dict_in = {"a": a_val, "b": {"c": bc_val, "d": bd_val}}
    container = Container(dict_in)
    kcs = container.all_key_chains(include_empty)
    assert kcs[0] == "a"
    assert kcs[1] == "b/c"
    assert kcs[2] == "b/d"


@pytest.mark.parametrize("include_empty", [True, False])
def test_container_key_chains_containing(include_empty, device, call):
    a_val = Container() if include_empty else ivy.array([1], device=device)
    bc_val = Container() if include_empty else ivy.array([2], device=device)
    bd_val = Container() if include_empty else ivy.array([3], device=device)
    dict_in = {"a_sub": a_val, "b": {"c": bc_val, "d_sub": bd_val}}
    container = Container(dict_in)
    kcs = container.key_chains_containing("sub", include_empty)
    assert kcs[0] == "a_sub"
    assert kcs[1] == "b/d_sub"


# noinspection PyUnresolvedReferences
def test_container_set_at_keys(device, call):
    dict_in = {
        "a": ivy.array([1], device=device),
        "b": {"c": ivy.array([2], device=device), "d": ivy.array([3], device=device)},
    }
    container_orig = Container(dict_in)

    # explicit function call
    orig_container = container_orig.copy()
    container = orig_container.set_at_keys({"b": ivy.array([4], device=device)})
    assert np.allclose(ivy.to_numpy(container["a"]), np.array([1]))
    assert np.allclose(ivy.to_numpy(container["b"]), np.array([4]))
    assert not container.has_key("c")  # noqa
    assert not container.has_key("d")  # noqa
    container = orig_container.set_at_keys(
        {"a": ivy.array([5], device=device), "c": ivy.array([6], device=device)}
    )
    assert np.allclose(ivy.to_numpy(container["a"]), np.array([5]))
    assert np.allclose(ivy.to_numpy(container["b"]["c"]), np.array([6]))
    assert np.allclose(ivy.to_numpy(container["b"]["d"]), np.array([3]))


# noinspection PyUnresolvedReferences
def test_container_set_at_key_chain(device, call):
    dict_in = {
        "a": ivy.array([1], device=device),
        "b": {"c": ivy.array([2], device=device), "d": ivy.array([3], device=device)},
    }
    container_orig = Container(dict_in)

    # explicit function call
    container = container_orig.copy()
    container = container.set_at_key_chain("b/e", ivy.array([4], device=device))
    assert np.allclose(ivy.to_numpy(container["a"]), np.array([1]))
    assert np.allclose(ivy.to_numpy(container["b"]["c"]), np.array([2]))
    assert np.allclose(ivy.to_numpy(container["b"]["d"]), np.array([3]))
    assert np.allclose(ivy.to_numpy(container["b"]["e"]), np.array([4]))
    container = container.set_at_key_chain("f", ivy.array([5], device=device))
    assert np.allclose(ivy.to_numpy(container["a"]), np.array([1]))
    assert np.allclose(ivy.to_numpy(container["b"]["c"]), np.array([2]))
    assert np.allclose(ivy.to_numpy(container["b"]["d"]), np.array([3]))
    assert np.allclose(ivy.to_numpy(container["b"]["e"]), np.array([4]))
    assert np.allclose(ivy.to_numpy(container["f"]), np.array([5]))

    # overridden built-in function call
    container = container_orig.copy()
    assert "b/e" not in container
    container["b/e"] = ivy.array([4], device=device)
    assert np.allclose(ivy.to_numpy(container["a"]), np.array([1]))
    assert np.allclose(ivy.to_numpy(container["b"]["c"]), np.array([2]))
    assert np.allclose(ivy.to_numpy(container["b"]["d"]), np.array([3]))
    assert np.allclose(ivy.to_numpy(container["b"]["e"]), np.array([4]))
    assert "f" not in container
    container["f"] = ivy.array([5], device=device)
    assert np.allclose(ivy.to_numpy(container["a"]), np.array([1]))
    assert np.allclose(ivy.to_numpy(container["b"]["c"]), np.array([2]))
    assert np.allclose(ivy.to_numpy(container["b"]["d"]), np.array([3]))
    assert np.allclose(ivy.to_numpy(container["b"]["e"]), np.array([4]))
    assert np.allclose(ivy.to_numpy(container["f"]), np.array([5]))


# noinspection PyUnresolvedReferences
def test_container_overwrite_at_key_chain(device, call):
    dict_in = {
        "a": ivy.array([1], device=device),
        "b": {"c": ivy.array([2], device=device), "d": ivy.array([3], device=device)},
    }
    container_orig = Container(dict_in)

    # explicit function call
    container = container_orig.copy()
    # noinspection PyBroadException
    try:
        container.overwrite_at_key_chain("b/e", ivy.array([4], device=device))
        exception_raised = False
    except Exception:
        exception_raised = True
    assert exception_raised
    container = container.overwrite_at_key_chain("b/d", ivy.array([4], device=device))
    assert np.allclose(ivy.to_numpy(container["a"]), np.array([1]))
    assert np.allclose(ivy.to_numpy(container["b"]["c"]), np.array([2]))
    assert np.allclose(ivy.to_numpy(container["b"]["d"]), np.array([4]))


def test_container_set_at_key_chains(device, call):
    container = Container(
        {
            "a": ivy.array([1], device=device),
            "b": {
                "c": ivy.array([2], device=device),
                "d": ivy.array([3], device=device),
            },
        }
    )
    target_container = Container(
        {"a": ivy.array([4], device=device), "b": {"d": ivy.array([5], device=device)}}
    )
    new_container = container.set_at_key_chains(target_container, inplace=False)
    assert np.allclose(ivy.to_numpy(new_container["a"]), np.array([4]))
    assert np.allclose(ivy.to_numpy(new_container["b"]["c"]), np.array([2]))
    assert np.allclose(ivy.to_numpy(new_container["b"]["d"]), np.array([5]))
    target_container = Container({"b": {"c": ivy.array([7], device=device)}})
    new_container = container.set_at_key_chains(target_container, inplace=False)
    assert np.allclose(ivy.to_numpy(new_container["a"]), np.array([1]))
    assert np.allclose(ivy.to_numpy(new_container["b"]["c"]), np.array([7]))
    assert np.allclose(ivy.to_numpy(new_container["b"]["d"]), np.array([3]))


def test_container_overwrite_at_key_chains(device, call):
    container = Container(
        {
            "a": ivy.array([1], device=device),
            "b": {
                "c": ivy.array([2], device=device),
                "d": ivy.array([3], device=device),
            },
        }
    )
    target_container = Container(
        {"a": ivy.array([4], device=device), "b": {"d": ivy.array([5], device=device)}}
    )
    new_container = container.overwrite_at_key_chains(target_container, inplace=False)
    assert np.allclose(ivy.to_numpy(new_container["a"]), np.array([4]))
    assert np.allclose(ivy.to_numpy(new_container["b"]["c"]), np.array([2]))
    assert np.allclose(ivy.to_numpy(new_container["b"]["d"]), np.array([5]))
    target_container = Container({"b": {"c": ivy.array([7], device=device)}})
    new_container = container.overwrite_at_key_chains(target_container, inplace=False)
    assert np.allclose(ivy.to_numpy(new_container["a"]), np.array([1]))
    assert np.allclose(ivy.to_numpy(new_container["b"]["c"]), np.array([7]))
    assert np.allclose(ivy.to_numpy(new_container["b"]["d"]), np.array([3]))
    # noinspection PyBroadException
    try:
        container.overwrite_at_key_chains(
            Container({"b": {"e": ivy.array([5], device=device)}})
        )
        exception_raised = False
    except Exception:
        exception_raised = True
    assert exception_raised


def test_container_prune_keys(device, call):
    dict_in = {
        "a": ivy.array([1], device=device),
        "b": {"c": ivy.array([2], device=device), "d": ivy.array([3], device=device)},
    }
    container = Container(dict_in)
    container_pruned = container.prune_keys(["a", "c"])
    assert "a" not in container_pruned
    assert np.allclose(ivy.to_numpy(container_pruned["b"]["d"]), np.array([[3]]))
    assert np.allclose(ivy.to_numpy(container_pruned.b.d), np.array([[3]]))
    assert "c" not in container_pruned["b"]

    def _test_a_exception(container_in):
        try:
            _ = container_in.a
            return False
        except AttributeError:
            return True

    def _test_bc_exception(container_in):
        try:
            _ = container_in.b.c
            return False
        except AttributeError:
            return True

    def _test_bd_exception(container_in):
        try:
            _ = container_in.b.d
            return False
        except AttributeError:
            return True

    assert _test_a_exception(container_pruned)
    assert _test_bc_exception(container_pruned)

    container_pruned = container.prune_keys(["a", "d"])
    assert "a" not in container_pruned
    assert np.allclose(ivy.to_numpy(container_pruned["b"]["c"]), np.array([[2]]))
    assert np.allclose(ivy.to_numpy(container_pruned.b.c), np.array([[2]]))
    assert "d" not in container_pruned["b"]
    assert _test_a_exception(container_pruned)
    assert _test_bd_exception(container_pruned)


def test_container_prune_key_chain(device, call):
    dict_in = {
        "a": ivy.array([1], device=device),
        "b": {"c": ivy.array([2], device=device), "d": None},
    }
    container = Container(dict_in)
    container_pruned = container.prune_key_chain("b/c")
    assert np.allclose(ivy.to_numpy(container_pruned["a"]), np.array([[1]]))
    assert np.allclose(ivy.to_numpy(container_pruned.a), np.array([[1]]))
    assert container_pruned["b"]["d"] is None
    assert container_pruned.b.d is None
    assert "c" not in container_pruned["b"].keys()

    def _test_exception(container_in):
        try:
            _ = container_in.b.c
            return False
        except AttributeError:
            return True

    assert _test_exception(container_pruned)

    container_pruned = container.prune_key_chain("b")
    assert np.allclose(ivy.to_numpy(container_pruned["a"]), np.array([[1]]))
    assert np.allclose(ivy.to_numpy(container_pruned.a), np.array([[1]]))
    assert "b" not in container_pruned.keys()

    def _test_exception(container_in):
        try:
            _ = container_in.b
            return False
        except AttributeError:
            return True

    assert _test_exception(container_pruned)


def test_container_prune_key_chains(device, call):
    dict_in = {
        "a": ivy.array([1], device=device),
        "b": {"c": ivy.array([2], device=device), "d": ivy.array([3], device=device)},
    }
    container = Container(dict_in)
    container_pruned = container.prune_key_chains(["a", "b/c"])
    assert "a" not in container_pruned
    assert np.allclose(ivy.to_numpy(container_pruned["b"]["d"]), np.array([[3]]))
    assert np.allclose(ivy.to_numpy(container_pruned.b.d), np.array([[3]]))
    assert "c" not in container_pruned["b"]

    def _test_a_exception(container_in):
        try:
            _ = container_in.a
            return False
        except AttributeError:
            return True

    def _test_bc_exception(container_in):
        try:
            _ = container_in.b.c
            return False
        except AttributeError:
            return True

    assert _test_a_exception(container_pruned)
    assert _test_bc_exception(container_pruned)

    container_pruned = container.prune_key_chains(
        Container({"a": True, "b": {"c": True}})
    )
    assert "a" not in container_pruned
    assert np.allclose(ivy.to_numpy(container_pruned["b"]["d"]), np.array([[3]]))
    assert np.allclose(ivy.to_numpy(container_pruned.b.d), np.array([[3]]))
    assert "c" not in container_pruned["b"]
    assert _test_a_exception(container_pruned)
    assert _test_bc_exception(container_pruned)


def test_container_format_key_chains(device, call):
    dict_in = {
        "_a": ivy.array([1], device=device),
        "b ": {"c": ivy.array([2], device=device), "d-": ivy.array([3], device=device)},
    }
    cont = Container(dict_in)
    cont_formatted = cont.format_key_chains(
        lambda s: s.replace("_", "").replace(" ", "").replace("-", "")
    )
    assert np.allclose(ivy.to_numpy(cont_formatted["a"]), np.array([1]))
    assert np.allclose(ivy.to_numpy(cont_formatted.a), np.array([1]))
    assert np.allclose(ivy.to_numpy(cont_formatted["b"]["c"]), np.array([2]))
    assert np.allclose(ivy.to_numpy(cont_formatted.b.c), np.array([2]))
    assert np.allclose(ivy.to_numpy(cont_formatted["b"]["d"]), np.array([3]))
    assert np.allclose(ivy.to_numpy(cont_formatted.b.d), np.array([3]))


def test_container_sort_by_key(device, call):
    dict_in = {
        "b": ivy.array([1], device=device),
        "a": {"d": ivy.array([2], device=device), "c": ivy.array([3], device=device)},
    }
    container = Container(dict_in)
    container_sorted = container.sort_by_key()
    for k, k_true in zip(container_sorted.keys(), ["a", "b"]):
        assert k == k_true
    for k, k_true in zip(container_sorted.a.keys(), ["c", "d"]):
        assert k == k_true


def test_container_prune_empty(device, call):
    dict_in = {
        "a": ivy.array([1], device=device),
        "b": {"c": {}, "d": ivy.array([3], device=device)},
    }
    container = Container(dict_in)
    container_pruned = container.prune_empty()
    assert np.allclose(ivy.to_numpy(container_pruned["a"]), np.array([[1]]))
    assert np.allclose(ivy.to_numpy(container_pruned.a), np.array([[1]]))
    assert np.allclose(ivy.to_numpy(container_pruned["b"]["d"]), np.array([[3]]))
    assert np.allclose(ivy.to_numpy(container_pruned.b.d), np.array([[3]]))
    assert "c" not in container_pruned["b"]

    def _test_exception(container_in):
        try:
            _ = container_in.b.c
            return False
        except AttributeError:
            return True

    assert _test_exception(container_pruned)


def test_container_prune_key_from_key_chains(device, call):
    container = Container(
        {
            "Ayy": ivy.array([1], device=device),
            "Bee": {
                "Cee": ivy.array([2], device=device),
                "Dee": ivy.array([3], device=device),
            },
            "Beh": {
                "Ceh": ivy.array([4], device=device),
                "Deh": ivy.array([5], device=device),
            },
        }
    )

    # absolute
    container_pruned = container.prune_key_from_key_chains("Bee")
    assert np.allclose(ivy.to_numpy(container_pruned["Ayy"]), np.array([[1]]))
    assert np.allclose(ivy.to_numpy(container_pruned.Ayy), np.array([[1]]))
    assert np.allclose(ivy.to_numpy(container_pruned["Cee"]), np.array([[2]]))
    assert np.allclose(ivy.to_numpy(container_pruned.Cee), np.array([[2]]))
    assert np.allclose(ivy.to_numpy(container_pruned["Dee"]), np.array([[3]]))
    assert np.allclose(ivy.to_numpy(container_pruned.Dee), np.array([[3]]))
    assert "Bee" not in container_pruned

    # containing
    container_pruned = container.prune_key_from_key_chains(containing="B")
    assert np.allclose(ivy.to_numpy(container_pruned["Ayy"]), np.array([[1]]))
    assert np.allclose(ivy.to_numpy(container_pruned.Ayy), np.array([[1]]))
    assert np.allclose(ivy.to_numpy(container_pruned["Cee"]), np.array([[2]]))
    assert np.allclose(ivy.to_numpy(container_pruned.Cee), np.array([[2]]))
    assert np.allclose(ivy.to_numpy(container_pruned["Dee"]), np.array([[3]]))
    assert np.allclose(ivy.to_numpy(container_pruned.Dee), np.array([[3]]))
    assert np.allclose(ivy.to_numpy(container_pruned["Ceh"]), np.array([[4]]))
    assert np.allclose(ivy.to_numpy(container_pruned.Ceh), np.array([[4]]))
    assert np.allclose(ivy.to_numpy(container_pruned["Deh"]), np.array([[5]]))
    assert np.allclose(ivy.to_numpy(container_pruned.Deh), np.array([[5]]))
    assert "Bee" not in container_pruned
    assert "Beh" not in container_pruned


def test_container_prune_keys_from_key_chains(device, call):
    container = Container(
        {
            "Ayy": ivy.array([1], device=device),
            "Bee": {
                "Cee": ivy.array([2], device=device),
                "Dee": ivy.array([3], device=device),
            },
            "Eee": {"Fff": ivy.array([4], device=device)},
        }
    )

    # absolute
    container_pruned = container.prune_keys_from_key_chains(["Bee", "Eee"])
    assert np.allclose(ivy.to_numpy(container_pruned["Ayy"]), np.array([[1]]))
    assert np.allclose(ivy.to_numpy(container_pruned.Ayy), np.array([[1]]))
    assert np.allclose(ivy.to_numpy(container_pruned["Cee"]), np.array([[2]]))
    assert np.allclose(ivy.to_numpy(container_pruned.Cee), np.array([[2]]))
    assert np.allclose(ivy.to_numpy(container_pruned["Dee"]), np.array([[3]]))
    assert np.allclose(ivy.to_numpy(container_pruned.Dee), np.array([[3]]))
    assert np.allclose(ivy.to_numpy(container_pruned["Fff"]), np.array([[4]]))
    assert np.allclose(ivy.to_numpy(container_pruned.Fff), np.array([[4]]))
    assert "Bee" not in container_pruned
    assert "Eee" not in container_pruned

    # containing
    container_pruned = container.prune_keys_from_key_chains(containing=["B", "E"])
    assert np.allclose(ivy.to_numpy(container_pruned["Ayy"]), np.array([[1]]))
    assert np.allclose(ivy.to_numpy(container_pruned.Ayy), np.array([[1]]))
    assert np.allclose(ivy.to_numpy(container_pruned["Cee"]), np.array([[2]]))
    assert np.allclose(ivy.to_numpy(container_pruned.Cee), np.array([[2]]))
    assert np.allclose(ivy.to_numpy(container_pruned["Dee"]), np.array([[3]]))
    assert np.allclose(ivy.to_numpy(container_pruned.Dee), np.array([[3]]))
    assert np.allclose(ivy.to_numpy(container_pruned["Fff"]), np.array([[4]]))
    assert np.allclose(ivy.to_numpy(container_pruned.Fff), np.array([[4]]))
    assert "Bee" not in container_pruned
    assert "Eee" not in container_pruned


def test_container_restructure_key_chains(device, call):

    # single
    container = Container(
        {
            "a": ivy.array([1], device=device),
            "b": {
                "c": ivy.array([2], device=device),
                "d": ivy.array([3], device=device),
            },
        }
    )
    container_restructured = container.restructure_key_chains({"a": "A"})
    assert np.allclose(ivy.to_numpy(container_restructured["A"]), np.array([[1]]))
    assert np.allclose(ivy.to_numpy(container_restructured.A), np.array([[1]]))
    assert np.allclose(ivy.to_numpy(container_restructured["b/c"]), np.array([[2]]))
    assert np.allclose(ivy.to_numpy(container_restructured.b.c), np.array([[2]]))
    assert np.allclose(ivy.to_numpy(container_restructured["b/d"]), np.array([[3]]))
    assert np.allclose(ivy.to_numpy(container_restructured.b.d), np.array([[3]]))

    # full
    container = Container(
        {
            "a": ivy.array([1], device=device),
            "b": {
                "c": ivy.array([2], device=device),
                "d": ivy.array([3], device=device),
            },
        }
    )
    container_restructured = container.restructure_key_chains(
        {"a": "A", "b/c": "B/C", "b/d": "B/D"}
    )
    assert np.allclose(ivy.to_numpy(container_restructured["A"]), np.array([[1]]))
    assert np.allclose(ivy.to_numpy(container_restructured.A), np.array([[1]]))
    assert np.allclose(ivy.to_numpy(container_restructured["B/C"]), np.array([[2]]))
    assert np.allclose(ivy.to_numpy(container_restructured.B.C), np.array([[2]]))
    assert np.allclose(ivy.to_numpy(container_restructured["B/D"]), np.array([[3]]))
    assert np.allclose(ivy.to_numpy(container_restructured.B.D), np.array([[3]]))


def test_container_restructure(device, call):
    container = Container(
        {
            "a": ivy.array([[1, 2], [3, 4]], device=device),
            "b": {
                "c": ivy.array([[2, 4], [6, 8]], device=device),
                "d": ivy.array([3, 6, 9, 12], device=device),
            },
        }
    )
    container_restructured = container.restructure(
        {
            "a": {"key_chain": "A", "pattern": "a b -> b a"},
            "b/c": {"key_chain": "B/C", "pattern": "a b -> (a b)"},
            "b/d": {
                "key_chain": "B/D",
                "pattern": "(a b) -> a b",
                "axes_lengths": {"a": 2, "b": 2},
            },
        },
        keep_orig=False,
    )
    assert np.allclose(
        ivy.to_numpy(container_restructured["A"]), np.array([[1, 3], [2, 4]])
    )
    assert np.allclose(
        ivy.to_numpy(container_restructured.A), np.array([[1, 3], [2, 4]])
    )
    assert np.allclose(
        ivy.to_numpy(container_restructured["B/C"]), np.array([2, 4, 6, 8])
    )
    assert np.allclose(ivy.to_numpy(container_restructured.B.C), np.array([2, 4, 6, 8]))
    assert np.allclose(
        ivy.to_numpy(container_restructured["B/D"]), np.array([[3, 6], [9, 12]])
    )
    assert np.allclose(
        ivy.to_numpy(container_restructured.B.D), np.array([[3, 6], [9, 12]])
    )


def test_container_flatten_key_chains(device, call):
    container = Container(
        {
            "a": ivy.array([1], device=device),
            "b": {
                "c": {"d": ivy.array([2], device=device)},
                "e": {"f": {"g": ivy.array([3], device=device)}},
            },
        }
    )

    # full
    container_flat = container.flatten_key_chains()
    assert np.allclose(ivy.to_numpy(container_flat["a"]), np.array([[1]]))
    assert np.allclose(ivy.to_numpy(container_flat.a), np.array([[1]]))
    assert np.allclose(ivy.to_numpy(container_flat["b__c__d"]), np.array([[2]]))
    assert np.allclose(ivy.to_numpy(container_flat.b__c__d), np.array([[2]]))
    assert np.allclose(ivy.to_numpy(container_flat["b__e__f__g"]), np.array([[3]]))
    assert np.allclose(ivy.to_numpy(container_flat.b__e__f__g), np.array([[3]]))

    # above height 1
    container_flat = container.flatten_key_chains(above_height=1)
    assert np.allclose(ivy.to_numpy(container_flat["a"]), np.array([[1]]))
    assert np.allclose(ivy.to_numpy(container_flat.a), np.array([[1]]))
    assert np.allclose(ivy.to_numpy(container_flat["b__c"]["d"]), np.array([[2]]))
    assert np.allclose(ivy.to_numpy(container_flat.b__c.d), np.array([[2]]))
    assert np.allclose(ivy.to_numpy(container_flat["b__e__f"]["g"]), np.array([[3]]))
    assert np.allclose(ivy.to_numpy(container_flat.b__e__f.g), np.array([[3]]))

    # below depth 1
    container_flat = container.flatten_key_chains(below_depth=1)
    assert np.allclose(ivy.to_numpy(container_flat["a"]), np.array([[1]]))
    assert np.allclose(ivy.to_numpy(container_flat.a), np.array([[1]]))
    assert np.allclose(ivy.to_numpy(container_flat["b"]["c__d"]), np.array([[2]]))
    assert np.allclose(ivy.to_numpy(container_flat.b.c__d), np.array([[2]]))
    assert np.allclose(ivy.to_numpy(container_flat["b"]["e__f__g"]), np.array([[3]]))
    assert np.allclose(ivy.to_numpy(container_flat.b.e__f__g), np.array([[3]]))

    # above height 1, below depth 1
    container_flat = container.flatten_key_chains(above_height=1, below_depth=1)
    assert np.allclose(ivy.to_numpy(container_flat["a"]), np.array([[1]]))
    assert np.allclose(ivy.to_numpy(container_flat.a), np.array([[1]]))
    assert np.allclose(ivy.to_numpy(container_flat["b"]["c"]["d"]), np.array([[2]]))
    assert np.allclose(ivy.to_numpy(container_flat.b.c.d), np.array([[2]]))
    assert np.allclose(ivy.to_numpy(container_flat["b"]["e__f"]["g"]), np.array([[3]]))
    assert np.allclose(ivy.to_numpy(container_flat.b.e__f.g), np.array([[3]]))


def test_container_deep_copy(device, call):
    dict_in = {
        "a": ivy.array([0.0], device=device),
        "b": {
            "c": ivy.array([1.0], device=device),
            "d": ivy.array([2.0], device=device),
        },
    }
    cont = Container(dict_in)
    cont_deepcopy = cont.deep_copy()
    assert np.allclose(ivy.to_numpy(cont.a), ivy.to_numpy(cont_deepcopy.a))
    assert np.allclose(ivy.to_numpy(cont.b.c), ivy.to_numpy(cont_deepcopy.b.c))
    assert np.allclose(ivy.to_numpy(cont.b.d), ivy.to_numpy(cont_deepcopy.b.d))
    assert id(cont.a) != id(cont_deepcopy.a)
    assert id(cont.b.c) != id(cont_deepcopy.b.c)
    assert id(cont.b.d) != id(cont_deepcopy.b.d)


def test_container_contains(device, call):
    arr0 = ivy.array([0.0], device=device)
    arr1 = ivy.array([1.0], device=device)
    arr2 = ivy.array([2.0], device=device)
    sub_cont = Container({"c": arr1, "d": arr2})
    container = Container({"a": arr0, "b": sub_cont})

    # keys
    assert "a" in container
    assert "b" in container
    assert "c" not in container
    assert "b/c" in container
    assert "d" not in container
    assert "b/d" in container

    # sub-container
    assert container.contains_sub_container(container)
    assert container.contains_sub_container(sub_cont)
    assert sub_cont in container

    # partial sub-container
    partial_sub_cont = Container({"b": {"d": arr2}})
    assert container.contains_sub_container(container, partial=True)
    assert container.contains_sub_container(partial_sub_cont, partial=True)
    assert not partial_sub_cont.contains_sub_container(container, partial=True)

    # sub-structure
    sub_struc = Container(
        {"c": ivy.array([3.0], device=device), "d": ivy.array([4.0], device=device)}
    )
    assert not container.contains_sub_container(sub_struc)
    assert sub_struc not in container
    assert container.contains_sub_structure(sub_struc)
    assert container.contains_sub_structure(container)

    # partial sub-structure
    partial_sub_struc = Container({"b": {"d": ivy.array([4.0], device=device)}})
    assert container.contains_sub_structure(container, partial=True)
    assert container.contains_sub_structure(partial_sub_struc, partial=True)
    assert not partial_sub_struc.contains_sub_structure(container, partial=True)


@pytest.mark.parametrize("include_empty", [True, False])
def test_container_to_iterator(include_empty, device, call):
    a_val = Container() if include_empty else ivy.array([1], device=device)
    bc_val = Container() if include_empty else ivy.array([2], device=device)
    bd_val = Container() if include_empty else ivy.array([3], device=device)
    dict_in = {"a": a_val, "b": {"c": bc_val, "d": bd_val}}
    container = Container(dict_in)

    # with key chains
    container_iterator = container.to_iterator(include_empty=include_empty)
    for (key_chain, value), expected in zip(
        container_iterator, [("a", a_val), ("b/c", bc_val), ("b/d", bd_val)]
    ):
        expected_key_chain = expected[0]
        expected_value = expected[1]
        assert key_chain == expected_key_chain
        assert value is expected_value

    # with leaf keys
    container_iterator = container.to_iterator(
        leaf_keys_only=True, include_empty=include_empty
    )
    for (key_chain, value), expected in zip(
        container_iterator, [("a", a_val), ("c", bc_val), ("d", bd_val)]
    ):
        expected_key_chain = expected[0]
        expected_value = expected[1]
        assert key_chain == expected_key_chain
        assert value is expected_value


@pytest.mark.parametrize("include_empty", [True, False])
def test_container_to_iterator_values(include_empty, device, call):
    a_val = Container() if include_empty else ivy.array([1], device=device)
    bc_val = Container() if include_empty else ivy.array([2], device=device)
    bd_val = Container() if include_empty else ivy.array([3], device=device)
    dict_in = {"a": a_val, "b": {"c": bc_val, "d": bd_val}}
    container = Container(dict_in)

    # with key chains
    container_iterator = container.to_iterator_values(include_empty=include_empty)
    for value, expected_value in zip(container_iterator, [a_val, bc_val, bd_val]):
        assert value is expected_value


@pytest.mark.parametrize("include_empty", [True, False])
def test_container_to_iterator_keys(include_empty, device, call):
    a_val = Container() if include_empty else ivy.array([1], device=device)
    bc_val = Container() if include_empty else ivy.array([2], device=device)
    bd_val = Container() if include_empty else ivy.array([3], device=device)
    dict_in = {"a": a_val, "b": {"c": bc_val, "d": bd_val}}
    container = Container(dict_in)

    # with key chains
    container_iterator = container.to_iterator_keys(include_empty=include_empty)
    for key_chain, expected_key_chain in zip(container_iterator, ["a", "b/c", "b/d"]):
        assert key_chain == expected_key_chain

    # with leaf keys
    container_iterator = container.to_iterator_keys(
        leaf_keys_only=True, include_empty=include_empty
    )
    for key, expected_key in zip(container_iterator, ["a", "c", "d"]):
        assert key == expected_key


def test_container_to_flat_list(device, call):
    dict_in = {
        "a": ivy.array([1], device=device),
        "b": {"c": ivy.array([2], device=device), "d": ivy.array([3], device=device)},
    }
    container = Container(dict_in)
    container_flat_list = container.to_flat_list()
    for value, expected_value in zip(
        container_flat_list,
        [
            ivy.array([1], device=device),
            ivy.array([2], device=device),
            ivy.array([3], device=device),
        ],
    ):
        assert value == expected_value


def test_container_from_flat_list(device, call):
    dict_in = {
        "a": ivy.array([1], device=device),
        "b": {"c": ivy.array([2], device=device), "d": ivy.array([3], device=device)},
    }
    container = Container(dict_in)
    flat_list = [4, 5, 6]
    container = container.from_flat_list(flat_list)
    assert np.allclose(ivy.to_numpy(container["a"]), np.array([4]))
    assert np.allclose(ivy.to_numpy(container.a), np.array([4]))
    assert np.allclose(ivy.to_numpy(container["b"]["c"]), np.array([5]))
    assert np.allclose(ivy.to_numpy(container.b.c), np.array([5]))
    assert np.allclose(ivy.to_numpy(container["b"]["d"]), np.array([6]))
    assert np.allclose(ivy.to_numpy(container.b.d), np.array([6]))


@pytest.mark.parametrize("inplace", [True, False])
def test_container_map(inplace, device, call):
    # without key_chains specification
    dict_in = {
        "a": ivy.array([1], device=device),
        "b": {"c": ivy.array([2], device=device), "d": ivy.array([3], device=device)},
    }
    container_orig = Container(dict_in)
    container = container_orig.deep_copy()
    container_mapped = container.map(lambda x, _: x + 1, inplace=inplace)
    if inplace:
        container_iterator = container.to_iterator()
    else:
        container_iterator = container_mapped.to_iterator()
    for (key, value), expected_value in zip(
        container_iterator,
        [
            ivy.array([2], device=device),
            ivy.array([3], device=device),
            ivy.array([4], device=device),
        ],
    ):
        assert call(lambda x: x, value) == call(lambda x: x, expected_value)

    # with key_chains to apply
    container = container_orig.deep_copy()
    container_mapped = container.map(lambda x, _: x + 1, ["a", "b/c"], inplace=inplace)
    if inplace:
        container_mapped = container
    assert np.allclose(ivy.to_numpy(container_mapped["a"]), np.array([[2]]))
    assert np.allclose(ivy.to_numpy(container_mapped.a), np.array([[2]]))
    assert np.allclose(ivy.to_numpy(container_mapped["b"]["c"]), np.array([[3]]))
    assert np.allclose(ivy.to_numpy(container_mapped.b.c), np.array([[3]]))
    assert np.allclose(ivy.to_numpy(container_mapped["b"]["d"]), np.array([[3]]))
    assert np.allclose(ivy.to_numpy(container_mapped.b.d), np.array([[3]]))

    # with key_chains to apply pruned
    container = container_orig.deep_copy()
    container_mapped = container.map(
        lambda x, _: x + 1, ["a", "b/c"], prune_unapplied=True, inplace=inplace
    )
    if inplace:
        container_mapped = container
    assert np.allclose(ivy.to_numpy(container_mapped["a"]), np.array([[2]]))
    assert np.allclose(ivy.to_numpy(container_mapped.a), np.array([[2]]))
    assert np.allclose(ivy.to_numpy(container_mapped["b"]["c"]), np.array([[3]]))
    assert np.allclose(ivy.to_numpy(container_mapped.b.c), np.array([[3]]))
    if not inplace:
        assert "b/d" not in container_mapped

    # with key_chains to not apply
    container = container_orig.deep_copy()
    container_mapped = container.map(
        lambda x, _: x + 1,
        Container({"a": None, "b": {"d": None}}),
        to_apply=False,
        inplace=inplace,
    )
    if inplace:
        container_mapped = container
    assert np.allclose(ivy.to_numpy(container_mapped["a"]), np.array([[1]]))
    assert np.allclose(ivy.to_numpy(container_mapped.a), np.array([[1]]))
    assert np.allclose(ivy.to_numpy(container_mapped["b"]["c"]), np.array([[3]]))
    assert np.allclose(ivy.to_numpy(container_mapped.b.c), np.array([[3]]))
    assert np.allclose(ivy.to_numpy(container_mapped["b"]["d"]), np.array([[3]]))
    assert np.allclose(ivy.to_numpy(container_mapped.b.d), np.array([[3]]))

    # with key_chains to not apply pruned
    container = container_orig.deep_copy()
    container_mapped = container.map(
        lambda x, _: x + 1,
        Container({"a": None, "b": {"d": None}}),
        to_apply=False,
        prune_unapplied=True,
        inplace=inplace,
    )
    if inplace:
        container_mapped = container
    if not inplace:
        assert "a" not in container_mapped
    assert np.allclose(ivy.to_numpy(container_mapped["b"]["c"]), np.array([[3]]))
    assert np.allclose(ivy.to_numpy(container_mapped.b.c), np.array([[3]]))
    if not inplace:
        assert "b/d" not in container_mapped

    # with sequences
    container_orig = Container(
        {
            "a": ivy.array([1], device=device),
            "b": [ivy.array([2], device=device), ivy.array([3], device=device)],
        }
    )
    container = container_orig.deep_copy()
    container_mapped = container.map(
        lambda x, _: x + 1, inplace=inplace, map_sequences=True
    )
    if inplace:
        container_mapped = container
    assert np.allclose(ivy.to_numpy(container_mapped["a"]), np.array([2]))
    assert np.allclose(ivy.to_numpy(container_mapped["b"][0]), np.array([3]))
    assert np.allclose(ivy.to_numpy(container_mapped["b"][1]), np.array([4]))


@pytest.mark.parametrize("inplace", [True, False])
def test_container_map_conts(inplace, device, call):
    # without key_chains specification
    container_orig = Container(
        {
            "a": ivy.array([1], device=device),
            "b": {
                "c": ivy.array([2], device=device),
                "d": ivy.array([3], device=device),
            },
        }
    )

    def _add_e_attr(cont_in):
        cont_in.e = ivy.array([4], device=device)
        return cont_in

    # with self
    container = container_orig.deep_copy()
    container_mapped = container.map_conts(lambda c, _: _add_e_attr(c), inplace=inplace)
    if inplace:
        container_mapped = container
    assert "e" in container_mapped
    assert np.array_equal(ivy.to_numpy(container_mapped.e), np.array([4]))
    assert "e" in container_mapped.b
    assert np.array_equal(ivy.to_numpy(container_mapped.b.e), np.array([4]))

    # without self
    container = container_orig.deep_copy()
    container_mapped = container.map_conts(
        lambda c, _: _add_e_attr(c), include_self=False, inplace=inplace
    )
    if inplace:
        container_mapped = container
    assert "e" not in container_mapped
    assert "e" in container_mapped.b
    assert np.array_equal(ivy.to_numpy(container_mapped.b.e), np.array([4]))


def test_container_multi_map(device, call):
    # without key_chains specification
    container0 = Container(
        {
            "a": ivy.array([1], device=device),
            "b": {
                "c": ivy.array([2], device=device),
                "d": ivy.array([3], device=device),
            },
        }
    )
    container1 = Container(
        {
            "a": ivy.array([3], device=device),
            "b": {
                "c": ivy.array([4], device=device),
                "d": ivy.array([5], device=device),
            },
        }
    )

    # with key_chains to apply
    container_mapped = ivy.Container.multi_map(
        lambda x, _: x[0] + x[1], [container0, container1], assert_identical=True
    )
    assert np.allclose(ivy.to_numpy(container_mapped["a"]), np.array([[4]]))
    assert np.allclose(ivy.to_numpy(container_mapped.a), np.array([[4]]))
    assert np.allclose(ivy.to_numpy(container_mapped["b"]["c"]), np.array([[6]]))
    assert np.allclose(ivy.to_numpy(container_mapped.b.c), np.array([[6]]))
    assert np.allclose(ivy.to_numpy(container_mapped["b"]["d"]), np.array([[8]]))
    assert np.allclose(ivy.to_numpy(container_mapped.b.d), np.array([[8]]))

    # with sequences
    container0 = Container(
        {
            "a": ivy.array([1], device=device),
            "b": [
                ivy.array([2], device=device),
                ivy.array([3], device=device),
            ],
        }
    )
    container1 = Container(
        {
            "a": ivy.array([3], device=device),
            "b": [
                ivy.array([4], device=device),
                ivy.array([5], device=device),
            ],
        }
    )

    container_mapped = ivy.Container.multi_map(
        lambda x, _: x[0] + x[1],
        [container0, container1],
        map_nests=True,
        assert_identical=True,
    )

    assert np.allclose(ivy.to_numpy(container_mapped["a"]), np.array([4]))
    assert np.allclose(ivy.to_numpy(container_mapped["b"][0]), np.array([6]))
    assert np.allclose(ivy.to_numpy(container_mapped["b"][1]), np.array([8]))

    # Non identical containers
    a = ivy.Container(a={"b": 2, "c": 4}, d={"e": 6, "f": 9})
    b = ivy.Container(a=2, d=3)
    container_mapped = ivy.Container.multi_map(lambda xs, _: xs[0] / xs[1], [a, b])

    assert np.allclose(ivy.to_numpy(container_mapped["a"].b), 1)
    assert np.allclose(ivy.to_numpy(container_mapped["a"]["c"]), 2)
    assert np.allclose(ivy.to_numpy(container_mapped.d.e), 2)
    assert np.allclose(ivy.to_numpy(container_mapped["d"].f), 3)


def test_container_common_key_chains(device, call):
    arr1 = ivy.array([1], device=device)
    arr2 = ivy.array([2], device=device)
    arr3 = ivy.array([3], device=device)
    cont0 = Container({"a": arr1, "b": {"c": arr2, "d": arr3}})
    cont1 = Container({"b": {"c": arr2, "d": arr3, "e": arr1}})
    cont2 = Container({"a": arr1, "b": {"d": arr3, "e": arr1}})

    # 0
    common_kcs = Container.common_key_chains([cont0])
    assert len(common_kcs) == 3
    assert "a" in common_kcs
    assert "b/c" in common_kcs
    assert "b/d" in common_kcs

    # 0-1
    common_kcs = Container.common_key_chains([cont0, cont1])
    assert len(common_kcs) == 2
    assert "b/c" in common_kcs
    assert "b/d" in common_kcs

    # 0-2
    common_kcs = Container.common_key_chains([cont0, cont2])
    assert len(common_kcs) == 2
    assert "a" in common_kcs
    assert "b/d" in common_kcs

    # 1-2
    common_kcs = Container.common_key_chains([cont1, cont2])
    assert len(common_kcs) == 2
    assert "b/d" in common_kcs
    assert "b/e" in common_kcs

    # all
    common_kcs = Container.common_key_chains([cont0, cont1, cont2])
    assert len(common_kcs) == 1
    assert "b/d" in common_kcs


def test_container_identical(device, call):
    # without key_chains specification
    arr1 = ivy.array([1], device=device)
    arr2 = ivy.array([2], device=device)
    arr3 = ivy.array([3], device=device)
    container0 = Container({"a": arr1, "b": {"c": arr2, "d": arr3}})
    container1 = Container({"a": arr1, "b": {"c": arr2, "d": arr3}})
    container2 = Container(
        {
            "a": ivy.array([1], device=device),
            "b": {
                "c": ivy.array([2], device=device),
                "d": ivy.array([3], device=device),
            },
        }
    )
    container3 = Container({"b": {"d": arr3}})
    container4 = Container({"d": arr3})

    # the same
    assert ivy.Container.identical([container0, container1])
    assert ivy.Container.identical([container1, container0])

    # not the same
    assert not ivy.Container.identical([container0, container2])
    assert not ivy.Container.identical([container2, container0])
    assert not ivy.Container.identical([container1, container2])
    assert not ivy.Container.identical([container2, container1])

    # partial
    assert ivy.Container.identical([container0, container3], partial=True)
    assert ivy.Container.identical([container3, container0], partial=True)
    assert not ivy.Container.identical([container0, container4], partial=True)
    assert not ivy.Container.identical([container4, container0], partial=True)


def test_container_identical_structure(device, call):
    # without key_chains specification
    container0 = Container(
        {
            "a": ivy.array([1], device=device),
            "b": {
                "c": ivy.array([2], device=device),
                "d": ivy.array([3], device=device),
            },
        }
    )
    container1 = Container(
        {
            "a": ivy.array([3], device=device),
            "b": {
                "c": ivy.array([4], device=device),
                "d": ivy.array([5], device=device),
            },
        }
    )
    container2 = Container(
        {
            "a": ivy.array([3], device=device),
            "b": {
                "c": ivy.array([4], device=device),
                "d": ivy.array([5], device=device),
                "e": ivy.array([6], device=device),
            },
        }
    )
    container3 = Container(
        {
            "a": ivy.array([3], device=device),
            "b": {
                "c": ivy.array([4], device=device),
                "d": ivy.array([5], device=device),
            },
            "e": ivy.array([6], device=device),
        }
    )
    container4 = Container({"b": {"d": ivy.array([4], device=device)}})
    container5 = Container({"d": ivy.array([4], device=device)})

    # with identical
    assert ivy.Container.identical_structure([container0, container1])
    assert ivy.Container.identical_structure([container1, container0])
    assert ivy.Container.identical_structure([container1, container0, container1])

    # without identical
    assert not ivy.Container.identical_structure([container2, container3])
    assert not ivy.Container.identical_structure([container0, container3])
    assert not ivy.Container.identical_structure([container1, container2])
    assert not ivy.Container.identical_structure([container1, container0, container2])

    # partial
    assert ivy.Container.identical_structure([container0, container4], partial=True)
    assert ivy.Container.identical_structure([container1, container4], partial=True)
    assert ivy.Container.identical_structure([container2, container4], partial=True)
    assert ivy.Container.identical_structure([container3, container4], partial=True)
    assert ivy.Container.identical_structure([container4, container4], partial=True)
    assert not ivy.Container.identical_structure([container0, container5], partial=True)
    assert not ivy.Container.identical_structure([container1, container5], partial=True)
    assert not ivy.Container.identical_structure([container2, container5], partial=True)
    assert not ivy.Container.identical_structure([container3, container5], partial=True)
    assert not ivy.Container.identical_structure([container4, container5], partial=True)


def test_container_identical_configs(device, call):
    container0 = Container({"a": ivy.array([1], device=device)}, print_limit=5)
    container1 = Container({"a": ivy.array([1], device=device)}, print_limit=5)
    container2 = Container({"a": ivy.array([1], device=device)}, print_limit=10)

    # with identical
    assert ivy.Container.identical_configs([container0, container1])
    assert ivy.Container.identical_configs([container1, container0])
    assert ivy.Container.identical_configs([container1, container0, container1])

    # without identical
    assert not ivy.Container.identical_configs([container1, container2])
    assert not ivy.Container.identical_configs([container1, container0, container2])


def test_container_identical_array_shapes(device, call):
    # without key_chains specification
    container0 = Container(
        {
            "a": ivy.array([1, 2], device=device),
            "b": {
                "c": ivy.array([2, 3, 4], device=device),
                "d": ivy.array([3, 4, 5, 6], device=device),
            },
        }
    )
    container1 = Container(
        {
            "a": ivy.array([1, 2, 3, 4], device=device),
            "b": {
                "c": ivy.array([3, 4], device=device),
                "d": ivy.array([3, 4, 5], device=device),
            },
        }
    )
    container2 = Container(
        {
            "a": ivy.array([1, 2, 3, 4], device=device),
            "b": {
                "c": ivy.array([3, 4], device=device),
                "d": ivy.array([3, 4, 5, 6], device=device),
            },
        }
    )

    # with identical
    assert ivy.Container.identical_array_shapes([container0, container1])
    assert ivy.Container.identical_array_shapes([container1, container0])
    assert ivy.Container.identical_array_shapes([container1, container0, container1])
    assert not ivy.Container.identical([container0, container2])
    assert not ivy.Container.identical([container1, container2])
    assert not ivy.Container.identical([container0, container1, container2])


def test_container_with_entries_as_lists(device, call):
    if call in [helpers.tf_graph_call]:
        # to_list() requires eager execution
        pytest.skip()
    dict_in = {
        "a": ivy.array([1], device=device),
        "b": {"c": ivy.array([2.0], device=device), "d": "some string"},
    }
    container = Container(dict_in)
    container_w_list_entries = container.with_entries_as_lists()
    for (key, value), expected_value in zip(
        container_w_list_entries.to_iterator(), [[1], [2.0], "some string"]
    ):
        assert value == expected_value


def test_container_reshape_like(device, call):
    container = Container(
        {
            "a": ivy.array([[1.0]], device=device),
            "b": {
                "c": ivy.array([[3.0], [4.0]], device=device),
                "d": ivy.array([[5.0], [6.0], [7.0]], device=device),
            },
        }
    )
    new_shapes = Container({"a": (1,), "b": {"c": (1, 2, 1), "d": (3, 1, 1)}})

    # without leading shape
    container_reshaped = container.reshape_like(new_shapes)
    assert list(container_reshaped["a"].shape) == [1]
    assert list(container_reshaped.a.shape) == [1]
    assert list(container_reshaped["b"]["c"].shape) == [1, 2, 1]
    assert list(container_reshaped.b.c.shape) == [1, 2, 1]
    assert list(container_reshaped["b"]["d"].shape) == [3, 1, 1]
    assert list(container_reshaped.b.d.shape) == [3, 1, 1]

    # with leading shape
    container = Container(
        {
            "a": ivy.array([[[1.0]], [[1.0]], [[1.0]]], device=device),
            "b": {
                "c": ivy.array(
                    [[[3.0], [4.0]], [[3.0], [4.0]], [[3.0], [4.0]]], device=device
                ),
                "d": ivy.array(
                    [
                        [[5.0], [6.0], [7.0]],
                        [[5.0], [6.0], [7.0]],
                        [[5.0], [6.0], [7.0]],
                    ],
                    device=device,
                ),
            },
        }
    )
    container_reshaped = container.reshape_like(new_shapes, leading_shape=[3])
    assert list(container_reshaped["a"].shape) == [3, 1]
    assert list(container_reshaped.a.shape) == [3, 1]
    assert list(container_reshaped["b"]["c"].shape) == [3, 1, 2, 1]
    assert list(container_reshaped.b.c.shape) == [3, 1, 2, 1]
    assert list(container_reshaped["b"]["d"].shape) == [3, 3, 1, 1]
    assert list(container_reshaped.b.d.shape) == [3, 3, 1, 1]


def test_container_slice(device, call):
    dict_in = {
        "a": ivy.array([[0.0], [1.0]], device=device),
        "b": {
            "c": ivy.array([[1.0], [2.0]], device=device),
            "d": ivy.array([[2.0], [3.0]], device=device),
        },
    }
    container = Container(dict_in)
    container0 = container[0]
    container1 = container[1]
    assert np.array_equal(ivy.to_numpy(container0["a"]), np.array([0.0]))
    assert np.array_equal(ivy.to_numpy(container0.a), np.array([0.0]))
    assert np.array_equal(ivy.to_numpy(container0["b"]["c"]), np.array([1.0]))
    assert np.array_equal(ivy.to_numpy(container0.b.c), np.array([1.0]))
    assert np.array_equal(ivy.to_numpy(container0["b"]["d"]), np.array([2.0]))
    assert np.array_equal(ivy.to_numpy(container0.b.d), np.array([2.0]))
    assert np.array_equal(ivy.to_numpy(container1["a"]), np.array([1.0]))
    assert np.array_equal(ivy.to_numpy(container1.a), np.array([1.0]))
    assert np.array_equal(ivy.to_numpy(container1["b"]["c"]), np.array([2.0]))
    assert np.array_equal(ivy.to_numpy(container1.b.c), np.array([2.0]))
    assert np.array_equal(ivy.to_numpy(container1["b"]["d"]), np.array([3.0]))
    assert np.array_equal(ivy.to_numpy(container1.b.d), np.array([3.0]))


def test_container_slice_via_key(device, call):
    dict_in = {
        "a": {
            "x": ivy.array([0.0], device=device),
            "y": ivy.array([1.0], device=device),
        },
        "b": {
            "c": {
                "x": ivy.array([1.0], device=device),
                "y": ivy.array([2.0], device=device),
            },
            "d": {
                "x": ivy.array([2.0], device=device),
                "y": ivy.array([3.0], device=device),
            },
        },
    }
    container = Container(dict_in)
    containerx = container.slice_via_key("x")
    containery = container.slice_via_key("y")
    assert np.array_equal(ivy.to_numpy(containerx["a"]), np.array([0.0]))
    assert np.array_equal(ivy.to_numpy(containerx.a), np.array([0.0]))
    assert np.array_equal(ivy.to_numpy(containerx["b"]["c"]), np.array([1.0]))
    assert np.array_equal(ivy.to_numpy(containerx.b.c), np.array([1.0]))
    assert np.array_equal(ivy.to_numpy(containerx["b"]["d"]), np.array([2.0]))
    assert np.array_equal(ivy.to_numpy(containerx.b.d), np.array([2.0]))
    assert np.array_equal(ivy.to_numpy(containery["a"]), np.array([1.0]))
    assert np.array_equal(ivy.to_numpy(containery.a), np.array([1.0]))
    assert np.array_equal(ivy.to_numpy(containery["b"]["c"]), np.array([2.0]))
    assert np.array_equal(ivy.to_numpy(containery.b.c), np.array([2.0]))
    assert np.array_equal(ivy.to_numpy(containery["b"]["d"]), np.array([3.0]))
    assert np.array_equal(ivy.to_numpy(containery.b.d), np.array([3.0]))


def test_container_to_and_from_disk_as_hdf5(device, call):
    if call in [helpers.tf_graph_call]:
        # container disk saving requires eager execution
        pytest.skip()
    save_filepath = "container_on_disk.hdf5"
    dict_in_1 = {
        "a": ivy.array([np.float32(1.0)], device=device),
        "b": {
            "c": ivy.array([np.float32(2.0)], device=device),
            "d": ivy.array([np.float32(3.0)], device=device),
        },
    }
    container1 = Container(dict_in_1)
    dict_in_2 = {
        "a": ivy.array([np.float32(1.0), np.float32(1.0)], device=device),
        "b": {
            "c": ivy.array([np.float32(2.0), np.float32(2.0)], device=device),
            "d": ivy.array([np.float32(3.0), np.float32(3.0)], device=device),
        },
    }
    container2 = Container(dict_in_2)

    # saving
    container1.to_disk_as_hdf5(save_filepath, max_batch_size=2)
    assert os.path.exists(save_filepath)

    # loading
    loaded_container = Container.from_disk_as_hdf5(save_filepath, slice(1))
    assert np.array_equal(ivy.to_numpy(loaded_container.a), ivy.to_numpy(container1.a))
    assert np.array_equal(
        ivy.to_numpy(loaded_container.b.c), ivy.to_numpy(container1.b.c)
    )
    assert np.array_equal(
        ivy.to_numpy(loaded_container.b.d), ivy.to_numpy(container1.b.d)
    )

    # appending
    container1.to_disk_as_hdf5(save_filepath, max_batch_size=2, starting_index=1)
    assert os.path.exists(save_filepath)

    # loading after append
    loaded_container = Container.from_disk_as_hdf5(save_filepath)
    assert np.array_equal(ivy.to_numpy(loaded_container.a), ivy.to_numpy(container2.a))
    assert np.array_equal(
        ivy.to_numpy(loaded_container.b.c), ivy.to_numpy(container2.b.c)
    )
    assert np.array_equal(
        ivy.to_numpy(loaded_container.b.d), ivy.to_numpy(container2.b.d)
    )

    # load slice
    loaded_sliced_container = Container.from_disk_as_hdf5(save_filepath, slice(1, 2))
    assert np.array_equal(
        ivy.to_numpy(loaded_sliced_container.a), ivy.to_numpy(container1.a)
    )
    assert np.array_equal(
        ivy.to_numpy(loaded_sliced_container.b.c), ivy.to_numpy(container1.b.c)
    )
    assert np.array_equal(
        ivy.to_numpy(loaded_sliced_container.b.d), ivy.to_numpy(container1.b.d)
    )

    # file size
    file_size, batch_size = Container.h5_file_size(save_filepath)
    assert file_size == 6 * np.dtype(np.float32).itemsize
    assert batch_size == 2

    os.remove(save_filepath)


def test_container_to_disk_shuffle_and_from_disk_as_hdf5(device, call):
    if call in [helpers.tf_graph_call]:
        # container disk saving requires eager execution
        pytest.skip()
    save_filepath = "container_on_disk.hdf5"
    dict_in = {
        "a": ivy.array([1, 2, 3], device=device),
        "b": {
            "c": ivy.array([1, 2, 3], device=device),
            "d": ivy.array([1, 2, 3], device=device),
        },
    }
    container = Container(dict_in)

    # saving
    container.to_disk_as_hdf5(save_filepath, max_batch_size=3)
    assert os.path.exists(save_filepath)

    # shuffling
    Container.shuffle_h5_file(save_filepath)

    # loading
    container_shuffled = Container.from_disk_as_hdf5(save_filepath, slice(3))

    # testing
    data = np.array([1, 2, 3])
    random.seed(0)
    random.shuffle(data)

    assert (ivy.to_numpy(container_shuffled["a"]) == data).all()
    assert (ivy.to_numpy(container_shuffled.a) == data).all()
    assert (ivy.to_numpy(container_shuffled["b"]["c"]) == data).all()
    assert (ivy.to_numpy(container_shuffled.b.c) == data).all()
    assert (ivy.to_numpy(container_shuffled["b"]["d"]) == data).all()
    assert (ivy.to_numpy(container_shuffled.b.d) == data).all()

    os.remove(save_filepath)


def test_container_pickle(device, call):
    if call in [helpers.tf_graph_call]:
        # container disk saving requires eager execution
        pytest.skip()
    dict_in = {
        "a": ivy.array([np.float32(1.0)], device=device),
        "b": {
            "c": ivy.array([np.float32(2.0)], device=device),
            "d": ivy.array([np.float32(3.0)], device=device),
        },
    }

    # without module attribute
    cont = Container(dict_in)
    assert cont._local_ivy is None
    pickled = pickle.dumps(cont)
    cont_again = pickle.loads(pickled)
    assert cont_again._local_ivy is None
    ivy.Container.identical_structure([cont, cont_again])
    ivy.Container.identical_configs([cont, cont_again])

    # with module attribute
    cont = Container(dict_in, ivyh=ivy)
    assert cont._local_ivy is ivy
    pickled = pickle.dumps(cont)
    cont_again = pickle.loads(pickled)
    # noinspection PyUnresolvedReferences
    assert cont_again._local_ivy.current_backend_str() is ivy.current_backend_str()
    ivy.Container.identical_structure([cont, cont_again])
    ivy.Container.identical_configs([cont, cont_again])


def test_container_to_and_from_disk_as_pickled(device, call):
    if call in [helpers.tf_graph_call]:
        # container disk saving requires eager execution
        pytest.skip()
    save_filepath = "container_on_disk.pickled"
    dict_in = {
        "a": ivy.array([np.float32(1.0)], device=device),
        "b": {
            "c": ivy.array([np.float32(2.0)], device=device),
            "d": ivy.array([np.float32(3.0)], device=device),
        },
    }
    container = Container(dict_in)

    # saving
    container.to_disk_as_pickled(save_filepath)
    assert os.path.exists(save_filepath)

    # loading
    loaded_container = Container.from_disk_as_pickled(save_filepath)
    assert np.array_equal(ivy.to_numpy(loaded_container.a), ivy.to_numpy(container.a))
    assert np.array_equal(
        ivy.to_numpy(loaded_container.b.c), ivy.to_numpy(container.b.c)
    )
    assert np.array_equal(
        ivy.to_numpy(loaded_container.b.d), ivy.to_numpy(container.b.d)
    )

    os.remove(save_filepath)


def test_container_to_and_from_disk_as_json(device, call):
    if call in [helpers.tf_graph_call]:
        # container disk saving requires eager execution
        pytest.skip()
    save_filepath = "container_on_disk.json"
    dict_in = {
        "a": 1.274e-7,
        "b": {"c": True, "d": ivy.array([np.float32(3.0)], device=device)},
    }
    container = Container(dict_in)

    # saving
    container.to_disk_as_json(save_filepath)
    assert os.path.exists(save_filepath)

    # loading
    loaded_container = Container.from_disk_as_json(save_filepath)
    assert np.array_equal(loaded_container.a, container.a)
    assert np.array_equal(loaded_container.b.c, container.b.c)
    assert isinstance(loaded_container.b.d, str)

    os.remove(save_filepath)


def test_container_positive(device, call):
    container = +Container(
        {
            "a": ivy.array([1], device=device),
            "b": {
                "c": ivy.array([-2], device=device),
                "d": ivy.array([3], device=device),
            },
        }
    )
    assert np.allclose(ivy.to_numpy(container["a"]), np.array([1]))
    assert np.allclose(ivy.to_numpy(container.a), np.array([1]))
    assert np.allclose(ivy.to_numpy(container["b"]["c"]), np.array([-2]))
    assert np.allclose(ivy.to_numpy(container.b.c), np.array([-2]))
    assert np.allclose(ivy.to_numpy(container["b"]["d"]), np.array([3]))
    assert np.allclose(ivy.to_numpy(container.b.d), np.array([3]))


def test_container_negative(device, call):
    container = -Container(
        {
            "a": ivy.array([1], device=device),
            "b": {
                "c": ivy.array([-2], device=device),
                "d": ivy.array([3], device=device),
            },
        }
    )
    assert np.allclose(ivy.to_numpy(container["a"]), np.array([-1]))
    assert np.allclose(ivy.to_numpy(container.a), np.array([-1]))
    assert np.allclose(ivy.to_numpy(container["b"]["c"]), np.array([2]))
    assert np.allclose(ivy.to_numpy(container.b.c), np.array([2]))
    assert np.allclose(ivy.to_numpy(container["b"]["d"]), np.array([-3]))
    assert np.allclose(ivy.to_numpy(container.b.d), np.array([-3]))


def test_container_pow(device, call):
    container_a = Container(
        {
            "a": ivy.array([1], device=device),
            "b": {
                "c": ivy.array([2], device=device),
                "d": ivy.array([3], device=device),
            },
        }
    )
    container_b = Container(
        {
            "a": ivy.array([2], device=device),
            "b": {
                "c": ivy.array([4], device=device),
                "d": ivy.array([6], device=device),
            },
        }
    )
    container = container_a**container_b
    assert np.allclose(ivy.to_numpy(container["a"]), np.array([1]))
    assert np.allclose(ivy.to_numpy(container.a), np.array([1]))
    assert np.allclose(ivy.to_numpy(container["b"]["c"]), np.array([16]))
    assert np.allclose(ivy.to_numpy(container.b.c), np.array([16]))
    assert np.allclose(ivy.to_numpy(container["b"]["d"]), np.array([729]))
    assert np.allclose(ivy.to_numpy(container.b.d), np.array([729]))


def test_container_scalar_pow(device, call):
    container_a = Container(
        {
            "a": ivy.array([1], device=device),
            "b": {
                "c": ivy.array([2], device=device),
                "d": ivy.array([3], device=device),
            },
        }
    )
    container = container_a**2
    assert np.allclose(ivy.to_numpy(container["a"]), np.array([1]))
    assert np.allclose(ivy.to_numpy(container.a), np.array([1]))
    assert np.allclose(ivy.to_numpy(container["b"]["c"]), np.array([4]))
    assert np.allclose(ivy.to_numpy(container.b.c), np.array([4]))
    assert np.allclose(ivy.to_numpy(container["b"]["d"]), np.array([9]))
    assert np.allclose(ivy.to_numpy(container.b.d), np.array([9]))


def test_container_reverse_scalar_pow(device, call):
    container = Container(
        {
            "a": ivy.array([1], device=device),
            "b": {
                "c": ivy.array([2], device=device),
                "d": ivy.array([3], device=device),
            },
        }
    )
    container = 2**container
    assert np.allclose(ivy.to_numpy(container["a"]), np.array([2]))
    assert np.allclose(ivy.to_numpy(container.a), np.array([2]))
    assert np.allclose(ivy.to_numpy(container["b"]["c"]), np.array([4]))
    assert np.allclose(ivy.to_numpy(container.b.c), np.array([4]))
    assert np.allclose(ivy.to_numpy(container["b"]["d"]), np.array([8]))
    assert np.allclose(ivy.to_numpy(container.b.d), np.array([8]))


def test_container_scalar_addition(device, call):
    container = Container(
        {
            "a": ivy.array([1], device=device),
            "b": {
                "c": ivy.array([2], device=device),
                "d": ivy.array([3], device=device),
            },
        }
    )
    container += 3
    assert np.allclose(ivy.to_numpy(container["a"]), np.array([4]))
    assert np.allclose(ivy.to_numpy(container.a), np.array([4]))
    assert np.allclose(ivy.to_numpy(container["b"]["c"]), np.array([5]))
    assert np.allclose(ivy.to_numpy(container.b.c), np.array([5]))
    assert np.allclose(ivy.to_numpy(container["b"]["d"]), np.array([6]))
    assert np.allclose(ivy.to_numpy(container.b.d), np.array([6]))


def test_container_reverse_scalar_addition(device, call):
    container = Container(
        {
            "a": ivy.array([1], device=device),
            "b": {
                "c": ivy.array([2], device=device),
                "d": ivy.array([3], device=device),
            },
        }
    )
    container = 3 + container
    assert np.allclose(ivy.to_numpy(container["a"]), np.array([4]))
    assert np.allclose(ivy.to_numpy(container.a), np.array([4]))
    assert np.allclose(ivy.to_numpy(container["b"]["c"]), np.array([5]))
    assert np.allclose(ivy.to_numpy(container.b.c), np.array([5]))
    assert np.allclose(ivy.to_numpy(container["b"]["d"]), np.array([6]))
    assert np.allclose(ivy.to_numpy(container.b.d), np.array([6]))


def test_container_addition(device, call):
    container_a = Container(
        {
            "a": ivy.array([1], device=device),
            "b": {
                "c": ivy.array([2], device=device),
                "d": ivy.array([3], device=device),
            },
        }
    )
    container_b = Container(
        {
            "a": ivy.array([2], device=device),
            "b": {
                "c": ivy.array([4], device=device),
                "d": ivy.array([6], device=device),
            },
        }
    )
    container = container_a + container_b
    assert np.allclose(ivy.to_numpy(container["a"]), np.array([3]))
    assert np.allclose(ivy.to_numpy(container.a), np.array([3]))
    assert np.allclose(ivy.to_numpy(container["b"]["c"]), np.array([6]))
    assert np.allclose(ivy.to_numpy(container.b.c), np.array([6]))
    assert np.allclose(ivy.to_numpy(container["b"]["d"]), np.array([9]))
    assert np.allclose(ivy.to_numpy(container.b.d), np.array([9]))


def test_container_scalar_subtraction(device, call):
    container = Container(
        {
            "a": ivy.array([1], device=device),
            "b": {
                "c": ivy.array([2], device=device),
                "d": ivy.array([3], device=device),
            },
        }
    )
    container -= 1
    assert np.allclose(ivy.to_numpy(container["a"]), np.array([0]))
    assert np.allclose(ivy.to_numpy(container.a), np.array([0]))
    assert np.allclose(ivy.to_numpy(container["b"]["c"]), np.array([1]))
    assert np.allclose(ivy.to_numpy(container.b.c), np.array([1]))
    assert np.allclose(ivy.to_numpy(container["b"]["d"]), np.array([2]))
    assert np.allclose(ivy.to_numpy(container.b.d), np.array([2]))


def test_container_reverse_scalar_subtraction(device, call):
    container = Container(
        {
            "a": ivy.array([1], device=device),
            "b": {
                "c": ivy.array([2], device=device),
                "d": ivy.array([3], device=device),
            },
        }
    )
    container = 1 - container
    assert np.allclose(ivy.to_numpy(container["a"]), np.array([0]))
    assert np.allclose(ivy.to_numpy(container.a), np.array([0]))
    assert np.allclose(ivy.to_numpy(container["b"]["c"]), np.array([-1]))
    assert np.allclose(ivy.to_numpy(container.b.c), np.array([-1]))
    assert np.allclose(ivy.to_numpy(container["b"]["d"]), np.array([-2]))
    assert np.allclose(ivy.to_numpy(container.b.d), np.array([-2]))


def test_container_subtraction(device, call):
    container_a = Container(
        {
            "a": ivy.array([2], device=device),
            "b": {
                "c": ivy.array([4], device=device),
                "d": ivy.array([6], device=device),
            },
        }
    )
    container_b = Container(
        {
            "a": ivy.array([1], device=device),
            "b": {
                "c": ivy.array([1], device=device),
                "d": ivy.array([4], device=device),
            },
        }
    )
    container = container_a - container_b
    assert np.allclose(ivy.to_numpy(container["a"]), np.array([1]))
    assert np.allclose(ivy.to_numpy(container.a), np.array([1]))
    assert np.allclose(ivy.to_numpy(container["b"]["c"]), np.array([3]))
    assert np.allclose(ivy.to_numpy(container.b.c), np.array([3]))
    assert np.allclose(ivy.to_numpy(container["b"]["d"]), np.array([2]))
    assert np.allclose(ivy.to_numpy(container.b.d), np.array([2]))


def test_container_scalar_multiplication(device, call):
    container = Container(
        {
            "a": ivy.array([1.0], device=device),
            "b": {
                "c": ivy.array([2.0], device=device),
                "d": ivy.array([3.0], device=device),
            },
        }
    )
    container *= 2.5
    assert np.allclose(ivy.to_numpy(container["a"]), np.array([2.5]))
    assert np.allclose(ivy.to_numpy(container.a), np.array([2.5]))
    assert np.allclose(ivy.to_numpy(container["b"]["c"]), np.array([5.0]))
    assert np.allclose(ivy.to_numpy(container.b.c), np.array([5.0]))
    assert np.allclose(ivy.to_numpy(container["b"]["d"]), np.array([7.5]))
    assert np.allclose(ivy.to_numpy(container.b.d), np.array([7.5]))


def test_container_reverse_scalar_multiplication(device, call):
    container = Container(
        {
            "a": ivy.array([1.0], device=device),
            "b": {
                "c": ivy.array([2.0], device=device),
                "d": ivy.array([3.0], device=device),
            },
        }
    )
    container = 2.5 * container
    assert np.allclose(ivy.to_numpy(container["a"]), np.array([2.5]))
    assert np.allclose(ivy.to_numpy(container.a), np.array([2.5]))
    assert np.allclose(ivy.to_numpy(container["b"]["c"]), np.array([5.0]))
    assert np.allclose(ivy.to_numpy(container.b.c), np.array([5.0]))
    assert np.allclose(ivy.to_numpy(container["b"]["d"]), np.array([7.5]))
    assert np.allclose(ivy.to_numpy(container.b.d), np.array([7.5]))


def test_container_multiplication(device, call):
    container_a = Container(
        {
            "a": ivy.array([1], device=device),
            "b": {
                "c": ivy.array([2], device=device),
                "d": ivy.array([3], device=device),
            },
        }
    )
    container_b = Container(
        {
            "a": ivy.array([2], device=device),
            "b": {
                "c": ivy.array([4], device=device),
                "d": ivy.array([6], device=device),
            },
        }
    )
    container = container_a * container_b
    assert np.allclose(ivy.to_numpy(container["a"]), np.array([2]))
    assert np.allclose(ivy.to_numpy(container.a), np.array([2]))
    assert np.allclose(ivy.to_numpy(container["b"]["c"]), np.array([8]))
    assert np.allclose(ivy.to_numpy(container.b.c), np.array([8]))
    assert np.allclose(ivy.to_numpy(container["b"]["d"]), np.array([18]))
    assert np.allclose(ivy.to_numpy(container.b.d), np.array([18]))


def test_container_scalar_truediv(device, call):
    container = Container(
        {
            "a": ivy.array([1.0], device=device),
            "b": {
                "c": ivy.array([5.0], device=device),
                "d": ivy.array([5.0], device=device),
            },
        }
    )
    container /= 2
    assert np.allclose(ivy.to_numpy(container["a"]), np.array([0.5]))
    assert np.allclose(ivy.to_numpy(container.a), np.array([0.5]))
    assert np.allclose(ivy.to_numpy(container["b"]["c"]), np.array([2.5]))
    assert np.allclose(ivy.to_numpy(container.b.c), np.array([2.5]))
    assert np.allclose(ivy.to_numpy(container["b"]["d"]), np.array([2.5]))
    assert np.allclose(ivy.to_numpy(container.b.d), np.array([2.5]))


def test_container_reverse_scalar_truediv(device, call):
    container = Container(
        {
            "a": ivy.array([1.0], device=device),
            "b": {
                "c": ivy.array([5.0], device=device),
                "d": ivy.array([5.0], device=device),
            },
        }
    )
    container = 2 / container
    assert np.allclose(ivy.to_numpy(container["a"]), np.array([2.0]))
    assert np.allclose(ivy.to_numpy(container.a), np.array([2.0]))
    assert np.allclose(ivy.to_numpy(container["b"]["c"]), np.array([0.4]))
    assert np.allclose(ivy.to_numpy(container.b.c), np.array([0.4]))
    assert np.allclose(ivy.to_numpy(container["b"]["d"]), np.array([0.4]))
    assert np.allclose(ivy.to_numpy(container.b.d), np.array([0.4]))


def test_container_truediv(device, call):
    container_a = Container(
        {
            "a": ivy.array([1.0], device=device),
            "b": {
                "c": ivy.array([5.0], device=device),
                "d": ivy.array([5.0], device=device),
            },
        }
    )
    container_b = Container(
        {
            "a": ivy.array([2.0], device=device),
            "b": {
                "c": ivy.array([2.0], device=device),
                "d": ivy.array([4.0], device=device),
            },
        }
    )
    container = container_a / container_b
    assert np.allclose(ivy.to_numpy(container["a"]), np.array([0.5]))
    assert np.allclose(ivy.to_numpy(container.a), np.array([0.5]))
    assert np.allclose(ivy.to_numpy(container["b"]["c"]), np.array([2.5]))
    assert np.allclose(ivy.to_numpy(container.b.c), np.array([2.5]))
    assert np.allclose(ivy.to_numpy(container["b"]["d"]), np.array([1.25]))
    assert np.allclose(ivy.to_numpy(container.b.d), np.array([1.25]))


def test_container_scalar_floordiv(device, call):
    if call is helpers.mx_call:
        # MXnet arrays do not overload the // operator, can add if explicit
        # ivy.floordiv is implemented at some point
        pytest.skip()
    container = Container(
        {
            "a": ivy.array([1], device=device),
            "b": {
                "c": ivy.array([5], device=device),
                "d": ivy.array([5], device=device),
            },
        }
    )
    container //= 2
    assert np.allclose(ivy.to_numpy(container["a"]), np.array([0]))
    assert np.allclose(ivy.to_numpy(container.a), np.array([0]))
    assert np.allclose(ivy.to_numpy(container["b"]["c"]), np.array([2]))
    assert np.allclose(ivy.to_numpy(container.b.c), np.array([2]))
    assert np.allclose(ivy.to_numpy(container["b"]["d"]), np.array([2]))
    assert np.allclose(ivy.to_numpy(container.b.d), np.array([2]))


def test_container_reverse_scalar_floordiv(device, call):
    if call is helpers.mx_call:
        # MXnet arrays do not overload the // operator, can add if explicit
        # ivy.floordiv is implemented at some point
        pytest.skip()
    container = Container(
        {
            "a": ivy.array([2], device=device),
            "b": {
                "c": ivy.array([1], device=device),
                "d": ivy.array([7], device=device),
            },
        }
    )
    container = 5 // container
    assert np.allclose(ivy.to_numpy(container["a"]), np.array([2]))
    assert np.allclose(ivy.to_numpy(container.a), np.array([2]))
    assert np.allclose(ivy.to_numpy(container["b"]["c"]), np.array([5]))
    assert np.allclose(ivy.to_numpy(container.b.c), np.array([5]))
    assert np.allclose(ivy.to_numpy(container["b"]["d"]), np.array([0]))
    assert np.allclose(ivy.to_numpy(container.b.d), np.array([0]))


def test_container_floordiv(device, call):
    if call is helpers.mx_call:
        # MXnet arrays do not overload the // operator, can add if explicit
        # ivy.floordiv is implemented at some point
        pytest.skip()
    container_a = Container(
        {
            "a": ivy.array([1], device=device),
            "b": {
                "c": ivy.array([5], device=device),
                "d": ivy.array([5], device=device),
            },
        }
    )
    container_b = Container(
        {
            "a": ivy.array([2], device=device),
            "b": {
                "c": ivy.array([2], device=device),
                "d": ivy.array([4], device=device),
            },
        }
    )
    container = container_a // container_b
    assert np.allclose(ivy.to_numpy(container["a"]), np.array([0]))
    assert np.allclose(ivy.to_numpy(container.a), np.array([0]))
    assert np.allclose(ivy.to_numpy(container["b"]["c"]), np.array([2]))
    assert np.allclose(ivy.to_numpy(container.b.c), np.array([2]))
    assert np.allclose(ivy.to_numpy(container["b"]["d"]), np.array([1]))
    assert np.allclose(ivy.to_numpy(container.b.d), np.array([1]))


def test_container_abs(device, call):
    container = abs(
        Container(
            {
                "a": ivy.array([1], device=device),
                "b": {
                    "c": ivy.array([-2], device=device),
                    "d": ivy.array([3], device=device),
                },
            }
        )
    )
    assert np.allclose(ivy.to_numpy(container["a"]), np.array([1]))
    assert np.allclose(ivy.to_numpy(container.a), np.array([1]))
    assert np.allclose(ivy.to_numpy(container["b"]["c"]), np.array([2]))
    assert np.allclose(ivy.to_numpy(container.b.c), np.array([2]))
    assert np.allclose(ivy.to_numpy(container["b"]["d"]), np.array([3]))
    assert np.allclose(ivy.to_numpy(container.b.d), np.array([3]))


def test_container_scalar_less_than(device, call):
    container = Container(
        {
            "a": ivy.array([1], device=device),
            "b": {
                "c": ivy.array([2], device=device),
                "d": ivy.array([3], device=device),
            },
        }
    )
    container = container < 2
    assert np.allclose(ivy.to_numpy(container["a"]), np.array([True]))
    assert np.allclose(ivy.to_numpy(container.a), np.array([True]))
    assert np.allclose(ivy.to_numpy(container["b"]["c"]), np.array([False]))
    assert np.allclose(ivy.to_numpy(container.b.c), np.array([False]))
    assert np.allclose(ivy.to_numpy(container["b"]["d"]), np.array([False]))
    assert np.allclose(ivy.to_numpy(container.b.d), np.array([False]))


def test_container_reverse_scalar_less_than(device, call):
    container = Container(
        {
            "a": ivy.array([1], device=device),
            "b": {
                "c": ivy.array([2], device=device),
                "d": ivy.array([3], device=device),
            },
        }
    )
    container = 2 < container
    assert np.allclose(ivy.to_numpy(container["a"]), np.array([False]))
    assert np.allclose(ivy.to_numpy(container.a), np.array([False]))
    assert np.allclose(ivy.to_numpy(container["b"]["c"]), np.array([False]))
    assert np.allclose(ivy.to_numpy(container.b.c), np.array([False]))
    assert np.allclose(ivy.to_numpy(container["b"]["d"]), np.array([True]))
    assert np.allclose(ivy.to_numpy(container.b.d), np.array([True]))


def test_container_less_than(device, call):
    container_a = Container(
        {
            "a": ivy.array([1], device=device),
            "b": {
                "c": ivy.array([5], device=device),
                "d": ivy.array([5], device=device),
            },
        }
    )
    container_b = Container(
        {
            "a": ivy.array([2], device=device),
            "b": {
                "c": ivy.array([2], device=device),
                "d": ivy.array([5], device=device),
            },
        }
    )
    container = container_a < container_b
    assert np.allclose(ivy.to_numpy(container["a"]), np.array([True]))
    assert np.allclose(ivy.to_numpy(container.a), np.array([True]))
    assert np.allclose(ivy.to_numpy(container["b"]["c"]), np.array([False]))
    assert np.allclose(ivy.to_numpy(container.b.c), np.array([False]))
    assert np.allclose(ivy.to_numpy(container["b"]["d"]), np.array([False]))
    assert np.allclose(ivy.to_numpy(container.b.d), np.array([False]))


def test_container_scalar_less_than_or_equal_to(device, call):
    container = Container(
        {
            "a": ivy.array([1], device=device),
            "b": {
                "c": ivy.array([2], device=device),
                "d": ivy.array([3], device=device),
            },
        }
    )
    container = container <= 2
    assert np.allclose(ivy.to_numpy(container["a"]), np.array([True]))
    assert np.allclose(ivy.to_numpy(container.a), np.array([True]))
    assert np.allclose(ivy.to_numpy(container["b"]["c"]), np.array([True]))
    assert np.allclose(ivy.to_numpy(container.b.c), np.array([True]))
    assert np.allclose(ivy.to_numpy(container["b"]["d"]), np.array([False]))
    assert np.allclose(ivy.to_numpy(container.b.d), np.array([False]))


def test_container_reverse_scalar_less_than_or_equal_to(device, call):
    container = Container(
        {
            "a": ivy.array([1], device=device),
            "b": {
                "c": ivy.array([2], device=device),
                "d": ivy.array([3], device=device),
            },
        }
    )
    container = 2 <= container
    assert np.allclose(ivy.to_numpy(container["a"]), np.array([False]))
    assert np.allclose(ivy.to_numpy(container.a), np.array([False]))
    assert np.allclose(ivy.to_numpy(container["b"]["c"]), np.array([True]))
    assert np.allclose(ivy.to_numpy(container.b.c), np.array([True]))
    assert np.allclose(ivy.to_numpy(container["b"]["d"]), np.array([True]))
    assert np.allclose(ivy.to_numpy(container.b.d), np.array([True]))


def test_container_less_than_or_equal_to(device, call):
    container_a = Container(
        {
            "a": ivy.array([1], device=device),
            "b": {
                "c": ivy.array([5], device=device),
                "d": ivy.array([5], device=device),
            },
        }
    )
    container_b = Container(
        {
            "a": ivy.array([2], device=device),
            "b": {
                "c": ivy.array([2], device=device),
                "d": ivy.array([5], device=device),
            },
        }
    )
    container = container_a <= container_b
    assert np.allclose(ivy.to_numpy(container["a"]), np.array([True]))
    assert np.allclose(ivy.to_numpy(container.a), np.array([True]))
    assert np.allclose(ivy.to_numpy(container["b"]["c"]), np.array([False]))
    assert np.allclose(ivy.to_numpy(container.b.c), np.array([False]))
    assert np.allclose(ivy.to_numpy(container["b"]["d"]), np.array([True]))
    assert np.allclose(ivy.to_numpy(container.b.d), np.array([True]))


def test_container_scalar_equal_to(device, call):
    container = Container(
        {
            "a": ivy.array([1], device=device),
            "b": {
                "c": ivy.array([2], device=device),
                "d": ivy.array([3], device=device),
            },
        }
    )
    container = container == 2
    assert np.allclose(ivy.to_numpy(container["a"]), np.array([False]))
    assert np.allclose(ivy.to_numpy(container.a), np.array([False]))
    assert np.allclose(ivy.to_numpy(container["b"]["c"]), np.array([True]))
    assert np.allclose(ivy.to_numpy(container.b.c), np.array([True]))
    assert np.allclose(ivy.to_numpy(container["b"]["d"]), np.array([False]))
    assert np.allclose(ivy.to_numpy(container.b.d), np.array([False]))


def test_container_reverse_scalar_equal_to(device, call):
    container = Container(
        {
            "a": ivy.array([1], device=device),
            "b": {
                "c": ivy.array([2], device=device),
                "d": ivy.array([3], device=device),
            },
        }
    )
    container = 2 == container
    assert np.allclose(ivy.to_numpy(container["a"]), np.array([False]))
    assert np.allclose(ivy.to_numpy(container.a), np.array([False]))
    assert np.allclose(ivy.to_numpy(container["b"]["c"]), np.array([True]))
    assert np.allclose(ivy.to_numpy(container.b.c), np.array([True]))
    assert np.allclose(ivy.to_numpy(container["b"]["d"]), np.array([False]))
    assert np.allclose(ivy.to_numpy(container.b.d), np.array([False]))


def test_container_equal_to(device, call):
    container_a = Container(
        {
            "a": ivy.array([1], device=device),
            "b": {
                "c": ivy.array([5], device=device),
                "d": ivy.array([5], device=device),
            },
        }
    )
    container_b = Container(
        {
            "a": ivy.array([2], device=device),
            "b": {
                "c": ivy.array([2], device=device),
                "d": ivy.array([5], device=device),
            },
        }
    )
    container = container_a == container_b
    assert np.allclose(ivy.to_numpy(container["a"]), np.array([False]))
    assert np.allclose(ivy.to_numpy(container.a), np.array([False]))
    assert np.allclose(ivy.to_numpy(container["b"]["c"]), np.array([False]))
    assert np.allclose(ivy.to_numpy(container.b.c), np.array([False]))
    assert np.allclose(ivy.to_numpy(container["b"]["d"]), np.array([True]))
    assert np.allclose(ivy.to_numpy(container.b.d), np.array([True]))


def test_container_scalar_not_equal_to(device, call):
    container = Container(
        {
            "a": ivy.array([1], device=device),
            "b": {
                "c": ivy.array([2], device=device),
                "d": ivy.array([3], device=device),
            },
        }
    )
    container = container != 2
    assert np.allclose(ivy.to_numpy(container["a"]), np.array([True]))
    assert np.allclose(ivy.to_numpy(container.a), np.array([True]))
    assert np.allclose(ivy.to_numpy(container["b"]["c"]), np.array([False]))
    assert np.allclose(ivy.to_numpy(container.b.c), np.array([False]))
    assert np.allclose(ivy.to_numpy(container["b"]["d"]), np.array([True]))
    assert np.allclose(ivy.to_numpy(container.b.d), np.array([True]))


def test_container_reverse_scalar_not_equal_to(device, call):
    container = Container(
        {
            "a": ivy.array([1], device=device),
            "b": {
                "c": ivy.array([2], device=device),
                "d": ivy.array([3], device=device),
            },
        }
    )
    container = 2 != container
    assert np.allclose(ivy.to_numpy(container["a"]), np.array([True]))
    assert np.allclose(ivy.to_numpy(container.a), np.array([True]))
    assert np.allclose(ivy.to_numpy(container["b"]["c"]), np.array([False]))
    assert np.allclose(ivy.to_numpy(container.b.c), np.array([False]))
    assert np.allclose(ivy.to_numpy(container["b"]["d"]), np.array([True]))
    assert np.allclose(ivy.to_numpy(container.b.d), np.array([True]))


def test_container_not_equal_to(device, call):
    container_a = Container(
        {
            "a": ivy.array([1], device=device),
            "b": {
                "c": ivy.array([5], device=device),
                "d": ivy.array([5], device=device),
            },
        }
    )
    container_b = Container(
        {
            "a": ivy.array([2], device=device),
            "b": {
                "c": ivy.array([2], device=device),
                "d": ivy.array([5], device=device),
            },
        }
    )
    container = container_a != container_b
    assert np.allclose(ivy.to_numpy(container["a"]), np.array([True]))
    assert np.allclose(ivy.to_numpy(container.a), np.array([True]))
    assert np.allclose(ivy.to_numpy(container["b"]["c"]), np.array([True]))
    assert np.allclose(ivy.to_numpy(container.b.c), np.array([True]))
    assert np.allclose(ivy.to_numpy(container["b"]["d"]), np.array([False]))
    assert np.allclose(ivy.to_numpy(container.b.d), np.array([False]))


def test_container_scalar_greater_than(device, call):
    container = Container(
        {
            "a": ivy.array([1], device=device),
            "b": {
                "c": ivy.array([2], device=device),
                "d": ivy.array([3], device=device),
            },
        }
    )
    container = container > 2
    assert np.allclose(ivy.to_numpy(container["a"]), np.array([False]))
    assert np.allclose(ivy.to_numpy(container.a), np.array([False]))
    assert np.allclose(ivy.to_numpy(container["b"]["c"]), np.array([False]))
    assert np.allclose(ivy.to_numpy(container.b.c), np.array([False]))
    assert np.allclose(ivy.to_numpy(container["b"]["d"]), np.array([True]))
    assert np.allclose(ivy.to_numpy(container.b.d), np.array([True]))


def test_container_reverse_scalar_greater_than(device, call):
    container = Container(
        {
            "a": ivy.array([1], device=device),
            "b": {
                "c": ivy.array([2], device=device),
                "d": ivy.array([3], device=device),
            },
        }
    )
    container = 2 > container
    assert np.allclose(ivy.to_numpy(container["a"]), np.array([True]))
    assert np.allclose(ivy.to_numpy(container.a), np.array([True]))
    assert np.allclose(ivy.to_numpy(container["b"]["c"]), np.array([False]))
    assert np.allclose(ivy.to_numpy(container.b.c), np.array([False]))
    assert np.allclose(ivy.to_numpy(container["b"]["d"]), np.array([False]))
    assert np.allclose(ivy.to_numpy(container.b.d), np.array([False]))


def test_container_greater_than(device, call):
    container_a = Container(
        {
            "a": ivy.array([1], device=device),
            "b": {
                "c": ivy.array([5], device=device),
                "d": ivy.array([5], device=device),
            },
        }
    )
    container_b = Container(
        {
            "a": ivy.array([2], device=device),
            "b": {
                "c": ivy.array([2], device=device),
                "d": ivy.array([5], device=device),
            },
        }
    )
    container = container_a > container_b
    assert np.allclose(ivy.to_numpy(container["a"]), np.array([False]))
    assert np.allclose(ivy.to_numpy(container.a), np.array([False]))
    assert np.allclose(ivy.to_numpy(container["b"]["c"]), np.array([True]))
    assert np.allclose(ivy.to_numpy(container.b.c), np.array([True]))
    assert np.allclose(ivy.to_numpy(container["b"]["d"]), np.array([False]))
    assert np.allclose(ivy.to_numpy(container.b.d), np.array([False]))


def test_container_scalar_greater_than_or_equal_to(device, call):
    container = Container(
        {
            "a": ivy.array([1], device=device),
            "b": {
                "c": ivy.array([2], device=device),
                "d": ivy.array([3], device=device),
            },
        }
    )
    container = container >= 2
    assert np.allclose(ivy.to_numpy(container["a"]), np.array([False]))
    assert np.allclose(ivy.to_numpy(container.a), np.array([False]))
    assert np.allclose(ivy.to_numpy(container["b"]["c"]), np.array([True]))
    assert np.allclose(ivy.to_numpy(container.b.c), np.array([True]))
    assert np.allclose(ivy.to_numpy(container["b"]["d"]), np.array([True]))
    assert np.allclose(ivy.to_numpy(container.b.d), np.array([True]))


def test_container_reverse_scalar_greater_than_or_equal_to(device, call):
    container = Container(
        {
            "a": ivy.array([1], device=device),
            "b": {
                "c": ivy.array([2], device=device),
                "d": ivy.array([3], device=device),
            },
        }
    )
    container = 2 >= container
    assert np.allclose(ivy.to_numpy(container["a"]), np.array([True]))
    assert np.allclose(ivy.to_numpy(container.a), np.array([True]))
    assert np.allclose(ivy.to_numpy(container["b"]["c"]), np.array([True]))
    assert np.allclose(ivy.to_numpy(container.b.c), np.array([True]))
    assert np.allclose(ivy.to_numpy(container["b"]["d"]), np.array([False]))
    assert np.allclose(ivy.to_numpy(container.b.d), np.array([False]))


def test_container_greater_than_or_equal_to(device, call):
    container_a = Container(
        {
            "a": ivy.array([1], device=device),
            "b": {
                "c": ivy.array([5], device=device),
                "d": ivy.array([5], device=device),
            },
        }
    )
    container_b = Container(
        {
            "a": ivy.array([2], device=device),
            "b": {
                "c": ivy.array([2], device=device),
                "d": ivy.array([5], device=device),
            },
        }
    )
    container = container_a >= container_b
    assert np.allclose(ivy.to_numpy(container["a"]), np.array([False]))
    assert np.allclose(ivy.to_numpy(container.a), np.array([False]))
    assert np.allclose(ivy.to_numpy(container["b"]["c"]), np.array([True]))
    assert np.allclose(ivy.to_numpy(container.b.c), np.array([True]))
    assert np.allclose(ivy.to_numpy(container["b"]["d"]), np.array([True]))
    assert np.allclose(ivy.to_numpy(container.b.d), np.array([True]))


def test_container_scalar_and(device, call):
    container = Container(
        {
            "a": ivy.array([True], device=device),
            "b": {
                "c": ivy.array([True], device=device),
                "d": ivy.array([False], device=device),
            },
        }
    )
    container = container & True
    # ToDo: work out why "container and True" does not work. Perhaps bool(container)
    #  is called first implicitly?
    assert np.allclose(ivy.to_numpy(container["a"]), np.array([True]))
    assert np.allclose(ivy.to_numpy(container.a), np.array([True]))
    assert np.allclose(ivy.to_numpy(container["b"]["c"]), np.array([True]))
    assert np.allclose(ivy.to_numpy(container.b.c), np.array([True]))
    assert np.allclose(ivy.to_numpy(container["b"]["d"]), np.array([False]))
    assert np.allclose(ivy.to_numpy(container.b.d), np.array([False]))


def test_container_reverse_scalar_and(device, call):
    container = Container(
        {
            "a": ivy.array([True], device=device),
            "b": {
                "c": ivy.array([True], device=device),
                "d": ivy.array([False], device=device),
            },
        }
    )
    container = True and container
    assert np.allclose(ivy.to_numpy(container["a"]), np.array([True]))
    assert np.allclose(ivy.to_numpy(container.a), np.array([True]))
    assert np.allclose(ivy.to_numpy(container["b"]["c"]), np.array([True]))
    assert np.allclose(ivy.to_numpy(container.b.c), np.array([True]))
    assert np.allclose(ivy.to_numpy(container["b"]["d"]), np.array([False]))
    assert np.allclose(ivy.to_numpy(container.b.d), np.array([False]))


def test_container_and(device, call):
    container_a = Container(
        {
            "a": ivy.array([True], device=device),
            "b": {
                "c": ivy.array([True], device=device),
                "d": ivy.array([False], device=device),
            },
        }
    )
    container_b = Container(
        {
            "a": ivy.array([False], device=device),
            "b": {
                "c": ivy.array([True], device=device),
                "d": ivy.array([False], device=device),
            },
        }
    )
    container = container_a and container_b
    assert np.allclose(ivy.to_numpy(container["a"]), np.array([False]))
    assert np.allclose(ivy.to_numpy(container.a), np.array([False]))
    assert np.allclose(ivy.to_numpy(container["b"]["c"]), np.array([True]))
    assert np.allclose(ivy.to_numpy(container.b.c), np.array([True]))
    assert np.allclose(ivy.to_numpy(container["b"]["d"]), np.array([False]))
    assert np.allclose(ivy.to_numpy(container.b.d), np.array([False]))


def test_container_scalar_or(device, call):
    container = Container(
        {
            "a": ivy.array([True], device=device),
            "b": {
                "c": ivy.array([True], device=device),
                "d": ivy.array([False], device=device),
            },
        }
    )
    container = container or False
    assert np.allclose(ivy.to_numpy(container["a"]), np.array([True]))
    assert np.allclose(ivy.to_numpy(container.a), np.array([True]))
    assert np.allclose(ivy.to_numpy(container["b"]["c"]), np.array([True]))
    assert np.allclose(ivy.to_numpy(container.b.c), np.array([True]))
    assert np.allclose(ivy.to_numpy(container["b"]["d"]), np.array([False]))
    assert np.allclose(ivy.to_numpy(container.b.d), np.array([False]))


def test_container_reverse_scalar_or(device, call):
    container = Container(
        {
            "a": ivy.array([True], device=device),
            "b": {
                "c": ivy.array([True], device=device),
                "d": ivy.array([False], device=device),
            },
        }
    )
    container = container or False
    assert np.allclose(ivy.to_numpy(container["a"]), np.array([True]))
    assert np.allclose(ivy.to_numpy(container.a), np.array([True]))
    assert np.allclose(ivy.to_numpy(container["b"]["c"]), np.array([True]))
    assert np.allclose(ivy.to_numpy(container.b.c), np.array([True]))
    assert np.allclose(ivy.to_numpy(container["b"]["d"]), np.array([False]))
    assert np.allclose(ivy.to_numpy(container.b.d), np.array([False]))


def test_container_or(device, call):
    container_a = Container(
        {
            "a": ivy.array([True], device=device),
            "b": {
                "c": ivy.array([True], device=device),
                "d": ivy.array([False], device=device),
            },
        }
    )
    container_b = Container(
        {
            "a": ivy.array([False], device=device),
            "b": {
                "c": ivy.array([True], device=device),
                "d": ivy.array([False], device=device),
            },
        }
    )
    container = container_a or container_b
    assert np.allclose(ivy.to_numpy(container["a"]), np.array([True]))
    assert np.allclose(ivy.to_numpy(container.a), np.array([True]))
    assert np.allclose(ivy.to_numpy(container["b"]["c"]), np.array([True]))
    assert np.allclose(ivy.to_numpy(container.b.c), np.array([True]))
    assert np.allclose(ivy.to_numpy(container["b"]["d"]), np.array([False]))
    assert np.allclose(ivy.to_numpy(container.b.d), np.array([False]))


def test_container_not(device, call):
    container = ~Container(
        {
            "a": ivy.array([True], device=device),
            "b": {
                "c": ivy.array([True], device=device),
                "d": ivy.array([False], device=device),
            },
        }
    )
    assert np.allclose(ivy.to_numpy(container["a"]), np.array([False]))
    assert np.allclose(ivy.to_numpy(container.a), np.array([False]))
    assert np.allclose(ivy.to_numpy(container["b"]["c"]), np.array([False]))
    assert np.allclose(ivy.to_numpy(container.b.c), np.array([False]))
    assert np.allclose(ivy.to_numpy(container["b"]["d"]), np.array([True]))
    assert np.allclose(ivy.to_numpy(container.b.d), np.array([True]))


def test_container_scalar_xor(device, call):
    if call is helpers.mx_call:
        # MXnet arrays do not overload the ^ operator, can add if explicit
        # ivy.logical_xor is implemented at some point
        pytest.skip()
    container = Container(
        {
            "a": ivy.array([True], device=device),
            "b": {
                "c": ivy.array([True], device=device),
                "d": ivy.array([False], device=device),
            },
        }
    )
    container = container != True  # noqa
    assert np.allclose(ivy.to_numpy(container["a"]), np.array([False]))
    assert np.allclose(ivy.to_numpy(container.a), np.array([False]))
    assert np.allclose(ivy.to_numpy(container["b"]["c"]), np.array([False]))
    assert np.allclose(ivy.to_numpy(container.b.c), np.array([False]))
    assert np.allclose(ivy.to_numpy(container["b"]["d"]), np.array([True]))
    assert np.allclose(ivy.to_numpy(container.b.d), np.array([True]))


def test_container_reverse_scalar_xor(device, call):
    if call is helpers.mx_call:
        # MXnet arrays do not overload the ^ operator, can add if explicit
        # ivy.logical_xor is implemented at some point
        pytest.skip()
    container = Container(
        {
            "a": ivy.array([True], device=device),
            "b": {
                "c": ivy.array([True], device=device),
                "d": ivy.array([False], device=device),
            },
        }
    )
    container = False != container  # noqa
    assert np.allclose(ivy.to_numpy(container["a"]), np.array([True]))
    assert np.allclose(ivy.to_numpy(container.a), np.array([True]))
    assert np.allclose(ivy.to_numpy(container["b"]["c"]), np.array([True]))
    assert np.allclose(ivy.to_numpy(container.b.c), np.array([True]))
    assert np.allclose(ivy.to_numpy(container["b"]["d"]), np.array([False]))
    assert np.allclose(ivy.to_numpy(container.b.d), np.array([False]))


def test_container_xor(device, call):
    if call is helpers.mx_call:
        # MXnet arrays do not overload the ^ operator, can add if explicit
        # ivy.logical_xor is implemented at some point
        pytest.skip()
    container_a = Container(
        {
            "a": ivy.array([True], device=device),
            "b": {
                "c": ivy.array([True], device=device),
                "d": ivy.array([False], device=device),
            },
        }
    )
    container_b = Container(
        {
            "a": ivy.array([False], device=device),
            "b": {
                "c": ivy.array([True], device=device),
                "d": ivy.array([False], device=device),
            },
        }
    )
    container = container_a != container_b  # noqa
    assert np.allclose(ivy.to_numpy(container["a"]), np.array([True]))
    assert np.allclose(ivy.to_numpy(container.a), np.array([True]))
    assert np.allclose(ivy.to_numpy(container["b"]["c"]), np.array([False]))
    assert np.allclose(ivy.to_numpy(container.b.c), np.array([False]))
    assert np.allclose(ivy.to_numpy(container["b"]["d"]), np.array([False]))
    assert np.allclose(ivy.to_numpy(container.b.d), np.array([False]))


def test_container_shape(device, call):
    dict_in = {
        "a": ivy.array([[[1.0], [2.0], [3.0]]], device=device),
        "b": {
            "c": ivy.array([[[2.0], [4.0], [6.0]]], device=device),
            "d": ivy.array([[[3.0], [6.0], [9.0]]], device=device),
        },
    }
    container = Container(dict_in)
    assert container.shape == [1, 3, 1]
    dict_in = {
        "a": ivy.array([[[1.0], [2.0], [3.0]]], device=device),
        "b": {
            "c": ivy.array([[[2.0, 3.0], [4.0, 5.0], [6.0, 7.0]]], device=device),
            "d": ivy.array([[[3.0], [6.0], [9.0]]], device=device),
        },
    }
    container = Container(dict_in)
    assert container.shape == [1, 3, None]
    dict_in = {
        "a": ivy.array([[[1.0, 2.0], [2.0, 3.0], [3.0, 4.0]]], device=device),
        "b": {
            "c": ivy.array([[[2.0, 3.0], [4.0, 5.0], [6.0, 7.0]]], device=device),
            "d": ivy.array([[[3.0, 4.0], [6.0, 7.0], [9.0, 10.0]]], device=device),
        },
    }
    container = Container(dict_in)
    assert container.shape == [1, 3, 2]


def test_container_shapes(device, call):
    dict_in = {
        "a": ivy.array([[[1.0], [2.0], [3.0]]], device=device),
        "b": {
            "c": ivy.array([[[2.0], [4.0]]], device=device),
            "d": ivy.array([[9.0]], device=device),
        },
    }
    container_shapes = Container(dict_in).shapes
    assert list(container_shapes["a"]) == [1, 3, 1]
    assert list(container_shapes.a) == [1, 3, 1]
    assert list(container_shapes["b"]["c"]) == [1, 2, 1]
    assert list(container_shapes.b.c) == [1, 2, 1]
    assert list(container_shapes["b"]["d"]) == [1, 1]
    assert list(container_shapes.b.d) == [1, 1]


def test_container_dev_str(device, call):
    dict_in = {
        "a": ivy.array([[[1.0], [2.0], [3.0]]], device=device),
        "b": {
            "c": ivy.array([[[2.0], [4.0], [6.0]]], device=device),
            "d": ivy.array([[[3.0], [6.0], [9.0]]], device=device),
        },
    }
    container = Container(dict_in)
    assert container.dev_str == device


def test_container_create_if_absent(device, call):
    dict_in = {
        "a": ivy.array([[[1.0], [2.0], [3.0]]], device=device),
        "b": {
            "c": ivy.array([[[2.0], [4.0], [6.0]]], device=device),
            "d": ivy.array([[[3.0], [6.0], [9.0]]], device=device),
        },
    }

    # depth 1
    container = Container(dict_in)
    container.create_if_absent("a", None, True)
    assert np.allclose(ivy.to_numpy(container.a), np.array([[[1.0], [2.0], [3.0]]]))
    container.create_if_absent("e", ivy.array([[[4.0], [8.0], [12.0]]]), True)
    assert np.allclose(ivy.to_numpy(container.e), np.array([[[4.0], [8.0], [12.0]]]))

    # depth 2
    container.create_if_absent("f/g", np.array([[[5.0], [10.0], [15.0]]]), True)
    assert np.allclose(ivy.to_numpy(container.f.g), np.array([[[5.0], [10.0], [15.0]]]))


def test_container_if_exists(device, call):
    dict_in = {
        "a": ivy.array([[[1.0], [2.0], [3.0]]], device=device),
        "b": {
            "c": ivy.array([[[2.0], [4.0], [6.0]]], device=device),
            "d": ivy.array([[[3.0], [6.0], [9.0]]], device=device),
        },
    }
    container = Container(dict_in)
    assert np.allclose(
        ivy.to_numpy(container.if_exists("a")), np.array([[[1.0], [2.0], [3.0]]])
    )
    assert "c" not in container
    assert container.if_exists("c") is None
    container["c"] = ivy.array([[[1.0], [2.0], [3.0]]], device=device)
    assert np.allclose(
        ivy.to_numpy(container.if_exists("c")), np.array([[[1.0], [2.0], [3.0]]])
    )
    assert container.if_exists("d") is None
    container.d = ivy.array([[[1.0], [2.0], [3.0]]], device=device)
    assert np.allclose(
        ivy.to_numpy(container.if_exists("d")), np.array([[[1.0], [2.0], [3.0]]])
    )


def test_jax_pytree_compatibility(device, call):

    if call is not helpers.jnp_call:
        pytest.skip()

    # import
    from jax.tree_util import tree_flatten

    # dict in
    dict_in = {
        "a": ivy.array([1], device=device),
        "b": {"c": ivy.array([2], device=device), "d": ivy.array([3], device=device)},
    }

    # container
    container = Container(dict_in)

    # container flattened
    cont_values = tree_flatten(container)[0]

    # dict flattened
    true_values = tree_flatten(dict_in)[0]

    # assertion
    for i, true_val in enumerate(true_values):
        assert np.array_equal(ivy.to_numpy(cont_values[i]), ivy.to_numpy(true_val))


def test_container_from_queues(device, call):

    if "gpu" in device:
        # Cannot re-initialize CUDA in forked subprocess. 'spawn'
        # start method must be used.
        pytest.skip()

    if ivy.gpu_is_available() and call is helpers.jnp_call:
        # Not found a way to set default device for JAX, and this causes
        # issues with multiprocessing and CUDA, even when device=cpu
        # ToDo: find a fix for this problem ^^
        pytest.skip()

    def worker_fn(in_queue, out_queue, load_size, worker_id):
        keep_going = True
        while keep_going:
            try:
                keep_going = in_queue.get(timeout=0.1)
            except queue.Empty:
                continue
            out_queue.put(
                {
                    "a": [
                        ivy.to_native(ivy.array([1.0, 2.0, 3.0], device=device))
                        * worker_id
                    ]
                    * load_size
                }
            )

    workers = list()
    in_queues = list()
    out_queues = list()
    queue_load_sizes = [1, 2, 1]
    for i, queue_load_size in enumerate(queue_load_sizes):
        input_queue = multiprocessing.Queue()
        output_queue = multiprocessing.Queue()
        worker = multiprocessing.Process(
            target=worker_fn, args=(input_queue, output_queue, queue_load_size, i + 1)
        )
        worker.start()
        in_queues.append(input_queue)
        out_queues.append(output_queue)
        workers.append(worker)

    container = Container(
        queues=out_queues, queue_load_sizes=queue_load_sizes, queue_timeout=0.25
    )

    # queue 0
    queue_was_empty = False
    try:
        container[0]
    except queue.Empty:
        queue_was_empty = True
    assert queue_was_empty
    in_queues[0].put(True)
    assert np.allclose(ivy.to_numpy(container[0].a), np.array([1.0, 2.0, 3.0]))
    assert np.allclose(ivy.to_numpy(container[0].a), np.array([1.0, 2.0, 3.0]))

    # queue 1
    queue_was_empty = False
    try:
        container[1]
    except queue.Empty:
        queue_was_empty = True
    assert queue_was_empty
    queue_was_empty = False
    try:
        container[2]
    except queue.Empty:
        queue_was_empty = True
    assert queue_was_empty
    in_queues[1].put(True)
    assert np.allclose(ivy.to_numpy(container[1].a), np.array([2.0, 4.0, 6.0]))
    assert np.allclose(ivy.to_numpy(container[1].a), np.array([2.0, 4.0, 6.0]))
    assert np.allclose(ivy.to_numpy(container[2].a), np.array([2.0, 4.0, 6.0]))
    assert np.allclose(ivy.to_numpy(container[2].a), np.array([2.0, 4.0, 6.0]))

    # queue 2
    queue_was_empty = False
    try:
        container[3]
    except queue.Empty:
        queue_was_empty = True
    assert queue_was_empty
    in_queues[2].put(True)
    assert np.allclose(ivy.to_numpy(container[3].a), np.array([3.0, 6.0, 9.0]))
    assert np.allclose(ivy.to_numpy(container[3].a), np.array([3.0, 6.0, 9.0]))

    # stop workers
    in_queues[0].put(False)
    in_queues[1].put(False)
    in_queues[2].put(False)
    in_queues[0].close()
    in_queues[1].close()
    in_queues[2].close()

    # join workers
    for worker in workers:
        worker.join()

    del container<|MERGE_RESOLUTION|>--- conflicted
+++ resolved
@@ -1086,83 +1086,7 @@
     assert error_raised
 
 
-<<<<<<< HEAD
-def test_container_clone(device, call):
-    dict_in = {
-        "a": ivy.array([[1], [2], [3]], device=device),
-        "b": {
-            "c": ivy.array([[2], [3], [4]], device=device),
-            "d": ivy.array([[3], [4], [5]], device=device),
-        },
-    }
-    container = Container(dict_in)
-
-    # devices
-    devices = list()
-    device0 = device
-    devices.append(device0)
-    if "gpu" in device and ivy.num_gpus() > 1:
-        idx = ivy.num_gpus() - 1
-        device1 = device[:-1] + str(idx)
-        devices.append(device1)
-
-    # without key_chains specification
-    container_cloned = container.dev_clone(devices)
-    assert isinstance(container_cloned, ivy.DevClonedItem)
-    assert min([cont.dev_str == ds for ds, cont in container_cloned.items()])
-    assert ivy.Container.multi_map(
-        lambda xs, _: ivy.arrays_equal(xs), [c for c in container_cloned.values()]
-    ).all_true()
-
-
-@pytest.mark.parametrize("devs_as_dict", [True, False])
-def test_container_distribute(devs_as_dict, device, call):
-    array_a = ivy.array([[1], [2], [3], [4]], device=device)
-    array_bc = ivy.array([[2], [3], [4], [5]], device=device)
-    array_bd = ivy.array([[3], [4], [5], [6]], device=device)
-    dict_in = {"a": array_a, "b": {"c": array_bc, "d": array_bd}}
-    container = Container(dict_in)
-    batch_size = array_a.shape[0]
-
-    if call is helpers.mx_call:
-        # MXNet does not support splitting along an axis with a remainder after division
-        pytest.skip()
-
-    # devices
-    dev0 = device
-    devices = [dev0]
-    if "gpu" in device and ivy.num_gpus() > 1:
-        idx = ivy.num_gpus() - 1
-        dev1 = device[:-1] + str(idx)
-        devices.append(dev1)
-    if devs_as_dict:
-        devices = dict(zip(devices, [int((1 / len(devices)) * 4)] * len(devices)))
-    num_devs = len(devices)
-    sub_size = int(batch_size / num_devs)
-
-    # without key_chains specification
-    container_dist = container.dev_dist(devices)
-    assert isinstance(container_dist, ivy.DevDistItem)
-    assert min([cont.dev_str == ds for ds, cont in container_dist.items()])
-    for i, sub_cont in enumerate(container_dist.values()):
-        assert np.array_equal(
-            ivy.to_numpy(sub_cont.a),
-            ivy.to_numpy(array_a)[i * sub_size : i * sub_size + sub_size],
-        )
-        assert np.array_equal(
-            ivy.to_numpy(sub_cont.b.c),
-            ivy.to_numpy(array_bc)[i * sub_size : i * sub_size + sub_size],
-        )
-        assert np.array_equal(
-            ivy.to_numpy(sub_cont.b.d),
-            ivy.to_numpy(array_bd)[i * sub_size : i * sub_size + sub_size],
-        )
-
-
 def test_container_unstack_conts(device, call):
-=======
-def test_container_unstack(device, call):
->>>>>>> 26fe9e4d
     dict_in = {
         "a": ivy.array([[1], [2], [3]], device=device),
         "b": {
