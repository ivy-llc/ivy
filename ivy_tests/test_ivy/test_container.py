--- conflicted
+++ resolved
@@ -1429,261 +1429,6 @@
     assert "b/d" not in container_gathered
 
 
-<<<<<<< HEAD
-def test_container_repeat(device, call):
-    if call is helpers.mx_call:
-        # MXNet does not support repeats specified as array
-        pytest.skip()
-    dict_in = {
-        "a": ivy.array([[0.0, 1.0, 2.0, 3.0]], device=device),
-        "b": {
-            "c": ivy.array([[5.0, 10.0, 15.0, 20.0]], device=device),
-            "d": ivy.array([[10.0, 9.0, 8.0, 7.0]], device=device),
-        },
-    }
-    container = Container(dict_in)
-
-    # without key_chains specification
-    container_repeated = container.repeat(ivy.array([2, 1, 0, 3], device=device), -1)
-    assert np.allclose(
-        ivy.to_numpy(container_repeated["a"]),
-        np.array([[0.0, 0.0, 1.0, 3.0, 3.0, 3.0]]),
-    )
-    assert np.allclose(
-        ivy.to_numpy(container_repeated.a), np.array([[0.0, 0.0, 1.0, 3.0, 3.0, 3.0]])
-    )
-    assert np.allclose(
-        ivy.to_numpy(container_repeated["b"]["c"]),
-        np.array([[5.0, 5.0, 10.0, 20.0, 20.0, 20.0]]),
-    )
-    assert np.allclose(
-        ivy.to_numpy(container_repeated.b.c),
-        np.array([[5.0, 5.0, 10.0, 20.0, 20.0, 20.0]]),
-    )
-    assert np.allclose(
-        ivy.to_numpy(container_repeated["b"]["d"]),
-        np.array([[10.0, 10.0, 9.0, 7.0, 7.0, 7.0]]),
-    )
-    assert np.allclose(
-        ivy.to_numpy(container_repeated.b.d),
-        np.array([[10.0, 10.0, 9.0, 7.0, 7.0, 7.0]]),
-    )
-
-    # with key_chains to apply
-    container_repeated = container.repeat(
-        ivy.array([2, 1, 0, 3], device=device), -1, ["a", "b/c"]
-    )
-    assert np.allclose(
-        ivy.to_numpy(container_repeated["a"]),
-        np.array([[0.0, 0.0, 1.0, 3.0, 3.0, 3.0]]),
-    )
-    assert np.allclose(
-        ivy.to_numpy(container_repeated.a), np.array([[0.0, 0.0, 1.0, 3.0, 3.0, 3.0]])
-    )
-    assert np.allclose(
-        ivy.to_numpy(container_repeated["b"]["c"]),
-        np.array([[5.0, 5.0, 10.0, 20.0, 20.0, 20.0]]),
-    )
-    assert np.allclose(
-        ivy.to_numpy(container_repeated.b.c),
-        np.array([[5.0, 5.0, 10.0, 20.0, 20.0, 20.0]]),
-    )
-    assert np.allclose(
-        ivy.to_numpy(container_repeated["b"]["d"]), np.array([[10.0, 9.0, 8.0, 7.0]])
-    )
-    assert np.allclose(
-        ivy.to_numpy(container_repeated.b.d), np.array([[10.0, 9.0, 8.0, 7.0]])
-    )
-
-    # with key_chains to apply pruned
-    container_repeated = container.repeat(
-        ivy.array([2, 1, 0, 3], device=device), -1, ["a", "b/c"], prune_unapplied=True
-    )
-    assert np.allclose(
-        ivy.to_numpy(container_repeated["a"]),
-        np.array([[0.0, 0.0, 1.0, 3.0, 3.0, 3.0]]),
-    )
-    assert np.allclose(
-        ivy.to_numpy(container_repeated.a), np.array([[0.0, 0.0, 1.0, 3.0, 3.0, 3.0]])
-    )
-    assert np.allclose(
-        ivy.to_numpy(container_repeated["b"]["c"]),
-        np.array([[5.0, 5.0, 10.0, 20.0, 20.0, 20.0]]),
-    )
-    assert np.allclose(
-        ivy.to_numpy(container_repeated.b.c),
-        np.array([[5.0, 5.0, 10.0, 20.0, 20.0, 20.0]]),
-    )
-    assert "b/d" not in container_repeated
-
-    # with key_chains to not apply
-    container_repeated = container.repeat(
-        ivy.array([2, 1, 0, 3], device=device),
-        -1,
-        Container({"a": None, "b": {"d": None}}),
-        to_apply=False,
-    )
-    assert np.allclose(
-        ivy.to_numpy(container_repeated["a"]), np.array([[0.0, 1.0, 2.0, 3.0]])
-    )
-    assert np.allclose(
-        ivy.to_numpy(container_repeated.a), np.array([[0.0, 1.0, 2.0, 3.0]])
-    )
-    assert np.allclose(
-        ivy.to_numpy(container_repeated["b"]["c"]),
-        np.array([[5.0, 5.0, 10.0, 20.0, 20.0, 20.0]]),
-    )
-    assert np.allclose(
-        ivy.to_numpy(container_repeated.b.c),
-        np.array([[5.0, 5.0, 10.0, 20.0, 20.0, 20.0]]),
-    )
-    assert np.allclose(
-        ivy.to_numpy(container_repeated["b"]["d"]), np.array([[10.0, 9.0, 8.0, 7.0]])
-    )
-    assert np.allclose(
-        ivy.to_numpy(container_repeated.b.d), np.array([[10.0, 9.0, 8.0, 7.0]])
-    )
-
-    # with key_chains to not apply pruned
-    container_repeated = container.repeat(
-        ivy.array([2, 1, 0, 3], device=device),
-        -1,
-        Container({"a": None, "b": {"d": None}}),
-        to_apply=False,
-        prune_unapplied=True,
-    )
-    assert "a" not in container_repeated
-    assert np.allclose(
-        ivy.to_numpy(container_repeated["b"]["c"]),
-        np.array([[5.0, 5.0, 10.0, 20.0, 20.0, 20.0]]),
-    )
-    assert np.allclose(
-        ivy.to_numpy(container_repeated.b.c),
-        np.array([[5.0, 5.0, 10.0, 20.0, 20.0, 20.0]]),
-    )
-    assert "b/d" not in container_repeated
-
-
-def test_container_swapaxes(device, call):
-    if call is helpers.mx_call:
-        # MXNet does not support repeats specified as array
-        pytest.skip()
-    dict_in = {
-        "a": ivy.array([[0.0, 1.0, 2.0, 3.0]], device=device),
-        "b": {
-            "c": ivy.array([[5.0, 10.0, 15.0, 20.0]], device=device),
-            "d": ivy.array([[10.0, 9.0, 8.0, 7.0]], device=device),
-        },
-    }
-    container = Container(dict_in)
-
-    # without key_chains specification
-    container_swapped = container.swapaxes(0, 1)
-    assert np.allclose(
-        ivy.to_numpy(container_swapped["a"]), np.array([[0.0], [1.0], [2.0], [3.0]])
-    )
-    assert np.allclose(
-        ivy.to_numpy(container_swapped.a), np.array([[0.0], [1.0], [2.0], [3.0]])
-    )
-    assert np.allclose(
-        ivy.to_numpy(container_swapped["b"]["c"]),
-        np.array([[5.0], [10.0], [15.0], [20.0]]),
-    )
-    assert np.allclose(
-        ivy.to_numpy(container_swapped.b.c), np.array([[5.0], [10.0], [15.0], [20.0]])
-    )
-    assert np.allclose(
-        ivy.to_numpy(container_swapped["b"]["d"]),
-        np.array([[10.0], [9.0], [8.0], [7.0]]),
-    )
-    assert np.allclose(
-        ivy.to_numpy(container_swapped.b.d), np.array([[10.0], [9.0], [8.0], [7.0]])
-    )
-
-    # with key_chains to apply
-    container_swapped = container.swapaxes(0, 1, ["a", "b/c"])
-    assert np.allclose(
-        ivy.to_numpy(container_swapped["a"]), np.array([[0.0], [1.0], [2.0], [3.0]])
-    )
-    assert np.allclose(
-        ivy.to_numpy(container_swapped.a), np.array([[0.0], [1.0], [2.0], [3.0]])
-    )
-    assert np.allclose(
-        ivy.to_numpy(container_swapped["b"]["c"]),
-        np.array([[5.0], [10.0], [15.0], [20.0]]),
-    )
-    assert np.allclose(
-        ivy.to_numpy(container_swapped.b.c), np.array([[5.0], [10.0], [15.0], [20.0]])
-    )
-    assert np.allclose(
-        ivy.to_numpy(container_swapped["b"]["d"]), np.array([10.0, 9.0, 8.0, 7.0])
-    )
-    assert np.allclose(
-        ivy.to_numpy(container_swapped.b.d), np.array([10.0, 9.0, 8.0, 7.0])
-    )
-
-    # with key_chains to apply pruned
-    container_swapped = container.swapaxes(0, 1, ["a", "b/c"], prune_unapplied=True)
-    assert np.allclose(
-        ivy.to_numpy(container_swapped["a"]), np.array([[0.0], [1.0], [2.0], [3.0]])
-    )
-    assert np.allclose(
-        ivy.to_numpy(container_swapped.a), np.array([[0.0], [1.0], [2.0], [3.0]])
-    )
-    assert np.allclose(
-        ivy.to_numpy(container_swapped["b"]["c"]),
-        np.array([[5.0], [10.0], [15.0], [20.0]]),
-    )
-    assert np.allclose(
-        ivy.to_numpy(container_swapped.b.c), np.array([[5.0], [10.0], [15.0], [20.0]])
-    )
-    assert "b/d" not in container_swapped
-
-    # with key_chains to not apply
-    container_swapped = container.swapaxes(
-        0, 1, Container({"a": None, "b": {"d": None}}), to_apply=False
-    )
-    assert np.allclose(
-        ivy.to_numpy(container_swapped["a"]), np.array([0.0, 1.0, 2.0, 3.0])
-    )
-    assert np.allclose(
-        ivy.to_numpy(container_swapped.a), np.array([0.0, 1.0, 2.0, 3.0])
-    )
-    assert np.allclose(
-        ivy.to_numpy(container_swapped["b"]["c"]),
-        np.array([[5.0], [10.0], [15.0], [20.0]]),
-    )
-    assert np.allclose(
-        ivy.to_numpy(container_swapped.b.c), np.array([[5.0], [10.0], [15.0], [20.0]])
-    )
-    assert np.allclose(
-        ivy.to_numpy(container_swapped["b"]["d"]), np.array([10.0, 9.0, 8.0, 7.0])
-    )
-    assert np.allclose(
-        ivy.to_numpy(container_swapped.b.d), np.array([10.0, 9.0, 8.0, 7.0])
-    )
-
-    # with key_chains to not apply pruned
-    container_swapped = container.swapaxes(
-        0,
-        1,
-        Container({"a": None, "b": {"d": None}}),
-        to_apply=False,
-        prune_unapplied=True,
-    )
-    assert "a" not in container_swapped
-    assert np.allclose(
-        ivy.to_numpy(container_swapped["b"]["c"]),
-        np.array([[5.0], [10.0], [15.0], [20.0]]),
-    )
-    assert np.allclose(
-        ivy.to_numpy(container_swapped.b.c), np.array([[5.0], [10.0], [15.0], [20.0]])
-    )
-    assert "b/d" not in container_swapped
-
-
-=======
->>>>>>> 596468f1
 def test_container_einops_rearrange(device, call):
     dict_in = {
         "a": ivy.array([[0.0, 1.0, 2.0, 3.0]], device=device),
