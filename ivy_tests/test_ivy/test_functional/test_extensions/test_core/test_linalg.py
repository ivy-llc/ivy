# global
import math

from hypothesis import given, strategies as st, assume

# local
import ivy_tests.test_ivy.helpers as helpers
from ivy_tests.test_ivy.helpers import handle_cmd_line_args


# diagflat
@st.composite
def _generate_diag_args(draw):
    x_shape = draw(
        helpers.get_shape(
            min_num_dims=1, max_num_dims=2, min_dim_size=1, max_dim_size=5
        )
    )

    flat_x_shape = math.prod(x_shape)

    dtype_x = draw(
        helpers.dtype_and_values(
            available_dtypes=helpers.get_dtypes("numeric"),
            shape=x_shape,
            min_value=-1e2,
            max_value=1e2,
        )
    )

    offset = draw(helpers.ints(min_value=-5, max_value=5))

    dtype = dtype_x[0]

    dtype_padding_value = draw(
        helpers.dtype_and_values(
            available_dtypes=dtype,
            max_dim_size=1,
            min_dim_size=1,
            min_num_dims=1,
            max_num_dims=1,
            min_value=-1e2,
            max_value=1e2,
        )
    )

    align = draw(
        st.sampled_from(["RIGHT_LEFT", "RIGHT_RIGHT", "LEFT_LEFT", "LEFT_RIGHT"])
    )

    if offset < 0:
        num_rows_is_negative = draw(st.booleans())
        if num_rows_is_negative:
            num_rows = -1
            num_cols = draw(
                st.one_of(
                    st.integers(min_value=-1, max_value=-1),
                    st.integers(min_value=flat_x_shape, max_value=50),
                )
            )
        else:
            num_rows_is_as_expected = draw(st.booleans())
            if num_rows_is_as_expected:
                num_rows = flat_x_shape + abs(offset)
                num_cols = draw(
                    st.one_of(
                        st.integers(min_value=-1, max_value=-1),
                        st.integers(min_value=flat_x_shape, max_value=50),
                    )
                )
            else:
                num_rows = draw(
                    st.integers(min_value=flat_x_shape + abs(offset) + 1, max_value=50)
                )
                num_cols = draw(st.sampled_from([-1, flat_x_shape]))
    if offset > 0:
        num_cols_is_negative = draw(st.booleans())
        if num_cols_is_negative:
            num_cols = -1
            num_rows = draw(
                st.one_of(
                    st.integers(min_value=-1, max_value=-1),
                    st.integers(min_value=flat_x_shape, max_value=50),
                )
            )
        else:
            num_cols_is_as_expected = draw(st.booleans())
            if num_cols_is_as_expected:
                num_cols = flat_x_shape + abs(offset)
                num_rows = draw(
                    st.one_of(
                        st.integers(min_value=-1, max_value=-1),
                        st.integers(min_value=flat_x_shape, max_value=50),
                    )
                )
            else:
                num_cols = draw(
                    st.integers(min_value=flat_x_shape + abs(offset) + 1, max_value=50)
                )
                num_rows = draw(st.sampled_from([-1, flat_x_shape]))

    if offset == 0:
        num_rows_is_negative = draw(st.booleans())
        num_cols_is_negative = draw(st.booleans())

        if num_rows_is_negative and num_cols_is_negative:
            num_rows = -1
            num_cols = -1

        if num_rows_is_negative:
            num_rows = -1
            num_cols = draw(
                st.integers(min_value=flat_x_shape + abs(offset), max_value=50)
            )

        if num_cols_is_negative:
            num_cols = -1
            num_rows = draw(
                st.integers(min_value=flat_x_shape + abs(offset), max_value=50)
            )

        else:
            num_rows_is_as_expected = draw(st.booleans())
            if num_rows_is_as_expected:
                num_rows = flat_x_shape
                num_cols = draw(
                    st.integers(min_value=flat_x_shape + abs(offset), max_value=50)
                )
            else:
                num_cols = flat_x_shape
                num_rows = draw(
                    st.integers(min_value=flat_x_shape + abs(offset), max_value=50)
                )

    return dtype_x, offset, dtype_padding_value, align, num_rows, num_cols


@handle_cmd_line_args
@given(
    args_packet=_generate_diag_args(),
    num_positional_args=helpers.num_positional_args(fn_name="diagflat"),
)
def test_diagflat(
    *,
    as_variable,
    with_out,
    num_positional_args,
    native_array,
    container,
    instance_method,
    fw,
    args_packet,
):
    dtype_x, offset, dtype_padding_value, align, num_rows, num_cols = args_packet

    x_dtype, x = dtype_x
    padding_value_dtype, padding_value = dtype_padding_value
    padding_value = padding_value[0][0]

    assume("float16" not in x_dtype)
    assume("bfloat16" not in x_dtype)

    helpers.test_function(
        input_dtypes=x_dtype + ["int64"] + padding_value_dtype,
        as_variable_flags=as_variable,
        with_out=with_out,
        num_positional_args=num_positional_args,
        native_array_flags=native_array,
        container_flags=container,
        instance_method=instance_method,
        fw=fw,
        fn_name="diagflat",
        x=x[0],
<<<<<<< HEAD
        offset=offset,
        padding_value=padding_value,
        align=align,
        num_rows=num_rows,
        num_cols=num_cols,
        atol_=1e-01,
        rtol_=1 / 64,
=======
        k=k,
    )


# kron
@handle_cmd_line_args
@given(
    dtype_x=helpers.dtype_and_values(
        available_dtypes=helpers.get_dtypes("numeric"),
        min_num_dims=1,
        max_num_dims=3,
        min_dim_size=1,
        max_dim_size=3,
        num_arrays=2,
        shared_dtype=True,
    ),
    num_positional_args=helpers.num_positional_args(fn_name="kron"),
)
def test_kron(
    dtype_x,
    as_variable,
    with_out,
    num_positional_args,
    native_array,
    container,
    instance_method,
    fw,
):
    dtype, x = dtype_x
    helpers.test_function(
        input_dtypes=dtype,
        as_variable_flags=as_variable,
        with_out=with_out,
        num_positional_args=num_positional_args,
        native_array_flags=native_array,
        container_flags=container,
        instance_method=instance_method,
        fw=fw,
        fn_name="kron",
        a=x[0],
        b=x[1],
>>>>>>> 76ea1876
    )<|MERGE_RESOLUTION|>--- conflicted
+++ resolved
@@ -171,7 +171,6 @@
         fw=fw,
         fn_name="diagflat",
         x=x[0],
-<<<<<<< HEAD
         offset=offset,
         padding_value=padding_value,
         align=align,
@@ -179,8 +178,6 @@
         num_cols=num_cols,
         atol_=1e-01,
         rtol_=1 / 64,
-=======
-        k=k,
     )
 
 
@@ -221,5 +218,4 @@
         fn_name="kron",
         a=x[0],
         b=x[1],
->>>>>>> 76ea1876
     )