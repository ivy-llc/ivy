# global
from hypothesis import given, strategies as st

# local
import numpy as np
import ivy
import ivy_tests.test_ivy.helpers as helpers
from ivy_tests.test_ivy.helpers import handle_cmd_line_args


# Helpers #
# ------- #


# moveaxis
@handle_cmd_line_args
@given(
    dtype_and_a=helpers.dtype_and_values(
        available_dtypes=helpers.get_dtypes("float"),
        min_value=-100,
        max_value=100,
        shape=st.shared(
            helpers.get_shape(
                min_num_dims=1,
                max_num_dims=3,
                min_dim_size=1,
                max_dim_size=3,
            ),
            key="a_s_d",
        ),
    ),
    source=helpers.get_axis(
        allow_none=False,
        unique=True,
        shape=st.shared(
            helpers.get_shape(
                min_num_dims=1,
                max_num_dims=3,
                min_dim_size=1,
                max_dim_size=3,
            ),
            key="a_s_d",
        ),
        min_size=1,
        force_int=True,
    ),
    destination=helpers.get_axis(
        allow_none=False,
        unique=True,
        shape=st.shared(
            helpers.get_shape(
                min_num_dims=1,
                max_num_dims=3,
                min_dim_size=1,
                max_dim_size=3,
            ),
            key="a_s_d",
        ),
        min_size=1,
        force_int=True,
    ),
    num_positional_args=helpers.num_positional_args(fn_name="moveaxis"),
)
def test_moveaxis(
    dtype_and_a,
    source,
    destination,
    as_variable,
    with_out,
    num_positional_args,
    native_array,
    container,
    instance_method,
    fw,
):
    input_dtype, a = dtype_and_a
    helpers.test_function(
        input_dtypes=input_dtype,
        as_variable_flags=as_variable,
        with_out=with_out,
        num_positional_args=num_positional_args,
        native_array_flags=native_array,
        container_flags=container,
        instance_method=instance_method,
        fw=fw,
        fn_name="moveaxis",
        a=a[0],
        source=source,
        destination=destination,
    )


@handle_cmd_line_args
@given(
    dtype_and_x=helpers.dtype_and_values(
        available_dtypes=helpers.get_dtypes("valid"),
        min_num_dims=1,
    ),
)
def test_ndenumerate(dtype_and_x):
    values = dtype_and_x[1][0]
    for (index1, x1), (index2, x2) in zip(
        np.ndenumerate(values), ivy.ndenumerate(values)
    ):
        assert index1 == index2 and x1 == x2


@handle_cmd_line_args
@given(
    dtype_x_shape=helpers.dtype_and_values(
        available_dtypes=helpers.get_dtypes("valid"),
        min_num_dims=1,
        ret_shape=True,
    ),
)
def test_ndindex(dtype_x_shape):
    shape = dtype_x_shape[2]
    for index1, index2 in zip(np.ndindex(shape), ivy.ndindex(shape)):
        assert index1 == index2


# heaviside
@handle_cmd_line_args
@given(
    dtype_and_x=helpers.dtype_and_values(
        available_dtypes=helpers.get_dtypes("float"),
        min_value=-100,
        max_value=100,
        min_num_dims=1,
        max_num_dims=3,
        min_dim_size=1,
        max_dim_size=3,
        num_arrays=2,
        shared_dtype=True,
    ),
    num_positional_args=helpers.num_positional_args(fn_name="heaviside"),
)
def test_heaviside(
    dtype_and_x,
    with_out,
    as_variable,
    num_positional_args,
    native_array,
    container,
    instance_method,
    fw,
):
    input_dtype, x = dtype_and_x
    helpers.test_function(
        input_dtypes=input_dtype,
        as_variable_flags=as_variable,
        with_out=with_out,
        num_positional_args=num_positional_args,
        native_array_flags=native_array,
        container_flags=container,
        instance_method=instance_method,
        fw=fw,
        fn_name="heaviside",
        x1=x[0],
        x2=x[0],
    )


# flipud
@handle_cmd_line_args
@given(
    dtype_and_m=helpers.dtype_and_values(
        available_dtypes=helpers.get_dtypes("float"),
        min_value=-100,
        max_value=100,
        min_num_dims=1,
        max_num_dims=3,
        min_dim_size=1,
        max_dim_size=3,
    ),
    num_positional_args=helpers.num_positional_args(fn_name="flipud"),
)
def test_flipud(
    dtype_and_m,
    as_variable,
    with_out,
    num_positional_args,
    native_array,
    container,
    instance_method,
    fw,
):
    input_dtype, m = dtype_and_m
    helpers.test_function(
        input_dtypes=input_dtype,
        as_variable_flags=as_variable,
        with_out=with_out,
        num_positional_args=num_positional_args,
        native_array_flags=native_array,
        container_flags=container,
        instance_method=instance_method,
        fw=fw,
        fn_name="flipud",
        m=m[0],
    )


@handle_cmd_line_args
@given(
    dtype_and_m=helpers.dtype_and_values(
        available_dtypes=helpers.get_dtypes("float"),
        min_value=-10,
        max_value=10,
        shared_dtype=True,
        num_arrays=2,
        shape=helpers.get_shape(
            min_num_dims=1, max_num_dims=3, min_dim_size=1, max_dim_size=3
        ),
    ),
    num_positional_args=helpers.num_positional_args(fn_name="vstack"),
)
def test_vstack(
    dtype_and_m,
    as_variable,
    with_out,
    num_positional_args,
    native_array,
    container,
    instance_method,
    fw,
):
    input_dtype, m = dtype_and_m
    helpers.test_function(
        input_dtypes=input_dtype,
        as_variable_flags=as_variable,
        with_out=with_out,
        num_positional_args=num_positional_args,
        native_array_flags=native_array,
        container_flags=container,
        instance_method=instance_method,
        fw=fw,
        fn_name="vstack",
        arrays=m,
    )


@handle_cmd_line_args
@given(
    dtype_and_m=helpers.dtype_and_values(
        available_dtypes=helpers.get_dtypes("float"),
        min_value=-10,
        max_value=10,
        shared_dtype=True,
        num_arrays=2,
        shape=helpers.get_shape(
            min_num_dims=1, max_num_dims=3, min_dim_size=1, max_dim_size=3
        ),
    ),
    num_positional_args=helpers.num_positional_args(fn_name="hstack"),
)
def test_hstack(
    dtype_and_m,
    as_variable,
    with_out,
    num_positional_args,
    native_array,
    container,
    instance_method,
    fw,
):
    input_dtype, m = dtype_and_m
    helpers.test_function(
        input_dtypes=input_dtype,
        as_variable_flags=as_variable,
        with_out=with_out,
        num_positional_args=num_positional_args,
        native_array_flags=native_array,
        container_flags=container,
        instance_method=instance_method,
        fw=fw,
        fn_name="hstack",
        arrays=m,
    )


@st.composite
def _get_dtype_values_k_axes_for_rot90(
    draw,
    available_dtypes,
    min_value=None,
    max_value=None,
    allow_inf=False,
    exclude_min=False,
    exclude_max=False,
    min_num_dims=1,
    max_num_dims=10,
    min_dim_size=1,
    max_dim_size=10,
):
    shape = draw(
        helpers.get_shape(
            allow_none=False,
            min_num_dims=min_num_dims,
            max_num_dims=max_num_dims,
            min_dim_size=min_dim_size,
            max_dim_size=max_dim_size,
        )
    )
    k = draw(helpers.ints(min_value=-4, max_value=4))
    axes = draw(
        st.lists(
            helpers.ints(min_value=-len(shape), max_value=len(shape) - 1),
            min_size=2,
            max_size=2,
            unique=True,
        ).filter(lambda axes: abs(axes[0] - axes[1]) != len(shape))
    )
    dtype = draw(st.sampled_from(draw(available_dtypes)))
    values = draw(
        helpers.array_values(
            dtype=dtype,
            shape=shape,
            min_value=min_value,
            max_value=max_value,
            allow_inf=allow_inf,
            exclude_min=exclude_min,
            exclude_max=exclude_max,
            large_abs_safety_factor=72,
            small_abs_safety_factor=72,
            safety_factor_scale="log",
        )
    )
    return [dtype], values, k, axes


# rot90
@handle_cmd_line_args
@given(
    dtype_m_k_axes=_get_dtype_values_k_axes_for_rot90(
        available_dtypes=helpers.get_dtypes("numeric"),
        min_num_dims=1,
        max_num_dims=5,
        min_dim_size=1,
        max_dim_size=10,
    ),
    num_positional_args=helpers.num_positional_args(fn_name="rot90"),
)
def test_rot90(
    dtype_m_k_axes,
    as_variable,
    with_out,
    num_positional_args,
    native_array,
    container,
    instance_method,
    fw,
):
    input_dtype, m, k, axes = dtype_m_k_axes
    helpers.test_function(
        input_dtypes=input_dtype,
        as_variable_flags=as_variable,
        with_out=with_out,
        num_positional_args=num_positional_args,
        native_array_flags=native_array,
        container_flags=container,
        instance_method=instance_method,
        fw=fw,
        fn_name="rot90",
        m=m,
        k=k,
        axes=tuple(axes),
    )


<<<<<<< HEAD
=======
# top_k
>>>>>>> e1154d16
@handle_cmd_line_args
@given(
    dtype_and_x=helpers.dtype_and_values(
        available_dtypes=helpers.get_dtypes("float"),
<<<<<<< HEAD
        min_value=-10,
        max_value=10,
        min_num_dims=1,
        max_num_dims=3,
        min_dim_size=1,
        max_dim_size=3
    ),
    num_positional_args=helpers.num_positional_args(fn_name="i0"),
)
def test_i0(
    dtype_and_x,
=======
        min_num_dims=1,
        large_abs_safety_factor=8,
        small_abs_safety_factor=8,
        safety_factor_scale="log",
        min_dim_size=4,
        max_dim_size=10,
    ),
    axis=helpers.ints(min_value=-1, max_value=0),
    k=helpers.ints(min_value=1, max_value=4),
    largest=st.booleans(),
    num_positional_args=helpers.num_positional_args(fn_name="top_k"),
)
def test_top_k(
    dtype_and_x,
    axis,
    k,
    largest,
>>>>>>> e1154d16
    as_variable,
    with_out,
    num_positional_args,
    native_array,
    container,
    instance_method,
    fw,
):
<<<<<<< HEAD
    input_dtype, x = dtype_and_x
    helpers.test_function(
        input_dtypes=input_dtype,
=======
    dtype, x = dtype_and_x
    helpers.test_function(
        input_dtypes=dtype,
>>>>>>> e1154d16
        as_variable_flags=as_variable,
        with_out=with_out,
        num_positional_args=num_positional_args,
        native_array_flags=native_array,
        container_flags=container,
        instance_method=instance_method,
        fw=fw,
<<<<<<< HEAD
        fn_name="i0",
        x=x[0],
=======
        fn_name="top_k",
        x=x[0],
        k=k,
        axis=axis,
        largest=largest,
        out=None,
    )


# fliplr
@handle_cmd_line_args
@given(
    dtype_and_m=helpers.dtype_and_values(
        available_dtypes=helpers.get_dtypes("numeric"),
        min_num_dims=2,
    ),
    num_positional_args=helpers.num_positional_args(fn_name="fliplr"),
)
def test_fliplr(
    dtype_and_m,
    as_variable,
    with_out,
    num_positional_args,
    native_array,
    container,
    instance_method,
    fw,
):
    input_dtype, m = dtype_and_m
    helpers.test_function(
        input_dtypes=input_dtype,
        as_variable_flags=as_variable,
        with_out=with_out,
        num_positional_args=num_positional_args,
        native_array_flags=native_array,
        container_flags=container,
        instance_method=instance_method,
        fw=fw,
        fn_name="fliplr",
        m=m[0],
>>>>>>> e1154d16
    )<|MERGE_RESOLUTION|>--- conflicted
+++ resolved
@@ -367,27 +367,11 @@
     )
 
 
-<<<<<<< HEAD
-=======
 # top_k
->>>>>>> e1154d16
 @handle_cmd_line_args
 @given(
     dtype_and_x=helpers.dtype_and_values(
         available_dtypes=helpers.get_dtypes("float"),
-<<<<<<< HEAD
-        min_value=-10,
-        max_value=10,
-        min_num_dims=1,
-        max_num_dims=3,
-        min_dim_size=1,
-        max_dim_size=3
-    ),
-    num_positional_args=helpers.num_positional_args(fn_name="i0"),
-)
-def test_i0(
-    dtype_and_x,
-=======
         min_num_dims=1,
         large_abs_safety_factor=8,
         small_abs_safety_factor=8,
@@ -405,35 +389,24 @@
     axis,
     k,
     largest,
->>>>>>> e1154d16
-    as_variable,
-    with_out,
-    num_positional_args,
-    native_array,
-    container,
-    instance_method,
-    fw,
-):
-<<<<<<< HEAD
-    input_dtype, x = dtype_and_x
-    helpers.test_function(
-        input_dtypes=input_dtype,
-=======
+    as_variable,
+    with_out,
+    num_positional_args,
+    native_array,
+    container,
+    instance_method,
+    fw,
+):
     dtype, x = dtype_and_x
     helpers.test_function(
         input_dtypes=dtype,
->>>>>>> e1154d16
-        as_variable_flags=as_variable,
-        with_out=with_out,
-        num_positional_args=num_positional_args,
-        native_array_flags=native_array,
-        container_flags=container,
-        instance_method=instance_method,
-        fw=fw,
-<<<<<<< HEAD
-        fn_name="i0",
-        x=x[0],
-=======
+        as_variable_flags=as_variable,
+        with_out=with_out,
+        num_positional_args=num_positional_args,
+        native_array_flags=native_array,
+        container_flags=container,
+        instance_method=instance_method,
+        fw=fw,
         fn_name="top_k",
         x=x[0],
         k=k,
@@ -474,5 +447,43 @@
         fw=fw,
         fn_name="fliplr",
         m=m[0],
->>>>>>> e1154d16
+    )
+
+
+# i0
+@handle_cmd_line_args
+@given(
+    dtype_and_x=helpers.dtype_and_values(
+        available_dtypes=helpers.get_dtypes("float"),
+        min_value=-10,
+        max_value=10,
+        min_num_dims=1,
+        max_num_dims=3,
+        min_dim_size=1,
+        max_dim_size=3
+    ),
+    num_positional_args=helpers.num_positional_args(fn_name="i0"),
+)
+def test_i0(
+    dtype_and_x,
+    as_variable,
+    with_out,
+    num_positional_args,
+    native_array,
+    container,
+    instance_method,
+    fw,
+):
+    input_dtype, x = dtype_and_x
+    helpers.test_function(
+        input_dtypes=input_dtype,
+        as_variable_flags=as_variable,
+        with_out=with_out,
+        num_positional_args=num_positional_args,
+        native_array_flags=native_array,
+        container_flags=container,
+        instance_method=instance_method,
+        fw=fw,
+        fn_name="i0",
+        x=x[0],
     )