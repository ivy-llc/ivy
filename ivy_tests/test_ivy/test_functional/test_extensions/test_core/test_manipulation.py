# global
from hypothesis import given, strategies as st

# local
import numpy as np
import ivy
import ivy_tests.test_ivy.helpers as helpers
from ivy_tests.test_ivy.helpers import handle_cmd_line_args


# Helpers #
# ------- #


# moveaxis
@handle_cmd_line_args
@given(
    dtype_and_a=helpers.dtype_and_values(
        available_dtypes=helpers.get_dtypes("float"),
        min_value=-100,
        max_value=100,
        shape=st.shared(
            helpers.get_shape(
                min_num_dims=1,
                max_num_dims=3,
                min_dim_size=1,
                max_dim_size=3,
            ),
            key="a_s_d",
        ),
    ),
    source=helpers.get_axis(
        allow_none=False,
        unique=True,
        shape=st.shared(
            helpers.get_shape(
                min_num_dims=1,
                max_num_dims=3,
                min_dim_size=1,
                max_dim_size=3,
            ),
            key="a_s_d",
        ),
        min_size=1,
        force_int=True,
    ),
    destination=helpers.get_axis(
        allow_none=False,
        unique=True,
        shape=st.shared(
            helpers.get_shape(
                min_num_dims=1,
                max_num_dims=3,
                min_dim_size=1,
                max_dim_size=3,
            ),
            key="a_s_d",
        ),
        min_size=1,
        force_int=True,
    ),
    num_positional_args=helpers.num_positional_args(fn_name="moveaxis"),
)
def test_moveaxis(
    dtype_and_a,
    source,
    destination,
    as_variable,
    with_out,
    num_positional_args,
    native_array,
    container,
    instance_method,
    fw,
):
    input_dtype, a = dtype_and_a
    helpers.test_function(
        input_dtypes=input_dtype,
        as_variable_flags=as_variable,
        with_out=with_out,
        num_positional_args=num_positional_args,
        native_array_flags=native_array,
        container_flags=container,
        instance_method=instance_method,
        fw=fw,
        fn_name="moveaxis",
        a=a[0],
        source=source,
        destination=destination,
    )


@handle_cmd_line_args
@given(
    dtype_and_x=helpers.dtype_and_values(
        available_dtypes=helpers.get_dtypes("valid"),
        min_num_dims=1,
    ),
)
def test_ndenumerate(dtype_and_x):
    values = dtype_and_x[1][0]
    for (index1, x1), (index2, x2) in zip(
        np.ndenumerate(values), ivy.ndenumerate(values)
    ):
        assert index1 == index2 and x1 == x2


@handle_cmd_line_args
@given(
    dtype_x_shape=helpers.dtype_and_values(
        available_dtypes=helpers.get_dtypes("valid"),
        min_num_dims=1,
        ret_shape=True,
    ),
)
def test_ndindex(dtype_x_shape):
    shape = dtype_x_shape[2]
    for index1, index2 in zip(np.ndindex(shape), ivy.ndindex(shape)):
        assert index1 == index2


# heaviside
@handle_cmd_line_args
@given(
    dtype_and_x=helpers.dtype_and_values(
        available_dtypes=helpers.get_dtypes("float"),
        min_value=-100,
        max_value=100,
        min_num_dims=1,
        max_num_dims=3,
        min_dim_size=1,
        max_dim_size=3,
        num_arrays=2,
        shared_dtype=True,
    ),
    num_positional_args=helpers.num_positional_args(fn_name="heaviside"),
)
def test_heaviside(
    dtype_and_x,
    with_out,
    as_variable,
    num_positional_args,
    native_array,
    container,
    instance_method,
    fw,
):
    input_dtype, x = dtype_and_x
    helpers.test_function(
        input_dtypes=input_dtype,
        as_variable_flags=as_variable,
        with_out=with_out,
        num_positional_args=num_positional_args,
        native_array_flags=native_array,
        container_flags=container,
        instance_method=instance_method,
        fw=fw,
        fn_name="heaviside",
        x1=x[0],
        x2=x[0],
    )


# flipud
@handle_cmd_line_args
@given(
    dtype_and_m=helpers.dtype_and_values(
        available_dtypes=helpers.get_dtypes("float"),
        min_value=-100,
        max_value=100,
        min_num_dims=1,
        max_num_dims=3,
        min_dim_size=1,
        max_dim_size=3,
    ),
    num_positional_args=helpers.num_positional_args(fn_name="flipud"),
)
def test_flipud(
    dtype_and_m,
    as_variable,
    with_out,
    num_positional_args,
    native_array,
    container,
    instance_method,
    fw,
):
    input_dtype, m = dtype_and_m
    helpers.test_function(
        input_dtypes=input_dtype,
        as_variable_flags=as_variable,
        with_out=with_out,
        num_positional_args=num_positional_args,
        native_array_flags=native_array,
        container_flags=container,
        instance_method=instance_method,
        fw=fw,
        fn_name="flipud",
        m=m[0],
    )


@handle_cmd_line_args
@given(
    dtype_and_m=helpers.dtype_and_values(
        available_dtypes=helpers.get_dtypes("float"),
        min_value=-10,
        max_value=10,
        shared_dtype=True,
        num_arrays=2,
        shape=helpers.get_shape(
            min_num_dims=1, max_num_dims=3, min_dim_size=1, max_dim_size=3
        ),
    ),
    num_positional_args=helpers.num_positional_args(fn_name="vstack"),
)
def test_vstack(
    dtype_and_m,
    as_variable,
    with_out,
    num_positional_args,
    native_array,
    container,
    instance_method,
    fw,
):
    input_dtype, m = dtype_and_m
    helpers.test_function(
        input_dtypes=input_dtype,
        as_variable_flags=as_variable,
        with_out=with_out,
        num_positional_args=num_positional_args,
        native_array_flags=native_array,
        container_flags=container,
        instance_method=instance_method,
        fw=fw,
        fn_name="vstack",
        arrays=m,
    )


@handle_cmd_line_args
@given(
    dtype_and_m=helpers.dtype_and_values(
        available_dtypes=helpers.get_dtypes("float"),
        min_value=-10,
        max_value=10,
        shared_dtype=True,
        num_arrays=2,
        shape=helpers.get_shape(
            min_num_dims=1, max_num_dims=3, min_dim_size=1, max_dim_size=3
        ),
    ),
    num_positional_args=helpers.num_positional_args(fn_name="hstack"),
)
def test_hstack(
    dtype_and_m,
    as_variable,
    with_out,
    num_positional_args,
    native_array,
    container,
    instance_method,
    fw,
):
    input_dtype, m = dtype_and_m
    helpers.test_function(
        input_dtypes=input_dtype,
        as_variable_flags=as_variable,
        with_out=with_out,
        num_positional_args=num_positional_args,
        native_array_flags=native_array,
        container_flags=container,
        instance_method=instance_method,
        fw=fw,
        fn_name="hstack",
        arrays=m,
    )


<<<<<<< HEAD
# top_k
@handle_cmd_line_args
@given(
    dtype_and_x=helpers.dtype_and_values(
        available_dtypes=helpers.get_dtypes("float"),
        min_num_dims=1,
        large_abs_safety_factor=8,
        small_abs_safety_factor=8,
        safety_factor_scale="log",
        min_dim_size=4,
        max_dim_size=10,
    ),
    axis=helpers.ints(min_value=-1, max_value=0),
    k=helpers.ints(min_value=1, max_value=4),
    largest=st.booleans(),
    num_positional_args=helpers.num_positional_args(fn_name="top_k"),
)
def test_top_k(
    dtype_and_x,
    axis,
    k,
    largest,
=======
@st.composite
def _get_dtype_values_k_axes_for_rot90(
    draw,
    available_dtypes,
    min_value=None,
    max_value=None,
    allow_inf=False,
    exclude_min=False,
    exclude_max=False,
    min_num_dims=1,
    max_num_dims=10,
    min_dim_size=1,
    max_dim_size=10,
):
    shape = draw(
        helpers.get_shape(
            allow_none=False,
            min_num_dims=min_num_dims,
            max_num_dims=max_num_dims,
            min_dim_size=min_dim_size,
            max_dim_size=max_dim_size,
        )
    )
    k = draw(helpers.ints(min_value=-4, max_value=4))
    axes = draw(
        st.lists(
            helpers.ints(min_value=-len(shape), max_value=len(shape) - 1),
            min_size=2,
            max_size=2,
            unique=True,
        ).filter(lambda axes: abs(axes[0] - axes[1]) != len(shape))
    )
    dtype = draw(st.sampled_from(draw(available_dtypes)))
    values = draw(
        helpers.array_values(
            dtype=dtype,
            shape=shape,
            min_value=min_value,
            max_value=max_value,
            allow_inf=allow_inf,
            exclude_min=exclude_min,
            exclude_max=exclude_max,
            large_abs_safety_factor=72,
            small_abs_safety_factor=72,
            safety_factor_scale="log",
        )
    )
    return [dtype], values, k, axes


# rot90
@handle_cmd_line_args
@given(
    dtype_m_k_axes=_get_dtype_values_k_axes_for_rot90(
        available_dtypes=helpers.get_dtypes("numeric"),
        min_num_dims=1,
        max_num_dims=5,
        min_dim_size=1,
        max_dim_size=10,
    ),
    num_positional_args=helpers.num_positional_args(fn_name="rot90"),
)
def test_rot90(
    dtype_m_k_axes,
>>>>>>> fb5fdedc
    as_variable,
    with_out,
    num_positional_args,
    native_array,
    container,
    instance_method,
    fw,
):
<<<<<<< HEAD
    dtype, x = dtype_and_x
    helpers.test_function(
        input_dtypes=dtype,
=======
    input_dtype, m, k, axes = dtype_m_k_axes
    helpers.test_function(
        input_dtypes=input_dtype,
>>>>>>> fb5fdedc
        as_variable_flags=as_variable,
        with_out=with_out,
        num_positional_args=num_positional_args,
        native_array_flags=native_array,
        container_flags=container,
        instance_method=instance_method,
        fw=fw,
<<<<<<< HEAD
        fn_name="top_k",
        x=x[0],
        k=k,
        axis=axis,
        largest=largest,
        out=None,
=======
        fn_name="rot90",
        m=m,
        k=k,
        axes=tuple(axes),
>>>>>>> fb5fdedc
    )<|MERGE_RESOLUTION|>--- conflicted
+++ resolved
@@ -278,30 +278,6 @@
     )
 
 
-<<<<<<< HEAD
-# top_k
-@handle_cmd_line_args
-@given(
-    dtype_and_x=helpers.dtype_and_values(
-        available_dtypes=helpers.get_dtypes("float"),
-        min_num_dims=1,
-        large_abs_safety_factor=8,
-        small_abs_safety_factor=8,
-        safety_factor_scale="log",
-        min_dim_size=4,
-        max_dim_size=10,
-    ),
-    axis=helpers.ints(min_value=-1, max_value=0),
-    k=helpers.ints(min_value=1, max_value=4),
-    largest=st.booleans(),
-    num_positional_args=helpers.num_positional_args(fn_name="top_k"),
-)
-def test_top_k(
-    dtype_and_x,
-    axis,
-    k,
-    largest,
-=======
 @st.composite
 def _get_dtype_values_k_axes_for_rot90(
     draw,
@@ -366,42 +342,75 @@
 )
 def test_rot90(
     dtype_m_k_axes,
->>>>>>> fb5fdedc
-    as_variable,
-    with_out,
-    num_positional_args,
-    native_array,
-    container,
-    instance_method,
-    fw,
-):
-<<<<<<< HEAD
+    as_variable,
+    with_out,
+    num_positional_args,
+    native_array,
+    container,
+    instance_method,
+    fw,
+):
+    input_dtype, m, k, axes = dtype_m_k_axes
+    helpers.test_function(
+        input_dtypes=input_dtype,
+        as_variable_flags=as_variable,
+        with_out=with_out,
+        num_positional_args=num_positional_args,
+        native_array_flags=native_array,
+        container_flags=container,
+        instance_method=instance_method,
+        fw=fw,
+        fn_name="rot90",
+        m=m,
+        k=k,
+        axes=tuple(axes),
+    )
+
+
+# top_k
+@handle_cmd_line_args
+@given(
+    dtype_and_x=helpers.dtype_and_values(
+        available_dtypes=helpers.get_dtypes("float"),
+        min_num_dims=1,
+        large_abs_safety_factor=8,
+        small_abs_safety_factor=8,
+        safety_factor_scale="log",
+        min_dim_size=4,
+        max_dim_size=10,
+    ),
+    axis=helpers.ints(min_value=-1, max_value=0),
+    k=helpers.ints(min_value=1, max_value=4),
+    largest=st.booleans(),
+    num_positional_args=helpers.num_positional_args(fn_name="top_k"),
+)
+def test_top_k(
+    dtype_and_x,
+    axis,
+    k,
+    largest,
+    as_variable,
+    with_out,
+    num_positional_args,
+    native_array,
+    container,
+    instance_method,
+    fw,
+):
     dtype, x = dtype_and_x
     helpers.test_function(
         input_dtypes=dtype,
-=======
-    input_dtype, m, k, axes = dtype_m_k_axes
-    helpers.test_function(
-        input_dtypes=input_dtype,
->>>>>>> fb5fdedc
-        as_variable_flags=as_variable,
-        with_out=with_out,
-        num_positional_args=num_positional_args,
-        native_array_flags=native_array,
-        container_flags=container,
-        instance_method=instance_method,
-        fw=fw,
-<<<<<<< HEAD
+        as_variable_flags=as_variable,
+        with_out=with_out,
+        num_positional_args=num_positional_args,
+        native_array_flags=native_array,
+        container_flags=container,
+        instance_method=instance_method,
+        fw=fw,
         fn_name="top_k",
         x=x[0],
         k=k,
         axis=axis,
         largest=largest,
         out=None,
-=======
-        fn_name="rot90",
-        m=m,
-        k=k,
-        axes=tuple(axes),
->>>>>>> fb5fdedc
     )