# global
from hypothesis import given, strategies as st

# local
import ivy_tests.test_ivy.helpers as helpers
from ivy_tests.test_ivy.helpers import handle_cmd_line_args
import numpy as np

# Helpers #
# ------- #


# sinc
@handle_cmd_line_args
@given(
    dtype_and_x=helpers.dtype_and_values(
        available_dtypes=helpers.get_dtypes("float"),
        large_abs_safety_factor=4,
        small_abs_safety_factor=4,
    ),
    num_positional_args=helpers.num_positional_args(fn_name="sinc"),
)
def test_sinc(
    *,
    dtype_and_x,
    as_variable,
    with_out,
    num_positional_args,
    native_array,
    container,
    instance_method,
    fw,
):
    input_dtype, x = dtype_and_x
    helpers.test_function(
        input_dtypes=input_dtype,
        as_variable_flags=as_variable,
        with_out=with_out,
        num_positional_args=num_positional_args,
        native_array_flags=native_array,
        container_flags=container,
        instance_method=instance_method,
        fw=fw,
        fn_name="sinc",
        x=x[0],
    )


# lcm
@handle_cmd_line_args
@given(
    dtype_and_x=helpers.dtype_and_values(
        available_dtypes=helpers.get_dtypes("integer"),
        num_arrays=2,
        shared_dtype=True,
        min_num_dims=1,
        max_num_dims=3,
        min_value=-100,
        max_value=100,
        allow_nan=False,
    ),
    num_positional_args=helpers.num_positional_args(fn_name="lcm"),
)
def test_lcm(
    dtype_and_x,
    as_variable,
    with_out,
    num_positional_args,
    native_array,
    container,
    instance_method,
    fw,
):
    input_dtype, x = dtype_and_x
    helpers.test_function(
        input_dtypes=input_dtype,
        as_variable_flags=as_variable,
        with_out=with_out,
        num_positional_args=num_positional_args,
        native_array_flags=native_array,
        container_flags=container,
        instance_method=instance_method,
        fw=fw,
        fn_name="lcm",
        test_gradients=True,
        x1=x[0],
        x2=x[1],
    )


# fmod
@handle_cmd_line_args
@given(
    dtype_and_x=helpers.dtype_and_values(
        available_dtypes=helpers.get_dtypes("float"),
        min_value=-10,
        max_value=10,
        num_arrays=2,
        shared_dtype=True,
        min_num_dims=1,
        max_num_dims=3,
        min_dim_size=1,
        max_dim_size=3,
    ),
    num_positional_args=helpers.num_positional_args(fn_name="fmod"),
)
def test_fmod(
    dtype_and_x,
    with_out,
    as_variable,
    num_positional_args,
    native_array,
    container,
    instance_method,
    fw,
):
    input_dtype, x = dtype_and_x
    helpers.test_function(
        input_dtypes=input_dtype,
        as_variable_flags=as_variable,
        with_out=with_out,
        num_positional_args=num_positional_args,
        native_array_flags=native_array,
        container_flags=container,
        instance_method=instance_method,
        fw=fw,
        fn_name="fmod",
        x1=x[0],
        x2=x[0],
    )


# fmax
@handle_cmd_line_args
@given(
    dtype_and_x=helpers.dtype_and_values(
        available_dtypes=helpers.get_dtypes("integer"),
        min_value=-10,
        max_value=10,
        num_arrays=2,
        shared_dtype=True,
        min_num_dims=1,
        max_num_dims=3,
        min_dim_size=1,
        max_dim_size=3,
        allow_nan=True,
    ),
    num_positional_args=helpers.num_positional_args(fn_name="fmax"),
)
def test_fmax(
    dtype_and_x,
    with_out,
    as_variable,
    num_positional_args,
    native_array,
    container,
    instance_method,
    fw,
):
    input_dtype, x = dtype_and_x
    helpers.test_function(
        input_dtypes=input_dtype,
        as_variable_flags=as_variable,
        with_out=with_out,
        num_positional_args=num_positional_args,
        native_array_flags=native_array,
        container_flags=container,
        instance_method=instance_method,
        fw=fw,
        fn_name="fmax",
        x1=x[0],
        x2=x[0],
    )


# trapz
@st.composite
def _either_x_dx(draw):
    rand = (draw(st.integers(min_value=0, max_value=1)),)
    if rand == 0:
        either_x_dx = draw(
            helpers.dtype_and_x(
                avaliable_dtypes=st.shared(
                    helpers.get_dtypes("float"), key="trapz_dtype"
                ),
                min_value=-100,
                max_value=100,
                min_num_dims=1,
                max_num_dims=3,
                min_dim_size=1,
                max_dim_size=3,
            )
        )
        return rand, either_x_dx
    else:
        either_x_dx = draw(
            st.floats(min_value=-10, max_value=10),
        )
        return rand, either_x_dx


@handle_cmd_line_args
@given(
    dtype_values_axis=helpers.dtype_values_axis(
        available_dtypes=st.shared(helpers.get_dtypes("float"), key="trapz_dtype"),
        min_value=-100,
        max_value=100,
        min_num_dims=1,
        max_num_dims=3,
        min_dim_size=1,
        max_dim_size=3,
        allow_neg_axes=True,
        valid_axis=True,
        force_int_axis=True,
    ),
    rand_either=_either_x_dx(),
    num_positional_args=helpers.num_positional_args(fn_name="trapz"),
)
def test_trapz(
    dtype_values_axis,
    rand_either,
    as_variable,
    with_out,
    num_positional_args,
    native_array,
    container,
    instance_method,
    fw,
):
    input_dtype, y, axis = dtype_values_axis
    rand, either_x_dx = rand_either
    if rand == 0:
        dtype_x, x = either_x_dx
        x = np.asarray(x, dtype=dtype_x)
        dx = None
    else:
        x = None
        dx = either_x_dx
    helpers.test_function(
        input_dtypes=input_dtype,
        as_variable_flags=as_variable,
        with_out=with_out,
        num_positional_args=num_positional_args,
        native_array_flags=native_array,
        container_flags=container,
        instance_method=instance_method,
        rtol_=1e-2,
        atol_=1e-2,
        fw=fw,
        fn_name="trapz",
        y=np.asarray(y[0], dtype=input_dtype[0]),
        x=x,
        dx=dx,
        axis=axis,
    )


# float_power
@handle_cmd_line_args
@given(
    dtype_and_x=helpers.dtype_and_values(
        available_dtypes=helpers.get_dtypes("float"),
        min_value=-10,
        max_value=10,
        num_arrays=2,
        shared_dtype=True,
        min_num_dims=1,
        max_num_dims=3,
        min_dim_size=1,
        max_dim_size=3,
    ),
    num_positional_args=helpers.num_positional_args(fn_name="float_power"),
)
def test_float_power(
    dtype_and_x,
    with_out,
    as_variable,
    num_positional_args,
    native_array,
    container,
    instance_method,
    fw,
):
    input_dtype, x = dtype_and_x
    helpers.test_function(
        input_dtypes=input_dtype,
        as_variable_flags=as_variable,
        with_out=with_out,
        num_positional_args=num_positional_args,
        native_array_flags=native_array,
        container_flags=container,
        instance_method=instance_method,
        fw=fw,
        fn_name="float_power",
        x1=np.asarray(x[0], dtype=input_dtype[0]),
        x2=np.asarray(x[1], dtype=input_dtype[1]),
    )


# exp2
@handle_cmd_line_args
@given(
    dtype_and_x=helpers.dtype_and_values(
        available_dtypes=helpers.get_dtypes("float"),
        min_value=-10,
        max_value=10,
        min_num_dims=1,
        max_num_dims=3,
        min_dim_size=1,
        max_dim_size=3,
    ),
    num_positional_args=helpers.num_positional_args(fn_name="exp2"),
)
def test_exp2(
    dtype_and_x,
    with_out,
    as_variable,
    num_positional_args,
    native_array,
    container,
    instance_method,
    fw,
):
    input_dtype, x = dtype_and_x
    helpers.test_function(
        input_dtypes=input_dtype,
        as_variable_flags=as_variable,
        with_out=with_out,
        num_positional_args=num_positional_args,
        native_array_flags=native_array,
        container_flags=container,
        instance_method=instance_method,
        fw=fw,
        fn_name="exp2",
        x=np.asarray(x[0], dtype=input_dtype[0]),
    )


# nansum
@handle_cmd_line_args
@given(
    dtype_x_axis=helpers.dtype_values_axis(
        available_dtypes=helpers.get_dtypes("float"),
        shared_dtype=True,
        min_num_dims=1,
        max_num_dims=5,
        min_dim_size=2,
        min_value=-100,
        max_value=100,
        valid_axis=True,
        allow_neg_axes=False,
        min_axes_size=1,
    ),
    num_positional_args=helpers.num_positional_args(fn_name="nansum"),
    keep_dims=st.booleans(),
)
def test_nansum(
    dtype_x_axis,
    keep_dims,
    as_variable,
    with_out,
    num_positional_args,
    native_array,
    container,
    instance_method,
    fw,
):
    input_dtype, x, axis = dtype_x_axis
    helpers.test_function(
        input_dtypes=input_dtype,
        as_variable_flags=as_variable,
        with_out=with_out,
        num_positional_args=num_positional_args,
        native_array_flags=native_array,
        container_flags=container,
        instance_method=instance_method,
        fw=fw,
        fn_name="nansum",
        input=x[0],
        axis=axis,
        keepdims=keep_dims,
    )


<<<<<<< HEAD
# isclose
@handle_cmd_line_args
@given(
    dtype_and_x=helpers.dtype_and_values(
        available_dtypes=helpers.get_dtypes("float"),
        min_value=-10,
        max_value=10,
        num_arrays=2,
        allow_nan=True,
        shared_dtype=True,
        min_num_dims=0,
        max_num_dims=5,
        min_dim_size=1,
        max_dim_size=5,
    ),
    rtol=st.floats(min_value=0.0, max_value=0.1, exclude_min=True, exclude_max=True),
    atol=st.floats(min_value=0.0, max_value=0.1, exclude_min=True, exclude_max=True),
    equal_nan=st.booleans(),
    num_positional_args=helpers.num_positional_args(fn_name="isclose"),
)
def test_isclose(
    dtype_and_x,
    rtol,
    atol,
    equal_nan,
=======
# gcd
@handle_cmd_line_args
@given(
    dtype_and_x=helpers.dtype_and_values(
        available_dtypes=helpers.get_dtypes("integer"),
        num_arrays=2,
        shared_dtype=True,
        min_num_dims=1,
        max_num_dims=3,
        min_value=-100,
        max_value=100,
        allow_nan=False,
    ),
    num_positional_args=helpers.num_positional_args(fn_name="gcd"),
)
def test_gcd(
    dtype_and_x,
>>>>>>> 426283a6
    with_out,
    as_variable,
    num_positional_args,
    native_array,
    container,
    instance_method,
    fw,
):
    input_dtype, x = dtype_and_x
    helpers.test_function(
        input_dtypes=input_dtype,
        as_variable_flags=as_variable,
        with_out=with_out,
        num_positional_args=num_positional_args,
        native_array_flags=native_array,
        container_flags=container,
        instance_method=instance_method,
        fw=fw,
<<<<<<< HEAD
        fn_name="isclose",
        a=np.asarray(x[0], dtype=input_dtype[0]),
        b=np.asarray(x[1], dtype=input_dtype[1]),
        rtol=rtol,
        atol=atol,
        equal_nan=equal_nan,
=======
        fn_name="gcd",
        x1=np.asarray(x[0], dtype=input_dtype[0]),
        x2=np.asarray(x[1], dtype=input_dtype[1]),
>>>>>>> 426283a6
    )<|MERGE_RESOLUTION|>--- conflicted
+++ resolved
@@ -382,7 +382,47 @@
     )
 
 
-<<<<<<< HEAD
+# gcd
+@handle_cmd_line_args
+@given(
+    dtype_and_x=helpers.dtype_and_values(
+        available_dtypes=helpers.get_dtypes("integer"),
+        num_arrays=2,
+        shared_dtype=True,
+        min_num_dims=1,
+        max_num_dims=3,
+        min_value=-100,
+        max_value=100,
+        allow_nan=False,
+    ),
+    num_positional_args=helpers.num_positional_args(fn_name="gcd"),
+)
+def test_gcd(
+    dtype_and_x,
+    with_out,
+    as_variable,
+    num_positional_args,
+    native_array,
+    container,
+    instance_method,
+    fw,
+):
+    input_dtype, x = dtype_and_x
+    helpers.test_function(
+        input_dtypes=input_dtype,
+        as_variable_flags=as_variable,
+        with_out=with_out,
+        num_positional_args=num_positional_args,
+        native_array_flags=native_array,
+        container_flags=container,
+        instance_method=instance_method,
+        fw=fw,
+        fn_name="gcd",
+        x1=np.asarray(x[0], dtype=input_dtype[0]),
+        x2=np.asarray(x[1], dtype=input_dtype[1]),
+    )
+
+
 # isclose
 @handle_cmd_line_args
 @given(
@@ -408,53 +448,28 @@
     rtol,
     atol,
     equal_nan,
-=======
-# gcd
-@handle_cmd_line_args
-@given(
-    dtype_and_x=helpers.dtype_and_values(
-        available_dtypes=helpers.get_dtypes("integer"),
-        num_arrays=2,
-        shared_dtype=True,
-        min_num_dims=1,
-        max_num_dims=3,
-        min_value=-100,
-        max_value=100,
-        allow_nan=False,
-    ),
-    num_positional_args=helpers.num_positional_args(fn_name="gcd"),
-)
-def test_gcd(
-    dtype_and_x,
->>>>>>> 426283a6
-    with_out,
-    as_variable,
-    num_positional_args,
-    native_array,
-    container,
-    instance_method,
-    fw,
-):
-    input_dtype, x = dtype_and_x
-    helpers.test_function(
-        input_dtypes=input_dtype,
-        as_variable_flags=as_variable,
-        with_out=with_out,
-        num_positional_args=num_positional_args,
-        native_array_flags=native_array,
-        container_flags=container,
-        instance_method=instance_method,
-        fw=fw,
-<<<<<<< HEAD
+    with_out,
+    as_variable,
+    num_positional_args,
+    native_array,
+    container,
+    instance_method,
+    fw,
+):
+    input_dtype, x = dtype_and_x
+    helpers.test_function(
+        input_dtypes=input_dtype,
+        as_variable_flags=as_variable,
+        with_out=with_out,
+        num_positional_args=num_positional_args,
+        native_array_flags=native_array,
+        container_flags=container,
+        instance_method=instance_method,
+        fw=fw,
         fn_name="isclose",
         a=np.asarray(x[0], dtype=input_dtype[0]),
         b=np.asarray(x[1], dtype=input_dtype[1]),
         rtol=rtol,
         atol=atol,
         equal_nan=equal_nan,
-=======
-        fn_name="gcd",
-        x1=np.asarray(x[0], dtype=input_dtype[0]),
-        x2=np.asarray(x[1], dtype=input_dtype[1]),
->>>>>>> 426283a6
     )