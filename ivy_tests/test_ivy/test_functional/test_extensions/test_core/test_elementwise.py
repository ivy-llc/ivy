# global
from hypothesis import given, strategies as st

# local
import ivy_tests.test_ivy.helpers as helpers
from ivy_tests.test_ivy.helpers import handle_cmd_line_args
import numpy as np

# Helpers #
# ------- #


# sinc
@handle_cmd_line_args
@given(
    dtype_and_x=helpers.dtype_and_values(
        available_dtypes=helpers.get_dtypes("float"),
        large_abs_safety_factor=4,
        small_abs_safety_factor=4,
    ),
    num_positional_args=helpers.num_positional_args(fn_name="sinc"),
)
def test_sinc(
    *,
    dtype_and_x,
    as_variable,
    with_out,
    num_positional_args,
    native_array,
    container,
    instance_method,
    fw,
):
    input_dtype, x = dtype_and_x
    helpers.test_function(
        input_dtypes=input_dtype,
        as_variable_flags=as_variable,
        with_out=with_out,
        rtol_=1e-03,
        atol_=1e-06,
        num_positional_args=num_positional_args,
        native_array_flags=native_array,
        container_flags=container,
        instance_method=instance_method,
        fw=fw,
        fn_name="sinc",
        x=x[0],
    )


# lcm
@handle_cmd_line_args
@given(
    dtype_and_x=helpers.dtype_and_values(
        available_dtypes=helpers.get_dtypes("integer"),
        num_arrays=2,
        shared_dtype=True,
        min_num_dims=1,
        max_num_dims=3,
        min_value=-100,
        max_value=100,
        allow_nan=False,
    ),
    num_positional_args=helpers.num_positional_args(fn_name="lcm"),
)
def test_lcm(
    dtype_and_x,
    as_variable,
    with_out,
    num_positional_args,
    native_array,
    container,
    instance_method,
    fw,
):
    input_dtype, x = dtype_and_x
    helpers.test_function(
        input_dtypes=input_dtype,
        as_variable_flags=as_variable,
        with_out=with_out,
        num_positional_args=num_positional_args,
        native_array_flags=native_array,
        container_flags=container,
        instance_method=instance_method,
        fw=fw,
        fn_name="lcm",
        test_gradients=True,
        x1=x[0],
        x2=x[1],
    )


# fmod
@handle_cmd_line_args
@given(
    dtype_and_x=helpers.dtype_and_values(
        available_dtypes=helpers.get_dtypes("float"),
        min_value=-10,
        max_value=10,
        num_arrays=2,
        shared_dtype=True,
        min_num_dims=1,
        max_num_dims=3,
        min_dim_size=1,
        max_dim_size=3,
    ),
    num_positional_args=helpers.num_positional_args(fn_name="fmod"),
)
def test_fmod(
    dtype_and_x,
    with_out,
    as_variable,
    num_positional_args,
    native_array,
    container,
    instance_method,
    fw,
):
    input_dtype, x = dtype_and_x
    helpers.test_function(
        input_dtypes=input_dtype,
        as_variable_flags=as_variable,
        with_out=with_out,
        num_positional_args=num_positional_args,
        native_array_flags=native_array,
        container_flags=container,
        instance_method=instance_method,
        fw=fw,
        fn_name="fmod",
        x1=x[0],
        x2=x[0],
    )


# fmax
@handle_cmd_line_args
@given(
    dtype_and_x=helpers.dtype_and_values(
        available_dtypes=helpers.get_dtypes("integer"),
        min_value=-10,
        max_value=10,
        num_arrays=2,
        shared_dtype=True,
        min_num_dims=1,
        max_num_dims=3,
        min_dim_size=1,
        max_dim_size=3,
        allow_nan=True,
    ),
    num_positional_args=helpers.num_positional_args(fn_name="fmax"),
)
def test_fmax(
    dtype_and_x,
    with_out,
    as_variable,
    num_positional_args,
    native_array,
    container,
    instance_method,
    fw,
):
    input_dtype, x = dtype_and_x
    helpers.test_function(
        input_dtypes=input_dtype,
        as_variable_flags=as_variable,
        with_out=with_out,
        num_positional_args=num_positional_args,
        native_array_flags=native_array,
        container_flags=container,
        instance_method=instance_method,
        fw=fw,
        fn_name="fmax",
        x1=x[0],
        x2=x[0],
    )


# trapz
@st.composite
def _either_x_dx(draw):
    rand = (draw(st.integers(min_value=0, max_value=1)),)
    if rand == 0:
        either_x_dx = draw(
            helpers.dtype_and_x(
                avaliable_dtypes=st.shared(
                    helpers.get_dtypes("float"), key="trapz_dtype"
                ),
                min_value=-100,
                max_value=100,
                min_num_dims=1,
                max_num_dims=3,
                min_dim_size=1,
                max_dim_size=3,
            )
        )
        return rand, either_x_dx
    else:
        either_x_dx = draw(
            st.floats(min_value=-10, max_value=10),
        )
        return rand, either_x_dx


@handle_cmd_line_args
@given(
    dtype_values_axis=helpers.dtype_values_axis(
        available_dtypes=st.shared(helpers.get_dtypes("float"), key="trapz_dtype"),
        min_value=-100,
        max_value=100,
        min_num_dims=1,
        max_num_dims=3,
        min_dim_size=1,
        max_dim_size=3,
        allow_neg_axes=True,
        valid_axis=True,
        force_int_axis=True,
    ),
    rand_either=_either_x_dx(),
    num_positional_args=helpers.num_positional_args(fn_name="trapz"),
)
def test_trapz(
    dtype_values_axis,
    rand_either,
    as_variable,
    with_out,
    num_positional_args,
    native_array,
    container,
    instance_method,
    fw,
):
    input_dtype, y, axis = dtype_values_axis
    rand, either_x_dx = rand_either
    if rand == 0:
        dtype_x, x = either_x_dx
        x = np.asarray(x, dtype=dtype_x)
        dx = None
    else:
        x = None
        dx = either_x_dx
    helpers.test_function(
        input_dtypes=input_dtype,
        as_variable_flags=as_variable,
        with_out=with_out,
        num_positional_args=num_positional_args,
        native_array_flags=native_array,
        container_flags=container,
        instance_method=instance_method,
        rtol_=1e-2,
        atol_=1e-2,
        fw=fw,
        fn_name="trapz",
        y=np.asarray(y[0], dtype=input_dtype[0]),
        x=x,
        dx=dx,
        axis=axis,
    )


# float_power
@handle_cmd_line_args
@given(
    dtype_and_x=helpers.dtype_and_values(
        available_dtypes=helpers.get_dtypes("float"),
        min_value=-10,
        max_value=10,
        num_arrays=2,
        shared_dtype=True,
        min_num_dims=1,
        max_num_dims=3,
        min_dim_size=1,
        max_dim_size=3,
    ),
    num_positional_args=helpers.num_positional_args(fn_name="float_power"),
)
def test_float_power(
    dtype_and_x,
    with_out,
    as_variable,
    num_positional_args,
    native_array,
    container,
    instance_method,
    fw,
):
    input_dtype, x = dtype_and_x
    helpers.test_function(
        input_dtypes=input_dtype,
        as_variable_flags=as_variable,
        with_out=with_out,
        num_positional_args=num_positional_args,
        native_array_flags=native_array,
        container_flags=container,
        instance_method=instance_method,
        fw=fw,
        fn_name="float_power",
        x1=np.asarray(x[0], dtype=input_dtype[0]),
        x2=np.asarray(x[1], dtype=input_dtype[1]),
    )


# exp2
@handle_cmd_line_args
@given(
    dtype_and_x=helpers.dtype_and_values(
        available_dtypes=helpers.get_dtypes("float"),
        min_value=-10,
        max_value=10,
        min_num_dims=1,
        max_num_dims=3,
        min_dim_size=1,
        max_dim_size=3,
    ),
    num_positional_args=helpers.num_positional_args(fn_name="exp2"),
)
def test_exp2(
    dtype_and_x,
    with_out,
    as_variable,
    num_positional_args,
    native_array,
    container,
    instance_method,
    fw,
):
    input_dtype, x = dtype_and_x
    helpers.test_function(
        input_dtypes=input_dtype,
        as_variable_flags=as_variable,
        with_out=with_out,
        num_positional_args=num_positional_args,
        native_array_flags=native_array,
        container_flags=container,
        instance_method=instance_method,
        fw=fw,
        fn_name="exp2",
        x=np.asarray(x[0], dtype=input_dtype[0]),
    )


# nansum
@handle_cmd_line_args
@given(
    dtype_x_axis=helpers.dtype_values_axis(
        available_dtypes=helpers.get_dtypes("float"),
        shared_dtype=True,
        min_num_dims=1,
        max_num_dims=5,
        min_dim_size=2,
        min_value=-100,
        max_value=100,
        valid_axis=True,
        allow_neg_axes=False,
        min_axes_size=1,
    ),
    num_positional_args=helpers.num_positional_args(fn_name="nansum"),
    keep_dims=st.booleans(),
)
def test_nansum(
    dtype_x_axis,
    keep_dims,
    as_variable,
    with_out,
    num_positional_args,
    native_array,
    container,
    instance_method,
    fw,
):
    input_dtype, x, axis = dtype_x_axis
    helpers.test_function(
        input_dtypes=input_dtype,
        as_variable_flags=as_variable,
        with_out=with_out,
        num_positional_args=num_positional_args,
        native_array_flags=native_array,
        container_flags=container,
        instance_method=instance_method,
        fw=fw,
        fn_name="nansum",
        input=x[0],
        axis=axis,
        keepdims=keep_dims,
    )


# gcd
@handle_cmd_line_args
@given(
    dtype_and_x=helpers.dtype_and_values(
        available_dtypes=helpers.get_dtypes("integer"),
        num_arrays=2,
        shared_dtype=True,
        min_num_dims=1,
        max_num_dims=3,
        min_value=-100,
        max_value=100,
        allow_nan=False,
    ),
    num_positional_args=helpers.num_positional_args(fn_name="gcd"),
)
def test_gcd(
    dtype_and_x,
    with_out,
    as_variable,
    num_positional_args,
    native_array,
    container,
    instance_method,
    fw,
):
    input_dtype, x = dtype_and_x
    helpers.test_function(
        input_dtypes=input_dtype,
        as_variable_flags=as_variable,
        with_out=with_out,
        num_positional_args=num_positional_args,
        native_array_flags=native_array,
        container_flags=container,
        instance_method=instance_method,
        fw=fw,
        fn_name="gcd",
        x1=np.asarray(x[0], dtype=input_dtype[0]),
        x2=np.asarray(x[1], dtype=input_dtype[1]),
    )


# isposinf
@handle_cmd_line_args
@given(
    dtype_and_x=helpers.dtype_and_values(
        available_dtypes=helpers.get_dtypes("integer"),
        min_num_dims=1,
        max_num_dims=3,
        min_dim_size=1,
        max_dim_size=3,
        allow_inf=True,
    ),
    num_positional_args=helpers.num_positional_args(fn_name="isposinf"),
)
def test_isposinf(
    dtype_and_x,
    with_out,
    as_variable,
    num_positional_args,
    native_array,
    container,
    instance_method,
    fw,
):
    input_dtype, x = dtype_and_x
    helpers.test_function(
        input_dtypes=input_dtype,
        as_variable_flags=as_variable,
        with_out=with_out,
        num_positional_args=num_positional_args,
        native_array_flags=native_array,
        container_flags=container,
        instance_method=instance_method,
        fw=fw,
        fn_name="isposinf",
        x=np.asarray(x[0], dtype=input_dtype[0]),
    )


<<<<<<< HEAD
=======
# isneginf
@handle_cmd_line_args
@given(
    dtype_and_x=helpers.dtype_and_values(
        available_dtypes=helpers.get_dtypes("float"),
        min_num_dims=1,
        max_num_dims=3,
        min_dim_size=1,
        max_dim_size=3,
        allow_inf=True,
    ),
    num_positional_args=helpers.num_positional_args(fn_name="isneginf"),
)
def test_isneginf(
    dtype_and_x,
    with_out,
    as_variable,
    num_positional_args,
    native_array,
    container,
    instance_method,
    fw,
):
    input_dtype, x = dtype_and_x
    helpers.test_function(
        input_dtypes=input_dtype,
        as_variable_flags=as_variable,
        with_out=with_out,
        num_positional_args=num_positional_args,
        native_array_flags=native_array,
        container_flags=container,
        instance_method=instance_method,
        fw=fw,
        fn_name="isneginf",
        x=np.asarray(x[0], dtype=input_dtype[0]),
    )

    
# nan_to_num
@handle_cmd_line_args
@given(
    dtype_and_x=helpers.dtype_and_values(
        available_dtypes=helpers.get_dtypes("float"),
        min_num_dims=1,
        max_num_dims=3,
        min_value=-100,
        max_value=100,
        allow_nan=True,
        allow_inf=True
    ),
    copy=st.booleans(),
    nan=st.floats(min_value=0.0, max_value=100),
    posinf=st.floats(min_value=5e+100, max_value=5e+100),
    neginf=st.floats(min_value=-5e+100, max_value=-5e+100),
    num_positional_args=helpers.num_positional_args(fn_name="nan_to_num"),
)
def test_nan_to_num(
    dtype_and_x,
    copy,
    nan,
    posinf,
    neginf,
    with_out,
    as_variable,
    num_positional_args,
    native_array,
    container,
    instance_method,
    fw,
):
    input_dtype, x = dtype_and_x
    helpers.test_function(
        input_dtypes=input_dtype,
        as_variable_flags=as_variable,
        with_out=with_out,
        num_positional_args=num_positional_args,
        native_array_flags=native_array,
        container_flags=container,
        instance_method=instance_method,
        fw=fw,
        fn_name="nan_to_num",
        x=np.asarray(x[0], dtype=input_dtype[0]),
        copy=copy,
        nan=nan,
        posinf=posinf,
        neginf=neginf
    )

    
# logaddexp2
>>>>>>> 063afd44
@handle_cmd_line_args
@given(
    dtype_and_x=helpers.dtype_and_values(
        available_dtypes=helpers.get_dtypes("float"),
        num_arrays=2,
        shared_dtype=True,
        min_num_dims=1,
        max_num_dims=3,
        min_value=-100,
        max_value=100,
        allow_nan=False,
    ),
<<<<<<< HEAD
    num_positional_args=helpers.num_positional_args(fn_name="diff"),
)
def test_diff(
    dtype_and_x,
    as_variable,
    with_out,
=======
    num_positional_args=helpers.num_positional_args(fn_name="logaddexp2"),
)
def test_logaddexp2(
    dtype_and_x,
    with_out,
    as_variable,
>>>>>>> 063afd44
    num_positional_args,
    native_array,
    container,
    instance_method,
    fw,
):
    input_dtype, x = dtype_and_x
    helpers.test_function(
        input_dtypes=input_dtype,
        as_variable_flags=as_variable,
        with_out=with_out,
        num_positional_args=num_positional_args,
        native_array_flags=native_array,
        container_flags=container,
        instance_method=instance_method,
        fw=fw,
<<<<<<< HEAD
        fn_name="diff",
        test_gradients=True,
        x1=x[0],
        x2=x[1],
=======
        fn_name="logaddexp2",
        x1=np.asarray(x[0], dtype=input_dtype[0]),
        x2=np.asarray(x[1], dtype=input_dtype[1])
>>>>>>> 063afd44
    )<|MERGE_RESOLUTION|>--- conflicted
+++ resolved
@@ -463,8 +463,6 @@
     )
 
 
-<<<<<<< HEAD
-=======
 # isneginf
 @handle_cmd_line_args
 @given(
@@ -555,7 +553,6 @@
 
     
 # logaddexp2
->>>>>>> 063afd44
 @handle_cmd_line_args
 @given(
     dtype_and_x=helpers.dtype_and_values(
@@ -568,45 +565,39 @@
         max_value=100,
         allow_nan=False,
     ),
-<<<<<<< HEAD
     num_positional_args=helpers.num_positional_args(fn_name="diff"),
 )
 def test_diff(
     dtype_and_x,
     as_variable,
     with_out,
-=======
     num_positional_args=helpers.num_positional_args(fn_name="logaddexp2"),
 )
 def test_logaddexp2(
     dtype_and_x,
     with_out,
     as_variable,
->>>>>>> 063afd44
-    num_positional_args,
-    native_array,
-    container,
-    instance_method,
-    fw,
-):
-    input_dtype, x = dtype_and_x
-    helpers.test_function(
-        input_dtypes=input_dtype,
-        as_variable_flags=as_variable,
-        with_out=with_out,
-        num_positional_args=num_positional_args,
-        native_array_flags=native_array,
-        container_flags=container,
-        instance_method=instance_method,
-        fw=fw,
-<<<<<<< HEAD
+    num_positional_args,
+    native_array,
+    container,
+    instance_method,
+    fw,
+):
+    input_dtype, x = dtype_and_x
+    helpers.test_function(
+        input_dtypes=input_dtype,
+        as_variable_flags=as_variable,
+        with_out=with_out,
+        num_positional_args=num_positional_args,
+        native_array_flags=native_array,
+        container_flags=container,
+        instance_method=instance_method,
+        fw=fw,
         fn_name="diff",
         test_gradients=True,
         x1=x[0],
         x2=x[1],
-=======
         fn_name="logaddexp2",
         x1=np.asarray(x[0], dtype=input_dtype[0]),
         x2=np.asarray(x[1], dtype=input_dtype[1])
->>>>>>> 063afd44
     )