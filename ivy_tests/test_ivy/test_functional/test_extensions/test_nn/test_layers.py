--- conflicted
+++ resolved
@@ -488,10 +488,7 @@
         periodic=periodic,
         alpha=alpha,
         beta=beta,
-<<<<<<< HEAD
         dtype=dtype[0],
-=======
-        dtype=dtype,
     )
 
 
@@ -529,5 +526,4 @@
         kernel=kernel,
         strides=stride,
         padding=pad,
->>>>>>> 3d7d21ad
     )