--- conflicted
+++ resolved
@@ -244,12 +244,7 @@
 ):
     x_dtype, x, num_groups, data_format, scale, offset, eps = data
     helpers.test_function(
-<<<<<<< HEAD
-        ground_truth_backend=ground_truth_backend,
-        backend_to_test=backend_fw,
-=======
-        fw=backend_fw,
->>>>>>> 7ba64f7d
+        backend_to_test=backend_fw,
         test_flags=test_flags,
         fn_name=fn_name,
         on_device=on_device,
