# global
from hypothesis import strategies as st

# local
import ivy_tests.test_ivy.helpers as helpers
from ivy_tests.test_ivy.helpers import handle_test
from ivy_tests.test_ivy.test_frontends.test_torch.test_non_linear_activation_functions import (
    _filter_dtypes,
    _generate_data_layer_norm,
    _generate_prelu_arrays,
)


# logit
@handle_test(
    fn_tree="functional.ivy.experimental.logit",
    dtype_and_x=helpers.dtype_and_values(
        available_dtypes=helpers.get_dtypes("float"),
        large_abs_safety_factor=8,
        small_abs_safety_factor=8,
        safety_factor_scale="log",
    ),
)
def test_logit(
    *,
    dtype_and_x,
    test_flags,
    backend_fw,
    fn_name,
    on_device,
    ground_truth_backend,
):
    dtype, x = dtype_and_x
    helpers.test_function(
        ground_truth_backend=ground_truth_backend,
        input_dtypes=dtype,
        fw=backend_fw,
        test_flags=test_flags,
        fn_name=fn_name,
        on_device=on_device,
        x=x[0],
    )


# thresholded_relu
@handle_test(
    fn_tree="functional.ivy.experimental.thresholded_relu",
    dtype_and_x=helpers.dtype_and_values(
        available_dtypes=helpers.get_dtypes("valid"),
        large_abs_safety_factor=8,
        small_abs_safety_factor=8,
        safety_factor_scale="log",
    ),
    threshold=st.floats(min_value=-0.10, max_value=10.0),
)
def test_thresholded_relu(
    *,
    dtype_and_x,
    threshold,
    test_flags,
    backend_fw,
    fn_name,
    on_device,
    ground_truth_backend,
):
    dtype, x = dtype_and_x
    helpers.test_function(
        ground_truth_backend=ground_truth_backend,
        input_dtypes=dtype,
        fw=backend_fw,
        test_flags=test_flags,
        fn_name=fn_name,
        on_device=on_device,
        x=x[0],
        threshold=threshold,
    )


<<<<<<< HEAD
# threshold
=======
# prelu
>>>>>>> 41210c8f
@handle_test(
    fn_tree="functional.ivy.experimental.threshold",
    dtype_and_x=helpers.dtype_and_values(
        available_dtypes=helpers.get_dtypes("float"),
        large_abs_safety_factor=8,
        small_abs_safety_factor=8,
        safety_factor_scale="log",
    ),
    threshold=st.floats(min_value=-0.10, max_value=10.0),
    value=st.floats(min_value=-0.10, max_value=10.0),
)
def test_threshold(
    *,
    dtype_and_x,
    threshold,
    value,
    test_flags,
    backend_fw,
    fn_name,
    on_device,
    ground_truth_backend,
):
    dtype, x = dtype_and_x
    helpers.test_function(
        ground_truth_backend=ground_truth_backend,
        input_dtypes=dtype,
        fw=backend_fw,
        test_flags=test_flags,
        fn_name=fn_name,
        on_device=on_device,
        x=x[0],
        threshold=threshold,
        value=value,
    )


# hardshrink
@handle_test(
    fn_tree="functional.ivy.experimental.hardshrink",
    dtype_and_x=helpers.dtype_and_values(
        available_dtypes=helpers.get_dtypes("float"),
    ),
    lambd=helpers.floats(min_value=0, max_value=1, exclude_min=True),
)
def test_hardshrink(
    *,
    dtype_and_x,
    lambd,
    test_flags,
    backend_fw,
    fn_name,
    on_device,
    ground_truth_backend,
):
    input_dtype, x = dtype_and_x
    helpers.test_function(
        ground_truth_backend=ground_truth_backend,
        input_dtypes=input_dtype,
        fw=backend_fw,
        test_flags=test_flags,
        fn_name=fn_name,
        on_device=on_device,
        x=x[0],
        lambd=lambd,
    )


# softshrink
@handle_test(
    fn_tree="functional.ivy.experimental.softshrink",
    dtype_and_x=helpers.dtype_and_values(
        available_dtypes=helpers.get_dtypes("float"),
    ),
    lambd=helpers.floats(min_value=0, max_value=1, exclude_min=True),
)
def test_softshrink(
    *,
    dtype_and_x,
    lambd,
    test_flags,
    backend_fw,
    fn_name,
    on_device,
    ground_truth_backend,
):
    input_dtype, x = dtype_and_x
    helpers.test_function(
        ground_truth_backend=ground_truth_backend,
        input_dtypes=input_dtype,
        fw=backend_fw,
        test_flags=test_flags,
        fn_name=fn_name,
        on_device=on_device,
        x=x[0],
        lambd=lambd,
    )


# relu
@handle_test(
    fn_tree="functional.ivy.experimental.relu6",
    dtype_and_x=helpers.dtype_and_values(
        available_dtypes=helpers.get_dtypes("numeric"),
        large_abs_safety_factor=2,
        small_abs_safety_factor=2,
        safety_factor_scale="log",
    ),
)
def test_relu6(
    *,
    dtype_and_x,
    test_flags,
    backend_fw,
    fn_name,
    on_device,
    ground_truth_backend,
):
    dtype, x = dtype_and_x
    helpers.test_function(
        ground_truth_backend=ground_truth_backend,
        input_dtypes=dtype,
        fw=backend_fw,
        test_flags=test_flags,
        fn_name=fn_name,
        on_device=on_device,
        x=x[0],
    )


@st.composite
def _batch_norm_helper(draw):
    x_dtype, x, shape = draw(
        helpers.dtype_and_values(
            available_dtypes=helpers.get_dtypes("float"),
            min_num_dims=3,
            max_num_dims=5,
            min_dim_size=5,
            ret_shape=True,
            max_value=1000,
            min_value=-1000,
        )
    )
    _, variance = draw(
        helpers.dtype_and_values(
            dtype=x_dtype,
            shape=(shape[1],),
            max_value=1000,
            min_value=0,
        )
    )
    _, others = draw(
        helpers.dtype_and_values(
            dtype=x_dtype * 3,
            shape=(shape[1],),
            max_value=1000,
            min_value=-1000,
            num_arrays=3,
        )
    )
    return x_dtype, x[0], others[0], others[1], others[2], variance[0]


# batch_norm
@handle_test(
    fn_tree="functional.ivy.experimental.batch_norm",
    data=_batch_norm_helper(),
    eps=helpers.floats(min_value=1e-5, max_value=0.1),
    test_with_out=st.just(False),
)
def test_batch_norm(
    *,
    data,
    eps,
    test_flags,
    backend_fw,
    fn_name,
    on_device,
    ground_truth_backend,
):
    x_dtype, x, scale, offset, mean, variance = data
    helpers.test_function(
        ground_truth_backend=ground_truth_backend,
        fw=backend_fw,
        test_flags=test_flags,
        fn_name=fn_name,
        on_device=on_device,
        xs_grad_idxs=[[0, 0]],
        input_dtypes=x_dtype,
        x=x,
        mean=mean,
        variance=variance,
        scale=scale,
        offset=offset,
        eps=eps,
        rtol_=1e-03,
    )


# logsigmoid
@handle_test(
    fn_tree="functional.ivy.experimental.logsigmoid",
    dtype_and_x=helpers.dtype_and_values(
        available_dtypes=helpers.get_dtypes("valid"),
        safety_factor_scale="log",
        large_abs_safety_factor=120,
    ),
    test_with_out=st.just(False),
)
def test_logsigmoid(
    *,
    dtype_and_x,
    test_flags,
    backend_fw,
    fn_name,
    on_device,
    ground_truth_backend,
):
    input_dtype, x = dtype_and_x
    test_flags.num_positional_args = len(x)
    helpers.test_function(
        ground_truth_backend=ground_truth_backend,
        input_dtypes=input_dtype,
        test_flags=test_flags,
        fw=backend_fw,
        fn_name=fn_name,
        on_device=on_device,
        input=x[0],
    )


<<<<<<< HEAD
# sigmoid
@handle_test(
    fn_tree="functional.ivy.experimental.sigmoid",
    dtype_and_x=helpers.dtype_and_values(
        available_dtypes=helpers.get_dtypes("float"),
        large_abs_safety_factor=8,
        small_abs_safety_factor=8,
        safety_factor_scale="log",
    ),
)
def test_sigmoid(
    *,
    dtype_and_x,
    test_flags,
    backend_fw,
    fn_name,
    on_device,
    ground_truth_backend,
):
    dtype, x = dtype_and_x
    helpers.test_function(
        ground_truth_backend=ground_truth_backend,
        input_dtypes=dtype,
        fw=backend_fw,
        test_flags=test_flags,
        fn_name=fn_name,
        on_device=on_device,
        rtol_=1e-2,
        atol_=1e-2,
        x=x[0],
    )


# hard_sigmoid
@handle_test(
    fn_tree="functional.ivy.experimental.hard_sigmoid",
    dtype_and_x=helpers.dtype_and_values(
        available_dtypes=helpers.get_dtypes("float"),
        large_abs_safety_factor=8,
        small_abs_safety_factor=8,
        safety_factor_scale="log",
    ),
)
def test_hard_sigmoid(
    *,
    dtype_and_x,
    test_flags,
    backend_fw,
    fn_name,
    on_device,
    ground_truth_backend,
):
    dtype, x = dtype_and_x
    helpers.test_function(
        ground_truth_backend=ground_truth_backend,
        input_dtypes=dtype,
        fw=backend_fw,
        test_flags=test_flags,
        fn_name=fn_name,
        on_device=on_device,
        rtol_=1e-2,
        atol_=1e-2,
        x=x[0],
    )


# selu
@handle_test(
    fn_tree="functional.ivy.experimental.selu",
    dtype_and_x=helpers.dtype_and_values(
        available_dtypes=helpers.get_dtypes("float"),
        large_abs_safety_factor=8,
        small_abs_safety_factor=8,
        safety_factor_scale="log",
    ),
)
def test_selu(
    *,
    dtype_and_x,
    test_flags,
    backend_fw,
    fn_name,
    on_device,
    ground_truth_backend,
):
    dtype, x = dtype_and_x
    helpers.test_function(
        ground_truth_backend=ground_truth_backend,
        input_dtypes=dtype,
        fw=backend_fw,
        test_flags=test_flags,
        fn_name=fn_name,
        on_device=on_device,
        rtol_=1e-2,
        atol_=1e-2,
        x=x[0],
    )


# softsign
@handle_test(
    fn_tree="functional.ivy.experimental.softsign",
    dtype_and_x=helpers.dtype_and_values(
        available_dtypes=helpers.get_dtypes("float"),
        min_num_dims=1,
        large_abs_safety_factor=8,
        small_abs_safety_factor=8,
        safety_factor_scale="log",
    ),
)
def test_softsign(
    *,
    dtype_and_x,
    test_flags,
    backend_fw,
    fn_name,
    on_device,
    ground_truth_backend,
):
    dtype, x = dtype_and_x
    helpers.test_function(
        ground_truth_backend=ground_truth_backend,
        input_dtypes=dtype,
        fw=backend_fw,
        test_flags=test_flags,
        fn_name=fn_name,
        on_device=on_device,
        rtol_=1e-02,
        atol_=1e-02,
        x=x[0],
    )


# silu
@handle_test(
    fn_tree="functional.ivy.experimental.silu",
    dtype_and_x=helpers.dtype_and_values(
        available_dtypes=helpers.get_dtypes("float"),
        min_num_dims=1,
        large_abs_safety_factor=8,
        small_abs_safety_factor=8,
        safety_factor_scale="log",
    ),
)
def test_silu(
    *,
    dtype_and_x,
    test_flags,
    backend_fw,
    fn_name,
    on_device,
    ground_truth_backend,
):
    dtype, x = dtype_and_x
    helpers.test_function(
        ground_truth_backend=ground_truth_backend,
        input_dtypes=dtype,
        fw=backend_fw,
        test_flags=test_flags,
        fn_name=fn_name,
        on_device=on_device,
        rtol_=1e-02,
        atol_=1e-02,
        x=x[0],
    )


# hard_silu
@handle_test(
    fn_tree="functional.ivy.experimental.hard_silu",
    dtype_and_x=helpers.dtype_and_values(
        available_dtypes=helpers.get_dtypes("float"),
        min_num_dims=1,
        large_abs_safety_factor=8,
        small_abs_safety_factor=8,
        safety_factor_scale="log",
    ),
)
def test_hard_silu(
    *,
    dtype_and_x,
    test_flags,
    backend_fw,
    fn_name,
    on_device,
    ground_truth_backend,
):
    dtype, x = dtype_and_x
    helpers.test_function(
        ground_truth_backend=ground_truth_backend,
        input_dtypes=dtype,
        fw=backend_fw,
        test_flags=test_flags,
        fn_name=fn_name,
        on_device=on_device,
        rtol_=1e-02,
        atol_=1e-02,
        x=x[0],
    )


"""
# leaky_relu
@handle_test(
    fn_tree="functional.ivy.experimental.leaky_relu",
    dtype_and_x=helpers.dtype_and_values(
        available_dtypes=helpers.get_dtypes("float", full=False, key="leaky_relu"),
        large_abs_safety_factor=16,
        small_abs_safety_factor=16,
        safety_factor_scale="log",
    ),
    alpha=st.floats(min_value=1e-4, max_value=1e-2),
)
def test_leaky_relu(
    *,
    dtype_and_x,
    alpha,
    test_flags,
    backend_fw,
    fn_name,
    on_device,
    ground_truth_backend,
):
    dtype, x = dtype_and_x
    helpers.test_function(
        ground_truth_backend=ground_truth_backend,
        input_dtypes=dtype,
        fw=backend_fw,
        test_flags=test_flags,
        fn_name=fn_name,
        on_device=on_device,
        rtol_=1e-1,
        atol_=1e-1,
        x=x[0],
        alpha=alpha,
    )"""


# elu
@handle_test(
    fn_tree="functional.ivy.experimental.elu",
    dtype_and_x=helpers.dtype_and_values(
        available_dtypes=helpers.get_dtypes("float", full=False, key="leaky_relu"),
        large_abs_safety_factor=16,
        small_abs_safety_factor=16,
        safety_factor_scale="log",
    ),
    alpha=st.floats(min_value=1e-4, max_value=1.0),
)
def test_elu(
    *,
    dtype_and_x,
    alpha,
    test_flags,
    backend_fw,
    fn_name,
    on_device,
    ground_truth_backend,
):
    dtype, x = dtype_and_x
    helpers.test_function(
        ground_truth_backend=ground_truth_backend,
        input_dtypes=dtype,
        fw=backend_fw,
        test_flags=test_flags,
        fn_name=fn_name,
        on_device=on_device,
        rtol_=1e-1,
        atol_=1e-1,
        x=x[0],
        alpha=alpha,
    )


# parametric_relu
@handle_test(
    fn_tree="functional.ivy.experimental.parametric_relu",
    dtype_input_and_weight=_generate_prelu_arrays(),
    weight=st.floats(min_value=1e-4, max_value=1.0),
)
def test_parametric_relu(
    *,
    dtype_input_and_weight,
    weight,
    test_flags,
    backend_fw,
    fn_name,
    on_device,
    ground_truth_backend,
):
    dtype, (x, weight) = dtype_input_and_weight
    _filter_dtypes(dtype)
    helpers.test_function(
        ground_truth_backend=ground_truth_backend,
        input_dtypes=dtype,
        fw=backend_fw,
        test_flags=test_flags,
        fn_name=fn_name,
        on_device=on_device,
        rtol_=1e-1,
        atol_=1e-1,
        x=x,
        weight=weight,
    )


# celu
@handle_test(
    fn_tree="functional.ivy.experimental.celu",
    dtype_and_x=helpers.dtype_and_values(
        available_dtypes=helpers.get_dtypes("float", full=False, key="leaky_relu"),
        large_abs_safety_factor=16,
        small_abs_safety_factor=16,
        safety_factor_scale="log",
    ),
    alpha=st.floats(min_value=1e-4, max_value=1.0),
)
def test_celu(
    *,
    dtype_and_x,
    alpha,
    test_flags,
    backend_fw,
    fn_name,
    on_device,
    ground_truth_backend,
):
    dtype, x = dtype_and_x
    helpers.test_function(
        ground_truth_backend=ground_truth_backend,
        input_dtypes=dtype,
        fw=backend_fw,
        test_flags=test_flags,
        fn_name=fn_name,
        on_device=on_device,
        rtol_=1e-1,
        atol_=1e-1,
        x=x[0],
        alpha=alpha,
    )


# glu
@handle_test(
    fn_tree="functional.ivy.experimental.glu",
    dtype_x_axis=helpers.dtype_values_axis(
        available_dtypes=helpers.get_dtypes("float"),
        valid_axis=True,
        max_axes_size=1,
        force_int_axis=True,
    ).filter(lambda x: x[2] is not None and x[1][0].shape[x[2]] % 2 == 0),
)
def test_glu(
    *,
    dtype_x_axis,
    test_flags,
    backend_fw,
    fn_name,
    on_device,
    ground_truth_backend,
):
    input_dtypes, x, axis = dtype_x_axis
    axis = axis if isinstance(axis, int) else -1
    helpers.test_function(
        ground_truth_backend=ground_truth_backend,
        input_dtypes=input_dtypes,
        fw=backend_fw,
        test_flags=test_flags,
        fn_name=fn_name,
        on_device=on_device,
        x=x[0],
        axis=axis,
        rtol_=1e-1,
        atol_=1e-1,
    )


# group_norm
@handle_test(
    fn_tree="functional.ivy.experimental.group_norm",
    dtype_x_and_axis=_generate_data_layer_norm(
        available_dtypes=helpers.get_dtypes("float"),
        min_num_dims=2,
        max_num_dims=3,
        min_dim_size=2,
        max_dim_size=4,
        group=True,
    ),
    eps=st.floats(min_value=0.01, max_value=0.1),
    test_with_out=st.just(False),
)
def test_group_norm(
    *,
    dtype_x_and_axis,
    eps,
    test_flags,
    backend_fw,
    fn_name,
    on_device,
    ground_truth_backend,
):
    dtype, x, weight, bias, num_groups = dtype_x_and_axis
    helpers.test_function(
        ground_truth_backend=ground_truth_backend,
        fw=backend_fw,
        test_flags=test_flags,
        fn_name=fn_name,
        on_device=on_device,
        input_dtypes=dtype,
        x=x[0],
        num_groups=num_groups,
        weight=weight,
        bias=bias,
        eps=eps,
        rtol_=1e-03,
    )


# hard_tanh
@handle_test(
    fn_tree="functional.ivy.experimental.hard_tanh",
    dtype_and_x=helpers.dtype_and_values(
        available_dtypes=helpers.get_dtypes("float"),
        large_abs_safety_factor=8,
        small_abs_safety_factor=8,
        safety_factor_scale="log",
    ),
    min_value=st.floats(min_value=-2, max_value=-1e-2),
    max_value=st.floats(min_value=1e-2, max_value=2),
)
def test_hard_tanh(
    *,
    dtype_and_x,
    min_value,
    max_value,
=======
# selu
@handle_test(
    fn_tree="functional.ivy.experimental.selu",
    dtype_and_input=helpers.dtype_and_values(
        available_dtypes=helpers.get_dtypes("valid"),
        safety_factor_scale="log",
        small_abs_safety_factor=20,
    ),
    test_with_out=st.just(False),
)
def test_selu(
    *,
    dtype_and_input,
>>>>>>> 41210c8f
    test_flags,
    backend_fw,
    fn_name,
    on_device,
    ground_truth_backend,
):
<<<<<<< HEAD
    dtype, x = dtype_and_x
    helpers.test_function(
        ground_truth_backend=ground_truth_backend,
        input_dtypes=dtype,
=======
    input_dtype, input = dtype_and_input
    test_flags.num_positional_args = len(input)
    helpers.test_function(
        ground_truth_backend=ground_truth_backend,
        input_dtypes=input_dtype,
>>>>>>> 41210c8f
        fw=backend_fw,
        test_flags=test_flags,
        fn_name=fn_name,
        on_device=on_device,
<<<<<<< HEAD
        rtol_=1e-2,
        atol_=1e-2,
        x=x[0],
        min_value=min_value,
        max_value=max_value,
=======
        atol_=1e-5,
        x=input[0],
>>>>>>> 41210c8f
    )<|MERGE_RESOLUTION|>--- conflicted
+++ resolved
@@ -76,11 +76,7 @@
     )
 
 
-<<<<<<< HEAD
 # threshold
-=======
-# prelu
->>>>>>> 41210c8f
 @handle_test(
     fn_tree="functional.ivy.experimental.threshold",
     dtype_and_x=helpers.dtype_and_values(
@@ -311,7 +307,6 @@
     )
 
 
-<<<<<<< HEAD
 # sigmoid
 @handle_test(
     fn_tree="functional.ivy.experimental.sigmoid",
@@ -747,51 +742,23 @@
     dtype_and_x,
     min_value,
     max_value,
-=======
-# selu
-@handle_test(
-    fn_tree="functional.ivy.experimental.selu",
-    dtype_and_input=helpers.dtype_and_values(
-        available_dtypes=helpers.get_dtypes("valid"),
-        safety_factor_scale="log",
-        small_abs_safety_factor=20,
-    ),
-    test_with_out=st.just(False),
-)
-def test_selu(
-    *,
-    dtype_and_input,
->>>>>>> 41210c8f
-    test_flags,
-    backend_fw,
-    fn_name,
-    on_device,
-    ground_truth_backend,
-):
-<<<<<<< HEAD
-    dtype, x = dtype_and_x
-    helpers.test_function(
-        ground_truth_backend=ground_truth_backend,
-        input_dtypes=dtype,
-=======
-    input_dtype, input = dtype_and_input
-    test_flags.num_positional_args = len(input)
-    helpers.test_function(
-        ground_truth_backend=ground_truth_backend,
-        input_dtypes=input_dtype,
->>>>>>> 41210c8f
-        fw=backend_fw,
-        test_flags=test_flags,
-        fn_name=fn_name,
-        on_device=on_device,
-<<<<<<< HEAD
+    test_flags,
+    backend_fw,
+    fn_name,
+    on_device,
+    ground_truth_backend,
+):
+    dtype, x = dtype_and_x
+    helpers.test_function(
+        ground_truth_backend=ground_truth_backend,
+        input_dtypes=dtype,
+        fw=backend_fw,
+        test_flags=test_flags,
+        fn_name=fn_name,
+        on_device=on_device,
         rtol_=1e-2,
         atol_=1e-2,
         x=x[0],
         min_value=min_value,
         max_value=max_value,
-=======
-        atol_=1e-5,
-        x=input[0],
->>>>>>> 41210c8f
     )