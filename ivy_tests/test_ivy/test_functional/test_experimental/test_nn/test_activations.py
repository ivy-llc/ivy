--- conflicted
+++ resolved
@@ -244,45 +244,27 @@
 # selu
 @handle_test(
     fn_tree="functional.ivy.experimental.selu",
-<<<<<<< HEAD
-    dtype_and_x=helpers.dtype_and_values(
-        available_dtypes=helpers.get_dtypes("float"),
-        safety_factor_scale="log",
-        large_abs_safety_factor=120,
-=======
+
     dtype_and_input=helpers.dtype_and_values(
         available_dtypes=helpers.get_dtypes("float"),
         safety_factor_scale="log",
         small_abs_safety_factor=20,
->>>>>>> 1b76e9c3
+
     ),
     test_with_out=st.just(False),
 )
 def test_selu(
     *,
-<<<<<<< HEAD
-    dtype_and_x,
-=======
+
     dtype_and_input,
->>>>>>> 1b76e9c3
-    test_flags,
-    backend_fw,
-    fn_name,
-    on_device,
-    ground_truth_backend,
-):
-<<<<<<< HEAD
-    input_dtype, x = dtype_and_x
-    test_flags.num_positional_args = len(x)
-    helpers.test_function(
-        ground_truth_backend=ground_truth_backend,
-        input_dtypes=input_dtype,
-        test_flags=test_flags,
-        fw=backend_fw,
-        fn_name=fn_name,
-        on_device=on_device,
-        input=x[0],
-=======
+
+    test_flags,
+    backend_fw,
+    fn_name,
+    on_device,
+    ground_truth_backend,
+):
+
     input_dtype, input = dtype_and_input
     test_flags.num_positional_args = len(input)
     helpers.test_function(
@@ -294,5 +276,5 @@
         on_device=on_device,
         atol_=1e-5,
         x=input[0],
->>>>>>> 1b76e9c3
+
     )