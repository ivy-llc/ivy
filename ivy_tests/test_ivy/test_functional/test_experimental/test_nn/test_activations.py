--- conflicted
+++ resolved
@@ -70,27 +70,15 @@
     )
 
 
-<<<<<<< HEAD
-# hardsilu
-@handle_test(
-    fn_tree="functional.ivy.experimental.hardsilu",
-    dtype_and_x=helpers.dtype_and_values(
-        available_dtypes=helpers.get_dtypes("float"),
-=======
 # hardshrink
 @handle_test(
     fn_tree="functional.ivy.experimental.hardshrink",
     dtype_and_x=helpers.dtype_and_values(
         available_dtypes=helpers.get_dtypes("valid"),
->>>>>>> bb0b2018
-        large_abs_safety_factor=8,
-        small_abs_safety_factor=8,
-        safety_factor_scale="log",
-    ),
-<<<<<<< HEAD
-)
-def test_hardsilu(*, dtype_and_x, test_flags, backend_fw, fn_name, on_device):
-=======
+        large_abs_safety_factor=8,
+        small_abs_safety_factor=8,
+        safety_factor_scale="log",
+    ),
     threshold=st.one_of(
         st.floats(min_value=0.0, max_value=1e30),
     ),
@@ -98,19 +86,37 @@
 def test_hardshrink(
     *, dtype_and_x, threshold, test_flags, backend_fw, fn_name, on_device
 ):
->>>>>>> bb0b2018
-    dtype, x = dtype_and_x
-    helpers.test_function(
-        input_dtypes=dtype,
-        backend_to_test=backend_fw,
-        test_flags=test_flags,
-        fn_name=fn_name,
-        on_device=on_device,
-        x=x[0],
-<<<<<<< HEAD
-=======
+    dtype, x = dtype_and_x
+    helpers.test_function(
+        input_dtypes=dtype,
+        backend_to_test=backend_fw,
+        test_flags=test_flags,
+        fn_name=fn_name,
+        on_device=on_device,
+        x=x[0],
         lambd=threshold,
->>>>>>> bb0b2018
+    )
+
+
+# hardsilu
+@handle_test(
+    fn_tree="functional.ivy.experimental.hardsilu",
+    dtype_and_x=helpers.dtype_and_values(
+        available_dtypes=helpers.get_dtypes("float"),
+        large_abs_safety_factor=8,
+        small_abs_safety_factor=8,
+        safety_factor_scale="log",
+    ),
+)
+def test_hardsilu(*, dtype_and_x, test_flags, backend_fw, fn_name, on_device):
+    dtype, x = dtype_and_x
+    helpers.test_function(
+        input_dtypes=dtype,
+        backend_to_test=backend_fw,
+        test_flags=test_flags,
+        fn_name=fn_name,
+        on_device=on_device,
+        x=x[0],
     )
 
 
