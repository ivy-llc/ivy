--- conflicted
+++ resolved
@@ -257,21 +257,12 @@
 
 
 @st.composite
-<<<<<<< HEAD
-def _interp_args(draw, mode=None):
-    if not mode:
-        mode = draw(
-            st.sampled_from([
-                "linear", "bilinear", "trilinear", "nearest", "area", "bicubic"
-            ])
-=======
-def _interp_args(draw, mode=None, mode_list=None, scale_factor=False):
+def _interp_args(draw, mode=None, mode_list=None):
     if not mode and not mode_list:
         mode = draw(
             st.sampled_from(
-                ["linear", "bilinear", "trilinear", "nearest", "area", "tf_area"]
+                ["linear", "bilinear", "trilinear", "nearest", "area", "tf_area", "bicubic"]
             )
->>>>>>> 24339b7f
         )
     elif mode_list:
         mode = draw(st.sampled_from(mode_list))
@@ -286,19 +277,6 @@
         dim = draw(helpers.ints(min_value=1, max_value=3))
         num_dims = dim + 2
         align_corners = None
-<<<<<<< HEAD
-=======
-    size = draw(
-        st.one_of(
-            helpers.lists(
-                x=helpers.ints(min_value=1, max_value=3),
-                min_size=num_dims - 2,
-                max_size=num_dims - 2,
-            ),
-            st.integers(min_value=1, max_value=3),
-        )
-    )
->>>>>>> 24339b7f
     dtype, x = draw(
         helpers.dtype_and_values(
             available_dtypes=helpers.get_dtypes("float"),
