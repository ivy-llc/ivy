--- conflicted
+++ resolved
@@ -1263,7 +1263,6 @@
     )
 
 
-<<<<<<< HEAD
 # stft
 @st.composite
 def stft_arguments(draw):
@@ -1310,7 +1309,6 @@
         return_complex,
         boundary,
     )
-
 
 @handle_test(
     fn_tree="functional.ivy.experimental.stft",
@@ -1367,7 +1365,8 @@
         detrend=detrend,
         return_complex=return_complex,
         boundary=boundary,
-=======
+
+      
 # test_stft
 @handle_test(
     fn_tree="functional.ivy.experimental.stft",
@@ -1398,5 +1397,4 @@
         fft_length=None,
         window_fn=None,
         pad_end=True,
->>>>>>> c9640197
     )