# global
import numpy as np
from hypothesis import strategies as st, assume

# local
import ivy
import ivy_tests.test_ivy.helpers as helpers
from ivy_tests.test_ivy.helpers import handle_test


# --- Helpers --- #
# --------------- #


def _get_reduce_func(dtype):
    if dtype == "bool":
        return st.sampled_from([ivy.logical_and, ivy.logical_or])
    else:
        return st.sampled_from([ivy.add, ivy.maximum, ivy.minimum, ivy.multiply])


@st.composite
def _interp_args(draw, mode=None, mode_list=None):
    mixed_fn_compos = draw(st.booleans())
    curr_backend = ivy.current_backend_str()
    torch_modes = [
        "linear",
        "bilinear",
        "trilinear",
        "nearest",
        "nearest-exact",
        "area",
    ]

    tf_modes = [
        "linear",
        "bilinear",
        "trilinear",
        "nearest-exact",
        "tf_area",
        "bicubic_tensorflow",
        "lanczos3",
        "lanczos5",
        "mitchellcubic",
        "gaussian",
    ]

    jax_modes = [
        "linear",
        "bilinear",
        "trilinear",
        "nearest-exact",
        "bicubic_tensorflow",
        "lanczos3",
        "lanczos5",
    ]

    if not mode and not mode_list:
        if curr_backend == "torch" and not mixed_fn_compos:
            mode = draw(st.sampled_from(torch_modes))
        elif curr_backend == "tensorflow" and not mixed_fn_compos:
            mode = draw(st.sampled_from(tf_modes))
        elif curr_backend == "jax" and not mixed_fn_compos:
            mode = draw(st.sampled_from(jax_modes))
        else:
            mode = draw(
                st.sampled_from(
                    [
                        "linear",
                        "bilinear",
                        "trilinear",
                        "nearest",
                        "nearest-exact",
                        "area",
                        "tf_area",
                        "bicubic_tensorflow",
                        "lanczos3",
                        "lanczos5",
                        "mitchellcubic",
                        "gaussian",
                    ]
                )
            )
    elif mode_list:
        mode = draw(st.sampled_from(mode_list))
    align_corners = draw(st.one_of(st.booleans(), st.none()))
    if (curr_backend == "tensorflow" or curr_backend == "jax") and not mixed_fn_compos:
        align_corners = False
    if mode == "linear":
        num_dims = 3
    elif mode in [
        "bilinear",
        "bicubic_tensorflow",
        "bicubic",
        "mitchellcubic",
        "gaussian",
    ]:
        num_dims = 4
    elif mode == "trilinear":
        num_dims = 5
    elif mode in [
        "nearest",
        "area",
        "tf_area",
        "lanczos3",
        "lanczos5",
        "nearest-exact",
    ]:
        num_dims = (
            draw(
                helpers.ints(min_value=1, max_value=3, mixed_fn_compos=mixed_fn_compos)
            )
            + 2
        )
        align_corners = None
    if curr_backend == "tensorflow" and not mixed_fn_compos:
        num_dims = 3
    dtype, x = draw(
        helpers.dtype_and_values(
            available_dtypes=helpers.get_dtypes(
                "float", mixed_fn_compos=mixed_fn_compos
            ),
            min_num_dims=num_dims,
            max_num_dims=num_dims,
            min_dim_size=2,
            max_dim_size=5,
            large_abs_safety_factor=50,
            small_abs_safety_factor=50,
            safety_factor_scale="log",
        )
    )
    if draw(st.booleans()):
        scale_factor = draw(
            st.one_of(
                helpers.lists(
                    x=helpers.floats(
                        min_value=1.0, max_value=2.0, mixed_fn_compos=mixed_fn_compos
                    ),
                    min_size=num_dims - 2,
                    max_size=num_dims - 2,
                ),
                helpers.floats(
                    min_value=1.0, max_value=2.0, mixed_fn_compos=mixed_fn_compos
                ),
            )
        )
        recompute_scale_factor = draw(st.booleans())
        size = None
    else:
        size = draw(
            st.one_of(
                helpers.lists(
                    x=helpers.ints(
                        min_value=1, max_value=3, mixed_fn_compos=mixed_fn_compos
                    ),
                    min_size=num_dims - 2,
                    max_size=num_dims - 2,
                ),
                st.integers(min_value=1, max_value=3),
            )
        )
        recompute_scale_factor = False
        scale_factor = None
    if (curr_backend == "tensorflow" or curr_backend == "jax") and not mixed_fn_compos:
        if not recompute_scale_factor:
            recompute_scale_factor = True

    return (dtype, x, mode, size, align_corners, scale_factor, recompute_scale_factor)


@st.composite
def _reduce_window_helper(draw, get_func_st):
    dtype = draw(helpers.get_dtypes("valid", full=False, index=2))
    py_func = draw(get_func_st(dtype[0]))
    init_value = draw(
        helpers.dtype_and_values(
            dtype=dtype,
            shape=(),
            allow_inf=True,
        )
    )[1]
    ndim = draw(st.integers(min_value=1, max_value=4))
    _, others = draw(
        helpers.dtype_and_values(
            num_arrays=4,
            dtype=["int64"] * 4,
            shape=(ndim,),
            min_value=1,
            max_value=3,
            small_abs_safety_factor=1,
            large_abs_safety_factor=1,
        )
    )
    others = [other.tolist() for other in others]
    window, dilation = others[0], others[2]
    op_shape = []
    for i in range(ndim):
        min_x = window[i] + (window[i] - 1) * (dilation[i] - 1)
        op_shape.append(draw(st.integers(min_x, min_x + 1)))
    dtype, operand = draw(
        helpers.dtype_and_values(
            dtype=dtype,
            shape=op_shape,
        )
    )
    padding = draw(
        st.one_of(
            st.lists(
                st.tuples(
                    st.integers(min_value=0, max_value=3),
                    st.integers(min_value=0, max_value=3),
                ),
                min_size=ndim,
                max_size=ndim,
            ),
            st.sampled_from(["SAME", "VALID"]),
        )
    )
    for i, arg in enumerate(others):
        if len(np.unique(arg)) == 1 and draw(st.booleans()):
            others[i] = arg[0]
    return dtype * 2, operand, init_value, py_func, others, padding


@st.composite
def _sliding_window_helper(draw):
    dtype = draw(helpers.get_dtypes("valid", full=False, index=2))
    ndim = draw(st.integers(min_value=1, max_value=4))
    _, others = draw(
        helpers.dtype_and_values(
            num_arrays=4,
            dtype=["int64"] * 4,
            shape=(ndim,),
            min_value=1,
            max_value=3,
            small_abs_safety_factor=1,
            large_abs_safety_factor=1,
        )
    )
    others = [other.tolist() for other in others]
    window, dilation = others[0], others[2]
    op_shape = []
    for i in range(ndim):
        min_x = window[i] + (window[i] - 1) * (dilation[i] - 1)
        op_shape.append(draw(st.integers(min_x, min_x + 1)))
    dtype, operand = draw(
        helpers.dtype_and_values(
            dtype=dtype,
            shape=op_shape,
        )
    )
    padding = draw(
        st.one_of(
            st.lists(
                st.tuples(
                    st.integers(min_value=0, max_value=3),
                    st.integers(min_value=0, max_value=3),
                ),
                min_size=ndim,
                max_size=ndim,
            ),
            st.sampled_from(["SAME", "VALID"]),
        )
    )
    for i, arg in enumerate(others):
        if len(np.unique(arg)) == 1 and draw(st.booleans()):
            others[i] = arg[0]
    return dtype * 2, operand, others, padding


@st.composite
def _valid_dct(draw):
    dtype, x = draw(
        helpers.dtype_and_values(
            available_dtypes=helpers.get_dtypes("valid"),
            max_value=65280,
            min_value=-65280,
            min_num_dims=1,
            max_num_dims=5,
            min_dim_size=2,
            max_dim_size=10,
            shared_dtype=True,
        )
    )
    dims_len = len(x[0].shape)
    n = draw(st.sampled_from([None, "int"]))
    axis = draw(helpers.ints(min_value=-dims_len, max_value=dims_len - 1))
    norm = draw(st.sampled_from([None, "ortho"]))
    type = draw(helpers.ints(min_value=1, max_value=4))
    if n == "int":
        n = draw(helpers.ints(min_value=1, max_value=20))
        if n <= 1 and type == 1:
            n = 2
    if norm == "ortho" and type == 1:
        norm = None
    return dtype, x, type, n, axis, norm


@st.composite
def _valid_stft(draw):
    dtype, x = draw(
        helpers.dtype_and_values(
            available_dtypes=["float32", "float64"],
            max_value=65280,
            min_value=-65280,
            min_num_dims=1,
            min_dim_size=2,
            shared_dtype=True,
        )
    )
    frame_length = draw(helpers.ints(min_value=16, max_value=100))
    frame_step = draw(helpers.ints(min_value=1, max_value=50))

    return dtype, x, frame_length, frame_step


@st.composite
def _x_and_fft(draw):
    min_fft_points = 2
    dtype = draw(helpers.get_dtypes("valid", full=False))
    x_dim = draw(
        helpers.get_shape(
            min_dim_size=2, max_dim_size=100, min_num_dims=1, max_num_dims=4
        )
    )
    x = draw(
        helpers.array_values(
            dtype=dtype[0],
            shape=tuple(x_dim),
            min_value=-1e5,
            max_value=1e5,
            allow_inf=False,
            large_abs_safety_factor=2.5,
            small_abs_safety_factor=2.5,
            safety_factor_scale="log",
        )
    )
    dim = draw(helpers.get_axis(shape=x_dim, allow_neg=True, force_int=True))
    norm = draw(st.sampled_from(["backward", "forward", "ortho"]))
    n = draw(st.integers(min_fft_points, 256))
    return dtype, x, dim, norm, n


@st.composite
def _x_and_fft2(draw):
    min_fft2_points = 2
    dtype = draw(helpers.get_dtypes("float_and_complex", full=False))
    x_dim = draw(
        helpers.get_shape(
            min_dim_size=2, max_dim_size=100, min_num_dims=2, max_num_dims=4
        )
    )
    x = draw(
        helpers.array_values(
            dtype=dtype[0],
            shape=tuple(x_dim),
            min_value=-1e5,
            max_value=1e5,
            allow_inf=False,
            large_abs_safety_factor=2.5,
            small_abs_safety_factor=2.5,
            safety_factor_scale="log",
        )
    )
    s = (
        draw(st.integers(min_fft2_points, 256)),
        draw(st.integers(min_fft2_points, 256)),
    )
    dim = draw(st.sampled_from([(0, 1), (-1, -2), (1, 0)]))
    norm = draw(st.sampled_from(["backward", "forward", "ortho"]))
    return dtype, x, s, dim, norm


@st.composite
def _x_and_ifft(draw):
    min_fft_points = 2
    dtype = draw(helpers.get_dtypes("complex"))
    x_dim = draw(
        helpers.get_shape(
            min_dim_size=2, max_dim_size=100, min_num_dims=1, max_num_dims=4
        )
    )
    x = draw(
        helpers.array_values(
            dtype=dtype[0],
            shape=tuple(x_dim),
            min_value=-1e-10,
            max_value=1e10,
        )
    )
    dim = draw(st.integers(1 - len(list(x_dim)), len(list(x_dim)) - 1))
    norm = draw(st.sampled_from(["backward", "forward", "ortho"]))
    n = draw(st.integers(min_fft_points, 256))
    return dtype, x, dim, norm, n


@st.composite
def _x_and_ifftn(draw):
    min_fft_points = 2
    dtype = draw(helpers.get_dtypes("complex"))
    x_dim = draw(
        helpers.get_shape(
            min_dim_size=2, max_dim_size=100, min_num_dims=1, max_num_dims=4
        )
    )
    x = draw(
        helpers.array_values(
            dtype=dtype[0],
            shape=tuple(x_dim),
            min_value=-1e-10,
            max_value=1e10,
        )
    )
    axes = draw(
        st.lists(
            st.integers(0, len(x_dim) - 1), min_size=1, max_size=len(x_dim), unique=True
        )
    )
    norm = draw(st.sampled_from(["forward", "ortho", "backward"]))

    # Shape for s can be larger, smaller or equal to the size of the input
    # along the axes specified by axes.
    # Here, we're generating a list of integers corresponding to each axis in axes.
    s = draw(
        st.lists(
            st.integers(min_fft_points, 256), min_size=len(axes), max_size=len(axes)
        )
    )

    return dtype, x, s, axes, norm


@st.composite
def _x_and_rfftn(draw):
    min_rfftn_points = 2
    dtype = draw(helpers.get_dtypes("float"))
    x_dim = draw(
        helpers.get_shape(
            min_dim_size=2, max_dim_size=100, min_num_dims=1, max_num_dims=3
        )
    )
    x = draw(
        helpers.array_values(
            dtype=dtype[0],
            shape=tuple(x_dim),
            min_value=-1e10,
            max_value=1e10,
            large_abs_safety_factor=2.5,
            small_abs_safety_factor=2.5,
            safety_factor_scale="log",
        )
    )
    axes = draw(
        st.lists(
            st.integers(0, len(x_dim) - 1), min_size=1, max_size=len(x_dim), unique=True
        )
    )
    s = draw(
        st.lists(
            st.integers(min_rfftn_points, 256), min_size=len(axes), max_size=len(axes)
        )
    )
    norm = draw(st.sampled_from(["backward", "forward", "ortho"]))
    return dtype, x, s, axes, norm


# --- Main --- #
# ------------ #


@handle_test(
    fn_tree="functional.ivy.experimental.adaptive_avg_pool1d",
    dtype_and_x=helpers.dtype_and_values(
        available_dtypes=helpers.get_dtypes("float"),
        min_num_dims=2,
        max_num_dims=3,
        min_dim_size=1,
        max_value=100,
        min_value=-100,
    ),
    output_size=helpers.ints(min_value=1, max_value=5),
    test_with_out=st.just(False),
    ground_truth_backend="torch",
)
def test_adaptive_avg_pool1d(
    *, dtype_and_x, output_size, test_flags, backend_fw, fn_name, on_device
):
    input_dtype, x = dtype_and_x
    helpers.test_function(
        input_dtypes=input_dtype,
        test_flags=test_flags,
        backend_to_test=backend_fw,
        fn_name=fn_name,
        on_device=on_device,
        input=x[0],
        output_size=output_size,
    )


@handle_test(
    fn_tree="functional.ivy.experimental.adaptive_avg_pool2d",
    dtype_and_x=helpers.dtype_and_values(
        available_dtypes=helpers.get_dtypes("float"),
        min_num_dims=3,
        max_num_dims=4,
        min_dim_size=1,
        max_value=100,
        min_value=-100,
    ),
    output_size=st.one_of(
        st.tuples(
            helpers.ints(min_value=1, max_value=5),
            helpers.ints(min_value=1, max_value=5),
        ),
        helpers.ints(min_value=1, max_value=5),
    ),
    test_with_out=st.just(False),
    ground_truth_backend="torch",
)
def test_adaptive_avg_pool2d(
    *, dtype_and_x, output_size, test_flags, backend_fw, fn_name, on_device
):
    input_dtype, x = dtype_and_x
    helpers.test_function(
        input_dtypes=input_dtype,
        test_flags=test_flags,
        backend_to_test=backend_fw,
        on_device=on_device,
        fn_name=fn_name,
        input=x[0],
        output_size=output_size,
    )


@handle_test(
    fn_tree="functional.ivy.experimental.adaptive_max_pool2d",
    dtype_and_x=helpers.dtype_and_values(
        available_dtypes=helpers.get_dtypes("float"),
        min_num_dims=3,
        max_num_dims=4,
        min_dim_size=1,
        # Setting max and min value because this operation in paddle is not
        # numerically stable
        max_value=100,
        min_value=-100,
    ),
    output_size=st.one_of(
        st.tuples(
            helpers.ints(min_value=1, max_value=5),
            helpers.ints(min_value=1, max_value=5),
        ),
        helpers.ints(min_value=1, max_value=5),
    ),
    test_with_out=st.just(False),
    ground_truth_backend="torch",
)
def test_adaptive_max_pool2d(
    *, dtype_and_x, output_size, test_flags, backend_fw, fn_name, on_device
):
    input_dtype, x = dtype_and_x
    helpers.test_function(
        input_dtypes=input_dtype,
        test_flags=test_flags,
        backend_to_test=backend_fw,
        on_device=on_device,
        fn_name=fn_name,
        input=x[0],
        output_size=output_size,
    )


@handle_test(
    fn_tree="functional.ivy.experimental.avg_pool1d",
    x_k_s_p=helpers.arrays_for_pooling(min_dims=3, max_dims=3, min_side=1, max_side=4),
    count_include_pad=st.booleans(),
    ceil_mode=st.booleans(),
    ground_truth_backend="jax",
    test_gradients=st.just(False),
)
def test_avg_pool1d(
    *,
    x_k_s_p,
    count_include_pad,
    ceil_mode,
    test_flags,
    backend_fw,
    on_device,
):
    dtype, x, kernel, stride, pad = x_k_s_p
    helpers.test_function(
        input_dtypes=dtype,
        test_flags=test_flags,
        backend_to_test=backend_fw,
        fn_name="avg_pool1d",
        rtol_=1e-2,
        atol_=1e-2,
        on_device=on_device,
        x=x[0],
        kernel=kernel,
        strides=stride,
        padding=pad,
        count_include_pad=count_include_pad,
        ceil_mode=ceil_mode,
    )


# avg_pool2d
@handle_test(
    fn_tree="functional.ivy.experimental.avg_pool2d",
    x_k_s_p=helpers.arrays_for_pooling(min_dims=4, max_dims=4, min_side=1, max_side=4),
    count_include_pad=st.booleans(),
    ceil_mode=st.booleans(),
    divisor_override=st.one_of(st.none(), st.integers(min_value=1, max_value=4)),
    data_format=st.sampled_from(["NCHW", "NHWC"]),
    ground_truth_backend="jax",
    test_gradients=st.just(False),
)
def test_avg_pool2d(
    *,
    x_k_s_p,
    count_include_pad,
    ceil_mode,
    divisor_override,
    data_format,
    test_flags,
    backend_fw,
    on_device,
    fn_name,
):
    dtype, x, kernel, stride, pad = x_k_s_p

    if data_format == "NCHW":
        x[0] = x[0].reshape(
            (x[0].shape[0], x[0].shape[3], x[0].shape[1], x[0].shape[2])
        )

    helpers.test_function(
        input_dtypes=dtype,
        test_flags=test_flags,
        backend_to_test=backend_fw,
        on_device=on_device,
        fn_name=fn_name,
        rtol_=1e-2,
        atol_=1e-2,
        x=x[0],
        kernel=kernel,
        strides=stride,
        padding=pad,
        data_format=data_format,
        count_include_pad=count_include_pad,
        ceil_mode=ceil_mode,
        divisor_override=divisor_override,
    )


@handle_test(
    fn_tree="functional.ivy.experimental.avg_pool3d",
    x_k_s_p=helpers.arrays_for_pooling(min_dims=5, max_dims=5, min_side=1, max_side=4),
    count_include_pad=st.booleans(),
    ceil_mode=st.booleans(),
    divisor_override=st.one_of(st.none(), st.integers(min_value=1, max_value=4)),
    ground_truth_backend="jax",
    test_gradients=st.just(False),
)
def test_avg_pool3d(
    *,
    x_k_s_p,
    count_include_pad,
    ceil_mode,
    divisor_override,
    test_flags,
    backend_fw,
    fn_name,
    on_device,
):
    dtype, x, kernel, stride, pad = x_k_s_p
    helpers.test_function(
        input_dtypes=dtype,
        test_flags=test_flags,
        backend_to_test=backend_fw,
        fn_name=fn_name,
        on_device=on_device,
        rtol_=1e-1,
        atol_=1e-1,
        x=x[0],
        kernel=kernel,
        strides=stride,
        padding=pad,
        count_include_pad=count_include_pad,
        ceil_mode=ceil_mode,
        divisor_override=divisor_override,
    )


@handle_test(
    fn_tree="dct",
    dtype_x_and_args=_valid_dct(),
    test_gradients=st.just(False),
)
def test_dct(*, dtype_x_and_args, test_flags, backend_fw, fn_name, on_device):
    input_dtype, x, type, n, axis, norm = dtype_x_and_args
    helpers.test_function(
        input_dtypes=input_dtype,
        test_flags=test_flags,
        backend_to_test=backend_fw,
        fn_name=fn_name,
        on_device=on_device,
        x=x[0],
        type=type,
        n=n,
        axis=axis,
        norm=norm,
        rtol_=1e-3,
        atol_=1e-1,
    )


@handle_test(
    fn_tree="dft",
    d_xfft_axis_n_length=_x_and_fft(),
    d_xifft_axis_n_length=_x_and_ifft(),
    inverse=st.booleans(),
    onesided=st.booleans(),
)
def test_dft(
    *,
    d_xfft_axis_n_length,
    d_xifft_axis_n_length,
    inverse,
    onesided,
    test_flags,
    backend_fw,
    fn_name,
    on_device,
):
    if inverse:
        dtype, x, axis, norm, dft_length = d_xifft_axis_n_length
    else:
        dtype, x, axis, norm, dft_length = d_xfft_axis_n_length

    helpers.test_function(
        input_dtypes=dtype,
        test_flags=test_flags,
        backend_to_test=backend_fw,
        fn_name=fn_name,
        on_device=on_device,
        x=x,
        axis=axis,
        inverse=inverse,
        onesided=onesided,
        dft_length=dft_length,
        norm=norm,
    )


# dropout1d
@handle_test(
    fn_tree="functional.ivy.experimental.dropout1d",
    dtype_and_x=helpers.dtype_and_values(
        available_dtypes=helpers.get_dtypes("float"),
        min_value=0,
        max_value=50,
        allow_inf=False,
        min_num_dims=2,
        max_num_dims=3,
        min_dim_size=1,
        max_dim_size=5,
    ),
    prob=helpers.floats(min_value=0, max_value=0.9),
    training=st.booleans(),
    data_format=st.sampled_from(["NWC", "NCW"]),
    test_gradients=st.just(False),
    test_with_out=st.just(True),
)
def test_dropout1d(
    *,
    dtype_and_x,
    prob,
    training,
    data_format,
    test_flags,
    backend_fw,
    on_device,
    fn_name,
):
    dtype, x = dtype_and_x
    ret, gt_ret = helpers.test_function(
        input_dtypes=dtype,
        test_flags=test_flags,
        test_values=False,
        backend_to_test=backend_fw,
        on_device=on_device,
        fn_name=fn_name,
        x=x[0],
        prob=prob,
        training=training,
        data_format=data_format,
        return_flat_np_arrays=True,
    )
    ret = helpers.flatten_and_to_np(backend=backend_fw, ret=ret)
    gt_ret = helpers.flatten_and_to_np(
        backend=test_flags.ground_truth_backend, ret=gt_ret
    )
    for u, v, w in zip(ret, gt_ret, x):
        # cardinality test
        assert u.shape == v.shape == w.shape


@handle_test(
    fn_tree="functional.ivy.experimental.dropout2d",
    dtype_and_x=helpers.dtype_and_values(
        available_dtypes=helpers.get_dtypes("float"),
        min_value=0,
        max_value=50,
        allow_inf=False,
        min_num_dims=3,
        max_num_dims=4,
        min_dim_size=1,
        max_dim_size=5,
    ),
    prob=helpers.floats(min_value=0, max_value=0.9),
    training=st.booleans(),
    data_format=st.sampled_from(["NCHW", "NHWC"]),
    test_gradients=st.just(False),
    test_with_out=st.just(True),
)
def test_dropout2d(
    *,
    dtype_and_x,
    prob,
    training,
    data_format,
    test_flags,
    backend_fw,
    on_device,
    fn_name,
):
    dtype, x = dtype_and_x
    ret, gt_ret = helpers.test_function(
        input_dtypes=dtype,
        test_flags=test_flags,
        test_values=False,
        on_device=on_device,
        backend_to_test=backend_fw,
        fn_name=fn_name,
        x=x[0],
        prob=prob,
        training=training,
        data_format=data_format,
        return_flat_np_arrays=True,
    )
    ret = helpers.flatten_and_to_np(backend=backend_fw, ret=ret)
    gt_ret = helpers.flatten_and_to_np(
        backend=test_flags.ground_truth_backend, ret=gt_ret
    )
    for u, v, w in zip(ret, gt_ret, x):
        # cardinality test
        assert u.shape == v.shape == w.shape


# dropout3d
@handle_test(
    fn_tree="functional.ivy.experimental.dropout3d",
    dtype_and_x=helpers.dtype_and_values(
        available_dtypes=helpers.get_dtypes("float"),
        min_value=0,
        max_value=50,
        allow_inf=False,
        min_num_dims=4,
        max_num_dims=5,
        min_dim_size=1,
        max_dim_size=5,
    ),
    prob=helpers.floats(min_value=0, max_value=0.9),
    training=st.booleans(),
    data_format=st.sampled_from(["NCDHW", "NDHWC"]),
    test_gradients=st.just(False),
    test_with_out=st.just(True),
)
def test_dropout3d(
    *,
    dtype_and_x,
    prob,
    training,
    data_format,
    test_flags,
    backend_fw,
    on_device,
    fn_name,
):
    dtype, x = dtype_and_x
    ret, gt_ret = helpers.test_function(
        input_dtypes=dtype,
        test_flags=test_flags,
        test_values=False,
        on_device=on_device,
        backend_to_test=backend_fw,
        fn_name=fn_name,
        x=x[0],
        prob=prob,
        training=training,
        data_format=data_format,
        return_flat_np_arrays=True,
    )
    ret = helpers.flatten_and_to_np(backend=backend_fw, ret=ret)
    gt_ret = helpers.flatten_and_to_np(
        backend=test_flags.ground_truth_backend, ret=gt_ret
    )
    for u, v, w in zip(ret, gt_ret, x):
        # cardinality test
        assert u.shape == v.shape == w.shape


# embedding
@handle_test(
    fn_tree="functional.ivy.experimental.embedding",
    dtypes_indices_weights=helpers.embedding_helper(),
    max_norm=st.one_of(st.none(), st.floats(min_value=1, max_value=5)),
    number_positional_args=st.just(2),
)
def test_embedding(
    *, dtypes_indices_weights, max_norm, test_flags, backend_fw, on_device, fn_name
):
    dtypes, indices, weights, _ = dtypes_indices_weights
    dtypes = [dtypes[1], dtypes[0]]

    helpers.test_function(
        input_dtypes=dtypes,
        test_flags=test_flags,
        xs_grad_idxs=[[0, 0]],
        backend_to_test=backend_fw,
        on_device=on_device,
        fn_name=fn_name,
        weights=weights,
        indices=indices,
        max_norm=max_norm,
    )


@handle_test(
    fn_tree="functional.ivy.experimental.fft",
    d_x_d_n_n=_x_and_fft(),
    ground_truth_backend="jax",
    test_gradients=st.just(False),
)
def test_fft(*, d_x_d_n_n, test_flags, backend_fw, on_device, fn_name):
    dtype, x, dim, norm, n = d_x_d_n_n
    helpers.test_function(
        input_dtypes=dtype,
        test_flags=test_flags,
        backend_to_test=backend_fw,
        fn_name=fn_name,
        rtol_=1e-2,
        atol_=1e-2,
        on_device=on_device,
        x=x,
        dim=dim,
        norm=norm,
        n=n,
    )


@handle_test(
    fn_tree="functional.ivy.experimental.fft2",
    d_x_d_s_n=_x_and_fft2(),
    ground_truth_backend="numpy",
    container_flags=st.just([False]),
    test_gradients=st.just(False),
)
def test_fft2(*, d_x_d_s_n, test_flags, backend_fw, fn_name, on_device):
    dtype, x, s, dim, norm = d_x_d_s_n
    helpers.test_function(
        input_dtypes=dtype,
        test_flags=test_flags,
        backend_to_test=backend_fw,
        on_device=on_device,
        fn_name=fn_name,
        rtol_=1e-2,
        atol_=1e-2,
        x=x,
        s=s,
        dim=dim,
        norm=norm,
    )


@handle_test(
    fn_tree="idct",
    dtype_x_and_args=_valid_dct(),
    test_gradients=st.just(False),
)
def test_idct(dtype_x_and_args, test_flags, backend_fw, fn_name, on_device):
    input_dtype, x, type, n, axis, norm = dtype_x_and_args
    helpers.test_function(
        input_dtypes=input_dtype,
        test_flags=test_flags,
        backend_to_test=backend_fw,
        fn_name=fn_name,
        x=x[0],
        type=type,
        n=n,
        axis=axis,
        norm=norm,
        rtol_=1e-3,
        atol_=1e-1,
        on_device=on_device,
    )


@handle_test(
    fn_tree="functional.ivy.experimental.ifft",
    d_x_d_n_n=_x_and_ifft(),
    test_gradients=st.just(False),
)
def test_ifft(*, d_x_d_n_n, test_flags, backend_fw, fn_name):
    dtype, x, dim, norm, n = d_x_d_n_n

    helpers.test_function(
        input_dtypes=dtype,
        test_flags=test_flags,
        backend_to_test=backend_fw,
        fn_name=fn_name,
        rtol_=1e-2,
        atol_=1e-2,
        x=x,
        dim=dim,
        norm=norm,
        n=n,
    )


@handle_test(
    fn_tree="functional.ivy.experimental.ifftn",
    d_x_d_s_n=_x_and_ifftn(),
    ground_truth_backend="numpy",
    test_gradients=st.just(False),
)
def test_ifftn(
    *,
    d_x_d_s_n,
    test_flags,
    backend_fw,
    fn_name,
    on_device,
):
    dtype, x, s, axes, norm = d_x_d_s_n
    helpers.test_function(
        input_dtypes=dtype,
        test_flags=test_flags,
        backend_to_test=backend_fw,
        on_device=on_device,
        fn_name=fn_name,
        x=x,
        s=s,
        axes=axes,
        norm=norm,
    )


@handle_test(
    fn_tree="functional.ivy.experimental.interpolate",
    dtype_x_mode=_interp_args(),
    antialias=st.just(False),
    test_gradients=st.just(False),
    number_positional_args=st.just(2),
)
def test_interpolate(
    dtype_x_mode, antialias, test_flags, backend_fw, fn_name, on_device
):
    (
        input_dtype,
        x,
        mode,
        size,
        align_corners,
        scale_factor,
        recompute_scale_factor,
    ) = dtype_x_mode
    helpers.test_function(
        input_dtypes=input_dtype,
        test_flags=test_flags,
        backend_to_test=backend_fw,
        fn_name=fn_name,
        on_device=on_device,
        rtol_=1e-01,
        atol_=1e-01,
        x=x[0],
        size=size,
        mode=mode,
        align_corners=align_corners,
        antialias=antialias,
        scale_factor=scale_factor,
        recompute_scale_factor=recompute_scale_factor,
    )


@handle_test(
    fn_tree="functional.ivy.experimental.max_pool1d",
    x_k_s_p=helpers.arrays_for_pooling(
        min_dims=3,
        max_dims=3,
        min_side=1,
        max_side=4,
        explicit_or_str_padding=True,
        return_dilation=True,
        data_format=st.sampled_from(["channel_first", "channel_last"]),
        return_data_format=True,
    ),
    ceil_mode=st.sampled_from([True, False]),
    test_gradients=st.just(False),
    ground_truth_backend="torch",
)
def test_max_pool1d(
    *,
    x_k_s_p,
    ceil_mode,
    test_flags,
    backend_fw,
    fn_name,
    on_device,
):
    dtype, x, kernel, stride, pad, dilation, data_format = x_k_s_p
    data_format = "NCW" if data_format == "channel_first" else "NWC"
    assume(not (isinstance(pad, str) and (pad.upper() == "VALID") and ceil_mode))
    # TODO: Remove this once the paddle backend supports dilation
    assume(not (backend_fw == "paddle" and max(list(dilation)) > 1))

    helpers.test_function(
        input_dtypes=dtype,
        test_flags=test_flags,
        backend_to_test=backend_fw,
        on_device=on_device,
        fn_name=fn_name,
        rtol_=1e-2,
        atol_=1e-2,
        x=x[0],
        kernel=kernel,
        strides=stride,
        padding=pad,
        dilation=dilation,
        data_format=data_format,
        ceil_mode=ceil_mode,
    )


@handle_test(
    fn_tree="functional.ivy.experimental.max_pool2d",
    x_k_s_p=helpers.arrays_for_pooling(
        min_dims=4,
        max_dims=4,
        min_side=2,
        max_side=4,
        explicit_or_str_padding=True,
        return_dilation=True,
        data_format=st.sampled_from(["channel_first", "channel_last"]),
        return_data_format=True,
    ),
    ceil_mode=st.sampled_from([True, False]),
    test_gradients=st.just(False),
    ground_truth_backend="jax",
)
def test_max_pool2d(
    *,
    x_k_s_p,
    ceil_mode,
    test_flags,
    backend_fw,
    fn_name,
    on_device,
):
    dtype, x, kernel, stride, pad, dilation, data_format = x_k_s_p
    assume(
        not (
            backend_fw == "tensorflow"
            and (
                (stride[0] > kernel[0] or stride[0] > kernel[1])
                or (
                    (stride[0] > 1 and dilation[0] > 1)
                    or (stride[0] > 1 and dilation[1] > 1)
                )
            )
        )
    )
    data_format = "NCHW" if data_format == "channel_first" else "NHWC"
    assume(not (isinstance(pad, str) and (pad.upper() == "VALID") and ceil_mode))
    # TODO: Remove this once the paddle backend supports dilation
    assume(not (backend_fw == "paddle" and max(list(dilation)) > 1))

    helpers.test_function(
        input_dtypes=dtype,
        test_flags=test_flags,
        backend_to_test=backend_fw,
        fn_name=fn_name,
        on_device=on_device,
        rtol_=1e-2,
        atol_=1e-2,
        x=x[0],
        kernel=kernel,
        strides=stride,
        padding=pad,
        dilation=dilation,
        ceil_mode=ceil_mode,
        data_format=data_format,
    )


@handle_test(
    fn_tree="functional.ivy.experimental.max_pool3d",
    x_k_s_p=helpers.arrays_for_pooling(
        min_dims=5,
        max_dims=5,
        min_side=1,
        max_side=4,
        explicit_or_str_padding=True,
        return_dilation=True,
        data_format=st.sampled_from(["channel_first", "channel_last"]),
        return_data_format=True,
    ),
    ceil_mode=st.sampled_from([True, False]),
    test_gradients=st.just(False),
    ground_truth_backend="torch",
)
def test_max_pool3d(
    *,
    x_k_s_p,
    ceil_mode,
    test_flags,
    backend_fw,
    fn_name,
    on_device,
):
    dtype, x, kernel, stride, pad, dilation, data_format = x_k_s_p

    data_format = "NCDHW" if data_format == "channel_first" else "NDHWC"
    assume(not (isinstance(pad, str) and (pad.upper() == "VALID") and ceil_mode))
    # TODO: Remove this once the paddle backend supports dilation
    assume(not (backend_fw == "paddle" and max(list(dilation)) > 1))

    helpers.test_function(
        input_dtypes=dtype,
        test_flags=test_flags,
        backend_to_test=backend_fw,
        on_device=on_device,
        fn_name=fn_name,
        rtol_=1e-2,
        atol_=1e-2,
        x=x[0],
        kernel=kernel,
        strides=stride,
        padding=pad,
        data_format=data_format,
        dilation=dilation,
        ceil_mode=ceil_mode,
    )


@handle_test(
    fn_tree="functional.ivy.experimental.reduce_window",
    all_args=_reduce_window_helper(_get_reduce_func),
    test_with_out=st.just(False),
    ground_truth_backend="jax",
)
def test_reduce_window(*, all_args, test_flags, backend_fw, fn_name, on_device):
    dtypes, operand, init_value, computation, others, padding = all_args
    helpers.test_function(
        input_dtypes=dtypes,
        test_flags=test_flags,
        backend_to_test=backend_fw,
        on_device=on_device,
        fn_name=fn_name,
        operand=operand[0],
        init_value=init_value[0],
        computation=computation,
        window_dimensions=others[0],
        window_strides=others[1],
        padding=padding,
        base_dilation=others[2],
        window_dilation=None,
    )


@handle_test(
    fn_tree="functional.ivy.experimental.rfftn",
    d_x_d_s_n=_x_and_rfftn(),
    ground_truth_backend="numpy",
    test_gradients=st.just(False),
)
def test_rfftn(
    *,
    d_x_d_s_n,
    test_flags,
    backend_fw,
    fn_name,
    on_device,
):
    dtype, x, s, axes, norm = d_x_d_s_n
    helpers.test_function(
        input_dtypes=dtype,
        test_flags=test_flags,
        backend_to_test=backend_fw,
        on_device=on_device,
        fn_name=fn_name,
        rtol_=1e-2,
        atol_=1e-2,
        x=x,
        s=s,
        axes=axes,
        norm=norm,
    )


<<<<<<< HEAD
@handle_test(
    fn_tree="functional.ivy.experimental.sliding_window",
    all_args=_sliding_window_helper(),
    test_with_out=st.just(False),
    ground_truth_backend="jax",
)
def test_sliding_window(*, all_args, test_flags, backend_fw, fn_name, on_device):
    dtypes, operand, others, padding = all_args
    helpers.test_function(
        input_dtypes=dtypes,
=======
# test_stft
@handle_test(
    fn_tree="functional.ivy.experimental.stft",
    dtype_x_and_args=_valid_stft(),
    ground_truth_backend="tensorflow",
    test_gradients=st.just(False),
)
def test_stft(
    *,
    dtype_x_and_args,
    test_flags,
    backend_fw,
    fn_name,
    on_device,
):
    dtype, x, frame_length, frame_step = dtype_x_and_args
    helpers.test_function(
        input_dtypes=dtype,
>>>>>>> 9caa8c7e
        test_flags=test_flags,
        backend_to_test=backend_fw,
        on_device=on_device,
        fn_name=fn_name,
<<<<<<< HEAD
        input=operand[0],
        window_size=others[0],
        stride=others[1],
        dilation=others[2],
        padding=padding,
=======
        rtol_=1e-2,
        atol_=1e-2,
        signals=x[0],
        frame_length=frame_length,
        frame_step=frame_step,
        fft_length=None,
        window_fn=None,
        pad_end=True,
>>>>>>> 9caa8c7e
    )<|MERGE_RESOLUTION|>--- conflicted
+++ resolved
@@ -1309,7 +1309,6 @@
     )
 
 
-<<<<<<< HEAD
 @handle_test(
     fn_tree="functional.ivy.experimental.sliding_window",
     all_args=_sliding_window_helper(),
@@ -1320,7 +1319,18 @@
     dtypes, operand, others, padding = all_args
     helpers.test_function(
         input_dtypes=dtypes,
-=======
+        test_flags=test_flags,
+        backend_to_test=backend_fw,
+        on_device=on_device,
+        fn_name=fn_name,
+        input=operand[0],
+        window_size=others[0],
+        stride=others[1],
+        dilation=others[2],
+        padding=padding,
+    )
+    
+
 # test_stft
 @handle_test(
     fn_tree="functional.ivy.experimental.stft",
@@ -1339,18 +1349,10 @@
     dtype, x, frame_length, frame_step = dtype_x_and_args
     helpers.test_function(
         input_dtypes=dtype,
->>>>>>> 9caa8c7e
-        test_flags=test_flags,
-        backend_to_test=backend_fw,
-        on_device=on_device,
-        fn_name=fn_name,
-<<<<<<< HEAD
-        input=operand[0],
-        window_size=others[0],
-        stride=others[1],
-        dilation=others[2],
-        padding=padding,
-=======
+        test_flags=test_flags,
+        backend_to_test=backend_fw,
+        on_device=on_device,
+        fn_name=fn_name,
         rtol_=1e-2,
         atol_=1e-2,
         signals=x[0],
@@ -1359,5 +1361,4 @@
         fft_length=None,
         window_fn=None,
         pad_end=True,
->>>>>>> 9caa8c7e
     )