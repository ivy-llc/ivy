--- conflicted
+++ resolved
@@ -827,10 +827,7 @@
     output_size=helpers.ints(min_value=1, max_value=5),
     test_with_out=st.just(False),
     ground_truth_backend="torch",
-<<<<<<< HEAD
     number_positional_args=st.just(2),
-=======
->>>>>>> 8d9fa897
 )
 def test_adaptive_avg_pool1d(
     *,
@@ -874,10 +871,7 @@
     ),
     test_with_out=st.just(False),
     ground_truth_backend="torch",
-<<<<<<< HEAD
     number_positional_args=st.just(2),
-=======
->>>>>>> 8d9fa897
 )
 def test_adaptive_avg_pool2d(
     *,
