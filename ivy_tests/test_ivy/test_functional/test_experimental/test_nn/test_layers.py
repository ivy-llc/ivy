# global
import numpy as np
from hypothesis import strategies as st, assume

# local
import ivy
import ivy_tests.test_ivy.helpers as helpers
from ivy_tests.test_ivy.helpers import handle_test


@handle_test(
    fn_tree="functional.ivy.experimental.max_pool1d",
<<<<<<< HEAD
    x_k_s_p=helpers.arrays_for_pooling(
        min_dims=3,
        max_dims=3,
        min_side=1,
        max_side=4,
        explicit_or_str_padding=True,
        return_dilation=True,
        data_format=st.sampled_from(["channel_first", "channel_last"]),
        return_data_format=True,
    ),
    ceil_mode=st.sampled_from([True, False]),
=======
    x_k_s_p=helpers.arrays_for_pooling(min_dims=3, max_dims=3, min_side=1, max_side=4),
    ground_truth_backend="jax",
>>>>>>> 1dee5cc2
    test_gradients=st.just(False),
    ground_truth_backend="torch",
)
def test_max_pool1d(
    *,
    x_k_s_p,
    ceil_mode,
    test_flags,
    backend_fw,
    fn_name,
    on_device,
):
    dtype, x, kernel, stride, pad, dilation, data_format = x_k_s_p
    data_format = "NCW" if data_format == "channel_first" else "NWC"
    assume(not (isinstance(pad, str) and (pad.upper() == "VALID") and ceil_mode))
    # TODO: Remove this once the paddle backend supports dilation
    assume(not (backend_fw.backend == "paddle" and max(list(dilation)) > 1))

    helpers.test_function(
<<<<<<< HEAD
=======
        input_dtypes=dtype,
        test_flags=test_flags,
        backend_to_test=backend_fw,
        on_device=on_device,
        fn_name=fn_name,
        rtol_=1e-2,
        atol_=1e-2,
        x=x[0],
        kernel=kernel,
        strides=stride,
        padding=pad,
    )


@handle_test(
    fn_tree="functional.ivy.experimental.layers.max_unpool1d",
    x_k_s_p=helpers.arrays_for_pooling(min_dims=3, max_dims=3, min_side=1, max_side=4),
    indices=st.lists(st.integers(0, 1), min_size=1, max_size=4),
    ground_truth_backend="jax",
    test_gradients=st.just(False),
)
def test_max_unpool1d(
    *,
    x_k_s_p,
    indices,
    test_flags,
    backend_fw,
    fn_name,
    on_device,
):
    dtype, x, kernel, stride, pad = x_k_s_p
    helpers.test_function(
>>>>>>> 1dee5cc2
        input_dtypes=dtype,
        test_flags=test_flags,
        fw=backend_fw,
        on_device=on_device,
        fn_name=fn_name,
        rtol_=1e-2,
        atol_=1e-2,
        x=x[0],
        kernel=kernel,
        strides=stride,
        padding=pad,
<<<<<<< HEAD
        dilation=dilation,
        data_format=data_format,
        ceil_mode=ceil_mode,
=======
        indices=indices,
>>>>>>> 1dee5cc2
    )


@handle_test(
    fn_tree="functional.ivy.experimental.max_pool2d",
    x_k_s_p=helpers.arrays_for_pooling(
        min_dims=4,
        max_dims=4,
        min_side=2,
        max_side=4,
        explicit_or_str_padding=True,
        return_dilation=True,
        data_format=st.sampled_from(["channel_first", "channel_last"]),
        return_data_format=True,
    ),
    ceil_mode=st.sampled_from([True, False]),
    test_gradients=st.just(False),
    ground_truth_backend="jax",
)
def test_max_pool2d(
    *,
    x_k_s_p,
    ceil_mode,
    test_flags,
    backend_fw,
    fn_name,
    on_device,
):
    dtype, x, kernel, stride, pad, dilation, data_format = x_k_s_p
    assume(
        not (
            backend_fw == "tensorflow"
            and (
                (stride[0] > kernel[0] or stride[0] > kernel[1])
                or (
                    (stride[0] > 1 and dilation[0] > 1)
                    or (stride[0] > 1 and dilation[1] > 1)
                )
            )
        )
    )
    data_format = "NCHW" if data_format == "channel_first" else "NHWC"
    assume(not (isinstance(pad, str) and (pad.upper() == "VALID") and ceil_mode))
    # TODO: Remove this once the paddle backend supports dilation
    assume(not (backend_fw.backend == "paddle" and max(list(dilation)) > 1))

    helpers.test_function(
        input_dtypes=dtype,
        test_flags=test_flags,
        backend_to_test=backend_fw,
        fn_name=fn_name,
        on_device=on_device,
        rtol_=1e-2,
        atol_=1e-2,
        x=x[0],
        kernel=kernel,
        strides=stride,
        padding=pad,
        dilation=dilation,
        ceil_mode=ceil_mode,
        data_format=data_format,
    )


@handle_test(
    fn_tree="functional.ivy.experimental.max_pool3d",
<<<<<<< HEAD
    x_k_s_p=helpers.arrays_for_pooling(
        min_dims=5,
        max_dims=5,
        min_side=1,
        max_side=4,
        explicit_or_str_padding=True,
        return_dilation=True,
        data_format=st.sampled_from(["channel_first", "channel_last"]),
        return_data_format=True,
    ),
    ceil_mode=st.sampled_from([True, False]),
=======
    x_k_s_p=helpers.arrays_for_pooling(min_dims=5, max_dims=5, min_side=1, max_side=4),
    ground_truth_backend="jax",
>>>>>>> 1dee5cc2
    test_gradients=st.just(False),
    ground_truth_backend="torch",
)
def test_max_pool3d(
    *,
    x_k_s_p,
    ceil_mode,
    test_flags,
    backend_fw,
    fn_name,
    on_device,
):
    dtype, x, kernel, stride, pad, dilation, data_format = x_k_s_p

    data_format = "NCDHW" if data_format == "channel_first" else "NDHWC"
    assume(not (isinstance(pad, str) and (pad.upper() == "VALID") and ceil_mode))
    # TODO: Remove this once the paddle backend supports dilation
    assume(not (backend_fw.backend == "paddle" and max(list(dilation)) > 1))

    helpers.test_function(
        input_dtypes=dtype,
        test_flags=test_flags,
        backend_to_test=backend_fw,
        on_device=on_device,
        fn_name=fn_name,
        rtol_=1e-2,
        atol_=1e-2,
        x=x[0],
        kernel=kernel,
        strides=stride,
        padding=pad,
        data_format=data_format,
        dilation=dilation,
        ceil_mode=ceil_mode,
    )


@handle_test(
    fn_tree="functional.ivy.experimental.avg_pool1d",
    x_k_s_p=helpers.arrays_for_pooling(min_dims=3, max_dims=3, min_side=1, max_side=4),
    count_include_pad=st.booleans(),
    ceil_mode=st.booleans(),
    ground_truth_backend="jax",
    test_gradients=st.just(False),
)
def test_avg_pool1d(
    *,
    x_k_s_p,
    count_include_pad,
    ceil_mode,
    test_flags,
    backend_fw,
    on_device,
):
    dtype, x, kernel, stride, pad = x_k_s_p
    helpers.test_function(
        input_dtypes=dtype,
        test_flags=test_flags,
        backend_to_test=backend_fw,
        fn_name="avg_pool1d",
        rtol_=1e-2,
        atol_=1e-2,
        on_device=on_device,
        x=x[0],
        kernel=kernel,
        strides=stride,
        padding=pad,
        count_include_pad=count_include_pad,
        ceil_mode=ceil_mode,
    )


# avg_pool2d
@handle_test(
    fn_tree="functional.ivy.experimental.avg_pool2d",
    x_k_s_p=helpers.arrays_for_pooling(min_dims=4, max_dims=4, min_side=1, max_side=4),
    count_include_pad=st.booleans(),
    ceil_mode=st.booleans(),
    divisor_override=st.one_of(st.none(), st.integers(min_value=1, max_value=4)),
    data_format=st.sampled_from(["NCHW", "NHWC"]),
    ground_truth_backend="jax",
    test_gradients=st.just(False),
)
def test_avg_pool2d(
    *,
    x_k_s_p,
    count_include_pad,
    ceil_mode,
    divisor_override,
    data_format,
    test_flags,
    backend_fw,
    on_device,
    fn_name,
):
    dtype, x, kernel, stride, pad = x_k_s_p

    if data_format == "NCHW":
        x[0] = x[0].reshape(
            (x[0].shape[0], x[0].shape[3], x[0].shape[1], x[0].shape[2])
        )

    helpers.test_function(
        input_dtypes=dtype,
        test_flags=test_flags,
        backend_to_test=backend_fw,
        on_device=on_device,
        fn_name=fn_name,
        rtol_=1e-2,
        atol_=1e-2,
        x=x[0],
        kernel=kernel,
        strides=stride,
        padding=pad,
        data_format=data_format,
        count_include_pad=count_include_pad,
        ceil_mode=ceil_mode,
        divisor_override=divisor_override,
    )


@handle_test(
    fn_tree="functional.ivy.experimental.avg_pool3d",
    x_k_s_p=helpers.arrays_for_pooling(min_dims=5, max_dims=5, min_side=1, max_side=4),
    count_include_pad=st.booleans(),
    ceil_mode=st.booleans(),
    divisor_override=st.one_of(st.none(), st.integers(min_value=1, max_value=4)),
    ground_truth_backend="jax",
    test_gradients=st.just(False),
)
def test_avg_pool3d(
    *,
    x_k_s_p,
    count_include_pad,
    ceil_mode,
    divisor_override,
    test_flags,
    backend_fw,
    fn_name,
    on_device,
):
    dtype, x, kernel, stride, pad = x_k_s_p
    helpers.test_function(
        input_dtypes=dtype,
        test_flags=test_flags,
        backend_to_test=backend_fw,
        fn_name=fn_name,
        on_device=on_device,
        rtol_=1e-1,
        atol_=1e-1,
        x=x[0],
        kernel=kernel,
        strides=stride,
        padding=pad,
        count_include_pad=count_include_pad,
        ceil_mode=ceil_mode,
        divisor_override=divisor_override,
    )


@st.composite
def valid_dct(draw):
    dtype, x = draw(
        helpers.dtype_and_values(
            available_dtypes=helpers.get_dtypes("valid"),
            max_value=65280,
            min_value=-65280,
            min_num_dims=1,
            max_num_dims=5,
            min_dim_size=2,
            max_dim_size=10,
            shared_dtype=True,
        )
    )
    dims_len = len(x[0].shape)
    n = draw(st.sampled_from([None, "int"]))
    axis = draw(helpers.ints(min_value=-dims_len, max_value=dims_len - 1))
    norm = draw(st.sampled_from([None, "ortho"]))
    type = draw(helpers.ints(min_value=1, max_value=4))
    if n == "int":
        n = draw(helpers.ints(min_value=1, max_value=20))
        if n <= 1 and type == 1:
            n = 2
    if norm == "ortho" and type == 1:
        norm = None
    return dtype, x, type, n, axis, norm


@handle_test(
    fn_tree="dct",
    dtype_x_and_args=valid_dct(),
    test_gradients=st.just(False),
)
def test_dct(*, dtype_x_and_args, test_flags, backend_fw, fn_name, on_device):
    input_dtype, x, type, n, axis, norm = dtype_x_and_args
    helpers.test_function(
        input_dtypes=input_dtype,
        test_flags=test_flags,
        backend_to_test=backend_fw,
        fn_name=fn_name,
        on_device=on_device,
        x=x[0],
        type=type,
        n=n,
        axis=axis,
        norm=norm,
        rtol_=1e-3,
        atol_=1e-1,
    )


@handle_test(
    fn_tree="idct",
    dtype_x_and_args=valid_dct(),
    test_gradients=st.just(False),
)
def test_idct(dtype_x_and_args, test_flags, backend_fw, fn_name, on_device):
    input_dtype, x, type, n, axis, norm = dtype_x_and_args
    helpers.test_function(
        input_dtypes=input_dtype,
        test_flags=test_flags,
        backend_to_test=backend_fw,
        fn_name=fn_name,
        x=x[0],
        type=type,
        n=n,
        axis=axis,
        norm=norm,
        rtol_=1e-3,
        atol_=1e-1,
        on_device=on_device,
    )


@st.composite
def _interp_args(draw, mode=None, mode_list=None):
    mixed_fn_compos = draw(st.booleans())
    curr_backend = ivy.current_backend_str()
    torch_modes = [
        "linear",
        "bilinear",
        "trilinear",
        "nearest",
        "nearest-exact",
        "area",
    ]

    tf_modes = [
        "linear",
        "bilinear",
        "trilinear",
        "nearest-exact",
        "tf_area",
        "bicubic_tensorflow",
        "lanczos3",
        "lanczos5",
        "mitchellcubic",
        "gaussian",
    ]

    jax_modes = [
        "linear",
        "bilinear",
        "trilinear",
        "nearest-exact",
        "bicubic_tensorflow",
        "lanczos3",
        "lanczos5",
    ]

    if not mode and not mode_list:
        if curr_backend == "torch" and not mixed_fn_compos:
            mode = draw(st.sampled_from(torch_modes))
        elif curr_backend == "tensorflow" and not mixed_fn_compos:
            mode = draw(st.sampled_from(tf_modes))
        elif curr_backend == "jax" and not mixed_fn_compos:
            mode = draw(st.sampled_from(jax_modes))
        else:
            mode = draw(
                st.sampled_from(
                    [
                        "linear",
                        "bilinear",
                        "trilinear",
                        "nearest",
                        "nearest-exact",
                        "area",
                        "tf_area",
                        "bicubic_tensorflow",
                        "lanczos3",
                        "lanczos5",
                        "mitchellcubic",
                        "gaussian",
                    ]
                )
            )
    elif mode_list:
        mode = draw(st.sampled_from(mode_list))
    align_corners = draw(st.one_of(st.booleans(), st.none()))
    if (curr_backend == "tensorflow" or curr_backend == "jax") and not mixed_fn_compos:
        align_corners = False
    if mode == "linear":
        num_dims = 3
    elif mode in [
        "bilinear",
        "bicubic_tensorflow",
        "bicubic",
        "mitchellcubic",
        "gaussian",
    ]:
        num_dims = 4
    elif mode == "trilinear":
        num_dims = 5
    elif mode in [
        "nearest",
        "area",
        "tf_area",
        "lanczos3",
        "lanczos5",
        "nearest-exact",
    ]:
        num_dims = (
            draw(
                helpers.ints(min_value=1, max_value=3, mixed_fn_compos=mixed_fn_compos)
            )
            + 2
        )
        align_corners = None
    if curr_backend == "tensorflow" and not mixed_fn_compos:
        num_dims = 3
    dtype, x = draw(
        helpers.dtype_and_values(
            available_dtypes=helpers.get_dtypes(
                "float", mixed_fn_compos=mixed_fn_compos
            ),
            min_num_dims=num_dims,
            max_num_dims=num_dims,
            min_dim_size=2,
            max_dim_size=5,
            large_abs_safety_factor=50,
            small_abs_safety_factor=50,
            safety_factor_scale="log",
        )
    )
    if draw(st.booleans()):
        scale_factor = draw(
            st.one_of(
                helpers.lists(
                    x=helpers.floats(
                        min_value=1.0, max_value=2.0, mixed_fn_compos=mixed_fn_compos
                    ),
                    min_size=num_dims - 2,
                    max_size=num_dims - 2,
                ),
                helpers.floats(
                    min_value=1.0, max_value=2.0, mixed_fn_compos=mixed_fn_compos
                ),
            )
        )
        recompute_scale_factor = draw(st.booleans())
        size = None
    else:
        size = draw(
            st.one_of(
                helpers.lists(
                    x=helpers.ints(
                        min_value=1, max_value=3, mixed_fn_compos=mixed_fn_compos
                    ),
                    min_size=num_dims - 2,
                    max_size=num_dims - 2,
                ),
                st.integers(min_value=1, max_value=3),
            )
        )
        recompute_scale_factor = False
        scale_factor = None
    if (curr_backend == "tensorflow" or curr_backend == "jax") and not mixed_fn_compos:
        if not recompute_scale_factor:
            recompute_scale_factor = True

    return (dtype, x, mode, size, align_corners, scale_factor, recompute_scale_factor)


@handle_test(
    fn_tree="functional.ivy.experimental.interpolate",
    dtype_x_mode=_interp_args(),
    antialias=st.just(False),
    test_gradients=st.just(False),
    number_positional_args=st.just(2),
)
def test_interpolate(
    dtype_x_mode, antialias, test_flags, backend_fw, fn_name, on_device
):
    (
        input_dtype,
        x,
        mode,
        size,
        align_corners,
        scale_factor,
        recompute_scale_factor,
    ) = dtype_x_mode
    helpers.test_function(
        input_dtypes=input_dtype,
        test_flags=test_flags,
        backend_to_test=backend_fw,
        fn_name=fn_name,
        on_device=on_device,
        rtol_=1e-01,
        atol_=1e-01,
        x=x[0],
        size=size,
        mode=mode,
        align_corners=align_corners,
        antialias=antialias,
        scale_factor=scale_factor,
        recompute_scale_factor=recompute_scale_factor,
    )


@st.composite
def x_and_fft(draw):
    min_fft_points = 2
    dtype = draw(helpers.get_dtypes("valid", full=False))
    x_dim = draw(
        helpers.get_shape(
            min_dim_size=2, max_dim_size=100, min_num_dims=1, max_num_dims=4
        )
    )
    x = draw(
        helpers.array_values(
            dtype=dtype[0],
            shape=tuple(x_dim),
            min_value=-1e5,
            max_value=1e5,
            allow_inf=False,
            large_abs_safety_factor=2.5,
            small_abs_safety_factor=2.5,
            safety_factor_scale="log",
        )
    )
    dim = draw(helpers.get_axis(shape=x_dim, allow_neg=True, force_int=True))
    norm = draw(st.sampled_from(["backward", "forward", "ortho"]))
    n = draw(st.integers(min_fft_points, 256))
    return dtype, x, dim, norm, n


@handle_test(
    fn_tree="functional.ivy.experimental.fft",
    d_x_d_n_n=x_and_fft(),
    ground_truth_backend="jax",
    test_gradients=st.just(False),
)
def test_fft(*, d_x_d_n_n, test_flags, backend_fw, on_device, fn_name):
    dtype, x, dim, norm, n = d_x_d_n_n
    helpers.test_function(
        input_dtypes=dtype,
        test_flags=test_flags,
        backend_to_test=backend_fw,
        fn_name=fn_name,
        rtol_=1e-2,
        atol_=1e-2,
        on_device=on_device,
        x=x,
        dim=dim,
        norm=norm,
        n=n,
    )


# dropout1d
@handle_test(
    fn_tree="functional.ivy.experimental.dropout1d",
    dtype_and_x=helpers.dtype_and_values(
        available_dtypes=helpers.get_dtypes("float"),
        min_value=0,
        max_value=50,
        allow_inf=False,
        min_num_dims=2,
        max_num_dims=3,
        min_dim_size=1,
        max_dim_size=5,
    ),
    prob=helpers.floats(min_value=0, max_value=0.9),
    training=st.booleans(),
    data_format=st.sampled_from(["NWC", "NCW"]),
    test_gradients=st.just(False),
    test_with_out=st.just(True),
)
def test_dropout1d(
    *,
    dtype_and_x,
    prob,
    training,
    data_format,
    test_flags,
    backend_fw,
    on_device,
    fn_name,
):
    dtype, x = dtype_and_x
    ret, gt_ret = helpers.test_function(
        input_dtypes=dtype,
        test_flags=test_flags,
        test_values=False,
        backend_to_test=backend_fw,
        on_device=on_device,
        fn_name=fn_name,
        x=x[0],
        prob=prob,
        training=training,
        data_format=data_format,
        return_flat_np_arrays=True,
    )
    ret = helpers.flatten_and_to_np(backend=backend_fw, ret=ret)
    gt_ret = helpers.flatten_and_to_np(
        backend=test_flags.ground_truth_backend, ret=gt_ret
    )
    for u, v, w in zip(ret, gt_ret, x):
        # cardinality test
        assert u.shape == v.shape == w.shape


@handle_test(
    fn_tree="functional.ivy.experimental.dropout2d",
    dtype_and_x=helpers.dtype_and_values(
        available_dtypes=helpers.get_dtypes("float"),
        min_value=0,
        max_value=50,
        allow_inf=False,
        min_num_dims=3,
        max_num_dims=4,
        min_dim_size=1,
        max_dim_size=5,
    ),
    prob=helpers.floats(min_value=0, max_value=0.9),
    training=st.booleans(),
    data_format=st.sampled_from(["NCHW", "NHWC"]),
    test_gradients=st.just(False),
    test_with_out=st.just(True),
)
def test_dropout2d(
    *,
    dtype_and_x,
    prob,
    training,
    data_format,
    test_flags,
    backend_fw,
    on_device,
    fn_name,
):
    dtype, x = dtype_and_x
    ret, gt_ret = helpers.test_function(
        input_dtypes=dtype,
        test_flags=test_flags,
        test_values=False,
        on_device=on_device,
        backend_to_test=backend_fw,
        fn_name=fn_name,
        x=x[0],
        prob=prob,
        training=training,
        data_format=data_format,
        return_flat_np_arrays=True,
    )
    ret = helpers.flatten_and_to_np(backend=backend_fw, ret=ret)
    gt_ret = helpers.flatten_and_to_np(
        backend=test_flags.ground_truth_backend, ret=gt_ret
    )
    for u, v, w in zip(ret, gt_ret, x):
        # cardinality test
        assert u.shape == v.shape == w.shape


# dropout3d
@handle_test(
    fn_tree="functional.ivy.experimental.dropout3d",
    dtype_and_x=helpers.dtype_and_values(
        available_dtypes=helpers.get_dtypes("float"),
        min_value=0,
        max_value=50,
        allow_inf=False,
        min_num_dims=4,
        max_num_dims=5,
        min_dim_size=1,
        max_dim_size=5,
    ),
    prob=helpers.floats(min_value=0, max_value=0.9),
    training=st.booleans(),
    data_format=st.sampled_from(["NCDHW", "NDHWC"]),
    test_gradients=st.just(False),
    test_with_out=st.just(True),
)
def test_dropout3d(
    *,
    dtype_and_x,
    prob,
    training,
    data_format,
    test_flags,
    backend_fw,
    on_device,
    fn_name,
):
    dtype, x = dtype_and_x
    ret, gt_ret = helpers.test_function(
        input_dtypes=dtype,
        test_flags=test_flags,
        test_values=False,
        on_device=on_device,
        backend_to_test=backend_fw,
        fn_name=fn_name,
        x=x[0],
        prob=prob,
        training=training,
        data_format=data_format,
        return_flat_np_arrays=True,
    )
    ret = helpers.flatten_and_to_np(backend=backend_fw, ret=ret)
    gt_ret = helpers.flatten_and_to_np(
        backend=test_flags.ground_truth_backend, ret=gt_ret
    )
    for u, v, w in zip(ret, gt_ret, x):
        # cardinality test
        assert u.shape == v.shape == w.shape


@st.composite
def x_and_ifft(draw):
    min_fft_points = 2
    dtype = draw(helpers.get_dtypes("complex"))
    x_dim = draw(
        helpers.get_shape(
            min_dim_size=2, max_dim_size=100, min_num_dims=1, max_num_dims=4
        )
    )
    x = draw(
        helpers.array_values(
            dtype=dtype[0],
            shape=tuple(x_dim),
            min_value=-1e-10,
            max_value=1e10,
        )
    )
    dim = draw(st.integers(1 - len(list(x_dim)), len(list(x_dim)) - 1))
    norm = draw(st.sampled_from(["backward", "forward", "ortho"]))
    n = draw(st.integers(min_fft_points, 256))
    return dtype, x, dim, norm, n


@handle_test(
    fn_tree="functional.ivy.experimental.ifft",
    d_x_d_n_n=x_and_ifft(),
    test_gradients=st.just(False),
)
def test_ifft(*, d_x_d_n_n, test_flags, backend_fw, fn_name):
    dtype, x, dim, norm, n = d_x_d_n_n

    helpers.test_function(
        input_dtypes=dtype,
        test_flags=test_flags,
        backend_to_test=backend_fw,
        fn_name=fn_name,
        rtol_=1e-2,
        atol_=1e-2,
        x=x,
        dim=dim,
        norm=norm,
        n=n,
    )


# embedding
@handle_test(
    fn_tree="functional.ivy.experimental.embedding",
    dtypes_indices_weights=helpers.embedding_helper(),
    max_norm=st.one_of(st.none(), st.floats(min_value=1, max_value=5)),
    number_positional_args=st.just(2),
)
def test_embedding(
    *, dtypes_indices_weights, max_norm, test_flags, backend_fw, on_device, fn_name
):
    dtypes, indices, weights, _ = dtypes_indices_weights
    dtypes = [dtypes[1], dtypes[0]]

    helpers.test_function(
        input_dtypes=dtypes,
        test_flags=test_flags,
        xs_grad_idxs=[[0, 0]],
        backend_to_test=backend_fw,
        on_device=on_device,
        fn_name=fn_name,
        weights=weights,
        indices=indices,
        max_norm=max_norm,
    )


@handle_test(
    fn_tree="dft",
    d_xfft_axis_n_length=x_and_fft(),
    d_xifft_axis_n_length=x_and_ifft(),
    inverse=st.booleans(),
    onesided=st.booleans(),
)
def test_dft(
    *,
    d_xfft_axis_n_length,
    d_xifft_axis_n_length,
    inverse,
    onesided,
    test_flags,
    backend_fw,
    fn_name,
    on_device,
):
    if inverse:
        dtype, x, axis, norm, dft_length = d_xifft_axis_n_length
    else:
        dtype, x, axis, norm, dft_length = d_xfft_axis_n_length

    helpers.test_function(
        input_dtypes=dtype,
        test_flags=test_flags,
        backend_to_test=backend_fw,
        fn_name=fn_name,
        on_device=on_device,
        x=x,
        axis=axis,
        inverse=inverse,
        onesided=onesided,
        dft_length=dft_length,
        norm=norm,
    )


@handle_test(
    fn_tree="functional.ivy.experimental.adaptive_avg_pool1d",
    dtype_and_x=helpers.dtype_and_values(
        available_dtypes=helpers.get_dtypes("float"),
        min_num_dims=2,
        max_num_dims=3,
        min_dim_size=1,
        max_value=100,
        min_value=-100,
    ),
    output_size=helpers.ints(min_value=1, max_value=5),
    test_with_out=st.just(False),
    ground_truth_backend="torch",
)
def test_adaptive_avg_pool1d(
    *, dtype_and_x, output_size, test_flags, backend_fw, fn_name, on_device
):
    input_dtype, x = dtype_and_x
    helpers.test_function(
        input_dtypes=input_dtype,
        test_flags=test_flags,
        backend_to_test=backend_fw,
        fn_name=fn_name,
        on_device=on_device,
        input=x[0],
        output_size=output_size,
    )


@handle_test(
    fn_tree="functional.ivy.experimental.adaptive_avg_pool2d",
    dtype_and_x=helpers.dtype_and_values(
        available_dtypes=helpers.get_dtypes("float"),
        min_num_dims=3,
        max_num_dims=4,
        min_dim_size=1,
        max_value=100,
        min_value=-100,
    ),
    output_size=st.one_of(
        st.tuples(
            helpers.ints(min_value=1, max_value=5),
            helpers.ints(min_value=1, max_value=5),
        ),
        helpers.ints(min_value=1, max_value=5),
    ),
    test_with_out=st.just(False),
    ground_truth_backend="torch",
)
def test_adaptive_avg_pool2d(
    *, dtype_and_x, output_size, test_flags, backend_fw, fn_name, on_device
):
    input_dtype, x = dtype_and_x
    helpers.test_function(
        input_dtypes=input_dtype,
        test_flags=test_flags,
        backend_to_test=backend_fw,
        on_device=on_device,
        fn_name=fn_name,
        input=x[0],
        output_size=output_size,
    )


@st.composite
def _reduce_window_helper(draw, get_func_st):
    dtype = draw(helpers.get_dtypes("valid", full=False))
    py_func = draw(get_func_st(dtype[0]))
    init_value = draw(
        helpers.dtype_and_values(
            dtype=dtype,
            shape=(),
            allow_inf=True,
        )
    )[1]
    ndim = draw(st.integers(min_value=1, max_value=4))
    _, others = draw(
        helpers.dtype_and_values(
            num_arrays=4,
            dtype=["int64"] * 4,
            shape=(ndim,),
            min_value=1,
            max_value=3,
            small_abs_safety_factor=1,
            large_abs_safety_factor=1,
        )
    )
    others = [other.tolist() for other in others]
    window, dilation = others[0], others[2]
    op_shape = []
    for i in range(ndim):
        min_x = window[i] + (window[i] - 1) * (dilation[i] - 1)
        op_shape.append(draw(st.integers(min_x, min_x + 1)))
    dtype, operand = draw(
        helpers.dtype_and_values(
            dtype=dtype,
            shape=op_shape,
        )
    )
    padding = draw(
        st.one_of(
            st.lists(
                st.tuples(
                    st.integers(min_value=0, max_value=3),
                    st.integers(min_value=0, max_value=3),
                ),
                min_size=ndim,
                max_size=ndim,
            ),
            st.sampled_from(["SAME", "VALID"]),
        )
    )
    for i, arg in enumerate(others):
        if len(np.unique(arg)) == 1 and draw(st.booleans()):
            others[i] = arg[0]
    return dtype * 2, operand, init_value, py_func, others, padding


def _get_reduce_func(dtype):
    if dtype == "bool":
        return st.sampled_from([ivy.logical_and, ivy.logical_or])
    else:
        return st.sampled_from([ivy.add, ivy.maximum, ivy.minimum, ivy.multiply])


@handle_test(
    fn_tree="functional.ivy.experimental.reduce_window",
    all_args=_reduce_window_helper(_get_reduce_func),
    test_with_out=st.just(False),
    ground_truth_backend="jax",
)
def test_reduce_window(*, all_args, test_flags, backend_fw, fn_name, on_device):
    dtypes, operand, init_value, computation, others, padding = all_args
    helpers.test_function(
        input_dtypes=dtypes,
        test_flags=test_flags,
        backend_to_test=backend_fw,
        on_device=on_device,
        fn_name=fn_name,
        operand=operand[0],
        init_value=init_value[0],
        computation=computation,
        window_dimensions=others[0],
        window_strides=others[1],
        padding=padding,
        base_dilation=others[2],
        window_dilation=None,
    )


@st.composite
def x_and_fft2(draw):
    min_fft2_points = 2
    dtype = draw(helpers.get_dtypes("float_and_complex", full=False))
    x_dim = draw(
        helpers.get_shape(
            min_dim_size=2, max_dim_size=100, min_num_dims=2, max_num_dims=4
        )
    )
    x = draw(
        helpers.array_values(
            dtype=dtype[0],
            shape=tuple(x_dim),
            min_value=-1e5,
            max_value=1e5,
            allow_inf=False,
            large_abs_safety_factor=2.5,
            small_abs_safety_factor=2.5,
            safety_factor_scale="log",
        )
    )
    s = (
        draw(st.integers(min_fft2_points, 256)),
        draw(st.integers(min_fft2_points, 256)),
    )
    dim = draw(st.sampled_from([(0, 1), (-1, -2), (1, 0)]))
    norm = draw(st.sampled_from(["backward", "forward", "ortho"]))
    return dtype, x, s, dim, norm


@handle_test(
    fn_tree="functional.ivy.experimental.fft2",
    d_x_d_s_n=x_and_fft2(),
    ground_truth_backend="numpy",
    container_flags=st.just([False]),
    test_gradients=st.just(False),
)
def test_fft2(*, d_x_d_s_n, test_flags, backend_fw, fn_name, on_device):
    dtype, x, s, dim, norm = d_x_d_s_n
    helpers.test_function(
        input_dtypes=dtype,
        test_flags=test_flags,
        backend_to_test=backend_fw,
        on_device=on_device,
        fn_name=fn_name,
        # rtol_=1e-2,
        # atol_=1e-2,
        x=x,
        s=s,
        dim=dim,
        norm=norm,
    )


@st.composite
def x_and_ifftn(draw):
    min_fft_points = 2
    dtype = draw(helpers.get_dtypes("complex"))
    x_dim = draw(
        helpers.get_shape(
            min_dim_size=2, max_dim_size=100, min_num_dims=1, max_num_dims=4
        )
    )
    x = draw(
        helpers.array_values(
            dtype=dtype[0],
            shape=tuple(x_dim),
            min_value=-1e-10,
            max_value=1e10,
        )
    )
    axes = draw(
        st.lists(
            st.integers(0, len(x_dim) - 1), min_size=1, max_size=len(x_dim), unique=True
        )
    )
    norm = draw(st.sampled_from(["forward", "ortho", "backward"]))

    # Shape for s can be larger, smaller or equal to the size of the input
    # along the axes specified by axes.
    # Here, we're generating a list of integers corresponding to each axis in axes.
    s = draw(
        st.lists(
            st.integers(min_fft_points, 256), min_size=len(axes), max_size=len(axes)
        )
    )

    return dtype, x, s, axes, norm


@handle_test(
    fn_tree="functional.ivy.experimental.ifftn",
    d_x_d_s_n=x_and_ifftn(),
    ground_truth_backend="numpy",
    test_gradients=st.just(False),
)
def test_ifftn(
    *,
    d_x_d_s_n,
    test_flags,
    backend_fw,
    fn_name,
    on_device,
):
    dtype, x, axes, norm, s = d_x_d_s_n
    helpers.test_function(
        input_dtypes=dtype,
        test_flags=test_flags,
        backend_to_test=backend_fw,
        on_device=on_device,
        fn_name=fn_name,
        x=x,
        s=s,
        axes=axes,
        norm=norm,
    )


@st.composite
def x_and_rfftn(draw):
    min_rfftn_points = 2
    dtype = draw(helpers.get_dtypes("float"))
    x_dim = draw(
        helpers.get_shape(
            min_dim_size=2, max_dim_size=100, min_num_dims=2, max_num_dims=3
        )
    )
    x = draw(
        helpers.array_values(
            dtype=dtype[0],
            shape=tuple(x_dim),
            min_value=-1e10,
            max_value=1e10,
            large_abs_safety_factor=2.5,
            small_abs_safety_factor=2.5,
            safety_factor_scale="log",
        )
    )
    axes = draw(
        st.lists(
            st.integers(0, len(x_dim) - 1), min_size=1, max_size=len(x_dim), unique=True
        )
    )
    s = draw(
        st.lists(
            st.integers(min_rfftn_points, 256), min_size=len(axes), max_size=len(axes)
        )
    )
    norm = draw(st.sampled_from(["backward", "forward", "ortho"]))
    return dtype, x, s, axes, norm


@handle_test(
    fn_tree="functional.ivy.experimental.rfftn",
    d_x_d_s_n=x_and_rfftn(),
    ground_truth_backend="numpy",
    test_gradients=st.just(False),
)
def test_rfftn(
    *,
    d_x_d_s_n,
    test_flags,
    backend_fw,
    fn_name,
    on_device,
):
    dtype, x, s, axes, norm = d_x_d_s_n
    helpers.test_function(
        input_dtypes=dtype,
        test_flags=test_flags,
        fw=backend_fw,
        on_device=on_device,
        fn_name=fn_name,
        rtol_=0.8,
        atol_=0.8,
        x=x,
        s=s,
        axes=axes,
        norm=norm,
    )<|MERGE_RESOLUTION|>--- conflicted
+++ resolved
@@ -10,7 +10,6 @@
 
 @handle_test(
     fn_tree="functional.ivy.experimental.max_pool1d",
-<<<<<<< HEAD
     x_k_s_p=helpers.arrays_for_pooling(
         min_dims=3,
         max_dims=3,
@@ -22,10 +21,6 @@
         return_data_format=True,
     ),
     ceil_mode=st.sampled_from([True, False]),
-=======
-    x_k_s_p=helpers.arrays_for_pooling(min_dims=3, max_dims=3, min_side=1, max_side=4),
-    ground_truth_backend="jax",
->>>>>>> 1dee5cc2
     test_gradients=st.just(False),
     ground_truth_backend="torch",
 )
@@ -42,11 +37,9 @@
     data_format = "NCW" if data_format == "channel_first" else "NWC"
     assume(not (isinstance(pad, str) and (pad.upper() == "VALID") and ceil_mode))
     # TODO: Remove this once the paddle backend supports dilation
-    assume(not (backend_fw.backend == "paddle" and max(list(dilation)) > 1))
-
-    helpers.test_function(
-<<<<<<< HEAD
-=======
+    assume(not (backend_fw == "paddle" and max(list(dilation)) > 1))
+
+    helpers.test_function(
         input_dtypes=dtype,
         test_flags=test_flags,
         backend_to_test=backend_fw,
@@ -58,6 +51,9 @@
         kernel=kernel,
         strides=stride,
         padding=pad,
+        dilation=dilation,
+        data_format=data_format,
+        ceil_mode=ceil_mode,
     )
 
 
@@ -79,10 +75,9 @@
 ):
     dtype, x, kernel, stride, pad = x_k_s_p
     helpers.test_function(
->>>>>>> 1dee5cc2
-        input_dtypes=dtype,
-        test_flags=test_flags,
-        fw=backend_fw,
+        input_dtypes=dtype,
+        test_flags=test_flags,
+        backend_to_test=backend_fw,
         on_device=on_device,
         fn_name=fn_name,
         rtol_=1e-2,
@@ -91,13 +86,7 @@
         kernel=kernel,
         strides=stride,
         padding=pad,
-<<<<<<< HEAD
-        dilation=dilation,
-        data_format=data_format,
-        ceil_mode=ceil_mode,
-=======
         indices=indices,
->>>>>>> 1dee5cc2
     )
 
 
@@ -142,7 +131,7 @@
     data_format = "NCHW" if data_format == "channel_first" else "NHWC"
     assume(not (isinstance(pad, str) and (pad.upper() == "VALID") and ceil_mode))
     # TODO: Remove this once the paddle backend supports dilation
-    assume(not (backend_fw.backend == "paddle" and max(list(dilation)) > 1))
+    assume(not (backend_fw == "paddle" and max(list(dilation)) > 1))
 
     helpers.test_function(
         input_dtypes=dtype,
@@ -164,7 +153,6 @@
 
 @handle_test(
     fn_tree="functional.ivy.experimental.max_pool3d",
-<<<<<<< HEAD
     x_k_s_p=helpers.arrays_for_pooling(
         min_dims=5,
         max_dims=5,
@@ -176,10 +164,6 @@
         return_data_format=True,
     ),
     ceil_mode=st.sampled_from([True, False]),
-=======
-    x_k_s_p=helpers.arrays_for_pooling(min_dims=5, max_dims=5, min_side=1, max_side=4),
-    ground_truth_backend="jax",
->>>>>>> 1dee5cc2
     test_gradients=st.just(False),
     ground_truth_backend="torch",
 )
@@ -197,7 +181,7 @@
     data_format = "NCDHW" if data_format == "channel_first" else "NDHWC"
     assume(not (isinstance(pad, str) and (pad.upper() == "VALID") and ceil_mode))
     # TODO: Remove this once the paddle backend supports dilation
-    assume(not (backend_fw.backend == "paddle" and max(list(dilation)) > 1))
+    assume(not (backend_fw == "paddle" and max(list(dilation)) > 1))
 
     helpers.test_function(
         input_dtypes=dtype,
