# global
import numpy as np
from hypothesis import strategies as st, assume

# local
import ivy
import ivy_tests.test_ivy.helpers as helpers
from ivy_tests.test_ivy.helpers import handle_test


# --- Helpers --- #
# --------------- #


def _get_reduce_func(dtype):
    if dtype == "bool":
        return st.sampled_from([ivy.logical_and, ivy.logical_or])
    else:
        return st.sampled_from([ivy.add, ivy.maximum, ivy.minimum, ivy.multiply])


@st.composite
def _interp_args(draw, mode=None, mode_list=None):
    mixed_fn_compos = draw(st.booleans())
    curr_backend = ivy.current_backend_str()
    torch_modes = [
        "linear",
        "bilinear",
        "trilinear",
        "nearest",
        "nearest-exact",
        "area",
    ]

    tf_modes = [
        "linear",
        "bilinear",
        "trilinear",
        "nearest-exact",
        "tf_area",
        "bicubic_tensorflow",
        "lanczos3",
        "lanczos5",
        "mitchellcubic",
        "gaussian",
    ]

    jax_modes = [
        "linear",
        "bilinear",
        "trilinear",
        "nearest-exact",
        "bicubic_tensorflow",
        "lanczos3",
        "lanczos5",
    ]

    if not mode and not mode_list:
        if curr_backend == "torch" and not mixed_fn_compos:
            mode = draw(st.sampled_from(torch_modes))
        elif curr_backend == "tensorflow" and not mixed_fn_compos:
            mode = draw(st.sampled_from(tf_modes))
        elif curr_backend == "jax" and not mixed_fn_compos:
            mode = draw(st.sampled_from(jax_modes))
        else:
            mode = draw(
                st.sampled_from(
                    [
                        "linear",
                        "bilinear",
                        "trilinear",
                        "nearest",
                        "nearest-exact",
                        "area",
                        "tf_area",
                        "bicubic_tensorflow",
                        "lanczos3",
                        "lanczos5",
                        "mitchellcubic",
                        "gaussian",
                    ]
                )
            )
    elif mode_list:
        mode = draw(st.sampled_from(mode_list))
    align_corners = draw(st.one_of(st.booleans(), st.none()))
    if (curr_backend == "tensorflow" or curr_backend == "jax") and not mixed_fn_compos:
        align_corners = False
    if mode == "linear":
        num_dims = 3
    elif mode in [
        "bilinear",
        "bicubic_tensorflow",
        "bicubic",
        "mitchellcubic",
        "gaussian",
    ]:
        num_dims = 4
    elif mode == "trilinear":
        num_dims = 5
    elif mode in [
        "nearest",
        "area",
        "tf_area",
        "lanczos3",
        "lanczos5",
        "nearest-exact",
    ]:
        num_dims = (
            draw(
                helpers.ints(min_value=1, max_value=3, mixed_fn_compos=mixed_fn_compos)
            )
            + 2
        )
        align_corners = None
    if curr_backend == "tensorflow" and not mixed_fn_compos:
        num_dims = 3
    dtype, x = draw(
        helpers.dtype_and_values(
            available_dtypes=helpers.get_dtypes(
                "float", mixed_fn_compos=mixed_fn_compos
            ),
            min_num_dims=num_dims,
            max_num_dims=num_dims,
            min_dim_size=2,
            max_dim_size=5,
            large_abs_safety_factor=50,
            small_abs_safety_factor=50,
            safety_factor_scale="log",
        )
    )
    if draw(st.booleans()):
        scale_factor = draw(
            st.one_of(
                helpers.lists(
                    x=helpers.floats(
                        min_value=1.0, max_value=2.0, mixed_fn_compos=mixed_fn_compos
                    ),
                    min_size=num_dims - 2,
                    max_size=num_dims - 2,
                ),
                helpers.floats(
                    min_value=1.0, max_value=2.0, mixed_fn_compos=mixed_fn_compos
                ),
            )
        )
        recompute_scale_factor = draw(st.booleans())
        size = None
    else:
        size = draw(
            st.one_of(
                helpers.lists(
                    x=helpers.ints(
                        min_value=1, max_value=3, mixed_fn_compos=mixed_fn_compos
                    ),
                    min_size=num_dims - 2,
                    max_size=num_dims - 2,
                ),
                st.integers(min_value=1, max_value=3),
            )
        )
        recompute_scale_factor = False
        scale_factor = None
    if (curr_backend == "tensorflow" or curr_backend == "jax") and not mixed_fn_compos:
        if not recompute_scale_factor:
            recompute_scale_factor = True

    return (dtype, x, mode, size, align_corners, scale_factor, recompute_scale_factor)


@st.composite
def _reduce_window_helper(draw, get_func_st):
    dtype = draw(helpers.get_dtypes("valid", full=False, index=2))
    py_func = draw(get_func_st(dtype[0]))
    init_value = draw(
        helpers.dtype_and_values(
            dtype=dtype,
            shape=(),
            allow_inf=True,
        )
    )[1]
    ndim = draw(st.integers(min_value=1, max_value=4))
    _, others = draw(
        helpers.dtype_and_values(
            num_arrays=4,
            dtype=["int64"] * 4,
            shape=(ndim,),
            min_value=1,
            max_value=3,
            small_abs_safety_factor=1,
            large_abs_safety_factor=1,
        )
    )
    others = [other.tolist() for other in others]
    window, dilation = others[0], others[2]
    op_shape = []
    for i in range(ndim):
        min_x = window[i] + (window[i] - 1) * (dilation[i] - 1)
        op_shape.append(draw(st.integers(min_x, min_x + 1)))
    dtype, operand = draw(
        helpers.dtype_and_values(
            dtype=dtype,
            shape=op_shape,
        )
    )
    padding = draw(
        st.one_of(
            st.lists(
                st.tuples(
                    st.integers(min_value=0, max_value=3),
                    st.integers(min_value=0, max_value=3),
                ),
                min_size=ndim,
                max_size=ndim,
            ),
            st.sampled_from(["SAME", "VALID"]),
        )
    )
    for i, arg in enumerate(others):
        if len(np.unique(arg)) == 1 and draw(st.booleans()):
            others[i] = arg[0]
    return dtype * 2, operand, init_value, py_func, others, padding


@st.composite
def _sliding_window_helper(draw):
    dtype = draw(helpers.get_dtypes("valid", full=False, index=2))
    ndim = draw(st.integers(min_value=1, max_value=4))
    _, others = draw(
        helpers.dtype_and_values(
            num_arrays=4,
            dtype=["int64"] * 4,
            shape=(ndim,),
            min_value=1,
            max_value=3,
            small_abs_safety_factor=1,
            large_abs_safety_factor=1,
        )
    )
    others = [other.tolist() for other in others]
    window, dilation = others[0], others[2]
    op_shape = []
    for i in range(ndim):
        min_x = window[i] + (window[i] - 1) * (dilation[i] - 1)
        op_shape.append(draw(st.integers(min_x, min_x + 1)))
    dtype, operand = draw(
        helpers.dtype_and_values(
            dtype=dtype,
            shape=op_shape,
        )
    )
    padding = draw(
        st.one_of(
            st.lists(
                st.tuples(
                    st.integers(min_value=0, max_value=3),
                    st.integers(min_value=0, max_value=3),
                ),
                min_size=ndim,
                max_size=ndim,
            ),
            st.sampled_from(["SAME", "VALID"]),
        )
    )
    for i, arg in enumerate(others):
        if len(np.unique(arg)) == 1 and draw(st.booleans()):
            others[i] = arg[0]
    return dtype * 2, operand, others, padding


@st.composite
def _valid_dct(draw):
    dtype, x = draw(
        helpers.dtype_and_values(
            available_dtypes=helpers.get_dtypes("valid"),
            max_value=65280,
            min_value=-65280,
            min_num_dims=1,
            max_num_dims=5,
            min_dim_size=2,
            max_dim_size=10,
            shared_dtype=True,
        )
    )
    dims_len = len(x[0].shape)
    n = draw(st.sampled_from([None, "int"]))
    axis = draw(helpers.ints(min_value=-dims_len, max_value=dims_len - 1))
    norm = draw(st.sampled_from([None, "ortho"]))
    type = draw(helpers.ints(min_value=1, max_value=4))
    if n == "int":
        n = draw(helpers.ints(min_value=1, max_value=20))
        if n <= 1 and type == 1:
            n = 2
    if norm == "ortho" and type == 1:
        norm = None
    return dtype, x, type, n, axis, norm


@st.composite
def _valid_stft(draw):
    dtype, x = draw(
        helpers.dtype_and_values(
            available_dtypes=["float32", "float64"],
            max_value=65280,
            min_value=-65280,
            min_num_dims=1,
            min_dim_size=2,
            shared_dtype=True,
        )
    )
    frame_length = draw(helpers.ints(min_value=16, max_value=100))
    frame_step = draw(helpers.ints(min_value=1, max_value=50))

    return dtype, x, frame_length, frame_step


@st.composite
def _x_and_fft(draw):
    min_fft_points = 2
    dtype = draw(helpers.get_dtypes("valid", full=False))
    x_dim = draw(
        helpers.get_shape(
            min_dim_size=2, max_dim_size=100, min_num_dims=1, max_num_dims=4
        )
    )
    x = draw(
        helpers.array_values(
            dtype=dtype[0],
            shape=tuple(x_dim),
            min_value=-1e5,
            max_value=1e5,
            allow_inf=False,
            large_abs_safety_factor=2.5,
            small_abs_safety_factor=2.5,
            safety_factor_scale="log",
        )
    )
    dim = draw(helpers.get_axis(shape=x_dim, allow_neg=True, force_int=True))
    norm = draw(st.sampled_from(["backward", "forward", "ortho"]))
    n = draw(st.integers(min_fft_points, 256))
    return dtype, x, dim, norm, n


@st.composite
def _x_and_fft2(draw):
    min_fft2_points = 2
    dtype = draw(helpers.get_dtypes("float_and_complex", full=False))
    x_dim = draw(
        helpers.get_shape(
            min_dim_size=2, max_dim_size=100, min_num_dims=2, max_num_dims=4
        )
    )
    x = draw(
        helpers.array_values(
            dtype=dtype[0],
            shape=tuple(x_dim),
            min_value=-1e5,
            max_value=1e5,
            allow_inf=False,
            large_abs_safety_factor=2.5,
            small_abs_safety_factor=2.5,
            safety_factor_scale="log",
        )
    )
    s = (
        draw(st.integers(min_fft2_points, 256)),
        draw(st.integers(min_fft2_points, 256)),
    )
    dim = draw(st.sampled_from([(0, 1), (-1, -2), (1, 0)]))
    norm = draw(st.sampled_from(["backward", "forward", "ortho"]))
    return dtype, x, s, dim, norm


@st.composite
def _x_and_ifft(draw):
    min_fft_points = 2
    dtype = draw(helpers.get_dtypes("complex"))
    x_dim = draw(
        helpers.get_shape(
            min_dim_size=2, max_dim_size=100, min_num_dims=1, max_num_dims=4
        )
    )
    x = draw(
        helpers.array_values(
            dtype=dtype[0],
            shape=tuple(x_dim),
            min_value=-1e-10,
            max_value=1e10,
        )
    )
    dim = draw(st.integers(1 - len(list(x_dim)), len(list(x_dim)) - 1))
    norm = draw(st.sampled_from(["backward", "forward", "ortho"]))
    n = draw(st.integers(min_fft_points, 256))
    return dtype, x, dim, norm, n


@st.composite
def _x_and_ifftn(draw):
    min_fft_points = 2
    dtype = draw(helpers.get_dtypes("complex"))
    x_dim = draw(
        helpers.get_shape(
            min_dim_size=2, max_dim_size=100, min_num_dims=1, max_num_dims=4
        )
    )
    x = draw(
        helpers.array_values(
            dtype=dtype[0],
            shape=tuple(x_dim),
            min_value=-1e-10,
            max_value=1e10,
        )
    )
    axes = draw(
        st.lists(
            st.integers(0, len(x_dim) - 1), min_size=1, max_size=len(x_dim), unique=True
        )
    )
    norm = draw(st.sampled_from(["forward", "ortho", "backward"]))

    # Shape for s can be larger, smaller or equal to the size of the input
    # along the axes specified by axes.
    # Here, we're generating a list of integers corresponding to each axis in axes.
    s = draw(
        st.lists(
            st.integers(min_fft_points, 256), min_size=len(axes), max_size=len(axes)
        )
    )

    return dtype, x, s, axes, norm


@st.composite
def _x_and_rfftn(draw):
    min_rfftn_points = 2
    dtype = draw(helpers.get_dtypes("float"))
    x_dim = draw(
        helpers.get_shape(
            min_dim_size=2, max_dim_size=100, min_num_dims=1, max_num_dims=3
        )
    )
    x = draw(
        helpers.array_values(
            dtype=dtype[0],
            shape=tuple(x_dim),
            min_value=-1e10,
            max_value=1e10,
            large_abs_safety_factor=2.5,
            small_abs_safety_factor=2.5,
            safety_factor_scale="log",
        )
    )
    axes = draw(
        st.lists(
            st.integers(0, len(x_dim) - 1), min_size=1, max_size=len(x_dim), unique=True
        )
    )
    s = draw(
        st.lists(
            st.integers(min_rfftn_points, 256), min_size=len(axes), max_size=len(axes)
        )
    )
    norm = draw(st.sampled_from(["backward", "forward", "ortho"]))
    return dtype, x, s, axes, norm


# --- Main --- #
# ------------ #


@handle_test(
    fn_tree="functional.ivy.experimental.adaptive_avg_pool1d",
    dtype_and_x=helpers.dtype_and_values(
        available_dtypes=helpers.get_dtypes("float"),
        min_num_dims=2,
        max_num_dims=3,
        min_dim_size=1,
        max_value=100,
        min_value=-100,
    ),
    output_size=helpers.ints(min_value=1, max_value=5),
    test_with_out=st.just(False),
    ground_truth_backend="torch",
)
def test_adaptive_avg_pool1d(
    *, dtype_and_x, output_size, test_flags, backend_fw, fn_name, on_device
):
    input_dtype, x = dtype_and_x
    helpers.test_function(
        input_dtypes=input_dtype,
        test_flags=test_flags,
        backend_to_test=backend_fw,
        fn_name=fn_name,
        on_device=on_device,
        input=x[0],
        output_size=output_size,
    )


@handle_test(
    fn_tree="functional.ivy.experimental.adaptive_avg_pool2d",
    dtype_and_x=helpers.dtype_and_values(
        available_dtypes=helpers.get_dtypes("float"),
        min_num_dims=3,
        max_num_dims=4,
        min_dim_size=1,
        max_value=100,
        min_value=-100,
    ),
    output_size=st.one_of(
        st.tuples(
            helpers.ints(min_value=1, max_value=5),
            helpers.ints(min_value=1, max_value=5),
        ),
        helpers.ints(min_value=1, max_value=5),
    ),
    test_with_out=st.just(False),
    ground_truth_backend="torch",
)
def test_adaptive_avg_pool2d(
    *, dtype_and_x, output_size, test_flags, backend_fw, fn_name, on_device
):
    input_dtype, x = dtype_and_x
    helpers.test_function(
        input_dtypes=input_dtype,
        test_flags=test_flags,
        backend_to_test=backend_fw,
        on_device=on_device,
        fn_name=fn_name,
        input=x[0],
        output_size=output_size,
    )


@handle_test(
    fn_tree="functional.ivy.experimental.adaptive_max_pool2d",
    dtype_and_x=helpers.dtype_and_values(
        available_dtypes=helpers.get_dtypes("float"),
        min_num_dims=3,
        max_num_dims=4,
        min_dim_size=1,
        # Setting max and min value because this operation in paddle is not
        # numerically stable
        max_value=100,
        min_value=-100,
    ),
    output_size=st.one_of(
        st.tuples(
            helpers.ints(min_value=1, max_value=5),
            helpers.ints(min_value=1, max_value=5),
        ),
        helpers.ints(min_value=1, max_value=5),
    ),
    test_with_out=st.just(False),
    ground_truth_backend="torch",
)
def test_adaptive_max_pool2d(
    *, dtype_and_x, output_size, test_flags, backend_fw, fn_name, on_device
):
    input_dtype, x = dtype_and_x
    helpers.test_function(
        input_dtypes=input_dtype,
        test_flags=test_flags,
        backend_to_test=backend_fw,
        on_device=on_device,
        fn_name=fn_name,
        input=x[0],
        output_size=output_size,
    )


@handle_test(
    fn_tree="functional.ivy.experimental.avg_pool1d",
    x_k_s_p=helpers.arrays_for_pooling(min_dims=3, max_dims=3, min_side=1, max_side=4),
    count_include_pad=st.booleans(),
    ceil_mode=st.booleans(),
    ground_truth_backend="jax",
    test_gradients=st.just(False),
)
def test_avg_pool1d(
    *,
    x_k_s_p,
    count_include_pad,
    ceil_mode,
    test_flags,
    backend_fw,
    on_device,
):
    dtype, x, kernel, stride, pad = x_k_s_p
    helpers.test_function(
        input_dtypes=dtype,
        test_flags=test_flags,
        backend_to_test=backend_fw,
        fn_name="avg_pool1d",
        rtol_=1e-2,
        atol_=1e-2,
        on_device=on_device,
        x=x[0],
        kernel=kernel,
        strides=stride,
        padding=pad,
        count_include_pad=count_include_pad,
        ceil_mode=ceil_mode,
    )


# avg_pool2d
@handle_test(
    fn_tree="functional.ivy.experimental.avg_pool2d",
    x_k_s_p=helpers.arrays_for_pooling(min_dims=4, max_dims=4, min_side=1, max_side=4),
    count_include_pad=st.booleans(),
    ceil_mode=st.booleans(),
    divisor_override=st.one_of(st.none(), st.integers(min_value=1, max_value=4)),
    data_format=st.sampled_from(["NCHW", "NHWC"]),
    ground_truth_backend="jax",
    test_gradients=st.just(False),
)
def test_avg_pool2d(
    *,
    x_k_s_p,
    count_include_pad,
    ceil_mode,
    divisor_override,
    data_format,
    test_flags,
    backend_fw,
    on_device,
    fn_name,
):
    dtype, x, kernel, stride, pad = x_k_s_p

    if data_format == "NCHW":
        x[0] = x[0].reshape(
            (x[0].shape[0], x[0].shape[3], x[0].shape[1], x[0].shape[2])
        )

    helpers.test_function(
        input_dtypes=dtype,
        test_flags=test_flags,
        backend_to_test=backend_fw,
        on_device=on_device,
        fn_name=fn_name,
        rtol_=1e-2,
        atol_=1e-2,
        x=x[0],
        kernel=kernel,
        strides=stride,
        padding=pad,
        data_format=data_format,
        count_include_pad=count_include_pad,
        ceil_mode=ceil_mode,
        divisor_override=divisor_override,
    )


@handle_test(
    fn_tree="functional.ivy.experimental.avg_pool3d",
    x_k_s_p=helpers.arrays_for_pooling(min_dims=5, max_dims=5, min_side=1, max_side=4),
    count_include_pad=st.booleans(),
    ceil_mode=st.booleans(),
    divisor_override=st.one_of(st.none(), st.integers(min_value=1, max_value=4)),
    ground_truth_backend="jax",
    test_gradients=st.just(False),
)
def test_avg_pool3d(
    *,
    x_k_s_p,
    count_include_pad,
    ceil_mode,
    divisor_override,
    test_flags,
    backend_fw,
    fn_name,
    on_device,
):
    dtype, x, kernel, stride, pad = x_k_s_p
    helpers.test_function(
        input_dtypes=dtype,
        test_flags=test_flags,
        backend_to_test=backend_fw,
        fn_name=fn_name,
        on_device=on_device,
        rtol_=1e-1,
        atol_=1e-1,
        x=x[0],
        kernel=kernel,
        strides=stride,
        padding=pad,
        count_include_pad=count_include_pad,
        ceil_mode=ceil_mode,
        divisor_override=divisor_override,
    )


@handle_test(
    fn_tree="dct",
    dtype_x_and_args=_valid_dct(),
    test_gradients=st.just(False),
)
def test_dct(*, dtype_x_and_args, test_flags, backend_fw, fn_name, on_device):
    input_dtype, x, type, n, axis, norm = dtype_x_and_args
    helpers.test_function(
        input_dtypes=input_dtype,
        test_flags=test_flags,
        backend_to_test=backend_fw,
        fn_name=fn_name,
        on_device=on_device,
        x=x[0],
        type=type,
        n=n,
        axis=axis,
        norm=norm,
        rtol_=1e-3,
        atol_=1e-1,
    )


@handle_test(
    fn_tree="dft",
    d_xfft_axis_n_length=_x_and_fft(),
    d_xifft_axis_n_length=_x_and_ifft(),
    inverse=st.booleans(),
    onesided=st.booleans(),
)
def test_dft(
    *,
    d_xfft_axis_n_length,
    d_xifft_axis_n_length,
    inverse,
    onesided,
    test_flags,
    backend_fw,
    fn_name,
    on_device,
):
    if inverse:
        dtype, x, axis, norm, dft_length = d_xifft_axis_n_length
    else:
        dtype, x, axis, norm, dft_length = d_xfft_axis_n_length

    helpers.test_function(
        input_dtypes=dtype,
        test_flags=test_flags,
        backend_to_test=backend_fw,
        fn_name=fn_name,
        on_device=on_device,
        x=x,
        axis=axis,
        inverse=inverse,
        onesided=onesided,
        dft_length=dft_length,
        norm=norm,
    )


# dropout1d
@handle_test(
    fn_tree="functional.ivy.experimental.dropout1d",
    dtype_and_x=helpers.dtype_and_values(
        available_dtypes=helpers.get_dtypes("float"),
        min_value=0,
        max_value=50,
        allow_inf=False,
        min_num_dims=2,
        max_num_dims=3,
        min_dim_size=1,
        max_dim_size=5,
    ),
    prob=helpers.floats(min_value=0, max_value=0.9),
    training=st.booleans(),
    data_format=st.sampled_from(["NWC", "NCW"]),
    test_gradients=st.just(False),
    test_with_out=st.just(True),
)
def test_dropout1d(
    *,
    dtype_and_x,
    prob,
    training,
    data_format,
    test_flags,
    backend_fw,
    on_device,
    fn_name,
):
    dtype, x = dtype_and_x
    ret, gt_ret = helpers.test_function(
        input_dtypes=dtype,
        test_flags=test_flags,
        test_values=False,
        backend_to_test=backend_fw,
        on_device=on_device,
        fn_name=fn_name,
        x=x[0],
        prob=prob,
        training=training,
        data_format=data_format,
        return_flat_np_arrays=True,
    )
    ret = helpers.flatten_and_to_np(backend=backend_fw, ret=ret)
    gt_ret = helpers.flatten_and_to_np(
        backend=test_flags.ground_truth_backend, ret=gt_ret
    )
    for u, v, w in zip(ret, gt_ret, x):
        # cardinality test
        assert u.shape == v.shape == w.shape


@handle_test(
    fn_tree="functional.ivy.experimental.dropout2d",
    dtype_and_x=helpers.dtype_and_values(
        available_dtypes=helpers.get_dtypes("float"),
        min_value=0,
        max_value=50,
        allow_inf=False,
        min_num_dims=3,
        max_num_dims=4,
        min_dim_size=1,
        max_dim_size=5,
    ),
    prob=helpers.floats(min_value=0, max_value=0.9),
    training=st.booleans(),
    data_format=st.sampled_from(["NCHW", "NHWC"]),
    test_gradients=st.just(False),
    test_with_out=st.just(True),
)
def test_dropout2d(
    *,
    dtype_and_x,
    prob,
    training,
    data_format,
    test_flags,
    backend_fw,
    on_device,
    fn_name,
):
    dtype, x = dtype_and_x
    ret, gt_ret = helpers.test_function(
        input_dtypes=dtype,
        test_flags=test_flags,
        test_values=False,
        on_device=on_device,
        backend_to_test=backend_fw,
        fn_name=fn_name,
        x=x[0],
        prob=prob,
        training=training,
        data_format=data_format,
        return_flat_np_arrays=True,
    )
    ret = helpers.flatten_and_to_np(backend=backend_fw, ret=ret)
    gt_ret = helpers.flatten_and_to_np(
        backend=test_flags.ground_truth_backend, ret=gt_ret
    )
    for u, v, w in zip(ret, gt_ret, x):
        # cardinality test
        assert u.shape == v.shape == w.shape


# dropout3d
@handle_test(
    fn_tree="functional.ivy.experimental.dropout3d",
    dtype_and_x=helpers.dtype_and_values(
        available_dtypes=helpers.get_dtypes("float"),
        min_value=0,
        max_value=50,
        allow_inf=False,
        min_num_dims=4,
        max_num_dims=5,
        min_dim_size=1,
        max_dim_size=5,
    ),
    prob=helpers.floats(min_value=0, max_value=0.9),
    training=st.booleans(),
    data_format=st.sampled_from(["NCDHW", "NDHWC"]),
    test_gradients=st.just(False),
    test_with_out=st.just(True),
)
def test_dropout3d(
    *,
    dtype_and_x,
    prob,
    training,
    data_format,
    test_flags,
    backend_fw,
    on_device,
    fn_name,
):
    dtype, x = dtype_and_x
    ret, gt_ret = helpers.test_function(
        input_dtypes=dtype,
        test_flags=test_flags,
        test_values=False,
        on_device=on_device,
        backend_to_test=backend_fw,
        fn_name=fn_name,
        x=x[0],
        prob=prob,
        training=training,
        data_format=data_format,
        return_flat_np_arrays=True,
    )
    ret = helpers.flatten_and_to_np(backend=backend_fw, ret=ret)
    gt_ret = helpers.flatten_and_to_np(
        backend=test_flags.ground_truth_backend, ret=gt_ret
    )
    for u, v, w in zip(ret, gt_ret, x):
        # cardinality test
        assert u.shape == v.shape == w.shape


# embedding
@handle_test(
    fn_tree="functional.ivy.experimental.embedding",
    dtypes_indices_weights=helpers.embedding_helper(),
    max_norm=st.one_of(st.none(), st.floats(min_value=1, max_value=5)),
    number_positional_args=st.just(2),
)
def test_embedding(
    *, dtypes_indices_weights, max_norm, test_flags, backend_fw, on_device, fn_name
):
    dtypes, indices, weights, _ = dtypes_indices_weights
    dtypes = [dtypes[1], dtypes[0]]

    helpers.test_function(
        input_dtypes=dtypes,
        test_flags=test_flags,
        xs_grad_idxs=[[0, 0]],
        backend_to_test=backend_fw,
        on_device=on_device,
        fn_name=fn_name,
        weights=weights,
        indices=indices,
        max_norm=max_norm,
    )


@handle_test(
    fn_tree="functional.ivy.experimental.fft",
    d_x_d_n_n=_x_and_fft(),
    ground_truth_backend="jax",
    test_gradients=st.just(False),
)
def test_fft(*, d_x_d_n_n, test_flags, backend_fw, on_device, fn_name):
    dtype, x, dim, norm, n = d_x_d_n_n
    helpers.test_function(
        input_dtypes=dtype,
        test_flags=test_flags,
        backend_to_test=backend_fw,
        fn_name=fn_name,
        rtol_=1e-2,
        atol_=1e-2,
        on_device=on_device,
        x=x,
        dim=dim,
        norm=norm,
        n=n,
    )


@handle_test(
    fn_tree="functional.ivy.experimental.fft2",
    d_x_d_s_n=_x_and_fft2(),
    ground_truth_backend="numpy",
    container_flags=st.just([False]),
    test_gradients=st.just(False),
)
def test_fft2(*, d_x_d_s_n, test_flags, backend_fw, fn_name, on_device):
    dtype, x, s, dim, norm = d_x_d_s_n
    helpers.test_function(
        input_dtypes=dtype,
        test_flags=test_flags,
        backend_to_test=backend_fw,
        on_device=on_device,
        fn_name=fn_name,
        rtol_=1e-2,
        atol_=1e-2,
        x=x,
        s=s,
        dim=dim,
        norm=norm,
    )


@handle_test(
    fn_tree="idct",
    dtype_x_and_args=_valid_dct(),
    test_gradients=st.just(False),
)
def test_idct(dtype_x_and_args, test_flags, backend_fw, fn_name, on_device):
    input_dtype, x, type, n, axis, norm = dtype_x_and_args
    helpers.test_function(
        input_dtypes=input_dtype,
        test_flags=test_flags,
        backend_to_test=backend_fw,
        fn_name=fn_name,
        x=x[0],
        type=type,
        n=n,
        axis=axis,
        norm=norm,
        rtol_=1e-3,
        atol_=1e-1,
        on_device=on_device,
    )


@handle_test(
    fn_tree="functional.ivy.experimental.ifft",
    d_x_d_n_n=_x_and_ifft(),
    test_gradients=st.just(False),
)
def test_ifft(*, d_x_d_n_n, test_flags, backend_fw, fn_name):
    dtype, x, dim, norm, n = d_x_d_n_n

    helpers.test_function(
        input_dtypes=dtype,
        test_flags=test_flags,
        backend_to_test=backend_fw,
        fn_name=fn_name,
        rtol_=1e-2,
        atol_=1e-2,
        x=x,
        dim=dim,
        norm=norm,
        n=n,
    )


@handle_test(
    fn_tree="functional.ivy.experimental.ifftn",
    d_x_d_s_n=_x_and_ifftn(),
    ground_truth_backend="numpy",
    test_gradients=st.just(False),
)
def test_ifftn(
    *,
    d_x_d_s_n,
    test_flags,
    backend_fw,
    fn_name,
    on_device,
):
    dtype, x, s, axes, norm = d_x_d_s_n
    helpers.test_function(
        input_dtypes=dtype,
        test_flags=test_flags,
        backend_to_test=backend_fw,
        on_device=on_device,
        fn_name=fn_name,
        x=x,
        s=s,
        axes=axes,
        norm=norm,
    )


@handle_test(
    fn_tree="functional.ivy.experimental.interpolate",
    dtype_x_mode=_interp_args(),
    antialias=st.just(False),
    test_gradients=st.just(False),
    number_positional_args=st.just(2),
)
def test_interpolate(
    dtype_x_mode, antialias, test_flags, backend_fw, fn_name, on_device
):
    (
        input_dtype,
        x,
        mode,
        size,
        align_corners,
        scale_factor,
        recompute_scale_factor,
    ) = dtype_x_mode
    helpers.test_function(
        input_dtypes=input_dtype,
        test_flags=test_flags,
        backend_to_test=backend_fw,
        fn_name=fn_name,
        on_device=on_device,
        rtol_=1e-01,
        atol_=1e-01,
        x=x[0],
        size=size,
        mode=mode,
        align_corners=align_corners,
        antialias=antialias,
        scale_factor=scale_factor,
        recompute_scale_factor=recompute_scale_factor,
    )


@handle_test(
    fn_tree="functional.ivy.experimental.max_pool1d",
    x_k_s_p=helpers.arrays_for_pooling(
        min_dims=3,
        max_dims=3,
        min_side=1,
        max_side=4,
        explicit_or_str_padding=True,
        return_dilation=True,
        data_format=st.sampled_from(["channel_first", "channel_last"]),
        return_data_format=True,
    ),
    ceil_mode=st.sampled_from([True, False]),
    test_gradients=st.just(False),
    ground_truth_backend="torch",
)
def test_max_pool1d(
    *,
    x_k_s_p,
    ceil_mode,
    test_flags,
    backend_fw,
    fn_name,
    on_device,
):
    dtype, x, kernel, stride, pad, dilation, data_format = x_k_s_p
    data_format = "NCW" if data_format == "channel_first" else "NWC"
    assume(not (isinstance(pad, str) and (pad.upper() == "VALID") and ceil_mode))
    # TODO: Remove this once the paddle backend supports dilation
    assume(not (backend_fw == "paddle" and max(list(dilation)) > 1))

    helpers.test_function(
        input_dtypes=dtype,
        test_flags=test_flags,
        backend_to_test=backend_fw,
        on_device=on_device,
        fn_name=fn_name,
        rtol_=1e-2,
        atol_=1e-2,
        x=x[0],
        kernel=kernel,
        strides=stride,
        padding=pad,
        dilation=dilation,
        data_format=data_format,
        ceil_mode=ceil_mode,
    )


@handle_test(
    fn_tree="functional.ivy.experimental.max_pool2d",
    x_k_s_p=helpers.arrays_for_pooling(
        min_dims=4,
        max_dims=4,
        min_side=2,
        max_side=4,
        explicit_or_str_padding=True,
        return_dilation=True,
        data_format=st.sampled_from(["channel_first", "channel_last"]),
        return_data_format=True,
    ),
    ceil_mode=st.sampled_from([True, False]),
    test_gradients=st.just(False),
    ground_truth_backend="jax",
)
def test_max_pool2d(
    *,
    x_k_s_p,
    ceil_mode,
    test_flags,
    backend_fw,
    fn_name,
    on_device,
):
    dtype, x, kernel, stride, pad, dilation, data_format = x_k_s_p
    assume(
        not (
            backend_fw == "tensorflow"
            and (
                (stride[0] > kernel[0] or stride[0] > kernel[1])
                or (
                    (stride[0] > 1 and dilation[0] > 1)
                    or (stride[0] > 1 and dilation[1] > 1)
                )
            )
        )
    )
    data_format = "NCHW" if data_format == "channel_first" else "NHWC"
    assume(not (isinstance(pad, str) and (pad.upper() == "VALID") and ceil_mode))
    # TODO: Remove this once the paddle backend supports dilation
    assume(not (backend_fw == "paddle" and max(list(dilation)) > 1))

    helpers.test_function(
        input_dtypes=dtype,
        test_flags=test_flags,
        backend_to_test=backend_fw,
        fn_name=fn_name,
        on_device=on_device,
        rtol_=1e-2,
        atol_=1e-2,
        x=x[0],
        kernel=kernel,
        strides=stride,
        padding=pad,
        dilation=dilation,
        ceil_mode=ceil_mode,
        data_format=data_format,
    )


@handle_test(
    fn_tree="functional.ivy.experimental.max_pool3d",
    x_k_s_p=helpers.arrays_for_pooling(
        min_dims=5,
        max_dims=5,
        min_side=1,
        max_side=4,
        explicit_or_str_padding=True,
        return_dilation=True,
        data_format=st.sampled_from(["channel_first", "channel_last"]),
        return_data_format=True,
    ),
    ceil_mode=st.sampled_from([True, False]),
    test_gradients=st.just(False),
    ground_truth_backend="torch",
)
def test_max_pool3d(
    *,
    x_k_s_p,
    ceil_mode,
    test_flags,
    backend_fw,
    fn_name,
    on_device,
):
    dtype, x, kernel, stride, pad, dilation, data_format = x_k_s_p

    data_format = "NCDHW" if data_format == "channel_first" else "NDHWC"
    assume(not (isinstance(pad, str) and (pad.upper() == "VALID") and ceil_mode))
    # TODO: Remove this once the paddle backend supports dilation
    assume(not (backend_fw == "paddle" and max(list(dilation)) > 1))

    helpers.test_function(
        input_dtypes=dtype,
        test_flags=test_flags,
        backend_to_test=backend_fw,
        on_device=on_device,
        fn_name=fn_name,
        rtol_=1e-2,
        atol_=1e-2,
        x=x[0],
        kernel=kernel,
        strides=stride,
        padding=pad,
        data_format=data_format,
        dilation=dilation,
        ceil_mode=ceil_mode,
    )


@handle_test(
    fn_tree="functional.ivy.experimental.reduce_window",
    all_args=_reduce_window_helper(_get_reduce_func),
    test_with_out=st.just(False),
    ground_truth_backend="jax",
)
def test_reduce_window(*, all_args, test_flags, backend_fw, fn_name, on_device):
    dtypes, operand, init_value, computation, others, padding = all_args
    helpers.test_function(
        input_dtypes=dtypes,
        test_flags=test_flags,
        backend_to_test=backend_fw,
        on_device=on_device,
        fn_name=fn_name,
        operand=operand[0],
        init_value=init_value[0],
        computation=computation,
        window_dimensions=others[0],
        window_strides=others[1],
        padding=padding,
        base_dilation=others[2],
        window_dilation=None,
    )


@handle_test(
    fn_tree="functional.ivy.experimental.rfftn",
    d_x_d_s_n=_x_and_rfftn(),
    ground_truth_backend="numpy",
    test_gradients=st.just(False),
)
def test_rfftn(
    *,
    d_x_d_s_n,
    test_flags,
    backend_fw,
    fn_name,
    on_device,
):
    dtype, x, s, axes, norm = d_x_d_s_n
    helpers.test_function(
        input_dtypes=dtype,
        test_flags=test_flags,
        backend_to_test=backend_fw,
        on_device=on_device,
        fn_name=fn_name,
        rtol_=1e-2,
        atol_=1e-2,
        x=x,
        s=s,
        axes=axes,
        norm=norm,
    )


<<<<<<< HEAD
@handle_test(
    fn_tree="functional.ivy.experimental.sliding_window",
    all_args=_sliding_window_helper(),
    test_with_out=st.just(False),
    ground_truth_backend="jax",
)
def test_sliding_window(*, all_args, test_flags, backend_fw, fn_name, on_device):
    dtypes, operand, others, padding = all_args
    helpers.test_function(
        input_dtypes=dtypes,
=======
# test_stft
@handle_test(
    fn_tree="functional.ivy.experimental.stft",
    dtype_x_and_args=_valid_stft(),
    ground_truth_backend="tensorflow",
    test_gradients=st.just(False),
)
def test_stft(
    *,
    dtype_x_and_args,
    test_flags,
    backend_fw,
    fn_name,
    on_device,
):
    dtype, x, frame_length, frame_step = dtype_x_and_args
    helpers.test_function(
        input_dtypes=dtype,
>>>>>>> 9caa8c7e
        test_flags=test_flags,
        backend_to_test=backend_fw,
        on_device=on_device,
        fn_name=fn_name,
<<<<<<< HEAD
        input=operand[0],
        window_size=others[0],
        stride=others[1],
        dilation=others[2],
        padding=padding,
=======
        rtol_=1e-2,
        atol_=1e-2,
        signals=x[0],
        frame_length=frame_length,
        frame_step=frame_step,
        fft_length=None,
        window_fn=None,
        pad_end=True,
>>>>>>> 9caa8c7e
    )<|MERGE_RESOLUTION|>--- conflicted
+++ resolved
@@ -1306,58 +1306,4 @@
         s=s,
         axes=axes,
         norm=norm,
-    )
-
-
-<<<<<<< HEAD
-@handle_test(
-    fn_tree="functional.ivy.experimental.sliding_window",
-    all_args=_sliding_window_helper(),
-    test_with_out=st.just(False),
-    ground_truth_backend="jax",
-)
-def test_sliding_window(*, all_args, test_flags, backend_fw, fn_name, on_device):
-    dtypes, operand, others, padding = all_args
-    helpers.test_function(
-        input_dtypes=dtypes,
-=======
-# test_stft
-@handle_test(
-    fn_tree="functional.ivy.experimental.stft",
-    dtype_x_and_args=_valid_stft(),
-    ground_truth_backend="tensorflow",
-    test_gradients=st.just(False),
-)
-def test_stft(
-    *,
-    dtype_x_and_args,
-    test_flags,
-    backend_fw,
-    fn_name,
-    on_device,
-):
-    dtype, x, frame_length, frame_step = dtype_x_and_args
-    helpers.test_function(
-        input_dtypes=dtype,
->>>>>>> 9caa8c7e
-        test_flags=test_flags,
-        backend_to_test=backend_fw,
-        on_device=on_device,
-        fn_name=fn_name,
-<<<<<<< HEAD
-        input=operand[0],
-        window_size=others[0],
-        stride=others[1],
-        dilation=others[2],
-        padding=padding,
-=======
-        rtol_=1e-2,
-        atol_=1e-2,
-        signals=x[0],
-        frame_length=frame_length,
-        frame_step=frame_step,
-        fft_length=None,
-        window_fn=None,
-        pad_end=True,
->>>>>>> 9caa8c7e
     )