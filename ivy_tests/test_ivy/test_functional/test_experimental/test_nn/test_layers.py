--- conflicted
+++ resolved
@@ -263,38 +263,11 @@
     if mode == "linear":
         num_dims = 3
     elif mode == "bilinear":
-<<<<<<< HEAD
         num_dims = 4
     elif mode == "trilinear":
         num_dims = 5
     elif mode == "nearest" or mode == "area":
         dim = draw(helpers.ints(min_value=1, max_value=3))
-=======
-        size = draw(
-            helpers.list_of_size(
-                x=helpers.ints(min_value=1, max_value=5),
-                size=2,
-            )
-        )
-        num_dims = 4
-    elif mode == "trilinear":
-        size = draw(
-            helpers.list_of_size(
-                x=helpers.ints(min_value=1, max_value=5),
-                size=3,
-            )
-        )
-        num_dims = 5
-    elif mode == "nearest" or mode == "area":
-        dim = draw(helpers.ints(min_value=1, max_value=3))
-        size = draw(
-            helpers.list_of_size(
-                x=helpers.ints(min_value=1, max_value=5),
-                size=dim,
-            )
-        )
-        size = size[0] if dim == 1 else size
->>>>>>> 706b28bf
         num_dims = dim + 2
         align_corners = None
     size = draw(
