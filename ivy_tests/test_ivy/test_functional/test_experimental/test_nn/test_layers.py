--- conflicted
+++ resolved
@@ -336,7 +336,6 @@
         assert u.shape == v.shape == w.shape
 
 
-<<<<<<< HEAD
 @handle_test(
     fn_tree="functional.experimental.separable_conv2d",
     ground_truth_backend="jax",
@@ -348,10 +347,24 @@
     test_flags,
     backend_fw,
     fn_name,
-    ground_truth_backend, 
-):
-    dtype, x, stride, depthwise_filter, pointwise_filter, pad = x_k_s_p
-=======
+    ground_truth_backend,
+):
+    dtype, x, kernel, stride, pad = x_k_s_p
+    helpers.test_function(
+        ground_truth_backend=ground_truth_backend,
+        input_dtypes=dtype,
+        test_flags=test_flags,
+        fw=backend_fw,
+        fn_name=fn_name,
+        rtol_=1e-2,
+        atol_=1e-2,
+        x=x[0],
+        kernel=kernel,
+        strides=stride,
+        padding=pad,
+    )
+
+
 @st.composite
 def x_and_ifft(draw):
     min_fft_points = 2
@@ -390,7 +403,6 @@
 ):
     dtype, x, dim, norm, n = d_x_d_n_n
 
->>>>>>> bcacc559
     helpers.test_function(
         ground_truth_backend=ground_truth_backend,
         input_dtypes=dtype,
@@ -400,14 +412,7 @@
         rtol_=1e-2,
         atol_=1e-2,
         x=x,
-<<<<<<< HEAD
-        depthwise_filter=depthwise_filter,
-        pointwise_filter=pointwise_filter,
-        strides=stride,
-        padding=pad,
-=======
         dim=dim,
         norm=norm,
         n=n,
->>>>>>> bcacc559
     )