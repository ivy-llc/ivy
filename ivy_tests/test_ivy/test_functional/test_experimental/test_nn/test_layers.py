# global
import numpy as np
from hypothesis import strategies as st, assume

# local
import ivy
import ivy_tests.test_ivy.helpers as helpers
from ivy_tests.test_ivy.helpers import handle_test


@handle_test(
    fn_tree="functional.ivy.experimental.max_pool1d",
    x_k_s_p=helpers.arrays_for_pooling(
        min_dims=3,
        max_dims=3,
        min_side=1,
        max_side=4,
        explicit_or_str_padding=True,
        return_dilation=True,
        data_format=st.sampled_from(["channel_first", "channel_last"]),
        return_data_format=True,
    ),
    ceil_mode=st.sampled_from([True, False]),
    test_gradients=st.just(False),
    ground_truth_backend="torch",
)
def test_max_pool1d(
    *,
    x_k_s_p,
    ceil_mode,
    test_flags,
    backend_fw,
    fn_name,
    on_device,
):
    dtype, x, kernel, stride, pad, dilation, data_format = x_k_s_p
    data_format = "NCW" if data_format == "channel_first" else "NWC"
    assume(not (isinstance(pad, str) and (pad.upper() == "VALID") and ceil_mode))
    # TODO: Remove this once the paddle backend supports dilation
    assume(not (backend_fw == "paddle" and max(list(dilation)) > 1))

    helpers.test_function(
        input_dtypes=dtype,
        test_flags=test_flags,
        backend_to_test=backend_fw,
        on_device=on_device,
        fn_name=fn_name,
        rtol_=1e-2,
        atol_=1e-2,
        x=x[0],
        kernel=kernel,
        strides=stride,
        padding=pad,
        dilation=dilation,
        data_format=data_format,
        ceil_mode=ceil_mode,
    )


@handle_test(
    fn_tree="functional.ivy.experimental.layers.max_unpool1d",
    x_k_s_p=helpers.arrays_for_pooling(min_dims=3, max_dims=3, min_side=1, max_side=4),
    indices=st.lists(st.integers(0, 1), min_size=1, max_size=4),
    ground_truth_backend="jax",
    test_gradients=st.just(False),
)
def test_max_unpool1d(
    *,
    x_k_s_p,
    indices,
    test_flags,
    backend_fw,
    fn_name,
    on_device,
):
    dtype, x, kernel, stride, pad = x_k_s_p
    helpers.test_function(
        input_dtypes=dtype,
        test_flags=test_flags,
        backend_to_test=backend_fw,
        on_device=on_device,
        fn_name=fn_name,
        rtol_=1e-2,
        atol_=1e-2,
        x=x[0],
        kernel=kernel,
        strides=stride,
        padding=pad,
        indices=indices,
    )


@handle_test(
    fn_tree="functional.ivy.experimental.max_pool2d",
    x_k_s_p=helpers.arrays_for_pooling(
        min_dims=4,
        max_dims=4,
        min_side=2,
        max_side=4,
        explicit_or_str_padding=True,
        return_dilation=True,
        data_format=st.sampled_from(["channel_first", "channel_last"]),
        return_data_format=True,
    ),
    ceil_mode=st.sampled_from([True, False]),
    test_gradients=st.just(False),
    ground_truth_backend="jax",
)
def test_max_pool2d(
    *,
    x_k_s_p,
    ceil_mode,
    test_flags,
    backend_fw,
    fn_name,
    on_device,
):
    dtype, x, kernel, stride, pad, dilation, data_format = x_k_s_p
    assume(
        not (
            backend_fw == "tensorflow"
            and (
                (stride[0] > kernel[0] or stride[0] > kernel[1])
                or (
                    (stride[0] > 1 and dilation[0] > 1)
                    or (stride[0] > 1 and dilation[1] > 1)
                )
            )
        )
    )
    data_format = "NCHW" if data_format == "channel_first" else "NHWC"
    assume(not (isinstance(pad, str) and (pad.upper() == "VALID") and ceil_mode))
    # TODO: Remove this once the paddle backend supports dilation
    assume(not (backend_fw == "paddle" and max(list(dilation)) > 1))

    helpers.test_function(
        input_dtypes=dtype,
        test_flags=test_flags,
        backend_to_test=backend_fw,
        fn_name=fn_name,
        on_device=on_device,
        rtol_=1e-2,
        atol_=1e-2,
        x=x[0],
        kernel=kernel,
        strides=stride,
        padding=pad,
        dilation=dilation,
        ceil_mode=ceil_mode,
        data_format=data_format,
    )


@handle_test(
    fn_tree="functional.ivy.experimental.max_pool3d",
    x_k_s_p=helpers.arrays_for_pooling(
        min_dims=5,
        max_dims=5,
        min_side=1,
        max_side=4,
        explicit_or_str_padding=True,
        return_dilation=True,
        data_format=st.sampled_from(["channel_first", "channel_last"]),
        return_data_format=True,
    ),
    ceil_mode=st.sampled_from([True, False]),
    test_gradients=st.just(False),
    ground_truth_backend="torch",
)
def test_max_pool3d(
    *,
    x_k_s_p,
    ceil_mode,
    test_flags,
    backend_fw,
    fn_name,
    on_device,
):
    dtype, x, kernel, stride, pad, dilation, data_format = x_k_s_p

    data_format = "NCDHW" if data_format == "channel_first" else "NDHWC"
    assume(not (isinstance(pad, str) and (pad.upper() == "VALID") and ceil_mode))
    # TODO: Remove this once the paddle backend supports dilation
    assume(not (backend_fw == "paddle" and max(list(dilation)) > 1))

    helpers.test_function(
        input_dtypes=dtype,
        test_flags=test_flags,
        backend_to_test=backend_fw,
        on_device=on_device,
        fn_name=fn_name,
        rtol_=1e-2,
        atol_=1e-2,
        x=x[0],
        kernel=kernel,
        strides=stride,
        padding=pad,
        data_format=data_format,
        dilation=dilation,
        ceil_mode=ceil_mode,
    )


@handle_test(
    fn_tree="functional.ivy.experimental.avg_pool1d",
    x_k_s_p=helpers.arrays_for_pooling(min_dims=3, max_dims=3, min_side=1, max_side=4),
    count_include_pad=st.booleans(),
    ceil_mode=st.booleans(),
    ground_truth_backend="jax",
    test_gradients=st.just(False),
)
def test_avg_pool1d(
    *,
    x_k_s_p,
    count_include_pad,
    ceil_mode,
    test_flags,
    backend_fw,
    on_device,
):
    dtype, x, kernel, stride, pad = x_k_s_p
    helpers.test_function(
        input_dtypes=dtype,
        test_flags=test_flags,
        backend_to_test=backend_fw,
        fn_name="avg_pool1d",
        rtol_=1e-2,
        atol_=1e-2,
        on_device=on_device,
        x=x[0],
        kernel=kernel,
        strides=stride,
        padding=pad,
        count_include_pad=count_include_pad,
        ceil_mode=ceil_mode,
    )


# avg_pool2d
@handle_test(
    fn_tree="functional.ivy.experimental.avg_pool2d",
    x_k_s_p=helpers.arrays_for_pooling(min_dims=4, max_dims=4, min_side=1, max_side=4),
    count_include_pad=st.booleans(),
    ceil_mode=st.booleans(),
    divisor_override=st.one_of(st.none(), st.integers(min_value=1, max_value=4)),
    data_format=st.sampled_from(["NCHW", "NHWC"]),
    ground_truth_backend="jax",
    test_gradients=st.just(False),
)
def test_avg_pool2d(
    *,
    x_k_s_p,
    count_include_pad,
    ceil_mode,
    divisor_override,
    data_format,
    test_flags,
    backend_fw,
    on_device,
    fn_name,
):
    dtype, x, kernel, stride, pad = x_k_s_p

    if data_format == "NCHW":
        x[0] = x[0].reshape(
            (x[0].shape[0], x[0].shape[3], x[0].shape[1], x[0].shape[2])
        )

    helpers.test_function(
        input_dtypes=dtype,
        test_flags=test_flags,
        backend_to_test=backend_fw,
        on_device=on_device,
        fn_name=fn_name,
        rtol_=1e-2,
        atol_=1e-2,
        x=x[0],
        kernel=kernel,
        strides=stride,
        padding=pad,
        data_format=data_format,
        count_include_pad=count_include_pad,
        ceil_mode=ceil_mode,
        divisor_override=divisor_override,
    )


@handle_test(
    fn_tree="functional.ivy.experimental.avg_pool3d",
    x_k_s_p=helpers.arrays_for_pooling(min_dims=5, max_dims=5, min_side=1, max_side=4),
    count_include_pad=st.booleans(),
    ceil_mode=st.booleans(),
    divisor_override=st.one_of(st.none(), st.integers(min_value=1, max_value=4)),
    ground_truth_backend="jax",
    test_gradients=st.just(False),
)
def test_avg_pool3d(
    *,
    x_k_s_p,
    count_include_pad,
    ceil_mode,
    divisor_override,
    test_flags,
    backend_fw,
    fn_name,
    on_device,
):
    dtype, x, kernel, stride, pad = x_k_s_p
    helpers.test_function(
        input_dtypes=dtype,
        test_flags=test_flags,
        backend_to_test=backend_fw,
        fn_name=fn_name,
        on_device=on_device,
        rtol_=1e-1,
        atol_=1e-1,
        x=x[0],
        kernel=kernel,
        strides=stride,
        padding=pad,
        count_include_pad=count_include_pad,
        ceil_mode=ceil_mode,
        divisor_override=divisor_override,
    )


@st.composite
def valid_dct(draw):
    dtype, x = draw(
        helpers.dtype_and_values(
            available_dtypes=helpers.get_dtypes("valid"),
            max_value=65280,
            min_value=-65280,
            min_num_dims=1,
            max_num_dims=5,
            min_dim_size=2,
            max_dim_size=10,
            shared_dtype=True,
        )
    )
    dims_len = len(x[0].shape)
    n = draw(st.sampled_from([None, "int"]))
    axis = draw(helpers.ints(min_value=-dims_len, max_value=dims_len - 1))
    norm = draw(st.sampled_from([None, "ortho"]))
    type = draw(helpers.ints(min_value=1, max_value=4))
    if n == "int":
        n = draw(helpers.ints(min_value=1, max_value=20))
        if n <= 1 and type == 1:
            n = 2
    if norm == "ortho" and type == 1:
        norm = None
    return dtype, x, type, n, axis, norm


@handle_test(
    fn_tree="dct",
    dtype_x_and_args=valid_dct(),
    test_gradients=st.just(False),
)
def test_dct(*, dtype_x_and_args, test_flags, backend_fw, fn_name, on_device):
    input_dtype, x, type, n, axis, norm = dtype_x_and_args
    helpers.test_function(
        input_dtypes=input_dtype,
        test_flags=test_flags,
        backend_to_test=backend_fw,
        fn_name=fn_name,
        on_device=on_device,
        x=x[0],
        type=type,
        n=n,
        axis=axis,
        norm=norm,
        rtol_=1e-3,
        atol_=1e-1,
    )


@handle_test(
    fn_tree="idct",
    dtype_x_and_args=valid_dct(),
    test_gradients=st.just(False),
)
def test_idct(dtype_x_and_args, test_flags, backend_fw, fn_name, on_device):
    input_dtype, x, type, n, axis, norm = dtype_x_and_args
    helpers.test_function(
        input_dtypes=input_dtype,
        test_flags=test_flags,
        backend_to_test=backend_fw,
        fn_name=fn_name,
        x=x[0],
        type=type,
        n=n,
        axis=axis,
        norm=norm,
        rtol_=1e-3,
        atol_=1e-1,
        on_device=on_device,
    )


@st.composite
def _interp_args(draw, mode=None, mode_list=None):
    mixed_fn_compos = draw(st.booleans())
    curr_backend = ivy.current_backend_str()
    torch_modes = [
        "linear",
        "bilinear",
        "trilinear",
        "nearest",
        "nearest-exact",
        "area",
    ]

    tf_modes = [
        "linear",
        "bilinear",
        "trilinear",
        "nearest-exact",
        "tf_area",
        "bicubic_tensorflow",
        "lanczos3",
        "lanczos5",
        "mitchellcubic",
        "gaussian",
    ]

    jax_modes = [
        "linear",
        "bilinear",
        "trilinear",
        "nearest-exact",
        "bicubic_tensorflow",
        "lanczos3",
        "lanczos5",
    ]

    if not mode and not mode_list:
        if curr_backend == "torch" and not mixed_fn_compos:
            mode = draw(st.sampled_from(torch_modes))
        elif curr_backend == "tensorflow" and not mixed_fn_compos:
            mode = draw(st.sampled_from(tf_modes))
        elif curr_backend == "jax" and not mixed_fn_compos:
            mode = draw(st.sampled_from(jax_modes))
        else:
            mode = draw(
                st.sampled_from(
                    [
                        "linear",
                        "bilinear",
                        "trilinear",
                        "nearest",
                        "nearest-exact",
                        "area",
                        "tf_area",
                        "bicubic_tensorflow",
                        "lanczos3",
                        "lanczos5",
                        "mitchellcubic",
                        "gaussian",
                    ]
                )
            )
    elif mode_list:
        mode = draw(st.sampled_from(mode_list))
    align_corners = draw(st.one_of(st.booleans(), st.none()))
    if (curr_backend == "tensorflow" or curr_backend == "jax") and not mixed_fn_compos:
        align_corners = False
    if mode == "linear":
        num_dims = 3
    elif mode in [
        "bilinear",
        "bicubic_tensorflow",
        "bicubic",
        "mitchellcubic",
        "gaussian",
    ]:
        num_dims = 4
    elif mode == "trilinear":
        num_dims = 5
    elif mode in [
        "nearest",
        "area",
        "tf_area",
        "lanczos3",
        "lanczos5",
        "nearest-exact",
    ]:
        num_dims = (
            draw(
                helpers.ints(min_value=1, max_value=3, mixed_fn_compos=mixed_fn_compos)
            )
            + 2
        )
        align_corners = None
    if curr_backend == "tensorflow" and not mixed_fn_compos:
        num_dims = 3
    dtype, x = draw(
        helpers.dtype_and_values(
            available_dtypes=helpers.get_dtypes(
                "float", mixed_fn_compos=mixed_fn_compos
            ),
            min_num_dims=num_dims,
            max_num_dims=num_dims,
            min_dim_size=2,
            max_dim_size=5,
            large_abs_safety_factor=50,
            small_abs_safety_factor=50,
            safety_factor_scale="log",
        )
    )
    if draw(st.booleans()):
        scale_factor = draw(
            st.one_of(
                helpers.lists(
                    x=helpers.floats(
                        min_value=1.0, max_value=2.0, mixed_fn_compos=mixed_fn_compos
                    ),
                    min_size=num_dims - 2,
                    max_size=num_dims - 2,
                ),
                helpers.floats(
                    min_value=1.0, max_value=2.0, mixed_fn_compos=mixed_fn_compos
                ),
            )
        )
        recompute_scale_factor = draw(st.booleans())
        size = None
    else:
        size = draw(
            st.one_of(
                helpers.lists(
                    x=helpers.ints(
                        min_value=1, max_value=3, mixed_fn_compos=mixed_fn_compos
                    ),
                    min_size=num_dims - 2,
                    max_size=num_dims - 2,
                ),
                st.integers(min_value=1, max_value=3),
            )
        )
        recompute_scale_factor = False
        scale_factor = None
    if (curr_backend == "tensorflow" or curr_backend == "jax") and not mixed_fn_compos:
        if not recompute_scale_factor:
            recompute_scale_factor = True

    return (dtype, x, mode, size, align_corners, scale_factor, recompute_scale_factor)


@handle_test(
    fn_tree="functional.ivy.experimental.interpolate",
    dtype_x_mode=_interp_args(),
    antialias=st.just(False),
    test_gradients=st.just(False),
    number_positional_args=st.just(2),
)
def test_interpolate(
    dtype_x_mode, antialias, test_flags, backend_fw, fn_name, on_device
):
    (
        input_dtype,
        x,
        mode,
        size,
        align_corners,
        scale_factor,
        recompute_scale_factor,
    ) = dtype_x_mode
    helpers.test_function(
        input_dtypes=input_dtype,
        test_flags=test_flags,
        backend_to_test=backend_fw,
        fn_name=fn_name,
        on_device=on_device,
        rtol_=1e-01,
        atol_=1e-01,
        x=x[0],
        size=size,
        mode=mode,
        align_corners=align_corners,
        antialias=antialias,
        scale_factor=scale_factor,
        recompute_scale_factor=recompute_scale_factor,
    )


@st.composite
def x_and_fft(draw):
    min_fft_points = 2
    dtype = draw(helpers.get_dtypes("valid", full=False))
    x_dim = draw(
        helpers.get_shape(
            min_dim_size=2, max_dim_size=100, min_num_dims=1, max_num_dims=4
        )
    )
    x = draw(
        helpers.array_values(
            dtype=dtype[0],
            shape=tuple(x_dim),
            min_value=-1e5,
            max_value=1e5,
            allow_inf=False,
            large_abs_safety_factor=2.5,
            small_abs_safety_factor=2.5,
            safety_factor_scale="log",
        )
    )
    dim = draw(helpers.get_axis(shape=x_dim, allow_neg=True, force_int=True))
    norm = draw(st.sampled_from(["backward", "forward", "ortho"]))
    n = draw(st.integers(min_fft_points, 256))
    return dtype, x, dim, norm, n


@handle_test(
    fn_tree="functional.ivy.experimental.fft",
    d_x_d_n_n=x_and_fft(),
    ground_truth_backend="jax",
    test_gradients=st.just(False),
)
def test_fft(*, d_x_d_n_n, test_flags, backend_fw, on_device, fn_name):
    dtype, x, dim, norm, n = d_x_d_n_n
    helpers.test_function(
        input_dtypes=dtype,
        test_flags=test_flags,
        backend_to_test=backend_fw,
        fn_name=fn_name,
        rtol_=1e-2,
        atol_=1e-2,
        on_device=on_device,
        x=x,
        dim=dim,
        norm=norm,
        n=n,
    )


# dropout1d
@handle_test(
    fn_tree="functional.ivy.experimental.dropout1d",
    dtype_and_x=helpers.dtype_and_values(
        available_dtypes=helpers.get_dtypes("float"),
        min_value=0,
        max_value=50,
        allow_inf=False,
        min_num_dims=2,
        max_num_dims=3,
        min_dim_size=1,
        max_dim_size=5,
    ),
    prob=helpers.floats(min_value=0, max_value=0.9),
    training=st.booleans(),
    data_format=st.sampled_from(["NWC", "NCW"]),
    test_gradients=st.just(False),
    test_with_out=st.just(True),
)
def test_dropout1d(
    *,
    dtype_and_x,
    prob,
    training,
    data_format,
    test_flags,
    backend_fw,
    on_device,
    fn_name,
):
    dtype, x = dtype_and_x
    ret, gt_ret = helpers.test_function(
        input_dtypes=dtype,
        test_flags=test_flags,
        test_values=False,
        backend_to_test=backend_fw,
        on_device=on_device,
        fn_name=fn_name,
        x=x[0],
        prob=prob,
        training=training,
        data_format=data_format,
        return_flat_np_arrays=True,
    )
    ret = helpers.flatten_and_to_np(backend=backend_fw, ret=ret)
    gt_ret = helpers.flatten_and_to_np(
        backend=test_flags.ground_truth_backend, ret=gt_ret
    )
    for u, v, w in zip(ret, gt_ret, x):
        # cardinality test
        assert u.shape == v.shape == w.shape


@handle_test(
    fn_tree="functional.ivy.experimental.dropout2d",
    dtype_and_x=helpers.dtype_and_values(
        available_dtypes=helpers.get_dtypes("float"),
        min_value=0,
        max_value=50,
        allow_inf=False,
        min_num_dims=3,
        max_num_dims=4,
        min_dim_size=1,
        max_dim_size=5,
    ),
    prob=helpers.floats(min_value=0, max_value=0.9),
    training=st.booleans(),
    data_format=st.sampled_from(["NCHW", "NHWC"]),
    test_gradients=st.just(False),
    test_with_out=st.just(True),
)
def test_dropout2d(
    *,
    dtype_and_x,
    prob,
    training,
    data_format,
    test_flags,
    backend_fw,
    on_device,
    fn_name,
):
    dtype, x = dtype_and_x
    ret, gt_ret = helpers.test_function(
        input_dtypes=dtype,
        test_flags=test_flags,
        test_values=False,
        on_device=on_device,
        backend_to_test=backend_fw,
        fn_name=fn_name,
        x=x[0],
        prob=prob,
        training=training,
        data_format=data_format,
        return_flat_np_arrays=True,
    )
    ret = helpers.flatten_and_to_np(backend=backend_fw, ret=ret)
    gt_ret = helpers.flatten_and_to_np(
        backend=test_flags.ground_truth_backend, ret=gt_ret
    )
    for u, v, w in zip(ret, gt_ret, x):
        # cardinality test
        assert u.shape == v.shape == w.shape


# dropout3d
@handle_test(
    fn_tree="functional.ivy.experimental.dropout3d",
    dtype_and_x=helpers.dtype_and_values(
        available_dtypes=helpers.get_dtypes("float"),
        min_value=0,
        max_value=50,
        allow_inf=False,
        min_num_dims=4,
        max_num_dims=5,
        min_dim_size=1,
        max_dim_size=5,
    ),
    prob=helpers.floats(min_value=0, max_value=0.9),
    training=st.booleans(),
    data_format=st.sampled_from(["NCDHW", "NDHWC"]),
    test_gradients=st.just(False),
    test_with_out=st.just(True),
)
def test_dropout3d(
    *,
    dtype_and_x,
    prob,
    training,
    data_format,
    test_flags,
    backend_fw,
    on_device,
    fn_name,
):
    dtype, x = dtype_and_x
    ret, gt_ret = helpers.test_function(
        input_dtypes=dtype,
        test_flags=test_flags,
        test_values=False,
        on_device=on_device,
        backend_to_test=backend_fw,
        fn_name=fn_name,
        x=x[0],
        prob=prob,
        training=training,
        data_format=data_format,
        return_flat_np_arrays=True,
    )
    ret = helpers.flatten_and_to_np(backend=backend_fw, ret=ret)
    gt_ret = helpers.flatten_and_to_np(
        backend=test_flags.ground_truth_backend, ret=gt_ret
    )
    for u, v, w in zip(ret, gt_ret, x):
        # cardinality test
        assert u.shape == v.shape == w.shape


@st.composite
def x_and_ifft(draw):
    min_fft_points = 2
    dtype = draw(helpers.get_dtypes("complex"))
    x_dim = draw(
        helpers.get_shape(
            min_dim_size=2, max_dim_size=100, min_num_dims=1, max_num_dims=4
        )
    )
    x = draw(
        helpers.array_values(
            dtype=dtype[0],
            shape=tuple(x_dim),
            min_value=-1e-10,
            max_value=1e10,
        )
    )
    dim = draw(st.integers(1 - len(list(x_dim)), len(list(x_dim)) - 1))
    norm = draw(st.sampled_from(["backward", "forward", "ortho"]))
    n = draw(st.integers(min_fft_points, 256))
    return dtype, x, dim, norm, n


@handle_test(
    fn_tree="functional.ivy.experimental.ifft",
    d_x_d_n_n=x_and_ifft(),
    test_gradients=st.just(False),
)
def test_ifft(*, d_x_d_n_n, test_flags, backend_fw, fn_name):
    dtype, x, dim, norm, n = d_x_d_n_n

    helpers.test_function(
        input_dtypes=dtype,
        test_flags=test_flags,
        backend_to_test=backend_fw,
        fn_name=fn_name,
        rtol_=1e-2,
        atol_=1e-2,
        x=x,
        dim=dim,
        norm=norm,
        n=n,
    )


# embedding
@handle_test(
    fn_tree="functional.ivy.experimental.embedding",
    dtypes_indices_weights=helpers.embedding_helper(),
    max_norm=st.one_of(st.none(), st.floats(min_value=1, max_value=5)),
    number_positional_args=st.just(2),
)
def test_embedding(
    *, dtypes_indices_weights, max_norm, test_flags, backend_fw, on_device, fn_name
):
    dtypes, indices, weights, _ = dtypes_indices_weights
    dtypes = [dtypes[1], dtypes[0]]

    helpers.test_function(
        input_dtypes=dtypes,
        test_flags=test_flags,
        xs_grad_idxs=[[0, 0]],
        backend_to_test=backend_fw,
        on_device=on_device,
        fn_name=fn_name,
        weights=weights,
        indices=indices,
        max_norm=max_norm,
    )


@handle_test(
    fn_tree="dft",
    d_xfft_axis_n_length=x_and_fft(),
    d_xifft_axis_n_length=x_and_ifft(),
    inverse=st.booleans(),
    onesided=st.booleans(),
)
def test_dft(
    *,
    d_xfft_axis_n_length,
    d_xifft_axis_n_length,
    inverse,
    onesided,
    test_flags,
    backend_fw,
    fn_name,
    on_device,
):
    if inverse:
        dtype, x, axis, norm, dft_length = d_xifft_axis_n_length
    else:
        dtype, x, axis, norm, dft_length = d_xfft_axis_n_length

    helpers.test_function(
        input_dtypes=dtype,
        test_flags=test_flags,
        backend_to_test=backend_fw,
        fn_name=fn_name,
        on_device=on_device,
        x=x,
        axis=axis,
        inverse=inverse,
        onesided=onesided,
        dft_length=dft_length,
        norm=norm,
    )


@handle_test(
    fn_tree="functional.ivy.experimental.adaptive_max_pool2d",
    dtype_and_x=helpers.dtype_and_values(
        available_dtypes=helpers.get_dtypes("float"),
        min_num_dims=3,
        max_num_dims=4,
        min_dim_size=1,
        # Setting max and min value because this operation in paddle is not
        # numerically stable
        max_value=100,
        min_value=-100,
    ),
    output_size=st.one_of(
        st.tuples(
            helpers.ints(min_value=1, max_value=5),
            helpers.ints(min_value=1, max_value=5),
        ),
        helpers.ints(min_value=1, max_value=5),
    ),
    test_with_out=st.just(False),
    ground_truth_backend="torch",
)
def test_adaptive_max_pool2d(
    *, dtype_and_x, output_size, test_flags, backend_fw, fn_name, on_device
):
    input_dtype, x = dtype_and_x
    helpers.test_function(
        input_dtypes=input_dtype,
        test_flags=test_flags,
        backend_to_test=backend_fw,
        on_device=on_device,
        fn_name=fn_name,
        input=x[0],
        output_size=output_size,
    )


@handle_test(
    fn_tree="functional.ivy.experimental.adaptive_avg_pool1d",
    dtype_and_x=helpers.dtype_and_values(
        available_dtypes=helpers.get_dtypes("float"),
        min_num_dims=2,
        max_num_dims=3,
        min_dim_size=1,
        max_value=100,
        min_value=-100,
    ),
    output_size=helpers.ints(min_value=1, max_value=5),
    test_with_out=st.just(False),
    ground_truth_backend="torch",
)
def test_adaptive_avg_pool1d(
    *, dtype_and_x, output_size, test_flags, backend_fw, fn_name, on_device
):
    input_dtype, x = dtype_and_x
    helpers.test_function(
        input_dtypes=input_dtype,
        test_flags=test_flags,
        backend_to_test=backend_fw,
        fn_name=fn_name,
        on_device=on_device,
        input=x[0],
        output_size=output_size,
    )


@handle_test(
    fn_tree="functional.ivy.experimental.adaptive_avg_pool2d",
    dtype_and_x=helpers.dtype_and_values(
        available_dtypes=helpers.get_dtypes("float"),
        min_num_dims=3,
        max_num_dims=4,
        min_dim_size=1,
        max_value=100,
        min_value=-100,
    ),
    output_size=st.one_of(
        st.tuples(
            helpers.ints(min_value=1, max_value=5),
            helpers.ints(min_value=1, max_value=5),
        ),
        helpers.ints(min_value=1, max_value=5),
    ),
    test_with_out=st.just(False),
    ground_truth_backend="torch",
)
def test_adaptive_avg_pool2d(
    *, dtype_and_x, output_size, test_flags, backend_fw, fn_name, on_device
):
    input_dtype, x = dtype_and_x
    helpers.test_function(
        input_dtypes=input_dtype,
        test_flags=test_flags,
        backend_to_test=backend_fw,
        on_device=on_device,
        fn_name=fn_name,
        input=x[0],
        output_size=output_size,
    )


@st.composite
def _reduce_window_helper(draw, get_func_st):
    dtype = draw(helpers.get_dtypes("valid", full=False))
    py_func = draw(get_func_st(dtype[0]))
    init_value = draw(
        helpers.dtype_and_values(
            dtype=dtype,
            shape=(),
            allow_inf=True,
        )
    )[1]
    ndim = draw(st.integers(min_value=1, max_value=4))
    _, others = draw(
        helpers.dtype_and_values(
            num_arrays=4,
            dtype=["int64"] * 4,
            shape=(ndim,),
            min_value=1,
            max_value=3,
            small_abs_safety_factor=1,
            large_abs_safety_factor=1,
        )
    )
    others = [other.tolist() for other in others]
    window, dilation = others[0], others[2]
    op_shape = []
    for i in range(ndim):
        min_x = window[i] + (window[i] - 1) * (dilation[i] - 1)
        op_shape.append(draw(st.integers(min_x, min_x + 1)))
    dtype, operand = draw(
        helpers.dtype_and_values(
            dtype=dtype,
            shape=op_shape,
        )
    )
    padding = draw(
        st.one_of(
            st.lists(
                st.tuples(
                    st.integers(min_value=0, max_value=3),
                    st.integers(min_value=0, max_value=3),
                ),
                min_size=ndim,
                max_size=ndim,
            ),
            st.sampled_from(["SAME", "VALID"]),
        )
    )
    for i, arg in enumerate(others):
        if len(np.unique(arg)) == 1 and draw(st.booleans()):
            others[i] = arg[0]
    return dtype * 2, operand, init_value, py_func, others, padding


def _get_reduce_func(dtype):
    if dtype == "bool":
        return st.sampled_from([ivy.logical_and, ivy.logical_or])
    else:
        return st.sampled_from([ivy.add, ivy.maximum, ivy.minimum, ivy.multiply])


@handle_test(
    fn_tree="functional.ivy.experimental.reduce_window",
    all_args=_reduce_window_helper(_get_reduce_func),
    test_with_out=st.just(False),
    ground_truth_backend="jax",
)
def test_reduce_window(*, all_args, test_flags, backend_fw, fn_name, on_device):
    dtypes, operand, init_value, computation, others, padding = all_args
    helpers.test_function(
        input_dtypes=dtypes,
        test_flags=test_flags,
        backend_to_test=backend_fw,
        on_device=on_device,
        fn_name=fn_name,
        operand=operand[0],
        init_value=init_value[0],
        computation=computation,
        window_dimensions=others[0],
        window_strides=others[1],
        padding=padding,
        base_dilation=others[2],
        window_dilation=None,
    )


@st.composite
def x_and_fft2(draw):
    min_fft2_points = 2
    dtype = draw(helpers.get_dtypes("float_and_complex", full=False))
    x_dim = draw(
        helpers.get_shape(
            min_dim_size=2, max_dim_size=100, min_num_dims=2, max_num_dims=4
        )
    )
    x = draw(
        helpers.array_values(
            dtype=dtype[0],
            shape=tuple(x_dim),
            min_value=-1e5,
            max_value=1e5,
            allow_inf=False,
            large_abs_safety_factor=2.5,
            small_abs_safety_factor=2.5,
            safety_factor_scale="log",
        )
    )
    s = (
        draw(st.integers(min_fft2_points, 256)),
        draw(st.integers(min_fft2_points, 256)),
    )
    dim = draw(st.sampled_from([(0, 1), (-1, -2), (1, 0)]))
    norm = draw(st.sampled_from(["backward", "forward", "ortho"]))
    return dtype, x, s, dim, norm


@handle_test(
    fn_tree="functional.ivy.experimental.fft2",
    d_x_d_s_n=x_and_fft2(),
    ground_truth_backend="numpy",
    container_flags=st.just([False]),
    test_gradients=st.just(False),
)
def test_fft2(*, d_x_d_s_n, test_flags, backend_fw, fn_name, on_device):
    dtype, x, s, dim, norm = d_x_d_s_n
    helpers.test_function(
        input_dtypes=dtype,
        test_flags=test_flags,
        backend_to_test=backend_fw,
        on_device=on_device,
        fn_name=fn_name,
        # rtol_=1e-2,
        # atol_=1e-2,
        x=x,
        s=s,
        dim=dim,
        norm=norm,
    )


@st.composite
def x_and_ifftn(draw):
    min_fft_points = 2
    dtype = draw(helpers.get_dtypes("complex"))
    x_dim = draw(
        helpers.get_shape(
            min_dim_size=2, max_dim_size=100, min_num_dims=1, max_num_dims=3
        )
    )
    x = draw(
        helpers.array_values(
            dtype=dtype[0],
            shape=tuple(x_dim),
            min_value=-1e-6,
            max_value=1e6,
        )
    )
    axes = draw(
        st.lists(
            st.integers(0, len(x_dim) - 1), min_size=1, max_size=len(x_dim), unique=True
        )
    )
    norm = draw(st.sampled_from(["forward", "ortho", "backward"]))

    # Shape for s can be larger, smaller or equal to the size of the input
    # along the axes specified by axes.
    # Here, we're generating a list of integers corresponding to each axis in axes.
    s = draw(
        st.lists(
            st.integers(min_fft_points, 256), min_size=len(axes), max_size=len(axes)
        )
    )

    return dtype, x, s, axes, norm


@handle_test(
    fn_tree="functional.ivy.experimental.ifftn",
    d_x_d_s_n=x_and_ifftn(),
    ground_truth_backend="numpy",
    test_gradients=st.just(False),
)
def test_ifftn(
    *,
    d_x_d_s_n,
    test_flags,
    backend_fw,
    fn_name,
    on_device,
):
    dtype, x, axes, norm, s = d_x_d_s_n
    helpers.test_function(
        input_dtypes=dtype,
        test_flags=test_flags,
        backend_to_test=backend_fw,
        on_device=on_device,
        fn_name=fn_name,
        x=x,
        s=s,
        axes=axes,
        norm=norm,
    )


<<<<<<< HEAD
@handle_test(
    fn_tree="functional.ivy.experimental.fftn",
    d_x_d_s_n=x_and_ifftn(),
    test_gradients=st.just(False),
    ground_truth_backend="numpy",
)
def test_fftn(
=======
@st.composite
def x_and_rfftn(draw):
    min_rfftn_points = 2
    dtype = draw(helpers.get_dtypes("float"))
    x_dim = draw(
        helpers.get_shape(
            min_dim_size=2, max_dim_size=100, min_num_dims=1, max_num_dims=3
        )
    )
    x = draw(
        helpers.array_values(
            dtype=dtype[0],
            shape=tuple(x_dim),
            min_value=-1e10,
            max_value=1e10,
            large_abs_safety_factor=2.5,
            small_abs_safety_factor=2.5,
            safety_factor_scale="log",
        )
    )
    axes = draw(
        st.lists(
            st.integers(0, len(x_dim) - 1), min_size=1, max_size=len(x_dim), unique=True
        )
    )
    s = draw(
        st.lists(
            st.integers(min_rfftn_points, 256), min_size=len(axes), max_size=len(axes)
        )
    )
    norm = draw(st.sampled_from(["backward", "forward", "ortho"]))
    return dtype, x, s, axes, norm


@handle_test(
    fn_tree="functional.ivy.experimental.rfftn",
    d_x_d_s_n=x_and_rfftn(),
    ground_truth_backend="numpy",
    test_gradients=st.just(False),
)
def test_rfftn(
>>>>>>> 5f8ede7c
    *,
    d_x_d_s_n,
    test_flags,
    backend_fw,
    fn_name,
    on_device,
):
<<<<<<< HEAD
    dtype, x, axes, norm, s = d_x_d_s_n
    helpers.test_function(
        input_dtypes=dtype,
        test_flags=test_flags,
        fw=backend_fw,
        on_device=on_device,
        fn_name=fn_name,
=======
    dtype, x, s, axes, norm = d_x_d_s_n
    helpers.test_function(
        input_dtypes=dtype,
        test_flags=test_flags,
        backend_to_test=backend_fw,
        on_device=on_device,
        fn_name=fn_name,
        rtol_=1e-2,
        atol_=1e-2,
>>>>>>> 5f8ede7c
        x=x,
        s=s,
        axes=axes,
        norm=norm,
<<<<<<< HEAD
        rtol_=1e-5,
        atol_=1e-5,
=======
>>>>>>> 5f8ede7c
    )<|MERGE_RESOLUTION|>--- conflicted
+++ resolved
@@ -1206,15 +1206,6 @@
     )
 
 
-<<<<<<< HEAD
-@handle_test(
-    fn_tree="functional.ivy.experimental.fftn",
-    d_x_d_s_n=x_and_ifftn(),
-    test_gradients=st.just(False),
-    ground_truth_backend="numpy",
-)
-def test_fftn(
-=======
 @st.composite
 def x_and_rfftn(draw):
     min_rfftn_points = 2
@@ -1256,7 +1247,6 @@
     test_gradients=st.just(False),
 )
 def test_rfftn(
->>>>>>> 5f8ede7c
     *,
     d_x_d_s_n,
     test_flags,
@@ -1264,15 +1254,6 @@
     fn_name,
     on_device,
 ):
-<<<<<<< HEAD
-    dtype, x, axes, norm, s = d_x_d_s_n
-    helpers.test_function(
-        input_dtypes=dtype,
-        test_flags=test_flags,
-        fw=backend_fw,
-        on_device=on_device,
-        fn_name=fn_name,
-=======
     dtype, x, s, axes, norm = d_x_d_s_n
     helpers.test_function(
         input_dtypes=dtype,
@@ -1282,14 +1263,38 @@
         fn_name=fn_name,
         rtol_=1e-2,
         atol_=1e-2,
->>>>>>> 5f8ede7c
         x=x,
         s=s,
         axes=axes,
         norm=norm,
-<<<<<<< HEAD
+    )
+
+
+@handle_test(
+    fn_tree="functional.ivy.experimental.fftn",
+    d_x_d_s_n=x_and_ifftn(),
+    test_gradients=st.just(False),
+    ground_truth_backend="numpy",
+)
+def test_fftn(
+    *,
+    d_x_d_s_n,
+    test_flags,
+    backend_fw,
+    fn_name,
+    on_device,
+):
+    dtype, x, axes, norm, s = d_x_d_s_n
+    helpers.test_function(
+        input_dtypes=dtype,
+        test_flags=test_flags,
+        fw=backend_fw,
+        on_device=on_device,
+        fn_name=fn_name,
+        x=x,
+        s=s,
+        axes=axes,
+        norm=norm,
         rtol_=1e-5,
         atol_=1e-5,
-=======
->>>>>>> 5f8ede7c
     )