--- conflicted
+++ resolved
@@ -1,9 +1,7 @@
-<<<<<<< HEAD
-=======
 # global
-from hypothesis import given, strategies as st
-
->>>>>>> c74e0c7b
+from hypothesis import strategies as st
+
+
 # local
 import ivy_tests.test_ivy.helpers as helpers
 from ivy_tests.test_ivy.helpers import handle_test
@@ -23,7 +21,7 @@
     container_flags,
     instance_method,
     backend_fw,
-    fn_name
+    fn_name,
 ):
     dtype, x, kernel, stride, pad = x_k_s_p
     helpers.test_function(
@@ -60,37 +58,32 @@
     container_flags,
     instance_method,
     backend_fw,
-    fn_name
-):
-    dtype, x, kernel, stride, pad = x_k_s_p
-    helpers.test_function(
-        input_dtypes=dtype,
-        as_variable_flags=as_variable,
-        with_out=with_out,
-        num_positional_args=num_positional_args,
-        native_array_flags=native_array,
-        container_flags=container_flags,
-        instance_method=instance_method,
-        fw=backend_fw,
-        fn_name=fn_name,
-        rtol_=1e-2,
-        atol_=1e-2,
-        ground_truth_backend="jax",
-        x=x[0],
-        kernel=kernel,
-        strides=stride,
-        padding=pad,
-    )
-
-
-<<<<<<< HEAD
+    fn_name,
+):
+    dtype, x, kernel, stride, pad = x_k_s_p
+    helpers.test_function(
+        input_dtypes=dtype,
+        as_variable_flags=as_variable,
+        with_out=with_out,
+        num_positional_args=num_positional_args,
+        native_array_flags=native_array,
+        container_flags=container_flags,
+        instance_method=instance_method,
+        fw=backend_fw,
+        fn_name=fn_name,
+        rtol_=1e-2,
+        atol_=1e-2,
+        ground_truth_backend="jax",
+        x=x[0],
+        kernel=kernel,
+        strides=stride,
+        padding=pad,
+    )
+
+
 @handle_test(
     fn_tree="max_pool3d",
-=======
-@handle_cmd_line_args
-@given(
     x_k_s_p=helpers.arrays_for_pooling(min_dims=3, max_dims=3, min_side=1, max_side=4),
-    num_positional_args=helpers.num_positional_args(fn_name="avg_pool1d"),
 )
 def test_avg_pool1d(
     *,
@@ -124,9 +117,8 @@
     )
 
 
-@handle_cmd_line_args
-@given(
->>>>>>> c74e0c7b
+@handle_test(
+    fn_tree="max_pool3d",
     x_k_s_p=helpers.arrays_for_pooling(min_dims=5, max_dims=5, min_side=1, max_side=4),
 )
 def test_max_pool3d(
@@ -139,7 +131,7 @@
     container_flags,
     instance_method,
     backend_fw,
-    fn_name
+    fn_name,
 ):
     dtype, x, kernel, stride, pad = x_k_s_p
     helpers.test_function(
@@ -176,7 +168,7 @@
     container_flags,
     instance_method,
     backend_fw,
-    fn_name
+    fn_name,
 ):
     dtype, x, kernel, stride, pad = x_k_s_p
     helpers.test_function(
@@ -213,7 +205,7 @@
     container_flags,
     instance_method,
     backend_fw,
-    fn_name
+    fn_name,
 ):
     dtype, x, kernel, stride, pad = x_k_s_p
     helpers.test_function(
@@ -264,10 +256,9 @@
     return dtype, x, type, n, axis, norm
 
 
-@handle_cmd_line_args
-@given(
+@handle_test(
+    fn_tree="dct",
     dtype_x_and_args=valid_dct(),
-    num_positional_args=helpers.num_positional_args(fn_name="dct"),
 )
 def test_dct(
     dtype_x_and_args,
@@ -277,7 +268,8 @@
     native_array,
     container,
     instance_method,
-    fw,
+    backend_fw,
+    fn_name,
 ):
     input_dtype, x, type, n, axis, norm = dtype_x_and_args
     helpers.test_function(
@@ -288,8 +280,8 @@
         native_array_flags=native_array,
         container_flags=container,
         instance_method=instance_method,
-        fw=fw,
-        fn_name="dct",
+        fw=backend_fw,
+        fn_name=fn_name,
         x=x[0],
         type=type,
         n=n,
