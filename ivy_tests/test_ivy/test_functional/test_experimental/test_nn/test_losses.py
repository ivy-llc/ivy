# global
from hypothesis import strategies as st
import numpy as np

# local
import ivy_tests.test_ivy.helpers as helpers
from ivy_tests.test_ivy.helpers import handle_test


<<<<<<< HEAD
@handle_test(
    fn_tree="functional.ivy.experimental.binary_cross_entropy",
    dtype_input_target=helpers.dtype_and_values(
        available_dtypes=helpers.get_dtypes("valid"),
        min_value=1e-04,
        max_value=1,
        allow_inf=False,
        min_num_dims=1,
        max_num_dims=1,
        min_dim_size=2,
        num_arrays=2,
        shared_dtype=True,
        shape=(5,),
    ),
    reduction=st.sampled_from(["sum", "mean", "none"]),
    test_with_out=st.just(False),
    test_gradients=st.just(
        False
    ),  # value_test are failing if this is set to `True` # noqa
    ground_truth_backend="torch",
)
def test_binary_cross_entropy(
    dtype_input_target,
    reduction,
    test_flags,
    backend_fw,
    fn_name,
    on_device,
):
    dtype_input, inputs = dtype_input_target

    helpers.test_function(
        input_dtypes=dtype_input,
        test_flags=test_flags,
        backend_to_test=backend_fw,
        fn_name=fn_name,
        on_device=on_device,
        atol_=1e-02,
        rtol_=1e-05,
        input=inputs[0],
        target=inputs[1],
        reduction=reduction,
    )


@handle_test(
    fn_tree="functional.ivy.experimental.cross_entropy",
    dtype_input_target=helpers.dtype_and_values(
        available_dtypes=helpers.get_dtypes("valid"),
        min_value=1e-04,
        max_value=1,
        allow_inf=False,
        min_num_dims=1,
        max_num_dims=1,
        min_dim_size=2,
        num_arrays=2,
        shared_dtype=True,
        shape=(5,),
    ),
    reduction=st.sampled_from(["sum", "mean", "none"]),
    test_with_out=st.just(False),
    test_gradients=st.just(
        False
    ),  # value_test are failing if this is set to `True` # noqa
    ground_truth_backend="torch",
)
def test_cross_entropy_loss(
    dtype_input_target,
    reduction,
    test_flags,
    backend_fw,
    fn_name,
    on_device,
):
    input_dtype, inputs = dtype_input_target
    helpers.test_function(
        input_dtypes=input_dtype,
        test_flags=test_flags,
        fn_name=fn_name,
        backend_to_test=backend_fw,
        on_device=on_device,
        atol_=1e-02,
        rtol_=1e-05,
        input=inputs[0],
        target=inputs[1],
        reduction=reduction,
    )


=======
>>>>>>> cb8d76f0
# huber_loss
@handle_test(
    fn_tree="functional.ivy.experimental.huber_loss",
    dtype_and_true=helpers.dtype_and_values(
        available_dtypes=helpers.get_dtypes("valid"),
        min_value=-10,
        max_value=10,
        allow_inf=False,
        min_num_dims=1,
        max_num_dims=3,
        min_dim_size=3,
    ),
    dtype_and_pred=helpers.dtype_and_values(
        available_dtypes=helpers.get_dtypes("valid"),
        min_value=-10,
        max_value=10,
        allow_inf=False,
        min_num_dims=1,
        max_num_dims=3,
        min_dim_size=3,
    ),
    reduction=st.sampled_from(["none", "sum", "mean"]),
    delta=helpers.floats(min_value=0.01, max_value=2.0),
)
def test_huber_loss(
    dtype_and_true,
    dtype_and_pred,
    reduction,
    delta,
    test_flags,
    backend_fw,
    fn_name,
    on_device,
):
    true_dtype, true = dtype_and_true
    pred_dtype, pred = dtype_and_pred
    helpers.test_function(
        input_dtypes=true_dtype + pred_dtype,
        test_flags=test_flags,
        backend_to_test=backend_fw,
        fn_name=fn_name,
        on_device=on_device,
        true=true[0],
        pred=pred[0],
        reduction=reduction,
        delta=delta,
    )


# kl_div
@handle_test(
    fn_tree="functional.ivy.experimental.kl_div",
    dtype_and_input=helpers.dtype_and_values(
        available_dtypes=helpers.get_dtypes("float"),
        min_value=1e-04,
        max_value=1,
        allow_inf=False,
        min_num_dims=1,
        max_num_dims=3,
        min_dim_size=3,
    ),
    dtype_and_target=helpers.dtype_and_values(
        available_dtypes=helpers.get_dtypes("float"),
        min_value=1e-04,
        max_value=1,
        allow_inf=False,
        min_num_dims=1,
        max_num_dims=3,
        min_dim_size=3,
    ),
    reduction=st.sampled_from(["none", "sum", "batchmean", "mean"]),
    log_target=st.booleans(),
)
def test_kl_div(
    dtype_and_input,
    dtype_and_target,
    reduction,
    log_target,
    test_flags,
    backend_fw,
    fn_name,
    on_device,
):
    input_dtype, input = dtype_and_input
    input[0] = np.log(input[0])
    target_dtype, target = dtype_and_target
    if log_target:
        target[0] = np.log(target[0])
    helpers.test_function(
        input_dtypes=input_dtype + target_dtype,
        test_flags=test_flags,
        backend_to_test=backend_fw,
        fn_name=fn_name,
        on_device=on_device,
        atol_=1e-02,
        input=input[0],
        target=target[0],
        reduction=reduction,
        log_target=log_target,
    )


@handle_test(
    fn_tree="functional.ivy.experimental.l1_loss",
    dtype_input=helpers.dtype_and_values(
        available_dtypes=helpers.get_dtypes("float"),
        min_value=1,
        max_value=100,
        allow_inf=False,
    ),
    dtype_target=helpers.dtype_and_values(
        available_dtypes=helpers.get_dtypes("float"),
        min_value=1,
        max_value=100,
        allow_inf=False,
    ),
    reduction=st.sampled_from(["sum", "mean", "none"]),
)
def test_l1_loss(
    *,
    dtype_input,
    dtype_target,
    reduction,
    test_flags,
    backend_fw,
    fn_name,
    on_device,
):
    dtype_input, input = dtype_input
    dtype_target, target = dtype_target

    helpers.test_function(
        input_dtypes=dtype_input + dtype_target,
        test_flags=test_flags,
        backend_to_test=backend_fw,
        fn_name=fn_name,
        on_device=on_device,
        atol_=1e-02,
        input=input[0],
        target=target[0],
        reduction=reduction,
    )


# log_poisson_loss
@handle_test(
    fn_tree="functional.ivy.experimental.log_poisson_loss",
    dtype_and_targets=helpers.dtype_and_values(
        available_dtypes=helpers.get_dtypes("float"),
        min_value=0,
        max_value=3,
        allow_inf=False,
        min_num_dims=1,
        max_num_dims=3,
        min_dim_size=3,
    ),
    dtype_and_log_input=helpers.dtype_and_values(
        available_dtypes=helpers.get_dtypes("float"),
        small_abs_safety_factor=4,
        safety_factor_scale="log",
        min_value=0,
        max_value=3,
        allow_inf=False,
        exclude_min=True,
        exclude_max=True,
        min_num_dims=1,
        max_num_dims=3,
        min_dim_size=3,
    ),
    compute_full_loss=st.sampled_from([True, False]),
    test_with_out=st.just(False),
)
def test_log_poisson_loss(
    *,
    dtype_and_targets,
    dtype_and_log_input,
    compute_full_loss,
    test_flags,
    backend_fw,
    fn_name,
    on_device,
):
    targets_dtype, targets = dtype_and_targets
    log_input_dtype, log_input = dtype_and_log_input
    helpers.test_function(
        input_dtypes=targets_dtype + log_input_dtype,
        test_flags=test_flags,
        backend_to_test=backend_fw,
        fn_name=fn_name,
        on_device=on_device,
        targets=targets[0],
        log_input=log_input[0],
        compute_full_loss=compute_full_loss,
        atol_=1e-2,
    )


# poisson_nll_loss
@handle_test(
    fn_tree="functional.ivy.experimental.poisson_nll_loss",
    dtype_input_target=helpers.dtype_and_values(
        available_dtypes=helpers.get_dtypes("valid"),
        min_dim_size=1,
        min_num_dims=1,
        min_value=0,
        max_value=100,
        num_arrays=2,
        shared_dtype=True,
    ),
    log_input=st.booleans(),
    full=st.booleans(),
    epsilon=st.sampled_from([1e-8, 1e-5, 1e-3]),
    reduction=st.sampled_from(["none", "sum", "mean"]),
    test_with_out=st.just(False),
    test_gradients=st.just(
        False
    ),  # value_test are failing if this is set to `True` # noqa
    ground_truth_backend="torch",
)
def test_poisson_nll_loss(
    dtype_input_target,
    log_input,
    full,
    epsilon,
    reduction,
    test_flags,
    backend_fw,
    fn_name,
    on_device,
):
    dtype, inputs = dtype_input_target
    helpers.test_function(
        input_dtypes=dtype,
        test_flags=test_flags,
        backend_to_test=backend_fw,
        fn_name=fn_name,
        on_device=on_device,
        input=inputs[0],
        target=inputs[1],
        log_input=log_input,
        full=full,
        eps=epsilon,
        reduction=reduction,
        rtol_=1e-05,
        atol_=1e-05,
    )


# smooth_l1_loss
# all loss functions failing for paddle backend due to
# "There is no grad op for inputs:[0] or it's stop_gradient=True."
@handle_test(
    fn_tree="functional.ivy.experimental.smooth_l1_loss",
    dtype_and_input=helpers.dtype_and_values(
        available_dtypes=helpers.get_dtypes("float"),
        min_value=-10.0,
        max_value=10.0,
        allow_inf=False,
        min_num_dims=1,
        max_num_dims=3,
        min_dim_size=3,
    ),
    dtype_and_target=helpers.dtype_and_values(
        available_dtypes=helpers.get_dtypes("float"),
        min_value=-10.0,
        max_value=10.0,
        allow_inf=False,
        min_num_dims=1,
        max_num_dims=3,
        min_dim_size=3,
    ),
    beta=helpers.floats(min_value=0.0, max_value=1.0),
    reduction=st.sampled_from(["none", "sum", "mean"]),
    ground_truth_backend="torch",
)
def test_smooth_l1_loss(
    dtype_and_input,
    dtype_and_target,
    beta,
    reduction,
    test_flags,
    backend_fw,
    fn_name,
    on_device,
):
    dtype_input, input = dtype_and_input
    dtype_target, target = dtype_and_target

    helpers.test_function(
        input_dtypes=dtype_input + dtype_target,
        test_flags=test_flags,
        backend_to_test=backend_fw,
        fn_name=fn_name,
        on_device=on_device,
        input=input[0],
        target=target[0],
        beta=beta,
        reduction=reduction,
    )


# soft_margin_loss
@handle_test(
    fn_tree="functional.ivy.experimental.soft_margin_loss",
    dtype_and_input=helpers.dtype_and_values(
        available_dtypes=helpers.get_dtypes("float"),
        min_value=1e-04,
        max_value=1,
        allow_inf=False,
        min_num_dims=1,
        max_num_dims=3,
        min_dim_size=3,
    ),
    dtype_and_target=helpers.dtype_and_values(
        available_dtypes=helpers.get_dtypes("float"),
        min_value=1e-04,
        max_value=1,
        allow_inf=False,
        min_num_dims=1,
        max_num_dims=3,
        min_dim_size=3,
    ),
    reduction=st.sampled_from(["none", "sum", "mean"]),
)
def test_soft_margin_loss(
    dtype_and_input,
    dtype_and_target,
    reduction,
    test_flags,
    backend_fw,
    fn_name,
    on_device,
):
    input_dtype, input = dtype_and_input
    target_dtype, target = dtype_and_target

    helpers.test_function(
        input_dtypes=input_dtype + target_dtype,
        test_flags=test_flags,
        backend_to_test=backend_fw,
        fn_name=fn_name,
        on_device=on_device,
        rtol_=1e-02,
        atol_=1e-02,
        pred=input[0],
        target=target[0],
        reduction=reduction,
    )<|MERGE_RESOLUTION|>--- conflicted
+++ resolved
@@ -7,9 +7,8 @@
 from ivy_tests.test_ivy.helpers import handle_test
 
 
-<<<<<<< HEAD
-@handle_test(
-    fn_tree="functional.ivy.experimental.binary_cross_entropy",
+@handle_test(
+    fn_tree="functional.ivy.experimental.cross_entropy",
     dtype_input_target=helpers.dtype_and_values(
         available_dtypes=helpers.get_dtypes("valid"),
         min_value=1e-04,
@@ -29,7 +28,7 @@
     ),  # value_test are failing if this is set to `True` # noqa
     ground_truth_backend="torch",
 )
-def test_binary_cross_entropy(
+def test_cross_entropy_loss(
     dtype_input_target,
     reduction,
     test_flags,
@@ -37,13 +36,12 @@
     fn_name,
     on_device,
 ):
-    dtype_input, inputs = dtype_input_target
-
-    helpers.test_function(
-        input_dtypes=dtype_input,
-        test_flags=test_flags,
-        backend_to_test=backend_fw,
-        fn_name=fn_name,
+    input_dtype, inputs = dtype_input_target
+    helpers.test_function(
+        input_dtypes=input_dtype,
+        test_flags=test_flags,
+        fn_name=fn_name,
+        backend_to_test=backend_fw,
         on_device=on_device,
         atol_=1e-02,
         rtol_=1e-05,
@@ -53,52 +51,6 @@
     )
 
 
-@handle_test(
-    fn_tree="functional.ivy.experimental.cross_entropy",
-    dtype_input_target=helpers.dtype_and_values(
-        available_dtypes=helpers.get_dtypes("valid"),
-        min_value=1e-04,
-        max_value=1,
-        allow_inf=False,
-        min_num_dims=1,
-        max_num_dims=1,
-        min_dim_size=2,
-        num_arrays=2,
-        shared_dtype=True,
-        shape=(5,),
-    ),
-    reduction=st.sampled_from(["sum", "mean", "none"]),
-    test_with_out=st.just(False),
-    test_gradients=st.just(
-        False
-    ),  # value_test are failing if this is set to `True` # noqa
-    ground_truth_backend="torch",
-)
-def test_cross_entropy_loss(
-    dtype_input_target,
-    reduction,
-    test_flags,
-    backend_fw,
-    fn_name,
-    on_device,
-):
-    input_dtype, inputs = dtype_input_target
-    helpers.test_function(
-        input_dtypes=input_dtype,
-        test_flags=test_flags,
-        fn_name=fn_name,
-        backend_to_test=backend_fw,
-        on_device=on_device,
-        atol_=1e-02,
-        rtol_=1e-05,
-        input=inputs[0],
-        target=inputs[1],
-        reduction=reduction,
-    )
-
-
-=======
->>>>>>> cb8d76f0
 # huber_loss
 @handle_test(
     fn_tree="functional.ivy.experimental.huber_loss",
