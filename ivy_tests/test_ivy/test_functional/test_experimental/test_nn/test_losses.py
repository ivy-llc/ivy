--- conflicted
+++ resolved
@@ -101,15 +101,6 @@
     )
 
 
-<<<<<<< HEAD
-# huber_loss
-@handle_test(
-    fn_tree="functional.ivy.experimental.huber_loss",
-    dtype_and_true=helpers.dtype_and_values(
-        available_dtypes=helpers.get_dtypes("float"),
-        min_value=-10,
-        max_value=10,
-=======
 # smooth_l1_loss
 # all loss functions failing for paddle backend due to
 # "There is no grad op for inputs:[0] or it's stop_gradient=True."
@@ -119,29 +110,70 @@
         available_dtypes=helpers.get_dtypes("float"),
         min_value=-10.0,
         max_value=10.0,
->>>>>>> 01cc6704
-        allow_inf=False,
-        min_num_dims=1,
-        max_num_dims=3,
-        min_dim_size=3,
-    ),
-<<<<<<< HEAD
-    dtype_and_pred=helpers.dtype_and_values(
+        allow_inf=False,
+        min_num_dims=1,
+        max_num_dims=3,
+        min_dim_size=3,
+    ),
+    dtype_and_target=helpers.dtype_and_values(
+        available_dtypes=helpers.get_dtypes("float"),
+        min_value=-10.0,
+        max_value=10.0,
+        allow_inf=False,
+        min_num_dims=1,
+        max_num_dims=3,
+        min_dim_size=3,
+    ),
+    beta=helpers.floats(min_value=0.0, max_value=1.0),
+    reduction=st.sampled_from(["none", "sum", "mean"]),
+)
+def test_smooth_l1_loss(
+    dtype_and_input,
+    dtype_and_target,
+    beta,
+    reduction,
+    test_flags,
+    backend_fw,
+    fn_name,
+    on_device,
+):
+    dtype_input, input = dtype_and_input
+    dtype_target, target = dtype_and_target
+
+    helpers.test_function(
+        input_dtypes=dtype_input + dtype_target,
+        test_flags=test_flags,
+        backend_to_test=backend_fw,
+        fn_name=fn_name,
+        on_device=on_device,
+        input=input[0],
+        target=target[0],
+        beta=beta,
+        reduction=reduction,
+    )
+
+
+# huber_loss
+@handle_test(
+    fn_tree="functional.ivy.experimental.huber_loss",
+    dtype_and_true=helpers.dtype_and_values(
         available_dtypes=helpers.get_dtypes("float"),
         min_value=-10,
         max_value=10,
-=======
-    dtype_and_target=helpers.dtype_and_values(
-        available_dtypes=helpers.get_dtypes("float"),
-        min_value=-10.0,
-        max_value=10.0,
->>>>>>> 01cc6704
-        allow_inf=False,
-        min_num_dims=1,
-        max_num_dims=3,
-        min_dim_size=3,
-    ),
-<<<<<<< HEAD
+        allow_inf=False,
+        min_num_dims=1,
+        max_num_dims=3,
+        min_dim_size=3,
+    ),
+    dtype_and_pred=helpers.dtype_and_values(
+        available_dtypes=helpers.get_dtypes("float"),
+        min_value=-10,
+        max_value=10,
+        allow_inf=False,
+        min_num_dims=1,
+        max_num_dims=3,
+        min_dim_size=3,
+    ),
     reduction=st.sampled_from(["none", "sum", "mean"]),
     delta=helpers.floats(min_value=0.01, max_value=2.0),
 )
@@ -150,46 +182,21 @@
     dtype_and_pred,
     reduction,
     delta,
-=======
-    beta=helpers.floats(min_value=0.0, max_value=1.0),
-    reduction=st.sampled_from(["none", "sum", "mean"]),
-)
-def test_smooth_l1_loss(
-    dtype_and_input,
-    dtype_and_target,
-    beta,
-    reduction,
->>>>>>> 01cc6704
-    test_flags,
-    backend_fw,
-    fn_name,
-    on_device,
-):
-<<<<<<< HEAD
+    test_flags,
+    backend_fw,
+    fn_name,
+    on_device,
+):
     true_dtype, true = dtype_and_true
     pred_dtype, pred = dtype_and_pred
     helpers.test_function(
         input_dtypes=true_dtype + pred_dtype,
-=======
-    dtype_input, input = dtype_and_input
-    dtype_target, target = dtype_and_target
-
-    helpers.test_function(
-        input_dtypes=dtype_input + dtype_target,
->>>>>>> 01cc6704
         test_flags=test_flags,
         backend_to_test=backend_fw,
         fn_name=fn_name,
         on_device=on_device,
-<<<<<<< HEAD
         true=true[0],
         pred=pred[0],
         reduction=reduction,
         delta=delta,
-=======
-        input=input[0],
-        target=target[0],
-        beta=beta,
-        reduction=reduction,
->>>>>>> 01cc6704
     )