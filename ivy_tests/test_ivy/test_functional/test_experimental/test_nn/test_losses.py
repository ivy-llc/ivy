# global
from hypothesis import strategies as st

# local
import ivy_tests.test_ivy.helpers as helpers
from ivy_tests.test_ivy.helpers import handle_test


# huber_loss
@handle_test(
    fn_tree="functional.ivy.experimental.huber_loss",
    dtype_and_true=helpers.dtype_and_values(
        available_dtypes=helpers.get_dtypes("valid"),
        min_value=-10,
        max_value=10,
        allow_inf=False,
        min_num_dims=1,
        max_num_dims=3,
        min_dim_size=3,
    ),
    dtype_and_pred=helpers.dtype_and_values(
        available_dtypes=helpers.get_dtypes("valid"),
        min_value=-10,
        max_value=10,
        allow_inf=False,
        min_num_dims=1,
        max_num_dims=3,
        min_dim_size=3,
    ),
    reduction=st.sampled_from(["none", "sum", "mean"]),
    delta=helpers.floats(min_value=0.01, max_value=2.0),
)
def test_huber_loss(
    dtype_and_true,
    dtype_and_pred,
    reduction,
    delta,
    test_flags,
    backend_fw,
    fn_name,
    on_device,
):
    true_dtype, true = dtype_and_true
    pred_dtype, pred = dtype_and_pred
    helpers.test_function(
        input_dtypes=true_dtype + pred_dtype,
        test_flags=test_flags,
        backend_to_test=backend_fw,
        fn_name=fn_name,
        on_device=on_device,
        true=true[0],
        pred=pred[0],
        reduction=reduction,
        delta=delta,
    )


@handle_test(
    fn_tree="functional.ivy.experimental.l1_loss",
    dtype_input=helpers.dtype_and_values(
        available_dtypes=helpers.get_dtypes("float"),
        min_value=1,
        max_value=100,
        allow_inf=False,
    ),
    dtype_target=helpers.dtype_and_values(
        available_dtypes=helpers.get_dtypes("float"),
        min_value=1,
        max_value=100,
        allow_inf=False,
    ),
    reduction=st.sampled_from(["sum", "mean", "none"]),
)
def test_l1_loss(
    *,
    dtype_input,
    dtype_target,
    reduction,
    test_flags,
    backend_fw,
    fn_name,
    on_device,
):
    dtype_input, input = dtype_input
    dtype_target, target = dtype_target

    helpers.test_function(
        input_dtypes=dtype_input + dtype_target,
        test_flags=test_flags,
        backend_to_test=backend_fw,
        fn_name=fn_name,
        on_device=on_device,
        atol_=1e-02,
        input=input[0],
        target=target[0],
        reduction=reduction,
    )


# log_poisson_loss
@handle_test(
    fn_tree="functional.ivy.experimental.log_poisson_loss",
    dtype_and_targets=helpers.dtype_and_values(
        available_dtypes=helpers.get_dtypes("float"),
        min_value=0,
        max_value=3,
        allow_inf=False,
        min_num_dims=1,
        max_num_dims=3,
        min_dim_size=3,
    ),
    dtype_and_log_input=helpers.dtype_and_values(
        available_dtypes=helpers.get_dtypes("float"),
        small_abs_safety_factor=4,
        safety_factor_scale="log",
        min_value=0,
        max_value=3,
        allow_inf=False,
        exclude_min=True,
        exclude_max=True,
        min_num_dims=1,
        max_num_dims=3,
        min_dim_size=3,
    ),
    compute_full_loss=st.sampled_from([True, False]),
    test_with_out=st.just(False),
)
def test_log_poisson_loss(
    *,
    dtype_and_targets,
    dtype_and_log_input,
    compute_full_loss,
    test_flags,
    backend_fw,
    fn_name,
    on_device,
):
    targets_dtype, targets = dtype_and_targets
    log_input_dtype, log_input = dtype_and_log_input
    helpers.test_function(
        input_dtypes=targets_dtype + log_input_dtype,
        test_flags=test_flags,
        backend_to_fix=backend_fw,
        fn_name=fn_name,
        on_device=on_device,
        targets=targets[0],
        log_input=log_input[0],
        compute_full_loss=compute_full_loss,
        atol_=1e-2,
    )


# smooth_l1_loss
# all loss functions failing for paddle backend due to
# "There is no grad op for inputs:[0] or it's stop_gradient=True."
@handle_test(
    fn_tree="functional.ivy.experimental.smooth_l1_loss",
    dtype_and_input=helpers.dtype_and_values(
        available_dtypes=helpers.get_dtypes("float"),
        min_value=-10.0,
        max_value=10.0,
        allow_inf=False,
        min_num_dims=1,
        max_num_dims=3,
        min_dim_size=3,
    ),
    dtype_and_target=helpers.dtype_and_values(
        available_dtypes=helpers.get_dtypes("float"),
        min_value=-10.0,
        max_value=10.0,
        allow_inf=False,
        min_num_dims=1,
        max_num_dims=3,
        min_dim_size=3,
    ),
    beta=helpers.floats(min_value=0.0, max_value=1.0),
    reduction=st.sampled_from(["none", "sum", "mean"]),
)
def test_smooth_l1_loss(
    dtype_and_input,
    dtype_and_target,
    beta,
    reduction,
    test_flags,
    backend_fw,
    fn_name,
    on_device,
):
    dtype_input, input = dtype_and_input
    dtype_target, target = dtype_and_target

    helpers.test_function(
        input_dtypes=dtype_input + dtype_target,
        test_flags=test_flags,
        backend_to_test=backend_fw,
        fn_name=fn_name,
        on_device=on_device,
        input=input[0],
        target=target[0],
        beta=beta,
        reduction=reduction,
<<<<<<< HEAD
        delta=delta,
    )


# soft_margin_loss
@handle_test(
    fn_tree="functional.ivy.experimental.soft_margin_loss",
    dtype_and_input=helpers.dtype_and_values(
        available_dtypes=helpers.get_dtypes("float"),
        min_value=1e-04,
        max_value=1,
        allow_inf=False,
        min_num_dims=1,
        max_num_dims=3,
        min_dim_size=3,
    ),
    dtype_and_target=helpers.dtype_and_values(
        available_dtypes=helpers.get_dtypes("float"),
        min_value=1e-04,
        max_value=1,
        allow_inf=False,
        min_num_dims=1,
        max_num_dims=3,
        min_dim_size=3,
    ),
    reduction=st.sampled_from(["none", "sum", "mean"]),
)
def test_soft_margin_loss(
    dtype_and_input,
    dtype_and_target,
    reduction,
    test_flags,
    backend_fw,
    fn_name,
    on_device,
):
    input_dtype, input = dtype_and_input
    target_dtype, target = dtype_and_target

    helpers.test_function(
        input_dtypes=input_dtype + target_dtype,
        test_flags=test_flags,
        backend_to_test=backend_fw,
        fn_name=fn_name,
        on_device=on_device,
        rtol_=1e-02,
        atol_=1e-02,
        pred=input[0],
        target=target[0],
        reduction=reduction,
=======
>>>>>>> d564ece7
    )<|MERGE_RESOLUTION|>--- conflicted
+++ resolved
@@ -199,8 +199,6 @@
         target=target[0],
         beta=beta,
         reduction=reduction,
-<<<<<<< HEAD
-        delta=delta,
     )
 
 
@@ -250,6 +248,4 @@
         pred=input[0],
         target=target[0],
         reduction=reduction,
-=======
->>>>>>> d564ece7
     )