# global
from hypothesis import strategies as st

# local
import ivy
import ivy_tests.test_ivy.helpers as helpers
from ivy_tests.test_ivy.helpers import handle_test


# --- Helpers --- #
# --------------- #


# float_power_helper
@st.composite
def _float_power_helper(draw, *, available_dtypes=None):
    if available_dtypes is None:
        available_dtypes = helpers.get_dtypes("numeric")
    dtype1, x1 = draw(
        helpers.dtype_and_values(
            available_dtypes=available_dtypes,
            small_abs_safety_factor=16,
            large_abs_safety_factor=16,
            safety_factor_scale="log",
        )
    )
    dtype2 = draw(helpers.get_dtypes("numeric"))
    if ivy.is_int_dtype(dtype2[0]):
        min_value = 0
    else:
        min_value = -10
    dtype2, x2 = draw(
        helpers.dtype_and_values(
            min_value=min_value,
            max_value=10,
            dtype=dtype2,
        )
    )
    return (dtype1[0], dtype2[0]), (x1[0], x2[0])


# nansum
@st.composite
def _get_castable_dtypes_values(draw, *, allow_nan=False):
    available_dtypes = helpers.get_dtypes("numeric")
    shape = draw(helpers.get_shape(min_num_dims=1, max_num_dims=4, max_dim_size=6))
    dtype, values = draw(
        helpers.dtype_and_values(
            available_dtypes=available_dtypes,
            num_arrays=1,
            large_abs_safety_factor=24,
            small_abs_safety_factor=24,
            safety_factor_scale="log",
            shape=shape,
            allow_nan=allow_nan,
        )
    )
    axis = draw(helpers.get_axis(shape=shape, force_int=True))
    dtype1, values, dtype2 = draw(
        helpers.get_castable_dtype(
            draw(helpers.get_dtypes("float")), dtype[0], values[0]
        )
    )
    return [dtype1], [values], axis, dtype2


@st.composite
def _get_dtype_values_axis_for_count_nonzero(
    draw,
    in_available_dtypes,
    out_available_dtypes,
    min_num_dims=1,
    max_num_dims=10,
    min_dim_size=1,
    max_dim_size=10,
):
    input_dtype, values, axis = draw(
        helpers.dtype_values_axis(
            available_dtypes=helpers.get_dtypes(in_available_dtypes),
            min_num_dims=min_num_dims,
            max_num_dims=max_num_dims,
            min_dim_size=min_dim_size,
            max_dim_size=max_dim_size,
            valid_axis=True,
        )
    )
    axis = draw(st.one_of(st.just(axis), st.none()))
    output_dtype = draw(st.one_of(helpers.get_dtypes(out_available_dtypes)))
    return [input_dtype, output_dtype], values, axis


@st.composite
def _lerp_data_helper(draw):
    mixed_fn_compos = draw(st.booleans())
    is_torch_backend = ivy.current_backend_str() == "torch"

    kwargs = {
        "shared_dtype": True,
        "large_abs_safety_factor": 2.5,
        "small_abs_safety_factor": 2.5,
        "safety_factor_scale": "log",
        "allow_nan": False,
        "allow_inf": False,
    }

    if is_torch_backend and not mixed_fn_compos:
        dtype1, start_end = draw(
            helpers.dtype_and_values(
                available_dtypes=(
                    helpers.get_dtypes("numeric", mixed_fn_compos=mixed_fn_compos)
                ),
                num_arrays=2,
                **kwargs,
            )
        )
        dtype2, weight = draw(
            helpers.dtype_and_values(
                available_dtypes=helpers.get_dtypes(
                    "integer", mixed_fn_compos=mixed_fn_compos
                ),
                num_arrays=1,
                **kwargs,
            )
        )
        input_dtypes = dtype1 + dtype2
        inputs = start_end + weight
    else:
        input_dtypes, inputs = draw(
            helpers.dtype_and_values(
                available_dtypes=helpers.get_dtypes(
                    "valid", mixed_fn_compos=mixed_fn_compos
                ),
                num_arrays=3,
                **kwargs,
            )
        )

    return input_dtypes, inputs[0], inputs[1], inputs[2]


@st.composite
def _sparsify_tensor_stg(draw):
    dtype, tensor, shape = draw(
        helpers.dtype_and_values(
            available_dtypes=helpers.get_dtypes("numeric"),
            ret_shape=True,
            min_num_dims=1,
            min_dim_size=1,
            min_value=10,
        )
    )

    size = 1
    for dim in shape:
        size *= dim

    card = draw(st.integers(min_value=1, max_value=size))

    return dtype, tensor[0], card


# ldexp
@st.composite
def ldexp_args(draw):
    dtype1, x1 = draw(
        helpers.dtype_and_values(
            available_dtypes=["float32", "float64"],
            num_arrays=1,
            shared_dtype=True,
            min_value=-100,
            max_value=100,
            min_num_dims=1,
            max_num_dims=3,
        )
    )
    dtype2, x2 = draw(
        helpers.dtype_and_values(
            available_dtypes=["int32", "int64"],
            num_arrays=1,
            shared_dtype=True,
            min_value=-100,
            max_value=100,
            min_num_dims=1,
            max_num_dims=3,
        )
    )
    return (dtype1[0], dtype2[0]), (x1[0], x2[0])


# --- Main --- #
# ------------ #


# allclose
@handle_test(
    fn_tree="functional.ivy.experimental.allclose",
    dtype_and_x=helpers.dtype_and_values(
        available_dtypes=helpers.get_dtypes("float"),
        large_abs_safety_factor=4,
        small_abs_safety_factor=4,
        safety_factor_scale="log",
        num_arrays=2,
        shared_dtype=True,
        allow_nan=True,
    ),
    rtol=st.floats(
        min_value=1e-05, max_value=1e-01, exclude_min=True, exclude_max=True
    ),
    atol=st.floats(
        min_value=1e-08, max_value=1e-01, exclude_min=True, exclude_max=True
    ),
    equal_nan=st.booleans(),
    test_gradients=st.just(False),
    test_with_out=st.just(False),
)
def test_allclose(
    dtype_and_x, rtol, atol, equal_nan, test_flags, backend_fw, fn_name, on_device
):
    input_dtype, x = dtype_and_x
    helpers.test_function(
        input_dtypes=input_dtype,
        test_flags=test_flags,
        backend_to_test=backend_fw,
        fn_name=fn_name,
        on_device=on_device,
        x1=x[0],
        x2=x[1],
        rtol=rtol,
        atol=atol,
        equal_nan=equal_nan,
    )


@handle_test(
    fn_tree="functional.ivy.experimental.binarizer",
    dtype_and_x=helpers.dtype_and_values(
        available_dtypes=helpers.get_dtypes("numeric")
    ),
    threshold=helpers.floats(),
    container_flags=st.just([False]),
)
def test_binarizer(
    *, dtype_and_x, threshold, test_flags, backend_fw, fn_name, on_device
):
    input_dtype, x = dtype_and_x
    helpers.test_function(
        input_dtypes=input_dtype,
        test_flags=test_flags,
        backend_to_test=backend_fw,
        fn_name=fn_name,
        on_device=on_device,
        x=x[0],
        threshold=threshold,
    )


# conj
@handle_test(
    fn_tree="conj",
    dtype_and_x=helpers.dtype_and_values(
        available_dtypes=helpers.get_dtypes("real_and_complex")
    ),
    test_with_out=st.just(False),
)
def test_conj(*, dtype_and_x, test_flags, backend_fw, fn_name, on_device):
    input_dtype, x = dtype_and_x
    helpers.test_function(
        input_dtypes=input_dtype,
        test_flags=test_flags,
        backend_to_test=backend_fw,
        fn_name=fn_name,
        on_device=on_device,
        x=x[0],
    )


# copysign
@handle_test(
    fn_tree="functional.ivy.experimental.copysign",
    dtype_x1_x2=helpers.dtype_and_values(
        available_dtypes=helpers.get_dtypes("float"),
        num_arrays=2,
        min_num_dims=0,
        allow_nan=False,
        shared_dtype=False,
    ),
    test_gradients=st.just(False),
)
def test_copysign(dtype_x1_x2, test_flags, backend_fw, fn_name, on_device):
    (x1_dtype, x2_dtype), (x1, x2) = dtype_x1_x2
    helpers.test_function(
        input_dtypes=[x1_dtype, x2_dtype],
        test_flags=test_flags,
        on_device=on_device,
        backend_to_test=backend_fw,
        fn_name=fn_name,
        x1=x1,
        x2=x2,
    )


# count_nonzero
@handle_test(
    fn_tree="functional.ivy.experimental.count_nonzero",
    dtype_values_axis=_get_dtype_values_axis_for_count_nonzero(
        in_available_dtypes="integer",
        out_available_dtypes="integer",
        min_num_dims=1,
        max_num_dims=10,
        min_dim_size=1,
        max_dim_size=10,
    ),
    keepdims=st.booleans(),
    test_with_out=st.just(False),
    test_gradients=st.just(False),
)
def test_count_nonzero(
    *, dtype_values_axis, keepdims, test_flags, on_device, fn_name, backend_fw
):
    i_o_dtype, a, axis = dtype_values_axis
    helpers.test_function(
        input_dtypes=i_o_dtype[0],
        test_flags=test_flags,
        on_device=on_device,
        backend_to_test=backend_fw,
        fn_name=fn_name,
        a=a[0],
        axis=axis,
        keepdims=keepdims,
        dtype=i_o_dtype[1][0],
    )


# diff
@handle_test(
    fn_tree="functional.ivy.experimental.diff",
    dtype_n_x_n_axis=helpers.dtype_values_axis(
        available_dtypes=st.shared(helpers.get_dtypes("valid"), key="dtype"),
        min_num_dims=1,
        valid_axis=True,
        force_int_axis=True,
    ),
    dtype_prepend=helpers.dtype_and_values(
        available_dtypes=st.shared(helpers.get_dtypes("valid"), key="dtype"),
        min_num_dims=1,
        max_num_dims=1,
    ),
    dtype_append=helpers.dtype_and_values(
        available_dtypes=st.shared(helpers.get_dtypes("valid"), key="dtype"),
        min_num_dims=1,
        max_num_dims=1,
    ),
    n=st.integers(min_value=0, max_value=5),
    test_gradients=st.just(False),
)
def test_diff(
    *,
    dtype_n_x_n_axis,
    n,
    dtype_prepend,
    dtype_append,
    test_flags,
    backend_fw,
    fn_name,
    on_device,
):
    input_dtype, x, axis = dtype_n_x_n_axis
    _, prepend = dtype_prepend
    _, append = dtype_append
    helpers.test_function(
        input_dtypes=input_dtype,
        test_flags=test_flags,
        backend_to_test=backend_fw,
        fn_name=fn_name,
        on_device=on_device,
        x=x[0],
        n=n,
        axis=axis,
        prepend=prepend[0],
        append=append[0],
    )


# digamma
@handle_test(
    fn_tree="functional.ivy.experimental.digamma",
    dtype_and_x=helpers.dtype_and_values(
        available_dtypes=helpers.get_dtypes("float"),
        min_value=-10,
        max_value=10,
        min_num_dims=1,
        max_num_dims=3,
        min_dim_size=1,
        max_dim_size=3,
    ).filter(lambda x: "bfloat16" not in x[0] and "float16" not in x[0]),
    ground_truth_backend="tensorflow",
)
def test_digamma(
    dtype_and_x,
    backend_fw,
    test_flags,
    fn_name,
    on_device,
):
    input_dtype, x = dtype_and_x
    helpers.test_function(
        input_dtypes=input_dtype,
        backend_to_test=backend_fw,
        test_flags=test_flags,
        fn_name=fn_name,
        on_device=on_device,
        x=x[0],
    )


# fix
@handle_test(
    fn_tree="functional.ivy.experimental.fix",
    dtype_and_x=helpers.dtype_and_values(
        available_dtypes=helpers.get_dtypes("float"),
        min_num_dims=1,
        max_num_dims=3,
        min_dim_size=1,
        max_dim_size=3,
    ),
    test_gradients=st.just(False),
)
def test_fix(dtype_and_x, test_flags, backend_fw, fn_name, on_device):
    input_dtype, x = dtype_and_x
    helpers.test_function(
        input_dtypes=input_dtype,
        test_flags=test_flags,
        backend_to_test=backend_fw,
        fn_name=fn_name,
        on_device=on_device,
        x=x[0],
    )


# float_power
@handle_test(
    fn_tree="functional.ivy.experimental.float_power",
    dtype_and_x=_float_power_helper(),
    test_gradients=st.just(False),
)
def test_float_power(dtype_and_x, test_flags, backend_fw, fn_name, on_device):
    input_dtypes, x = dtype_and_x
    helpers.test_function(
        input_dtypes=input_dtypes,
        test_flags=test_flags,
        on_device=on_device,
        backend_to_test=backend_fw,
        fn_name=fn_name,
        x1=x[0],
        x2=x[1],
        rtol_=1e-1,
        atol_=1e-1,
    )


# fmax
@handle_test(
    fn_tree="functional.ivy.experimental.fmax",
    dtype_and_x=helpers.dtype_and_values(
        available_dtypes=helpers.get_dtypes("valid"),
        large_abs_safety_factor=4,
        small_abs_safety_factor=4,
        safety_factor_scale="log",
        num_arrays=2,
    ),
    test_gradients=st.just(False),
)
def test_fmax(dtype_and_x, test_flags, backend_fw, fn_name, on_device):
    input_dtype, x = dtype_and_x
    helpers.test_function(
        input_dtypes=input_dtype,
        test_flags=test_flags,
        on_device=on_device,
        backend_to_test=backend_fw,
        fn_name=fn_name,
        x1=x[0],
        x2=x[1],
    )


# frexp
@handle_test(
    fn_tree="functional.ivy.experimental.frexp",
    dtype_and_x=helpers.dtype_and_values(
        available_dtypes=["float32", "float64"],
        num_arrays=1,
        shared_dtype=True,
        min_value=-100,
        max_value=100,
        min_num_dims=1,
        max_num_dims=3,
    ),
    test_gradients=st.just(False),
)
def test_frexp(*, dtype_and_x, test_flags, backend_fw, fn_name, on_device):
    input_dtype, x = dtype_and_x
    helpers.test_function(
        input_dtypes=input_dtype,
        test_flags=test_flags,
        backend_to_test=backend_fw,
        fn_name=fn_name,
        on_device=on_device,
        x=x[0],
    )


# gradient
@handle_test(
    fn_tree="functional.ivy.experimental.gradient",
    dtype_n_x_n_axis=helpers.dtype_values_axis(
        available_dtypes=("float32", "float16", "float64"),
        min_num_dims=1,
        max_num_dims=3,
        min_dim_size=2,
        max_dim_size=4,
        valid_axis=True,
        force_int_axis=True,
    ),
    spacing=helpers.ints(
        min_value=-3,
        max_value=3,
    ),
    test_with_out=st.just(False),
    test_gradients=st.just(False),
)
def test_gradient(
    *, dtype_n_x_n_axis, spacing, test_flags, backend_fw, fn_name, on_device
):
    input_dtype, x, axis = dtype_n_x_n_axis
    helpers.test_function(
        input_dtypes=input_dtype,
        test_flags=test_flags,
        backend_to_test=backend_fw,
        on_device=on_device,
        fn_name=fn_name,
        x=x[0],
        spacing=spacing,
        axis=axis,
    )


# hypot
@handle_test(
    fn_tree="functional.ivy.experimental.hypot",
    dtype_and_x=helpers.dtype_and_values(
        available_dtypes=helpers.get_dtypes("float"),
        num_arrays=2,
        shared_dtype=True,
        min_value=-100,
        max_value=100,
        min_num_dims=1,
        max_num_dims=3,
    ),
    test_gradients=st.just(False),
)
def test_hypot(dtype_and_x, test_flags, backend_fw, fn_name, on_device):
    input_dtype, x = dtype_and_x
    helpers.test_function(
        input_dtypes=input_dtype,
        test_flags=test_flags,
        backend_to_test=backend_fw,
        fn_name=fn_name,
        on_device=on_device,
        atol_=1e-2,
        x1=x[0],
        x2=x[1],
    )


# isclose
@handle_test(
    fn_tree="functional.ivy.experimental.isclose",
    dtype_and_x=helpers.dtype_and_values(
        available_dtypes=helpers.get_dtypes("float"),
        large_abs_safety_factor=4,
        small_abs_safety_factor=4,
        safety_factor_scale="log",
        num_arrays=2,
        shared_dtype=True,
        allow_nan=True,
    ),
    rtol=st.floats(
        min_value=1e-05, max_value=1e-01, exclude_min=True, exclude_max=True
    ),
    atol=st.floats(
        min_value=1e-08, max_value=1e-01, exclude_min=True, exclude_max=True
    ),
    equal_nan=st.booleans(),
    test_gradients=st.just(False),
)
def test_isclose(
    *, dtype_and_x, rtol, atol, equal_nan, test_flags, backend_fw, fn_name, on_device
):
    input_dtype, x = dtype_and_x
    helpers.test_function(
        input_dtypes=input_dtype,
        test_flags=test_flags,
        on_device=on_device,
        backend_to_test=backend_fw,
        fn_name=fn_name,
        a=x[0],
        b=x[1],
        rtol=rtol,
        atol=atol,
        equal_nan=equal_nan,
    )


@handle_test(
    fn_tree="functional.ivy.experimental.ldexp",
    dtype_and_x=ldexp_args(),
    test_gradients=st.just(False),
)
def test_ldexp(*, dtype_and_x, test_flags, backend_fw, fn_name, on_device):
    input_dtype, x = dtype_and_x
    helpers.test_function(
        input_dtypes=input_dtype,
        test_flags=test_flags,
        backend_to_test=backend_fw,
        fn_name=fn_name,
        on_device=on_device,
        x1=x[0],
        x2=x[1],
    )


# lerp
@handle_test(
    fn_tree="functional.ivy.experimental.lerp",
    data=_lerp_data_helper(),
    test_gradients=st.just(False),
)
def test_lerp(
    *,
    data,
    test_flags,
    backend_fw,
    fn_name,
    on_device,
):
    input_dtypes, start, end, weight = data
    helpers.test_function(
        input_dtypes=input_dtypes,
        test_flags=test_flags,
        backend_to_test=backend_fw,
        fn_name=fn_name,
        atol_=1e-01,
        rtol_=1e-01,
        on_device=on_device,
        input=start,
        end=end,
        weight=weight,
    )


# lgamma
@handle_test(
    fn_tree="functional.ivy.experimental.lgamma",
    dtype_and_x=helpers.dtype_and_values(
        available_dtypes=helpers.get_dtypes("float"),
        safety_factor_scale="log",
    ),
    test_gradients=st.just(False),
)
def test_lgamma(
    *,
    dtype_and_x,
    test_flags,
    backend_fw,
    fn_name,
    on_device,
):
    input_dtype, x = dtype_and_x
    helpers.test_function(
        input_dtypes=input_dtype,
        backend_to_test=backend_fw,
        test_flags=test_flags,
        on_device=on_device,
        fn_name=fn_name,
        x=x[0],
    )


# modf
@handle_test(
    fn_tree="functional.ivy.experimental.modf",
    dtype_and_x=helpers.dtype_and_values(
        available_dtypes=helpers.get_dtypes("numeric"),
        num_arrays=1,
        min_value=0,
        exclude_min=True,
    ),
    test_with_out=st.just(False),
)
def test_modf(
    *,
    dtype_and_x,
    backend_fw,
    test_flags,
    fn_name,
    on_device,
):
    input_dtype, x = dtype_and_x
    helpers.test_function(
        input_dtypes=input_dtype,
        backend_to_test=backend_fw,
        test_flags=test_flags,
        fn_name=fn_name,
        on_device=on_device,
        x=x[0],
    )


# nansum
@handle_test(
    fn_tree="functional.ivy.experimental.nansum",
    dtype_x_axis_dtype=_get_castable_dtypes_values(allow_nan=True),
    keep_dims=st.booleans(),
    test_gradients=st.just(False),
)
def test_nansum(
    *, dtype_x_axis_dtype, keep_dims, test_flags, on_device, fn_name, backend_fw
):
    input_dtype, x, axis, dtype = dtype_x_axis_dtype
    helpers.test_function(
        input_dtypes=input_dtype,
        test_flags=test_flags,
        backend_to_test=backend_fw,
        on_device=on_device,
        fn_name=fn_name,
        x=x[0],
        axis=axis,
        keepdims=keep_dims,
        dtype=dtype,
    )


# nextafter
@handle_test(
    fn_tree="functional.ivy.experimental.nextafter",
    dtype_and_x=helpers.dtype_and_values(
        available_dtypes=["float32", "float64"],
        num_arrays=2,
        shared_dtype=True,
        min_value=-10,
        max_value=10,
        min_num_dims=1,
        max_num_dims=3,
    ),
    test_gradients=st.just(False),
)
def test_nextafter(*, dtype_and_x, test_flags, backend_fw, fn_name, on_device):
    input_dtype, x = dtype_and_x
    helpers.test_function(
        input_dtypes=input_dtype,
        test_flags=test_flags,
        backend_to_test=backend_fw,
        fn_name=fn_name,
        on_device=on_device,
        x1=x[0],
        x2=x[1],
    )


# sinc
@handle_test(
    fn_tree="functional.ivy.experimental.sinc",
    dtype_and_x=helpers.dtype_and_values(
        available_dtypes=helpers.get_dtypes("float"),
        large_abs_safety_factor=4,
        small_abs_safety_factor=4,
    ),
    test_gradients=st.just(False),
)
def test_sinc(*, dtype_and_x, test_flags, backend_fw, fn_name, on_device):
    input_dtype, x = dtype_and_x
    helpers.test_function(
        input_dtypes=input_dtype,
        test_flags=test_flags,
        atol_=1e-02,
        on_device=on_device,
        backend_to_test=backend_fw,
        fn_name=fn_name,
        x=x[0],
    )


# sparsify_tensor
@handle_test(
    fn_tree="functional.ivy.experimental.sparsify_tensor",
    tensor_data=_sparsify_tensor_stg(),
)
def test_sparsify_tensor(
    tensor_data,
    test_flags,
    on_device,
    fn_name,
    backend_fw,
):
    dtype, tensor, card = tensor_data

    helpers.test_function(
        backend_to_test=backend_fw,
        test_flags=test_flags,
        on_device=on_device,
        fn_name=fn_name,
        input_dtypes=dtype,
        tensor=tensor,
        card=card,
    )


# xlogy
@handle_test(
    fn_tree="functional.ivy.experimental.xlogy",
    dtype_and_x=helpers.dtype_and_values(
        available_dtypes=helpers.get_dtypes("float_and_complex"),
        num_arrays=2,
        min_value=-10,
        max_value=10,
        min_num_dims=1,
        max_num_dims=3,
    ),
    test_gradients=st.just(False),
)
def test_xlogy(*, dtype_and_x, test_flags, backend_fw, fn_name, on_device):
    input_dtype, x = dtype_and_x
    helpers.test_function(
        input_dtypes=input_dtype,
        test_flags=test_flags,
        backend_to_test=backend_fw,
        fn_name=fn_name,
        on_device=on_device,
        x=x[0],
        y=x[1],
    )


# zeta
@handle_test(
    fn_tree="functional.ivy.experimental.zeta",
    dtype_and_x=helpers.dtype_and_values(
        available_dtypes=helpers.get_dtypes("float"),
        num_arrays=2,
        shared_dtype=True,
        min_value=-10,
        max_value=10,
        min_num_dims=1,
        max_num_dims=3,
    ),
    test_gradients=st.just(False),
)
def test_zeta(
    dtype_and_x,
    test_flags,
    fn_name,
    on_device,
    backend_fw,
):
    input_dtype, x = dtype_and_x
    helpers.test_function(
        input_dtypes=input_dtype,
        test_flags=test_flags,
        backend_to_test=backend_fw,
        on_device=on_device,
        fn_name=fn_name,
        rtol_=1e-02,
        atol_=1e-02,
        x=x[0],
<<<<<<< HEAD
    )


# erfc
@handle_test(
    fn_tree="functional.ivy.experimental.erfc",
    dtype_and_x=helpers.dtype_and_values(
        available_dtypes=helpers.get_dtypes("float"),
    ),
    test_with_out=st.just(False),
    test_gradients=st.just(
        False
    ),  # paddle: (Fatal) There is no grad op for inputs:[0] or it'stop_gradient`=True. # noqa
    test_instance_method=st.just(True),
)
def test_erfc(
    *,
    dtype_and_x,
    backend_fw,
    test_flags,
    fn_name,
    on_device,
):
    input_dtype, x = dtype_and_x
    helpers.test_function(
        input_dtypes=input_dtype,
        backend_to_test=backend_fw,
        test_flags=test_flags,
        fn_name=fn_name,
        on_device=on_device,
        x=x[0],
=======
        q=x[1],
>>>>>>> 20440c56
    )<|MERGE_RESOLUTION|>--- conflicted
+++ resolved
@@ -413,6 +413,37 @@
     )
 
 
+# erfc
+@handle_test(
+    fn_tree="functional.ivy.experimental.erfc",
+    dtype_and_x=helpers.dtype_and_values(
+        available_dtypes=helpers.get_dtypes("float"),
+    ),
+    test_with_out=st.just(False),
+    test_gradients=st.just(
+        False
+    ),  # paddle: (Fatal) There is no grad op for inputs:[0] or it'stop_gradient`=True. # noqa
+    test_instance_method=st.just(True),
+)
+def test_erfc(
+    *,
+    dtype_and_x,
+    backend_fw,
+    test_flags,
+    fn_name,
+    on_device,
+):
+    input_dtype, x = dtype_and_x
+    helpers.test_function(
+        input_dtypes=input_dtype,
+        backend_to_test=backend_fw,
+        test_flags=test_flags,
+        fn_name=fn_name,
+        on_device=on_device,
+        x=x[0],
+    )
+
+
 # fix
 @handle_test(
     fn_tree="functional.ivy.experimental.fix",
@@ -872,39 +903,5 @@
         rtol_=1e-02,
         atol_=1e-02,
         x=x[0],
-<<<<<<< HEAD
-    )
-
-
-# erfc
-@handle_test(
-    fn_tree="functional.ivy.experimental.erfc",
-    dtype_and_x=helpers.dtype_and_values(
-        available_dtypes=helpers.get_dtypes("float"),
-    ),
-    test_with_out=st.just(False),
-    test_gradients=st.just(
-        False
-    ),  # paddle: (Fatal) There is no grad op for inputs:[0] or it'stop_gradient`=True. # noqa
-    test_instance_method=st.just(True),
-)
-def test_erfc(
-    *,
-    dtype_and_x,
-    backend_fw,
-    test_flags,
-    fn_name,
-    on_device,
-):
-    input_dtype, x = dtype_and_x
-    helpers.test_function(
-        input_dtypes=input_dtype,
-        backend_to_test=backend_fw,
-        test_flags=test_flags,
-        fn_name=fn_name,
-        on_device=on_device,
-        x=x[0],
-=======
         q=x[1],
->>>>>>> 20440c56
     )