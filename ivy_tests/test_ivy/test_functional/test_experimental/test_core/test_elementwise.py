# global
from hypothesis import strategies as st

# local
import ivy_tests.test_ivy.helpers as helpers
from ivy_tests.test_ivy.helpers import handle_test
import numpy as np

# Helpers #
# ------- #


# sinc
@handle_test(
    fn_tree="functional.experimental.sinc",
    dtype_and_x=helpers.dtype_and_values(
        available_dtypes=helpers.get_dtypes("float"),
        large_abs_safety_factor=4,
        small_abs_safety_factor=4,
    ),
)
def test_sinc(
    *,
    dtype_and_x,
    num_positional_args,
    as_variable,
    with_out,
    native_array,
    container_flags,
    instance_method,
    backend_fw,
    fn_name,
    on_device,
):
    input_dtype, x = dtype_and_x
    helpers.test_function(
        input_dtypes=input_dtype,
        num_positional_args=num_positional_args,
        as_variable_flags=as_variable,
        with_out=with_out,
<<<<<<< HEAD
        rtol_=1e-03,
        atol_=1e-03,
=======
        rtol_=1e-02,
        atol_=1e-02,
        num_positional_args=num_positional_args,
>>>>>>> c74e0c7b
        native_array_flags=native_array,
        container_flags=container_flags,
        instance_method=instance_method,
        on_device=on_device,
        fw=backend_fw,
        fn_name=fn_name,
        x=x[0],
    )


# lcm
@handle_test(
    fn_tree="functional.experimental.lcm",
    dtype_and_x=helpers.dtype_and_values(
        available_dtypes=helpers.get_dtypes("integer"),
        num_arrays=2,
        shared_dtype=True,
        min_num_dims=1,
        max_num_dims=3,
        min_value=-100,
        max_value=100,
        allow_nan=False,
    ),
)
def test_lcm(
    dtype_and_x,
    num_positional_args,
    as_variable,
    with_out,
    native_array,
    container_flags,
    instance_method,
    backend_fw,
    fn_name,
    on_device,
    test_gradients,
):
    input_dtype, x = dtype_and_x
    helpers.test_function(
        input_dtypes=input_dtype,
        num_positional_args=num_positional_args,
        as_variable_flags=as_variable,
        with_out=with_out,
        native_array_flags=native_array,
        container_flags=container_flags,
        instance_method=instance_method,
        on_device=on_device,
        fw=backend_fw,
        fn_name=fn_name,
        test_gradients=test_gradients,
        x1=x[0],
        x2=x[1],
    )


# fmod
@handle_test(
    fn_tree="functional.experimental.fmod",
    dtype_and_x=helpers.dtype_and_values(
        available_dtypes=helpers.get_dtypes("float"),
        min_value=-10,
        max_value=10,
        num_arrays=2,
        shared_dtype=True,
        min_num_dims=1,
        max_num_dims=3,
        min_dim_size=1,
        max_dim_size=3,
    ),
)
def test_fmod(
    dtype_and_x,
    num_positional_args,
    as_variable,
    with_out,
    native_array,
    container_flags,
    instance_method,
    backend_fw,
    fn_name,
    on_device,
):
    input_dtype, x = dtype_and_x
    helpers.test_function(
        input_dtypes=input_dtype,
        num_positional_args=num_positional_args,
        as_variable_flags=as_variable,
        with_out=with_out,
        native_array_flags=native_array,
        container_flags=container_flags,
        instance_method=instance_method,
        on_device=on_device,
        fw=backend_fw,
        fn_name=fn_name,
        x1=x[0],
        x2=x[0],
    )


# fmax
@handle_test(
    fn_tree="functional.experimental.fmax",
    dtype_and_x=helpers.dtype_and_values(
        available_dtypes=helpers.get_dtypes("float"),
        min_value=-10,
        max_value=10,
        num_arrays=2,
        shared_dtype=True,
        min_num_dims=1,
        max_num_dims=3,
        min_dim_size=1,
        max_dim_size=3,
        allow_nan=True,
    ),
)
def test_fmax(
    dtype_and_x,
    num_positional_args,
    as_variable,
    with_out,
    native_array,
    container_flags,
    instance_method,
    backend_fw,
    fn_name,
    on_device,
):
    input_dtype, x = dtype_and_x
    helpers.test_function(
        input_dtypes=input_dtype,
        num_positional_args=num_positional_args,
        as_variable_flags=as_variable,
        with_out=with_out,
        native_array_flags=native_array,
        container_flags=container_flags,
        instance_method=instance_method,
        on_device=on_device,
        fw=backend_fw,
        fn_name=fn_name,
        x1=x[0],
        x2=x[0],
    )


# trapz
# TODO: add container methods
@st.composite
def _either_x_dx(draw):
    rand = (draw(st.integers(min_value=0, max_value=1)),)
    if rand == 0:
        either_x_dx = draw(
            helpers.dtype_and_values(
                avaliable_dtypes=st.shared(
                    helpers.get_dtypes("float"), key="trapz_dtype"
                ),
                min_value=-100,
                max_value=100,
                min_num_dims=1,
                max_num_dims=3,
                min_dim_size=1,
                max_dim_size=3,
            )
        )
        return rand, either_x_dx
    else:
        either_x_dx = draw(
            st.floats(min_value=-10, max_value=10),
        )
        return rand, either_x_dx


@handle_test(
    fn_tree="functional.experimental.trapz",
    dtype_values_axis=helpers.dtype_values_axis(
        available_dtypes=st.shared(helpers.get_dtypes("float"), key="trapz_dtype"),
        min_value=-100,
        max_value=100,
        min_num_dims=1,
        max_num_dims=3,
        min_dim_size=1,
        max_dim_size=3,
        allow_neg_axes=True,
        valid_axis=True,
        force_int_axis=True,
    ),
    rand_either=_either_x_dx(),
)
def test_trapz(
    dtype_values_axis,
    rand_either,
    num_positional_args,
    as_variable,
    with_out,
    native_array,
    container_flags,
    instance_method,
    backend_fw,
    fn_name,
    on_device,
):
    input_dtype, y, axis = dtype_values_axis
    rand, either_x_dx = rand_either
    if rand == 0:
        dtype_x, x = either_x_dx
        x = np.asarray(x, dtype=dtype_x)
        dx = None
    else:
        x = None
        dx = either_x_dx
    helpers.test_function(
        input_dtypes=input_dtype,
        num_positional_args=num_positional_args,
        as_variable_flags=as_variable,
        with_out=with_out,
        native_array_flags=native_array,
        container_flags=container_flags,
        instance_method=instance_method,
        on_device=on_device,
        fw=backend_fw,
        fn_name=fn_name,
        y=np.asarray(y[0], dtype=input_dtype[0]),
        x=x,
        dx=dx,
        axis=axis,
    )


# float_power
@handle_test(
    fn_tree="functional.experimental.float_power",
    dtype_and_x=helpers.dtype_and_values(
        available_dtypes=helpers.get_dtypes("float"),
        min_value=-10,
        max_value=10,
        num_arrays=2,
        shared_dtype=True,
        min_num_dims=1,
        max_num_dims=3,
        min_dim_size=1,
        max_dim_size=3,
    ),
)
def test_float_power(
    dtype_and_x,
    num_positional_args,
    as_variable,
    with_out,
    native_array,
    container_flags,
    instance_method,
    backend_fw,
    fn_name,
    on_device,
):
    input_dtype, x = dtype_and_x
    helpers.test_function(
        input_dtypes=input_dtype,
        num_positional_args=num_positional_args,
        as_variable_flags=as_variable,
        with_out=with_out,
        native_array_flags=native_array,
        container_flags=container_flags,
        instance_method=instance_method,
        on_device=on_device,
        fw=backend_fw,
        fn_name=fn_name,
        x1=np.asarray(x[0], dtype=input_dtype[0]),
        x2=np.asarray(x[1], dtype=input_dtype[1]),
    )


# exp2
@handle_test(
    fn_tree="functional.experimental.exp2",
    dtype_and_x=helpers.dtype_and_values(
        available_dtypes=helpers.get_dtypes("float"),
        min_value=-10,
        max_value=10,
        min_num_dims=1,
        max_num_dims=3,
        min_dim_size=1,
        max_dim_size=3,
    ),
)
def test_exp2(
    dtype_and_x,
    num_positional_args,
    as_variable,
    with_out,
    native_array,
    container_flags,
    instance_method,
    backend_fw,
    fn_name,
    on_device,
):
    input_dtype, x = dtype_and_x
    helpers.test_function(
        input_dtypes=input_dtype,
        num_positional_args=num_positional_args,
        as_variable_flags=as_variable,
        with_out=with_out,
        native_array_flags=native_array,
        container_flags=container_flags,
        instance_method=instance_method,
        on_device=on_device,
        fw=backend_fw,
        fn_name=fn_name,
        x=np.asarray(x[0], dtype=input_dtype[0]),
    )


@st.composite
def _get_dtype_values_axis_for_count_nonzero(
    draw,
    in_available_dtypes,
    out_available_dtypes,
    min_num_dims=1,
    max_num_dims=10,
    min_dim_size=1,
    max_dim_size=10,
):
    input_dtype, values, axis = draw(
        helpers.dtype_values_axis(
            available_dtypes=helpers.get_dtypes(in_available_dtypes),
            min_num_dims=min_num_dims,
            max_num_dims=max_num_dims,
            min_dim_size=min_dim_size,
            max_dim_size=max_dim_size,
            valid_axis=True,
        )
    )
    axis = draw(st.one_of(st.just(axis), st.none()))
    output_dtype = draw(helpers.get_dtypes(out_available_dtypes))
    return [input_dtype, output_dtype], values, axis


# count_nonzero
@handle_cmd_line_args
@given(
    dtype_values_axis=_get_dtype_values_axis_for_count_nonzero(
        in_available_dtypes="numeric",
        out_available_dtypes="numeric",
        min_num_dims=1,
        max_num_dims=10,
        min_dim_size=1,
        max_dim_size=10,
    ),
    keepdims=st.booleans(),
    num_positional_args=helpers.num_positional_args(fn_name="count_nonzero"),
)
def test_count_nonzero(
    dtype_values_axis,
    keepdims,
    with_out,
    as_variable,
    num_positional_args,
    native_array,
    container,
    instance_method,
    fw,
):
    i_o_dtype, a, axis = dtype_values_axis
    helpers.test_function(
        input_dtypes=i_o_dtype[0],
        as_variable_flags=as_variable,
        with_out=with_out,
        num_positional_args=num_positional_args,
        native_array_flags=native_array,
        container_flags=container,
        instance_method=instance_method,
        fw=fw,
        fn_name="count_nonzero",
        a=a,
        axis=axis,
        keepdims=keepdims,
        dtype=i_o_dtype[1],
    )


# nansum
@handle_test(
    fn_tree="functional.experimental.nansum",
    dtype_x_axis=helpers.dtype_values_axis(
        available_dtypes=helpers.get_dtypes("float"),
        shared_dtype=True,
        min_num_dims=1,
        max_num_dims=5,
        min_dim_size=2,
        min_value=-100,
        max_value=100,
        valid_axis=True,
        allow_neg_axes=False,
        min_axes_size=1,
    ),
    keep_dims=st.booleans(),
)
def test_nansum(
    *,
    dtype_x_axis,
    keep_dims,
    num_positional_args,
    as_variable,
    with_out,
    native_array,
    container_flags,
    instance_method,
    backend_fw,
    fn_name,
    on_device,
):
    input_dtype, x, axis = dtype_x_axis
    helpers.test_function(
        input_dtypes=input_dtype,
        as_variable_flags=as_variable,
        with_out=with_out,
        num_positional_args=num_positional_args,
        native_array_flags=native_array,
        container_flags=container_flags,
        instance_method=instance_method,
        fw=backend_fw,
        fn_name=fn_name,
        on_device=on_device,
        input=x[0],
        axis=axis,
        keepdims=keep_dims,
    )


# gcd
@handle_test(
    fn_tree="functional.experimental.nansum",
    dtype_and_x=helpers.dtype_and_values(
        available_dtypes=helpers.get_dtypes("integer"),
        num_arrays=2,
        shared_dtype=True,
        min_num_dims=1,
        max_num_dims=3,
        min_value=-100,
        max_value=100,
        allow_nan=False,
    ),
)
def test_gcd(
    *,
    dtype_and_x,
    with_out,
    num_positional_args,
    as_variable,
    native_array,
    container_flags,
    instance_method,
    backend_fw,
    fn_name,
    on_device,
):
    input_dtype, x = dtype_and_x
    helpers.test_function(
        input_dtypes=input_dtype,
        as_variable_flags=as_variable,
        with_out=with_out,
        num_positional_args=num_positional_args,
        native_array_flags=native_array,
        container_flags=container_flags,
        instance_method=instance_method,
        fw=backend_fw,
        fn_name=fn_name,
        on_device=on_device,
        x1=x[0],
        x2=x[1],
    )


# isclose
@handle_test(
    fn_tree="functional.experimental.isclose",
    dtype_and_x=helpers.dtype_and_values(
        available_dtypes=helpers.get_dtypes("float"),
        min_value=-10,
        max_value=10,
        num_arrays=2,
        allow_nan=True,
        shared_dtype=True,
        min_num_dims=0,
        max_num_dims=5,
        min_dim_size=1,
        max_dim_size=5,
    ),
    rtol=st.floats(min_value=0.0, max_value=0.1, exclude_min=True, exclude_max=True),
    atol=st.floats(min_value=0.0, max_value=0.1, exclude_min=True, exclude_max=True),
    equal_nan=st.booleans(),
)
def test_isclose(
    *,
    dtype_and_x,
    rtol,
    atol,
    equal_nan,
    with_out,
    num_positional_args,
    as_variable,
    native_array,
    container_flags,
    instance_method,
    backend_fw,
    fn_name,
    on_device,
):
    input_dtype, x = dtype_and_x
    helpers.test_function(
        input_dtypes=input_dtype,
        as_variable_flags=as_variable,
        with_out=with_out,
        num_positional_args=num_positional_args,
        native_array_flags=native_array,
        container_flags=container_flags,
        instance_method=instance_method,
        fw=backend_fw,
        fn_name=fn_name,
        a=x[0],
        b=x[1],
        rtol=rtol,
        atol=atol,
        equal_nan=equal_nan,
    )


# isposinf
@handle_test(
    fn_tree="functional.experimental.isposinf",
    dtype_and_x=helpers.dtype_and_values(
        available_dtypes=helpers.get_dtypes("float"),
        min_num_dims=1,
        max_num_dims=3,
        min_dim_size=1,
        max_dim_size=3,
        allow_inf=True,
    ),
)
def test_isposinf(
    *,
    dtype_and_x,
    num_positional_args,
    as_variable,
    with_out,
    native_array,
    container_flags,
    instance_method,
    backend_fw,
    fn_name,
    on_device,
):
    input_dtype, x = dtype_and_x
    helpers.test_function(
        input_dtypes=input_dtype,
        as_variable_flags=as_variable,
        with_out=with_out,
        num_positional_args=num_positional_args,
        native_array_flags=native_array,
        container_flags=container_flags,
        instance_method=instance_method,
        fw=backend_fw,
        fn_name=fn_name,
        on_device=on_device,
        x=np.asarray(x[0], dtype=input_dtype[0]),
    )


# isneginf
@handle_test(
    fn_tree="functional.experimental.isneginf",
    dtype_and_x=helpers.dtype_and_values(
        available_dtypes=helpers.get_dtypes("float"),
        min_num_dims=1,
        max_num_dims=3,
        min_dim_size=1,
        max_dim_size=3,
        allow_inf=True,
    ),
)
def test_isneginf(
    *,
    dtype_and_x,
    num_positional_args,
    as_variable,
    with_out,
    native_array,
    container_flags,
    instance_method,
    backend_fw,
    fn_name,
    on_device,
):
    input_dtype, x = dtype_and_x
    helpers.test_function(
        input_dtypes=input_dtype,
        as_variable_flags=as_variable,
        with_out=with_out,
        num_positional_args=num_positional_args,
        native_array_flags=native_array,
        container_flags=container_flags,
        instance_method=instance_method,
        fw=backend_fw,
        fn_name=fn_name,
        on_device=on_device,
        x=np.asarray(x[0], dtype=input_dtype[0]),
    )


# nan_to_num
@handle_test(
    fn_tree="functional.experimental.nan_to_num",
    dtype_and_x=helpers.dtype_and_values(
        available_dtypes=helpers.get_dtypes("float"),
        min_num_dims=1,
        max_num_dims=3,
        min_value=-100,
        max_value=100,
        allow_nan=True,
        allow_inf=True,
    ),
    copy=st.booleans(),
    nan=st.floats(min_value=0.0, max_value=100),
    posinf=st.floats(min_value=5e100, max_value=5e100),
    neginf=st.floats(min_value=-5e100, max_value=-5e100),
)
def test_nan_to_num(
    *,
    dtype_and_x,
    copy,
    nan,
    posinf,
    neginf,
    num_positional_args,
    as_variable,
    with_out,
    native_array,
    container_flags,
    instance_method,
    backend_fw,
    fn_name,
    on_device,
):
    input_dtype, x = dtype_and_x
    helpers.test_function(
        input_dtypes=input_dtype,
        as_variable_flags=as_variable,
        with_out=with_out,
        num_positional_args=num_positional_args,
        native_array_flags=native_array,
        container_flags=container_flags,
        instance_method=instance_method,
        fw=backend_fw,
        fn_name=fn_name,
        on_device=on_device,
        x=x[0],
        copy=copy,
        nan=nan,
        posinf=posinf,
        neginf=neginf,
    )


# logaddexp2
@handle_test(
    fn_tree="functional.experimental.logaddexp2",
    dtype_and_x=helpers.dtype_and_values(
        available_dtypes=helpers.get_dtypes("float"),
        num_arrays=2,
        shared_dtype=True,
        min_num_dims=1,
        max_num_dims=3,
        min_value=-100,
        max_value=100,
        allow_nan=False,
    ),
)
def test_logaddexp2(
    *,
    dtype_and_x,
    num_positional_args,
    as_variable,
    with_out,
    native_array,
    container_flags,
    instance_method,
    backend_fw,
    fn_name,
    on_device,
):
    input_dtype, x = dtype_and_x
    helpers.test_function(
        input_dtypes=input_dtype,
        as_variable_flags=as_variable,
        with_out=with_out,
        num_positional_args=num_positional_args,
        native_array_flags=native_array,
        container_flags=container_flags,
        instance_method=instance_method,
        fw=backend_fw,
        fn_name=fn_name,
        on_device=on_device,
        rtol_=1e-03,
        atol_=1e-03,
<<<<<<< HEAD
=======
        x1=np.asarray(x[0], dtype=input_dtype[0]),
        x2=np.asarray(x[1], dtype=input_dtype[1]),
    )


# signbit
@handle_cmd_line_args
@given(
    dtype_and_x=helpers.dtype_and_values(
        available_dtypes=helpers.get_dtypes("float"),
        min_num_dims=1,
        max_num_dims=3,
        min_dim_size=1,
        max_dim_size=3,
    ),
    num_positional_args=helpers.num_positional_args(fn_name="signbit"),
)
def test_signbit(
    dtype_and_x,
    with_out,
    as_variable,
    num_positional_args,
    native_array,
    container,
    instance_method,
    fw,
):
    input_dtype, x = dtype_and_x
    helpers.test_function(
        input_dtypes=input_dtype,
        as_variable_flags=as_variable,
        with_out=with_out,
        num_positional_args=num_positional_args,
        native_array_flags=native_array,
        container_flags=container,
        instance_method=instance_method,
        fw=fw,
        fn_name="signbit",
        x=np.asarray(x[0], dtype=input_dtype[0]),
    )


# allclose
@handle_cmd_line_args
@given(
    dtype_and_x=helpers.dtype_and_values(
        available_dtypes=helpers.get_dtypes("float"),
        num_arrays=2,
        shared_dtype=True,
        min_num_dims=1,
        max_num_dims=3,
    ),
    rtol=st.floats(min_value=1e-5, max_value=1e-5),
    atol=st.floats(min_value=1e-5, max_value=1e-5),
    equal_nan=st.booleans(),
    num_positional_args=helpers.num_positional_args(fn_name="allclose"),
)
def test_allclose(
    dtype_and_x,
    rtol,
    atol,
    equal_nan,
    with_out,
    as_variable,
    num_positional_args,
    native_array,
    container,
    instance_method,
    fw,
):
    input_dtype, x = dtype_and_x
    helpers.test_function(
        input_dtypes=input_dtype,
        as_variable_flags=as_variable,
        with_out=with_out,
        num_positional_args=num_positional_args,
        native_array_flags=native_array,
        container_flags=container,
        instance_method=instance_method,
        fw=fw,
        fn_name="allclose",
        x1=x[0],
        x2=x[1],
        rtol=rtol,
        atol=atol,
        equal_nan=equal_nan,
    )


# fix
@handle_cmd_line_args
@given(
    dtype_and_x=helpers.dtype_and_values(
        available_dtypes=helpers.get_dtypes("float", index=2),
        min_num_dims=1,
        max_num_dims=3,
        min_dim_size=1,
        max_dim_size=3,
    ),
    num_positional_args=helpers.num_positional_args(fn_name="fix"),
)
def test_fix(
    dtype_and_x,
    with_out,
    as_variable,
    num_positional_args,
    native_array,
    container,
    instance_method,
    fw,
):
    input_dtype, x = dtype_and_x
    helpers.test_function(
        input_dtypes=input_dtype,
        as_variable_flags=as_variable,
        with_out=with_out,
        num_positional_args=num_positional_args,
        native_array_flags=native_array,
        container_flags=container,
        instance_method=instance_method,
        fw=fw,
        fn_name="fix",
        x=np.asarray(x[0], dtype=input_dtype[0]),
    )


# nextafter
@handle_cmd_line_args
@given(
    dtype_and_x=helpers.dtype_and_values(
        available_dtypes=helpers.get_dtypes("float", index=2),
        num_arrays=2,
        shared_dtype=True,
        min_value=-10,
        max_value=10,
        min_num_dims=1,
        max_num_dims=3,
    ),
    num_positional_args=helpers.num_positional_args(fn_name="nextafter"),
)
def test_nextafter(
    dtype_and_x,
    with_out,
    as_variable,
    num_positional_args,
    native_array,
    container,
    instance_method,
    fw,
):
    input_dtype, x = dtype_and_x
    helpers.test_function(
        input_dtypes=input_dtype,
        as_variable_flags=as_variable,
        with_out=with_out,
        num_positional_args=num_positional_args,
        native_array_flags=native_array,
        container_flags=container,
        instance_method=instance_method,
        fw=fw,
        fn_name="nextafter",
>>>>>>> c74e0c7b
        x1=x[0],
        x2=x[1],
    )<|MERGE_RESOLUTION|>--- conflicted
+++ resolved
@@ -38,14 +38,7 @@
         num_positional_args=num_positional_args,
         as_variable_flags=as_variable,
         with_out=with_out,
-<<<<<<< HEAD
-        rtol_=1e-03,
-        atol_=1e-03,
-=======
-        rtol_=1e-02,
         atol_=1e-02,
-        num_positional_args=num_positional_args,
->>>>>>> c74e0c7b
         native_array_flags=native_array,
         container_flags=container_flags,
         instance_method=instance_method,
@@ -384,8 +377,8 @@
 
 
 # count_nonzero
-@handle_cmd_line_args
-@given(
+@handle_test(
+    fn_tree="functional.experimental.ount_nonzero",
     dtype_values_axis=_get_dtype_values_axis_for_count_nonzero(
         in_available_dtypes="numeric",
         out_available_dtypes="numeric",
@@ -395,7 +388,6 @@
         max_dim_size=10,
     ),
     keepdims=st.booleans(),
-    num_positional_args=helpers.num_positional_args(fn_name="count_nonzero"),
 )
 def test_count_nonzero(
     dtype_values_axis,
@@ -750,53 +742,14 @@
         on_device=on_device,
         rtol_=1e-03,
         atol_=1e-03,
-<<<<<<< HEAD
-=======
-        x1=np.asarray(x[0], dtype=input_dtype[0]),
-        x2=np.asarray(x[1], dtype=input_dtype[1]),
-    )
-
-
-# signbit
-@handle_cmd_line_args
-@given(
-    dtype_and_x=helpers.dtype_and_values(
-        available_dtypes=helpers.get_dtypes("float"),
-        min_num_dims=1,
-        max_num_dims=3,
-        min_dim_size=1,
-        max_dim_size=3,
-    ),
-    num_positional_args=helpers.num_positional_args(fn_name="signbit"),
-)
-def test_signbit(
-    dtype_and_x,
-    with_out,
-    as_variable,
-    num_positional_args,
-    native_array,
-    container,
-    instance_method,
-    fw,
-):
-    input_dtype, x = dtype_and_x
-    helpers.test_function(
-        input_dtypes=input_dtype,
-        as_variable_flags=as_variable,
-        with_out=with_out,
-        num_positional_args=num_positional_args,
-        native_array_flags=native_array,
-        container_flags=container,
-        instance_method=instance_method,
-        fw=fw,
-        fn_name="signbit",
-        x=np.asarray(x[0], dtype=input_dtype[0]),
+        x1=x[0],
+        x2=x[1],
     )
 
 
 # allclose
-@handle_cmd_line_args
-@given(
+@handle_test(
+    fn_tree="functional.experimental.allclose",
     dtype_and_x=helpers.dtype_and_values(
         available_dtypes=helpers.get_dtypes("float"),
         num_arrays=2,
@@ -842,8 +795,8 @@
 
 
 # fix
-@handle_cmd_line_args
-@given(
+@handle_test(
+    fn_tree="functional.experimental.fix",
     dtype_and_x=helpers.dtype_and_values(
         available_dtypes=helpers.get_dtypes("float", index=2),
         min_num_dims=1,
@@ -851,7 +804,6 @@
         min_dim_size=1,
         max_dim_size=3,
     ),
-    num_positional_args=helpers.num_positional_args(fn_name="fix"),
 )
 def test_fix(
     dtype_and_x,
@@ -879,8 +831,8 @@
 
 
 # nextafter
-@handle_cmd_line_args
-@given(
+@handle_test(
+    fn_tree="functional.experimental.nextafter",
     dtype_and_x=helpers.dtype_and_values(
         available_dtypes=helpers.get_dtypes("float", index=2),
         num_arrays=2,
@@ -890,7 +842,6 @@
         min_num_dims=1,
         max_num_dims=3,
     ),
-    num_positional_args=helpers.num_positional_args(fn_name="nextafter"),
 )
 def test_nextafter(
     dtype_and_x,
@@ -913,7 +864,6 @@
         instance_method=instance_method,
         fw=fw,
         fn_name="nextafter",
->>>>>>> c74e0c7b
         x1=x[0],
         x2=x[1],
     )