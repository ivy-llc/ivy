# global
from hypothesis import given, strategies as st

# local
import ivy_tests.test_ivy.helpers as helpers
from ivy_tests.test_ivy.helpers import handle_cmd_line_args
import numpy as np

# Helpers #
# ------- #


# sinc
@handle_cmd_line_args
@given(
    dtype_and_x=helpers.dtype_and_values(
        available_dtypes=helpers.get_dtypes("float"),
        large_abs_safety_factor=4,
        small_abs_safety_factor=4,
    ),
    num_positional_args=helpers.num_positional_args(fn_name="sinc"),
)
def test_sinc(
    *,
    dtype_and_x,
    as_variable,
    with_out,
    num_positional_args,
    native_array,
    container,
    instance_method,
    fw,
):
    input_dtype, x = dtype_and_x
    helpers.test_function(
        input_dtypes=input_dtype,
        as_variable_flags=as_variable,
        with_out=with_out,
        rtol_=1e-03,
        atol_=1e-03,
        num_positional_args=num_positional_args,
        native_array_flags=native_array,
        container_flags=container,
        instance_method=instance_method,
        fw=fw,
        fn_name="sinc",
        x=x[0],
    )


# lcm
@handle_cmd_line_args
@given(
    dtype_and_x=helpers.dtype_and_values(
        available_dtypes=helpers.get_dtypes("integer"),
        num_arrays=2,
        shared_dtype=True,
        min_num_dims=1,
        max_num_dims=3,
        min_value=-100,
        max_value=100,
        allow_nan=False,
    ),
    num_positional_args=helpers.num_positional_args(fn_name="lcm"),
)
def test_lcm(
    dtype_and_x,
    as_variable,
    with_out,
    num_positional_args,
    native_array,
    container,
    instance_method,
    fw,
):
    input_dtype, x = dtype_and_x
    helpers.test_function(
        input_dtypes=input_dtype,
        as_variable_flags=as_variable,
        with_out=with_out,
        num_positional_args=num_positional_args,
        native_array_flags=native_array,
        container_flags=container,
        instance_method=instance_method,
        fw=fw,
        fn_name="lcm",
        test_gradients=True,
        x1=x[0],
        x2=x[1],
    )


# fmod
@handle_cmd_line_args
@given(
    dtype_and_x=helpers.dtype_and_values(
        available_dtypes=helpers.get_dtypes("float"),
        min_value=-10,
        max_value=10,
        num_arrays=2,
        shared_dtype=True,
        min_num_dims=1,
        max_num_dims=3,
        min_dim_size=1,
        max_dim_size=3,
    ),
    num_positional_args=helpers.num_positional_args(fn_name="fmod"),
)
def test_fmod(
    dtype_and_x,
    with_out,
    as_variable,
    num_positional_args,
    native_array,
    container,
    instance_method,
    fw,
):
    input_dtype, x = dtype_and_x
    helpers.test_function(
        input_dtypes=input_dtype,
        as_variable_flags=as_variable,
        with_out=with_out,
        num_positional_args=num_positional_args,
        native_array_flags=native_array,
        container_flags=container,
        instance_method=instance_method,
        fw=fw,
        fn_name="fmod",
        x1=x[0],
        x2=x[0],
    )


# fmax
@handle_cmd_line_args
@given(
    dtype_and_x=helpers.dtype_and_values(
        available_dtypes=helpers.get_dtypes("float"),
        min_value=-10,
        max_value=10,
        num_arrays=2,
        shared_dtype=True,
        min_num_dims=1,
        max_num_dims=3,
        min_dim_size=1,
        max_dim_size=3,
        allow_nan=True,
    ),
    num_positional_args=helpers.num_positional_args(fn_name="fmax"),
)
def test_fmax(
    dtype_and_x,
    with_out,
    as_variable,
    num_positional_args,
    native_array,
    container,
    instance_method,
    fw,
):
    input_dtype, x = dtype_and_x
    helpers.test_function(
        input_dtypes=input_dtype,
        as_variable_flags=as_variable,
        with_out=with_out,
        num_positional_args=num_positional_args,
        native_array_flags=native_array,
        container_flags=container,
        instance_method=instance_method,
        fw=fw,
        fn_name="fmax",
        x1=x[0],
        x2=x[0],
    )


# trapz
@st.composite
def _either_x_dx(draw):
    rand = (draw(st.integers(min_value=0, max_value=1)),)
    if rand == 0:
        either_x_dx = draw(
            helpers.dtype_and_x(
                avaliable_dtypes=st.shared(
                    helpers.get_dtypes("float"), key="trapz_dtype"
                ),
                min_value=-100,
                max_value=100,
                min_num_dims=1,
                max_num_dims=3,
                min_dim_size=1,
                max_dim_size=3,
            )
        )
        return rand, either_x_dx
    else:
        either_x_dx = draw(
            st.floats(min_value=-10, max_value=10),
        )
        return rand, either_x_dx


@handle_cmd_line_args
@given(
    dtype_values_axis=helpers.dtype_values_axis(
        available_dtypes=st.shared(helpers.get_dtypes("float"), key="trapz_dtype"),
        min_value=-100,
        max_value=100,
        min_num_dims=1,
        max_num_dims=3,
        min_dim_size=1,
        max_dim_size=3,
        allow_neg_axes=True,
        valid_axis=True,
        force_int_axis=True,
    ),
    rand_either=_either_x_dx(),
    num_positional_args=helpers.num_positional_args(fn_name="trapz"),
)
def test_trapz(
    dtype_values_axis,
    rand_either,
    as_variable,
    with_out,
    num_positional_args,
    native_array,
    container,
    instance_method,
    fw,
):
    input_dtype, y, axis = dtype_values_axis
    rand, either_x_dx = rand_either
    if rand == 0:
        dtype_x, x = either_x_dx
        x = np.asarray(x, dtype=dtype_x)
        dx = None
    else:
        x = None
        dx = either_x_dx
    helpers.test_function(
        input_dtypes=input_dtype,
        as_variable_flags=as_variable,
        with_out=with_out,
        num_positional_args=num_positional_args,
        native_array_flags=native_array,
        container_flags=container,
        instance_method=instance_method,
        rtol_=1e-2,
        atol_=1e-2,
        fw=fw,
        fn_name="trapz",
        y=np.asarray(y[0], dtype=input_dtype[0]),
        x=x,
        dx=dx,
        axis=axis,
    )


# float_power
@handle_cmd_line_args
@given(
    dtype_and_x=helpers.dtype_and_values(
        available_dtypes=helpers.get_dtypes("float"),
        min_value=-10,
        max_value=10,
        num_arrays=2,
        shared_dtype=True,
        min_num_dims=1,
        max_num_dims=3,
        min_dim_size=1,
        max_dim_size=3,
    ),
    num_positional_args=helpers.num_positional_args(fn_name="float_power"),
)
def test_float_power(
    dtype_and_x,
    with_out,
    as_variable,
    num_positional_args,
    native_array,
    container,
    instance_method,
    fw,
):
    input_dtype, x = dtype_and_x
    helpers.test_function(
        input_dtypes=input_dtype,
        as_variable_flags=as_variable,
        with_out=with_out,
        num_positional_args=num_positional_args,
        native_array_flags=native_array,
        container_flags=container,
        instance_method=instance_method,
        fw=fw,
        fn_name="float_power",
        x1=np.asarray(x[0], dtype=input_dtype[0]),
        x2=np.asarray(x[1], dtype=input_dtype[1]),
    )


# exp2
@handle_cmd_line_args
@given(
    dtype_and_x=helpers.dtype_and_values(
        available_dtypes=helpers.get_dtypes("float"),
        min_value=-10,
        max_value=10,
        min_num_dims=1,
        max_num_dims=3,
        min_dim_size=1,
        max_dim_size=3,
    ),
    num_positional_args=helpers.num_positional_args(fn_name="exp2"),
)
def test_exp2(
    dtype_and_x,
    with_out,
    as_variable,
    num_positional_args,
    native_array,
    container,
    instance_method,
    fw,
):
    input_dtype, x = dtype_and_x
    helpers.test_function(
        input_dtypes=input_dtype,
        as_variable_flags=as_variable,
        with_out=with_out,
        num_positional_args=num_positional_args,
        native_array_flags=native_array,
        container_flags=container,
        instance_method=instance_method,
        fw=fw,
        fn_name="exp2",
        x=np.asarray(x[0], dtype=input_dtype[0]),
    )


# nansum
@handle_cmd_line_args
@given(
    dtype_x_axis=helpers.dtype_values_axis(
        available_dtypes=helpers.get_dtypes("float"),
        shared_dtype=True,
        min_num_dims=1,
        max_num_dims=5,
        min_dim_size=2,
        min_value=-100,
        max_value=100,
        valid_axis=True,
        allow_neg_axes=False,
        min_axes_size=1,
    ),
    num_positional_args=helpers.num_positional_args(fn_name="nansum"),
    keep_dims=st.booleans(),
)
def test_nansum(
    dtype_x_axis,
    keep_dims,
    as_variable,
    with_out,
    num_positional_args,
    native_array,
    container,
    instance_method,
    fw,
):
    input_dtype, x, axis = dtype_x_axis
    helpers.test_function(
        input_dtypes=input_dtype,
        as_variable_flags=as_variable,
        with_out=with_out,
        num_positional_args=num_positional_args,
        native_array_flags=native_array,
        container_flags=container,
        instance_method=instance_method,
        fw=fw,
        fn_name="nansum",
        input=x[0],
        axis=axis,
        keepdims=keep_dims,
    )


# gcd
@handle_cmd_line_args
@given(
    dtype_and_x=helpers.dtype_and_values(
        available_dtypes=helpers.get_dtypes("integer"),
        num_arrays=2,
        shared_dtype=True,
        min_num_dims=1,
        max_num_dims=3,
        min_value=-100,
        max_value=100,
        allow_nan=False,
    ),
    num_positional_args=helpers.num_positional_args(fn_name="gcd"),
)
def test_gcd(
    dtype_and_x,
    with_out,
    as_variable,
    num_positional_args,
    native_array,
    container,
    instance_method,
    fw,
):
    input_dtype, x = dtype_and_x
    helpers.test_function(
        input_dtypes=input_dtype,
        as_variable_flags=as_variable,
        with_out=with_out,
        num_positional_args=num_positional_args,
        native_array_flags=native_array,
        container_flags=container,
        instance_method=instance_method,
        fw=fw,
        fn_name="gcd",
        x1=np.asarray(x[0], dtype=input_dtype[0]),
        x2=np.asarray(x[1], dtype=input_dtype[1]),
    )


# isclose
@handle_cmd_line_args
@given(
    dtype_and_x=helpers.dtype_and_values(
        available_dtypes=helpers.get_dtypes("float"),
        min_value=-10,
        max_value=10,
        num_arrays=2,
        allow_nan=True,
        shared_dtype=True,
        min_num_dims=0,
        max_num_dims=5,
        min_dim_size=1,
        max_dim_size=5,
    ),
    rtol=st.floats(min_value=0.0, max_value=0.1, exclude_min=True, exclude_max=True),
    atol=st.floats(min_value=0.0, max_value=0.1, exclude_min=True, exclude_max=True),
    equal_nan=st.booleans(),
    num_positional_args=helpers.num_positional_args(fn_name="isclose"),
)
def test_isclose(
    dtype_and_x,
    rtol,
    atol,
    equal_nan,
    with_out,
    as_variable,
    num_positional_args,
    native_array,
    container,
    instance_method,
    fw,
):
    input_dtype, x = dtype_and_x
    helpers.test_function(
        input_dtypes=input_dtype,
        as_variable_flags=as_variable,
        with_out=with_out,
        num_positional_args=num_positional_args,
        native_array_flags=native_array,
        container_flags=container,
        instance_method=instance_method,
        fw=fw,
        fn_name="isclose",
        a=np.asarray(x[0], dtype=input_dtype[0]),
        b=np.asarray(x[1], dtype=input_dtype[1]),
        rtol=rtol,
        atol=atol,
        equal_nan=equal_nan,
    )


# isposinf
@handle_cmd_line_args
@given(
    dtype_and_x=helpers.dtype_and_values(
        available_dtypes=helpers.get_dtypes("integer"),
        min_num_dims=1,
        max_num_dims=3,
        min_dim_size=1,
        max_dim_size=3,
        allow_inf=True,
    ),
    num_positional_args=helpers.num_positional_args(fn_name="isposinf"),
)
def test_isposinf(
    dtype_and_x,
    with_out,
    as_variable,
    num_positional_args,
    native_array,
    container,
    instance_method,
    fw,
):
    input_dtype, x = dtype_and_x
    helpers.test_function(
        input_dtypes=input_dtype,
        as_variable_flags=as_variable,
        with_out=with_out,
        num_positional_args=num_positional_args,
        native_array_flags=native_array,
        container_flags=container,
        instance_method=instance_method,
        fw=fw,
        fn_name="isposinf",
        x=np.asarray(x[0], dtype=input_dtype[0]),
    )


# isneginf
@handle_cmd_line_args
@given(
    dtype_and_x=helpers.dtype_and_values(
        available_dtypes=helpers.get_dtypes("float"),
        min_num_dims=1,
        max_num_dims=3,
        min_dim_size=1,
        max_dim_size=3,
        allow_inf=True,
    ),
    num_positional_args=helpers.num_positional_args(fn_name="isneginf"),
)
def test_isneginf(
    dtype_and_x,
    with_out,
    as_variable,
    num_positional_args,
    native_array,
    container,
    instance_method,
    fw,
):
    input_dtype, x = dtype_and_x
    helpers.test_function(
        input_dtypes=input_dtype,
        as_variable_flags=as_variable,
        with_out=with_out,
        num_positional_args=num_positional_args,
        native_array_flags=native_array,
        container_flags=container,
        instance_method=instance_method,
        fw=fw,
        fn_name="isneginf",
        x=np.asarray(x[0], dtype=input_dtype[0]),
    )


# nan_to_num
@handle_cmd_line_args
@given(
    dtype_and_x=helpers.dtype_and_values(
        available_dtypes=helpers.get_dtypes("float"),
        min_num_dims=1,
        max_num_dims=3,
        min_value=-100,
        max_value=100,
        allow_nan=True,
        allow_inf=True,
    ),
    copy=st.booleans(),
    nan=st.floats(min_value=0.0, max_value=100),
    posinf=st.floats(min_value=5e100, max_value=5e100),
    neginf=st.floats(min_value=-5e100, max_value=-5e100),
    num_positional_args=helpers.num_positional_args(fn_name="nan_to_num"),
)
def test_nan_to_num(
    dtype_and_x,
    copy,
    nan,
    posinf,
    neginf,
    with_out,
    as_variable,
    num_positional_args,
    native_array,
    container,
    instance_method,
    fw,
):
    input_dtype, x = dtype_and_x
    helpers.test_function(
        input_dtypes=input_dtype,
        as_variable_flags=as_variable,
        with_out=with_out,
        num_positional_args=num_positional_args,
        native_array_flags=native_array,
        container_flags=container,
        instance_method=instance_method,
        fw=fw,
        fn_name="nan_to_num",
        x=np.asarray(x[0], dtype=input_dtype[0]),
        copy=copy,
        nan=nan,
        posinf=posinf,
        neginf=neginf,
    )


# logaddexp2
@handle_cmd_line_args
@given(
    dtype_and_x=helpers.dtype_and_values(
        available_dtypes=helpers.get_dtypes("float"),
        num_arrays=2,
        shared_dtype=True,
        min_num_dims=1,
        max_num_dims=3,
        min_value=-100,
        max_value=100,
        allow_nan=False,
    ),
    num_positional_args=helpers.num_positional_args(fn_name="logaddexp2"),
)
def test_logaddexp2(
    dtype_and_x,
    with_out,
    as_variable,
    num_positional_args,
    native_array,
    container,
    instance_method,
    fw,
):
    input_dtype, x = dtype_and_x
    helpers.test_function(
        input_dtypes=input_dtype,
        as_variable_flags=as_variable,
        with_out=with_out,
        num_positional_args=num_positional_args,
        native_array_flags=native_array,
        container_flags=container,
        instance_method=instance_method,
        fw=fw,
        fn_name="logaddexp2",
        rtol_=1e-03,
        atol_=1e-03,
        x1=np.asarray(x[0], dtype=input_dtype[0]),
        x2=np.asarray(x[1], dtype=input_dtype[1]),
    )


# signbit
@handle_cmd_line_args
@given(
    dtype_and_x=helpers.dtype_and_values(
        available_dtypes=helpers.get_dtypes("float"),
        min_num_dims=1,
        max_num_dims=3,
        min_dim_size=1,
        max_dim_size=3,
    ),
    num_positional_args=helpers.num_positional_args(fn_name="signbit"),
)
def test_signbit(
    dtype_and_x,
    with_out,
    as_variable,
    num_positional_args,
    native_array,
    container,
    instance_method,
    fw,
):
    input_dtype, x = dtype_and_x
    helpers.test_function(
        input_dtypes=input_dtype,
        as_variable_flags=as_variable,
        with_out=with_out,
        num_positional_args=num_positional_args,
        native_array_flags=native_array,
        container_flags=container,
        instance_method=instance_method,
        fw=fw,
        fn_name="signbit",
        x=np.asarray(x[0], dtype=input_dtype[0]),
    )


<<<<<<< HEAD
# fix
=======
# allclose
>>>>>>> 4f51e69a
@handle_cmd_line_args
@given(
    dtype_and_x=helpers.dtype_and_values(
        available_dtypes=helpers.get_dtypes("float"),
<<<<<<< HEAD
        min_num_dims=1,
        max_num_dims=3,
        min_dim_size=1,
        max_dim_size=3,
    ),
    num_positional_args=helpers.num_positional_args(fn_name="fix"),
)
def test_fix(
    dtype_and_x,
=======
        num_arrays=2,
        shared_dtype=True,
        min_num_dims=1,
        max_num_dims=3,
    ),
    rtol=st.floats(min_value=1e-5, max_value=1e-5),
    atol=st.floats(min_value=1e-5, max_value=1e-5),
    equal_nan=st.booleans(),
    num_positional_args=helpers.num_positional_args(fn_name="allclose"),
)
def test_allclose(
    dtype_and_x,
    rtol,
    atol,
    equal_nan,
>>>>>>> 4f51e69a
    with_out,
    as_variable,
    num_positional_args,
    native_array,
    container,
    instance_method,
    fw,
):
    input_dtype, x = dtype_and_x
    helpers.test_function(
        input_dtypes=input_dtype,
        as_variable_flags=as_variable,
        with_out=with_out,
        num_positional_args=num_positional_args,
        native_array_flags=native_array,
        container_flags=container,
        instance_method=instance_method,
        fw=fw,
<<<<<<< HEAD
        fn_name="fix",
        x=np.asarray(x[0], dtype=input_dtype[0]),
=======
        fn_name="allclose",
        x1=x[0],
        x2=x[1],
        rtol=rtol,
        atol=atol,
        equal_nan=equal_nan,
>>>>>>> 4f51e69a
    )<|MERGE_RESOLUTION|>--- conflicted
+++ resolved
@@ -684,26 +684,11 @@
     )
 
 
-<<<<<<< HEAD
-# fix
-=======
 # allclose
->>>>>>> 4f51e69a
-@handle_cmd_line_args
-@given(
-    dtype_and_x=helpers.dtype_and_values(
-        available_dtypes=helpers.get_dtypes("float"),
-<<<<<<< HEAD
-        min_num_dims=1,
-        max_num_dims=3,
-        min_dim_size=1,
-        max_dim_size=3,
-    ),
-    num_positional_args=helpers.num_positional_args(fn_name="fix"),
-)
-def test_fix(
-    dtype_and_x,
-=======
+@handle_cmd_line_args
+@given(
+    dtype_and_x=helpers.dtype_and_values(
+        available_dtypes=helpers.get_dtypes("float"),
         num_arrays=2,
         shared_dtype=True,
         min_num_dims=1,
@@ -719,34 +704,65 @@
     rtol,
     atol,
     equal_nan,
->>>>>>> 4f51e69a
-    with_out,
-    as_variable,
-    num_positional_args,
-    native_array,
-    container,
-    instance_method,
-    fw,
-):
-    input_dtype, x = dtype_and_x
-    helpers.test_function(
-        input_dtypes=input_dtype,
-        as_variable_flags=as_variable,
-        with_out=with_out,
-        num_positional_args=num_positional_args,
-        native_array_flags=native_array,
-        container_flags=container,
-        instance_method=instance_method,
-        fw=fw,
-<<<<<<< HEAD
-        fn_name="fix",
-        x=np.asarray(x[0], dtype=input_dtype[0]),
-=======
+    with_out,
+    as_variable,
+    num_positional_args,
+    native_array,
+    container,
+    instance_method,
+    fw,
+):
+    input_dtype, x = dtype_and_x
+    helpers.test_function(
+        input_dtypes=input_dtype,
+        as_variable_flags=as_variable,
+        with_out=with_out,
+        num_positional_args=num_positional_args,
+        native_array_flags=native_array,
+        container_flags=container,
+        instance_method=instance_method,
+        fw=fw,
         fn_name="allclose",
         x1=x[0],
         x2=x[1],
         rtol=rtol,
         atol=atol,
         equal_nan=equal_nan,
->>>>>>> 4f51e69a
+    )
+
+
+# fix
+@handle_cmd_line_args
+@given(
+    dtype_and_x=helpers.dtype_and_values(
+        available_dtypes=helpers.get_dtypes("float"),
+        min_num_dims=1,
+        max_num_dims=3,
+        min_dim_size=1,
+        max_dim_size=3,
+    ),
+    num_positional_args=helpers.num_positional_args(fn_name="fix"),
+)
+def test_fix(
+    dtype_and_x,
+    with_out,
+    as_variable,
+    num_positional_args,
+    native_array,
+    container,
+    instance_method,
+    fw,
+):
+    input_dtype, x = dtype_and_x
+    helpers.test_function(
+        input_dtypes=input_dtype,
+        as_variable_flags=as_variable,
+        with_out=with_out,
+        num_positional_args=num_positional_args,
+        native_array_flags=native_array,
+        container_flags=container,
+        instance_method=instance_method,
+        fw=fw,
+        fn_name="fix",
+        x=np.asarray(x[0], dtype=input_dtype[0]),
     )