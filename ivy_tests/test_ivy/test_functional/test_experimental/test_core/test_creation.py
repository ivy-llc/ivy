--- conflicted
+++ resolved
@@ -25,6 +25,18 @@
     seed = draw(st.one_of((st.just(None), helpers.ints(min_value=0, max_value=2000))))
     normalise_factors = draw(st.booleans())
     return shape, rank, dtype[0], full, orthogonal, seed, normalise_factors
+
+
+@st.composite
+def _random_tr_data(draw):
+    shape = draw(
+        st.lists(helpers.ints(min_value=1, max_value=5), min_size=2, max_size=4)
+    )
+    rank = draw(helpers.ints(min_value=1, max_value=10))
+    dtype = draw(helpers.get_dtypes("float", full=False))
+    full = draw(st.booleans())
+    seed = draw(st.one_of((st.just(None), helpers.ints(min_value=0, max_value=2000))))
+    return shape, rank, dtype[0], full, seed
 
 
 @st.composite
@@ -251,10 +263,6 @@
     helpers.test_function(
         input_dtypes=input_dtype,
         test_flags=test_flags,
-<<<<<<< HEAD
-        on_device=on_device,
-        fw=backend_fw,
-=======
         backend_to_test=backend_fw,
         fn_name=fn_name,
         on_device=on_device,
@@ -287,7 +295,6 @@
         input_dtypes=input_dtype,
         test_flags=test_flags,
         backend_to_test=backend_fw,
->>>>>>> a2a8230e
         fn_name=fn_name,
         on_device=on_device,
         window_length=int(x[0]),
@@ -389,6 +396,64 @@
 
 
 @handle_test(
+    fn_tree="functional.ivy.experimental.random_tr",
+    data=_random_tr_data(),
+    test_with_out=st.just(False),
+    test_instance_method=st.just(False),
+)
+def test_random_tr(
+    *,
+    data,
+    test_flags,
+    backend_fw,
+    fn_name,
+    on_device,
+):
+    shape, rank, dtype, full, seed = data
+    results = helpers.test_function(
+        input_dtypes=[],
+        backend_to_test=backend_fw,
+        test_flags=test_flags,
+        on_device=on_device,
+        fn_name=fn_name,
+        shape=shape,
+        rank=rank,
+        dtype=dtype,
+        full=full,
+        seed=seed,
+        test_values=False,
+    )
+
+    ret_np, ret_from_gt_np = results
+
+    if full:
+        reconstructed_tensor = helpers.flatten_and_to_np(ret=ret_np, backend=backend_fw)
+        reconstructed_tensor_gt = helpers.flatten_and_to_np(
+            ret=ret_from_gt_np, backend=test_flags.ground_truth_backend
+        )
+        for x, x_gt in zip(reconstructed_tensor, reconstructed_tensor_gt):
+            assert np.prod(shape) == np.prod(x.shape)
+            assert np.prod(shape) == np.prod(x_gt.shape)
+
+    else:
+        core = helpers.flatten_and_to_np(ret=ret_np[0], backend=backend_fw)
+        factors = helpers.flatten_and_to_np(ret=ret_np[1], backend=backend_fw)
+        core_gt = helpers.flatten_and_to_np(
+            ret=ret_from_gt_np[0], backend=test_flags.ground_truth_backend
+        )
+        factors_gt = helpers.flatten_and_to_np(
+            ret=ret_from_gt_np[1], backend=test_flags.ground_truth_backend
+        )
+
+        for c, c_gt in zip(core, core_gt):
+            assert np.prod(c.shape) == np.prod(rank)
+            assert np.prod(c_gt.shape) == np.prod(rank)
+
+        for f, f_gt in zip(factors, factors_gt):
+            assert np.prod(f.shape) == np.prod(f_gt.shape)
+
+
+@handle_test(
     fn_tree="functional.ivy.experimental.random_tucker",
     data=_random_tucker_data(),
     test_with_out=st.just(False),
@@ -431,76 +496,6 @@
             assert np.prod(shape) == np.prod(x_gt.shape)
 
     else:
-        core = helpers.flatten_and_to_np(ret=ret_np[0], backend=backend_fw)
-        factors = helpers.flatten_and_to_np(ret=ret_np[1], backend=backend_fw)
-        core_gt = helpers.flatten_and_to_np(
-            ret=ret_from_gt_np[0], backend=test_flags.ground_truth_backend
-        )
-        factors_gt = helpers.flatten_and_to_np(
-            ret=ret_from_gt_np[1], backend=test_flags.ground_truth_backend
-        )
-
-        for c, c_gt in zip(core, core_gt):
-            assert np.prod(c.shape) == np.prod(rank)
-            assert np.prod(c_gt.shape) == np.prod(rank)
-
-        for f, f_gt in zip(factors, factors_gt):
-            assert np.prod(f.shape) == np.prod(f_gt.shape)
-
-
-@st.composite
-def _random_tr_data(draw):
-    shape = draw(
-        st.lists(helpers.ints(min_value=1, max_value=5), min_size=2, max_size=4)
-    )
-    rank = draw(helpers.ints(min_value=1, max_value=10))
-    dtype = draw(helpers.get_dtypes("float", full=False))
-    full = draw(st.booleans())
-    seed = draw(st.one_of((st.just(None), helpers.ints(min_value=0, max_value=2000))))
-    return shape, rank, dtype[0], full, seed
-
-
-@handle_test(
-    fn_tree="functional.ivy.experimental.random_tr",
-    data=_random_tr_data(),
-    test_with_out=st.just(False),
-    test_instance_method=st.just(False),
-)
-def test_random_tr(
-    *,
-    data,
-    test_flags,
-    backend_fw,
-    fn_name,
-    on_device,
-):
-    shape, rank, dtype, full, seed = data
-    results = helpers.test_function(
-        input_dtypes=[],
-        backend_to_test=backend_fw,
-        test_flags=test_flags,
-        on_device=on_device,
-        fn_name=fn_name,
-        shape=shape,
-        rank=rank,
-        dtype=dtype,
-        full=full,
-        seed=seed,
-        test_values=False,
-    )
-
-    ret_np, ret_from_gt_np = results
-
-    if full:
-        reconstructed_tensor = helpers.flatten_and_to_np(ret=ret_np, backend=backend_fw)
-        reconstructed_tensor_gt = helpers.flatten_and_to_np(
-            ret=ret_from_gt_np, backend=test_flags.ground_truth_backend
-        )
-        for x, x_gt in zip(reconstructed_tensor, reconstructed_tensor_gt):
-            assert np.prod(shape) == np.prod(x.shape)
-            assert np.prod(shape) == np.prod(x_gt.shape)
-
-    else:
         weights = helpers.flatten_and_to_np(ret=ret_np[0], backend=backend_fw)
         factors = helpers.flatten_and_to_np(ret=ret_np[1], backend=backend_fw)
         weights_gt = helpers.flatten_and_to_np(
