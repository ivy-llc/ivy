--- conflicted
+++ resolved
@@ -260,22 +260,6 @@
     )
 
 
-<<<<<<< HEAD
-@st.composite
-def _random_tucker_data(draw):
-    shape = draw(
-        st.lists(helpers.ints(min_value=1, max_value=5), min_size=2, max_size=4)
-    )
-    rank = []
-    for dim in shape:
-        rank.append(draw(helpers.ints(min_value=1, max_value=dim)))
-    dtype = draw(helpers.get_dtypes("float", full=False))
-    full = draw(st.booleans())
-    orthogonal = draw(st.booleans())
-    seed = draw(st.one_of((st.just(None), helpers.ints(min_value=0, max_value=2000))))
-    non_negative = draw(st.booleans())
-    return shape, rank, dtype[0], full, orthogonal, seed, non_negative
-=======
 # kaiser_window
 @handle_test(
     fn_tree="functional.ivy.experimental.kaiser_window",
@@ -322,7 +306,6 @@
         np.ndenumerate(values), ivy.ndenumerate(values)
     ):
         assert index1 == index2 and x1 == x2.to_numpy()
->>>>>>> 2aa51ff2
 
 
 # ndindex
@@ -570,33 +553,6 @@
     )
 
 
-@handle_test(
-    fn_tree="functional.ivy.experimental.unsorted_segment_sum",
-    d_x_n_s=valid_unsorted_segment_min_inputs(),
-    test_with_out=st.just(False),
-    test_gradients=st.just(False),
-)
-def test_unsorted_segment_sum(
-    *,
-    d_x_n_s,
-    test_flags,
-    backend_fw,
-    fn_name,
-    on_device,
-):
-    dtypes, data, num_segments, segment_ids = d_x_n_s
-    helpers.test_function(
-        input_dtypes=dtypes,
-        test_flags=test_flags,
-        on_device=on_device,
-        fw=backend_fw,
-        fn_name=fn_name,
-        data=data,
-        segment_ids=segment_ids,
-        num_segments=num_segments,
-    )
-
-
 # vorbis_window
 @handle_test(
     fn_tree="functional.ivy.experimental.vorbis_window",
