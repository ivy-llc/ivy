from hypothesis import strategies as st

# local
import ivy_tests.test_ivy.helpers as helpers
from ivy_tests.test_ivy.helpers import handle_test


@handle_test(
    fn_tree="functional.ivy.experimental.triu_indices",
    dtype_and_x=helpers.dtype_and_values(
        available_dtypes=helpers.get_dtypes("integer"),
        max_num_dims=0,
        num_arrays=3,
        min_value=0,
        max_value=10,
    ),
    test_with_out=st.just(False),
    test_gradients=st.just(False),
    test_instance_method=st.just(False),
)
def test_triu_indices(
    *,
    dtype_and_x,
    test_flags,
    backend_fw,
    fn_name,
    on_device,
    ground_truth_backend,
):
    input_dtype, x = dtype_and_x
    helpers.test_function(
        ground_truth_backend=ground_truth_backend,
        input_dtypes=input_dtype,
        test_flags=test_flags,
        fw=backend_fw,
        on_device=on_device,
        fn_name=fn_name,
        n_rows=int(x[0]),
        n_cols=int(x[1]),
        k=int(x[2]),
    )


# vorbis_window
@handle_test(
    fn_tree="functional.ivy.experimental.vorbis_window",
    dtype_and_x=helpers.dtype_and_values(
        available_dtypes=helpers.get_dtypes("integer"),
        max_num_dims=0,
        min_value=1,
        max_value=10,
    ),
    dtype=helpers.get_dtypes("float", full=False),
    test_gradients=st.just(False),
    test_instance_method=st.just(False),
)
def test_vorbis_window(
    *,
    dtype_and_x,
    dtype,
    test_flags,
    backend_fw,
    fn_name,
    on_device,
    ground_truth_backend,
):
    input_dtype, x = dtype_and_x
    helpers.test_function(
        ground_truth_backend=ground_truth_backend,
        input_dtypes=input_dtype,
        test_flags=test_flags,
        atol_=1e-02,
        fw=backend_fw,
        fn_name=fn_name,
        on_device=on_device,
        window_length=int(x[0]),
        dtype=dtype[0],
    )


# hann_window
@handle_test(
    fn_tree="functional.ivy.experimental.hann_window",
    dtype_and_x=helpers.dtype_and_values(
        available_dtypes=helpers.get_dtypes("integer"),
        max_num_dims=0,
        min_value=1,
        max_value=10,
    ),
    periodic=st.booleans(),
    dtype=helpers.get_dtypes("float", full=False),
    test_gradients=st.just(False),
    test_instance_method=st.just(False),
)
def test_hann_window(
    *,
    dtype_and_x,
    periodic,
    dtype,
    test_flags,
    backend_fw,
    fn_name,
    on_device,
    ground_truth_backend,
):
    input_dtype, x = dtype_and_x
    helpers.test_function(
        ground_truth_backend=ground_truth_backend,
        input_dtypes=input_dtype,
        test_flags=test_flags,
        fw=backend_fw,
        fn_name=fn_name,
        on_device=on_device,
        size=int(x[0]),
        periodic=periodic,
        dtype=dtype[0],
    )


# kaiser_window
@handle_test(
    fn_tree="functional.ivy.experimental.kaiser_window",
    dtype_and_x=helpers.dtype_and_values(
        available_dtypes=helpers.get_dtypes("integer"),
        max_num_dims=0,
        min_value=1,
        max_value=10,
    ),
    periodic=st.booleans(),
    beta=st.floats(min_value=0, max_value=5),
    dtype=helpers.get_dtypes("float", full=False),
    test_gradients=st.just(False),
)
def test_kaiser_window(
    *,
    dtype_and_x,
    periodic,
    beta,
    dtype,
    test_flags,
    backend_fw,
    fn_name,
    on_device,
    ground_truth_backend,
):
    input_dtype, x = dtype_and_x
    helpers.test_function(
        ground_truth_backend=ground_truth_backend,
        input_dtypes=input_dtype,
        test_flags=test_flags,
        fw=backend_fw,
        fn_name=fn_name,
        on_device=on_device,
        window_length=int(x[0]),
        periodic=periodic,
        beta=beta,
        dtype=dtype[0],
    )


# kaiser_bessel_derived_window
@handle_test(
    fn_tree="functional.ivy.experimental.kaiser_bessel_derived_window",
    dtype_and_x=helpers.dtype_and_values(
        available_dtypes=helpers.get_dtypes("integer"),
        max_num_dims=0,
        min_value=1,
        max_value=10,
    ),
    periodic=st.booleans(),
    beta=st.floats(min_value=1, max_value=5),
    dtype=helpers.get_dtypes("float", full=False),
    test_gradients=st.just(False),
    test_instance_method=st.just(False),
)
def test_kaiser_bessel_derived_window(
    *,
    dtype_and_x,
    periodic,
    beta,
    dtype,
    test_flags,
    backend_fw,
    fn_name,
    on_device,
    ground_truth_backend,
):
    input_dtype, x = dtype_and_x
    helpers.test_function(
        ground_truth_backend=ground_truth_backend,
        input_dtypes=input_dtype,
        test_flags=test_flags,
        fw=backend_fw,
        fn_name=fn_name,
        on_device=on_device,
        window_length=int(x[0]),
        periodic=periodic,
        beta=beta,
        dtype=dtype[0],
    )


# hamming_window
@handle_test(
    fn_tree="functional.ivy.experimental.hamming_window",
    dtype_and_x=helpers.dtype_and_values(
        available_dtypes=helpers.get_dtypes("integer"),
        max_num_dims=0,
        min_value=1,
        max_value=10,
    ),
    periodic=st.booleans(),
    dtype_and_f=helpers.dtype_and_values(
        available_dtypes=helpers.get_dtypes("float"),
        max_num_dims=0,
        num_arrays=2,
        min_value=0,
        max_value=5,
    ),
    dtype=helpers.get_dtypes("float", full=False),
    test_gradients=st.just(False),
    test_instance_method=st.just(False),
)
def test_hamming_window(
    *,
    dtype_and_x,
    periodic,
    dtype_and_f,
    dtype,
    test_flags,
    backend_fw,
    fn_name,
    on_device,
    ground_truth_backend,
):
    input_dtype1, x = dtype_and_x
    input_dtype2, f = dtype_and_f
    helpers.test_function(
        ground_truth_backend=ground_truth_backend,
        input_dtypes=input_dtype1 + input_dtype2,
        test_flags=test_flags,
        fw=backend_fw,
        fn_name=fn_name,
        on_device=on_device,
        window_length=int(x[0]),
        periodic=periodic,
        alpha=float(f[0]),
        beta=float(f[1]),
        dtype=dtype[0],
    )


@handle_test(
    fn_tree="functional.ivy.experimental.tril_indices",
    dtype_and_n=helpers.dtype_and_values(
        available_dtypes=helpers.get_dtypes("integer"),
        max_num_dims=0,
        num_arrays=2,
        min_value=0,
        max_value=10,
    ),
    k=helpers.ints(min_value=-11, max_value=11),
    test_with_out=st.just(False),
    test_gradients=st.just(False),
    test_instance_method=st.just(False),
)
def test_tril_indices(
    *,
    dtype_and_n,
    k,
    test_flags,
    backend_fw,
    fn_name,
    on_device,
    ground_truth_backend,
):
    input_dtype, x = dtype_and_n
    helpers.test_function(
        input_dtypes=input_dtype,
        ground_truth_backend=ground_truth_backend,
        test_flags=test_flags,
        fw=backend_fw,
        on_device=on_device,
        fn_name=fn_name,
        n_rows=int(x[0]),
        n_cols=int(x[1]),
        k=k,
    )


# eye_like
@handle_test(
    fn_tree="functional.ivy.experimental.eye_like",
    dtype_and_x=helpers.dtype_and_values(
        available_dtypes=helpers.get_dtypes("numeric"),
        min_num_dims=1,
        max_num_dims=1,
        min_dim_size=1,
        max_dim_size=5,
    ),
    k=helpers.ints(min_value=-10, max_value=10),
    test_gradients=st.just(False),
    number_positional_args=st.just(1),
)
def test_eye_like(
    *,
    dtype_and_x,
    k,
    test_flags,
    backend_fw,
    fn_name,
    on_device,
    ground_truth_backend,
):
    dtype, x = dtype_and_x
    helpers.test_function(
        input_dtypes=dtype,
        test_flags=test_flags,
        on_device=on_device,
        fw=backend_fw,
        fn_name=fn_name,
        x=x[0],
        k=k,
        dtype=dtype[0],
        device=on_device,
        ground_truth_backend=ground_truth_backend,
    )


# stft
@st.composite
def valid_stft_params(draw):
    # draw data types
    dtype = draw(helpers.get_dtypes("numeric"))
    # Draw values for the input signal x
    x = draw(
        st.lists(st.floats(min_value=-1e6, max_value=1e6), min_size=2, max_size=1000)
    )
    # Draw values for the window function size
    frame_length = draw(st.integers(min_value=2, max_value=1000))
    # Draw values for the hop size between adjacent frames
    frame_step = draw(st.integers(min_value=1, max_value=frame_length))
    # Draw values for the window function type
    window_fn = draw(
        st.sampled_from(["hann", "hamming", "rectangle", "blackman", "bartlett"])
    )
    # Draw values for the FFT size
    fft_length = draw(st.integers(min_value=frame_length, max_value=frame_length * 4))
    return dtype, x, frame_length, frame_step, window_fn, fft_length


@handle_test(
    fn_tree="functional.ivy.experimental.stft",
    dtype_x_and_args=valid_stft_params(),
    test_with_out=st.just(False),
)
def test_stft(
    *,
    dtype_x_and_args,
    frontend,
    test_flags,
    fn_tree,
    on_device,
):
    dtype, x, frame_length, frame_step, window_fn, fft_length = dtype_x_and_args
    helpers.test_frontend_function(
        input_dtypes=dtype,
        frontend=frontend,
        test_flags=test_flags,
        fn_tree=fn_tree,
        on_device=on_device,
<<<<<<< HEAD
        fw=backend_fw,
        fn_name=fn_name,
        buffer=buffer,
        dtype=input_dtype[0],
        count=count,
        offset=offset,
        ground_truth_backend=ground_truth_backend,
    )


@handle_test(
    fn_tree="functional.ivy.experimental.compress",
    dtype=helpers.get_dtypes("integer"),
    arr=st.lists(st.integers(min_value=1, max_value=100), min_size=10, max_size=100),
    condition=st.lists(st.booleans(), min_size=1, max_size=5),
    test_gradients=st.just(False),
    test_with_out=st.just(False),
    test_instance_method=st.just(False),
)
def test_compress(
    *,
    dtype,
    arr,
    condition,
    test_flags,
    on_device,
    backend_fw,
    fn_name,
    ground_truth_backend,
):
    helpers.test_function(
        input_dtypes=dtype,
        test_flags=test_flags,
        on_device=on_device,
        fw=backend_fw,
        fn_name=fn_name,
        condition=condition,
        a=arr,
        ground_truth_backend=ground_truth_backend,
=======
        signals=x[0],
        frame_length=frame_length,
        frame_step=frame_step,
        window_fn=window_fn,
        fft_length=fft_length,
        pad_end=True,
        name=None,
>>>>>>> 1978a2e6
    )<|MERGE_RESOLUTION|>--- conflicted
+++ resolved
@@ -369,47 +369,6 @@
         test_flags=test_flags,
         fn_tree=fn_tree,
         on_device=on_device,
-<<<<<<< HEAD
-        fw=backend_fw,
-        fn_name=fn_name,
-        buffer=buffer,
-        dtype=input_dtype[0],
-        count=count,
-        offset=offset,
-        ground_truth_backend=ground_truth_backend,
-    )
-
-
-@handle_test(
-    fn_tree="functional.ivy.experimental.compress",
-    dtype=helpers.get_dtypes("integer"),
-    arr=st.lists(st.integers(min_value=1, max_value=100), min_size=10, max_size=100),
-    condition=st.lists(st.booleans(), min_size=1, max_size=5),
-    test_gradients=st.just(False),
-    test_with_out=st.just(False),
-    test_instance_method=st.just(False),
-)
-def test_compress(
-    *,
-    dtype,
-    arr,
-    condition,
-    test_flags,
-    on_device,
-    backend_fw,
-    fn_name,
-    ground_truth_backend,
-):
-    helpers.test_function(
-        input_dtypes=dtype,
-        test_flags=test_flags,
-        on_device=on_device,
-        fw=backend_fw,
-        fn_name=fn_name,
-        condition=condition,
-        a=arr,
-        ground_truth_backend=ground_truth_backend,
-=======
         signals=x[0],
         frame_length=frame_length,
         frame_step=frame_step,
@@ -417,5 +376,36 @@
         fft_length=fft_length,
         pad_end=True,
         name=None,
->>>>>>> 1978a2e6
+    )
+
+
+@handle_test(
+    fn_tree="functional.ivy.experimental.compress",
+    dtype=helpers.get_dtypes("integer"),
+    arr=st.lists(st.integers(min_value=1, max_value=100), min_size=10, max_size=100),
+    condition=st.lists(st.booleans(), min_size=1, max_size=5),
+    test_gradients=st.just(False),
+    test_with_out=st.just(False),
+    test_instance_method=st.just(False),
+)
+def test_compress(
+    *,
+    dtype,
+    arr,
+    condition,
+    test_flags,
+    on_device,
+    backend_fw,
+    fn_name,
+    ground_truth_backend,
+):
+    helpers.test_function(
+        input_dtypes=dtype,
+        test_flags=test_flags,
+        on_device=on_device,
+        fw=backend_fw,
+        fn_name=fn_name,
+        condition=condition,
+        a=arr,
+        ground_truth_backend=ground_truth_backend,
     )