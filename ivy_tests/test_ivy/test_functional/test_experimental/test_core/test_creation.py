import pytest
from hypothesis import strategies as st
import numpy as np

# local
import ivy
import ivy_tests.test_ivy.helpers as helpers
from ivy_tests.test_ivy.helpers import handle_test


# --- Helpers --- #
# --------------- #


@st.composite
def _random_cp_data(draw):
    shape = draw(
        st.lists(helpers.ints(min_value=1, max_value=5), min_size=2, max_size=4)
    )
    rank = draw(helpers.ints(min_value=1, max_value=10))
    dtype = draw(helpers.get_dtypes("float", full=False))
    full = draw(st.booleans())
    orthogonal = draw(st.booleans())
    if (rank > min(shape)) and orthogonal:
        rank = min(shape)
    seed = draw(st.one_of((st.just(None), helpers.ints(min_value=0, max_value=2000))))
    normalise_factors = draw(st.booleans())
    return shape, rank, dtype[0], full, orthogonal, seed, normalise_factors


@st.composite
<<<<<<< HEAD
def _random_tr_data(draw):
    shape = draw(
        st.lists(helpers.ints(min_value=1, max_value=5), min_size=2, max_size=4)
    )
    rank = min(shape)
    dtype = draw(helpers.get_dtypes("valid", full=False))
=======
def _random_parafac2_data(draw):
    num_shapes = draw(st.integers(min_value=2, max_value=4))
    common_dimension = draw(st.integers(min_value=1, max_value=5))

    shapes = [
        (draw(st.integers(min_value=1, max_value=10)), common_dimension)
        for _ in range(num_shapes)
    ]

    rank = draw(helpers.ints(min_value=1, max_value=10))
    dtype = draw(helpers.get_dtypes("float", full=False))
    full = draw(st.booleans())
    seed = draw(st.one_of((st.just(None), helpers.ints(min_value=0, max_value=2000))))
    normalise_factors = draw(st.booleans())
    return shapes, rank, dtype[0], full, seed, normalise_factors


@st.composite
def _random_tt_data(draw):
    shape = draw(
        st.lists(helpers.ints(min_value=1, max_value=5), min_size=2, max_size=4)
    )
    rank = draw(helpers.ints(min_value=1, max_value=len(shape)))
    dtype = draw(helpers.get_dtypes("float", full=False))
>>>>>>> ac438e37
    full = draw(st.booleans())
    seed = draw(st.one_of((st.just(None), helpers.ints(min_value=0, max_value=2000))))
    return shape, rank, dtype[0], full, seed


@st.composite
def _random_tucker_data(draw):
    shape = draw(
        st.lists(helpers.ints(min_value=1, max_value=5), min_size=2, max_size=4)
    )
    rank = []
    for dim in shape:
        rank.append(draw(helpers.ints(min_value=1, max_value=dim)))
    dtype = draw(helpers.get_dtypes("float", full=False))
    full = draw(st.booleans())
    orthogonal = draw(st.booleans())
    seed = draw(st.one_of((st.just(None), helpers.ints(min_value=0, max_value=2000))))
    non_negative = draw(st.booleans())
    return shape, rank, dtype[0], full, orthogonal, seed, non_negative


@st.composite
def valid_unsorted_segment_min_inputs(draw):
    while True:
        dtype = draw(st.sampled_from([ivy.int32, ivy.int64, ivy.float32, ivy.float64]))
        segment_ids_dim = draw(st.integers(min_value=3, max_value=10))
        num_segments = draw(st.integers(min_value=2, max_value=segment_ids_dim))

        data_dim = draw(
            helpers.get_shape(
                min_dim_size=segment_ids_dim,
                max_dim_size=segment_ids_dim,
                min_num_dims=1,
                max_num_dims=4,
            )
        )
        data_dim = (segment_ids_dim,) + data_dim[1:]

        data = draw(
            helpers.array_values(
                dtype=dtype,
                shape=data_dim,
                min_value=1,
                max_value=10,
            )
        )

        segment_ids = draw(
            helpers.array_values(
                dtype=ivy.int32,
                shape=(segment_ids_dim,),
                min_value=0,
                max_value=num_segments + 1,
            )
        )
        if data.shape[0] == segment_ids.shape[0]:
            if np.max(segment_ids) < num_segments:
                return (dtype, ivy.int32), data, num_segments, segment_ids


# --- Main --- #
# ------------ #


# eye_like
@handle_test(
    fn_tree="functional.ivy.experimental.eye_like",
    dtype_and_x=helpers.dtype_and_values(
        available_dtypes=helpers.get_dtypes("valid"),
        min_num_dims=1,
        max_num_dims=1,
        min_dim_size=1,
        max_dim_size=5,
    ),
    k=helpers.ints(min_value=-10, max_value=10),
    test_gradients=st.just(False),
    number_positional_args=st.just(1),
)
def test_eye_like(*, dtype_and_x, k, test_flags, backend_fw, fn_name, on_device):
    dtype, x = dtype_and_x
    helpers.test_function(
        input_dtypes=dtype,
        test_flags=test_flags,
        on_device=on_device,
        backend_to_test=backend_fw,
        fn_name=fn_name,
        x=x[0],
        k=k,
        dtype=dtype[0],
        device=on_device,
    )


# hamming_window
@handle_test(
    fn_tree="functional.ivy.experimental.hamming_window",
    dtype_and_x=helpers.dtype_and_values(
        available_dtypes=helpers.get_dtypes("integer"),
        max_num_dims=0,
        min_value=1,
        max_value=10,
    ),
    periodic=st.booleans(),
    dtype_and_f=helpers.dtype_and_values(
        available_dtypes=helpers.get_dtypes("float"),
        max_num_dims=0,
        num_arrays=2,
        min_value=0,
        max_value=5,
    ),
    dtype=helpers.get_dtypes("float", full=False),
    test_gradients=st.just(False),
    test_instance_method=st.just(False),
)
def test_hamming_window(
    *,
    dtype_and_x,
    periodic,
    dtype_and_f,
    dtype,
    test_flags,
    backend_fw,
    fn_name,
    on_device,
):
    input_dtype1, x = dtype_and_x
    input_dtype2, f = dtype_and_f
    helpers.test_function(
        input_dtypes=input_dtype1 + input_dtype2,
        test_flags=test_flags,
        backend_to_test=backend_fw,
        atol_=2e-06,
        fn_name=fn_name,
        on_device=on_device,
        window_length=int(x[0]),
        periodic=periodic,
        alpha=float(f[0]),
        beta=float(f[1]),
        dtype=dtype[0],
    )


# TODO: fix return precision problem when dtype=bfloat16
# hann_window
@handle_test(
    fn_tree="functional.ivy.experimental.hann_window",
    dtype_and_x=helpers.dtype_and_values(
        available_dtypes=helpers.get_dtypes("integer"),
        max_num_dims=0,
        min_value=1,
        max_value=10,
    ),
    periodic=st.booleans(),
    dtype=helpers.get_dtypes("float", full=False),
    test_gradients=st.just(False),
    test_instance_method=st.just(False),
)
def test_hann_window(
    *, dtype_and_x, periodic, dtype, test_flags, backend_fw, fn_name, on_device
):
    input_dtype, x = dtype_and_x
    helpers.test_function(
        input_dtypes=input_dtype,
        test_flags=test_flags,
        backend_to_test=backend_fw,
        atol_=0.015,
        fn_name=fn_name,
        on_device=on_device,
        size=int(x[0]),
        periodic=periodic,
        dtype=dtype[0],
    )


# indices
@handle_test(
    fn_tree="functional.ivy.experimental.indices",
    ground_truth_backend="numpy",
    shape=helpers.get_shape(
        allow_none=False,
        min_num_dims=1,
        max_num_dims=5,
        min_dim_size=1,
        max_dim_size=10,
    ),
    dtypes=helpers.get_dtypes(
        "numeric",
        full=False,
    ),
    sparse=st.booleans(),
    container_flags=st.just([False]),
    test_instance_method=st.just(False),
    test_with_out=st.just(False),
    test_gradients=st.just(False),
)
def test_indices(*, shape, dtypes, sparse, test_flags, backend_fw, fn_name, on_device):
    helpers.test_function(
        input_dtypes=[],
        test_flags=test_flags,
        on_device=on_device,
        backend_to_test=backend_fw,
        fn_name=fn_name,
        dimensions=shape,
        dtype=dtypes[0],
        sparse=sparse,
    )


# kaiser_bessel_derived_window
@handle_test(
    fn_tree="functional.ivy.experimental.kaiser_bessel_derived_window",
    dtype_and_x=helpers.dtype_and_values(
        available_dtypes=helpers.get_dtypes("integer"),
        max_num_dims=0,
        min_value=1,
        max_value=10,
    ),
    beta=st.floats(min_value=1, max_value=5),
    dtype=helpers.get_dtypes("float", full=False),
    test_gradients=st.just(False),
    test_instance_method=st.just(False),
)
def test_kaiser_bessel_derived_window(
    *, dtype_and_x, beta, dtype, test_flags, backend_fw, fn_name, on_device
):
    input_dtype, x = dtype_and_x
    helpers.test_function(
        input_dtypes=input_dtype,
        test_flags=test_flags,
        backend_to_test=backend_fw,
        fn_name=fn_name,
        on_device=on_device,
        window_length=int(x[0]),
        beta=beta,
        dtype=dtype[0],
    )


# kaiser_window
@handle_test(
    fn_tree="functional.ivy.experimental.kaiser_window",
    dtype_and_x=helpers.dtype_and_values(
        available_dtypes=helpers.get_dtypes("integer"),
        max_num_dims=0,
        min_value=1,
        max_value=10,
    ),
    periodic=st.booleans(),
    beta=st.floats(min_value=0, max_value=5),
    dtype=helpers.get_dtypes("float", full=False),
    test_gradients=st.just(False),
    test_instance_method=st.just(False),
)
def test_kaiser_window(
    *, dtype_and_x, periodic, beta, dtype, test_flags, backend_fw, fn_name, on_device
):
    input_dtype, x = dtype_and_x
    helpers.test_function(
        input_dtypes=input_dtype,
        test_flags=test_flags,
        backend_to_test=backend_fw,
        fn_name=fn_name,
        on_device=on_device,
        window_length=int(x[0]),
        periodic=periodic,
        beta=beta,
        dtype=dtype[0],
    )


# mel_weight_matrix
@handle_test(
    fn_tree="functional.ivy.experimental.mel_weight_matrix",
    num_mel_bins=helpers.ints(min_value=5, max_value=10),
    dft_length=helpers.ints(min_value=5, max_value=10),
    sample_rate=helpers.ints(min_value=1000, max_value=2000),
    lower_edge_hertz=helpers.floats(min_value=0.0, max_value=5.0),
    upper_edge_hertz=helpers.floats(min_value=5.0, max_value=10.0),
    test_with_out=st.just(False),
    test_gradients=st.just(False),
    test_instance_method=st.just(False),
)
def test_mel_weight_matrix(
    *,
    num_mel_bins,
    dft_length,
    sample_rate,
    lower_edge_hertz,
    upper_edge_hertz,
    test_flags,
    backend_fw,
    fn_name,
    on_device,
):
    helpers.test_function(
        input_dtypes=[],
        test_flags=test_flags,
        on_device=on_device,
        backend_to_test=backend_fw,
        rtol_=0.05,
        atol_=0.05,
        fn_name=fn_name,
        num_mel_bins=num_mel_bins,
        dft_length=dft_length,
        sample_rate=sample_rate,
        lower_edge_hertz=lower_edge_hertz,
        upper_edge_hertz=upper_edge_hertz,
    )


# ndenumerate
@handle_test(
    fn_tree="functional.ivy.experimental.ndenumerate",
    dtype_and_x=helpers.dtype_and_values(
        available_dtypes=helpers.get_dtypes("valid"),
        min_num_dims=1,
    ),
)
def test_ndenumerate(dtype_and_x):
    values = dtype_and_x[1][0]
    for (index1, x1), (index2, x2) in zip(
        np.ndenumerate(values), ivy.ndenumerate(values)
    ):
        assert index1 == index2 and x1 == x2.to_numpy()


# ndindex
@handle_test(
    fn_tree="functional.ivy.experimental.ndindex",
    dtype_x_shape=helpers.dtype_and_values(
        available_dtypes=helpers.get_dtypes("valid"),
        min_num_dims=1,
        ret_shape=True,
    ),
)
def test_ndindex(dtype_x_shape):
    shape = dtype_x_shape[2]
    for index1, index2 in zip(np.ndindex(shape), ivy.ndindex(shape)):
        assert index1 == index2


@handle_test(
    fn_tree="functional.ivy.experimental.random_cp",
    data=_random_cp_data(),
    test_with_out=st.just(False),
    test_instance_method=st.just(False),
    test_gradients=st.just(False),
)
def test_random_cp(
    *,
    data,
    test_flags,
    backend_fw,
    fn_name,
    on_device,
):
    shape, rank, dtype, full, orthogonal, seed, normalise_factors = data
    results = helpers.test_function(
        input_dtypes=[],
        backend_to_test=backend_fw,
        test_flags=test_flags,
        on_device=on_device,
        fn_name=fn_name,
        shape=shape,
        rank=rank,
        dtype=dtype,
        full=full,
        orthogonal=orthogonal,
        seed=seed,
        normalise_factors=normalise_factors,
        test_values=False,
    )

    ret_np, ret_from_gt_np = results

    if full:
        reconstructed_tensor = helpers.flatten_and_to_np(ret=ret_np, backend=backend_fw)
        reconstructed_tensor_gt = helpers.flatten_and_to_np(
            ret=ret_from_gt_np, backend=test_flags.ground_truth_backend
        )
        for x, x_gt in zip(reconstructed_tensor, reconstructed_tensor_gt):
            assert np.prod(shape) == np.prod(x.shape)
            assert np.prod(shape) == np.prod(x_gt.shape)

    else:
        weights = helpers.flatten_and_to_np(ret=ret_np[0], backend=backend_fw)
        factors = helpers.flatten_and_to_np(ret=ret_np[1], backend=backend_fw)
        weights_gt = helpers.flatten_and_to_np(
            ret=ret_from_gt_np[0], backend=test_flags.ground_truth_backend
        )
        factors_gt = helpers.flatten_and_to_np(
            ret=ret_from_gt_np[1], backend=test_flags.ground_truth_backend
        )

        for w, w_gt in zip(weights, weights_gt):
            assert len(w) == rank
            assert len(w_gt) == rank

        for f, f_gt in zip(factors, factors_gt):
            assert np.prod(f.shape) == np.prod(f_gt.shape)


# **Uncomment when Tensorly validation issue is resolved.**
# https://github.com/tensorly/tensorly/issues/528
# @handle_test(
#     fn_tree="functional.ivy.experimental.random_parafac2",
#     data=_random_parafac2_data(),
#     test_with_out=st.just(False),
#     test_instance_method=st.just(False),
# )
# def test_random_parafac2(
#     *,
#     data,
#     test_flags,
#     backend_fw,
#     fn_name,
#     on_device,
# ):
#     shapes, rank, dtype, full, seed, normalise_factors = data
#     results = helpers.test_function(
#         input_dtypes=[],
#         backend_to_test=backend_fw,
#         test_flags=test_flags,
#         on_device=on_device,
#         fn_name=fn_name,
#         shapes=shapes,
#         rank=rank,
#         dtype=dtype,
#         full=full,
#         seed=seed,
#         normalise_factors=normalise_factors,
#         test_values=False,
#     )
#     ret_np, ret_from_gt_np = results

#     if full:
#         reconstructed_tensor = helpers.flatten_and_to_np(ret=ret_np,
#                                                   backend=backend_fw)
#         reconstructed_tensor_gt = helpers.flatten_and_to_np(
#             ret=ret_from_gt_np, backend=test_flags.ground_truth_backend
#         )

#         for x, x_gt in zip(reconstructed_tensor, reconstructed_tensor_gt):
#             assert x_gt.shape == x.shape

#     else:
#         weights = helpers.flatten_and_to_np(ret=ret_np[0], backend=backend_fw)
#         factors = helpers.flatten_and_to_np(ret=ret_np[1], backend=backend_fw)
#         # projections = helpers.flatten_and_to_np(ret=ret_np[2], backend=backend_fw)
#         weights_gt = helpers.flatten_and_to_np(
#             ret=ret_from_gt_np[0], backend=test_flags.ground_truth_backend
#         )
#         factors_gt = helpers.flatten_and_to_np(
#             ret=ret_from_gt_np[1], backend=test_flags.ground_truth_backend
#         )
#         # projections_gt = helpers.flatten_and_to_np(
#         #     ret=ret_from_gt_np[2], backend=test_flags.ground_truth_backend
#         # )

#         for w, w_gt in zip(weights, weights_gt):
#             assert len(w) == rank
#             assert len(w_gt) == rank

#         for f, f_gt in zip(factors, factors_gt):
#             assert np.prod(f.shape) == np.prod(f_gt.shape)

#         # for p, p_gt in zip(projections,projections_gt):
#         #     assert np.prod(p.shape) == np.prod(p_gt.shape)


@handle_test(
    fn_tree="functional.ivy.experimental.random_tt",
    data=_random_tt_data(),
    test_with_out=st.just(False),
    test_instance_method=st.just(False),
)
def test_random_tt(
    *,
    data,
    test_flags,
    backend_fw,
    fn_name,
    on_device,
):
    shape, rank, dtype, full, seed = data
    results = helpers.test_function(
        input_dtypes=[],
        backend_to_test=backend_fw,
        test_flags=test_flags,
        on_device=on_device,
        fn_name=fn_name,
        shape=shape,
        rank=rank,
        dtype=dtype,
        full=full,
        seed=seed,
        test_values=False,
    )

    ret_np, ret_from_gt_np = results

    if full:
        reconstructed_tensor = helpers.flatten_and_to_np(ret=ret_np, backend=backend_fw)
        reconstructed_tensor_gt = helpers.flatten_and_to_np(
            ret=ret_from_gt_np, backend=test_flags.ground_truth_backend
        )
        for x, x_gt in zip(reconstructed_tensor, reconstructed_tensor_gt):
            assert np.prod(shape) == np.prod(x.shape)
            assert np.prod(shape) == np.prod(x_gt.shape)

    else:
        factors = helpers.flatten_and_to_np(ret=ret_np, backend=backend_fw)
        factors_gt = helpers.flatten_and_to_np(
            ret=ret_from_gt_np, backend=test_flags.ground_truth_backend
        )
        for f, f_gt in zip(factors, factors_gt):
            assert np.prod(f.shape) == np.prod(f_gt.shape)


@handle_test(
    fn_tree="functional.ivy.experimental.random_tr",
    data=_random_tr_data(),
    test_with_out=st.just(False),
    test_instance_method=st.just(False),
    test_gradients=st.just(False),
)
def test_random_tr(
    *,
    data,
    test_flags,
    backend_fw,
    fn_name,
    on_device,
):
    shape, rank, dtype, full, seed = data
    results = helpers.test_function(
        input_dtypes=[],
        backend_to_test=backend_fw,
        test_flags=test_flags,
        on_device=on_device,
        fn_name=fn_name,
        shape=shape,
        rank=rank,
        dtype=dtype,
        full=full,
        seed=seed,
        test_values=False,
    )

    ret_np, ret_from_gt_np = results

    if full:
        reconstructed_tensor = helpers.flatten_and_to_np(ret=ret_np, backend=backend_fw)
        reconstructed_tensor_gt = helpers.flatten_and_to_np(
            ret=ret_from_gt_np, backend=test_flags.ground_truth_backend
        )
        for x, x_gt in zip(reconstructed_tensor, reconstructed_tensor_gt):
            assert np.prod(shape) == np.prod(x.shape)
            assert np.prod(shape) == np.prod(x_gt.shape)

    else:
        core = helpers.flatten_and_to_np(ret=ret_np[0], backend=backend_fw)
        factors = helpers.flatten_and_to_np(ret=ret_np[1], backend=backend_fw)
        core_gt = helpers.flatten_and_to_np(
            ret=ret_from_gt_np[0], backend=test_flags.ground_truth_backend
        )
        factors_gt = helpers.flatten_and_to_np(
            ret=ret_from_gt_np[1], backend=test_flags.ground_truth_backend
        )

        for c, c_gt in zip(core, core_gt):
            assert len(c) == rank
            assert len(c_gt) == rank

        for f, f_gt in zip(factors, factors_gt):
            assert np.prod(f.shape) == np.prod(f_gt.shape)


def test_random_tr_throws_error_when_rank_first_last_elem_not_equal():
    rank = [2, 3]
    shape = [1, 2, 3]
    with pytest.raises(ValueError) as e:
        ivy.random_tr(shape, rank)
    assert e.value.args


@handle_test(
    fn_tree="functional.ivy.experimental.random_tucker",
    data=_random_tucker_data(),
    test_with_out=st.just(False),
    test_instance_method=st.just(False),
    test_gradients=st.just(False),
)
def test_random_tucker(
    *,
    data,
    test_flags,
    backend_fw,
    fn_name,
    on_device,
):
    shape, rank, dtype, full, orthogonal, seed, non_negative = data
    results = helpers.test_function(
        input_dtypes=[],
        backend_to_test=backend_fw,
        test_flags=test_flags,
        on_device=on_device,
        fn_name=fn_name,
        shape=shape,
        rank=rank,
        dtype=dtype,
        full=full,
        orthogonal=orthogonal,
        seed=seed,
        non_negative=non_negative,
        test_values=False,
    )

    ret_np, ret_from_gt_np = results

    if full:
        reconstructed_tensor = helpers.flatten_and_to_np(ret=ret_np, backend=backend_fw)
        reconstructed_tensor_gt = helpers.flatten_and_to_np(
            ret=ret_from_gt_np, backend=test_flags.ground_truth_backend
        )
        for x, x_gt in zip(reconstructed_tensor, reconstructed_tensor_gt):
            assert np.prod(shape) == np.prod(x.shape)
            assert np.prod(shape) == np.prod(x_gt.shape)

    else:
        core = helpers.flatten_and_to_np(ret=ret_np[0], backend=backend_fw)
        factors = helpers.flatten_and_to_np(ret=ret_np[1], backend=backend_fw)
        core_gt = helpers.flatten_and_to_np(
            ret=ret_from_gt_np[0], backend=test_flags.ground_truth_backend
        )
        factors_gt = helpers.flatten_and_to_np(
            ret=ret_from_gt_np[1], backend=test_flags.ground_truth_backend
        )

        for c, c_gt in zip(core, core_gt):
            assert np.prod(c.shape) == np.prod(rank)
            assert np.prod(c_gt.shape) == np.prod(rank)

        for f, f_gt in zip(factors, factors_gt):
            assert np.prod(f.shape) == np.prod(f_gt.shape)


@handle_test(
    fn_tree="functional.ivy.experimental.tril_indices",
    dtype_and_n=helpers.dtype_and_values(
        available_dtypes=helpers.get_dtypes("integer"),
        max_num_dims=0,
        num_arrays=2,
        min_value=0,
        max_value=10,
    ),
    k=helpers.ints(min_value=-11, max_value=11),
    test_with_out=st.just(False),
    test_gradients=st.just(False),
    test_instance_method=st.just(False),
)
def test_tril_indices(*, dtype_and_n, k, test_flags, backend_fw, fn_name, on_device):
    input_dtype, x = dtype_and_n
    helpers.test_function(
        input_dtypes=input_dtype,
        test_flags=test_flags,
        backend_to_test=backend_fw,
        on_device=on_device,
        fn_name=fn_name,
        n_rows=int(x[0]),
        n_cols=int(x[1]),
        k=k,
    )


@handle_test(
    fn_tree="functional.ivy.experimental.trilu",
    dtype_and_x=helpers.dtype_and_values(
        available_dtypes=helpers.get_dtypes("valid"),
        min_num_dims=2,
        max_num_dims=5,
        min_dim_size=1,
        max_dim_size=5,
    ),
    k=helpers.ints(min_value=-10, max_value=10),
    upper=st.booleans(),
)
def test_trilu(*, dtype_and_x, k, upper, test_flags, backend_fw, fn_name, on_device):
    input_dtype, x = dtype_and_x

    helpers.test_function(
        input_dtypes=input_dtype,
        test_flags=test_flags,
        on_device=on_device,
        backend_to_test=backend_fw,
        fn_name=fn_name,
        x=x[0],
        upper=upper,
        k=k,
    )


# unsorted_segment_min
@handle_test(
    fn_tree="functional.ivy.experimental.unsorted_segment_min",
    d_x_n_s=valid_unsorted_segment_min_inputs(),
    test_with_out=st.just(False),
    test_gradients=st.just(False),
)
def test_unsorted_segment_min(
    *,
    d_x_n_s,
    test_flags,
    backend_fw,
    fn_name,
    on_device,
):
    dtypes, data, num_segments, segment_ids = d_x_n_s
    helpers.test_function(
        input_dtypes=dtypes,
        backend_to_test=backend_fw,
        test_flags=test_flags,
        on_device=on_device,
        fn_name=fn_name,
        data=data,
        segment_ids=segment_ids,
        num_segments=num_segments,
    )


@handle_test(
    fn_tree="functional.ivy.experimental.unsorted_segment_sum",
    d_x_n_s=valid_unsorted_segment_min_inputs(),
    test_with_out=st.just(False),
    test_gradients=st.just(False),
)
def test_unsorted_segment_sum(
    *,
    d_x_n_s,
    test_flags,
    backend_fw,
    fn_name,
    on_device,
):
    dtypes, data, num_segments, segment_ids = d_x_n_s
    helpers.test_function(
        input_dtypes=dtypes,
        test_flags=test_flags,
        on_device=on_device,
        backend_to_test=backend_fw,
        fn_name=fn_name,
        data=data,
        segment_ids=segment_ids,
        num_segments=num_segments,
    )


# vorbis_window
@handle_test(
    fn_tree="functional.ivy.experimental.vorbis_window",
    dtype_and_x=helpers.dtype_and_values(
        available_dtypes=helpers.get_dtypes("integer"),
        max_num_dims=0,
        min_value=1,
        max_value=10,
    ),
    dtype=helpers.get_dtypes("float", full=False),
    test_gradients=st.just(False),
    test_instance_method=st.just(False),
)
def test_vorbis_window(
    *, dtype_and_x, dtype, test_flags, backend_fw, fn_name, on_device
):
    input_dtype, x = dtype_and_x
    helpers.test_function(
        input_dtypes=input_dtype,
        test_flags=test_flags,
        atol_=1e-02,
        backend_to_test=backend_fw,
        fn_name=fn_name,
        on_device=on_device,
        window_length=int(x[0]),
        dtype=dtype[0],
    )<|MERGE_RESOLUTION|>--- conflicted
+++ resolved
@@ -29,14 +29,6 @@
 
 
 @st.composite
-<<<<<<< HEAD
-def _random_tr_data(draw):
-    shape = draw(
-        st.lists(helpers.ints(min_value=1, max_value=5), min_size=2, max_size=4)
-    )
-    rank = min(shape)
-    dtype = draw(helpers.get_dtypes("valid", full=False))
-=======
 def _random_parafac2_data(draw):
     num_shapes = draw(st.integers(min_value=2, max_value=4))
     common_dimension = draw(st.integers(min_value=1, max_value=5))
@@ -55,13 +47,24 @@
 
 
 @st.composite
+def _random_tr_data(draw):
+    shape = draw(
+        st.lists(helpers.ints(min_value=1, max_value=5), min_size=2, max_size=4)
+    )
+    rank = min(shape)
+    dtype = draw(helpers.get_dtypes("valid", full=False))
+    full = draw(st.booleans())
+    seed = draw(st.one_of((st.just(None), helpers.ints(min_value=0, max_value=2000))))
+    return shape, rank, dtype[0], full, seed
+
+
+@st.composite
 def _random_tt_data(draw):
     shape = draw(
         st.lists(helpers.ints(min_value=1, max_value=5), min_size=2, max_size=4)
     )
     rank = draw(helpers.ints(min_value=1, max_value=len(shape)))
     dtype = draw(helpers.get_dtypes("float", full=False))
->>>>>>> ac438e37
     full = draw(st.booleans())
     seed = draw(st.one_of((st.just(None), helpers.ints(min_value=0, max_value=2000))))
     return shape, rank, dtype[0], full, seed
@@ -462,6 +465,73 @@
 
         for f, f_gt in zip(factors, factors_gt):
             assert np.prod(f.shape) == np.prod(f_gt.shape)
+
+
+@handle_test(
+    fn_tree="functional.ivy.experimental.random_tr",
+    data=_random_tr_data(),
+    test_with_out=st.just(False),
+    test_instance_method=st.just(False),
+    test_gradients=st.just(False),
+)
+def test_random_tr(
+    *,
+    data,
+    test_flags,
+    backend_fw,
+    fn_name,
+    on_device,
+):
+    shape, rank, dtype, full, seed = data
+    results = helpers.test_function(
+        input_dtypes=[],
+        backend_to_test=backend_fw,
+        test_flags=test_flags,
+        on_device=on_device,
+        fn_name=fn_name,
+        shape=shape,
+        rank=rank,
+        dtype=dtype,
+        full=full,
+        seed=seed,
+        test_values=False,
+    )
+
+    ret_np, ret_from_gt_np = results
+
+    if full:
+        reconstructed_tensor = helpers.flatten_and_to_np(ret=ret_np, backend=backend_fw)
+        reconstructed_tensor_gt = helpers.flatten_and_to_np(
+            ret=ret_from_gt_np, backend=test_flags.ground_truth_backend
+        )
+        for x, x_gt in zip(reconstructed_tensor, reconstructed_tensor_gt):
+            assert np.prod(shape) == np.prod(x.shape)
+            assert np.prod(shape) == np.prod(x_gt.shape)
+
+    else:
+        core = helpers.flatten_and_to_np(ret=ret_np[0], backend=backend_fw)
+        factors = helpers.flatten_and_to_np(ret=ret_np[1], backend=backend_fw)
+        core_gt = helpers.flatten_and_to_np(
+            ret=ret_from_gt_np[0], backend=test_flags.ground_truth_backend
+        )
+        factors_gt = helpers.flatten_and_to_np(
+            ret=ret_from_gt_np[1], backend=test_flags.ground_truth_backend
+        )
+
+        for c, c_gt in zip(core, core_gt):
+            assert len(c) == rank
+            assert len(c_gt) == rank
+
+        for f, f_gt in zip(factors, factors_gt):
+            assert np.prod(f.shape) == np.prod(f_gt.shape)
+
+
+def test_random_tr_throws_error_when_rank_first_last_elem_not_equal():
+    rank = [2, 3]
+    shape = [1, 2, 3]
+    with pytest.raises(ValueError) as e:
+        ivy.random_tr(shape, rank)
+    assert e.value.args
 
 
 # **Uncomment when Tensorly validation issue is resolved.**
@@ -582,73 +652,6 @@
 
 
 @handle_test(
-    fn_tree="functional.ivy.experimental.random_tr",
-    data=_random_tr_data(),
-    test_with_out=st.just(False),
-    test_instance_method=st.just(False),
-    test_gradients=st.just(False),
-)
-def test_random_tr(
-    *,
-    data,
-    test_flags,
-    backend_fw,
-    fn_name,
-    on_device,
-):
-    shape, rank, dtype, full, seed = data
-    results = helpers.test_function(
-        input_dtypes=[],
-        backend_to_test=backend_fw,
-        test_flags=test_flags,
-        on_device=on_device,
-        fn_name=fn_name,
-        shape=shape,
-        rank=rank,
-        dtype=dtype,
-        full=full,
-        seed=seed,
-        test_values=False,
-    )
-
-    ret_np, ret_from_gt_np = results
-
-    if full:
-        reconstructed_tensor = helpers.flatten_and_to_np(ret=ret_np, backend=backend_fw)
-        reconstructed_tensor_gt = helpers.flatten_and_to_np(
-            ret=ret_from_gt_np, backend=test_flags.ground_truth_backend
-        )
-        for x, x_gt in zip(reconstructed_tensor, reconstructed_tensor_gt):
-            assert np.prod(shape) == np.prod(x.shape)
-            assert np.prod(shape) == np.prod(x_gt.shape)
-
-    else:
-        core = helpers.flatten_and_to_np(ret=ret_np[0], backend=backend_fw)
-        factors = helpers.flatten_and_to_np(ret=ret_np[1], backend=backend_fw)
-        core_gt = helpers.flatten_and_to_np(
-            ret=ret_from_gt_np[0], backend=test_flags.ground_truth_backend
-        )
-        factors_gt = helpers.flatten_and_to_np(
-            ret=ret_from_gt_np[1], backend=test_flags.ground_truth_backend
-        )
-
-        for c, c_gt in zip(core, core_gt):
-            assert len(c) == rank
-            assert len(c_gt) == rank
-
-        for f, f_gt in zip(factors, factors_gt):
-            assert np.prod(f.shape) == np.prod(f_gt.shape)
-
-
-def test_random_tr_throws_error_when_rank_first_last_elem_not_equal():
-    rank = [2, 3]
-    shape = [1, 2, 3]
-    with pytest.raises(ValueError) as e:
-        ivy.random_tr(shape, rank)
-    assert e.value.args
-
-
-@handle_test(
     fn_tree="functional.ivy.experimental.random_tucker",
     data=_random_tucker_data(),
     test_with_out=st.just(False),
