from hypothesis import strategies as st
import numpy as np

# local
import ivy
import ivy_tests.test_ivy.helpers as helpers
from ivy_tests.test_ivy.helpers import handle_test


# vorbis_window
@handle_test(
    fn_tree="functional.ivy.experimental.vorbis_window",
    dtype_and_x=helpers.dtype_and_values(
        available_dtypes=helpers.get_dtypes("integer"),
        max_num_dims=0,
        min_value=1,
        max_value=10,
    ),
    dtype=helpers.get_dtypes("float", full=False),
    test_gradients=st.just(False),
    test_instance_method=st.just(False),
)
def test_vorbis_window(
    *, dtype_and_x, dtype, test_flags, backend_fw, fn_name, on_device
):
    input_dtype, x = dtype_and_x
    helpers.test_function(
        input_dtypes=input_dtype,
        test_flags=test_flags,
        atol_=1e-02,
        backend_to_test=backend_fw,
        fn_name=fn_name,
        on_device=on_device,
        window_length=int(x[0]),
        dtype=dtype[0],
    )


# TODO: fix return precision problem when dtype=bfloat16
# hann_window
@handle_test(
    fn_tree="functional.ivy.experimental.hann_window",
    dtype_and_x=helpers.dtype_and_values(
        available_dtypes=helpers.get_dtypes("integer"),
        max_num_dims=0,
        min_value=1,
        max_value=10,
    ),
    periodic=st.booleans(),
    dtype=helpers.get_dtypes("float", full=False),
    test_gradients=st.just(False),
    test_instance_method=st.just(False),
)
def test_hann_window(
    *, dtype_and_x, periodic, dtype, test_flags, backend_fw, fn_name, on_device
):
    input_dtype, x = dtype_and_x
    helpers.test_function(
        input_dtypes=input_dtype,
        test_flags=test_flags,
        backend_to_test=backend_fw,
        atol_=0.015,
        fn_name=fn_name,
        on_device=on_device,
        size=int(x[0]),
        periodic=periodic,
        dtype=dtype[0],
    )


# kaiser_window
@handle_test(
    fn_tree="functional.ivy.experimental.kaiser_window",
    dtype_and_x=helpers.dtype_and_values(
        available_dtypes=helpers.get_dtypes("integer"),
        max_num_dims=0,
        min_value=1,
        max_value=10,
    ),
    periodic=st.booleans(),
    beta=st.floats(min_value=0, max_value=5),
    dtype=helpers.get_dtypes("float", full=False),
    test_gradients=st.just(False),
    test_instance_method=st.just(False),
)
def test_kaiser_window(
    *, dtype_and_x, periodic, beta, dtype, test_flags, backend_fw, fn_name, on_device
):
    input_dtype, x = dtype_and_x
    helpers.test_function(
        input_dtypes=input_dtype,
        test_flags=test_flags,
        backend_to_test=backend_fw,
        fn_name=fn_name,
        on_device=on_device,
        window_length=int(x[0]),
        periodic=periodic,
        beta=beta,
        dtype=dtype[0],
    )


# kaiser_bessel_derived_window
@handle_test(
    fn_tree="functional.ivy.experimental.kaiser_bessel_derived_window",
    dtype_and_x=helpers.dtype_and_values(
        available_dtypes=helpers.get_dtypes("integer"),
        max_num_dims=0,
        min_value=1,
        max_value=10,
    ),
    beta=st.floats(min_value=1, max_value=5),
    dtype=helpers.get_dtypes("float", full=False),
    test_gradients=st.just(False),
    test_instance_method=st.just(False),
)
def test_kaiser_bessel_derived_window(
    *, dtype_and_x, beta, dtype, test_flags, backend_fw, fn_name, on_device
):
    input_dtype, x = dtype_and_x
    helpers.test_function(
        input_dtypes=input_dtype,
        test_flags=test_flags,
        backend_to_test=backend_fw,
        fn_name=fn_name,
        on_device=on_device,
        window_length=int(x[0]),
        beta=beta,
        dtype=dtype[0],
    )


# hamming_window
@handle_test(
    fn_tree="functional.ivy.experimental.hamming_window",
    dtype_and_x=helpers.dtype_and_values(
        available_dtypes=helpers.get_dtypes("integer"),
        max_num_dims=0,
        min_value=1,
        max_value=10,
    ),
    periodic=st.booleans(),
    dtype_and_f=helpers.dtype_and_values(
        available_dtypes=helpers.get_dtypes("float"),
        max_num_dims=0,
        num_arrays=2,
        min_value=0,
        max_value=5,
    ),
    dtype=helpers.get_dtypes("float", full=False),
    test_gradients=st.just(False),
    test_instance_method=st.just(False),
)
def test_hamming_window(
    *,
    dtype_and_x,
    periodic,
    dtype_and_f,
    dtype,
    test_flags,
    backend_fw,
    fn_name,
    on_device,
):
    input_dtype1, x = dtype_and_x
    input_dtype2, f = dtype_and_f
    helpers.test_function(
        input_dtypes=input_dtype1 + input_dtype2,
        test_flags=test_flags,
        backend_to_test=backend_fw,
        atol_=2e-06,
        fn_name=fn_name,
        on_device=on_device,
        window_length=int(x[0]),
        periodic=periodic,
        alpha=float(f[0]),
        beta=float(f[1]),
        dtype=dtype[0],
    )


@handle_test(
    fn_tree="functional.ivy.experimental.tril_indices",
    dtype_and_n=helpers.dtype_and_values(
        available_dtypes=helpers.get_dtypes("integer"),
        max_num_dims=0,
        num_arrays=2,
        min_value=0,
        max_value=10,
    ),
    k=helpers.ints(min_value=-11, max_value=11),
    test_with_out=st.just(False),
    test_gradients=st.just(False),
    test_instance_method=st.just(False),
)
def test_tril_indices(*, dtype_and_n, k, test_flags, backend_fw, fn_name, on_device):
    input_dtype, x = dtype_and_n
    helpers.test_function(
        input_dtypes=input_dtype,
        test_flags=test_flags,
        backend_to_test=backend_fw,
        on_device=on_device,
        fn_name=fn_name,
        n_rows=int(x[0]),
        n_cols=int(x[1]),
        k=k,
    )


# eye_like
@handle_test(
    fn_tree="functional.ivy.experimental.eye_like",
    dtype_and_x=helpers.dtype_and_values(
        available_dtypes=helpers.get_dtypes("valid"),
        min_num_dims=1,
        max_num_dims=1,
        min_dim_size=1,
        max_dim_size=5,
    ),
    k=helpers.ints(min_value=-10, max_value=10),
    test_gradients=st.just(False),
    number_positional_args=st.just(1),
)
def test_eye_like(*, dtype_and_x, k, test_flags, backend_fw, fn_name, on_device):
    dtype, x = dtype_and_x
    helpers.test_function(
        input_dtypes=dtype,
        test_flags=test_flags,
        on_device=on_device,
        backend_to_test=backend_fw,
        fn_name=fn_name,
        x=x[0],
        k=k,
        dtype=dtype[0],
        device=on_device,
    )


# ndenumerate
@handle_test(
    fn_tree="functional.ivy.experimental.ndenumerate",
    dtype_and_x=helpers.dtype_and_values(
        available_dtypes=helpers.get_dtypes("valid"),
        min_num_dims=1,
    ),
)
def test_ndenumerate(dtype_and_x):
    values = dtype_and_x[1][0]
    for (index1, x1), (index2, x2) in zip(
        np.ndenumerate(values), ivy.ndenumerate(values)
    ):
        assert index1 == index2 and x1 == x2.to_numpy()


# ndindex
@handle_test(
    fn_tree="functional.ivy.experimental.ndindex",
    dtype_x_shape=helpers.dtype_and_values(
        available_dtypes=helpers.get_dtypes("valid"),
        min_num_dims=1,
        ret_shape=True,
    ),
)
def test_ndindex(dtype_x_shape):
    shape = dtype_x_shape[2]
    for index1, index2 in zip(np.ndindex(shape), ivy.ndindex(shape)):
        assert index1 == index2


# indices
@handle_test(
    fn_tree="functional.ivy.experimental.indices",
    ground_truth_backend="numpy",
    shape=helpers.get_shape(
        allow_none=False,
        min_num_dims=1,
        max_num_dims=5,
        min_dim_size=1,
        max_dim_size=10,
    ),
    dtypes=helpers.get_dtypes(
        "numeric",
        full=False,
    ),
    sparse=st.booleans(),
    container_flags=st.just([False]),
    test_instance_method=st.just(False),
    test_with_out=st.just(False),
    test_gradients=st.just(False),
)
def test_indices(*, shape, dtypes, sparse, test_flags, backend_fw, fn_name, on_device):
    helpers.test_function(
        input_dtypes=[],
        test_flags=test_flags,
        on_device=on_device,
        backend_to_test=backend_fw,
        fn_name=fn_name,
        dimensions=shape,
        dtype=dtypes[0],
        sparse=sparse,
    )


@st.composite
def valid_unsorted_segment_min_inputs(draw):
    while True:
        dtype = draw(st.sampled_from([ivy.int32, ivy.int64, ivy.float32, ivy.float64]))
        segment_ids_dim = draw(st.integers(min_value=3, max_value=10))
        num_segments = draw(st.integers(min_value=2, max_value=segment_ids_dim))

        data_dim = draw(
            helpers.get_shape(
                min_dim_size=segment_ids_dim,
                max_dim_size=segment_ids_dim,
                min_num_dims=1,
                max_num_dims=4,
            )
        )
        data_dim = (segment_ids_dim,) + data_dim[1:]

        data = draw(
            helpers.array_values(
                dtype=dtype,
                shape=data_dim,
                min_value=1,
                max_value=10,
            )
        )

        segment_ids = draw(
            helpers.array_values(
                dtype=ivy.int32,
                shape=(segment_ids_dim,),
                min_value=0,
                max_value=num_segments + 1,
            )
        )
        if data.shape[0] == segment_ids.shape[0]:
            if np.max(segment_ids) < num_segments:
                return (dtype, ivy.int32), data, num_segments, segment_ids


# unsorted_segment_min
@handle_test(
    fn_tree="functional.ivy.experimental.unsorted_segment_min",
    d_x_n_s=valid_unsorted_segment_min_inputs(),
    test_with_out=st.just(False),
    test_gradients=st.just(False),
)
def test_unsorted_segment_min(
    *,
    d_x_n_s,
    test_flags,
    backend_fw,
    fn_name,
    on_device,
):
    dtypes, data, num_segments, segment_ids = d_x_n_s
    helpers.test_function(
        input_dtypes=dtypes,
        backend_to_test=backend_fw,
<<<<<<< HEAD
=======
        test_flags=test_flags,
        on_device=on_device,
        fn_name=fn_name,
        data=data,
        segment_ids=segment_ids,
        num_segments=num_segments,
    )


@handle_test(
    fn_tree="functional.ivy.experimental.unsorted_segment_sum",
    d_x_n_s=valid_unsorted_segment_min_inputs(),
    test_with_out=st.just(False),
    test_gradients=st.just(False),
)
def test_unsorted_segment_sum(
    *,
    d_x_n_s,
    test_flags,
    backend_fw,
    fn_name,
    on_device,
):
    dtypes, data, num_segments, segment_ids = d_x_n_s
    helpers.test_function(
        input_dtypes=dtypes,
>>>>>>> 6aad1631
        test_flags=test_flags,
        on_device=on_device,
        fw=backend_fw,
        fn_name=fn_name,
        data=data,
        segment_ids=segment_ids,
        num_segments=num_segments,
    )<|MERGE_RESOLUTION|>--- conflicted
+++ resolved
@@ -359,8 +359,6 @@
     helpers.test_function(
         input_dtypes=dtypes,
         backend_to_test=backend_fw,
-<<<<<<< HEAD
-=======
         test_flags=test_flags,
         on_device=on_device,
         fn_name=fn_name,
@@ -387,7 +385,6 @@
     dtypes, data, num_segments, segment_ids = d_x_n_s
     helpers.test_function(
         input_dtypes=dtypes,
->>>>>>> 6aad1631
         test_flags=test_flags,
         on_device=on_device,
         fw=backend_fw,
