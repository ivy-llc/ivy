from hypothesis import strategies as st
import numpy as np

# local
import ivy
import ivy_tests.test_ivy.helpers as helpers
from ivy_tests.test_ivy.helpers import handle_test


# vorbis_window
@handle_test(
    fn_tree="functional.ivy.experimental.vorbis_window",
    dtype_and_x=helpers.dtype_and_values(
        available_dtypes=helpers.get_dtypes("integer"),
        max_num_dims=0,
        min_value=1,
        max_value=10,
    ),
    dtype=helpers.get_dtypes("float", full=False),
    test_gradients=st.just(False),
    test_instance_method=st.just(False),
)
def test_vorbis_window(
    *,
    dtype_and_x,
    dtype,
    test_flags,
    backend_fw,
    fn_name,
    on_device,
    ground_truth_backend,
):
    input_dtype, x = dtype_and_x
    helpers.test_function(
        ground_truth_backend=ground_truth_backend,
        input_dtypes=input_dtype,
        test_flags=test_flags,
        atol_=1e-02,
        backend_to_test=backend_fw,
        fn_name=fn_name,
        on_device=on_device,
        window_length=int(x[0]),
        dtype=dtype[0],
    )


# TODO: fix return precision problem when dtype=bfloat16
# hann_window
@handle_test(
    fn_tree="functional.ivy.experimental.hann_window",
    dtype_and_x=helpers.dtype_and_values(
        available_dtypes=helpers.get_dtypes("integer"),
        max_num_dims=0,
        min_value=1,
        max_value=10,
    ),
    periodic=st.booleans(),
    dtype=helpers.get_dtypes("float", full=False),
    test_gradients=st.just(False),
    test_instance_method=st.just(False),
)
def test_hann_window(
    *,
    dtype_and_x,
    periodic,
    dtype,
    test_flags,
    backend_fw,
    fn_name,
    on_device,
    ground_truth_backend,
):
    input_dtype, x = dtype_and_x
    helpers.test_function(
        ground_truth_backend=ground_truth_backend,
        input_dtypes=input_dtype,
        test_flags=test_flags,
<<<<<<< HEAD
        atol=0.001,
        backend_to_test=backend_fw,
=======
        atol_=0.005,
        fw=backend_fw,
>>>>>>> 9f0ee7d1
        fn_name=fn_name,
        on_device=on_device,
        size=int(x[0]),
        periodic=periodic,
        dtype=dtype[0],
    )


# kaiser_window
@handle_test(
    fn_tree="functional.ivy.experimental.kaiser_window",
    dtype_and_x=helpers.dtype_and_values(
        available_dtypes=helpers.get_dtypes("integer"),
        max_num_dims=0,
        min_value=1,
        max_value=10,
    ),
    periodic=st.booleans(),
    beta=st.floats(min_value=0, max_value=5),
    dtype=helpers.get_dtypes("float", full=False),
    test_gradients=st.just(False),
    test_instance_method=st.just(False),
)
def test_kaiser_window(
    *,
    dtype_and_x,
    periodic,
    beta,
    dtype,
    test_flags,
    backend_fw,
    fn_name,
    on_device,
    ground_truth_backend,
):
    input_dtype, x = dtype_and_x
    helpers.test_function(
        ground_truth_backend=ground_truth_backend,
        input_dtypes=input_dtype,
        test_flags=test_flags,
        backend_to_test=backend_fw,
        fn_name=fn_name,
        on_device=on_device,
        window_length=int(x[0]),
        periodic=periodic,
        beta=beta,
        dtype=dtype[0],
    )


# kaiser_bessel_derived_window
@handle_test(
    fn_tree="functional.ivy.experimental.kaiser_bessel_derived_window",
    dtype_and_x=helpers.dtype_and_values(
        available_dtypes=helpers.get_dtypes("integer"),
        max_num_dims=0,
        min_value=1,
        max_value=10,
    ),
    beta=st.floats(min_value=1, max_value=5),
    dtype=helpers.get_dtypes("float", full=False),
    test_gradients=st.just(False),
    test_instance_method=st.just(False),
)
def test_kaiser_bessel_derived_window(
    *,
    dtype_and_x,
    beta,
    dtype,
    test_flags,
    backend_fw,
    fn_name,
    on_device,
    ground_truth_backend,
):
    input_dtype, x = dtype_and_x
    helpers.test_function(
        ground_truth_backend=ground_truth_backend,
        input_dtypes=input_dtype,
        test_flags=test_flags,
        backend_to_test=backend_fw,
        fn_name=fn_name,
        on_device=on_device,
        window_length=int(x[0]),
        beta=beta,
        dtype=dtype[0],
    )


# hamming_window
@handle_test(
    fn_tree="functional.ivy.experimental.hamming_window",
    dtype_and_x=helpers.dtype_and_values(
        available_dtypes=helpers.get_dtypes("integer"),
        max_num_dims=0,
        min_value=1,
        max_value=10,
    ),
    periodic=st.booleans(),
    dtype_and_f=helpers.dtype_and_values(
        available_dtypes=helpers.get_dtypes("float"),
        max_num_dims=0,
        num_arrays=2,
        min_value=0,
        max_value=5,
    ),
    dtype=helpers.get_dtypes("float", full=False),
    test_gradients=st.just(False),
    test_instance_method=st.just(False),
)
def test_hamming_window(
    *,
    dtype_and_x,
    periodic,
    dtype_and_f,
    dtype,
    test_flags,
    backend_fw,
    fn_name,
    on_device,
    ground_truth_backend,
):
    input_dtype1, x = dtype_and_x
    input_dtype2, f = dtype_and_f
    helpers.test_function(
        ground_truth_backend=ground_truth_backend,
        input_dtypes=input_dtype1 + input_dtype2,
        test_flags=test_flags,
        backend_to_test=backend_fw,
        fn_name=fn_name,
        on_device=on_device,
        window_length=int(x[0]),
        periodic=periodic,
        alpha=float(f[0]),
        beta=float(f[1]),
        dtype=dtype[0],
    )


@handle_test(
    fn_tree="functional.ivy.experimental.tril_indices",
    dtype_and_n=helpers.dtype_and_values(
        available_dtypes=helpers.get_dtypes("integer"),
        max_num_dims=0,
        num_arrays=2,
        min_value=0,
        max_value=10,
    ),
    k=helpers.ints(min_value=-11, max_value=11),
    test_with_out=st.just(False),
    test_gradients=st.just(False),
    test_instance_method=st.just(False),
)
def test_tril_indices(
    *,
    dtype_and_n,
    k,
    test_flags,
    backend_fw,
    fn_name,
    on_device,
    ground_truth_backend,
):
    input_dtype, x = dtype_and_n
    helpers.test_function(
        input_dtypes=input_dtype,
        ground_truth_backend=ground_truth_backend,
        test_flags=test_flags,
        backend_to_test=backend_fw,
        on_device=on_device,
        fn_name=fn_name,
        n_rows=int(x[0]),
        n_cols=int(x[1]),
        k=k,
    )


# eye_like
@handle_test(
    fn_tree="functional.ivy.experimental.eye_like",
    dtype_and_x=helpers.dtype_and_values(
        available_dtypes=helpers.get_dtypes("numeric"),
        min_num_dims=1,
        max_num_dims=1,
        min_dim_size=1,
        max_dim_size=5,
    ),
    k=helpers.ints(min_value=-10, max_value=10),
    test_gradients=st.just(False),
    number_positional_args=st.just(1),
)
def test_eye_like(
    *,
    dtype_and_x,
    k,
    test_flags,
    backend_fw,
    fn_name,
    on_device,
    ground_truth_backend,
):
    dtype, x = dtype_and_x
    helpers.test_function(
        input_dtypes=dtype,
        test_flags=test_flags,
        on_device=on_device,
        backend_to_test=backend_fw,
        fn_name=fn_name,
        x=x[0],
        k=k,
        dtype=dtype[0],
        device=on_device,
        ground_truth_backend=ground_truth_backend,
    )


# ndenumerate
@handle_test(
    fn_tree="functional.ivy.experimental.ndenumerate",
    dtype_and_x=helpers.dtype_and_values(
        available_dtypes=helpers.get_dtypes("valid"),
        min_num_dims=1,
    ),
)
def test_ndenumerate(dtype_and_x):
    values = dtype_and_x[1][0]
    for (index1, x1), (index2, x2) in zip(
        np.ndenumerate(values), ivy.ndenumerate(values)
    ):
        assert index1 == index2 and x1 == x2.to_numpy()


# ndindex
@handle_test(
    fn_tree="functional.ivy.experimental.ndindex",
    dtype_x_shape=helpers.dtype_and_values(
        available_dtypes=helpers.get_dtypes("valid"),
        min_num_dims=1,
        ret_shape=True,
    ),
)
def test_ndindex(dtype_x_shape):
    shape = dtype_x_shape[2]
    for index1, index2 in zip(np.ndindex(shape), ivy.ndindex(shape)):
        assert index1 == index2


# indices
@handle_test(
    fn_tree="functional.ivy.experimental.indices",
    ground_truth_backend="numpy",
    shape=helpers.get_shape(min_num_dims=1),
    dtype=helpers.get_dtypes("integer", full=False),
    sparse=st.booleans(),
    container_flags=st.just([False]),
    test_instance_method=st.just(False),
    test_with_out=st.just(False),
    test_gradients=st.just(False),
)
def test_indices(
    *,
    shape,
    dtype,
    sparse,
    test_flags,
    backend_fw,
    fn_name,
    on_device,
    ground_truth_backend,
):
    helpers.test_function(
        input_dtypes=[],
        test_flags=test_flags,
        ground_truth_backend=ground_truth_backend,
        on_device=on_device,
        backend_to_test=backend_fw,
        fn_name=fn_name,
        dimensions=shape,
        dtype=dtype[0],
        sparse=sparse,
    )


@st.composite
def valid_unsorted_segment_min_inputs(draw):
    while True:
        dtype = draw(st.sampled_from([ivy.int32, ivy.int64, ivy.float32, ivy.float64]))
        segment_ids_dim = draw(st.integers(min_value=3, max_value=10))
        num_segments = draw(st.integers(min_value=2, max_value=segment_ids_dim))

        data_dim = draw(
            helpers.get_shape(
                min_dim_size=segment_ids_dim,
                max_dim_size=segment_ids_dim,
                min_num_dims=1,
                max_num_dims=4,
            )
        )
        data_dim = (segment_ids_dim,) + data_dim[1:]

        data = draw(
            helpers.array_values(
                dtype=dtype,
                shape=data_dim,
                min_value=1,
                max_value=10,
            )
        )

        segment_ids = draw(
            helpers.array_values(
                dtype=ivy.int32,
                shape=(segment_ids_dim,),
                min_value=0,
                max_value=num_segments + 1,
            )
        )
        if data.shape[0] == segment_ids.shape[0]:
            if np.max(segment_ids) < num_segments:
                return (dtype, ivy.int32), data, num_segments, segment_ids


# unsorted_segment_min
@handle_test(
    fn_tree="functional.ivy.experimental.unsorted_segment_min",
    ground_truth_backend="tensorflow",
    d_x_n_s=valid_unsorted_segment_min_inputs(),
    test_with_out=st.just(False),
    test_gradients=st.just(False),
)
def test_unsorted_segment_min(
    *,
    d_x_n_s,
    test_flags,
    backend_fw,
    fn_name,
    on_device,
    ground_truth_backend,
):
    dtypes, data, num_segments, segment_ids = d_x_n_s
    helpers.test_function(
        input_dtypes=dtypes,
        test_flags=test_flags,
        ground_truth_backend=ground_truth_backend,
        on_device=on_device,
        fw=backend_fw,
        fn_name=fn_name,
        data=data,
        segment_ids=segment_ids,
        num_segments=num_segments,
    )<|MERGE_RESOLUTION|>--- conflicted
+++ resolved
@@ -75,13 +75,9 @@
         ground_truth_backend=ground_truth_backend,
         input_dtypes=input_dtype,
         test_flags=test_flags,
-<<<<<<< HEAD
         atol=0.001,
         backend_to_test=backend_fw,
-=======
         atol_=0.005,
-        fw=backend_fw,
->>>>>>> 9f0ee7d1
         fn_name=fn_name,
         on_device=on_device,
         size=int(x[0]),
