--- conflicted
+++ resolved
@@ -395,7 +395,6 @@
     )
 
 
-<<<<<<< HEAD
 @handle_test(
     fn_tree="functional.ivy.experimental.complex",
     dtype_x_and_y=helpers.dtype_and_values(
@@ -407,7 +406,23 @@
 def test_complex(
     *,
     dtype_x_and_y,
-=======
+    test_flags,
+    backend_fw,
+    fn_name,
+    on_device,
+):
+    dtypes, x = dtype_x_and_y
+    helpers.test_function(
+        input_dtypes=dtypes,
+        test_flags=test_flags,
+        on_device=on_device,
+        fw=backend_fw,
+        fn_name=fn_name,
+        real=x[0],
+        imag=x[1],
+    )
+
+
 @st.composite
 def _random_tucker_data(draw):
     shape = draw(
@@ -433,24 +448,6 @@
 def test_random_tucker(
     *,
     data,
->>>>>>> 1b1c66d9
-    test_flags,
-    backend_fw,
-    fn_name,
-    on_device,
-):
-<<<<<<< HEAD
-    dtypes, x = dtype_x_and_y
-    helpers.test_function(
-        input_dtypes=dtypes,
-        test_flags=test_flags,
-        on_device=on_device,
-        fw=backend_fw,
-        fn_name=fn_name,
-        real=x[0],
-        imag=x[1],
-    )
-=======
     shape, rank, dtype, full, orthogonal, seed, non_negative = data
     results = helpers.test_function(
         input_dtypes=[],
@@ -494,5 +491,4 @@
             assert np.prod(c_gt.shape) == np.prod(rank)
 
         for f, f_gt in zip(factors, factors_gt):
-            assert np.prod(f.shape) == np.prod(f_gt.shape)
->>>>>>> 1b1c66d9
+            assert np.prod(f.shape) == np.prod(f_gt.shape)