from hypothesis import strategies as st
import numpy as np

# local
import ivy
import ivy_tests.test_ivy.helpers as helpers
from ivy_tests.test_ivy.helpers import handle_test


@handle_test(
    fn_tree="functional.ivy.experimental.triu_indices",
    dtype_and_x=helpers.dtype_and_values(
        available_dtypes=helpers.get_dtypes("integer"),
        max_num_dims=0,
        num_arrays=3,
        min_value=0,
        max_value=10,
    ),
    test_with_out=st.just(False),
    test_gradients=st.just(False),
    test_instance_method=st.just(False),
)
def test_triu_indices(
    *,
    dtype_and_x,
    test_flags,
    backend_fw,
    fn_name,
    on_device,
    ground_truth_backend,
):
    input_dtype, x = dtype_and_x
    helpers.test_function(
        ground_truth_backend=ground_truth_backend,
        input_dtypes=input_dtype,
        test_flags=test_flags,
        fw=backend_fw,
        on_device=on_device,
        fn_name=fn_name,
        n_rows=int(x[0]),
        n_cols=int(x[1]),
        k=int(x[2]),
    )


# vorbis_window
@handle_test(
    fn_tree="functional.ivy.experimental.vorbis_window",
    dtype_and_x=helpers.dtype_and_values(
        available_dtypes=helpers.get_dtypes("integer"),
        max_num_dims=0,
        min_value=1,
        max_value=10,
    ),
    dtype=helpers.get_dtypes("float", full=False),
    test_gradients=st.just(False),
    test_instance_method=st.just(False),
)
def test_vorbis_window(
    *,
    dtype_and_x,
    dtype,
    test_flags,
    backend_fw,
    fn_name,
    on_device,
    ground_truth_backend,
):
    input_dtype, x = dtype_and_x
    helpers.test_function(
        ground_truth_backend=ground_truth_backend,
        input_dtypes=input_dtype,
        test_flags=test_flags,
        atol_=1e-02,
        fw=backend_fw,
        fn_name=fn_name,
        on_device=on_device,
        window_length=int(x[0]),
        dtype=dtype[0],
    )


# hann_window
@handle_test(
    fn_tree="functional.ivy.experimental.hann_window",
    dtype_and_x=helpers.dtype_and_values(
        available_dtypes=helpers.get_dtypes("integer"),
        max_num_dims=0,
        min_value=1,
        max_value=10,
    ),
    periodic=st.booleans(),
    dtype=helpers.get_dtypes("float", full=False),
    test_gradients=st.just(False),
    test_instance_method=st.just(False),
)
def test_hann_window(
    *,
    dtype_and_x,
    periodic,
    dtype,
    test_flags,
    backend_fw,
    fn_name,
    on_device,
    ground_truth_backend,
):
    input_dtype, x = dtype_and_x
    helpers.test_function(
        ground_truth_backend=ground_truth_backend,
        input_dtypes=input_dtype,
        test_flags=test_flags,
        fw=backend_fw,
        fn_name=fn_name,
        on_device=on_device,
        size=int(x[0]),
        periodic=periodic,
        dtype=dtype[0],
    )


# kaiser_window
@handle_test(
    fn_tree="functional.ivy.experimental.kaiser_window",
    dtype_and_x=helpers.dtype_and_values(
        available_dtypes=helpers.get_dtypes("integer"),
        max_num_dims=0,
        min_value=1,
        max_value=10,
    ),
    periodic=st.booleans(),
    beta=st.floats(min_value=0, max_value=5),
    dtype=helpers.get_dtypes("float", full=False),
    test_gradients=st.just(False),
)
def test_kaiser_window(
    *,
    dtype_and_x,
    periodic,
    beta,
    dtype,
    test_flags,
    backend_fw,
    fn_name,
    on_device,
    ground_truth_backend,
):
    input_dtype, x = dtype_and_x
    helpers.test_function(
        ground_truth_backend=ground_truth_backend,
        input_dtypes=input_dtype,
        test_flags=test_flags,
        fw=backend_fw,
        fn_name=fn_name,
        on_device=on_device,
        window_length=int(x[0]),
        periodic=periodic,
        beta=beta,
        dtype=dtype[0],
    )


# kaiser_bessel_derived_window
@handle_test(
    fn_tree="functional.ivy.experimental.kaiser_bessel_derived_window",
    dtype_and_x=helpers.dtype_and_values(
        available_dtypes=helpers.get_dtypes("integer"),
        max_num_dims=0,
        min_value=1,
        max_value=10,
    ),
    periodic=st.booleans(),
    beta=st.floats(min_value=1, max_value=5),
    dtype=helpers.get_dtypes("float", full=False),
    test_gradients=st.just(False),
    test_instance_method=st.just(False),
)
def test_kaiser_bessel_derived_window(
    *,
    dtype_and_x,
    periodic,
    beta,
    dtype,
    test_flags,
    backend_fw,
    fn_name,
    on_device,
    ground_truth_backend,
):
    input_dtype, x = dtype_and_x
    helpers.test_function(
        ground_truth_backend=ground_truth_backend,
        input_dtypes=input_dtype,
        test_flags=test_flags,
        fw=backend_fw,
        fn_name=fn_name,
        on_device=on_device,
        window_length=int(x[0]),
        periodic=periodic,
        beta=beta,
        dtype=dtype[0],
    )


# hamming_window
@handle_test(
    fn_tree="functional.ivy.experimental.hamming_window",
    dtype_and_x=helpers.dtype_and_values(
        available_dtypes=helpers.get_dtypes("integer"),
        max_num_dims=0,
        min_value=1,
        max_value=10,
    ),
    periodic=st.booleans(),
    dtype_and_f=helpers.dtype_and_values(
        available_dtypes=helpers.get_dtypes("float"),
        max_num_dims=0,
        num_arrays=2,
        min_value=0,
        max_value=5,
    ),
    dtype=helpers.get_dtypes("float", full=False),
    test_gradients=st.just(False),
    test_instance_method=st.just(False),
)
def test_hamming_window(
    *,
    dtype_and_x,
    periodic,
    dtype_and_f,
    dtype,
    test_flags,
    backend_fw,
    fn_name,
    on_device,
    ground_truth_backend,
):
    input_dtype1, x = dtype_and_x
    input_dtype2, f = dtype_and_f
    helpers.test_function(
        ground_truth_backend=ground_truth_backend,
        input_dtypes=input_dtype1 + input_dtype2,
        test_flags=test_flags,
        fw=backend_fw,
        fn_name=fn_name,
        on_device=on_device,
        window_length=int(x[0]),
        periodic=periodic,
        alpha=float(f[0]),
        beta=float(f[1]),
        dtype=dtype[0],
    )


@handle_test(
    fn_tree="functional.ivy.experimental.tril_indices",
    dtype_and_n=helpers.dtype_and_values(
        available_dtypes=helpers.get_dtypes("integer"),
        max_num_dims=0,
        num_arrays=2,
        min_value=0,
        max_value=10,
    ),
    k=helpers.ints(min_value=-11, max_value=11),
    test_with_out=st.just(False),
    test_gradients=st.just(False),
    test_instance_method=st.just(False),
)
def test_tril_indices(
    *,
    dtype_and_n,
    k,
    test_flags,
    backend_fw,
    fn_name,
    on_device,
    ground_truth_backend,
):
    input_dtype, x = dtype_and_n
    helpers.test_function(
        input_dtypes=input_dtype,
        ground_truth_backend=ground_truth_backend,
        test_flags=test_flags,
        fw=backend_fw,
        on_device=on_device,
        fn_name=fn_name,
        n_rows=int(x[0]),
        n_cols=int(x[1]),
        k=k,
    )


# eye_like
@handle_test(
    fn_tree="functional.ivy.experimental.eye_like",
    dtype_and_x=helpers.dtype_and_values(
        available_dtypes=helpers.get_dtypes("numeric"),
        min_num_dims=1,
        max_num_dims=1,
        min_dim_size=1,
        max_dim_size=5,
    ),
    k=helpers.ints(min_value=-10, max_value=10),
    test_gradients=st.just(False),
    number_positional_args=st.just(1),
)
def test_eye_like(
    *,
    dtype_and_x,
    k,
    test_flags,
    backend_fw,
    fn_name,
    on_device,
    ground_truth_backend,
):
    dtype, x = dtype_and_x
    helpers.test_function(
        input_dtypes=dtype,
        test_flags=test_flags,
        on_device=on_device,
        fw=backend_fw,
        fn_name=fn_name,
        x=x[0],
        k=k,
        dtype=dtype[0],
        device=on_device,
        ground_truth_backend=ground_truth_backend,
    )


# stft
@st.composite
def valid_stft_params(draw):
    # draw data types
    dtype = draw(helpers.get_dtypes("numeric"))
    # Draw values for the input signal x
    x = draw(
        st.lists(st.floats(min_value=-1e6, max_value=1e6), min_size=2, max_size=1000)
    )
    # Draw values for the window function size
    frame_length = draw(st.integers(min_value=2, max_value=1000))
    # Draw values for the hop size between adjacent frames
    frame_step = draw(st.integers(min_value=1, max_value=frame_length))
    # Draw values for the window function type
    window_fn = draw(
        st.sampled_from(["hann", "hamming", "rectangle", "blackman", "bartlett"])
    )
    # Draw values for the FFT size
    fft_length = draw(st.integers(min_value=frame_length, max_value=frame_length * 4))
    return dtype, x, frame_length, frame_step, window_fn, fft_length


@handle_test(
    fn_tree="functional.ivy.experimental.stft",
    dtype_x_and_args=valid_stft_params(),
    test_with_out=st.just(False),
)
def test_stft(
    *,
    dtype_x_and_args,
    frontend,
    test_flags,
    fn_tree,
    on_device,
):
    dtype, x, frame_length, frame_step, window_fn, fft_length = dtype_x_and_args
    helpers.test_frontend_function(
        input_dtypes=dtype,
        frontend=frontend,
        test_flags=test_flags,
        fn_tree=fn_tree,
        on_device=on_device,
        signals=x[0],
        frame_length=frame_length,
        frame_step=frame_step,
        window_fn=window_fn,
        fft_length=fft_length,
        pad_end=True,
        name=None,
    )


# ndenumerate
@handle_test(
    fn_tree="functional.ivy.experimental.ndenumerate",
    dtype_and_x=helpers.dtype_and_values(
        available_dtypes=helpers.get_dtypes("valid"),
        min_num_dims=1,
    ),
)
def test_ndenumerate(dtype_and_x):
    values = dtype_and_x[1][0]
    for (index1, x1), (index2, x2) in zip(
        np.ndenumerate(values), ivy.ndenumerate(values)
    ):
        assert index1 == index2 and x1 == x2


# ndindex
@handle_test(
    fn_tree="functional.ivy.experimental.ndindex",
    dtype_x_shape=helpers.dtype_and_values(
        available_dtypes=helpers.get_dtypes("valid"),
        min_num_dims=1,
        ret_shape=True,
    ),
)
def test_ndindex(dtype_x_shape):
    shape = dtype_x_shape[2]
    for index1, index2 in zip(np.ndindex(shape), ivy.ndindex(shape)):
        assert index1 == index2


# indices
@handle_test(
    fn_tree="functional.ivy.experimental.indices",
    ground_truth_backend="numpy",
    shape=helpers.get_shape(min_num_dims=1),
<<<<<<< HEAD
    dtype=helpers.get_dtypes("integer", full=False),
=======
    dtype=helpers.get_dtypes('integer', full=False),
>>>>>>> 12965535
    sparse=st.booleans(),
    container_flags=st.just([False]),
    test_instance_method=st.just(False),
    test_with_out=st.just(False),
    test_gradients=st.just(False),
)
def test_indices(
    *,
    shape,
    dtype,
    sparse,
    test_flags,
    backend_fw,
    fn_name,
    on_device,
    ground_truth_backend,
):
    helpers.test_function(
        input_dtypes=[],
        test_flags=test_flags,
        ground_truth_backend=ground_truth_backend,
        on_device=on_device,
        fw=backend_fw,
        fn_name=fn_name,
        dimensions=shape,
        dtype=dtype[0],
        sparse=sparse,
    )<|MERGE_RESOLUTION|>--- conflicted
+++ resolved
@@ -417,11 +417,7 @@
     fn_tree="functional.ivy.experimental.indices",
     ground_truth_backend="numpy",
     shape=helpers.get_shape(min_num_dims=1),
-<<<<<<< HEAD
-    dtype=helpers.get_dtypes("integer", full=False),
-=======
     dtype=helpers.get_dtypes('integer', full=False),
->>>>>>> 12965535
     sparse=st.booleans(),
     container_flags=st.just([False]),
     test_instance_method=st.just(False),
