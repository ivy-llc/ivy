# global
import math
from hypothesis import strategies as st
import numpy as np

# local
import ivy_tests.test_ivy.helpers as helpers
from ivy_tests.test_ivy.helpers import handle_test
import ivy
import sys


@st.composite
def _generate_diag_args(draw):
    x_shape = draw(
        helpers.get_shape(
            min_num_dims=1, max_num_dims=2, min_dim_size=1, max_dim_size=5
        )
    )

    flat_x_shape = math.prod(x_shape)

    dtype_x = draw(
        helpers.dtype_and_values(
            available_dtypes=helpers.get_dtypes("numeric"),
            shape=x_shape,
            min_value=-1e2,
            max_value=1e2,
        )
    )

    offset = draw(helpers.ints(min_value=-5, max_value=5))

    dtype = dtype_x[0]

    dtype_padding_value = draw(
        helpers.dtype_and_values(
            available_dtypes=dtype,
            max_dim_size=1,
            min_dim_size=1,
            min_num_dims=1,
            max_num_dims=1,
            min_value=-1e2,
            max_value=1e2,
        )
    )

    align = draw(
        st.sampled_from(["RIGHT_LEFT", "RIGHT_RIGHT", "LEFT_LEFT", "LEFT_RIGHT"])
    )

    if offset < 0:
        num_rows_is_negative = draw(st.booleans())
        if num_rows_is_negative:
            num_rows = -1
            num_cols = draw(
                st.one_of(
                    st.integers(min_value=-1, max_value=-1),
                    st.integers(min_value=flat_x_shape, max_value=50),
                )
            )
        else:
            num_rows_is_as_expected = draw(st.booleans())
            if num_rows_is_as_expected:
                num_rows = flat_x_shape + abs(offset)
                num_cols = draw(
                    st.one_of(
                        st.integers(min_value=-1, max_value=-1),
                        st.integers(min_value=flat_x_shape, max_value=50),
                    )
                )
            else:
                num_rows = draw(
                    st.integers(min_value=flat_x_shape + abs(offset) + 1, max_value=50)
                )
                num_cols = draw(st.sampled_from([-1, flat_x_shape]))
    if offset > 0:
        num_cols_is_negative = draw(st.booleans())
        if num_cols_is_negative:
            num_cols = -1
            num_rows = draw(
                st.one_of(
                    st.integers(min_value=-1, max_value=-1),
                    st.integers(min_value=flat_x_shape, max_value=50),
                )
            )
        else:
            num_cols_is_as_expected = draw(st.booleans())
            if num_cols_is_as_expected:
                num_cols = flat_x_shape + abs(offset)
                num_rows = draw(
                    st.one_of(
                        st.integers(min_value=-1, max_value=-1),
                        st.integers(min_value=flat_x_shape, max_value=50),
                    )
                )
            else:
                num_cols = draw(
                    st.integers(min_value=flat_x_shape + abs(offset) + 1, max_value=50)
                )
                num_rows = draw(st.sampled_from([-1, flat_x_shape]))

    if offset == 0:
        num_rows_is_negative = draw(st.booleans())
        num_cols_is_negative = draw(st.booleans())

        if num_rows_is_negative and num_cols_is_negative:
            num_rows = -1
            num_cols = -1

        if num_rows_is_negative:
            num_rows = -1
            num_cols = draw(
                st.integers(min_value=flat_x_shape + abs(offset), max_value=50)
            )

        if num_cols_is_negative:
            num_cols = -1
            num_rows = draw(
                st.integers(min_value=flat_x_shape + abs(offset), max_value=50)
            )

        else:
            num_rows_is_as_expected = draw(st.booleans())
            if num_rows_is_as_expected:
                num_rows = flat_x_shape
                num_cols = draw(
                    st.integers(min_value=flat_x_shape + abs(offset), max_value=50)
                )
            else:
                num_cols = flat_x_shape
                num_rows = draw(
                    st.integers(min_value=flat_x_shape + abs(offset), max_value=50)
                )

    return dtype_x, offset, dtype_padding_value, align, num_rows, num_cols


@st.composite
def _generate_eigh_tridiagonal_args(draw):
    dtype, alpha = draw(
        helpers.dtype_and_values(
            min_dim_size=2,
            min_num_dims=1,
            max_num_dims=1,
            min_value=2.0,
            max_value=5,
            available_dtypes=helpers.get_dtypes("float"),
        )
    )
    beta_shape = len(alpha[0]) - 1
    dtype, beta = draw(
        helpers.dtype_and_values(
            available_dtypes=dtype,
            shape=(beta_shape,),
            min_value=2.0,
            max_value=5,
        )
    )

    select = draw(st.sampled_from(("a", "i", "v")))
    if select == "a":
        select_range = None
    elif select == "i":
        range_slice = draw(
            st.slices(beta_shape).filter(
                lambda x: x.start
                and x.stop
                and x.step
                and x.start >= 0
                and x.stop >= 0
                and x.step >= 0
                and x.start < x.stop
            )
        )

        select_range = [range_slice.start, range_slice.stop]
    else:
        select_range = [-100, 100]

    eigvals_only = draw(st.booleans())
    tol = draw(st.floats(1e-5, 1e-3) | st.just(None))
    return dtype, alpha, beta, eigvals_only, select, select_range, tol


# eigh_tridiagonal
@handle_test(
    fn_tree="eigh_tridiagonal",
    args_packet=_generate_eigh_tridiagonal_args(),
    test_gradients=st.just(False),
)
def test_eigh_tridiagonal(
    *,
    args_packet,
    test_flags,
    backend_fw,
    fn_name,
    on_device,
):
    dtype, alpha, beta, eigvals_only, select, select_range, tol = args_packet
    test_flags.with_out = False
    results = helpers.test_function(
        ground_truth_backend="numpy",
        test_flags=test_flags,
        fw=backend_fw,
        fn_name=fn_name,
        on_device=on_device,
        rtol_=1e-2,
        atol_=1e-2,
        input_dtypes=dtype,
        alpha=alpha[0],
        beta=beta[0],
        eigvals_only=eigvals_only,
        select=select,
        select_range=select_range,
        tol=tol,
        test_values=eigvals_only,
        return_flat_np_arrays=True,
    )
    if results is None:
        return
    ret_np_flat, ret_np_from_gt_flat = results
    reconstructed_np = None
    for i in range(len(ret_np_flat) // 2):
        eigenvalue = ret_np_flat[i]
        eigenvector = ret_np_flat[len(ret_np_flat) // 2 + i]
        if reconstructed_np is not None:
            reconstructed_np += eigenvalue * np.matmul(
                eigenvector.reshape(1, -1), eigenvector.reshape(-1, 1)
            )
        else:
            reconstructed_np = eigenvalue * np.matmul(
                eigenvector.reshape(1, -1), eigenvector.reshape(-1, 1)
            )

    reconstructed_from_np = None
    for i in range(len(ret_np_from_gt_flat) // 2):
        eigenvalue = ret_np_from_gt_flat[i]
        eigenvector = ret_np_from_gt_flat[len(ret_np_flat) // 2 + i]
        if reconstructed_from_np is not None:
            reconstructed_from_np += eigenvalue * np.matmul(
                eigenvector.reshape(1, -1), eigenvector.reshape(-1, 1)
            )
        else:
            reconstructed_from_np = eigenvalue * np.matmul(
                eigenvector.reshape(1, -1), eigenvector.reshape(-1, 1)
            )
    # value test
    helpers.assert_all_close(
        reconstructed_np, reconstructed_from_np, rtol=1e-1, atol=1e-2
    )


@handle_test(
    fn_tree="functional.ivy.experimental.diagflat",
    args_packet=_generate_diag_args(),
    test_gradients=st.just(False),
)
def test_diagflat(
    *,
    test_flags,
    backend_fw,
    fn_name,
    args_packet,
    ground_truth_backend,
):
    dtype_x, offset, dtype_padding_value, align, num_rows, num_cols = args_packet

    x_dtype, x = dtype_x
    padding_value_dtype, padding_value = dtype_padding_value
    padding_value = padding_value[0][0]

    helpers.test_function(
        ground_truth_backend=ground_truth_backend,
        input_dtypes=x_dtype + ["int64"] + padding_value_dtype,
        test_flags=test_flags,
        fw=backend_fw,
        fn_name=fn_name,
        x=x[0],
        offset=offset,
        padding_value=padding_value,
        align=align,
        num_rows=num_rows,
        num_cols=num_cols,
        atol_=1e-01,
        rtol_=1 / 64,
    )


@handle_test(
    fn_tree="functional.ivy.experimental.kron",
    dtype_x=helpers.dtype_and_values(
        available_dtypes=helpers.get_dtypes("numeric"),
        min_num_dims=2,
        max_num_dims=2,
        min_dim_size=1,
        max_dim_size=10,
        num_arrays=2,
        shared_dtype=True,
    ),
    test_gradients=st.just(False),
)
def test_kron(
    *,
    dtype_x,
    test_flags,
    backend_fw,
    fn_name,
    on_device,
    ground_truth_backend,
):
    dtype, x = dtype_x
    helpers.test_function(
        ground_truth_backend=ground_truth_backend,
        input_dtypes=dtype,
        test_flags=test_flags,
        on_device=on_device,
        fw=backend_fw,
        fn_name=fn_name,
        a=x[0],
        b=x[1],
    )


# matrix_exp
@handle_test(
    fn_tree="functional.ivy.experimental.matrix_exp",
    dtype_x=helpers.dtype_and_values(
        available_dtypes=(ivy.double, ivy.complex64, ivy.complex128),
        min_num_dims=2,
        max_num_dims=10,
        min_dim_size=2,
        max_dim_size=50,
        min_value=-100,
        max_value=100,
        allow_nan=False,
        shared_dtype=True,
    ),
    test_gradients=st.just(False),
)
def test_matrix_exp(
    dtype_x,
    as_variable,
    with_out,
    num_positional_args,
    native_array,
    container_flags,
    instance_method,
    backend_fw,
    fn_name,
    ground_truth_backend,
):
    dtype, x = dtype_x
    helpers.test_function(
        ground_truth_backend=ground_truth_backend,
        input_dtypes=dtype,
        as_variable_flags=as_variable,
        with_out=with_out,
        num_positional_args=num_positional_args,
        native_array_flags=native_array,
        container_flags=container_flags,
        instance_method=instance_method,
        fw=backend_fw,
        fn_name=fn_name,
        x=x[0],
    )


@handle_test(
    fn_tree="functional.ivy.experimental.eig",
    dtype_x=helpers.dtype_and_values(
        available_dtypes=(
            ivy.float32,
            ivy.float64,
            ivy.int32,
            ivy.int64,
            ivy.complex64,
            ivy.complex128,
        ),
        min_num_dims=2,
        max_num_dims=3,
        min_dim_size=10,
        max_dim_size=10,
        min_value=1.0,
        max_value=1.0e5,
        shared_dtype=True,
    ),
    test_with_out=st.just(False),
    test_gradients=st.just(False),
)
def test_eig(
    dtype_x,
    test_flags,
    backend_fw,
    fn_name,
    ground_truth_backend,
):
    dtype, x = dtype_x
    helpers.test_function(
        ground_truth_backend=ground_truth_backend,
        input_dtypes=dtype,
        test_flags=test_flags,
        fw=backend_fw,
        fn_name=fn_name,
        test_values=False,
        x=x[0],
    )


@handle_test(
    fn_tree="functional.ivy.experimental.eigvals",
    dtype_x=helpers.dtype_and_values(
        available_dtypes=(
            ivy.float32,
            ivy.float64,
            ivy.int32,
            ivy.int64,
            ivy.complex64,
            ivy.complex128,
        ),
        min_num_dims=2,
        max_num_dims=3,
        min_dim_size=10,
        max_dim_size=10,
        min_value=1.0,
        max_value=1.0e5,
        shared_dtype=True,
    ),
    test_with_out=st.just(False),
    test_gradients=st.just(False),
)
def test_eigvals(
    dtype_x,
    test_flags,
    backend_fw,
    fn_name,
    ground_truth_backend,
):
    dtype, x = dtype_x
    helpers.test_function(
        ground_truth_backend=ground_truth_backend,
        input_dtypes=dtype,
        test_flags=test_flags,
        fw=backend_fw,
        fn_name=fn_name,
        test_values=False,
        x=x[0],
    )


@handle_test(
    fn_tree="functional.ivy.experimental.adjoint",
    dtype_x=helpers.dtype_and_values(
        available_dtypes=(
            ivy.float16,
            ivy.float32,
            ivy.float64,
            ivy.complex64,
            ivy.complex128,
        ),
        min_num_dims=2,
        max_num_dims=10,
        min_dim_size=1,
        max_dim_size=10,
        min_value=-1.0e5,
        max_value=1.0e5,
        allow_nan=False,
        shared_dtype=True,
    ),
)
def test_adjoint(
    dtype_x,
    test_flags,
    backend_fw,
    fn_name,
    ground_truth_backend,
):
    dtype, x = dtype_x
    helpers.test_function(
        ground_truth_backend=ground_truth_backend,
        input_dtypes=dtype,
        test_flags=test_flags,
        fw=backend_fw,
        fn_name=fn_name,
        x=x[0],
    )


# multi_dot
@st.composite
def _generate_multi_dot_dtype_and_arrays(draw):
    input_dtype = [draw(st.sampled_from(draw(helpers.get_dtypes("numeric"))))]
    matrices_dims = draw(
        st.lists(st.integers(min_value=2, max_value=10), min_size=4, max_size=4)
    )
    shape_1 = (matrices_dims[0], matrices_dims[1])
    shape_2 = (matrices_dims[1], matrices_dims[2])
    shape_3 = (matrices_dims[2], matrices_dims[3])

    matrix_1 = draw(
        helpers.dtype_and_values(
            shape=shape_1,
            dtype=input_dtype,
            min_value=-10,
            max_value=10,
        )
    )
    matrix_2 = draw(
        helpers.dtype_and_values(
            shape=shape_2,
            dtype=input_dtype,
            min_value=-10,
            max_value=10,
        )
    )
    matrix_3 = draw(
        helpers.dtype_and_values(
            shape=shape_3,
            dtype=input_dtype,
            min_value=-10,
            max_value=10,
        )
    )

    return input_dtype, [matrix_1[1][0], matrix_2[1][0], matrix_3[1][0]]


@handle_test(
    fn_tree="functional.ivy.experimental.multi_dot",
    dtype_x=_generate_multi_dot_dtype_and_arrays(),
    test_gradients=st.just(False),
)
def test_multi_dot(
    dtype_x,
    test_flags,
    backend_fw,
    fn_name,
    ground_truth_backend,
):
    dtype, x = dtype_x
    helpers.test_function(
        ground_truth_backend=ground_truth_backend,
        input_dtypes=dtype,
        test_flags=test_flags,
        fw=backend_fw,
        fn_name=fn_name,
        test_values=True,
        x=x,
        rtol_=1e-1,
        atol_=6e-1,
    )


<<<<<<< HEAD
@handle_test(
    fn_tree="functional.ivy.experimental.solve_triangular",
    dtype_x=helpers.dtype_and_values(
        available_dtypes=(
            ivy.float32,
            ivy.float64,
            ivy.complex64,
            ivy.complex128,
        ),
        min_num_dims=4,
        max_num_dims=4,
        min_dim_size=4,
        max_dim_size=4,
        min_value=1,
        max_value=100,
        allow_nan=False,
        shared_dtype=True,
    ),
    test_gradients=st.just(False),
)
def test_solve_triangular(
=======
@st.composite
def _cond_data_gen_helper(draw):
    dtype_x = helpers.dtype_and_values(
        available_dtypes=(ivy.float32, ivy.float64),
        shape=helpers.ints(min_value=2, max_value=5).map(lambda x: tuple([x, x])),
        max_value=10,
        min_value=-10,
        allow_nan=False,
        shared_dtype=True,
    ).filter(lambda x: np.linalg.cond(x[1][0].tolist()) < 1 / sys.float_info.epsilon)
    p = draw(
        st.sampled_from([None, 2, -2, 1, -1, "fro", "nuc", float("inf"), -float("inf")])
    )
    dtype, x = draw(dtype_x)
    return dtype, (x[0], p)


@handle_test(
    fn_tree="functional.ivy.experimental.cond",
    dtype_x=_cond_data_gen_helper(),
    test_with_out=st.just(False),
    test_gradients=st.just(False),
)
def test_cond(
>>>>>>> 0d7d58b9
    dtype_x,
    test_flags,
    backend_fw,
    fn_name,
    ground_truth_backend,
):
    dtype, x = dtype_x
    helpers.test_function(
        ground_truth_backend=ground_truth_backend,
        input_dtypes=dtype,
        test_flags=test_flags,
        fw=backend_fw,
        fn_name=fn_name,
<<<<<<< HEAD
        test_values=True,
        x=x[0],
        b=x[1],
=======
        x=x[0],
        p=x[1],
>>>>>>> 0d7d58b9
    )<|MERGE_RESOLUTION|>--- conflicted
+++ resolved
@@ -551,7 +551,6 @@
     )
 
 
-<<<<<<< HEAD
 @handle_test(
     fn_tree="functional.ivy.experimental.solve_triangular",
     dtype_x=helpers.dtype_and_values(
@@ -573,22 +572,23 @@
     test_gradients=st.just(False),
 )
 def test_solve_triangular(
-=======
-@st.composite
-def _cond_data_gen_helper(draw):
-    dtype_x = helpers.dtype_and_values(
-        available_dtypes=(ivy.float32, ivy.float64),
-        shape=helpers.ints(min_value=2, max_value=5).map(lambda x: tuple([x, x])),
-        max_value=10,
-        min_value=-10,
-        allow_nan=False,
-        shared_dtype=True,
-    ).filter(lambda x: np.linalg.cond(x[1][0].tolist()) < 1 / sys.float_info.epsilon)
-    p = draw(
-        st.sampled_from([None, 2, -2, 1, -1, "fro", "nuc", float("inf"), -float("inf")])
-    )
-    dtype, x = draw(dtype_x)
-    return dtype, (x[0], p)
+    dtype_x,
+    test_flags,
+    backend_fw,
+    fn_name,
+    ground_truth_backend,
+):
+    dtype, x = dtype_x
+    helpers.test_function(
+        ground_truth_backend=ground_truth_backend,
+        input_dtypes=dtype,
+        test_flags=test_flags,
+        fw=backend_fw,
+        fn_name=fn_name,
+        test_values=True,
+        x=x[0],
+        b=x[1],
+    )
 
 
 @handle_test(
@@ -598,26 +598,19 @@
     test_gradients=st.just(False),
 )
 def test_cond(
->>>>>>> 0d7d58b9
-    dtype_x,
-    test_flags,
-    backend_fw,
-    fn_name,
-    ground_truth_backend,
-):
-    dtype, x = dtype_x
-    helpers.test_function(
-        ground_truth_backend=ground_truth_backend,
-        input_dtypes=dtype,
-        test_flags=test_flags,
-        fw=backend_fw,
-        fn_name=fn_name,
-<<<<<<< HEAD
-        test_values=True,
-        x=x[0],
-        b=x[1],
-=======
+    dtype_x,
+    test_flags,
+    backend_fw,
+    fn_name,
+    ground_truth_backend,
+):
+    dtype, x = dtype_x
+    helpers.test_function(
+        ground_truth_backend=ground_truth_backend,
+        input_dtypes=dtype,
+        test_flags=test_flags,
+        fw=backend_fw,
+        fn_name=fn_name,
         x=x[0],
         p=x[1],
->>>>>>> 0d7d58b9
     )