--- conflicted
+++ resolved
@@ -220,7 +220,6 @@
     )
 
 
-<<<<<<< HEAD
 # matrix_exp
 @handle_test(
     fn_tree="functional.experimental.matrix_exp",
@@ -240,7 +239,29 @@
     dtype_x,
     as_variable,
     with_out,
-=======
+    num_positional_args,
+    native_array,
+    container_flags,
+    instance_method,
+    backend_fw,
+    fn_name,
+    ground_truth_backend,
+):
+    dtype, x = dtype_x
+    helpers.test_function(
+        ground_truth_backend=ground_truth_backend,
+        input_dtypes=dtype,
+        as_variable_flags=as_variable,
+        with_out=with_out,
+        num_positional_args=num_positional_args,
+        native_array_flags=native_array,
+        container_flags=container_flags,
+        instance_method=instance_method,
+        fw=backend_fw,
+        fn_name=fn_name,
+        x=x[0],
+    )
+
 @handle_test(
     fn_tree="functional.experimental.eig",
     dtype_x=helpers.dtype_and_values(
@@ -257,7 +278,6 @@
 def test_eig(
     dtype_x,
     as_variable,
->>>>>>> f487323f
     num_positional_args,
     native_array,
     container_flags,
@@ -271,20 +291,14 @@
         ground_truth_backend=ground_truth_backend,
         input_dtypes=dtype,
         as_variable_flags=as_variable,
-<<<<<<< HEAD
-        with_out=with_out,
-=======
         with_out=False,
->>>>>>> f487323f
         num_positional_args=num_positional_args,
         native_array_flags=native_array,
         container_flags=container_flags,
         instance_method=instance_method,
         fw=backend_fw,
         fn_name=fn_name,
-<<<<<<< HEAD
-=======
         test_values=False,
->>>>>>> f487323f
         x=x[0],
-    )+    )
+        