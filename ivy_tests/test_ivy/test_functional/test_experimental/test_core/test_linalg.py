# global
import math
from hypothesis import strategies as st
from hypothesis import assume
import numpy as np
import pytest
import itertools

# local
import ivy_tests.test_ivy.helpers as helpers
from ivy_tests.test_ivy.helpers import handle_test, BackendHandler
import ivy


class _ErrorTracker:
    def __init__(self):
        self.error = list()

    def __call__(self, cp_cur, rec_error):
        self.error.append(rec_error)


# --- Helpers --- #
# --------------- #


# batched_outer
@st.composite
def _batched_outer_data(draw):
    shape = draw(helpers.get_shape(min_num_dims=2, max_num_dims=3))
    tensors_num = draw(helpers.ints(min_value=1, max_value=5))
    dtype, tensors = draw(
        helpers.dtype_and_values(
            num_arrays=tensors_num,
            available_dtypes=helpers.get_dtypes("valid"),
            shape=shape,
            large_abs_safety_factor=20,
            small_abs_safety_factor=20,
            safety_factor_scale="log",
        )
    )
    return dtype, tensors


@st.composite
def _generate_diag_args(draw):
    x_shape = draw(
        helpers.get_shape(
            min_num_dims=1, max_num_dims=2, min_dim_size=1, max_dim_size=5
        )
    )

    flat_x_shape = math.prod(x_shape)

    dtype_x = draw(
        helpers.dtype_and_values(
            available_dtypes=helpers.get_dtypes("numeric"),
            shape=x_shape,
            min_value=-1e2,
            max_value=1e2,
        )
    )

    offset = draw(helpers.ints(min_value=-5, max_value=5))

    dtype = dtype_x[0]

    dtype_padding_value = draw(
        helpers.dtype_and_values(
            available_dtypes=dtype,
            max_dim_size=1,
            min_dim_size=1,
            min_num_dims=1,
            max_num_dims=1,
            min_value=-1e2,
            max_value=1e2,
        )
    )

    align = draw(
        st.sampled_from(["RIGHT_LEFT", "RIGHT_RIGHT", "LEFT_LEFT", "LEFT_RIGHT"])
    )

    if offset < 0:
        num_rows_is_negative = draw(st.booleans())
        if num_rows_is_negative:
            num_rows = -1
            num_cols = draw(
                st.one_of(
                    st.integers(min_value=-1, max_value=-1),
                    st.integers(min_value=flat_x_shape, max_value=50),
                )
            )
        else:
            num_rows_is_as_expected = draw(st.booleans())
            if num_rows_is_as_expected:
                num_rows = flat_x_shape + abs(offset)
                num_cols = draw(
                    st.one_of(
                        st.integers(min_value=-1, max_value=-1),
                        st.integers(min_value=flat_x_shape, max_value=50),
                    )
                )
            else:
                num_rows = draw(
                    st.integers(min_value=flat_x_shape + abs(offset) + 1, max_value=50)
                )
                num_cols = draw(st.sampled_from([-1, flat_x_shape]))
    if offset > 0:
        num_cols_is_negative = draw(st.booleans())
        if num_cols_is_negative:
            num_cols = -1
            num_rows = draw(
                st.one_of(
                    st.integers(min_value=-1, max_value=-1),
                    st.integers(min_value=flat_x_shape, max_value=50),
                )
            )
        else:
            num_cols_is_as_expected = draw(st.booleans())
            if num_cols_is_as_expected:
                num_cols = flat_x_shape + abs(offset)
                num_rows = draw(
                    st.one_of(
                        st.integers(min_value=-1, max_value=-1),
                        st.integers(min_value=flat_x_shape, max_value=50),
                    )
                )
            else:
                num_cols = draw(
                    st.integers(min_value=flat_x_shape + abs(offset) + 1, max_value=50)
                )
                num_rows = draw(st.sampled_from([-1, flat_x_shape]))

    if offset == 0:
        num_rows_is_negative = draw(st.booleans())
        num_cols_is_negative = draw(st.booleans())

        if num_rows_is_negative and num_cols_is_negative:
            num_rows = -1
            num_cols = -1

        if num_rows_is_negative:
            num_rows = -1
            num_cols = draw(
                st.integers(min_value=flat_x_shape + abs(offset), max_value=50)
            )

        if num_cols_is_negative:
            num_cols = -1
            num_rows = draw(
                st.integers(min_value=flat_x_shape + abs(offset), max_value=50)
            )

        else:
            num_rows_is_as_expected = draw(st.booleans())
            if num_rows_is_as_expected:
                num_rows = flat_x_shape
                num_cols = draw(
                    st.integers(min_value=flat_x_shape + abs(offset), max_value=50)
                )
            else:
                num_cols = flat_x_shape
                num_rows = draw(
                    st.integers(min_value=flat_x_shape + abs(offset), max_value=50)
                )

    return dtype_x, offset, dtype_padding_value, align, num_rows, num_cols


# dot
@st.composite
def _generate_dot_dtype_and_arrays(draw):
    shape_a = draw(
        helpers.get_shape(
            min_dim_size=2, max_dim_size=5, min_num_dims=0, max_num_dims=5
        )
    )
    shape_b = draw(
        helpers.get_shape(
            min_dim_size=2, max_dim_size=5, min_num_dims=0, max_num_dims=5
        )
    )

    shape_a = list(shape_a)
    shape_b = list(shape_b)
    if len(shape_a) == 1 and len(shape_b) == 1:
        shape_b[0] = shape_a[0]
    elif len(shape_a) == 2 and len(shape_b) == 2:
        shape_b[0] = shape_a[1]
    elif len(shape_a) >= 2 and len(shape_b) == 1:
        shape_b[0] = shape_a[-1]
    elif len(shape_a) >= 1 and len(shape_b) >= 2:
        shape_a[-1] = shape_b[-2]

    dtype_1, a = draw(
        helpers.dtype_and_values(
            shape=shape_a,
            available_dtypes=helpers.get_dtypes("float"),
            min_value=-10,
            max_value=10,
        )
    )
    dtype_2, b = draw(
        helpers.dtype_and_values(
            shape=shape_b,
            dtype=dtype_1,
            min_value=-10,
            max_value=10,
        )
    )

    return [dtype_1[0], dtype_2[0]], [a[0], b[0]]


@st.composite
def _generate_eigh_tridiagonal_args(draw):
    dtype, alpha = draw(
        helpers.dtype_and_values(
            min_dim_size=2,
            min_num_dims=1,
            max_num_dims=1,
            min_value=2.0,
            max_value=5,
            available_dtypes=helpers.get_dtypes("float"),
        )
    )
    beta_shape = len(alpha[0]) - 1
    dtype, beta = draw(
        helpers.dtype_and_values(
            available_dtypes=dtype,
            shape=(beta_shape,),
            min_value=2.0,
            max_value=5,
        )
    )

    select = draw(st.sampled_from(("a", "i", "v")))
    if select == "a":
        select_range = None
    elif select == "i":
        range_slice = draw(
            st.slices(beta_shape).filter(
                lambda x: x.start
                and x.stop
                and x.step
                and x.start >= 0
                and x.stop >= 0
                and x.step >= 0
                and x.start < x.stop
            )
        )

        select_range = [range_slice.start, range_slice.stop]
    else:
        select_range = [-100, 100]

    eigvals_only = draw(st.booleans())
    tol = draw(st.floats(1e-5, 1e-3) | st.just(None))
    return dtype, alpha, beta, eigvals_only, select, select_range, tol


@st.composite
def _generate_general_inner_product_args(draw):
    dim = draw(st.integers(min_value=1, max_value=3))
    x_dtype, x = draw(
        helpers.dtype_and_values(
            available_dtypes=helpers.get_dtypes("valid"),
            shape=(dim, dim),
            min_value=1,
            max_value=10.0,
            num_arrays=2,
            shared_dtype=True,
            allow_nan=False,
        )
    )
    max_value = dim - 1 if dim > 1 else dim
    n_modes = draw(st.integers(min_value=1, max_value=max_value) | st.just(None))
    return x_dtype, x, n_modes


# multi_dot
@st.composite
def _generate_multi_dot_dtype_and_arrays(draw):
    input_dtype = [draw(st.sampled_from(draw(helpers.get_dtypes("numeric"))))]
    matrices_dims = draw(
        st.lists(st.integers(min_value=2, max_value=10), min_size=4, max_size=4)
    )
    shape_1 = (matrices_dims[0], matrices_dims[1])
    shape_2 = (matrices_dims[1], matrices_dims[2])
    shape_3 = (matrices_dims[2], matrices_dims[3])

    matrix_1 = draw(
        helpers.dtype_and_values(
            shape=shape_1,
            dtype=input_dtype,
            min_value=-10,
            max_value=10,
        )
    )
    matrix_2 = draw(
        helpers.dtype_and_values(
            shape=shape_2,
            dtype=input_dtype,
            min_value=-10,
            max_value=10,
        )
    )
    matrix_3 = draw(
        helpers.dtype_and_values(
            shape=shape_3,
            dtype=input_dtype,
            min_value=-10,
            max_value=10,
        )
    )

    return input_dtype, [matrix_1[1][0], matrix_2[1][0], matrix_3[1][0]]


# solve_triangular
@st.composite
def _generate_solve_triangular_args(draw):
    shape = draw(
        st.lists(st.integers(min_value=1, max_value=3), min_size=2, max_size=5)
    )
    shape_b = list(shape)
    shape_a = list(shape)
    shape_a[-1] = shape_a[-2]  # Make square

    dtype_a, a = draw(
        helpers.dtype_and_values(
            shape=shape_a,
            available_dtypes=helpers.get_dtypes("float"),
            min_value=-10,
            max_value=10,
        )
    )

    dtype_b, b = draw(
        helpers.dtype_and_values(
            shape=shape_b,
            available_dtypes=helpers.get_dtypes("float"),
            min_value=-10,
            max_value=10,
        )
    )

    dtype_a = dtype_a[0]
    dtype_b = dtype_b[0]
    a = a[0]
    b = b[0]
    upper = draw(st.booleans())
    adjoint = draw(st.booleans())
    unit_diagonal = draw(st.booleans())

    for i in range(shape_a[-2]):
        a[ivy.abs(a[..., i, i]) < 0.01, i, i] = 0.01  # Make diagonals non-zero

    return upper, adjoint, unit_diagonal, [dtype_a, dtype_b], [a, b]


@st.composite
def _get_dtype_value1_value2_cov(
    draw,
    available_dtypes,
    min_num_dims,
    max_num_dims,
    min_dim_size,
    max_dim_size,
    abs_smallest_val=None,
    min_value=None,
    max_value=None,
    allow_inf=False,
    exclude_min=False,
    exclude_max=False,
    large_abs_safety_factor=4,
    small_abs_safety_factor=4,
    safety_factor_scale="log",
):
    shape = draw(
        helpers.get_shape(
            allow_none=False,
            min_num_dims=min_num_dims,
            max_num_dims=max_num_dims,
            min_dim_size=min_dim_size,
            max_dim_size=max_dim_size,
        )
    )

    dtype = draw(st.sampled_from(draw(available_dtypes)))

    values = []
    for i in range(2):
        values.append(
            draw(
                helpers.array_values(
                    dtype=dtype,
                    shape=shape,
                    abs_smallest_val=abs_smallest_val,
                    min_value=min_value,
                    max_value=max_value,
                    allow_inf=allow_inf,
                    exclude_min=exclude_min,
                    exclude_max=exclude_max,
                    large_abs_safety_factor=large_abs_safety_factor,
                    small_abs_safety_factor=small_abs_safety_factor,
                    safety_factor_scale=safety_factor_scale,
                )
            )
        )

    value1, value2 = values[0], values[1]

    # modifiers: rowVar, bias, ddof
    rowVar = draw(st.booleans())
    bias = draw(st.booleans())
    ddof = draw(helpers.ints(min_value=0, max_value=1))

    numVals = None
    if rowVar is False:
        numVals = -1 if numVals == 0 else 0
    else:
        numVals = 0 if len(shape) == 1 else -1

    fweights = draw(
        helpers.array_values(
            dtype="int64",
            shape=shape[numVals],
            abs_smallest_val=1,
            min_value=1,
            max_value=10,
            allow_inf=False,
        )
    )

    aweights = draw(
        helpers.array_values(
            dtype="float64",
            shape=shape[numVals],
            abs_smallest_val=1,
            min_value=1,
            max_value=10,
            allow_inf=False,
            small_abs_safety_factor=1,
        )
    )

    return [dtype], value1, value2, rowVar, bias, ddof, fweights, aweights


# higher_order_moment
@st.composite
def _higher_order_moment_data(draw):
    shape = draw(helpers.get_shape(min_num_dims=2, max_num_dims=4))
    order = draw(helpers.ints(min_value=0, max_value=5))
    dtype, x = draw(
        helpers.dtype_and_values(
            available_dtypes=helpers.get_dtypes("float"),
            shape=shape,
            large_abs_safety_factor=20,
            small_abs_safety_factor=20,
            safety_factor_scale="log",
        )
    )
    return dtype, x[0], order


<<<<<<< HEAD
# intialize cp
@st.composite
def _initialize_cp_data(draw):
    x_dtype, x, shape = draw(
        helpers.dtype_and_values(
            available_dtypes=helpers.get_dtypes("float"),
            min_num_dims=2,
            max_num_dims=5,
            min_dim_size=2,
            max_dim_size=5,
            min_value=0.1,
            max_value=10.0,
            ret_shape=True,
        )
    )
    rank = draw(helpers.ints(min_value=1, max_value=7))
    mask_dtype, mask = draw(
        helpers.dtype_and_values(
            dtype=["int32"],
            shape=shape,
            min_value=0,
            max_value=1,
        )
    )
    svd_mask_repeats = draw(helpers.ints(min_value=0, max_value=3))
    non_negative = draw(st.booleans())
    normalize_factors = draw(st.booleans())
    init = draw(st.sampled_from(["svd", "random", "cp_tensor"]))
    if init == "cp_tensor":
        dims = len(shape)
        _, weight = draw(helpers.dtype_and_values(dtype=x_dtype, shape=(rank,)))
        factors = []
        for i in range(dims):
            factors.append(
                draw(helpers.dtype_and_values(dtype=x_dtype, shape=(shape[i], rank)))[
                    1
                ][0]
            )
        init = [weight[0], factors]
    return (
        x_dtype + mask_dtype,
        x[0],
        rank,
        normalize_factors,
        non_negative,
        mask[0],
        svd_mask_repeats,
        init,
    )


# intialize tucker
=======
# initialize tucker
>>>>>>> 92280e13
@st.composite
def _initialize_tucker_data(draw):
    x_dtype, x, shape = draw(
        helpers.dtype_and_values(
            available_dtypes=helpers.get_dtypes("float"),
            min_num_dims=2,
            max_num_dims=5,
            min_dim_size=2,
            max_dim_size=5,
            min_value=0.1,
            max_value=10.0,
            ret_shape=True,
        )
    )
    dims = len(shape)
    rank = []
    for i in range(dims):
        rank.append(draw(helpers.ints(min_value=1, max_value=shape[i])))
    n_modes = draw(helpers.ints(min_value=2, max_value=dims))
    modes = [*range(dims)][:n_modes]
    mask_dtype, mask = draw(
        helpers.dtype_and_values(
            dtype=["int32"],
            shape=shape,
            min_value=0,
            max_value=1,
        )
    )
    svd_mask_repeats = draw(helpers.ints(min_value=0, max_value=3))
    non_negative = draw(st.booleans())
    return (
        x_dtype + mask_dtype,
        x[0],
        rank,
        modes,
        non_negative,
        mask[0],
        svd_mask_repeats,
    )


@st.composite
def _khatri_rao_data(draw):
    num_matrices = draw(helpers.ints(min_value=2, max_value=4))
    m = draw(helpers.ints(min_value=1, max_value=5))
    input_dtypes, input = draw(
        helpers.dtype_and_values(
            available_dtypes=helpers.get_dtypes("valid"),
            num_arrays=num_matrices,
            min_dim_size=m,
            max_dim_size=m,
            min_num_dims=2,
            max_num_dims=2,
            large_abs_safety_factor=20,
            small_abs_safety_factor=20,
            safety_factor_scale="log",
        )
    )
    skip_matrix = draw(helpers.ints(min_value=0, max_value=len(input) - 1))
    weight_dtype, weights = draw(
        helpers.dtype_and_values(
            available_dtypes=helpers.get_dtypes("integer"), shape=(m,)
        )
    )
    mask_dtype, mask = draw(
        helpers.dtype_and_values(
            available_dtypes=helpers.get_dtypes("integer"),
            min_value=0,
            max_value=1,
            shape=(m,),
        )
    )
    return (
        input_dtypes + weight_dtype + mask_dtype,
        input,
        skip_matrix,
        weights[0],
        mask[0],
    )


@st.composite
def _kronecker_data(draw):
    num_arrays = draw(helpers.ints(min_value=2, max_value=5))
    x_dtype, x = draw(
        helpers.dtype_and_values(
            available_dtypes=helpers.get_dtypes("float"),
            num_arrays=num_arrays,
            large_abs_safety_factor=20,
            small_abs_safety_factor=20,
            safety_factor_scale="log",
            shared_dtype=True,
            min_num_dims=2,
            max_num_dims=2,
        )
    )
    skip_matrix = draw(
        st.lists(st.integers(min_value=0, max_value=num_arrays - 1), unique=True)
    )
    reverse = draw(st.booleans())
    return x_dtype, x, skip_matrix, reverse


# truncated svd
@st.composite
def _make_svd_nn_data(draw):
    x_dtype, x, shape = draw(
        helpers.dtype_and_values(
            available_dtypes=helpers.get_dtypes("float"),
            min_num_dims=2,
            max_num_dims=2,
            min_dim_size=2,
            max_dim_size=5,
            min_value=1.0,
            max_value=10.0,
            ret_shape=True,
        )
    )
    n, m = shape
    _, U = draw(
        helpers.dtype_and_values(
            dtype=x_dtype,
            available_dtypes=helpers.get_dtypes("float"),
            shape=(n, m),
            min_value=1.0,
            max_value=10.0,
        )
    )
    _, S = draw(
        helpers.dtype_and_values(
            dtype=x_dtype,
            shape=(m,),
            min_value=1.0,
            max_value=10.0,
        )
    )
    _, V = draw(
        helpers.dtype_and_values(
            available_dtypes=helpers.get_dtypes("float"),
            shape=(m, m),
            min_value=1.0,
            max_value=10.0,
        )
    )
    nntype = draw(st.sampled_from(["nndsvd", "nndsvda"]))
    return x_dtype, x[0], U[0], S[0], V[0], nntype


@st.composite
def _mode_dot_data(draw):
    shape_t1 = draw(helpers.get_shape(min_num_dims=2, max_num_dims=5))
    mode = draw(helpers.ints(min_value=0, max_value=len(shape_t1) - 1))
    mode_dimsize = shape_t1[mode]
    t1_dtype, t1 = draw(
        helpers.dtype_and_values(
            available_dtypes=helpers.get_dtypes("float"),
            shape=shape_t1,
            large_abs_safety_factor=20,
            small_abs_safety_factor=20,
            safety_factor_scale="log",
        )
    )
    t2_rows = draw(helpers.ints(min_value=1, max_value=4))
    shape_t2 = draw(st.sampled_from([(mode_dimsize,), (t2_rows, mode_dimsize)]))
    t2_dtype, t2 = draw(
        helpers.dtype_and_values(
            available_dtypes=helpers.get_dtypes("float"),
            shape=shape_t2,
            large_abs_safety_factor=20,
            small_abs_safety_factor=20,
            safety_factor_scale="log",
        )
    )
    return t1_dtype + t2_dtype, t1[0], t2[0], mode


@st.composite
def _multi_mode_dot_data(draw):
    t1_dtype, t1, shape_t1 = draw(
        helpers.dtype_and_values(
            available_dtypes=helpers.get_dtypes("valid"),
            ret_shape=True,
            min_num_dims=2,
            large_abs_safety_factor=20,
            small_abs_safety_factor=20,
            safety_factor_scale="log",
        )
    )
    modes = [*range(len(shape_t1))]
    skip = draw(st.lists(helpers.ints(min_value=0, max_value=len(shape_t1) - 1)))
    t2 = []
    t2_dtype = []
    for i in modes:
        mode_dimsize = shape_t1[i]
        rows = draw(helpers.ints(min_value=1, max_value=4))
        shape = draw(st.sampled_from([(mode_dimsize,), (rows, mode_dimsize)]))
        mat_or_vec_dtype, mat_or_vec = draw(
            helpers.dtype_and_values(
                dtype=t1_dtype,
                shape=shape,
                large_abs_safety_factor=20,
                small_abs_safety_factor=20,
                safety_factor_scale="log",
            )
        )
        t2.append(mat_or_vec[0])
        t2_dtype.append(mat_or_vec_dtype[0])

    return t1_dtype + t2_dtype, t1[0], t2, modes, skip


@st.composite
def _parafac_data(draw):
    x_dtype, x, shape = draw(
        helpers.dtype_and_values(
            available_dtypes=helpers.get_dtypes("float"),
            min_num_dims=2,
            max_num_dims=4,
            min_dim_size=2,
            max_dim_size=3,
            min_value=0.1,
            max_value=10.0,
            ret_shape=True,
        )
    )
    mask_dtype, mask = draw(
        helpers.dtype_and_values(
            dtype=["int32"],
            shape=shape,
            min_value=0,
            max_value=1,
        )
    )
    rank = draw(helpers.ints(min_value=1, max_value=len(shape)))
    svd_mask_repeats = draw(helpers.ints(min_value=0, max_value=1))
    n_iter_max = draw(helpers.ints(min_value=0, max_value=2))
    tol = draw(helpers.floats(min_value=1e-5, max_value=1e-1))
    init = draw(st.sampled_from(["svd", "random"]))
    orthogonalise = draw(st.booleans())
    linesearch = draw(st.booleans())
    normalize_factors = draw(st.booleans())
    return (
        x_dtype + mask_dtype,
        x[0],
        rank,
        n_iter_max,
        init,
        orthogonalise,
        linesearch,
        normalize_factors,
        tol,
        mask[0],
        svd_mask_repeats,
    )


# partial tucker
@st.composite
def _partial_tucker_data(draw):
    x_dtype, x, shape = draw(
        helpers.dtype_and_values(
            available_dtypes=helpers.get_dtypes("float"),
            min_num_dims=2,
            max_num_dims=5,
            min_dim_size=2,
            max_dim_size=5,
            min_value=0.1,
            max_value=10.0,
            ret_shape=True,
        )
    )
    dims = len(shape)
    rank = []
    for i in range(dims):
        rank.append(draw(helpers.ints(min_value=1, max_value=shape[i])))
    n_modes = draw(helpers.ints(min_value=2, max_value=dims))
    modes = [*range(dims)][:n_modes]
    mask_dtype, mask = draw(
        helpers.dtype_and_values(
            dtype=["int32"],
            shape=shape,
            min_value=0,
            max_value=1,
        )
    )
    svd_mask_repeats = draw(helpers.ints(min_value=0, max_value=3))
    n_iter_max = draw(helpers.ints(min_value=1, max_value=7))
    tol = draw(helpers.floats(min_value=1e-5, max_value=1e-1))
    return (
        x_dtype + mask_dtype,
        x[0],
        rank,
        modes,
        n_iter_max,
        mask[0],
        svd_mask_repeats,
        tol,
    )


<<<<<<< HEAD
@st.composite
def _randomised_parafac_data(draw):
    x_dtype, x, shape = draw(
        helpers.dtype_and_values(
            available_dtypes=helpers.get_dtypes("float"),
            min_num_dims=3,
            max_num_dims=3,
            min_dim_size=4,
            max_dim_size=4,
            min_value=0.1,
            max_value=10.0,
            ret_shape=True,
        )
    )

    rank = 1
    n_samples = draw(helpers.ints(min_value=3, max_value=3))
    n_iter_max = draw(helpers.ints(min_value=1, max_value=5))
    max_stagnation = draw(helpers.ints(min_value=1, max_value=2))
    tol = draw(helpers.floats(min_value=1e-5, max_value=1e-1))
    seed = draw(helpers.ints(min_value=1, max_value=1234))
    init = draw(st.sampled_from(["svd", "random"]))
    return (
        x_dtype,
        x[0],
        rank,
        n_samples,
        n_iter_max,
        init,
        max_stagnation,
        tol,
        seed,
    )
=======
# tensor train
@st.composite
def _tensor_train_data(draw):
    x_dtype, x, shape = draw(
        helpers.dtype_and_values(
            available_dtypes=helpers.get_dtypes("float"),
            min_value=0.1,
            max_value=10,
            min_num_dims=2,
            max_num_dims=5,
            min_dim_size=2,
            max_dim_size=5,
            ret_shape=True,
        ).filter(lambda x: "float16" not in x[0] and "bfloat16" not in x[0])
    )
    dims = len(shape)
    rank = [1]
    for i in range(dims - 1):
        rank.append(draw(helpers.ints(min_value=1, max_value=shape[i])))
    rank.append(1)

    return x_dtype, x[0], rank
>>>>>>> 92280e13


# truncated svd
@st.composite
def _truncated_svd_data(draw):
    x_dtype, x, shape = draw(
        helpers.dtype_and_values(
            available_dtypes=helpers.get_dtypes("float"),
            min_num_dims=2,
            max_num_dims=2,
            min_dim_size=2,
            max_dim_size=5,
            min_value=0.1,
            max_value=10.0,
            ret_shape=True,
        )
    )
    uv = draw(st.booleans())
    n_eigen = draw(helpers.ints(min_value=1, max_value=max(shape[-2:])))
    return x_dtype, x[0], uv, n_eigen


@st.composite
def _tt_matrix_to_tensor_data(draw):
    rank = 1
    num_factors = draw(st.integers(min_value=1, max_value=3))
    factor_dims = draw(
        st.tuples(
            st.integers(min_value=1, max_value=3), st.integers(min_value=1, max_value=3)
        )
    )
    shape = (num_factors, rank, *factor_dims, rank)
    x_dtype, x = draw(
        helpers.dtype_and_values(
            available_dtypes=helpers.get_dtypes("numeric"),
            num_arrays=1,
            shape=shape,
            shared_dtype=True,
        )
    )
    return x_dtype, x


# tucker
@st.composite
def _tucker_data(draw):
    x_dtype, x, shape = draw(
        helpers.dtype_and_values(
            available_dtypes=helpers.get_dtypes("float"),
            min_num_dims=2,
            max_num_dims=4,
            min_dim_size=2,
            max_dim_size=3,
            min_value=0.1,
            max_value=10.0,
            ret_shape=True,
        )
    )
    dims = len(shape)
    rank = []
    for i in range(dims):
        rank.append(draw(helpers.ints(min_value=1, max_value=shape[i])))
    mask_dtype, mask = draw(
        helpers.dtype_and_values(
            dtype=["int32"],
            shape=shape,
            min_value=0,
            max_value=1,
        )
    )
    svd_mask_repeats = draw(helpers.ints(min_value=0, max_value=1))
    n_iter_max = draw(helpers.ints(min_value=0, max_value=2))
    tol = draw(helpers.floats(min_value=1e-5, max_value=1e-1))
    init = draw(st.sampled_from(["svd", "random"]))
    fixed_factors = draw(st.booleans())
    if fixed_factors:
        _, core = draw(
            helpers.dtype_and_values(
                dtype=x_dtype,
                min_value=0.1,
                max_value=10.0,
                shape=rank,
            )
        )
        factors = []
        for i in range(dims):
            _, factor = draw(
                helpers.dtype_and_values(
                    dtype=x_dtype,
                    min_value=0.1,
                    max_value=10.0,
                    shape=(shape[i], rank[i]),
                )
            )
            factors.append(factor[0])
        fixed_factors = draw(
            st.lists(
                helpers.ints(min_value=0, max_value=dims - 1), unique=True, min_size=1
            )
        )
        rank = [rank[i] for i in range(dims) if i not in fixed_factors]
        init = ivy.TuckerTensor((core[0], factors))
    return (
        x_dtype + mask_dtype,
        x[0],
        rank,
        fixed_factors,
        init,
        n_iter_max,
        mask[0],
        svd_mask_repeats,
        tol,
    )


# --- Main --- #
# ------------ #


@handle_test(
    fn_tree="functional.ivy.experimental.adjoint",
    dtype_x=helpers.dtype_and_values(
        available_dtypes=(
            ivy.float16,
            ivy.float32,
            ivy.float64,
            ivy.complex64,
            ivy.complex128,
        ),
        min_num_dims=2,
        max_num_dims=10,
        min_dim_size=1,
        max_dim_size=10,
        min_value=-1.0e5,
        max_value=1.0e5,
        allow_nan=False,
        shared_dtype=True,
    ),
)
def test_adjoint(dtype_x, test_flags, backend_fw, fn_name):
    dtype, x = dtype_x
    helpers.test_function(
        input_dtypes=dtype,
        test_flags=test_flags,
        backend_to_test=backend_fw,
        fn_name=fn_name,
        x=x[0],
    )


@handle_test(
    fn_tree="functional.ivy.experimental.batched_outer",
    data=_batched_outer_data(),
)
def test_batched_outer(*, data, test_flags, backend_fw, fn_name, on_device):
    input_dtypes, tensors = data
    if backend_fw == "paddle":
        # to avoid large dimension results since paddle don't support them
        tensors = tensors[:2]
    helpers.test_function(
        backend_to_test=backend_fw,
        test_flags=test_flags,
        fn_name=fn_name,
        on_device=on_device,
        atol_=1e-1,
        rtol_=1e-1,
        input_dtypes=input_dtypes,
        tensors=tensors,
    )


# test adapted from tensorly
# https://github.com/tensorly/tensorly/blob/main/tensorly/tenalg/tests/test_outer_product.py#L22
@pytest.mark.skip(
    reason=(
        "ivy.tensordot does not support batched_modes argument for the moment. "
        "TODO please remove this when the functionality is added. "
        "see https://github.com/unifyai/ivy/issues/21914"
    )
)
def test_batched_outer_product():
    batch_size = 3
    X = ivy.random_uniform(shape=(batch_size, 4, 5, 6))
    Y = ivy.random_uniform(shape=(batch_size, 3))
    Z = ivy.random_uniform(shape=(batch_size, 2))
    res = ivy.batched_outer([X, Y, Z])
    true_res = ivy.tensordot(X, Y, (), batched_modes=0)
    true_res = ivy.tensordot(true_res, Z, (), batched_modes=0)
    np.testing.assert_array_almost_equal(res, true_res)


@handle_test(
    fn_tree="functional.ivy.experimental.cond",
    dtype_x=helpers.cond_data_gen_helper(),
    test_with_out=st.just(False),
    test_gradients=st.just(False),
)
def test_cond(dtype_x, test_flags, backend_fw, on_device, fn_name):
    dtype, x = dtype_x
    helpers.test_function(
        input_dtypes=dtype,
        test_flags=test_flags,
        backend_to_test=backend_fw,
        on_device=on_device,
        fn_name=fn_name,
        rtol_=1e-3,
        atol_=1e-3,
        x=x[0],
        p=x[1],
    )


# cov
@handle_test(
    fn_tree="functional.ivy.experimental.cov",
    dtype_x1_x2_cov=_get_dtype_value1_value2_cov(
        available_dtypes=helpers.get_dtypes("float"),
        min_num_dims=1,
        max_num_dims=2,
        min_dim_size=2,
        max_dim_size=5,
        min_value=1,
        max_value=1e10,
        abs_smallest_val=0.01,
        large_abs_safety_factor=2,
        safety_factor_scale="log",
    ),
    test_gradients=st.just(False),
    test_with_out=st.just(False),
)
def test_cov(*, dtype_x1_x2_cov, test_flags, backend_fw, fn_name, on_device):
    dtype, x1, x2, rowVar, bias, ddof, fweights, aweights = dtype_x1_x2_cov
    helpers.test_function(
        input_dtypes=[dtype[0], dtype[0], "int64", "float64"],
        test_flags=test_flags,
        backend_to_test=backend_fw,
        fn_name=fn_name,
        on_device=on_device,
        x1=x1,
        x2=x2,
        rowVar=rowVar,
        bias=bias,
        ddof=ddof,
        fweights=fweights,
        aweights=aweights,
        return_flat_np_arrays=True,
        rtol_=1e-2,
        atol_=1e-2,
    )


@handle_test(
    fn_tree="functional.ivy.experimental.diagflat",
    args_packet=_generate_diag_args(),
    test_gradients=st.just(False),
)
def test_diagflat(*, test_flags, backend_fw, fn_name, args_packet, on_device):
    dtype_x, offset, dtype_padding_value, align, num_rows, num_cols = args_packet

    x_dtype, x = dtype_x
    padding_value_dtype, padding_value = dtype_padding_value
    padding_value = padding_value[0][0]

    helpers.test_function(
        input_dtypes=x_dtype + ["int64"] + padding_value_dtype,
        test_flags=test_flags,
        backend_to_test=backend_fw,
        fn_name=fn_name,
        x=x[0],
        offset=offset,
        padding_value=padding_value,
        align=align,
        num_rows=num_rows,
        num_cols=num_cols,
        on_device=on_device,
        atol_=1e-01,
        rtol_=1 / 64,
    )


@handle_test(
    fn_tree="functional.ivy.experimental.dot",
    data=_generate_dot_dtype_and_arrays(),
)
def test_dot(*, data, test_flags, backend_fw, fn_name, on_device):
    (input_dtypes, x) = data
    return helpers.test_function(
        backend_to_test=backend_fw,
        test_flags=test_flags,
        fn_name=fn_name,
        on_device=on_device,
        xs_grad_idxs=[[0, 0]],
        input_dtypes=input_dtypes,
        test_values=True,
        rtol_=0.5,
        atol_=0.5,
        a=x[0],
        b=x[1],
    )


@handle_test(
    fn_tree="functional.ivy.experimental.eig",
    dtype_x=helpers.dtype_and_values(
        available_dtypes=(
            ivy.float32,
            ivy.float64,
            ivy.int32,
            ivy.int64,
            ivy.complex64,
            ivy.complex128,
        ),
        min_num_dims=2,
        max_num_dims=3,
        min_dim_size=10,
        max_dim_size=10,
        min_value=1.0,
        max_value=1.0e5,
        shared_dtype=True,
    ),
    test_with_out=st.just(False),
    test_gradients=st.just(False),
)
def test_eig(dtype_x, test_flags, backend_fw, fn_name, on_device):
    dtype, x = dtype_x
    helpers.test_function(
        input_dtypes=dtype,
        test_flags=test_flags,
        backend_to_test=backend_fw,
        on_device=on_device,
        fn_name=fn_name,
        test_values=False,
        x=x[0],
    )


# eigh_tridiagonal
@handle_test(
    fn_tree="eigh_tridiagonal",
    args_packet=_generate_eigh_tridiagonal_args(),
    ground_truth_backend="numpy",
    test_gradients=st.just(False),
)
def test_eigh_tridiagonal(
    *,
    args_packet,
    test_flags,
    backend_fw,
    fn_name,
    on_device,
):
    dtype, alpha, beta, eigvals_only, select, select_range, tol = args_packet
    test_flags.with_out = False
    results = helpers.test_function(
        test_flags=test_flags,
        backend_to_test=backend_fw,
        fn_name=fn_name,
        on_device=on_device,
        rtol_=1e-2,
        atol_=1e-2,
        input_dtypes=dtype,
        alpha=alpha[0],
        beta=beta[0],
        eigvals_only=eigvals_only,
        select=select,
        select_range=select_range,
        tol=tol,
        test_values=eigvals_only,
        return_flat_np_arrays=True,
    )
    if results is None:
        return
    ret_np_flat, ret_np_from_gt_flat = results
    reconstructed_np = None
    for i in range(len(ret_np_flat) // 2):
        eigenvalue = ret_np_flat[i]
        eigenvector = ret_np_flat[len(ret_np_flat) // 2 + i]
        if reconstructed_np is not None:
            reconstructed_np += eigenvalue * np.matmul(
                eigenvector.reshape(1, -1), eigenvector.reshape(-1, 1)
            )
        else:
            reconstructed_np = eigenvalue * np.matmul(
                eigenvector.reshape(1, -1), eigenvector.reshape(-1, 1)
            )

    reconstructed_from_np = None
    for i in range(len(ret_np_from_gt_flat) // 2):
        eigenvalue = ret_np_from_gt_flat[i]
        eigenvector = ret_np_from_gt_flat[len(ret_np_flat) // 2 + i]
        if reconstructed_from_np is not None:
            reconstructed_from_np += eigenvalue * np.matmul(
                eigenvector.reshape(1, -1), eigenvector.reshape(-1, 1)
            )
        else:
            reconstructed_from_np = eigenvalue * np.matmul(
                eigenvector.reshape(1, -1), eigenvector.reshape(-1, 1)
            )
    # value test
    helpers.assert_all_close(
        reconstructed_np,
        reconstructed_from_np,
        rtol=1e-1,
        atol=1e-2,
        backend=backend_fw,
        ground_truth_backend=test_flags.ground_truth_backend,
    )


@handle_test(
    fn_tree="functional.ivy.experimental.eigvals",
    dtype_x=helpers.dtype_and_values(
        available_dtypes=(
            ivy.float32,
            ivy.float64,
            ivy.int32,
            ivy.int64,
            ivy.complex64,
            ivy.complex128,
        ),
        min_num_dims=2,
        max_num_dims=3,
        min_dim_size=10,
        max_dim_size=10,
        min_value=1.0,
        max_value=1.0e5,
        shared_dtype=True,
    ),
    test_with_out=st.just(False),
    test_gradients=st.just(False),
)
def test_eigvals(dtype_x, test_flags, backend_fw, fn_name, on_device):
    dtype, x = dtype_x
    helpers.test_function(
        input_dtypes=dtype,
        test_flags=test_flags,
        backend_to_test=backend_fw,
        on_device=on_device,
        fn_name=fn_name,
        test_values=False,
        x=x[0],
    )


@handle_test(
    fn_tree="functional.ivy.experimental.general_inner_product",
    data=_generate_general_inner_product_args(),
)
def test_general_inner_product(*, data, test_flags, backend_fw, fn_name, on_device):
    input_dtypes, x, n_modes = data
    helpers.test_function(
        backend_to_test=backend_fw,
        test_flags=test_flags,
        fn_name=fn_name,
        on_device=on_device,
        rtol_=1e-1,
        atol_=1e-1,
        input_dtypes=input_dtypes,
        a=x[0],
        b=x[1],
        n_modes=n_modes,
    )


@handle_test(
    fn_tree="functional.ivy.experimental.higher_order_moment",
    data=_higher_order_moment_data(),
)
def test_higher_order_moment(*, data, test_flags, backend_fw, fn_name, on_device):
    input_dtypes, x, order = data
    if backend_fw == "paddle":
        # to avoid large dimension results since paddle don't support them
        order = min(order, 2)
    helpers.test_function(
        backend_to_test=backend_fw,
        test_flags=test_flags,
        fn_name=fn_name,
        on_device=on_device,
        atol_=1e-1,
        rtol_=1e-1,
        input_dtypes=input_dtypes,
        x=x,
        order=order,
    )


@handle_test(
    fn_tree="functional.ivy.experimental.initialize_cp",
    data=_initialize_cp_data(),
    test_with_out=st.just(False),
    test_gradients=st.just(False),
)
def test_initialize_cp(*, data, test_flags, backend_fw, fn_name, on_device):
    (
        input_dtypes,
        x,
        rank,
        normalize_factors,
        non_negative,
        mask,
        svd_mask_repeats,
        init,
    ) = data
    results = helpers.test_function(
        backend_to_test=backend_fw,
        test_flags=test_flags,
        fn_name=fn_name,
        on_device=on_device,
        input_dtypes=input_dtypes,
        x=x,
        rank=rank,
        init=init,
        normalize_factors=normalize_factors,
        non_negative=non_negative,
        mask=mask,
        svd_mask_repeats=svd_mask_repeats,
        test_values=False,
    )

    ret_np, ret_from_gt_np = results

    weights = helpers.flatten_and_to_np(ret=ret_np[0], backend=backend_fw)
    factors = helpers.flatten_and_to_np(ret=ret_np[1], backend=backend_fw)
    weights_gt = helpers.flatten_and_to_np(
        ret=ret_from_gt_np[0], backend=test_flags.ground_truth_backend
    )
    factors_gt = helpers.flatten_and_to_np(
        ret=ret_from_gt_np[1], backend=test_flags.ground_truth_backend
    )
    if init == "random":
        for w, w_gt in zip(weights, weights_gt):
            assert np.prod(w.shape) == rank
            assert np.prod(w_gt.shape) == rank

    for f, f_gt in zip(factors, factors_gt):
        assert np.prod(f.shape) == np.prod(f_gt.shape)


@handle_test(
    fn_tree="functional.ivy.experimental.initialize_tucker",
    data=_initialize_tucker_data(),
    test_with_out=st.just(False),
)
def test_initialize_tucker(*, data, test_flags, backend_fw, fn_name, on_device):
    input_dtypes, x, rank, modes, non_negative, mask, svd_mask_repeats = data
    results = helpers.test_function(
        backend_to_test=backend_fw,
        test_flags=test_flags,
        fn_name=fn_name,
        on_device=on_device,
        input_dtypes=input_dtypes,
        x=x,
        rank=rank,
        modes=modes,
        non_negative=non_negative,
        mask=mask,
        svd_mask_repeats=svd_mask_repeats,
        test_values=False,
    )

    ret_np, ret_from_gt_np = results

    core = helpers.flatten_and_to_np(ret=ret_np[0], backend=backend_fw)
    factors = helpers.flatten_and_to_np(ret=ret_np[1], backend=backend_fw)
    core_gt = helpers.flatten_and_to_np(
        ret=ret_from_gt_np[0], backend=test_flags.ground_truth_backend
    )
    factors_gt = helpers.flatten_and_to_np(
        ret=ret_from_gt_np[1], backend=test_flags.ground_truth_backend
    )

    with BackendHandler.update_backend(backend_fw) as ivy_backend:
        n_elem = int(ivy_backend.prod(rank[: len(modes)])) * int(
            ivy_backend.prod(x.shape[len(modes) :])
        )
    for c, c_gt in zip(core, core_gt):
        assert np.prod(c.shape) == n_elem
        assert np.prod(c_gt.shape) == n_elem

    for f, f_gt in zip(factors, factors_gt):
        assert np.prod(f.shape) == np.prod(f_gt.shape)


@handle_test(
    fn_tree="functional.ivy.experimental.khatri_rao",
    data=_khatri_rao_data(),
    test_instance_method=st.just(False),
)
def test_khatri_rao(*, data, test_flags, backend_fw, fn_name, on_device):
    input_dtypes, input, skip_matrix, weights, mask = data
    helpers.test_function(
        backend_to_test=backend_fw,
        test_flags=test_flags,
        fn_name=fn_name,
        on_device=on_device,
        rtol_=1e-1,
        atol_=1e-1,
        test_values=False,
        input_dtypes=input_dtypes,
        x=input,
        weights=weights,
        skip_matrix=skip_matrix,
        mask=mask,
    )


# The following two tests have been adapted from TensorLy
# https://github.com/tensorly/tensorly/blob/main/tensorly/tenalg/tests/test_khatri_rao.py
@pytest.mark.parametrize("columns, rows", [(4, [3, 4, 2])])
def test_khatri_rao_tensorly_1(columns, rows):
    columns = columns
    rows = rows
    matrices = [ivy.arange(k * columns).reshape((k, columns)) for k in rows]
    res = ivy.khatri_rao(matrices)
    # resulting matrix must be of shape (prod(n_rows), n_columns)
    n_rows = 3 * 4 * 2
    n_columns = 4
    assert res.shape[0] == n_rows
    assert res.shape[1] == n_columns


@pytest.mark.parametrize(
    "t1, t2, true_res",
    [
        (
            [[1, 2, 3], [4, 5, 6], [7, 8, 9]],
            [[1, 4, 7], [2, 5, 8], [3, 6, 9]],
            [
                [1.0, 8.0, 21.0],
                [2.0, 10.0, 24.0],
                [3.0, 12.0, 27.0],
                [4.0, 20.0, 42.0],
                [8.0, 25.0, 48.0],
                [12.0, 30.0, 54.0],
                [7.0, 32.0, 63.0],
                [14.0, 40.0, 72.0],
                [21.0, 48.0, 81.0],
            ],
        )
    ],
)
def test_khatri_rao_tensorly_2(t1, t2, true_res):
    t1 = ivy.array(t1)
    t2 = ivy.array(t2)
    true_res = ivy.array(true_res)
    res = ivy.khatri_rao([t1, t2])
    assert np.allclose(res, true_res)


@handle_test(
    fn_tree="functional.ivy.experimental.kron",
    dtype_x=helpers.dtype_and_values(
        available_dtypes=helpers.get_dtypes("numeric"),
        min_num_dims=2,
        max_num_dims=2,
        min_dim_size=1,
        max_dim_size=10,
        num_arrays=2,
        shared_dtype=True,
    ),
    test_gradients=st.just(False),
)
def test_kron(*, dtype_x, test_flags, backend_fw, fn_name, on_device):
    dtype, x = dtype_x
    helpers.test_function(
        input_dtypes=dtype,
        test_flags=test_flags,
        on_device=on_device,
        backend_to_test=backend_fw,
        fn_name=fn_name,
        a=x[0],
        b=x[1],
    )


@handle_test(
    fn_tree="functional.ivy.experimental.kronecker",
    data=_kronecker_data(),
    test_instance_method=st.just(False),
)
def test_kronecker(*, data, test_flags, backend_fw, fn_name, on_device):
    input_dtypes, input, skip_matrix, reverse = data
    helpers.test_function(
        backend_to_test=backend_fw,
        test_flags=test_flags,
        fn_name=fn_name,
        on_device=on_device,
        rtol_=1e-1,
        atol_=1e-1,
        input_dtypes=input_dtypes,
        x=input,
        skip_matrix=skip_matrix,
        reverse=reverse,
    )


@handle_test(
    fn_tree="functional.ivy.experimental.make_svd_non_negative",
    data=_make_svd_nn_data(),
    test_with_out=st.just(False),
)
def test_make_svd_non_negative(*, data, test_flags, backend_fw, fn_name, on_device):
    input_dtype, x, U, S, V, nntype = data
    results = helpers.test_function(
        backend_to_test=backend_fw,
        test_flags=test_flags,
        fn_name=fn_name,
        on_device=on_device,
        input_dtypes=input_dtype,
        x=x,
        U=U,
        S=S,
        V=V,
        nntype=nntype,
        test_values=False,
        return_flat_np_arrays=True,
    )
    if results is None:
        return

    # returned values should be non negative
    ret_flat_np, ret_from_gt_flat_np = results
    W_flat_np, H_flat_np = ret_flat_np[0], ret_flat_np[1]
    W_flat_np_gt, H_flat_np_gt = ret_from_gt_flat_np[0], ret_from_gt_flat_np[1]
    assert np.all(W_flat_np >= 0)
    assert np.all(H_flat_np >= 0)
    assert np.all(W_flat_np_gt >= 0)
    assert np.all(H_flat_np_gt >= 0)
    helpers.assert_all_close(
        W_flat_np,
        W_flat_np_gt,
        atol=1e-02,
        backend=backend_fw,
        ground_truth_backend=test_flags.ground_truth_backend,
    )
    helpers.assert_all_close(
        H_flat_np,
        H_flat_np_gt,
        atol=1e-02,
        backend=backend_fw,
        ground_truth_backend=test_flags.ground_truth_backend,
    )


# matrix_exp
@handle_test(
    fn_tree="functional.ivy.experimental.matrix_exp",
    dtype_x=helpers.dtype_and_values(
        available_dtypes=helpers.get_dtypes("valid"),
        min_num_dims=2,
        max_num_dims=2,
        min_dim_size=2,
        max_dim_size=2,
        min_value=-100,
        max_value=100,
        allow_nan=False,
        shared_dtype=True,
    ),
    test_gradients=st.just(False),
)
def test_matrix_exp(dtype_x, test_flags, backend_fw, fn_name, on_device):
    dtype, x = dtype_x
    helpers.test_function(
        input_dtypes=dtype,
        test_flags=test_flags,
        on_device=on_device,
        backend_to_test=backend_fw,
        fn_name=fn_name,
        x=x[0],
    )


@handle_test(
    fn_tree="functional.ivy.experimental.mode_dot",
    data=_mode_dot_data(),
)
def test_mode_dot(*, data, test_flags, backend_fw, fn_name, on_device):
    input_dtypes, t1, t2, mode = data
    helpers.test_function(
        backend_to_test=backend_fw,
        test_flags=test_flags,
        fn_name=fn_name,
        on_device=on_device,
        rtol_=1e-1,
        atol_=1e-1,
        input_dtypes=input_dtypes,
        x=t1,
        matrix_or_vector=t2,
        mode=mode,
    )


@pytest.mark.parametrize(
    "X, U, true_res",
    [
        (
            [
                [[1, 13], [4, 16], [7, 19], [10, 22]],
                [[2, 14], [5, 17], [8, 20], [11, 23]],
                [[3, 15], [6, 18], [9, 21], [12, 24]],
            ],
            [[1, 3, 5], [2, 4, 6]],
            [
                [[22, 130], [49, 157], [76, 184], [103, 211]],
                [[28, 172], [64, 208], [100, 244], [136, 280]],
            ],
        )
    ],
)
def test_mode_dot_tensorly(X, U, true_res):
    X = ivy.array(X)
    U = ivy.array(U)
    true_res = ivy.array(true_res)
    res = ivy.mode_dot(X, U, 0)
    assert np.allclose(true_res, res, atol=1e-1, rtol=1e-1)


@handle_test(
    fn_tree="functional.ivy.experimental.multi_dot",
    dtype_x=_generate_multi_dot_dtype_and_arrays(),
    test_gradients=st.just(False),
)
def test_multi_dot(dtype_x, test_flags, backend_fw, fn_name, on_device):
    dtype, x = dtype_x
    helpers.test_function(
        input_dtypes=dtype,
        test_flags=test_flags,
        on_device=on_device,
        backend_to_test=backend_fw,
        fn_name=fn_name,
        test_values=True,
        x=x,
        rtol_=1e-1,
        atol_=6e-1,
    )


@handle_test(
    fn_tree="functional.ivy.experimental.multi_mode_dot",
    data=_multi_mode_dot_data(),
)
def test_multi_mode_dot(*, data, test_flags, backend_fw, fn_name, on_device):
    input_dtypes, t1, t2, modes, skip = data
    helpers.test_function(
        backend_to_test=backend_fw,
        test_flags=test_flags,
        fn_name=fn_name,
        on_device=on_device,
        rtol_=1e-1,
        atol_=1e-1,
        input_dtypes=input_dtypes,
        x=t1,
        mat_or_vec_list=t2,
        modes=modes,
        skip=skip,
    )


# The following 2 tests have been adapted from TensorLy
# https://github.com/tensorly/tensorly/blob/main/tensorly/tenalg/tests/test_n_mode_product.py#L81
@pytest.mark.parametrize(
    "X, U, true_res",
    [
        ([[1, 2], [0, -1]], [[2, 1], [-1, 1]], [1]),
    ],
)
def test_multi_mode_dot_tensorly_1(X, U, true_res):
    X, U, true_res = ivy.array(X), ivy.array(U), ivy.array(true_res)
    res = ivy.multi_mode_dot(X, U, [0, 1])
    assert np.allclose(true_res, res)


@pytest.mark.parametrize("shape", ((3, 5, 4, 2),))
def test_multi_mode_dot_tensorly_2(shape):
    print(shape)
    X = ivy.ones(shape)
    vecs = [ivy.ones(s) for s in shape]
    res = ivy.multi_mode_dot(X, vecs)
    # result should be a scalar
    assert ivy.shape(res) == ()
    assert np.allclose(res, np.prod(shape))

    # Average pooling each mode
    # Order should not matter
    vecs = [vecs[i] / s for i, s in enumerate(shape)]
    for modes in itertools.permutations(range(len(shape))):
        res = ivy.multi_mode_dot(X, [vecs[i] for i in modes], modes=modes)
        assert ivy.shape(res) == ()
        assert np.allclose(res, 1)


@handle_test(
    fn_tree="functional.ivy.experimental.parafac",
    data=_parafac_data(),
    test_with_out=st.just(False),
    test_gradients=st.just(False),
)
def test_parafac(*, data, test_flags, backend_fw, fn_name, on_device):
    (
        input_dtypes,
        x,
        rank,
        n_iter_max,
        init,
        orthogonalise,
        linesearch,
        normalize_factors,
        tol,
        mask,
        svd_mask_repeats,
    ) = data
    results = helpers.test_function(
        backend_to_test=backend_fw,
        test_flags=test_flags,
        fn_name=fn_name,
        on_device=on_device,
        input_dtypes=input_dtypes,
        x=x,
        rank=rank,
        n_iter_max=n_iter_max,
        init=init,
        normalize_factors=normalize_factors,
        orthogonalise=orthogonalise,
        tol=tol,
        mask=mask,
        svd_mask_repeats=svd_mask_repeats,
        linesearch=linesearch,
        test_values=False,
    )
    ret_np, ret_from_gt_np = results

    weights = helpers.flatten_and_to_np(ret=ret_np[0], backend=backend_fw)
    factors = helpers.flatten_and_to_np(ret=ret_np[1], backend=backend_fw)
    weights_gt = helpers.flatten_and_to_np(
        ret=ret_from_gt_np[0], backend=test_flags.ground_truth_backend
    )
    factors_gt = helpers.flatten_and_to_np(
        ret=ret_from_gt_np[1], backend=test_flags.ground_truth_backend
    )
    if init == "random":
        for w, w_gt in zip(weights, weights_gt):
            assert np.prod(w.shape) == rank
            assert np.prod(w_gt.shape) == rank

    for f, f_gt in zip(factors, factors_gt):
        assert np.prod(f.shape) == np.prod(f_gt.shape)


# The following test has been adapted from TensorLy
# https://github.com/tensorly/tensorly/blob/main/tensorly/decomposition/tests/test_cp.py#L34
@pytest.mark.parametrize("linesearch", [False, True])
@pytest.mark.parametrize("orthogonalise", [False, True])
@pytest.mark.parametrize("true_rank,rank", [(1, 1), (3, 4)])
@pytest.mark.parametrize("init", ["svd", "random"])
@pytest.mark.parametrize("normalize_factors", [True, False])
@pytest.mark.parametrize("seed", [1, 1234])
@pytest.mark.parametrize("complex", [True, False])
def test_parafac_tensorly(
    linesearch,
    orthogonalise,
    true_rank,
    rank,
    init,
    normalize_factors,
    seed,
    complex,
):
    """Test for the CANDECOMP-PARAFAC decomposition."""
    tol_norm_2 = 0.01
    tol_max_abs = 0.05
    shape = (6, 8, 7)

    factors = ivy.random_cp(
        shape,
        true_rank,
        orthogonal=orthogonalise,
        full=False,
        seed=seed,
        dtype=ivy.float64,
    )

    # Generate a random complex tensor if requested
    if complex:
        factors_imag = ivy.random_cp(
            shape,
            true_rank,
            orthogonal=orthogonalise,
            full=False,
            seed=seed,
            dtype=ivy.float64,
        )
        factors.factors = [
            fm_re + (fm_im * 1.0j)
            for fm_re, fm_im in zip(factors.factors, factors_imag.factors)
        ]

    tensor = ivy.CPTensor.cp_to_tensor(factors)

    # Callback to record error
    errors = _ErrorTracker()

    fac = ivy.parafac(
        tensor,
        rank,
        n_iter_max=70,
        init=init,
        tol=1e-6,
        seed=seed,
        normalize_factors=normalize_factors,
        orthogonalise=orthogonalise,
        linesearch=linesearch,
        callback=errors,
    )
    # Given all the random seed is set, this should provide the
    #  same answer for random initialization
    if init == "random":
        # Callback to record error
        errorsTwo = _ErrorTracker()

        facTwo = ivy.parafac(
            tensor,
            rank,
            n_iter_max=70,
            init=init,
            tol=1e-6,
            seed=seed,
            normalize_factors=normalize_factors,
            orthogonalise=orthogonalise,
            linesearch=linesearch,
            callback=errorsTwo,
        )
        assert np.allclose(errors.error, errorsTwo.error)
        assert np.allclose(fac.factors[0], facTwo.factors[0])
        assert np.allclose(fac.factors[1], facTwo.factors[1])
        assert np.allclose(fac.factors[2], facTwo.factors[2])

    # Check that the error monotonically decreases
    if not orthogonalise:
        assert np.all(np.diff(errors.error) <= 1.0e-7)

    rec = ivy.CPTensor.cp_to_tensor(fac)
    error = ivy.sqrt(ivy.sum(ivy.abs(rec - tensor) ** 2))
    error /= ivy.sqrt(ivy.sum(ivy.abs(tensor) ** 2))
    ivy.abs(error)
    np.testing.assert_(
        error < tol_norm_2,
        f"norm 2 of reconstruction higher = {error} than tolerance={tol_norm_2}",
    )
    # Test the max abs difference between the reconstruction and the tensor
    np.testing.assert_(
        ivy.max(ivy.abs(rec - tensor)) < tol_max_abs,
        "abs norm of reconstruction error ="
        f" {ivy.max(ivy.abs(rec - tensor))} higher than tolerance={tol_max_abs}",
    )

    # Test fixing mode 0 or 1 with given init
    fixed_tensor = ivy.random_cp(
        shape, true_rank, normalise_factors=False, dtype=tensor.dtype
    )
    rec_svd_fixed_mode_0 = ivy.parafac(
        tensor,
        true_rank,
        n_iter_max=2,
        init=fixed_tensor,
        fixed_modes=[0],
        linesearch=linesearch,
    )
    rec_svd_fixed_mode_1 = ivy.parafac(
        tensor,
        true_rank,
        n_iter_max=2,
        init=fixed_tensor,
        fixed_modes=[1],
        linesearch=linesearch,
    )
    # Check if modified after 2 iterations
    assert np.allclose(
        rec_svd_fixed_mode_0.factors[0],
        fixed_tensor.factors[0],
    )
    assert np.allclose(
        rec_svd_fixed_mode_1.factors[1],
        fixed_tensor.factors[1],
    )

    # Check that sparse component works
    rec_sparse, sparse_component = ivy.parafac(
        tensor,
        rank,
        n_iter_max=70,
        init=init,
        tol=1.0e-6,
        sparsity=0.9,
        orthogonalise=orthogonalise,
        linesearch=linesearch,
    )

    rec_sparse = ivy.CPTensor.cp_to_tensor(rec_sparse) + sparse_component
    error = ivy.sqrt(ivy.sum(ivy.abs(rec_sparse - tensor) ** 2))
    t_norm = ivy.sqrt(ivy.sum(ivy.abs(tensor) ** 2))
    error /= t_norm
    np.testing.assert_(
        error < tol_norm_2, "l2 Reconstruction error for sparsity!=None too high"
    )
    np.testing.assert_(
        ivy.max(ivy.abs(rec_sparse - tensor)) < tol_max_abs,
        "abs Reconstruction error for sparsity!=None too high",
    )

    with np.testing.assert_raises(ValueError):
        _, _ = ivy.initialize_cp(tensor, rank, init="bogus init type")


@handle_test(
    fn_tree="functional.ivy.experimental.partial_tucker",
    data=_partial_tucker_data(),
    test_with_out=st.just(False),
)
def test_partial_tucker(*, data, test_flags, backend_fw, fn_name, on_device):
    input_dtypes, x, rank, modes, n_iter_max, mask, svd_mask_repeats, tol = data
    results = helpers.test_function(
        backend_to_test=backend_fw,
        test_flags=test_flags,
        fn_name=fn_name,
        on_device=on_device,
        input_dtypes=input_dtypes,
        x=x,
        rank=rank,
        modes=modes,
        n_iter_max=n_iter_max,
        tol=tol,
        mask=mask,
        svd_mask_repeats=svd_mask_repeats,
        test_values=False,
    )

    ret_np, ret_from_gt_np = results

    core = helpers.flatten_and_to_np(ret=ret_np[0], backend=backend_fw)
    factors = helpers.flatten_and_to_np(ret=ret_np[1], backend=backend_fw)
    core_gt = helpers.flatten_and_to_np(
        ret=ret_from_gt_np[0], backend=test_flags.ground_truth_backend
    )
    factors_gt = helpers.flatten_and_to_np(
        ret=ret_from_gt_np[1], backend=test_flags.ground_truth_backend
    )

    with BackendHandler.update_backend(backend_fw) as ivy_backend:
        n_elem = int(ivy_backend.prod(rank[: len(modes)])) * int(
            ivy_backend.prod(x.shape[len(modes) :])
        )
    for c, c_gt in zip(core, core_gt):
        assert np.prod(c.shape) == n_elem
        assert np.prod(c_gt.shape) == n_elem

    for f, f_gt in zip(factors, factors_gt):
        assert np.prod(f.shape) == np.prod(f_gt.shape)


# test adapted from TensorLy
# https://github.com/tensorly/tensorly/blob/main/tensorly/decomposition/tests/test_tucker.py#L24
@pytest.mark.parametrize(
    "tol_norm_2, tol_max_abs, modes, shape",
    [
        (
            10e-3,
            10e-1,
            [1, 2],
            (3, 4, 3),
        )
    ],
)
def test_partial_tucker_tensorly(tol_norm_2, tol_max_abs, modes, shape):
    tensor = ivy.random_uniform(shape=shape)
    (core, factors) = ivy.partial_tucker(
        tensor, None, modes, n_iter_max=200, verbose=True
    )
    reconstructed_tensor = ivy.multi_mode_dot(core, factors, modes=modes)
    norm_rec = ivy.sqrt(ivy.sum(reconstructed_tensor**2))
    norm_tensor = ivy.sqrt(ivy.sum(tensor**2))
    assert (norm_rec - norm_tensor) / norm_rec < tol_norm_2

    # Test the max abs difference between the reconstruction and the tensor
    assert ivy.max(ivy.abs(norm_rec - norm_tensor)) < tol_max_abs

    # Test the shape of the core and factors
    ranks = [3, 1]
    (core, factors) = ivy.partial_tucker(
        tensor, ranks, modes, n_iter_max=100, verbose=True
    )
    for i, rank in enumerate(ranks):
        np.testing.assert_equal(
            factors[i].shape,
            (tensor.shape[i + 1], rank),
            err_msg=(
                f"factors[i].shape = {factors[i].shape}, expected"
                f" {(tensor.shape[i + 1], rank)}"
            ),
        )
    np.testing.assert_equal(
        core.shape,
        [tensor.shape[0]] + ranks,
        err_msg=f"core.shape = {core.shape}, expected {[tensor.shape[0]] + ranks}",
    )

    # Test random_state fixes the core and the factor matrices
    (core1, factors1) = ivy.partial_tucker(
        tensor,
        ranks,
        modes,
        seed=0,
        init="random",
    )
    (core2, factors2) = ivy.partial_tucker(
        tensor,
        ranks,
        modes,
        seed=0,
        init="random",
    )
    np.allclose(core1, core2)
    for factor1, factor2 in zip(factors1, factors2):
        np.allclose(factor1, factor2)


@handle_test(
<<<<<<< HEAD
    fn_tree="functional.ivy.experimental.randomised_parafac",
    data=_randomised_parafac_data(),
    test_with_out=st.just(False),
    test_gradients=st.just(False),
)
def test_randomised_parafac(*, data, test_flags, backend_fw, fn_name, on_device):
    (
        input_dtypes,
        x,
        rank,
        n_samples,
        n_iter_max,
        init,
        max_stagnation,
        tol,
        seed,
    ) = data
    results = helpers.test_function(
=======
    fn_tree="functional.ivy.experimental.solve_triangular",
    data=_generate_solve_triangular_args(),
    test_instance_method=st.just(False),
)
def test_solve_triangular(*, data, test_flags, backend_fw, fn_name, on_device):
    # Temporarily ignore gradients on paddlepaddle backend
    # See: https://github.com/unifyai/ivy/pull/25917
    assume(not (backend_fw == "paddle" and test_flags.test_gradients))
    upper, adjoint, unit_diagonal, input_dtypes, x = data
    helpers.test_function(
>>>>>>> 92280e13
        backend_to_test=backend_fw,
        test_flags=test_flags,
        fn_name=fn_name,
        on_device=on_device,
<<<<<<< HEAD
        input_dtypes=input_dtypes,
        x=x,
        rank=rank,
        n_samples=n_samples,
        n_iter_max=n_iter_max,
        init=init,
        max_stagnation=max_stagnation,
        tol=tol,
        seed=seed,
        test_values=False,
    )
    ret_np, ret_from_gt_np = results

    weights = helpers.flatten_and_to_np(ret=ret_np[0], backend=backend_fw)
    factors = helpers.flatten_and_to_np(ret=ret_np[1], backend=backend_fw)
    weights_gt = helpers.flatten_and_to_np(
        ret=ret_from_gt_np[0], backend=test_flags.ground_truth_backend
    )
    factors_gt = helpers.flatten_and_to_np(
        ret=ret_from_gt_np[1], backend=test_flags.ground_truth_backend
    )
    if init == "random":
        for w, w_gt in zip(weights, weights_gt):
            assert np.prod(w.shape) == rank
            assert np.prod(w_gt.shape) == rank

    for f, f_gt in zip(factors, factors_gt):
        assert np.prod(f.shape) == np.prod(f_gt.shape)
=======
        rtol_=1e-3,
        atol_=1e-3,
        input_dtypes=input_dtypes,
        x1=x[0],
        x2=x[1],
        upper=upper,
        adjoint=adjoint,
        unit_diagonal=unit_diagonal,
    )
>>>>>>> 92280e13


@handle_test(
    fn_tree="functional.ivy.experimental.svd_flip",
    uv=helpers.dtype_and_values(
        available_dtypes=helpers.get_dtypes("numeric"),
        num_arrays=2,
        min_num_dims=2,
        max_num_dims=2,
    ),
    u_based_decision=st.booleans(),
    test_with_out=st.just(False),
)
def test_svd_flip(*, uv, u_based_decision, test_flags, backend_fw, fn_name, on_device):
    input_dtypes, input = uv
    helpers.test_function(
        backend_to_test=backend_fw,
        test_flags=test_flags,
        fn_name=fn_name,
        on_device=on_device,
        rtol_=1e-1,
        atol_=1e-1,
        input_dtypes=input_dtypes,
        U=input[0],
        V=input[1],
        u_based_decision=u_based_decision,
    )


@handle_test(
    fn_tree="functional.ivy.experimental.tensor_train",
    data=_tensor_train_data(),
    # TODO: add support for more modes
    svd=st.just("truncated_svd"),
    test_with_out=st.just(False),
    test_gradients=st.just(False),
)
def test_tensor_train(*, data, svd, test_flags, backend_fw, fn_name, on_device):
    input_dtype, x, rank = data
    results = helpers.test_function(
        backend_to_test=backend_fw,
        test_flags=test_flags,
        fn_name=fn_name,
        on_device=on_device,
        input_dtypes=input_dtype,
        input_tensor=x,
        rank=rank,
        svd=svd,
        test_values=False,
    )

    ret_np, ret_from_gt_np = results

    factors = helpers.flatten_and_to_np(ret=ret_np, backend=backend_fw)
    factors_gt = helpers.flatten_and_to_np(
        ret=ret_from_gt_np, backend=test_flags.ground_truth_backend
    )

    for f, f_gt in zip(factors, factors_gt):
        assert np.prod(f.shape) == np.prod(f_gt.shape)


# The following 3 tests have been adapted from TensorLy
# https://github.com/tensorly/tensorly/blob/main/tensorly/decomposition/tests/test_tt_decomposition.py
@pytest.mark.parametrize("shape, rank", [((3, 4, 5, 6, 2, 10), (1, 3, 3, 4, 2, 2, 1))])
def test_tensor_train_tensorly_1(shape, rank):
    tensor = ivy.random_uniform(shape=shape)
    tensor_shape = tensor.shape
    factors = ivy.tensor_train(tensor, rank)

    assert len(factors) == 6, "Number of factors should be 6, currently has " + str(
        len(factors)
    )

    r_prev_iteration = 1
    for k in range(6):
        (r_prev_k, n_k, r_k) = factors[k].shape
        assert tensor_shape[k] == n_k, (
            "Mode 1 of factor "
            + str(k)
            + "needs "
            + str(tensor_shape[k])
            + " dimensions, currently has "
            + str(n_k)
        )
        assert r_prev_k == r_prev_iteration, " Incorrect ranks of factors "
        r_prev_iteration = r_k


@pytest.mark.parametrize("shape, rank", [((3, 4, 5, 6, 2, 10), (1, 5, 4, 3, 8, 10, 1))])
def test_tensor_train_tensorly_2(shape, rank):
    tensor = ivy.random_uniform(shape=shape)
    factors = ivy.tensor_train(tensor, rank)

    for k in range(6):
        (r_prev, n_k, r_k) = factors[k].shape

        first_error_message = (
            "TT rank " + str(k) + " is greater than the maximum allowed "
        )
        first_error_message += str(r_prev) + " > " + str(rank[k])
        assert r_prev <= rank[k], first_error_message

        first_error_message = (
            "TT rank " + str(k + 1) + " is greater than the maximum allowed "
        )
        first_error_message += str(r_k) + " > " + str(rank[k + 1])
        assert r_k <= rank[k + 1], first_error_message


@pytest.mark.parametrize("shape, rank, tol", [((3, 3, 3), (1, 3, 3, 1), (10e-5))])
def test_tensor_train_tensorly_3(shape, rank, tol):
    tensor = ivy.random_uniform(shape=shape)
    factors = ivy.tensor_train(tensor, rank)
    reconstructed_tensor = ivy.TTTensor.tt_to_tensor(factors)
    error = ivy.vector_norm(ivy.matrix_norm(tensor - reconstructed_tensor, ord=2))
    error /= ivy.vector_norm(ivy.matrix_norm(tensor, ord=2))
    np.testing.assert_(error < tol, "norm 2 of reconstruction higher than tol")


@handle_test(
    fn_tree="functional.ivy.experimental.truncated_svd",
    data=_truncated_svd_data(),
    test_with_out=st.just(False),
)
def test_truncated_svd(*, data, test_flags, backend_fw, fn_name, on_device):
    input_dtype, x, uv, n_eigenvecs = data
    results = helpers.test_function(
        backend_to_test=backend_fw,
        test_flags=test_flags,
        fn_name=fn_name,
        on_device=on_device,
        input_dtypes=input_dtype,
        x=x,
        compute_uv=uv,
        n_eigenvecs=n_eigenvecs,
        test_values=False,
        return_flat_np_arrays=True,
    )

    if results is None:
        return

    # value test based on recreating the original matrix and testing the consistency
    ret_flat_np, ret_from_gt_flat_np = results

    if uv:
        for i in range(len(ret_flat_np) // 3):
            U = ret_flat_np[i]
            S = ret_flat_np[len(ret_flat_np) // 3 + i]
            Vh = ret_flat_np[2 * len(ret_flat_np) // 3 + i]
        m = U.shape[-1]
        n = Vh.shape[-1]
        S = np.expand_dims(S, -2) if m > n else np.expand_dims(S, -1)

        for i in range(len(ret_from_gt_flat_np) // 3):
            U_gt = ret_from_gt_flat_np[i]
            S_gt = ret_from_gt_flat_np[len(ret_from_gt_flat_np) // 3 + i]
            Vh_gt = ret_from_gt_flat_np[2 * len(ret_from_gt_flat_np) // 3 + i]
        S_gt = np.expand_dims(S_gt, -2) if m > n else np.expand_dims(S_gt, -1)

        with BackendHandler.update_backend("numpy") as ivy_backend:
            S_mat = (
                S
                * ivy_backend.eye(
                    U.shape[-1], Vh.shape[-2], batch_shape=U.shape[:-2]
                ).data
            )
            S_mat_gt = (
                S_gt
                * ivy_backend.eye(
                    U_gt.shape[-1], Vh_gt.shape[-2], batch_shape=U_gt.shape[:-2]
                ).data
            )
        reconstructed = np.matmul(np.matmul(U, S_mat), Vh)
        reconstructed_gt = np.matmul(np.matmul(U_gt, S_mat_gt), Vh_gt)

        # value test
        helpers.assert_all_close(
            reconstructed,
            reconstructed_gt,
            atol=1e-04,
            backend=backend_fw,
            ground_truth_backend=test_flags.ground_truth_backend,
        )
    else:
        S = ret_flat_np
        S_gt = ret_from_gt_flat_np
        helpers.assert_all_close(
            S[0],
            S_gt[0],
            atol=1e-04,
            backend=backend_fw,
            ground_truth_backend=test_flags.ground_truth_backend,
        )


@handle_test(
    fn_tree="functional.ivy.experimental.tt_matrix_to_tensor",
    data=_tt_matrix_to_tensor_data(),
    test_gradients=st.just(False),
)
def test_tt_matrix_to_tensor(*, data, test_flags, backend_fw, fn_name, on_device):
    input_dtype, x = data
    helpers.test_function(
        input_dtypes=input_dtype,
        backend_to_test=backend_fw,
        test_flags=test_flags,
        fn_name=fn_name,
        on_device=on_device,
        rtol_=1e8,
        atol_=1e8,
        tt_matrix=x[0],
    )


@handle_test(
    fn_tree="functional.ivy.experimental.tucker",
    data=_tucker_data(),
    test_with_out=st.just(False),
)
def test_tucker(*, data, test_flags, backend_fw, fn_name, on_device):
    (
        input_dtypes,
        x,
        rank,
        fixed_factors,
        init,
        n_iter_max,
        mask,
        svd_mask_repeats,
        tol,
    ) = data
    results = helpers.test_function(
        backend_to_test=backend_fw,
        test_flags=test_flags,
        fn_name=fn_name,
        on_device=on_device,
        input_dtypes=input_dtypes,
        x=x,
        rank=rank,
        fixed_factors=fixed_factors,
        n_iter_max=n_iter_max,
        init=init,
        tol=tol,
        mask=mask,
        svd_mask_repeats=svd_mask_repeats,
        test_values=False,
    )

    ret_np, ret_from_gt_np = results

    core = helpers.flatten_and_to_np(ret=ret_np[0], backend=backend_fw)
    factors = helpers.flatten_and_to_np(ret=ret_np[1], backend=backend_fw)
    core_gt = helpers.flatten_and_to_np(
        ret=ret_from_gt_np[0], backend=test_flags.ground_truth_backend
    )
    factors_gt = helpers.flatten_and_to_np(
        ret=ret_from_gt_np[1], backend=test_flags.ground_truth_backend
    )

    n_elem = 1
    if isinstance(init, ivy.TuckerTensor):
        for index in fixed_factors:
            n_elem *= init[0].shape[index]
    n_elem *= np.prod(rank)

    for c, c_gt in zip(core, core_gt):
        assert np.prod(c.shape) == n_elem
        assert np.prod(c_gt.shape) == n_elem

    for f, f_gt in zip(factors, factors_gt):
        assert np.prod(f.shape) == np.prod(f_gt.shape)


# test adapted from tensorly
# https://github.com/tensorly/tensorly/blob/main/tensorly/decomposition/tests/test_tucker.py#L71
@pytest.mark.parametrize(
    "tol_norm_2, tol_max_abs, shape, ranks", [(10e-3, 10e-1, (3, 4, 3), [2, 3, 1])]
)
def test_tucker_tensorly(tol_norm_2, tol_max_abs, shape, ranks):
    tensor = ivy.random_uniform(shape=shape)
    tucker = ivy.tucker(tensor, None, n_iter_max=200, verbose=True)
    reconstructed_tensor = tucker.to_tensor()
    norm_rec = ivy.sqrt(ivy.sum(reconstructed_tensor**2))
    norm_tensor = ivy.sqrt(ivy.sum(tensor**2))
    assert (norm_rec - norm_tensor) / norm_rec < tol_norm_2

    # Test the max abs difference between the reconstruction and the tensor
    assert ivy.max(ivy.abs(reconstructed_tensor - tensor)) < tol_max_abs

    # Test the shape of the core and factors
    core, factors = ivy.tucker(tensor, ranks, n_iter_max=100)
    for i, rank in enumerate(ranks):
        np.testing.assert_equal(
            factors[i].shape,
            (tensor.shape[i], ranks[i]),
            err_msg=(
                f"factors[i].shape = {factors[i].shape}, expected"
                f" {(tensor.shape[i], ranks[i])}"
            ),
        )
        np.testing.assert_equal(
            core.shape[i],
            rank,
            err_msg=f"core.shape[i] = {core.shape[i]}, expected {rank}",
        )

    # try fixing the core
    factors_init = [ivy.copy_array(f) for f in factors]
    _, factors = ivy.tucker(
        tensor,
        ranks,
        init=(core, factors),
        fixed_factors=[1],
        n_iter_max=100,
        verbose=1,
    )
    assert np.allclose(factors[1], factors_init[1])

    # Random and SVD init should converge to a similar solution
    rank = shape
    tucker_svd = ivy.tucker(tensor, rank, n_iter_max=200, init="svd")
    tucker_random = ivy.tucker(tensor, rank, n_iter_max=200, init="random", seed=1234)
    rec_svd = tucker_svd.to_tensor()
    rec_random = tucker_random.to_tensor()
    error = ivy.sqrt(ivy.sum((rec_svd - rec_random) ** 2))
    error /= ivy.sqrt(ivy.sum(rec_svd**2))

    tol_norm_2 = 1e-1
    np.testing.assert_(
        error < tol_norm_2, "norm 2 of difference between svd and random init too high"
    )
    np.testing.assert_(
        ivy.max(ivy.abs(rec_svd - rec_random)) < tol_max_abs,
        "abs norm of difference between svd and random init too high",
    )<|MERGE_RESOLUTION|>--- conflicted
+++ resolved
@@ -466,7 +466,6 @@
     return dtype, x[0], order
 
 
-<<<<<<< HEAD
 # intialize cp
 @st.composite
 def _initialize_cp_data(draw):
@@ -516,12 +515,9 @@
         svd_mask_repeats,
         init,
     )
-
-
-# intialize tucker
-=======
+    
+
 # initialize tucker
->>>>>>> 92280e13
 @st.composite
 def _initialize_tucker_data(draw):
     x_dtype, x, shape = draw(
@@ -822,7 +818,6 @@
     )
 
 
-<<<<<<< HEAD
 @st.composite
 def _randomised_parafac_data(draw):
     x_dtype, x, shape = draw(
@@ -856,7 +851,8 @@
         tol,
         seed,
     )
-=======
+
+
 # tensor train
 @st.composite
 def _tensor_train_data(draw):
@@ -879,7 +875,6 @@
     rank.append(1)
 
     return x_dtype, x[0], rank
->>>>>>> 92280e13
 
 
 # truncated svd
@@ -2106,7 +2101,6 @@
 
 
 @handle_test(
-<<<<<<< HEAD
     fn_tree="functional.ivy.experimental.randomised_parafac",
     data=_randomised_parafac_data(),
     test_with_out=st.just(False),
@@ -2125,23 +2119,10 @@
         seed,
     ) = data
     results = helpers.test_function(
-=======
-    fn_tree="functional.ivy.experimental.solve_triangular",
-    data=_generate_solve_triangular_args(),
-    test_instance_method=st.just(False),
-)
-def test_solve_triangular(*, data, test_flags, backend_fw, fn_name, on_device):
-    # Temporarily ignore gradients on paddlepaddle backend
-    # See: https://github.com/unifyai/ivy/pull/25917
-    assume(not (backend_fw == "paddle" and test_flags.test_gradients))
-    upper, adjoint, unit_diagonal, input_dtypes, x = data
-    helpers.test_function(
->>>>>>> 92280e13
-        backend_to_test=backend_fw,
-        test_flags=test_flags,
-        fn_name=fn_name,
-        on_device=on_device,
-<<<<<<< HEAD
+        backend_to_test=backend_fw,
+        test_flags=test_flags,
+        fn_name=fn_name,
+        on_device=on_device,
         input_dtypes=input_dtypes,
         x=x,
         rank=rank,
@@ -2170,7 +2151,23 @@
 
     for f, f_gt in zip(factors, factors_gt):
         assert np.prod(f.shape) == np.prod(f_gt.shape)
-=======
+
+
+@handle_test(
+    fn_tree="functional.ivy.experimental.solve_triangular",
+    data=_generate_solve_triangular_args(),
+    test_instance_method=st.just(False),
+)
+def test_solve_triangular(*, data, test_flags, backend_fw, fn_name, on_device):
+    # Temporarily ignore gradients on paddlepaddle backend
+    # See: https://github.com/unifyai/ivy/pull/25917
+    assume(not (backend_fw == "paddle" and test_flags.test_gradients))
+    upper, adjoint, unit_diagonal, input_dtypes, x = data
+    helpers.test_function(
+        backend_to_test=backend_fw,
+        test_flags=test_flags,
+        fn_name=fn_name,
+        on_device=on_device,
         rtol_=1e-3,
         atol_=1e-3,
         input_dtypes=input_dtypes,
@@ -2180,7 +2177,6 @@
         adjoint=adjoint,
         unit_diagonal=unit_diagonal,
     )
->>>>>>> 92280e13
 
 
 @handle_test(
