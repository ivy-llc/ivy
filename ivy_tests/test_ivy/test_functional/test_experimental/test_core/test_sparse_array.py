# global
from hypothesis import strategies as st

# local
import ivy
import numpy as np
import ivy_tests.test_ivy.helpers as helpers
from ivy_tests.test_ivy.helpers import handle_method


<<<<<<< HEAD

@st.composite
def _sparse_coo_indices_values_shape(draw):
    num_elem = draw(helpers.ints(min_value=2, max_value=8))
    dim1 = draw(helpers.ints(min_value=2, max_value=5))
    dim2 = draw(helpers.ints(min_value=5, max_value=10))
    value_dtype = draw(helpers.get_dtypes("float", full=False))[0]
    coo_indices = draw(
        helpers.array_values(
            dtype="int64",
            shape=(2, num_elem),
            min_value=0,
            max_value=dim1,
            exclude_min=False,
        )
    )
    values = draw(helpers.array_values(dtype=value_dtype, shape=(num_elem,)))
    shape = (dim1, dim2)
    return coo_indices, value_dtype, values, shape
=======
# --- Helpers --- #
# --------------- #
>>>>>>> babaf983


@st.composite
def _sparse_bsc_indices_values_shape(draw):
    nblockrows = draw(helpers.ints(min_value=2, max_value=5))
    nblockcols = draw(helpers.ints(min_value=2, max_value=5))

    dim1 = draw(helpers.ints(min_value=2, max_value=5))
    dim2 = draw(helpers.ints(min_value=3, max_value=5))

    value_dtype = draw(helpers.get_dtypes("numeric", full=False))[0]

    ccol_indices, row_indices, values = (
        [0],
        [],
        [
            [
                [],
            ],
        ],
    )
    for _ in range(dim2):
        index = draw(
            helpers.ints(
                min_value=max(ccol_indices[-1] + 1, 1),
                max_value=ccol_indices[-1] + dim1,
            )
        )
        cur_num_elem = index - ccol_indices[-1]
        row_indices += list(range(cur_num_elem))
        ccol_indices.append(index)

    shape = (dim1 * nblockrows, dim2 * nblockcols)
    values = draw(
        helpers.array_values(
            dtype=value_dtype,
            shape=(ccol_indices[-1], nblockrows, nblockcols),
            min_value=0,
        )
    )

    return ccol_indices, row_indices, value_dtype, values, shape


@st.composite
def _sparse_bsr_indices_values_shape(draw):
    nblockrows = draw(helpers.ints(min_value=2, max_value=5))
    nblockcols = draw(helpers.ints(min_value=2, max_value=5))

    dim1 = draw(helpers.ints(min_value=3, max_value=5))
    dim2 = draw(helpers.ints(min_value=2, max_value=5))

    value_dtype = draw(helpers.get_dtypes("numeric", full=False))[0]

    crow_indices, col_indices, values = (
        [0],
        [],
        [
            [
                [],
            ],
        ],
    )
    for _ in range(dim1):
        index = draw(
            helpers.ints(
                min_value=max(crow_indices[-1] + 1, 1),
                max_value=crow_indices[-1] + dim2,
            )
        )
        cur_num_elem = index - crow_indices[-1]
        col_indices += list(range(cur_num_elem))
        crow_indices.append(index)

    shape = (dim1 * nblockrows, dim2 * nblockcols)
    values = draw(
        helpers.array_values(
            dtype=value_dtype,
            shape=(crow_indices[-1], nblockrows, nblockcols),
            min_value=0,
        )
    )

    return crow_indices, col_indices, value_dtype, values, shape


@st.composite
def _sparse_coo_indices_values_shape(draw):
    num_elem = draw(helpers.ints(min_value=2, max_value=8))
    dim1 = draw(helpers.ints(min_value=2, max_value=5))
    dim2 = draw(helpers.ints(min_value=5, max_value=10))
    value_dtype = draw(helpers.get_dtypes("numeric", full=False))[0]
    coo_indices = draw(
        helpers.array_values(
            dtype="int64",
            shape=(2, num_elem),
            min_value=0,
            max_value=dim1,
            exclude_min=False,
        )
    )
    values = draw(helpers.array_values(dtype=value_dtype, shape=(num_elem,)))
    shape = (dim1, dim2)
    return coo_indices, value_dtype, values, shape


@st.composite
def _sparse_csc_indices_values_shape(draw):
    num_elem = draw(helpers.ints(min_value=2, max_value=8))
    dim1 = draw(helpers.ints(min_value=5, max_value=10))
    dim2 = draw(helpers.ints(min_value=2, max_value=5))
    value_dtype = draw(helpers.get_dtypes("numeric", full=False))[0]
    values = draw(helpers.array_values(dtype=value_dtype, shape=(num_elem,)))
    row_indices = draw(
        helpers.array_values(
            dtype="int64",
            shape=(num_elem,),
            min_value=0,
            max_value=dim1,
            exclude_min=False,
        )
    )
    indices = draw(
        helpers.array_values(
            dtype="int64",
            shape=(dim2 - 1,),
            min_value=0,
            max_value=num_elem,
            exclude_min=False,
        )
    )
    ccol_indices = [0] + sorted(indices) + [num_elem]
    shape = (dim1, dim2)
    return ccol_indices, row_indices, value_dtype, values, shape


@st.composite
def _sparse_csr_indices_values_shape(draw):
    num_elem = draw(helpers.ints(min_value=2, max_value=8))
    dim1 = draw(helpers.ints(min_value=2, max_value=5))
    dim2 = draw(helpers.ints(min_value=5, max_value=10))
    value_dtype = draw(helpers.get_dtypes("numeric", full=False))[0]
    values = draw(helpers.array_values(dtype=value_dtype, shape=(num_elem,)))
    col_indices = draw(
        helpers.array_values(
            dtype="int64",
            shape=(num_elem,),
            min_value=0,
            max_value=dim2,
            exclude_min=False,
        )
    )
    indices = draw(
        helpers.array_values(
            dtype="int64",
            shape=(dim1 - 1,),
            min_value=0,
            max_value=num_elem,
            exclude_min=False,
        )
    )
    crow_indices = [0] + sorted(indices) + [num_elem]
    shape = (dim1, dim2)
    return crow_indices, col_indices, value_dtype, values, shape


# --- Main --- #
# ------------ #


# bsc - to_dense_array
@handle_method(
    method_tree="SparseArray.to_dense_array",
    sparse_data=_sparse_bsc_indices_values_shape(),
    method_num_positional_args=st.just(0),  # TODO should not be hardcoded
    init_num_positional_args=st.just(0),  # TODO should not be hardcoded
)
def test_sparse_bsc(
    sparse_data,
    class_name,
    method_name,
    on_device,
    backend_fw,
    ground_truth_backend,
    init_flags,
    method_flags,
):
    ccol_indices, row_indices, value_dtype, values, shape = sparse_data
    helpers.test_method(
        backend_to_test=backend_fw,
        ground_truth_backend=ground_truth_backend,
        init_flags=init_flags,
        method_flags=method_flags,
        on_device=on_device,
        init_input_dtypes=["int64", "int64", value_dtype],
        init_all_as_kwargs_np={
            "ccol_indices": ccol_indices,
            "row_indices": row_indices,
            "values": values,
            "dense_shape": shape,
            "format": "bsc",
        },
        method_input_dtypes=[],
        method_all_as_kwargs_np={},
        class_name=class_name,
        method_name=method_name,
    )


# bsr - to_dense_array
@handle_method(
    method_tree="SparseArray.to_dense_array",
    sparse_data=_sparse_bsr_indices_values_shape(),
    method_num_positional_args=st.just(0),  # TODO should not be hardcoded
    init_num_positional_args=st.just(0),  # TODO should not be hardcoded
)
def test_sparse_bsr(
    sparse_data,
    class_name,
    method_name,
    on_device,
    backend_fw,
    ground_truth_backend,
    init_flags,
    method_flags,
):
    crow_indices, col_indices, value_dtype, values, shape = sparse_data
    helpers.test_method(
        backend_to_test=backend_fw,
        ground_truth_backend=ground_truth_backend,
        init_flags=init_flags,
        on_device=on_device,
        method_flags=method_flags,
        init_input_dtypes=["int64", "int64", value_dtype],
        init_all_as_kwargs_np={
            "crow_indices": crow_indices,
            "col_indices": col_indices,
            "values": values,
            "dense_shape": shape,
            "format": "bsr",
        },
        method_input_dtypes=[],
        method_all_as_kwargs_np={},
        class_name=class_name,
        method_name=method_name,
    )


# coo - to_dense_array
@handle_method(
    method_tree="SparseArray.to_dense_array",
    sparse_data=_sparse_coo_indices_values_shape(),
    method_num_positional_args=st.just(0),  # TODO should not be hardcoded
    init_num_positional_args=st.just(0),  # TODO should not be hardcoded
)
def test_sparse_coo(
    sparse_data,
    class_name,
    method_name,
    backend_fw,
    init_flags,
    method_flags,
    on_device,
    ground_truth_backend,
):
    coo_ind, val_dtype, val, shp = sparse_data
    helpers.test_method(
        backend_to_test=backend_fw,
        ground_truth_backend=ground_truth_backend,
        init_flags=init_flags,
        method_flags=method_flags,
        on_device=on_device,
        init_input_dtypes=["int64", val_dtype],
        init_all_as_kwargs_np={
            "coo_indices": coo_ind,
            "values": val,
            "dense_shape": shp,
            "format": "coo",
        },
        method_input_dtypes=[],
        method_all_as_kwargs_np={},
        class_name=class_name,
        method_name=method_name,
    )


# csc - to_dense_array
@handle_method(
    method_tree="SparseArray.to_dense_array",
    sparse_data=_sparse_csc_indices_values_shape(),
    method_num_positional_args=st.just(0),  # TODO should not be hardcoded
    init_num_positional_args=st.just(0),  # TODO should not be hardcoded
)
def test_sparse_csc(
    sparse_data,
    class_name,
    method_name,
    backend_fw,
    ground_truth_backend,
    init_flags,
    on_device,
    method_flags,
):
    ccol_indices, row_indices, value_dtype, values, shape = sparse_data
    helpers.test_method(
        backend_to_test=backend_fw,
        ground_truth_backend=ground_truth_backend,
        init_flags=init_flags,
        method_flags=method_flags,
        on_device=on_device,
        init_input_dtypes=["int64", "int64", value_dtype],
        init_all_as_kwargs_np={
            "ccol_indices": ccol_indices,
            "row_indices": row_indices,
            "values": values,
            "dense_shape": shape,
            "format": "csc",
        },
        method_input_dtypes=[],
        method_all_as_kwargs_np={},
        class_name=class_name,
        method_name=method_name,
    )


# csr - to_dense_array
@handle_method(
    method_tree="SparseArray.to_dense_array",
    sparse_data=_sparse_csr_indices_values_shape(),
    method_num_positional_args=st.just(0),  # TODO should not be hardcoded
    init_num_positional_args=st.just(0),  # TODO should not be hardcoded
)
def test_sparse_csr(
    sparse_data,
    class_name,
    method_name,
    backend_fw,
    ground_truth_backend,
    init_flags,
    on_device,
    method_flags,
):
    crow_indices, col_indices, value_dtype, values, shape = sparse_data
    helpers.test_method(
        backend_to_test=backend_fw,
        ground_truth_backend=ground_truth_backend,
        init_flags=init_flags,
        method_flags=method_flags,
        on_device=on_device,
        init_input_dtypes=["int64", "int64", value_dtype],
        init_all_as_kwargs_np={
            "crow_indices": crow_indices,
            "col_indices": col_indices,
            "values": values,
            "dense_shape": shape,
            "format": "csr",
        },
        method_input_dtypes=[],
        method_all_as_kwargs_np={},
        class_name=class_name,
        method_name=method_name,
    )


# adding sparse array to dense array
@handle_method(
    init_tree="ivy.array",
    method_tree="Array.__add__",
    sparse_data=_sparse_coo_indices_values_shape(),
)
def test_array_add_sparse(
    sparse_data,
    method_name,
    class_name,
    on_device,
):
    coo_ind, val_dtype, val, shp = sparse_data

    # set backed to 'torch' as this is the only backend which supports sparse arrays
    ivy.set_backend("torch")

    # initiate a sparse array
    sparse_inst = ivy.sparse_array.SparseArray(
        coo_indices=coo_ind,
        values=val,
        dense_shape=shp,
        format="coo",
    )

    # create an Array instance
    array_class = getattr(ivy, class_name)
    x = np.random.random_sample(shp)
    x = ivy.array(x, dtype=val_dtype, device=on_device)

    # call add method
    add_method = getattr(array_class, method_name)
    res = add_method(x, sparse_inst)

    # make sure the result is an Array instance
    assert isinstance(res, array_class)<|MERGE_RESOLUTION|>--- conflicted
+++ resolved
@@ -8,30 +8,8 @@
 from ivy_tests.test_ivy.helpers import handle_method
 
 
-<<<<<<< HEAD
-
-@st.composite
-def _sparse_coo_indices_values_shape(draw):
-    num_elem = draw(helpers.ints(min_value=2, max_value=8))
-    dim1 = draw(helpers.ints(min_value=2, max_value=5))
-    dim2 = draw(helpers.ints(min_value=5, max_value=10))
-    value_dtype = draw(helpers.get_dtypes("float", full=False))[0]
-    coo_indices = draw(
-        helpers.array_values(
-            dtype="int64",
-            shape=(2, num_elem),
-            min_value=0,
-            max_value=dim1,
-            exclude_min=False,
-        )
-    )
-    values = draw(helpers.array_values(dtype=value_dtype, shape=(num_elem,)))
-    shape = (dim1, dim2)
-    return coo_indices, value_dtype, values, shape
-=======
 # --- Helpers --- #
 # --------------- #
->>>>>>> babaf983
 
 
 @st.composite
@@ -200,6 +178,44 @@
 
 # --- Main --- #
 # ------------ #
+
+
+# adding sparse array to dense array
+@handle_method(
+    init_tree="ivy.array",
+    method_tree="Array.__add__",
+    sparse_data=_sparse_coo_indices_values_shape(),
+)
+def test_array_add_sparse(
+    sparse_data,
+    method_name,
+    class_name,
+    on_device,
+):
+    coo_ind, val_dtype, val, shp = sparse_data
+
+    # set backed to 'torch' as this is the only backend which supports sparse arrays
+    ivy.set_backend("torch")
+
+    # initiate a sparse array
+    sparse_inst = ivy.sparse_array.SparseArray(
+        coo_indices=coo_ind,
+        values=val,
+        dense_shape=shp,
+        format="coo",
+    )
+
+    # create an Array instance
+    array_class = getattr(ivy, class_name)
+    x = np.random.random_sample(shp)
+    x = ivy.array(x, dtype=val_dtype, device=on_device)
+
+    # call add method
+    add_method = getattr(array_class, method_name)
+    res = add_method(x, sparse_inst)
+
+    # make sure the result is an Array instance
+    assert isinstance(res, array_class)
 
 
 # bsc - to_dense_array
@@ -393,42 +409,4 @@
         method_all_as_kwargs_np={},
         class_name=class_name,
         method_name=method_name,
-    )
-
-
-# adding sparse array to dense array
-@handle_method(
-    init_tree="ivy.array",
-    method_tree="Array.__add__",
-    sparse_data=_sparse_coo_indices_values_shape(),
-)
-def test_array_add_sparse(
-    sparse_data,
-    method_name,
-    class_name,
-    on_device,
-):
-    coo_ind, val_dtype, val, shp = sparse_data
-
-    # set backed to 'torch' as this is the only backend which supports sparse arrays
-    ivy.set_backend("torch")
-
-    # initiate a sparse array
-    sparse_inst = ivy.sparse_array.SparseArray(
-        coo_indices=coo_ind,
-        values=val,
-        dense_shape=shp,
-        format="coo",
-    )
-
-    # create an Array instance
-    array_class = getattr(ivy, class_name)
-    x = np.random.random_sample(shp)
-    x = ivy.array(x, dtype=val_dtype, device=on_device)
-
-    # call add method
-    add_method = getattr(array_class, method_name)
-    res = add_method(x, sparse_inst)
-
-    # make sure the result is an Array instance
-    assert isinstance(res, array_class)+    )