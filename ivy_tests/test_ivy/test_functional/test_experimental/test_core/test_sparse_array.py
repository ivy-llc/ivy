# global
from hypothesis import strategies as st

# local
import ivy_tests.test_ivy.helpers as helpers
from ivy_tests.test_ivy.helpers import handle_method

# Helpers #
# ------- #


@st.composite
def _sparse_coo_indices_values_shape(draw):
    num_elem = draw(helpers.ints(min_value=2, max_value=8))
    dim1 = draw(helpers.ints(min_value=2, max_value=5))
    dim2 = draw(helpers.ints(min_value=5, max_value=10))
    value_dtype = draw(helpers.get_dtypes("numeric", full=False))[0]
    coo_indices = draw(
        helpers.array_values(
            dtype="int64",
            shape=(2, num_elem),
            min_value=0,
            max_value=dim1,
            exclude_min=False,
        )
    )
    values = draw(helpers.array_values(dtype=value_dtype, shape=(num_elem,)))
    shape = (dim1, dim2)
    return coo_indices, value_dtype, values, shape


@st.composite
def _sparse_csr_indices_values_shape(draw):
    num_elem = draw(helpers.ints(min_value=2, max_value=8))
    dim1 = draw(helpers.ints(min_value=2, max_value=5))
    dim2 = draw(helpers.ints(min_value=5, max_value=10))
    value_dtype = draw(helpers.get_dtypes("numeric", full=False))[0]
    values = draw(helpers.array_values(dtype=value_dtype, shape=(num_elem,)))
    col_indices = draw(
        helpers.array_values(
            dtype="int64",
            shape=(num_elem,),
            min_value=0,
            max_value=dim2,
            exclude_min=False,
        )
    )
    indices = draw(
        helpers.array_values(
            dtype="int64",
            shape=(dim1 - 1,),
            min_value=0,
            max_value=num_elem,
            exclude_min=False,
        )
    )
    crow_indices = [0] + sorted(indices) + [num_elem]
    shape = (dim1, dim2)
    return crow_indices, col_indices, value_dtype, values, shape


@st.composite
def _sparse_bsr_indices_values_shape(draw):
    nblockrows = draw(helpers.ints(min_value=2, max_value=5))
    nblockcols = draw(helpers.ints(min_value=2, max_value=5))

    dim1 = draw(helpers.ints(min_value=3, max_value=5))
    dim2 = draw(helpers.ints(min_value=2, max_value=5))

    value_dtype = draw(helpers.get_dtypes("numeric", full=False))[0]

    crow_indices, col_indices, values = (
        [0],
        [],
        [
            [
                [],
            ],
        ],
    )
    for _ in range(dim1):
        index = draw(
            helpers.ints(
                min_value=max(crow_indices[-1] + 1, 1),
                max_value=crow_indices[-1] + dim2,
            )
        )
        cur_num_elem = index - crow_indices[-1]
        col_indices += list(range(cur_num_elem))
        crow_indices.append(index)

    shape = (dim1 * nblockrows, dim2 * nblockcols)
    values = draw(
        helpers.array_values(
            dtype=value_dtype,
            shape=(crow_indices[-1], nblockrows, nblockcols),
            min_value=0,
        )
    )

    return crow_indices, col_indices, value_dtype, values, shape


@st.composite
def _sparse_csc_indices_values_shape(draw):
    num_elem = draw(helpers.ints(min_value=2, max_value=8))
    dim1 = draw(helpers.ints(min_value=5, max_value=10))
    dim2 = draw(helpers.ints(min_value=2, max_value=5))
    value_dtype = draw(helpers.get_dtypes("numeric", full=False))[0]
    values = draw(helpers.array_values(dtype=value_dtype, shape=(num_elem,)))
    row_indices = draw(
        helpers.array_values(
            dtype="int64",
            shape=(num_elem,),
            min_value=0,
            max_value=dim1,
            exclude_min=False,
        )
    )
    indices = draw(
        helpers.array_values(
            dtype="int64",
            shape=(dim2 - 1,),
            min_value=0,
            max_value=num_elem,
            exclude_min=False,
        )
    )
    ccol_indices = [0] + sorted(indices) + [num_elem]
    shape = (dim1, dim2)
    return ccol_indices, row_indices, value_dtype, values, shape


@st.composite
def _sparse_bsc_indices_values_shape(draw):
    nblockrows = draw(helpers.ints(min_value=2, max_value=5))
    nblockcols = draw(helpers.ints(min_value=2, max_value=5))

    dim1 = draw(helpers.ints(min_value=2, max_value=5))
    dim2 = draw(helpers.ints(min_value=3, max_value=5))

    value_dtype = draw(helpers.get_dtypes("numeric", full=False))[0]

    ccol_indices, row_indices, values = (
        [0],
        [],
        [
            [
                [],
            ],
        ],
    )
    for _ in range(dim2):
        index = draw(
            helpers.ints(
                min_value=max(ccol_indices[-1] + 1, 1),
                max_value=ccol_indices[-1] + dim1,
            )
        )
        cur_num_elem = index - ccol_indices[-1]
        row_indices += list(range(cur_num_elem))
        ccol_indices.append(index)

    shape = (dim1 * nblockrows, dim2 * nblockcols)
    values = draw(
        helpers.array_values(
            dtype=value_dtype,
            shape=(ccol_indices[-1], nblockrows, nblockcols),
            min_value=0,
        )
    )

    return ccol_indices, row_indices, value_dtype, values, shape


# coo - to_dense_array
@handle_method(
    method_tree="SparseArray.to_dense_array",
    sparse_data=_sparse_coo_indices_values_shape(),
    method_num_positional_args=st.just(0),  # TODO should not be hardcoded
    init_num_positional_args=st.just(0),  # TODO should not be hardcoded
)
def test_sparse_coo(
    sparse_data,
    class_name,
    method_name,
<<<<<<< HEAD
    backend_fw,
    ground_truth_backend,
=======
>>>>>>> a6a6c708
    init_flags,
    method_flags,
    on_device,
    ground_truth_backend,
):
    coo_ind, val_dtype, val, shp = sparse_data
    helpers.test_method(
        backend_to_test=backend_fw,
        ground_truth_backend=ground_truth_backend,
        init_flags=init_flags,
        method_flags=method_flags,
        on_device=on_device,
        init_input_dtypes=["int64", val_dtype],
        init_all_as_kwargs_np={
            "coo_indices": coo_ind,
            "values": val,
            "dense_shape": shp,
            "format": "coo",
        },
        method_input_dtypes=[],
        method_all_as_kwargs_np={},
        class_name=class_name,
        method_name=method_name,
    )


# csr - to_dense_array
@handle_method(
    method_tree="SparseArray.to_dense_array",
    sparse_data=_sparse_csr_indices_values_shape(),
    method_num_positional_args=st.just(0),  # TODO should not be hardcoded
    init_num_positional_args=st.just(0),  # TODO should not be hardcoded
)
def test_sparse_csr(
    sparse_data,
    class_name,
    method_name,
    backend_fw,
    ground_truth_backend,
    init_flags,
    on_device,
    method_flags,
):
    crow_indices, col_indices, value_dtype, values, shape = sparse_data
    helpers.test_method(
        backend_to_test=backend_fw,
        ground_truth_backend=ground_truth_backend,
        init_flags=init_flags,
        method_flags=method_flags,
        on_device=on_device,
        init_input_dtypes=["int64", "int64", value_dtype],
        init_all_as_kwargs_np={
            "crow_indices": crow_indices,
            "col_indices": col_indices,
            "values": values,
            "dense_shape": shape,
            "format": "csr",
        },
        method_input_dtypes=[],
        method_all_as_kwargs_np={},
        class_name=class_name,
        method_name=method_name,
    )


# csc - to_dense_array
@handle_method(
    method_tree="SparseArray.to_dense_array",
    sparse_data=_sparse_csc_indices_values_shape(),
    method_num_positional_args=st.just(0),  # TODO should not be hardcoded
    init_num_positional_args=st.just(0),  # TODO should not be hardcoded
)
def test_sparse_csc(
    sparse_data,
    class_name,
    method_name,
    backend_fw,
    ground_truth_backend,
    init_flags,
    on_device,
    method_flags,
):
    ccol_indices, row_indices, value_dtype, values, shape = sparse_data
    helpers.test_method(
        backend_to_test=backend_fw,
        ground_truth_backend=ground_truth_backend,
        init_flags=init_flags,
        method_flags=method_flags,
        on_device=on_device,
        init_input_dtypes=["int64", "int64", value_dtype],
        init_all_as_kwargs_np={
            "ccol_indices": ccol_indices,
            "row_indices": row_indices,
            "values": values,
            "dense_shape": shape,
            "format": "csc",
        },
        method_input_dtypes=[],
        method_all_as_kwargs_np={},
        class_name=class_name,
        method_name=method_name,
    )


# bsc - to_dense_array
@handle_method(
    method_tree="SparseArray.to_dense_array",
    sparse_data=_sparse_bsc_indices_values_shape(),
    method_num_positional_args=st.just(0),  # TODO should not be hardcoded
    init_num_positional_args=st.just(0),  # TODO should not be hardcoded
)
def test_sparse_bsc(
    sparse_data,
    class_name,
    method_name,
    on_device,
    backend_fw,
    ground_truth_backend,
    init_flags,
    method_flags,
):
    ccol_indices, row_indices, value_dtype, values, shape = sparse_data
    helpers.test_method(
        backend_to_test=backend_fw,
        ground_truth_backend=ground_truth_backend,
        init_flags=init_flags,
        method_flags=method_flags,
        on_device=on_device,
        init_input_dtypes=["int64", "int64", value_dtype],
        init_all_as_kwargs_np={
            "ccol_indices": ccol_indices,
            "row_indices": row_indices,
            "values": values,
            "dense_shape": shape,
            "format": "bsc",
        },
        method_input_dtypes=[],
        method_all_as_kwargs_np={},
        class_name=class_name,
        method_name=method_name,
    )


# bsr - to_dense_array
@handle_method(
    method_tree="SparseArray.to_dense_array",
    sparse_data=_sparse_bsr_indices_values_shape(),
    method_num_positional_args=st.just(0),  # TODO should not be hardcoded
    init_num_positional_args=st.just(0),  # TODO should not be hardcoded
)
def test_sparse_bsr(
    sparse_data,
    class_name,
    method_name,
    on_device,
    backend_fw,
    ground_truth_backend,
    init_flags,
    method_flags,
):
    crow_indices, col_indices, value_dtype, values, shape = sparse_data
    helpers.test_method(
        backend_to_test=backend_fw,
        ground_truth_backend=ground_truth_backend,
        init_flags=init_flags,
        on_device=on_device,
        method_flags=method_flags,
        init_input_dtypes=["int64", "int64", value_dtype],
        init_all_as_kwargs_np={
            "crow_indices": crow_indices,
            "col_indices": col_indices,
            "values": values,
            "dense_shape": shape,
            "format": "bsr",
        },
        method_input_dtypes=[],
        method_all_as_kwargs_np={},
        class_name=class_name,
        method_name=method_name,
    )<|MERGE_RESOLUTION|>--- conflicted
+++ resolved
@@ -184,11 +184,7 @@
     sparse_data,
     class_name,
     method_name,
-<<<<<<< HEAD
-    backend_fw,
-    ground_truth_backend,
-=======
->>>>>>> a6a6c708
+    backend_fw,
     init_flags,
     method_flags,
     on_device,
