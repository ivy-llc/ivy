--- conflicted
+++ resolved
@@ -281,12 +281,7 @@
     helpers.test_function(
         input_dtypes=input_dtype,
         test_flags=test_flags,
-<<<<<<< HEAD
-        ground_truth_backend=ground_truth_backend,
         backend_to_test=backend_fw,
-=======
-        fw=backend_fw,
->>>>>>> a6a6c708
         fn_name=fn_name,
         on_device=on_device,
         a=x[0],
