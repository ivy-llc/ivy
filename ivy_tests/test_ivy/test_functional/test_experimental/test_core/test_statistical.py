--- conflicted
+++ resolved
@@ -128,8 +128,6 @@
         axis=axis,
         keepdims=keep_dims,
         dtype=dtype,
-<<<<<<< HEAD
-=======
     )
 
 
@@ -154,10 +152,9 @@
     return dtype_and_x, shape
 
 
-@handle_cmd_line_args
-@given(
+@handle_test(
+    fn_tree="functional.experimental.nanmean",
     dtype_x_shape=max_value_as_shape_prod(),
-    num_positional_args=helpers.num_positional_args(fn_name="unravel_index"),
 )
 def test_unravel_index(
     dtype_x_shape,
@@ -167,7 +164,8 @@
     native_array,
     container,
     instance_method,
-    fw,
+    backend_fw,
+    fn_name,
 ):
     dtype_and_x, shape = dtype_x_shape
     input_dtype, x = dtype_and_x[0], dtype_and_x[1]
@@ -179,9 +177,8 @@
         native_array_flags=native_array,
         container_flags=container,
         instance_method=instance_method,
-        fw=fw,
-        fn_name="unravel_index",
+        fw=backend_fw,
+        fn_name=fn_name,
         indices=np.asarray(x[0], dtype=input_dtype[0]),
         shape=shape,
->>>>>>> c74e0c7b
     )