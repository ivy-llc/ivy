# global
# local
import numpy as np
from hypothesis import strategies as st, settings

import ivy_tests.test_ivy.helpers as helpers
from ivy_tests.test_ivy.helpers import handle_test


# Helpers #
# ------- #

@st.composite
def statistical_dtype_values(draw, *, function):
    large_abs_safety_factor = 2
    small_abs_safety_factor = 2
    if function in ["mean", "median", "std", "var"]:
        large_abs_safety_factor = 24
        small_abs_safety_factor = 24
    n = 1
    min_value = None
    max_value = None
    force_int_axis = False
    shape = None
    shared_dtype = False
    if function == "histogram":
        n = 2
        min_value = -20
        max_value = 20
        force_int_axis = True
        shape = draw(helpers.get_shape(min_num_dims=1))
        shared_dtype = True
    available_dtypes = draw(helpers.get_dtypes("float"))
    if "bfloat16" in available_dtypes:
        available_dtypes.remove("bfloat16")
    dtype, values, axis = draw(
        helpers.dtype_values_axis(
            available_dtypes=available_dtypes,
            large_abs_safety_factor=large_abs_safety_factor,
            small_abs_safety_factor=small_abs_safety_factor,
            safety_factor_scale="log",
            min_num_dims=1,
            max_num_dims=5,
            min_dim_size=2,
            max_dim_size=5,
            min_value=min_value,
            max_value=max_value,
            valid_axis=True,
            allow_neg_axes=False,
            min_axes_size=1,
            num_arrays=n,
            force_int_axis=force_int_axis,
            shape=shape,
            shared_dtype=shared_dtype,
        )
    )
    shape = values[0].shape
    size = values[0].size
    max_correction = np.min(shape)
    if function == "var" or function == "std":
        if size == 1:
            correction = 0
        elif isinstance(axis, int):
            correction = draw(
                helpers.ints(min_value=0, max_value=shape[axis] - 1)
                | helpers.floats(min_value=0, max_value=shape[axis] - 1)
            )
            return dtype, values, axis, correction
        else:
            correction = draw(
                helpers.ints(min_value=0, max_value=max_correction - 1)
                | helpers.floats(min_value=0, max_value=max_correction - 1)
            )
        return dtype, values, axis, correction
    if function == "quantile":
        q = draw(
            helpers.array_values(
                dtype=helpers.get_dtypes("float"),
                shape=helpers.get_shape(min_dim_size=1, max_num_dims=1, min_num_dims=1),
                min_value=0.0,
                max_value=1.0,
                exclude_max=False,
                exclude_min=False,
            )
        )

        interpolation_names = ["linear", "lower", "higher", "midpoint", "nearest"]
        interpolation = draw(
            helpers.list_of_size(
                x=st.sampled_from(interpolation_names),
                size=1,
            )
        )
        return dtype, values, axis, interpolation, q
<<<<<<< HEAD

    if function == "histogram":
        dtype, values, dtype_out = draw(
            helpers.get_castable_dtype(
                available_dtypes, dtype[0], values
            )
        )
        bins = draw(
            helpers.array_values(
                min_value=1,
                max_value=100,
                dtype=dtype,
                large_abs_safety_factor=large_abs_safety_factor,
                small_abs_safety_factor=small_abs_safety_factor,
                safety_factor_scale="log",
                shape=draw(
                    helpers.get_shape(min_num_dims=1, max_num_dims=1, min_dim_size=2,
                                      max_dim_size=10)
                ),
            )
        )
        bins = sorted(set(bins))
        if len(bins) == 1:
            bins = int(bins[0])
            range = (-10, 10)
        else:
            range = None
        return dtype, values, axis, dtype_out, bins, range
=======
>>>>>>> 47a28b48
    return dtype, values, axis


@handle_test(
    fn_tree="functional.ivy.experimental.histogram",
    statistical_dtype_values=statistical_dtype_values(function="histogram"),
    extend_lower_interval=st.booleans(),
    extend_upper_interval=st.booleans(),
    density=st.booleans(),
    test_gradients=st.just(False),
)
def test_histogram(
    *,
    statistical_dtype_values,
    extend_lower_interval,
    extend_upper_interval,
    density,
    test_flags,
    backend_fw,
    fn_name,
    ground_truth_backend,
):
    input_dtype, values, axis, dtype_out, bins, range = statistical_dtype_values
    helpers.test_function(
        a=values[0],
        bins=bins,
        axis=axis,
        extend_lower_interval=extend_lower_interval,
        extend_upper_interval=extend_upper_interval,
        dtype=dtype_out,
        range=range,
        weights=values[1],
        density=density,
        input_dtypes=[input_dtype],
        test_flags=test_flags,
        fw=backend_fw,
        fn_name=fn_name,
        ground_truth_backend=ground_truth_backend,
    )


@handle_test(
    fn_tree="functional.ivy.experimental.median",
    dtype_x_axis=statistical_dtype_values(function="median"),
    keep_dims=st.booleans(),
    test_gradients=st.just(False),
    test_with_out=st.just(False),
)
def test_median(
    *,
    dtype_x_axis,
    keep_dims,
    test_flags,
    backend_fw,
    fn_name,
    on_device,
    ground_truth_backend,
):
    input_dtype, x, axis = dtype_x_axis
    helpers.test_function(
        ground_truth_backend=ground_truth_backend,
        input_dtypes=input_dtype,
        test_flags=test_flags,
        on_device=on_device,
        fw=backend_fw,
        fn_name=fn_name,
        input=x[0],
        axis=axis,
        keepdims=keep_dims,
    )


# nanmean
@handle_test(
    fn_tree="functional.ivy.experimental.nanmean",
    dtype_x_axis=statistical_dtype_values(function="nanmean"),
    keep_dims=st.booleans(),
    dtype=helpers.get_dtypes("float", full=False),
    test_gradients=st.just(False),
)
def test_nanmean(
    *,
    dtype_x_axis,
    keep_dims,
    dtype,
    test_flags,
    backend_fw,
    fn_name,
    on_device,
    ground_truth_backend,
):
    input_dtype, x, axis = dtype_x_axis
    helpers.test_function(
        ground_truth_backend=ground_truth_backend,
        input_dtypes=input_dtype,
        test_flags=test_flags,
        fw=backend_fw,
        fn_name=fn_name,
        on_device=on_device,
        a=x[0],
        axis=axis,
        keepdims=keep_dims,
        dtype=dtype[0],
    )


# unravel_index
@st.composite
def max_value_as_shape_prod(draw):
    shape = draw(
        helpers.get_shape(
            min_num_dims=1,
            max_num_dims=5,
            min_dim_size=1,
            max_dim_size=5,
        )
    )
    dtype_and_x = draw(
        helpers.dtype_values_axis(
            available_dtypes=["int32", "int64"],
            min_value=0,
            max_value=np.prod(shape) - 1,
        )
    )
    return dtype_and_x, shape


@handle_test(
    fn_tree="functional.ivy.experimental.unravel_index",
    dtype_x_shape=max_value_as_shape_prod(),
    test_gradients=st.just(False),
)
def test_unravel_index(
    *,
    dtype_x_shape,
    test_flags,
    backend_fw,
    fn_name,
    on_device,
    ground_truth_backend,
):
    dtype_and_x, shape = dtype_x_shape
    input_dtype, x = dtype_and_x[0], dtype_and_x[1]
    helpers.test_function(
        ground_truth_backend=ground_truth_backend,
        input_dtypes=input_dtype,
        test_flags=test_flags,
        fw=backend_fw,
        fn_name=fn_name,
        on_device=on_device,
        indices=np.asarray(x[0], dtype=input_dtype[0]),
        shape=shape,
    )


# quantile
@handle_test(
    fn_tree="functional.ivy.experimental.quantile",
    dtype_and_x=statistical_dtype_values(function="quantile"),
    keep_dims=st.booleans(),
    test_gradients=st.just(False),
)
def test_quantile(
    *,
    dtype_and_x,
    keep_dims,
    test_flags,
    backend_fw,
    fn_name,
    on_device,
    ground_truth_backend,
):
    input_dtype, x, axis, interpolation, q = dtype_and_x
    helpers.test_function(
        input_dtypes=input_dtype,
        test_flags=test_flags,
        ground_truth_backend=ground_truth_backend,
        fw=backend_fw,
        fn_name=fn_name,
        on_device=on_device,
        a=x[0],
        q=q,
        axis=axis,
        interpolation=interpolation[0],
        keepdims=keep_dims,
    )


# corrcoef
@handle_test(
    fn_tree="functional.ivy.experimental.corrcoef",
    dtype_and_x=helpers.dtype_and_values(
        available_dtypes=["float32", "float64"],
        num_arrays=2,
        shared_dtype=True,
        abs_smallest_val=1e-5,
        min_num_dims=2,
        max_num_dims=2,
        min_dim_size=3,
        max_dim_size=3,
        min_value=-100,
        max_value=100,
        allow_nan=False,
    ),
    rowvar=st.booleans(),
    test_gradients=st.just(False),
)
def test_corrcoef(
    *,
    dtype_and_x,
    rowvar,
    test_flags,
    backend_fw,
    fn_name,
    on_device,
    ground_truth_backend,
):
    input_dtype, x = dtype_and_x
    helpers.test_function(
        ground_truth_backend=ground_truth_backend,
        input_dtypes=input_dtype,
        test_flags=test_flags,
        fw=backend_fw,
        fn_name=fn_name,
        on_device=on_device,
        x=x[0],
        y=x[1],
        rowvar=rowvar,
    )<|MERGE_RESOLUTION|>--- conflicted
+++ resolved
@@ -1,14 +1,15 @@
 # global
+from hypothesis import strategies as st
+
 # local
 import numpy as np
-from hypothesis import strategies as st, settings
-
 import ivy_tests.test_ivy.helpers as helpers
 from ivy_tests.test_ivy.helpers import handle_test
 
 
 # Helpers #
 # ------- #
+
 
 @st.composite
 def statistical_dtype_values(draw, *, function):
@@ -17,41 +18,18 @@
     if function in ["mean", "median", "std", "var"]:
         large_abs_safety_factor = 24
         small_abs_safety_factor = 24
-    n = 1
-    min_value = None
-    max_value = None
-    force_int_axis = False
-    shape = None
-    shared_dtype = False
-    if function == "histogram":
-        n = 2
-        min_value = -20
-        max_value = 20
-        force_int_axis = True
-        shape = draw(helpers.get_shape(min_num_dims=1))
-        shared_dtype = True
-    available_dtypes = draw(helpers.get_dtypes("float"))
-    if "bfloat16" in available_dtypes:
-        available_dtypes.remove("bfloat16")
     dtype, values, axis = draw(
         helpers.dtype_values_axis(
-            available_dtypes=available_dtypes,
+            available_dtypes=helpers.get_dtypes("float"),
             large_abs_safety_factor=large_abs_safety_factor,
             small_abs_safety_factor=small_abs_safety_factor,
             safety_factor_scale="log",
             min_num_dims=1,
             max_num_dims=5,
             min_dim_size=2,
-            max_dim_size=5,
-            min_value=min_value,
-            max_value=max_value,
             valid_axis=True,
             allow_neg_axes=False,
             min_axes_size=1,
-            num_arrays=n,
-            force_int_axis=force_int_axis,
-            shape=shape,
-            shared_dtype=shared_dtype,
         )
     )
     shape = values[0].shape
@@ -92,76 +70,7 @@
             )
         )
         return dtype, values, axis, interpolation, q
-<<<<<<< HEAD
-
-    if function == "histogram":
-        dtype, values, dtype_out = draw(
-            helpers.get_castable_dtype(
-                available_dtypes, dtype[0], values
-            )
-        )
-        bins = draw(
-            helpers.array_values(
-                min_value=1,
-                max_value=100,
-                dtype=dtype,
-                large_abs_safety_factor=large_abs_safety_factor,
-                small_abs_safety_factor=small_abs_safety_factor,
-                safety_factor_scale="log",
-                shape=draw(
-                    helpers.get_shape(min_num_dims=1, max_num_dims=1, min_dim_size=2,
-                                      max_dim_size=10)
-                ),
-            )
-        )
-        bins = sorted(set(bins))
-        if len(bins) == 1:
-            bins = int(bins[0])
-            range = (-10, 10)
-        else:
-            range = None
-        return dtype, values, axis, dtype_out, bins, range
-=======
->>>>>>> 47a28b48
     return dtype, values, axis
-
-
-@handle_test(
-    fn_tree="functional.ivy.experimental.histogram",
-    statistical_dtype_values=statistical_dtype_values(function="histogram"),
-    extend_lower_interval=st.booleans(),
-    extend_upper_interval=st.booleans(),
-    density=st.booleans(),
-    test_gradients=st.just(False),
-)
-def test_histogram(
-    *,
-    statistical_dtype_values,
-    extend_lower_interval,
-    extend_upper_interval,
-    density,
-    test_flags,
-    backend_fw,
-    fn_name,
-    ground_truth_backend,
-):
-    input_dtype, values, axis, dtype_out, bins, range = statistical_dtype_values
-    helpers.test_function(
-        a=values[0],
-        bins=bins,
-        axis=axis,
-        extend_lower_interval=extend_lower_interval,
-        extend_upper_interval=extend_upper_interval,
-        dtype=dtype_out,
-        range=range,
-        weights=values[1],
-        density=density,
-        input_dtypes=[input_dtype],
-        test_flags=test_flags,
-        fw=backend_fw,
-        fn_name=fn_name,
-        ground_truth_backend=ground_truth_backend,
-    )
 
 
 @handle_test(
