--- conflicted
+++ resolved
@@ -18,17 +18,12 @@
         large_abs_safety_factor = 24
         small_abs_safety_factor = 24
     n = 1
-<<<<<<< HEAD
-    if function == "histogram":
-        n = 2
-=======
     min_value = None
     max_value = None
     if function == "histogram":
         n = 2
         min_value = -20
         max_value = 20
->>>>>>> 1e035032
     available_dtypes = draw(helpers.get_dtypes("float"))
     if "bfloat16" in available_dtypes:
         available_dtypes.remove("bfloat16")
@@ -42,11 +37,8 @@
             max_num_dims=5,
             min_dim_size=2,
             max_dim_size=5,
-<<<<<<< HEAD
-=======
             min_value=min_value,
             max_value=max_value,
->>>>>>> 1e035032
             valid_axis=True,
             allow_neg_axes=False,
             min_axes_size=1,
@@ -100,11 +92,8 @@
         )
         bins = draw(
             helpers.array_values(
-<<<<<<< HEAD
-=======
                 min_value=min_value,
                 max_value=max_value,
->>>>>>> 1e035032
                 dtype=dtype,
                 large_abs_safety_factor=large_abs_safety_factor,
                 small_abs_safety_factor=small_abs_safety_factor,
@@ -118,11 +107,7 @@
         bins = sorted(set(bins))
         if len(bins) == 1:
             bins = int(abs(bins[0]))
-<<<<<<< HEAD
-            range = (0.0, 10.0)
-=======
             range = (-10, 10)
->>>>>>> 1e035032
         else:
             range = None
         return dtype, values, axis, dtype_out, bins, range
