--- conflicted
+++ resolved
@@ -821,10 +821,7 @@
 
 # atleast_2d
 @handle_test(
-<<<<<<< HEAD
     fn_tree="functional.experimental.atleast_2d",
-=======
->>>>>>> fd3bb68a
     dtype_and_x=helpers.dtype_and_values(
         available_dtypes=helpers.get_dtypes("valid"),
         num_arrays=helpers.ints(min_value=1, max_value=5),
@@ -834,10 +831,6 @@
     *,
     dtype_and_x,
     as_variable,
-<<<<<<< HEAD
-=======
-    with_out,
->>>>>>> fd3bb68a
     num_positional_args,
     native_array,
     container_flags,
@@ -900,12 +893,7 @@
         container_flags=container_flags,
         instance_method=instance_method,
         fw=backend_fw,
-<<<<<<< HEAD
-        on_device=on_device,
-        fn_name=fn_name,
-=======
-        fn_name=fn_name,
-        on_device=on_device,
->>>>>>> fd3bb68a
+        on_device=on_device,
+        fn_name=fn_name,
         **kw,
     )