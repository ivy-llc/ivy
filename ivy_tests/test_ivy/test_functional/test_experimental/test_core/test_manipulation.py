<<<<<<< HEAD
# global
from hypothesis import strategies as st, assume
import hypothesis.extra.numpy as nph
import numpy as np

# local
import ivy
import ivy_tests.test_ivy.helpers as helpers
from ivy_tests.test_ivy.helpers import handle_test
from ivy.functional.ivy.experimental.manipulation import _check_bounds
from ivy_tests.test_ivy.test_functional.test_core.test_manipulation import _get_splits


# --- Helpers --- #
# --------------- #


@st.composite
def _as_strided_helper(draw):
    dtype, x = draw(helpers.dtype_and_values(min_num_dims=1, max_num_dims=5))
    x = x[0]
    itemsize = x.itemsize
    shape = draw(helpers.get_shape(min_num_dims=1, max_num_dims=5))
    new_ndim = len(shape)
    strides = draw(
        st.lists(
            st.integers(min_value=1, max_value=16),
            min_size=new_ndim,
            max_size=new_ndim,
        ).filter(lambda x: all(x[i] % itemsize == 0 for i in range(new_ndim)))
    )
    assume(_check_bounds(x.shape, shape, strides, itemsize))
    return dtype, x, shape, strides


@st.composite
def _associative_scan_helper(draw):
    input_dtype = draw(
        st.shared(
            st.sampled_from(draw(helpers.get_dtypes("float"))),
            key="shared_dtype",
        ).filter(lambda _x: "float16" not in _x)
    )
    random_size = draw(
        st.shared(helpers.ints(min_value=1, max_value=5), key="shared_size")
    )
    shared_size = draw(
        st.shared(helpers.ints(min_value=1, max_value=5), key="shared_size")
    )
    shape = tuple([random_size, shared_size, shared_size])
    matrix = draw(
        helpers.array_values(
            dtype=input_dtype,
            shape=shape,
            min_value=1,
            max_value=10,
        )
    )
    axis = draw(
        helpers.get_axis(
            shape=shape,
            allow_neg=False,
            force_int=True,
        ).filter(lambda _x: _x < len(shape) - 2)
    )
    return [input_dtype], matrix, axis


@st.composite
def _concat_from_sequence_helper(draw):
    dtypes, arrays, shape = draw(
        helpers.dtype_and_values(
            available_dtypes=helpers.get_dtypes("valid"),
            num_arrays=helpers.ints(min_value=1, max_value=6),
            ret_shape=True,
            min_num_dims=2,
            min_dim_size=2,
            shared_dtype=True,
        )
    )
    axis = draw(
        helpers.get_axis(
            shape=shape,
            force_int=True,
        )
    )
    return dtypes, arrays, axis


@st.composite
def _flatten_data_helper(draw):
    mixed_fn_compos = draw(st.booleans())
    is_torch_backend = ivy.current_backend_str() == "torch"

    dtype_and_x = draw(
        helpers.dtype_and_values(
            available_dtypes=helpers.get_dtypes(
                "valid", mixed_fn_compos=mixed_fn_compos
            ),
            shape=st.shared(helpers.get_shape(), key="flatten_shape"),
        )
    )
    axes = draw(
        helpers.get_axis(
            shape=st.shared(helpers.get_shape(), key="flatten_shape"),
            min_size=2,
            max_size=2,
            unique=False,
            force_tuple=True,
        )
    )
    order = draw(st.sampled_from(["C", "F"]))
    if not mixed_fn_compos and is_torch_backend:
        order = "C"
    return dtype_and_x, axes, order


@st.composite
def _fold_data(draw):
    shape = draw(
        helpers.get_shape(
            min_num_dims=2, max_num_dims=5, min_dim_size=2, max_dim_size=3
        )
    )
    mode = draw(helpers.ints(min_value=0, max_value=len(shape) - 1))
    reduced_dims = int(ivy.prod(shape[0:mode]) * ivy.prod(shape[mode + 1 :]))
    unfolded_shape = (shape[mode], reduced_dims)
    dtype, input = draw(
        helpers.dtype_and_values(
            available_dtypes=helpers.get_dtypes("valid"), shape=unfolded_shape
        )
    )
    return dtype, input, shape, mode


@st.composite
def _get_dtype_values_k_axes_for_rot90(
    draw,
    available_dtypes,
    min_value=None,
    max_value=None,
    allow_inf=False,
    exclude_min=False,
    exclude_max=False,
    min_num_dims=1,
    max_num_dims=10,
    min_dim_size=1,
    max_dim_size=10,
):
    shape = draw(
        helpers.get_shape(
            allow_none=False,
            min_num_dims=min_num_dims,
            max_num_dims=max_num_dims,
            min_dim_size=min_dim_size,
            max_dim_size=max_dim_size,
        )
    )
    k = draw(helpers.ints(min_value=-4, max_value=4))
    axes = draw(
        st.lists(
            helpers.ints(min_value=-len(shape), max_value=len(shape) - 1),
            min_size=2,
            max_size=2,
            unique=True,
        ).filter(lambda axes: abs(axes[0] - axes[1]) != len(shape))
    )
    dtype = draw(st.sampled_from(draw(available_dtypes)))
    values = draw(
        helpers.array_values(
            dtype=dtype,
            shape=shape,
            min_value=min_value,
            max_value=max_value,
            allow_inf=allow_inf,
            exclude_min=exclude_min,
            exclude_max=exclude_max,
            large_abs_safety_factor=72,
            small_abs_safety_factor=72,
            safety_factor_scale="log",
        )
    )
    return [dtype], values, k, axes


@st.composite
def _matricize_data(draw):
    input_dtype, input, shape = draw(
        helpers.dtype_and_values(
            available_dtypes=helpers.get_dtypes("valid"),
            ret_shape=True,
            min_num_dims=2,
            max_num_dims=5,
        )
    )
    ndims = len(shape)
    dims = set([*range(ndims)])
    row_modes = set(
        draw(st.lists(helpers.ints(min_value=0, max_value=ndims - 1), min_size=1))
    )
    col_modes = dims - row_modes
    return input_dtype, input, row_modes, col_modes


@st.composite
def _pad_helper(draw):
    mode = draw(
        st.sampled_from(
            [
                "constant",
                "dilated",
                "edge",
                "linear_ramp",
                "maximum",
                "mean",
                "median",
                "minimum",
                "reflect",
                "symmetric",
                "wrap",
            ]
        )
    )
    if mode in ["median", "minimum", "maximum", "linear_ramp"]:
        dtypes = "float"
    else:
        dtypes = "numeric"
    dtype, input, shape = draw(
        helpers.dtype_and_values(
            available_dtypes=helpers.get_dtypes(dtypes),
            ret_shape=True,
            min_num_dims=1,
            min_value=-100,
            max_value=100,
        ).filter(lambda x: x[0][0] not in ["float16", "bfloat16"])
    )
    ndim = len(shape)
    min_dim = min(shape)
    if mode == "dilated":
        pad_width = draw(
            st.lists(
                st.tuples(
                    st.integers(min_value=-min_dim, max_value=min_dim),
                    st.integers(min_value=-min_dim, max_value=min_dim),
                    st.integers(min_value=0, max_value=min_dim),
                ),
                min_size=ndim,
                max_size=ndim,
            ).filter(
                lambda x: all(shape[i] + x[i][0] + x[i][1] >= 0 for i in range(ndim))
            )
        )
        constant_values = draw(helpers.number(min_value=0, max_value=100))
    else:
        pad_width = draw(_st_tuples_or_int(ndim))
        constant_values = draw(_st_tuples_or_int(ndim))
    stat_length = draw(_st_tuples_or_int(ndim, min_val=2))
    end_values = draw(_st_tuples_or_int(ndim))
    return dtype, input[0], pad_width, stat_length, constant_values, end_values, mode


@st.composite
def _partial_fold_data(draw):
    shape = draw(
        helpers.get_shape(
            min_num_dims=2, max_num_dims=5, min_dim_size=2, max_dim_size=3
        )
    )
    ndims = len(shape)
    mode_and_skip_begin = draw(
        st.lists(
            helpers.ints(min_value=0, max_value=ndims - 1), min_size=2, max_size=2
        ).filter(lambda nums: np.sum(nums) <= ndims - 1)
    )
    skip_begin, mode = sorted(mode_and_skip_begin)
    skip_end = draw(
        helpers.ints(min_value=0, max_value=ndims - (skip_begin + mode) - 1)
    )
    if skip_end != 0:
        reduced_dims = int(
            ivy.prod(shape[skip_begin : skip_begin + mode])
            * ivy.prod(shape[skip_begin + mode + 1 : -skip_end])
        )
        unfolded_shape = (
            *shape[:skip_begin],
            shape[skip_begin + mode],
            reduced_dims,
            *shape[-skip_end:],
        )
    else:
        reduced_dims = int(
            ivy.prod(shape[skip_begin : skip_begin + mode])
            * ivy.prod(shape[skip_begin + mode + 1 :])
        )
        unfolded_shape = (*shape[:skip_begin], shape[skip_begin + mode], reduced_dims)

    dtype, input = draw(
        helpers.dtype_and_values(
            available_dtypes=helpers.get_dtypes("valid"), shape=unfolded_shape
        )
    )
    return dtype, input, skip_begin, shape, mode


@st.composite
def _partial_tensor_to_vec_data(draw):
    input_dtype, input, shape = draw(
        helpers.dtype_and_values(
            available_dtypes=helpers.get_dtypes("valid"), min_num_dims=1, ret_shape=True
        )
    )
    ndims = len(shape)
    skip_begin = draw(helpers.ints(min_value=0, max_value=ndims - 1))
    skip_end = draw(helpers.ints(min_value=0, max_value=ndims - 1 - skip_begin))
    return input_dtype, input, skip_begin, skip_end


@st.composite
def _partial_unfold_data(draw):
    dtype, input = draw(
        helpers.dtype_and_values(
            available_dtypes=helpers.get_dtypes("valid"),
            min_num_dims=1,
        )
    )
    ndims = len(input[0].shape)
    mode_and_skip_begin = draw(
        st.lists(
            helpers.ints(min_value=0, max_value=ndims - 1), min_size=2, max_size=2
        ).filter(lambda nums: np.sum(nums) <= ndims - 1)
    )
    skip_begin, mode = sorted(mode_and_skip_begin)
    skip_end = draw(
        helpers.ints(min_value=0, max_value=ndims - (skip_begin + mode) - 1)
    )
    ravel_tensors = draw(st.booleans())
    return dtype, input, mode, skip_begin, skip_end, ravel_tensors


@st.composite
def _partial_vec_to_tensor(draw):
    shape = draw(helpers.get_shape(min_num_dims=1, max_num_dims=5))
    numel = int(ivy.prod(shape))
    input_dtype, input = draw(
        helpers.dtype_and_values(
            available_dtypes=helpers.get_dtypes("float"), shape=(numel,)
        )
    )
    ndims = len(shape)
    skip_begin = draw(helpers.ints(min_value=0, max_value=ndims - 1))
    return input_dtype, input, shape, skip_begin


@st.composite
def _soft_thresholding_data(draw):
    x_min, x_max = 1e-2, 1e2
    x_dtype, x, shape = draw(
        helpers.dtype_and_values(
            available_dtypes=helpers.get_dtypes("float"),
            ret_shape=True,
            min_value=x_min,
            max_value=x_max,
        )
    )
    threshold_choice_1 = draw(helpers.floats(min_value=x_min, max_value=x_max))
    t_dtype, threshold_choice_2 = draw(
        helpers.dtype_and_values(
            available_dtypes=helpers.get_dtypes("valid"),
            shape=shape,
            min_value=x_min,
            max_value=x_max,
        )
    )
    threshold = draw(st.sampled_from([threshold_choice_1, threshold_choice_2]))
    return x_dtype + t_dtype, x, threshold


def _st_tuples_or_int(n_pairs, min_val=0):
    return st.one_of(
        st_tuples(
            st.tuples(
                st.integers(min_value=min_val, max_value=4),
                st.integers(min_value=min_val, max_value=4),
            ),
            min_size=n_pairs,
            max_size=n_pairs,
        ),
        helpers.ints(min_value=min_val, max_value=4),
    )


# --- Main --- #
# ------------ #


def st_tuples(elements, *, min_size=0, max_size=None, unique_by=None, unique=False):
    return st.lists(
        elements,
        min_size=min_size,
        max_size=max_size,
        unique_by=unique_by,
        unique=unique,
    ).map(tuple)


@handle_test(
    fn_tree="as_strided",
    all_args=_as_strided_helper(),
    test_with_out=st.just(False),
    test_gradients=st.just(False),
    ground_truth_backend="numpy",
)
def test_as_strided(*, all_args, test_flags, backend_fw, fn_name, on_device):
    dtype, x, shape, strides = all_args
    helpers.test_function(
        input_dtypes=dtype,
        test_flags=test_flags,
        backend_to_test=backend_fw,
        fn_name=fn_name,
        on_device=on_device,
        x=x,
        shape=shape,
        strides=strides,
    )


# associative_scan
@handle_test(
    fn_tree="functional.ivy.experimental.associative_scan",
    dtype_elems_axis=_associative_scan_helper(),
    fn=st.sampled_from([ivy.matmul, ivy.multiply, ivy.add]),
    reverse=st.booleans(),
    test_with_out=st.just(False),
    ground_truth_backend="jax",
)
def test_associative_scan(
    *, dtype_elems_axis, fn, reverse, fn_name, test_flags, backend_fw, on_device
):
    dtype, elems, axis = dtype_elems_axis
    helpers.test_function(
        fn_name=fn_name,
        test_flags=test_flags,
        backend_to_test=backend_fw,
        on_device=on_device,
        input_dtypes=dtype,
        elems=elems,
        fn=fn,
        reverse=reverse,
        axis=axis,
    )


# atleast_1d
@handle_test(
    fn_tree="functional.ivy.experimental.atleast_1d",
    dtype_and_x=helpers.dtype_and_values(
        available_dtypes=helpers.get_dtypes("valid"),
        num_arrays=helpers.ints(min_value=1, max_value=5),
    ),
    test_with_out=st.just(False),
    test_gradients=st.just(False),
)
def test_atleast_1d(dtype_and_x, test_flags, backend_fw, fn_name, on_device):
    input_dtypes, arrays = dtype_and_x
    kw = {}
    for i, (array, idtype) in enumerate(zip(arrays, input_dtypes)):
        kw["x{}".format(i)] = np.asarray(array, dtype=idtype)
    test_flags.num_positional_args = len(kw)
    helpers.test_function(
        input_dtypes=input_dtypes,
        test_flags=test_flags,
        backend_to_test=backend_fw,
        fn_name=fn_name,
        on_device=on_device,
        **kw,
    )


# atleast_2d
@handle_test(
    fn_tree="functional.ivy.experimental.atleast_2d",
    dtype_and_x=helpers.dtype_and_values(
        available_dtypes=helpers.get_dtypes("valid"),
        num_arrays=helpers.ints(min_value=1, max_value=5),
    ),
    test_with_out=st.just(False),
    test_gradients=st.just(False),
)
def test_atleast_2d(*, dtype_and_x, test_flags, backend_fw, fn_name, on_device):
    input_dtypes, arrays = dtype_and_x
    kw = {}
    for i, (array, idtype) in enumerate(zip(arrays, input_dtypes)):
        kw["x{}".format(i)] = np.asarray(array, dtype=idtype)
    test_flags.num_positional_args = len(kw)
    helpers.test_function(
        input_dtypes=input_dtypes,
        test_flags=test_flags,
        backend_to_test=backend_fw,
        fn_name=fn_name,
        on_device=on_device,
        **kw,
    )


@handle_test(
    fn_tree="functional.ivy.experimental.atleast_3d",
    dtype_and_x=helpers.dtype_and_values(
        available_dtypes=helpers.get_dtypes("valid"),
        num_arrays=helpers.ints(min_value=1, max_value=5),
        shared_dtype=True,
    ),
    test_with_out=st.just(False),
    test_gradients=st.just(False),
)
def test_atleast_3d(*, dtype_and_x, test_flags, backend_fw, fn_name, on_device):
    input_dtypes, arrays = dtype_and_x
    arrys = {}
    for i, (array, idtype) in enumerate(zip(arrays, input_dtypes)):
        arrys["x{}".format(i)] = np.asarray(array, dtype=idtype)
    test_flags.num_positional_args = len(arrys)
    helpers.test_function(
        input_dtypes=input_dtypes,
        test_flags=test_flags,
        backend_to_test=backend_fw,
        fn_name=fn_name,
        on_device=on_device,
        **arrys,
    )


# broadcast_shapes
@handle_test(
    fn_tree="functional.ivy.experimental.broadcast_shapes",
    shapes=nph.mutually_broadcastable_shapes(
        num_shapes=4, min_dims=1, max_dims=5, min_side=1, max_side=5
    ),
    test_instance_method=st.just(False),
    test_with_out=st.just(False),
    test_gradients=st.just(False),
)
def test_broadcast_shapes(*, shapes, test_flags, backend_fw, fn_name, on_device):
    shape, _ = shapes
    shapes = {f"shape{i}": shape[i] for i in range(len(shape))}
    test_flags.num_positional_args = len(shapes)
    helpers.test_function(
        input_dtypes=["int64"],
        test_flags=test_flags,
        backend_to_test=backend_fw,
        fn_name=fn_name,
        on_device=on_device,
        **shapes,
    )


# concat_from_sequence
@handle_test(
    fn_tree="functional.ivy.experimental.concat_from_sequence",
    dtypes_arrays_axis=_concat_from_sequence_helper(),
    new_axis=st.integers(min_value=0, max_value=1),
    container_flags=st.just([False]),
    test_instance_method=st.just(False),
)
def test_concat_from_sequence(
    *, dtypes_arrays_axis, new_axis, test_flags, backend_fw, fn_name, on_device
):
    dtypes, arrays, axis = dtypes_arrays_axis

    helpers.test_function(
        input_dtypes=dtypes,
        test_flags=test_flags,
        backend_to_test=backend_fw,
        fn_name=fn_name,
        on_device=on_device,
        input_sequence=arrays,
        new_axis=new_axis,
        axis=axis,
    )


# dsplit
@handle_test(
    fn_tree="functional.ivy.experimental.dsplit",
    dtype_and_x=helpers.dtype_and_values(
        available_dtypes=helpers.get_dtypes("valid"),
        shape=st.shared(helpers.get_shape(min_num_dims=3), key="value_shape"),
    ),
    indices_or_sections=_get_splits(allow_none=False, min_num_dims=3, axis=2),
    test_gradients=st.just(False),
    test_with_out=st.just(False),
)
def test_dsplit(
    dtype_and_x, indices_or_sections, test_flags, backend_fw, fn_name, on_device
):
    input_dtype, x = dtype_and_x
    helpers.test_function(
        input_dtypes=input_dtype,
        test_flags=test_flags,
        backend_to_test=backend_fw,
        fn_name=fn_name,
        on_device=on_device,
        x=x[0],
        indices_or_sections=indices_or_sections,
    )


# dstack
@handle_test(
    fn_tree="functional.ivy.experimental.dstack",
    dtype_and_x=helpers.dtype_and_values(
        available_dtypes=helpers.get_dtypes("valid"),
        shared_dtype=True,
        num_arrays=helpers.ints(min_value=1, max_value=10),
        shape=helpers.get_shape(
            min_num_dims=1,
        ),
    ),
    test_gradients=st.just(False),
)
def test_dstack(*, dtype_and_x, test_flags, backend_fw, fn_name, on_device):
    input_dtype, x = dtype_and_x
    helpers.test_function(
        input_dtypes=input_dtype,
        test_flags=test_flags,
        backend_to_test=backend_fw,
        fn_name=fn_name,
        on_device=on_device,
        arrays=x,
    )


@handle_test(
    fn_tree="expand",
    dtype_and_x=helpers.dtype_and_values(
        available_dtypes=helpers.get_dtypes("numeric", full=False),
        shape=st.shared(
            helpers.get_shape(
                allow_none=False,
                min_num_dims=1,
                max_num_dims=5,
                min_dim_size=1,
                max_dim_size=5,
            ),
            key="value_shape",
        ),
    ),
    shape=st.shared(
        helpers.get_shape(
            allow_none=False,
            min_num_dims=1,
            max_num_dims=5,
            min_dim_size=1,
            max_dim_size=5,
        ),
        key="value_shape",
    ),
    container_flags=st.just([False]),
    test_instance_method=st.just(False),
    test_gradients=st.just(False),
)
def test_expand(*, dtype_and_x, shape, test_flags, backend_fw, fn_name, on_device):
    dtype, x = dtype_and_x
    helpers.test_function(
        input_dtypes=dtype,
        test_flags=test_flags,
        backend_to_test=backend_fw,
        fn_name=fn_name,
        on_device=on_device,
        x=x[0],
        shape=shape,
    )


# fill_diag
@handle_test(
    fn_tree="fill_diagonal",
    dt_a=helpers.dtype_and_values(
        available_dtypes=helpers.get_dtypes("float"),
        min_num_dims=2,
        max_num_dims=4,
        min_dim_size=3,
        max_dim_size=3,
        num_arrays=2,
    ),
    v=st.sampled_from([1, 2, 3, 10]),
    v_is_array_like=st.booleans(),
    wrap=st.booleans(),
    test_with_out=st.just(False),
    test_gradients=st.just(False),
    ground_truth_backend="numpy",
)
def test_fill_diagonal(
    *,
    dt_a,
    v,
    v_is_array_like,
    wrap,
    test_flags,
    backend_fw,
    fn_name,
    on_device,
):
    dt, a = dt_a
    if v_is_array_like:
        v = a[1]
    helpers.test_function(
        input_dtypes=dt,
        test_flags=test_flags,
        on_device=on_device,
        backend_to_test=backend_fw,
        fn_name=fn_name,
        a=a[0],
        v=v,
        wrap=wrap,
    )


@handle_test(
    fn_tree="functional.ivy.experimental.flatten",
    data=_flatten_data_helper(),
)
def test_flatten(
    *,
    data,
    test_flags,
    backend_fw,
    fn_name,
    on_device,
):
    (input_dtypes, x), axes, order = data
    helpers.test_function(
        input_dtypes=input_dtypes,
        test_flags=test_flags,
        backend_to_test=backend_fw,
        fn_name=fn_name,
        on_device=on_device,
        x=x[0],
        start_dim=axes[0],
        end_dim=axes[1],
        order=order,
    )


# fliplr
@handle_test(
    fn_tree="functional.ivy.experimental.fliplr",
    dtype_and_m=helpers.dtype_and_values(
        available_dtypes=helpers.get_dtypes("numeric"),
        min_num_dims=2,
    ),
    test_gradients=st.just(False),
)
def test_fliplr(*, dtype_and_m, test_flags, backend_fw, fn_name, on_device):
    input_dtype, m = dtype_and_m
    helpers.test_function(
        input_dtypes=input_dtype,
        test_flags=test_flags,
        backend_to_test=backend_fw,
        fn_name=fn_name,
        on_device=on_device,
        m=m[0],
    )


# flipud
@handle_test(
    fn_tree="functional.ivy.experimental.flipud",
    dtype_and_m=helpers.dtype_and_values(
        available_dtypes=helpers.get_dtypes("float"),
        min_value=-100,
        max_value=100,
        min_num_dims=1,
        max_num_dims=3,
        min_dim_size=1,
        max_dim_size=3,
    ),
    test_gradients=st.just(False),
)
def test_flipud(*, dtype_and_m, test_flags, backend_fw, fn_name, on_device):
    input_dtype, m = dtype_and_m
    helpers.test_function(
        input_dtypes=input_dtype,
        test_flags=test_flags,
        on_device=on_device,
        backend_to_test=backend_fw,
        fn_name=fn_name,
        m=m[0],
    )


@handle_test(
    fn_tree="functional.ivy.experimental.fold",
    data=_fold_data(),
)
def test_fold(*, data, test_flags, backend_fw, fn_name, on_device):
    input_dtype, input, shape, mode = data
    helpers.test_function(
        backend_to_test=backend_fw,
        test_flags=test_flags,
        fn_name=fn_name,
        on_device=on_device,
        rtol_=1e-1,
        atol_=1e-1,
        input_dtypes=input_dtype,
        x=input[0],
        mode=mode,
        shape=shape,
    )


# heaviside
@handle_test(
    fn_tree="functional.ivy.experimental.heaviside",
    dtype_and_x=helpers.dtype_and_values(
        available_dtypes=helpers.get_dtypes("float"),
        min_value=-100,
        max_value=100,
        min_num_dims=1,
        max_num_dims=3,
        min_dim_size=1,
        max_dim_size=3,
        num_arrays=2,
        shared_dtype=True,
    ),
    test_gradients=st.just(False),
)
def test_heaviside(*, dtype_and_x, test_flags, backend_fw, fn_name, on_device):
    input_dtype, x = dtype_and_x
    helpers.test_function(
        input_dtypes=input_dtype,
        test_flags=test_flags,
        on_device=on_device,
        backend_to_test=backend_fw,
        fn_name=fn_name,
        x1=x[0],
        x2=x[0],
    )


# hsplit
# TODO: there is a failure with paddle (dtype('int32')) caused by the `_get_splits`
#  method which returns a numpy array with a numpy dtype
@handle_test(
    fn_tree="functional.ivy.experimental.hsplit",
    dtype_and_x=helpers.dtype_and_values(
        available_dtypes=helpers.get_dtypes("valid"),
        shape=st.shared(helpers.get_shape(min_num_dims=2), key="value_shape"),
    ),
    indices_or_sections=_get_splits(allow_none=False, min_num_dims=2, axis=1),
    test_gradients=st.just(False),
    test_with_out=st.just(False),
)
def test_hsplit(
    dtype_and_x, indices_or_sections, test_flags, backend_fw, fn_name, on_device
):
    input_dtype, x = dtype_and_x
    if (
        not isinstance(indices_or_sections, int)
        and not isinstance(indices_or_sections, list)
        and indices_or_sections is not None
    ):
        input_dtype = [*input_dtype, indices_or_sections.dtype]
    helpers.test_function(
        input_dtypes=input_dtype,
        test_flags=test_flags,
        backend_to_test=backend_fw,
        fn_name=fn_name,
        on_device=on_device,
        x=x[0],
        indices_or_sections=indices_or_sections,
    )


# hstack
@handle_test(
    fn_tree="functional.ivy.experimental.hstack",
    dtype_and_m=helpers.dtype_and_values(
        available_dtypes=helpers.get_dtypes("valid"),
        shared_dtype=True,
        num_arrays=helpers.ints(min_value=2, max_value=10),
        shape=helpers.get_shape(
            min_num_dims=1,
        ),
    ),
    test_gradients=st.just(False),
)
def test_hstack(dtype_and_m, test_flags, backend_fw, fn_name, on_device):
    input_dtype, m = dtype_and_m
    helpers.test_function(
        input_dtypes=input_dtype,
        test_flags=test_flags,
        on_device=on_device,
        backend_to_test=backend_fw,
        fn_name=fn_name,
        arrays=m,
    )


# i0
@handle_test(
    fn_tree="functional.ivy.experimental.i0",
    dtype_and_x=helpers.dtype_and_values(
        available_dtypes=helpers.get_dtypes("float"),
        min_value=-10,
        max_value=10,
        min_num_dims=1,
        max_num_dims=3,
        min_dim_size=1,
        max_dim_size=3,
    ),
    test_gradients=st.just(False),
)
def test_i0(*, dtype_and_x, test_flags, backend_fw, fn_name, on_device):
    input_dtype, x = dtype_and_x
    helpers.test_function(
        input_dtypes=input_dtype,
        test_flags=test_flags,
        backend_to_test=backend_fw,
        fn_name=fn_name,
        on_device=on_device,
        x=x[0],
    )


@handle_test(
    fn_tree="functional.ivy.experimental.matricize",
    data=_matricize_data(),
)
def test_matricize(*, data, test_flags, backend_fw, fn_name, on_device):
    input_dtype, input, row_modes, column_modes = data
    helpers.test_function(
        backend_to_test=backend_fw,
        test_flags=test_flags,
        fn_name=fn_name,
        on_device=on_device,
        rtol_=1e-1,
        atol_=1e-1,
        input_dtypes=input_dtype,
        x=input[0],
        row_modes=row_modes,
        column_modes=column_modes,
    )


# moveaxis
@handle_test(
    fn_tree="functional.ivy.experimental.moveaxis",
    dtype_and_a=helpers.dtype_and_values(
        available_dtypes=helpers.get_dtypes("float"),
        min_value=-100,
        max_value=100,
        shape=st.shared(
            helpers.get_shape(
                min_num_dims=1,
                max_num_dims=3,
                min_dim_size=1,
                max_dim_size=3,
            ),
            key="a_s_d",
        ),
    ),
    source=helpers.get_axis(
        allow_none=False,
        unique=True,
        shape=st.shared(
            helpers.get_shape(
                min_num_dims=1,
                max_num_dims=3,
                min_dim_size=1,
                max_dim_size=3,
            ),
            key="a_s_d",
        ),
        min_size=1,
        force_int=True,
    ),
    destination=helpers.get_axis(
        allow_none=False,
        unique=True,
        shape=st.shared(
            helpers.get_shape(
                min_num_dims=1,
                max_num_dims=3,
                min_dim_size=1,
                max_dim_size=3,
            ),
            key="a_s_d",
        ),
        min_size=1,
        force_int=True,
    ),
    test_gradients=st.just(False),
)
def test_moveaxis(
    *, dtype_and_a, source, destination, test_flags, backend_fw, fn_name, on_device
):
    input_dtype, a = dtype_and_a
    helpers.test_function(
        input_dtypes=input_dtype,
        test_flags=test_flags,
        on_device=on_device,
        backend_to_test=backend_fw,
        fn_name=fn_name,
        a=a[0],
        source=source,
        destination=destination,
    )


@handle_test(
    fn_tree="functional.ivy.experimental.pad",
    ground_truth_backend="numpy",
    dtype_and_input_and_other=_pad_helper(),
    reflect_type=st.sampled_from(["even", "odd"]),
    test_with_out=st.just(False),
    test_gradients=st.just(False),
)
def test_pad(
    *,
    dtype_and_input_and_other,
    reflect_type,
    test_flags,
    backend_fw,
    fn_name,
    on_device,
):
    (
        dtype,
        input,
        pad_width,
        stat_length,
        constant_values,
        end_values,
        mode,
    ) = dtype_and_input_and_other
    helpers.test_function(
        input_dtypes=dtype,
        test_flags=test_flags,
        backend_to_test=backend_fw,
        fn_name=fn_name,
        on_device=on_device,
        input=input,
        pad_width=pad_width,
        mode=mode,
        stat_length=stat_length,
        constant_values=constant_values,
        end_values=end_values,
        reflect_type=reflect_type,
    )


@handle_test(
    fn_tree="functional.ivy.experimental.partial_fold",
    data=_partial_fold_data(),
)
def test_partial_fold(*, data, test_flags, backend_fw, fn_name, on_device):
    input_dtype, input, skip_begin, shape, mode = data
    helpers.test_function(
        backend_to_test=backend_fw,
        test_flags=test_flags,
        fn_name=fn_name,
        on_device=on_device,
        rtol_=1e-1,
        atol_=1e-1,
        input_dtypes=input_dtype,
        x=input[0],
        mode=mode,
        shape=shape,
        skip_begin=skip_begin,
    )


@handle_test(
    fn_tree="functional.ivy.experimental.partial_tensor_to_vec",
    data=_partial_tensor_to_vec_data(),
)
def test_partial_tensor_to_vec(*, data, test_flags, backend_fw, fn_name, on_device):
    input_dtype, input, skip_begin, skip_end = data
    helpers.test_function(
        backend_to_test=backend_fw,
        test_flags=test_flags,
        fn_name=fn_name,
        on_device=on_device,
        rtol_=1e-1,
        atol_=1e-1,
        input_dtypes=input_dtype,
        x=input[0],
        skip_begin=skip_begin,
        skip_end=skip_end,
    )


@handle_test(
    fn_tree="functional.ivy.experimental.partial_unfold",
    data=_partial_unfold_data(),
)
def test_partial_unfold(*, data, test_flags, backend_fw, fn_name, on_device):
    input_dtype, input, axis, skip_begin, skip_end, ravel_tensors = data
    helpers.test_function(
        backend_to_test=backend_fw,
        test_flags=test_flags,
        fn_name=fn_name,
        on_device=on_device,
        rtol_=1e-1,
        atol_=1e-1,
        input_dtypes=input_dtype,
        input=input[0],
        mode=axis,
        skip_begin=skip_begin,
        skip_end=skip_end,
        ravel_tensors=ravel_tensors,
    )


@handle_test(
    fn_tree="functional.ivy.experimental.partial_vec_to_tensor",
    data=_partial_vec_to_tensor(),
)
def test_partial_vec_to_tensor(*, data, test_flags, backend_fw, fn_name, on_device):
    input_dtype, input, shape, skip_begin = data
    helpers.test_function(
        backend_to_test=backend_fw,
        test_flags=test_flags,
        fn_name=fn_name,
        on_device=on_device,
        rtol_=1e-1,
        atol_=1e-1,
        input_dtypes=input_dtype,
        input=input[0],
        shape=shape,
        skip_begin=skip_begin,
    )


# rot90
@handle_test(
    fn_tree="functional.ivy.experimental.rot90",
    dtype_m_k_axes=_get_dtype_values_k_axes_for_rot90(
        available_dtypes=helpers.get_dtypes("numeric"),
        min_num_dims=1,
        max_num_dims=5,
        min_dim_size=1,
        max_dim_size=10,
    ),
    test_gradients=st.just(False),
)
def test_rot90(dtype_m_k_axes, test_flags, backend_fw, fn_name, on_device):
    input_dtype, m, k, axes = dtype_m_k_axes
    helpers.test_function(
        input_dtypes=input_dtype,
        test_flags=test_flags,
        on_device=on_device,
        backend_to_test=backend_fw,
        fn_name=fn_name,
        m=m,
        k=k,
        axes=tuple(axes),
    )


@handle_test(
    fn_tree="functional.ivy.experimental.soft_thresholding",
    data=_soft_thresholding_data(),
)
def test_soft_thresholding(*, data, test_flags, backend_fw, fn_name, on_device):
    x_dtype, x, threshold = data
    helpers.test_function(
        backend_to_test=backend_fw,
        test_flags=test_flags,
        fn_name=fn_name,
        on_device=on_device,
        rtol_=1e-1,
        atol_=1e-1,
        input_dtypes=x_dtype,
        x=x[0],
        threshold=threshold,
    )


# take_along_axis
@handle_test(
    fn_tree="functional.ivy.experimental.take_along_axis",
    dtype_x_indices_axis=helpers.array_indices_axis(
        array_dtypes=helpers.get_dtypes("numeric"),
        indices_dtypes=["int32", "int64"],
        min_num_dims=1,
        max_num_dims=5,
        min_dim_size=1,
        max_dim_size=10,
        indices_same_dims=True,
        valid_bounds=False,
    ),
    mode=st.sampled_from(["clip", "fill", "drop"]),
    ground_truth_backend="jax",
    test_gradients=st.just(False),
)
def test_take_along_axis(
    *,
    dtype_x_indices_axis,
    mode,
    test_flags,
    backend_fw,
    fn_name,
    on_device,
):
    dtypes, x, indices, axis, _ = dtype_x_indices_axis
    helpers.test_function(
        input_dtypes=dtypes,
        test_flags=test_flags,
        backend_to_test=backend_fw,
        fn_name=fn_name,
        on_device=on_device,
        arr=x,
        indices=indices,
        axis=axis,
        mode=mode,
    )


# top_k
@handle_test(
    fn_tree="functional.ivy.experimental.top_k",
    dtype_x_axis=helpers.dtype_values_axis(
        available_dtypes=helpers.get_dtypes("numeric"),
        min_num_dims=1,
        force_int_axis=True,
        valid_axis=True,
    ),
    k=helpers.ints(min_value=1, max_value=4),
    largest=st.booleans(),
    sorted=st.booleans(),
    test_gradients=st.just(False),
)
def test_top_k(
    *, dtype_x_axis, k, largest, sorted, test_flags, backend_fw, fn_name, on_device
):
    dtype, x, axis = dtype_x_axis
    helpers.test_function(
        input_dtypes=dtype,
        test_flags=test_flags,
        backend_to_test=backend_fw,
        fn_name=fn_name,
        on_device=on_device,
        x=x[0],
        k=k,
        axis=axis,
        largest=largest,
        sorted=sorted,
    )


@handle_test(
    fn_tree="functional.ivy.experimental.unfold",
    dtype_values_axis=helpers.dtype_values_axis(
        available_dtypes=helpers.get_dtypes("valid"),
        min_num_dims=1,
        valid_axis=True,
        allow_neg_axes=False,
        force_int_axis=True,
    ),
)
def test_unfold(*, dtype_values_axis, test_flags, backend_fw, fn_name, on_device):
    input_dtype, input, axis = dtype_values_axis
    if axis is None:
        axis = 0
    helpers.test_function(
        backend_to_test=backend_fw,
        test_flags=test_flags,
        fn_name=fn_name,
        on_device=on_device,
        rtol_=1e-1,
        atol_=1e-1,
        input_dtypes=input_dtype,
        x=input[0],
        mode=axis,
    )


# unique_consecutive
@handle_test(
    fn_tree="unique_consecutive",
    dtype_x_axis=helpers.dtype_values_axis(
        available_dtypes=helpers.get_dtypes("numeric"),
        min_num_dims=1,
        min_dim_size=2,
        force_int_axis=True,
        valid_axis=True,
    ),
    none_axis=st.booleans(),
    test_with_out=st.just(False),
    test_gradients=st.just(False),
    ground_truth_backend="torch",
)
def test_unique_consecutive(
    *, dtype_x_axis, none_axis, test_flags, backend_fw, fn_name, on_device
):
    dtype, x, axis = dtype_x_axis
    if none_axis:
        axis = None
    helpers.test_function(
        input_dtypes=dtype,
        test_flags=test_flags,
        on_device=on_device,
        backend_to_test=backend_fw,
        fn_name=fn_name,
        x=x[0],
        axis=axis,
    )


# vsplit
@handle_test(
    fn_tree="functional.ivy.experimental.vsplit",
    dtype_and_x=helpers.dtype_and_values(
        available_dtypes=helpers.get_dtypes("valid"),
        shape=st.shared(helpers.get_shape(min_num_dims=2), key="value_shape"),
    ),
    indices_or_sections=_get_splits(allow_none=False, min_num_dims=2, axis=0),
    test_gradients=st.just(False),
    test_with_out=st.just(False),
)
def test_vsplit(
    dtype_and_x, indices_or_sections, test_flags, backend_fw, fn_name, on_device
):
    input_dtype, x = dtype_and_x
    helpers.test_function(
        input_dtypes=input_dtype,
        on_device=on_device,
        test_flags=test_flags,
        backend_to_test=backend_fw,
        fn_name=fn_name,
        x=x[0],
        indices_or_sections=indices_or_sections,
    )


# vstack
@handle_test(
    fn_tree="functional.ivy.experimental.vstack",
    dtype_and_m=helpers.dtype_and_values(
        available_dtypes=helpers.get_dtypes("valid"),
        shape=helpers.get_shape(
            min_num_dims=1,
        ),
        shared_dtype=True,
        num_arrays=helpers.ints(min_value=2, max_value=10),
    ),
    test_gradients=st.just(False),
)
def test_vstack(*, dtype_and_m, test_flags, backend_fw, fn_name, on_device):
    input_dtype, m = dtype_and_m
    helpers.test_function(
        input_dtypes=input_dtype,
        test_flags=test_flags,
        on_device=on_device,
        backend_to_test=backend_fw,
        fn_name=fn_name,
        arrays=m,
    )
=======
# global
from hypothesis import strategies as st, assume
import hypothesis.extra.numpy as nph
import numpy as np

# local
import ivy
import ivy_tests.test_ivy.helpers as helpers
from ivy_tests.test_ivy.helpers import handle_test, create_concatenable_arrays_dtypes
from ivy.functional.ivy.experimental.manipulation import _check_bounds
from ivy_tests.test_ivy.test_functional.test_core.test_manipulation import _get_splits


# --- Helpers --- #
# --------------- #


@st.composite
def _as_strided_helper(draw):
    dtype, x = draw(helpers.dtype_and_values(min_num_dims=1, max_num_dims=5))
    x = x[0]
    itemsize = x.itemsize
    shape = draw(helpers.get_shape(min_num_dims=1, max_num_dims=5))
    new_ndim = len(shape)
    strides = draw(
        st.lists(
            st.integers(min_value=1, max_value=16),
            min_size=new_ndim,
            max_size=new_ndim,
        ).filter(lambda x: all(x[i] % itemsize == 0 for i in range(new_ndim)))
    )
    assume(_check_bounds(x.shape, shape, strides, itemsize))
    return dtype, x, shape, strides


@st.composite
def _associative_scan_helper(draw):
    input_dtype = draw(
        st.shared(
            st.sampled_from(draw(helpers.get_dtypes("float"))),
            key="shared_dtype",
        ).filter(lambda _x: "float16" not in _x)
    )
    random_size = draw(
        st.shared(helpers.ints(min_value=1, max_value=5), key="shared_size")
    )
    shared_size = draw(
        st.shared(helpers.ints(min_value=1, max_value=5), key="shared_size")
    )
    shape = tuple([random_size, shared_size, shared_size])
    matrix = draw(
        helpers.array_values(
            dtype=input_dtype,
            shape=shape,
            min_value=1,
            max_value=10,
        )
    )
    axis = draw(
        helpers.get_axis(
            shape=shape,
            allow_neg=False,
            force_int=True,
        ).filter(lambda _x: _x < len(shape) - 2)
    )
    return [input_dtype], matrix, axis


@st.composite
def _concat_from_sequence_helper(draw):
    dtypes, arrays, shape = draw(
        helpers.dtype_and_values(
            available_dtypes=helpers.get_dtypes("valid"),
            num_arrays=helpers.ints(min_value=1, max_value=6),
            ret_shape=True,
            min_num_dims=2,
            min_dim_size=2,
            shared_dtype=True,
        )
    )
    axis = draw(
        helpers.get_axis(
            shape=shape,
            force_int=True,
        )
    )
    return dtypes, arrays, axis


@st.composite
def _flatten_data_helper(draw):
    mixed_fn_compos = draw(st.booleans())
    is_torch_backend = ivy.current_backend_str() == "torch"

    dtype_and_x = draw(
        helpers.dtype_and_values(
            available_dtypes=helpers.get_dtypes(
                "valid", mixed_fn_compos=mixed_fn_compos
            ),
            shape=st.shared(helpers.get_shape(), key="flatten_shape"),
        )
    )
    axes = draw(
        helpers.get_axis(
            shape=st.shared(helpers.get_shape(), key="flatten_shape"),
            min_size=2,
            max_size=2,
            unique=False,
            force_tuple=True,
        )
    )
    order = draw(st.sampled_from(["C", "F"]))
    if not mixed_fn_compos and is_torch_backend:
        order = "C"
    return dtype_and_x, axes, order


@st.composite
def _fold_data(draw):
    shape = draw(
        helpers.get_shape(
            min_num_dims=2, max_num_dims=5, min_dim_size=2, max_dim_size=3
        )
    )
    mode = draw(helpers.ints(min_value=0, max_value=len(shape) - 1))
    reduced_dims = int(ivy.prod(shape[0:mode]) * ivy.prod(shape[mode + 1 :]))
    unfolded_shape = (shape[mode], reduced_dims)
    dtype, input = draw(
        helpers.dtype_and_values(
            available_dtypes=helpers.get_dtypes("valid"), shape=unfolded_shape
        )
    )
    return dtype, input, shape, mode


@st.composite
def _get_dtype_values_k_axes_for_rot90(
    draw,
    available_dtypes,
    min_value=None,
    max_value=None,
    allow_inf=False,
    exclude_min=False,
    exclude_max=False,
    min_num_dims=1,
    max_num_dims=10,
    min_dim_size=1,
    max_dim_size=10,
):
    shape = draw(
        helpers.get_shape(
            allow_none=False,
            min_num_dims=min_num_dims,
            max_num_dims=max_num_dims,
            min_dim_size=min_dim_size,
            max_dim_size=max_dim_size,
        )
    )
    k = draw(helpers.ints(min_value=-4, max_value=4))
    axes = draw(
        st.lists(
            helpers.ints(min_value=-len(shape), max_value=len(shape) - 1),
            min_size=2,
            max_size=2,
            unique=True,
        ).filter(lambda axes: abs(axes[0] - axes[1]) != len(shape))
    )
    dtype = draw(st.sampled_from(draw(available_dtypes)))
    values = draw(
        helpers.array_values(
            dtype=dtype,
            shape=shape,
            min_value=min_value,
            max_value=max_value,
            allow_inf=allow_inf,
            exclude_min=exclude_min,
            exclude_max=exclude_max,
            large_abs_safety_factor=72,
            small_abs_safety_factor=72,
            safety_factor_scale="log",
        )
    )
    return [dtype], values, k, axes


@st.composite
def _matricize_data(draw):
    input_dtype, input, shape = draw(
        helpers.dtype_and_values(
            available_dtypes=helpers.get_dtypes("valid"),
            ret_shape=True,
            min_num_dims=2,
            max_num_dims=5,
        )
    )
    ndims = len(shape)
    dims = set([*range(ndims)])
    row_modes = set(
        draw(st.lists(helpers.ints(min_value=0, max_value=ndims - 1), min_size=1))
    )
    col_modes = dims - row_modes
    return input_dtype, input, row_modes, col_modes


@st.composite
def _pad_helper(draw):
    mode = draw(
        st.sampled_from(
            [
                "constant",
                "dilated",
                "edge",
                "linear_ramp",
                "maximum",
                "mean",
                "median",
                "minimum",
                "reflect",
                "symmetric",
                "wrap",
            ]
        )
    )
    if mode in ["median", "minimum", "maximum", "linear_ramp"]:
        dtypes = "float"
    else:
        dtypes = "numeric"
    dtype, input, shape = draw(
        helpers.dtype_and_values(
            available_dtypes=helpers.get_dtypes(dtypes),
            ret_shape=True,
            min_num_dims=1,
            min_value=-100,
            max_value=100,
        ).filter(lambda x: x[0][0] not in ["float16", "bfloat16"])
    )
    ndim = len(shape)
    min_dim = min(shape)
    if mode == "dilated":
        pad_width = draw(
            st.lists(
                st.tuples(
                    st.integers(min_value=-min_dim, max_value=min_dim),
                    st.integers(min_value=-min_dim, max_value=min_dim),
                    st.integers(min_value=0, max_value=min_dim),
                ),
                min_size=ndim,
                max_size=ndim,
            ).filter(
                lambda x: all(shape[i] + x[i][0] + x[i][1] >= 0 for i in range(ndim))
            )
        )
        constant_values = draw(helpers.number(min_value=0, max_value=100))
    else:
        pad_width = draw(_st_tuples_or_int(ndim))
        constant_values = draw(_st_tuples_or_int(ndim))
    stat_length = draw(_st_tuples_or_int(ndim, min_val=2))
    end_values = draw(_st_tuples_or_int(ndim))
    return dtype, input[0], pad_width, stat_length, constant_values, end_values, mode


@st.composite
def _partial_fold_data(draw):
    shape = draw(
        helpers.get_shape(
            min_num_dims=2, max_num_dims=5, min_dim_size=2, max_dim_size=3
        )
    )
    ndims = len(shape)
    mode_and_skip_begin = draw(
        st.lists(
            helpers.ints(min_value=0, max_value=ndims - 1), min_size=2, max_size=2
        ).filter(lambda nums: np.sum(nums) <= ndims - 1)
    )
    skip_begin, mode = sorted(mode_and_skip_begin)
    skip_end = draw(
        helpers.ints(min_value=0, max_value=ndims - (skip_begin + mode) - 1)
    )
    if skip_end != 0:
        reduced_dims = int(
            ivy.prod(shape[skip_begin : skip_begin + mode])
            * ivy.prod(shape[skip_begin + mode + 1 : -skip_end])
        )
        unfolded_shape = (
            *shape[:skip_begin],
            shape[skip_begin + mode],
            reduced_dims,
            *shape[-skip_end:],
        )
    else:
        reduced_dims = int(
            ivy.prod(shape[skip_begin : skip_begin + mode])
            * ivy.prod(shape[skip_begin + mode + 1 :])
        )
        unfolded_shape = (*shape[:skip_begin], shape[skip_begin + mode], reduced_dims)

    dtype, input = draw(
        helpers.dtype_and_values(
            available_dtypes=helpers.get_dtypes("valid"), shape=unfolded_shape
        )
    )
    return dtype, input, skip_begin, shape, mode


@st.composite
def _partial_tensor_to_vec_data(draw):
    input_dtype, input, shape = draw(
        helpers.dtype_and_values(
            available_dtypes=helpers.get_dtypes("valid"), min_num_dims=1, ret_shape=True
        )
    )
    ndims = len(shape)
    skip_begin = draw(helpers.ints(min_value=0, max_value=ndims - 1))
    skip_end = draw(helpers.ints(min_value=0, max_value=ndims - 1 - skip_begin))
    return input_dtype, input, skip_begin, skip_end


@st.composite
def _partial_unfold_data(draw):
    dtype, input = draw(
        helpers.dtype_and_values(
            available_dtypes=helpers.get_dtypes("valid"),
            min_num_dims=1,
        )
    )
    ndims = len(input[0].shape)
    mode_and_skip_begin = draw(
        st.lists(
            helpers.ints(min_value=0, max_value=ndims - 1), min_size=2, max_size=2
        ).filter(lambda nums: np.sum(nums) <= ndims - 1)
    )
    skip_begin, mode = sorted(mode_and_skip_begin)
    skip_end = draw(
        helpers.ints(min_value=0, max_value=ndims - (skip_begin + mode) - 1)
    )
    ravel_tensors = draw(st.booleans())
    return dtype, input, mode, skip_begin, skip_end, ravel_tensors


@st.composite
def _partial_vec_to_tensor(draw):
    shape = draw(helpers.get_shape(min_num_dims=1, max_num_dims=5))
    numel = int(ivy.prod(shape))
    input_dtype, input = draw(
        helpers.dtype_and_values(
            available_dtypes=helpers.get_dtypes("float"), shape=(numel,)
        )
    )
    ndims = len(shape)
    skip_begin = draw(helpers.ints(min_value=0, max_value=ndims - 1))
    return input_dtype, input, shape, skip_begin


@st.composite
def _soft_thresholding_data(draw):
    x_min, x_max = 1e-2, 1e2
    x_dtype, x, shape = draw(
        helpers.dtype_and_values(
            available_dtypes=helpers.get_dtypes("float"),
            ret_shape=True,
            min_value=x_min,
            max_value=x_max,
        )
    )
    threshold_choice_1 = draw(helpers.floats(min_value=x_min, max_value=x_max))
    t_dtype, threshold_choice_2 = draw(
        helpers.dtype_and_values(
            available_dtypes=helpers.get_dtypes("valid"),
            shape=shape,
            min_value=x_min,
            max_value=x_max,
        )
    )
    threshold = draw(st.sampled_from([threshold_choice_1, threshold_choice_2]))
    return x_dtype + t_dtype, x, threshold


@st.composite
def _st_col_row_stack_arrays(draw, stack_dim):
    ndim = draw(st.integers(min_value=2, max_value=5))
    dtype = draw(st.sampled_from(draw(helpers.get_dtypes("valid"))))
    arrays, dtypes = draw(
        create_concatenable_arrays_dtypes(
            min_num_dims=ndim,
            max_num_dims=ndim,
            min_num_arrays=1,
            max_num_arrays=3,
            concat_dim=stack_dim,
            dtypes=[dtype],
        )
    )
    if ndim == 2:
        non_stack_dim_len = arrays[0].shape[1 - stack_dim]
        add_1D = draw(st.booleans())
        if add_1D:
            arrays_1D, dtypes_1D = draw(
                create_concatenable_arrays_dtypes(
                    min_num_dims=None,
                    max_num_dims=None,
                    min_num_arrays=1,
                    max_num_arrays=2,
                    concat_dim=None,
                    dtypes=[dtype],
                    common_shape=[non_stack_dim_len],
                )
            )
            arrays += arrays_1D
            dtypes += dtypes_1D

        if non_stack_dim_len == 1:
            add_0D = draw(st.booleans())
            if add_0D:
                arrays_0D, dtypes_0D = draw(
                    create_concatenable_arrays_dtypes(
                        min_num_dims=0,
                        max_num_dims=0,
                        min_num_arrays=1,
                        max_num_arrays=2,
                        concat_dim=None,
                        dtypes=[dtype],
                    )
                )
                arrays += arrays_0D
                dtypes += dtypes_0D

    arrays_dtypes = draw(st.permutations(list(zip(arrays, dtypes))))
    arrays, dtypes = list(zip(*arrays_dtypes))

    return list(arrays), list(dtypes)


def _st_tuples_or_int(n_pairs, min_val=0):
    return st.one_of(
        st_tuples(
            st.tuples(
                st.integers(min_value=min_val, max_value=4),
                st.integers(min_value=min_val, max_value=4),
            ),
            min_size=n_pairs,
            max_size=n_pairs,
        ),
        helpers.ints(min_value=min_val, max_value=4),
    )


# --- Main --- #
# ------------ #


def st_tuples(elements, *, min_size=0, max_size=None, unique_by=None, unique=False):
    return st.lists(
        elements,
        min_size=min_size,
        max_size=max_size,
        unique_by=unique_by,
        unique=unique,
    ).map(tuple)


@handle_test(
    fn_tree="as_strided",
    all_args=_as_strided_helper(),
    test_with_out=st.just(False),
    test_gradients=st.just(False),
    ground_truth_backend="numpy",
)
def test_as_strided(*, all_args, test_flags, backend_fw, fn_name, on_device):
    dtype, x, shape, strides = all_args
    helpers.test_function(
        input_dtypes=dtype,
        test_flags=test_flags,
        backend_to_test=backend_fw,
        fn_name=fn_name,
        on_device=on_device,
        x=x,
        shape=shape,
        strides=strides,
    )


# associative_scan
@handle_test(
    fn_tree="functional.ivy.experimental.associative_scan",
    dtype_elems_axis=_associative_scan_helper(),
    fn=st.sampled_from([ivy.matmul, ivy.multiply, ivy.add]),
    reverse=st.booleans(),
    test_with_out=st.just(False),
    ground_truth_backend="jax",
)
def test_associative_scan(
    *, dtype_elems_axis, fn, reverse, fn_name, test_flags, backend_fw, on_device
):
    dtype, elems, axis = dtype_elems_axis
    helpers.test_function(
        fn_name=fn_name,
        test_flags=test_flags,
        backend_to_test=backend_fw,
        on_device=on_device,
        input_dtypes=dtype,
        elems=elems,
        fn=fn,
        reverse=reverse,
        axis=axis,
    )


# atleast_1d
@handle_test(
    fn_tree="functional.ivy.experimental.atleast_1d",
    dtype_and_x=helpers.dtype_and_values(
        available_dtypes=helpers.get_dtypes("valid"),
        num_arrays=helpers.ints(min_value=1, max_value=5),
    ),
    test_with_out=st.just(False),
    test_gradients=st.just(False),
)
def test_atleast_1d(dtype_and_x, test_flags, backend_fw, fn_name, on_device):
    input_dtypes, arrays = dtype_and_x
    kw = {}
    for i, (array, idtype) in enumerate(zip(arrays, input_dtypes)):
        kw["x{}".format(i)] = np.asarray(array, dtype=idtype)
    test_flags.num_positional_args = len(kw)
    helpers.test_function(
        input_dtypes=input_dtypes,
        test_flags=test_flags,
        backend_to_test=backend_fw,
        fn_name=fn_name,
        on_device=on_device,
        **kw,
    )


# atleast_2d
@handle_test(
    fn_tree="functional.ivy.experimental.atleast_2d",
    dtype_and_x=helpers.dtype_and_values(
        available_dtypes=helpers.get_dtypes("valid"),
        num_arrays=helpers.ints(min_value=1, max_value=5),
    ),
    test_with_out=st.just(False),
    test_gradients=st.just(False),
)
def test_atleast_2d(*, dtype_and_x, test_flags, backend_fw, fn_name, on_device):
    input_dtypes, arrays = dtype_and_x
    kw = {}
    for i, (array, idtype) in enumerate(zip(arrays, input_dtypes)):
        kw["x{}".format(i)] = np.asarray(array, dtype=idtype)
    test_flags.num_positional_args = len(kw)
    helpers.test_function(
        input_dtypes=input_dtypes,
        test_flags=test_flags,
        backend_to_test=backend_fw,
        fn_name=fn_name,
        on_device=on_device,
        **kw,
    )


@handle_test(
    fn_tree="functional.ivy.experimental.atleast_3d",
    dtype_and_x=helpers.dtype_and_values(
        available_dtypes=helpers.get_dtypes("valid"),
        num_arrays=helpers.ints(min_value=1, max_value=5),
        shared_dtype=True,
    ),
    test_with_out=st.just(False),
    test_gradients=st.just(False),
)
def test_atleast_3d(*, dtype_and_x, test_flags, backend_fw, fn_name, on_device):
    input_dtypes, arrays = dtype_and_x
    arrys = {}
    for i, (array, idtype) in enumerate(zip(arrays, input_dtypes)):
        arrys["x{}".format(i)] = np.asarray(array, dtype=idtype)
    test_flags.num_positional_args = len(arrys)
    helpers.test_function(
        input_dtypes=input_dtypes,
        test_flags=test_flags,
        backend_to_test=backend_fw,
        fn_name=fn_name,
        on_device=on_device,
        **arrys,
    )


# broadcast_shapes
@handle_test(
    fn_tree="functional.ivy.experimental.broadcast_shapes",
    shapes=nph.mutually_broadcastable_shapes(
        num_shapes=4, min_dims=1, max_dims=5, min_side=1, max_side=5
    ),
    test_instance_method=st.just(False),
    test_with_out=st.just(False),
    test_gradients=st.just(False),
)
def test_broadcast_shapes(*, shapes, test_flags, backend_fw, fn_name, on_device):
    shape, _ = shapes
    shapes = {f"shape{i}": shape[i] for i in range(len(shape))}
    test_flags.num_positional_args = len(shapes)
    helpers.test_function(
        input_dtypes=["int64"],
        test_flags=test_flags,
        backend_to_test=backend_fw,
        fn_name=fn_name,
        on_device=on_device,
        **shapes,
    )


# column_stack
@handle_test(
    fn_tree="functional.ivy.experimental.column_stack",
    arrays_dtypes=_st_col_row_stack_arrays(stack_dim=1),
    test_gradients=st.just(False),
)
def test_column_stack(*, arrays_dtypes, test_flags, backend_fw, fn_name, on_device):
    arrays, dtypes = arrays_dtypes
    helpers.test_function(
        input_dtypes=dtypes,
        test_flags=test_flags,
        on_device=on_device,
        backend_to_test=backend_fw,
        fn_name=fn_name,
        arrays=arrays,
    )


# concat_from_sequence
@handle_test(
    fn_tree="functional.ivy.experimental.concat_from_sequence",
    dtypes_arrays_axis=_concat_from_sequence_helper(),
    new_axis=st.integers(min_value=0, max_value=1),
    container_flags=st.just([False]),
    test_instance_method=st.just(False),
)
def test_concat_from_sequence(
    *, dtypes_arrays_axis, new_axis, test_flags, backend_fw, fn_name, on_device
):
    dtypes, arrays, axis = dtypes_arrays_axis

    helpers.test_function(
        input_dtypes=dtypes,
        test_flags=test_flags,
        backend_to_test=backend_fw,
        fn_name=fn_name,
        on_device=on_device,
        input_sequence=arrays,
        new_axis=new_axis,
        axis=axis,
    )


# dsplit
@handle_test(
    fn_tree="functional.ivy.experimental.dsplit",
    dtype_and_x=helpers.dtype_and_values(
        available_dtypes=helpers.get_dtypes("valid"),
        shape=st.shared(helpers.get_shape(min_num_dims=3), key="value_shape"),
    ),
    indices_or_sections=_get_splits(allow_none=False, min_num_dims=3, axis=2),
    test_gradients=st.just(False),
    test_with_out=st.just(False),
)
def test_dsplit(
    dtype_and_x, indices_or_sections, test_flags, backend_fw, fn_name, on_device
):
    input_dtype, x = dtype_and_x
    helpers.test_function(
        input_dtypes=input_dtype,
        test_flags=test_flags,
        backend_to_test=backend_fw,
        fn_name=fn_name,
        on_device=on_device,
        x=x[0],
        indices_or_sections=indices_or_sections,
    )


# dstack
@handle_test(
    fn_tree="functional.ivy.experimental.dstack",
    dtype_and_x=helpers.dtype_and_values(
        available_dtypes=helpers.get_dtypes("valid"),
        shared_dtype=True,
        num_arrays=helpers.ints(min_value=1, max_value=10),
        shape=helpers.get_shape(
            min_num_dims=1,
        ),
    ),
    test_gradients=st.just(False),
)
def test_dstack(*, dtype_and_x, test_flags, backend_fw, fn_name, on_device):
    input_dtype, x = dtype_and_x
    helpers.test_function(
        input_dtypes=input_dtype,
        test_flags=test_flags,
        backend_to_test=backend_fw,
        fn_name=fn_name,
        on_device=on_device,
        arrays=x,
    )


@handle_test(
    fn_tree="expand",
    dtype_and_x=helpers.dtype_and_values(
        available_dtypes=helpers.get_dtypes("numeric", full=False),
        shape=st.shared(
            helpers.get_shape(
                allow_none=False,
                min_num_dims=1,
                max_num_dims=5,
                min_dim_size=1,
                max_dim_size=5,
            ),
            key="value_shape",
        ),
    ),
    shape=st.shared(
        helpers.get_shape(
            allow_none=False,
            min_num_dims=1,
            max_num_dims=5,
            min_dim_size=1,
            max_dim_size=5,
        ),
        key="value_shape",
    ),
    container_flags=st.just([False]),
    test_instance_method=st.just(False),
    test_gradients=st.just(False),
)
def test_expand(*, dtype_and_x, shape, test_flags, backend_fw, fn_name, on_device):
    dtype, x = dtype_and_x
    helpers.test_function(
        input_dtypes=dtype,
        test_flags=test_flags,
        backend_to_test=backend_fw,
        fn_name=fn_name,
        on_device=on_device,
        x=x[0],
        shape=shape,
    )


# fill_diag
@handle_test(
    fn_tree="fill_diagonal",
    dt_a=helpers.dtype_and_values(
        available_dtypes=helpers.get_dtypes("float"),
        min_num_dims=2,
        max_num_dims=4,
        min_dim_size=3,
        max_dim_size=3,
    ),
    v=st.sampled_from([1, 2, 3, 10]),
    wrap=st.booleans(),
    test_with_out=st.just(False),
)
def test_fill_diagonal(
    *,
    dt_a,
    v,
    wrap,
    test_flags,
    backend_fw,
    fn_name,
    on_device,
):
    dt, a = dt_a
    helpers.test_function(
        input_dtypes=dt,
        test_flags=test_flags,
        on_device=on_device,
        backend_to_test=backend_fw,
        fn_name=fn_name,
        a=a[0],
        v=v,
        wrap=wrap,
    )


@handle_test(
    fn_tree="functional.ivy.experimental.flatten",
    data=_flatten_data_helper(),
)
def test_flatten(
    *,
    data,
    test_flags,
    backend_fw,
    fn_name,
    on_device,
):
    (input_dtypes, x), axes, order = data
    helpers.test_function(
        input_dtypes=input_dtypes,
        test_flags=test_flags,
        backend_to_test=backend_fw,
        fn_name=fn_name,
        on_device=on_device,
        x=x[0],
        start_dim=axes[0],
        end_dim=axes[1],
        order=order,
    )


# fliplr
@handle_test(
    fn_tree="functional.ivy.experimental.fliplr",
    dtype_and_m=helpers.dtype_and_values(
        available_dtypes=helpers.get_dtypes("numeric"),
        min_num_dims=2,
    ),
    test_gradients=st.just(False),
)
def test_fliplr(*, dtype_and_m, test_flags, backend_fw, fn_name, on_device):
    input_dtype, m = dtype_and_m
    helpers.test_function(
        input_dtypes=input_dtype,
        test_flags=test_flags,
        backend_to_test=backend_fw,
        fn_name=fn_name,
        on_device=on_device,
        m=m[0],
    )


# flipud
@handle_test(
    fn_tree="functional.ivy.experimental.flipud",
    dtype_and_m=helpers.dtype_and_values(
        available_dtypes=helpers.get_dtypes("float"),
        min_value=-100,
        max_value=100,
        min_num_dims=1,
        max_num_dims=3,
        min_dim_size=1,
        max_dim_size=3,
    ),
    test_gradients=st.just(False),
)
def test_flipud(*, dtype_and_m, test_flags, backend_fw, fn_name, on_device):
    input_dtype, m = dtype_and_m
    helpers.test_function(
        input_dtypes=input_dtype,
        test_flags=test_flags,
        on_device=on_device,
        backend_to_test=backend_fw,
        fn_name=fn_name,
        m=m[0],
    )


@handle_test(
    fn_tree="functional.ivy.experimental.fold",
    data=_fold_data(),
)
def test_fold(*, data, test_flags, backend_fw, fn_name, on_device):
    input_dtype, input, shape, mode = data
    helpers.test_function(
        backend_to_test=backend_fw,
        test_flags=test_flags,
        fn_name=fn_name,
        on_device=on_device,
        rtol_=1e-1,
        atol_=1e-1,
        input_dtypes=input_dtype,
        x=input[0],
        mode=mode,
        shape=shape,
    )


# heaviside
@handle_test(
    fn_tree="functional.ivy.experimental.heaviside",
    dtype_and_x=helpers.dtype_and_values(
        available_dtypes=helpers.get_dtypes("float"),
        min_value=-100,
        max_value=100,
        min_num_dims=1,
        max_num_dims=3,
        min_dim_size=1,
        max_dim_size=3,
        num_arrays=2,
        shared_dtype=True,
    ),
    test_gradients=st.just(False),
)
def test_heaviside(*, dtype_and_x, test_flags, backend_fw, fn_name, on_device):
    input_dtype, x = dtype_and_x
    helpers.test_function(
        input_dtypes=input_dtype,
        test_flags=test_flags,
        on_device=on_device,
        backend_to_test=backend_fw,
        fn_name=fn_name,
        x1=x[0],
        x2=x[0],
    )


# hsplit
# TODO: there is a failure with paddle (dtype('int32')) caused by the `_get_splits`
#  method which returns a numpy array with a numpy dtype
@handle_test(
    fn_tree="functional.ivy.experimental.hsplit",
    dtype_and_x=helpers.dtype_and_values(
        available_dtypes=helpers.get_dtypes("valid"),
        shape=st.shared(helpers.get_shape(min_num_dims=2), key="value_shape"),
    ),
    indices_or_sections=_get_splits(allow_none=False, min_num_dims=2, axis=1),
    test_gradients=st.just(False),
    test_with_out=st.just(False),
)
def test_hsplit(
    dtype_and_x, indices_or_sections, test_flags, backend_fw, fn_name, on_device
):
    input_dtype, x = dtype_and_x
    if (
        not isinstance(indices_or_sections, int)
        and not isinstance(indices_or_sections, list)
        and indices_or_sections is not None
    ):
        input_dtype = [*input_dtype, indices_or_sections.dtype]
    helpers.test_function(
        input_dtypes=input_dtype,
        test_flags=test_flags,
        backend_to_test=backend_fw,
        fn_name=fn_name,
        on_device=on_device,
        x=x[0],
        indices_or_sections=indices_or_sections,
    )


# hstack
@handle_test(
    fn_tree="functional.ivy.experimental.hstack",
    dtype_and_m=helpers.dtype_and_values(
        available_dtypes=helpers.get_dtypes("valid"),
        shared_dtype=True,
        num_arrays=helpers.ints(min_value=2, max_value=10),
        shape=helpers.get_shape(
            min_num_dims=1,
        ),
    ),
    test_gradients=st.just(False),
)
def test_hstack(dtype_and_m, test_flags, backend_fw, fn_name, on_device):
    input_dtype, m = dtype_and_m
    helpers.test_function(
        input_dtypes=input_dtype,
        test_flags=test_flags,
        on_device=on_device,
        backend_to_test=backend_fw,
        fn_name=fn_name,
        arrays=m,
    )


# i0
@handle_test(
    fn_tree="functional.ivy.experimental.i0",
    dtype_and_x=helpers.dtype_and_values(
        available_dtypes=helpers.get_dtypes("float"),
        min_value=-10,
        max_value=10,
        min_num_dims=1,
        max_num_dims=3,
        min_dim_size=1,
        max_dim_size=3,
    ),
    test_gradients=st.just(False),
)
def test_i0(*, dtype_and_x, test_flags, backend_fw, fn_name, on_device):
    input_dtype, x = dtype_and_x
    helpers.test_function(
        input_dtypes=input_dtype,
        test_flags=test_flags,
        backend_to_test=backend_fw,
        fn_name=fn_name,
        on_device=on_device,
        x=x[0],
    )


@handle_test(
    fn_tree="functional.ivy.experimental.matricize",
    data=_matricize_data(),
)
def test_matricize(*, data, test_flags, backend_fw, fn_name, on_device):
    input_dtype, input, row_modes, column_modes = data
    helpers.test_function(
        backend_to_test=backend_fw,
        test_flags=test_flags,
        fn_name=fn_name,
        on_device=on_device,
        rtol_=1e-1,
        atol_=1e-1,
        input_dtypes=input_dtype,
        x=input[0],
        row_modes=row_modes,
        column_modes=column_modes,
    )


# moveaxis
@handle_test(
    fn_tree="functional.ivy.experimental.moveaxis",
    dtype_and_a=helpers.dtype_and_values(
        available_dtypes=helpers.get_dtypes("float"),
        min_value=-100,
        max_value=100,
        shape=st.shared(
            helpers.get_shape(
                min_num_dims=1,
                max_num_dims=3,
                min_dim_size=1,
                max_dim_size=3,
            ),
            key="a_s_d",
        ),
    ),
    source=helpers.get_axis(
        allow_none=False,
        unique=True,
        shape=st.shared(
            helpers.get_shape(
                min_num_dims=1,
                max_num_dims=3,
                min_dim_size=1,
                max_dim_size=3,
            ),
            key="a_s_d",
        ),
        min_size=1,
        force_int=True,
    ),
    destination=helpers.get_axis(
        allow_none=False,
        unique=True,
        shape=st.shared(
            helpers.get_shape(
                min_num_dims=1,
                max_num_dims=3,
                min_dim_size=1,
                max_dim_size=3,
            ),
            key="a_s_d",
        ),
        min_size=1,
        force_int=True,
    ),
    test_gradients=st.just(False),
)
def test_moveaxis(
    *, dtype_and_a, source, destination, test_flags, backend_fw, fn_name, on_device
):
    input_dtype, a = dtype_and_a
    helpers.test_function(
        input_dtypes=input_dtype,
        test_flags=test_flags,
        on_device=on_device,
        backend_to_test=backend_fw,
        fn_name=fn_name,
        a=a[0],
        source=source,
        destination=destination,
    )


@handle_test(
    fn_tree="functional.ivy.experimental.pad",
    ground_truth_backend="numpy",
    dtype_and_input_and_other=_pad_helper(),
    reflect_type=st.sampled_from(["even", "odd"]),
    test_with_out=st.just(False),
    test_gradients=st.just(False),
)
def test_pad(
    *,
    dtype_and_input_and_other,
    reflect_type,
    test_flags,
    backend_fw,
    fn_name,
    on_device,
):
    (
        dtype,
        input,
        pad_width,
        stat_length,
        constant_values,
        end_values,
        mode,
    ) = dtype_and_input_and_other
    helpers.test_function(
        input_dtypes=dtype,
        test_flags=test_flags,
        backend_to_test=backend_fw,
        fn_name=fn_name,
        on_device=on_device,
        input=input,
        pad_width=pad_width,
        mode=mode,
        stat_length=stat_length,
        constant_values=constant_values,
        end_values=end_values,
        reflect_type=reflect_type,
    )


@handle_test(
    fn_tree="functional.ivy.experimental.partial_fold",
    data=_partial_fold_data(),
)
def test_partial_fold(*, data, test_flags, backend_fw, fn_name, on_device):
    input_dtype, input, skip_begin, shape, mode = data
    helpers.test_function(
        backend_to_test=backend_fw,
        test_flags=test_flags,
        fn_name=fn_name,
        on_device=on_device,
        rtol_=1e-1,
        atol_=1e-1,
        input_dtypes=input_dtype,
        x=input[0],
        mode=mode,
        shape=shape,
        skip_begin=skip_begin,
    )


@handle_test(
    fn_tree="functional.ivy.experimental.partial_tensor_to_vec",
    data=_partial_tensor_to_vec_data(),
)
def test_partial_tensor_to_vec(*, data, test_flags, backend_fw, fn_name, on_device):
    input_dtype, input, skip_begin, skip_end = data
    helpers.test_function(
        backend_to_test=backend_fw,
        test_flags=test_flags,
        fn_name=fn_name,
        on_device=on_device,
        rtol_=1e-1,
        atol_=1e-1,
        input_dtypes=input_dtype,
        x=input[0],
        skip_begin=skip_begin,
        skip_end=skip_end,
    )


@handle_test(
    fn_tree="functional.ivy.experimental.partial_unfold",
    data=_partial_unfold_data(),
)
def test_partial_unfold(*, data, test_flags, backend_fw, fn_name, on_device):
    input_dtype, input, axis, skip_begin, skip_end, ravel_tensors = data
    helpers.test_function(
        backend_to_test=backend_fw,
        test_flags=test_flags,
        fn_name=fn_name,
        on_device=on_device,
        rtol_=1e-1,
        atol_=1e-1,
        input_dtypes=input_dtype,
        input=input[0],
        mode=axis,
        skip_begin=skip_begin,
        skip_end=skip_end,
        ravel_tensors=ravel_tensors,
    )


@handle_test(
    fn_tree="functional.ivy.experimental.partial_vec_to_tensor",
    data=_partial_vec_to_tensor(),
)
def test_partial_vec_to_tensor(*, data, test_flags, backend_fw, fn_name, on_device):
    input_dtype, input, shape, skip_begin = data
    helpers.test_function(
        backend_to_test=backend_fw,
        test_flags=test_flags,
        fn_name=fn_name,
        on_device=on_device,
        rtol_=1e-1,
        atol_=1e-1,
        input_dtypes=input_dtype,
        input=input[0],
        shape=shape,
        skip_begin=skip_begin,
    )


# rot90
@handle_test(
    fn_tree="functional.ivy.experimental.rot90",
    dtype_m_k_axes=_get_dtype_values_k_axes_for_rot90(
        available_dtypes=helpers.get_dtypes("numeric"),
        min_num_dims=1,
        max_num_dims=5,
        min_dim_size=1,
        max_dim_size=10,
    ),
    test_gradients=st.just(False),
)
def test_rot90(dtype_m_k_axes, test_flags, backend_fw, fn_name, on_device):
    input_dtype, m, k, axes = dtype_m_k_axes
    helpers.test_function(
        input_dtypes=input_dtype,
        test_flags=test_flags,
        on_device=on_device,
        backend_to_test=backend_fw,
        fn_name=fn_name,
        m=m,
        k=k,
        axes=tuple(axes),
    )


@handle_test(
    fn_tree="functional.ivy.experimental.soft_thresholding",
    data=_soft_thresholding_data(),
)
def test_soft_thresholding(*, data, test_flags, backend_fw, fn_name, on_device):
    x_dtype, x, threshold = data
    helpers.test_function(
        backend_to_test=backend_fw,
        test_flags=test_flags,
        fn_name=fn_name,
        on_device=on_device,
        rtol_=1e-1,
        atol_=1e-1,
        input_dtypes=x_dtype,
        x=x[0],
        threshold=threshold,
    )


# take_along_axis
@handle_test(
    fn_tree="functional.ivy.experimental.take_along_axis",
    dtype_x_indices_axis=helpers.array_indices_axis(
        array_dtypes=helpers.get_dtypes("numeric"),
        indices_dtypes=["int32", "int64"],
        min_num_dims=1,
        max_num_dims=5,
        min_dim_size=1,
        max_dim_size=10,
        indices_same_dims=True,
        valid_bounds=False,
    ),
    mode=st.sampled_from(["clip", "fill", "drop"]),
    ground_truth_backend="jax",
    test_gradients=st.just(False),
)
def test_take_along_axis(
    *,
    dtype_x_indices_axis,
    mode,
    test_flags,
    backend_fw,
    fn_name,
    on_device,
):
    dtypes, x, indices, axis, _ = dtype_x_indices_axis
    helpers.test_function(
        input_dtypes=dtypes,
        test_flags=test_flags,
        backend_to_test=backend_fw,
        fn_name=fn_name,
        on_device=on_device,
        arr=x,
        indices=indices,
        axis=axis,
        mode=mode,
    )


# top_k
@handle_test(
    fn_tree="functional.ivy.experimental.top_k",
    dtype_x_axis=helpers.dtype_values_axis(
        available_dtypes=helpers.get_dtypes("numeric"),
        min_num_dims=1,
        force_int_axis=True,
        valid_axis=True,
    ),
    k=helpers.ints(min_value=1, max_value=4),
    largest=st.booleans(),
    sorted=st.booleans(),
    test_gradients=st.just(False),
)
def test_top_k(
    *, dtype_x_axis, k, largest, sorted, test_flags, backend_fw, fn_name, on_device
):
    dtype, x, axis = dtype_x_axis
    helpers.test_function(
        input_dtypes=dtype,
        test_flags=test_flags,
        backend_to_test=backend_fw,
        fn_name=fn_name,
        on_device=on_device,
        x=x[0],
        k=k,
        axis=axis,
        largest=largest,
        sorted=sorted,
    )


@handle_test(
    fn_tree="functional.ivy.experimental.unfold",
    dtype_values_axis=helpers.dtype_values_axis(
        available_dtypes=helpers.get_dtypes("valid"),
        min_num_dims=1,
        valid_axis=True,
        allow_neg_axes=False,
        force_int_axis=True,
    ),
)
def test_unfold(*, dtype_values_axis, test_flags, backend_fw, fn_name, on_device):
    input_dtype, input, axis = dtype_values_axis
    if axis is None:
        axis = 0
    helpers.test_function(
        backend_to_test=backend_fw,
        test_flags=test_flags,
        fn_name=fn_name,
        on_device=on_device,
        rtol_=1e-1,
        atol_=1e-1,
        input_dtypes=input_dtype,
        x=input[0],
        mode=axis,
    )


# unique_consecutive
@handle_test(
    fn_tree="unique_consecutive",
    dtype_x_axis=helpers.dtype_values_axis(
        available_dtypes=helpers.get_dtypes("numeric"),
        min_num_dims=1,
        min_dim_size=2,
        force_int_axis=True,
        valid_axis=True,
    ),
    none_axis=st.booleans(),
    test_with_out=st.just(False),
    test_gradients=st.just(False),
    ground_truth_backend="torch",
)
def test_unique_consecutive(
    *, dtype_x_axis, none_axis, test_flags, backend_fw, fn_name, on_device
):
    dtype, x, axis = dtype_x_axis
    if none_axis:
        axis = None
    helpers.test_function(
        input_dtypes=dtype,
        test_flags=test_flags,
        on_device=on_device,
        backend_to_test=backend_fw,
        fn_name=fn_name,
        x=x[0],
        axis=axis,
    )


# vsplit
@handle_test(
    fn_tree="functional.ivy.experimental.vsplit",
    dtype_and_x=helpers.dtype_and_values(
        available_dtypes=helpers.get_dtypes("valid"),
        shape=st.shared(helpers.get_shape(min_num_dims=2), key="value_shape"),
    ),
    indices_or_sections=_get_splits(allow_none=False, min_num_dims=2, axis=0),
    test_gradients=st.just(False),
    test_with_out=st.just(False),
)
def test_vsplit(
    dtype_and_x, indices_or_sections, test_flags, backend_fw, fn_name, on_device
):
    input_dtype, x = dtype_and_x
    helpers.test_function(
        input_dtypes=input_dtype,
        on_device=on_device,
        test_flags=test_flags,
        backend_to_test=backend_fw,
        fn_name=fn_name,
        x=x[0],
        indices_or_sections=indices_or_sections,
    )


# vstack
@handle_test(
    fn_tree="functional.ivy.experimental.vstack",
    dtype_and_m=helpers.dtype_and_values(
        available_dtypes=helpers.get_dtypes("valid"),
        shape=helpers.get_shape(
            min_num_dims=1,
        ),
        shared_dtype=True,
        num_arrays=helpers.ints(min_value=2, max_value=10),
    ),
    test_gradients=st.just(False),
)
def test_vstack(*, dtype_and_m, test_flags, backend_fw, fn_name, on_device):
    input_dtype, m = dtype_and_m
    helpers.test_function(
        input_dtypes=input_dtype,
        test_flags=test_flags,
        on_device=on_device,
        backend_to_test=backend_fw,
        fn_name=fn_name,
        arrays=m,
    )
>>>>>>> 7695f21f
<|MERGE_RESOLUTION|>--- conflicted
+++ resolved
@@ -1,2784 +1,1430 @@
-<<<<<<< HEAD
-# global
-from hypothesis import strategies as st, assume
-import hypothesis.extra.numpy as nph
-import numpy as np
-
-# local
-import ivy
-import ivy_tests.test_ivy.helpers as helpers
-from ivy_tests.test_ivy.helpers import handle_test
-from ivy.functional.ivy.experimental.manipulation import _check_bounds
-from ivy_tests.test_ivy.test_functional.test_core.test_manipulation import _get_splits
-
-
-# --- Helpers --- #
-# --------------- #
-
-
-@st.composite
-def _as_strided_helper(draw):
-    dtype, x = draw(helpers.dtype_and_values(min_num_dims=1, max_num_dims=5))
-    x = x[0]
-    itemsize = x.itemsize
-    shape = draw(helpers.get_shape(min_num_dims=1, max_num_dims=5))
-    new_ndim = len(shape)
-    strides = draw(
-        st.lists(
-            st.integers(min_value=1, max_value=16),
-            min_size=new_ndim,
-            max_size=new_ndim,
-        ).filter(lambda x: all(x[i] % itemsize == 0 for i in range(new_ndim)))
-    )
-    assume(_check_bounds(x.shape, shape, strides, itemsize))
-    return dtype, x, shape, strides
-
-
-@st.composite
-def _associative_scan_helper(draw):
-    input_dtype = draw(
-        st.shared(
-            st.sampled_from(draw(helpers.get_dtypes("float"))),
-            key="shared_dtype",
-        ).filter(lambda _x: "float16" not in _x)
-    )
-    random_size = draw(
-        st.shared(helpers.ints(min_value=1, max_value=5), key="shared_size")
-    )
-    shared_size = draw(
-        st.shared(helpers.ints(min_value=1, max_value=5), key="shared_size")
-    )
-    shape = tuple([random_size, shared_size, shared_size])
-    matrix = draw(
-        helpers.array_values(
-            dtype=input_dtype,
-            shape=shape,
-            min_value=1,
-            max_value=10,
-        )
-    )
-    axis = draw(
-        helpers.get_axis(
-            shape=shape,
-            allow_neg=False,
-            force_int=True,
-        ).filter(lambda _x: _x < len(shape) - 2)
-    )
-    return [input_dtype], matrix, axis
-
-
-@st.composite
-def _concat_from_sequence_helper(draw):
-    dtypes, arrays, shape = draw(
-        helpers.dtype_and_values(
-            available_dtypes=helpers.get_dtypes("valid"),
-            num_arrays=helpers.ints(min_value=1, max_value=6),
-            ret_shape=True,
-            min_num_dims=2,
-            min_dim_size=2,
-            shared_dtype=True,
-        )
-    )
-    axis = draw(
-        helpers.get_axis(
-            shape=shape,
-            force_int=True,
-        )
-    )
-    return dtypes, arrays, axis
-
-
-@st.composite
-def _flatten_data_helper(draw):
-    mixed_fn_compos = draw(st.booleans())
-    is_torch_backend = ivy.current_backend_str() == "torch"
-
-    dtype_and_x = draw(
-        helpers.dtype_and_values(
-            available_dtypes=helpers.get_dtypes(
-                "valid", mixed_fn_compos=mixed_fn_compos
-            ),
-            shape=st.shared(helpers.get_shape(), key="flatten_shape"),
-        )
-    )
-    axes = draw(
-        helpers.get_axis(
-            shape=st.shared(helpers.get_shape(), key="flatten_shape"),
-            min_size=2,
-            max_size=2,
-            unique=False,
-            force_tuple=True,
-        )
-    )
-    order = draw(st.sampled_from(["C", "F"]))
-    if not mixed_fn_compos and is_torch_backend:
-        order = "C"
-    return dtype_and_x, axes, order
-
-
-@st.composite
-def _fold_data(draw):
-    shape = draw(
-        helpers.get_shape(
-            min_num_dims=2, max_num_dims=5, min_dim_size=2, max_dim_size=3
-        )
-    )
-    mode = draw(helpers.ints(min_value=0, max_value=len(shape) - 1))
-    reduced_dims = int(ivy.prod(shape[0:mode]) * ivy.prod(shape[mode + 1 :]))
-    unfolded_shape = (shape[mode], reduced_dims)
-    dtype, input = draw(
-        helpers.dtype_and_values(
-            available_dtypes=helpers.get_dtypes("valid"), shape=unfolded_shape
-        )
-    )
-    return dtype, input, shape, mode
-
-
-@st.composite
-def _get_dtype_values_k_axes_for_rot90(
-    draw,
-    available_dtypes,
-    min_value=None,
-    max_value=None,
-    allow_inf=False,
-    exclude_min=False,
-    exclude_max=False,
-    min_num_dims=1,
-    max_num_dims=10,
-    min_dim_size=1,
-    max_dim_size=10,
-):
-    shape = draw(
-        helpers.get_shape(
-            allow_none=False,
-            min_num_dims=min_num_dims,
-            max_num_dims=max_num_dims,
-            min_dim_size=min_dim_size,
-            max_dim_size=max_dim_size,
-        )
-    )
-    k = draw(helpers.ints(min_value=-4, max_value=4))
-    axes = draw(
-        st.lists(
-            helpers.ints(min_value=-len(shape), max_value=len(shape) - 1),
-            min_size=2,
-            max_size=2,
-            unique=True,
-        ).filter(lambda axes: abs(axes[0] - axes[1]) != len(shape))
-    )
-    dtype = draw(st.sampled_from(draw(available_dtypes)))
-    values = draw(
-        helpers.array_values(
-            dtype=dtype,
-            shape=shape,
-            min_value=min_value,
-            max_value=max_value,
-            allow_inf=allow_inf,
-            exclude_min=exclude_min,
-            exclude_max=exclude_max,
-            large_abs_safety_factor=72,
-            small_abs_safety_factor=72,
-            safety_factor_scale="log",
-        )
-    )
-    return [dtype], values, k, axes
-
-
-@st.composite
-def _matricize_data(draw):
-    input_dtype, input, shape = draw(
-        helpers.dtype_and_values(
-            available_dtypes=helpers.get_dtypes("valid"),
-            ret_shape=True,
-            min_num_dims=2,
-            max_num_dims=5,
-        )
-    )
-    ndims = len(shape)
-    dims = set([*range(ndims)])
-    row_modes = set(
-        draw(st.lists(helpers.ints(min_value=0, max_value=ndims - 1), min_size=1))
-    )
-    col_modes = dims - row_modes
-    return input_dtype, input, row_modes, col_modes
-
-
-@st.composite
-def _pad_helper(draw):
-    mode = draw(
-        st.sampled_from(
-            [
-                "constant",
-                "dilated",
-                "edge",
-                "linear_ramp",
-                "maximum",
-                "mean",
-                "median",
-                "minimum",
-                "reflect",
-                "symmetric",
-                "wrap",
-            ]
-        )
-    )
-    if mode in ["median", "minimum", "maximum", "linear_ramp"]:
-        dtypes = "float"
-    else:
-        dtypes = "numeric"
-    dtype, input, shape = draw(
-        helpers.dtype_and_values(
-            available_dtypes=helpers.get_dtypes(dtypes),
-            ret_shape=True,
-            min_num_dims=1,
-            min_value=-100,
-            max_value=100,
-        ).filter(lambda x: x[0][0] not in ["float16", "bfloat16"])
-    )
-    ndim = len(shape)
-    min_dim = min(shape)
-    if mode == "dilated":
-        pad_width = draw(
-            st.lists(
-                st.tuples(
-                    st.integers(min_value=-min_dim, max_value=min_dim),
-                    st.integers(min_value=-min_dim, max_value=min_dim),
-                    st.integers(min_value=0, max_value=min_dim),
-                ),
-                min_size=ndim,
-                max_size=ndim,
-            ).filter(
-                lambda x: all(shape[i] + x[i][0] + x[i][1] >= 0 for i in range(ndim))
-            )
-        )
-        constant_values = draw(helpers.number(min_value=0, max_value=100))
-    else:
-        pad_width = draw(_st_tuples_or_int(ndim))
-        constant_values = draw(_st_tuples_or_int(ndim))
-    stat_length = draw(_st_tuples_or_int(ndim, min_val=2))
-    end_values = draw(_st_tuples_or_int(ndim))
-    return dtype, input[0], pad_width, stat_length, constant_values, end_values, mode
-
-
-@st.composite
-def _partial_fold_data(draw):
-    shape = draw(
-        helpers.get_shape(
-            min_num_dims=2, max_num_dims=5, min_dim_size=2, max_dim_size=3
-        )
-    )
-    ndims = len(shape)
-    mode_and_skip_begin = draw(
-        st.lists(
-            helpers.ints(min_value=0, max_value=ndims - 1), min_size=2, max_size=2
-        ).filter(lambda nums: np.sum(nums) <= ndims - 1)
-    )
-    skip_begin, mode = sorted(mode_and_skip_begin)
-    skip_end = draw(
-        helpers.ints(min_value=0, max_value=ndims - (skip_begin + mode) - 1)
-    )
-    if skip_end != 0:
-        reduced_dims = int(
-            ivy.prod(shape[skip_begin : skip_begin + mode])
-            * ivy.prod(shape[skip_begin + mode + 1 : -skip_end])
-        )
-        unfolded_shape = (
-            *shape[:skip_begin],
-            shape[skip_begin + mode],
-            reduced_dims,
-            *shape[-skip_end:],
-        )
-    else:
-        reduced_dims = int(
-            ivy.prod(shape[skip_begin : skip_begin + mode])
-            * ivy.prod(shape[skip_begin + mode + 1 :])
-        )
-        unfolded_shape = (*shape[:skip_begin], shape[skip_begin + mode], reduced_dims)
-
-    dtype, input = draw(
-        helpers.dtype_and_values(
-            available_dtypes=helpers.get_dtypes("valid"), shape=unfolded_shape
-        )
-    )
-    return dtype, input, skip_begin, shape, mode
-
-
-@st.composite
-def _partial_tensor_to_vec_data(draw):
-    input_dtype, input, shape = draw(
-        helpers.dtype_and_values(
-            available_dtypes=helpers.get_dtypes("valid"), min_num_dims=1, ret_shape=True
-        )
-    )
-    ndims = len(shape)
-    skip_begin = draw(helpers.ints(min_value=0, max_value=ndims - 1))
-    skip_end = draw(helpers.ints(min_value=0, max_value=ndims - 1 - skip_begin))
-    return input_dtype, input, skip_begin, skip_end
-
-
-@st.composite
-def _partial_unfold_data(draw):
-    dtype, input = draw(
-        helpers.dtype_and_values(
-            available_dtypes=helpers.get_dtypes("valid"),
-            min_num_dims=1,
-        )
-    )
-    ndims = len(input[0].shape)
-    mode_and_skip_begin = draw(
-        st.lists(
-            helpers.ints(min_value=0, max_value=ndims - 1), min_size=2, max_size=2
-        ).filter(lambda nums: np.sum(nums) <= ndims - 1)
-    )
-    skip_begin, mode = sorted(mode_and_skip_begin)
-    skip_end = draw(
-        helpers.ints(min_value=0, max_value=ndims - (skip_begin + mode) - 1)
-    )
-    ravel_tensors = draw(st.booleans())
-    return dtype, input, mode, skip_begin, skip_end, ravel_tensors
-
-
-@st.composite
-def _partial_vec_to_tensor(draw):
-    shape = draw(helpers.get_shape(min_num_dims=1, max_num_dims=5))
-    numel = int(ivy.prod(shape))
-    input_dtype, input = draw(
-        helpers.dtype_and_values(
-            available_dtypes=helpers.get_dtypes("float"), shape=(numel,)
-        )
-    )
-    ndims = len(shape)
-    skip_begin = draw(helpers.ints(min_value=0, max_value=ndims - 1))
-    return input_dtype, input, shape, skip_begin
-
-
-@st.composite
-def _soft_thresholding_data(draw):
-    x_min, x_max = 1e-2, 1e2
-    x_dtype, x, shape = draw(
-        helpers.dtype_and_values(
-            available_dtypes=helpers.get_dtypes("float"),
-            ret_shape=True,
-            min_value=x_min,
-            max_value=x_max,
-        )
-    )
-    threshold_choice_1 = draw(helpers.floats(min_value=x_min, max_value=x_max))
-    t_dtype, threshold_choice_2 = draw(
-        helpers.dtype_and_values(
-            available_dtypes=helpers.get_dtypes("valid"),
-            shape=shape,
-            min_value=x_min,
-            max_value=x_max,
-        )
-    )
-    threshold = draw(st.sampled_from([threshold_choice_1, threshold_choice_2]))
-    return x_dtype + t_dtype, x, threshold
-
-
-def _st_tuples_or_int(n_pairs, min_val=0):
-    return st.one_of(
-        st_tuples(
-            st.tuples(
-                st.integers(min_value=min_val, max_value=4),
-                st.integers(min_value=min_val, max_value=4),
-            ),
-            min_size=n_pairs,
-            max_size=n_pairs,
-        ),
-        helpers.ints(min_value=min_val, max_value=4),
-    )
-
-
-# --- Main --- #
-# ------------ #
-
-
-def st_tuples(elements, *, min_size=0, max_size=None, unique_by=None, unique=False):
-    return st.lists(
-        elements,
-        min_size=min_size,
-        max_size=max_size,
-        unique_by=unique_by,
-        unique=unique,
-    ).map(tuple)
-
-
-@handle_test(
-    fn_tree="as_strided",
-    all_args=_as_strided_helper(),
-    test_with_out=st.just(False),
-    test_gradients=st.just(False),
-    ground_truth_backend="numpy",
-)
-def test_as_strided(*, all_args, test_flags, backend_fw, fn_name, on_device):
-    dtype, x, shape, strides = all_args
-    helpers.test_function(
-        input_dtypes=dtype,
-        test_flags=test_flags,
-        backend_to_test=backend_fw,
-        fn_name=fn_name,
-        on_device=on_device,
-        x=x,
-        shape=shape,
-        strides=strides,
-    )
-
-
-# associative_scan
-@handle_test(
-    fn_tree="functional.ivy.experimental.associative_scan",
-    dtype_elems_axis=_associative_scan_helper(),
-    fn=st.sampled_from([ivy.matmul, ivy.multiply, ivy.add]),
-    reverse=st.booleans(),
-    test_with_out=st.just(False),
-    ground_truth_backend="jax",
-)
-def test_associative_scan(
-    *, dtype_elems_axis, fn, reverse, fn_name, test_flags, backend_fw, on_device
-):
-    dtype, elems, axis = dtype_elems_axis
-    helpers.test_function(
-        fn_name=fn_name,
-        test_flags=test_flags,
-        backend_to_test=backend_fw,
-        on_device=on_device,
-        input_dtypes=dtype,
-        elems=elems,
-        fn=fn,
-        reverse=reverse,
-        axis=axis,
-    )
-
-
-# atleast_1d
-@handle_test(
-    fn_tree="functional.ivy.experimental.atleast_1d",
-    dtype_and_x=helpers.dtype_and_values(
-        available_dtypes=helpers.get_dtypes("valid"),
-        num_arrays=helpers.ints(min_value=1, max_value=5),
-    ),
-    test_with_out=st.just(False),
-    test_gradients=st.just(False),
-)
-def test_atleast_1d(dtype_and_x, test_flags, backend_fw, fn_name, on_device):
-    input_dtypes, arrays = dtype_and_x
-    kw = {}
-    for i, (array, idtype) in enumerate(zip(arrays, input_dtypes)):
-        kw["x{}".format(i)] = np.asarray(array, dtype=idtype)
-    test_flags.num_positional_args = len(kw)
-    helpers.test_function(
-        input_dtypes=input_dtypes,
-        test_flags=test_flags,
-        backend_to_test=backend_fw,
-        fn_name=fn_name,
-        on_device=on_device,
-        **kw,
-    )
-
-
-# atleast_2d
-@handle_test(
-    fn_tree="functional.ivy.experimental.atleast_2d",
-    dtype_and_x=helpers.dtype_and_values(
-        available_dtypes=helpers.get_dtypes("valid"),
-        num_arrays=helpers.ints(min_value=1, max_value=5),
-    ),
-    test_with_out=st.just(False),
-    test_gradients=st.just(False),
-)
-def test_atleast_2d(*, dtype_and_x, test_flags, backend_fw, fn_name, on_device):
-    input_dtypes, arrays = dtype_and_x
-    kw = {}
-    for i, (array, idtype) in enumerate(zip(arrays, input_dtypes)):
-        kw["x{}".format(i)] = np.asarray(array, dtype=idtype)
-    test_flags.num_positional_args = len(kw)
-    helpers.test_function(
-        input_dtypes=input_dtypes,
-        test_flags=test_flags,
-        backend_to_test=backend_fw,
-        fn_name=fn_name,
-        on_device=on_device,
-        **kw,
-    )
-
-
-@handle_test(
-    fn_tree="functional.ivy.experimental.atleast_3d",
-    dtype_and_x=helpers.dtype_and_values(
-        available_dtypes=helpers.get_dtypes("valid"),
-        num_arrays=helpers.ints(min_value=1, max_value=5),
-        shared_dtype=True,
-    ),
-    test_with_out=st.just(False),
-    test_gradients=st.just(False),
-)
-def test_atleast_3d(*, dtype_and_x, test_flags, backend_fw, fn_name, on_device):
-    input_dtypes, arrays = dtype_and_x
-    arrys = {}
-    for i, (array, idtype) in enumerate(zip(arrays, input_dtypes)):
-        arrys["x{}".format(i)] = np.asarray(array, dtype=idtype)
-    test_flags.num_positional_args = len(arrys)
-    helpers.test_function(
-        input_dtypes=input_dtypes,
-        test_flags=test_flags,
-        backend_to_test=backend_fw,
-        fn_name=fn_name,
-        on_device=on_device,
-        **arrys,
-    )
-
-
-# broadcast_shapes
-@handle_test(
-    fn_tree="functional.ivy.experimental.broadcast_shapes",
-    shapes=nph.mutually_broadcastable_shapes(
-        num_shapes=4, min_dims=1, max_dims=5, min_side=1, max_side=5
-    ),
-    test_instance_method=st.just(False),
-    test_with_out=st.just(False),
-    test_gradients=st.just(False),
-)
-def test_broadcast_shapes(*, shapes, test_flags, backend_fw, fn_name, on_device):
-    shape, _ = shapes
-    shapes = {f"shape{i}": shape[i] for i in range(len(shape))}
-    test_flags.num_positional_args = len(shapes)
-    helpers.test_function(
-        input_dtypes=["int64"],
-        test_flags=test_flags,
-        backend_to_test=backend_fw,
-        fn_name=fn_name,
-        on_device=on_device,
-        **shapes,
-    )
-
-
-# concat_from_sequence
-@handle_test(
-    fn_tree="functional.ivy.experimental.concat_from_sequence",
-    dtypes_arrays_axis=_concat_from_sequence_helper(),
-    new_axis=st.integers(min_value=0, max_value=1),
-    container_flags=st.just([False]),
-    test_instance_method=st.just(False),
-)
-def test_concat_from_sequence(
-    *, dtypes_arrays_axis, new_axis, test_flags, backend_fw, fn_name, on_device
-):
-    dtypes, arrays, axis = dtypes_arrays_axis
-
-    helpers.test_function(
-        input_dtypes=dtypes,
-        test_flags=test_flags,
-        backend_to_test=backend_fw,
-        fn_name=fn_name,
-        on_device=on_device,
-        input_sequence=arrays,
-        new_axis=new_axis,
-        axis=axis,
-    )
-
-
-# dsplit
-@handle_test(
-    fn_tree="functional.ivy.experimental.dsplit",
-    dtype_and_x=helpers.dtype_and_values(
-        available_dtypes=helpers.get_dtypes("valid"),
-        shape=st.shared(helpers.get_shape(min_num_dims=3), key="value_shape"),
-    ),
-    indices_or_sections=_get_splits(allow_none=False, min_num_dims=3, axis=2),
-    test_gradients=st.just(False),
-    test_with_out=st.just(False),
-)
-def test_dsplit(
-    dtype_and_x, indices_or_sections, test_flags, backend_fw, fn_name, on_device
-):
-    input_dtype, x = dtype_and_x
-    helpers.test_function(
-        input_dtypes=input_dtype,
-        test_flags=test_flags,
-        backend_to_test=backend_fw,
-        fn_name=fn_name,
-        on_device=on_device,
-        x=x[0],
-        indices_or_sections=indices_or_sections,
-    )
-
-
-# dstack
-@handle_test(
-    fn_tree="functional.ivy.experimental.dstack",
-    dtype_and_x=helpers.dtype_and_values(
-        available_dtypes=helpers.get_dtypes("valid"),
-        shared_dtype=True,
-        num_arrays=helpers.ints(min_value=1, max_value=10),
-        shape=helpers.get_shape(
-            min_num_dims=1,
-        ),
-    ),
-    test_gradients=st.just(False),
-)
-def test_dstack(*, dtype_and_x, test_flags, backend_fw, fn_name, on_device):
-    input_dtype, x = dtype_and_x
-    helpers.test_function(
-        input_dtypes=input_dtype,
-        test_flags=test_flags,
-        backend_to_test=backend_fw,
-        fn_name=fn_name,
-        on_device=on_device,
-        arrays=x,
-    )
-
-
-@handle_test(
-    fn_tree="expand",
-    dtype_and_x=helpers.dtype_and_values(
-        available_dtypes=helpers.get_dtypes("numeric", full=False),
-        shape=st.shared(
-            helpers.get_shape(
-                allow_none=False,
-                min_num_dims=1,
-                max_num_dims=5,
-                min_dim_size=1,
-                max_dim_size=5,
-            ),
-            key="value_shape",
-        ),
-    ),
-    shape=st.shared(
-        helpers.get_shape(
-            allow_none=False,
-            min_num_dims=1,
-            max_num_dims=5,
-            min_dim_size=1,
-            max_dim_size=5,
-        ),
-        key="value_shape",
-    ),
-    container_flags=st.just([False]),
-    test_instance_method=st.just(False),
-    test_gradients=st.just(False),
-)
-def test_expand(*, dtype_and_x, shape, test_flags, backend_fw, fn_name, on_device):
-    dtype, x = dtype_and_x
-    helpers.test_function(
-        input_dtypes=dtype,
-        test_flags=test_flags,
-        backend_to_test=backend_fw,
-        fn_name=fn_name,
-        on_device=on_device,
-        x=x[0],
-        shape=shape,
-    )
-
-
-# fill_diag
-@handle_test(
-    fn_tree="fill_diagonal",
-    dt_a=helpers.dtype_and_values(
-        available_dtypes=helpers.get_dtypes("float"),
-        min_num_dims=2,
-        max_num_dims=4,
-        min_dim_size=3,
-        max_dim_size=3,
-        num_arrays=2,
-    ),
-    v=st.sampled_from([1, 2, 3, 10]),
-    v_is_array_like=st.booleans(),
-    wrap=st.booleans(),
-    test_with_out=st.just(False),
-    test_gradients=st.just(False),
-    ground_truth_backend="numpy",
-)
-def test_fill_diagonal(
-    *,
-    dt_a,
-    v,
-    v_is_array_like,
-    wrap,
-    test_flags,
-    backend_fw,
-    fn_name,
-    on_device,
-):
-    dt, a = dt_a
-    if v_is_array_like:
-        v = a[1]
-    helpers.test_function(
-        input_dtypes=dt,
-        test_flags=test_flags,
-        on_device=on_device,
-        backend_to_test=backend_fw,
-        fn_name=fn_name,
-        a=a[0],
-        v=v,
-        wrap=wrap,
-    )
-
-
-@handle_test(
-    fn_tree="functional.ivy.experimental.flatten",
-    data=_flatten_data_helper(),
-)
-def test_flatten(
-    *,
-    data,
-    test_flags,
-    backend_fw,
-    fn_name,
-    on_device,
-):
-    (input_dtypes, x), axes, order = data
-    helpers.test_function(
-        input_dtypes=input_dtypes,
-        test_flags=test_flags,
-        backend_to_test=backend_fw,
-        fn_name=fn_name,
-        on_device=on_device,
-        x=x[0],
-        start_dim=axes[0],
-        end_dim=axes[1],
-        order=order,
-    )
-
-
-# fliplr
-@handle_test(
-    fn_tree="functional.ivy.experimental.fliplr",
-    dtype_and_m=helpers.dtype_and_values(
-        available_dtypes=helpers.get_dtypes("numeric"),
-        min_num_dims=2,
-    ),
-    test_gradients=st.just(False),
-)
-def test_fliplr(*, dtype_and_m, test_flags, backend_fw, fn_name, on_device):
-    input_dtype, m = dtype_and_m
-    helpers.test_function(
-        input_dtypes=input_dtype,
-        test_flags=test_flags,
-        backend_to_test=backend_fw,
-        fn_name=fn_name,
-        on_device=on_device,
-        m=m[0],
-    )
-
-
-# flipud
-@handle_test(
-    fn_tree="functional.ivy.experimental.flipud",
-    dtype_and_m=helpers.dtype_and_values(
-        available_dtypes=helpers.get_dtypes("float"),
-        min_value=-100,
-        max_value=100,
-        min_num_dims=1,
-        max_num_dims=3,
-        min_dim_size=1,
-        max_dim_size=3,
-    ),
-    test_gradients=st.just(False),
-)
-def test_flipud(*, dtype_and_m, test_flags, backend_fw, fn_name, on_device):
-    input_dtype, m = dtype_and_m
-    helpers.test_function(
-        input_dtypes=input_dtype,
-        test_flags=test_flags,
-        on_device=on_device,
-        backend_to_test=backend_fw,
-        fn_name=fn_name,
-        m=m[0],
-    )
-
-
-@handle_test(
-    fn_tree="functional.ivy.experimental.fold",
-    data=_fold_data(),
-)
-def test_fold(*, data, test_flags, backend_fw, fn_name, on_device):
-    input_dtype, input, shape, mode = data
-    helpers.test_function(
-        backend_to_test=backend_fw,
-        test_flags=test_flags,
-        fn_name=fn_name,
-        on_device=on_device,
-        rtol_=1e-1,
-        atol_=1e-1,
-        input_dtypes=input_dtype,
-        x=input[0],
-        mode=mode,
-        shape=shape,
-    )
-
-
-# heaviside
-@handle_test(
-    fn_tree="functional.ivy.experimental.heaviside",
-    dtype_and_x=helpers.dtype_and_values(
-        available_dtypes=helpers.get_dtypes("float"),
-        min_value=-100,
-        max_value=100,
-        min_num_dims=1,
-        max_num_dims=3,
-        min_dim_size=1,
-        max_dim_size=3,
-        num_arrays=2,
-        shared_dtype=True,
-    ),
-    test_gradients=st.just(False),
-)
-def test_heaviside(*, dtype_and_x, test_flags, backend_fw, fn_name, on_device):
-    input_dtype, x = dtype_and_x
-    helpers.test_function(
-        input_dtypes=input_dtype,
-        test_flags=test_flags,
-        on_device=on_device,
-        backend_to_test=backend_fw,
-        fn_name=fn_name,
-        x1=x[0],
-        x2=x[0],
-    )
-
-
-# hsplit
-# TODO: there is a failure with paddle (dtype('int32')) caused by the `_get_splits`
-#  method which returns a numpy array with a numpy dtype
-@handle_test(
-    fn_tree="functional.ivy.experimental.hsplit",
-    dtype_and_x=helpers.dtype_and_values(
-        available_dtypes=helpers.get_dtypes("valid"),
-        shape=st.shared(helpers.get_shape(min_num_dims=2), key="value_shape"),
-    ),
-    indices_or_sections=_get_splits(allow_none=False, min_num_dims=2, axis=1),
-    test_gradients=st.just(False),
-    test_with_out=st.just(False),
-)
-def test_hsplit(
-    dtype_and_x, indices_or_sections, test_flags, backend_fw, fn_name, on_device
-):
-    input_dtype, x = dtype_and_x
-    if (
-        not isinstance(indices_or_sections, int)
-        and not isinstance(indices_or_sections, list)
-        and indices_or_sections is not None
-    ):
-        input_dtype = [*input_dtype, indices_or_sections.dtype]
-    helpers.test_function(
-        input_dtypes=input_dtype,
-        test_flags=test_flags,
-        backend_to_test=backend_fw,
-        fn_name=fn_name,
-        on_device=on_device,
-        x=x[0],
-        indices_or_sections=indices_or_sections,
-    )
-
-
-# hstack
-@handle_test(
-    fn_tree="functional.ivy.experimental.hstack",
-    dtype_and_m=helpers.dtype_and_values(
-        available_dtypes=helpers.get_dtypes("valid"),
-        shared_dtype=True,
-        num_arrays=helpers.ints(min_value=2, max_value=10),
-        shape=helpers.get_shape(
-            min_num_dims=1,
-        ),
-    ),
-    test_gradients=st.just(False),
-)
-def test_hstack(dtype_and_m, test_flags, backend_fw, fn_name, on_device):
-    input_dtype, m = dtype_and_m
-    helpers.test_function(
-        input_dtypes=input_dtype,
-        test_flags=test_flags,
-        on_device=on_device,
-        backend_to_test=backend_fw,
-        fn_name=fn_name,
-        arrays=m,
-    )
-
-
-# i0
-@handle_test(
-    fn_tree="functional.ivy.experimental.i0",
-    dtype_and_x=helpers.dtype_and_values(
-        available_dtypes=helpers.get_dtypes("float"),
-        min_value=-10,
-        max_value=10,
-        min_num_dims=1,
-        max_num_dims=3,
-        min_dim_size=1,
-        max_dim_size=3,
-    ),
-    test_gradients=st.just(False),
-)
-def test_i0(*, dtype_and_x, test_flags, backend_fw, fn_name, on_device):
-    input_dtype, x = dtype_and_x
-    helpers.test_function(
-        input_dtypes=input_dtype,
-        test_flags=test_flags,
-        backend_to_test=backend_fw,
-        fn_name=fn_name,
-        on_device=on_device,
-        x=x[0],
-    )
-
-
-@handle_test(
-    fn_tree="functional.ivy.experimental.matricize",
-    data=_matricize_data(),
-)
-def test_matricize(*, data, test_flags, backend_fw, fn_name, on_device):
-    input_dtype, input, row_modes, column_modes = data
-    helpers.test_function(
-        backend_to_test=backend_fw,
-        test_flags=test_flags,
-        fn_name=fn_name,
-        on_device=on_device,
-        rtol_=1e-1,
-        atol_=1e-1,
-        input_dtypes=input_dtype,
-        x=input[0],
-        row_modes=row_modes,
-        column_modes=column_modes,
-    )
-
-
-# moveaxis
-@handle_test(
-    fn_tree="functional.ivy.experimental.moveaxis",
-    dtype_and_a=helpers.dtype_and_values(
-        available_dtypes=helpers.get_dtypes("float"),
-        min_value=-100,
-        max_value=100,
-        shape=st.shared(
-            helpers.get_shape(
-                min_num_dims=1,
-                max_num_dims=3,
-                min_dim_size=1,
-                max_dim_size=3,
-            ),
-            key="a_s_d",
-        ),
-    ),
-    source=helpers.get_axis(
-        allow_none=False,
-        unique=True,
-        shape=st.shared(
-            helpers.get_shape(
-                min_num_dims=1,
-                max_num_dims=3,
-                min_dim_size=1,
-                max_dim_size=3,
-            ),
-            key="a_s_d",
-        ),
-        min_size=1,
-        force_int=True,
-    ),
-    destination=helpers.get_axis(
-        allow_none=False,
-        unique=True,
-        shape=st.shared(
-            helpers.get_shape(
-                min_num_dims=1,
-                max_num_dims=3,
-                min_dim_size=1,
-                max_dim_size=3,
-            ),
-            key="a_s_d",
-        ),
-        min_size=1,
-        force_int=True,
-    ),
-    test_gradients=st.just(False),
-)
-def test_moveaxis(
-    *, dtype_and_a, source, destination, test_flags, backend_fw, fn_name, on_device
-):
-    input_dtype, a = dtype_and_a
-    helpers.test_function(
-        input_dtypes=input_dtype,
-        test_flags=test_flags,
-        on_device=on_device,
-        backend_to_test=backend_fw,
-        fn_name=fn_name,
-        a=a[0],
-        source=source,
-        destination=destination,
-    )
-
-
-@handle_test(
-    fn_tree="functional.ivy.experimental.pad",
-    ground_truth_backend="numpy",
-    dtype_and_input_and_other=_pad_helper(),
-    reflect_type=st.sampled_from(["even", "odd"]),
-    test_with_out=st.just(False),
-    test_gradients=st.just(False),
-)
-def test_pad(
-    *,
-    dtype_and_input_and_other,
-    reflect_type,
-    test_flags,
-    backend_fw,
-    fn_name,
-    on_device,
-):
-    (
-        dtype,
-        input,
-        pad_width,
-        stat_length,
-        constant_values,
-        end_values,
-        mode,
-    ) = dtype_and_input_and_other
-    helpers.test_function(
-        input_dtypes=dtype,
-        test_flags=test_flags,
-        backend_to_test=backend_fw,
-        fn_name=fn_name,
-        on_device=on_device,
-        input=input,
-        pad_width=pad_width,
-        mode=mode,
-        stat_length=stat_length,
-        constant_values=constant_values,
-        end_values=end_values,
-        reflect_type=reflect_type,
-    )
-
-
-@handle_test(
-    fn_tree="functional.ivy.experimental.partial_fold",
-    data=_partial_fold_data(),
-)
-def test_partial_fold(*, data, test_flags, backend_fw, fn_name, on_device):
-    input_dtype, input, skip_begin, shape, mode = data
-    helpers.test_function(
-        backend_to_test=backend_fw,
-        test_flags=test_flags,
-        fn_name=fn_name,
-        on_device=on_device,
-        rtol_=1e-1,
-        atol_=1e-1,
-        input_dtypes=input_dtype,
-        x=input[0],
-        mode=mode,
-        shape=shape,
-        skip_begin=skip_begin,
-    )
-
-
-@handle_test(
-    fn_tree="functional.ivy.experimental.partial_tensor_to_vec",
-    data=_partial_tensor_to_vec_data(),
-)
-def test_partial_tensor_to_vec(*, data, test_flags, backend_fw, fn_name, on_device):
-    input_dtype, input, skip_begin, skip_end = data
-    helpers.test_function(
-        backend_to_test=backend_fw,
-        test_flags=test_flags,
-        fn_name=fn_name,
-        on_device=on_device,
-        rtol_=1e-1,
-        atol_=1e-1,
-        input_dtypes=input_dtype,
-        x=input[0],
-        skip_begin=skip_begin,
-        skip_end=skip_end,
-    )
-
-
-@handle_test(
-    fn_tree="functional.ivy.experimental.partial_unfold",
-    data=_partial_unfold_data(),
-)
-def test_partial_unfold(*, data, test_flags, backend_fw, fn_name, on_device):
-    input_dtype, input, axis, skip_begin, skip_end, ravel_tensors = data
-    helpers.test_function(
-        backend_to_test=backend_fw,
-        test_flags=test_flags,
-        fn_name=fn_name,
-        on_device=on_device,
-        rtol_=1e-1,
-        atol_=1e-1,
-        input_dtypes=input_dtype,
-        input=input[0],
-        mode=axis,
-        skip_begin=skip_begin,
-        skip_end=skip_end,
-        ravel_tensors=ravel_tensors,
-    )
-
-
-@handle_test(
-    fn_tree="functional.ivy.experimental.partial_vec_to_tensor",
-    data=_partial_vec_to_tensor(),
-)
-def test_partial_vec_to_tensor(*, data, test_flags, backend_fw, fn_name, on_device):
-    input_dtype, input, shape, skip_begin = data
-    helpers.test_function(
-        backend_to_test=backend_fw,
-        test_flags=test_flags,
-        fn_name=fn_name,
-        on_device=on_device,
-        rtol_=1e-1,
-        atol_=1e-1,
-        input_dtypes=input_dtype,
-        input=input[0],
-        shape=shape,
-        skip_begin=skip_begin,
-    )
-
-
-# rot90
-@handle_test(
-    fn_tree="functional.ivy.experimental.rot90",
-    dtype_m_k_axes=_get_dtype_values_k_axes_for_rot90(
-        available_dtypes=helpers.get_dtypes("numeric"),
-        min_num_dims=1,
-        max_num_dims=5,
-        min_dim_size=1,
-        max_dim_size=10,
-    ),
-    test_gradients=st.just(False),
-)
-def test_rot90(dtype_m_k_axes, test_flags, backend_fw, fn_name, on_device):
-    input_dtype, m, k, axes = dtype_m_k_axes
-    helpers.test_function(
-        input_dtypes=input_dtype,
-        test_flags=test_flags,
-        on_device=on_device,
-        backend_to_test=backend_fw,
-        fn_name=fn_name,
-        m=m,
-        k=k,
-        axes=tuple(axes),
-    )
-
-
-@handle_test(
-    fn_tree="functional.ivy.experimental.soft_thresholding",
-    data=_soft_thresholding_data(),
-)
-def test_soft_thresholding(*, data, test_flags, backend_fw, fn_name, on_device):
-    x_dtype, x, threshold = data
-    helpers.test_function(
-        backend_to_test=backend_fw,
-        test_flags=test_flags,
-        fn_name=fn_name,
-        on_device=on_device,
-        rtol_=1e-1,
-        atol_=1e-1,
-        input_dtypes=x_dtype,
-        x=x[0],
-        threshold=threshold,
-    )
-
-
-# take_along_axis
-@handle_test(
-    fn_tree="functional.ivy.experimental.take_along_axis",
-    dtype_x_indices_axis=helpers.array_indices_axis(
-        array_dtypes=helpers.get_dtypes("numeric"),
-        indices_dtypes=["int32", "int64"],
-        min_num_dims=1,
-        max_num_dims=5,
-        min_dim_size=1,
-        max_dim_size=10,
-        indices_same_dims=True,
-        valid_bounds=False,
-    ),
-    mode=st.sampled_from(["clip", "fill", "drop"]),
-    ground_truth_backend="jax",
-    test_gradients=st.just(False),
-)
-def test_take_along_axis(
-    *,
-    dtype_x_indices_axis,
-    mode,
-    test_flags,
-    backend_fw,
-    fn_name,
-    on_device,
-):
-    dtypes, x, indices, axis, _ = dtype_x_indices_axis
-    helpers.test_function(
-        input_dtypes=dtypes,
-        test_flags=test_flags,
-        backend_to_test=backend_fw,
-        fn_name=fn_name,
-        on_device=on_device,
-        arr=x,
-        indices=indices,
-        axis=axis,
-        mode=mode,
-    )
-
-
-# top_k
-@handle_test(
-    fn_tree="functional.ivy.experimental.top_k",
-    dtype_x_axis=helpers.dtype_values_axis(
-        available_dtypes=helpers.get_dtypes("numeric"),
-        min_num_dims=1,
-        force_int_axis=True,
-        valid_axis=True,
-    ),
-    k=helpers.ints(min_value=1, max_value=4),
-    largest=st.booleans(),
-    sorted=st.booleans(),
-    test_gradients=st.just(False),
-)
-def test_top_k(
-    *, dtype_x_axis, k, largest, sorted, test_flags, backend_fw, fn_name, on_device
-):
-    dtype, x, axis = dtype_x_axis
-    helpers.test_function(
-        input_dtypes=dtype,
-        test_flags=test_flags,
-        backend_to_test=backend_fw,
-        fn_name=fn_name,
-        on_device=on_device,
-        x=x[0],
-        k=k,
-        axis=axis,
-        largest=largest,
-        sorted=sorted,
-    )
-
-
-@handle_test(
-    fn_tree="functional.ivy.experimental.unfold",
-    dtype_values_axis=helpers.dtype_values_axis(
-        available_dtypes=helpers.get_dtypes("valid"),
-        min_num_dims=1,
-        valid_axis=True,
-        allow_neg_axes=False,
-        force_int_axis=True,
-    ),
-)
-def test_unfold(*, dtype_values_axis, test_flags, backend_fw, fn_name, on_device):
-    input_dtype, input, axis = dtype_values_axis
-    if axis is None:
-        axis = 0
-    helpers.test_function(
-        backend_to_test=backend_fw,
-        test_flags=test_flags,
-        fn_name=fn_name,
-        on_device=on_device,
-        rtol_=1e-1,
-        atol_=1e-1,
-        input_dtypes=input_dtype,
-        x=input[0],
-        mode=axis,
-    )
-
-
-# unique_consecutive
-@handle_test(
-    fn_tree="unique_consecutive",
-    dtype_x_axis=helpers.dtype_values_axis(
-        available_dtypes=helpers.get_dtypes("numeric"),
-        min_num_dims=1,
-        min_dim_size=2,
-        force_int_axis=True,
-        valid_axis=True,
-    ),
-    none_axis=st.booleans(),
-    test_with_out=st.just(False),
-    test_gradients=st.just(False),
-    ground_truth_backend="torch",
-)
-def test_unique_consecutive(
-    *, dtype_x_axis, none_axis, test_flags, backend_fw, fn_name, on_device
-):
-    dtype, x, axis = dtype_x_axis
-    if none_axis:
-        axis = None
-    helpers.test_function(
-        input_dtypes=dtype,
-        test_flags=test_flags,
-        on_device=on_device,
-        backend_to_test=backend_fw,
-        fn_name=fn_name,
-        x=x[0],
-        axis=axis,
-    )
-
-
-# vsplit
-@handle_test(
-    fn_tree="functional.ivy.experimental.vsplit",
-    dtype_and_x=helpers.dtype_and_values(
-        available_dtypes=helpers.get_dtypes("valid"),
-        shape=st.shared(helpers.get_shape(min_num_dims=2), key="value_shape"),
-    ),
-    indices_or_sections=_get_splits(allow_none=False, min_num_dims=2, axis=0),
-    test_gradients=st.just(False),
-    test_with_out=st.just(False),
-)
-def test_vsplit(
-    dtype_and_x, indices_or_sections, test_flags, backend_fw, fn_name, on_device
-):
-    input_dtype, x = dtype_and_x
-    helpers.test_function(
-        input_dtypes=input_dtype,
-        on_device=on_device,
-        test_flags=test_flags,
-        backend_to_test=backend_fw,
-        fn_name=fn_name,
-        x=x[0],
-        indices_or_sections=indices_or_sections,
-    )
-
-
-# vstack
-@handle_test(
-    fn_tree="functional.ivy.experimental.vstack",
-    dtype_and_m=helpers.dtype_and_values(
-        available_dtypes=helpers.get_dtypes("valid"),
-        shape=helpers.get_shape(
-            min_num_dims=1,
-        ),
-        shared_dtype=True,
-        num_arrays=helpers.ints(min_value=2, max_value=10),
-    ),
-    test_gradients=st.just(False),
-)
-def test_vstack(*, dtype_and_m, test_flags, backend_fw, fn_name, on_device):
-    input_dtype, m = dtype_and_m
-    helpers.test_function(
-        input_dtypes=input_dtype,
-        test_flags=test_flags,
-        on_device=on_device,
-        backend_to_test=backend_fw,
-        fn_name=fn_name,
-        arrays=m,
-    )
-=======
-# global
-from hypothesis import strategies as st, assume
-import hypothesis.extra.numpy as nph
-import numpy as np
-
-# local
-import ivy
-import ivy_tests.test_ivy.helpers as helpers
-from ivy_tests.test_ivy.helpers import handle_test, create_concatenable_arrays_dtypes
-from ivy.functional.ivy.experimental.manipulation import _check_bounds
-from ivy_tests.test_ivy.test_functional.test_core.test_manipulation import _get_splits
-
-
-# --- Helpers --- #
-# --------------- #
-
-
-@st.composite
-def _as_strided_helper(draw):
-    dtype, x = draw(helpers.dtype_and_values(min_num_dims=1, max_num_dims=5))
-    x = x[0]
-    itemsize = x.itemsize
-    shape = draw(helpers.get_shape(min_num_dims=1, max_num_dims=5))
-    new_ndim = len(shape)
-    strides = draw(
-        st.lists(
-            st.integers(min_value=1, max_value=16),
-            min_size=new_ndim,
-            max_size=new_ndim,
-        ).filter(lambda x: all(x[i] % itemsize == 0 for i in range(new_ndim)))
-    )
-    assume(_check_bounds(x.shape, shape, strides, itemsize))
-    return dtype, x, shape, strides
-
-
-@st.composite
-def _associative_scan_helper(draw):
-    input_dtype = draw(
-        st.shared(
-            st.sampled_from(draw(helpers.get_dtypes("float"))),
-            key="shared_dtype",
-        ).filter(lambda _x: "float16" not in _x)
-    )
-    random_size = draw(
-        st.shared(helpers.ints(min_value=1, max_value=5), key="shared_size")
-    )
-    shared_size = draw(
-        st.shared(helpers.ints(min_value=1, max_value=5), key="shared_size")
-    )
-    shape = tuple([random_size, shared_size, shared_size])
-    matrix = draw(
-        helpers.array_values(
-            dtype=input_dtype,
-            shape=shape,
-            min_value=1,
-            max_value=10,
-        )
-    )
-    axis = draw(
-        helpers.get_axis(
-            shape=shape,
-            allow_neg=False,
-            force_int=True,
-        ).filter(lambda _x: _x < len(shape) - 2)
-    )
-    return [input_dtype], matrix, axis
-
-
-@st.composite
-def _concat_from_sequence_helper(draw):
-    dtypes, arrays, shape = draw(
-        helpers.dtype_and_values(
-            available_dtypes=helpers.get_dtypes("valid"),
-            num_arrays=helpers.ints(min_value=1, max_value=6),
-            ret_shape=True,
-            min_num_dims=2,
-            min_dim_size=2,
-            shared_dtype=True,
-        )
-    )
-    axis = draw(
-        helpers.get_axis(
-            shape=shape,
-            force_int=True,
-        )
-    )
-    return dtypes, arrays, axis
-
-
-@st.composite
-def _flatten_data_helper(draw):
-    mixed_fn_compos = draw(st.booleans())
-    is_torch_backend = ivy.current_backend_str() == "torch"
-
-    dtype_and_x = draw(
-        helpers.dtype_and_values(
-            available_dtypes=helpers.get_dtypes(
-                "valid", mixed_fn_compos=mixed_fn_compos
-            ),
-            shape=st.shared(helpers.get_shape(), key="flatten_shape"),
-        )
-    )
-    axes = draw(
-        helpers.get_axis(
-            shape=st.shared(helpers.get_shape(), key="flatten_shape"),
-            min_size=2,
-            max_size=2,
-            unique=False,
-            force_tuple=True,
-        )
-    )
-    order = draw(st.sampled_from(["C", "F"]))
-    if not mixed_fn_compos and is_torch_backend:
-        order = "C"
-    return dtype_and_x, axes, order
-
-
-@st.composite
-def _fold_data(draw):
-    shape = draw(
-        helpers.get_shape(
-            min_num_dims=2, max_num_dims=5, min_dim_size=2, max_dim_size=3
-        )
-    )
-    mode = draw(helpers.ints(min_value=0, max_value=len(shape) - 1))
-    reduced_dims = int(ivy.prod(shape[0:mode]) * ivy.prod(shape[mode + 1 :]))
-    unfolded_shape = (shape[mode], reduced_dims)
-    dtype, input = draw(
-        helpers.dtype_and_values(
-            available_dtypes=helpers.get_dtypes("valid"), shape=unfolded_shape
-        )
-    )
-    return dtype, input, shape, mode
-
-
-@st.composite
-def _get_dtype_values_k_axes_for_rot90(
-    draw,
-    available_dtypes,
-    min_value=None,
-    max_value=None,
-    allow_inf=False,
-    exclude_min=False,
-    exclude_max=False,
-    min_num_dims=1,
-    max_num_dims=10,
-    min_dim_size=1,
-    max_dim_size=10,
-):
-    shape = draw(
-        helpers.get_shape(
-            allow_none=False,
-            min_num_dims=min_num_dims,
-            max_num_dims=max_num_dims,
-            min_dim_size=min_dim_size,
-            max_dim_size=max_dim_size,
-        )
-    )
-    k = draw(helpers.ints(min_value=-4, max_value=4))
-    axes = draw(
-        st.lists(
-            helpers.ints(min_value=-len(shape), max_value=len(shape) - 1),
-            min_size=2,
-            max_size=2,
-            unique=True,
-        ).filter(lambda axes: abs(axes[0] - axes[1]) != len(shape))
-    )
-    dtype = draw(st.sampled_from(draw(available_dtypes)))
-    values = draw(
-        helpers.array_values(
-            dtype=dtype,
-            shape=shape,
-            min_value=min_value,
-            max_value=max_value,
-            allow_inf=allow_inf,
-            exclude_min=exclude_min,
-            exclude_max=exclude_max,
-            large_abs_safety_factor=72,
-            small_abs_safety_factor=72,
-            safety_factor_scale="log",
-        )
-    )
-    return [dtype], values, k, axes
-
-
-@st.composite
-def _matricize_data(draw):
-    input_dtype, input, shape = draw(
-        helpers.dtype_and_values(
-            available_dtypes=helpers.get_dtypes("valid"),
-            ret_shape=True,
-            min_num_dims=2,
-            max_num_dims=5,
-        )
-    )
-    ndims = len(shape)
-    dims = set([*range(ndims)])
-    row_modes = set(
-        draw(st.lists(helpers.ints(min_value=0, max_value=ndims - 1), min_size=1))
-    )
-    col_modes = dims - row_modes
-    return input_dtype, input, row_modes, col_modes
-
-
-@st.composite
-def _pad_helper(draw):
-    mode = draw(
-        st.sampled_from(
-            [
-                "constant",
-                "dilated",
-                "edge",
-                "linear_ramp",
-                "maximum",
-                "mean",
-                "median",
-                "minimum",
-                "reflect",
-                "symmetric",
-                "wrap",
-            ]
-        )
-    )
-    if mode in ["median", "minimum", "maximum", "linear_ramp"]:
-        dtypes = "float"
-    else:
-        dtypes = "numeric"
-    dtype, input, shape = draw(
-        helpers.dtype_and_values(
-            available_dtypes=helpers.get_dtypes(dtypes),
-            ret_shape=True,
-            min_num_dims=1,
-            min_value=-100,
-            max_value=100,
-        ).filter(lambda x: x[0][0] not in ["float16", "bfloat16"])
-    )
-    ndim = len(shape)
-    min_dim = min(shape)
-    if mode == "dilated":
-        pad_width = draw(
-            st.lists(
-                st.tuples(
-                    st.integers(min_value=-min_dim, max_value=min_dim),
-                    st.integers(min_value=-min_dim, max_value=min_dim),
-                    st.integers(min_value=0, max_value=min_dim),
-                ),
-                min_size=ndim,
-                max_size=ndim,
-            ).filter(
-                lambda x: all(shape[i] + x[i][0] + x[i][1] >= 0 for i in range(ndim))
-            )
-        )
-        constant_values = draw(helpers.number(min_value=0, max_value=100))
-    else:
-        pad_width = draw(_st_tuples_or_int(ndim))
-        constant_values = draw(_st_tuples_or_int(ndim))
-    stat_length = draw(_st_tuples_or_int(ndim, min_val=2))
-    end_values = draw(_st_tuples_or_int(ndim))
-    return dtype, input[0], pad_width, stat_length, constant_values, end_values, mode
-
-
-@st.composite
-def _partial_fold_data(draw):
-    shape = draw(
-        helpers.get_shape(
-            min_num_dims=2, max_num_dims=5, min_dim_size=2, max_dim_size=3
-        )
-    )
-    ndims = len(shape)
-    mode_and_skip_begin = draw(
-        st.lists(
-            helpers.ints(min_value=0, max_value=ndims - 1), min_size=2, max_size=2
-        ).filter(lambda nums: np.sum(nums) <= ndims - 1)
-    )
-    skip_begin, mode = sorted(mode_and_skip_begin)
-    skip_end = draw(
-        helpers.ints(min_value=0, max_value=ndims - (skip_begin + mode) - 1)
-    )
-    if skip_end != 0:
-        reduced_dims = int(
-            ivy.prod(shape[skip_begin : skip_begin + mode])
-            * ivy.prod(shape[skip_begin + mode + 1 : -skip_end])
-        )
-        unfolded_shape = (
-            *shape[:skip_begin],
-            shape[skip_begin + mode],
-            reduced_dims,
-            *shape[-skip_end:],
-        )
-    else:
-        reduced_dims = int(
-            ivy.prod(shape[skip_begin : skip_begin + mode])
-            * ivy.prod(shape[skip_begin + mode + 1 :])
-        )
-        unfolded_shape = (*shape[:skip_begin], shape[skip_begin + mode], reduced_dims)
-
-    dtype, input = draw(
-        helpers.dtype_and_values(
-            available_dtypes=helpers.get_dtypes("valid"), shape=unfolded_shape
-        )
-    )
-    return dtype, input, skip_begin, shape, mode
-
-
-@st.composite
-def _partial_tensor_to_vec_data(draw):
-    input_dtype, input, shape = draw(
-        helpers.dtype_and_values(
-            available_dtypes=helpers.get_dtypes("valid"), min_num_dims=1, ret_shape=True
-        )
-    )
-    ndims = len(shape)
-    skip_begin = draw(helpers.ints(min_value=0, max_value=ndims - 1))
-    skip_end = draw(helpers.ints(min_value=0, max_value=ndims - 1 - skip_begin))
-    return input_dtype, input, skip_begin, skip_end
-
-
-@st.composite
-def _partial_unfold_data(draw):
-    dtype, input = draw(
-        helpers.dtype_and_values(
-            available_dtypes=helpers.get_dtypes("valid"),
-            min_num_dims=1,
-        )
-    )
-    ndims = len(input[0].shape)
-    mode_and_skip_begin = draw(
-        st.lists(
-            helpers.ints(min_value=0, max_value=ndims - 1), min_size=2, max_size=2
-        ).filter(lambda nums: np.sum(nums) <= ndims - 1)
-    )
-    skip_begin, mode = sorted(mode_and_skip_begin)
-    skip_end = draw(
-        helpers.ints(min_value=0, max_value=ndims - (skip_begin + mode) - 1)
-    )
-    ravel_tensors = draw(st.booleans())
-    return dtype, input, mode, skip_begin, skip_end, ravel_tensors
-
-
-@st.composite
-def _partial_vec_to_tensor(draw):
-    shape = draw(helpers.get_shape(min_num_dims=1, max_num_dims=5))
-    numel = int(ivy.prod(shape))
-    input_dtype, input = draw(
-        helpers.dtype_and_values(
-            available_dtypes=helpers.get_dtypes("float"), shape=(numel,)
-        )
-    )
-    ndims = len(shape)
-    skip_begin = draw(helpers.ints(min_value=0, max_value=ndims - 1))
-    return input_dtype, input, shape, skip_begin
-
-
-@st.composite
-def _soft_thresholding_data(draw):
-    x_min, x_max = 1e-2, 1e2
-    x_dtype, x, shape = draw(
-        helpers.dtype_and_values(
-            available_dtypes=helpers.get_dtypes("float"),
-            ret_shape=True,
-            min_value=x_min,
-            max_value=x_max,
-        )
-    )
-    threshold_choice_1 = draw(helpers.floats(min_value=x_min, max_value=x_max))
-    t_dtype, threshold_choice_2 = draw(
-        helpers.dtype_and_values(
-            available_dtypes=helpers.get_dtypes("valid"),
-            shape=shape,
-            min_value=x_min,
-            max_value=x_max,
-        )
-    )
-    threshold = draw(st.sampled_from([threshold_choice_1, threshold_choice_2]))
-    return x_dtype + t_dtype, x, threshold
-
-
-@st.composite
-def _st_col_row_stack_arrays(draw, stack_dim):
-    ndim = draw(st.integers(min_value=2, max_value=5))
-    dtype = draw(st.sampled_from(draw(helpers.get_dtypes("valid"))))
-    arrays, dtypes = draw(
-        create_concatenable_arrays_dtypes(
-            min_num_dims=ndim,
-            max_num_dims=ndim,
-            min_num_arrays=1,
-            max_num_arrays=3,
-            concat_dim=stack_dim,
-            dtypes=[dtype],
-        )
-    )
-    if ndim == 2:
-        non_stack_dim_len = arrays[0].shape[1 - stack_dim]
-        add_1D = draw(st.booleans())
-        if add_1D:
-            arrays_1D, dtypes_1D = draw(
-                create_concatenable_arrays_dtypes(
-                    min_num_dims=None,
-                    max_num_dims=None,
-                    min_num_arrays=1,
-                    max_num_arrays=2,
-                    concat_dim=None,
-                    dtypes=[dtype],
-                    common_shape=[non_stack_dim_len],
-                )
-            )
-            arrays += arrays_1D
-            dtypes += dtypes_1D
-
-        if non_stack_dim_len == 1:
-            add_0D = draw(st.booleans())
-            if add_0D:
-                arrays_0D, dtypes_0D = draw(
-                    create_concatenable_arrays_dtypes(
-                        min_num_dims=0,
-                        max_num_dims=0,
-                        min_num_arrays=1,
-                        max_num_arrays=2,
-                        concat_dim=None,
-                        dtypes=[dtype],
-                    )
-                )
-                arrays += arrays_0D
-                dtypes += dtypes_0D
-
-    arrays_dtypes = draw(st.permutations(list(zip(arrays, dtypes))))
-    arrays, dtypes = list(zip(*arrays_dtypes))
-
-    return list(arrays), list(dtypes)
-
-
-def _st_tuples_or_int(n_pairs, min_val=0):
-    return st.one_of(
-        st_tuples(
-            st.tuples(
-                st.integers(min_value=min_val, max_value=4),
-                st.integers(min_value=min_val, max_value=4),
-            ),
-            min_size=n_pairs,
-            max_size=n_pairs,
-        ),
-        helpers.ints(min_value=min_val, max_value=4),
-    )
-
-
-# --- Main --- #
-# ------------ #
-
-
-def st_tuples(elements, *, min_size=0, max_size=None, unique_by=None, unique=False):
-    return st.lists(
-        elements,
-        min_size=min_size,
-        max_size=max_size,
-        unique_by=unique_by,
-        unique=unique,
-    ).map(tuple)
-
-
-@handle_test(
-    fn_tree="as_strided",
-    all_args=_as_strided_helper(),
-    test_with_out=st.just(False),
-    test_gradients=st.just(False),
-    ground_truth_backend="numpy",
-)
-def test_as_strided(*, all_args, test_flags, backend_fw, fn_name, on_device):
-    dtype, x, shape, strides = all_args
-    helpers.test_function(
-        input_dtypes=dtype,
-        test_flags=test_flags,
-        backend_to_test=backend_fw,
-        fn_name=fn_name,
-        on_device=on_device,
-        x=x,
-        shape=shape,
-        strides=strides,
-    )
-
-
-# associative_scan
-@handle_test(
-    fn_tree="functional.ivy.experimental.associative_scan",
-    dtype_elems_axis=_associative_scan_helper(),
-    fn=st.sampled_from([ivy.matmul, ivy.multiply, ivy.add]),
-    reverse=st.booleans(),
-    test_with_out=st.just(False),
-    ground_truth_backend="jax",
-)
-def test_associative_scan(
-    *, dtype_elems_axis, fn, reverse, fn_name, test_flags, backend_fw, on_device
-):
-    dtype, elems, axis = dtype_elems_axis
-    helpers.test_function(
-        fn_name=fn_name,
-        test_flags=test_flags,
-        backend_to_test=backend_fw,
-        on_device=on_device,
-        input_dtypes=dtype,
-        elems=elems,
-        fn=fn,
-        reverse=reverse,
-        axis=axis,
-    )
-
-
-# atleast_1d
-@handle_test(
-    fn_tree="functional.ivy.experimental.atleast_1d",
-    dtype_and_x=helpers.dtype_and_values(
-        available_dtypes=helpers.get_dtypes("valid"),
-        num_arrays=helpers.ints(min_value=1, max_value=5),
-    ),
-    test_with_out=st.just(False),
-    test_gradients=st.just(False),
-)
-def test_atleast_1d(dtype_and_x, test_flags, backend_fw, fn_name, on_device):
-    input_dtypes, arrays = dtype_and_x
-    kw = {}
-    for i, (array, idtype) in enumerate(zip(arrays, input_dtypes)):
-        kw["x{}".format(i)] = np.asarray(array, dtype=idtype)
-    test_flags.num_positional_args = len(kw)
-    helpers.test_function(
-        input_dtypes=input_dtypes,
-        test_flags=test_flags,
-        backend_to_test=backend_fw,
-        fn_name=fn_name,
-        on_device=on_device,
-        **kw,
-    )
-
-
-# atleast_2d
-@handle_test(
-    fn_tree="functional.ivy.experimental.atleast_2d",
-    dtype_and_x=helpers.dtype_and_values(
-        available_dtypes=helpers.get_dtypes("valid"),
-        num_arrays=helpers.ints(min_value=1, max_value=5),
-    ),
-    test_with_out=st.just(False),
-    test_gradients=st.just(False),
-)
-def test_atleast_2d(*, dtype_and_x, test_flags, backend_fw, fn_name, on_device):
-    input_dtypes, arrays = dtype_and_x
-    kw = {}
-    for i, (array, idtype) in enumerate(zip(arrays, input_dtypes)):
-        kw["x{}".format(i)] = np.asarray(array, dtype=idtype)
-    test_flags.num_positional_args = len(kw)
-    helpers.test_function(
-        input_dtypes=input_dtypes,
-        test_flags=test_flags,
-        backend_to_test=backend_fw,
-        fn_name=fn_name,
-        on_device=on_device,
-        **kw,
-    )
-
-
-@handle_test(
-    fn_tree="functional.ivy.experimental.atleast_3d",
-    dtype_and_x=helpers.dtype_and_values(
-        available_dtypes=helpers.get_dtypes("valid"),
-        num_arrays=helpers.ints(min_value=1, max_value=5),
-        shared_dtype=True,
-    ),
-    test_with_out=st.just(False),
-    test_gradients=st.just(False),
-)
-def test_atleast_3d(*, dtype_and_x, test_flags, backend_fw, fn_name, on_device):
-    input_dtypes, arrays = dtype_and_x
-    arrys = {}
-    for i, (array, idtype) in enumerate(zip(arrays, input_dtypes)):
-        arrys["x{}".format(i)] = np.asarray(array, dtype=idtype)
-    test_flags.num_positional_args = len(arrys)
-    helpers.test_function(
-        input_dtypes=input_dtypes,
-        test_flags=test_flags,
-        backend_to_test=backend_fw,
-        fn_name=fn_name,
-        on_device=on_device,
-        **arrys,
-    )
-
-
-# broadcast_shapes
-@handle_test(
-    fn_tree="functional.ivy.experimental.broadcast_shapes",
-    shapes=nph.mutually_broadcastable_shapes(
-        num_shapes=4, min_dims=1, max_dims=5, min_side=1, max_side=5
-    ),
-    test_instance_method=st.just(False),
-    test_with_out=st.just(False),
-    test_gradients=st.just(False),
-)
-def test_broadcast_shapes(*, shapes, test_flags, backend_fw, fn_name, on_device):
-    shape, _ = shapes
-    shapes = {f"shape{i}": shape[i] for i in range(len(shape))}
-    test_flags.num_positional_args = len(shapes)
-    helpers.test_function(
-        input_dtypes=["int64"],
-        test_flags=test_flags,
-        backend_to_test=backend_fw,
-        fn_name=fn_name,
-        on_device=on_device,
-        **shapes,
-    )
-
-
-# column_stack
-@handle_test(
-    fn_tree="functional.ivy.experimental.column_stack",
-    arrays_dtypes=_st_col_row_stack_arrays(stack_dim=1),
-    test_gradients=st.just(False),
-)
-def test_column_stack(*, arrays_dtypes, test_flags, backend_fw, fn_name, on_device):
-    arrays, dtypes = arrays_dtypes
-    helpers.test_function(
-        input_dtypes=dtypes,
-        test_flags=test_flags,
-        on_device=on_device,
-        backend_to_test=backend_fw,
-        fn_name=fn_name,
-        arrays=arrays,
-    )
-
-
-# concat_from_sequence
-@handle_test(
-    fn_tree="functional.ivy.experimental.concat_from_sequence",
-    dtypes_arrays_axis=_concat_from_sequence_helper(),
-    new_axis=st.integers(min_value=0, max_value=1),
-    container_flags=st.just([False]),
-    test_instance_method=st.just(False),
-)
-def test_concat_from_sequence(
-    *, dtypes_arrays_axis, new_axis, test_flags, backend_fw, fn_name, on_device
-):
-    dtypes, arrays, axis = dtypes_arrays_axis
-
-    helpers.test_function(
-        input_dtypes=dtypes,
-        test_flags=test_flags,
-        backend_to_test=backend_fw,
-        fn_name=fn_name,
-        on_device=on_device,
-        input_sequence=arrays,
-        new_axis=new_axis,
-        axis=axis,
-    )
-
-
-# dsplit
-@handle_test(
-    fn_tree="functional.ivy.experimental.dsplit",
-    dtype_and_x=helpers.dtype_and_values(
-        available_dtypes=helpers.get_dtypes("valid"),
-        shape=st.shared(helpers.get_shape(min_num_dims=3), key="value_shape"),
-    ),
-    indices_or_sections=_get_splits(allow_none=False, min_num_dims=3, axis=2),
-    test_gradients=st.just(False),
-    test_with_out=st.just(False),
-)
-def test_dsplit(
-    dtype_and_x, indices_or_sections, test_flags, backend_fw, fn_name, on_device
-):
-    input_dtype, x = dtype_and_x
-    helpers.test_function(
-        input_dtypes=input_dtype,
-        test_flags=test_flags,
-        backend_to_test=backend_fw,
-        fn_name=fn_name,
-        on_device=on_device,
-        x=x[0],
-        indices_or_sections=indices_or_sections,
-    )
-
-
-# dstack
-@handle_test(
-    fn_tree="functional.ivy.experimental.dstack",
-    dtype_and_x=helpers.dtype_and_values(
-        available_dtypes=helpers.get_dtypes("valid"),
-        shared_dtype=True,
-        num_arrays=helpers.ints(min_value=1, max_value=10),
-        shape=helpers.get_shape(
-            min_num_dims=1,
-        ),
-    ),
-    test_gradients=st.just(False),
-)
-def test_dstack(*, dtype_and_x, test_flags, backend_fw, fn_name, on_device):
-    input_dtype, x = dtype_and_x
-    helpers.test_function(
-        input_dtypes=input_dtype,
-        test_flags=test_flags,
-        backend_to_test=backend_fw,
-        fn_name=fn_name,
-        on_device=on_device,
-        arrays=x,
-    )
-
-
-@handle_test(
-    fn_tree="expand",
-    dtype_and_x=helpers.dtype_and_values(
-        available_dtypes=helpers.get_dtypes("numeric", full=False),
-        shape=st.shared(
-            helpers.get_shape(
-                allow_none=False,
-                min_num_dims=1,
-                max_num_dims=5,
-                min_dim_size=1,
-                max_dim_size=5,
-            ),
-            key="value_shape",
-        ),
-    ),
-    shape=st.shared(
-        helpers.get_shape(
-            allow_none=False,
-            min_num_dims=1,
-            max_num_dims=5,
-            min_dim_size=1,
-            max_dim_size=5,
-        ),
-        key="value_shape",
-    ),
-    container_flags=st.just([False]),
-    test_instance_method=st.just(False),
-    test_gradients=st.just(False),
-)
-def test_expand(*, dtype_and_x, shape, test_flags, backend_fw, fn_name, on_device):
-    dtype, x = dtype_and_x
-    helpers.test_function(
-        input_dtypes=dtype,
-        test_flags=test_flags,
-        backend_to_test=backend_fw,
-        fn_name=fn_name,
-        on_device=on_device,
-        x=x[0],
-        shape=shape,
-    )
-
-
-# fill_diag
-@handle_test(
-    fn_tree="fill_diagonal",
-    dt_a=helpers.dtype_and_values(
-        available_dtypes=helpers.get_dtypes("float"),
-        min_num_dims=2,
-        max_num_dims=4,
-        min_dim_size=3,
-        max_dim_size=3,
-    ),
-    v=st.sampled_from([1, 2, 3, 10]),
-    wrap=st.booleans(),
-    test_with_out=st.just(False),
-)
-def test_fill_diagonal(
-    *,
-    dt_a,
-    v,
-    wrap,
-    test_flags,
-    backend_fw,
-    fn_name,
-    on_device,
-):
-    dt, a = dt_a
-    helpers.test_function(
-        input_dtypes=dt,
-        test_flags=test_flags,
-        on_device=on_device,
-        backend_to_test=backend_fw,
-        fn_name=fn_name,
-        a=a[0],
-        v=v,
-        wrap=wrap,
-    )
-
-
-@handle_test(
-    fn_tree="functional.ivy.experimental.flatten",
-    data=_flatten_data_helper(),
-)
-def test_flatten(
-    *,
-    data,
-    test_flags,
-    backend_fw,
-    fn_name,
-    on_device,
-):
-    (input_dtypes, x), axes, order = data
-    helpers.test_function(
-        input_dtypes=input_dtypes,
-        test_flags=test_flags,
-        backend_to_test=backend_fw,
-        fn_name=fn_name,
-        on_device=on_device,
-        x=x[0],
-        start_dim=axes[0],
-        end_dim=axes[1],
-        order=order,
-    )
-
-
-# fliplr
-@handle_test(
-    fn_tree="functional.ivy.experimental.fliplr",
-    dtype_and_m=helpers.dtype_and_values(
-        available_dtypes=helpers.get_dtypes("numeric"),
-        min_num_dims=2,
-    ),
-    test_gradients=st.just(False),
-)
-def test_fliplr(*, dtype_and_m, test_flags, backend_fw, fn_name, on_device):
-    input_dtype, m = dtype_and_m
-    helpers.test_function(
-        input_dtypes=input_dtype,
-        test_flags=test_flags,
-        backend_to_test=backend_fw,
-        fn_name=fn_name,
-        on_device=on_device,
-        m=m[0],
-    )
-
-
-# flipud
-@handle_test(
-    fn_tree="functional.ivy.experimental.flipud",
-    dtype_and_m=helpers.dtype_and_values(
-        available_dtypes=helpers.get_dtypes("float"),
-        min_value=-100,
-        max_value=100,
-        min_num_dims=1,
-        max_num_dims=3,
-        min_dim_size=1,
-        max_dim_size=3,
-    ),
-    test_gradients=st.just(False),
-)
-def test_flipud(*, dtype_and_m, test_flags, backend_fw, fn_name, on_device):
-    input_dtype, m = dtype_and_m
-    helpers.test_function(
-        input_dtypes=input_dtype,
-        test_flags=test_flags,
-        on_device=on_device,
-        backend_to_test=backend_fw,
-        fn_name=fn_name,
-        m=m[0],
-    )
-
-
-@handle_test(
-    fn_tree="functional.ivy.experimental.fold",
-    data=_fold_data(),
-)
-def test_fold(*, data, test_flags, backend_fw, fn_name, on_device):
-    input_dtype, input, shape, mode = data
-    helpers.test_function(
-        backend_to_test=backend_fw,
-        test_flags=test_flags,
-        fn_name=fn_name,
-        on_device=on_device,
-        rtol_=1e-1,
-        atol_=1e-1,
-        input_dtypes=input_dtype,
-        x=input[0],
-        mode=mode,
-        shape=shape,
-    )
-
-
-# heaviside
-@handle_test(
-    fn_tree="functional.ivy.experimental.heaviside",
-    dtype_and_x=helpers.dtype_and_values(
-        available_dtypes=helpers.get_dtypes("float"),
-        min_value=-100,
-        max_value=100,
-        min_num_dims=1,
-        max_num_dims=3,
-        min_dim_size=1,
-        max_dim_size=3,
-        num_arrays=2,
-        shared_dtype=True,
-    ),
-    test_gradients=st.just(False),
-)
-def test_heaviside(*, dtype_and_x, test_flags, backend_fw, fn_name, on_device):
-    input_dtype, x = dtype_and_x
-    helpers.test_function(
-        input_dtypes=input_dtype,
-        test_flags=test_flags,
-        on_device=on_device,
-        backend_to_test=backend_fw,
-        fn_name=fn_name,
-        x1=x[0],
-        x2=x[0],
-    )
-
-
-# hsplit
-# TODO: there is a failure with paddle (dtype('int32')) caused by the `_get_splits`
-#  method which returns a numpy array with a numpy dtype
-@handle_test(
-    fn_tree="functional.ivy.experimental.hsplit",
-    dtype_and_x=helpers.dtype_and_values(
-        available_dtypes=helpers.get_dtypes("valid"),
-        shape=st.shared(helpers.get_shape(min_num_dims=2), key="value_shape"),
-    ),
-    indices_or_sections=_get_splits(allow_none=False, min_num_dims=2, axis=1),
-    test_gradients=st.just(False),
-    test_with_out=st.just(False),
-)
-def test_hsplit(
-    dtype_and_x, indices_or_sections, test_flags, backend_fw, fn_name, on_device
-):
-    input_dtype, x = dtype_and_x
-    if (
-        not isinstance(indices_or_sections, int)
-        and not isinstance(indices_or_sections, list)
-        and indices_or_sections is not None
-    ):
-        input_dtype = [*input_dtype, indices_or_sections.dtype]
-    helpers.test_function(
-        input_dtypes=input_dtype,
-        test_flags=test_flags,
-        backend_to_test=backend_fw,
-        fn_name=fn_name,
-        on_device=on_device,
-        x=x[0],
-        indices_or_sections=indices_or_sections,
-    )
-
-
-# hstack
-@handle_test(
-    fn_tree="functional.ivy.experimental.hstack",
-    dtype_and_m=helpers.dtype_and_values(
-        available_dtypes=helpers.get_dtypes("valid"),
-        shared_dtype=True,
-        num_arrays=helpers.ints(min_value=2, max_value=10),
-        shape=helpers.get_shape(
-            min_num_dims=1,
-        ),
-    ),
-    test_gradients=st.just(False),
-)
-def test_hstack(dtype_and_m, test_flags, backend_fw, fn_name, on_device):
-    input_dtype, m = dtype_and_m
-    helpers.test_function(
-        input_dtypes=input_dtype,
-        test_flags=test_flags,
-        on_device=on_device,
-        backend_to_test=backend_fw,
-        fn_name=fn_name,
-        arrays=m,
-    )
-
-
-# i0
-@handle_test(
-    fn_tree="functional.ivy.experimental.i0",
-    dtype_and_x=helpers.dtype_and_values(
-        available_dtypes=helpers.get_dtypes("float"),
-        min_value=-10,
-        max_value=10,
-        min_num_dims=1,
-        max_num_dims=3,
-        min_dim_size=1,
-        max_dim_size=3,
-    ),
-    test_gradients=st.just(False),
-)
-def test_i0(*, dtype_and_x, test_flags, backend_fw, fn_name, on_device):
-    input_dtype, x = dtype_and_x
-    helpers.test_function(
-        input_dtypes=input_dtype,
-        test_flags=test_flags,
-        backend_to_test=backend_fw,
-        fn_name=fn_name,
-        on_device=on_device,
-        x=x[0],
-    )
-
-
-@handle_test(
-    fn_tree="functional.ivy.experimental.matricize",
-    data=_matricize_data(),
-)
-def test_matricize(*, data, test_flags, backend_fw, fn_name, on_device):
-    input_dtype, input, row_modes, column_modes = data
-    helpers.test_function(
-        backend_to_test=backend_fw,
-        test_flags=test_flags,
-        fn_name=fn_name,
-        on_device=on_device,
-        rtol_=1e-1,
-        atol_=1e-1,
-        input_dtypes=input_dtype,
-        x=input[0],
-        row_modes=row_modes,
-        column_modes=column_modes,
-    )
-
-
-# moveaxis
-@handle_test(
-    fn_tree="functional.ivy.experimental.moveaxis",
-    dtype_and_a=helpers.dtype_and_values(
-        available_dtypes=helpers.get_dtypes("float"),
-        min_value=-100,
-        max_value=100,
-        shape=st.shared(
-            helpers.get_shape(
-                min_num_dims=1,
-                max_num_dims=3,
-                min_dim_size=1,
-                max_dim_size=3,
-            ),
-            key="a_s_d",
-        ),
-    ),
-    source=helpers.get_axis(
-        allow_none=False,
-        unique=True,
-        shape=st.shared(
-            helpers.get_shape(
-                min_num_dims=1,
-                max_num_dims=3,
-                min_dim_size=1,
-                max_dim_size=3,
-            ),
-            key="a_s_d",
-        ),
-        min_size=1,
-        force_int=True,
-    ),
-    destination=helpers.get_axis(
-        allow_none=False,
-        unique=True,
-        shape=st.shared(
-            helpers.get_shape(
-                min_num_dims=1,
-                max_num_dims=3,
-                min_dim_size=1,
-                max_dim_size=3,
-            ),
-            key="a_s_d",
-        ),
-        min_size=1,
-        force_int=True,
-    ),
-    test_gradients=st.just(False),
-)
-def test_moveaxis(
-    *, dtype_and_a, source, destination, test_flags, backend_fw, fn_name, on_device
-):
-    input_dtype, a = dtype_and_a
-    helpers.test_function(
-        input_dtypes=input_dtype,
-        test_flags=test_flags,
-        on_device=on_device,
-        backend_to_test=backend_fw,
-        fn_name=fn_name,
-        a=a[0],
-        source=source,
-        destination=destination,
-    )
-
-
-@handle_test(
-    fn_tree="functional.ivy.experimental.pad",
-    ground_truth_backend="numpy",
-    dtype_and_input_and_other=_pad_helper(),
-    reflect_type=st.sampled_from(["even", "odd"]),
-    test_with_out=st.just(False),
-    test_gradients=st.just(False),
-)
-def test_pad(
-    *,
-    dtype_and_input_and_other,
-    reflect_type,
-    test_flags,
-    backend_fw,
-    fn_name,
-    on_device,
-):
-    (
-        dtype,
-        input,
-        pad_width,
-        stat_length,
-        constant_values,
-        end_values,
-        mode,
-    ) = dtype_and_input_and_other
-    helpers.test_function(
-        input_dtypes=dtype,
-        test_flags=test_flags,
-        backend_to_test=backend_fw,
-        fn_name=fn_name,
-        on_device=on_device,
-        input=input,
-        pad_width=pad_width,
-        mode=mode,
-        stat_length=stat_length,
-        constant_values=constant_values,
-        end_values=end_values,
-        reflect_type=reflect_type,
-    )
-
-
-@handle_test(
-    fn_tree="functional.ivy.experimental.partial_fold",
-    data=_partial_fold_data(),
-)
-def test_partial_fold(*, data, test_flags, backend_fw, fn_name, on_device):
-    input_dtype, input, skip_begin, shape, mode = data
-    helpers.test_function(
-        backend_to_test=backend_fw,
-        test_flags=test_flags,
-        fn_name=fn_name,
-        on_device=on_device,
-        rtol_=1e-1,
-        atol_=1e-1,
-        input_dtypes=input_dtype,
-        x=input[0],
-        mode=mode,
-        shape=shape,
-        skip_begin=skip_begin,
-    )
-
-
-@handle_test(
-    fn_tree="functional.ivy.experimental.partial_tensor_to_vec",
-    data=_partial_tensor_to_vec_data(),
-)
-def test_partial_tensor_to_vec(*, data, test_flags, backend_fw, fn_name, on_device):
-    input_dtype, input, skip_begin, skip_end = data
-    helpers.test_function(
-        backend_to_test=backend_fw,
-        test_flags=test_flags,
-        fn_name=fn_name,
-        on_device=on_device,
-        rtol_=1e-1,
-        atol_=1e-1,
-        input_dtypes=input_dtype,
-        x=input[0],
-        skip_begin=skip_begin,
-        skip_end=skip_end,
-    )
-
-
-@handle_test(
-    fn_tree="functional.ivy.experimental.partial_unfold",
-    data=_partial_unfold_data(),
-)
-def test_partial_unfold(*, data, test_flags, backend_fw, fn_name, on_device):
-    input_dtype, input, axis, skip_begin, skip_end, ravel_tensors = data
-    helpers.test_function(
-        backend_to_test=backend_fw,
-        test_flags=test_flags,
-        fn_name=fn_name,
-        on_device=on_device,
-        rtol_=1e-1,
-        atol_=1e-1,
-        input_dtypes=input_dtype,
-        input=input[0],
-        mode=axis,
-        skip_begin=skip_begin,
-        skip_end=skip_end,
-        ravel_tensors=ravel_tensors,
-    )
-
-
-@handle_test(
-    fn_tree="functional.ivy.experimental.partial_vec_to_tensor",
-    data=_partial_vec_to_tensor(),
-)
-def test_partial_vec_to_tensor(*, data, test_flags, backend_fw, fn_name, on_device):
-    input_dtype, input, shape, skip_begin = data
-    helpers.test_function(
-        backend_to_test=backend_fw,
-        test_flags=test_flags,
-        fn_name=fn_name,
-        on_device=on_device,
-        rtol_=1e-1,
-        atol_=1e-1,
-        input_dtypes=input_dtype,
-        input=input[0],
-        shape=shape,
-        skip_begin=skip_begin,
-    )
-
-
-# rot90
-@handle_test(
-    fn_tree="functional.ivy.experimental.rot90",
-    dtype_m_k_axes=_get_dtype_values_k_axes_for_rot90(
-        available_dtypes=helpers.get_dtypes("numeric"),
-        min_num_dims=1,
-        max_num_dims=5,
-        min_dim_size=1,
-        max_dim_size=10,
-    ),
-    test_gradients=st.just(False),
-)
-def test_rot90(dtype_m_k_axes, test_flags, backend_fw, fn_name, on_device):
-    input_dtype, m, k, axes = dtype_m_k_axes
-    helpers.test_function(
-        input_dtypes=input_dtype,
-        test_flags=test_flags,
-        on_device=on_device,
-        backend_to_test=backend_fw,
-        fn_name=fn_name,
-        m=m,
-        k=k,
-        axes=tuple(axes),
-    )
-
-
-@handle_test(
-    fn_tree="functional.ivy.experimental.soft_thresholding",
-    data=_soft_thresholding_data(),
-)
-def test_soft_thresholding(*, data, test_flags, backend_fw, fn_name, on_device):
-    x_dtype, x, threshold = data
-    helpers.test_function(
-        backend_to_test=backend_fw,
-        test_flags=test_flags,
-        fn_name=fn_name,
-        on_device=on_device,
-        rtol_=1e-1,
-        atol_=1e-1,
-        input_dtypes=x_dtype,
-        x=x[0],
-        threshold=threshold,
-    )
-
-
-# take_along_axis
-@handle_test(
-    fn_tree="functional.ivy.experimental.take_along_axis",
-    dtype_x_indices_axis=helpers.array_indices_axis(
-        array_dtypes=helpers.get_dtypes("numeric"),
-        indices_dtypes=["int32", "int64"],
-        min_num_dims=1,
-        max_num_dims=5,
-        min_dim_size=1,
-        max_dim_size=10,
-        indices_same_dims=True,
-        valid_bounds=False,
-    ),
-    mode=st.sampled_from(["clip", "fill", "drop"]),
-    ground_truth_backend="jax",
-    test_gradients=st.just(False),
-)
-def test_take_along_axis(
-    *,
-    dtype_x_indices_axis,
-    mode,
-    test_flags,
-    backend_fw,
-    fn_name,
-    on_device,
-):
-    dtypes, x, indices, axis, _ = dtype_x_indices_axis
-    helpers.test_function(
-        input_dtypes=dtypes,
-        test_flags=test_flags,
-        backend_to_test=backend_fw,
-        fn_name=fn_name,
-        on_device=on_device,
-        arr=x,
-        indices=indices,
-        axis=axis,
-        mode=mode,
-    )
-
-
-# top_k
-@handle_test(
-    fn_tree="functional.ivy.experimental.top_k",
-    dtype_x_axis=helpers.dtype_values_axis(
-        available_dtypes=helpers.get_dtypes("numeric"),
-        min_num_dims=1,
-        force_int_axis=True,
-        valid_axis=True,
-    ),
-    k=helpers.ints(min_value=1, max_value=4),
-    largest=st.booleans(),
-    sorted=st.booleans(),
-    test_gradients=st.just(False),
-)
-def test_top_k(
-    *, dtype_x_axis, k, largest, sorted, test_flags, backend_fw, fn_name, on_device
-):
-    dtype, x, axis = dtype_x_axis
-    helpers.test_function(
-        input_dtypes=dtype,
-        test_flags=test_flags,
-        backend_to_test=backend_fw,
-        fn_name=fn_name,
-        on_device=on_device,
-        x=x[0],
-        k=k,
-        axis=axis,
-        largest=largest,
-        sorted=sorted,
-    )
-
-
-@handle_test(
-    fn_tree="functional.ivy.experimental.unfold",
-    dtype_values_axis=helpers.dtype_values_axis(
-        available_dtypes=helpers.get_dtypes("valid"),
-        min_num_dims=1,
-        valid_axis=True,
-        allow_neg_axes=False,
-        force_int_axis=True,
-    ),
-)
-def test_unfold(*, dtype_values_axis, test_flags, backend_fw, fn_name, on_device):
-    input_dtype, input, axis = dtype_values_axis
-    if axis is None:
-        axis = 0
-    helpers.test_function(
-        backend_to_test=backend_fw,
-        test_flags=test_flags,
-        fn_name=fn_name,
-        on_device=on_device,
-        rtol_=1e-1,
-        atol_=1e-1,
-        input_dtypes=input_dtype,
-        x=input[0],
-        mode=axis,
-    )
-
-
-# unique_consecutive
-@handle_test(
-    fn_tree="unique_consecutive",
-    dtype_x_axis=helpers.dtype_values_axis(
-        available_dtypes=helpers.get_dtypes("numeric"),
-        min_num_dims=1,
-        min_dim_size=2,
-        force_int_axis=True,
-        valid_axis=True,
-    ),
-    none_axis=st.booleans(),
-    test_with_out=st.just(False),
-    test_gradients=st.just(False),
-    ground_truth_backend="torch",
-)
-def test_unique_consecutive(
-    *, dtype_x_axis, none_axis, test_flags, backend_fw, fn_name, on_device
-):
-    dtype, x, axis = dtype_x_axis
-    if none_axis:
-        axis = None
-    helpers.test_function(
-        input_dtypes=dtype,
-        test_flags=test_flags,
-        on_device=on_device,
-        backend_to_test=backend_fw,
-        fn_name=fn_name,
-        x=x[0],
-        axis=axis,
-    )
-
-
-# vsplit
-@handle_test(
-    fn_tree="functional.ivy.experimental.vsplit",
-    dtype_and_x=helpers.dtype_and_values(
-        available_dtypes=helpers.get_dtypes("valid"),
-        shape=st.shared(helpers.get_shape(min_num_dims=2), key="value_shape"),
-    ),
-    indices_or_sections=_get_splits(allow_none=False, min_num_dims=2, axis=0),
-    test_gradients=st.just(False),
-    test_with_out=st.just(False),
-)
-def test_vsplit(
-    dtype_and_x, indices_or_sections, test_flags, backend_fw, fn_name, on_device
-):
-    input_dtype, x = dtype_and_x
-    helpers.test_function(
-        input_dtypes=input_dtype,
-        on_device=on_device,
-        test_flags=test_flags,
-        backend_to_test=backend_fw,
-        fn_name=fn_name,
-        x=x[0],
-        indices_or_sections=indices_or_sections,
-    )
-
-
-# vstack
-@handle_test(
-    fn_tree="functional.ivy.experimental.vstack",
-    dtype_and_m=helpers.dtype_and_values(
-        available_dtypes=helpers.get_dtypes("valid"),
-        shape=helpers.get_shape(
-            min_num_dims=1,
-        ),
-        shared_dtype=True,
-        num_arrays=helpers.ints(min_value=2, max_value=10),
-    ),
-    test_gradients=st.just(False),
-)
-def test_vstack(*, dtype_and_m, test_flags, backend_fw, fn_name, on_device):
-    input_dtype, m = dtype_and_m
-    helpers.test_function(
-        input_dtypes=input_dtype,
-        test_flags=test_flags,
-        on_device=on_device,
-        backend_to_test=backend_fw,
-        fn_name=fn_name,
-        arrays=m,
-    )
->>>>>>> 7695f21f
+# global
+from hypothesis import strategies as st, assume
+import hypothesis.extra.numpy as nph
+import numpy as np
+
+# local
+import ivy
+import ivy_tests.test_ivy.helpers as helpers
+from ivy_tests.test_ivy.helpers import handle_test, create_concatenable_arrays_dtypes
+from ivy.functional.ivy.experimental.manipulation import _check_bounds
+from ivy_tests.test_ivy.test_functional.test_core.test_manipulation import _get_splits
+
+
+# --- Helpers --- #
+# --------------- #
+
+
+@st.composite
+def _as_strided_helper(draw):
+    dtype, x = draw(helpers.dtype_and_values(min_num_dims=1, max_num_dims=5))
+    x = x[0]
+    itemsize = x.itemsize
+    shape = draw(helpers.get_shape(min_num_dims=1, max_num_dims=5))
+    new_ndim = len(shape)
+    strides = draw(
+        st.lists(
+            st.integers(min_value=1, max_value=16),
+            min_size=new_ndim,
+            max_size=new_ndim,
+        ).filter(lambda x: all(x[i] % itemsize == 0 for i in range(new_ndim)))
+    )
+    assume(_check_bounds(x.shape, shape, strides, itemsize))
+    return dtype, x, shape, strides
+
+
+@st.composite
+def _associative_scan_helper(draw):
+    input_dtype = draw(
+        st.shared(
+            st.sampled_from(draw(helpers.get_dtypes("float"))),
+            key="shared_dtype",
+        ).filter(lambda _x: "float16" not in _x)
+    )
+    random_size = draw(
+        st.shared(helpers.ints(min_value=1, max_value=5), key="shared_size")
+    )
+    shared_size = draw(
+        st.shared(helpers.ints(min_value=1, max_value=5), key="shared_size")
+    )
+    shape = tuple([random_size, shared_size, shared_size])
+    matrix = draw(
+        helpers.array_values(
+            dtype=input_dtype,
+            shape=shape,
+            min_value=1,
+            max_value=10,
+        )
+    )
+    axis = draw(
+        helpers.get_axis(
+            shape=shape,
+            allow_neg=False,
+            force_int=True,
+        ).filter(lambda _x: _x < len(shape) - 2)
+    )
+    return [input_dtype], matrix, axis
+
+
+@st.composite
+def _concat_from_sequence_helper(draw):
+    dtypes, arrays, shape = draw(
+        helpers.dtype_and_values(
+            available_dtypes=helpers.get_dtypes("valid"),
+            num_arrays=helpers.ints(min_value=1, max_value=6),
+            ret_shape=True,
+            min_num_dims=2,
+            min_dim_size=2,
+            shared_dtype=True,
+        )
+    )
+    axis = draw(
+        helpers.get_axis(
+            shape=shape,
+            force_int=True,
+        )
+    )
+    return dtypes, arrays, axis
+
+
+@st.composite
+def _flatten_data_helper(draw):
+    mixed_fn_compos = draw(st.booleans())
+    is_torch_backend = ivy.current_backend_str() == "torch"
+
+    dtype_and_x = draw(
+        helpers.dtype_and_values(
+            available_dtypes=helpers.get_dtypes(
+                "valid", mixed_fn_compos=mixed_fn_compos
+            ),
+            shape=st.shared(helpers.get_shape(), key="flatten_shape"),
+        )
+    )
+    axes = draw(
+        helpers.get_axis(
+            shape=st.shared(helpers.get_shape(), key="flatten_shape"),
+            min_size=2,
+            max_size=2,
+            unique=False,
+            force_tuple=True,
+        )
+    )
+    order = draw(st.sampled_from(["C", "F"]))
+    if not mixed_fn_compos and is_torch_backend:
+        order = "C"
+    return dtype_and_x, axes, order
+
+
+@st.composite
+def _fold_data(draw):
+    shape = draw(
+        helpers.get_shape(
+            min_num_dims=2, max_num_dims=5, min_dim_size=2, max_dim_size=3
+        )
+    )
+    mode = draw(helpers.ints(min_value=0, max_value=len(shape) - 1))
+    reduced_dims = int(ivy.prod(shape[0:mode]) * ivy.prod(shape[mode + 1 :]))
+    unfolded_shape = (shape[mode], reduced_dims)
+    dtype, input = draw(
+        helpers.dtype_and_values(
+            available_dtypes=helpers.get_dtypes("valid"), shape=unfolded_shape
+        )
+    )
+    return dtype, input, shape, mode
+
+
+@st.composite
+def _get_dtype_values_k_axes_for_rot90(
+    draw,
+    available_dtypes,
+    min_value=None,
+    max_value=None,
+    allow_inf=False,
+    exclude_min=False,
+    exclude_max=False,
+    min_num_dims=1,
+    max_num_dims=10,
+    min_dim_size=1,
+    max_dim_size=10,
+):
+    shape = draw(
+        helpers.get_shape(
+            allow_none=False,
+            min_num_dims=min_num_dims,
+            max_num_dims=max_num_dims,
+            min_dim_size=min_dim_size,
+            max_dim_size=max_dim_size,
+        )
+    )
+    k = draw(helpers.ints(min_value=-4, max_value=4))
+    axes = draw(
+        st.lists(
+            helpers.ints(min_value=-len(shape), max_value=len(shape) - 1),
+            min_size=2,
+            max_size=2,
+            unique=True,
+        ).filter(lambda axes: abs(axes[0] - axes[1]) != len(shape))
+    )
+    dtype = draw(st.sampled_from(draw(available_dtypes)))
+    values = draw(
+        helpers.array_values(
+            dtype=dtype,
+            shape=shape,
+            min_value=min_value,
+            max_value=max_value,
+            allow_inf=allow_inf,
+            exclude_min=exclude_min,
+            exclude_max=exclude_max,
+            large_abs_safety_factor=72,
+            small_abs_safety_factor=72,
+            safety_factor_scale="log",
+        )
+    )
+    return [dtype], values, k, axes
+
+
+@st.composite
+def _matricize_data(draw):
+    input_dtype, input, shape = draw(
+        helpers.dtype_and_values(
+            available_dtypes=helpers.get_dtypes("valid"),
+            ret_shape=True,
+            min_num_dims=2,
+            max_num_dims=5,
+        )
+    )
+    ndims = len(shape)
+    dims = set([*range(ndims)])
+    row_modes = set(
+        draw(st.lists(helpers.ints(min_value=0, max_value=ndims - 1), min_size=1))
+    )
+    col_modes = dims - row_modes
+    return input_dtype, input, row_modes, col_modes
+
+
+@st.composite
+def _pad_helper(draw):
+    mode = draw(
+        st.sampled_from(
+            [
+                "constant",
+                "dilated",
+                "edge",
+                "linear_ramp",
+                "maximum",
+                "mean",
+                "median",
+                "minimum",
+                "reflect",
+                "symmetric",
+                "wrap",
+            ]
+        )
+    )
+    if mode in ["median", "minimum", "maximum", "linear_ramp"]:
+        dtypes = "float"
+    else:
+        dtypes = "numeric"
+    dtype, input, shape = draw(
+        helpers.dtype_and_values(
+            available_dtypes=helpers.get_dtypes(dtypes),
+            ret_shape=True,
+            min_num_dims=1,
+            min_value=-100,
+            max_value=100,
+        ).filter(lambda x: x[0][0] not in ["float16", "bfloat16"])
+    )
+    ndim = len(shape)
+    min_dim = min(shape)
+    if mode == "dilated":
+        pad_width = draw(
+            st.lists(
+                st.tuples(
+                    st.integers(min_value=-min_dim, max_value=min_dim),
+                    st.integers(min_value=-min_dim, max_value=min_dim),
+                    st.integers(min_value=0, max_value=min_dim),
+                ),
+                min_size=ndim,
+                max_size=ndim,
+            ).filter(
+                lambda x: all(shape[i] + x[i][0] + x[i][1] >= 0 for i in range(ndim))
+            )
+        )
+        constant_values = draw(helpers.number(min_value=0, max_value=100))
+    else:
+        pad_width = draw(_st_tuples_or_int(ndim))
+        constant_values = draw(_st_tuples_or_int(ndim))
+    stat_length = draw(_st_tuples_or_int(ndim, min_val=2))
+    end_values = draw(_st_tuples_or_int(ndim))
+    return dtype, input[0], pad_width, stat_length, constant_values, end_values, mode
+
+
+@st.composite
+def _partial_fold_data(draw):
+    shape = draw(
+        helpers.get_shape(
+            min_num_dims=2, max_num_dims=5, min_dim_size=2, max_dim_size=3
+        )
+    )
+    ndims = len(shape)
+    mode_and_skip_begin = draw(
+        st.lists(
+            helpers.ints(min_value=0, max_value=ndims - 1), min_size=2, max_size=2
+        ).filter(lambda nums: np.sum(nums) <= ndims - 1)
+    )
+    skip_begin, mode = sorted(mode_and_skip_begin)
+    skip_end = draw(
+        helpers.ints(min_value=0, max_value=ndims - (skip_begin + mode) - 1)
+    )
+    if skip_end != 0:
+        reduced_dims = int(
+            ivy.prod(shape[skip_begin : skip_begin + mode])
+            * ivy.prod(shape[skip_begin + mode + 1 : -skip_end])
+        )
+        unfolded_shape = (
+            *shape[:skip_begin],
+            shape[skip_begin + mode],
+            reduced_dims,
+            *shape[-skip_end:],
+        )
+    else:
+        reduced_dims = int(
+            ivy.prod(shape[skip_begin : skip_begin + mode])
+            * ivy.prod(shape[skip_begin + mode + 1 :])
+        )
+        unfolded_shape = (*shape[:skip_begin], shape[skip_begin + mode], reduced_dims)
+
+    dtype, input = draw(
+        helpers.dtype_and_values(
+            available_dtypes=helpers.get_dtypes("valid"), shape=unfolded_shape
+        )
+    )
+    return dtype, input, skip_begin, shape, mode
+
+
+@st.composite
+def _partial_tensor_to_vec_data(draw):
+    input_dtype, input, shape = draw(
+        helpers.dtype_and_values(
+            available_dtypes=helpers.get_dtypes("valid"), min_num_dims=1, ret_shape=True
+        )
+    )
+    ndims = len(shape)
+    skip_begin = draw(helpers.ints(min_value=0, max_value=ndims - 1))
+    skip_end = draw(helpers.ints(min_value=0, max_value=ndims - 1 - skip_begin))
+    return input_dtype, input, skip_begin, skip_end
+
+
+@st.composite
+def _partial_unfold_data(draw):
+    dtype, input = draw(
+        helpers.dtype_and_values(
+            available_dtypes=helpers.get_dtypes("valid"),
+            min_num_dims=1,
+        )
+    )
+    ndims = len(input[0].shape)
+    mode_and_skip_begin = draw(
+        st.lists(
+            helpers.ints(min_value=0, max_value=ndims - 1), min_size=2, max_size=2
+        ).filter(lambda nums: np.sum(nums) <= ndims - 1)
+    )
+    skip_begin, mode = sorted(mode_and_skip_begin)
+    skip_end = draw(
+        helpers.ints(min_value=0, max_value=ndims - (skip_begin + mode) - 1)
+    )
+    ravel_tensors = draw(st.booleans())
+    return dtype, input, mode, skip_begin, skip_end, ravel_tensors
+
+
+@st.composite
+def _partial_vec_to_tensor(draw):
+    shape = draw(helpers.get_shape(min_num_dims=1, max_num_dims=5))
+    numel = int(ivy.prod(shape))
+    input_dtype, input = draw(
+        helpers.dtype_and_values(
+            available_dtypes=helpers.get_dtypes("float"), shape=(numel,)
+        )
+    )
+    ndims = len(shape)
+    skip_begin = draw(helpers.ints(min_value=0, max_value=ndims - 1))
+    return input_dtype, input, shape, skip_begin
+
+
+@st.composite
+def _soft_thresholding_data(draw):
+    x_min, x_max = 1e-2, 1e2
+    x_dtype, x, shape = draw(
+        helpers.dtype_and_values(
+            available_dtypes=helpers.get_dtypes("float"),
+            ret_shape=True,
+            min_value=x_min,
+            max_value=x_max,
+        )
+    )
+    threshold_choice_1 = draw(helpers.floats(min_value=x_min, max_value=x_max))
+    t_dtype, threshold_choice_2 = draw(
+        helpers.dtype_and_values(
+            available_dtypes=helpers.get_dtypes("valid"),
+            shape=shape,
+            min_value=x_min,
+            max_value=x_max,
+        )
+    )
+    threshold = draw(st.sampled_from([threshold_choice_1, threshold_choice_2]))
+    return x_dtype + t_dtype, x, threshold
+
+
+@st.composite
+def _st_col_row_stack_arrays(draw, stack_dim):
+    ndim = draw(st.integers(min_value=2, max_value=5))
+    dtype = draw(st.sampled_from(draw(helpers.get_dtypes("valid"))))
+    arrays, dtypes = draw(
+        create_concatenable_arrays_dtypes(
+            min_num_dims=ndim,
+            max_num_dims=ndim,
+            min_num_arrays=1,
+            max_num_arrays=3,
+            concat_dim=stack_dim,
+            dtypes=[dtype],
+        )
+    )
+    if ndim == 2:
+        non_stack_dim_len = arrays[0].shape[1 - stack_dim]
+        add_1D = draw(st.booleans())
+        if add_1D:
+            arrays_1D, dtypes_1D = draw(
+                create_concatenable_arrays_dtypes(
+                    min_num_dims=None,
+                    max_num_dims=None,
+                    min_num_arrays=1,
+                    max_num_arrays=2,
+                    concat_dim=None,
+                    dtypes=[dtype],
+                    common_shape=[non_stack_dim_len],
+                )
+            )
+            arrays += arrays_1D
+            dtypes += dtypes_1D
+
+        if non_stack_dim_len == 1:
+            add_0D = draw(st.booleans())
+            if add_0D:
+                arrays_0D, dtypes_0D = draw(
+                    create_concatenable_arrays_dtypes(
+                        min_num_dims=0,
+                        max_num_dims=0,
+                        min_num_arrays=1,
+                        max_num_arrays=2,
+                        concat_dim=None,
+                        dtypes=[dtype],
+                    )
+                )
+                arrays += arrays_0D
+                dtypes += dtypes_0D
+
+    arrays_dtypes = draw(st.permutations(list(zip(arrays, dtypes))))
+    arrays, dtypes = list(zip(*arrays_dtypes))
+
+    return list(arrays), list(dtypes)
+
+
+def _st_tuples_or_int(n_pairs, min_val=0):
+    return st.one_of(
+        st_tuples(
+            st.tuples(
+                st.integers(min_value=min_val, max_value=4),
+                st.integers(min_value=min_val, max_value=4),
+            ),
+            min_size=n_pairs,
+            max_size=n_pairs,
+        ),
+        helpers.ints(min_value=min_val, max_value=4),
+    )
+
+
+# --- Main --- #
+# ------------ #
+
+
+def st_tuples(elements, *, min_size=0, max_size=None, unique_by=None, unique=False):
+    return st.lists(
+        elements,
+        min_size=min_size,
+        max_size=max_size,
+        unique_by=unique_by,
+        unique=unique,
+    ).map(tuple)
+
+
+@handle_test(
+    fn_tree="as_strided",
+    all_args=_as_strided_helper(),
+    test_with_out=st.just(False),
+    test_gradients=st.just(False),
+    ground_truth_backend="numpy",
+)
+def test_as_strided(*, all_args, test_flags, backend_fw, fn_name, on_device):
+    dtype, x, shape, strides = all_args
+    helpers.test_function(
+        input_dtypes=dtype,
+        test_flags=test_flags,
+        backend_to_test=backend_fw,
+        fn_name=fn_name,
+        on_device=on_device,
+        x=x,
+        shape=shape,
+        strides=strides,
+    )
+
+
+# associative_scan
+@handle_test(
+    fn_tree="functional.ivy.experimental.associative_scan",
+    dtype_elems_axis=_associative_scan_helper(),
+    fn=st.sampled_from([ivy.matmul, ivy.multiply, ivy.add]),
+    reverse=st.booleans(),
+    test_with_out=st.just(False),
+    ground_truth_backend="jax",
+)
+def test_associative_scan(
+    *, dtype_elems_axis, fn, reverse, fn_name, test_flags, backend_fw, on_device
+):
+    dtype, elems, axis = dtype_elems_axis
+    helpers.test_function(
+        fn_name=fn_name,
+        test_flags=test_flags,
+        backend_to_test=backend_fw,
+        on_device=on_device,
+        input_dtypes=dtype,
+        elems=elems,
+        fn=fn,
+        reverse=reverse,
+        axis=axis,
+    )
+
+
+# atleast_1d
+@handle_test(
+    fn_tree="functional.ivy.experimental.atleast_1d",
+    dtype_and_x=helpers.dtype_and_values(
+        available_dtypes=helpers.get_dtypes("valid"),
+        num_arrays=helpers.ints(min_value=1, max_value=5),
+    ),
+    test_with_out=st.just(False),
+    test_gradients=st.just(False),
+)
+def test_atleast_1d(dtype_and_x, test_flags, backend_fw, fn_name, on_device):
+    input_dtypes, arrays = dtype_and_x
+    kw = {}
+    for i, (array, idtype) in enumerate(zip(arrays, input_dtypes)):
+        kw["x{}".format(i)] = np.asarray(array, dtype=idtype)
+    test_flags.num_positional_args = len(kw)
+    helpers.test_function(
+        input_dtypes=input_dtypes,
+        test_flags=test_flags,
+        backend_to_test=backend_fw,
+        fn_name=fn_name,
+        on_device=on_device,
+        **kw,
+    )
+
+
+# atleast_2d
+@handle_test(
+    fn_tree="functional.ivy.experimental.atleast_2d",
+    dtype_and_x=helpers.dtype_and_values(
+        available_dtypes=helpers.get_dtypes("valid"),
+        num_arrays=helpers.ints(min_value=1, max_value=5),
+    ),
+    test_with_out=st.just(False),
+    test_gradients=st.just(False),
+)
+def test_atleast_2d(*, dtype_and_x, test_flags, backend_fw, fn_name, on_device):
+    input_dtypes, arrays = dtype_and_x
+    kw = {}
+    for i, (array, idtype) in enumerate(zip(arrays, input_dtypes)):
+        kw["x{}".format(i)] = np.asarray(array, dtype=idtype)
+    test_flags.num_positional_args = len(kw)
+    helpers.test_function(
+        input_dtypes=input_dtypes,
+        test_flags=test_flags,
+        backend_to_test=backend_fw,
+        fn_name=fn_name,
+        on_device=on_device,
+        **kw,
+    )
+
+
+@handle_test(
+    fn_tree="functional.ivy.experimental.atleast_3d",
+    dtype_and_x=helpers.dtype_and_values(
+        available_dtypes=helpers.get_dtypes("valid"),
+        num_arrays=helpers.ints(min_value=1, max_value=5),
+        shared_dtype=True,
+    ),
+    test_with_out=st.just(False),
+    test_gradients=st.just(False),
+)
+def test_atleast_3d(*, dtype_and_x, test_flags, backend_fw, fn_name, on_device):
+    input_dtypes, arrays = dtype_and_x
+    arrys = {}
+    for i, (array, idtype) in enumerate(zip(arrays, input_dtypes)):
+        arrys["x{}".format(i)] = np.asarray(array, dtype=idtype)
+    test_flags.num_positional_args = len(arrys)
+    helpers.test_function(
+        input_dtypes=input_dtypes,
+        test_flags=test_flags,
+        backend_to_test=backend_fw,
+        fn_name=fn_name,
+        on_device=on_device,
+        **arrys,
+    )
+
+
+# broadcast_shapes
+@handle_test(
+    fn_tree="functional.ivy.experimental.broadcast_shapes",
+    shapes=nph.mutually_broadcastable_shapes(
+        num_shapes=4, min_dims=1, max_dims=5, min_side=1, max_side=5
+    ),
+    test_instance_method=st.just(False),
+    test_with_out=st.just(False),
+    test_gradients=st.just(False),
+)
+def test_broadcast_shapes(*, shapes, test_flags, backend_fw, fn_name, on_device):
+    shape, _ = shapes
+    shapes = {f"shape{i}": shape[i] for i in range(len(shape))}
+    test_flags.num_positional_args = len(shapes)
+    helpers.test_function(
+        input_dtypes=["int64"],
+        test_flags=test_flags,
+        backend_to_test=backend_fw,
+        fn_name=fn_name,
+        on_device=on_device,
+        **shapes,
+    )
+
+
+# column_stack
+@handle_test(
+    fn_tree="functional.ivy.experimental.column_stack",
+    arrays_dtypes=_st_col_row_stack_arrays(stack_dim=1),
+    test_gradients=st.just(False),
+)
+def test_column_stack(*, arrays_dtypes, test_flags, backend_fw, fn_name, on_device):
+    arrays, dtypes = arrays_dtypes
+    helpers.test_function(
+        input_dtypes=dtypes,
+        test_flags=test_flags,
+        on_device=on_device,
+        backend_to_test=backend_fw,
+        fn_name=fn_name,
+        arrays=arrays,
+    )
+
+
+# concat_from_sequence
+@handle_test(
+    fn_tree="functional.ivy.experimental.concat_from_sequence",
+    dtypes_arrays_axis=_concat_from_sequence_helper(),
+    new_axis=st.integers(min_value=0, max_value=1),
+    container_flags=st.just([False]),
+    test_instance_method=st.just(False),
+)
+def test_concat_from_sequence(
+    *, dtypes_arrays_axis, new_axis, test_flags, backend_fw, fn_name, on_device
+):
+    dtypes, arrays, axis = dtypes_arrays_axis
+
+    helpers.test_function(
+        input_dtypes=dtypes,
+        test_flags=test_flags,
+        backend_to_test=backend_fw,
+        fn_name=fn_name,
+        on_device=on_device,
+        input_sequence=arrays,
+        new_axis=new_axis,
+        axis=axis,
+    )
+
+
+# dsplit
+@handle_test(
+    fn_tree="functional.ivy.experimental.dsplit",
+    dtype_and_x=helpers.dtype_and_values(
+        available_dtypes=helpers.get_dtypes("valid"),
+        shape=st.shared(helpers.get_shape(min_num_dims=3), key="value_shape"),
+    ),
+    indices_or_sections=_get_splits(allow_none=False, min_num_dims=3, axis=2),
+    test_gradients=st.just(False),
+    test_with_out=st.just(False),
+)
+def test_dsplit(
+    dtype_and_x, indices_or_sections, test_flags, backend_fw, fn_name, on_device
+):
+    input_dtype, x = dtype_and_x
+    helpers.test_function(
+        input_dtypes=input_dtype,
+        test_flags=test_flags,
+        backend_to_test=backend_fw,
+        fn_name=fn_name,
+        on_device=on_device,
+        x=x[0],
+        indices_or_sections=indices_or_sections,
+    )
+
+
+# dstack
+@handle_test(
+    fn_tree="functional.ivy.experimental.dstack",
+    dtype_and_x=helpers.dtype_and_values(
+        available_dtypes=helpers.get_dtypes("valid"),
+        shared_dtype=True,
+        num_arrays=helpers.ints(min_value=1, max_value=10),
+        shape=helpers.get_shape(
+            min_num_dims=1,
+        ),
+    ),
+    test_gradients=st.just(False),
+)
+def test_dstack(*, dtype_and_x, test_flags, backend_fw, fn_name, on_device):
+    input_dtype, x = dtype_and_x
+    helpers.test_function(
+        input_dtypes=input_dtype,
+        test_flags=test_flags,
+        backend_to_test=backend_fw,
+        fn_name=fn_name,
+        on_device=on_device,
+        arrays=x,
+    )
+
+
+@handle_test(
+    fn_tree="expand",
+    dtype_and_x=helpers.dtype_and_values(
+        available_dtypes=helpers.get_dtypes("numeric", full=False),
+        shape=st.shared(
+            helpers.get_shape(
+                allow_none=False,
+                min_num_dims=1,
+                max_num_dims=5,
+                min_dim_size=1,
+                max_dim_size=5,
+            ),
+            key="value_shape",
+        ),
+    ),
+    shape=st.shared(
+        helpers.get_shape(
+            allow_none=False,
+            min_num_dims=1,
+            max_num_dims=5,
+            min_dim_size=1,
+            max_dim_size=5,
+        ),
+        key="value_shape",
+    ),
+    container_flags=st.just([False]),
+    test_instance_method=st.just(False),
+    test_gradients=st.just(False),
+)
+def test_expand(*, dtype_and_x, shape, test_flags, backend_fw, fn_name, on_device):
+    dtype, x = dtype_and_x
+    helpers.test_function(
+        input_dtypes=dtype,
+        test_flags=test_flags,
+        backend_to_test=backend_fw,
+        fn_name=fn_name,
+        on_device=on_device,
+        x=x[0],
+        shape=shape,
+    )
+
+
+# fill_diag
+@handle_test(
+    fn_tree="fill_diagonal",
+    dt_a=helpers.dtype_and_values(
+        available_dtypes=helpers.get_dtypes("float"),
+        min_num_dims=2,
+        max_num_dims=4,
+        min_dim_size=3,
+        max_dim_size=3,
+        num_arrays=2,
+    ),
+    v=st.sampled_from([1, 2, 3, 10]),
+    v_is_array_like=st.booleans(),
+    wrap=st.booleans(),
+    test_with_out=st.just(False),
+    test_gradients=st.just(False),
+    ground_truth_backend="numpy",
+)
+def test_fill_diagonal(
+    *,
+    dt_a,
+    v,
+    v_is_array_like,
+    wrap,
+    test_flags,
+    backend_fw,
+    fn_name,
+    on_device,
+):
+    dt, a = dt_a
+    if v_is_array_like:
+        v = a[1]
+    helpers.test_function(
+        input_dtypes=dt,
+        test_flags=test_flags,
+        on_device=on_device,
+        backend_to_test=backend_fw,
+        fn_name=fn_name,
+        a=a[0],
+        v=v,
+        wrap=wrap,
+    )
+
+
+@handle_test(
+    fn_tree="functional.ivy.experimental.flatten",
+    data=_flatten_data_helper(),
+)
+def test_flatten(
+    *,
+    data,
+    test_flags,
+    backend_fw,
+    fn_name,
+    on_device,
+):
+    (input_dtypes, x), axes, order = data
+    helpers.test_function(
+        input_dtypes=input_dtypes,
+        test_flags=test_flags,
+        backend_to_test=backend_fw,
+        fn_name=fn_name,
+        on_device=on_device,
+        x=x[0],
+        start_dim=axes[0],
+        end_dim=axes[1],
+        order=order,
+    )
+
+
+# fliplr
+@handle_test(
+    fn_tree="functional.ivy.experimental.fliplr",
+    dtype_and_m=helpers.dtype_and_values(
+        available_dtypes=helpers.get_dtypes("numeric"),
+        min_num_dims=2,
+    ),
+    test_gradients=st.just(False),
+)
+def test_fliplr(*, dtype_and_m, test_flags, backend_fw, fn_name, on_device):
+    input_dtype, m = dtype_and_m
+    helpers.test_function(
+        input_dtypes=input_dtype,
+        test_flags=test_flags,
+        backend_to_test=backend_fw,
+        fn_name=fn_name,
+        on_device=on_device,
+        m=m[0],
+    )
+
+
+# flipud
+@handle_test(
+    fn_tree="functional.ivy.experimental.flipud",
+    dtype_and_m=helpers.dtype_and_values(
+        available_dtypes=helpers.get_dtypes("float"),
+        min_value=-100,
+        max_value=100,
+        min_num_dims=1,
+        max_num_dims=3,
+        min_dim_size=1,
+        max_dim_size=3,
+    ),
+    test_gradients=st.just(False),
+)
+def test_flipud(*, dtype_and_m, test_flags, backend_fw, fn_name, on_device):
+    input_dtype, m = dtype_and_m
+    helpers.test_function(
+        input_dtypes=input_dtype,
+        test_flags=test_flags,
+        on_device=on_device,
+        backend_to_test=backend_fw,
+        fn_name=fn_name,
+        m=m[0],
+    )
+
+
+@handle_test(
+    fn_tree="functional.ivy.experimental.fold",
+    data=_fold_data(),
+)
+def test_fold(*, data, test_flags, backend_fw, fn_name, on_device):
+    input_dtype, input, shape, mode = data
+    helpers.test_function(
+        backend_to_test=backend_fw,
+        test_flags=test_flags,
+        fn_name=fn_name,
+        on_device=on_device,
+        rtol_=1e-1,
+        atol_=1e-1,
+        input_dtypes=input_dtype,
+        x=input[0],
+        mode=mode,
+        shape=shape,
+    )
+
+
+# heaviside
+@handle_test(
+    fn_tree="functional.ivy.experimental.heaviside",
+    dtype_and_x=helpers.dtype_and_values(
+        available_dtypes=helpers.get_dtypes("float"),
+        min_value=-100,
+        max_value=100,
+        min_num_dims=1,
+        max_num_dims=3,
+        min_dim_size=1,
+        max_dim_size=3,
+        num_arrays=2,
+        shared_dtype=True,
+    ),
+    test_gradients=st.just(False),
+)
+def test_heaviside(*, dtype_and_x, test_flags, backend_fw, fn_name, on_device):
+    input_dtype, x = dtype_and_x
+    helpers.test_function(
+        input_dtypes=input_dtype,
+        test_flags=test_flags,
+        on_device=on_device,
+        backend_to_test=backend_fw,
+        fn_name=fn_name,
+        x1=x[0],
+        x2=x[0],
+    )
+
+
+# hsplit
+# TODO: there is a failure with paddle (dtype('int32')) caused by the `_get_splits`
+#  method which returns a numpy array with a numpy dtype
+@handle_test(
+    fn_tree="functional.ivy.experimental.hsplit",
+    dtype_and_x=helpers.dtype_and_values(
+        available_dtypes=helpers.get_dtypes("valid"),
+        shape=st.shared(helpers.get_shape(min_num_dims=2), key="value_shape"),
+    ),
+    indices_or_sections=_get_splits(allow_none=False, min_num_dims=2, axis=1),
+    test_gradients=st.just(False),
+    test_with_out=st.just(False),
+)
+def test_hsplit(
+    dtype_and_x, indices_or_sections, test_flags, backend_fw, fn_name, on_device
+):
+    input_dtype, x = dtype_and_x
+    if (
+        not isinstance(indices_or_sections, int)
+        and not isinstance(indices_or_sections, list)
+        and indices_or_sections is not None
+    ):
+        input_dtype = [*input_dtype, indices_or_sections.dtype]
+    helpers.test_function(
+        input_dtypes=input_dtype,
+        test_flags=test_flags,
+        backend_to_test=backend_fw,
+        fn_name=fn_name,
+        on_device=on_device,
+        x=x[0],
+        indices_or_sections=indices_or_sections,
+    )
+
+
+# hstack
+@handle_test(
+    fn_tree="functional.ivy.experimental.hstack",
+    dtype_and_m=helpers.dtype_and_values(
+        available_dtypes=helpers.get_dtypes("valid"),
+        shared_dtype=True,
+        num_arrays=helpers.ints(min_value=2, max_value=10),
+        shape=helpers.get_shape(
+            min_num_dims=1,
+        ),
+    ),
+    test_gradients=st.just(False),
+)
+def test_hstack(dtype_and_m, test_flags, backend_fw, fn_name, on_device):
+    input_dtype, m = dtype_and_m
+    helpers.test_function(
+        input_dtypes=input_dtype,
+        test_flags=test_flags,
+        on_device=on_device,
+        backend_to_test=backend_fw,
+        fn_name=fn_name,
+        arrays=m,
+    )
+
+
+# i0
+@handle_test(
+    fn_tree="functional.ivy.experimental.i0",
+    dtype_and_x=helpers.dtype_and_values(
+        available_dtypes=helpers.get_dtypes("float"),
+        min_value=-10,
+        max_value=10,
+        min_num_dims=1,
+        max_num_dims=3,
+        min_dim_size=1,
+        max_dim_size=3,
+    ),
+    test_gradients=st.just(False),
+)
+def test_i0(*, dtype_and_x, test_flags, backend_fw, fn_name, on_device):
+    input_dtype, x = dtype_and_x
+    helpers.test_function(
+        input_dtypes=input_dtype,
+        test_flags=test_flags,
+        backend_to_test=backend_fw,
+        fn_name=fn_name,
+        on_device=on_device,
+        x=x[0],
+    )
+
+
+@handle_test(
+    fn_tree="functional.ivy.experimental.matricize",
+    data=_matricize_data(),
+)
+def test_matricize(*, data, test_flags, backend_fw, fn_name, on_device):
+    input_dtype, input, row_modes, column_modes = data
+    helpers.test_function(
+        backend_to_test=backend_fw,
+        test_flags=test_flags,
+        fn_name=fn_name,
+        on_device=on_device,
+        rtol_=1e-1,
+        atol_=1e-1,
+        input_dtypes=input_dtype,
+        x=input[0],
+        row_modes=row_modes,
+        column_modes=column_modes,
+    )
+
+
+# moveaxis
+@handle_test(
+    fn_tree="functional.ivy.experimental.moveaxis",
+    dtype_and_a=helpers.dtype_and_values(
+        available_dtypes=helpers.get_dtypes("float"),
+        min_value=-100,
+        max_value=100,
+        shape=st.shared(
+            helpers.get_shape(
+                min_num_dims=1,
+                max_num_dims=3,
+                min_dim_size=1,
+                max_dim_size=3,
+            ),
+            key="a_s_d",
+        ),
+    ),
+    source=helpers.get_axis(
+        allow_none=False,
+        unique=True,
+        shape=st.shared(
+            helpers.get_shape(
+                min_num_dims=1,
+                max_num_dims=3,
+                min_dim_size=1,
+                max_dim_size=3,
+            ),
+            key="a_s_d",
+        ),
+        min_size=1,
+        force_int=True,
+    ),
+    destination=helpers.get_axis(
+        allow_none=False,
+        unique=True,
+        shape=st.shared(
+            helpers.get_shape(
+                min_num_dims=1,
+                max_num_dims=3,
+                min_dim_size=1,
+                max_dim_size=3,
+            ),
+            key="a_s_d",
+        ),
+        min_size=1,
+        force_int=True,
+    ),
+    test_gradients=st.just(False),
+)
+def test_moveaxis(
+    *, dtype_and_a, source, destination, test_flags, backend_fw, fn_name, on_device
+):
+    input_dtype, a = dtype_and_a
+    helpers.test_function(
+        input_dtypes=input_dtype,
+        test_flags=test_flags,
+        on_device=on_device,
+        backend_to_test=backend_fw,
+        fn_name=fn_name,
+        a=a[0],
+        source=source,
+        destination=destination,
+    )
+
+
+@handle_test(
+    fn_tree="functional.ivy.experimental.pad",
+    ground_truth_backend="numpy",
+    dtype_and_input_and_other=_pad_helper(),
+    reflect_type=st.sampled_from(["even", "odd"]),
+    test_with_out=st.just(False),
+    test_gradients=st.just(False),
+)
+def test_pad(
+    *,
+    dtype_and_input_and_other,
+    reflect_type,
+    test_flags,
+    backend_fw,
+    fn_name,
+    on_device,
+):
+    (
+        dtype,
+        input,
+        pad_width,
+        stat_length,
+        constant_values,
+        end_values,
+        mode,
+    ) = dtype_and_input_and_other
+    helpers.test_function(
+        input_dtypes=dtype,
+        test_flags=test_flags,
+        backend_to_test=backend_fw,
+        fn_name=fn_name,
+        on_device=on_device,
+        input=input,
+        pad_width=pad_width,
+        mode=mode,
+        stat_length=stat_length,
+        constant_values=constant_values,
+        end_values=end_values,
+        reflect_type=reflect_type,
+    )
+
+
+@handle_test(
+    fn_tree="functional.ivy.experimental.partial_fold",
+    data=_partial_fold_data(),
+)
+def test_partial_fold(*, data, test_flags, backend_fw, fn_name, on_device):
+    input_dtype, input, skip_begin, shape, mode = data
+    helpers.test_function(
+        backend_to_test=backend_fw,
+        test_flags=test_flags,
+        fn_name=fn_name,
+        on_device=on_device,
+        rtol_=1e-1,
+        atol_=1e-1,
+        input_dtypes=input_dtype,
+        x=input[0],
+        mode=mode,
+        shape=shape,
+        skip_begin=skip_begin,
+    )
+
+
+@handle_test(
+    fn_tree="functional.ivy.experimental.partial_tensor_to_vec",
+    data=_partial_tensor_to_vec_data(),
+)
+def test_partial_tensor_to_vec(*, data, test_flags, backend_fw, fn_name, on_device):
+    input_dtype, input, skip_begin, skip_end = data
+    helpers.test_function(
+        backend_to_test=backend_fw,
+        test_flags=test_flags,
+        fn_name=fn_name,
+        on_device=on_device,
+        rtol_=1e-1,
+        atol_=1e-1,
+        input_dtypes=input_dtype,
+        x=input[0],
+        skip_begin=skip_begin,
+        skip_end=skip_end,
+    )
+
+
+@handle_test(
+    fn_tree="functional.ivy.experimental.partial_unfold",
+    data=_partial_unfold_data(),
+)
+def test_partial_unfold(*, data, test_flags, backend_fw, fn_name, on_device):
+    input_dtype, input, axis, skip_begin, skip_end, ravel_tensors = data
+    helpers.test_function(
+        backend_to_test=backend_fw,
+        test_flags=test_flags,
+        fn_name=fn_name,
+        on_device=on_device,
+        rtol_=1e-1,
+        atol_=1e-1,
+        input_dtypes=input_dtype,
+        input=input[0],
+        mode=axis,
+        skip_begin=skip_begin,
+        skip_end=skip_end,
+        ravel_tensors=ravel_tensors,
+    )
+
+
+@handle_test(
+    fn_tree="functional.ivy.experimental.partial_vec_to_tensor",
+    data=_partial_vec_to_tensor(),
+)
+def test_partial_vec_to_tensor(*, data, test_flags, backend_fw, fn_name, on_device):
+    input_dtype, input, shape, skip_begin = data
+    helpers.test_function(
+        backend_to_test=backend_fw,
+        test_flags=test_flags,
+        fn_name=fn_name,
+        on_device=on_device,
+        rtol_=1e-1,
+        atol_=1e-1,
+        input_dtypes=input_dtype,
+        input=input[0],
+        shape=shape,
+        skip_begin=skip_begin,
+    )
+
+
+# rot90
+@handle_test(
+    fn_tree="functional.ivy.experimental.rot90",
+    dtype_m_k_axes=_get_dtype_values_k_axes_for_rot90(
+        available_dtypes=helpers.get_dtypes("numeric"),
+        min_num_dims=1,
+        max_num_dims=5,
+        min_dim_size=1,
+        max_dim_size=10,
+    ),
+    test_gradients=st.just(False),
+)
+def test_rot90(dtype_m_k_axes, test_flags, backend_fw, fn_name, on_device):
+    input_dtype, m, k, axes = dtype_m_k_axes
+    helpers.test_function(
+        input_dtypes=input_dtype,
+        test_flags=test_flags,
+        on_device=on_device,
+        backend_to_test=backend_fw,
+        fn_name=fn_name,
+        m=m,
+        k=k,
+        axes=tuple(axes),
+    )
+
+
+@handle_test(
+    fn_tree="functional.ivy.experimental.soft_thresholding",
+    data=_soft_thresholding_data(),
+)
+def test_soft_thresholding(*, data, test_flags, backend_fw, fn_name, on_device):
+    x_dtype, x, threshold = data
+    helpers.test_function(
+        backend_to_test=backend_fw,
+        test_flags=test_flags,
+        fn_name=fn_name,
+        on_device=on_device,
+        rtol_=1e-1,
+        atol_=1e-1,
+        input_dtypes=x_dtype,
+        x=x[0],
+        threshold=threshold,
+    )
+
+
+# take_along_axis
+@handle_test(
+    fn_tree="functional.ivy.experimental.take_along_axis",
+    dtype_x_indices_axis=helpers.array_indices_axis(
+        array_dtypes=helpers.get_dtypes("numeric"),
+        indices_dtypes=["int32", "int64"],
+        min_num_dims=1,
+        max_num_dims=5,
+        min_dim_size=1,
+        max_dim_size=10,
+        indices_same_dims=True,
+        valid_bounds=False,
+    ),
+    mode=st.sampled_from(["clip", "fill", "drop"]),
+    ground_truth_backend="jax",
+    test_gradients=st.just(False),
+)
+def test_take_along_axis(
+    *,
+    dtype_x_indices_axis,
+    mode,
+    test_flags,
+    backend_fw,
+    fn_name,
+    on_device,
+):
+    dtypes, x, indices, axis, _ = dtype_x_indices_axis
+    helpers.test_function(
+        input_dtypes=dtypes,
+        test_flags=test_flags,
+        backend_to_test=backend_fw,
+        fn_name=fn_name,
+        on_device=on_device,
+        arr=x,
+        indices=indices,
+        axis=axis,
+        mode=mode,
+    )
+
+
+# top_k
+@handle_test(
+    fn_tree="functional.ivy.experimental.top_k",
+    dtype_x_axis=helpers.dtype_values_axis(
+        available_dtypes=helpers.get_dtypes("numeric"),
+        min_num_dims=1,
+        force_int_axis=True,
+        valid_axis=True,
+    ),
+    k=helpers.ints(min_value=1, max_value=4),
+    largest=st.booleans(),
+    sorted=st.booleans(),
+    test_gradients=st.just(False),
+)
+def test_top_k(
+    *, dtype_x_axis, k, largest, sorted, test_flags, backend_fw, fn_name, on_device
+):
+    dtype, x, axis = dtype_x_axis
+    helpers.test_function(
+        input_dtypes=dtype,
+        test_flags=test_flags,
+        backend_to_test=backend_fw,
+        fn_name=fn_name,
+        on_device=on_device,
+        x=x[0],
+        k=k,
+        axis=axis,
+        largest=largest,
+        sorted=sorted,
+    )
+
+
+@handle_test(
+    fn_tree="functional.ivy.experimental.unfold",
+    dtype_values_axis=helpers.dtype_values_axis(
+        available_dtypes=helpers.get_dtypes("valid"),
+        min_num_dims=1,
+        valid_axis=True,
+        allow_neg_axes=False,
+        force_int_axis=True,
+    ),
+)
+def test_unfold(*, dtype_values_axis, test_flags, backend_fw, fn_name, on_device):
+    input_dtype, input, axis = dtype_values_axis
+    if axis is None:
+        axis = 0
+    helpers.test_function(
+        backend_to_test=backend_fw,
+        test_flags=test_flags,
+        fn_name=fn_name,
+        on_device=on_device,
+        rtol_=1e-1,
+        atol_=1e-1,
+        input_dtypes=input_dtype,
+        x=input[0],
+        mode=axis,
+    )
+
+
+# unique_consecutive
+@handle_test(
+    fn_tree="unique_consecutive",
+    dtype_x_axis=helpers.dtype_values_axis(
+        available_dtypes=helpers.get_dtypes("numeric"),
+        min_num_dims=1,
+        min_dim_size=2,
+        force_int_axis=True,
+        valid_axis=True,
+    ),
+    none_axis=st.booleans(),
+    test_with_out=st.just(False),
+    test_gradients=st.just(False),
+    ground_truth_backend="torch",
+)
+def test_unique_consecutive(
+    *, dtype_x_axis, none_axis, test_flags, backend_fw, fn_name, on_device
+):
+    dtype, x, axis = dtype_x_axis
+    if none_axis:
+        axis = None
+    helpers.test_function(
+        input_dtypes=dtype,
+        test_flags=test_flags,
+        on_device=on_device,
+        backend_to_test=backend_fw,
+        fn_name=fn_name,
+        x=x[0],
+        axis=axis,
+    )
+
+
+# vsplit
+@handle_test(
+    fn_tree="functional.ivy.experimental.vsplit",
+    dtype_and_x=helpers.dtype_and_values(
+        available_dtypes=helpers.get_dtypes("valid"),
+        shape=st.shared(helpers.get_shape(min_num_dims=2), key="value_shape"),
+    ),
+    indices_or_sections=_get_splits(allow_none=False, min_num_dims=2, axis=0),
+    test_gradients=st.just(False),
+    test_with_out=st.just(False),
+)
+def test_vsplit(
+    dtype_and_x, indices_or_sections, test_flags, backend_fw, fn_name, on_device
+):
+    input_dtype, x = dtype_and_x
+    helpers.test_function(
+        input_dtypes=input_dtype,
+        on_device=on_device,
+        test_flags=test_flags,
+        backend_to_test=backend_fw,
+        fn_name=fn_name,
+        x=x[0],
+        indices_or_sections=indices_or_sections,
+    )
+
+
+# vstack
+@handle_test(
+    fn_tree="functional.ivy.experimental.vstack",
+    dtype_and_m=helpers.dtype_and_values(
+        available_dtypes=helpers.get_dtypes("valid"),
+        shape=helpers.get_shape(
+            min_num_dims=1,
+        ),
+        shared_dtype=True,
+        num_arrays=helpers.ints(min_value=2, max_value=10),
+    ),
+    test_gradients=st.just(False),
+)
+def test_vstack(*, dtype_and_m, test_flags, backend_fw, fn_name, on_device):
+    input_dtype, m = dtype_and_m
+    helpers.test_function(
+        input_dtypes=input_dtype,
+        test_flags=test_flags,
+        on_device=on_device,
+        backend_to_test=backend_fw,
+        fn_name=fn_name,
+        arrays=m,
+    )