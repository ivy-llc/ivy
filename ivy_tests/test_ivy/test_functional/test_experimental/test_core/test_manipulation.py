# global
from hypothesis import given, strategies as st

# local
import numpy as np
import ivy
import ivy_tests.test_ivy.helpers as helpers
from ivy_tests.test_ivy.helpers import handle_cmd_line_args
import ivy_tests.test_array_api.array_api_tests.hypothesis_helpers as hypothesis_helpers

# Helpers #
# ------- #


# moveaxis
@handle_cmd_line_args
@given(
    dtype_and_a=helpers.dtype_and_values(
        available_dtypes=helpers.get_dtypes("float"),
        min_value=-100,
        max_value=100,
        shape=st.shared(
            helpers.get_shape(
                min_num_dims=1,
                max_num_dims=3,
                min_dim_size=1,
                max_dim_size=3,
            ),
            key="a_s_d",
        ),
    ),
    source=helpers.get_axis(
        allow_none=False,
        unique=True,
        shape=st.shared(
            helpers.get_shape(
                min_num_dims=1,
                max_num_dims=3,
                min_dim_size=1,
                max_dim_size=3,
            ),
            key="a_s_d",
        ),
        min_size=1,
        force_int=True,
    ),
    destination=helpers.get_axis(
        allow_none=False,
        unique=True,
        shape=st.shared(
            helpers.get_shape(
                min_num_dims=1,
                max_num_dims=3,
                min_dim_size=1,
                max_dim_size=3,
            ),
            key="a_s_d",
        ),
        min_size=1,
        force_int=True,
    ),
    num_positional_args=helpers.num_positional_args(fn_name="moveaxis"),
)
def test_moveaxis(
    dtype_and_a,
    source,
    destination,
    as_variable,
    with_out,
    num_positional_args,
    native_array,
    container,
    instance_method,
    fw,
):
    input_dtype, a = dtype_and_a
    helpers.test_function(
        input_dtypes=input_dtype,
        as_variable_flags=as_variable,
        with_out=with_out,
        num_positional_args=num_positional_args,
        native_array_flags=native_array,
        container_flags=container,
        instance_method=instance_method,
        fw=fw,
        fn_name="moveaxis",
        a=a[0],
        source=source,
        destination=destination,
    )


@handle_cmd_line_args
@given(
    dtype_and_x=helpers.dtype_and_values(
        available_dtypes=helpers.get_dtypes("valid"),
        min_num_dims=1,
    ),
)
def test_ndenumerate(dtype_and_x):
    values = dtype_and_x[1][0]
    for (index1, x1), (index2, x2) in zip(
        np.ndenumerate(values), ivy.ndenumerate(values)
    ):
        assert index1 == index2 and x1 == x2


@handle_cmd_line_args
@given(
    dtype_x_shape=helpers.dtype_and_values(
        available_dtypes=helpers.get_dtypes("valid"),
        min_num_dims=1,
        ret_shape=True,
    ),
)
def test_ndindex(dtype_x_shape):
    shape = dtype_x_shape[2]
    for index1, index2 in zip(np.ndindex(shape), ivy.ndindex(shape)):
        assert index1 == index2


# heaviside
@handle_cmd_line_args
@given(
    dtype_and_x=helpers.dtype_and_values(
        available_dtypes=helpers.get_dtypes("float"),
        min_value=-100,
        max_value=100,
        min_num_dims=1,
        max_num_dims=3,
        min_dim_size=1,
        max_dim_size=3,
        num_arrays=2,
        shared_dtype=True,
    ),
    num_positional_args=helpers.num_positional_args(fn_name="heaviside"),
)
def test_heaviside(
    dtype_and_x,
    with_out,
    as_variable,
    num_positional_args,
    native_array,
    container,
    instance_method,
    fw,
):
    input_dtype, x = dtype_and_x
    helpers.test_function(
        input_dtypes=input_dtype,
        as_variable_flags=as_variable,
        with_out=with_out,
        num_positional_args=num_positional_args,
        native_array_flags=native_array,
        container_flags=container,
        instance_method=instance_method,
        fw=fw,
        fn_name="heaviside",
        x1=x[0],
        x2=x[0],
    )


# flipud
@handle_cmd_line_args
@given(
    dtype_and_m=helpers.dtype_and_values(
        available_dtypes=helpers.get_dtypes("float"),
        min_value=-100,
        max_value=100,
        min_num_dims=1,
        max_num_dims=3,
        min_dim_size=1,
        max_dim_size=3,
    ),
    num_positional_args=helpers.num_positional_args(fn_name="flipud"),
)
def test_flipud(
    dtype_and_m,
    as_variable,
    with_out,
    num_positional_args,
    native_array,
    container,
    instance_method,
    fw,
):
    input_dtype, m = dtype_and_m
    helpers.test_function(
        input_dtypes=input_dtype,
        as_variable_flags=as_variable,
        with_out=with_out,
        num_positional_args=num_positional_args,
        native_array_flags=native_array,
        container_flags=container,
        instance_method=instance_method,
        fw=fw,
        fn_name="flipud",
        m=m[0],
    )


@handle_cmd_line_args
@given(
    dtype_and_m=helpers.dtype_and_values(
        available_dtypes=helpers.get_dtypes("float"),
        min_value=-10,
        max_value=10,
        shared_dtype=True,
        num_arrays=2,
        shape=helpers.get_shape(
            min_num_dims=1, max_num_dims=3, min_dim_size=1, max_dim_size=3
        ),
    ),
    num_positional_args=helpers.num_positional_args(fn_name="vstack"),
)
def test_vstack(
    dtype_and_m,
    as_variable,
    with_out,
    num_positional_args,
    native_array,
    container,
    instance_method,
    fw,
):
    input_dtype, m = dtype_and_m
    helpers.test_function(
        input_dtypes=input_dtype,
        as_variable_flags=as_variable,
        with_out=with_out,
        num_positional_args=num_positional_args,
        native_array_flags=native_array,
        container_flags=container,
        instance_method=instance_method,
        fw=fw,
        fn_name="vstack",
        arrays=m,
    )


@handle_cmd_line_args
@given(
    dtype_and_m=helpers.dtype_and_values(
        available_dtypes=helpers.get_dtypes("float"),
        min_value=-10,
        max_value=10,
        shared_dtype=True,
        num_arrays=2,
        shape=helpers.get_shape(
            min_num_dims=1, max_num_dims=3, min_dim_size=1, max_dim_size=3
        ),
    ),
    num_positional_args=helpers.num_positional_args(fn_name="hstack"),
)
def test_hstack(
    dtype_and_m,
    as_variable,
    with_out,
    num_positional_args,
    native_array,
    container,
    instance_method,
    fw,
):
    input_dtype, m = dtype_and_m
    helpers.test_function(
        input_dtypes=input_dtype,
        as_variable_flags=as_variable,
        with_out=with_out,
        num_positional_args=num_positional_args,
        native_array_flags=native_array,
        container_flags=container,
        instance_method=instance_method,
        fw=fw,
        fn_name="hstack",
        arrays=m,
    )


@st.composite
def _get_dtype_values_k_axes_for_rot90(
    draw,
    available_dtypes,
    min_value=None,
    max_value=None,
    allow_inf=False,
    exclude_min=False,
    exclude_max=False,
    min_num_dims=1,
    max_num_dims=10,
    min_dim_size=1,
    max_dim_size=10,
):
    shape = draw(
        helpers.get_shape(
            allow_none=False,
            min_num_dims=min_num_dims,
            max_num_dims=max_num_dims,
            min_dim_size=min_dim_size,
            max_dim_size=max_dim_size,
        )
    )
    k = draw(helpers.ints(min_value=-4, max_value=4))
    axes = draw(
        st.lists(
            helpers.ints(min_value=-len(shape), max_value=len(shape) - 1),
            min_size=2,
            max_size=2,
            unique=True,
        ).filter(lambda axes: abs(axes[0] - axes[1]) != len(shape))
    )
    dtype = draw(st.sampled_from(draw(available_dtypes)))
    values = draw(
        helpers.array_values(
            dtype=dtype,
            shape=shape,
            min_value=min_value,
            max_value=max_value,
            allow_inf=allow_inf,
            exclude_min=exclude_min,
            exclude_max=exclude_max,
            large_abs_safety_factor=72,
            small_abs_safety_factor=72,
            safety_factor_scale="log",
        )
    )
    return [dtype], values, k, axes


# rot90
@handle_cmd_line_args
@given(
    dtype_m_k_axes=_get_dtype_values_k_axes_for_rot90(
        available_dtypes=helpers.get_dtypes("numeric"),
        min_num_dims=1,
        max_num_dims=5,
        min_dim_size=1,
        max_dim_size=10,
    ),
    num_positional_args=helpers.num_positional_args(fn_name="rot90"),
)
def test_rot90(
    dtype_m_k_axes,
    as_variable,
    with_out,
    num_positional_args,
    native_array,
    container,
    instance_method,
    fw,
):
    input_dtype, m, k, axes = dtype_m_k_axes
    helpers.test_function(
        input_dtypes=input_dtype,
        as_variable_flags=as_variable,
        with_out=with_out,
        num_positional_args=num_positional_args,
        native_array_flags=native_array,
        container_flags=container,
        instance_method=instance_method,
        fw=fw,
        fn_name="rot90",
        m=m,
        k=k,
        axes=tuple(axes),
    )


# top_k
@handle_cmd_line_args
@given(
    dtype_and_x=helpers.dtype_and_values(
        available_dtypes=helpers.get_dtypes("float"),
        min_num_dims=1,
        large_abs_safety_factor=8,
        small_abs_safety_factor=8,
        safety_factor_scale="log",
        min_dim_size=4,
        max_dim_size=10,
    ),
    axis=helpers.ints(min_value=-1, max_value=0),
    k=helpers.ints(min_value=1, max_value=4),
    largest=st.booleans(),
    num_positional_args=helpers.num_positional_args(fn_name="top_k"),
)
def test_top_k(
    dtype_and_x,
    axis,
    k,
    largest,
    as_variable,
    with_out,
    num_positional_args,
    native_array,
    container,
    instance_method,
    fw,
):
    dtype, x = dtype_and_x
    helpers.test_function(
        input_dtypes=dtype,
        as_variable_flags=as_variable,
        with_out=with_out,
        num_positional_args=num_positional_args,
        native_array_flags=native_array,
        container_flags=container,
        instance_method=instance_method,
        fw=fw,
        fn_name="top_k",
        x=x[0],
        k=k,
        axis=axis,
        largest=largest,
        out=None,
    )


# fliplr
@handle_cmd_line_args
@given(
    dtype_and_m=helpers.dtype_and_values(
        available_dtypes=helpers.get_dtypes("numeric"),
        min_num_dims=2,
    ),
    num_positional_args=helpers.num_positional_args(fn_name="fliplr"),
)
def test_fliplr(
    dtype_and_m,
    as_variable,
    with_out,
    num_positional_args,
    native_array,
    container,
    instance_method,
    fw,
):
    input_dtype, m = dtype_and_m
    helpers.test_function(
        input_dtypes=input_dtype,
        as_variable_flags=as_variable,
        with_out=with_out,
        num_positional_args=num_positional_args,
        native_array_flags=native_array,
        container_flags=container,
        instance_method=instance_method,
        fw=fw,
        fn_name="fliplr",
        m=m[0],
    )


# i0
@handle_cmd_line_args
@given(
    dtype_and_x=helpers.dtype_and_values(
        available_dtypes=helpers.get_dtypes("float"),
        min_value=-10,
        max_value=10,
        min_num_dims=1,
        max_num_dims=3,
        min_dim_size=1,
        max_dim_size=3,
    ),
    num_positional_args=helpers.num_positional_args(fn_name="i0"),
)
def test_i0(
    dtype_and_x,
    as_variable,
    with_out,
    num_positional_args,
    native_array,
    container,
    instance_method,
    fw,
):
    input_dtype, x = dtype_and_x
    helpers.test_function(
        input_dtypes=input_dtype,
        as_variable_flags=as_variable,
        with_out=with_out,
        num_positional_args=num_positional_args,
        native_array_flags=native_array,
        container_flags=container,
        instance_method=instance_method,
        fw=fw,
        fn_name="i0",
        x=x[0],
    )


# flatten
@handle_cmd_line_args
@given(
    dtype_and_x=helpers.dtype_and_values(
        available_dtypes=helpers.get_dtypes("float"),
        shape=st.shared(
            helpers.get_shape(min_num_dims=1, max_num_dims=5), key="flatten_shape"
        ),
        min_value=-100,
        max_value=100,
    ),
    axes=helpers.get_axis(
        shape=st.shared(
            helpers.get_shape(min_num_dims=1, max_num_dims=5), key="flatten_shape"
        ),
        allow_neg=True,
        sorted=True,
        min_size=2,
        max_size=2,
        unique=False,
        force_tuple=True,
    ),
    num_positional_args=helpers.num_positional_args(fn_name="flatten"),
)
def test_flatten(
    dtype_and_x,
    axes,
    with_out,
    as_variable,
    num_positional_args,
    native_array,
    container,
    instance_method,
    fw,
):
    input_dtypes, x = dtype_and_x
    x = np.asarray(x[0], dtype=input_dtypes[0])

    if axes[1] == 0:
        start_dim, end_dim = axes[1], axes[0]
    elif axes[0] * axes[1] < 0:
        if x.ndim + min(axes) >= max(axes):
            start_dim, end_dim = max(axes), min(axes)
        else:
            start_dim, end_dim = min(axes), max(axes)
    else:
        start_dim, end_dim = axes[0], axes[1]
    helpers.test_function(
        input_dtypes=input_dtypes,
        as_variable_flags=as_variable,
        with_out=True,
        num_positional_args=num_positional_args,
        native_array_flags=native_array,
        container_flags=container,
        instance_method=instance_method,
        fw=fw,
        fn_name="flatten",
        x=x,
        start_dim=start_dim,
        end_dim=end_dim,
    )


def _st_tuples_or_int(n_pairs, exclude_zero=False):
    min_val = 0
    if exclude_zero:
        min_val = 1
    return st.one_of(
        hypothesis_helpers.tuples(
            st.tuples(
                st.integers(min_value=min_val, max_value=4),
                st.integers(min_value=min_val, max_value=4),
            ),
            min_size=n_pairs,
            max_size=n_pairs,
        ),
        helpers.ints(min_value=min_val, max_value=4),
    )


@st.composite
def _pad_helper(draw):
    mode = draw(
        st.sampled_from(
            [
                "constant",
                "edge",
                "linear_ramp",
                "maximum",
                "mean",
                "median",
                "minimum",
                "reflect",
                "symmetric",
                "wrap",
            ]
        )
    )
    dtype, input, shape = draw(
        helpers.dtype_and_values(
            available_dtypes=helpers.get_dtypes("numeric"),
            ret_shape=True,
            min_num_dims=1,
        ).filter(lambda x: x[0][0] not in ["bfloat16"])
    )
    ndim = len(shape)
    pad_width = draw(_st_tuples_or_int(ndim))
    stat_length = draw(_st_tuples_or_int(ndim, exclude_zero=True))
    constant_values = draw(_st_tuples_or_int(ndim))
    end_values = draw(_st_tuples_or_int(ndim))
    return dtype, input[0], pad_width, stat_length, constant_values, end_values, mode


@handle_cmd_line_args
@given(
    dtype_and_input_and_other=_pad_helper(),
    reflect_type=st.sampled_from(["even", "odd"]),
    num_positional_args=helpers.num_positional_args(fn_name="pad"),
)
def test_pad(
    *,
    dtype_and_input_and_other,
    reflect_type,
    as_variable,
    with_out,
    num_positional_args,
    native_array,
    container,
    instance_method,
    fw,
):
    (
        dtype,
        input,
        pad_width,
        stat_length,
        constant_values,
        end_values,
        mode,
    ) = dtype_and_input_and_other
    helpers.test_function(
        input_dtypes=dtype,
        as_variable_flags=as_variable,
        with_out=False,
        num_positional_args=num_positional_args,
        native_array_flags=native_array,
        container_flags=container,
        instance_method=instance_method,
        fw=fw,
        fn_name="pad",
        ground_truth_backend="numpy",
        input=input,
        pad_width=pad_width,
        mode=mode,
        stat_length=stat_length,
        constant_values=constant_values,
        end_values=end_values,
        reflect_type=reflect_type,
    )


# vsplit
@handle_cmd_line_args
@given(
    dtype_and_x=helpers.dtype_and_values(
        available_dtypes=helpers.get_dtypes("float"),
        min_value=-10,
        max_value=10,
        min_num_dims=2,
        max_num_dims=5,
        min_dim_size=2,
        max_dim_size=5,
    ),
    indices_or_sections=helpers.get_shape(
        min_num_dims=1, max_num_dims=3, min_dim_size=1, max_dim_size=3
    ),
    num_positional_args=helpers.num_positional_args(fn_name="vsplit"),
)
def test_vsplit(
    dtype_and_x,
    indices_or_sections,
    as_variable,
    with_out,
    num_positional_args,
    native_array,
    container,
    instance_method,
    fw,
):
    input_dtype, x = dtype_and_x
    indices_or_sections = sorted(indices_or_sections)
    helpers.test_function(
        input_dtypes=input_dtype,
        as_variable_flags=as_variable,
        with_out=with_out,
        num_positional_args=num_positional_args,
        native_array_flags=native_array,
        container_flags=container,
        instance_method=instance_method,
        fw=fw,
        fn_name="vsplit",
        x=x[0],
        indices_or_sections=indices_or_sections,
    )


# dsplit
@handle_cmd_line_args
@given(
    dtype_and_x=helpers.dtype_and_values(
        available_dtypes=helpers.get_dtypes("float"),
        min_value=-10,
        max_value=10,
        min_num_dims=3,
        max_num_dims=5,
        min_dim_size=2,
        max_dim_size=5,
    ),
    indices_or_sections=helpers.get_shape(
        min_num_dims=1, max_num_dims=3, min_dim_size=1, max_dim_size=3
    ),
    num_positional_args=helpers.num_positional_args(fn_name="dsplit"),
)
def test_dsplit(
    dtype_and_x,
    indices_or_sections,
    as_variable,
    with_out,
    num_positional_args,
    native_array,
    container,
    instance_method,
    fw,
):
    input_dtype, x = dtype_and_x
    indices_or_sections = sorted(indices_or_sections)
    helpers.test_function(
        input_dtypes=input_dtype,
        as_variable_flags=as_variable,
        with_out=with_out,
        num_positional_args=num_positional_args,
        native_array_flags=native_array,
        container_flags=container,
        instance_method=instance_method,
        fw=fw,
        fn_name="dsplit",
        x=x[0],
        indices_or_sections=indices_or_sections,
    )


<<<<<<< HEAD
@st.composite
def atleast_1d_arrays(draw, dtype1):
    shapes = draw(
        helpers.get_shape(
            min_num_dims=1, max_num_dims=3, min_dim_size=1, max_dim_size=3
        )
    )
    dtypes = draw(helpers.get_dtypes(dtype1))
    arrays = []
    for c, (shape, dtype) in enumerate(zip(shapes, dtypes), 1):
        x = draw(helpers.array_values(dtype=dtype, shape=shape), label=f"x{c}").tolist()
        arrays.append(x)
    return dtypes, arrays


# atleast_1d
@handle_cmd_line_args
@given(
    dtype_arrays=atleast_1d_arrays(dtype1="numeric"),
)
def test_atleast_1d(
    dtype_arrays,
    as_variable,
=======
# dstack
@handle_cmd_line_args
@given(
    dtype_and_x=helpers.dtype_and_values(
        available_dtypes=helpers.get_dtypes("float"),
        min_value=-10,
        max_value=10,
        shared_dtype=True,
        num_arrays=2,
        shape=helpers.get_shape(
            min_num_dims=1, max_num_dims=3, min_dim_size=1, max_dim_size=3
        ),
    ),
    num_positional_args=helpers.num_positional_args(fn_name="dstack"),
)
def test_dstack(
    dtype_and_x,
    as_variable,
    with_out,
    num_positional_args,
>>>>>>> bea57e11
    native_array,
    container,
    instance_method,
    fw,
):
<<<<<<< HEAD
    input_dtypes, arrays = dtype_arrays
    kw = {}
    for i, array in enumerate(arrays):
        kw["x{}".format(i)] = np.asarray(array)
    num_positional_args = len(kw)
    helpers.test_function(
        input_dtypes=input_dtypes,
        as_variable_flags=as_variable,
        with_out=False,
=======
    input_dtype, x = dtype_and_x
    helpers.test_function(
        input_dtypes=input_dtype,
        as_variable_flags=as_variable,
        with_out=with_out,
>>>>>>> bea57e11
        num_positional_args=num_positional_args,
        native_array_flags=native_array,
        container_flags=container,
        instance_method=instance_method,
        fw=fw,
<<<<<<< HEAD
        fn_name="atleast_1d",
        **kw,
=======
        fn_name="dstack",
        arrays=x,
>>>>>>> bea57e11
    )<|MERGE_RESOLUTION|>--- conflicted
+++ resolved
@@ -740,7 +740,6 @@
     )
 
 
-<<<<<<< HEAD
 @st.composite
 def atleast_1d_arrays(draw, dtype1):
     shapes = draw(
@@ -764,7 +763,30 @@
 def test_atleast_1d(
     dtype_arrays,
     as_variable,
-=======
+    native_array,
+    container,
+    instance_method,
+    fw,
+):
+    input_dtypes, arrays = dtype_arrays
+    kw = {}
+    for i, array in enumerate(arrays):
+        kw["x{}".format(i)] = np.asarray(array)
+    num_positional_args = len(kw)
+    helpers.test_function(
+        input_dtypes=input_dtypes,
+        as_variable_flags=as_variable,
+        with_out=False,
+        num_positional_args=num_positional_args,
+        native_array_flags=native_array,
+        container_flags=container,
+        instance_method=instance_method,
+        fw=fw,
+        fn_name="atleast_1d",
+        **kw,
+    )
+
+
 # dstack
 @handle_cmd_line_args
 @given(
@@ -785,39 +807,21 @@
     as_variable,
     with_out,
     num_positional_args,
->>>>>>> bea57e11
-    native_array,
-    container,
-    instance_method,
-    fw,
-):
-<<<<<<< HEAD
-    input_dtypes, arrays = dtype_arrays
-    kw = {}
-    for i, array in enumerate(arrays):
-        kw["x{}".format(i)] = np.asarray(array)
-    num_positional_args = len(kw)
-    helpers.test_function(
-        input_dtypes=input_dtypes,
-        as_variable_flags=as_variable,
-        with_out=False,
-=======
+    native_array,
+    container,
+    instance_method,
+    fw,
+):
     input_dtype, x = dtype_and_x
     helpers.test_function(
         input_dtypes=input_dtype,
         as_variable_flags=as_variable,
         with_out=with_out,
->>>>>>> bea57e11
-        num_positional_args=num_positional_args,
-        native_array_flags=native_array,
-        container_flags=container,
-        instance_method=instance_method,
-        fw=fw,
-<<<<<<< HEAD
-        fn_name="atleast_1d",
-        **kw,
-=======
+        num_positional_args=num_positional_args,
+        native_array_flags=native_array,
+        container_flags=container,
+        instance_method=instance_method,
+        fw=fw,
         fn_name="dstack",
         arrays=x,
->>>>>>> bea57e11
     )