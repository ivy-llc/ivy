# global
from hypothesis import strategies as st, assume
import hypothesis.extra.numpy as nph
import numpy as np

# local
import ivy
import ivy_tests.test_ivy.helpers as helpers
from ivy_tests.test_ivy.helpers import handle_test, create_concatenable_arrays_dtypes
from ivy.functional.ivy.experimental.manipulation import _check_bounds
from ivy_tests.test_ivy.test_functional.test_core.test_manipulation import _get_splits


# --- Helpers --- #
# --------------- #


@st.composite
def _as_strided_helper(draw):
    dtype, x = draw(helpers.dtype_and_values(min_num_dims=1, max_num_dims=5))
    x = x[0]
    itemsize = x.itemsize
    shape = draw(helpers.get_shape(min_num_dims=1, max_num_dims=5))
    new_ndim = len(shape)
    strides = draw(
        st.lists(
            st.integers(min_value=1, max_value=16),
            min_size=new_ndim,
            max_size=new_ndim,
        ).filter(lambda x: all(x[i] % itemsize == 0 for i in range(new_ndim)))
    )
    assume(_check_bounds(x.shape, shape, strides, itemsize))
    return dtype, x, shape, strides


@st.composite
def _associative_scan_helper(draw):
    input_dtype = draw(
        st.shared(
            st.sampled_from(draw(helpers.get_dtypes("float"))),
            key="shared_dtype",
        ).filter(lambda _x: "float16" not in _x)
    )
    random_size = draw(
        st.shared(helpers.ints(min_value=1, max_value=5), key="shared_size")
    )
    shared_size = draw(
        st.shared(helpers.ints(min_value=1, max_value=5), key="shared_size")
    )
    shape = tuple([random_size, shared_size, shared_size])
    matrix = draw(
        helpers.array_values(
            dtype=input_dtype,
            shape=shape,
            min_value=1,
            max_value=10,
        )
    )
    axis = draw(
        helpers.get_axis(
            shape=shape,
            allow_neg=False,
            force_int=True,
        ).filter(lambda _x: _x < len(shape) - 2)
    )
    return [input_dtype], matrix, axis


@st.composite
def _concat_from_sequence_helper(draw):
    dtypes, arrays, shape = draw(
        helpers.dtype_and_values(
            available_dtypes=helpers.get_dtypes("valid"),
            num_arrays=helpers.ints(min_value=1, max_value=6),
            ret_shape=True,
            min_num_dims=2,
            min_dim_size=2,
            shared_dtype=True,
        )
    )
    axis = draw(
        helpers.get_axis(
            shape=shape,
            force_int=True,
        )
    )
    return dtypes, arrays, axis


@st.composite
def _flatten_data_helper(draw):
    mixed_fn_compos = draw(st.booleans())
    is_torch_backend = ivy.current_backend_str() == "torch"

    dtype_and_x = draw(
        helpers.dtype_and_values(
            available_dtypes=helpers.get_dtypes(
                "valid", mixed_fn_compos=mixed_fn_compos
            ),
            shape=st.shared(helpers.get_shape(), key="flatten_shape"),
        )
    )
    axes = draw(
        helpers.get_axis(
            shape=st.shared(helpers.get_shape(), key="flatten_shape"),
            min_size=2,
            max_size=2,
            unique=False,
            force_tuple=True,
        )
    )
    order = draw(st.sampled_from(["C", "F"]))
    if not mixed_fn_compos and is_torch_backend:
        order = "C"
    return dtype_and_x, axes, order


@st.composite
def _fold_data(draw):
    shape = draw(
        helpers.get_shape(
            min_num_dims=2, max_num_dims=5, min_dim_size=2, max_dim_size=3
        )
    )
    mode = draw(helpers.ints(min_value=0, max_value=len(shape) - 1))
    reduced_dims = int(ivy.prod(shape[0:mode]) * ivy.prod(shape[mode + 1 :]))
    unfolded_shape = (shape[mode], reduced_dims)
    dtype, input = draw(
        helpers.dtype_and_values(
            available_dtypes=helpers.get_dtypes("valid"), shape=unfolded_shape
        )
    )
    return dtype, input, shape, mode


@st.composite
def _get_dtype_values_k_axes_for_rot90(
    draw,
    available_dtypes,
    min_value=None,
    max_value=None,
    allow_inf=False,
    exclude_min=False,
    exclude_max=False,
    min_num_dims=1,
    max_num_dims=10,
    min_dim_size=1,
    max_dim_size=10,
):
    shape = draw(
        helpers.get_shape(
            allow_none=False,
            min_num_dims=min_num_dims,
            max_num_dims=max_num_dims,
            min_dim_size=min_dim_size,
            max_dim_size=max_dim_size,
        )
    )
    k = draw(helpers.ints(min_value=-4, max_value=4))
    axes = draw(
        st.lists(
            helpers.ints(min_value=-len(shape), max_value=len(shape) - 1),
            min_size=2,
            max_size=2,
            unique=True,
        ).filter(lambda axes: abs(axes[0] - axes[1]) != len(shape))
    )
    dtype = draw(st.sampled_from(draw(available_dtypes)))
    values = draw(
        helpers.array_values(
            dtype=dtype,
            shape=shape,
            min_value=min_value,
            max_value=max_value,
            allow_inf=allow_inf,
            exclude_min=exclude_min,
            exclude_max=exclude_max,
            large_abs_safety_factor=72,
            small_abs_safety_factor=72,
            safety_factor_scale="log",
        )
    )
    return [dtype], values, k, axes


@st.composite
def _matricize_data(draw):
    input_dtype, input, shape = draw(
        helpers.dtype_and_values(
            available_dtypes=helpers.get_dtypes("valid"),
            ret_shape=True,
            min_num_dims=2,
            max_num_dims=5,
        )
    )
    ndims = len(shape)
    dims = set([*range(ndims)])
    row_modes = set(
        draw(st.lists(helpers.ints(min_value=0, max_value=ndims - 1), min_size=1))
    )
    col_modes = dims - row_modes
    return input_dtype, input, row_modes, col_modes


@st.composite
def _pad_helper(draw):
    mode = draw(
        st.sampled_from(
            [
                "constant",
                "dilated",
                "edge",
                "linear_ramp",
                "maximum",
                "mean",
                "median",
                "minimum",
                "reflect",
                "symmetric",
                "wrap",
            ]
        )
    )
    if mode in ["median", "minimum", "maximum", "linear_ramp"]:
        dtypes = "float"
    else:
        dtypes = "numeric"
    dtype, input, shape = draw(
        helpers.dtype_and_values(
            available_dtypes=helpers.get_dtypes(dtypes),
            ret_shape=True,
            min_num_dims=1,
            min_value=-100,
            max_value=100,
        ).filter(lambda x: x[0][0] not in ["float16", "bfloat16"])
    )
    ndim = len(shape)
    min_dim = min(shape)
    if mode == "dilated":
        pad_width = draw(
            st.lists(
                st.tuples(
                    st.integers(min_value=-min_dim, max_value=min_dim),
                    st.integers(min_value=-min_dim, max_value=min_dim),
                    st.integers(min_value=0, max_value=min_dim),
                ),
                min_size=ndim,
                max_size=ndim,
            ).filter(
                lambda x: all(shape[i] + x[i][0] + x[i][1] >= 0 for i in range(ndim))
            )
        )
        constant_values = draw(helpers.number(min_value=0, max_value=100))
    else:
        pad_width = draw(_st_tuples_or_int(ndim))
        constant_values = draw(_st_tuples_or_int(ndim))
    stat_length = draw(_st_tuples_or_int(ndim, min_val=2))
    end_values = draw(_st_tuples_or_int(ndim))
    return dtype, input[0], pad_width, stat_length, constant_values, end_values, mode


@st.composite
def _partial_fold_data(draw):
    shape = draw(
        helpers.get_shape(
            min_num_dims=2, max_num_dims=5, min_dim_size=2, max_dim_size=3
        )
    )
    ndims = len(shape)
    mode_and_skip_begin = draw(
        st.lists(
            helpers.ints(min_value=0, max_value=ndims - 1), min_size=2, max_size=2
        ).filter(lambda nums: np.sum(nums) <= ndims - 1)
    )
    skip_begin, mode = sorted(mode_and_skip_begin)
    skip_end = draw(
        helpers.ints(min_value=0, max_value=ndims - (skip_begin + mode) - 1)
    )
    if skip_end != 0:
        reduced_dims = int(
            ivy.prod(shape[skip_begin : skip_begin + mode])
            * ivy.prod(shape[skip_begin + mode + 1 : -skip_end])
        )
        unfolded_shape = (
            *shape[:skip_begin],
            shape[skip_begin + mode],
            reduced_dims,
            *shape[-skip_end:],
        )
    else:
        reduced_dims = int(
            ivy.prod(shape[skip_begin : skip_begin + mode])
            * ivy.prod(shape[skip_begin + mode + 1 :])
        )
        unfolded_shape = (*shape[:skip_begin], shape[skip_begin + mode], reduced_dims)

    dtype, input = draw(
        helpers.dtype_and_values(
            available_dtypes=helpers.get_dtypes("valid"), shape=unfolded_shape
        )
    )
    return dtype, input, skip_begin, shape, mode


@st.composite
def _partial_tensor_to_vec_data(draw):
    input_dtype, input, shape = draw(
        helpers.dtype_and_values(
            available_dtypes=helpers.get_dtypes("valid"), min_num_dims=1, ret_shape=True
        )
    )
    ndims = len(shape)
    skip_begin = draw(helpers.ints(min_value=0, max_value=ndims - 1))
    skip_end = draw(helpers.ints(min_value=0, max_value=ndims - 1 - skip_begin))
    return input_dtype, input, skip_begin, skip_end


@st.composite
def _partial_unfold_data(draw):
    dtype, input = draw(
        helpers.dtype_and_values(
            available_dtypes=helpers.get_dtypes("valid"),
            min_num_dims=1,
        )
    )
    ndims = len(input[0].shape)
    mode_and_skip_begin = draw(
        st.lists(
            helpers.ints(min_value=0, max_value=ndims - 1), min_size=2, max_size=2
        ).filter(lambda nums: np.sum(nums) <= ndims - 1)
    )
    skip_begin, mode = sorted(mode_and_skip_begin)
    skip_end = draw(
        helpers.ints(min_value=0, max_value=ndims - (skip_begin + mode) - 1)
    )
    ravel_tensors = draw(st.booleans())
    return dtype, input, mode, skip_begin, skip_end, ravel_tensors


@st.composite
def _partial_vec_to_tensor(draw):
    shape = draw(helpers.get_shape(min_num_dims=1, max_num_dims=5))
    numel = int(ivy.prod(shape))
    input_dtype, input = draw(
        helpers.dtype_and_values(
            available_dtypes=helpers.get_dtypes("float"), shape=(numel,)
        )
    )
    ndims = len(shape)
    skip_begin = draw(helpers.ints(min_value=0, max_value=ndims - 1))
    return input_dtype, input, shape, skip_begin


@st.composite
def _soft_thresholding_data(draw):
    x_min, x_max = 1e-2, 1e2
    x_dtype, x, shape = draw(
        helpers.dtype_and_values(
            available_dtypes=helpers.get_dtypes("float"),
            ret_shape=True,
            min_value=x_min,
            max_value=x_max,
        )
    )
    threshold_choice_1 = draw(helpers.floats(min_value=x_min, max_value=x_max))
    t_dtype, threshold_choice_2 = draw(
        helpers.dtype_and_values(
            available_dtypes=helpers.get_dtypes("valid"),
            shape=shape,
            min_value=x_min,
            max_value=x_max,
        )
    )
    threshold = draw(st.sampled_from([threshold_choice_1, threshold_choice_2]))
    return x_dtype + t_dtype, x, threshold


@st.composite
def _st_col_row_stack_arrays(draw, stack_dim):
    ndim = draw(st.integers(min_value=2, max_value=5))
    dtype = draw(st.sampled_from(draw(helpers.get_dtypes("valid"))))
    arrays, dtypes = draw(
        create_concatenable_arrays_dtypes(
            min_num_dims=ndim,
            max_num_dims=ndim,
            min_num_arrays=1,
            max_num_arrays=3,
            concat_dim=stack_dim,
            dtypes=[dtype],
        )
    )
    if ndim == 2:
        non_stack_dim_len = arrays[0].shape[1 - stack_dim]
        add_1D = draw(st.booleans())
        if add_1D:
            arrays_1D, dtypes_1D = draw(
                create_concatenable_arrays_dtypes(
                    min_num_dims=None,
                    max_num_dims=None,
                    min_num_arrays=1,
                    max_num_arrays=2,
                    concat_dim=None,
                    dtypes=[dtype],
                    common_shape=[non_stack_dim_len],
                )
            )
            arrays += arrays_1D
            dtypes += dtypes_1D

        if non_stack_dim_len == 1:
            add_0D = draw(st.booleans())
            if add_0D:
                arrays_0D, dtypes_0D = draw(
                    create_concatenable_arrays_dtypes(
                        min_num_dims=0,
                        max_num_dims=0,
                        min_num_arrays=1,
                        max_num_arrays=2,
                        concat_dim=None,
                        dtypes=[dtype],
                    )
                )
                arrays += arrays_0D
                dtypes += dtypes_0D

    arrays_dtypes = draw(st.permutations(list(zip(arrays, dtypes))))
    arrays, dtypes = list(zip(*arrays_dtypes))

    return list(arrays), list(dtypes)


def _st_tuples_or_int(n_pairs, min_val=0):
    return st.one_of(
        st_tuples(
            st.tuples(
                st.integers(min_value=min_val, max_value=4),
                st.integers(min_value=min_val, max_value=4),
            ),
            min_size=n_pairs,
            max_size=n_pairs,
        ),
        helpers.ints(min_value=min_val, max_value=4),
    )


@st.composite
def put_along_axis_helper(draw):
    input_dtype, x, axis, shape = draw(
        helpers.dtype_values_axis(
            # does not work for bool yet because scatter_nd doesn't
            available_dtypes=helpers.get_dtypes("numeric"),
            min_num_dims=2,
            max_num_dims=3,
            min_dim_size=2,
            max_dim_size=5,
            min_value=-1e2,
            max_value=1e2,
            valid_axis=True,
            force_int_axis=True,
            ret_shape=True,
        )
    )

    idx_shape = list(shape)
    idx_shape[axis] = 1

    ind_dtype, indices = draw(
        helpers.dtype_and_values(
            available_dtypes=["int64"],
            shape=idx_shape,
            min_value=0,
            max_value=len(idx_shape) - 2,
        )
    )

    _, values = draw(
        helpers.dtype_and_values(
            available_dtypes=input_dtype,
            shape=idx_shape,
            min_value=0,
            max_value=100,
        )
    )

    return input_dtype + ind_dtype + input_dtype, x[0], indices[0], values[0], axis


# --- Main --- #
# ------------ #


def st_tuples(elements, *, min_size=0, max_size=None, unique_by=None, unique=False):
    return st.lists(
        elements,
        min_size=min_size,
        max_size=max_size,
        unique_by=unique_by,
        unique=unique,
    ).map(tuple)


@handle_test(
    fn_tree="as_strided",
    all_args=_as_strided_helper(),
    test_with_out=st.just(False),
    test_gradients=st.just(False),
    ground_truth_backend="numpy",
)
def test_as_strided(*, all_args, test_flags, backend_fw, fn_name, on_device):
    dtype, x, shape, strides = all_args
    helpers.test_function(
        input_dtypes=dtype,
        test_flags=test_flags,
        backend_to_test=backend_fw,
        fn_name=fn_name,
        on_device=on_device,
        x=x,
        shape=shape,
        strides=strides,
    )


# associative_scan
@handle_test(
    fn_tree="functional.ivy.experimental.associative_scan",
    dtype_elems_axis=_associative_scan_helper(),
    fn=st.sampled_from([ivy.matmul, ivy.multiply, ivy.add]),
    reverse=st.booleans(),
    test_with_out=st.just(False),
    ground_truth_backend="jax",
)
def test_associative_scan(
    *, dtype_elems_axis, fn, reverse, fn_name, test_flags, backend_fw, on_device
):
    dtype, elems, axis = dtype_elems_axis
    helpers.test_function(
        fn_name=fn_name,
        test_flags=test_flags,
        backend_to_test=backend_fw,
        on_device=on_device,
        input_dtypes=dtype,
        elems=elems,
        fn=fn,
        reverse=reverse,
        axis=axis,
    )


# atleast_1d
@handle_test(
    fn_tree="functional.ivy.experimental.atleast_1d",
    dtype_and_x=helpers.dtype_and_values(
        available_dtypes=helpers.get_dtypes("valid"),
        num_arrays=helpers.ints(min_value=1, max_value=5),
    ),
    test_with_out=st.just(False),
    test_gradients=st.just(False),
)
def test_atleast_1d(dtype_and_x, test_flags, backend_fw, fn_name, on_device):
    input_dtypes, arrays = dtype_and_x
    kw = {}
    for i, (array, idtype) in enumerate(zip(arrays, input_dtypes)):
        kw[f"x{i}"] = np.asarray(array, dtype=idtype)
    test_flags.num_positional_args = len(kw)
    helpers.test_function(
        input_dtypes=input_dtypes,
        test_flags=test_flags,
        backend_to_test=backend_fw,
        fn_name=fn_name,
        on_device=on_device,
        **kw,
    )


# atleast_2d
@handle_test(
    fn_tree="functional.ivy.experimental.atleast_2d",
    dtype_and_x=helpers.dtype_and_values(
        available_dtypes=helpers.get_dtypes("valid"),
        num_arrays=helpers.ints(min_value=1, max_value=5),
    ),
    test_with_out=st.just(False),
    test_gradients=st.just(False),
)
def test_atleast_2d(*, dtype_and_x, test_flags, backend_fw, fn_name, on_device):
    input_dtypes, arrays = dtype_and_x
    kw = {}
    for i, (array, idtype) in enumerate(zip(arrays, input_dtypes)):
        kw[f"x{i}"] = np.asarray(array, dtype=idtype)
    test_flags.num_positional_args = len(kw)
    helpers.test_function(
        input_dtypes=input_dtypes,
        test_flags=test_flags,
        backend_to_test=backend_fw,
        fn_name=fn_name,
        on_device=on_device,
        **kw,
    )


@handle_test(
    fn_tree="functional.ivy.experimental.atleast_3d",
    dtype_and_x=helpers.dtype_and_values(
        available_dtypes=helpers.get_dtypes("valid"),
        num_arrays=helpers.ints(min_value=1, max_value=5),
        shared_dtype=True,
    ),
    test_with_out=st.just(False),
    test_gradients=st.just(False),
)
def test_atleast_3d(*, dtype_and_x, test_flags, backend_fw, fn_name, on_device):
    input_dtypes, arrays = dtype_and_x
    arrys = {}
    for i, (array, idtype) in enumerate(zip(arrays, input_dtypes)):
        arrys[f"x{i}"] = np.asarray(array, dtype=idtype)
    test_flags.num_positional_args = len(arrys)
    helpers.test_function(
        input_dtypes=input_dtypes,
        test_flags=test_flags,
        backend_to_test=backend_fw,
        fn_name=fn_name,
        on_device=on_device,
        **arrys,
    )


# broadcast_shapes
@handle_test(
    fn_tree="functional.ivy.experimental.broadcast_shapes",
    shapes=nph.mutually_broadcastable_shapes(
        num_shapes=4, min_dims=1, max_dims=5, min_side=1, max_side=5
    ),
    test_instance_method=st.just(False),
    test_with_out=st.just(False),
    test_gradients=st.just(False),
)
def test_broadcast_shapes(*, shapes, test_flags, backend_fw, fn_name, on_device):
    shape, _ = shapes
    shapes = {f"shape{i}": shape[i] for i in range(len(shape))}
    test_flags.num_positional_args = len(shapes)
    helpers.test_function(
        input_dtypes=["int64"],
        test_flags=test_flags,
        backend_to_test=backend_fw,
        fn_name=fn_name,
        on_device=on_device,
        **shapes,
    )


# column_stack
@handle_test(
    fn_tree="functional.ivy.experimental.column_stack",
    arrays_dtypes=_st_col_row_stack_arrays(stack_dim=1),
    test_gradients=st.just(False),
)
def test_column_stack(*, arrays_dtypes, test_flags, backend_fw, fn_name, on_device):
    arrays, dtypes = arrays_dtypes
    helpers.test_function(
        input_dtypes=dtypes,
        test_flags=test_flags,
        on_device=on_device,
        backend_to_test=backend_fw,
        fn_name=fn_name,
        arrays=arrays,
    )


# concat_from_sequence
@handle_test(
    fn_tree="functional.ivy.experimental.concat_from_sequence",
    dtypes_arrays_axis=_concat_from_sequence_helper(),
    new_axis=st.integers(min_value=0, max_value=1),
    container_flags=st.just([False]),
    test_instance_method=st.just(False),
)
def test_concat_from_sequence(
    *, dtypes_arrays_axis, new_axis, test_flags, backend_fw, fn_name, on_device: str
):
    dtypes, arrays, axis = dtypes_arrays_axis

    helpers.test_function(
        input_dtypes=dtypes,
        test_flags=test_flags,
        backend_to_test=backend_fw,
        fn_name=fn_name,
        on_device=on_device,
        *arrays,
        new_axis=new_axis,
        axis=axis,
    )


# dsplit
@handle_test(
    fn_tree="functional.ivy.experimental.dsplit",
)
def test_dsplit(
    dtype_and_x, indices_or_sections, test_flags, backend_fw, fn_name, on_device
):
    input_dtype, x = dtype_and_x
    helpers.test_function(
        input_dtypes=input_dtype,
        on_device=on_device,
        test_flags=test_flags,
        backend_to_test=backend_fw,
        fn_name=fn_name,
        x=x[0],
        indices_or_sections=indices_or_sections,
    )


# dstack
@handle_test(
    fn_tree="functional.ivy.experimental.dstack",
    dtype_and_x=helpers.dtype_and_values(
        available_dtypes=helpers.get_dtypes("valid"),
        shared_dtype=True,
        num_arrays=helpers.ints(min_value=1, max_value=10),
        shape=helpers.get_shape(
            min_num_dims=1,
        ),
    ),
    test_gradients=st.just(False),
)
def test_dstack(*, dtype_and_x, test_flags, backend_fw, fn_name, on_device):
    input_dtype, x = dtype_and_x
    helpers.test_function(
        input_dtypes=input_dtype,
        test_flags=test_flags,
        backend_to_test=backend_fw,
        fn_name=fn_name,
        on_device=on_device,
        arrays=x,
    )


@handle_test(
    fn_tree="expand",
    dtype_and_x=helpers.dtype_and_values(
        available_dtypes=helpers.get_dtypes("numeric", full=False),
        shape=st.shared(
            helpers.get_shape(
                allow_none=False,
                min_num_dims=1,
                max_num_dims=5,
                min_dim_size=1,
                max_dim_size=5,
            ),
            key="value_shape",
        ),
    ),
    shape=st.shared(
        helpers.get_shape(
            allow_none=False,
            min_num_dims=1,
            max_num_dims=5,
            min_dim_size=1,
            max_dim_size=5,
        ),
        key="value_shape",
    ),
    container_flags=st.just([False]),
    test_instance_method=st.just(False),
    test_gradients=st.just(False),
)
def test_expand(*, dtype_and_x, shape, test_flags, backend_fw, fn_name, on_device):
    dtype, x = dtype_and_x
    helpers.test_function(
        input_dtypes=dtype,
        test_flags=test_flags,
        backend_to_test=backend_fw,
        fn_name=fn_name,
        on_device=on_device,
        x=x[0],
        shape=shape,
    )


# fill_diag
@handle_test(
    fn_tree="fill_diagonal",
    dt_a=helpers.dtype_and_values(
        available_dtypes=helpers.get_dtypes("valid"),
        min_num_dims=2,
        max_num_dims=4,
        min_dim_size=3,
        max_dim_size=3,
        num_arrays=2,
    ),
    v=st.sampled_from([1, 2, 3, 10]),
    v_is_array_like=st.booleans(),
    wrap=st.booleans(),
    test_with_out=st.just(False),
    test_gradients=st.just(False),
    ground_truth_backend="numpy",
)
def test_fill_diagonal(
    *,
    dt_a,
    v,
    v_is_array_like,
    wrap,
    test_flags,
    backend_fw,
    fn_name,
    on_device,
):
    dt, a = dt_a
    if v_is_array_like:
        v = a[1]
    helpers.test_function(
        input_dtypes=dt,
        test_flags=test_flags,
        on_device=on_device,
        backend_to_test=backend_fw,
        fn_name=fn_name,
        a=a[0],
        v=v,
        wrap=wrap,
    )


@handle_test(
    fn_tree="functional.ivy.experimental.flatten",
    data=_flatten_data_helper(),
)
def test_flatten(
    *,
    data,
    test_flags,
    backend_fw,
    fn_name,
    on_device,
):
    (input_dtypes, x), axes, order = data
    helpers.test_function(
        input_dtypes=input_dtypes,
        test_flags=test_flags,
        backend_to_test=backend_fw,
        fn_name=fn_name,
        on_device=on_device,
        x=x[0],
        start_dim=axes[0],
        end_dim=axes[1],
        order=order,
    )


# fliplr
@handle_test(
    fn_tree="functional.ivy.experimental.fliplr",
    dtype_and_m=helpers.dtype_and_values(
        available_dtypes=helpers.get_dtypes("valid"),
        min_num_dims=2,
    ),
    test_gradients=st.just(False),
)
def test_fliplr(*, dtype_and_m, test_flags, backend_fw, fn_name, on_device):
    input_dtype, m = dtype_and_m
    helpers.test_function(
        input_dtypes=input_dtype,
        test_flags=test_flags,
        backend_to_test=backend_fw,
        fn_name=fn_name,
        on_device=on_device,
        m=m[0],
    )


# flipud
@handle_test(
    fn_tree="functional.ivy.experimental.flipud",
    dtype_and_m=helpers.dtype_and_values(
        available_dtypes=helpers.get_dtypes("valid"),
        min_value=-100,
        max_value=100,
        min_num_dims=1,
        max_num_dims=3,
        min_dim_size=1,
        max_dim_size=3,
    ),
    test_gradients=st.just(False),
)
def test_flipud(*, dtype_and_m, test_flags, backend_fw, fn_name, on_device):
    input_dtype, m = dtype_and_m
    helpers.test_function(
        input_dtypes=input_dtype,
        test_flags=test_flags,
        on_device=on_device,
        backend_to_test=backend_fw,
        fn_name=fn_name,
        m=m[0],
    )


@handle_test(
    fn_tree="functional.ivy.experimental.fold",
    data=_fold_data(),
)
def test_fold(*, data, test_flags, backend_fw, fn_name, on_device):
    input_dtype, input, shape, mode = data
    helpers.test_function(
        backend_to_test=backend_fw,
        test_flags=test_flags,
        fn_name=fn_name,
        on_device=on_device,
        rtol_=1e-1,
        atol_=1e-1,
        input_dtypes=input_dtype,
        x=input[0],
        mode=mode,
        shape=shape,
    )


# heaviside
@handle_test(
    fn_tree="functional.ivy.experimental.heaviside",
    dtype_and_x=helpers.dtype_and_values(
        available_dtypes=helpers.get_dtypes("float"),
        min_value=-100,
        max_value=100,
        min_num_dims=1,
        max_num_dims=3,
        min_dim_size=1,
        max_dim_size=3,
        num_arrays=2,
        shared_dtype=True,
    ),
    test_gradients=st.just(False),
)
def test_heaviside(*, dtype_and_x, test_flags, backend_fw, fn_name, on_device):
    input_dtype, x = dtype_and_x
    helpers.test_function(
        input_dtypes=input_dtype,
        test_flags=test_flags,
        on_device=on_device,
        backend_to_test=backend_fw,
        fn_name=fn_name,
        x1=x[0],
        x2=x[0],
    )


# hsplit
# TODO: there is a failure with paddle (dtype('int32')) caused by the `_get_splits`
#  method which returns a numpy array with a numpy dtype
@handle_test(
    fn_tree="functional.ivy.experimental.hsplit",
    dtype_and_x=helpers.dtype_and_values(
        available_dtypes=helpers.get_dtypes("valid"),
        shape=st.shared(helpers.get_shape(min_num_dims=2), key="value_shape"),
    ),
    indices_or_sections=_get_splits(allow_none=False, min_num_dims=2, axis=1),
    test_gradients=st.just(False),
    test_with_out=st.just(False),
)
def test_hsplit(
    dtype_and_x, indices_or_sections, test_flags, backend_fw, fn_name, on_device
):
    input_dtype, x = dtype_and_x
    if (
        not isinstance(indices_or_sections, int)
        and not isinstance(indices_or_sections, list)
        and indices_or_sections is not None
    ):
        input_dtype = [*input_dtype, indices_or_sections.dtype]
    helpers.test_function(
        input_dtypes=input_dtype,
        test_flags=test_flags,
        backend_to_test=backend_fw,
        fn_name=fn_name,
        on_device=on_device,
        x=x[0],
        indices_or_sections=indices_or_sections,
    )


# hstack
@handle_test(
    fn_tree="functional.ivy.experimental.hstack",
    dtype_and_m=helpers.dtype_and_values(
        available_dtypes=helpers.get_dtypes("valid"),
        shared_dtype=True,
        num_arrays=helpers.ints(min_value=2, max_value=10),
        shape=helpers.get_shape(
            min_num_dims=1,
        ),
    ),
    test_gradients=st.just(False),
)
def test_hstack(dtype_and_m, test_flags, backend_fw, fn_name, on_device):
    input_dtype, m = dtype_and_m
    helpers.test_function(
        input_dtypes=input_dtype,
        test_flags=test_flags,
        on_device=on_device,
        backend_to_test=backend_fw,
        fn_name=fn_name,
        arrays=m,
    )


# i0
@handle_test(
    fn_tree="functional.ivy.experimental.i0",
    dtype_and_x=helpers.dtype_and_values(
        available_dtypes=helpers.get_dtypes("float"),
        min_value=-10,
        max_value=10,
        min_num_dims=1,
        max_num_dims=3,
        min_dim_size=1,
        max_dim_size=3,
    ),
    test_gradients=st.just(False),
)
def test_i0(*, dtype_and_x, test_flags, backend_fw, fn_name, on_device):
    input_dtype, x = dtype_and_x
    helpers.test_function(
        input_dtypes=input_dtype,
        test_flags=test_flags,
        backend_to_test=backend_fw,
        fn_name=fn_name,
        on_device=on_device,
        x=x[0],
    )


@handle_test(
    fn_tree="functional.ivy.experimental.matricize",
    data=_matricize_data(),
)
def test_matricize(*, data, test_flags, backend_fw, fn_name, on_device):
    input_dtype, input, row_modes, column_modes = data
    helpers.test_function(
        backend_to_test=backend_fw,
        test_flags=test_flags,
        fn_name=fn_name,
        on_device=on_device,
        rtol_=1e-1,
        atol_=1e-1,
        input_dtypes=input_dtype,
        x=input[0],
        row_modes=row_modes,
        column_modes=column_modes,
    )


# moveaxis
@handle_test(
    fn_tree="functional.ivy.experimental.moveaxis",
    dtype_and_a=helpers.dtype_and_values(
        available_dtypes=helpers.get_dtypes("valid"),
        min_value=-100,
        max_value=100,
        shape=st.shared(
            helpers.get_shape(
                min_num_dims=1,
                max_num_dims=3,
                min_dim_size=1,
                max_dim_size=3,
            ),
            key="a_s_d",
        ),
    ),
    source=helpers.get_axis(
        allow_none=False,
        unique=True,
        shape=st.shared(
            helpers.get_shape(
                min_num_dims=1,
                max_num_dims=3,
                min_dim_size=1,
                max_dim_size=3,
            ),
            key="a_s_d",
        ),
        min_size=1,
        force_int=True,
    ),
    destination=helpers.get_axis(
        allow_none=False,
        unique=True,
        shape=st.shared(
            helpers.get_shape(
                min_num_dims=1,
                max_num_dims=3,
                min_dim_size=1,
                max_dim_size=3,
            ),
            key="a_s_d",
        ),
        min_size=1,
        force_int=True,
    ),
    test_gradients=st.just(False),
)
def test_moveaxis(
    *, dtype_and_a, source, destination, test_flags, backend_fw, fn_name, on_device
):
    input_dtype, a = dtype_and_a
    helpers.test_function(
        input_dtypes=input_dtype,
        test_flags=test_flags,
        on_device=on_device,
        backend_to_test=backend_fw,
        fn_name=fn_name,
        a=a[0],
        source=source,
        destination=destination,
    )


@handle_test(
    fn_tree="functional.ivy.experimental.pad",
    ground_truth_backend="numpy",
    dtype_and_input_and_other=_pad_helper(),
    reflect_type=st.sampled_from(["even", "odd"]),
    test_with_out=st.just(False),
    test_gradients=st.just(False),
)
def test_pad(
    *,
    dtype_and_input_and_other,
    reflect_type,
    test_flags,
    backend_fw,
    fn_name,
    on_device,
):
    (
        dtype,
        input,
        pad_width,
        stat_length,
        constant_values,
        end_values,
        mode,
    ) = dtype_and_input_and_other
    helpers.test_function(
        input_dtypes=dtype,
        test_flags=test_flags,
        backend_to_test=backend_fw,
        fn_name=fn_name,
        on_device=on_device,
        input=input,
        pad_width=pad_width,
        mode=mode,
        stat_length=stat_length,
        constant_values=constant_values,
        end_values=end_values,
        reflect_type=reflect_type,
    )


@handle_test(
    fn_tree="functional.ivy.experimental.partial_fold",
    data=_partial_fold_data(),
)
def test_partial_fold(*, data, test_flags, backend_fw, fn_name, on_device):
    input_dtype, input, skip_begin, shape, mode = data
    helpers.test_function(
        backend_to_test=backend_fw,
        test_flags=test_flags,
        fn_name=fn_name,
        on_device=on_device,
        rtol_=1e-1,
        atol_=1e-1,
        input_dtypes=input_dtype,
        x=input[0],
        mode=mode,
        shape=shape,
        skip_begin=skip_begin,
    )


@handle_test(
    fn_tree="functional.ivy.experimental.partial_tensor_to_vec",
    data=_partial_tensor_to_vec_data(),
)
def test_partial_tensor_to_vec(*, data, test_flags, backend_fw, fn_name, on_device):
    input_dtype, input, skip_begin, skip_end = data
    helpers.test_function(
        backend_to_test=backend_fw,
        test_flags=test_flags,
        fn_name=fn_name,
        on_device=on_device,
        rtol_=1e-1,
        atol_=1e-1,
        input_dtypes=input_dtype,
        x=input[0],
        skip_begin=skip_begin,
        skip_end=skip_end,
    )


@handle_test(
    fn_tree="functional.ivy.experimental.partial_unfold",
    data=_partial_unfold_data(),
)
def test_partial_unfold(*, data, test_flags, backend_fw, fn_name, on_device):
    input_dtype, input, axis, skip_begin, skip_end, ravel_tensors = data
    helpers.test_function(
        backend_to_test=backend_fw,
        test_flags=test_flags,
        fn_name=fn_name,
        on_device=on_device,
        rtol_=1e-1,
        atol_=1e-1,
        input_dtypes=input_dtype,
        input=input[0],
        mode=axis,
        skip_begin=skip_begin,
        skip_end=skip_end,
        ravel_tensors=ravel_tensors,
    )


@handle_test(
    fn_tree="functional.ivy.experimental.partial_vec_to_tensor",
    data=_partial_vec_to_tensor(),
)
def test_partial_vec_to_tensor(*, data, test_flags, backend_fw, fn_name, on_device):
    input_dtype, input, shape, skip_begin = data
    helpers.test_function(
        backend_to_test=backend_fw,
        test_flags=test_flags,
        fn_name=fn_name,
        on_device=on_device,
        rtol_=1e-1,
        atol_=1e-1,
        input_dtypes=input_dtype,
        input=input[0],
        shape=shape,
        skip_begin=skip_begin,
    )


# put_along_axis
@handle_test(
    fn_tree="functional.ivy.experimental.put_along_axis",
    args=put_along_axis_helper(),
    # ToDo: test for "mean" when support has been added
    mode=st.sampled_from(["sum", "min", "max", "mul", "replace"]),
    test_with_out=st.just(False),
    test_gradients=st.just(False),
    ground_truth_backend="torch",
)
def test_put_along_axis(
    *,
    args,
    mode,
    test_flags,
    backend_fw,
    fn_name,
    on_device,
):
    dtypes, x, indices, values, axis = args
    helpers.test_function(
        input_dtypes=dtypes,
        test_flags=test_flags,
        on_device=on_device,
        backend_to_test=backend_fw,
        fn_name=fn_name,
        arr=x,
        indices=indices,
        values=values,
        axis=axis,
        mode=mode,
    )


# rot90
@handle_test(
    fn_tree="functional.ivy.experimental.rot90",
    dtype_m_k_axes=_get_dtype_values_k_axes_for_rot90(
        available_dtypes=helpers.get_dtypes("valid"),
        min_num_dims=1,
        max_num_dims=5,
        min_dim_size=1,
        max_dim_size=10,
    ),
    test_gradients=st.just(False),
)
def test_rot90(dtype_m_k_axes, test_flags, backend_fw, fn_name, on_device):
    input_dtype, m, k, axes = dtype_m_k_axes
    helpers.test_function(
        input_dtypes=input_dtype,
        test_flags=test_flags,
        on_device=on_device,
        backend_to_test=backend_fw,
        fn_name=fn_name,
        m=m,
        k=k,
        axes=tuple(axes),
    )


@handle_test(
    fn_tree="functional.ivy.experimental.soft_thresholding",
    data=_soft_thresholding_data(),
)
def test_soft_thresholding(*, data, test_flags, backend_fw, fn_name, on_device):
    x_dtype, x, threshold = data
    helpers.test_function(
        backend_to_test=backend_fw,
        test_flags=test_flags,
        fn_name=fn_name,
        on_device=on_device,
        rtol_=1e-1,
        atol_=1e-1,
        input_dtypes=x_dtype,
        x=x[0],
        threshold=threshold,
    )


# take_along_axis
@handle_test(
    fn_tree="functional.ivy.experimental.take_along_axis",
    dtype_x_indices_axis=helpers.array_indices_axis(
        array_dtypes=helpers.get_dtypes("valid"),
        indices_dtypes=["int32", "int64"],
        min_num_dims=1,
        max_num_dims=5,
        min_dim_size=1,
        max_dim_size=10,
        indices_same_dims=True,
        valid_bounds=False,
    ),
    mode=st.sampled_from(["clip", "fill", "drop"]),
    ground_truth_backend="jax",
    test_gradients=st.just(False),
)
def test_take_along_axis(
    *,
    dtype_x_indices_axis,
    mode,
    test_flags,
    backend_fw,
    fn_name,
    on_device,
):
    dtypes, x, indices, axis, _ = dtype_x_indices_axis
    helpers.test_function(
        input_dtypes=dtypes,
        test_flags=test_flags,
        backend_to_test=backend_fw,
        fn_name=fn_name,
        on_device=on_device,
        arr=x,
        indices=indices,
        axis=axis,
        mode=mode,
    )


# top_k
@handle_test(
    fn_tree="functional.ivy.experimental.top_k",
    dtype_x_axis=helpers.dtype_values_axis(
        available_dtypes=helpers.get_dtypes("numeric"),
        min_num_dims=1,
        force_int_axis=True,
        valid_axis=True,
    ),
    k=helpers.ints(min_value=1, max_value=4),
    largest=st.booleans(),
    sorted=st.booleans(),
    test_gradients=st.just(False),
)
def test_top_k(
    *, dtype_x_axis, k, largest, sorted, test_flags, backend_fw, fn_name, on_device
):
    dtype, x, axis = dtype_x_axis
    helpers.test_function(
        input_dtypes=dtype,
        test_flags=test_flags,
        backend_to_test=backend_fw,
        fn_name=fn_name,
        on_device=on_device,
        x=x[0],
        k=k,
        axis=axis,
        largest=largest,
        sorted=sorted,
    )


@handle_test(
    fn_tree="functional.ivy.experimental.unfold",
    dtype_values_axis=helpers.dtype_values_axis(
        available_dtypes=helpers.get_dtypes("valid"),
        min_num_dims=1,
        valid_axis=True,
        allow_neg_axes=False,
        force_int_axis=True,
    ),
)
def test_unfold(*, dtype_values_axis, test_flags, backend_fw, fn_name, on_device):
    input_dtype, input, axis = dtype_values_axis
    if axis is None:
        axis = 0
    helpers.test_function(
        backend_to_test=backend_fw,
        test_flags=test_flags,
        fn_name=fn_name,
        on_device=on_device,
        rtol_=1e-1,
        atol_=1e-1,
        input_dtypes=input_dtype,
        x=input[0],
        mode=axis,
    )


# unique_consecutive
@handle_test(
    fn_tree="unique_consecutive",
    dtype_x_axis=helpers.dtype_values_axis(
        available_dtypes=helpers.get_dtypes("numeric"),
        min_num_dims=1,
        min_dim_size=2,
        force_int_axis=True,
        valid_axis=True,
    ),
    none_axis=st.booleans(),
    test_with_out=st.just(False),
    test_gradients=st.just(False),
    ground_truth_backend="torch",
)
def test_unique_consecutive(
    *, dtype_x_axis, none_axis, test_flags, backend_fw, fn_name, on_device
):
    dtype, x, axis = dtype_x_axis
    if none_axis:
        axis = None
    helpers.test_function(
        input_dtypes=dtype,
        test_flags=test_flags,
        on_device=on_device,
        backend_to_test=backend_fw,
        fn_name=fn_name,
        x=x[0],
        axis=axis,
    )


# vsplit
@handle_test(
    fn_tree="functional.ivy.experimental.vsplit",
    dtype_and_x=helpers.dtype_and_values(
        available_dtypes=helpers.get_dtypes("valid"),
        shape=st.shared(helpers.get_shape(min_num_dims=2), key="value_shape"),
    ),
    indices_or_sections=_get_splits(allow_none=False, min_num_dims=2, axis=0),
    test_gradients=st.just(False),
    test_with_out=st.just(False),
)
def test_vsplit(
    dtype_and_x, indices_or_sections, test_flags, backend_fw, fn_name, on_device
):
    input_dtype, x = dtype_and_x
    helpers.test_function(
        input_dtypes=input_dtype,
        on_device=on_device,
        test_flags=test_flags,
        backend_to_test=backend_fw,
        fn_name=fn_name,
        x=x[0],
        indices_or_sections=indices_or_sections,
    )


# vstack
@handle_test(
    fn_tree="functional.ivy.experimental.vstack",
    arrays_dtypes=_st_col_row_stack_arrays(stack_dim=0),
    test_gradients=st.just(False),
)
def test_vstack(*, arrays_dtypes, test_flags, backend_fw, fn_name, on_device):
    arrays, dtypes = arrays_dtypes
    helpers.test_function(
        input_dtypes=dtypes,
        test_flags=test_flags,
        on_device=on_device,
        backend_to_test=backend_fw,
        fn_name=fn_name,
<<<<<<< HEAD
        a=a[0],
        v=v,
        wrap=wrap,
    )


@handle_test(
    fn_tree="trim_zeros",
    dt_a=helpers.dtype_and_values(
        available_dtypes=helpers.get_dtypes("numeric"),
        num_arrays=1,
        min_num_dims=1,
        max_num_dims=1,
        min_value=-100,
        max_value=100,
    ),
    test_with_out=st.just(False),
)
def test_trim_zeros(
    *,
    dt_a,
    test_flags,
    backend_fw,
    fn_name,
    on_device,
):
    dt, a = dt_a
    helpers.test_function(
        input_dtypes=dt,
        test_flags=test_flags,
        on_device=on_device,
        fw=backend_fw,
        fn_name=fn_name,
        a=a[0],
=======
        arrays=arrays,
>>>>>>> 735af0cb
    )<|MERGE_RESOLUTION|>--- conflicted
+++ resolved
@@ -1488,10 +1488,7 @@
         on_device=on_device,
         backend_to_test=backend_fw,
         fn_name=fn_name,
-<<<<<<< HEAD
-        a=a[0],
-        v=v,
-        wrap=wrap,
+        arrays=arrays,
     )
 
 
@@ -1523,7 +1520,4 @@
         fw=backend_fw,
         fn_name=fn_name,
         a=a[0],
-=======
-        arrays=arrays,
->>>>>>> 735af0cb
     )