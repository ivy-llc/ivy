# global
from hypothesis import strategies as st, assume
import hypothesis.extra.numpy as nph
import numpy as np

# local
import ivy
import ivy_tests.test_ivy.helpers as helpers
from ivy_tests.test_ivy.helpers import handle_test
from ivy.functional.ivy.experimental.manipulation import _check_bounds
from ivy_tests.test_ivy.test_functional.test_core.test_manipulation import _get_splits


# Helpers #
# ------- #


# moveaxis
@handle_test(
    fn_tree="functional.ivy.experimental.moveaxis",
    dtype_and_a=helpers.dtype_and_values(
        available_dtypes=helpers.get_dtypes("float"),
        min_value=-100,
        max_value=100,
        shape=st.shared(
            helpers.get_shape(
                min_num_dims=1,
                max_num_dims=3,
                min_dim_size=1,
                max_dim_size=3,
            ),
            key="a_s_d",
        ),
    ),
    source=helpers.get_axis(
        allow_none=False,
        unique=True,
        shape=st.shared(
            helpers.get_shape(
                min_num_dims=1,
                max_num_dims=3,
                min_dim_size=1,
                max_dim_size=3,
            ),
            key="a_s_d",
        ),
        min_size=1,
        force_int=True,
    ),
    destination=helpers.get_axis(
        allow_none=False,
        unique=True,
        shape=st.shared(
            helpers.get_shape(
                min_num_dims=1,
                max_num_dims=3,
                min_dim_size=1,
                max_dim_size=3,
            ),
            key="a_s_d",
        ),
        min_size=1,
        force_int=True,
    ),
    test_gradients=st.just(False),
)
def test_moveaxis(
    *, dtype_and_a, source, destination, test_flags, backend_fw, fn_name, on_device
):
    input_dtype, a = dtype_and_a
    helpers.test_function(
        input_dtypes=input_dtype,
        test_flags=test_flags,
        on_device=on_device,
        fw=backend_fw,
        fn_name=fn_name,
        a=a[0],
        source=source,
        destination=destination,
    )


# heaviside
@handle_test(
    fn_tree="functional.ivy.experimental.heaviside",
    dtype_and_x=helpers.dtype_and_values(
        available_dtypes=helpers.get_dtypes("float"),
        min_value=-100,
        max_value=100,
        min_num_dims=1,
        max_num_dims=3,
        min_dim_size=1,
        max_dim_size=3,
        num_arrays=2,
        shared_dtype=True,
    ),
    test_gradients=st.just(False),
)
def test_heaviside(*, dtype_and_x, test_flags, backend_fw, fn_name, on_device):
    input_dtype, x = dtype_and_x
    helpers.test_function(
        input_dtypes=input_dtype,
        test_flags=test_flags,
        on_device=on_device,
        fw=backend_fw,
        fn_name=fn_name,
        x1=x[0],
        x2=x[0],
    )


# flipud
@handle_test(
    fn_tree="functional.ivy.experimental.flipud",
    dtype_and_m=helpers.dtype_and_values(
        available_dtypes=helpers.get_dtypes("float"),
        min_value=-100,
        max_value=100,
        min_num_dims=1,
        max_num_dims=3,
        min_dim_size=1,
        max_dim_size=3,
    ),
    test_gradients=st.just(False),
)
def test_flipud(*, dtype_and_m, test_flags, backend_fw, fn_name, on_device):
    input_dtype, m = dtype_and_m
    helpers.test_function(
        input_dtypes=input_dtype,
        test_flags=test_flags,
        on_device=on_device,
        fw=backend_fw,
        fn_name=fn_name,
        m=m[0],
    )


# vstack
@handle_test(
    fn_tree="functional.ivy.experimental.vstack",
    dtype_and_m=helpers.dtype_and_values(
        available_dtypes=helpers.get_dtypes("valid"),
        shape=helpers.get_shape(
            min_num_dims=1,
        ),
        shared_dtype=True,
        num_arrays=helpers.ints(min_value=2, max_value=10),
    ),
    test_gradients=st.just(False),
)
def test_vstack(*, dtype_and_m, test_flags, backend_fw, fn_name, on_device):
    input_dtype, m = dtype_and_m
    helpers.test_function(
        input_dtypes=input_dtype,
        test_flags=test_flags,
        on_device=on_device,
        fw=backend_fw,
        fn_name=fn_name,
        arrays=m,
    )


# hstack
@handle_test(
    fn_tree="functional.ivy.experimental.hstack",
    dtype_and_m=helpers.dtype_and_values(
        available_dtypes=helpers.get_dtypes("valid"),
        shared_dtype=True,
        num_arrays=helpers.ints(min_value=2, max_value=10),
        shape=helpers.get_shape(
            min_num_dims=1,
        ),
    ),
    test_gradients=st.just(False),
)
def test_hstack(dtype_and_m, test_flags, backend_fw, fn_name, on_device):
    input_dtype, m = dtype_and_m
    helpers.test_function(
        input_dtypes=input_dtype,
        test_flags=test_flags,
        on_device=on_device,
        fw=backend_fw,
        fn_name=fn_name,
        arrays=m,
    )


@st.composite
def _get_dtype_values_k_axes_for_rot90(
    draw,
    available_dtypes,
    min_value=None,
    max_value=None,
    allow_inf=False,
    exclude_min=False,
    exclude_max=False,
    min_num_dims=1,
    max_num_dims=10,
    min_dim_size=1,
    max_dim_size=10,
):
    shape = draw(
        helpers.get_shape(
            allow_none=False,
            min_num_dims=min_num_dims,
            max_num_dims=max_num_dims,
            min_dim_size=min_dim_size,
            max_dim_size=max_dim_size,
        )
    )
    k = draw(helpers.ints(min_value=-4, max_value=4))
    axes = draw(
        st.lists(
            helpers.ints(min_value=-len(shape), max_value=len(shape) - 1),
            min_size=2,
            max_size=2,
            unique=True,
        ).filter(lambda axes: abs(axes[0] - axes[1]) != len(shape))
    )
    dtype = draw(st.sampled_from(draw(available_dtypes)))
    values = draw(
        helpers.array_values(
            dtype=dtype,
            shape=shape,
            min_value=min_value,
            max_value=max_value,
            allow_inf=allow_inf,
            exclude_min=exclude_min,
            exclude_max=exclude_max,
            large_abs_safety_factor=72,
            small_abs_safety_factor=72,
            safety_factor_scale="log",
        )
    )
    return [dtype], values, k, axes


# rot90
@handle_test(
    fn_tree="functional.ivy.experimental.rot90",
    dtype_m_k_axes=_get_dtype_values_k_axes_for_rot90(
        available_dtypes=helpers.get_dtypes("numeric"),
        min_num_dims=1,
        max_num_dims=5,
        min_dim_size=1,
        max_dim_size=10,
    ),
    test_gradients=st.just(False),
)
def test_rot90(dtype_m_k_axes, test_flags, backend_fw, fn_name, on_device):
    input_dtype, m, k, axes = dtype_m_k_axes
    helpers.test_function(
        input_dtypes=input_dtype,
        test_flags=test_flags,
        on_device=on_device,
        fw=backend_fw,
        fn_name=fn_name,
        m=m,
        k=k,
        axes=tuple(axes),
    )


# top_k
@handle_test(
    fn_tree="functional.ivy.experimental.top_k",
    dtype_x_axis=helpers.dtype_values_axis(
        available_dtypes=helpers.get_dtypes("numeric"),
        min_num_dims=1,
        force_int_axis=True,
        valid_axis=True,
    ),
    k=helpers.ints(min_value=1, max_value=4),
    largest=st.booleans(),
    sorted=st.booleans(),
    test_gradients=st.just(False),
)
def test_top_k(
    *, dtype_x_axis, k, largest, sorted, test_flags, backend_fw, fn_name, on_device
):
    dtype, x, axis = dtype_x_axis
    helpers.test_function(
        input_dtypes=dtype,
        test_flags=test_flags,
        fw=backend_fw,
        fn_name=fn_name,
        on_device=on_device,
        x=x[0],
        k=k,
        axis=axis,
        largest=largest,
        sorted=sorted,
    )


# fliplr
@handle_test(
    fn_tree="functional.ivy.experimental.fliplr",
    dtype_and_m=helpers.dtype_and_values(
        available_dtypes=helpers.get_dtypes("numeric"),
        min_num_dims=2,
    ),
    test_gradients=st.just(False),
)
def test_fliplr(*, dtype_and_m, test_flags, backend_fw, fn_name, on_device):
    input_dtype, m = dtype_and_m
    helpers.test_function(
        input_dtypes=input_dtype,
        test_flags=test_flags,
        fw=backend_fw,
        fn_name=fn_name,
        on_device=on_device,
        m=m[0],
    )


# i0
@handle_test(
    fn_tree="functional.ivy.experimental.i0",
    dtype_and_x=helpers.dtype_and_values(
        available_dtypes=helpers.get_dtypes("float"),
        min_value=-10,
        max_value=10,
        min_num_dims=1,
        max_num_dims=3,
        min_dim_size=1,
        max_dim_size=3,
    ),
    test_gradients=st.just(False),
)
def test_i0(*, dtype_and_x, test_flags, backend_fw, fn_name, on_device):
    input_dtype, x = dtype_and_x
    helpers.test_function(
        input_dtypes=input_dtype,
        test_flags=test_flags,
        fw=backend_fw,
        fn_name=fn_name,
        on_device=on_device,
        x=x[0],
    )


@st.composite
def _flatten_data_helper(draw):
    mixed_fn_compos = draw(st.booleans())
    is_torch_backend = ivy.current_backend_str() == "torch"

    dtype_and_x = draw(
        helpers.dtype_and_values(
            available_dtypes=helpers.get_dtypes(
                "valid", mixed_fn_compos=mixed_fn_compos
            ),
            shape=st.shared(helpers.get_shape(), key="flatten_shape"),
        )
    )
    axes = draw(
        helpers.get_axis(
            shape=st.shared(helpers.get_shape(), key="flatten_shape"),
            min_size=2,
            max_size=2,
            unique=False,
            force_tuple=True,
        )
    )
    order = draw(st.sampled_from(["C", "F"]))
    if not mixed_fn_compos and is_torch_backend:
        order = "C"
    return dtype_and_x, axes, order


@handle_test(
    fn_tree="functional.ivy.experimental.flatten",
    data=_flatten_data_helper(),
)
def test_flatten(
<<<<<<< HEAD
    *,
    data,
    test_flags,
    backend_fw,
    fn_name,
    on_device,
    ground_truth_backend,
=======
    *, dtype_and_x, axes, order, test_flags, backend_fw, fn_name, on_device
>>>>>>> 66f7e547
):
    (input_dtypes, x), axes, order = data
    helpers.test_function(
        input_dtypes=input_dtypes,
        test_flags=test_flags,
        fw=backend_fw,
        fn_name=fn_name,
        on_device=on_device,
        x=x[0],
        start_dim=axes[0],
        end_dim=axes[1],
        order=order,
    )


def st_tuples(elements, *, min_size=0, max_size=None, unique_by=None, unique=False):
    return st.lists(
        elements,
        min_size=min_size,
        max_size=max_size,
        unique_by=unique_by,
        unique=unique,
    ).map(tuple)


def _st_tuples_or_int(n_pairs, min_val=0):
    return st.one_of(
        st_tuples(
            st.tuples(
                st.integers(min_value=min_val, max_value=4),
                st.integers(min_value=min_val, max_value=4),
            ),
            min_size=n_pairs,
            max_size=n_pairs,
        ),
        helpers.ints(min_value=min_val, max_value=4),
    )


@st.composite
def _pad_helper(draw):
    mode = draw(
        st.sampled_from(
            [
                "constant",
                "dilated",
                "edge",
                "linear_ramp",
                "maximum",
                "mean",
                "median",
                "minimum",
                "reflect",
                "symmetric",
                "wrap",
            ]
        )
    )
    if mode in ["median", "minimum", "maximum", "linear_ramp"]:
        dtypes = "float"
    else:
        dtypes = "numeric"
    dtype, input, shape = draw(
        helpers.dtype_and_values(
            available_dtypes=helpers.get_dtypes(dtypes),
            ret_shape=True,
            min_num_dims=1,
            min_value=-100,
            max_value=100,
        ).filter(lambda x: x[0][0] not in ["float16", "bfloat16"])
    )
    ndim = len(shape)
    min_dim = min(shape)
    if mode == "dilated":
        pad_width = draw(
            st.lists(
                st.tuples(
                    st.integers(min_value=-min_dim, max_value=min_dim),
                    st.integers(min_value=-min_dim, max_value=min_dim),
                    st.integers(min_value=0, max_value=min_dim),
                ),
                min_size=ndim,
                max_size=ndim,
            )
        )
        constant_values = draw(
            helpers.number(
                min_value=0,
                max_value=100,
            ).filter(lambda _x: ivy.as_ivy_dtype(type(_x)) == dtype[0])
        )
    else:
        pad_width = draw(_st_tuples_or_int(ndim))
        constant_values = draw(_st_tuples_or_int(ndim))
    stat_length = draw(_st_tuples_or_int(ndim, min_val=2))
    end_values = draw(_st_tuples_or_int(ndim))
    return dtype, input[0], pad_width, stat_length, constant_values, end_values, mode


@handle_test(
    fn_tree="functional.ivy.experimental.pad",
    ground_truth_backend="numpy",
    dtype_and_input_and_other=_pad_helper(),
    reflect_type=st.sampled_from(["even", "odd"]),
    test_with_out=st.just(False),
    test_gradients=st.just(False),
)
def test_pad(
    *,
    dtype_and_input_and_other,
    reflect_type,
    test_flags,
    backend_fw,
    fn_name,
    on_device,
):
    (
        dtype,
        input,
        pad_width,
        stat_length,
        constant_values,
        end_values,
        mode,
    ) = dtype_and_input_and_other
    helpers.test_function(
        input_dtypes=dtype,
        test_flags=test_flags,
        fw=backend_fw,
        fn_name=fn_name,
        on_device=on_device,
        input=input,
        pad_width=pad_width,
        mode=mode,
        stat_length=stat_length,
        constant_values=constant_values,
        end_values=end_values,
        reflect_type=reflect_type,
    )


# vsplit
@handle_test(
    fn_tree="functional.ivy.experimental.vsplit",
    dtype_and_x=helpers.dtype_and_values(
        available_dtypes=helpers.get_dtypes("valid"),
        shape=st.shared(helpers.get_shape(min_num_dims=2), key="value_shape"),
    ),
    indices_or_sections=_get_splits(allow_none=False, min_num_dims=2, axis=0),
    test_gradients=st.just(False),
    test_with_out=st.just(False),
)
def test_vsplit(
    dtype_and_x, indices_or_sections, test_flags, backend_fw, fn_name, on_device
):
    input_dtype, x = dtype_and_x
    helpers.test_function(
        input_dtypes=input_dtype,
        on_device=on_device,
        test_flags=test_flags,
        fw=backend_fw,
        fn_name=fn_name,
        x=x[0],
        indices_or_sections=indices_or_sections,
    )


# dsplit
@handle_test(
    fn_tree="functional.ivy.experimental.dsplit",
    dtype_and_x=helpers.dtype_and_values(
        available_dtypes=helpers.get_dtypes("valid"),
        shape=st.shared(helpers.get_shape(min_num_dims=3), key="value_shape"),
    ),
    indices_or_sections=_get_splits(allow_none=False, min_num_dims=3, axis=2),
    test_gradients=st.just(False),
    test_with_out=st.just(False),
)
def test_dsplit(
    dtype_and_x, indices_or_sections, test_flags, backend_fw, fn_name, on_device
):
    input_dtype, x = dtype_and_x
    helpers.test_function(
        input_dtypes=input_dtype,
        test_flags=test_flags,
        fw=backend_fw,
        fn_name=fn_name,
        on_device=on_device,
        x=x[0],
        indices_or_sections=indices_or_sections,
    )


# atleast_1d
@handle_test(
    fn_tree="functional.ivy.experimental.atleast_1d",
    dtype_and_x=helpers.dtype_and_values(
        available_dtypes=helpers.get_dtypes("valid"),
        num_arrays=helpers.ints(min_value=1, max_value=5),
    ),
    test_with_out=st.just(False),
    test_gradients=st.just(False),
)
def test_atleast_1d(dtype_and_x, test_flags, backend_fw, fn_name, on_device):
    input_dtypes, arrays = dtype_and_x
    kw = {}
    for i, (array, idtype) in enumerate(zip(arrays, input_dtypes)):
        kw["x{}".format(i)] = np.asarray(array, dtype=idtype)
    test_flags.num_positional_args = len(kw)
    helpers.test_function(
        input_dtypes=input_dtypes,
        test_flags=test_flags,
        fw=backend_fw,
        fn_name=fn_name,
        on_device=on_device,
        **kw,
    )


# dstack
@handle_test(
    fn_tree="functional.ivy.experimental.dstack",
    dtype_and_x=helpers.dtype_and_values(
        available_dtypes=helpers.get_dtypes("valid"),
        shared_dtype=True,
        num_arrays=helpers.ints(min_value=1, max_value=10),
        shape=helpers.get_shape(
            min_num_dims=1,
        ),
    ),
    test_gradients=st.just(False),
)
def test_dstack(*, dtype_and_x, test_flags, backend_fw, fn_name, on_device):
    input_dtype, x = dtype_and_x
    helpers.test_function(
        input_dtypes=input_dtype,
        test_flags=test_flags,
        fw=backend_fw,
        fn_name=fn_name,
        on_device=on_device,
        arrays=x,
    )


# atleast_2d
@handle_test(
    fn_tree="functional.ivy.experimental.atleast_2d",
    dtype_and_x=helpers.dtype_and_values(
        available_dtypes=helpers.get_dtypes("valid"),
        num_arrays=helpers.ints(min_value=1, max_value=5),
    ),
    test_with_out=st.just(False),
    test_gradients=st.just(False),
)
def test_atleast_2d(*, dtype_and_x, test_flags, backend_fw, fn_name, on_device):
    input_dtypes, arrays = dtype_and_x
    kw = {}
    for i, (array, idtype) in enumerate(zip(arrays, input_dtypes)):
        kw["x{}".format(i)] = np.asarray(array, dtype=idtype)
    test_flags.num_positional_args = len(kw)
    helpers.test_function(
        input_dtypes=input_dtypes,
        test_flags=test_flags,
        fw=backend_fw,
        fn_name=fn_name,
        on_device=on_device,
        **kw,
    )


@handle_test(
    fn_tree="functional.ivy.experimental.atleast_3d",
    dtype_and_x=helpers.dtype_and_values(
        available_dtypes=helpers.get_dtypes("valid"),
        num_arrays=helpers.ints(min_value=1, max_value=5),
        shared_dtype=True,
    ),
    test_with_out=st.just(False),
    test_gradients=st.just(False),
)
def test_atleast_3d(*, dtype_and_x, test_flags, backend_fw, fn_name, on_device):
    input_dtypes, arrays = dtype_and_x
    arrys = {}
    for i, (array, idtype) in enumerate(zip(arrays, input_dtypes)):
        arrys["x{}".format(i)] = np.asarray(array, dtype=idtype)
    test_flags.num_positional_args = len(arrys)
    helpers.test_function(
        input_dtypes=input_dtypes,
        test_flags=test_flags,
        fw=backend_fw,
        fn_name=fn_name,
        on_device=on_device,
        **arrys,
    )


# take_along_axis
@handle_test(
    fn_tree="functional.ivy.experimental.take_along_axis",
    dtype_x_indices_axis=helpers.array_indices_axis(
        array_dtypes=helpers.get_dtypes("numeric"),
        indices_dtypes=["int32", "int64"],
        min_num_dims=1,
        max_num_dims=5,
        min_dim_size=1,
        max_dim_size=10,
        indices_same_dims=True,
        valid_bounds=False,
    ),
    mode=st.sampled_from(["clip", "fill", "drop"]),
    test_gradients=st.just(False),
)
def test_take_along_axis(
    *,
    dtype_x_indices_axis,
    mode,
    test_flags,
    backend_fw,
    fn_name,
    on_device,
):
    dtypes, x, indices, axis, _ = dtype_x_indices_axis
    helpers.test_function(
        ground_truth_backend="jax",
        input_dtypes=dtypes,
        test_flags=test_flags,
        fw=backend_fw,
        fn_name=fn_name,
        on_device=on_device,
        arr=x,
        indices=indices,
        axis=axis,
        mode=mode,
    )


# hsplit
# TODO: there is a failure with paddle (dtype('int32')) caused by the `_get_splits`
#  method which returns a numpy array with a numpy dtype
@handle_test(
    fn_tree="functional.ivy.experimental.hsplit",
    dtype_and_x=helpers.dtype_and_values(
        available_dtypes=helpers.get_dtypes("valid"),
        shape=st.shared(helpers.get_shape(min_num_dims=2), key="value_shape"),
    ),
    indices_or_sections=_get_splits(allow_none=False, min_num_dims=2, axis=1),
    test_gradients=st.just(False),
    test_with_out=st.just(False),
)
def test_hsplit(
    dtype_and_x, indices_or_sections, test_flags, backend_fw, fn_name, on_device
):
    input_dtype, x = dtype_and_x
    if (
        not isinstance(indices_or_sections, int)
        and not isinstance(indices_or_sections, list)
        and indices_or_sections is not None
    ):
        input_dtype = [*input_dtype, indices_or_sections.dtype]
    helpers.test_function(
        input_dtypes=input_dtype,
        test_flags=test_flags,
        fw=backend_fw,
        fn_name=fn_name,
        on_device=on_device,
        x=x[0],
        indices_or_sections=indices_or_sections,
    )


# broadcast_shapes
@handle_test(
    fn_tree="functional.ivy.experimental.broadcast_shapes",
    shapes=nph.mutually_broadcastable_shapes(
        num_shapes=4, min_dims=1, max_dims=5, min_side=1, max_side=5
    ),
    test_instance_method=st.just(False),
    test_with_out=st.just(False),
    test_gradients=st.just(False),
)
def test_broadcast_shapes(*, shapes, test_flags, backend_fw, fn_name, on_device):
    shape, _ = shapes
    shapes = {f"shape{i}": shape[i] for i in range(len(shape))}
    test_flags.num_positional_args = len(shapes)
    helpers.test_function(
        input_dtypes=["int64"],
        test_flags=test_flags,
        fw=backend_fw,
        fn_name=fn_name,
        on_device=on_device,
        **shapes,
    )


@handle_test(
    fn_tree="expand",
    dtype_and_x=helpers.dtype_and_values(
        available_dtypes=helpers.get_dtypes("numeric", full=False),
        shape=st.shared(
            helpers.get_shape(
                allow_none=False,
                min_num_dims=1,
                max_num_dims=5,
                min_dim_size=1,
                max_dim_size=5,
            ),
            key="value_shape",
        ),
    ),
    shape=st.shared(
        helpers.get_shape(
            allow_none=False,
            min_num_dims=1,
            max_num_dims=5,
            min_dim_size=1,
            max_dim_size=5,
        ),
        key="value_shape",
    ),
    container_flags=st.just([False]),
    test_instance_method=st.just(False),
    test_gradients=st.just(False),
)
def test_expand(*, dtype_and_x, shape, test_flags, backend_fw, fn_name, on_device):
    dtype, x = dtype_and_x
    helpers.test_function(
        input_dtypes=dtype,
        test_flags=test_flags,
        fw=backend_fw,
        fn_name=fn_name,
        on_device=on_device,
        x=x[0],
        shape=shape,
    )


@st.composite
def _as_strided_helper(draw):
    dtype, x = draw(helpers.dtype_and_values(min_num_dims=1, max_num_dims=5))
    x = x[0]
    itemsize = x.itemsize
    shape = draw(helpers.get_shape(min_num_dims=1, max_num_dims=5))
    new_ndim = len(shape)
    strides = draw(
        st.lists(
            st.integers(min_value=1, max_value=16),
            min_size=new_ndim,
            max_size=new_ndim,
        ).filter(lambda x: all(x[i] % itemsize == 0 for i in range(new_ndim)))
    )
    assume(_check_bounds(x.shape, shape, strides, itemsize))
    return dtype, x, shape, strides


@handle_test(
    fn_tree="as_strided",
    all_args=_as_strided_helper(),
    test_with_out=st.just(False),
    test_gradients=st.just(False),
    ground_truth_backend="numpy",
)
def test_as_strided(*, all_args, test_flags, backend_fw, fn_name, on_device):
    dtype, x, shape, strides = all_args
    helpers.test_function(
        input_dtypes=dtype,
        test_flags=test_flags,
        fw=backend_fw,
        fn_name=fn_name,
        on_device=on_device,
        x=x,
        shape=shape,
        strides=strides,
    )


@st.composite
def _concat_from_sequence_helper(draw):
    dtypes, arrays, shape = draw(
        helpers.dtype_and_values(
            available_dtypes=helpers.get_dtypes("valid"),
            num_arrays=helpers.ints(min_value=1, max_value=6),
            ret_shape=True,
            min_num_dims=2,
            min_dim_size=2,
            shared_dtype=True,
        )
    )
    axis = draw(
        helpers.get_axis(
            shape=shape,
            force_int=True,
        )
    )
    return dtypes, arrays, axis


# concat_from_sequence
@handle_test(
    fn_tree="functional.ivy.experimental.concat_from_sequence",
    dtypes_arrays_axis=_concat_from_sequence_helper(),
    new_axis=st.integers(min_value=0, max_value=1),
    container_flags=st.just([False]),
    test_instance_method=st.just(False),
)
def test_concat_from_sequence(
    *, dtypes_arrays_axis, new_axis, test_flags, backend_fw, fn_name, on_device
):
    dtypes, arrays, axis = dtypes_arrays_axis

    helpers.test_function(
        input_dtypes=dtypes,
        test_flags=test_flags,
        fw=backend_fw,
        fn_name=fn_name,
        on_device=on_device,
        input_sequence=arrays,
        new_axis=new_axis,
        axis=axis,
    )


@st.composite
def _associative_scan_helper(draw):
    input_dtype = draw(
        st.shared(
            st.sampled_from(draw(helpers.get_dtypes("float"))),
            key="shared_dtype",
        ).filter(lambda _x: "float16" not in _x)
    )
    random_size = draw(
        st.shared(helpers.ints(min_value=1, max_value=5), key="shared_size")
    )
    shared_size = draw(
        st.shared(helpers.ints(min_value=1, max_value=5), key="shared_size")
    )
    shape = tuple([random_size, shared_size, shared_size])
    matrix = draw(
        helpers.array_values(
            dtype=input_dtype,
            shape=shape,
            min_value=1,
            max_value=10,
        )
    )
    axis = draw(
        helpers.get_axis(
            shape=shape,
            allow_neg=False,
            force_int=True,
        ).filter(lambda _x: _x < len(shape) - 2)
    )
    return [input_dtype], matrix, axis


# associative_scan
@handle_test(
    fn_tree="functional.ivy.experimental.associative_scan",
    dtype_elems_axis=_associative_scan_helper(),
    fn=st.sampled_from([ivy.matmul, ivy.multiply, ivy.add]),
    reverse=st.booleans(),
    test_with_out=st.just(False),
    ground_truth_backend="jax",
)
def test_associative_scan(
    *, dtype_elems_axis, fn, reverse, fn_name, test_flags, backend_fw, on_device
):
    dtype, elems, axis = dtype_elems_axis
    helpers.test_function(
        fn_name=fn_name,
        test_flags=test_flags,
        fw=backend_fw,
        on_device=on_device,
        input_dtypes=dtype,
        elems=elems,
        fn=fn,
        reverse=reverse,
        axis=axis,
    )


# unique_consecutive
@handle_test(
    fn_tree="unique_consecutive",
    dtype_x_axis=helpers.dtype_values_axis(
        available_dtypes=helpers.get_dtypes("numeric"),
        min_num_dims=1,
        min_dim_size=2,
        force_int_axis=True,
        valid_axis=True,
    ),
    none_axis=st.booleans(),
    test_with_out=st.just(False),
    test_gradients=st.just(False),
    ground_truth_backend="torch",
)
def test_unique_consecutive(
    *, dtype_x_axis, none_axis, test_flags, backend_fw, fn_name, on_device
):
    dtype, x, axis = dtype_x_axis
    if none_axis:
        axis = None
    helpers.test_function(
        input_dtypes=dtype,
        test_flags=test_flags,
        on_device=on_device,
        fw=backend_fw,
        fn_name=fn_name,
        x=x[0],
        axis=axis,
    )<|MERGE_RESOLUTION|>--- conflicted
+++ resolved
@@ -373,7 +373,6 @@
     data=_flatten_data_helper(),
 )
 def test_flatten(
-<<<<<<< HEAD
     *,
     data,
     test_flags,
@@ -381,9 +380,6 @@
     fn_name,
     on_device,
     ground_truth_backend,
-=======
-    *, dtype_and_x, axes, order, test_flags, backend_fw, fn_name, on_device
->>>>>>> 66f7e547
 ):
     (input_dtypes, x), axes, order = data
     helpers.test_function(
