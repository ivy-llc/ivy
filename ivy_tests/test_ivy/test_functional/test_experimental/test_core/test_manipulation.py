--- conflicted
+++ resolved
@@ -901,11 +901,7 @@
 def test_atleast_2d(
     dtype_and_x,
     as_variable,
-<<<<<<< HEAD
-    num_positional_args,
-=======
-    with_out,
->>>>>>> 834fa2b2
+    with_out,
     native_array,
     container_flags,
     with_out,
