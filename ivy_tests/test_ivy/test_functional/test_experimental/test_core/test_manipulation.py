# global
from hypothesis import strategies as st, assume
import hypothesis.extra.numpy as nph
import numpy as np

# local
import ivy
import ivy_tests.test_ivy.helpers as helpers
from ivy_tests.test_ivy.helpers import handle_test
from ivy.functional.ivy.experimental.manipulation import _check_bounds
from ivy_tests.test_ivy.test_functional.test_core.test_manipulation import _get_splits


# --- Helpers --- #
# --------------- #


@st.composite
def _as_strided_helper(draw):
    dtype, x = draw(helpers.dtype_and_values(min_num_dims=1, max_num_dims=5))
    x = x[0]
    itemsize = x.itemsize
    shape = draw(helpers.get_shape(min_num_dims=1, max_num_dims=5))
    new_ndim = len(shape)
    strides = draw(
        st.lists(
            st.integers(min_value=1, max_value=16),
            min_size=new_ndim,
            max_size=new_ndim,
        ).filter(lambda x: all(x[i] % itemsize == 0 for i in range(new_ndim)))
    )
    assume(_check_bounds(x.shape, shape, strides, itemsize))
    return dtype, x, shape, strides


@st.composite
def _associative_scan_helper(draw):
    input_dtype = draw(
        st.shared(
            st.sampled_from(draw(helpers.get_dtypes("float"))),
            key="shared_dtype",
        ).filter(lambda _x: "float16" not in _x)
    )
    random_size = draw(
        st.shared(helpers.ints(min_value=1, max_value=5), key="shared_size")
    )
    shared_size = draw(
        st.shared(helpers.ints(min_value=1, max_value=5), key="shared_size")
    )
    shape = tuple([random_size, shared_size, shared_size])
    matrix = draw(
        helpers.array_values(
            dtype=input_dtype,
            shape=shape,
            min_value=1,
            max_value=10,
        )
    )
    axis = draw(
        helpers.get_axis(
            shape=shape,
            allow_neg=False,
            force_int=True,
        ).filter(lambda _x: _x < len(shape) - 2)
    )
    return [input_dtype], matrix, axis


@st.composite
def _concat_from_sequence_helper(draw):
    dtypes, arrays, shape = draw(
        helpers.dtype_and_values(
            available_dtypes=helpers.get_dtypes("valid"),
            num_arrays=helpers.ints(min_value=1, max_value=6),
            ret_shape=True,
            min_num_dims=2,
            min_dim_size=2,
            shared_dtype=True,
        )
    )
    axis = draw(
        helpers.get_axis(
            shape=shape,
            force_int=True,
        )
    )
    return dtypes, arrays, axis


@st.composite
def _flatten_data_helper(draw):
    mixed_fn_compos = draw(st.booleans())
    is_torch_backend = ivy.current_backend_str() == "torch"

    dtype_and_x = draw(
        helpers.dtype_and_values(
            available_dtypes=helpers.get_dtypes(
                "valid", mixed_fn_compos=mixed_fn_compos
            ),
            shape=st.shared(helpers.get_shape(), key="flatten_shape"),
        )
    )
    axes = draw(
        helpers.get_axis(
            shape=st.shared(helpers.get_shape(), key="flatten_shape"),
            min_size=2,
            max_size=2,
            unique=False,
            force_tuple=True,
        )
    )
    order = draw(st.sampled_from(["C", "F"]))
    if not mixed_fn_compos and is_torch_backend:
        order = "C"
    return dtype_and_x, axes, order


@st.composite
def _fold_data(draw):
    shape = draw(
        helpers.get_shape(
            min_num_dims=2, max_num_dims=5, min_dim_size=2, max_dim_size=3
        )
    )
    mode = draw(helpers.ints(min_value=0, max_value=len(shape) - 1))
    reduced_dims = int(ivy.prod(shape[0:mode]) * ivy.prod(shape[mode + 1 :]))
    unfolded_shape = (shape[mode], reduced_dims)
    dtype, input = draw(
        helpers.dtype_and_values(
            available_dtypes=helpers.get_dtypes("valid"), shape=unfolded_shape
        )
    )
    return dtype, input, shape, mode


@st.composite
def _get_dtype_values_k_axes_for_rot90(
    draw,
    available_dtypes,
    min_value=None,
    max_value=None,
    allow_inf=False,
    exclude_min=False,
    exclude_max=False,
    min_num_dims=1,
    max_num_dims=10,
    min_dim_size=1,
    max_dim_size=10,
):
    shape = draw(
        helpers.get_shape(
            allow_none=False,
            min_num_dims=min_num_dims,
            max_num_dims=max_num_dims,
            min_dim_size=min_dim_size,
            max_dim_size=max_dim_size,
        )
    )
    k = draw(helpers.ints(min_value=-4, max_value=4))
    axes = draw(
        st.lists(
            helpers.ints(min_value=-len(shape), max_value=len(shape) - 1),
            min_size=2,
            max_size=2,
            unique=True,
        ).filter(lambda axes: abs(axes[0] - axes[1]) != len(shape))
    )
    dtype = draw(st.sampled_from(draw(available_dtypes)))
    values = draw(
        helpers.array_values(
            dtype=dtype,
            shape=shape,
            min_value=min_value,
            max_value=max_value,
            allow_inf=allow_inf,
            exclude_min=exclude_min,
            exclude_max=exclude_max,
            large_abs_safety_factor=72,
            small_abs_safety_factor=72,
            safety_factor_scale="log",
        )
    )
    return [dtype], values, k, axes


@st.composite
def _matricize_data(draw):
    input_dtype, input, shape = draw(
        helpers.dtype_and_values(
            available_dtypes=helpers.get_dtypes("valid"),
            ret_shape=True,
            min_num_dims=2,
            max_num_dims=5,
        )
    )
    ndims = len(shape)
    dims = set([*range(ndims)])
    row_modes = set(
        draw(st.lists(helpers.ints(min_value=0, max_value=ndims - 1), min_size=1))
    )
    col_modes = dims - row_modes
    return input_dtype, input, row_modes, col_modes


@st.composite
def _pad_helper(draw):
    mode = draw(
        st.sampled_from(
            [
                "constant",
                "dilated",
                "edge",
                "linear_ramp",
                "maximum",
                "mean",
                "median",
                "minimum",
                "reflect",
                "symmetric",
                "wrap",
            ]
        )
    )
    if mode in ["median", "minimum", "maximum", "linear_ramp"]:
        dtypes = "float"
    else:
        dtypes = "numeric"
    dtype, input, shape = draw(
        helpers.dtype_and_values(
            available_dtypes=helpers.get_dtypes(dtypes),
            ret_shape=True,
            min_num_dims=1,
            min_value=-100,
            max_value=100,
        ).filter(lambda x: x[0][0] not in ["float16", "bfloat16"])
    )
    ndim = len(shape)
    min_dim = min(shape)
    if mode == "dilated":
        pad_width = draw(
            st.lists(
                st.tuples(
                    st.integers(min_value=-min_dim, max_value=min_dim),
                    st.integers(min_value=-min_dim, max_value=min_dim),
                    st.integers(min_value=0, max_value=min_dim),
                ),
                min_size=ndim,
                max_size=ndim,
            )
        )
        constant_values = draw(
            helpers.number(
                min_value=0,
                max_value=100,
            ).filter(lambda _x: ivy.as_ivy_dtype(type(_x)) == dtype[0])
        )
    else:
        pad_width = draw(_st_tuples_or_int(ndim))
        constant_values = draw(_st_tuples_or_int(ndim))
    stat_length = draw(_st_tuples_or_int(ndim, min_val=2))
    end_values = draw(_st_tuples_or_int(ndim))
    return dtype, input[0], pad_width, stat_length, constant_values, end_values, mode


@st.composite
def _partial_fold_data(draw):
    shape = draw(
        helpers.get_shape(
            min_num_dims=2, max_num_dims=5, min_dim_size=2, max_dim_size=3
        )
    )
    ndims = len(shape)
    mode_and_skip_begin = draw(
        st.lists(
            helpers.ints(min_value=0, max_value=ndims - 1), min_size=2, max_size=2
        ).filter(lambda nums: np.sum(nums) <= ndims - 1)
    )
    skip_begin, mode = sorted(mode_and_skip_begin)
    skip_end = draw(
        helpers.ints(min_value=0, max_value=ndims - (skip_begin + mode) - 1)
    )
    if skip_end != 0:
        reduced_dims = int(
            ivy.prod(shape[skip_begin : skip_begin + mode])
            * ivy.prod(shape[skip_begin + mode + 1 : -skip_end])
        )
        unfolded_shape = (
            *shape[:skip_begin],
            shape[skip_begin + mode],
            reduced_dims,
            *shape[-skip_end:],
        )
    else:
        reduced_dims = int(
            ivy.prod(shape[skip_begin : skip_begin + mode])
            * ivy.prod(shape[skip_begin + mode + 1 :])
        )
        unfolded_shape = (*shape[:skip_begin], shape[skip_begin + mode], reduced_dims)

    dtype, input = draw(
        helpers.dtype_and_values(
            available_dtypes=helpers.get_dtypes("valid"), shape=unfolded_shape
        )
    )
    return dtype, input, skip_begin, shape, mode


@st.composite
def _partial_tensor_to_vec_data(draw):
    input_dtype, input, shape = draw(
        helpers.dtype_and_values(
            available_dtypes=helpers.get_dtypes("valid"), min_num_dims=1, ret_shape=True
        )
    )
    ndims = len(shape)
    skip_begin = draw(helpers.ints(min_value=0, max_value=ndims - 1))
    skip_end = draw(helpers.ints(min_value=0, max_value=ndims - 1 - skip_begin))
    return input_dtype, input, skip_begin, skip_end


@st.composite
def _partial_unfold_data(draw):
    dtype, input = draw(
        helpers.dtype_and_values(
            available_dtypes=helpers.get_dtypes("valid"),
            min_num_dims=1,
        )
    )
    ndims = len(input[0].shape)
    mode_and_skip_begin = draw(
        st.lists(
            helpers.ints(min_value=0, max_value=ndims - 1), min_size=2, max_size=2
        ).filter(lambda nums: np.sum(nums) <= ndims - 1)
    )
    skip_begin, mode = sorted(mode_and_skip_begin)
    skip_end = draw(
        helpers.ints(min_value=0, max_value=ndims - (skip_begin + mode) - 1)
    )
    ravel_tensors = draw(st.booleans())
    return dtype, input, mode, skip_begin, skip_end, ravel_tensors


@st.composite
def _partial_vec_to_tensor(draw):
    shape = draw(helpers.get_shape(min_num_dims=1, max_num_dims=5))
    numel = int(ivy.prod(shape))
    input_dtype, input = draw(
        helpers.dtype_and_values(
            available_dtypes=helpers.get_dtypes("float"), shape=(numel,)
        )
    )
    ndims = len(shape)
    skip_begin = draw(helpers.ints(min_value=0, max_value=ndims - 1))
    return input_dtype, input, shape, skip_begin


@st.composite
def _soft_thresholding_data(draw):
    x_min, x_max = 1e-2, 1e2
    x_dtype, x, shape = draw(
        helpers.dtype_and_values(
            available_dtypes=helpers.get_dtypes("float"),
            ret_shape=True,
            min_value=x_min,
            max_value=x_max,
        )
    )
    threshold_choice_1 = draw(helpers.floats(min_value=x_min, max_value=x_max))
    t_dtype, threshold_choice_2 = draw(
        helpers.dtype_and_values(
            available_dtypes=helpers.get_dtypes("valid"),
            shape=shape,
            min_value=x_min,
            max_value=x_max,
        )
    )
    threshold = draw(st.sampled_from([threshold_choice_1, threshold_choice_2]))
    return x_dtype + t_dtype, x, threshold


def _st_tuples_or_int(n_pairs, min_val=0):
    return st.one_of(
        st_tuples(
            st.tuples(
                st.integers(min_value=min_val, max_value=4),
                st.integers(min_value=min_val, max_value=4),
            ),
            min_size=n_pairs,
            max_size=n_pairs,
        ),
        helpers.ints(min_value=min_val, max_value=4),
    )


# --- Main --- #
# ------------ #


def st_tuples(elements, *, min_size=0, max_size=None, unique_by=None, unique=False):
    return st.lists(
        elements,
        min_size=min_size,
        max_size=max_size,
        unique_by=unique_by,
        unique=unique,
    ).map(tuple)


@handle_test(
    fn_tree="as_strided",
    all_args=_as_strided_helper(),
    test_with_out=st.just(False),
    test_gradients=st.just(False),
    ground_truth_backend="numpy",
)
def test_as_strided(*, all_args, test_flags, backend_fw, fn_name, on_device):
    dtype, x, shape, strides = all_args
    helpers.test_function(
        input_dtypes=dtype,
        test_flags=test_flags,
        backend_to_test=backend_fw,
        fn_name=fn_name,
        on_device=on_device,
        x=x,
        shape=shape,
        strides=strides,
    )


# associative_scan
@handle_test(
    fn_tree="functional.ivy.experimental.associative_scan",
    dtype_elems_axis=_associative_scan_helper(),
    fn=st.sampled_from([ivy.matmul, ivy.multiply, ivy.add]),
    reverse=st.booleans(),
    test_with_out=st.just(False),
    ground_truth_backend="jax",
)
def test_associative_scan(
    *, dtype_elems_axis, fn, reverse, fn_name, test_flags, backend_fw, on_device
):
    dtype, elems, axis = dtype_elems_axis
    helpers.test_function(
        fn_name=fn_name,
        test_flags=test_flags,
        backend_to_test=backend_fw,
        on_device=on_device,
        input_dtypes=dtype,
        elems=elems,
        fn=fn,
        reverse=reverse,
        axis=axis,
    )


# atleast_1d
@handle_test(
    fn_tree="functional.ivy.experimental.atleast_1d",
    dtype_and_x=helpers.dtype_and_values(
        available_dtypes=helpers.get_dtypes("valid"),
        num_arrays=helpers.ints(min_value=1, max_value=5),
    ),
    test_with_out=st.just(False),
    test_gradients=st.just(False),
)
def test_atleast_1d(dtype_and_x, test_flags, backend_fw, fn_name, on_device):
    input_dtypes, arrays = dtype_and_x
    kw = {}
    for i, (array, idtype) in enumerate(zip(arrays, input_dtypes)):
        kw["x{}".format(i)] = np.asarray(array, dtype=idtype)
    test_flags.num_positional_args = len(kw)
    helpers.test_function(
        input_dtypes=input_dtypes,
        test_flags=test_flags,
        backend_to_test=backend_fw,
        fn_name=fn_name,
        on_device=on_device,
        **kw,
    )


# atleast_2d
@handle_test(
    fn_tree="functional.ivy.experimental.atleast_2d",
    dtype_and_x=helpers.dtype_and_values(
        available_dtypes=helpers.get_dtypes("valid"),
        num_arrays=helpers.ints(min_value=1, max_value=5),
    ),
    test_with_out=st.just(False),
    test_gradients=st.just(False),
)
def test_atleast_2d(*, dtype_and_x, test_flags, backend_fw, fn_name, on_device):
    input_dtypes, arrays = dtype_and_x
    kw = {}
    for i, (array, idtype) in enumerate(zip(arrays, input_dtypes)):
        kw["x{}".format(i)] = np.asarray(array, dtype=idtype)
    test_flags.num_positional_args = len(kw)
    helpers.test_function(
        input_dtypes=input_dtypes,
        test_flags=test_flags,
        backend_to_test=backend_fw,
        fn_name=fn_name,
        on_device=on_device,
        **kw,
    )


@handle_test(
    fn_tree="functional.ivy.experimental.atleast_3d",
    dtype_and_x=helpers.dtype_and_values(
        available_dtypes=helpers.get_dtypes("valid"),
        num_arrays=helpers.ints(min_value=1, max_value=5),
        shared_dtype=True,
    ),
    test_with_out=st.just(False),
    test_gradients=st.just(False),
)
def test_atleast_3d(*, dtype_and_x, test_flags, backend_fw, fn_name, on_device):
    input_dtypes, arrays = dtype_and_x
    arrys = {}
    for i, (array, idtype) in enumerate(zip(arrays, input_dtypes)):
        arrys["x{}".format(i)] = np.asarray(array, dtype=idtype)
    test_flags.num_positional_args = len(arrys)
    helpers.test_function(
        input_dtypes=input_dtypes,
        test_flags=test_flags,
        backend_to_test=backend_fw,
        fn_name=fn_name,
        on_device=on_device,
        **arrys,
    )


# broadcast_shapes
@handle_test(
    fn_tree="functional.ivy.experimental.broadcast_shapes",
    shapes=nph.mutually_broadcastable_shapes(
        num_shapes=4, min_dims=1, max_dims=5, min_side=1, max_side=5
    ),
    test_instance_method=st.just(False),
    test_with_out=st.just(False),
    test_gradients=st.just(False),
)
def test_broadcast_shapes(*, shapes, test_flags, backend_fw, fn_name, on_device):
    shape, _ = shapes
    shapes = {f"shape{i}": shape[i] for i in range(len(shape))}
    test_flags.num_positional_args = len(shapes)
    helpers.test_function(
        input_dtypes=["int64"],
        test_flags=test_flags,
        backend_to_test=backend_fw,
        fn_name=fn_name,
        on_device=on_device,
        **shapes,
    )


# concat_from_sequence
@handle_test(
    fn_tree="functional.ivy.experimental.concat_from_sequence",
    dtypes_arrays_axis=_concat_from_sequence_helper(),
    new_axis=st.integers(min_value=0, max_value=1),
    container_flags=st.just([False]),
    test_instance_method=st.just(False),
)
def test_concat_from_sequence(
    *, dtypes_arrays_axis, new_axis, test_flags, backend_fw, fn_name, on_device
):
    dtypes, arrays, axis = dtypes_arrays_axis

    helpers.test_function(
        input_dtypes=dtypes,
        test_flags=test_flags,
        backend_to_test=backend_fw,
        fn_name=fn_name,
        on_device=on_device,
        input_sequence=arrays,
        new_axis=new_axis,
        axis=axis,
    )


# dsplit
@handle_test(
    fn_tree="functional.ivy.experimental.dsplit",
    dtype_and_x=helpers.dtype_and_values(
        available_dtypes=helpers.get_dtypes("valid"),
        shape=st.shared(helpers.get_shape(min_num_dims=3), key="value_shape"),
    ),
    indices_or_sections=_get_splits(allow_none=False, min_num_dims=3, axis=2),
    test_gradients=st.just(False),
    test_with_out=st.just(False),
)
def test_dsplit(
    dtype_and_x, indices_or_sections, test_flags, backend_fw, fn_name, on_device
):
    input_dtype, x = dtype_and_x
    helpers.test_function(
        input_dtypes=input_dtype,
        test_flags=test_flags,
        backend_to_test=backend_fw,
        fn_name=fn_name,
        on_device=on_device,
        x=x[0],
        indices_or_sections=indices_or_sections,
    )


# dstack
@handle_test(
    fn_tree="functional.ivy.experimental.dstack",
    dtype_and_x=helpers.dtype_and_values(
        available_dtypes=helpers.get_dtypes("valid"),
        shared_dtype=True,
        num_arrays=helpers.ints(min_value=1, max_value=10),
        shape=helpers.get_shape(
            min_num_dims=1,
        ),
    ),
    test_gradients=st.just(False),
)
def test_dstack(*, dtype_and_x, test_flags, backend_fw, fn_name, on_device):
    input_dtype, x = dtype_and_x
    helpers.test_function(
        input_dtypes=input_dtype,
        test_flags=test_flags,
        backend_to_test=backend_fw,
        fn_name=fn_name,
        on_device=on_device,
        arrays=x,
    )


@handle_test(
    fn_tree="expand",
    dtype_and_x=helpers.dtype_and_values(
        available_dtypes=helpers.get_dtypes("numeric", full=False),
        shape=st.shared(
            helpers.get_shape(
                allow_none=False,
                min_num_dims=1,
                max_num_dims=5,
                min_dim_size=1,
                max_dim_size=5,
            ),
            key="value_shape",
        ),
    ),
    shape=st.shared(
        helpers.get_shape(
            allow_none=False,
            min_num_dims=1,
            max_num_dims=5,
            min_dim_size=1,
            max_dim_size=5,
        ),
        key="value_shape",
    ),
    container_flags=st.just([False]),
    test_instance_method=st.just(False),
    test_gradients=st.just(False),
)
def test_expand(*, dtype_and_x, shape, test_flags, backend_fw, fn_name, on_device):
    dtype, x = dtype_and_x
    helpers.test_function(
        input_dtypes=dtype,
        test_flags=test_flags,
        backend_to_test=backend_fw,
        fn_name=fn_name,
        on_device=on_device,
        x=x[0],
        shape=shape,
    )


# fill_diag
@handle_test(
    fn_tree="fill_diagonal",
    dt_a=helpers.dtype_and_values(
        available_dtypes=helpers.get_dtypes("float"),
        min_num_dims=2,
        max_num_dims=4,
        min_dim_size=3,
        max_dim_size=3,
    ),
    v=st.sampled_from([1, 2, 3, 10]),
    wrap=st.booleans(),
    test_with_out=st.just(False),
)
def test_fill_diagonal(
    *,
    dt_a,
    v,
    wrap,
    test_flags,
    backend_fw,
    fn_name,
    on_device,
):
    dt, a = dt_a
    helpers.test_function(
        input_dtypes=dt,
        test_flags=test_flags,
        on_device=on_device,
        backend_to_test=backend_fw,
        fn_name=fn_name,
        a=a[0],
        v=v,
        wrap=wrap,
    )


@handle_test(
    fn_tree="functional.ivy.experimental.flatten",
    data=_flatten_data_helper(),
)
def test_flatten(
    *,
    data,
    test_flags,
    backend_fw,
    fn_name,
    on_device,
):
    (input_dtypes, x), axes, order = data
    helpers.test_function(
        input_dtypes=input_dtypes,
        test_flags=test_flags,
        backend_to_test=backend_fw,
        fn_name=fn_name,
        on_device=on_device,
        x=x[0],
        start_dim=axes[0],
        end_dim=axes[1],
        order=order,
    )


# fliplr
@handle_test(
    fn_tree="functional.ivy.experimental.fliplr",
    dtype_and_m=helpers.dtype_and_values(
        available_dtypes=helpers.get_dtypes("numeric"),
        min_num_dims=2,
    ),
    test_gradients=st.just(False),
)
def test_fliplr(*, dtype_and_m, test_flags, backend_fw, fn_name, on_device):
    input_dtype, m = dtype_and_m
    helpers.test_function(
        input_dtypes=input_dtype,
        test_flags=test_flags,
        backend_to_test=backend_fw,
        fn_name=fn_name,
        on_device=on_device,
        m=m[0],
    )


# flipud
@handle_test(
    fn_tree="functional.ivy.experimental.flipud",
    dtype_and_m=helpers.dtype_and_values(
        available_dtypes=helpers.get_dtypes("float"),
        min_value=-100,
        max_value=100,
        min_num_dims=1,
        max_num_dims=3,
        min_dim_size=1,
        max_dim_size=3,
    ),
    test_gradients=st.just(False),
)
def test_flipud(*, dtype_and_m, test_flags, backend_fw, fn_name, on_device):
    input_dtype, m = dtype_and_m
    helpers.test_function(
        input_dtypes=input_dtype,
        test_flags=test_flags,
        on_device=on_device,
        backend_to_test=backend_fw,
        fn_name=fn_name,
        m=m[0],
    )


@handle_test(
    fn_tree="functional.ivy.experimental.fold",
    data=_fold_data(),
)
def test_fold(*, data, test_flags, backend_fw, fn_name, on_device):
    input_dtype, input, shape, mode = data
    helpers.test_function(
        backend_to_test=backend_fw,
        test_flags=test_flags,
        fn_name=fn_name,
        on_device=on_device,
        rtol_=1e-1,
        atol_=1e-1,
        input_dtypes=input_dtype,
        x=input[0],
        mode=mode,
        shape=shape,
    )


# heaviside
@handle_test(
    fn_tree="functional.ivy.experimental.heaviside",
    dtype_and_x=helpers.dtype_and_values(
        available_dtypes=helpers.get_dtypes("float"),
        min_value=-100,
        max_value=100,
        min_num_dims=1,
        max_num_dims=3,
        min_dim_size=1,
        max_dim_size=3,
        num_arrays=2,
        shared_dtype=True,
    ),
    test_gradients=st.just(False),
)
def test_heaviside(*, dtype_and_x, test_flags, backend_fw, fn_name, on_device):
    input_dtype, x = dtype_and_x
    helpers.test_function(
        input_dtypes=input_dtype,
        test_flags=test_flags,
        on_device=on_device,
        backend_to_test=backend_fw,
        fn_name=fn_name,
        x1=x[0],
        x2=x[0],
    )


# hsplit
# TODO: there is a failure with paddle (dtype('int32')) caused by the `_get_splits`
#  method which returns a numpy array with a numpy dtype
@handle_test(
    fn_tree="functional.ivy.experimental.hsplit",
    dtype_and_x=helpers.dtype_and_values(
        available_dtypes=helpers.get_dtypes("valid"),
        shape=st.shared(helpers.get_shape(min_num_dims=2), key="value_shape"),
    ),
    indices_or_sections=_get_splits(allow_none=False, min_num_dims=2, axis=1),
    test_gradients=st.just(False),
    test_with_out=st.just(False),
)
def test_hsplit(
    dtype_and_x, indices_or_sections, test_flags, backend_fw, fn_name, on_device
):
    input_dtype, x = dtype_and_x
    if (
        not isinstance(indices_or_sections, int)
        and not isinstance(indices_or_sections, list)
        and indices_or_sections is not None
    ):
        input_dtype = [*input_dtype, indices_or_sections.dtype]
    helpers.test_function(
        input_dtypes=input_dtype,
        test_flags=test_flags,
        backend_to_test=backend_fw,
        fn_name=fn_name,
        on_device=on_device,
        x=x[0],
        indices_or_sections=indices_or_sections,
    )


# hstack
@handle_test(
    fn_tree="functional.ivy.experimental.hstack",
    dtype_and_m=helpers.dtype_and_values(
        available_dtypes=helpers.get_dtypes("valid"),
        shared_dtype=True,
        num_arrays=helpers.ints(min_value=2, max_value=10),
        shape=helpers.get_shape(
            min_num_dims=1,
        ),
    ),
    test_gradients=st.just(False),
)
def test_hstack(dtype_and_m, test_flags, backend_fw, fn_name, on_device):
    input_dtype, m = dtype_and_m
    helpers.test_function(
        input_dtypes=input_dtype,
        test_flags=test_flags,
        on_device=on_device,
        backend_to_test=backend_fw,
        fn_name=fn_name,
        arrays=m,
    )


# i0
@handle_test(
    fn_tree="functional.ivy.experimental.i0",
    dtype_and_x=helpers.dtype_and_values(
        available_dtypes=helpers.get_dtypes("float"),
        min_value=-10,
        max_value=10,
        min_num_dims=1,
        max_num_dims=3,
        min_dim_size=1,
        max_dim_size=3,
    ),
    test_gradients=st.just(False),
)
def test_i0(*, dtype_and_x, test_flags, backend_fw, fn_name, on_device):
    input_dtype, x = dtype_and_x
    helpers.test_function(
        input_dtypes=input_dtype,
        test_flags=test_flags,
        backend_to_test=backend_fw,
        fn_name=fn_name,
        on_device=on_device,
        x=x[0],
    )


@handle_test(
    fn_tree="functional.ivy.experimental.matricize",
    data=_matricize_data(),
)
def test_matricize(*, data, test_flags, backend_fw, fn_name, on_device):
    input_dtype, input, row_modes, column_modes = data
    helpers.test_function(
        backend_to_test=backend_fw,
        test_flags=test_flags,
        fn_name=fn_name,
        on_device=on_device,
        rtol_=1e-1,
        atol_=1e-1,
        input_dtypes=input_dtype,
        x=input[0],
        row_modes=row_modes,
        column_modes=column_modes,
    )


# moveaxis
@handle_test(
    fn_tree="functional.ivy.experimental.moveaxis",
    dtype_and_a=helpers.dtype_and_values(
        available_dtypes=helpers.get_dtypes("float"),
        min_value=-100,
        max_value=100,
        shape=st.shared(
            helpers.get_shape(
                min_num_dims=1,
                max_num_dims=3,
                min_dim_size=1,
                max_dim_size=3,
            ),
            key="a_s_d",
        ),
    ),
    source=helpers.get_axis(
        allow_none=False,
        unique=True,
        shape=st.shared(
            helpers.get_shape(
                min_num_dims=1,
                max_num_dims=3,
                min_dim_size=1,
                max_dim_size=3,
            ),
            key="a_s_d",
        ),
        min_size=1,
        force_int=True,
    ),
    destination=helpers.get_axis(
        allow_none=False,
        unique=True,
        shape=st.shared(
            helpers.get_shape(
                min_num_dims=1,
                max_num_dims=3,
                min_dim_size=1,
                max_dim_size=3,
            ),
            key="a_s_d",
        ),
        min_size=1,
        force_int=True,
    ),
    test_gradients=st.just(False),
)
def test_moveaxis(
    *, dtype_and_a, source, destination, test_flags, backend_fw, fn_name, on_device
):
    input_dtype, a = dtype_and_a
    helpers.test_function(
        input_dtypes=input_dtype,
        test_flags=test_flags,
        on_device=on_device,
        backend_to_test=backend_fw,
        fn_name=fn_name,
        a=a[0],
        source=source,
        destination=destination,
    )


@handle_test(
    fn_tree="functional.ivy.experimental.pad",
    ground_truth_backend="numpy",
    dtype_and_input_and_other=_pad_helper(),
    reflect_type=st.sampled_from(["even", "odd"]),
    test_with_out=st.just(False),
    test_gradients=st.just(False),
)
def test_pad(
    *,
    dtype_and_input_and_other,
    reflect_type,
    test_flags,
    backend_fw,
    fn_name,
    on_device,
):
    (
        dtype,
        input,
        pad_width,
        stat_length,
        constant_values,
        end_values,
        mode,
    ) = dtype_and_input_and_other
    helpers.test_function(
        input_dtypes=dtype,
        test_flags=test_flags,
        backend_to_test=backend_fw,
        fn_name=fn_name,
        on_device=on_device,
        input=input,
        pad_width=pad_width,
        mode=mode,
        stat_length=stat_length,
        constant_values=constant_values,
        end_values=end_values,
        reflect_type=reflect_type,
    )


@handle_test(
    fn_tree="functional.ivy.experimental.partial_fold",
    data=_partial_fold_data(),
)
def test_partial_fold(*, data, test_flags, backend_fw, fn_name, on_device):
    input_dtype, input, skip_begin, shape, mode = data
    helpers.test_function(
        backend_to_test=backend_fw,
        test_flags=test_flags,
        fn_name=fn_name,
        on_device=on_device,
        rtol_=1e-1,
        atol_=1e-1,
        input_dtypes=input_dtype,
        x=input[0],
        mode=mode,
        shape=shape,
        skip_begin=skip_begin,
    )


@handle_test(
    fn_tree="functional.ivy.experimental.partial_tensor_to_vec",
    data=_partial_tensor_to_vec_data(),
)
def test_partial_tensor_to_vec(*, data, test_flags, backend_fw, fn_name, on_device):
    input_dtype, input, skip_begin, skip_end = data
    helpers.test_function(
        backend_to_test=backend_fw,
        test_flags=test_flags,
        fn_name=fn_name,
        on_device=on_device,
        rtol_=1e-1,
        atol_=1e-1,
        input_dtypes=input_dtype,
        x=input[0],
        skip_begin=skip_begin,
        skip_end=skip_end,
    )


@handle_test(
    fn_tree="functional.ivy.experimental.partial_unfold",
    data=_partial_unfold_data(),
)
def test_partial_unfold(*, data, test_flags, backend_fw, fn_name, on_device):
    input_dtype, input, axis, skip_begin, skip_end, ravel_tensors = data
    helpers.test_function(
        backend_to_test=backend_fw,
        test_flags=test_flags,
        fn_name=fn_name,
        on_device=on_device,
        rtol_=1e-1,
        atol_=1e-1,
        input_dtypes=input_dtype,
        input=input[0],
        mode=axis,
        skip_begin=skip_begin,
        skip_end=skip_end,
        ravel_tensors=ravel_tensors,
    )


@handle_test(
    fn_tree="functional.ivy.experimental.partial_vec_to_tensor",
    data=_partial_vec_to_tensor(),
)
def test_partial_vec_to_tensor(*, data, test_flags, backend_fw, fn_name, on_device):
    input_dtype, input, shape, skip_begin = data
    helpers.test_function(
        backend_to_test=backend_fw,
        test_flags=test_flags,
        fn_name=fn_name,
        on_device=on_device,
        rtol_=1e-1,
        atol_=1e-1,
        input_dtypes=input_dtype,
        input=input[0],
        shape=shape,
        skip_begin=skip_begin,
    )


# rot90
@handle_test(
    fn_tree="functional.ivy.experimental.rot90",
    dtype_m_k_axes=_get_dtype_values_k_axes_for_rot90(
        available_dtypes=helpers.get_dtypes("numeric"),
        min_num_dims=1,
        max_num_dims=5,
        min_dim_size=1,
        max_dim_size=10,
    ),
    test_gradients=st.just(False),
)
def test_rot90(dtype_m_k_axes, test_flags, backend_fw, fn_name, on_device):
    input_dtype, m, k, axes = dtype_m_k_axes
    helpers.test_function(
        input_dtypes=input_dtype,
        test_flags=test_flags,
        on_device=on_device,
        backend_to_test=backend_fw,
        fn_name=fn_name,
        m=m,
        k=k,
        axes=tuple(axes),
    )


@handle_test(
    fn_tree="functional.ivy.experimental.soft_thresholding",
    data=_soft_thresholding_data(),
)
def test_soft_thresholding(*, data, test_flags, backend_fw, fn_name, on_device):
    x_dtype, x, threshold = data
    helpers.test_function(
        backend_to_test=backend_fw,
        test_flags=test_flags,
        fn_name=fn_name,
        on_device=on_device,
        rtol_=1e-1,
        atol_=1e-1,
        input_dtypes=x_dtype,
        x=x[0],
        threshold=threshold,
    )


# take_along_axis
@handle_test(
    fn_tree="functional.ivy.experimental.take_along_axis",
    dtype_x_indices_axis=helpers.array_indices_axis(
        array_dtypes=helpers.get_dtypes("numeric"),
        indices_dtypes=["int32", "int64"],
        min_num_dims=1,
        max_num_dims=5,
        min_dim_size=1,
        max_dim_size=10,
        indices_same_dims=True,
        valid_bounds=False,
    ),
    mode=st.sampled_from(["clip", "fill", "drop"]),
    ground_truth_backend="jax",
    test_gradients=st.just(False),
)
def test_take_along_axis(
    *,
    dtype_x_indices_axis,
    mode,
    test_flags,
    backend_fw,
    fn_name,
    on_device,
):
    dtypes, x, indices, axis, _ = dtype_x_indices_axis
    helpers.test_function(
        input_dtypes=dtypes,
        test_flags=test_flags,
        backend_to_test=backend_fw,
        fn_name=fn_name,
        on_device=on_device,
        arr=x,
        indices=indices,
        axis=axis,
        mode=mode,
    )


# top_k
@handle_test(
    fn_tree="functional.ivy.experimental.top_k",
    dtype_x_axis=helpers.dtype_values_axis(
        available_dtypes=helpers.get_dtypes("numeric"),
        min_num_dims=1,
        force_int_axis=True,
        valid_axis=True,
    ),
    k=helpers.ints(min_value=1, max_value=4),
    largest=st.booleans(),
    sorted=st.booleans(),
    test_gradients=st.just(False),
)
def test_top_k(
    *, dtype_x_axis, k, largest, sorted, test_flags, backend_fw, fn_name, on_device
):
    dtype, x, axis = dtype_x_axis
    helpers.test_function(
        input_dtypes=dtype,
        test_flags=test_flags,
        backend_to_test=backend_fw,
        fn_name=fn_name,
        on_device=on_device,
        x=x[0],
        k=k,
        axis=axis,
        largest=largest,
        sorted=sorted,
    )


@handle_test(
    fn_tree="functional.ivy.experimental.unfold",
    dtype_values_axis=helpers.dtype_values_axis(
        available_dtypes=helpers.get_dtypes("valid"),
        min_num_dims=1,
        valid_axis=True,
        allow_neg_axes=False,
        force_int_axis=True,
    ),
)
def test_unfold(*, dtype_values_axis, test_flags, backend_fw, fn_name, on_device):
    input_dtype, input, axis = dtype_values_axis
    if axis is None:
        axis = 0
    helpers.test_function(
        backend_to_test=backend_fw,
        test_flags=test_flags,
        fn_name=fn_name,
        on_device=on_device,
        rtol_=1e-1,
        atol_=1e-1,
        input_dtypes=input_dtype,
        x=input[0],
        mode=axis,
    )


# unique_consecutive
@handle_test(
    fn_tree="unique_consecutive",
    dtype_x_axis=helpers.dtype_values_axis(
        available_dtypes=helpers.get_dtypes("numeric"),
        min_num_dims=1,
        min_dim_size=2,
        force_int_axis=True,
        valid_axis=True,
    ),
    none_axis=st.booleans(),
    test_with_out=st.just(False),
    test_gradients=st.just(False),
    ground_truth_backend="torch",
)
def test_unique_consecutive(
    *, dtype_x_axis, none_axis, test_flags, backend_fw, fn_name, on_device
):
    dtype, x, axis = dtype_x_axis
    if none_axis:
        axis = None
    helpers.test_function(
        input_dtypes=dtype,
        test_flags=test_flags,
        on_device=on_device,
        backend_to_test=backend_fw,
        fn_name=fn_name,
        x=x[0],
<<<<<<< HEAD
        threshold=threshold,
    )


@st.composite
def put_along_axis_helper(draw):
    input_dtype, x, axis, shape = draw(
        helpers.dtype_values_axis(
            available_dtypes=["int64", "int32", "float32", "float64"],
            min_num_dims=2,
            max_num_dims=3,
            min_dim_size=2,
            max_dim_size=5,
            min_value=-1e2,
            max_value=1e2,
            valid_axis=True,
            force_int_axis=True,
            ret_shape=True,
            min_axis=0,
        )
    )

    # TODO: helpers.dtype_and_values draws
    #  unwantend axis values
    if axis < 0:
        axis = 0

    idx_shape = list(shape)
    idx_shape[axis] = 1

    idx_strategy = nph.arrays(
        dtype=np.int64, shape=idx_shape, elements=st.integers(0, len(idx_shape) - 2)
    )
    indices = draw(idx_strategy)

    values_strategy = nph.arrays(
        dtype=input_dtype[0], shape=idx_shape, elements=st.integers(1, 1e3)
    )
    values = draw(values_strategy)

    x = x[0] if isinstance(x, list) else x
    input_dtype = input_dtype[0] if isinstance(input_dtype, list) else input_dtype
    return input_dtype, x, indices, values, axis


# put_along_axis
@handle_test(
    fn_tree="functional.ivy.experimental.put_along_axis",
    args=put_along_axis_helper(),
    mode=st.sampled_from(["assign", "add", "mul", "mean", "amax", "amin"]),
    test_with_out=st.just(False),
    test_gradients=st.just(False),
)
def test_put_along_axis(
    *,
    args,
    mode,
    test_flags,
    backend_fw,
    fn_name,
    on_device,
):
    dtype, x, indices, values, axis = args
    helpers.test_function(
        input_dtypes=[dtype, "int64", dtype],
        test_flags=test_flags,
        on_device=on_device,
        backend_to_test="torch",
        fn_name=fn_name,
        arr=x,
        indices=indices,
        values=values,
        axis=axis,
        mode=mode,
=======
        axis=axis,
    )


# vsplit
@handle_test(
    fn_tree="functional.ivy.experimental.vsplit",
    dtype_and_x=helpers.dtype_and_values(
        available_dtypes=helpers.get_dtypes("valid"),
        shape=st.shared(helpers.get_shape(min_num_dims=2), key="value_shape"),
    ),
    indices_or_sections=_get_splits(allow_none=False, min_num_dims=2, axis=0),
    test_gradients=st.just(False),
    test_with_out=st.just(False),
)
def test_vsplit(
    dtype_and_x, indices_or_sections, test_flags, backend_fw, fn_name, on_device
):
    input_dtype, x = dtype_and_x
    helpers.test_function(
        input_dtypes=input_dtype,
        on_device=on_device,
        test_flags=test_flags,
        backend_to_test=backend_fw,
        fn_name=fn_name,
        x=x[0],
        indices_or_sections=indices_or_sections,
    )


# vstack
@handle_test(
    fn_tree="functional.ivy.experimental.vstack",
    dtype_and_m=helpers.dtype_and_values(
        available_dtypes=helpers.get_dtypes("valid"),
        shape=helpers.get_shape(
            min_num_dims=1,
        ),
        shared_dtype=True,
        num_arrays=helpers.ints(min_value=2, max_value=10),
    ),
    test_gradients=st.just(False),
)
def test_vstack(*, dtype_and_m, test_flags, backend_fw, fn_name, on_device):
    input_dtype, m = dtype_and_m
    helpers.test_function(
        input_dtypes=input_dtype,
        test_flags=test_flags,
        on_device=on_device,
        backend_to_test=backend_fw,
        fn_name=fn_name,
        arrays=m,
>>>>>>> e9a6e88e
    )<|MERGE_RESOLUTION|>--- conflicted
+++ resolved
@@ -392,6 +392,47 @@
     )
 
 
+@st.composite
+def put_along_axis_helper(draw):
+    input_dtype, x, axis, shape = draw(
+        helpers.dtype_values_axis(
+            available_dtypes=["int64", "int32", "float32", "float64"],
+            min_num_dims=2,
+            max_num_dims=3,
+            min_dim_size=2,
+            max_dim_size=5,
+            min_value=-1e2,
+            max_value=1e2,
+            valid_axis=True,
+            force_int_axis=True,
+            ret_shape=True,
+            min_axis=0,
+        )
+    )
+
+    # TODO: helpers.dtype_and_values draws
+    #  unwantend axis values
+    if axis < 0:
+        axis = 0
+
+    idx_shape = list(shape)
+    idx_shape[axis] = 1
+
+    idx_strategy = nph.arrays(
+        dtype=np.int64, shape=idx_shape, elements=st.integers(0, len(idx_shape) - 2)
+    )
+    indices = draw(idx_strategy)
+
+    values_strategy = nph.arrays(
+        dtype=input_dtype[0], shape=idx_shape, elements=st.integers(1, 1e3)
+    )
+    values = draw(values_strategy)
+
+    x = x[0] if isinstance(x, list) else x
+    input_dtype = input_dtype[0] if isinstance(input_dtype, list) else input_dtype
+    return input_dtype, x, indices, values, axis
+
+
 # --- Main --- #
 # ------------ #
 
@@ -1127,6 +1168,38 @@
     )
 
 
+# put_along_axis
+@handle_test(
+    fn_tree="functional.ivy.experimental.put_along_axis",
+    args=put_along_axis_helper(),
+    mode=st.sampled_from(["assign", "add", "mul", "mean", "amax", "amin"]),
+    test_with_out=st.just(False),
+    test_gradients=st.just(False),
+)
+def test_put_along_axis(
+    *,
+    args,
+    mode,
+    test_flags,
+    backend_fw,
+    fn_name,
+    on_device,
+):
+    dtype, x, indices, values, axis = args
+    helpers.test_function(
+        input_dtypes=[dtype, "int64", dtype],
+        test_flags=test_flags,
+        on_device=on_device,
+        backend_to_test="torch",
+        fn_name=fn_name,
+        arr=x,
+        indices=indices,
+        values=values,
+        axis=axis,
+        mode=mode,
+    )
+
+
 # rot90
 @handle_test(
     fn_tree="functional.ivy.experimental.rot90",
@@ -1299,82 +1372,6 @@
         backend_to_test=backend_fw,
         fn_name=fn_name,
         x=x[0],
-<<<<<<< HEAD
-        threshold=threshold,
-    )
-
-
-@st.composite
-def put_along_axis_helper(draw):
-    input_dtype, x, axis, shape = draw(
-        helpers.dtype_values_axis(
-            available_dtypes=["int64", "int32", "float32", "float64"],
-            min_num_dims=2,
-            max_num_dims=3,
-            min_dim_size=2,
-            max_dim_size=5,
-            min_value=-1e2,
-            max_value=1e2,
-            valid_axis=True,
-            force_int_axis=True,
-            ret_shape=True,
-            min_axis=0,
-        )
-    )
-
-    # TODO: helpers.dtype_and_values draws
-    #  unwantend axis values
-    if axis < 0:
-        axis = 0
-
-    idx_shape = list(shape)
-    idx_shape[axis] = 1
-
-    idx_strategy = nph.arrays(
-        dtype=np.int64, shape=idx_shape, elements=st.integers(0, len(idx_shape) - 2)
-    )
-    indices = draw(idx_strategy)
-
-    values_strategy = nph.arrays(
-        dtype=input_dtype[0], shape=idx_shape, elements=st.integers(1, 1e3)
-    )
-    values = draw(values_strategy)
-
-    x = x[0] if isinstance(x, list) else x
-    input_dtype = input_dtype[0] if isinstance(input_dtype, list) else input_dtype
-    return input_dtype, x, indices, values, axis
-
-
-# put_along_axis
-@handle_test(
-    fn_tree="functional.ivy.experimental.put_along_axis",
-    args=put_along_axis_helper(),
-    mode=st.sampled_from(["assign", "add", "mul", "mean", "amax", "amin"]),
-    test_with_out=st.just(False),
-    test_gradients=st.just(False),
-)
-def test_put_along_axis(
-    *,
-    args,
-    mode,
-    test_flags,
-    backend_fw,
-    fn_name,
-    on_device,
-):
-    dtype, x, indices, values, axis = args
-    helpers.test_function(
-        input_dtypes=[dtype, "int64", dtype],
-        test_flags=test_flags,
-        on_device=on_device,
-        backend_to_test="torch",
-        fn_name=fn_name,
-        arr=x,
-        indices=indices,
-        values=values,
-        axis=axis,
-        mode=mode,
-=======
         axis=axis,
     )
 
@@ -1427,5 +1424,4 @@
         backend_to_test=backend_fw,
         fn_name=fn_name,
         arrays=m,
->>>>>>> e9a6e88e
     )