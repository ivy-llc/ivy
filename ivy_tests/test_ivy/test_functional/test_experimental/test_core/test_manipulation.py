# global
from hypothesis import strategies as st

# local
import numpy as np
import ivy
import ivy_tests.test_ivy.helpers as helpers
from ivy_tests.test_ivy.helpers import handle_test


# Helpers #
# ------- #


# moveaxis
@handle_test(
    fn_tree="functional.experimental.moveaxis",
    dtype_and_a=helpers.dtype_and_values(
        available_dtypes=helpers.get_dtypes("float"),
        min_value=-100,
        max_value=100,
        shape=st.shared(
            helpers.get_shape(
                min_num_dims=1,
                max_num_dims=3,
                min_dim_size=1,
                max_dim_size=3,
            ),
            key="a_s_d",
        ),
    ),
    source=helpers.get_axis(
        allow_none=False,
        unique=True,
        shape=st.shared(
            helpers.get_shape(
                min_num_dims=1,
                max_num_dims=3,
                min_dim_size=1,
                max_dim_size=3,
            ),
            key="a_s_d",
        ),
        min_size=1,
        force_int=True,
    ),
    destination=helpers.get_axis(
        allow_none=False,
        unique=True,
        shape=st.shared(
            helpers.get_shape(
                min_num_dims=1,
                max_num_dims=3,
                min_dim_size=1,
                max_dim_size=3,
            ),
            key="a_s_d",
        ),
        min_size=1,
        force_int=True,
    ),
)
def test_moveaxis(
    *,
    dtype_and_a,
    source,
    destination,
    num_positional_args,
    as_variable,
    with_out,
    native_array,
    container_flags,
    instance_method,
    backend_fw,
    fn_name,
    on_device,
):
    input_dtype, a = dtype_and_a
    helpers.test_function(
        input_dtypes=input_dtype,
        num_positional_args=num_positional_args,
        as_variable_flags=as_variable,
        with_out=with_out,
        native_array_flags=native_array,
        container_flags=container_flags,
        instance_method=instance_method,
        on_device=on_device,
        fw=backend_fw,
        fn_name=fn_name,
        a=a[0],
        source=source,
        destination=destination,
    )


# ndenumerate
@handle_test(
    fn_tree="functional.experimental.ndenumerate",
    dtype_and_x=helpers.dtype_and_values(
        available_dtypes=helpers.get_dtypes("valid"),
        min_num_dims=1,
    ),
)
def test_ndenumerate(dtype_and_x):
    values = dtype_and_x[1][0]
    for (index1, x1), (index2, x2) in zip(
        np.ndenumerate(values), ivy.ndenumerate(values)
    ):
        assert index1 == index2 and x1 == x2


# ndindex
@handle_test(
    fn_tree="functional.experimental.ndindex",
    dtype_x_shape=helpers.dtype_and_values(
        available_dtypes=helpers.get_dtypes("valid"),
        min_num_dims=1,
        ret_shape=True,
    ),
)
def test_ndindex(dtype_x_shape):
    shape = dtype_x_shape[2]
    for index1, index2 in zip(np.ndindex(shape), ivy.ndindex(shape)):
        assert index1 == index2


# heaviside
@handle_test(
    fn_tree="functional.experimental.heaviside",
    dtype_and_x=helpers.dtype_and_values(
        available_dtypes=helpers.get_dtypes("float"),
        min_value=-100,
        max_value=100,
        min_num_dims=1,
        max_num_dims=3,
        min_dim_size=1,
        max_dim_size=3,
        num_arrays=2,
        shared_dtype=True,
    ),
)
def test_heaviside(
    *,
    dtype_and_x,
    num_positional_args,
    as_variable,
    with_out,
    native_array,
    container_flags,
    instance_method,
    backend_fw,
    fn_name,
    on_device,
):
    input_dtype, x = dtype_and_x
    helpers.test_function(
        input_dtypes=input_dtype,
        num_positional_args=num_positional_args,
        as_variable_flags=as_variable,
        with_out=with_out,
        native_array_flags=native_array,
        container_flags=container_flags,
        instance_method=instance_method,
        on_device=on_device,
        fw=backend_fw,
        fn_name=fn_name,
        x1=x[0],
        x2=x[0],
    )


# flipud
@handle_test(
    fn_tree="functional.experimental.flipud",
    dtype_and_m=helpers.dtype_and_values(
        available_dtypes=helpers.get_dtypes("float"),
        min_value=-100,
        max_value=100,
        min_num_dims=1,
        max_num_dims=3,
        min_dim_size=1,
        max_dim_size=3,
    ),
)
def test_flipud(
    *,
    dtype_and_m,
    num_positional_args,
    as_variable,
    with_out,
    native_array,
    container_flags,
    instance_method,
    backend_fw,
    fn_name,
    on_device,
):
    input_dtype, m = dtype_and_m
    helpers.test_function(
        input_dtypes=input_dtype,
        num_positional_args=num_positional_args,
        as_variable_flags=as_variable,
        with_out=with_out,
        native_array_flags=native_array,
        container_flags=container_flags,
        instance_method=instance_method,
        on_device=on_device,
        fw=backend_fw,
        fn_name=fn_name,
        m=m[0],
    )


# vstack
@handle_test(
    fn_tree="functional.experimental.vstack",
    dtype_and_m=helpers.dtype_and_values(
        available_dtypes=helpers.get_dtypes("float"),
        min_value=-10,
        max_value=10,
        shared_dtype=True,
        num_arrays=2,
        shape=helpers.get_shape(
            min_num_dims=1, max_num_dims=3, min_dim_size=1, max_dim_size=3
        ),
    ),
)
def test_vstack(
    *,
    dtype_and_m,
    num_positional_args,
    as_variable,
    with_out,
    native_array,
    container_flags,
    instance_method,
    backend_fw,
    fn_name,
    on_device,
):
    input_dtype, m = dtype_and_m
    helpers.test_function(
        input_dtypes=input_dtype,
        num_positional_args=num_positional_args,
        as_variable_flags=as_variable,
        with_out=with_out,
        native_array_flags=native_array,
        container_flags=container_flags,
        instance_method=instance_method,
        on_device=on_device,
        fw=backend_fw,
        fn_name=fn_name,
        arrays=m,
    )


# hstack
@handle_test(
    fn_tree="functional.experimental.hstack",
    dtype_and_m=helpers.dtype_and_values(
        available_dtypes=helpers.get_dtypes("float"),
        min_value=-10,
        max_value=10,
        shared_dtype=True,
        num_arrays=2,
        shape=helpers.get_shape(
            min_num_dims=1, max_num_dims=3, min_dim_size=1, max_dim_size=3
        ),
    ),
)
def test_hstack(
    dtype_and_m,
    num_positional_args,
    as_variable,
    with_out,
    native_array,
    container_flags,
    instance_method,
    backend_fw,
    fn_name,
    on_device,
):
    input_dtype, m = dtype_and_m
    helpers.test_function(
        input_dtypes=input_dtype,
        num_positional_args=num_positional_args,
        as_variable_flags=as_variable,
        with_out=with_out,
        native_array_flags=native_array,
        container_flags=container_flags,
        instance_method=instance_method,
        on_device=on_device,
        fw=backend_fw,
        fn_name=fn_name,
        arrays=m,
    )


@st.composite
def _get_dtype_values_k_axes_for_rot90(
    draw,
    available_dtypes,
    min_value=None,
    max_value=None,
    allow_inf=False,
    exclude_min=False,
    exclude_max=False,
    min_num_dims=1,
    max_num_dims=10,
    min_dim_size=1,
    max_dim_size=10,
):
    shape = draw(
        helpers.get_shape(
            allow_none=False,
            min_num_dims=min_num_dims,
            max_num_dims=max_num_dims,
            min_dim_size=min_dim_size,
            max_dim_size=max_dim_size,
        )
    )
    k = draw(helpers.ints(min_value=-4, max_value=4))
    axes = draw(
        st.lists(
            helpers.ints(min_value=-len(shape), max_value=len(shape) - 1),
            min_size=2,
            max_size=2,
            unique=True,
        ).filter(lambda axes: abs(axes[0] - axes[1]) != len(shape))
    )
    dtype = draw(st.sampled_from(draw(available_dtypes)))
    values = draw(
        helpers.array_values(
            dtype=dtype,
            shape=shape,
            min_value=min_value,
            max_value=max_value,
            allow_inf=allow_inf,
            exclude_min=exclude_min,
            exclude_max=exclude_max,
            large_abs_safety_factor=72,
            small_abs_safety_factor=72,
            safety_factor_scale="log",
        )
    )
    return [dtype], values, k, axes


# rot90
@handle_test(
    fn_tree="functional.experimental.rot90",
    dtype_m_k_axes=_get_dtype_values_k_axes_for_rot90(
        available_dtypes=helpers.get_dtypes("numeric"),
        min_num_dims=1,
        max_num_dims=5,
        min_dim_size=1,
        max_dim_size=10,
    ),
)
def test_rot90(
    dtype_m_k_axes,
    num_positional_args,
    as_variable,
    with_out,
    native_array,
    container_flags,
    instance_method,
    backend_fw,
    fn_name,
    on_device,
):
    input_dtype, m, k, axes = dtype_m_k_axes
    helpers.test_function(
        input_dtypes=input_dtype,
        num_positional_args=num_positional_args,
        as_variable_flags=as_variable,
        with_out=with_out,
        native_array_flags=native_array,
        container_flags=container_flags,
        instance_method=instance_method,
        on_device=on_device,
        fw=backend_fw,
        fn_name=fn_name,
        m=m,
        k=k,
        axes=tuple(axes),
    )


# top_k
@handle_test(
    fn_tree="functional.experimental.top_k",
    dtype_and_x=helpers.dtype_and_values(
        available_dtypes=helpers.get_dtypes("float"),
        min_num_dims=1,
        large_abs_safety_factor=8,
        small_abs_safety_factor=8,
        safety_factor_scale="log",
        min_dim_size=4,
        max_dim_size=10,
    ),
    axis=helpers.ints(min_value=-1, max_value=0),
    k=helpers.ints(min_value=1, max_value=4),
    largest=st.booleans(),
)
def test_top_k(
    *,
    dtype_and_x,
    axis,
    k,
    largest,
    num_positional_args,
    as_variable,
    with_out,
    native_array,
    container_flags,
    instance_method,
    backend_fw,
    fn_name,
    on_device,
):
    dtype, x = dtype_and_x
    helpers.test_function(
        input_dtypes=dtype,
        as_variable_flags=as_variable,
        with_out=with_out,
        num_positional_args=num_positional_args,
        native_array_flags=native_array,
        container_flags=container_flags,
        instance_method=instance_method,
        fw=backend_fw,
        fn_name=fn_name,
        on_device=on_device,
        x=x[0],
        k=k,
        axis=axis,
        largest=largest,
    )


# fliplr
@handle_test(
    fn_tree="functional.experimental.fliplr",
    dtype_and_m=helpers.dtype_and_values(
        available_dtypes=helpers.get_dtypes("numeric"),
        min_num_dims=2,
    ),
)
def test_fliplr(
    *,
    dtype_and_m,
    num_positional_args,
    as_variable,
    with_out,
    native_array,
    container_flags,
    instance_method,
    backend_fw,
    fn_name,
    on_device,
):
    input_dtype, m = dtype_and_m
    helpers.test_function(
        input_dtypes=input_dtype,
        as_variable_flags=as_variable,
        with_out=with_out,
        num_positional_args=num_positional_args,
        native_array_flags=native_array,
        container_flags=container_flags,
        instance_method=instance_method,
        fw=backend_fw,
        fn_name=fn_name,
        on_device=on_device,
        m=m[0],
    )


# i0
@handle_test(
    fn_tree="functional.experimental.i0",
    dtype_and_x=helpers.dtype_and_values(
        available_dtypes=helpers.get_dtypes("float"),
        min_value=-10,
        max_value=10,
        min_num_dims=1,
        max_num_dims=3,
        min_dim_size=1,
        max_dim_size=3,
    ),
)
def test_i0(
    *,
    dtype_and_x,
    num_positional_args,
    as_variable,
    with_out,
    native_array,
    container_flags,
    instance_method,
    backend_fw,
    fn_name,
    on_device,
):
    input_dtype, x = dtype_and_x
    helpers.test_function(
        input_dtypes=input_dtype,
        as_variable_flags=as_variable,
        with_out=with_out,
        num_positional_args=num_positional_args,
        native_array_flags=native_array,
        container_flags=container_flags,
        instance_method=instance_method,
        fw=backend_fw,
        fn_name=fn_name,
        on_device=on_device,
        x=x[0],
    )


# flatten
@handle_test(
    fn_tree="functional.experimental.flatten",
    dtype_and_x=helpers.dtype_and_values(
        available_dtypes=helpers.get_dtypes("float"),
        shape=st.shared(
            helpers.get_shape(min_num_dims=1, max_num_dims=5), key="flatten_shape"
        ),
        min_value=-100,
        max_value=100,
    ),
    axes=helpers.get_axis(
        shape=st.shared(
            helpers.get_shape(min_num_dims=1, max_num_dims=5), key="flatten_shape"
        ),
        allow_neg=True,
        sorted=True,
        min_size=2,
        max_size=2,
        unique=False,
        force_tuple=True,
    ),
)
def test_flatten(
    *,
    dtype_and_x,
    axes,
    num_positional_args,
    as_variable,
    with_out,
    native_array,
    container_flags,
    instance_method,
    backend_fw,
    fn_name,
    on_device,
):
    input_dtypes, x = dtype_and_x
    x = np.asarray(x[0], dtype=input_dtypes[0])

    if axes[1] == 0:
        start_dim, end_dim = axes[1], axes[0]
    elif axes[0] * axes[1] < 0:
        if x.ndim + min(axes) >= max(axes):
            start_dim, end_dim = max(axes), min(axes)
        else:
            start_dim, end_dim = min(axes), max(axes)
    else:
        start_dim, end_dim = axes[0], axes[1]
    helpers.test_function(
        input_dtypes=input_dtypes,
        as_variable_flags=as_variable,
        with_out=with_out,
        num_positional_args=num_positional_args,
        native_array_flags=native_array,
        container_flags=container_flags,
        instance_method=instance_method,
        fw=backend_fw,
        fn_name=fn_name,
        on_device=on_device,
        x=x,
        start_dim=start_dim,
        end_dim=end_dim,
    )


def _st_tuples_or_int(n_pairs, exclude_zero=False):
    min_val = 0
    if exclude_zero:
        min_val = 1
    return st.one_of(
        st.tuples(
            st.tuples(
                st.integers(min_value=min_val, max_value=4),
                st.integers(min_value=min_val, max_value=4),
            ),
            min_size=n_pairs,
            max_size=n_pairs,
        ),
        helpers.ints(min_value=min_val, max_value=4),
    )


@st.composite
def _pad_helper(draw):
    mode = draw(
        st.sampled_from(
            [
                "constant",
                "edge",
                "linear_ramp",
                "maximum",
                "mean",
                "median",
                "minimum",
                "reflect",
                "symmetric",
                "wrap",
            ]
        )
    )
    dtype, input, shape = draw(
        helpers.dtype_and_values(
            available_dtypes=helpers.get_dtypes("numeric"),
            ret_shape=True,
            min_num_dims=1,
        ).filter(lambda x: x[0][0] not in ["bfloat16"])
    )
    ndim = len(shape)
    pad_width = draw(_st_tuples_or_int(ndim))
    stat_length = draw(_st_tuples_or_int(ndim, exclude_zero=True))
    constant_values = draw(_st_tuples_or_int(ndim))
    end_values = draw(_st_tuples_or_int(ndim))
    return dtype, input[0], pad_width, stat_length, constant_values, end_values, mode


@handle_test(
    fn_tree="functional.experimental.pad",
    dtype_and_input_and_other=_pad_helper(),
    reflect_type=st.sampled_from(["even", "odd"]),
)
def test_pad(
    *,
    dtype_and_input_and_other,
    reflect_type,
    num_positional_args,
    as_variable,
    with_out,
    native_array,
    container_flags,
    instance_method,
    backend_fw,
    fn_name,
    on_device,
):
    (
        dtype,
        input,
        pad_width,
        stat_length,
        constant_values,
        end_values,
        mode,
    ) = dtype_and_input_and_other
    helpers.test_function(
        input_dtypes=dtype,
        as_variable_flags=as_variable,
        with_out=False,
        num_positional_args=num_positional_args,
        native_array_flags=native_array,
        container_flags=container_flags,
        instance_method=instance_method,
        fw=backend_fw,
        fn_name=fn_name,
        on_device=on_device,
        ground_truth_backend="numpy",
        input=input,
        pad_width=pad_width,
        mode=mode,
        stat_length=stat_length,
        constant_values=constant_values,
        end_values=end_values,
        reflect_type=reflect_type,
<<<<<<< HEAD
=======
    )


# vsplit
@handle_cmd_line_args
@given(
    dtype_and_x=helpers.dtype_and_values(
        available_dtypes=helpers.get_dtypes("float"),
        min_value=-10,
        max_value=10,
        min_num_dims=2,
        max_num_dims=5,
        min_dim_size=2,
        max_dim_size=5,
    ),
    indices_or_sections=helpers.get_shape(
        min_num_dims=1, max_num_dims=3, min_dim_size=1, max_dim_size=3
    ),
    num_positional_args=helpers.num_positional_args(fn_name="vsplit"),
)
def test_vsplit(
    dtype_and_x,
    indices_or_sections,
    as_variable,
    with_out,
    num_positional_args,
    native_array,
    container,
    instance_method,
    fw,
):
    input_dtype, x = dtype_and_x
    indices_or_sections = sorted(indices_or_sections)
    helpers.test_function(
        input_dtypes=input_dtype,
        as_variable_flags=as_variable,
        with_out=with_out,
        num_positional_args=num_positional_args,
        native_array_flags=native_array,
        container_flags=container,
        instance_method=instance_method,
        fw=fw,
        fn_name="vsplit",
        x=x[0],
        indices_or_sections=indices_or_sections,
    )


# dsplit
@handle_cmd_line_args
@given(
    dtype_and_x=helpers.dtype_and_values(
        available_dtypes=helpers.get_dtypes("float"),
        min_value=-10,
        max_value=10,
        min_num_dims=3,
        max_num_dims=5,
        min_dim_size=2,
        max_dim_size=5,
    ),
    indices_or_sections=helpers.get_shape(
        min_num_dims=1, max_num_dims=3, min_dim_size=1, max_dim_size=3
    ),
    num_positional_args=helpers.num_positional_args(fn_name="dsplit"),
)
def test_dsplit(
    dtype_and_x,
    indices_or_sections,
    as_variable,
    with_out,
    num_positional_args,
    native_array,
    container,
    instance_method,
    fw,
):
    input_dtype, x = dtype_and_x
    indices_or_sections = sorted(indices_or_sections)
    helpers.test_function(
        input_dtypes=input_dtype,
        as_variable_flags=as_variable,
        with_out=with_out,
        num_positional_args=num_positional_args,
        native_array_flags=native_array,
        container_flags=container,
        instance_method=instance_method,
        fw=fw,
        fn_name="dsplit",
        x=x[0],
        indices_or_sections=indices_or_sections,
    )


# dstack
@handle_cmd_line_args
@given(
    dtype_and_x=helpers.dtype_and_values(
        available_dtypes=helpers.get_dtypes("float"),
        min_value=-10,
        max_value=10,
        shared_dtype=True,
        num_arrays=2,
        shape=helpers.get_shape(
            min_num_dims=1, max_num_dims=3, min_dim_size=1, max_dim_size=3
        ),
    ),
    num_positional_args=helpers.num_positional_args(fn_name="dstack"),
)
def test_dstack(
    dtype_and_x,
    as_variable,
    with_out,
    num_positional_args,
    native_array,
    container,
    instance_method,
    fw,
):
    input_dtype, x = dtype_and_x
    helpers.test_function(
        input_dtypes=input_dtype,
        as_variable_flags=as_variable,
        with_out=with_out,
        num_positional_args=num_positional_args,
        native_array_flags=native_array,
        container_flags=container,
        instance_method=instance_method,
        fw=fw,
        fn_name="dstack",
        arrays=x,
>>>>>>> c74e0c7b
    )<|MERGE_RESOLUTION|>--- conflicted
+++ resolved
@@ -680,14 +680,12 @@
         constant_values=constant_values,
         end_values=end_values,
         reflect_type=reflect_type,
-<<<<<<< HEAD
-=======
     )
 
 
 # vsplit
-@handle_cmd_line_args
-@given(
+@handle_test(
+    fn_tree="functional.experimental.vsplit",
     dtype_and_x=helpers.dtype_and_values(
         available_dtypes=helpers.get_dtypes("float"),
         min_value=-10,
@@ -700,7 +698,6 @@
     indices_or_sections=helpers.get_shape(
         min_num_dims=1, max_num_dims=3, min_dim_size=1, max_dim_size=3
     ),
-    num_positional_args=helpers.num_positional_args(fn_name="vsplit"),
 )
 def test_vsplit(
     dtype_and_x,
@@ -711,7 +708,8 @@
     native_array,
     container,
     instance_method,
-    fw,
+    backend_fw,
+    fn_name,
 ):
     input_dtype, x = dtype_and_x
     indices_or_sections = sorted(indices_or_sections)
@@ -723,16 +721,16 @@
         native_array_flags=native_array,
         container_flags=container,
         instance_method=instance_method,
-        fw=fw,
-        fn_name="vsplit",
+        fw=backend_fw,
+        fn_name=fn_name,
         x=x[0],
         indices_or_sections=indices_or_sections,
     )
 
 
 # dsplit
-@handle_cmd_line_args
-@given(
+@handle_test(
+    fn_tree="functional.experimental.dsplit",
     dtype_and_x=helpers.dtype_and_values(
         available_dtypes=helpers.get_dtypes("float"),
         min_value=-10,
@@ -745,7 +743,6 @@
     indices_or_sections=helpers.get_shape(
         min_num_dims=1, max_num_dims=3, min_dim_size=1, max_dim_size=3
     ),
-    num_positional_args=helpers.num_positional_args(fn_name="dsplit"),
 )
 def test_dsplit(
     dtype_and_x,
@@ -756,7 +753,8 @@
     native_array,
     container,
     instance_method,
-    fw,
+    backend_fw,
+    fn_name,
 ):
     input_dtype, x = dtype_and_x
     indices_or_sections = sorted(indices_or_sections)
@@ -768,16 +766,16 @@
         native_array_flags=native_array,
         container_flags=container,
         instance_method=instance_method,
-        fw=fw,
-        fn_name="dsplit",
+        fw=backend_fw,
+        fn_name=fn_name,
         x=x[0],
         indices_or_sections=indices_or_sections,
     )
 
 
 # dstack
-@handle_cmd_line_args
-@given(
+@handle_test(
+    fn_tree="functional.experimental.dstack",
     dtype_and_x=helpers.dtype_and_values(
         available_dtypes=helpers.get_dtypes("float"),
         min_value=-10,
@@ -788,7 +786,6 @@
             min_num_dims=1, max_num_dims=3, min_dim_size=1, max_dim_size=3
         ),
     ),
-    num_positional_args=helpers.num_positional_args(fn_name="dstack"),
 )
 def test_dstack(
     dtype_and_x,
@@ -798,7 +795,8 @@
     native_array,
     container,
     instance_method,
-    fw,
+    backend_fw,
+    fn_name,
 ):
     input_dtype, x = dtype_and_x
     helpers.test_function(
@@ -809,8 +807,7 @@
         native_array_flags=native_array,
         container_flags=container,
         instance_method=instance_method,
-        fw=fw,
-        fn_name="dstack",
+        fw=backend_fw,
+        fn_name=fn_name,
         arrays=x,
->>>>>>> c74e0c7b
     )