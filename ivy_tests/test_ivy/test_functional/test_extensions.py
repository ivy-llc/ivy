# global
from hypothesis import given, strategies as st

# local
import numpy as np
import ivy_tests.test_ivy.helpers as helpers
from ivy_tests.test_ivy.helpers import handle_cmd_line_args


# Helpers #
# ------- #


@st.composite
def _sparse_coo_indices_values_shape(draw):
    num_elem = draw(helpers.ints(min_value=2, max_value=8))
    dim1 = draw(helpers.ints(min_value=2, max_value=5))
    dim2 = draw(helpers.ints(min_value=5, max_value=10))
    value_dtype = draw(helpers.get_dtypes("numeric", full=False))[0]
    coo_indices = draw(
        helpers.array_values(
            dtype="int64",
            shape=(2, num_elem),
            min_value=0,
            max_value=dim1,
        )
    )
    values = draw(helpers.array_values(dtype=value_dtype, shape=(num_elem,)))
    shape = (dim1, dim2)
    return coo_indices, value_dtype, values, shape


@st.composite
def _sparse_csr_indices_values_shape(draw):
    num_elem = draw(helpers.ints(min_value=2, max_value=8))
    dim1 = draw(helpers.ints(min_value=2, max_value=5))
    dim2 = draw(helpers.ints(min_value=5, max_value=10))
    value_dtype = draw(helpers.get_dtypes("numeric", full=False))[0]
    values = draw(helpers.array_values(dtype=value_dtype, shape=(num_elem,)))
    col_indices = draw(
        helpers.array_values(
            dtype="int64",
            shape=(num_elem,),
            min_value=0,
            max_value=dim2,
        )
    )
    indices = draw(
        helpers.array_values(
            dtype="int64",
            shape=(dim1 - 1,),
            min_value=0,
            max_value=num_elem,
        )
    )
    crow_indices = [0] + sorted(indices) + [num_elem]
    shape = (dim1, dim2)
    return crow_indices, col_indices, value_dtype, values, shape


# coo - to_dense_array
@handle_cmd_line_args
@given(sparse_data=_sparse_coo_indices_values_shape())
def test_sparse_coo(
    sparse_data,
    as_variable,
    with_out,
    native_array,
    fw,
):
    coo_ind, val_dtype, val, shp = sparse_data
    helpers.test_method(
        input_dtypes_init=["int64", val_dtype],
        as_variable_flags_init=as_variable,
        num_positional_args_init=0,
        native_array_flags_init=native_array,
        all_as_kwargs_np_init={
            "coo_indices": np.array(coo_ind, dtype="int64"),
            "values": np.array(val, dtype=val_dtype),
            "dense_shape": shp,
        },
        input_dtypes_method=[],
        as_variable_flags_method=as_variable,
        num_positional_args_method=0,
        native_array_flags_method=native_array,
        container_flags_method=False,
        all_as_kwargs_np_method={},
        class_name="SparseArray",
        method_name="to_dense_array",
    )


# csr - to_dense_array
@handle_cmd_line_args
@given(sparse_data=_sparse_csr_indices_values_shape())
def test_sparse_csr(
    sparse_data,
    as_variable,
    with_out,
    native_array,
    fw,
):
    crow_indices, col_indices, value_dtype, values, shape = sparse_data
    helpers.test_method(
        input_dtypes_init=["int64", "int64", value_dtype],
        as_variable_flags_init=as_variable,
        num_positional_args_init=0,
        native_array_flags_init=native_array,
        all_as_kwargs_np_init={
            "csr_crow_indices": np.array(crow_indices, dtype="int64"),
            "csr_col_indices": np.array(col_indices, dtype="int64"),
            "values": np.array(values, dtype=value_dtype),
            "dense_shape": shape,
        },
        input_dtypes_method=[],
        as_variable_flags_method=[],
        num_positional_args_method=0,
        native_array_flags_method=[],
        container_flags_method=False,
        all_as_kwargs_np_method={},
        class_name="SparseArray",
        method_name="to_dense_array",
    )


# sinc
@handle_cmd_line_args
@given(
    dtype_and_x=helpers.dtype_and_values(
        available_dtypes=helpers.get_dtypes("float"),
        large_abs_safety_factor=4,
        small_abs_safety_factor=4,
    ),
    num_positional_args=helpers.num_positional_args(fn_name="sinc"),
)
def test_sinc(
    *,
    dtype_and_x,
    as_variable,
    with_out,
    num_positional_args,
    native_array,
    container,
    instance_method,
    fw,
):
    input_dtype, x = dtype_and_x
    helpers.test_function(
        input_dtypes=input_dtype,
        as_variable_flags=as_variable,
        with_out=with_out,
        num_positional_args=num_positional_args,
        native_array_flags=native_array,
        container_flags=container,
        instance_method=instance_method,
        fw=fw,
        fn_name="sinc",
        x=np.asarray(x, dtype=input_dtype),
    )


# vorbis_window
@handle_cmd_line_args
@given(
    dtype_and_x=helpers.dtype_and_values(
        available_dtypes=helpers.get_dtypes("float"), min_num_dims=1, max_num_dims=1
    ),
    dtype=helpers.get_dtypes("float", full=False),
    num_positional_args=helpers.num_positional_args(fn_name="vorbis_window"),
)
def test_vorbis_window(
    dtype_and_x,
    dtype,
    with_out,
    as_variable,
    num_positional_args,
    native_array,
    container,
    instance_method,
    fw,
):
    input_dtype, x = dtype_and_x
    helpers.test_function(
        input_dtypes=input_dtype,
        as_variable_flags=as_variable,
        with_out=with_out,
        num_positional_args=num_positional_args,
        native_array_flags=native_array,
        container_flags=container,
        instance_method=instance_method,
        fw=fw,
        fn_name="vorbis_window",
        x=x[0],
        dtype=dtype,
    )
    

# flatten
@handle_cmd_line_args
@given(
    dtype_and_x=helpers.dtype_and_values(
        available_dtypes=helpers.get_dtypes("float"),
        shape=helpers.get_shape(min_num_dims=5, max_num_dims=5),
    ),
    start_dim=st.integers(1, 3),
    end_dim=st.integers(3, 4),
    num_positional_args=helpers.num_positional_args(fn_name="flatten"),
)
def test_flatten(
    dtype_and_x,
    start_dim,
    end_dim,
    with_out,
    as_variable,
    num_positional_args,
    native_array,
    container,
    instance_method,
    fw,
):
    input_dtypes, x = dtype_and_x
    helpers.test_function(
        input_dtypes=input_dtypes,
        as_variable_flags=as_variable,
        with_out=True,
        num_positional_args=num_positional_args,
        native_array_flags=native_array,
        container_flags=container,
        instance_method=instance_method,
        fw=fw,
        fn_name="flatten",
        x=np.asarray(x[0], dtype=input_dtypes[0]),
        start_dim=start_dim,
        end_dim=end_dim,
    )


# lcm
@handle_cmd_line_args
@given(
    dtype_and_x=helpers.dtype_and_values(
        available_dtypes=helpers.get_dtypes("integer"),
        num_arrays=2,
        shared_dtype=True,
        min_num_dims=1,
        max_num_dims=3,
        min_value=-100,
        max_value=100,
        allow_nan=False
    ),
    num_positional_args=helpers.num_positional_args(fn_name="lcm"),
)
def test_lcm(
    dtype_and_x,
    as_variable,
    with_out,
    num_positional_args,
    native_array,
    container,
    instance_method,
    fw,
):
    input_dtype, x = dtype_and_x
    helpers.test_function(
        input_dtypes=input_dtype,
        as_variable_flags=as_variable,
        with_out=with_out,
        num_positional_args=num_positional_args,
        native_array_flags=native_array,
        container_flags=container,
        instance_method=instance_method,
        fw=fw,
        fn_name="lcm",
        test_gradients=True,
        x1=np.asarray(x[0], dtype=input_dtype[0]),
        x2=np.asarray(x[1], dtype=input_dtype[1]),
    )


<<<<<<< HEAD
=======
# hann_window
@handle_cmd_line_args
@given(
    window_length=helpers.ints(min_value=1, max_value=10),
    input_dtype=helpers.get_dtypes("integer"),
    periodic=st.booleans(),
    num_positional_args=helpers.num_positional_args(fn_name="hann_window"),
    dtype=helpers.get_dtypes("float"),
)
def test_hann_window(
    window_length,
    input_dtype,
    periodic,
    dtype,
    with_out,
    as_variable,
    num_positional_args,
    native_array,
    container,
    instance_method,
    fw,
):
    helpers.test_function(
        input_dtypes=input_dtype,
        as_variable_flags=as_variable,
        with_out=with_out,
        num_positional_args=num_positional_args,
        native_array_flags=native_array,
        container_flags=container,
        instance_method=instance_method,
        fw=fw,
        fn_name="hann_window",
        window_length=window_length,
        periodic=periodic,
        dtype=dtype,
    )


#rfft
>>>>>>> d7bb608b
@handle_cmd_line_args
@given(
    dtype_and_x=helpers.dtype_and_values(
        available_dtypes=helpers.get_dtypes("float"),
    ),
    num_positional_args=helpers.num_positional_args(fn_name="rfft"),
)
def test_rfft(
    dtype_and_x,
    as_variable,
    with_out,
    num_positional_args,
    native_array,
    container,
    instance_method,
    fw,
):
    input_dtype, x = dtype_and_x
    helpers.test_function(
        input_dtypes=input_dtype,
        as_variable_flags=as_variable,
        with_out=with_out,
        num_positional_args=num_positional_args,
        native_array_flags=native_array,
        container_flags=container,
        instance_method=instance_method,
        fw=fw,
        fn_name="rfft",
        x=np.asarray(x[0], dtype=input_dtype[0])
    )<|MERGE_RESOLUTION|>--- conflicted
+++ resolved
@@ -277,8 +277,6 @@
     )
 
 
-<<<<<<< HEAD
-=======
 # hann_window
 @handle_cmd_line_args
 @given(
@@ -318,7 +316,6 @@
 
 
 #rfft
->>>>>>> d7bb608b
 @handle_cmd_line_args
 @given(
     dtype_and_x=helpers.dtype_and_values(
