--- conflicted
+++ resolved
@@ -159,7 +159,42 @@
     )
 
 
-<<<<<<< HEAD
+# vorbis_window
+@handle_cmd_line_args
+@given(
+    dtype_and_x=helpers.dtype_and_values(
+        available_dtypes=helpers.get_dtypes("float"), min_num_dims=1, max_num_dims=1
+    ),
+    dtype=helpers.get_dtypes("float", full=False),
+    num_positional_args=helpers.num_positional_args(fn_name="vorbis_window"),
+)
+def test_vorbis_window(
+    dtype_and_x,
+    dtype,
+    with_out,
+    as_variable,
+    num_positional_args,
+    native_array,
+    container,
+    instance_method,
+    fw,
+):
+    input_dtype, x = dtype_and_x
+    helpers.test_function(
+        input_dtypes=input_dtype,
+        as_variable_flags=as_variable,
+        with_out=with_out,
+        num_positional_args=num_positional_args,
+        native_array_flags=native_array,
+        container_flags=container,
+        instance_method=instance_method,
+        fw=fw,
+        fn_name="vorbis_window",
+        x=x[0],
+        dtype=dtype,
+    )
+    
+
 # flatten
 @handle_cmd_line_args
 @given(
@@ -175,20 +210,6 @@
     dtype_and_x,
     start_dim,
     end_dim,
-=======
-# vorbis_window
-@handle_cmd_line_args
-@given(
-    dtype_and_x=helpers.dtype_and_values(
-        available_dtypes=helpers.get_dtypes("float"), min_num_dims=1, max_num_dims=1
-    ),
-    dtype=helpers.get_dtypes("float", full=False),
-    num_positional_args=helpers.num_positional_args(fn_name="vorbis_window"),
-)
-def test_vorbis_window(
-    dtype_and_x,
-    dtype,
->>>>>>> 368df03e
     with_out,
     as_variable,
     num_positional_args,
@@ -197,32 +218,18 @@
     instance_method,
     fw,
 ):
-<<<<<<< HEAD
     input_dtypes, x = dtype_and_x
     helpers.test_function(
         input_dtypes=input_dtypes,
         as_variable_flags=as_variable,
         with_out=True,
-=======
-    input_dtype, x = dtype_and_x
-    helpers.test_function(
-        input_dtypes=input_dtype,
-        as_variable_flags=as_variable,
-        with_out=with_out,
->>>>>>> 368df03e
         num_positional_args=num_positional_args,
         native_array_flags=native_array,
         container_flags=container,
         instance_method=instance_method,
         fw=fw,
-<<<<<<< HEAD
         fn_name="flatten",
         x=np.asarray(x[0], dtype=input_dtypes[0]),
         start_dim=start_dim,
         end_dim=end_dim,
-=======
-        fn_name="vorbis_window",
-        x=x[0],
-        dtype=dtype,
->>>>>>> 368df03e
     )