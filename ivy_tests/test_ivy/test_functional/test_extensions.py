# global
from hypothesis import given, assume, strategies as st

# local
import numpy as np
import ivy_tests.test_ivy.helpers as helpers
from ivy_tests.test_ivy.helpers import handle_cmd_line_args


# Helpers #
# ------- #


@st.composite
def _sparse_coo_indices_values_shape(draw):
    num_elem = draw(helpers.ints(min_value=2, max_value=8))
    dim1 = draw(helpers.ints(min_value=2, max_value=5))
    dim2 = draw(helpers.ints(min_value=5, max_value=10))
    value_dtype = draw(helpers.get_dtypes("numeric", full=False))[0]
    coo_indices = draw(
        helpers.array_values(
            dtype="int64",
            shape=(2, num_elem),
            min_value=0,
            max_value=dim1,
        )
    )
    values = draw(helpers.array_values(dtype=value_dtype, shape=(num_elem,)))
    shape = (dim1, dim2)
    return coo_indices, value_dtype, values, shape


@st.composite
def _sparse_csr_indices_values_shape(draw):
    num_elem = draw(helpers.ints(min_value=2, max_value=8))
    dim1 = draw(helpers.ints(min_value=2, max_value=5))
    dim2 = draw(helpers.ints(min_value=5, max_value=10))
    value_dtype = draw(helpers.get_dtypes("numeric", full=False))[0]
    values = draw(helpers.array_values(dtype=value_dtype, shape=(num_elem,)))
    col_indices = draw(
        helpers.array_values(
            dtype="int64",
            shape=(num_elem,),
            min_value=0,
            max_value=dim2,
        )
    )
    indices = draw(
        helpers.array_values(
            dtype="int64",
            shape=(dim1 - 1,),
            min_value=0,
            max_value=num_elem,
        )
    )
    crow_indices = [0] + sorted(indices) + [num_elem]
    shape = (dim1, dim2)
    return crow_indices, col_indices, value_dtype, values, shape


# coo - to_dense_array
@handle_cmd_line_args
@given(sparse_data=_sparse_coo_indices_values_shape())
def test_sparse_coo(
    sparse_data,
    as_variable,
    with_out,
    native_array,
    fw,
):
    coo_ind, val_dtype, val, shp = sparse_data
    helpers.test_method(
        input_dtypes_init=["int64", val_dtype],
        as_variable_flags_init=as_variable,
        num_positional_args_init=0,
        native_array_flags_init=native_array,
        all_as_kwargs_np_init={
            "coo_indices": np.array(coo_ind, dtype="int64"),
            "values": np.array(val, dtype=val_dtype),
            "dense_shape": shp,
        },
        input_dtypes_method=[],
        as_variable_flags_method=as_variable,
        num_positional_args_method=0,
        native_array_flags_method=native_array,
        container_flags_method=False,
        all_as_kwargs_np_method={},
        class_name="SparseArray",
        method_name="to_dense_array",
    )


# csr - to_dense_array
@handle_cmd_line_args
@given(sparse_data=_sparse_csr_indices_values_shape())
def test_sparse_csr(
    sparse_data,
    as_variable,
    with_out,
    native_array,
    fw,
):
    crow_indices, col_indices, value_dtype, values, shape = sparse_data
    helpers.test_method(
        input_dtypes_init=["int64", "int64", value_dtype],
        as_variable_flags_init=as_variable,
        num_positional_args_init=0,
        native_array_flags_init=native_array,
        all_as_kwargs_np_init={
            "csr_crow_indices": np.array(crow_indices, dtype="int64"),
            "csr_col_indices": np.array(col_indices, dtype="int64"),
            "values": np.array(values, dtype=value_dtype),
            "dense_shape": shape,
        },
        input_dtypes_method=[],
        as_variable_flags_method=[],
        num_positional_args_method=0,
        native_array_flags_method=[],
        container_flags_method=False,
        all_as_kwargs_np_method={},
        class_name="SparseArray",
        method_name="to_dense_array",
    )


# sinc
@handle_cmd_line_args
@given(
    dtype_and_x=helpers.dtype_and_values(
        available_dtypes=helpers.get_dtypes("float"),
        large_abs_safety_factor=4,
        small_abs_safety_factor=4,
    ),
    num_positional_args=helpers.num_positional_args(fn_name="sinc"),
)
def test_sinc(
    *,
    dtype_and_x,
    as_variable,
    with_out,
    num_positional_args,
    native_array,
    container,
    instance_method,
    fw,
):
    input_dtype, x = dtype_and_x
    helpers.test_function(
        input_dtypes=input_dtype,
        as_variable_flags=as_variable,
        with_out=with_out,
        num_positional_args=num_positional_args,
        native_array_flags=native_array,
        container_flags=container,
        instance_method=instance_method,
        fw=fw,
        fn_name="sinc",
        x=np.asarray(x, dtype=input_dtype),
    )


# vorbis_window
@handle_cmd_line_args
@given(
    dtype_and_x=helpers.dtype_and_values(
        available_dtypes=helpers.get_dtypes("float"), min_num_dims=1, max_num_dims=1
    ),
    dtype=helpers.get_dtypes("float", full=False),
    num_positional_args=helpers.num_positional_args(fn_name="vorbis_window"),
)
def test_vorbis_window(
    dtype_and_x,
    dtype,
    with_out,
    as_variable,
    num_positional_args,
    native_array,
    container,
    instance_method,
    fw,
):
    input_dtype, x = dtype_and_x
    helpers.test_function(
        input_dtypes=input_dtype,
        as_variable_flags=as_variable,
        with_out=with_out,
        num_positional_args=num_positional_args,
        native_array_flags=native_array,
        container_flags=container,
        instance_method=instance_method,
        fw=fw,
        fn_name="vorbis_window",
        x=x[0],
        dtype=dtype,
    )


# flatten
@handle_cmd_line_args
@given(
    dtype_and_x=helpers.dtype_and_values(
        available_dtypes=helpers.get_dtypes("float"),
        shape=helpers.get_shape(min_num_dims=5, max_num_dims=5),
    ),
    start_dim=st.integers(1, 3),
    end_dim=st.integers(3, 4),
    num_positional_args=helpers.num_positional_args(fn_name="flatten"),
)
def test_flatten(
    dtype_and_x,
    start_dim,
    end_dim,
    with_out,
    as_variable,
    num_positional_args,
    native_array,
    container,
    instance_method,
    fw,
):
    input_dtypes, x = dtype_and_x
    helpers.test_function(
        input_dtypes=input_dtypes,
        as_variable_flags=as_variable,
        with_out=True,
        num_positional_args=num_positional_args,
        native_array_flags=native_array,
        container_flags=container,
        instance_method=instance_method,
        fw=fw,
        fn_name="flatten",
        x=np.asarray(x[0], dtype=input_dtypes[0]),
        start_dim=start_dim,
        end_dim=end_dim,
    )


# lcm
@handle_cmd_line_args
@given(
    dtype_and_x=helpers.dtype_and_values(
        available_dtypes=helpers.get_dtypes("integer"),
        num_arrays=2,
        shared_dtype=True,
        min_num_dims=1,
        max_num_dims=3,
        min_value=-100,
        max_value=100,
        allow_nan=False,
    ),
    num_positional_args=helpers.num_positional_args(fn_name="lcm"),
)
def test_lcm(
    dtype_and_x,
    as_variable,
    with_out,
    num_positional_args,
    native_array,
    container,
    instance_method,
    fw,
):
    input_dtype, x = dtype_and_x
    helpers.test_function(
        input_dtypes=input_dtype,
        as_variable_flags=as_variable,
        with_out=with_out,
        num_positional_args=num_positional_args,
        native_array_flags=native_array,
        container_flags=container,
        instance_method=instance_method,
        fw=fw,
        fn_name="lcm",
        test_gradients=True,
        x1=np.asarray(x[0], dtype=input_dtype[0]),
        x2=np.asarray(x[1], dtype=input_dtype[1]),
    )


# hann_window
@handle_cmd_line_args
@given(
    window_length=helpers.ints(min_value=1, max_value=10),
    input_dtype=helpers.get_dtypes("integer"),
    periodic=st.booleans(),
    num_positional_args=helpers.num_positional_args(fn_name="hann_window"),
    dtype=helpers.get_dtypes("float"),
)
def test_hann_window(
    window_length,
    input_dtype,
    periodic,
    dtype,
    with_out,
    as_variable,
    num_positional_args,
    native_array,
    container,
    instance_method,
    fw,
):
    helpers.test_function(
        input_dtypes=input_dtype,
        as_variable_flags=as_variable,
        with_out=with_out,
        num_positional_args=num_positional_args,
        native_array_flags=native_array,
        container_flags=container,
        instance_method=instance_method,
        fw=fw,
        fn_name="hann_window",
        window_length=window_length,
        periodic=periodic,
        dtype=dtype,
    )


@handle_cmd_line_args
@given(
    x_k_s_p=helpers.arrays_for_pooling(min_dims=4, max_dims=4, min_side=1, max_side=4),
    num_positional_args=helpers.num_positional_args(fn_name="max_pool2d"),
)
def test_max_pool2d(
    *,
    x_k_s_p,
    with_out,
    as_variable,
    num_positional_args,
    native_array,
    container,
    instance_method,
    fw,
):
    dtype, x, kernel, stride, pad = x_k_s_p
    helpers.test_function(
        input_dtypes=dtype,
        as_variable_flags=as_variable,
        with_out=with_out,
        num_positional_args=num_positional_args,
        native_array_flags=native_array,
        container_flags=container,
        instance_method=instance_method,
        fw=fw,
        fn_name="max_pool2d",
        rtol_=1e-2,
        atol_=1e-2,
        ground_truth_backend="jax",
        x=x[0],
        kernel=kernel,
        strides=stride,
        padding=pad,
    )


<<<<<<< HEAD
@st.composite
def _pad_helper(draw):
    dtype, value, shape = draw(
        helpers.dtype_and_values(
            available_dtypes=helpers.get_dtypes("float"),
            ret_shape=True,
            min_num_dims=1,
        )
    )
    ndim = len(shape)
    pad_width = draw(
        st.one_of(
            helpers.array_values(
                dtype="int8", min_value=1, max_value=4, shape=(ndim, 2)
            ),
            helpers.ints(min_value=1, max_value=4),
        )
    )
    stat_length = draw(
        st.one_of(
            helpers.array_values(
                dtype="int8", min_value=1, max_value=4, shape=(ndim, 2)
            ),
            helpers.ints(min_value=1, max_value=4),
        )
    )
    constant_values = draw(
        st.one_of(
            helpers.array_values(dtype=dtype[0], shape=(ndim, 2)),
            helpers.array_values(dtype=dtype[0], shape=(1,)),
        )
    )
    if len(constant_values.shape) == 1:
        constant_values = constant_values[0]
    end_values = draw(
        st.one_of(
            helpers.array_values(dtype=dtype[0], shape=(ndim, 2)),
            helpers.array_values(dtype=dtype[0], shape=(1,)),
        )
    )
    if len(end_values.shape) == 1:
        end_values = end_values[0]
    dtype = dtype + 2 * ["int8"] + 2 * dtype
    return dtype, value, pad_width, stat_length, constant_values, end_values


@handle_cmd_line_args
@given(
    dtype_and_input_and_other=_pad_helper(),
    mode=st.sampled_from(
        [
            "constant",
            "edge",
            "linear_ramp",
            "maximum",
            "mean",
            "median",
            "minimum",
            "reflect",
            "symmetric",
            "wrap",
        ]
    ),
    reflect_type=st.sampled_from(["even", "odd"]),
    num_positional_args=helpers.num_positional_args(fn_name="pad"),
)
def test_pad(
    *,
    dtype_and_input_and_other,
    mode,
    reflect_type,
=======
# kaiser_window
@handle_cmd_line_args
@given(
    dtype_and_x=helpers.dtype_and_values(
        available_dtypes=helpers.get_dtypes("integer"),
        shape=(1, 1),
        min_value=1,
        max_value=10,
    ),
    periodic=st.booleans(),
    beta=st.floats(min_value=0, max_value=5),
    dtype=helpers.get_dtypes("float"),
    num_positional_args=helpers.num_positional_args(fn_name="kaiser_window"),
)
def test_kaiser_window(
    dtype_and_x,
    periodic,
    beta,
    dtype,
    with_out,
    as_variable,
    num_positional_args,
    native_array,
    container,
    instance_method,
    fw,
):
    input_dtype, x = dtype_and_x
    helpers.test_function(
        input_dtypes=input_dtype,
        as_variable_flags=as_variable,
        with_out=with_out,
        num_positional_args=num_positional_args,
        native_array_flags=native_array,
        container_flags=container,
        instance_method=instance_method,
        fw=fw,
        fn_name="kaiser_window",
        window_length=x[0],
        periodic=periodic,
        beta=beta,
        dtype=dtype,
    )


# moveaxis
@handle_cmd_line_args
@given(
    dtype_and_a=helpers.dtype_and_values(
        available_dtypes=helpers.get_dtypes("float"),
        min_value=-100,
        max_value=100,
        shape=st.shared(
            helpers.get_shape(
                min_num_dims=1,
                max_num_dims=3,
                min_dim_size=1,
                max_dim_size=3,
            ),
            key="a_s_d",
        ),
    ),
    source=helpers.get_axis(
        allow_none=False,
        unique=True,
        shape=st.shared(
            helpers.get_shape(
                min_num_dims=1,
                max_num_dims=3,
                min_dim_size=1,
                max_dim_size=3,
            ),
            key="a_s_d",
        ),
        min_size=1,
        force_int=True,
    ),
    destination=helpers.get_axis(
        allow_none=False,
        unique=True,
        shape=st.shared(
            helpers.get_shape(
                min_num_dims=1,
                max_num_dims=3,
                min_dim_size=1,
                max_dim_size=3,
            ),
            key="a_s_d",
        ),
        min_size=1,
        force_int=True,
    ),
    num_positional_args=helpers.num_positional_args(fn_name="moveaxis"),
)
def test_moveaxis(
    dtype_and_a,
    source,
    destination,
>>>>>>> a4637028
    as_variable,
    with_out,
    num_positional_args,
    native_array,
    container,
    instance_method,
    fw,
):
<<<<<<< HEAD
    (
        dtype,
        value,
        pad_width,
        stat_length,
        constant_values,
        end_values,
    ) = dtype_and_input_and_other
    if fw == "torch":
        assume(
            mode in ["constant", "reflect", "edge", "wrap"]
            and not np.isscalar(pad_width)
            and np.isscalar(constant_values)
        )
    elif fw == "tensorflow":
        assume(
            mode in ["constant", "reflect", "symmetric"]
            and not np.isscalar(pad_width)
            and np.isscalar(constant_values)
        )
    helpers.test_function(
        input_dtypes=dtype,
=======
    input_dtype, a = dtype_and_a
    helpers.test_function(
        input_dtypes=input_dtype,
>>>>>>> a4637028
        as_variable_flags=as_variable,
        with_out=with_out,
        num_positional_args=num_positional_args,
        native_array_flags=native_array,
        container_flags=container,
        instance_method=instance_method,
        fw=fw,
<<<<<<< HEAD
        fn_name="pad",
        ground_truth_backend="numpy",
        x=value[0],
        pad_width=pad_width,
        mode=mode,
        stat_length=stat_length,
        constant_values=constant_values,
        end_values=end_values,
        reflect_type=reflect_type,
        out=None,
=======
        fn_name="moveaxis",
        a=np.asarray(a[0], dtype=input_dtype[0]),
        source=source,
        destination=destination,
>>>>>>> a4637028
    )<|MERGE_RESOLUTION|>--- conflicted
+++ resolved
@@ -352,7 +352,129 @@
     )
 
 
-<<<<<<< HEAD
+# kaiser_window
+@handle_cmd_line_args
+@given(
+    dtype_and_x=helpers.dtype_and_values(
+        available_dtypes=helpers.get_dtypes("integer"),
+        shape=(1, 1),
+        min_value=1,
+        max_value=10,
+    ),
+    periodic=st.booleans(),
+    beta=st.floats(min_value=0, max_value=5),
+    dtype=helpers.get_dtypes("float"),
+    num_positional_args=helpers.num_positional_args(fn_name="kaiser_window"),
+)
+def test_kaiser_window(
+    dtype_and_x,
+    periodic,
+    beta,
+    dtype,
+    with_out,
+    as_variable,
+    num_positional_args,
+    native_array,
+    container,
+    instance_method,
+    fw,
+):
+    input_dtype, x = dtype_and_x
+    helpers.test_function(
+        input_dtypes=input_dtype,
+        as_variable_flags=as_variable,
+        with_out=with_out,
+        num_positional_args=num_positional_args,
+        native_array_flags=native_array,
+        container_flags=container,
+        instance_method=instance_method,
+        fw=fw,
+        fn_name="kaiser_window",
+        window_length=x[0],
+        periodic=periodic,
+        beta=beta,
+        dtype=dtype,
+    )
+
+
+# moveaxis
+@handle_cmd_line_args
+@given(
+    dtype_and_a=helpers.dtype_and_values(
+        available_dtypes=helpers.get_dtypes("float"),
+        min_value=-100,
+        max_value=100,
+        shape=st.shared(
+            helpers.get_shape(
+                min_num_dims=1,
+                max_num_dims=3,
+                min_dim_size=1,
+                max_dim_size=3,
+            ),
+            key="a_s_d",
+        ),
+    ),
+    source=helpers.get_axis(
+        allow_none=False,
+        unique=True,
+        shape=st.shared(
+            helpers.get_shape(
+                min_num_dims=1,
+                max_num_dims=3,
+                min_dim_size=1,
+                max_dim_size=3,
+            ),
+            key="a_s_d",
+        ),
+        min_size=1,
+        force_int=True,
+    ),
+    destination=helpers.get_axis(
+        allow_none=False,
+        unique=True,
+        shape=st.shared(
+            helpers.get_shape(
+                min_num_dims=1,
+                max_num_dims=3,
+                min_dim_size=1,
+                max_dim_size=3,
+            ),
+            key="a_s_d",
+        ),
+        min_size=1,
+        force_int=True,
+    ),
+    num_positional_args=helpers.num_positional_args(fn_name="moveaxis"),
+)
+def test_moveaxis(
+    dtype_and_a,
+    source,
+    destination,
+    as_variable,
+    with_out,
+    num_positional_args,
+    native_array,
+    container,
+    instance_method,
+    fw,
+):
+    input_dtype, a = dtype_and_a
+    helpers.test_function(
+        input_dtypes=input_dtype,
+        as_variable_flags=as_variable,
+        with_out=with_out,
+        num_positional_args=num_positional_args,
+        native_array_flags=native_array,
+        container_flags=container,
+        instance_method=instance_method,
+        fw=fw,
+        fn_name="moveaxis",
+        a=np.asarray(a[0], dtype=input_dtype[0]),
+        source=source,
+        destination=destination,
+    )
+    
+
 @st.composite
 def _pad_helper(draw):
     dtype, value, shape = draw(
@@ -424,115 +546,14 @@
     dtype_and_input_and_other,
     mode,
     reflect_type,
-=======
-# kaiser_window
-@handle_cmd_line_args
-@given(
-    dtype_and_x=helpers.dtype_and_values(
-        available_dtypes=helpers.get_dtypes("integer"),
-        shape=(1, 1),
-        min_value=1,
-        max_value=10,
-    ),
-    periodic=st.booleans(),
-    beta=st.floats(min_value=0, max_value=5),
-    dtype=helpers.get_dtypes("float"),
-    num_positional_args=helpers.num_positional_args(fn_name="kaiser_window"),
-)
-def test_kaiser_window(
-    dtype_and_x,
-    periodic,
-    beta,
-    dtype,
-    with_out,
-    as_variable,
-    num_positional_args,
-    native_array,
-    container,
-    instance_method,
-    fw,
-):
-    input_dtype, x = dtype_and_x
-    helpers.test_function(
-        input_dtypes=input_dtype,
-        as_variable_flags=as_variable,
-        with_out=with_out,
-        num_positional_args=num_positional_args,
-        native_array_flags=native_array,
-        container_flags=container,
-        instance_method=instance_method,
-        fw=fw,
-        fn_name="kaiser_window",
-        window_length=x[0],
-        periodic=periodic,
-        beta=beta,
-        dtype=dtype,
-    )
-
-
-# moveaxis
-@handle_cmd_line_args
-@given(
-    dtype_and_a=helpers.dtype_and_values(
-        available_dtypes=helpers.get_dtypes("float"),
-        min_value=-100,
-        max_value=100,
-        shape=st.shared(
-            helpers.get_shape(
-                min_num_dims=1,
-                max_num_dims=3,
-                min_dim_size=1,
-                max_dim_size=3,
-            ),
-            key="a_s_d",
-        ),
-    ),
-    source=helpers.get_axis(
-        allow_none=False,
-        unique=True,
-        shape=st.shared(
-            helpers.get_shape(
-                min_num_dims=1,
-                max_num_dims=3,
-                min_dim_size=1,
-                max_dim_size=3,
-            ),
-            key="a_s_d",
-        ),
-        min_size=1,
-        force_int=True,
-    ),
-    destination=helpers.get_axis(
-        allow_none=False,
-        unique=True,
-        shape=st.shared(
-            helpers.get_shape(
-                min_num_dims=1,
-                max_num_dims=3,
-                min_dim_size=1,
-                max_dim_size=3,
-            ),
-            key="a_s_d",
-        ),
-        min_size=1,
-        force_int=True,
-    ),
-    num_positional_args=helpers.num_positional_args(fn_name="moveaxis"),
-)
-def test_moveaxis(
-    dtype_and_a,
-    source,
-    destination,
->>>>>>> a4637028
-    as_variable,
-    with_out,
-    num_positional_args,
-    native_array,
-    container,
-    instance_method,
-    fw,
-):
-<<<<<<< HEAD
+    as_variable,
+    with_out,
+    num_positional_args,
+    native_array,
+    container,
+    instance_method,
+    fw,
+):
     (
         dtype,
         value,
@@ -555,19 +576,13 @@
         )
     helpers.test_function(
         input_dtypes=dtype,
-=======
-    input_dtype, a = dtype_and_a
-    helpers.test_function(
-        input_dtypes=input_dtype,
->>>>>>> a4637028
-        as_variable_flags=as_variable,
-        with_out=with_out,
-        num_positional_args=num_positional_args,
-        native_array_flags=native_array,
-        container_flags=container,
-        instance_method=instance_method,
-        fw=fw,
-<<<<<<< HEAD
+        as_variable_flags=as_variable,
+        with_out=with_out,
+        num_positional_args=num_positional_args,
+        native_array_flags=native_array,
+        container_flags=container,
+        instance_method=instance_method,
+        fw=fw,
         fn_name="pad",
         ground_truth_backend="numpy",
         x=value[0],
@@ -578,10 +593,4 @@
         end_values=end_values,
         reflect_type=reflect_type,
         out=None,
-=======
-        fn_name="moveaxis",
-        a=np.asarray(a[0], dtype=input_dtype[0]),
-        source=source,
-        destination=destination,
->>>>>>> a4637028
-    )+    )    