--- conflicted
+++ resolved
@@ -887,9 +887,8 @@
         instance_method=instance_method,
         fw=fw,
         fn_name="fmax",
-<<<<<<< HEAD
-        x1=np.asarray(x[0], dtype=input_dtype[0]),
-        x2=np.asarray(x[0], dtype=input_dtype[0]),
+        x1=x[0],
+        x2=x[0],
     )
 
 
@@ -935,8 +934,4 @@
         input=x[0],
         axis=axis,
         keepdims=keep_dims,
-=======
-        x1=x[0],
-        x2=x[0],
->>>>>>> 07a7523a
     )