--- conflicted
+++ resolved
@@ -235,24 +235,6 @@
     )
 
 
-<<<<<<< HEAD
-# hann_window
-@handle_cmd_line_args
-@given(
-    window_length=helpers.ints(min_value=1, max_value=10),
-    input_dtype=helpers.get_dtypes("integer"),
-    periodic=st.booleans(),
-    num_positional_args=helpers.num_positional_args(fn_name="hann_window"),
-    dtype=helpers.get_dtypes("float"),
-)
-def test_hann_window(
-    window_length,
-    input_dtype,
-    periodic,
-    dtype,
-    with_out,
-    as_variable,
-=======
 # lcm
 @handle_cmd_line_args
 @given(
@@ -272,17 +254,13 @@
     dtype_and_x,
     as_variable,
     with_out,
->>>>>>> 633c481c
-    num_positional_args,
-    native_array,
-    container,
-    instance_method,
-    fw,
-):
-<<<<<<< HEAD
-=======
+    num_positional_args,
+    native_array,
+    container,
+    instance_method,
+    fw,
+):
     input_dtype, x = dtype_and_x
->>>>>>> 633c481c
     helpers.test_function(
         input_dtypes=input_dtype,
         as_variable_flags=as_variable,
@@ -292,15 +270,46 @@
         container_flags=container,
         instance_method=instance_method,
         fw=fw,
-<<<<<<< HEAD
+        fn_name="lcm",
+        test_gradients=True,
+        x1=np.asarray(x[0], dtype=input_dtype[0]),
+        x2=np.asarray(x[1], dtype=input_dtype[1]),
+    )
+
+
+# hann_window
+@handle_cmd_line_args
+@given(
+    window_length=helpers.ints(min_value=1, max_value=10),
+    input_dtype=helpers.get_dtypes("integer"),
+    periodic=st.booleans(),
+    num_positional_args=helpers.num_positional_args(fn_name="hann_window"),
+    dtype=helpers.get_dtypes("float"),
+)
+def test_hann_window(
+    window_length,
+    input_dtype,
+    periodic,
+    dtype,
+    with_out,
+    as_variable,
+    num_positional_args,
+    native_array,
+    container,
+    instance_method,
+    fw,
+):
+    helpers.test_function(
+        input_dtypes=input_dtype,
+        as_variable_flags=as_variable,
+        with_out=with_out,
+        num_positional_args=num_positional_args,
+        native_array_flags=native_array,
+        container_flags=container,
+        instance_method=instance_method,
+        fw=fw,
         fn_name="hann_window",
         window_length=window_length,
         periodic=periodic,
         dtype=dtype,
-=======
-        fn_name="lcm",
-        test_gradients=True,
-        x1=np.asarray(x[0], dtype=input_dtype[0]),
-        x2=np.asarray(x[1], dtype=input_dtype[1]),
->>>>>>> 633c481c
     )