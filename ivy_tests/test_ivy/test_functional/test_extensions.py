--- conflicted
+++ resolved
@@ -393,19 +393,11 @@
         window_length=x[0],
         periodic=periodic,
         beta=beta,
-<<<<<<< HEAD
-        dtype=dtype
-    )
-
-
-# moveaxis    
-=======
         dtype=dtype,
     )
 
 
 # moveaxis
->>>>>>> 519373a0
 @handle_cmd_line_args
 @given(
     dtype_and_a=helpers.dtype_and_values(
@@ -417,15 +409,9 @@
                 min_num_dims=1,
                 max_num_dims=3,
                 min_dim_size=1,
-<<<<<<< HEAD
-                max_dim_size=3,        
-            ),
-            key="a_s_d"
-=======
                 max_dim_size=3,
             ),
             key="a_s_d",
->>>>>>> 519373a0
         ),
     ),
     source=helpers.get_axis(
@@ -436,15 +422,9 @@
                 min_num_dims=1,
                 max_num_dims=3,
                 min_dim_size=1,
-<<<<<<< HEAD
-                max_dim_size=3,        
-            ),
-            key="a_s_d"
-=======
                 max_dim_size=3,
             ),
             key="a_s_d",
->>>>>>> 519373a0
         ),
         min_size=1,
         force_int=True,
@@ -457,15 +437,9 @@
                 min_num_dims=1,
                 max_num_dims=3,
                 min_dim_size=1,
-<<<<<<< HEAD
-                max_dim_size=3,        
-            ),
-            key="a_s_d"
-=======
                 max_dim_size=3,
             ),
             key="a_s_d",
->>>>>>> 519373a0
         ),
         min_size=1,
         force_int=True,
@@ -499,9 +473,6 @@
         source=source,
         destination=destination,
     )
-<<<<<<< HEAD
-
-=======
     
 
 @st.composite
@@ -622,5 +593,4 @@
         end_values=end_values,
         reflect_type=reflect_type,
         out=None,
-    )    
->>>>>>> 519373a0
+    )    