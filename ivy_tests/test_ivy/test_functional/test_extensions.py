# global
from hypothesis import given, assume, strategies as st

# local
import numpy as np
import ivy
import ivy_tests.test_ivy.helpers as helpers
from ivy_tests.test_ivy.helpers import handle_cmd_line_args


# Helpers #
# ------- #


@st.composite
def _sparse_coo_indices_values_shape(draw):
    num_elem = draw(helpers.ints(min_value=2, max_value=8))
    dim1 = draw(helpers.ints(min_value=2, max_value=5))
    dim2 = draw(helpers.ints(min_value=5, max_value=10))
    value_dtype = draw(helpers.get_dtypes("numeric", full=False))[0]
    coo_indices = draw(
        helpers.array_values(
            dtype="int64",
            shape=(2, num_elem),
            min_value=0,
            max_value=dim1,
        )
    )
    values = draw(helpers.array_values(dtype=value_dtype, shape=(num_elem,)))
    shape = (dim1, dim2)
    return coo_indices, value_dtype, values, shape


@st.composite
def _sparse_csr_indices_values_shape(draw):
    num_elem = draw(helpers.ints(min_value=2, max_value=8))
    dim1 = draw(helpers.ints(min_value=2, max_value=5))
    dim2 = draw(helpers.ints(min_value=5, max_value=10))
    value_dtype = draw(helpers.get_dtypes("numeric", full=False))[0]
    values = draw(helpers.array_values(dtype=value_dtype, shape=(num_elem,)))
    col_indices = draw(
        helpers.array_values(
            dtype="int64",
            shape=(num_elem,),
            min_value=0,
            max_value=dim2,
        )
    )
    indices = draw(
        helpers.array_values(
            dtype="int64",
            shape=(dim1 - 1,),
            min_value=0,
            max_value=num_elem,
        )
    )
    crow_indices = [0] + sorted(indices) + [num_elem]
    shape = (dim1, dim2)
    return crow_indices, col_indices, value_dtype, values, shape


# coo - to_dense_array
@handle_cmd_line_args
@given(sparse_data=_sparse_coo_indices_values_shape())
def test_sparse_coo(
    sparse_data,
    as_variable,
    with_out,
    native_array,
    fw,
):
    coo_ind, val_dtype, val, shp = sparse_data
    helpers.test_method(
        input_dtypes_init=["int64", val_dtype],
        as_variable_flags_init=as_variable,
        num_positional_args_init=0,
        native_array_flags_init=native_array,
        all_as_kwargs_np_init={
            "coo_indices": np.array(coo_ind, dtype="int64"),
            "values": np.array(val, dtype=val_dtype),
            "dense_shape": shp,
        },
        input_dtypes_method=[],
        as_variable_flags_method=as_variable,
        num_positional_args_method=0,
        native_array_flags_method=native_array,
        container_flags_method=False,
        all_as_kwargs_np_method={},
        class_name="SparseArray",
        method_name="to_dense_array",
    )


# csr - to_dense_array
@handle_cmd_line_args
@given(sparse_data=_sparse_csr_indices_values_shape())
def test_sparse_csr(
    sparse_data,
    as_variable,
    with_out,
    native_array,
    fw,
):
    crow_indices, col_indices, value_dtype, values, shape = sparse_data
    helpers.test_method(
        input_dtypes_init=["int64", "int64", value_dtype],
        as_variable_flags_init=as_variable,
        num_positional_args_init=0,
        native_array_flags_init=native_array,
        all_as_kwargs_np_init={
            "csr_crow_indices": np.array(crow_indices, dtype="int64"),
            "csr_col_indices": np.array(col_indices, dtype="int64"),
            "values": np.array(values, dtype=value_dtype),
            "dense_shape": shape,
        },
        input_dtypes_method=[],
        as_variable_flags_method=[],
        num_positional_args_method=0,
        native_array_flags_method=[],
        container_flags_method=False,
        all_as_kwargs_np_method={},
        class_name="SparseArray",
        method_name="to_dense_array",
    )


# sinc
@handle_cmd_line_args
@given(
    dtype_and_x=helpers.dtype_and_values(
        available_dtypes=helpers.get_dtypes("float"),
        large_abs_safety_factor=4,
        small_abs_safety_factor=4,
    ),
    num_positional_args=helpers.num_positional_args(fn_name="sinc"),
)
def test_sinc(
    *,
    dtype_and_x,
    as_variable,
    with_out,
    num_positional_args,
    native_array,
    container,
    instance_method,
    fw,
):
    input_dtype, x = dtype_and_x
    helpers.test_function(
        input_dtypes=input_dtype,
        as_variable_flags=as_variable,
        with_out=with_out,
        num_positional_args=num_positional_args,
        native_array_flags=native_array,
        container_flags=container,
        instance_method=instance_method,
        fw=fw,
        fn_name="sinc",
        x=np.asarray(x, dtype=input_dtype),
    )


# vorbis_window
@handle_cmd_line_args
@given(
    dtype_and_x=helpers.dtype_and_values(
        available_dtypes=helpers.get_dtypes("float"), min_num_dims=1, max_num_dims=1
    ),
    dtype=helpers.get_dtypes("float", full=False),
    num_positional_args=helpers.num_positional_args(fn_name="vorbis_window"),
)
def test_vorbis_window(
    dtype_and_x,
    dtype,
    with_out,
    as_variable,
    num_positional_args,
    native_array,
    container,
    instance_method,
    fw,
):
    input_dtype, x = dtype_and_x
    helpers.test_function(
        input_dtypes=input_dtype,
        as_variable_flags=as_variable,
        with_out=with_out,
        num_positional_args=num_positional_args,
        native_array_flags=native_array,
        container_flags=container,
        instance_method=instance_method,
        fw=fw,
        fn_name="vorbis_window",
        x=x[0],
        dtype=dtype,
    )


# flatten
@handle_cmd_line_args
@given(
    dtype_and_x=helpers.dtype_and_values(
        available_dtypes=helpers.get_dtypes("float"),
        shape=helpers.get_shape(min_num_dims=5, max_num_dims=5),
    ),
    start_dim=st.integers(1, 3),
    end_dim=st.integers(3, 4),
    num_positional_args=helpers.num_positional_args(fn_name="flatten"),
)
def test_flatten(
    dtype_and_x,
    start_dim,
    end_dim,
    with_out,
    as_variable,
    num_positional_args,
    native_array,
    container,
    instance_method,
    fw,
):
    input_dtypes, x = dtype_and_x
    helpers.test_function(
        input_dtypes=input_dtypes,
        as_variable_flags=as_variable,
        with_out=True,
        num_positional_args=num_positional_args,
        native_array_flags=native_array,
        container_flags=container,
        instance_method=instance_method,
        fw=fw,
        fn_name="flatten",
        x=np.asarray(x[0], dtype=input_dtypes[0]),
        start_dim=start_dim,
        end_dim=end_dim,
    )


# lcm
@handle_cmd_line_args
@given(
    dtype_and_x=helpers.dtype_and_values(
        available_dtypes=helpers.get_dtypes("integer"),
        num_arrays=2,
        shared_dtype=True,
        min_num_dims=1,
        max_num_dims=3,
        min_value=-100,
        max_value=100,
        allow_nan=False,
    ),
    num_positional_args=helpers.num_positional_args(fn_name="lcm"),
)
def test_lcm(
    dtype_and_x,
    as_variable,
    with_out,
    num_positional_args,
    native_array,
    container,
    instance_method,
    fw,
):
    input_dtype, x = dtype_and_x
    helpers.test_function(
        input_dtypes=input_dtype,
        as_variable_flags=as_variable,
        with_out=with_out,
        num_positional_args=num_positional_args,
        native_array_flags=native_array,
        container_flags=container,
        instance_method=instance_method,
        fw=fw,
        fn_name="lcm",
        test_gradients=True,
        x1=np.asarray(x[0], dtype=input_dtype[0]),
        x2=np.asarray(x[1], dtype=input_dtype[1]),
    )


# hann_window
@handle_cmd_line_args
@given(
    window_length=helpers.ints(min_value=1, max_value=10),
    input_dtype=helpers.get_dtypes("integer"),
    periodic=st.booleans(),
    num_positional_args=helpers.num_positional_args(fn_name="hann_window"),
    dtype=helpers.get_dtypes("float"),
)
def test_hann_window(
    window_length,
    input_dtype,
    periodic,
    dtype,
    with_out,
    as_variable,
    num_positional_args,
    native_array,
    container,
    instance_method,
    fw,
):
    helpers.test_function(
        input_dtypes=input_dtype,
        as_variable_flags=as_variable,
        with_out=with_out,
        num_positional_args=num_positional_args,
        native_array_flags=native_array,
        container_flags=container,
        instance_method=instance_method,
        fw=fw,
        fn_name="hann_window",
        window_length=window_length,
        periodic=periodic,
        dtype=dtype,
    )


@handle_cmd_line_args
@given(
    x_k_s_p=helpers.arrays_for_pooling(min_dims=4, max_dims=4, min_side=1, max_side=4),
    num_positional_args=helpers.num_positional_args(fn_name="max_pool2d"),
)
def test_max_pool2d(
    *,
    x_k_s_p,
    with_out,
    as_variable,
    num_positional_args,
    native_array,
    container,
    instance_method,
    fw,
):
    dtype, x, kernel, stride, pad = x_k_s_p
    helpers.test_function(
        input_dtypes=dtype,
        as_variable_flags=as_variable,
        with_out=with_out,
        num_positional_args=num_positional_args,
        native_array_flags=native_array,
        container_flags=container,
        instance_method=instance_method,
        fw=fw,
        fn_name="max_pool2d",
        rtol_=1e-2,
        atol_=1e-2,
        ground_truth_backend="jax",
        x=x[0],
        kernel=kernel,
        strides=stride,
        padding=pad,
    )


<<<<<<< HEAD
# kaiser_window
@handle_cmd_line_args
@given(
    dtype_and_x=helpers.dtype_and_values(
        available_dtypes=helpers.get_dtypes("integer"),
        shape=(1, 1),
        min_value=1,
        max_value=10,
    ),
    periodic=st.booleans(),
    beta=st.floats(min_value=0, max_value=5),
    dtype=helpers.get_dtypes("float"),
    num_positional_args=helpers.num_positional_args(fn_name="kaiser_window"),
)
def test_kaiser_window(
    dtype_and_x,
    periodic,
    beta,
    dtype,
    with_out,
    as_variable,
    num_positional_args,
    native_array,
    container,
    instance_method,
    fw,
):
    input_dtype, x = dtype_and_x
    helpers.test_function(
        input_dtypes=input_dtype,
        as_variable_flags=as_variable,
        with_out=with_out,
        num_positional_args=num_positional_args,
        native_array_flags=native_array,
        container_flags=container,
        instance_method=instance_method,
        fw=fw,
        fn_name="kaiser_window",
        window_length=x[0],
        periodic=periodic,
        beta=beta,
        dtype=dtype,
    )


# moveaxis
@handle_cmd_line_args
@given(
    dtype_and_a=helpers.dtype_and_values(
        available_dtypes=helpers.get_dtypes("float"),
        min_value=-100,
        max_value=100,
        shape=st.shared(
            helpers.get_shape(
                min_num_dims=1,
                max_num_dims=3,
                min_dim_size=1,
                max_dim_size=3,
            ),
            key="a_s_d",
        ),
    ),
    source=helpers.get_axis(
        allow_none=False,
        unique=True,
        shape=st.shared(
            helpers.get_shape(
                min_num_dims=1,
                max_num_dims=3,
                min_dim_size=1,
                max_dim_size=3,
            ),
            key="a_s_d",
        ),
        min_size=1,
        force_int=True,
    ),
    destination=helpers.get_axis(
        allow_none=False,
        unique=True,
        shape=st.shared(
            helpers.get_shape(
                min_num_dims=1,
                max_num_dims=3,
                min_dim_size=1,
                max_dim_size=3,
            ),
            key="a_s_d",
        ),
        min_size=1,
        force_int=True,
    ),
    num_positional_args=helpers.num_positional_args(fn_name="moveaxis"),
)
def test_moveaxis(
    dtype_and_a,
    source,
    destination,
    as_variable,
    with_out,
    num_positional_args,
    native_array,
    container,
    instance_method,
    fw,
):
    input_dtype, a = dtype_and_a
    helpers.test_function(
        input_dtypes=input_dtype,
        as_variable_flags=as_variable,
        with_out=with_out,
        num_positional_args=num_positional_args,
        native_array_flags=native_array,
        container_flags=container,
        instance_method=instance_method,
        fw=fw,
        fn_name="moveaxis",
        a=np.asarray(a[0], dtype=input_dtype[0]),
        source=source,
        destination=destination,
    )


@handle_cmd_line_args
@given(
    dtype_and_x=helpers.dtype_and_values(
        available_dtypes=helpers.get_dtypes("valid"),
        min_num_dims=1,
    ),
)
def test_ndenumerate(dtype_and_x):
    values = dtype_and_x[1][0]
    for (index1, x1), (index2, x2) in zip(
        np.ndenumerate(values), ivy.ndenumerate(values)
    ):
        assert index1 == index2 and x1 == x2


@st.composite
def _pad_helper(draw):
    dtype, value, shape = draw(
        helpers.dtype_and_values(
            available_dtypes=helpers.get_dtypes("float"),
            ret_shape=True,
            min_num_dims=1,
        )
    )
    ndim = len(shape)
    pad_width = draw(
        st.one_of(
            helpers.array_values(
                dtype="int8", min_value=1, max_value=4, shape=(ndim, 2)
            ),
            helpers.ints(min_value=1, max_value=4),
        )
    )
    stat_length = draw(
        st.one_of(
            helpers.array_values(
                dtype="int8", min_value=1, max_value=4, shape=(ndim, 2)
            ),
            helpers.ints(min_value=1, max_value=4),
        )
    )
    constant_values = draw(
        st.one_of(
            helpers.array_values(dtype=dtype[0], shape=(ndim, 2)),
            helpers.array_values(dtype=dtype[0], shape=(1,)),
        )
    )
    if len(constant_values.shape) == 1:
        constant_values = constant_values[0]
    end_values = draw(
        st.one_of(
            helpers.array_values(dtype=dtype[0], shape=(ndim, 2)),
            helpers.array_values(dtype=dtype[0], shape=(1,)),
        )
    )
    if len(end_values.shape) == 1:
        end_values = end_values[0]
    dtype = dtype + 2 * ["int8"] + 2 * dtype
    return dtype, value, pad_width, stat_length, constant_values, end_values


@handle_cmd_line_args
@given(
    dtype_and_input_and_other=_pad_helper(),
    mode=st.sampled_from(
        [
            "constant",
            "edge",
            "linear_ramp",
            "maximum",
            "mean",
            "median",
            "minimum",
            "reflect",
            "symmetric",
            "wrap",
        ]
    ),
    reflect_type=st.sampled_from(["even", "odd"]),
    num_positional_args=helpers.num_positional_args(fn_name="pad"),
)
def test_pad(
    *,
    dtype_and_input_and_other,
    mode,
    reflect_type,
    as_variable,
    with_out,
    num_positional_args,
    native_array,
    container,
    instance_method,
    fw,
):
    (
        dtype,
        value,
        pad_width,
        stat_length,
        constant_values,
        end_values,
    ) = dtype_and_input_and_other
    if fw == "torch":
        assume(
            mode in ["constant", "reflect", "edge", "wrap"]
            and not np.isscalar(pad_width)
            and np.isscalar(constant_values)
        )
    elif fw == "tensorflow":
        assume(
            mode in ["constant", "reflect", "symmetric"]
            and not np.isscalar(pad_width)
            and np.isscalar(constant_values)
        )
    helpers.test_function(
        input_dtypes=dtype,
        as_variable_flags=as_variable,
        with_out=with_out,
        num_positional_args=num_positional_args,
        native_array_flags=native_array,
        container_flags=container,
        instance_method=instance_method,
        fw=fw,
        fn_name="pad",
        ground_truth_backend="numpy",
        x=value[0],
        pad_width=pad_width,
        mode=mode,
        stat_length=stat_length,
        constant_values=constant_values,
        end_values=end_values,
        reflect_type=reflect_type,
        out=None,
    )


# heaviside
@handle_cmd_line_args
@given(
    dtype_and_x=helpers.dtype_and_values(
        available_dtypes=helpers.get_dtypes("float"),
        min_value=-100,
        max_value=100,
        min_num_dims=1,
        max_num_dims=3,
        min_dim_size=1,
        max_dim_size=3,
        num_arrays=2,
        shared_dtype=True,
    ),
    num_positional_args=helpers.num_positional_args(fn_name="heaviside"),
)
def test_heaviside(
    dtype_and_x,
    with_out,
    as_variable,
    num_positional_args,
    native_array,
    container,
    instance_method,
    fw,
):
    input_dtype, x = dtype_and_x
    helpers.test_function(
        input_dtypes=input_dtype,
        as_variable_flags=as_variable,
        with_out=with_out,
        num_positional_args=num_positional_args,
        native_array_flags=native_array,
        container_flags=container,
        instance_method=instance_method,
        fw=fw,
        fn_name="heaviside",
        x1=np.asarray(x[0], dtype=input_dtype[0]),
        x2=np.asarray(x[1], dtype=input_dtype[1]),
    )


@st.composite
def statistical_dtype_values(draw, *, function):
    large_abs_safety_factor = 2
    small_abs_safety_factor = 2
    if function in ["mean", "median", "std", "var"]:
        large_abs_safety_factor = 24
        small_abs_safety_factor = 24
    dtype, values, axis = draw(
        helpers.dtype_values_axis(
            available_dtypes=helpers.get_dtypes("float"),
            large_abs_safety_factor=large_abs_safety_factor,
            small_abs_safety_factor=small_abs_safety_factor,
            safety_factor_scale="log",
            min_num_dims=1,
            max_num_dims=5,
            min_dim_size=2,
            valid_axis=True,
            allow_neg_axes=False,
            min_axes_size=1,
        )
    )
    shape = values[0].shape
    size = values[0].size
    max_correction = np.min(shape)
    if function == "var" or function == "std":
        if size == 1:
            correction = 0
        elif isinstance(axis, int):
            correction = draw(
                helpers.ints(min_value=0, max_value=shape[axis] - 1)
                | helpers.floats(min_value=0, max_value=shape[axis] - 1)
            )
            return dtype, values, axis, correction
        else:
            correction = draw(
                helpers.ints(min_value=0, max_value=max_correction - 1)
                | helpers.floats(min_value=0, max_value=max_correction - 1)
            )
        return dtype, values, axis, correction
    return dtype, values, axis


@handle_cmd_line_args
@given(
    dtype_x_axis=statistical_dtype_values(function="median"),
    keep_dims=st.booleans(),
    num_positional_args=helpers.num_positional_args(fn_name="median"),
)
def test_median(
    *,
    dtype_x_axis,
    keep_dims,
=======
#rfft
@handle_cmd_line_args
@given(
    dtype_and_x=helpers.dtype_and_values(
        available_dtypes=helpers.get_dtypes("float"),
    ),
    num_positional_args=helpers.num_positional_args(fn_name="rfft"),
)
def test_rfft(
    dtype_and_x,
>>>>>>> 29f00b54
    as_variable,
    with_out,
    num_positional_args,
    native_array,
    container,
    instance_method,
    fw,
):
<<<<<<< HEAD
    input_dtype, x, axis = dtype_x_axis
=======
    input_dtype, x = dtype_and_x
>>>>>>> 29f00b54
    helpers.test_function(
        input_dtypes=input_dtype,
        as_variable_flags=as_variable,
        with_out=with_out,
        num_positional_args=num_positional_args,
        native_array_flags=native_array,
        container_flags=container,
        instance_method=instance_method,
        fw=fw,
<<<<<<< HEAD
        fn_name="median",
        input=x[0],
        axis=axis,
        keepdims=keep_dims,
=======
        fn_name="rfft",
        x=np.asarray(x[0], dtype=input_dtype[0])
>>>>>>> 29f00b54
    )<|MERGE_RESOLUTION|>--- conflicted
+++ resolved
@@ -353,7 +353,6 @@
     )
 
 
-<<<<<<< HEAD
 # kaiser_window
 @handle_cmd_line_args
 @given(
@@ -707,47 +706,59 @@
     *,
     dtype_x_axis,
     keep_dims,
-=======
-#rfft
-@handle_cmd_line_args
-@given(
-    dtype_and_x=helpers.dtype_and_values(
-        available_dtypes=helpers.get_dtypes("float"),
-    ),
-    num_positional_args=helpers.num_positional_args(fn_name="rfft"),
-)
-def test_rfft(
-    dtype_and_x,
->>>>>>> 29f00b54
-    as_variable,
-    with_out,
-    num_positional_args,
-    native_array,
-    container,
-    instance_method,
-    fw,
-):
-<<<<<<< HEAD
+    as_variable,
+    with_out,
+    num_positional_args,
+    native_array,
+    container,
+    instance_method,
+    fw,
+):
     input_dtype, x, axis = dtype_x_axis
-=======
-    input_dtype, x = dtype_and_x
->>>>>>> 29f00b54
-    helpers.test_function(
-        input_dtypes=input_dtype,
-        as_variable_flags=as_variable,
-        with_out=with_out,
-        num_positional_args=num_positional_args,
-        native_array_flags=native_array,
-        container_flags=container,
-        instance_method=instance_method,
-        fw=fw,
-<<<<<<< HEAD
+    helpers.test_function(
+        input_dtypes=input_dtype,
+        as_variable_flags=as_variable,
+        with_out=with_out,
+        num_positional_args=num_positional_args,
+        native_array_flags=native_array,
+        container_flags=container,
+        instance_method=instance_method,
+        fw=fw,
         fn_name="median",
         input=x[0],
         axis=axis,
         keepdims=keep_dims,
-=======
+    )
+
+
+#rfft
+@handle_cmd_line_args
+@given(
+    dtype_and_x=helpers.dtype_and_values(
+        available_dtypes=helpers.get_dtypes("float"),
+    ),
+    num_positional_args=helpers.num_positional_args(fn_name="rfft"),
+)
+def test_rfft(
+    dtype_and_x,
+    as_variable,
+    with_out,
+    num_positional_args,
+    native_array,
+    container,
+    instance_method,
+    fw,
+):
+    input_dtype, x = dtype_and_x
+    helpers.test_function(
+        input_dtypes=input_dtype,
+        as_variable_flags=as_variable,
+        with_out=with_out,
+        num_positional_args=num_positional_args,
+        native_array_flags=native_array,
+        container_flags=container,
+        instance_method=instance_method,
+        fw=fw,
         fn_name="rfft",
         x=np.asarray(x[0], dtype=input_dtype[0])
->>>>>>> 29f00b54
     )