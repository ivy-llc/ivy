# global
from hypothesis import given, assume, strategies as st

# local
import numpy as np
import ivy
import ivy_tests.test_ivy.helpers as helpers
from ivy_tests.test_ivy.helpers import handle_cmd_line_args


# Helpers #
# ------- #


@st.composite
def _sparse_coo_indices_values_shape(draw):
    num_elem = draw(helpers.ints(min_value=2, max_value=8))
    dim1 = draw(helpers.ints(min_value=2, max_value=5))
    dim2 = draw(helpers.ints(min_value=5, max_value=10))
    value_dtype = draw(helpers.get_dtypes("numeric", full=False))[0]
    coo_indices = draw(
        helpers.array_values(
            dtype="int64",
            shape=(2, num_elem),
            min_value=0,
            max_value=dim1,
        )
    )
    values = draw(helpers.array_values(dtype=value_dtype, shape=(num_elem,)))
    shape = (dim1, dim2)
    return coo_indices, value_dtype, values, shape


@st.composite
def _sparse_csr_indices_values_shape(draw):
    num_elem = draw(helpers.ints(min_value=2, max_value=8))
    dim1 = draw(helpers.ints(min_value=2, max_value=5))
    dim2 = draw(helpers.ints(min_value=5, max_value=10))
    value_dtype = draw(helpers.get_dtypes("numeric", full=False))[0]
    values = draw(helpers.array_values(dtype=value_dtype, shape=(num_elem,)))
    col_indices = draw(
        helpers.array_values(
            dtype="int64",
            shape=(num_elem,),
            min_value=0,
            max_value=dim2,
        )
    )
    indices = draw(
        helpers.array_values(
            dtype="int64",
            shape=(dim1 - 1,),
            min_value=0,
            max_value=num_elem,
        )
    )
    crow_indices = [0] + sorted(indices) + [num_elem]
    shape = (dim1, dim2)
    return crow_indices, col_indices, value_dtype, values, shape


# coo - to_dense_array
@handle_cmd_line_args
@given(sparse_data=_sparse_coo_indices_values_shape())
def test_sparse_coo(
    sparse_data,
    as_variable,
    with_out,
    native_array,
    fw,
):
    coo_ind, val_dtype, val, shp = sparse_data
    helpers.test_method(
        input_dtypes_init=["int64", val_dtype],
        as_variable_flags_init=as_variable,
        num_positional_args_init=0,
        native_array_flags_init=native_array,
        all_as_kwargs_np_init={
            "coo_indices": np.array(coo_ind, dtype="int64"),
            "values": np.array(val, dtype=val_dtype),
            "dense_shape": shp,
        },
        input_dtypes_method=[],
        as_variable_flags_method=as_variable,
        num_positional_args_method=0,
        native_array_flags_method=native_array,
        container_flags_method=False,
        all_as_kwargs_np_method={},
        class_name="SparseArray",
        method_name="to_dense_array",
    )


# csr - to_dense_array
@handle_cmd_line_args
@given(sparse_data=_sparse_csr_indices_values_shape())
def test_sparse_csr(
    sparse_data,
    as_variable,
    with_out,
    native_array,
    fw,
):
    crow_indices, col_indices, value_dtype, values, shape = sparse_data
    helpers.test_method(
        input_dtypes_init=["int64", "int64", value_dtype],
        as_variable_flags_init=as_variable,
        num_positional_args_init=0,
        native_array_flags_init=native_array,
        all_as_kwargs_np_init={
            "csr_crow_indices": np.array(crow_indices, dtype="int64"),
            "csr_col_indices": np.array(col_indices, dtype="int64"),
            "values": np.array(values, dtype=value_dtype),
            "dense_shape": shape,
        },
        input_dtypes_method=[],
        as_variable_flags_method=[],
        num_positional_args_method=0,
        native_array_flags_method=[],
        container_flags_method=False,
        all_as_kwargs_np_method={},
        class_name="SparseArray",
        method_name="to_dense_array",
    )


# sinc
@handle_cmd_line_args
@given(
    dtype_and_x=helpers.dtype_and_values(
        available_dtypes=helpers.get_dtypes("float"),
        large_abs_safety_factor=4,
        small_abs_safety_factor=4,
    ),
    num_positional_args=helpers.num_positional_args(fn_name="sinc"),
)
def test_sinc(
    *,
    dtype_and_x,
    as_variable,
    with_out,
    num_positional_args,
    native_array,
    container,
    instance_method,
    fw,
):
    input_dtype, x = dtype_and_x
    helpers.test_function(
        input_dtypes=input_dtype,
        as_variable_flags=as_variable,
        with_out=with_out,
        num_positional_args=num_positional_args,
        native_array_flags=native_array,
        container_flags=container,
        instance_method=instance_method,
        fw=fw,
        fn_name="sinc",
        x=np.asarray(x, dtype=input_dtype),
    )


# vorbis_window
@handle_cmd_line_args
@given(
    dtype_and_x=helpers.dtype_and_values(
        available_dtypes=helpers.get_dtypes("float",full=False), 
        min_num_dims=1, max_num_dims=1
    ),
    num_positional_args=helpers.num_positional_args(fn_name="vorbis_window"),
)
def test_vorbis_window(
    dtype_and_x,
    with_out,
    as_variable,
    num_positional_args,
    native_array,
    container,
    instance_method,
    fw,
):
    input_dtype, x = dtype_and_x
    helpers.test_function(
        input_dtypes=input_dtype,
        as_variable_flags=as_variable,
        with_out=with_out,
        num_positional_args=num_positional_args,
        native_array_flags=native_array,
        container_flags=container,
        instance_method=instance_method,
        fw=fw,
        fn_name="vorbis_window",
        x=x[0],
        dtype=input_dtype,
    )


# flatten
@handle_cmd_line_args
@given(
    dtype_and_x=helpers.dtype_and_values(
<<<<<<< HEAD
        available_dtypes=helpers.get_dtypes("numeric"),
        shape=helpers.get_shape(min_num_dims=5, max_num_dims=5),
=======
        available_dtypes=helpers.get_dtypes("float"),
        shape=st.shared(
            helpers.get_shape(min_num_dims=1, max_num_dims=5), key="flatten_shape"
        ),
        min_value=-100,
        max_value=100,
    ),
    axes=helpers.get_axis(
        shape=st.shared(
            helpers.get_shape(min_num_dims=1, max_num_dims=5), key="flatten_shape"
        ),
        allow_neg=True,
        sorted=True,
        min_size=2,
        max_size=2,
        unique=False,
        force_tuple=True,
>>>>>>> 463cb55a
    ),
    num_positional_args=helpers.num_positional_args(fn_name="flatten"),
)
def test_flatten(
    dtype_and_x,
    axes,
    with_out,
    as_variable,
    num_positional_args,
    native_array,
    container,
    instance_method,
    fw,
):
    input_dtypes, x = dtype_and_x
    x = np.asarray(x[0], dtype=input_dtypes[0])

    if axes[1] == 0:
        start_dim, end_dim = axes[1], axes[0]
    elif axes[0] * axes[1] < 0:
        if x.ndim + min(axes) >= max(axes):
            start_dim, end_dim = max(axes), min(axes)
        else:
            start_dim, end_dim = min(axes), max(axes)
    else:
        start_dim, end_dim = axes[0], axes[1]
    helpers.test_function(
        input_dtypes=input_dtypes,
        as_variable_flags=as_variable,
        with_out=True,
        num_positional_args=num_positional_args,
        native_array_flags=native_array,
        container_flags=container,
        instance_method=instance_method,
        fw=fw,
        fn_name="flatten",
        x=x,
        start_dim=start_dim,
        end_dim=end_dim,
    )


# lcm
@handle_cmd_line_args
@given(
    dtype_and_x=helpers.dtype_and_values(
        available_dtypes=helpers.get_dtypes("integer"),
        num_arrays=2,
        shared_dtype=True,
        min_num_dims=1,
        max_num_dims=3,
        min_value=-100,
        max_value=100,
        allow_nan=False,
    ),
    num_positional_args=helpers.num_positional_args(fn_name="lcm"),
)
def test_lcm(
    dtype_and_x,
    as_variable,
    with_out,
    num_positional_args,
    native_array,
    container,
    instance_method,
    fw,
):
    input_dtype, x = dtype_and_x
    helpers.test_function(
        input_dtypes=input_dtype,
        as_variable_flags=as_variable,
        with_out=with_out,
        num_positional_args=num_positional_args,
        native_array_flags=native_array,
        container_flags=container,
        instance_method=instance_method,
        fw=fw,
        fn_name="lcm",
        test_gradients=True,
        x1=np.asarray(x[0], dtype=input_dtype[0]),
        x2=np.asarray(x[1], dtype=input_dtype[1]),
    )


# hann_window
@handle_cmd_line_args
@given(
    window_length=helpers.ints(min_value=1, max_value=10),
    input_dtype=helpers.get_dtypes("integer"),
    periodic=st.booleans(),
    num_positional_args=helpers.num_positional_args(fn_name="hann_window"),
    dtype=helpers.get_dtypes("float"),
)
def test_hann_window(
    window_length,
    input_dtype,
    periodic,
    dtype,
    with_out,
    as_variable,
    num_positional_args,
    native_array,
    container,
    instance_method,
    fw,
):
    helpers.test_function(
        input_dtypes=input_dtype,
        as_variable_flags=as_variable,
        with_out=with_out,
        num_positional_args=num_positional_args,
        native_array_flags=native_array,
        container_flags=container,
        instance_method=instance_method,
        fw=fw,
        fn_name="hann_window",
        window_length=window_length,
        periodic=periodic,
        dtype=dtype,
    )


@handle_cmd_line_args
@given(
    x_k_s_p=helpers.arrays_for_pooling(min_dims=4, max_dims=4, min_side=1, max_side=4),
    num_positional_args=helpers.num_positional_args(fn_name="max_pool2d"),
)
def test_max_pool2d(
    *,
    x_k_s_p,
    with_out,
    as_variable,
    num_positional_args,
    native_array,
    container,
    instance_method,
    fw,
):
    dtype, x, kernel, stride, pad = x_k_s_p
    helpers.test_function(
        input_dtypes=dtype,
        as_variable_flags=as_variable,
        with_out=with_out,
        num_positional_args=num_positional_args,
        native_array_flags=native_array,
        container_flags=container,
        instance_method=instance_method,
        fw=fw,
        fn_name="max_pool2d",
        rtol_=1e-2,
        atol_=1e-2,
        ground_truth_backend="jax",
        x=x[0],
        kernel=kernel,
        strides=stride,
        padding=pad,
    )


# kaiser_window
@handle_cmd_line_args
@given(
    dtype_and_x=helpers.dtype_and_values(
        available_dtypes=helpers.get_dtypes("integer"),
        shape=(1, 1),
        min_value=1,
        max_value=10,
    ),
    periodic=st.booleans(),
    beta=st.floats(min_value=0, max_value=5),
    dtype=helpers.get_dtypes("float"),
    num_positional_args=helpers.num_positional_args(fn_name="kaiser_window"),
)
def test_kaiser_window(
    dtype_and_x,
    periodic,
    beta,
    dtype,
    with_out,
    as_variable,
    num_positional_args,
    native_array,
    container,
    instance_method,
    fw,
):
    input_dtype, x = dtype_and_x
    helpers.test_function(
        input_dtypes=input_dtype,
        as_variable_flags=as_variable,
        with_out=with_out,
        num_positional_args=num_positional_args,
        native_array_flags=native_array,
        container_flags=container,
        instance_method=instance_method,
        fw=fw,
        fn_name="kaiser_window",
        window_length=x[0],
        periodic=periodic,
        beta=beta,
        dtype=dtype,
    )


# moveaxis
@handle_cmd_line_args
@given(
    dtype_and_a=helpers.dtype_and_values(
        available_dtypes=helpers.get_dtypes("float"),
        min_value=-100,
        max_value=100,
        shape=st.shared(
            helpers.get_shape(
                min_num_dims=1,
                max_num_dims=3,
                min_dim_size=1,
                max_dim_size=3,
            ),
            key="a_s_d",
        ),
    ),
    source=helpers.get_axis(
        allow_none=False,
        unique=True,
        shape=st.shared(
            helpers.get_shape(
                min_num_dims=1,
                max_num_dims=3,
                min_dim_size=1,
                max_dim_size=3,
            ),
            key="a_s_d",
        ),
        min_size=1,
        force_int=True,
    ),
    destination=helpers.get_axis(
        allow_none=False,
        unique=True,
        shape=st.shared(
            helpers.get_shape(
                min_num_dims=1,
                max_num_dims=3,
                min_dim_size=1,
                max_dim_size=3,
            ),
            key="a_s_d",
        ),
        min_size=1,
        force_int=True,
    ),
    num_positional_args=helpers.num_positional_args(fn_name="moveaxis"),
)
def test_moveaxis(
    dtype_and_a,
    source,
    destination,
    as_variable,
    with_out,
    num_positional_args,
    native_array,
    container,
    instance_method,
    fw,
):
    input_dtype, a = dtype_and_a
    helpers.test_function(
        input_dtypes=input_dtype,
        as_variable_flags=as_variable,
        with_out=with_out,
        num_positional_args=num_positional_args,
        native_array_flags=native_array,
        container_flags=container,
        instance_method=instance_method,
        fw=fw,
        fn_name="moveaxis",
        a=np.asarray(a[0], dtype=input_dtype[0]),
        source=source,
        destination=destination,
    )


@handle_cmd_line_args
@given(
    dtype_and_x=helpers.dtype_and_values(
        available_dtypes=helpers.get_dtypes("valid"),
        min_num_dims=1,
    ),
)
def test_ndenumerate(dtype_and_x):
    values = dtype_and_x[1][0]
    for (index1, x1), (index2, x2) in zip(
        np.ndenumerate(values), ivy.ndenumerate(values)
    ):
        assert index1 == index2 and x1 == x2


@st.composite
def _pad_helper(draw):
    dtype, value, shape = draw(
        helpers.dtype_and_values(
            available_dtypes=helpers.get_dtypes("float"),
            ret_shape=True,
            min_num_dims=1,
        )
    )
    ndim = len(shape)
    pad_width = draw(
        st.one_of(
            helpers.array_values(
                dtype="int8", min_value=1, max_value=4, shape=(ndim, 2)
            ),
            helpers.ints(min_value=1, max_value=4),
        )
    )
    stat_length = draw(
        st.one_of(
            helpers.array_values(
                dtype="int8", min_value=1, max_value=4, shape=(ndim, 2)
            ),
            helpers.ints(min_value=1, max_value=4),
        )
    )
    constant_values = draw(
        st.one_of(
            helpers.array_values(dtype=dtype[0], shape=(ndim, 2)),
            helpers.array_values(dtype=dtype[0], shape=(1,)),
        )
    )
    if len(constant_values.shape) == 1:
        constant_values = constant_values[0]
    end_values = draw(
        st.one_of(
            helpers.array_values(dtype=dtype[0], shape=(ndim, 2)),
            helpers.array_values(dtype=dtype[0], shape=(1,)),
        )
    )
    if len(end_values.shape) == 1:
        end_values = end_values[0]
    dtype = dtype + 2 * ["int8"] + 2 * dtype
    return dtype, value, pad_width, stat_length, constant_values, end_values


@handle_cmd_line_args
@given(
    dtype_and_input_and_other=_pad_helper(),
    mode=st.sampled_from(
        [
            "constant",
            "edge",
            "linear_ramp",
            "maximum",
            "mean",
            "median",
            "minimum",
            "reflect",
            "symmetric",
            "wrap",
        ]
    ),
    reflect_type=st.sampled_from(["even", "odd"]),
    num_positional_args=helpers.num_positional_args(fn_name="pad"),
)
def test_pad(
    *,
    dtype_and_input_and_other,
    mode,
    reflect_type,
    as_variable,
    with_out,
    num_positional_args,
    native_array,
    container,
    instance_method,
    fw,
):
    (
        dtype,
        value,
        pad_width,
        stat_length,
        constant_values,
        end_values,
    ) = dtype_and_input_and_other
    if fw == "torch":
        assume(
            mode in ["constant", "reflect", "edge", "wrap"]
            and not np.isscalar(pad_width)
            and np.isscalar(constant_values)
        )
    elif fw == "tensorflow":
        assume(
            mode in ["constant", "reflect", "symmetric"]
            and not np.isscalar(pad_width)
            and np.isscalar(constant_values)
        )
    helpers.test_function(
        input_dtypes=dtype,
        as_variable_flags=as_variable,
        with_out=with_out,
        num_positional_args=num_positional_args,
        native_array_flags=native_array,
        container_flags=container,
        instance_method=instance_method,
        fw=fw,
        fn_name="pad",
        ground_truth_backend="numpy",
        x=value[0],
        pad_width=pad_width,
        mode=mode,
        stat_length=stat_length,
        constant_values=constant_values,
        end_values=end_values,
        reflect_type=reflect_type,
        out=None,
    )


# heaviside
@handle_cmd_line_args
@given(
    dtype_and_x=helpers.dtype_and_values(
        available_dtypes=helpers.get_dtypes("float"),
        min_value=-100,
        max_value=100,
        min_num_dims=1,
        max_num_dims=3,
        min_dim_size=1,
        max_dim_size=3,
        num_arrays=2,
        shared_dtype=True,
    ),
    num_positional_args=helpers.num_positional_args(fn_name="heaviside"),
)
def test_heaviside(
    dtype_and_x,
    with_out,
    as_variable,
    num_positional_args,
    native_array,
    container,
    instance_method,
    fw,
):
    input_dtype, x = dtype_and_x
    helpers.test_function(
        input_dtypes=input_dtype,
        as_variable_flags=as_variable,
        with_out=with_out,
        num_positional_args=num_positional_args,
        native_array_flags=native_array,
        container_flags=container,
        instance_method=instance_method,
        fw=fw,
        fn_name="heaviside",
        x1=np.asarray(x[0], dtype=input_dtype[0]),
        x2=np.asarray(x[1], dtype=input_dtype[1]),
    )


@st.composite
def statistical_dtype_values(draw, *, function):
    large_abs_safety_factor = 2
    small_abs_safety_factor = 2
    if function in ["mean", "median", "std", "var"]:
        large_abs_safety_factor = 24
        small_abs_safety_factor = 24
    dtype, values, axis = draw(
        helpers.dtype_values_axis(
            available_dtypes=helpers.get_dtypes("float"),
            large_abs_safety_factor=large_abs_safety_factor,
            small_abs_safety_factor=small_abs_safety_factor,
            safety_factor_scale="log",
            min_num_dims=1,
            max_num_dims=5,
            min_dim_size=2,
            valid_axis=True,
            allow_neg_axes=False,
            min_axes_size=1,
        )
    )
    shape = values[0].shape
    size = values[0].size
    max_correction = np.min(shape)
    if function == "var" or function == "std":
        if size == 1:
            correction = 0
        elif isinstance(axis, int):
            correction = draw(
                helpers.ints(min_value=0, max_value=shape[axis] - 1)
                | helpers.floats(min_value=0, max_value=shape[axis] - 1)
            )
            return dtype, values, axis, correction
        else:
            correction = draw(
                helpers.ints(min_value=0, max_value=max_correction - 1)
                | helpers.floats(min_value=0, max_value=max_correction - 1)
            )
        return dtype, values, axis, correction
    return dtype, values, axis


@handle_cmd_line_args
@given(
    dtype_x_axis=statistical_dtype_values(function="median"),
    keep_dims=st.booleans(),
    num_positional_args=helpers.num_positional_args(fn_name="median"),
)
def test_median(
    *,
    dtype_x_axis,
    keep_dims,
    as_variable,
    with_out,
    num_positional_args,
    native_array,
    container,
    instance_method,
    fw,
):
    input_dtype, x, axis = dtype_x_axis
    helpers.test_function(
        input_dtypes=input_dtype,
        as_variable_flags=as_variable,
        with_out=with_out,
        num_positional_args=num_positional_args,
        native_array_flags=native_array,
        container_flags=container,
        instance_method=instance_method,
        fw=fw,
        fn_name="median",
        input=x[0],
        axis=axis,
        keepdims=keep_dims,
    )


# flipud
@handle_cmd_line_args
@given(
    dtype_and_m=helpers.dtype_and_values(
        available_dtypes=helpers.get_dtypes("float"),
        min_value=-100,
        max_value=100,
        min_num_dims=1,
        max_num_dims=3,
        min_dim_size=1,
        max_dim_size=3,
    ),
    num_positional_args=helpers.num_positional_args(fn_name="flipud"),
)
def test_flipud(
    dtype_and_m,
    as_variable,
    with_out,
    num_positional_args,
    native_array,
    container,
    instance_method,
    fw,
):
    input_dtype, m = dtype_and_m
    helpers.test_function(
        input_dtypes=input_dtype,
        as_variable_flags=as_variable,
        with_out=with_out,
        num_positional_args=num_positional_args,
        native_array_flags=native_array,
        container_flags=container,
        instance_method=instance_method,
        fw=fw,
        fn_name="flipud",
        m=np.asarray(m[0], dtype=input_dtype[0]),
    )


# fmod
@handle_cmd_line_args
@given(
    dtype_and_x=helpers.dtype_and_values(
        available_dtypes=helpers.get_dtypes("float"),
        min_value=-10,
        max_value=10,
        num_arrays=2,
        shared_dtype=True,
        min_num_dims=1,
        max_num_dims=3,
        min_dim_size=1,
        max_dim_size=3,
    ),
    num_positional_args=helpers.num_positional_args(fn_name="fmod"),
)
def test_fmod(
    dtype_and_x,
    with_out,
    as_variable,
    num_positional_args,
    native_array,
    container,
    instance_method,
    fw,
):
    input_dtype, x = dtype_and_x
    helpers.test_function(
        input_dtypes=input_dtype,
        as_variable_flags=as_variable,
        with_out=with_out,
        num_positional_args=num_positional_args,
        native_array_flags=native_array,
        container_flags=container,
        instance_method=instance_method,
        fw=fw,
        fn_name="fmod",
        x1=np.asarray(x[0], dtype=input_dtype[0]),
        x2=np.asarray(x[0], dtype=input_dtype[0]),
    )<|MERGE_RESOLUTION|>--- conflicted
+++ resolved
@@ -199,10 +199,7 @@
 @handle_cmd_line_args
 @given(
     dtype_and_x=helpers.dtype_and_values(
-<<<<<<< HEAD
         available_dtypes=helpers.get_dtypes("numeric"),
-        shape=helpers.get_shape(min_num_dims=5, max_num_dims=5),
-=======
         available_dtypes=helpers.get_dtypes("float"),
         shape=st.shared(
             helpers.get_shape(min_num_dims=1, max_num_dims=5), key="flatten_shape"
@@ -219,8 +216,6 @@
         min_size=2,
         max_size=2,
         unique=False,
-        force_tuple=True,
->>>>>>> 463cb55a
     ),
     num_positional_args=helpers.num_positional_args(fn_name="flatten"),
 )
