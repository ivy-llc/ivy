# global
from hypothesis import given, strategies as st

# local
import numpy as np
import ivy_tests.test_ivy.helpers as helpers
from ivy_tests.test_ivy.helpers import handle_cmd_line_args


# Helpers #
# ------- #


@st.composite
def _sparse_coo_indices_values_shape(draw):
    num_elem = draw(helpers.ints(min_value=2, max_value=8))
    dim1 = draw(helpers.ints(min_value=2, max_value=5))
    dim2 = draw(helpers.ints(min_value=5, max_value=10))
    value_dtype = draw(helpers.get_dtypes("numeric", full=False))[0]
    coo_indices = draw(
        helpers.array_values(
            dtype="int64",
            shape=(2, num_elem),
            min_value=0,
            max_value=dim1,
        )
    )
    values = draw(helpers.array_values(dtype=value_dtype, shape=(num_elem,)))
    shape = (dim1, dim2)
    return coo_indices, value_dtype, values, shape


@st.composite
def _sparse_csr_indices_values_shape(draw):
    num_elem = draw(helpers.ints(min_value=2, max_value=8))
    dim1 = draw(helpers.ints(min_value=2, max_value=5))
    dim2 = draw(helpers.ints(min_value=5, max_value=10))
    value_dtype = draw(helpers.get_dtypes("numeric", full=False))[0]
    values = draw(helpers.array_values(dtype=value_dtype, shape=(num_elem,)))
    col_indices = draw(
        helpers.array_values(
            dtype="int64",
            shape=(num_elem,),
            min_value=0,
            max_value=dim2,
        )
    )
    indices = draw(
        helpers.array_values(
            dtype="int64",
            shape=(dim1 - 1,),
            min_value=0,
            max_value=num_elem,
        )
    )
    crow_indices = [0] + sorted(indices) + [num_elem]
    shape = (dim1, dim2)
    return crow_indices, col_indices, value_dtype, values, shape


# coo - to_dense_array
@handle_cmd_line_args
@given(sparse_data=_sparse_coo_indices_values_shape())
def test_sparse_coo(
    sparse_data,
    as_variable,
    with_out,
    native_array,
    fw,
):
    coo_ind, val_dtype, val, shp = sparse_data
    helpers.test_method(
        input_dtypes_init=["int64", val_dtype],
        as_variable_flags_init=as_variable,
        num_positional_args_init=0,
        native_array_flags_init=native_array,
        all_as_kwargs_np_init={
            "coo_indices": np.array(coo_ind, dtype="int64"),
            "values": np.array(val, dtype=val_dtype),
            "dense_shape": shp,
        },
        input_dtypes_method=[],
        as_variable_flags_method=as_variable,
        num_positional_args_method=0,
        native_array_flags_method=native_array,
        container_flags_method=False,
        all_as_kwargs_np_method={},
        class_name="SparseArray",
        method_name="to_dense_array",
    )


# csr - to_dense_array
@handle_cmd_line_args
@given(sparse_data=_sparse_csr_indices_values_shape())
def test_sparse_csr(
    sparse_data,
    as_variable,
    with_out,
    native_array,
    fw,
):
    crow_indices, col_indices, value_dtype, values, shape = sparse_data
    helpers.test_method(
        input_dtypes_init=["int64", "int64", value_dtype],
        as_variable_flags_init=as_variable,
        num_positional_args_init=0,
        native_array_flags_init=native_array,
        all_as_kwargs_np_init={
            "csr_crow_indices": np.array(crow_indices, dtype="int64"),
            "csr_col_indices": np.array(col_indices, dtype="int64"),
            "values": np.array(values, dtype=value_dtype),
            "dense_shape": shape,
        },
        input_dtypes_method=[],
        as_variable_flags_method=[],
        num_positional_args_method=0,
        native_array_flags_method=[],
        container_flags_method=False,
        all_as_kwargs_np_method={},
        class_name="SparseArray",
        method_name="to_dense_array",
    )


# sinc
@handle_cmd_line_args
@given(
    dtype_and_x=helpers.dtype_and_values(
        available_dtypes=helpers.get_dtypes("float"),
        large_abs_safety_factor=4,
        small_abs_safety_factor=4,
    ),
    num_positional_args=helpers.num_positional_args(fn_name="sinc"),
)
def test_sinc(
    *,
    dtype_and_x,
    as_variable,
    with_out,
    num_positional_args,
    native_array,
    container,
    instance_method,
    fw,
):
    input_dtype, x = dtype_and_x
    helpers.test_function(
        input_dtypes=input_dtype,
        as_variable_flags=as_variable,
        with_out=with_out,
        num_positional_args=num_positional_args,
        native_array_flags=native_array,
        container_flags=container,
        instance_method=instance_method,
        fw=fw,
        fn_name="sinc",
        x=np.asarray(x, dtype=input_dtype),
    )


# vorbis_window
@handle_cmd_line_args
@given(
    dtype_and_x=helpers.dtype_and_values(
        available_dtypes=helpers.get_dtypes("float"), min_num_dims=1, max_num_dims=1
    ),
    dtype=helpers.get_dtypes("float", full=False),
    num_positional_args=helpers.num_positional_args(fn_name="vorbis_window"),
)
def test_vorbis_window(
    dtype_and_x,
    dtype,
    with_out,
    as_variable,
    num_positional_args,
    native_array,
    container,
    instance_method,
    fw,
):
    input_dtype, x = dtype_and_x
    helpers.test_function(
        input_dtypes=input_dtype,
        as_variable_flags=as_variable,
        with_out=with_out,
        num_positional_args=num_positional_args,
        native_array_flags=native_array,
        container_flags=container,
        instance_method=instance_method,
        fw=fw,
        fn_name="vorbis_window",
        x=x[0],
        dtype=dtype,
    )


# flatten
@handle_cmd_line_args
@given(
    dtype_and_x=helpers.dtype_and_values(
        available_dtypes=helpers.get_dtypes("float"),
        shape=helpers.get_shape(min_num_dims=5, max_num_dims=5),
    ),
    start_dim=st.integers(1, 3),
    end_dim=st.integers(3, 4),
    num_positional_args=helpers.num_positional_args(fn_name="flatten"),
)
def test_flatten(
    dtype_and_x,
    start_dim,
    end_dim,
    with_out,
    as_variable,
    num_positional_args,
    native_array,
    container,
    instance_method,
    fw,
):
    input_dtypes, x = dtype_and_x
    helpers.test_function(
        input_dtypes=input_dtypes,
        as_variable_flags=as_variable,
        with_out=True,
        num_positional_args=num_positional_args,
        native_array_flags=native_array,
        container_flags=container,
        instance_method=instance_method,
        fw=fw,
        fn_name="flatten",
        x=np.asarray(x[0], dtype=input_dtypes[0]),
        start_dim=start_dim,
        end_dim=end_dim,
    )


# lcm
@handle_cmd_line_args
@given(
    dtype_and_x=helpers.dtype_and_values(
        available_dtypes=helpers.get_dtypes("integer"),
        num_arrays=2,
        shared_dtype=True,
        min_num_dims=1,
        max_num_dims=3,
        min_value=-100,
        max_value=100,
        allow_nan=False,
    ),
    num_positional_args=helpers.num_positional_args(fn_name="lcm"),
)
def test_lcm(
    dtype_and_x,
    as_variable,
    with_out,
    num_positional_args,
    native_array,
    container,
    instance_method,
    fw,
):
    input_dtype, x = dtype_and_x
    helpers.test_function(
        input_dtypes=input_dtype,
        as_variable_flags=as_variable,
        with_out=with_out,
        num_positional_args=num_positional_args,
        native_array_flags=native_array,
        container_flags=container,
        instance_method=instance_method,
        fw=fw,
        fn_name="lcm",
        test_gradients=True,
        x1=np.asarray(x[0], dtype=input_dtype[0]),
        x2=np.asarray(x[1], dtype=input_dtype[1]),
    )


# hann_window
@handle_cmd_line_args
@given(
    window_length=helpers.ints(min_value=1, max_value=10),
    input_dtype=helpers.get_dtypes("integer"),
    periodic=st.booleans(),
    num_positional_args=helpers.num_positional_args(fn_name="hann_window"),
    dtype=helpers.get_dtypes("float"),
)
def test_hann_window(
    window_length,
    input_dtype,
    periodic,
    dtype,
    with_out,
    as_variable,
    num_positional_args,
    native_array,
    container,
    instance_method,
    fw,
):
    helpers.test_function(
        input_dtypes=input_dtype,
        as_variable_flags=as_variable,
        with_out=with_out,
        num_positional_args=num_positional_args,
        native_array_flags=native_array,
        container_flags=container,
        instance_method=instance_method,
        fw=fw,
        fn_name="hann_window",
        window_length=window_length,
        periodic=periodic,
        dtype=dtype,
    )


@handle_cmd_line_args
@given(
    x_k_s_p=helpers.arrays_for_pooling(min_dims=4, max_dims=4, min_side=1, max_side=4),
    num_positional_args=helpers.num_positional_args(fn_name="max_pool2d"),
)
def test_max_pool2d(
    *,
    x_k_s_p,
    with_out,
    as_variable,
    num_positional_args,
    native_array,
    container,
    instance_method,
    fw,
):
    dtype, x, kernel, stride, pad = x_k_s_p
    helpers.test_function(
        input_dtypes=dtype,
        as_variable_flags=as_variable,
        with_out=with_out,
        num_positional_args=num_positional_args,
        native_array_flags=native_array,
        container_flags=container,
        instance_method=instance_method,
        fw=fw,
        fn_name="max_pool2d",
        rtol_=1e-2,
        atol_=1e-2,
        ground_truth_backend="jax",
        x=x[0],
        kernel=kernel,
        strides=stride,
<<<<<<< HEAD
        padding=pad
    )


# moveaxis    
@handle_cmd_line_args
@given(
    dtype_and_a=helpers.dtype_and_values(
        available_dtypes=helpers.get_dtypes("float"),
        min_value=-100,
        max_value=100,
        shape=st.shared(
            helpers.get_shape(
                min_num_dims=1,
                max_num_dims=3,
                min_dim_size=1,
                max_dim_size=3,        
            ),
            key="a_s_d"
        ),
    ),
    source=helpers.get_axis(
        allow_none=False,
        unique=True,
        shape=st.shared(
            helpers.get_shape(
                min_num_dims=1,
                max_num_dims=3,
                min_dim_size=1,
                max_dim_size=3,        
            ),
            key="a_s_d"
        ),
        min_size=1,
        force_int=True,
    ),
    destination=helpers.get_axis(
        allow_none=False,
        unique=True,
        shape=st.shared(
            helpers.get_shape(
                min_num_dims=1,
                max_num_dims=3,
                min_dim_size=1,
                max_dim_size=3,        
            ),
            key="a_s_d"
        ),
        min_size=1,
        force_int=True,
    ),
    num_positional_args=helpers.num_positional_args(fn_name="moveaxis"),
)
def test_moveaxis(
    dtype_and_a,
    source,
    destination,
    as_variable,
    with_out,
=======
        padding=pad,
    )


# kaiser_window
@handle_cmd_line_args
@given(
    dtype_and_x=helpers.dtype_and_values(
        available_dtypes=helpers.get_dtypes("integer"),
        shape=(1, 1),
        min_value=1,
        max_value=10,
    ),
    periodic=st.booleans(),
    beta=st.floats(min_value=0, max_value=5),
    dtype=helpers.get_dtypes("float"),
    num_positional_args=helpers.num_positional_args(fn_name="kaiser_window"),
)
def test_kaiser_window(
    dtype_and_x,
    periodic,
    beta,
    dtype,
    with_out,
    as_variable,
>>>>>>> f9dbd120
    num_positional_args,
    native_array,
    container,
    instance_method,
    fw,
):
<<<<<<< HEAD
    input_dtype, a = dtype_and_a
=======
    input_dtype, x = dtype_and_x
>>>>>>> f9dbd120
    helpers.test_function(
        input_dtypes=input_dtype,
        as_variable_flags=as_variable,
        with_out=with_out,
        num_positional_args=num_positional_args,
        native_array_flags=native_array,
        container_flags=container,
        instance_method=instance_method,
        fw=fw,
<<<<<<< HEAD
        fn_name="moveaxis",
        a=np.asarray(a[0], dtype=input_dtype[0]),
        source=source,
        destination=destination,
=======
        fn_name="kaiser_window",
        window_length=x[0],
        periodic=periodic,
        beta=beta,
        dtype=dtype
>>>>>>> f9dbd120
    )<|MERGE_RESOLUTION|>--- conflicted
+++ resolved
@@ -348,8 +348,52 @@
         x=x[0],
         kernel=kernel,
         strides=stride,
-<<<<<<< HEAD
-        padding=pad
+        padding=pad,
+    )
+
+
+# kaiser_window
+@handle_cmd_line_args
+@given(
+    dtype_and_x=helpers.dtype_and_values(
+        available_dtypes=helpers.get_dtypes("integer"),
+        shape=(1, 1),
+        min_value=1,
+        max_value=10,
+    ),
+    periodic=st.booleans(),
+    beta=st.floats(min_value=0, max_value=5),
+    dtype=helpers.get_dtypes("float"),
+    num_positional_args=helpers.num_positional_args(fn_name="kaiser_window"),
+)
+def test_kaiser_window(
+    dtype_and_x,
+    periodic,
+    beta,
+    dtype,
+    with_out,
+    as_variable,
+    num_positional_args,
+    native_array,
+    container,
+    instance_method,
+    fw,
+):
+    input_dtype, x = dtype_and_x
+    helpers.test_function(
+        input_dtypes=input_dtype,
+        as_variable_flags=as_variable,
+        with_out=with_out,
+        num_positional_args=num_positional_args,
+        native_array_flags=native_array,
+        container_flags=container,
+        instance_method=instance_method,
+        fw=fw,
+        fn_name="kaiser_window",
+        window_length=x[0],
+        periodic=periodic,
+        beta=beta,
+        dtype=dtype
     )
 
 
@@ -408,63 +452,24 @@
     destination,
     as_variable,
     with_out,
-=======
-        padding=pad,
-    )
-
-
-# kaiser_window
-@handle_cmd_line_args
-@given(
-    dtype_and_x=helpers.dtype_and_values(
-        available_dtypes=helpers.get_dtypes("integer"),
-        shape=(1, 1),
-        min_value=1,
-        max_value=10,
-    ),
-    periodic=st.booleans(),
-    beta=st.floats(min_value=0, max_value=5),
-    dtype=helpers.get_dtypes("float"),
-    num_positional_args=helpers.num_positional_args(fn_name="kaiser_window"),
-)
-def test_kaiser_window(
-    dtype_and_x,
-    periodic,
-    beta,
-    dtype,
-    with_out,
-    as_variable,
->>>>>>> f9dbd120
-    num_positional_args,
-    native_array,
-    container,
-    instance_method,
-    fw,
-):
-<<<<<<< HEAD
+    num_positional_args,
+    native_array,
+    container,
+    instance_method,
+    fw,
+):
     input_dtype, a = dtype_and_a
-=======
-    input_dtype, x = dtype_and_x
->>>>>>> f9dbd120
-    helpers.test_function(
-        input_dtypes=input_dtype,
-        as_variable_flags=as_variable,
-        with_out=with_out,
-        num_positional_args=num_positional_args,
-        native_array_flags=native_array,
-        container_flags=container,
-        instance_method=instance_method,
-        fw=fw,
-<<<<<<< HEAD
+    helpers.test_function(
+        input_dtypes=input_dtype,
+        as_variable_flags=as_variable,
+        with_out=with_out,
+        num_positional_args=num_positional_args,
+        native_array_flags=native_array,
+        container_flags=container,
+        instance_method=instance_method,
+        fw=fw,
         fn_name="moveaxis",
         a=np.asarray(a[0], dtype=input_dtype[0]),
         source=source,
         destination=destination,
-=======
-        fn_name="kaiser_window",
-        window_length=x[0],
-        periodic=periodic,
-        beta=beta,
-        dtype=dtype
->>>>>>> f9dbd120
     )