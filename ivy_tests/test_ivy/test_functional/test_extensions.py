# global
from hypothesis import given, assume, strategies as st

# local
import numpy as np
import ivy
import ivy_tests.test_ivy.helpers as helpers
from ivy_tests.test_ivy.helpers import handle_cmd_line_args


# Helpers #
# ------- #


@st.composite
def _sparse_coo_indices_values_shape(draw):
    num_elem = draw(helpers.ints(min_value=2, max_value=8))
    dim1 = draw(helpers.ints(min_value=2, max_value=5))
    dim2 = draw(helpers.ints(min_value=5, max_value=10))
    value_dtype = draw(helpers.get_dtypes("numeric", full=False))[0]
    coo_indices = draw(
        helpers.array_values(
            dtype="int64",
            shape=(2, num_elem),
            min_value=0,
            max_value=dim1,
        )
    )
    values = draw(helpers.array_values(dtype=value_dtype, shape=(num_elem,)))
    shape = (dim1, dim2)
    return coo_indices, value_dtype, values, shape


@st.composite
def _sparse_csr_indices_values_shape(draw):
    num_elem = draw(helpers.ints(min_value=2, max_value=8))
    dim1 = draw(helpers.ints(min_value=2, max_value=5))
    dim2 = draw(helpers.ints(min_value=5, max_value=10))
    value_dtype = draw(helpers.get_dtypes("numeric", full=False))[0]
    values = draw(helpers.array_values(dtype=value_dtype, shape=(num_elem,)))
    col_indices = draw(
        helpers.array_values(
            dtype="int64",
            shape=(num_elem,),
            min_value=0,
            max_value=dim2,
        )
    )
    indices = draw(
        helpers.array_values(
            dtype="int64",
            shape=(dim1 - 1,),
            min_value=0,
            max_value=num_elem,
        )
    )
    crow_indices = [0] + sorted(indices) + [num_elem]
    shape = (dim1, dim2)
    return crow_indices, col_indices, value_dtype, values, shape


# coo - to_dense_array
@handle_cmd_line_args
@given(sparse_data=_sparse_coo_indices_values_shape())
def test_sparse_coo(
    sparse_data,
    as_variable,
    with_out,
    native_array,
    fw,
):
    coo_ind, val_dtype, val, shp = sparse_data
    helpers.test_method(
        input_dtypes_init=["int64", val_dtype],
        as_variable_flags_init=as_variable,
        num_positional_args_init=0,
        native_array_flags_init=native_array,
        all_as_kwargs_np_init={
            "coo_indices": np.array(coo_ind, dtype="int64"),
            "values": np.array(val, dtype=val_dtype),
            "dense_shape": shp,
        },
        input_dtypes_method=[],
        as_variable_flags_method=as_variable,
        num_positional_args_method=0,
        native_array_flags_method=native_array,
        container_flags_method=False,
        all_as_kwargs_np_method={},
        class_name="SparseArray",
        method_name="to_dense_array",
    )


# csr - to_dense_array
@handle_cmd_line_args
@given(sparse_data=_sparse_csr_indices_values_shape())
def test_sparse_csr(
    sparse_data,
    as_variable,
    with_out,
    native_array,
    fw,
):
    crow_indices, col_indices, value_dtype, values, shape = sparse_data
    helpers.test_method(
        input_dtypes_init=["int64", "int64", value_dtype],
        as_variable_flags_init=as_variable,
        num_positional_args_init=0,
        native_array_flags_init=native_array,
        all_as_kwargs_np_init={
            "csr_crow_indices": np.array(crow_indices, dtype="int64"),
            "csr_col_indices": np.array(col_indices, dtype="int64"),
            "values": np.array(values, dtype=value_dtype),
            "dense_shape": shape,
        },
        input_dtypes_method=[],
        as_variable_flags_method=[],
        num_positional_args_method=0,
        native_array_flags_method=[],
        container_flags_method=False,
        all_as_kwargs_np_method={},
        class_name="SparseArray",
        method_name="to_dense_array",
    )


# sinc
@handle_cmd_line_args
@given(
    dtype_and_x=helpers.dtype_and_values(
        available_dtypes=helpers.get_dtypes("float"),
        large_abs_safety_factor=4,
        small_abs_safety_factor=4,
    ),
    num_positional_args=helpers.num_positional_args(fn_name="sinc"),
)
def test_sinc(
    *,
    dtype_and_x,
    as_variable,
    with_out,
    num_positional_args,
    native_array,
    container,
    instance_method,
    fw,
):
    input_dtype, x = dtype_and_x
    helpers.test_function(
        input_dtypes=input_dtype,
        as_variable_flags=as_variable,
        with_out=with_out,
        num_positional_args=num_positional_args,
        native_array_flags=native_array,
        container_flags=container,
        instance_method=instance_method,
        fw=fw,
        fn_name="sinc",
        x=np.asarray(x, dtype=input_dtype),
    )


# vorbis_window
@handle_cmd_line_args
@given(
    dtype_and_x=helpers.dtype_and_values(
        available_dtypes=helpers.get_dtypes("float"), min_num_dims=1, max_num_dims=1
    ),
    dtype=helpers.get_dtypes("float", full=False),
    num_positional_args=helpers.num_positional_args(fn_name="vorbis_window"),
)
def test_vorbis_window(
    dtype_and_x,
    dtype,
    with_out,
    as_variable,
    num_positional_args,
    native_array,
    container,
    instance_method,
    fw,
):
    input_dtype, x = dtype_and_x
    helpers.test_function(
        input_dtypes=input_dtype,
        as_variable_flags=as_variable,
        with_out=with_out,
        num_positional_args=num_positional_args,
        native_array_flags=native_array,
        container_flags=container,
        instance_method=instance_method,
        fw=fw,
        fn_name="vorbis_window",
        x=x[0],
        dtype=dtype,
    )


# flatten
@handle_cmd_line_args
@given(
    dtype_and_x=helpers.dtype_and_values(
        available_dtypes=helpers.get_dtypes("float"),
        shape=st.shared(
            helpers.get_shape(min_num_dims=1, max_num_dims=5), key="flatten_shape"
        ),
        min_value=-100,
        max_value=100,
    ),
    axes=helpers.get_axis(
        shape=st.shared(
            helpers.get_shape(min_num_dims=1, max_num_dims=5), key="flatten_shape"
        ),
        allow_neg=True,
        sorted=True,
        min_size=2,
        max_size=2,
        unique=False,
        force_tuple=True,
    ),
    num_positional_args=helpers.num_positional_args(fn_name="flatten"),
)
def test_flatten(
    dtype_and_x,
    axes,
    with_out,
    as_variable,
    num_positional_args,
    native_array,
    container,
    instance_method,
    fw,
):
    input_dtypes, x = dtype_and_x
    x = np.asarray(x[0], dtype=input_dtypes[0])

    if axes[1] == 0:
        start_dim, end_dim = axes[1], axes[0]
    elif axes[0] * axes[1] < 0:
        if x.ndim + min(axes) >= max(axes):
            start_dim, end_dim = max(axes), min(axes)
        else:
            start_dim, end_dim = min(axes), max(axes)
    else:
        start_dim, end_dim = axes[0], axes[1]
    helpers.test_function(
        input_dtypes=input_dtypes,
        as_variable_flags=as_variable,
        with_out=True,
        num_positional_args=num_positional_args,
        native_array_flags=native_array,
        container_flags=container,
        instance_method=instance_method,
        fw=fw,
        fn_name="flatten",
        x=x,
        start_dim=start_dim,
        end_dim=end_dim,
    )


# lcm
@handle_cmd_line_args
@given(
    dtype_and_x=helpers.dtype_and_values(
        available_dtypes=helpers.get_dtypes("integer"),
        num_arrays=2,
        shared_dtype=True,
        min_num_dims=1,
        max_num_dims=3,
        min_value=-100,
        max_value=100,
        allow_nan=False,
    ),
    num_positional_args=helpers.num_positional_args(fn_name="lcm"),
)
def test_lcm(
    dtype_and_x,
    as_variable,
    with_out,
    num_positional_args,
    native_array,
    container,
    instance_method,
    fw,
):
    input_dtype, x = dtype_and_x
    helpers.test_function(
        input_dtypes=input_dtype,
        as_variable_flags=as_variable,
        with_out=with_out,
        num_positional_args=num_positional_args,
        native_array_flags=native_array,
        container_flags=container,
        instance_method=instance_method,
        fw=fw,
        fn_name="lcm",
        test_gradients=True,
        x1=np.asarray(x[0], dtype=input_dtype[0]),
        x2=np.asarray(x[1], dtype=input_dtype[1]),
    )


# hann_window
@handle_cmd_line_args
@given(
    window_length=helpers.ints(min_value=1, max_value=10),
    input_dtype=helpers.get_dtypes("integer"),
    periodic=st.booleans(),
    num_positional_args=helpers.num_positional_args(fn_name="hann_window"),
    dtype=helpers.get_dtypes("float"),
)
def test_hann_window(
    window_length,
    input_dtype,
    periodic,
    dtype,
    with_out,
    as_variable,
    num_positional_args,
    native_array,
    container,
    instance_method,
    fw,
):
    helpers.test_function(
        input_dtypes=input_dtype,
        as_variable_flags=as_variable,
        with_out=with_out,
        num_positional_args=num_positional_args,
        native_array_flags=native_array,
        container_flags=container,
        instance_method=instance_method,
        fw=fw,
        fn_name="hann_window",
        window_length=window_length,
        periodic=periodic,
        dtype=dtype,
    )


@handle_cmd_line_args
@given(
    x_k_s_p=helpers.arrays_for_pooling(min_dims=4, max_dims=4, min_side=1, max_side=4),
    num_positional_args=helpers.num_positional_args(fn_name="max_pool2d"),
)
def test_max_pool2d(
    *,
    x_k_s_p,
    with_out,
    as_variable,
    num_positional_args,
    native_array,
    container,
    instance_method,
    fw,
):
    dtype, x, kernel, stride, pad = x_k_s_p
    helpers.test_function(
        input_dtypes=dtype,
        as_variable_flags=as_variable,
        with_out=with_out,
        num_positional_args=num_positional_args,
        native_array_flags=native_array,
        container_flags=container,
        instance_method=instance_method,
        fw=fw,
        fn_name="max_pool2d",
        rtol_=1e-2,
        atol_=1e-2,
        ground_truth_backend="jax",
        x=x[0],
        kernel=kernel,
        strides=stride,
        padding=pad,
    )


# kaiser_window
@handle_cmd_line_args
@given(
    dtype_and_x=helpers.dtype_and_values(
        available_dtypes=helpers.get_dtypes("integer"),
        shape=(1, 1),
        min_value=1,
        max_value=10,
    ),
    periodic=st.booleans(),
    beta=st.floats(min_value=0, max_value=5),
    dtype=helpers.get_dtypes("float"),
    num_positional_args=helpers.num_positional_args(fn_name="kaiser_window"),
)
def test_kaiser_window(
    dtype_and_x,
    periodic,
    beta,
    dtype,
    with_out,
    as_variable,
    num_positional_args,
    native_array,
    container,
    instance_method,
    fw,
):
    input_dtype, x = dtype_and_x
    helpers.test_function(
        input_dtypes=input_dtype,
        as_variable_flags=as_variable,
        with_out=with_out,
        num_positional_args=num_positional_args,
        native_array_flags=native_array,
        container_flags=container,
        instance_method=instance_method,
        fw=fw,
        fn_name="kaiser_window",
        window_length=x[0],
        periodic=periodic,
        beta=beta,
        dtype=dtype,
    )


# moveaxis
@handle_cmd_line_args
@given(
    dtype_and_a=helpers.dtype_and_values(
        available_dtypes=helpers.get_dtypes("float"),
        min_value=-100,
        max_value=100,
        shape=st.shared(
            helpers.get_shape(
                min_num_dims=1,
                max_num_dims=3,
                min_dim_size=1,
                max_dim_size=3,
            ),
            key="a_s_d",
        ),
    ),
    source=helpers.get_axis(
        allow_none=False,
        unique=True,
        shape=st.shared(
            helpers.get_shape(
                min_num_dims=1,
                max_num_dims=3,
                min_dim_size=1,
                max_dim_size=3,
            ),
            key="a_s_d",
        ),
        min_size=1,
        force_int=True,
    ),
    destination=helpers.get_axis(
        allow_none=False,
        unique=True,
        shape=st.shared(
            helpers.get_shape(
                min_num_dims=1,
                max_num_dims=3,
                min_dim_size=1,
                max_dim_size=3,
            ),
            key="a_s_d",
        ),
        min_size=1,
        force_int=True,
    ),
    num_positional_args=helpers.num_positional_args(fn_name="moveaxis"),
)
def test_moveaxis(
    dtype_and_a,
    source,
    destination,
    as_variable,
    with_out,
    num_positional_args,
    native_array,
    container,
    instance_method,
    fw,
):
    input_dtype, a = dtype_and_a
    helpers.test_function(
        input_dtypes=input_dtype,
        as_variable_flags=as_variable,
        with_out=with_out,
        num_positional_args=num_positional_args,
        native_array_flags=native_array,
        container_flags=container,
        instance_method=instance_method,
        fw=fw,
        fn_name="moveaxis",
        a=np.asarray(a[0], dtype=input_dtype[0]),
        source=source,
        destination=destination,
    )


@handle_cmd_line_args
@given(
    dtype_and_x=helpers.dtype_and_values(
        available_dtypes=helpers.get_dtypes("valid"),
        min_num_dims=1,
    ),
)
def test_ndenumerate(dtype_and_x):
    values = dtype_and_x[1][0]
    for (index1, x1), (index2, x2) in zip(
        np.ndenumerate(values), ivy.ndenumerate(values)
    ):
        assert index1 == index2 and x1 == x2


@handle_cmd_line_args
@given(
    dtype_x_shape=helpers.dtype_and_values(
        available_dtypes=helpers.get_dtypes("valid"),
        min_num_dims=1,
        ret_shape=True,
    ),
)
def test_ndindex(dtype_x_shape):
    shape = dtype_x_shape[2]
    for index1, index2 in zip(np.ndindex(shape), ivy.ndindex(shape)):
        assert index1 == index2


@st.composite
def _pad_helper(draw):
    dtype, value, shape = draw(
        helpers.dtype_and_values(
            available_dtypes=helpers.get_dtypes("float"),
            ret_shape=True,
            min_num_dims=1,
        )
    )
    ndim = len(shape)
    pad_width = draw(
        st.one_of(
            helpers.array_values(
                dtype="int8", min_value=1, max_value=4, shape=(ndim, 2)
            ),
            helpers.ints(min_value=1, max_value=4),
        )
    )
    stat_length = draw(
        st.one_of(
            helpers.array_values(
                dtype="int8", min_value=1, max_value=4, shape=(ndim, 2)
            ),
            helpers.ints(min_value=1, max_value=4),
        )
    )
    constant_values = draw(
        st.one_of(
            helpers.array_values(dtype=dtype[0], shape=(ndim, 2)),
            helpers.array_values(dtype=dtype[0], shape=(1,)),
        )
    )
    if len(constant_values.shape) == 1:
        constant_values = constant_values[0]
    end_values = draw(
        st.one_of(
            helpers.array_values(dtype=dtype[0], shape=(ndim, 2)),
            helpers.array_values(dtype=dtype[0], shape=(1,)),
        )
    )
    if len(end_values.shape) == 1:
        end_values = end_values[0]
    dtype = dtype + 2 * ["int8"] + 2 * dtype
    return dtype, value, pad_width, stat_length, constant_values, end_values


@handle_cmd_line_args
@given(
    dtype_and_input_and_other=_pad_helper(),
    mode=st.sampled_from(
        [
            "constant",
            "edge",
            "linear_ramp",
            "maximum",
            "mean",
            "median",
            "minimum",
            "reflect",
            "symmetric",
            "wrap",
        ]
    ),
    reflect_type=st.sampled_from(["even", "odd"]),
    num_positional_args=helpers.num_positional_args(fn_name="pad"),
)
def test_pad(
    *,
    dtype_and_input_and_other,
    mode,
    reflect_type,
    as_variable,
    with_out,
    num_positional_args,
    native_array,
    container,
    instance_method,
    fw,
):
    (
        dtype,
        value,
        pad_width,
        stat_length,
        constant_values,
        end_values,
    ) = dtype_and_input_and_other
    if fw == "torch":
        assume(
            mode in ["constant", "reflect", "edge", "wrap"]
            and not np.isscalar(pad_width)
            and np.isscalar(constant_values)
        )
    elif fw == "tensorflow":
        assume(
            mode in ["constant", "reflect", "symmetric"]
            and not np.isscalar(pad_width)
            and np.isscalar(constant_values)
        )
    helpers.test_function(
        input_dtypes=dtype,
        as_variable_flags=as_variable,
        with_out=with_out,
        num_positional_args=num_positional_args,
        native_array_flags=native_array,
        container_flags=container,
        instance_method=instance_method,
        fw=fw,
        fn_name="pad",
        ground_truth_backend="numpy",
        x=value[0],
        pad_width=pad_width,
        mode=mode,
        stat_length=stat_length,
        constant_values=constant_values,
        end_values=end_values,
        reflect_type=reflect_type,
        out=None,
    )


# heaviside
@handle_cmd_line_args
@given(
    dtype_and_x=helpers.dtype_and_values(
        available_dtypes=helpers.get_dtypes("float"),
        min_value=-100,
        max_value=100,
        min_num_dims=1,
        max_num_dims=3,
        min_dim_size=1,
        max_dim_size=3,
        num_arrays=2,
        shared_dtype=True,
    ),
    num_positional_args=helpers.num_positional_args(fn_name="heaviside"),
)
def test_heaviside(
    dtype_and_x,
    with_out,
    as_variable,
    num_positional_args,
    native_array,
    container,
    instance_method,
    fw,
):
    input_dtype, x = dtype_and_x
    helpers.test_function(
        input_dtypes=input_dtype,
        as_variable_flags=as_variable,
        with_out=with_out,
        num_positional_args=num_positional_args,
        native_array_flags=native_array,
        container_flags=container,
        instance_method=instance_method,
        fw=fw,
        fn_name="heaviside",
        x1=np.asarray(x[0], dtype=input_dtype[0]),
        x2=np.asarray(x[1], dtype=input_dtype[1]),
    )


@st.composite
def statistical_dtype_values(draw, *, function):
    large_abs_safety_factor = 2
    small_abs_safety_factor = 2
    if function in ["mean", "median", "std", "var"]:
        large_abs_safety_factor = 24
        small_abs_safety_factor = 24
    dtype, values, axis = draw(
        helpers.dtype_values_axis(
            available_dtypes=helpers.get_dtypes("float"),
            large_abs_safety_factor=large_abs_safety_factor,
            small_abs_safety_factor=small_abs_safety_factor,
            safety_factor_scale="log",
            min_num_dims=1,
            max_num_dims=5,
            min_dim_size=2,
            valid_axis=True,
            allow_neg_axes=False,
            min_axes_size=1,
        )
    )
    shape = values[0].shape
    size = values[0].size
    max_correction = np.min(shape)
    if function == "var" or function == "std":
        if size == 1:
            correction = 0
        elif isinstance(axis, int):
            correction = draw(
                helpers.ints(min_value=0, max_value=shape[axis] - 1)
                | helpers.floats(min_value=0, max_value=shape[axis] - 1)
            )
            return dtype, values, axis, correction
        else:
            correction = draw(
                helpers.ints(min_value=0, max_value=max_correction - 1)
                | helpers.floats(min_value=0, max_value=max_correction - 1)
            )
        return dtype, values, axis, correction
    return dtype, values, axis


@handle_cmd_line_args
@given(
    dtype_x_axis=statistical_dtype_values(function="median"),
    keep_dims=st.booleans(),
    num_positional_args=helpers.num_positional_args(fn_name="median"),
)
def test_median(
    *,
    dtype_x_axis,
    keep_dims,
    as_variable,
    with_out,
    num_positional_args,
    native_array,
    container,
    instance_method,
    fw,
):
    input_dtype, x, axis = dtype_x_axis
    helpers.test_function(
        input_dtypes=input_dtype,
        as_variable_flags=as_variable,
        with_out=with_out,
        num_positional_args=num_positional_args,
        native_array_flags=native_array,
        container_flags=container,
        instance_method=instance_method,
        fw=fw,
        fn_name="median",
        input=x[0],
        axis=axis,
        keepdims=keep_dims,
    )


<<<<<<< HEAD
=======
# flipud
@handle_cmd_line_args
@given(
    dtype_and_m=helpers.dtype_and_values(
        available_dtypes=helpers.get_dtypes("float"),
        min_value=-100,
        max_value=100,
        min_num_dims=1,
        max_num_dims=3,
        min_dim_size=1,
        max_dim_size=3,
    ),
    num_positional_args=helpers.num_positional_args(fn_name="flipud"),
)
def test_flipud(
    dtype_and_m,
    as_variable,
    with_out,
    num_positional_args,
    native_array,
    container,
    instance_method,
    fw,
):
    input_dtype, m = dtype_and_m
    helpers.test_function(
        input_dtypes=input_dtype,
        as_variable_flags=as_variable,
        with_out=with_out,
        num_positional_args=num_positional_args,
        native_array_flags=native_array,
        container_flags=container,
        instance_method=instance_method,
        fw=fw,
        fn_name="flipud",
        m=np.asarray(m[0], dtype=input_dtype[0]),
    )


# fmod
>>>>>>> 8c04d72b
@handle_cmd_line_args
@given(
    dtype_and_x=helpers.dtype_and_values(
        available_dtypes=helpers.get_dtypes("float"),
<<<<<<< HEAD
        shape=(2, 2, 2)
    ),
    num_positional_args=helpers.num_positional_args(fn_name="eigvals"),
)
def test_eigvals(
    *,
    dtype_and_x,
    as_variable,
    with_out,
=======
        min_value=-10,
        max_value=10,
        num_arrays=2,
        shared_dtype=True,
        min_num_dims=1,
        max_num_dims=3,
        min_dim_size=1,
        max_dim_size=3,
    ),
    num_positional_args=helpers.num_positional_args(fn_name="fmod"),
)
def test_fmod(
    dtype_and_x,
    with_out,
    as_variable,
    num_positional_args,
    native_array,
    container,
    instance_method,
    fw,
):
    input_dtype, x = dtype_and_x
    helpers.test_function(
        input_dtypes=input_dtype,
        as_variable_flags=as_variable,
        with_out=with_out,
        num_positional_args=num_positional_args,
        native_array_flags=native_array,
        container_flags=container,
        instance_method=instance_method,
        fw=fw,
        fn_name="fmod",
        x1=np.asarray(x[0], dtype=input_dtype[0]),
        x2=np.asarray(x[0], dtype=input_dtype[0]),
    )


# fmax
@handle_cmd_line_args
@given(
    dtype_and_x=helpers.dtype_and_values(
        available_dtypes=helpers.get_dtypes("integer"),
        min_value=-10,
        max_value=10,
        num_arrays=2,
        shared_dtype=True,
        min_num_dims=1,
        max_num_dims=3,
        min_dim_size=1,
        max_dim_size=3,
        allow_nan=True,
    ),
    num_positional_args=helpers.num_positional_args(fn_name="fmax"),
)
def test_fmax(
    dtype_and_x,
    with_out,
    as_variable,
>>>>>>> 8c04d72b
    num_positional_args,
    native_array,
    container,
    instance_method,
    fw,
):
    input_dtype, x = dtype_and_x
    helpers.test_function(
        input_dtypes=input_dtype,
        as_variable_flags=as_variable,
        with_out=with_out,
        num_positional_args=num_positional_args,
        native_array_flags=native_array,
        container_flags=container,
        instance_method=instance_method,
        fw=fw,
<<<<<<< HEAD
        fn_name="eigvals",
        x=np.asarray(x, dtype=input_dtype),
=======
        fn_name="fmax",
        x1=np.asarray(x[0], dtype=input_dtype[0]),
        x2=np.asarray(x[0], dtype=input_dtype[0]),
>>>>>>> 8c04d72b
    )<|MERGE_RESOLUTION|>--- conflicted
+++ resolved
@@ -768,8 +768,40 @@
     )
 
 
-<<<<<<< HEAD
-=======
+@handle_cmd_line_args
+@given(
+    dtype_and_x=helpers.dtype_and_values(
+        available_dtypes=helpers.get_dtypes("float"),
+        shape=(2, 2, 2)
+    ),
+    num_positional_args=helpers.num_positional_args(fn_name="eigvals"),
+)
+def test_eigvals(
+    *,
+    dtype_and_x,
+    as_variable,
+    with_out,
+    num_positional_args,
+    native_array,
+    container,
+    instance_method,
+    fw,
+):
+    input_dtype, x = dtype_and_x
+    helpers.test_function(
+        input_dtypes=input_dtype,
+        as_variable_flags=as_variable,
+        with_out=with_out,
+        num_positional_args=num_positional_args,
+        native_array_flags=native_array,
+        container_flags=container,
+        instance_method=instance_method,
+        fw=fw,
+        fn_name="eigvals",
+        x=np.asarray(x, dtype=input_dtype),
+    )
+
+
 # flipud
 @handle_cmd_line_args
 @given(
@@ -810,22 +842,10 @@
 
 
 # fmod
->>>>>>> 8c04d72b
 @handle_cmd_line_args
 @given(
     dtype_and_x=helpers.dtype_and_values(
         available_dtypes=helpers.get_dtypes("float"),
-<<<<<<< HEAD
-        shape=(2, 2, 2)
-    ),
-    num_positional_args=helpers.num_positional_args(fn_name="eigvals"),
-)
-def test_eigvals(
-    *,
-    dtype_and_x,
-    as_variable,
-    with_out,
-=======
         min_value=-10,
         max_value=10,
         num_arrays=2,
@@ -884,7 +904,6 @@
     dtype_and_x,
     with_out,
     as_variable,
->>>>>>> 8c04d72b
     num_positional_args,
     native_array,
     container,
@@ -901,12 +920,7 @@
         container_flags=container,
         instance_method=instance_method,
         fw=fw,
-<<<<<<< HEAD
-        fn_name="eigvals",
-        x=np.asarray(x, dtype=input_dtype),
-=======
         fn_name="fmax",
         x1=np.asarray(x[0], dtype=input_dtype[0]),
         x2=np.asarray(x[0], dtype=input_dtype[0]),
->>>>>>> 8c04d72b
     )