# global
from hypothesis import given, strategies as st

# local
import numpy as np
import ivy_tests.test_ivy.helpers as helpers
from ivy_tests.test_ivy.helpers import handle_cmd_line_args


# Helpers #
# ------- #


@st.composite
def _sparse_coo_indices_values_shape(draw):
    num_elem = draw(helpers.ints(min_value=2, max_value=8))
    dim1 = draw(helpers.ints(min_value=2, max_value=5))
    dim2 = draw(helpers.ints(min_value=5, max_value=10))
    value_dtype = draw(helpers.get_dtypes("numeric", full=False))[0]
    coo_indices = draw(
        helpers.array_values(
            dtype="int64",
            shape=(2, num_elem),
            min_value=0,
            max_value=dim1,
        )
    )
    values = draw(helpers.array_values(dtype=value_dtype, shape=(num_elem,)))
    shape = (dim1, dim2)
    return coo_indices, value_dtype, values, shape


@st.composite
def _sparse_csr_indices_values_shape(draw):
    num_elem = draw(helpers.ints(min_value=2, max_value=8))
    dim1 = draw(helpers.ints(min_value=2, max_value=5))
    dim2 = draw(helpers.ints(min_value=5, max_value=10))
    value_dtype = draw(helpers.get_dtypes("numeric", full=False))[0]
    values = draw(helpers.array_values(dtype=value_dtype, shape=(num_elem,)))
    col_indices = draw(
        helpers.array_values(
            dtype="int64",
            shape=(num_elem,),
            min_value=0,
            max_value=dim2,
        )
    )
    indices = draw(
        helpers.array_values(
            dtype="int64",
            shape=(dim1 - 1,),
            min_value=0,
            max_value=num_elem,
        )
    )
    crow_indices = [0] + sorted(indices) + [num_elem]
    shape = (dim1, dim2)
    return crow_indices, col_indices, value_dtype, values, shape


# coo - to_dense_array
@handle_cmd_line_args
@given(sparse_data=_sparse_coo_indices_values_shape())
def test_sparse_coo(
    sparse_data,
    as_variable,
    with_out,
    native_array,
    fw,
):
    coo_ind, val_dtype, val, shp = sparse_data
    helpers.test_method(
        input_dtypes_init=["int64", val_dtype],
        as_variable_flags_init=as_variable,
        num_positional_args_init=0,
        native_array_flags_init=native_array,
        all_as_kwargs_np_init={
            "coo_indices": np.array(coo_ind, dtype="int64"),
            "values": np.array(val, dtype=val_dtype),
            "dense_shape": shp,
        },
        input_dtypes_method=[],
        as_variable_flags_method=as_variable,
        num_positional_args_method=0,
        native_array_flags_method=native_array,
        container_flags_method=False,
        all_as_kwargs_np_method={},
        class_name="SparseArray",
        method_name="to_dense_array",
    )


# csr - to_dense_array
@handle_cmd_line_args
@given(sparse_data=_sparse_csr_indices_values_shape())
def test_sparse_csr(
    sparse_data,
    as_variable,
    with_out,
    native_array,
    fw,
):
    crow_indices, col_indices, value_dtype, values, shape = sparse_data
    helpers.test_method(
        input_dtypes_init=["int64", "int64", value_dtype],
        as_variable_flags_init=as_variable,
        num_positional_args_init=0,
        native_array_flags_init=native_array,
        all_as_kwargs_np_init={
            "csr_crow_indices": np.array(crow_indices, dtype="int64"),
            "csr_col_indices": np.array(col_indices, dtype="int64"),
            "values": np.array(values, dtype=value_dtype),
            "dense_shape": shape,
        },
        input_dtypes_method=[],
        as_variable_flags_method=[],
        num_positional_args_method=0,
        native_array_flags_method=[],
        container_flags_method=False,
        all_as_kwargs_np_method={},
        class_name="SparseArray",
        method_name="to_dense_array",
    )


# sinc
@handle_cmd_line_args
@given(
    dtype_and_x=helpers.dtype_and_values(
        available_dtypes=helpers.get_dtypes("float"),
        large_abs_safety_factor=4,
        small_abs_safety_factor=4,
    ),
    num_positional_args=helpers.num_positional_args(fn_name="sinc"),
)
def test_sinc(
    *,
    dtype_and_x,
    as_variable,
    with_out,
    num_positional_args,
    native_array,
    container,
    instance_method,
    fw,
):
    input_dtype, x = dtype_and_x
    helpers.test_function(
        input_dtypes=input_dtype,
        as_variable_flags=as_variable,
        with_out=with_out,
        num_positional_args=num_positional_args,
        native_array_flags=native_array,
        container_flags=container,
        instance_method=instance_method,
        fw=fw,
        fn_name="sinc",
        x=np.asarray(x, dtype=input_dtype),
    )


# vorbis_window
@handle_cmd_line_args
@given(
    dtype_and_x=helpers.dtype_and_values(
        available_dtypes=helpers.get_dtypes("float"), min_num_dims=1, max_num_dims=1
    ),
    dtype=helpers.get_dtypes("float", full=False),
    num_positional_args=helpers.num_positional_args(fn_name="vorbis_window"),
)
def test_vorbis_window(
    dtype_and_x,
    dtype,
    with_out,
    as_variable,
    num_positional_args,
    native_array,
    container,
    instance_method,
    fw,
):
    input_dtype, x = dtype_and_x
    helpers.test_function(
        input_dtypes=input_dtype,
        as_variable_flags=as_variable,
        with_out=with_out,
        num_positional_args=num_positional_args,
        native_array_flags=native_array,
        container_flags=container,
        instance_method=instance_method,
        fw=fw,
        fn_name="vorbis_window",
        x=x[0],
        dtype=dtype,
    )


# flatten
@handle_cmd_line_args
@given(
    dtype_and_x=helpers.dtype_and_values(
        available_dtypes=helpers.get_dtypes("float"),
        shape=helpers.get_shape(min_num_dims=5, max_num_dims=5),
    ),
    start_dim=st.integers(1, 3),
    end_dim=st.integers(3, 4),
    num_positional_args=helpers.num_positional_args(fn_name="flatten"),
)
def test_flatten(
    dtype_and_x,
    start_dim,
    end_dim,
    with_out,
    as_variable,
    num_positional_args,
    native_array,
    container,
    instance_method,
    fw,
):
    input_dtypes, x = dtype_and_x
    helpers.test_function(
        input_dtypes=input_dtypes,
        as_variable_flags=as_variable,
        with_out=True,
        num_positional_args=num_positional_args,
        native_array_flags=native_array,
        container_flags=container,
        instance_method=instance_method,
        fw=fw,
        fn_name="flatten",
        x=np.asarray(x[0], dtype=input_dtypes[0]),
        start_dim=start_dim,
        end_dim=end_dim,
    )


# lcm
@handle_cmd_line_args
@given(
    dtype_and_x=helpers.dtype_and_values(
        available_dtypes=helpers.get_dtypes("integer"),
        num_arrays=2,
        shared_dtype=True,
        min_num_dims=1,
        max_num_dims=3,
        min_value=-100,
        max_value=100,
        allow_nan=False,
    ),
    num_positional_args=helpers.num_positional_args(fn_name="lcm"),
)
def test_lcm(
    dtype_and_x,
    as_variable,
    with_out,
    num_positional_args,
    native_array,
    container,
    instance_method,
    fw,
):
    input_dtype, x = dtype_and_x
    helpers.test_function(
        input_dtypes=input_dtype,
        as_variable_flags=as_variable,
        with_out=with_out,
        num_positional_args=num_positional_args,
        native_array_flags=native_array,
        container_flags=container,
        instance_method=instance_method,
        fw=fw,
        fn_name="lcm",
        test_gradients=True,
        x1=np.asarray(x[0], dtype=input_dtype[0]),
        x2=np.asarray(x[1], dtype=input_dtype[1]),
    )


# hann_window
@handle_cmd_line_args
@given(
    window_length=helpers.ints(min_value=1, max_value=10),
    input_dtype=helpers.get_dtypes("integer"),
    periodic=st.booleans(),
    num_positional_args=helpers.num_positional_args(fn_name="hann_window"),
    dtype=helpers.get_dtypes("float"),
)
def test_hann_window(
    window_length,
    input_dtype,
    periodic,
    dtype,
    with_out,
    as_variable,
    num_positional_args,
    native_array,
    container,
    instance_method,
    fw,
):
    helpers.test_function(
        input_dtypes=input_dtype,
        as_variable_flags=as_variable,
        with_out=with_out,
        num_positional_args=num_positional_args,
        native_array_flags=native_array,
        container_flags=container,
        instance_method=instance_method,
        fw=fw,
        fn_name="hann_window",
        window_length=window_length,
        periodic=periodic,
        dtype=dtype,
    )


<<<<<<< HEAD
# kaiser_window
@handle_cmd_line_args
@given(
    dtype_and_x=helpers.dtype_and_values(
        available_dtypes=helpers.get_dtypes("integer"),
        shape=(1, 1)
    ),
    periodic=st.booleans(),
    beta=st.floats(),
    dtype=helpers.get_dtypes("float"),
    num_positional_args=helpers.num_positional_args(fn_name="kaiser_window"),
)
def test_kaiser_window(
    dtype_and_x,
    periodic,
    beta,
    dtype,
=======
@handle_cmd_line_args
@given(
    x_k_s_p=helpers.arrays_for_pooling(min_dims=4, max_dims=4, min_side=1, max_side=4),
    num_positional_args=helpers.num_positional_args(fn_name="max_pool2d"),
)
def test_max_pool2d(
    *,
    x_k_s_p,
>>>>>>> 1b38881d
    with_out,
    as_variable,
    num_positional_args,
    native_array,
    container,
    instance_method,
    fw,
):
<<<<<<< HEAD
    input_dtype, x = dtype_and_x
    helpers.test_function(
        input_dtypes=input_dtype,
=======
    dtype, x, kernel, stride, pad = x_k_s_p
    helpers.test_function(
        input_dtypes=dtype,
>>>>>>> 1b38881d
        as_variable_flags=as_variable,
        with_out=with_out,
        num_positional_args=num_positional_args,
        native_array_flags=native_array,
        container_flags=container,
        instance_method=instance_method,
        fw=fw,
<<<<<<< HEAD
        fn_name="kaiser_window",
        window_length=x[0],
        periodic=periodic,
        beta=beta,
        dtype=dtype
=======
        fn_name="max_pool2d",
        rtol_=1e-2,
        atol_=1e-2,
        ground_truth_backend="jax",
        x=x[0],
        kernel=kernel,
        strides=stride,
        padding=pad,
>>>>>>> 1b38881d
    )<|MERGE_RESOLUTION|>--- conflicted
+++ resolved
@@ -315,25 +315,6 @@
     )
 
 
-<<<<<<< HEAD
-# kaiser_window
-@handle_cmd_line_args
-@given(
-    dtype_and_x=helpers.dtype_and_values(
-        available_dtypes=helpers.get_dtypes("integer"),
-        shape=(1, 1)
-    ),
-    periodic=st.booleans(),
-    beta=st.floats(),
-    dtype=helpers.get_dtypes("float"),
-    num_positional_args=helpers.num_positional_args(fn_name="kaiser_window"),
-)
-def test_kaiser_window(
-    dtype_and_x,
-    periodic,
-    beta,
-    dtype,
-=======
 @handle_cmd_line_args
 @given(
     x_k_s_p=helpers.arrays_for_pooling(min_dims=4, max_dims=4, min_side=1, max_side=4),
@@ -342,38 +323,24 @@
 def test_max_pool2d(
     *,
     x_k_s_p,
->>>>>>> 1b38881d
-    with_out,
-    as_variable,
-    num_positional_args,
-    native_array,
-    container,
-    instance_method,
-    fw,
-):
-<<<<<<< HEAD
-    input_dtype, x = dtype_and_x
-    helpers.test_function(
-        input_dtypes=input_dtype,
-=======
+    with_out,
+    as_variable,
+    num_positional_args,
+    native_array,
+    container,
+    instance_method,
+    fw,
+):
     dtype, x, kernel, stride, pad = x_k_s_p
     helpers.test_function(
         input_dtypes=dtype,
->>>>>>> 1b38881d
-        as_variable_flags=as_variable,
-        with_out=with_out,
-        num_positional_args=num_positional_args,
-        native_array_flags=native_array,
-        container_flags=container,
-        instance_method=instance_method,
-        fw=fw,
-<<<<<<< HEAD
-        fn_name="kaiser_window",
-        window_length=x[0],
-        periodic=periodic,
-        beta=beta,
-        dtype=dtype
-=======
+        as_variable_flags=as_variable,
+        with_out=with_out,
+        num_positional_args=num_positional_args,
+        native_array_flags=native_array,
+        container_flags=container,
+        instance_method=instance_method,
+        fw=fw,
         fn_name="max_pool2d",
         rtol_=1e-2,
         atol_=1e-2,
@@ -382,5 +349,47 @@
         kernel=kernel,
         strides=stride,
         padding=pad,
->>>>>>> 1b38881d
+    )
+
+
+# kaiser_window
+@handle_cmd_line_args
+@given(
+    dtype_and_x=helpers.dtype_and_values(
+        available_dtypes=helpers.get_dtypes("integer"),
+        shape=(1, 1)
+    ),
+    periodic=st.booleans(),
+    beta=st.floats(),
+    dtype=helpers.get_dtypes("float"),
+    num_positional_args=helpers.num_positional_args(fn_name="kaiser_window"),
+)
+def test_kaiser_window(
+    dtype_and_x,
+    periodic,
+    beta,
+    dtype,
+    with_out,
+    as_variable,
+    num_positional_args,
+    native_array,
+    container,
+    instance_method,
+    fw,
+):
+    input_dtype, x = dtype_and_x
+    helpers.test_function(
+        input_dtypes=input_dtype,
+        as_variable_flags=as_variable,
+        with_out=with_out,
+        num_positional_args=num_positional_args,
+        native_array_flags=native_array,
+        container_flags=container,
+        instance_method=instance_method,
+        fw=fw,
+        fn_name="kaiser_window",
+        window_length=x[0],
+        periodic=periodic,
+        beta=beta,
+        dtype=dtype
     )