--- conflicted
+++ resolved
@@ -11,44 +11,6 @@
 
 @st.composite
 def _generate_data_layer_norm(
-<<<<<<< HEAD
-        draw,
-        *,
-        available_dtypes,
-        large_abs_safety_factor=40,
-        small_abs_safety_factor=40,
-        safety_factor_scale="log",
-        min_num_dims=1,
-        max_num_dims=5,
-        valid_axis=True,
-        allow_neg_axes=False,
-        max_axes_size=1,
-        force_int_axis=True,
-        ret_shape=True,
-        abs_smallest_val=None,
-        allow_inf=False,
-        allow_nan=False,
-        exclude_min=False,
-        exclude_max=False,
-        min_value=None,
-        max_value=None,
-        shared_dtype=False,
-):
-    results = draw(
-        helpers.dtype_values_axis(
-        available_dtypes=available_dtypes,
-        large_abs_safety_factor=large_abs_safety_factor,
-        small_abs_safety_factor=small_abs_safety_factor,
-        safety_factor_scale=safety_factor_scale,
-        min_num_dims=min_num_dims,
-        max_num_dims=max_num_dims,
-        valid_axis=valid_axis,
-        allow_neg_axes=allow_neg_axes,
-        max_axes_size=max_axes_size,
-        force_int_axis=force_int_axis,
-        ret_shape=ret_shape,
-        ))
-=======
     draw,
     *,
     available_dtypes,
@@ -86,29 +48,12 @@
             ret_shape=ret_shape,
         )
     )
->>>>>>> e0f30025
 
     dtype, values, axis, shape = results
 
     weight_shape = shape[axis:]
     bias_shape = shape[axis:]
 
-<<<<<<< HEAD
-    arg_dict = {'available_dtypes': dtype,
-                'abs_smallest_val': abs_smallest_val,
-                'min_value': min_value,
-                'max_value': max_value,
-                'large_abs_safety_factor': large_abs_safety_factor,
-                'small_abs_safety_factor': small_abs_safety_factor,
-                'allow_inf': allow_inf,
-                'allow_nan': allow_nan,
-                'exclude_min': exclude_min,
-                'exclude_max': exclude_max,
-                'min_num_dims': min_num_dims,
-                'max_num_dims': max_num_dims,
-                'shared_dtype': shared_dtype,
-                'ret_shape': False}
-=======
     arg_dict = {
         "available_dtypes": dtype,
         "abs_smallest_val": abs_smallest_val,
@@ -125,7 +70,6 @@
         "shared_dtype": shared_dtype,
         "ret_shape": False,
     }
->>>>>>> e0f30025
 
     results_weight = draw(helpers.dtype_and_values(shape=weight_shape, **arg_dict))
     results_bias = draw(helpers.dtype_and_values(shape=bias_shape, **arg_dict))
@@ -140,14 +84,9 @@
 
 @handle_cmd_line_args
 @given(
-<<<<<<< HEAD
-    values_tuple = _generate_data_layer_norm(available_dtypes=helpers.get_dtypes("numeric")),
-    
-=======
     values_tuple=_generate_data_layer_norm(
         available_dtypes=helpers.get_dtypes("numeric")
     ),
->>>>>>> e0f30025
     epsilon=st.floats(min_value=ivy._MIN_BASE, max_value=0.1),
     num_positional_args=helpers.num_positional_args(fn_name="layer_norm"),
 )
