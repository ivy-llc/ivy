"""Collection of tests for unified neural network layers."""

# global
import numpy as np
from hypothesis import given, strategies as st

# local
import ivy.functional.backends.numpy as ivy_np
import ivy_tests.test_ivy.helpers as helpers


@given(
    data=st.data(),
    input_dtype=st.sampled_from(ivy_np.valid_float_dtypes),
    as_variable=st.booleans(),
    with_out=st.booleans(),
    native_array=st.booleans(),
    container=st.booleans(),
    instance_method=st.booleans(),
)
def test_layer_norm(
    data,
    input_dtype,
    as_variable,
    with_out,
    native_array,
    container,
    instance_method,
    fw,
):
    num_positional_args = data.draw(helpers.num_positional_args(fn_name="layer_norm"))
    shape = data.draw(helpers.get_shape(min_num_dims=1))
    x = data.draw(helpers.array_values(dtype=input_dtype, shape=shape))
    normalized_idxs = data.draw(helpers.get_axis(shape=shape))
<<<<<<< HEAD
=======
    if type(normalized_idxs) == int:
        normalized_idxs = [normalized_idxs]
    else:
        normalized_idxs = list(normalized_idxs)
>>>>>>> 44017a33
    scale, offset = tuple(data.draw(helpers.array_values(input_dtype, shape=(2,))))
    epsilon, new_std = tuple(
        data.draw(
            helpers.array_values(input_dtype, shape=(2,), min_value=0, exclude_min=True)
        )
    )
    helpers.test_array_function(
        input_dtype,
        as_variable,
        with_out,
        num_positional_args,
        native_array,
        container,
        instance_method,
        fw,
        "layer_norm",
        x=np.asarray(x, dtype=input_dtype),
        normalized_idxs=normalized_idxs,
        epsilon=epsilon,
        scale=scale,
        offset=offset,
        new_std=new_std,
    )<|MERGE_RESOLUTION|>--- conflicted
+++ resolved
@@ -32,13 +32,10 @@
     shape = data.draw(helpers.get_shape(min_num_dims=1))
     x = data.draw(helpers.array_values(dtype=input_dtype, shape=shape))
     normalized_idxs = data.draw(helpers.get_axis(shape=shape))
-<<<<<<< HEAD
-=======
     if type(normalized_idxs) == int:
         normalized_idxs = [normalized_idxs]
     else:
         normalized_idxs = list(normalized_idxs)
->>>>>>> 44017a33
     scale, offset = tuple(data.draw(helpers.array_values(input_dtype, shape=(2,))))
     epsilon, new_std = tuple(
         data.draw(
