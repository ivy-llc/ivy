"""Collection of tests for unified neural network layers."""

# global
from hypothesis import strategies as st

# local
import ivy_tests.test_ivy.helpers as helpers
from ivy_tests.test_ivy.helpers import handle_test


@st.composite
def _generate_data_layer_norm(
    draw,
    *,
    available_dtypes,
    large_abs_safety_factor=2,
    small_abs_safety_factor=2,
    safety_factor_scale="log",
    min_num_dims=1,
    max_num_dims=5,
    valid_axis=True,
    allow_neg_axes=False,
    max_axes_size=1,
    force_int_axis=True,
    ret_shape=True,
    abs_smallest_val=0.1,
    allow_inf=False,
    allow_nan=False,
    exclude_min=False,
    exclude_max=False,
    min_value=-1e10,
    max_value=1e10,
    shared_dtype=False,
):
    results = draw(
        helpers.dtype_values_axis(
            available_dtypes=available_dtypes,
            min_value=min_value,
            max_value=max_value,
            large_abs_safety_factor=large_abs_safety_factor,
            small_abs_safety_factor=small_abs_safety_factor,
            safety_factor_scale=safety_factor_scale,
            abs_smallest_val=abs_smallest_val,
            min_num_dims=min_num_dims,
            max_num_dims=max_num_dims,
            valid_axis=valid_axis,
            allow_neg_axes=allow_neg_axes,
            max_axes_size=max_axes_size,
            force_int_axis=force_int_axis,
            ret_shape=ret_shape,
        )
    )

    dtype, values, axis, shape = results

    weight_shape = shape[axis:]
    bias_shape = shape[axis:]

    arg_dict = {
        "available_dtypes": dtype,
        "abs_smallest_val": abs_smallest_val,
        "min_value": min_value,
        "max_value": max_value,
        "large_abs_safety_factor": large_abs_safety_factor,
        "small_abs_safety_factor": small_abs_safety_factor,
        "safety_factor_scale": safety_factor_scale,
        "allow_inf": allow_inf,
        "allow_nan": allow_nan,
        "exclude_min": exclude_min,
        "exclude_max": exclude_max,
        "min_num_dims": min_num_dims,
        "max_num_dims": max_num_dims,
        "shared_dtype": shared_dtype,
        "ret_shape": False,
    }

    results_weight = draw(helpers.dtype_and_values(shape=weight_shape, **arg_dict))
    results_bias = draw(helpers.dtype_and_values(shape=bias_shape, **arg_dict))
    results_new_std = draw(helpers.dtype_and_values(shape=shape, **arg_dict))

    _, weight_values = results_weight
    _, bias_values = results_bias
    _, new_std_values = results_new_std

    return dtype, values, axis, weight_values, bias_values, new_std_values


@handle_test(
    fn_tree="functional.ivy.layer_norm",
    values_tuple=_generate_data_layer_norm(
        available_dtypes=helpers.get_dtypes("float"),
    ),
    epsilon=st.floats(min_value=0.01, max_value=0.1),
)
def test_layer_norm(
    *,
    values_tuple,
    epsilon,
    as_variable,
    num_positional_args,
    native_array,
    container_flags,
    with_out,
    instance_method,
    backend_fw,
    fn_name,
    on_device,
):
    dtype, x, normalize_axis, weight, bias, new_std = values_tuple
    helpers.test_function(
        input_dtypes=dtype,
        as_variable_flags=as_variable,
        with_out=with_out,
        num_positional_args=num_positional_args,
        native_array_flags=native_array,
        container_flags=container_flags,
        instance_method=instance_method,
<<<<<<< HEAD
        fw=backend_fw,
        fn_name=fn_name,
        on_device=on_device,
        rtol_=0.1,
=======
        fw=fw,
        fn_name="layer_norm",
        rtol_=0.5,
>>>>>>> 3d7d21ad
        atol_=0.5,
        test_gradients=True,
        x=x[0],
        normalize_axis=normalize_axis,
        epsilon=epsilon,
        weight=weight,
        bias=bias,
        new_std=new_std,
    )<|MERGE_RESOLUTION|>--- conflicted
+++ resolved
@@ -115,16 +115,10 @@
         native_array_flags=native_array,
         container_flags=container_flags,
         instance_method=instance_method,
-<<<<<<< HEAD
         fw=backend_fw,
         fn_name=fn_name,
         on_device=on_device,
-        rtol_=0.1,
-=======
-        fw=fw,
-        fn_name="layer_norm",
         rtol_=0.5,
->>>>>>> 3d7d21ad
         atol_=0.5,
         test_gradients=True,
         x=x[0],
