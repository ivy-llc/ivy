--- conflicted
+++ resolved
@@ -213,29 +213,6 @@
     container=helpers.list_of_length(st.booleans(), 2),
     instance_method=st.booleans(),
 )
-<<<<<<< HEAD
-def test_conv1d(
-    batch_size,
-    w,
-    d_in,
-    d_out,
-    filter,
-    stride,
-    pad,
-    data_format,
-    dilations,
-    dtype,
-    as_variable,
-    num_positional_args,
-    native_array,
-    container,
-    instance_method,
-    fw,
-    device,
-):
-    dtype = [dtype] * 2
-    if fw == "torch" and "float16" in dtype:
-=======
 def test_conv1d(batch_size,
                 w,
                 d_in,
@@ -255,7 +232,6 @@
                 device):
     dtype = [dtype] * 2
     if fw == 'torch' and 'float16' in dtype:
->>>>>>> d1b582bc
         # not implemented for Half in torch
         return
 
@@ -267,13 +243,9 @@
         x = np.random.uniform(size=[batch_size] + [w] + [d_in]).astype(dtype[0])
     else:
         x = np.random.uniform(size=[batch_size, d_in, w]).astype(dtype[0])
-<<<<<<< HEAD
-    filters = np.random.uniform(size=[filter] + [d_in] + [d_out]).astype(dtype[1])
-=======
     filters = np.random.uniform(size=[filter] + [d_in] + [d_out]).astype(
         dtype[1]
     )
->>>>>>> d1b582bc
     helpers.test_function(
         dtype,
         as_variable,
@@ -393,11 +365,7 @@
         # tf conv2d does not work when CUDA is installed, but array is on CPU
         return
 
-<<<<<<< HEAD
-    if fw == "torch" and "float16" in dtype:
-=======
     if fw == 'torch' and 'float16' in dtype:
->>>>>>> d1b582bc
         # not implemented for Half
         return
 
@@ -413,13 +381,9 @@
         x = np.random.uniform(size=[batch_size, x_h, x_w, d_in]).astype(dtype)
     else:
         x = np.random.uniform(size=[batch_size, d_in, x_h, x_w]).astype(dtype)
-<<<<<<< HEAD
-    filters = np.random.uniform(size=[f_h, f_w, d_in, d_out]).astype(dtype)
-=======
     filters = np.random.uniform(size=[f_h, f_w, d_in, d_out]).astype(
         dtype
     )
->>>>>>> d1b582bc
     helpers.test_function(
         dtype,
         as_variable,
@@ -853,11 +817,7 @@
     dtype = [dtype] * 7
 
     # smoke test
-<<<<<<< HEAD
-    if fw == "torch" and device == "cpu" and "float16" in dtype:
-=======
     if fw == 'torch' and device == 'cpu' and 'float16' in dtype:
->>>>>>> d1b582bc
         # "sigmoid_cpu" not implemented for 'Half'
         return
 
@@ -865,14 +825,6 @@
     init_h = np.ones(b + [hidden_channel]).astype(dtype[1])
     init_c = np.ones(b + [hidden_channel]).astype(dtype[2])
 
-<<<<<<< HEAD
-    kernel = (
-        np.array(np.ones([input_channel, 4 * hidden_channel])).astype(dtype[3]) * 0.5
-    )
-
-    recurrent_kernel = (
-        np.array(np.ones([hidden_channel, 4 * hidden_channel])).astype(dtype[4]) * 0.5
-=======
     kernel = np.array(
         np.ones([input_channel, 4 * hidden_channel])
     ).astype(dtype[3]) * 0.5
@@ -881,18 +833,13 @@
         np.array(
             np.ones([hidden_channel, 4 * hidden_channel])
         ).astype(dtype[4]) * 0.5
->>>>>>> d1b582bc
     )
 
     bias = np.random.uniform(size=[4 * hidden_channel]).astype(dtype[5])
 
-<<<<<<< HEAD
-    recurrent_bias = np.random.uniform(size=[4 * hidden_channel]).astype(dtype[6])
-=======
     recurrent_bias = np.random.uniform(
         size=[4 * hidden_channel]
     ).astype(dtype[6])
->>>>>>> d1b582bc
 
     helpers.test_function(
         dtype,
@@ -910,9 +857,5 @@
         kernel=kernel,
         recurrent_kernel=recurrent_kernel,
         bias=bias,
-<<<<<<< HEAD
-        recurrent_bias=recurrent_bias,
-=======
         recurrent_bias=recurrent_bias
->>>>>>> d1b582bc
     )