--- conflicted
+++ resolved
@@ -171,12 +171,6 @@
     num_queries = draw(helpers.ints(min_value=1, max_value=2))
     num_keys = draw(helpers.ints(min_value=1, max_value=2))
     feat_dim = draw(helpers.ints(min_value=1, max_value=2))
-<<<<<<< HEAD
-=======
-    scale = draw(helpers.floats(min_value=0.1, max_value=1))
-    dropout_p = draw(helpers.floats(min_value=0.0, max_value=1))
-    is_causal = draw(st.booleans())
->>>>>>> 64c44f02
 
     q_shape = (1,) + (num_queries,) + (feat_dim,)
     k_shape = (1,) + (num_keys,) + (feat_dim,)
@@ -203,21 +197,13 @@
         )
         | st.none()
     )
-<<<<<<< HEAD
     return dtype, q, k, v, mask
-=======
-    return dtype, q, k, v, mask, scale, dropout_p, is_causal
->>>>>>> 64c44f02
 
 
 # scaled_dot_product_attention
 @handle_test(
     fn_tree="functional.ivy.scaled_dot_product_attention",
-<<<<<<< HEAD
     dtype_q_k_v_mask=x_and_scaled_attention(
-=======
-    dtype_q_k_v_mask_scale_d_ic_=x_and_scaled_attention(
->>>>>>> 64c44f02
         dtypes=helpers.get_dtypes("float", full=False),
     ),
     scale=st.floats(min_value=0.1, max_value=1),
@@ -226,7 +212,6 @@
     ground_truth_backend="jax",
 )
 def test_scaled_dot_product_attention(
-<<<<<<< HEAD
     *,
     dtype_q_k_v_mask,
     scale,
@@ -239,11 +224,6 @@
 ):
     (dtype, q, k, v, mask) = dtype_q_k_v_mask
     is_causal = is_causal if mask is None else False
-=======
-    *, dtype_q_k_v_mask_scale_d_ic, test_flags, backend_fw, fn_name, on_device
-):
-    dtype, q, k, v, mask, scale, dropout_p, is_causal = dtype_q_k_v_mask_scale_d_ic
->>>>>>> 64c44f02
     helpers.test_function(
         input_dtypes=dtype,
         test_flags=test_flags,
@@ -257,6 +237,8 @@
         v=v,
         scale=scale,
         mask=mask,
+        dropout_p=dropout_p,
+        is_causal=is_causal,
         dropout_p=dropout_p,
         is_causal=is_causal,
     )
