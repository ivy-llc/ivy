"""Collection of tests for unified neural network layers."""

# global
from hypothesis import strategies as st, assume

# local
import ivy
import ivy_tests.test_ivy.helpers as helpers
from ivy_tests.test_ivy.helpers import handle_test

# Linear #
# -------#


@st.composite
def x_and_linear(draw, dtypes):
    dtype = draw(dtypes)
    in_features = draw(helpers.ints(min_value=1, max_value=2))
    out_features = draw(helpers.ints(min_value=1, max_value=2))

    x_shape = (
        1,
        1,
        in_features,
    )
    weight_shape = (1,) + (out_features,) + (in_features,)
    bias_shape = (
        1,
        out_features,
    )

    x = draw(
        helpers.array_values(dtype=dtype[0], shape=x_shape, min_value=0, max_value=1)
    )
    weight = draw(
        helpers.array_values(
            dtype=dtype[0], shape=weight_shape, min_value=0, max_value=1
        )
    )
    bias = draw(
        helpers.array_values(dtype=dtype[0], shape=bias_shape, min_value=0, max_value=1)
    )
    return dtype, x, weight, bias


# linear
@handle_test(
    fn_tree="functional.ivy.linear",
    dtype_x_weight_bias=x_and_linear(
        dtypes=helpers.get_dtypes("float"),
    ),
)
def test_linear(
    *,
    dtype_x_weight_bias,
    as_variable,
    num_positional_args,
    native_array,
    container_flags,
    with_out,
    instance_method,
    backend_fw,
    fn_name,
    on_device,
    test_gradients,
):
    dtype, x, weight, bias = dtype_x_weight_bias
    helpers.test_function(
        input_dtypes=dtype,
        as_variable_flags=as_variable,
        with_out=with_out,
        num_positional_args=num_positional_args,
        native_array_flags=native_array,
        container_flags=container_flags,
        instance_method=instance_method,
        fw=backend_fw,
        fn_name=fn_name,
        on_device=on_device,
        ground_truth_backend="jax",
        rtol_=1e-02,
        atol_=1e-02,
        test_gradients=test_gradients,
        x=x,
        weight=weight,
        bias=bias,
    )


# Dropout #
# --------#

# dropout
@handle_test(
    fn_tree="functional.ivy.dropout",
    dtype_and_x=helpers.dtype_and_values(
        available_dtypes=helpers.get_dtypes("float"),
        min_value=0,
        max_value=50,
        allow_inf=False,
        min_num_dims=1,
        max_num_dims=1,
        min_dim_size=2,
    ),
    prob=helpers.floats(min_value=0, max_value=0.9),
    scale=st.booleans(),
)
def test_dropout(
    *,
    dtype_and_x,
    prob,
    scale,
    as_variable,
    num_positional_args,
    native_array,
    container_flags,
    with_out,
    instance_method,
    backend_fw,
    fn_name,
    on_device,
):
    dtype, x = dtype_and_x
    ret = helpers.test_function(
        input_dtypes=dtype,
        as_variable_flags=as_variable,
        with_out=with_out,
        num_positional_args=num_positional_args,
        native_array_flags=native_array,
        container_flags=container_flags,
        instance_method=instance_method,
        fw=backend_fw,
        fn_name=fn_name,
        on_device=on_device,
        test_values=False,
        x=x[0],
        prob=prob,
        scale=scale,
<<<<<<< HEAD
        dtype=dtype[0],
=======
>>>>>>> c74e0c7b
    )
    ret = helpers.flatten_and_to_np(ret=ret)
    for u in ret:
        # cardinality test
        assert u.shape == x[0].shape


# dropout1d
@handle_cmd_line_args
@given(
    dtype_and_x=helpers.dtype_and_values(
        available_dtypes=helpers.get_dtypes("float"),
        min_value=0,
        max_value=50,
        allow_inf=False,
        min_num_dims=2,
        max_num_dims=3,
        min_dim_size=1,
        max_dim_size=5,
    ),
    prob=helpers.floats(min_value=0, max_value=0.9),
    training=st.booleans(),
    data_format=st.sampled_from(["NWC", "NCW"]),
    num_positional_args=helpers.num_positional_args(fn_name="dropout1d"),
)
def test_dropout1d(
    *,
    dtype_and_x,
    prob,
    training,
    data_format,
    as_variable,
    with_out,
    num_positional_args,
    native_array,
    container,
    instance_method,
    fw,
    device,
):
    dtype, x = dtype_and_x
    ret, gt_ret = helpers.test_function(
        input_dtypes=dtype,
        as_variable_flags=as_variable,
        with_out=with_out,
        num_positional_args=num_positional_args,
        native_array_flags=native_array,
        container_flags=container,
        instance_method=instance_method,
        fw=fw,
        fn_name="dropout1d",
        test_values=False,
        x=x[0],
        prob=prob,
        training=training,
        data_format=data_format,
        return_flat_np_arrays=True,
    )
    ret = helpers.flatten_and_to_np(ret=ret)
    gt_ret = helpers.flatten_and_to_np(ret=gt_ret)
    for u, v, w in zip(ret, gt_ret, x):
        # cardinality test
        assert u.shape == v.shape == w.shape


# Attention #
# ----------#


@st.composite
def x_and_scaled_attention(draw, dtypes):
    dtype = draw(dtypes)
    num_queries = draw(helpers.ints(min_value=1, max_value=2))
    num_keys = draw(helpers.ints(min_value=1, max_value=2))
    feat_dim = draw(helpers.ints(min_value=1, max_value=2))
    scale = draw(helpers.floats(min_value=0.1, max_value=1))

    q_shape = (1,) + (num_queries,) + (feat_dim,)
    k_shape = (1,) + (num_keys,) + (feat_dim,)
    v_shape = (1,) + (num_keys,) + (feat_dim,)
    mask_shape = (1,) + (num_queries,) + (num_keys,)

    q = draw(
        helpers.array_values(dtype=dtype[0], shape=q_shape, min_value=0, max_value=1)
    )
    k = draw(
        helpers.array_values(dtype=dtype[0], shape=k_shape, min_value=0, max_value=1)
    )
    v = draw(
        helpers.array_values(dtype=dtype[0], shape=v_shape, min_value=0, max_value=1)
    )
    mask = draw(
        helpers.array_values(
            dtype=dtype[0],
            shape=mask_shape,
            min_value=0,
            max_value=1,
            large_abs_safety_factor=2,
            safety_factor_scale="linear",
        )
    )
    return dtype, q, k, v, mask, scale


# scaled_dot_product_attention
@handle_test(
    fn_tree="functional.ivy.scaled_dot_product_attention",
    dtype_q_k_v_mask_scale=x_and_scaled_attention(
        dtypes=helpers.get_dtypes("float"),
    ),
)
def test_scaled_dot_product_attention(
    *,
    dtype_q_k_v_mask_scale,
    as_variable,
    num_positional_args,
    native_array,
    container_flags,
    with_out,
    instance_method,
    backend_fw,
    fn_name,
    on_device,
    test_gradients,
):
    dtype, q, k, v, mask, scale = dtype_q_k_v_mask_scale
    helpers.test_function(
        input_dtypes=dtype,
        as_variable_flags=as_variable,
        with_out=with_out,
        num_positional_args=num_positional_args,
        native_array_flags=native_array,
        container_flags=container_flags,
        instance_method=instance_method,
        fw=backend_fw,
        fn_name=fn_name,
        on_device=on_device,
        ground_truth_backend="jax",
        rtol_=1e-02,
        atol_=1e-02,
        test_gradients=test_gradients,
        q=q,
        k=k,
        v=v,
        scale=scale,
        mask=mask,
    )


@st.composite
def x_and_mha(draw, dtypes):
    dtype = draw(dtypes)
    num_queries = draw(helpers.ints(min_value=1, max_value=3))
    feat_dim = draw(helpers.ints(min_value=1, max_value=3))
    num_heads = draw(helpers.ints(min_value=1, max_value=3))
    num_keys = draw(helpers.ints(min_value=1, max_value=3))

    x_mha_shape = (num_queries,) + (feat_dim * num_heads,)
    context_shape = (num_keys,) + (2 * feat_dim * num_heads,)
    mask_shape = (num_queries,) + (num_keys,)
    scale = draw(helpers.floats(min_value=0.1, max_value=1))
    x_mha = draw(
        helpers.array_values(
            dtype=dtype[0],
            shape=x_mha_shape,
            min_value=0.0999755859375,
            max_value=1,
        )
    )
    context = draw(
        helpers.array_values(
            dtype=dtype[0],
            shape=context_shape,
            min_value=0.0999755859375,
            max_value=1,
        )
    )
    mask = draw(
        helpers.array_values(
            dtype=dtype[0],
            shape=mask_shape,
            min_value=0.0999755859375,
            max_value=1,
        )
    )
    return dtype, x_mha, scale, num_heads, context, mask


# multi_head_attention
@handle_test(
    fn_tree="functional.ivy.multi_head_attention",
    dtype_mha=x_and_mha(
        dtypes=helpers.get_dtypes("float"),
    ),
)
def test_multi_head_attention(
    *,
    dtype_mha,
    as_variable,
    num_positional_args,
    native_array,
    container_flags,
    with_out,
    instance_method,
    backend_fw,
    fn_name,
    on_device,
    test_gradients,
):
    dtype, x_mha, scale, num_heads, context, mask = dtype_mha
    to_q_fn = lambda x_, v: x_
    helpers.test_function(
        input_dtypes=dtype,
        as_variable_flags=as_variable,
        with_out=with_out,
        num_positional_args=num_positional_args,
        native_array_flags=native_array,
        container_flags=container_flags,
        instance_method=instance_method,
        fw=backend_fw,
        fn_name=fn_name,
        on_device=on_device,
        ground_truth_backend="jax",
        atol_=1e-02,
        rtol_=1e-02,
        test_gradients=test_gradients,
        x=x_mha,
        scale=scale,
        num_heads=num_heads,
        context=context,
        mask=mask,
        to_q_fn=to_q_fn,
        to_kv_fn=to_q_fn,
        to_out_fn=to_q_fn,
        to_q_v=None,
        to_kv_v=None,
        to_out_v=None,
    )


# Convolutions #
# -------------#


def _deconv_length(dim_size, stride_size, kernel_size, padding, dilation=1):
    # Get the dilated kernel size
    kernel_size = kernel_size + (kernel_size - 1) * (dilation - 1)

    if padding == "VALID":
        dim_size = dim_size * stride_size + max(kernel_size - stride_size, 0)
    elif padding == "SAME":
        dim_size = dim_size * stride_size

    return dim_size


@st.composite
def x_and_filters(
    draw, dim: int = 2, transpose: bool = False, depthwise=False, general=False
):
    if not isinstance(dim, int):
        dim = draw(dim)
    strides = draw(st.integers(min_value=1, max_value=2))
    padding = draw(st.sampled_from(["SAME", "VALID"]))
    batch_size = 1
    filter_shape = draw(
        helpers.get_shape(
            min_num_dims=dim, max_num_dims=dim, min_dim_size=1, max_dim_size=5
        )
    )
    dtype = draw(helpers.get_dtypes("float", full=False))
    input_channels = draw(st.integers(1, 3))
    output_channels = draw(st.integers(1, 3))
    group_list = [i for i in range(1, 6)]
    if not transpose:
        group_list = list(filter(lambda x: (input_channels % x == 0), group_list))
    else:
        group_list = list(filter(lambda x: (output_channels % x == 0), group_list))
    fc = draw(st.sampled_from(group_list)) if general else 1
    # tensorflow backprop doesn't support dilations more than 1 on CPU
    dilations = 1
    if dim == 2:
        data_format = draw(st.sampled_from(["NCHW"]))
    elif dim == 1:
        data_format = draw(st.sampled_from(["NWC", "NCW"]))
    else:
        data_format = draw(st.sampled_from(["NDHWC", "NCDHW"]))

    x_dim = []
    if transpose:
        output_shape = []
        x_dim = draw(
            helpers.get_shape(
                min_num_dims=dim, max_num_dims=dim, min_dim_size=1, max_dim_size=5
            )
        )
        for i in range(dim):
            output_shape.append(
                ivy.deconv_length(
                    x_dim[i], strides, filter_shape[i], padding, dilations
                )
            )
    else:
        for i in range(dim):
            min_x = filter_shape[i] + (filter_shape[i] - 1) * (dilations - 1)
            x_dim.append(draw(st.integers(min_x, min_x + 1)))
        x_dim = tuple(x_dim)
    if not depthwise:
        if not transpose:
            filter_shape = filter_shape + (input_channels // fc, output_channels * fc)
        else:
            input_channels = input_channels * fc
            filter_shape = filter_shape + (input_channels, output_channels // fc)
    else:
        filter_shape = filter_shape + (input_channels,)
    channel_first = True
    if data_format == "NHWC" or data_format == "NWC" or data_format == "NDHWC":
        x_shape = (batch_size,) + x_dim + (input_channels,)
        channel_first = False
    else:
        x_shape = (batch_size, input_channels) + x_dim
    vals = draw(
        helpers.array_values(
            dtype=dtype[0],
            shape=x_shape,
            min_value=0.0,
            max_value=1.0,
        )
    )
    filters = draw(
        helpers.array_values(
            dtype=dtype[0],
            shape=filter_shape,
            min_value=0.0,
            max_value=1.0,
        )
    )
    if transpose:
        if general:
            data_format = "channel_first" if channel_first else "channel_last"
        return (
            dtype,
            vals,
            filters,
            dilations,
            data_format,
            strides,
            padding,
            output_shape,
            fc,
        )
    if general:
        data_format = "channel_first" if channel_first else "channel_last"
        return dtype, vals, filters, dilations, data_format, strides, padding, fc

    return dtype, vals, filters, dilations, data_format, strides, padding


# conv1d
@handle_test(
    fn_tree="functional.ivy.conv1d",
    x_f_d_df=x_and_filters(dim=1),
)
def test_conv1d(
    *,
    x_f_d_df,
    as_variable,
    num_positional_args,
    native_array,
    container_flags,
    with_out,
    instance_method,
    backend_fw,
    fn_name,
    on_device,
    test_gradients,
):
    dtype, x, filters, dilations, data_format, stride, pad = x_f_d_df
    helpers.test_function(
        input_dtypes=dtype,
        as_variable_flags=as_variable,
        with_out=with_out,
        num_positional_args=num_positional_args,
        native_array_flags=native_array,
        container_flags=container_flags,
        instance_method=instance_method,
        fw=backend_fw,
        fn_name=fn_name,
        on_device=on_device,
        rtol_=1e-02,
        atol_=1e-02,
        test_gradients=test_gradients,
        ground_truth_backend="jax",
        x=x,
        filters=filters,
        strides=stride,
        padding=pad,
        data_format=data_format,
        dilations=dilations,
    )


# conv1d_transpose
@handle_test(
    fn_tree="functional.ivy.conv1d_transpose",
    x_f_d_df=x_and_filters(dim=1, transpose=True),
)
def test_conv1d_transpose(
    *,
    x_f_d_df,
    as_variable,
    num_positional_args,
    native_array,
    container_flags,
    with_out,
    instance_method,
    backend_fw,
    fn_name,
    on_device,
    test_gradients,
):
    dtype, x, filters, dilations, data_format, stride, pad, output_shape, fc = x_f_d_df
    fw = backend_fw.current_backend_str()
    assume(not (fw == "tensorflow" and on_device == "cpu" and dilations > 1))
    helpers.test_function(
        input_dtypes=dtype,
        as_variable_flags=as_variable,
        with_out=with_out,
        num_positional_args=num_positional_args,
        native_array_flags=native_array,
        container_flags=container_flags,
        instance_method=instance_method,
        fw=backend_fw,
        fn_name=fn_name,
        on_device=on_device,
        rtol_=1e-2,
        atol_=1e-2,
        test_gradients=test_gradients,
        # tensorflow does not work with dilations > 1 on cpu
        ground_truth_backend="jax",
        x=x,
        filters=filters,
        strides=stride,
        padding=pad,
        output_shape=output_shape,
        data_format=data_format,
        dilations=dilations,
    )


# conv2d
@handle_test(
    fn_tree="functional.ivy.conv2d",
    x_f_d_df=x_and_filters(dim=2),
)
def test_conv2d(
    *,
    x_f_d_df,
    as_variable,
    num_positional_args,
    native_array,
    container_flags,
    with_out,
    instance_method,
    backend_fw,
    fn_name,
    on_device,
    test_gradients,
):
    dtype, x, filters, dilations, data_format, stride, pad = x_f_d_df
    helpers.test_function(
        input_dtypes=dtype,
        as_variable_flags=as_variable,
        with_out=with_out,
        num_positional_args=num_positional_args,
        native_array_flags=native_array,
        container_flags=container_flags,
        instance_method=instance_method,
        fw=backend_fw,
        fn_name=fn_name,
        on_device=on_device,
        rtol_=1e-2,
        atol_=1e-2,
        test_gradients=test_gradients,
        ground_truth_backend="jax",
        x=x,
        filters=filters,
        strides=stride,
        padding=pad,
        data_format=data_format,
        dilations=dilations,
    )


# conv2d_transpose
@handle_test(
    fn_tree="functional.ivy.conv2d_transpose",
    x_f_d_df=x_and_filters(
        dim=2,
        transpose=True,
    ),
)
def test_conv2d_transpose(
    *,
    x_f_d_df,
    as_variable,
    num_positional_args,
    native_array,
    container_flags,
    with_out,
    instance_method,
    backend_fw,
    fn_name,
    on_device,
    test_gradients,
):
    dtype, x, filters, dilations, data_format, stride, pad, output_shape, fc = x_f_d_df
    fw = backend_fw.current_backend_str()
    assume(not (fw == "tensorflow" and on_device == "cpu" and dilations > 1))
    helpers.test_function(
        input_dtypes=dtype,
        as_variable_flags=as_variable,
        with_out=with_out,
        num_positional_args=num_positional_args,
        native_array_flags=native_array,
        container_flags=container_flags,
        instance_method=instance_method,
        fw=backend_fw,
        fn_name=fn_name,
        rtol_=1e-2,
        atol_=1e-2,
        on_device=on_device,
        test_gradients=test_gradients,
        # tensorflow does not work with dilations > 1 on cpu
        ground_truth_backend="jax",
        x=x,
        filters=filters,
        strides=stride,
        padding=pad,
        output_shape=output_shape,
        data_format=data_format,
        dilations=dilations,
    )


# depthwise_conv2d
@handle_test(
    fn_tree="functional.ivy.depthwise_conv2d",
    x_f_d_df=x_and_filters(
        dim=2,
        depthwise=True,
    ),
)
def test_depthwise_conv2d(
    *,
    x_f_d_df,
    as_variable,
    num_positional_args,
    native_array,
    container_flags,
    with_out,
    instance_method,
    backend_fw,
    fn_name,
    on_device,
    test_gradients,
):
    dtype, x, filters, dilations, data_format, stride, pad = x_f_d_df
    fw = backend_fw.current_backend_str()
    assume(not (fw == "tensorflow" and dilations > 1 and stride > 1))
    helpers.test_function(
        input_dtypes=dtype,
        as_variable_flags=as_variable,
        with_out=with_out,
        num_positional_args=num_positional_args,
        native_array_flags=native_array,
        container_flags=container_flags,
        instance_method=instance_method,
        fw=fw,
        fn_name=fn_name,
        on_device=on_device,
        rtol_=1e-2,
        atol_=1e-2,
        test_gradients=test_gradients,
        # tensorflow does not support dilations > 1 and stride > 1
        ground_truth_backend="jax",
        x=x,
        filters=filters,
        strides=stride,
        padding=pad,
        data_format=data_format,
        dilations=dilations,
    )


# conv3d
@handle_test(
    fn_tree="functional.ivy.conv3d",
    x_f_d_df=x_and_filters(dim=3),
)
def test_conv3d(
    *,
    x_f_d_df,
    as_variable,
    num_positional_args,
    native_array,
    container_flags,
    with_out,
    instance_method,
    backend_fw,
    fn_name,
    on_device,
    test_gradients,
):
    dtype, x, filters, dilations, data_format, stride, pad = x_f_d_df
    helpers.test_function(
        input_dtypes=dtype,
        as_variable_flags=as_variable,
        with_out=with_out,
        num_positional_args=num_positional_args,
        native_array_flags=native_array,
        container_flags=container_flags,
        instance_method=instance_method,
        fw=backend_fw,
        fn_name=fn_name,
        on_device=on_device,
        rtol_=1e-2,
        atol_=1e-2,
        test_gradients=test_gradients,
        ground_truth_backend="jax",
        x=x,
        filters=filters,
        strides=stride,
        padding=pad,
        data_format=data_format,
        dilations=dilations,
    )


@handle_test(
    fn_tree="functional.ivy.conv_general_dilated",
    dims=st.shared(st.integers(1, 3), key="dims"),
    x_f_d_df=x_and_filters(dim=st.shared(st.integers(1, 3), key="dims"), general=True),
    x_dilations=st.integers(1, 3),
)
def test_conv_general_dilated(
    *,
    dims,
    x_f_d_df,
    x_dilations,
    as_variable,
    num_positional_args,
    native_array,
    container_flags,
    with_out,
    instance_method,
    backend_fw,
    fn_name,
    on_device,
    test_gradients,
):
    dtype, x, filters, dilations, data_format, stride, pad, fc = x_f_d_df
    fw = backend_fw.current_backend_str()
    assume(not (fw == "tensorflow" and on_device == "cpu" and dilations > 1))
    helpers.test_function(
        input_dtypes=dtype,
        as_variable_flags=as_variable,
        with_out=with_out,
        num_positional_args=num_positional_args,
        native_array_flags=native_array,
        container_flags=container_flags,
        instance_method=instance_method,
        fw=backend_fw,
        fn_name=fn_name,
        on_device=on_device,
        rtol_=1e-2,
        atol_=1e-2,
        test_gradients=test_gradients,
        # tensorflow does not work with dilations > 1 on cpu
        ground_truth_backend="jax",
        x=x,
        filters=filters,
        strides=stride,
        padding=pad,
        dims=dims,
        data_format=data_format,
        feature_group_count=fc,
        x_dilations=x_dilations,
        dilations=dilations,
    )


@handle_test(
    fn_tree="functional.ivy.conv_general_transpose",
    dims=st.shared(st.integers(1, 3), key="dims"),
    x_f_d_df=x_and_filters(
        dim=st.shared(st.integers(1, 3), key="dims"), general=True, transpose=True
    ),
)
def test_conv_general_transpose(
    *,
    dims,
    x_f_d_df,
    as_variable,
    num_positional_args,
    native_array,
    container_flags,
    with_out,
    instance_method,
    backend_fw,
    fn_name,
    on_device,
    test_gradients,
):
    dtype, x, filters, dilations, data_format, stride, pad, output_shape, fc = x_f_d_df
    fw = backend_fw.current_backend_str()
    assume(not (fw == "tensorflow" and on_device == "cpu" and dilations > 1))
    helpers.test_function(
        input_dtypes=dtype,
        as_variable_flags=as_variable,
        with_out=with_out,
        num_positional_args=num_positional_args,
        native_array_flags=native_array,
        container_flags=container_flags,
        instance_method=instance_method,
        fw=fw,
        fn_name=fn_name,
        on_device=on_device,
        rtol_=1e-2,
        atol_=1e-2,
        test_gradients=test_gradients,
        # tensorflow does not work with dilations > 1 on cpu
        ground_truth_backend="jax",
        x=x,
        filters=filters,
        strides=stride,
        padding=pad,
        dims=dims,
        output_shape=output_shape,
        data_format=data_format,
        dilations=dilations,
        feature_group_count=fc,
    )


# conv3d_transpose
@handle_test(
    fn_tree="functional.ivy.conv3d_transpose",
    x_f_d_df=x_and_filters(
        dim=3,
        transpose=True,
    ),
)
def test_conv3d_transpose(
    *,
    x_f_d_df,
    as_variable,
    num_positional_args,
    native_array,
    container_flags,
    with_out,
    instance_method,
    backend_fw,
    fn_name,
    on_device,
    test_gradients,
):
    dtype, x, filters, dilations, data_format, stride, pad, output_shape, fc = x_f_d_df
    fw = backend_fw.current_backend_str()
    assume(not (fw == "tensorflow" and on_device == "cpu" and dilations > 1))
    helpers.test_function(
        input_dtypes=dtype,
        as_variable_flags=as_variable,
        with_out=with_out,
        num_positional_args=num_positional_args,
        native_array_flags=native_array,
        container_flags=container_flags,
        instance_method=instance_method,
        fw=backend_fw,
        fn_name=fn_name,
        on_device=on_device,
        rtol_=1e-2,
        atol_=1e-2,
        test_gradients=test_gradients,
        ground_truth_backend="jax",
        x=x,
        filters=filters,
        strides=stride,
        padding=pad,
        output_shape=output_shape,
        data_format=data_format,
        dilations=dilations,
    )


# LSTM #
# -----#


@st.composite
def x_and_lstm(draw, dtypes):
    dtype = draw(dtypes)
    batch_shape = (1,)

    t = draw(helpers.ints(min_value=1, max_value=2))
    _in_ = draw(helpers.ints(min_value=1, max_value=2))
    _out_ = draw(helpers.ints(min_value=1, max_value=2))

    x_lstm_shape = batch_shape + (t,) + (_in_,)
    init_h_shape = batch_shape + (_out_,)
    init_c_shape = init_h_shape
    kernel_shape = (_in_,) + (4 * _out_,)
    recurrent_kernel_shape = (_out_,) + (4 * _out_,)
    bias_shape = (4 * _out_,)
    recurrent_bias_shape = bias_shape

    x_lstm = draw(
        helpers.array_values(
            dtype=dtype[0], shape=x_lstm_shape, min_value=0, max_value=1
        )
    )
    init_h = draw(
        helpers.array_values(
            dtype=dtype[0], shape=init_h_shape, min_value=0, max_value=1
        )
    )
    init_c = draw(
        helpers.array_values(
            dtype=dtype[0], shape=init_c_shape, min_value=0, max_value=1
        )
    )
    kernel = draw(
        helpers.array_values(
            dtype=dtype[0], shape=kernel_shape, min_value=0, max_value=1
        )
    )
    recurrent_kernel = draw(
        helpers.array_values(
            dtype=dtype[0], shape=recurrent_kernel_shape, min_value=0, max_value=1
        )
    )
    lstm_bias = draw(
        helpers.array_values(dtype=dtype[0], shape=bias_shape, min_value=0, max_value=1)
    )
    recurrent_bias = draw(
        helpers.array_values(
            dtype=dtype[0], shape=recurrent_bias_shape, min_value=0, max_value=1
        )
    )
    return (
        dtype,
        x_lstm,
        init_h,
        init_c,
        kernel,
        recurrent_kernel,
        lstm_bias,
        recurrent_bias,
    )


# lstm
@handle_test(
    fn_tree="functional.ivy.lstm_update",
    dtype_lstm=x_and_lstm(
        dtypes=helpers.get_dtypes("float"),
    ),
)
def test_lstm_update(
    *,
    dtype_lstm,
    as_variable,
    num_positional_args,
    native_array,
    container_flags,
    with_out,
    instance_method,
    backend_fw,
    fn_name,
    on_device,
    test_gradients,
):
    (
        dtype,
        x_lstm,
        init_h,
        init_c,
        kernel,
        recurrent_kernel,
        bias,
        recurrent_bias,
    ) = dtype_lstm
    helpers.test_function(
        input_dtypes=dtype,
        as_variable_flags=as_variable,
        with_out=with_out,
        num_positional_args=num_positional_args,
        native_array_flags=native_array,
        container_flags=container_flags,
        instance_method=instance_method,
        fw=backend_fw,
        fn_name=fn_name,
        on_device=on_device,
        rtol_=1e-01,
        atol_=1e-01,
        test_gradients=test_gradients,
        x=x_lstm,
        init_h=init_h,
        init_c=init_c,
        kernel=kernel,
        recurrent_kernel=recurrent_kernel,
        bias=bias,
        recurrent_bias=recurrent_bias,
    )


@st.composite
def x_and_fft(draw, dtypes):
    min_fft_points = 2
    dtype = draw(dtypes)
    x_dim = draw(
        helpers.get_shape(
            min_dim_size=2, max_dim_size=100, min_num_dims=1, max_num_dims=4
        )
    )
    x = draw(
        helpers.array_values(
            dtype=dtype[0],
            shape=tuple(x_dim),
        )
    )
    dim = draw(
        helpers.get_axis(shape=x_dim, allow_neg=True, allow_none=False, max_size=1)
    )
    norm = draw(st.sampled_from(["backward", "forward", "ortho"]))
    n = draw(st.integers(min_fft_points, 256))
    return dtype, x, dim, norm, n


@handle_cmd_line_args
@given(
    d_x_d_n_n=x_and_fft(helpers.get_dtypes("complex")),
    num_positional_args=helpers.num_positional_args(fn_name="fft"),
)
def test_fft(
    *,
    d_x_d_n_n,
    with_out,
    as_variable,
    num_positional_args,
    native_array,
    container,
    instance_method,
    fw,
    device,
):
    dtype, x, dim, norm, n = d_x_d_n_n
    helpers.test_function(
        input_dtypes=dtype,
        as_variable_flags=as_variable,
        with_out=with_out,
        num_positional_args=num_positional_args,
        native_array_flags=native_array,
        container_flags=container,
        instance_method=instance_method,
        fw=fw,
        fn_name="fft",
        rtol_=1e-2,
        atol_=1e-2,
        test_gradients=False,
        ground_truth_backend="numpy",
        x=x,
        dim=dim,
        norm=norm,
        n=n,
    )<|MERGE_RESOLUTION|>--- conflicted
+++ resolved
@@ -135,10 +135,7 @@
         x=x[0],
         prob=prob,
         scale=scale,
-<<<<<<< HEAD
         dtype=dtype[0],
-=======
->>>>>>> c74e0c7b
     )
     ret = helpers.flatten_and_to_np(ret=ret)
     for u in ret:
@@ -147,8 +144,8 @@
 
 
 # dropout1d
-@handle_cmd_line_args
-@given(
+@handle_test(
+    fn_tree="functional.ivy.dropout1d",
     dtype_and_x=helpers.dtype_and_values(
         available_dtypes=helpers.get_dtypes("float"),
         min_value=0,
@@ -162,7 +159,6 @@
     prob=helpers.floats(min_value=0, max_value=0.9),
     training=st.booleans(),
     data_format=st.sampled_from(["NWC", "NCW"]),
-    num_positional_args=helpers.num_positional_args(fn_name="dropout1d"),
 )
 def test_dropout1d(
     *,
@@ -176,8 +172,9 @@
     native_array,
     container,
     instance_method,
-    fw,
-    device,
+    backend_fw,
+    on_device,
+    fn_name,
 ):
     dtype, x = dtype_and_x
     ret, gt_ret = helpers.test_function(
@@ -188,8 +185,8 @@
         native_array_flags=native_array,
         container_flags=container,
         instance_method=instance_method,
-        fw=fw,
-        fn_name="dropout1d",
+        fw=backend_fw,
+        fn_name=fn_name,
         test_values=False,
         x=x[0],
         prob=prob,
@@ -1078,10 +1075,9 @@
     return dtype, x, dim, norm, n
 
 
-@handle_cmd_line_args
-@given(
+@handle_test(
+    fn_tree="functional.ivy.fft",
     d_x_d_n_n=x_and_fft(helpers.get_dtypes("complex")),
-    num_positional_args=helpers.num_positional_args(fn_name="fft"),
 )
 def test_fft(
     *,
@@ -1092,8 +1088,8 @@
     native_array,
     container,
     instance_method,
-    fw,
-    device,
+    backend_fw,
+    fn_name,
 ):
     dtype, x, dim, norm, n = d_x_d_n_n
     helpers.test_function(
@@ -1104,8 +1100,8 @@
         native_array_flags=native_array,
         container_flags=container,
         instance_method=instance_method,
-        fw=fw,
-        fn_name="fft",
+        fw=backend_fw,
+        fn_name=fn_name,
         rtol_=1e-2,
         atol_=1e-2,
         test_gradients=False,
