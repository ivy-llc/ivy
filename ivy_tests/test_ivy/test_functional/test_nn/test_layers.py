"""Collection of tests for unified neural network layers."""

# global
import pytest
import numpy as np
from hypothesis import given, strategies as st

# local
import ivy
import ivy_tests.test_ivy.helpers as helpers
import ivy.functional.backends.numpy as ivy_np

# Linear #
# -------#


# linear
@given(
    outer_batch_shape=helpers.lists(arg=st.integers(2, 5), min_size=1, max_size=3),
    inner_batch_shape=helpers.lists(arg=st.integers(2, 5), min_size=1, max_size=3),
    num_out_feats=st.integers(min_value=1, max_value=5),
    num_in_feats=st.integers(min_value=1, max_value=5),
    dtype=helpers.list_of_length(
        x=st.sampled_from(ivy_np.valid_float_dtypes), length=3
    ),
    as_variable=helpers.list_of_length(x=st.booleans(), length=3),
    with_out=st.booleans(),
    num_positional_args=helpers.num_positional_args(fn_name="linear"),
    native_array=helpers.list_of_length(x=st.booleans(), length=3),
    container=helpers.list_of_length(x=st.booleans(), length=3),
    instance_method=st.booleans(),
)
def test_linear(
    outer_batch_shape,
    inner_batch_shape,
    num_out_feats,
    num_in_feats,
    dtype,
    as_variable,
    with_out,
    num_positional_args,
    native_array,
    container,
    instance_method,
    fw,
    device,
):

    x = np.random.uniform(
        size=outer_batch_shape + inner_batch_shape + [num_in_feats]
    ).astype(dtype[0])
    weight = np.random.uniform(
        size=outer_batch_shape + [num_out_feats] + [num_in_feats]
    ).astype(dtype[1])
    bias = np.random.uniform(size=weight.shape[:-1]).astype(dtype[2])

    helpers.test_function(
        input_dtypes=dtype,
        as_variable_flags=as_variable,
        with_out=with_out,
        num_positional_args=num_positional_args,
        native_array_flags=native_array,
        container_flags=container,
        instance_method=instance_method,
        fw=fw,
        fn_name="linear",
        test_rtol=1e-03,
        x=x,
        weight=weight,
        bias=bias,
    )


# Dropout #
# --------#

# dropout
@given(
    array_shape=helpers.lists(
        arg=st.integers(1, 3),
        min_size="num_dims",
        max_size="num_dims",
        size_bounds=[1, 3],
    ),
    dtype=st.sampled_from(ivy_np.valid_numeric_dtypes),
    as_variable=st.booleans(),
)
def test_dropout(array_shape, dtype, as_variable, fw, device, call):
    if (fw == "tensorflow" or fw == "torch") and "int" in dtype:
        return
    x = np.random.uniform(size=tuple(array_shape)).astype(dtype)
    x = ivy.asarray(x)
    if as_variable:
        x = ivy.variable(x)
    # smoke test
    ret = ivy.dropout(x, 0.9)
    # type test
    assert ivy.is_ivy_array(ret)
    # cardinality test
    assert ret.shape == x.shape
    # value test
    ivy.seed(0)
    assert np.min(call(ivy.dropout, x, 0.9)) == 0.0


# Attention #
# ----------#

# # scaled_dot_product_attention
@given(
    batch_shape=helpers.lists(
        arg=st.integers(1, 3),
        min_size="num_dims",
        max_size="num_dims",
        size_bounds=[1, 3],
    ),
    num_queries=st.integers(min_value=1, max_value=5),
    num_keys=st.integers(min_value=1, max_value=5),
    feat_dim=st.integers(min_value=1, max_value=5),
    dtype=st.sampled_from(ivy_np.valid_float_dtypes),
    as_variable=helpers.list_of_length(x=st.booleans(), length=5),
    num_positional_args=helpers.num_positional_args(
        fn_name="scaled_dot_product_attention"
    ),
    with_out=st.booleans(),
    native_array=helpers.list_of_length(x=st.booleans(), length=5),
    container=helpers.list_of_length(x=st.booleans(), length=5),
    instance_method=st.booleans(),
)
def test_scaled_dot_product_attention(
    batch_shape,
    num_queries,
    num_keys,
    feat_dim,
    dtype,
    as_variable,
    num_positional_args,
    with_out,
    native_array,
    container,
    instance_method,
    fw,
    device,
):

    dtype = [dtype] * 5
    if fw == "torch" and "float16" in dtype:
        return
    q = np.random.uniform(size=batch_shape + [num_queries] + [feat_dim]).astype(
        dtype[0]
    )
    k = np.random.uniform(size=batch_shape + [num_keys] + [feat_dim]).astype(dtype[1])
    v = np.random.uniform(size=batch_shape + [num_keys] + [feat_dim]).astype(dtype[2])
    mask = np.random.uniform(size=batch_shape + [num_queries] + [num_keys]).astype(
        dtype[3]
    )
    scale = np.random.uniform(size=[1]).astype(dtype[4])

    helpers.test_function(
        input_dtypes=dtype,
        as_variable_flags=as_variable,
        with_out=with_out,
        num_positional_args=num_positional_args,
        native_array_flags=native_array,
        container_flags=container,
        instance_method=instance_method,
        fw=fw,
        fn_name="scaled_dot_product_attention",
        q=q,
        k=k,
        v=v,
        scale=scale,
        mask=mask,
    )


# multi_head_attention
@pytest.mark.parametrize(
    "x_n_s_n_m_n_c_n_gt",
    [([[3.0]], 2.0, [[1.0]], [[4.0, 5.0]], [[4.0, 5.0, 4.0, 5.0]])],
)
@pytest.mark.parametrize("dtype", ["float32"])
@pytest.mark.parametrize("tensor_fn", [ivy.array, helpers.var_fn])
def test_multi_head_attention(x_n_s_n_m_n_c_n_gt, dtype, tensor_fn, device, call):
    x, scale, mask, context, ground_truth = x_n_s_n_m_n_c_n_gt
    # smoke test
    x = tensor_fn(x, dtype=dtype, device=device)
    context = tensor_fn(context, dtype=dtype, device=device)
    mask = tensor_fn(mask, dtype=dtype, device=device)
    fn = lambda x_, v: ivy.tile(x_, (1, 2))
    ret = ivy.multi_head_attention(x, scale, 2, context, mask, fn, fn, fn)
    # type test
    assert ivy.is_ivy_array(ret)
    # cardinality test
    assert list(ret.shape) == list(np.array(ground_truth).shape)
    # value test
    assert np.allclose(
        call(ivy.multi_head_attention, x, scale, 2, context, mask, fn, fn, fn),
        np.array(ground_truth),
    )


# Convolutions #
# -------------#

@st.composite
def x_and_filters(
        draw,
        dtypes,
        data_format,
        type: str = '2d'
):
    data_format = draw(data_format)
    dtype = draw(dtypes)
    dilations = draw(st.integers(min_value=1, max_value=3))
    if type == '1d':
        filter_shape = draw(
            st.tuples(
                st.integers(3, 5),
                st.integers(1, 3),
                st.integers(1, 3),
            )
        )

        min_x_width = filter_shape[1] + (filter_shape[1] - 1) * (dilations - 1)
        d_in = filter_shape[1]
        if data_format == 'NWC':
            x_shape = draw(
                st.tuples(
                    st.integers(1, 5),
                    st.integers(min_value=min_x_width, max_value=100),
                    st.integers(d_in, d_in),
                )
            )
        else:
            x_shape = draw(
                st.tuples(
                    st.integers(1, 5),
                    st.integers(d_in, d_in),
                    st.integers(min_value=min_x_width, max_value=100),
                )
            )
    elif type == '2d':
        filter_shape = draw(
            st.tuples(
                st.integers(3, 5),
                st.integers(3, 5),
                st.integers(1, 3),
                st.integers(1, 3),
            )
        )

        min_x_height = filter_shape[0] + (filter_shape[0] - 1) * (dilations - 1)
        min_x_width = filter_shape[1] + (filter_shape[1] - 1) * (dilations - 1)
        d_in = filter_shape[2]
        if data_format == 'NHWC':
            x_shape = draw(
                st.tuples(
                    st.integers(1, 5),
                    st.integers(min_value=min_x_height, max_value=100),
                    st.integers(min_value=min_x_width, max_value=100),
                    st.integers(d_in, d_in),
                )
            )
            # print("x_shape")
            # print(x_shape)
        else:
            x_shape = draw(
                st.tuples(
                    st.integers(1, 5),
                    st.integers(d_in, d_in),
                    st.integers(min_value=min_x_height, max_value=100),
                    st.integers(min_value=min_x_width, max_value=100),
                )
            )

    else:
        filter_shape = draw(
            st.tuples(
                st.integers(3, 5),
                st.integers(3, 5),
                st.integers(3, 5),
                st.integers(1, 3),
                st.integers(1, 3),
            )
        )

        min_x_height = filter_shape[0] + (filter_shape[0] - 1) * (dilations - 1)
        min_x_width = filter_shape[1] + (filter_shape[1] - 1) * (dilations - 1)
        d_in = filter_shape[3]
        if data_format == 'NDHWC':
            x_shape = draw(
                st.tuples(
                    st.integers(1, 5),
                    st.integers(min_value=min_x_height, max_value=100),
                    st.integers(min_value=min_x_height, max_value=100),
                    st.integers(min_value=min_x_width, max_value=100),
                    st.integers(d_in, d_in),
                )
            )
        else:
            x_shape = draw(
                st.tuples(
                    st.integers(1, 5),
                    st.integers(d_in, d_in),
                    st.integers(min_value=min_x_height, max_value=100),
                    st.integers(min_value=min_x_width, max_value=100),
                    st.integers(min_value=min_x_width, max_value=100),
                )
            )
    x = draw(
        helpers.array_values(
            dtype=dtype,
            shape=x_shape,
            min_value=0,
            max_value=1
        )
    )
    filters = draw(
        helpers.array_values(
            dtype=dtype,
            shape=filter_shape,
            min_value=0,
            max_value=1
        )
    )
    return dtype, x, filters, dilations, data_format


# conv1d
@given(
    batch_size=st.integers(min_value=1, max_value=5),
    w=st.integers(min_value=1, max_value=100),
    d_in=st.integers(min_value=1, max_value=5),
    d_out=st.integers(min_value=1, max_value=5),
    filter=st.integers(min_value=1, max_value=5),
    stride=st.integers(min_value=1, max_value=3),
    pad=st.sampled_from(["VALID", "SAME"]),
    data_format=st.sampled_from(["NWC", "NCW"]),
    dilations=st.integers(min_value=1, max_value=3),
    dtype=st.sampled_from(ivy_np.valid_float_dtypes),
    as_variable=helpers.list_of_length(x=st.booleans(), length=2),
    num_positional_args=helpers.num_positional_args(fn_name="conv1d"),
    native_array=helpers.list_of_length(x=st.booleans(), length=2),
    container=helpers.list_of_length(x=st.booleans(), length=2),
    instance_method=st.booleans(),
)
def test_conv1d(
    batch_size,
    w,
    d_in,
    d_out,
    filter,
    stride,
    pad,
    data_format,
    dilations,
    dtype,
    as_variable,
    num_positional_args,
    native_array,
    container,
    instance_method,
    fw,
    device,
):
    dtype = [dtype] * 2
    if fw == "torch" and "float16" in dtype:
        # not implemented for Half in torch
        return

    if filter + (filter - 1) * (dilations - 1) > w:
        # kernel size can't be greater than input
        w = filter + (filter - 1) * (dilations - 1)

    if data_format == "NWC":
        x = np.random.uniform(size=[batch_size] + [w] + [d_in]).astype(dtype[0])
    else:
        x = np.random.uniform(size=[batch_size, d_in, w]).astype(dtype[0])
    filters = np.random.uniform(size=[filter] + [d_in] + [d_out]).astype(dtype[1])
    helpers.test_function(
        input_dtypes=dtype,
        as_variable_flags=as_variable,
        with_out=False,
        num_positional_args=num_positional_args,
        native_array_flags=native_array,
        container_flags=container,
        instance_method=instance_method,
        fw=fw,
        fn_name="conv1d",
        x=x,
        filters=filters,
        strides=stride,
        padding=pad,
        data_format=data_format,
        dilations=dilations,
    )


# conv1d_transpose
@pytest.mark.parametrize(
    "x_n_filters_n_pad_n_outshp_n_res",
    [
        (
            [[[0.0], [3.0], [0.0]]],
            [[[0.0]], [[1.0]], [[0.0]]],
            "SAME",
            (1, 3, 1),
            [[[0.0], [3.0], [0.0]]],
        ),
        (
            [[[0.0], [3.0], [0.0]] for _ in range(5)],
            [[[0.0]], [[1.0]], [[0.0]]],
            "SAME",
            (5, 3, 1),
            [[[0.0], [3.0], [0.0]] for _ in range(5)],
        ),
        (
            [[[0.0], [3.0], [0.0]]],
            [[[0.0]], [[1.0]], [[0.0]]],
            "VALID",
            (1, 5, 1),
            [[[0.0], [0.0], [3.0], [0.0], [0.0]]],
        ),
    ],
)
@pytest.mark.parametrize("dtype", ["float32"])
@pytest.mark.parametrize("tensor_fn", [ivy.array, helpers.var_fn])
def test_conv1d_transpose(
    x_n_filters_n_pad_n_outshp_n_res, dtype, tensor_fn, device, call
):
    if call in [helpers.tf_call, helpers.tf_graph_call] and "cpu" in device:
        # tf conv1d transpose does not work when CUDA is installed, but array is on CPU
        pytest.skip()
    # smoke test
    if call in [helpers.np_call, helpers.jnp_call]:
        # numpy and jax do not yet support conv1d_transpose
        pytest.skip()
    x, filters, padding, output_shape, true_res = x_n_filters_n_pad_n_outshp_n_res
    x = tensor_fn(x, dtype=dtype, device=device)
    filters = tensor_fn(filters, dtype=dtype, device=device)
    true_res = tensor_fn(true_res, dtype=dtype, device=device)
    ret = ivy.conv1d_transpose(x, filters, 1, padding, output_shape)
    # type test
    assert ivy.is_ivy_array(ret)
    # cardinality test
    assert ret.shape == true_res.shape
    # value test
    assert np.allclose(
        call(ivy.conv1d_transpose, x, filters, 1, padding, output_shape),
        ivy.to_numpy(true_res),
    )


# conv2d
@given(
    x_f_d_df=x_and_filters(
        dtypes=st.sampled_from(ivy_np.valid_float_dtypes),
        data_format=st.sampled_from(["NHWC", "NCHW"]),
        type='2d'
    ),
    stride=st.integers(min_value=1, max_value=4),
    pad=st.sampled_from(["VALID", "SAME"]),
<<<<<<< HEAD
    data_format=st.sampled_from(["NHWC", "NCHW"]),
    dilations=st.integers(min_value=1, max_value=3),
    dtype=st.sampled_from(ivy_np.valid_float_dtypes),
    as_variable=helpers.list_of_length(x=st.booleans(), length=2),
=======
    as_variable=helpers.list_of_length(st.booleans(), 2),
>>>>>>> 300ffe19
    num_positional_args=helpers.num_positional_args(fn_name="conv2d"),
    native_array=helpers.list_of_length(x=st.booleans(), length=2),
    container=helpers.list_of_length(x=st.booleans(), length=2),
    instance_method=st.booleans(),
)
def test_conv2d(
    x_f_d_df,
    stride,
    pad,
    as_variable,
    num_positional_args,
    native_array,
    container,
    instance_method,
    fw,
    device,
):
<<<<<<< HEAD
    if fw in ["tensorflow"] and "cpu" in device:
        # tf conv2d does not work when CUDA is installed, but array is on CPU
        return

    if fw == "torch" and "float16" in dtype:
        # not implemented for Half
        return

    if f_w + (f_w - 1) * (dilations - 1) > x_w:
        # kernel size can't be greater than input
        x_w = f_w + (f_w - 1) * (dilations - 1)

    if f_h + (f_h - 1) * (dilations - 1) > x_h:
        # kernel size can't be greater than input
        x_h = f_h + (f_h - 1) * (dilations - 1)

    if data_format == "NHWC":
        x = np.random.uniform(size=[batch_size, x_h, x_w, d_in]).astype(dtype)
    else:
        x = np.random.uniform(size=[batch_size, d_in, x_h, x_w]).astype(dtype)
    filters = np.random.uniform(size=[f_h, f_w, d_in, d_out]).astype(dtype)
    helpers.test_function(
        input_dtypes=dtype,
        as_variable_flags=as_variable,
        with_out=False,
        num_positional_args=num_positional_args,
        native_array_flags=native_array,
        container_flags=container,
        instance_method=instance_method,
        fw=fw,
        fn_name="conv2d",
        x=x,
        filters=filters,
=======
    dtype, x, filters, dilations, data_format = x_f_d_df
    dtype = [dtype] * 2

    helpers.test_function(
        dtype,
        as_variable,
        False,
        num_positional_args,
        native_array,
        container,
        instance_method,
        fw,
        "conv2d",
        x=np.asarray(x, dtype[0]),
        filters=np.asarray(filters, dtype[0]),
>>>>>>> 300ffe19
        strides=stride,
        padding=pad,
        data_format=data_format,
        dilations=dilations,
    )


# conv2d_transpose
@given(
    array_shape=helpers.lists(arg=st.integers(1, 5), min_size=3, max_size=3),
    filter_shape=st.integers(min_value=1, max_value=5),
    stride=st.integers(min_value=1, max_value=3),
    pad=st.sampled_from(["VALID", "SAME"]),
    output_shape=helpers.lists(arg=st.integers(1, 5), min_size=4, max_size=4),
    data_format=st.sampled_from(["NHWC", "NCHW"]),
    dilations=st.integers(min_value=1, max_value=5),
    dtype=helpers.list_of_length(
        x=st.sampled_from(ivy_np.valid_float_dtypes), length=2
    ),
    as_variable=helpers.list_of_length(x=st.booleans(), length=2),
    num_positional_args=helpers.num_positional_args(fn_name="conv2d_transpose"),
    native_array=helpers.list_of_length(x=st.booleans(), length=2),
    container=helpers.list_of_length(x=st.booleans(), length=2),
    instance_method=st.booleans(),
)
def test_conv2d_transpose(
    array_shape,
    filter_shape,
    stride,
    pad,
    output_shape,
    data_format,
    dilations,
    dtype,
    as_variable,
    num_positional_args,
    native_array,
    container,
    instance_method,
    fw,
    device,
):
    if fw == "tensorflow" and "cpu" in device:
        # tf conv2d transpose does not work when CUDA is installed, but array is on CPU
        return
    if fw in ["numpy", "jax"]:
        # numpy and jax do not yet support conv2d_transpose
        return
    if fw == "torch" and ("16" in dtype[0] or "16" in dtype[1]):
        # not implemented for Half
        return
    x = np.random.uniform(size=array_shape).astype(dtype[0])
    x = np.expand_dims(x, (-1))
    filters = np.random.uniform(size=(filter_shape, filter_shape, 1, 1)).astype(
        dtype[1]
    )
    helpers.test_function(
        input_dtypes=dtype,
        as_variable_flags=as_variable,
        with_out=False,
        num_positional_args=num_positional_args,
        native_array_flags=native_array,
        container_flags=container,
        instance_method=instance_method,
        fw=fw,
        fn_name="conv2d_transpose",
        x=x,
        filters=filters,
        strides=stride,
        padding=pad,
        output_shape=tuple(output_shape),
        data_format=data_format,
        dilations=dilations,
    )


# depthwise_conv2d
@pytest.mark.parametrize(
    "x_n_filters_n_pad_n_res",
    [
        (
            [[[[0.0], [0.0], [0.0]], [[0.0], [3.0], [0.0]], [[0.0], [0.0], [0.0]]]],
            [[[0.0], [1.0], [0.0]], [[1.0], [1.0], [1.0]], [[0.0], [1.0], [0.0]]],
            "SAME",
            [[[[0.0], [3.0], [0.0]], [[3.0], [3.0], [3.0]], [[0.0], [3.0], [0.0]]]],
        ),
        (
            [
                [[[0.0], [0.0], [0.0]], [[0.0], [3.0], [0.0]], [[0.0], [0.0], [0.0]]]
                for _ in range(5)
            ],
            [[[0.0], [1.0], [0.0]], [[1.0], [1.0], [1.0]], [[0.0], [1.0], [0.0]]],
            "SAME",
            [
                [[[0.0], [3.0], [0.0]], [[3.0], [3.0], [3.0]], [[0.0], [3.0], [0.0]]]
                for _ in range(5)
            ],
        ),
        (
            [[[[0.0], [0.0], [0.0]], [[0.0], [3.0], [0.0]], [[0.0], [0.0], [0.0]]]],
            [[[0.0], [1.0], [0.0]], [[1.0], [1.0], [1.0]], [[0.0], [1.0], [0.0]]],
            "VALID",
            [[[[3.0]]]],
        ),
    ],
)
@pytest.mark.parametrize("dtype", ["float32"])
@pytest.mark.parametrize("tensor_fn", [ivy.array, helpers.var_fn])
def test_depthwise_conv2d(x_n_filters_n_pad_n_res, dtype, tensor_fn, device, call):
    if call in [helpers.tf_call, helpers.tf_graph_call] and "cpu" in device:
        # tf depthwise conv2d does not work when CUDA is installed, but array is on CPU
        pytest.skip()
    # smoke test
    if call in [helpers.np_call, helpers.jnp_call]:
        # numpy and jax do not yet support depthwise 2d convolutions
        pytest.skip()
    x, filters, padding, true_res = x_n_filters_n_pad_n_res
    x = tensor_fn(x, dtype=dtype, device=device)
    filters = tensor_fn(filters, dtype=dtype, device=device)
    true_res = tensor_fn(true_res, dtype=dtype, device=device)
    ret = ivy.depthwise_conv2d(x, filters, 1, padding)
    # type test
    assert ivy.is_ivy_array(ret)
    # cardinality test
    assert ret.shape == true_res.shape
    # value test
    assert np.allclose(
        call(ivy.depthwise_conv2d, x, filters, 1, padding), ivy.to_numpy(true_res)
    )


# conv3d
@pytest.mark.parametrize(
    "x_n_filters_n_pad_n_res",
    [
        (
            [
                [
                    [
                        [[0.0], [0.0], [0.0]],
                        [[0.0], [0.0], [0.0]],
                        [[0.0], [0.0], [0.0]],
                    ],
                    [
                        [[0.0], [0.0], [0.0]],
                        [[0.0], [3.0], [0.0]],
                        [[0.0], [0.0], [0.0]],
                    ],
                    [
                        [[0.0], [0.0], [0.0]],
                        [[0.0], [0.0], [0.0]],
                        [[0.0], [0.0], [0.0]],
                    ],
                ]
            ],
            [
                [
                    [[[0.0]], [[0.0]], [[0.0]]],
                    [[[1.0]], [[1.0]], [[1.0]]],
                    [[[0.0]], [[0.0]], [[0.0]]],
                ],
                [
                    [[[1.0]], [[1.0]], [[1.0]]],
                    [[[1.0]], [[1.0]], [[1.0]]],
                    [[[1.0]], [[1.0]], [[1.0]]],
                ],
                [
                    [[[0.0]], [[0.0]], [[0.0]]],
                    [[[1.0]], [[1.0]], [[1.0]]],
                    [[[0.0]], [[0.0]], [[0.0]]],
                ],
            ],
            "SAME",
            [
                [
                    [
                        [[0.0], [0.0], [0.0]],
                        [[3.0], [3.0], [3.0]],
                        [[0.0], [0.0], [0.0]],
                    ],
                    [
                        [[3.0], [3.0], [3.0]],
                        [[3.0], [3.0], [3.0]],
                        [[3.0], [3.0], [3.0]],
                    ],
                    [
                        [[0.0], [0.0], [0.0]],
                        [[3.0], [3.0], [3.0]],
                        [[0.0], [0.0], [0.0]],
                    ],
                ]
            ],
        ),
        (
            [
                [
                    [
                        [[0.0], [0.0], [0.0]],
                        [[0.0], [0.0], [0.0]],
                        [[0.0], [0.0], [0.0]],
                    ],
                    [
                        [[0.0], [0.0], [0.0]],
                        [[0.0], [3.0], [0.0]],
                        [[0.0], [0.0], [0.0]],
                    ],
                    [
                        [[0.0], [0.0], [0.0]],
                        [[0.0], [0.0], [0.0]],
                        [[0.0], [0.0], [0.0]],
                    ],
                ]
                for _ in range(5)
            ],
            [
                [
                    [[[0.0]], [[0.0]], [[0.0]]],
                    [[[1.0]], [[1.0]], [[1.0]]],
                    [[[0.0]], [[0.0]], [[0.0]]],
                ],
                [
                    [[[1.0]], [[1.0]], [[1.0]]],
                    [[[1.0]], [[1.0]], [[1.0]]],
                    [[[1.0]], [[1.0]], [[1.0]]],
                ],
                [
                    [[[0.0]], [[0.0]], [[0.0]]],
                    [[[1.0]], [[1.0]], [[1.0]]],
                    [[[0.0]], [[0.0]], [[0.0]]],
                ],
            ],
            "SAME",
            [
                [
                    [
                        [[0.0], [0.0], [0.0]],
                        [[3.0], [3.0], [3.0]],
                        [[0.0], [0.0], [0.0]],
                    ],
                    [
                        [[3.0], [3.0], [3.0]],
                        [[3.0], [3.0], [3.0]],
                        [[3.0], [3.0], [3.0]],
                    ],
                    [
                        [[0.0], [0.0], [0.0]],
                        [[3.0], [3.0], [3.0]],
                        [[0.0], [0.0], [0.0]],
                    ],
                ]
                for _ in range(5)
            ],
        ),
        (
            [
                [
                    [
                        [[0.0], [0.0], [0.0]],
                        [[0.0], [0.0], [0.0]],
                        [[0.0], [0.0], [0.0]],
                    ],
                    [
                        [[0.0], [0.0], [0.0]],
                        [[0.0], [3.0], [0.0]],
                        [[0.0], [0.0], [0.0]],
                    ],
                    [
                        [[0.0], [0.0], [0.0]],
                        [[0.0], [0.0], [0.0]],
                        [[0.0], [0.0], [0.0]],
                    ],
                ]
            ],
            [
                [
                    [[[0.0]], [[0.0]], [[0.0]]],
                    [[[1.0]], [[1.0]], [[1.0]]],
                    [[[0.0]], [[0.0]], [[0.0]]],
                ],
                [
                    [[[1.0]], [[1.0]], [[1.0]]],
                    [[[1.0]], [[1.0]], [[1.0]]],
                    [[[1.0]], [[1.0]], [[1.0]]],
                ],
                [
                    [[[0.0]], [[0.0]], [[0.0]]],
                    [[[1.0]], [[1.0]], [[1.0]]],
                    [[[0.0]], [[0.0]], [[0.0]]],
                ],
            ],
            "VALID",
            [[[[[3.0]]]]],
        ),
    ],
)
@pytest.mark.parametrize("dtype", ["float32"])
@pytest.mark.parametrize("tensor_fn", [ivy.array, helpers.var_fn])
def test_conv3d(x_n_filters_n_pad_n_res, dtype, tensor_fn, device, call):
    if call in [helpers.tf_call, helpers.tf_graph_call] and "cpu" in device:
        # tf conv3d does not work when CUDA is installed, but array is on CPU
        pytest.skip()
    # smoke test
    if call in [helpers.np_call, helpers.jnp_call]:
        # numpy and jax do not yet support 3d convolutions
        pytest.skip()
    x, filters, padding, true_res = x_n_filters_n_pad_n_res
    x = tensor_fn(x, dtype=dtype, device=device)
    filters = tensor_fn(filters, dtype=dtype, device=device)
    true_res = tensor_fn(true_res, dtype=dtype, device=device)
    ret = ivy.conv3d(x, filters, 1, padding)
    # type test
    assert ivy.is_ivy_array(ret)
    # cardinality test
    assert ret.shape == true_res.shape
    # value test
    assert np.allclose(call(ivy.conv3d, x, filters, 1, padding), ivy.to_numpy(true_res))


# conv3d_transpose
@given(
    array_shape=helpers.lists(arg=st.integers(1, 5), min_size=4, max_size=4),
    filter_shape=st.integers(min_value=1, max_value=5),
    stride=st.integers(min_value=1, max_value=3),
    pad=st.sampled_from(["VALID", "SAME"]),
    output_shape=helpers.lists(arg=st.integers(1, 5), min_size=5, max_size=5),
    data_format=st.sampled_from(["NHWC", "NCHW"]),
    dilations=st.integers(min_value=1, max_value=5),
    dtype=helpers.list_of_length(
        x=st.sampled_from(ivy_np.valid_float_dtypes), length=2
    ),
    as_variable=helpers.list_of_length(x=st.booleans(), length=2),
    num_positional_args=helpers.num_positional_args(fn_name="conv3d_transpose"),
    native_array=helpers.list_of_length(x=st.booleans(), length=2),
    container=helpers.list_of_length(x=st.booleans(), length=2),
    instance_method=st.booleans(),
)
def test_conv3d_transpose(
    array_shape,
    filter_shape,
    stride,
    pad,
    output_shape,
    data_format,
    dilations,
    dtype,
    as_variable,
    num_positional_args,
    native_array,
    container,
    instance_method,
    fw,
    device,
):
    if fw == "tensorflow" and "cpu" in device:
        # tf conv3d transpose does not work when CUDA is installed, but array is on CPU
        return
    # smoke test
    if fw in ["numpy", "jax"]:
        # numpy and jax do not yet support 3d transpose convolutions, and mxnet only
        # supports with CUDNN
        return
    if fw == "mxnet" and "cpu" in device:
        # mxnet only supports 3d transpose convolutions with CUDNN
        return
    if fw == "torch" and ("16" in dtype[0] or "16" in dtype[1]):
        # not implemented for half
        return
    x = np.random.uniform(size=array_shape).astype(dtype[0])
    x = np.expand_dims(x, (-1))
    filters = np.random.uniform(
        size=(filter_shape, filter_shape, filter_shape, 1, 1)
    ).astype(dtype[1])
    helpers.test_function(
        input_dtypes=dtype,
        as_variable_flags=as_variable,
        with_out=False,
        num_positional_args=num_positional_args,
        native_array_flags=native_array,
        container_flags=container,
        instance_method=instance_method,
        fw=fw,
        fn_name="conv3d_transpose",
        x=x,
        filters=filters,
        strides=stride,
        padding=pad,
        output_shape=output_shape,
        data_format=data_format,
        dilations=dilations,
    )


# LSTM #
# -----#

# lstm
@given(
    b=helpers.lists(arg=st.integers(1, 5), min_size=4, max_size=4),
    t=st.integers(min_value=1, max_value=5),
    input_channel=st.integers(min_value=1, max_value=5),
    hidden_channel=st.integers(min_value=1, max_value=5),
    dtype=st.sampled_from(ivy_np.valid_float_dtypes),
    as_variable=helpers.list_of_length(x=st.booleans(), length=7),
    num_positional_args=helpers.num_positional_args(fn_name="lstm_update"),
    native_array=helpers.list_of_length(x=st.booleans(), length=7),
    container=helpers.list_of_length(x=st.booleans(), length=7),
    instance_method=st.booleans(),
)
def test_lstm(
    b,
    t,
    input_channel,
    hidden_channel,
    dtype,
    as_variable,
    num_positional_args,
    native_array,
    container,
    instance_method,
    fw,
    device,
):
    dtype = [dtype] * 7

    # smoke test
    if fw == "torch" and device == "cpu" and "float16" in dtype:
        # "sigmoid_cpu" not implemented for 'Half'
        return

    x = np.random.uniform(size=b + [t] + [input_channel]).astype(dtype[0])
    init_h = np.ones(b + [hidden_channel]).astype(dtype[1])
    init_c = np.ones(b + [hidden_channel]).astype(dtype[2])

    kernel = (
        np.array(np.ones([input_channel, 4 * hidden_channel])).astype(dtype[3]) * 0.5
    )

    recurrent_kernel = (
        np.array(np.ones([hidden_channel, 4 * hidden_channel])).astype(dtype[4]) * 0.5
    )

    bias = np.random.uniform(size=[4 * hidden_channel]).astype(dtype[5])

    recurrent_bias = np.random.uniform(size=[4 * hidden_channel]).astype(dtype[6])

    helpers.test_function(
        input_dtypes=dtype,
        as_variable_flags=as_variable,
        with_out=False,
        num_positional_args=num_positional_args,
        native_array_flags=native_array,
        container_flags=container,
        instance_method=instance_method,
        fw=fw,
        fn_name="lstm_update",
        x=x,
        init_h=init_h,
        init_c=init_c,
        kernel=kernel,
        recurrent_kernel=recurrent_kernel,
        bias=bias,
        recurrent_bias=recurrent_bias,
    )<|MERGE_RESOLUTION|>--- conflicted
+++ resolved
@@ -461,14 +461,7 @@
     ),
     stride=st.integers(min_value=1, max_value=4),
     pad=st.sampled_from(["VALID", "SAME"]),
-<<<<<<< HEAD
-    data_format=st.sampled_from(["NHWC", "NCHW"]),
-    dilations=st.integers(min_value=1, max_value=3),
-    dtype=st.sampled_from(ivy_np.valid_float_dtypes),
     as_variable=helpers.list_of_length(x=st.booleans(), length=2),
-=======
-    as_variable=helpers.list_of_length(st.booleans(), 2),
->>>>>>> 300ffe19
     num_positional_args=helpers.num_positional_args(fn_name="conv2d"),
     native_array=helpers.list_of_length(x=st.booleans(), length=2),
     container=helpers.list_of_length(x=st.booleans(), length=2),
@@ -486,28 +479,9 @@
     fw,
     device,
 ):
-<<<<<<< HEAD
-    if fw in ["tensorflow"] and "cpu" in device:
-        # tf conv2d does not work when CUDA is installed, but array is on CPU
-        return
-
-    if fw == "torch" and "float16" in dtype:
-        # not implemented for Half
-        return
-
-    if f_w + (f_w - 1) * (dilations - 1) > x_w:
-        # kernel size can't be greater than input
-        x_w = f_w + (f_w - 1) * (dilations - 1)
-
-    if f_h + (f_h - 1) * (dilations - 1) > x_h:
-        # kernel size can't be greater than input
-        x_h = f_h + (f_h - 1) * (dilations - 1)
-
-    if data_format == "NHWC":
-        x = np.random.uniform(size=[batch_size, x_h, x_w, d_in]).astype(dtype)
-    else:
-        x = np.random.uniform(size=[batch_size, d_in, x_h, x_w]).astype(dtype)
-    filters = np.random.uniform(size=[f_h, f_w, d_in, d_out]).astype(dtype)
+    dtype, x, filters, dilations, data_format = x_f_d_df
+    dtype = [dtype] * 2
+
     helpers.test_function(
         input_dtypes=dtype,
         as_variable_flags=as_variable,
@@ -518,25 +492,8 @@
         instance_method=instance_method,
         fw=fw,
         fn_name="conv2d",
-        x=x,
-        filters=filters,
-=======
-    dtype, x, filters, dilations, data_format = x_f_d_df
-    dtype = [dtype] * 2
-
-    helpers.test_function(
-        dtype,
-        as_variable,
-        False,
-        num_positional_args,
-        native_array,
-        container,
-        instance_method,
-        fw,
-        "conv2d",
         x=np.asarray(x, dtype[0]),
         filters=np.asarray(filters, dtype[0]),
->>>>>>> 300ffe19
         strides=stride,
         padding=pad,
         data_format=data_format,
