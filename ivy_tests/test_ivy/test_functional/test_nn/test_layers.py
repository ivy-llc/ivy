"""Collection of tests for unified neural network layers."""

# global
from hypothesis import strategies as st, assume

# local
import ivy
import ivy_tests.test_ivy.helpers as helpers
from ivy_tests.test_ivy.helpers import handle_test
from ivy.functional.ivy.layers import _deconv_length

# Linear #
# -------#


@st.composite
def x_and_linear(draw, dtypes):
    dtype = draw(dtypes)
    in_features = draw(helpers.ints(min_value=1, max_value=2))
    out_features = draw(helpers.ints(min_value=1, max_value=2))

    x_shape = (
        1,
        1,
        in_features,
    )
    weight_shape = (1,) + (out_features,) + (in_features,)
    bias_shape = (
        1,
        out_features,
    )

    x = draw(
        helpers.array_values(dtype=dtype[0], shape=x_shape, min_value=0, max_value=10)
    )
    weight = draw(
        helpers.array_values(
            dtype=dtype[0], shape=weight_shape, min_value=0, max_value=10
        )
    )
    bias = draw(
        helpers.array_values(
            dtype=dtype[0], shape=bias_shape, min_value=0, max_value=10
        )
    )
    return dtype, x, weight, bias


# linear
@handle_test(
    fn_tree="functional.ivy.linear",
    dtype_x_weight_bias=x_and_linear(
        dtypes=helpers.get_dtypes("numeric", full=False),
    ),
    ground_truth_backend="jax",
)
def test_linear(
    *,
    dtype_x_weight_bias,
    test_flags,
    backend_fw,
    fn_name,
    on_device,
    ground_truth_backend,
):
    dtype, x, weight, bias = dtype_x_weight_bias
    helpers.test_function(
        ground_truth_backend=ground_truth_backend,
        input_dtypes=dtype,
        test_flags=test_flags,
        fw=backend_fw,
        fn_name=fn_name,
        on_device=on_device,
        rtol_=1e-02,
        atol_=1e-02,
        x=x,
        weight=weight,
        bias=bias,
    )


# Dropout #
# --------#

# dropout
@handle_test(
    fn_tree="functional.ivy.dropout",
    dtype_and_x=helpers.dtype_and_values(
        available_dtypes=helpers.get_dtypes("float"),
        min_value=0,
        max_value=50,
        allow_inf=False,
        min_num_dims=1,
        max_num_dims=1,
        min_dim_size=2,
    ),
    prob=helpers.floats(min_value=0, max_value=0.9),
    scale=st.booleans(),
    training=st.booleans(),
    seed=helpers.ints(min_value=0, max_value=100),
    test_gradients=st.just(False),
)
def test_dropout(
    *,
    dtype_and_x,
    prob,
    scale,
    training,
    seed,
    test_flags,
    backend_fw,
    fn_name,
    on_device,
    ground_truth_backend,
):
    dtype, x = dtype_and_x
    ret = helpers.test_function(
        ground_truth_backend=ground_truth_backend,
        input_dtypes=dtype,
        test_flags=test_flags,
        fw=backend_fw,
        fn_name=fn_name,
        on_device=on_device,
        test_values=False,
        x=x[0],
        prob=prob,
        scale=scale,
        dtype=dtype[0],
        training=training,
        seed=seed,
    )
    ret = helpers.flatten_and_to_np(ret=ret)
    for u in ret:
        # cardinality test
        assert u.shape == x[0].shape


# Attention #
# ----------#


@st.composite
def x_and_scaled_attention(draw, dtypes):
    dtype = draw(dtypes)
    num_queries = draw(helpers.ints(min_value=1, max_value=2))
    num_keys = draw(helpers.ints(min_value=1, max_value=2))
    feat_dim = draw(helpers.ints(min_value=1, max_value=2))
    scale = draw(helpers.floats(min_value=0.1, max_value=1))

    q_shape = (1,) + (num_queries,) + (feat_dim,)
    k_shape = (1,) + (num_keys,) + (feat_dim,)
    v_shape = (1,) + (num_keys,) + (feat_dim,)
    mask_shape = (1,) + (num_queries,) + (num_keys,)

    q = draw(
        helpers.array_values(dtype=dtype[0], shape=q_shape, min_value=0, max_value=10)
    )
    k = draw(
        helpers.array_values(dtype=dtype[0], shape=k_shape, min_value=0, max_value=10)
    )
    v = draw(
        helpers.array_values(dtype=dtype[0], shape=v_shape, min_value=0, max_value=10)
    )
    mask = draw(
        helpers.array_values(
            dtype=dtype[0],
            shape=mask_shape,
            min_value=0,
            max_value=10,
            large_abs_safety_factor=2,
            safety_factor_scale="linear",
        )
    )
    return dtype, q, k, v, mask, scale


# scaled_dot_product_attention
@handle_test(
    fn_tree="functional.ivy.scaled_dot_product_attention",
    dtype_q_k_v_mask_scale=x_and_scaled_attention(
        dtypes=helpers.get_dtypes("numeric", full=False),
    ),
    ground_truth_backend="jax",
)
def test_scaled_dot_product_attention(
    *,
    dtype_q_k_v_mask_scale,
    test_flags,
    backend_fw,
    fn_name,
    on_device,
    ground_truth_backend,
):
    dtype, q, k, v, mask, scale = dtype_q_k_v_mask_scale
    helpers.test_function(
        ground_truth_backend=ground_truth_backend,
        input_dtypes=dtype,
        test_flags=test_flags,
        fw=backend_fw,
        fn_name=fn_name,
        on_device=on_device,
        rtol_=1e-02,
        atol_=1e-02,
        q=q,
        k=k,
        v=v,
        scale=scale,
        mask=mask,
    )


@st.composite
def x_and_mha(draw, dtypes):
    dtype = draw(dtypes)
    num_queries = draw(helpers.ints(min_value=1, max_value=3))
    feat_dim = draw(helpers.ints(min_value=1, max_value=3))
    num_heads = draw(helpers.ints(min_value=1, max_value=3))
    num_keys = draw(helpers.ints(min_value=1, max_value=3))

    x_mha_shape = (num_queries,) + (feat_dim * num_heads,)
    context_shape = (num_keys,) + (2 * feat_dim * num_heads,)
    mask_shape = (num_queries,) + (num_keys,)
    scale = draw(helpers.floats(min_value=0.1, max_value=1))
    x_mha = draw(
        helpers.array_values(
            dtype=dtype[0],
            shape=x_mha_shape,
            min_value=0.0999755859375,
            max_value=1,
        )
    )
    context = draw(
        helpers.array_values(
            dtype=dtype[0],
            shape=context_shape,
            min_value=0.0999755859375,
            max_value=1,
        )
    )
    mask = draw(
        helpers.array_values(
            dtype=dtype[0],
            shape=mask_shape,
            min_value=0.0999755859375,
            max_value=1,
        )
    )
    return dtype, x_mha, scale, num_heads, context, mask


# multi_head_attention
@handle_test(
    fn_tree="functional.ivy.multi_head_attention",
    dtype_mha=x_and_mha(
        dtypes=helpers.get_dtypes("float"),
    ),
    ground_truth_backend="jax",
)
def test_multi_head_attention(
    *,
    dtype_mha,
    test_flags,
    backend_fw,
    fn_name,
    on_device,
    ground_truth_backend,
):
    dtype, x_mha, scale, num_heads, context, mask = dtype_mha
    to_q_fn = lambda x_, v: x_
    helpers.test_function(
        ground_truth_backend=ground_truth_backend,
        input_dtypes=dtype,
        test_flags=test_flags,
        fw=backend_fw,
        fn_name=fn_name,
        on_device=on_device,
        atol_=1e-02,
        rtol_=1e-02,
        x=x_mha,
        scale=scale,
        num_heads=num_heads,
        context=context,
        mask=mask,
        to_q_fn=to_q_fn,
        to_kv_fn=to_q_fn,
        to_out_fn=to_q_fn,
        to_q_v=None,
        to_kv_v=None,
        to_out_v=None,
    )


# Convolutions #
# -------------#


@st.composite
def x_and_filters(
    draw,
    dim: int = 2,
    transpose: bool = False,
    depthwise=False,
    general=False,
    bias=False,
):
    if not isinstance(dim, int):
        dim = draw(dim)
    padding = draw(st.sampled_from(["SAME", "VALID"]))
    batch_size = draw(st.integers(1, 5))
    filter_shape = draw(
        helpers.get_shape(
            min_num_dims=dim, max_num_dims=dim, min_dim_size=1, max_dim_size=5
        )
    )
    dtype = draw(helpers.get_dtypes("float", full=False))
    input_channels = draw(st.integers(1, 3))
    output_channels = draw(st.integers(1, 3))
    group_list = [i for i in range(1, 6)]
    if not transpose:
        group_list = list(filter(lambda x: (input_channels % x == 0), group_list))
    else:
        group_list = list(filter(lambda x: (output_channels % x == 0), group_list))
    fc = draw(st.sampled_from(group_list)) if general else 1
<<<<<<< HEAD
    if dim == 1 and not general:
=======
    if dim == 1:
>>>>>>> ef9cdd3b
        strides = [draw(st.integers(1, 3))]
        dilations = [draw(st.integers(1, 3))]
    else:
        strides = draw(st.lists(st.integers(1, 3), min_size=dim, max_size=dim))
        dilations = draw(st.lists(st.integers(1, 3), min_size=dim, max_size=dim))
    if dim == 2:
        data_format = draw(st.sampled_from(["NCHW", "NHWC"]))
    elif dim == 1:
        data_format = draw(st.sampled_from(["NWC", "NCW"]))
    else:
        data_format = draw(st.sampled_from(["NDHWC", "NCDHW"]))

    x_dim = []
    if transpose:
        output_shape = []
        x_dim = draw(
            helpers.get_shape(
                min_num_dims=dim, max_num_dims=dim, min_dim_size=1, max_dim_size=5
            )
        )
        for i in range(dim):
            output_shape.append(
<<<<<<< HEAD
                _deconv_length(x_dim[i], strides[i], filter_shape[i], padding, dilations[i])
=======
                _deconv_length(
                    x_dim[i], strides[i], filter_shape[i], padding, dilations[i]
                )
>>>>>>> ef9cdd3b
            )
    else:
        for i in range(dim):
            min_x = filter_shape[i] + (filter_shape[i] - 1) * (dilations[i] - 1)
            x_dim.append(draw(st.integers(min_x, min_x + 1)))
        x_dim = tuple(x_dim)
    if not depthwise:
        if not transpose:
            output_channels = output_channels * fc
            filter_shape = filter_shape + (input_channels // fc, output_channels)
        else:
            input_channels = input_channels * fc
            filter_shape = filter_shape + (input_channels, output_channels // fc)
    else:
        filter_shape = filter_shape + (input_channels,)
    channel_first = True
    if data_format == "NHWC" or data_format == "NWC" or data_format == "NDHWC":
        x_shape = (batch_size,) + x_dim + (input_channels,)
        channel_first = False
    else:
        x_shape = (batch_size, input_channels) + x_dim
    vals = draw(
        helpers.array_values(
            dtype=dtype[0],
            shape=x_shape,
            min_value=0.0,
            max_value=1.0,
        )
    )
    filters = draw(
        helpers.array_values(
            dtype=dtype[0],
            shape=filter_shape,
            min_value=0.0,
            max_value=1.0,
        )
    )
    if bias:
        bias_shape = (output_channels,)
        b = draw(
            helpers.array_values(
                dtype=dtype[0],
                shape=bias_shape,
                min_value=0.0,
                max_value=1.0,
            )
        )
    if dim == 1:
        strides = strides[0]
        dilations = dilations[0]
    if general:
        data_format = "channel_first" if channel_first else "channel_last"
        if not transpose:
            x_dilation = draw(st.lists(st.integers(1, 3), min_size=dim, max_size=dim))
            dilations = (dilations, x_dilation)
<<<<<<< HEAD
    elif dim == 1:
        strides = strides[0]
        dilations = dilations[0]
=======
>>>>>>> ef9cdd3b
    ret = (
        dtype,
        vals,
        filters,
        dilations,
        data_format,
        strides,
        padding,
    )
    ret = ret + (output_shape, fc) if transpose else ret + (fc,)
    if bias:
        return ret + (b,)
    return ret


# conv1d
@handle_test(
    fn_tree="functional.ivy.conv1d",
    x_f_d_df=x_and_filters(dim=1),
    ground_truth_backend="jax",
)
def test_conv1d(
    *,
    x_f_d_df,
    test_flags,
    backend_fw,
    fn_name,
    on_device,
    ground_truth_backend,
):
    dtype, x, filters, dilations, data_format, stride, pad, fc = x_f_d_df
<<<<<<< HEAD
    if backend_fw.current_backend_str() == "tensorflow":
        assume(not (on_device == "cpu" and dilations > 1))
=======
    # ToDo: Enable gradient tests for dilations > 1 when tensorflow supports it.
    if backend_fw.current_backend_str() == "tensorflow":
        assume(not (on_device == "cpu" and dilations > 1 and test_flags.test_gradients))
>>>>>>> ef9cdd3b
    helpers.test_function(
        ground_truth_backend=ground_truth_backend,
        input_dtypes=dtype,
        test_flags=test_flags,
        fw=backend_fw,
        fn_name=fn_name,
        on_device=on_device,
        rtol_=1e-02,
        atol_=1e-02,
        x=x,
        filters=filters,
        strides=stride,
        padding=pad,
        data_format=data_format,
        dilations=dilations,
    )


# conv1d_transpose
@handle_test(
    fn_tree="functional.ivy.conv1d_transpose",
    x_f_d_df=x_and_filters(dim=1, transpose=True),
    ground_truth_backend="jax",
)
def test_conv1d_transpose(
    *,
    x_f_d_df,
    test_flags,
    backend_fw,
    fn_name,
    on_device,
    ground_truth_backend,
):
    dtype, x, filters, dilations, data_format, stride, pad, output_shape, fc = x_f_d_df
    if backend_fw.current_backend_str() == "tensorflow":
        assume(not (on_device == "cpu" and dilations > 1))
    helpers.test_function(
        ground_truth_backend=ground_truth_backend,
        input_dtypes=dtype,
        test_flags=test_flags,
        fw=backend_fw,
        fn_name=fn_name,
        on_device=on_device,
        rtol_=1e-2,
        atol_=1e-2,
        # tensorflow does not work with dilations > 1 on cpu
        x=x,
        filters=filters,
        strides=stride,
        padding=pad,
        output_shape=output_shape,
        data_format=data_format,
        dilations=dilations,
    )


# conv2d
@handle_test(
    fn_tree="functional.ivy.conv2d",
    x_f_d_df=x_and_filters(dim=2),
    ground_truth_backend="jax",
)
def test_conv2d(
    *,
    x_f_d_df,
    test_flags,
    backend_fw,
    fn_name,
    on_device,
    ground_truth_backend,
):
    dtype, x, filters, dilations, data_format, stride, pad, fc = x_f_d_df
<<<<<<< HEAD
    if backend_fw.current_backend_str() == "tensorflow":
        assume(not (on_device == "cpu" and any(i > 1 for i in dilations)))
=======
    # ToDo: Enable gradient tests for dilations > 1 when tensorflow supports it.
    if backend_fw.current_backend_str() == "tensorflow":
        assume(
            not (
                on_device == "cpu"
                and any(i > 1 for i in dilations)
                and test_flags.test_gradients
            )
        )
>>>>>>> ef9cdd3b
    helpers.test_function(
        ground_truth_backend=ground_truth_backend,
        input_dtypes=dtype,
        test_flags=test_flags,
        fw=backend_fw,
        fn_name=fn_name,
        on_device=on_device,
        rtol_=1e-2,
        atol_=1e-2,
        x=x,
        filters=filters,
        strides=stride,
        padding=pad,
        data_format=data_format,
        dilations=dilations,
    )


# conv2d_transpose
@handle_test(
    fn_tree="functional.ivy.conv2d_transpose",
    x_f_d_df=x_and_filters(
        dim=2,
        transpose=True,
    ),
    # tensorflow does not work with dilations > 1 on cpu
    ground_truth_backend="jax",
)
def test_conv2d_transpose(
    *,
    x_f_d_df,
    test_flags,
    backend_fw,
    fn_name,
    on_device,
    ground_truth_backend,
):
    dtype, x, filters, dilations, data_format, stride, pad, output_shape, fc = x_f_d_df
    if backend_fw.current_backend_str() == "tensorflow":
        assume(not (on_device == "cpu" and any(i > 1 for i in dilations)))
    helpers.test_function(
        ground_truth_backend=ground_truth_backend,
        input_dtypes=dtype,
        test_flags=test_flags,
        fw=backend_fw,
        fn_name=fn_name,
        rtol_=1e-2,
        atol_=1e-2,
        on_device=on_device,
        x=x,
        filters=filters,
        strides=stride,
        padding=pad,
        output_shape=output_shape,
        data_format=data_format,
        dilations=dilations,
    )


# depthwise_conv2d
@handle_test(
    fn_tree="functional.ivy.depthwise_conv2d",
    x_f_d_df=x_and_filters(
        dim=2,
        depthwise=True,
    ),
    # tensorflow does not support dilations > 1 and stride > 1
    ground_truth_backend="jax",
)
def test_depthwise_conv2d(
    *,
    x_f_d_df,
    test_flags,
    backend_fw,
    fn_name,
    on_device,
    ground_truth_backend,
):
    dtype, x, filters, dilations, data_format, stride, pad, fc = x_f_d_df
    if backend_fw.current_backend_str() == "tensorflow":
        assume(
<<<<<<< HEAD
            not (on_device == "cpu" and any(i > 1 for i in dilations)) and
            len(set(stride)) == 1
=======
            not (on_device == "cpu" and any(i > 1 for i in dilations))
            and len(set(stride)) == 1
>>>>>>> ef9cdd3b
        )
    helpers.test_function(
        ground_truth_backend=ground_truth_backend,
        input_dtypes=dtype,
        test_flags=test_flags,
        fw=backend_fw,
        fn_name=fn_name,
        on_device=on_device,
        rtol_=1e-2,
        atol_=1e-2,
        x=x,
        filters=filters,
        strides=stride,
        padding=pad,
        data_format=data_format,
        dilations=dilations,
    )


# conv3d
@handle_test(
    fn_tree="functional.ivy.conv3d",
    x_f_d_df=x_and_filters(dim=3),
    ground_truth_backend="jax",
)
def test_conv3d(
    *,
    x_f_d_df,
    test_flags,
    backend_fw,
    fn_name,
    on_device,
    ground_truth_backend,
):
    dtype, x, filters, dilations, data_format, stride, pad, fc = x_f_d_df
    if backend_fw.current_backend_str() == "tensorflow":
        assume(not (on_device == "cpu" and any(i > 1 for i in dilations)))
    helpers.test_function(
        ground_truth_backend=ground_truth_backend,
        input_dtypes=dtype,
        test_flags=test_flags,
        fw=backend_fw,
        fn_name=fn_name,
        on_device=on_device,
        rtol_=1e-2,
        atol_=1e-2,
        x=x,
        filters=filters,
        strides=stride,
        padding=pad,
        data_format=data_format,
        dilations=dilations,
    )


@handle_test(
    fn_tree="functional.ivy.conv_general_dilated",
    dims=st.shared(st.integers(1, 3), key="dims"),
    x_f_d_df=x_and_filters(
        dim=st.shared(st.integers(1, 3), key="dims"), general=True, bias=True
    ),
    ground_truth_backend="jax",
)
def test_conv_general_dilated(
    *,
    dims,
    x_f_d_df,
    test_flags,
    backend_fw,
    fn_name,
    on_device,
    ground_truth_backend,
):
    dtype, x, filters, dilations, data_format, stride, pad, fc, bias = x_f_d_df
    if backend_fw.current_backend_str() == "tensorflow":
<<<<<<< HEAD
        assume(not (on_device == "cpu" and any(i > 1 for i in dilations[0])))
=======
        if not ivy.gpu_is_available():
            assume(
                (dilations[0] <= 1)
                if isinstance(dilations[0], int)
                else all(d <= 1 for d in dilations[0])
            )
>>>>>>> ef9cdd3b
    helpers.test_function(
        ground_truth_backend=ground_truth_backend,
        input_dtypes=dtype,
        test_flags=test_flags,
        fw=backend_fw,
        fn_name=fn_name,
        on_device=on_device,
        rtol_=1e-2,
        atol_=1e-2,
        x=x,
        filters=filters,
        strides=stride,
        padding=pad,
        dims=dims,
        data_format=data_format,
        feature_group_count=fc,
        x_dilations=dilations[1],
        dilations=dilations[0],
        bias=bias,
    )


@handle_test(
    fn_tree="functional.ivy.conv_general_transpose",
    dims=st.shared(st.integers(1, 3), key="dims"),
    x_f_d_df=x_and_filters(
        dim=st.shared(st.integers(1, 3), key="dims"),
        general=True,
        transpose=True,
        bias=True,
    ),
    ground_truth_backend="jax",
)
def test_conv_general_transpose(
    *,
    dims,
    x_f_d_df,
    test_flags,
    backend_fw,
    fn_name,
    on_device,
    ground_truth_backend,
):
    (
        dtype,
        x,
        filters,
        dilations,
        data_format,
        stride,
        pad,
        output_shape,
        fc,
        bias,
    ) = x_f_d_df
    if backend_fw.current_backend_str() == "tensorflow":
<<<<<<< HEAD
        assume(not (on_device == "cpu" and any(i > 1 for i in dilations)))
=======
        if not ivy.gpu_is_available():
            assume(
                (dilations <= 1)
                if isinstance(dilations, int)
                else all(d <= 1 for d in dilations)
            )
>>>>>>> ef9cdd3b
    helpers.test_function(
        ground_truth_backend=ground_truth_backend,
        input_dtypes=dtype,
        test_flags=test_flags,
        fw=backend_fw,
        fn_name=fn_name,
        on_device=on_device,
        rtol_=1e-1,
        atol_=1e-1,
        x=x,
        filters=filters,
        strides=stride,
        padding=pad,
        dims=dims,
        output_shape=output_shape,
        data_format=data_format,
        dilations=dilations,
        feature_group_count=fc,
        bias=bias,
    )


# conv3d_transpose
@handle_test(
    fn_tree="functional.ivy.conv3d_transpose",
    x_f_d_df=x_and_filters(
        dim=3,
        transpose=True,
    ),
    ground_truth_backend="jax",
)
def test_conv3d_transpose(
    *,
    x_f_d_df,
    test_flags,
    backend_fw,
    fn_name,
    on_device,
    ground_truth_backend,
):
    dtype, x, filters, dilations, data_format, stride, pad, output_shape, fc = x_f_d_df
    if backend_fw.current_backend_str() == "tensorflow":
        assume(not (on_device == "cpu" and any(i > 1 for i in dilations)))
    helpers.test_function(
        ground_truth_backend=ground_truth_backend,
        input_dtypes=dtype,
        test_flags=test_flags,
        fw=backend_fw,
        fn_name=fn_name,
        on_device=on_device,
        rtol_=1e-2,
        atol_=1e-2,
        x=x,
        filters=filters,
        strides=stride,
        padding=pad,
        output_shape=output_shape,
        data_format=data_format,
        dilations=dilations,
    )


# LSTM #
# -----#


@st.composite
def x_and_lstm(draw, dtypes):
    dtype = draw(dtypes)
    batch_shape = (1,)

    t = draw(helpers.ints(min_value=1, max_value=2))
    _in_ = draw(helpers.ints(min_value=1, max_value=2))
    _out_ = draw(helpers.ints(min_value=1, max_value=2))

    x_lstm_shape = batch_shape + (t,) + (_in_,)
    init_h_shape = batch_shape + (_out_,)
    init_c_shape = init_h_shape
    kernel_shape = (_in_,) + (4 * _out_,)
    recurrent_kernel_shape = (_out_,) + (4 * _out_,)
    bias_shape = (4 * _out_,)
    recurrent_bias_shape = bias_shape

    x_lstm = draw(
        helpers.array_values(
            dtype=dtype[0], shape=x_lstm_shape, min_value=0, max_value=1
        )
    )
    init_h = draw(
        helpers.array_values(
            dtype=dtype[0], shape=init_h_shape, min_value=0, max_value=1
        )
    )
    init_c = draw(
        helpers.array_values(
            dtype=dtype[0], shape=init_c_shape, min_value=0, max_value=1
        )
    )
    kernel = draw(
        helpers.array_values(
            dtype=dtype[0], shape=kernel_shape, min_value=0, max_value=1
        )
    )
    recurrent_kernel = draw(
        helpers.array_values(
            dtype=dtype[0], shape=recurrent_kernel_shape, min_value=0, max_value=1
        )
    )
    lstm_bias = draw(
        helpers.array_values(dtype=dtype[0], shape=bias_shape, min_value=0, max_value=1)
    )
    recurrent_bias = draw(
        helpers.array_values(
            dtype=dtype[0], shape=recurrent_bias_shape, min_value=0, max_value=1
        )
    )
    return (
        dtype,
        x_lstm,
        init_h,
        init_c,
        kernel,
        recurrent_kernel,
        lstm_bias,
        recurrent_bias,
    )


# lstm
@handle_test(
    fn_tree="functional.ivy.lstm_update",
    dtype_lstm=x_and_lstm(
        dtypes=helpers.get_dtypes("float"),
    ),
    test_with_out=st.just(False),
)
def test_lstm_update(
    *,
    dtype_lstm,
    test_flags,
    backend_fw,
    fn_name,
    on_device,
    ground_truth_backend,
):
    (
        dtype,
        x_lstm,
        init_h,
        init_c,
        kernel,
        recurrent_kernel,
        bias,
        recurrent_bias,
    ) = dtype_lstm
    helpers.test_function(
        ground_truth_backend=ground_truth_backend,
        input_dtypes=dtype,
        test_flags=test_flags,
        fw=backend_fw,
        fn_name=fn_name,
        on_device=on_device,
        rtol_=1e-01,
        atol_=1e-01,
        x=x_lstm,
        init_h=init_h,
        init_c=init_c,
        kernel=kernel,
        recurrent_kernel=recurrent_kernel,
        bias=bias,
        recurrent_bias=recurrent_bias,
    )<|MERGE_RESOLUTION|>--- conflicted
+++ resolved
@@ -321,11 +321,7 @@
     else:
         group_list = list(filter(lambda x: (output_channels % x == 0), group_list))
     fc = draw(st.sampled_from(group_list)) if general else 1
-<<<<<<< HEAD
-    if dim == 1 and not general:
-=======
     if dim == 1:
->>>>>>> ef9cdd3b
         strides = [draw(st.integers(1, 3))]
         dilations = [draw(st.integers(1, 3))]
     else:
@@ -348,13 +344,9 @@
         )
         for i in range(dim):
             output_shape.append(
-<<<<<<< HEAD
-                _deconv_length(x_dim[i], strides[i], filter_shape[i], padding, dilations[i])
-=======
                 _deconv_length(
                     x_dim[i], strides[i], filter_shape[i], padding, dilations[i]
                 )
->>>>>>> ef9cdd3b
             )
     else:
         for i in range(dim):
@@ -410,12 +402,6 @@
         if not transpose:
             x_dilation = draw(st.lists(st.integers(1, 3), min_size=dim, max_size=dim))
             dilations = (dilations, x_dilation)
-<<<<<<< HEAD
-    elif dim == 1:
-        strides = strides[0]
-        dilations = dilations[0]
-=======
->>>>>>> ef9cdd3b
     ret = (
         dtype,
         vals,
@@ -447,14 +433,9 @@
     ground_truth_backend,
 ):
     dtype, x, filters, dilations, data_format, stride, pad, fc = x_f_d_df
-<<<<<<< HEAD
-    if backend_fw.current_backend_str() == "tensorflow":
-        assume(not (on_device == "cpu" and dilations > 1))
-=======
     # ToDo: Enable gradient tests for dilations > 1 when tensorflow supports it.
     if backend_fw.current_backend_str() == "tensorflow":
         assume(not (on_device == "cpu" and dilations > 1 and test_flags.test_gradients))
->>>>>>> ef9cdd3b
     helpers.test_function(
         ground_truth_backend=ground_truth_backend,
         input_dtypes=dtype,
@@ -527,10 +508,6 @@
     ground_truth_backend,
 ):
     dtype, x, filters, dilations, data_format, stride, pad, fc = x_f_d_df
-<<<<<<< HEAD
-    if backend_fw.current_backend_str() == "tensorflow":
-        assume(not (on_device == "cpu" and any(i > 1 for i in dilations)))
-=======
     # ToDo: Enable gradient tests for dilations > 1 when tensorflow supports it.
     if backend_fw.current_backend_str() == "tensorflow":
         assume(
@@ -540,7 +517,6 @@
                 and test_flags.test_gradients
             )
         )
->>>>>>> ef9cdd3b
     helpers.test_function(
         ground_truth_backend=ground_truth_backend,
         input_dtypes=dtype,
@@ -622,13 +598,8 @@
     dtype, x, filters, dilations, data_format, stride, pad, fc = x_f_d_df
     if backend_fw.current_backend_str() == "tensorflow":
         assume(
-<<<<<<< HEAD
-            not (on_device == "cpu" and any(i > 1 for i in dilations)) and
-            len(set(stride)) == 1
-=======
             not (on_device == "cpu" and any(i > 1 for i in dilations))
             and len(set(stride)) == 1
->>>>>>> ef9cdd3b
         )
     helpers.test_function(
         ground_truth_backend=ground_truth_backend,
@@ -704,16 +675,12 @@
 ):
     dtype, x, filters, dilations, data_format, stride, pad, fc, bias = x_f_d_df
     if backend_fw.current_backend_str() == "tensorflow":
-<<<<<<< HEAD
-        assume(not (on_device == "cpu" and any(i > 1 for i in dilations[0])))
-=======
         if not ivy.gpu_is_available():
             assume(
                 (dilations[0] <= 1)
                 if isinstance(dilations[0], int)
                 else all(d <= 1 for d in dilations[0])
             )
->>>>>>> ef9cdd3b
     helpers.test_function(
         ground_truth_backend=ground_truth_backend,
         input_dtypes=dtype,
@@ -770,16 +737,12 @@
         bias,
     ) = x_f_d_df
     if backend_fw.current_backend_str() == "tensorflow":
-<<<<<<< HEAD
-        assume(not (on_device == "cpu" and any(i > 1 for i in dilations)))
-=======
         if not ivy.gpu_is_available():
             assume(
                 (dilations <= 1)
                 if isinstance(dilations, int)
                 else all(d <= 1 for d in dilations)
             )
->>>>>>> ef9cdd3b
     helpers.test_function(
         ground_truth_backend=ground_truth_backend,
         input_dtypes=dtype,
