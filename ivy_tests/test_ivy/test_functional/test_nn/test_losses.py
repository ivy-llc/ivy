--- conflicted
+++ resolved
@@ -164,12 +164,7 @@
     ),
     reduction=st.sampled_from(["none", "sum", "mean"]),
     axis=helpers.ints(min_value=-1, max_value=0),
-<<<<<<< HEAD
-    epsilon=helpers.floats(min_value=0, max_value=0.49),
-=======
     epsilon=helpers.floats(min_value=0.01, max_value=0.49),
-    num_positional_args=helpers.num_positional_args(fn_name="sparse_cross_entropy"),
->>>>>>> b2489318
 )
 def test_sparse_cross_entropy(
     dtype_and_true,
@@ -197,15 +192,9 @@
         native_array_flags=native_array,
         container_flags=container_flags,
         instance_method=instance_method,
-<<<<<<< HEAD
         fw=backend_fw,
         fn_name=fn_name,
         on_device=on_device,
-=======
-        fw=fw,
-        fn_name="sparse_cross_entropy",
-        test_gradients=True,
->>>>>>> b2489318
         true=true[0],
         pred=pred[0],
         axis=axis,
