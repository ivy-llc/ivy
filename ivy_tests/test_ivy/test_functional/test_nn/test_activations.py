--- conflicted
+++ resolved
@@ -12,89 +12,6 @@
 @handle_test(
     fn_tree="functional.ivy.gelu",
     dtype_and_x=helpers.dtype_and_values(
-        available_dtypes=helpers.get_dtypes("float_and_complex"),
-        large_abs_safety_factor=1,
-        small_abs_safety_factor=1,
-        safety_factor_scale="linear",
-        min_value=-1e4,
-        max_value=1e4,
-    ),
-<<<<<<< HEAD
-    complex_mode=st.sampled_from(["jax", "split", "magnitude"]),
-)
-def test_relu(*, dtype_and_x, complex_mode, test_flags, backend_fw, fn_name, on_device):
-=======
-    approximate=st.booleans(),
-)
-def test_gelu(*, dtype_and_x, approximate, test_flags, backend_fw, fn_name, on_device):
->>>>>>> e9a6e88e
-    dtype, x = dtype_and_x
-    if "complex" in str(x[0].dtype):
-        approximate = True
-    helpers.test_function(
-        input_dtypes=dtype,
-        backend_to_test=backend_fw,
-        test_flags=test_flags,
-        fn_name=fn_name,
-        on_device=on_device,
-        atol_=1e-2,
-        rtol_=1e-2,
-        x=x[0],
-<<<<<<< HEAD
-        complex_mode=complex_mode,
-=======
-        approximate=approximate,
->>>>>>> e9a6e88e
-    )
-
-
-# hardswish
-@handle_test(
-    fn_tree="functional.ivy.hardswish",
-    dtype_and_x=helpers.dtype_and_values(
-        available_dtypes=helpers.get_dtypes("float"),
-        large_abs_safety_factor=8,
-        small_abs_safety_factor=8,
-        safety_factor_scale="log",
-    ),
-<<<<<<< HEAD
-    alpha=st.floats(min_value=-1e-4, max_value=1e-4),
-    complex_mode=st.sampled_from(["jax", "split", "magnitude"]),
-)
-def test_leaky_relu(
-    *, dtype_and_x, alpha, complex_mode, test_flags, backend_fw, fn_name, on_device
-=======
-)
-def test_hardswish(
-    *,
-    dtype_and_x,
-    test_flags,
-    backend_fw,
-    fn_name,
-    on_device,
->>>>>>> e9a6e88e
-):
-    dtype, x = dtype_and_x
-    helpers.test_function(
-        input_dtypes=dtype,
-        backend_to_test=backend_fw,
-        test_flags=test_flags,
-        fn_name=fn_name,
-        on_device=on_device,
-        x=x[0],
-<<<<<<< HEAD
-        alpha=alpha,
-        complex_mode=complex_mode,
-=======
->>>>>>> e9a6e88e
-    )
-
-
-# leaky_relu
-@handle_test(
-    fn_tree="functional.ivy.leaky_relu",
-    dtype_and_x=helpers.dtype_and_values(
-<<<<<<< HEAD
         available_dtypes=helpers.get_dtypes("float_and_complex"),
         min_value=-1e4,
         max_value=1e4,
@@ -112,7 +29,54 @@
     fn_name,
     on_device,
 ):
-=======
+    dtype, x = dtype_and_x
+    helpers.test_function(
+        input_dtypes=dtype,
+        backend_to_test=backend_fw,
+        test_flags=test_flags,
+        fn_name=fn_name,
+        on_device=on_device,
+        atol_=1e-2,
+        rtol_=1e-2,
+        x=x[0],
+        approximate=approximate,
+        complex_mode=complex_mode,
+    )
+
+
+# hardswish
+@handle_test(
+    fn_tree="functional.ivy.hardswish",
+    dtype_and_x=helpers.dtype_and_values(
+        available_dtypes=helpers.get_dtypes("float"),
+        large_abs_safety_factor=8,
+        small_abs_safety_factor=8,
+        safety_factor_scale="log",
+    ),
+)
+def test_hardswish(
+    *,
+    dtype_and_x,
+    test_flags,
+    backend_fw,
+    fn_name,
+    on_device,
+):
+    dtype, x = dtype_and_x
+    helpers.test_function(
+        input_dtypes=dtype,
+        backend_to_test=backend_fw,
+        test_flags=test_flags,
+        fn_name=fn_name,
+        on_device=on_device,
+        x=x[0],
+    )
+
+
+# leaky_relu
+@handle_test(
+    fn_tree="functional.ivy.leaky_relu",
+    dtype_and_x=helpers.dtype_and_values(
         available_dtypes=helpers.get_dtypes(
             "float_and_complex", full=False, key="leaky_relu"
         ),
@@ -121,9 +85,11 @@
         safety_factor_scale="log",
     ),
     alpha=st.floats(min_value=-1e-4, max_value=1e-4),
-)
-def test_leaky_relu(*, dtype_and_x, alpha, test_flags, backend_fw, fn_name, on_device):
->>>>>>> e9a6e88e
+    complex_mode=st.sampled_from(["jax", "split", "magnitude"]),
+)
+def test_leaky_relu(
+    *, dtype_and_x, alpha, complex_mode, test_flags, backend_fw, fn_name, on_device
+):
     dtype, x = dtype_and_x
     helpers.test_function(
         input_dtypes=dtype,
@@ -134,12 +100,8 @@
         rtol_=1e-2,
         atol_=1e-2,
         x=x[0],
-<<<<<<< HEAD
-        approximate=approximate,
+        alpha=alpha,
         complex_mode=complex_mode,
-=======
-        alpha=alpha,
->>>>>>> e9a6e88e
     )
 
 
@@ -203,16 +165,18 @@
         small_abs_safety_factor=8,
         safety_factor_scale="log",
     ),
-)
-def test_relu(*, dtype_and_x, test_flags, backend_fw, fn_name, on_device):
-    dtype, x = dtype_and_x
-    helpers.test_function(
-        input_dtypes=dtype,
-        backend_to_test=backend_fw,
-        test_flags=test_flags,
-        fn_name=fn_name,
-        on_device=on_device,
-        x=x[0],
+    complex_mode=st.sampled_from(["jax", "split", "magnitude"]),
+)
+def test_relu(*, dtype_and_x, complex_mode, test_flags, backend_fw, fn_name, on_device):
+    dtype, x = dtype_and_x
+    helpers.test_function(
+        input_dtypes=dtype,
+        backend_to_test=backend_fw,
+        test_flags=test_flags,
+        fn_name=fn_name,
+        on_device=on_device,
+        x=x[0],
+        complex_mode=complex_mode,
     )
 
 
