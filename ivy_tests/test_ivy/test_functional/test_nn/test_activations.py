"""
Collection of tests for unified neural network activation functions
"""

# global
import pytest
import numpy as np
from hypothesis import given, strategies as st

# local
import ivy
import ivy_tests.test_ivy.helpers as helpers
import ivy.functional.backends.numpy as ivy_np


# relu
@given(x=st.lists(st.floats()),
       dtype=helpers.sample(ivy.all_float_dtype_strs),
       as_variable=st.booleans(),
       with_out=st.booleans(),
       native_array=st.booleans())
def test_relu(x, dtype, as_variable, with_out, native_array, fw):
    if dtype in ivy.invalid_dtype_strs:
        return  # invalid dtype
    if dtype == 'float16' and fw == 'torch':
        return  # torch does not support float16 for relu
    x = ivy.array(x, dtype=dtype)
    if as_variable:
        if not ivy.is_float_dtype(dtype):
            return  # only floating point variables are supported
        if with_out:
            return  # variables do not support out argument
        x = ivy.variable(x)
    if native_array:
        x = x.data
    ret = ivy.relu(x)
    out = ret
    if with_out:
        if as_variable:
            out = ivy.variable(out)
        if native_array:
            out = out.data
        ret = ivy.relu(x, out=out)
        if not native_array:
            assert ret is out
        if fw in ["tensorflow", "jax"]:
            # these frameworks do not support native inplace updates
            return
        assert ret.data is (out if native_array else out.data)
    # value test
    if dtype == 'bfloat16':
        return  # bfloat16 is not supported by numpy
    assert np.allclose(np.nan_to_num(ivy.to_numpy(ret)),
                       np.nan_to_num(ivy_np.relu(ivy.to_numpy(x))))


# leaky_relu
@pytest.mark.parametrize(
    "x", [[[-1., 1., 2.]]])
@pytest.mark.parametrize(
    "dtype", ['float32'])
@pytest.mark.parametrize(
    "tensor_fn", [ivy.array, helpers.var_fn])
def test_leaky_relu(x, dtype, tensor_fn, dev, call):
    # smoke test
    x = tensor_fn(x, dtype, dev)
    ret = ivy.leaky_relu(x)
    # type test
    assert ivy.is_ivy_array(ret)
    # cardinality test
    assert ret.shape == x.shape
    # value test
    assert np.allclose(call(ivy.leaky_relu, x), ivy_np.leaky_relu(ivy.to_numpy(x)))


# gelu
@pytest.mark.parametrize(
    "x", [[[-1., 1., 2.]]])
@pytest.mark.parametrize(
    "approx", [True, False])
@pytest.mark.parametrize(
    "dtype", ['float32'])
@pytest.mark.parametrize(
    "tensor_fn", [ivy.array, helpers.var_fn])
def test_gelu(x, approx, dtype, tensor_fn, dev, call):
    # smoke test
    x = tensor_fn(x, dtype, dev)
    ret = ivy.gelu(x, approx)
    # type test
    assert ivy.is_ivy_array(ret)
    # cardinality test
    assert ret.shape == x.shape
    # value test
    assert np.allclose(call(ivy.gelu, x, approx), ivy_np.gelu(ivy.to_numpy(x), approx))


# tanh
@pytest.mark.parametrize(
    "x", [[[-1., 1., 2.]]])
@pytest.mark.parametrize(
    "dtype", ['float32'])
@pytest.mark.parametrize(
    "tensor_fn", [ivy.array, helpers.var_fn])
def test_tanh(x, dtype, tensor_fn, dev, call):
    # smoke test
    x = tensor_fn(x, dtype, dev)
    ret = ivy.tanh(x)
    # type test
    assert ivy.is_ivy_array(ret)
    # cardinality test
    assert ret.shape == x.shape
    # value test
    assert np.allclose(call(ivy.tanh, x), ivy_np.tanh(ivy.to_numpy(x)))


# sigmoid
@pytest.mark.parametrize(
    "x", [[[-1., 1., 2.]]])
@pytest.mark.parametrize(
    "dtype", ['float32'])
@pytest.mark.parametrize(
    "tensor_fn", [ivy.array, helpers.var_fn])
def test_sigmoid(x, dtype, tensor_fn, dev, call):
    # smoke test
    x = tensor_fn(x, dtype, dev)
    ret = ivy.sigmoid(x)
    # type test
    assert ivy.is_ivy_array(ret)
    # cardinality test
    assert ret.shape == x.shape
    # value test
<<<<<<< HEAD
    assert np.allclose(call(ivy.sigmoid, x), ivy.functional.backends.numpy.sigmoid(ivy.to_numpy(x)))
    # docstring test
    helpers.assert_docstring_examples_run(ivy.sigmoid)
=======
    assert np.allclose(call(ivy.sigmoid, x), ivy_np.sigmoid(ivy.to_numpy(x)))
>>>>>>> fd12e513


# softmax
@pytest.mark.parametrize(
    "x", [[[-1., 1., 2.]]])
@pytest.mark.parametrize(
    "dtype", ['float32'])
@pytest.mark.parametrize(
    "tensor_fn", [ivy.array, helpers.var_fn])
def test_softmax(x, dtype, tensor_fn, dev, call):
    # smoke test
    x = tensor_fn(x, dtype, dev)
    ret = ivy.softmax(x)
    # type test
    assert ivy.is_ivy_array(ret)
    # cardinality test
    assert ret.shape == x.shape
    # value test
    assert np.allclose(call(ivy.softmax, x), ivy_np.softmax(ivy.to_numpy(x)))


# softplus
@pytest.mark.parametrize(
    "x", [[[-1., 1., 2.]]])
@pytest.mark.parametrize(
    "dtype", ['float32'])
@pytest.mark.parametrize(
    "tensor_fn", [ivy.array, helpers.var_fn])
def test_softplus(x, dtype, tensor_fn, dev, call):
    # smoke test
    x = tensor_fn(x, dtype, dev)
    ret = ivy.softplus(x)
    # type test
    assert ivy.is_ivy_array(ret)
    # cardinality test
    assert ret.shape == x.shape
    # value test
    assert np.allclose(call(ivy.softplus, x), ivy_np.softplus(ivy.to_numpy(x)))<|MERGE_RESOLUTION|>--- conflicted
+++ resolved
@@ -129,13 +129,10 @@
     # cardinality test
     assert ret.shape == x.shape
     # value test
-<<<<<<< HEAD
     assert np.allclose(call(ivy.sigmoid, x), ivy.functional.backends.numpy.sigmoid(ivy.to_numpy(x)))
     # docstring test
     helpers.assert_docstring_examples_run(ivy.sigmoid)
-=======
-    assert np.allclose(call(ivy.sigmoid, x), ivy_np.sigmoid(ivy.to_numpy(x)))
->>>>>>> fd12e513
+
 
 
 # softmax
