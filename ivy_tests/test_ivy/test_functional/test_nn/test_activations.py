"""Collection of tests for unified neural network activation functions."""

# global
from hypothesis import strategies as st, assume

# local
import ivy_tests.test_ivy.helpers as helpers
from ivy_tests.test_ivy.helpers import handle_test


# gelu
@handle_test(
    fn_tree="functional.ivy.gelu",
    dtype_and_x=helpers.dtype_and_values(
        available_dtypes=helpers.get_dtypes("float_and_complex"),
        min_value=-1e4,
        max_value=1e4,
    ),
    approximate=st.booleans(),
    complex_mode=st.sampled_from(["jax", "split", "magnitude"]),
)
def test_gelu(
    *,
    dtype_and_x,
    approximate,
    complex_mode,
    test_flags,
    backend_fw,
    fn_name,
    on_device,
):
    dtype, x = dtype_and_x
    helpers.test_function(
        input_dtypes=dtype,
        backend_to_test=backend_fw,
        test_flags=test_flags,
        fn_name=fn_name,
        on_device=on_device,
        atol_=1e-2,
        rtol_=1e-2,
        x=x[0],
        approximate=approximate,
        complex_mode=complex_mode,
    )


# hardswish
@handle_test(
    fn_tree="functional.ivy.hardswish",
    dtype_and_x=helpers.dtype_and_values(
        available_dtypes=helpers.get_dtypes("float"),
        large_abs_safety_factor=8,
        small_abs_safety_factor=8,
        safety_factor_scale="log",
    ),
)
def test_hardswish(
    *,
    dtype_and_x,
    test_flags,
    backend_fw,
    fn_name,
    on_device,
):
    dtype, x = dtype_and_x
    helpers.test_function(
        input_dtypes=dtype,
        backend_to_test=backend_fw,
        test_flags=test_flags,
        fn_name=fn_name,
        on_device=on_device,
        x=x[0],
    )


# leaky_relu
@handle_test(
    fn_tree="functional.ivy.leaky_relu",
    dtype_and_x=helpers.dtype_and_values(
        available_dtypes=helpers.get_dtypes(
            "float_and_complex", full=False, key="leaky_relu"
        ),
        large_abs_safety_factor=16,
        small_abs_safety_factor=16,
        safety_factor_scale="log",
    ),
    alpha=st.floats(min_value=-1e-4, max_value=1e-4),
    complex_mode=st.sampled_from(["jax", "split", "magnitude"]),
)
def test_leaky_relu(
    *, dtype_and_x, alpha, complex_mode, test_flags, backend_fw, fn_name, on_device
):
    dtype, x = dtype_and_x
    helpers.test_function(
        input_dtypes=dtype,
        backend_to_test=backend_fw,
        test_flags=test_flags,
        fn_name=fn_name,
        on_device=on_device,
        rtol_=1e-2,
        atol_=1e-2,
        x=x[0],
        alpha=alpha,
        complex_mode=complex_mode,
    )


# log_softmax
@handle_test(
    fn_tree="functional.ivy.log_softmax",
    dtype_and_x=helpers.dtype_and_values(
<<<<<<< HEAD
        available_dtypes=helpers.get_dtypes("float_and_complex"),
=======
        available_dtypes=helpers.get_dtypes("float"),
        min_num_dims=1,
>>>>>>> bc468c5c
        large_abs_safety_factor=8,
        small_abs_safety_factor=8,
        safety_factor_scale="log",
    ),
    axis=st.one_of(helpers.ints(min_value=-1, max_value=0), st.none()),
)
def test_log_softmax(*, dtype_and_x, axis, test_flags, backend_fw, fn_name, on_device):
    dtype, x = dtype_and_x
    helpers.test_function(
        input_dtypes=dtype,
        backend_to_test=backend_fw,
        test_flags=test_flags,
        fn_name=fn_name,
        on_device=on_device,
        rtol_=1e-02,
        atol_=1e-02,
        x=x[0],
        axis=axis,
    )


# mish
@handle_test(
    fn_tree="functional.ivy.mish",
    dtype_and_x=helpers.dtype_and_values(
        available_dtypes=helpers.get_dtypes("float"),
        large_abs_safety_factor=8,
        small_abs_safety_factor=8,
        safety_factor_scale="log",
    ),
)
def test_mish(*, dtype_and_x, test_flags, backend_fw, fn_name, on_device):
    dtype, x = dtype_and_x
    helpers.test_function(
        input_dtypes=dtype,
        backend_to_test=backend_fw,
        test_flags=test_flags,
        fn_name=fn_name,
        on_device=on_device,
        rtol_=1e-02,
        atol_=1e-02,
        x=x[0],
    )


# relu
@handle_test(
    fn_tree="functional.ivy.relu",
    dtype_and_x=helpers.dtype_and_values(
        available_dtypes=helpers.get_dtypes("numeric"),
        large_abs_safety_factor=8,
        small_abs_safety_factor=8,
        safety_factor_scale="log",
    ),
    complex_mode=st.sampled_from(["jax", "split", "magnitude"]),
)
def test_relu(*, dtype_and_x, complex_mode, test_flags, backend_fw, fn_name, on_device):
    dtype, x = dtype_and_x
    helpers.test_function(
        input_dtypes=dtype,
        backend_to_test=backend_fw,
        test_flags=test_flags,
        fn_name=fn_name,
        on_device=on_device,
        x=x[0],
        complex_mode=complex_mode,
    )


# sigmoid
@handle_test(
    fn_tree="functional.ivy.sigmoid",
    dtype_and_x=helpers.dtype_and_values(
        available_dtypes=helpers.get_dtypes("float"),
        large_abs_safety_factor=8,
        small_abs_safety_factor=8,
        safety_factor_scale="log",
    ),
)
def test_sigmoid(*, dtype_and_x, test_flags, backend_fw, fn_name, on_device):
    dtype, x = dtype_and_x
    helpers.test_function(
        input_dtypes=dtype,
        backend_to_test=backend_fw,
        test_flags=test_flags,
        fn_name=fn_name,
        on_device=on_device,
        rtol_=1e-2,
        atol_=1e-2,
        x=x[0],
    )


# softmax
@handle_test(
    fn_tree="functional.ivy.softmax",
    dtype_and_x=helpers.dtype_and_values(
        available_dtypes=helpers.get_dtypes("float"),
        min_num_dims=1,
        large_abs_safety_factor=8,
        small_abs_safety_factor=8,
        safety_factor_scale="log",
    ),
    axis=st.one_of(
        helpers.ints(min_value=-1, max_value=0),
        st.none(),
    ),
)
def test_softmax(*, dtype_and_x, axis, test_flags, backend_fw, fn_name, on_device):
    dtype, x = dtype_and_x
    helpers.test_function(
        input_dtypes=dtype,
        backend_to_test=backend_fw,
        test_flags=test_flags,
        fn_name=fn_name,
        on_device=on_device,
        rtol_=1e-02,
        atol_=1e-02,
        x=x[0],
        axis=axis,
    )


# softplus
@handle_test(
    fn_tree="functional.ivy.softplus",
    dtype_and_x=helpers.dtype_and_values(
<<<<<<< HEAD
        available_dtypes=helpers.get_dtypes("float_and_complex"),
        large_abs_safety_factor=8,
        small_abs_safety_factor=8,
=======
        available_dtypes=helpers.get_dtypes("numeric"),
        min_num_dims=1,
        large_abs_safety_factor=4,
        small_abs_safety_factor=4,
>>>>>>> bc468c5c
        safety_factor_scale="log",
    ),
    beta=st.one_of(helpers.number(min_value=0.1, max_value=10), st.none()),
    threshold=st.one_of(helpers.number(min_value=0.1, max_value=30), st.none()),
    complex_mode=st.sampled_from(["jax", "split", "magnitude"]),
)
def test_softplus(
    *,
    dtype_and_x,
    beta,
    threshold,
    complex_mode,
    test_flags,
    backend_fw,
    fn_name,
    on_device,
):
    assume(beta != 0)
    assume(threshold != 0)
    dtype, x = dtype_and_x
    helpers.test_function(
        input_dtypes=dtype,
        backend_to_test=backend_fw,
        test_flags=test_flags,
        fn_name=fn_name,
        on_device=on_device,
        rtol_=1e-02,
        atol_=1e-02,
        x=x[0],
        beta=beta,
        threshold=threshold,
        complex_mode=complex_mode,
    )<|MERGE_RESOLUTION|>--- conflicted
+++ resolved
@@ -109,12 +109,8 @@
 @handle_test(
     fn_tree="functional.ivy.log_softmax",
     dtype_and_x=helpers.dtype_and_values(
-<<<<<<< HEAD
-        available_dtypes=helpers.get_dtypes("float_and_complex"),
-=======
         available_dtypes=helpers.get_dtypes("float"),
         min_num_dims=1,
->>>>>>> bc468c5c
         large_abs_safety_factor=8,
         small_abs_safety_factor=8,
         safety_factor_scale="log",
@@ -242,16 +238,10 @@
 @handle_test(
     fn_tree="functional.ivy.softplus",
     dtype_and_x=helpers.dtype_and_values(
-<<<<<<< HEAD
-        available_dtypes=helpers.get_dtypes("float_and_complex"),
-        large_abs_safety_factor=8,
-        small_abs_safety_factor=8,
-=======
         available_dtypes=helpers.get_dtypes("numeric"),
         min_num_dims=1,
         large_abs_safety_factor=4,
         small_abs_safety_factor=4,
->>>>>>> bc468c5c
         safety_factor_scale="log",
     ),
     beta=st.one_of(helpers.number(min_value=0.1, max_value=10), st.none()),
