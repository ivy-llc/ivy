--- conflicted
+++ resolved
@@ -53,20 +53,12 @@
 
 # leaky_relu
 @given(
-<<<<<<< HEAD
-    dtype_and_x=helpers.dtype_and_values(available_dtypes=ivy_np.valid_float_dtypes),
-    as_variable=helpers.list_of_length(x=st.booleans(), length=2),
-    native_array=st.booleans(),
-    num_positional_args=st.integers(0, 2),
-    container=helpers.list_of_length(x=st.booleans(), length=2),
-=======
-    dtype_and_x=helpers.dtype_and_values(ivy_np.valid_float_dtypes),
+    dtype_and_x=helpers.dtype_and_values(available_dtypes=ivy_np.valid_float_dtypes),
     as_variable=st.booleans(),
     with_out=st.booleans(),
     native_array=st.booleans(),
-    num_positional_args=helpers.num_positional_args("leaky_relu"),
-    container=st.booleans(),
->>>>>>> 01cfda0d
+    num_positional_args=helpers.num_positional_args(fn_name="leaky_relu"),
+    container=st.booleans(),
     instance_method=st.booleans(),
     alpha=st.floats(width=16),
 )
@@ -85,27 +77,15 @@
     if fw == "torch" and dtype == "float16":
         return
     helpers.test_function(
-<<<<<<< HEAD
-        input_dtypes=dtype,
-        as_variable_flags=as_variable,
-        with_out=False,
+        input_dtypes=dtype,
+        as_variable_flags=as_variable,
+        with_out=with_out,
         native_array_flags=native_array,
         fw=fw,
         num_positional_args=num_positional_args,
         container_flags=container,
         instance_method=instance_method,
         fn_name="leaky_relu",
-=======
-        dtype,
-        as_variable,
-        with_out,
-        native_array,
-        fw,
-        num_positional_args,
-        container,
-        instance_method,
-        "leaky_relu",
->>>>>>> 01cfda0d
         x=np.asarray(x, dtype=dtype),
         alpha=alpha,
     )
