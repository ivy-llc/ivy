"""Collection of tests for unified meta functions."""

# global
import pytest
import numpy as np
from hypothesis import strategies as st

# local
import ivy
from ivy.functional.ivy.gradients import _variable, _is_variable
import ivy.functional.backends.numpy
import ivy_tests.test_ivy.helpers as helpers
from ivy_tests.test_ivy.helpers import handle_test


# ToDo: replace dict checks for verifying costs with analytic calculations


# First Order #
# ------------#

# fomaml step unique vars
@handle_test(
    fn_tree="functional.ivy.fomaml_step",
    inner_grad_steps=helpers.ints(min_value=1, max_value=3),
    with_outer_cost_fn=st.booleans(),
    average_across_steps=st.booleans(),
    batched=st.booleans(),
    stop_gradients=st.booleans(),
    num_tasks=helpers.ints(min_value=1, max_value=2),
    return_inner_v=st.sampled_from(["first", "all", False]),
)
def test_fomaml_step_unique_vars(
    on_device,
    inner_grad_steps,
    with_outer_cost_fn,
    average_across_steps,
    batched,
    stop_gradients,
    num_tasks,
    return_inner_v,
    backend_fw,
):

    # Numpy does not support gradients, and jax does not support gradients on
    # custom nested classes
    if backend_fw.current_backend_str() == "numpy":
        return

    # config
    inner_learning_rate = 1e-2

    # create variables
    if batched:
        variables = ivy.Container(
            {
<<<<<<< HEAD
                "latent": _variable(
                    ivy.repeat(ivy.array([[0.0]], device=device), num_tasks, axis=0)
                ),
                "weight": _variable(
                    ivy.repeat(ivy.array([[1.0]], device=device), num_tasks, axis=0)
=======
                "latent": ivy.variable(
                    ivy.repeat(ivy.array([[0.0]], device=on_device), num_tasks, axis=0)
                ),
                "weight": ivy.variable(
                    ivy.repeat(ivy.array([[1.0]], device=on_device), num_tasks, axis=0)
>>>>>>> 97a10458
                ),
            }
        )
    else:
        variables = ivy.Container(
            {
<<<<<<< HEAD
                "latent": _variable(ivy.array([0.0], device=device)),
                "weight": _variable(ivy.array([1.0], device=device)),
=======
                "latent": ivy.variable(ivy.array([0.0], device=on_device)),
                "weight": ivy.variable(ivy.array([1.0], device=on_device)),
>>>>>>> 97a10458
            }
        )

    # batch
    batch = ivy.Container({"x": ivy.arange(1, num_tasks + 1, dtype="float32")})

    # inner cost function
    def inner_cost_fn(batch_in, v):
        cost = 0
        batch_size = batch_in.shared_shape[0]
        for sub_batch_in, sub_v in zip(
            batch_in.unstack_conts(0, keepdims=True), v.unstack_conts(0, keepdims=True)
        ):
            cost = cost - (sub_v["latent"] * sub_batch_in["x"] * sub_v["weight"])[0]
        return cost / batch_size

    # outer cost function
    def outer_cost_fn(batch_in, v):
        cost = 0
        batch_size = batch_in.shared_shape[0]
        for sub_batch_in, sub_v in zip(
            batch_in.unstack_conts(0, keepdims=True), v.unstack_conts(0, keepdims=True)
        ):
            cost = cost + (sub_v["latent"] * sub_batch_in["x"] * sub_v["weight"])[0]
        return cost / batch_size

    # numpy
    weight_np = ivy.to_numpy(variables.weight[0:1])
    latent_np = ivy.to_numpy(variables.latent[0:1])
    batch_np = batch.map(lambda x, kc: ivy.to_numpy(x))

    # true gradient
    all_outer_grads = list()
    for sub_batch in batch_np.unstack_conts(0, True, num_tasks):
        all_outer_grads.append(
            [
                (
                    -i * inner_learning_rate * weight_np * sub_batch["x"][0] ** 2
                    - sub_batch["x"][0] * latent_np
                )
                * (-1 if with_outer_cost_fn else 1)
                for i in range(inner_grad_steps + 1)
            ]
        )
    if average_across_steps:
        true_weight_grad = (
            sum([sum(og) / len(og) for og in all_outer_grads]) / num_tasks
        )
    else:
        true_weight_grad = sum([og[-1] for og in all_outer_grads]) / num_tasks

    # true cost
    true_cost_dict = {
        1: {
            True: {True: {1: 0.005, 2: 0.0125}, False: {1: 0.01, 2: 0.025}},
            False: {True: {1: -0.005, 2: -0.0125}, False: {1: -0.01, 2: -0.025}},
        },
        2: {
            True: {True: {1: 0.01, 2: 0.025}, False: {1: 0.02, 2: 0.05}},
            False: {True: {1: -0.01, 2: -0.025}, False: {1: -0.02, 2: -0.05}},
        },
        3: {
            True: {True: {1: 0.015, 2: 0.0375}, False: {1: 0.03, 2: 0.075}},
            False: {True: {1: -0.015, 2: -0.0375}, False: {1: -0.03, 2: -0.075}},
        },
    }
    true_cost = true_cost_dict[inner_grad_steps][with_outer_cost_fn][
        average_across_steps
    ][num_tasks]

    # meta update
    rets = ivy.fomaml_step(
        batch,
        inner_cost_fn,
        outer_cost_fn if with_outer_cost_fn else None,
        variables,
        inner_grad_steps,
        inner_learning_rate,
        average_across_steps=average_across_steps,
        batched=batched,
        inner_v="latent",
        outer_v="weight",
        return_inner_v=return_inner_v,
        stop_gradients=stop_gradients,
    )
    calc_cost = rets[0]
    if stop_gradients:
        assert ivy.equal(_is_variable(calc_cost, exclusive=True), False)
    assert np.allclose(ivy.to_scalar(calc_cost), true_cost)
    outer_grads = rets[1]
    assert np.allclose(ivy.to_numpy(outer_grads.weight[0]), np.array(true_weight_grad))
    if return_inner_v:
        inner_v_rets = rets[2]
        assert isinstance(inner_v_rets, ivy.Container)
        if return_inner_v == "all":
            assert list(inner_v_rets.shared_shape) == [num_tasks, 1]
        elif return_inner_v == "first":
            assert list(inner_v_rets.shared_shape) == [1, 1]


# fomaml step shared vars
@handle_test(
    fn_tree="functional.ivy.fomaml_step",
    inner_grad_steps=helpers.ints(min_value=1, max_value=3),
    with_outer_cost_fn=st.booleans(),
    average_across_steps=st.booleans(),
    batched=st.booleans(),
    stop_gradients=st.booleans(),
    num_tasks=helpers.ints(min_value=1, max_value=2),
    return_inner_v=st.sampled_from(["first", "all", False]),
)
def test_fomaml_step_shared_vars(
    on_device,
    inner_grad_steps,
    with_outer_cost_fn,
    average_across_steps,
    batched,
    stop_gradients,
    num_tasks,
    return_inner_v,
    backend_fw,
):
    # Numpy does not support gradients, jax does not support gradients on custom
    # nested classes
    if backend_fw.current_backend_str() == "numpy":
        return

    # config
    inner_learning_rate = 1e-2

    # create variable
    if batched:
        variables = ivy.Container(
            {
<<<<<<< HEAD
                "latent": _variable(
                    ivy.repeat(ivy.array([[1.0]], device=device), num_tasks, axis=0)
=======
                "latent": ivy.variable(
                    ivy.repeat(ivy.array([[1.0]], device=on_device), num_tasks, axis=0)
>>>>>>> 97a10458
                )
            }
        )
    else:
        variables = ivy.Container(
<<<<<<< HEAD
            {"latent": _variable(ivy.array([1.0], device=device))}
=======
            {"latent": ivy.variable(ivy.array([1.0], device=on_device))}
>>>>>>> 97a10458
        )

    # batch
    batch = ivy.Container({"x": ivy.arange(1, num_tasks + 1, dtype="float32")})

    # inner cost function
    def inner_cost_fn(batch_in, v):
        cost = 0
        batch_size = batch_in.shared_shape[0]
        for sub_batch_in, sub_v in zip(
            batch_in.unstack_conts(0, keepdims=True), v.unstack_conts(0, keepdims=True)
        ):
            cost = cost - (sub_batch_in["x"] * sub_v["latent"] ** 2)[0]
        return cost / batch_size

    # outer cost function
    def outer_cost_fn(batch_in, v):
        cost = 0
        batch_size = batch_in.shared_shape[0]
        for sub_batch_in, sub_v in zip(
            batch_in.unstack_conts(0, keepdims=True), v.unstack_conts(0, keepdims=True)
        ):
            cost = cost + (sub_batch_in["x"] * sub_v["latent"] ** 2)[0]
        return cost / batch_size

    # numpy
    latent_np = ivy.to_numpy(variables.latent[0:1])
    batch_np = batch.map(lambda x, kc: ivy.to_numpy(x))

    # loss grad function
    def loss_grad_fn(sub_batch_in, w_in, outer=False):
        return (
            (1 if (with_outer_cost_fn and outer) else -1)
            * 2
            * sub_batch_in["x"][0]
            * w_in
        )

    # true gradient
    true_outer_grads = list()
    for sub_batch in batch_np.unstack_conts(0, True, num_tasks):
        ws = list()
        grads = list()
        ws.append(latent_np)
        for step in range(inner_grad_steps):
            update_grad = loss_grad_fn(sub_batch, ws[-1])
            w = ws[-1] - inner_learning_rate * update_grad
            if with_outer_cost_fn:
                grads.append(loss_grad_fn(sub_batch, ws[-1], outer=True))
            else:
                grads.append(update_grad)
            ws.append(w)
        if with_outer_cost_fn:
            grads.append(loss_grad_fn(sub_batch, ws[-1], outer=True))
        else:
            grads.append(loss_grad_fn(sub_batch, ws[-1]))

        # true outer grad
        if average_across_steps:
            true_outer_grad = sum(grads) / len(grads)
        else:
            true_outer_grad = grads[-1]
        true_outer_grads.append(true_outer_grad)
    true_outer_grad = sum(true_outer_grads) / len(true_outer_grads)

    # true cost
    true_cost_dict = {
        1: {
            True: {True: {1: 1.0202, 2: 1.5509}, False: {1: 1.0404, 2: 1.6018}},
            False: {True: {1: -1.0202, 2: -1.5509}, False: {1: -1.0404, 2: -1.6018}},
        },
        2: {
            True: {
                True: {1: 1.0409441, 2: 1.6042916},
                False: {1: 1.0824323, 2: 1.7110746},
            },
            False: {
                True: {1: -1.0409441, 2: -1.6042916},
                False: {1: -1.0824323, 2: -1.7110746},
            },
        },
        3: {
            True: {
                True: {1: 1.0622487, 2: 1.6603187},
                False: {1: 1.1261624, 2: 1.8284001},
            },
            False: {
                True: {1: -1.0622487, 2: -1.6603187},
                False: {1: -1.1261624, 2: -1.8284001},
            },
        },
    }
    true_cost = true_cost_dict[inner_grad_steps][with_outer_cost_fn][
        average_across_steps
    ][num_tasks]

    # meta update
    rets = ivy.fomaml_step(
        batch,
        inner_cost_fn,
        outer_cost_fn if with_outer_cost_fn else None,
        variables,
        inner_grad_steps,
        inner_learning_rate,
        average_across_steps=average_across_steps,
        batched=batched,
        return_inner_v=return_inner_v,
        stop_gradients=stop_gradients,
    )
    calc_cost = rets[0]
    if stop_gradients:
        assert ivy.equal(_is_variable(calc_cost, exclusive=True), False)
    assert np.allclose(ivy.to_scalar(calc_cost), true_cost)
    outer_grads = rets[1]
    assert np.allclose(ivy.to_numpy(outer_grads.latent[0]), np.array(true_outer_grad))
    if return_inner_v:
        inner_v_rets = rets[2]
        assert isinstance(inner_v_rets, ivy.Container)
        if return_inner_v == "all":
            assert list(inner_v_rets.shared_shape) == [num_tasks, 1]
        elif return_inner_v == "first":
            assert list(inner_v_rets.shared_shape) == [1, 1]


# fomaml step overlapping vars
@handle_test(
    fn_tree="functional.ivy.fomaml_step",
    inner_grad_steps=helpers.ints(min_value=1, max_value=3),
    with_outer_cost_fn=st.booleans(),
    average_across_steps=st.booleans(),
    batched=st.booleans(),
    stop_gradients=st.booleans(),
    num_tasks=helpers.ints(min_value=1, max_value=2),
    return_inner_v=st.sampled_from(["first", "all", False]),
)
def test_fomaml_step_overlapping_vars(
    on_device,
    inner_grad_steps,
    with_outer_cost_fn,
    average_across_steps,
    batched,
    stop_gradients,
    num_tasks,
    return_inner_v,
    backend_fw,
):
    # Numpy does not support gradients, jax does not support gradients on custom
    # nested classes
    if backend_fw.current_backend_str() == "numpy":
        return

    # config
    inner_learning_rate = 1e-2

    # create variables
    if batched:
        variables = ivy.Container(
            {
<<<<<<< HEAD
                "latent": _variable(
                    ivy.repeat(ivy.array([[0.0]], device=device), num_tasks, axis=0)
                ),
                "weight": _variable(
                    ivy.repeat(ivy.array([[1.0]], device=device), num_tasks, axis=0)
=======
                "latent": ivy.variable(
                    ivy.repeat(ivy.array([[0.0]], device=on_device), num_tasks, axis=0)
                ),
                "weight": ivy.variable(
                    ivy.repeat(ivy.array([[1.0]], device=on_device), num_tasks, axis=0)
>>>>>>> 97a10458
                ),
            }
        )
    else:
        variables = ivy.Container(
            {
<<<<<<< HEAD
                "latent": _variable(ivy.array([0.0], device=device)),
                "weight": _variable(ivy.array([1.0], device=device)),
=======
                "latent": ivy.variable(ivy.array([0.0], device=on_device)),
                "weight": ivy.variable(ivy.array([1.0], device=on_device)),
>>>>>>> 97a10458
            }
        )

    # batch
    batch = ivy.Container({"x": ivy.arange(1, num_tasks + 1, dtype="float32")})

    # inner cost function
    def inner_cost_fn(batch_in, v):
        cost = 0
        batch_size = batch_in.shared_shape[0]
        for sub_batch_in, sub_v in zip(
            batch_in.unstack_conts(0, keepdims=True), v.unstack_conts(0, keepdims=True)
        ):
            cost = cost - (sub_batch_in["x"] * sub_v["latent"] * sub_v["weight"])[0]
        return cost / batch_size

    # outer cost function
    def outer_cost_fn(batch_in, v):
        cost = 0
        batch_size = batch_in.shared_shape[0]
        for sub_batch_in, sub_v in zip(
            batch_in.unstack_conts(0, keepdims=True), v.unstack_conts(0, keepdims=True)
        ):
            cost = cost + (sub_batch_in["x"] * sub_v["latent"] * sub_v["weight"])[0]
        return cost / batch_size

    # numpy
    latent_np = ivy.to_numpy(variables.latent[0:1])
    weight_np = ivy.to_numpy(variables.weight[0:1])
    batch_np = batch.map(lambda x, kc: ivy.to_numpy(x))

    # true gradient
    all_outer_grads = list()
    for sub_batch in batch_np.unstack_conts(0, True, num_tasks):
        all_outer_grads.append(
            [
                (
                    -i * inner_learning_rate * weight_np * sub_batch["x"][0] ** 2
                    - sub_batch["x"][0] * latent_np
                )
                * (-1 if with_outer_cost_fn else 1)
                for i in range(inner_grad_steps + 1)
            ]
        )
    if average_across_steps:
        true_weight_grad = (
            sum([sum(og) / len(og) for og in all_outer_grads]) / num_tasks
        )
    else:
        true_weight_grad = sum([og[-1] for og in all_outer_grads]) / num_tasks

    # true latent gradient
    true_latent_grad = np.array(
        [(-1 - (num_tasks - 1) / 2) * (-1 if with_outer_cost_fn else 1)]
    )

    # true cost
    true_cost_dict = {
        1: {
            True: {True: {1: 0.005, 2: 0.0125}, False: {1: 0.01, 2: 0.025}},
            False: {True: {1: -0.005, 2: -0.0125}, False: {1: -0.01, 2: -0.025}},
        },
        2: {
            True: {True: {1: 0.01, 2: 0.025}, False: {1: 0.02, 2: 0.05}},
            False: {True: {1: -0.01, 2: -0.025}, False: {1: -0.02, 2: -0.05}},
        },
        3: {
            True: {True: {1: 0.015, 2: 0.0375}, False: {1: 0.03, 2: 0.075}},
            False: {True: {1: -0.015, 2: -0.0375}, False: {1: -0.03, 2: -0.075}},
        },
    }
    true_cost = true_cost_dict[inner_grad_steps][with_outer_cost_fn][
        average_across_steps
    ][num_tasks]

    # meta update
    rets = ivy.fomaml_step(
        batch,
        inner_cost_fn,
        outer_cost_fn if with_outer_cost_fn else None,
        variables,
        inner_grad_steps,
        inner_learning_rate,
        average_across_steps=average_across_steps,
        batched=batched,
        inner_v="latent",
        return_inner_v=return_inner_v,
        stop_gradients=stop_gradients,
    )
    calc_cost = rets[0]
    if stop_gradients:
        assert ivy.equal(_is_variable(calc_cost, exclusive=True), False)
    assert np.allclose(ivy.to_scalar(calc_cost), true_cost)
    outer_grads = rets[1]
    assert np.allclose(ivy.to_numpy(outer_grads.weight[0]), np.array(true_weight_grad))
    assert np.allclose(ivy.to_numpy(outer_grads.latent[0]), np.array(true_latent_grad))
    if return_inner_v:
        inner_v_rets = rets[2]
        assert isinstance(inner_v_rets, ivy.Container)
        if return_inner_v == "all":
            assert list(inner_v_rets.shared_shape) == [num_tasks, 1]
        elif return_inner_v == "first":
            assert list(inner_v_rets.shared_shape) == [1, 1]


# reptile step
@pytest.mark.parametrize("inner_grad_steps", [1, 2, 3])
@pytest.mark.parametrize("batched", [True, False])
@pytest.mark.parametrize("stop_gradients", [True, False])
@pytest.mark.parametrize("num_tasks", [1, 2])
@pytest.mark.parametrize("return_inner_v", ["first", "all", False])
def test_reptile_step(
    on_device, inner_grad_steps, batched, stop_gradients, num_tasks, return_inner_v
):
    if ivy.current_backend_str() == "numpy":
        # Numpy does not support gradients, jax does not support gradients on custom
        # nested classes,
        pytest.skip()

    # config
    inner_learning_rate = 1e-2

    # create variable
    if batched:
        variables = ivy.Container(
            {
<<<<<<< HEAD
                "latent": _variable(
                    ivy.repeat(ivy.array([[1.0]], device=device), num_tasks, axis=0)
=======
                "latent": ivy.variable(
                    ivy.repeat(ivy.array([[1.0]], device=on_device), num_tasks, axis=0)
>>>>>>> 97a10458
                )
            }
        )
    else:
        variables = ivy.Container(
<<<<<<< HEAD
            {"latent": _variable(ivy.array([1.0], device=device))}
=======
            {"latent": ivy.variable(ivy.array([1.0], device=on_device))}
>>>>>>> 97a10458
        )

    # batch
    batch = ivy.Container({"x": ivy.arange(1, num_tasks + 1, dtype="float32")})

    # inner cost function
    def inner_cost_fn(batch_in, v):
        cost = 0
        batch_size = batch_in.shared_shape[0]
        for sub_batch_in, sub_v in zip(
            batch_in.unstack_conts(0, keepdims=True), v.unstack_conts(0, keepdims=True)
        ):
            cost = cost - (sub_batch_in["x"] * sub_v["latent"] ** 2)[0]
        return cost / batch_size

    # numpy
    latent_np = ivy.to_numpy(variables.latent[0:1])
    batch_np = batch.map(lambda x, kc: ivy.to_numpy(x))

    # loss grad function
    def loss_grad_fn(sub_batch_in, w_in):
        return -2 * sub_batch_in["x"][0] * w_in

    # true gradient
    true_outer_grads = list()
    for sub_batch in batch_np.unstack_conts(0, True, num_tasks):
        ws = list()
        grads = list()
        ws.append(latent_np)
        for step in range(inner_grad_steps):
            update_grad = loss_grad_fn(sub_batch, ws[-1])
            w = ws[-1] - inner_learning_rate * update_grad
            grads.append(update_grad)
            ws.append(w)
        grads.append(loss_grad_fn(sub_batch, ws[-1]))

        # true outer grad
        true_outer_grad = sum(grads) / len(grads)
        true_outer_grads.append(true_outer_grad)
    true_outer_grad = (
        sum(true_outer_grads) / len(true_outer_grads)
    ) / inner_learning_rate

    # true cost
    true_cost_dict = {
        1: {1: -1.0202, 2: -1.5509},
        2: {1: -1.0409441, 2: -1.6042916},
        3: {1: -1.0622487, 2: -1.6603187},
    }
    true_cost = true_cost_dict[inner_grad_steps][num_tasks]

    # meta update
    rets = ivy.reptile_step(
        batch,
        inner_cost_fn,
        variables,
        inner_grad_steps,
        inner_learning_rate,
        batched=batched,
        return_inner_v=return_inner_v,
        stop_gradients=stop_gradients,
    )
    calc_cost = rets[0]
    if stop_gradients:
        assert ivy.equal(_is_variable(calc_cost, exclusive=True), False)
    assert np.allclose(ivy.to_scalar(calc_cost), true_cost)
    outer_grads = rets[1]
    assert np.allclose(ivy.to_numpy(outer_grads.latent[0]), np.array(true_outer_grad))
    if return_inner_v:
        inner_v_rets = rets[2]
        assert isinstance(inner_v_rets, ivy.Container)
        if return_inner_v == "all":
            assert list(inner_v_rets.shared_shape) == [num_tasks, 1]
        elif return_inner_v == "first":
            assert list(inner_v_rets.shared_shape) == [1, 1]


# Second Order #
# -------------#

# maml step unique vars
@pytest.mark.parametrize("inner_grad_steps", [1, 2, 3])
@pytest.mark.parametrize("with_outer_cost_fn", [True, False])
@pytest.mark.parametrize("average_across_steps", [True, False])
@pytest.mark.parametrize("batched", [True, False])
@pytest.mark.parametrize("stop_gradients", [True, False])
@pytest.mark.parametrize("num_tasks", [1, 2])
@pytest.mark.parametrize("return_inner_v", ["first", "all", False])
def test_maml_step_unique_vars(
    on_device,
    inner_grad_steps,
    with_outer_cost_fn,
    average_across_steps,
    batched,
    stop_gradients,
    num_tasks,
    return_inner_v,
):
    if ivy.current_backend_str() == "numpy":
        # Numpy does not support gradients, jax does not support gradients on custom
        # nested classes
        pytest.skip()

    if ivy.current_backend_str() == "tensorflow":
        # ToDo: work out why MAML does not work for tensorflow
        pytest.skip()

    # config
    inner_learning_rate = 1e-2

    # create variables
    if batched:
        variables = ivy.Container(
            {
<<<<<<< HEAD
                "latent": _variable(
                    ivy.repeat(ivy.array([[0.0]], device=device), num_tasks, axis=0)
                ),
                "weight": _variable(
                    ivy.repeat(ivy.array([[1.0]], device=device), num_tasks, axis=0)
=======
                "latent": ivy.variable(
                    ivy.repeat(ivy.array([[0.0]], device=on_device), num_tasks, axis=0)
                ),
                "weight": ivy.variable(
                    ivy.repeat(ivy.array([[1.0]], device=on_device), num_tasks, axis=0)
>>>>>>> 97a10458
                ),
            }
        )
    else:
        variables = ivy.Container(
            {
<<<<<<< HEAD
                "latent": _variable(ivy.array([0.0], device=device)),
                "weight": _variable(ivy.array([1.0], device=device)),
=======
                "latent": ivy.variable(ivy.array([0.0], device=on_device)),
                "weight": ivy.variable(ivy.array([1.0], device=on_device)),
>>>>>>> 97a10458
            }
        )

    # batch
    batch = ivy.Container({"x": ivy.arange(1, num_tasks + 1, dtype="float32")})

    # inner cost function
    def inner_cost_fn(batch_in, v):
        cost = 0
        batch_size = batch_in.shared_shape[0]
        for sub_batch_in, sub_v in zip(
            batch_in.unstack_conts(0, keepdims=True), v.unstack_conts(0, keepdims=True)
        ):
            cost = cost - (sub_batch_in["x"] * sub_v["latent"] * sub_v["weight"])[0]
        return cost / batch_size

    # outer cost function
    def outer_cost_fn(batch_in, v):
        cost = 0
        batch_size = batch_in.shared_shape[0]
        for sub_batch_in, sub_v in zip(
            batch_in.unstack_conts(0, keepdims=True), v.unstack_conts(0, keepdims=True)
        ):
            cost = cost + (sub_batch_in["x"] * sub_v["latent"] * sub_v["weight"])[0]
        return cost / batch_size

    # numpy
    weight_np = ivy.to_numpy(variables.weight[0:1])
    latent_np = ivy.to_numpy(variables.latent[0:1])
    batch_np = batch.map(lambda x, kc: ivy.to_numpy(x))

    # true gradient
    all_outer_grads = list()
    for sub_batch in batch_np.unstack_conts(0, True, num_tasks):
        all_outer_grads.append(
            [
                (
                    -2 * i * inner_learning_rate * weight_np * sub_batch["x"][0] ** 2
                    - sub_batch["x"][0] * latent_np
                )
                * (-1 if with_outer_cost_fn else 1)
                for i in range(inner_grad_steps + 1)
            ]
        )
    if average_across_steps:
        true_outer_grad = sum([sum(og) / len(og) for og in all_outer_grads]) / num_tasks
    else:
        true_outer_grad = sum([og[-1] for og in all_outer_grads]) / num_tasks

    # true cost
    true_cost_dict = {
        1: {
            True: {True: {1: 0.005, 2: 0.0125}, False: {1: 0.01, 2: 0.025}},
            False: {True: {1: -0.005, 2: -0.0125}, False: {1: -0.01, 2: -0.025}},
        },
        2: {
            True: {True: {1: 0.01, 2: 0.025}, False: {1: 0.02, 2: 0.05}},
            False: {True: {1: -0.01, 2: -0.025}, False: {1: -0.02, 2: -0.05}},
        },
        3: {
            True: {True: {1: 0.015, 2: 0.0375}, False: {1: 0.03, 2: 0.075}},
            False: {True: {1: -0.015, 2: -0.0375}, False: {1: -0.03, 2: -0.075}},
        },
    }
    true_cost = true_cost_dict[inner_grad_steps][with_outer_cost_fn][
        average_across_steps
    ][num_tasks]

    # meta update
    rets = ivy.maml_step(
        batch,
        inner_cost_fn,
        outer_cost_fn if with_outer_cost_fn else None,
        variables,
        inner_grad_steps,
        inner_learning_rate,
        average_across_steps=average_across_steps,
        batched=batched,
        inner_v="latent",
        outer_v="weight",
        return_inner_v=return_inner_v,
        stop_gradients=stop_gradients,
    )
    calc_cost = rets[0]
    if stop_gradients:
        assert ivy.equal(_is_variable(calc_cost, exclusive=True), False)
    assert np.allclose(ivy.to_scalar(calc_cost), true_cost)
    outer_grads = rets[1]
    assert np.allclose(ivy.to_numpy(outer_grads.weight), np.array(true_outer_grad))
    if return_inner_v:
        inner_v_rets = rets[2]
        assert isinstance(inner_v_rets, ivy.Container)
        if return_inner_v == "all":
            assert list(inner_v_rets.shared_shape) == [num_tasks, 1]
        elif return_inner_v == "first":
            assert list(inner_v_rets.shared_shape) == [1, 1]


# maml step shared vars
@pytest.mark.parametrize("inner_grad_steps", [1, 2, 3])
@pytest.mark.parametrize("with_outer_cost_fn", [True, False])
@pytest.mark.parametrize("average_across_steps", [True, False])
@pytest.mark.parametrize("batched", [True, False])
@pytest.mark.parametrize("stop_gradients", [True, False])
@pytest.mark.parametrize("num_tasks", [1, 2])
@pytest.mark.parametrize("return_inner_v", ["first", "all", False])
def test_maml_step_shared_vars(
    on_device,
    inner_grad_steps,
    with_outer_cost_fn,
    average_across_steps,
    batched,
    stop_gradients,
    num_tasks,
    return_inner_v,
):
    if ivy.current_backend_str() == "numpy":
        # Numpy does not support gradients, jax does not support gradients on custom
        # nested classes
        pytest.skip()

    if ivy.current_backend_str() == "tensorflow":
        # ToDo: work out why MAML does not work for tensorflow
        pytest.skip()

    # config
    inner_learning_rate = 1e-2

    # create variable
    if batched:
        variables = ivy.Container(
            {
<<<<<<< HEAD
                "latent": _variable(
                    ivy.repeat(ivy.array([[1.0]], device=device), num_tasks, axis=0)
=======
                "latent": ivy.variable(
                    ivy.repeat(ivy.array([[1.0]], device=on_device), num_tasks, axis=0)
>>>>>>> 97a10458
                )
            }
        )
    else:
        variables = ivy.Container(
<<<<<<< HEAD
            {"latent": _variable(ivy.array([1.0], device=device))}
=======
            {"latent": ivy.variable(ivy.array([1.0], device=on_device))}
>>>>>>> 97a10458
        )

    # batch
    batch = ivy.Container({"x": ivy.arange(1, num_tasks + 1, dtype="float32")})

    # inner cost function
    def inner_cost_fn(batch_in, v):
        cost = 0
        batch_size = batch_in.shared_shape[0]
        for sub_batch_in, sub_v in zip(
            batch_in.unstack_conts(0, keepdims=True), v.unstack_conts(0, keepdims=True)
        ):
            cost = cost - (sub_batch_in["x"] * sub_v["latent"] ** 2)[0]
        return cost / batch_size

    # outer cost function
    def outer_cost_fn(batch_in, v):
        cost = 0
        batch_size = batch_in.shared_shape[0]
        for sub_batch_in, sub_v in zip(
            batch_in.unstack_conts(0, keepdims=True), v.unstack_conts(0, keepdims=True)
        ):
            cost = cost + (sub_batch_in["x"] * sub_v["latent"] ** 2)[0]
        return cost / batch_size

    # numpy
    variables_np = variables.map(lambda x, kc: ivy.to_ivy(x))
    batch_np = batch.map(lambda x, kc: ivy.to_ivy(x))

    # loss grad function
    def loss_grad_fn(sub_batch_in, w_in, outer=False):
        return (
            (1 if (with_outer_cost_fn and outer) else -1)
            * 2
            * sub_batch_in["x"][0]
            * w_in
        )

    # update grad function
    def update_grad_fn(w_init, sub_batch_in, num_steps, average=False):
        terms = [0] * num_steps + [1]
        collection_of_terms = [terms]
        for s in range(num_steps):
            rhs = [t * 2 * sub_batch_in["x"][0] for t in terms]
            rhs.pop(0)
            rhs.append(0)
            terms = [t + rh for t, rh in zip(terms, rhs)]
            collection_of_terms.append([t for t in terms])
        if average:
            return [
                sum(
                    [
                        t * inner_learning_rate ** (num_steps - i)
                        for i, t in enumerate(tms)
                    ]
                )
                * w_init.latent
                for tms in collection_of_terms
            ]
        return (
            sum(
                [
                    t * inner_learning_rate ** (num_steps - i)
                    for i, t in enumerate(terms)
                ]
            )
            * w_init.latent
        )

    # true gradient
    true_outer_grads = list()
    for sub_batch in batch_np.unstack_conts(0, True, num_tasks):
        ws = list()
        grads = list()
        ws.append(variables_np)
        for step in range(inner_grad_steps):
            update_grad = loss_grad_fn(sub_batch, ws[-1])
            w = ws[-1] - inner_learning_rate * update_grad
            if with_outer_cost_fn:
                grads.append(loss_grad_fn(sub_batch, ws[-1], outer=True))
            else:
                grads.append(update_grad)
            ws.append(w)
        if with_outer_cost_fn:
            grads.append(loss_grad_fn(sub_batch, ws[-1], outer=True))
        else:
            grads.append(loss_grad_fn(sub_batch, ws[-1]))

        # true outer grad
        if average_across_steps:
            true_outer_grad = sum(
                [
                    ig.latent * ug
                    for ig, ug in zip(
                        grads,
                        update_grad_fn(
                            variables_np, sub_batch, inner_grad_steps, average=True
                        ),
                    )
                ]
            ) / len(grads)
        else:
            true_outer_grad = ivy.multiply(
                update_grad_fn(variables_np, sub_batch, inner_grad_steps),
                grads[-1].latent,
            )
        true_outer_grads.append(true_outer_grad)
    true_outer_grad = sum(true_outer_grads) / len(true_outer_grads)

    # true cost
    true_cost_dict = {
        1: {
            True: {True: {1: 1.0202, 2: 1.5509}, False: {1: 1.0404, 2: 1.6018}},
            False: {True: {1: -1.0202, 2: -1.5509}, False: {1: -1.0404, 2: -1.6018}},
        },
        2: {
            True: {
                True: {1: 1.0409441, 2: 1.6042916},
                False: {1: 1.0824323, 2: 1.7110746},
            },
            False: {
                True: {1: -1.0409441, 2: -1.6042916},
                False: {1: -1.0824323, 2: -1.7110746},
            },
        },
        3: {
            True: {
                True: {1: 1.0622487, 2: 1.6603187},
                False: {1: 1.1261624, 2: 1.8284001},
            },
            False: {
                True: {1: -1.0622487, 2: -1.6603187},
                False: {1: -1.1261624, 2: -1.8284001},
            },
        },
    }
    true_cost = true_cost_dict[inner_grad_steps][with_outer_cost_fn][
        average_across_steps
    ][num_tasks]

    # meta update
    rets = ivy.maml_step(
        batch,
        inner_cost_fn,
        outer_cost_fn if with_outer_cost_fn else None,
        variables,
        inner_grad_steps,
        inner_learning_rate,
        average_across_steps=average_across_steps,
        batched=batched,
        return_inner_v=return_inner_v,
        stop_gradients=stop_gradients,
    )
    calc_cost = rets[0]
    if stop_gradients:
        assert ivy.equal(_is_variable(calc_cost, exclusive=True), False)
    assert np.allclose(ivy.to_scalar(calc_cost), true_cost)
    outer_grads = rets[1]
    assert np.allclose(
        ivy.to_numpy(outer_grads.latent), ivy.to_numpy(true_outer_grad[0])
    )
    if return_inner_v:
        inner_v_rets = rets[2]
        assert isinstance(inner_v_rets, ivy.Container)
        if return_inner_v == "all":
            assert list(inner_v_rets.shared_shape) == [num_tasks, 1]
        elif return_inner_v == "first":
            assert list(inner_v_rets.shared_shape) == [1, 1]


# maml step overlapping vars
@pytest.mark.parametrize("inner_grad_steps", [1, 2, 3])
@pytest.mark.parametrize("with_outer_cost_fn", [True, False])
@pytest.mark.parametrize("average_across_steps", [True, False])
@pytest.mark.parametrize("batched", [True, False])
@pytest.mark.parametrize("stop_gradients", [True, False])
@pytest.mark.parametrize("num_tasks", [1, 2])
@pytest.mark.parametrize("return_inner_v", ["first", "all", False])
def test_maml_step_overlapping_vars(
    on_device,
    inner_grad_steps,
    with_outer_cost_fn,
    average_across_steps,
    batched,
    stop_gradients,
    num_tasks,
    return_inner_v,
):
    if ivy.current_backend_str() == "numpy":
        # Numpy does not support gradients, jax does not support gradients on custom
        # nested classes
        pytest.skip()

    if ivy.current_backend_str() == "tensorflow":
        # ToDo: work out why MAML does not work for tensorflow in wrapped mode
        pytest.skip()
    # config
    inner_learning_rate = 1e-2

    # create variables
    if batched:
        variables = ivy.Container(
            {
<<<<<<< HEAD
                "latent": _variable(
                    ivy.repeat(ivy.array([[0.0]], device=device), num_tasks, axis=0)
                ),
                "weight": _variable(
                    ivy.repeat(ivy.array([[1.0]], device=device), num_tasks, axis=0)
=======
                "latent": ivy.variable(
                    ivy.repeat(ivy.array([[0.0]], device=on_device), num_tasks, axis=0)
                ),
                "weight": ivy.variable(
                    ivy.repeat(ivy.array([[1.0]], device=on_device), num_tasks, axis=0)
>>>>>>> 97a10458
                ),
            }
        )
    else:
        variables = ivy.Container(
            {
<<<<<<< HEAD
                "latent": _variable(ivy.array([0.0], device=device)),
                "weight": _variable(ivy.array([1.0], device=device)),
=======
                "latent": ivy.variable(ivy.array([0.0], device=on_device)),
                "weight": ivy.variable(ivy.array([1.0], device=on_device)),
>>>>>>> 97a10458
            }
        )

    # batch
    batch = ivy.Container({"x": ivy.arange(1, num_tasks + 1, dtype="float32")})

    # inner cost function
    def inner_cost_fn(batch_in, v):
        cost = 0
        batch_size = batch_in.shared_shape[0]
        for sub_batch_in, sub_v in zip(
            batch_in.unstack_conts(0, keepdims=True), v.unstack_conts(0, keepdims=True)
        ):
            cost = cost - (sub_batch_in["x"] * sub_v["latent"] * sub_v["weight"])[0]
        return cost / batch_size

    # outer cost function
    def outer_cost_fn(batch_in, v):
        cost = 0
        batch_size = batch_in.shared_shape[0]
        for sub_batch_in, sub_v in zip(
            batch_in.unstack_conts(0, keepdims=True), v.unstack_conts(0, keepdims=True)
        ):
            cost = cost + (sub_batch_in["x"] * sub_v["latent"] * sub_v["weight"])[0]
        return cost / batch_size

    # numpy
    latent_np = ivy.to_numpy(variables.latent)
    weight_np = ivy.to_numpy(variables.weight)
    batch_np = batch.map(lambda x, kc: ivy.to_numpy(x))

    # true weight gradient
    all_outer_grads = list()
    for sub_batch in batch_np.unstack_conts(0, True, num_tasks):
        all_outer_grads.append(
            [
                (
                    -2 * i * inner_learning_rate * weight_np * sub_batch["x"][0] ** 2
                    - sub_batch["x"][0] * latent_np
                )
                * (-1 if with_outer_cost_fn else 1)
                for i in range(inner_grad_steps + 1)
            ]
        )
    if average_across_steps:
        true_weight_grad = (
            sum([sum(og) / len(og) for og in all_outer_grads]) / num_tasks
        )
    else:
        true_weight_grad = sum([og[-1] for og in all_outer_grads]) / num_tasks

    # true latent gradient
    true_latent_grad = np.array(
        [(-1 - (num_tasks - 1) / 2) * (-1 if with_outer_cost_fn else 1)]
    )

    # true cost
    true_cost_dict = {
        1: {
            True: {True: {1: 0.005, 2: 0.0125}, False: {1: 0.01, 2: 0.025}},
            False: {True: {1: -0.005, 2: -0.0125}, False: {1: -0.01, 2: -0.025}},
        },
        2: {
            True: {True: {1: 0.01, 2: 0.025}, False: {1: 0.02, 2: 0.05}},
            False: {True: {1: -0.01, 2: -0.025}, False: {1: -0.02, 2: -0.05}},
        },
        3: {
            True: {True: {1: 0.015, 2: 0.0375}, False: {1: 0.03, 2: 0.075}},
            False: {True: {1: -0.015, 2: -0.0375}, False: {1: -0.03, 2: -0.075}},
        },
    }
    true_cost = true_cost_dict[inner_grad_steps][with_outer_cost_fn][
        average_across_steps
    ][num_tasks]

    # meta update
    rets = ivy.maml_step(
        batch,
        inner_cost_fn,
        outer_cost_fn if with_outer_cost_fn else None,
        variables,
        inner_grad_steps,
        inner_learning_rate,
        average_across_steps=average_across_steps,
        batched=batched,
        inner_v="latent",
        return_inner_v=return_inner_v,
        stop_gradients=stop_gradients,
    )
    calc_cost = rets[0]
    if stop_gradients:
        assert ivy.equal(_is_variable(calc_cost, exclusive=True), False)
    assert np.allclose(ivy.to_scalar(calc_cost), true_cost)
    outer_grads = rets[1]
    assert np.allclose(ivy.to_numpy(outer_grads.weight), np.array(true_weight_grad))
    assert np.allclose(ivy.to_numpy(outer_grads.latent), np.array(true_latent_grad))
    if return_inner_v:
        inner_v_rets = rets[2]
        assert isinstance(inner_v_rets, ivy.Container)
        if return_inner_v == "all":
            assert list(inner_v_rets.shared_shape) == [num_tasks, 1]
        elif return_inner_v == "first":
            assert list(inner_v_rets.shared_shape) == [1, 1]


# Still to Add #
# ---------------#

# _compute_cost_and_update_grads
# _train_tasks
# _train_tasks_batched
# _train_tasks_with_for_loop
# _fomaml_step<|MERGE_RESOLUTION|>--- conflicted
+++ resolved
@@ -54,32 +54,19 @@
     if batched:
         variables = ivy.Container(
             {
-<<<<<<< HEAD
                 "latent": _variable(
-                    ivy.repeat(ivy.array([[0.0]], device=device), num_tasks, axis=0)
+                    ivy.repeat(ivy.array([[0.0]], device=on_device), num_tasks, axis=0)
                 ),
                 "weight": _variable(
-                    ivy.repeat(ivy.array([[1.0]], device=device), num_tasks, axis=0)
-=======
-                "latent": ivy.variable(
-                    ivy.repeat(ivy.array([[0.0]], device=on_device), num_tasks, axis=0)
-                ),
-                "weight": ivy.variable(
                     ivy.repeat(ivy.array([[1.0]], device=on_device), num_tasks, axis=0)
->>>>>>> 97a10458
                 ),
             }
         )
     else:
         variables = ivy.Container(
             {
-<<<<<<< HEAD
-                "latent": _variable(ivy.array([0.0], device=device)),
-                "weight": _variable(ivy.array([1.0], device=device)),
-=======
-                "latent": ivy.variable(ivy.array([0.0], device=on_device)),
-                "weight": ivy.variable(ivy.array([1.0], device=on_device)),
->>>>>>> 97a10458
+                "latent": _variable(ivy.array([0.0], device=on_device)),
+                "weight": _variable(ivy.array([1.0], device=on_device)),
             }
         )
 
@@ -214,23 +201,14 @@
     if batched:
         variables = ivy.Container(
             {
-<<<<<<< HEAD
                 "latent": _variable(
-                    ivy.repeat(ivy.array([[1.0]], device=device), num_tasks, axis=0)
-=======
-                "latent": ivy.variable(
                     ivy.repeat(ivy.array([[1.0]], device=on_device), num_tasks, axis=0)
->>>>>>> 97a10458
                 )
             }
         )
     else:
         variables = ivy.Container(
-<<<<<<< HEAD
-            {"latent": _variable(ivy.array([1.0], device=device))}
-=======
-            {"latent": ivy.variable(ivy.array([1.0], device=on_device))}
->>>>>>> 97a10458
+            {"latent": _variable(ivy.array([1.0], device=on_device))}
         )
 
     # batch
@@ -389,32 +367,19 @@
     if batched:
         variables = ivy.Container(
             {
-<<<<<<< HEAD
                 "latent": _variable(
-                    ivy.repeat(ivy.array([[0.0]], device=device), num_tasks, axis=0)
+                    ivy.repeat(ivy.array([[0.0]], device=on_device), num_tasks, axis=0)
                 ),
                 "weight": _variable(
-                    ivy.repeat(ivy.array([[1.0]], device=device), num_tasks, axis=0)
-=======
-                "latent": ivy.variable(
-                    ivy.repeat(ivy.array([[0.0]], device=on_device), num_tasks, axis=0)
-                ),
-                "weight": ivy.variable(
                     ivy.repeat(ivy.array([[1.0]], device=on_device), num_tasks, axis=0)
->>>>>>> 97a10458
                 ),
             }
         )
     else:
         variables = ivy.Container(
             {
-<<<<<<< HEAD
-                "latent": _variable(ivy.array([0.0], device=device)),
-                "weight": _variable(ivy.array([1.0], device=device)),
-=======
-                "latent": ivy.variable(ivy.array([0.0], device=on_device)),
-                "weight": ivy.variable(ivy.array([1.0], device=on_device)),
->>>>>>> 97a10458
+                "latent": _variable(ivy.array([0.0], device=on_device)),
+                "weight": _variable(ivy.array([1.0], device=on_device)),
             }
         )
 
@@ -541,23 +506,14 @@
     if batched:
         variables = ivy.Container(
             {
-<<<<<<< HEAD
                 "latent": _variable(
-                    ivy.repeat(ivy.array([[1.0]], device=device), num_tasks, axis=0)
-=======
-                "latent": ivy.variable(
                     ivy.repeat(ivy.array([[1.0]], device=on_device), num_tasks, axis=0)
->>>>>>> 97a10458
                 )
             }
         )
     else:
         variables = ivy.Container(
-<<<<<<< HEAD
-            {"latent": _variable(ivy.array([1.0], device=device))}
-=======
-            {"latent": ivy.variable(ivy.array([1.0], device=on_device))}
->>>>>>> 97a10458
+            {"latent": _variable(ivy.array([1.0], device=on_device))}
         )
 
     # batch
@@ -672,32 +628,19 @@
     if batched:
         variables = ivy.Container(
             {
-<<<<<<< HEAD
                 "latent": _variable(
-                    ivy.repeat(ivy.array([[0.0]], device=device), num_tasks, axis=0)
+                    ivy.repeat(ivy.array([[0.0]], device=on_device), num_tasks, axis=0)
                 ),
                 "weight": _variable(
-                    ivy.repeat(ivy.array([[1.0]], device=device), num_tasks, axis=0)
-=======
-                "latent": ivy.variable(
-                    ivy.repeat(ivy.array([[0.0]], device=on_device), num_tasks, axis=0)
-                ),
-                "weight": ivy.variable(
                     ivy.repeat(ivy.array([[1.0]], device=on_device), num_tasks, axis=0)
->>>>>>> 97a10458
                 ),
             }
         )
     else:
         variables = ivy.Container(
             {
-<<<<<<< HEAD
-                "latent": _variable(ivy.array([0.0], device=device)),
-                "weight": _variable(ivy.array([1.0], device=device)),
-=======
-                "latent": ivy.variable(ivy.array([0.0], device=on_device)),
-                "weight": ivy.variable(ivy.array([1.0], device=on_device)),
->>>>>>> 97a10458
+                "latent": _variable(ivy.array([0.0], device=on_device)),
+                "weight": _variable(ivy.array([1.0], device=on_device)),
             }
         )
 
@@ -830,23 +773,14 @@
     if batched:
         variables = ivy.Container(
             {
-<<<<<<< HEAD
                 "latent": _variable(
-                    ivy.repeat(ivy.array([[1.0]], device=device), num_tasks, axis=0)
-=======
-                "latent": ivy.variable(
                     ivy.repeat(ivy.array([[1.0]], device=on_device), num_tasks, axis=0)
->>>>>>> 97a10458
                 )
             }
         )
     else:
         variables = ivy.Container(
-<<<<<<< HEAD
-            {"latent": _variable(ivy.array([1.0], device=device))}
-=======
-            {"latent": ivy.variable(ivy.array([1.0], device=on_device))}
->>>>>>> 97a10458
+            {"latent": _variable(ivy.array([1.0], device=on_device))}
         )
 
     # batch
@@ -1050,32 +984,19 @@
     if batched:
         variables = ivy.Container(
             {
-<<<<<<< HEAD
                 "latent": _variable(
-                    ivy.repeat(ivy.array([[0.0]], device=device), num_tasks, axis=0)
+                    ivy.repeat(ivy.array([[0.0]], device=on_device), num_tasks, axis=0)
                 ),
                 "weight": _variable(
-                    ivy.repeat(ivy.array([[1.0]], device=device), num_tasks, axis=0)
-=======
-                "latent": ivy.variable(
-                    ivy.repeat(ivy.array([[0.0]], device=on_device), num_tasks, axis=0)
-                ),
-                "weight": ivy.variable(
                     ivy.repeat(ivy.array([[1.0]], device=on_device), num_tasks, axis=0)
->>>>>>> 97a10458
                 ),
             }
         )
     else:
         variables = ivy.Container(
             {
-<<<<<<< HEAD
-                "latent": _variable(ivy.array([0.0], device=device)),
-                "weight": _variable(ivy.array([1.0], device=device)),
-=======
-                "latent": ivy.variable(ivy.array([0.0], device=on_device)),
-                "weight": ivy.variable(ivy.array([1.0], device=on_device)),
->>>>>>> 97a10458
+                "latent": _variable(ivy.array([0.0], device=on_device)),
+                "weight": _variable(ivy.array([1.0], device=on_device)),
             }
         )
 
