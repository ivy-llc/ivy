"""Collection of tests for unified meta functions."""

# global
import pytest
import numpy as np
<<<<<<< HEAD
from hypothesis import given, assume, settings, strategies as st
=======
from hypothesis import given, strategies as st
>>>>>>> 122f9f4d

# local
import ivy
import ivy.functional.backends.numpy
import ivy_tests.test_ivy.helpers as helpers


# ToDo: replace dict checks for verifying costs with analytic calculations


# First Order #
# ------------#

# fomaml step unique vars
@given(
    inner_grad_steps=st.integers(1, 3),
    with_outer_cost_fn=st.booleans(),
    average_across_steps=st.booleans(),
    batched=st.booleans(),
    stop_gradients=st.booleans(),
    num_tasks=st.integers(1, 2),
    return_inner_v=st.sampled_from(["first", "all", False]),
)
def test_fomaml_step_unique_vars(
    device,
    call,
    inner_grad_steps,
    with_outer_cost_fn,
    average_across_steps,
    batched,
    stop_gradients,
    num_tasks,
    return_inner_v,
):

    # Numpy does not support gradients, and jax does not support gradients on
    # custom nested classes
    assume(not (call is helpers.np_call))

    # config
    inner_learning_rate = 1e-2

    # create variables
    if batched:
        variables = ivy.Container(
            {
                "latent": ivy.variable(
                    ivy.repeat(ivy.array([[0.0]], device=device), num_tasks, 0)
                ),
                "weight": ivy.variable(
                    ivy.repeat(ivy.array([[1.0]], device=device), num_tasks, 0)
                ),
            }
        )
    else:
        variables = ivy.Container(
            {
                "latent": ivy.variable(ivy.array([0.0], device=device)),
                "weight": ivy.variable(ivy.array([1.0], device=device)),
            }
        )

    # batch
    batch = ivy.Container({"x": ivy.arange(1, num_tasks + 1, dtype="float32")})

    # inner cost function
    def inner_cost_fn(batch_in, v):
        cost = 0
        batch_size = batch_in.shape[0]
        for sub_batch_in, sub_v in zip(
            batch_in.unstack(0, keepdims=True), v.unstack(0, keepdims=True)
        ):
            cost = cost - (sub_v["latent"] * sub_batch_in["x"] * sub_v["weight"])[0]
        return cost / batch_size

    # outer cost function
    def outer_cost_fn(batch_in, v):
        cost = 0
        batch_size = batch_in.shape[0]
        for sub_batch_in, sub_v in zip(
            batch_in.unstack(0, keepdims=True), v.unstack(0, keepdims=True)
        ):
            cost = cost + (sub_v["latent"] * sub_batch_in["x"] * sub_v["weight"])[0]
        return cost / batch_size

    # numpy
    weight_np = ivy.to_numpy(variables.weight[0:1])
    latent_np = ivy.to_numpy(variables.latent[0:1])
    batch_np = batch.map(lambda x, kc: ivy.to_numpy(x))

    # true gradient
    all_outer_grads = list()
    for sub_batch in batch_np.unstack(0, True, num_tasks):
        all_outer_grads.append(
            [
                (
                    -i * inner_learning_rate * weight_np * sub_batch["x"][0] ** 2
                    - sub_batch["x"][0] * latent_np
                )
                * (-1 if with_outer_cost_fn else 1)
                for i in range(inner_grad_steps + 1)
            ]
        )
    if average_across_steps:
        true_weight_grad = (
            sum([sum(og) / len(og) for og in all_outer_grads]) / num_tasks
        )
    else:
        true_weight_grad = sum([og[-1] for og in all_outer_grads]) / num_tasks

    # true cost
    true_cost_dict = {
        1: {
            True: {True: {1: 0.005, 2: 0.0125}, False: {1: 0.01, 2: 0.025}},
            False: {True: {1: -0.005, 2: -0.0125}, False: {1: -0.01, 2: -0.025}},
        },
        2: {
            True: {True: {1: 0.01, 2: 0.025}, False: {1: 0.02, 2: 0.05}},
            False: {True: {1: -0.01, 2: -0.025}, False: {1: -0.02, 2: -0.05}},
        },
        3: {
            True: {True: {1: 0.015, 2: 0.0375}, False: {1: 0.03, 2: 0.075}},
            False: {True: {1: -0.015, 2: -0.0375}, False: {1: -0.03, 2: -0.075}},
        },
    }
    true_cost = true_cost_dict[inner_grad_steps][with_outer_cost_fn][
        average_across_steps
    ][num_tasks]

    # meta update
    rets = ivy.fomaml_step(
        batch,
        inner_cost_fn,
        outer_cost_fn if with_outer_cost_fn else None,
        variables,
        inner_grad_steps,
        inner_learning_rate,
        average_across_steps=average_across_steps,
        batched=batched,
        inner_v="latent",
        outer_v="weight",
        return_inner_v=return_inner_v,
        stop_gradients=stop_gradients,
    )
    calc_cost = rets[0]
    if stop_gradients:
        assert ivy.equal(ivy.is_variable(calc_cost, exclusive=True), False)
    assert np.allclose(ivy.to_scalar(calc_cost), true_cost)
    outer_grads = rets[1]
    assert ivy.equal(ivy.is_variable(outer_grads), False)
    assert np.allclose(ivy.to_numpy(outer_grads.weight[0]), np.array(true_weight_grad))
    if return_inner_v:
        inner_v_rets = rets[2]
        assert isinstance(inner_v_rets, ivy.Container)
        if return_inner_v == "all":
            assert list(inner_v_rets.shape) == [num_tasks, 1]
        elif return_inner_v == "first":
            assert list(inner_v_rets.shape) == [1, 1]


# fomaml step shared vars
@given(
    inner_grad_steps=st.integers(1, 3),
    with_outer_cost_fn=st.booleans(),
    average_across_steps=st.booleans(),
    batched=st.booleans(),
    stop_gradients=st.booleans(),
    num_tasks=st.integers(1, 2),
    return_inner_v=st.sampled_from(["first", "all", False]),
)
def test_fomaml_step_shared_vars(
    device,
    call,
    inner_grad_steps,
    with_outer_cost_fn,
    average_across_steps,
    batched,
    stop_gradients,
    num_tasks,
    return_inner_v,
):
    # Numpy does not support gradients, jax does not support gradients on custom
    # nested classes, and mxnet does not support only_inputs argument to
    # mx.autograd.grad
    assume(not (call in [helpers.np_call, helpers.mx_call]))

    # config
    inner_learning_rate = 1e-2

    # create variable
    if batched:
        variables = ivy.Container(
            {
                "latent": ivy.variable(
                    ivy.repeat(ivy.array([[1.0]], device=device), num_tasks, 0)
                )
            }
        )
    else:
        variables = ivy.Container(
            {"latent": ivy.variable(ivy.array([1.0], device=device))}
        )

    # batch
    batch = ivy.Container({"x": ivy.arange(1, num_tasks + 1, dtype="float32")})

    # inner cost function
    def inner_cost_fn(batch_in, v):
        cost = 0
        batch_size = batch_in.shape[0]
        for sub_batch_in, sub_v in zip(
            batch_in.unstack(0, keepdims=True), v.unstack(0, keepdims=True)
        ):
            cost = cost - (sub_batch_in["x"] * sub_v["latent"] ** 2)[0]
        return cost / batch_size

    # outer cost function
    def outer_cost_fn(batch_in, v):
        cost = 0
        batch_size = batch_in.shape[0]
        for sub_batch_in, sub_v in zip(
            batch_in.unstack(0, keepdims=True), v.unstack(0, keepdims=True)
        ):
            cost = cost + (sub_batch_in["x"] * sub_v["latent"] ** 2)[0]
        return cost / batch_size

    # numpy
    latent_np = ivy.to_numpy(variables.latent[0:1])
    batch_np = batch.map(lambda x, kc: ivy.to_numpy(x))

    # loss grad function
    def loss_grad_fn(sub_batch_in, w_in, outer=False):
        return (
            (1 if (with_outer_cost_fn and outer) else -1)
            * 2
            * sub_batch_in["x"][0]
            * w_in
        )

    # true gradient
    true_outer_grads = list()
    for sub_batch in batch_np.unstack(0, True, num_tasks):
        ws = list()
        grads = list()
        ws.append(latent_np)
        for step in range(inner_grad_steps):
            update_grad = loss_grad_fn(sub_batch, ws[-1])
            w = ws[-1] - inner_learning_rate * update_grad
            if with_outer_cost_fn:
                grads.append(loss_grad_fn(sub_batch, ws[-1], outer=True))
            else:
                grads.append(update_grad)
            ws.append(w)
        if with_outer_cost_fn:
            grads.append(loss_grad_fn(sub_batch, ws[-1], outer=True))
        else:
            grads.append(loss_grad_fn(sub_batch, ws[-1]))

        # true outer grad
        if average_across_steps:
            true_outer_grad = sum(grads) / len(grads)
        else:
            true_outer_grad = grads[-1]
        true_outer_grads.append(true_outer_grad)
    true_outer_grad = sum(true_outer_grads) / len(true_outer_grads)

    # true cost
    true_cost_dict = {
        1: {
            True: {True: {1: 1.0202, 2: 1.5509}, False: {1: 1.0404, 2: 1.6018}},
            False: {True: {1: -1.0202, 2: -1.5509}, False: {1: -1.0404, 2: -1.6018}},
        },
        2: {
            True: {
                True: {1: 1.0409441, 2: 1.6042916},
                False: {1: 1.0824323, 2: 1.7110746},
            },
            False: {
                True: {1: -1.0409441, 2: -1.6042916},
                False: {1: -1.0824323, 2: -1.7110746},
            },
        },
        3: {
            True: {
                True: {1: 1.0622487, 2: 1.6603187},
                False: {1: 1.1261624, 2: 1.8284001},
            },
            False: {
                True: {1: -1.0622487, 2: -1.6603187},
                False: {1: -1.1261624, 2: -1.8284001},
            },
        },
    }
    true_cost = true_cost_dict[inner_grad_steps][with_outer_cost_fn][
        average_across_steps
    ][num_tasks]

    # meta update
    rets = ivy.fomaml_step(
        batch,
        inner_cost_fn,
        outer_cost_fn if with_outer_cost_fn else None,
        variables,
        inner_grad_steps,
        inner_learning_rate,
        average_across_steps=average_across_steps,
        batched=batched,
        return_inner_v=return_inner_v,
        stop_gradients=stop_gradients,
    )
    calc_cost = rets[0]
    if stop_gradients:
        assert ivy.equal(ivy.is_variable(calc_cost, exclusive=True), False)
    assert np.allclose(ivy.to_scalar(calc_cost), true_cost)
    outer_grads = rets[1]
    assert ivy.equal(ivy.is_variable(outer_grads), False)
    assert np.allclose(ivy.to_numpy(outer_grads.latent[0]), np.array(true_outer_grad))
    if return_inner_v:
        inner_v_rets = rets[2]
        assert isinstance(inner_v_rets, ivy.Container)
        if return_inner_v == "all":
            assert list(inner_v_rets.shape) == [num_tasks, 1]
        elif return_inner_v == "first":
            assert list(inner_v_rets.shape) == [1, 1]


# fomaml step overlapping vars
@given(
    inner_grad_steps=st.integers(1, 3),
    with_outer_cost_fn=st.booleans(),
    average_across_steps=st.booleans(),
    batched=st.booleans(),
    stop_gradients=st.booleans(),
    num_tasks=st.integers(1, 2),
    return_inner_v=st.sampled_from(["first", "all", False]),
)
def test_fomaml_step_overlapping_vars(
    device,
    call,
    inner_grad_steps,
    with_outer_cost_fn,
    average_across_steps,
    batched,
    stop_gradients,
    num_tasks,
    return_inner_v,
):
    # Numpy does not support gradients, jax does not support gradients on custom
    # nested classes, and mxnet does not support only_inputs argument to
    # mx.autograd.grad
    assume(not (call in [helpers.np_call, helpers.mx_call]))

    # config
    inner_learning_rate = 1e-2

    # create variables
    if batched:
        variables = ivy.Container(
            {
                "latent": ivy.variable(
                    ivy.repeat(ivy.array([[0.0]], device=device), num_tasks, 0)
                ),
                "weight": ivy.variable(
                    ivy.repeat(ivy.array([[1.0]], device=device), num_tasks, 0)
                ),
            }
        )
    else:
        variables = ivy.Container(
            {
                "latent": ivy.variable(ivy.array([0.0], device=device)),
                "weight": ivy.variable(ivy.array([1.0], device=device)),
            }
        )

    # batch
    batch = ivy.Container({"x": ivy.arange(1, num_tasks + 1, dtype="float32")})

    # inner cost function
    def inner_cost_fn(batch_in, v):
        cost = 0
        batch_size = batch_in.shape[0]
        for sub_batch_in, sub_v in zip(
            batch_in.unstack(0, keepdims=True), v.unstack(0, keepdims=True)
        ):
            cost = cost - (sub_batch_in["x"] * sub_v["latent"] * sub_v["weight"])[0]
        return cost / batch_size

    # outer cost function
    def outer_cost_fn(batch_in, v):
        cost = 0
        batch_size = batch_in.shape[0]
        for sub_batch_in, sub_v in zip(
            batch_in.unstack(0, keepdims=True), v.unstack(0, keepdims=True)
        ):
            cost = cost + (sub_batch_in["x"] * sub_v["latent"] * sub_v["weight"])[0]
        return cost / batch_size

    # numpy
    latent_np = ivy.to_numpy(variables.latent[0:1])
    weight_np = ivy.to_numpy(variables.weight[0:1])
    batch_np = batch.map(lambda x, kc: ivy.to_numpy(x))

    # true gradient
    all_outer_grads = list()
    for sub_batch in batch_np.unstack(0, True, num_tasks):
        all_outer_grads.append(
            [
                (
                    -i * inner_learning_rate * weight_np * sub_batch["x"][0] ** 2
                    - sub_batch["x"][0] * latent_np
                )
                * (-1 if with_outer_cost_fn else 1)
                for i in range(inner_grad_steps + 1)
            ]
        )
    if average_across_steps:
        true_weight_grad = (
            sum([sum(og) / len(og) for og in all_outer_grads]) / num_tasks
        )
    else:
        true_weight_grad = sum([og[-1] for og in all_outer_grads]) / num_tasks

    # true latent gradient
    true_latent_grad = np.array(
        [(-1 - (num_tasks - 1) / 2) * (-1 if with_outer_cost_fn else 1)]
    )

    # true cost
    true_cost_dict = {
        1: {
            True: {True: {1: 0.005, 2: 0.0125}, False: {1: 0.01, 2: 0.025}},
            False: {True: {1: -0.005, 2: -0.0125}, False: {1: -0.01, 2: -0.025}},
        },
        2: {
            True: {True: {1: 0.01, 2: 0.025}, False: {1: 0.02, 2: 0.05}},
            False: {True: {1: -0.01, 2: -0.025}, False: {1: -0.02, 2: -0.05}},
        },
        3: {
            True: {True: {1: 0.015, 2: 0.0375}, False: {1: 0.03, 2: 0.075}},
            False: {True: {1: -0.015, 2: -0.0375}, False: {1: -0.03, 2: -0.075}},
        },
    }
    true_cost = true_cost_dict[inner_grad_steps][with_outer_cost_fn][
        average_across_steps
    ][num_tasks]

    # meta update
    rets = ivy.fomaml_step(
        batch,
        inner_cost_fn,
        outer_cost_fn if with_outer_cost_fn else None,
        variables,
        inner_grad_steps,
        inner_learning_rate,
        average_across_steps=average_across_steps,
        batched=batched,
        inner_v="latent",
        return_inner_v=return_inner_v,
        stop_gradients=stop_gradients,
    )
    calc_cost = rets[0]
    if stop_gradients:
        assert ivy.equal(ivy.is_variable(calc_cost, exclusive=True), False)
    assert np.allclose(ivy.to_scalar(calc_cost), true_cost)
    outer_grads = rets[1]
    assert ivy.equal(ivy.is_variable(outer_grads), False)
    assert np.allclose(ivy.to_numpy(outer_grads.weight[0]), np.array(true_weight_grad))
    assert np.allclose(ivy.to_numpy(outer_grads.latent[0]), np.array(true_latent_grad))
    if return_inner_v:
        inner_v_rets = rets[2]
        assert isinstance(inner_v_rets, ivy.Container)
        if return_inner_v == "all":
            assert list(inner_v_rets.shape) == [num_tasks, 1]
        elif return_inner_v == "first":
            assert list(inner_v_rets.shape) == [1, 1]


# reptile step
@pytest.mark.parametrize("inner_grad_steps", [1, 2, 3])
@pytest.mark.parametrize("batched", [True, False])
@pytest.mark.parametrize("stop_gradients", [True, False])
@pytest.mark.parametrize("num_tasks", [1, 2])
@pytest.mark.parametrize("return_inner_v", ["first", "all", False])
def test_reptile_step(
    device, call, inner_grad_steps, batched, stop_gradients, num_tasks, return_inner_v
):
    if call in [helpers.np_call, helpers.mx_call]:
        # Numpy does not support gradients, jax does not support gradients on custom
        # nested classes, and mxnet does not support only_inputs argument to
        # mx.autograd.grad
        pytest.skip()

    # config
    inner_learning_rate = 1e-2

    # create variable
    if batched:
        variables = ivy.Container(
            {
                "latent": ivy.variable(
                    ivy.repeat(ivy.array([[1.0]], device=device), num_tasks, 0)
                )
            }
        )
    else:
        variables = ivy.Container(
            {"latent": ivy.variable(ivy.array([1.0], device=device))}
        )

    # batch
    batch = ivy.Container({"x": ivy.arange(1, num_tasks + 1, dtype="float32")})

    # inner cost function
    def inner_cost_fn(batch_in, v):
        cost = 0
        batch_size = batch_in.shape[0]
        for sub_batch_in, sub_v in zip(
            batch_in.unstack(0, keepdims=True), v.unstack(0, keepdims=True)
        ):
            cost = cost - (sub_batch_in["x"] * sub_v["latent"] ** 2)[0]
        return cost / batch_size

    # numpy
    latent_np = ivy.to_numpy(variables.latent[0:1])
    batch_np = batch.map(lambda x, kc: ivy.to_numpy(x))

    # loss grad function
    def loss_grad_fn(sub_batch_in, w_in):
        return -2 * sub_batch_in["x"][0] * w_in

    # true gradient
    true_outer_grads = list()
    for sub_batch in batch_np.unstack(0, True, num_tasks):
        ws = list()
        grads = list()
        ws.append(latent_np)
        for step in range(inner_grad_steps):
            update_grad = loss_grad_fn(sub_batch, ws[-1])
            w = ws[-1] - inner_learning_rate * update_grad
            grads.append(update_grad)
            ws.append(w)
        grads.append(loss_grad_fn(sub_batch, ws[-1]))

        # true outer grad
        true_outer_grad = sum(grads) / len(grads)
        true_outer_grads.append(true_outer_grad)
    true_outer_grad = (
        sum(true_outer_grads) / len(true_outer_grads)
    ) / inner_learning_rate

    # true cost
    true_cost_dict = {
        1: {1: -1.0202, 2: -1.5509},
        2: {1: -1.0409441, 2: -1.6042916},
        3: {1: -1.0622487, 2: -1.6603187},
    }
    true_cost = true_cost_dict[inner_grad_steps][num_tasks]

    # meta update
    rets = ivy.reptile_step(
        batch,
        inner_cost_fn,
        variables,
        inner_grad_steps,
        inner_learning_rate,
        batched=batched,
        return_inner_v=return_inner_v,
        stop_gradients=stop_gradients,
    )
    calc_cost = rets[0]
    if stop_gradients:
        assert ivy.equal(ivy.is_variable(calc_cost, exclusive=True), False)
    assert np.allclose(ivy.to_scalar(calc_cost), true_cost)
    outer_grads = rets[1]
    assert ivy.equal(ivy.is_variable(outer_grads), False)
    assert np.allclose(ivy.to_numpy(outer_grads.latent[0]), np.array(true_outer_grad))
    if return_inner_v:
        inner_v_rets = rets[2]
        assert isinstance(inner_v_rets, ivy.Container)
        if return_inner_v == "all":
            assert list(inner_v_rets.shape) == [num_tasks, 1]
        elif return_inner_v == "first":
            assert list(inner_v_rets.shape) == [1, 1]


# Second Order #
# -------------#

# maml step unique vars
@pytest.mark.parametrize("inner_grad_steps", [1, 2, 3])
@pytest.mark.parametrize("with_outer_cost_fn", [True, False])
@pytest.mark.parametrize("average_across_steps", [True, False])
@pytest.mark.parametrize("batched", [True, False])
@pytest.mark.parametrize("stop_gradients", [True, False])
@pytest.mark.parametrize("num_tasks", [1, 2])
@pytest.mark.parametrize("return_inner_v", ["first", "all", False])
def test_maml_step_unique_vars(
    device,
    call,
    inner_grad_steps,
    with_outer_cost_fn,
    average_across_steps,
    batched,
    stop_gradients,
    num_tasks,
    return_inner_v,
):
    if call in [helpers.np_call, helpers.mx_call]:
        # Numpy does not support gradients, jax does not support gradients on custom
        # nested classes, and mxnet does not support only_inputs argument to
        # mx.autograd.grad
        pytest.skip()

    if call in [helpers.tf_call, helpers.tf_graph_call]:
        # ToDo: work out why MAML does not work for tensorflow
        pytest.skip()

    # config
    inner_learning_rate = 1e-2

    # create variables
    if batched:
        variables = ivy.Container(
            {
                "latent": ivy.variable(
                    ivy.repeat(ivy.array([[0.0]], device=device), num_tasks, 0)
                ),
                "weight": ivy.variable(
                    ivy.repeat(ivy.array([[1.0]], device=device), num_tasks, 0)
                ),
            }
        )
    else:
        variables = ivy.Container(
            {
                "latent": ivy.variable(ivy.array([0.0], device=device)),
                "weight": ivy.variable(ivy.array([1.0], device=device)),
            }
        )

    # batch
    batch = ivy.Container({"x": ivy.arange(1, num_tasks + 1, dtype="float32")})

    # inner cost function
    def inner_cost_fn(batch_in, v):
        cost = 0
        batch_size = batch_in.shape[0]
        for sub_batch_in, sub_v in zip(
            batch_in.unstack(0, keepdims=True), v.unstack(0, keepdims=True)
        ):
            cost = cost - (sub_batch_in["x"] * sub_v["latent"] * sub_v["weight"])[0]
        return cost / batch_size

    # outer cost function
    def outer_cost_fn(batch_in, v):
        cost = 0
        batch_size = batch_in.shape[0]
        for sub_batch_in, sub_v in zip(
            batch_in.unstack(0, keepdims=True), v.unstack(0, keepdims=True)
        ):
            cost = cost + (sub_batch_in["x"] * sub_v["latent"] * sub_v["weight"])[0]
        return cost / batch_size

    # numpy
    weight_np = ivy.to_numpy(variables.weight[0:1])
    latent_np = ivy.to_numpy(variables.latent[0:1])
    batch_np = batch.map(lambda x, kc: ivy.to_numpy(x))

    # true gradient
    all_outer_grads = list()
    for sub_batch in batch_np.unstack(0, True, num_tasks):
        all_outer_grads.append(
            [
                (
                    -2 * i * inner_learning_rate * weight_np * sub_batch["x"][0] ** 2
                    - sub_batch["x"][0] * latent_np
                )
                * (-1 if with_outer_cost_fn else 1)
                for i in range(inner_grad_steps + 1)
            ]
        )
    if average_across_steps:
        true_outer_grad = sum([sum(og) / len(og) for og in all_outer_grads]) / num_tasks
    else:
        true_outer_grad = sum([og[-1] for og in all_outer_grads]) / num_tasks

    # true cost
    true_cost_dict = {
        1: {
            True: {True: {1: 0.005, 2: 0.0125}, False: {1: 0.01, 2: 0.025}},
            False: {True: {1: -0.005, 2: -0.0125}, False: {1: -0.01, 2: -0.025}},
        },
        2: {
            True: {True: {1: 0.01, 2: 0.025}, False: {1: 0.02, 2: 0.05}},
            False: {True: {1: -0.01, 2: -0.025}, False: {1: -0.02, 2: -0.05}},
        },
        3: {
            True: {True: {1: 0.015, 2: 0.0375}, False: {1: 0.03, 2: 0.075}},
            False: {True: {1: -0.015, 2: -0.0375}, False: {1: -0.03, 2: -0.075}},
        },
    }
    true_cost = true_cost_dict[inner_grad_steps][with_outer_cost_fn][
        average_across_steps
    ][num_tasks]

    # meta update
    rets = ivy.maml_step(
        batch,
        inner_cost_fn,
        outer_cost_fn if with_outer_cost_fn else None,
        variables,
        inner_grad_steps,
        inner_learning_rate,
        average_across_steps=average_across_steps,
        batched=batched,
        inner_v="latent",
        outer_v="weight",
        return_inner_v=return_inner_v,
        stop_gradients=stop_gradients,
    )
    calc_cost = rets[0]
    if stop_gradients:
        assert ivy.equal(ivy.is_variable(calc_cost, exclusive=True), False)
    assert np.allclose(ivy.to_scalar(calc_cost), true_cost)
    outer_grads = rets[1]
    assert ivy.equal(ivy.is_variable(outer_grads), False)
    assert np.allclose(ivy.to_numpy(outer_grads.weight), np.array(true_outer_grad))
    if return_inner_v:
        inner_v_rets = rets[2]
        assert isinstance(inner_v_rets, ivy.Container)
        if return_inner_v == "all":
            assert list(inner_v_rets.shape) == [num_tasks, 1]
        elif return_inner_v == "first":
            assert list(inner_v_rets.shape) == [1, 1]


# maml step shared vars
@pytest.mark.parametrize("inner_grad_steps", [1, 2, 3])
@pytest.mark.parametrize("with_outer_cost_fn", [True, False])
@pytest.mark.parametrize("average_across_steps", [True, False])
@pytest.mark.parametrize("batched", [True, False])
@pytest.mark.parametrize("stop_gradients", [True, False])
@pytest.mark.parametrize("num_tasks", [1, 2])
@pytest.mark.parametrize("return_inner_v", ["first", "all", False])
def test_maml_step_shared_vars(
    device,
    call,
    inner_grad_steps,
    with_outer_cost_fn,
    average_across_steps,
    batched,
    stop_gradients,
    num_tasks,
    return_inner_v,
):
    if call in [helpers.np_call, helpers.mx_call]:
        # Numpy does not support gradients, jax does not support gradients on custom
        # nested classes, and mxnet does not support only_inputs argument to
        # mx.autograd.grad
        pytest.skip()

    if call in [helpers.tf_call, helpers.tf_graph_call]:
        # ToDo: work out why MAML does not work for tensorflow
        pytest.skip()

    # config
    inner_learning_rate = 1e-2

    # create variable
    if batched:
        variables = ivy.Container(
            {
                "latent": ivy.variable(
                    ivy.repeat(ivy.array([[1.0]], device=device), num_tasks, 0)
                )
            }
        )
    else:
        variables = ivy.Container(
            {"latent": ivy.variable(ivy.array([1.0], device=device))}
        )

    # batch
    batch = ivy.Container({"x": ivy.arange(1, num_tasks + 1, dtype="float32")})

    # inner cost function
    def inner_cost_fn(batch_in, v):
        cost = 0
        batch_size = batch_in.shape[0]
        for sub_batch_in, sub_v in zip(
            batch_in.unstack(0, keepdims=True), v.unstack(0, keepdims=True)
        ):
            cost = cost - (sub_batch_in["x"] * sub_v["latent"] ** 2)[0]
        return cost / batch_size

    # outer cost function
    def outer_cost_fn(batch_in, v):
        cost = 0
        batch_size = batch_in.shape[0]
        for sub_batch_in, sub_v in zip(
            batch_in.unstack(0, keepdims=True), v.unstack(0, keepdims=True)
        ):
            cost = cost + (sub_batch_in["x"] * sub_v["latent"] ** 2)[0]
        return cost / batch_size

    # numpy
    variables_np = variables.map(lambda x, kc: ivy.to_ivy(x))
    batch_np = batch.map(lambda x, kc: ivy.to_ivy(x))

    # loss grad function
    def loss_grad_fn(sub_batch_in, w_in, outer=False):
        return (
            (1 if (with_outer_cost_fn and outer) else -1)
            * 2
            * sub_batch_in["x"][0]
            * w_in
        )

    # update grad function
    def update_grad_fn(w_init, sub_batch_in, num_steps, average=False):
        terms = [0] * num_steps + [1]
        collection_of_terms = [terms]
        for s in range(num_steps):
            rhs = [t * 2 * sub_batch_in["x"][0] for t in terms]
            rhs.pop(0)
            rhs.append(0)
            terms = [t + rh for t, rh in zip(terms, rhs)]
            collection_of_terms.append([t for t in terms])
        if average:
            return [
                sum(
                    [
                        t * inner_learning_rate ** (num_steps - i)
                        for i, t in enumerate(tms)
                    ]
                )
                * w_init.latent
                for tms in collection_of_terms
            ]
        return (
            sum(
                [
                    t * inner_learning_rate ** (num_steps - i)
                    for i, t in enumerate(terms)
                ]
            )
            * w_init.latent
        )

    # true gradient
    true_outer_grads = list()
    for sub_batch in batch_np.unstack(0, True, num_tasks):
        ws = list()
        grads = list()
        ws.append(variables_np)
        for step in range(inner_grad_steps):
            update_grad = loss_grad_fn(sub_batch, ws[-1])
            w = ws[-1] - inner_learning_rate * update_grad
            if with_outer_cost_fn:
                grads.append(loss_grad_fn(sub_batch, ws[-1], outer=True))
            else:
                grads.append(update_grad)
            ws.append(w)
        if with_outer_cost_fn:
            grads.append(loss_grad_fn(sub_batch, ws[-1], outer=True))
        else:
            grads.append(loss_grad_fn(sub_batch, ws[-1]))

        # true outer grad
        if average_across_steps:
            true_outer_grad = sum(
                [
                    ig.latent * ug
                    for ig, ug in zip(
                        grads,
                        update_grad_fn(
                            variables_np, sub_batch, inner_grad_steps, average=True
                        ),
                    )
                ]
            ) / len(grads)
        else:
            true_outer_grad = ivy.multiply(
                update_grad_fn(variables_np, sub_batch, inner_grad_steps),
                grads[-1].latent,
            )
        true_outer_grads.append(true_outer_grad)
    true_outer_grad = sum(true_outer_grads) / len(true_outer_grads)

    # true cost
    true_cost_dict = {
        1: {
            True: {True: {1: 1.0202, 2: 1.5509}, False: {1: 1.0404, 2: 1.6018}},
            False: {True: {1: -1.0202, 2: -1.5509}, False: {1: -1.0404, 2: -1.6018}},
        },
        2: {
            True: {
                True: {1: 1.0409441, 2: 1.6042916},
                False: {1: 1.0824323, 2: 1.7110746},
            },
            False: {
                True: {1: -1.0409441, 2: -1.6042916},
                False: {1: -1.0824323, 2: -1.7110746},
            },
        },
        3: {
            True: {
                True: {1: 1.0622487, 2: 1.6603187},
                False: {1: 1.1261624, 2: 1.8284001},
            },
            False: {
                True: {1: -1.0622487, 2: -1.6603187},
                False: {1: -1.1261624, 2: -1.8284001},
            },
        },
    }
    true_cost = true_cost_dict[inner_grad_steps][with_outer_cost_fn][
        average_across_steps
    ][num_tasks]

    # meta update
    rets = ivy.maml_step(
        batch,
        inner_cost_fn,
        outer_cost_fn if with_outer_cost_fn else None,
        variables,
        inner_grad_steps,
        inner_learning_rate,
        average_across_steps=average_across_steps,
        batched=batched,
        return_inner_v=return_inner_v,
        stop_gradients=stop_gradients,
    )
    calc_cost = rets[0]
    if stop_gradients:
        assert ivy.equal(ivy.is_variable(calc_cost, exclusive=True), False)
    assert np.allclose(ivy.to_scalar(calc_cost), true_cost)
    outer_grads = rets[1]
    assert ivy.equal(ivy.is_variable(outer_grads), False)
    assert np.allclose(
        ivy.to_numpy(outer_grads.latent), ivy.to_numpy(true_outer_grad[0])
    )
    if return_inner_v:
        inner_v_rets = rets[2]
        assert isinstance(inner_v_rets, ivy.Container)
        if return_inner_v == "all":
            assert list(inner_v_rets.shape) == [num_tasks, 1]
        elif return_inner_v == "first":
            assert list(inner_v_rets.shape) == [1, 1]


# maml step overlapping vars
@pytest.mark.parametrize("inner_grad_steps", [1, 2, 3])
@pytest.mark.parametrize("with_outer_cost_fn", [True, False])
@pytest.mark.parametrize("average_across_steps", [True, False])
@pytest.mark.parametrize("batched", [True, False])
@pytest.mark.parametrize("stop_gradients", [True, False])
@pytest.mark.parametrize("num_tasks", [1, 2])
@pytest.mark.parametrize("return_inner_v", ["first", "all", False])
def test_maml_step_overlapping_vars(
    device,
    call,
    inner_grad_steps,
    with_outer_cost_fn,
    average_across_steps,
    batched,
    stop_gradients,
    num_tasks,
    return_inner_v,
):
    if call in [helpers.np_call, helpers.mx_call]:
        # Numpy does not support gradients, jax does not support gradients on custom
        # nested classes, and mxnet does not support only_inputs argument to
        # mx.autograd.grad
        pytest.skip()

    if call in [helpers.tf_call, helpers.tf_graph_call]:
        # ToDo: work out why MAML does not work for tensorflow in wrapped mode
        pytest.skip()
    # config
    inner_learning_rate = 1e-2

    # create variables
    if batched:
        variables = ivy.Container(
            {
                "latent": ivy.variable(
                    ivy.repeat(ivy.array([[0.0]], device=device), num_tasks, 0)
                ),
                "weight": ivy.variable(
                    ivy.repeat(ivy.array([[1.0]], device=device), num_tasks, 0)
                ),
            }
        )
    else:
        variables = ivy.Container(
            {
                "latent": ivy.variable(ivy.array([0.0], device=device)),
                "weight": ivy.variable(ivy.array([1.0], device=device)),
            }
        )

    # batch
    batch = ivy.Container({"x": ivy.arange(1, num_tasks + 1, dtype="float32")})

    # inner cost function
    def inner_cost_fn(batch_in, v):
        cost = 0
        batch_size = batch_in.shape[0]
        for sub_batch_in, sub_v in zip(
            batch_in.unstack(0, keepdims=True), v.unstack(0, keepdims=True)
        ):
            cost = cost - (sub_batch_in["x"] * sub_v["latent"] * sub_v["weight"])[0]
        return cost / batch_size

    # outer cost function
    def outer_cost_fn(batch_in, v):
        cost = 0
        batch_size = batch_in.shape[0]
        for sub_batch_in, sub_v in zip(
            batch_in.unstack(0, keepdims=True), v.unstack(0, keepdims=True)
        ):
            cost = cost + (sub_batch_in["x"] * sub_v["latent"] * sub_v["weight"])[0]
        return cost / batch_size

    # numpy
    latent_np = ivy.to_numpy(variables.latent)
    weight_np = ivy.to_numpy(variables.weight)
    batch_np = batch.map(lambda x, kc: ivy.to_numpy(x))

    # true weight gradient
    all_outer_grads = list()
    for sub_batch in batch_np.unstack(0, True, num_tasks):
        all_outer_grads.append(
            [
                (
                    -2 * i * inner_learning_rate * weight_np * sub_batch["x"][0] ** 2
                    - sub_batch["x"][0] * latent_np
                )
                * (-1 if with_outer_cost_fn else 1)
                for i in range(inner_grad_steps + 1)
            ]
        )
    if average_across_steps:
        true_weight_grad = (
            sum([sum(og) / len(og) for og in all_outer_grads]) / num_tasks
        )
    else:
        true_weight_grad = sum([og[-1] for og in all_outer_grads]) / num_tasks

    # true latent gradient
    true_latent_grad = np.array(
        [(-1 - (num_tasks - 1) / 2) * (-1 if with_outer_cost_fn else 1)]
    )

    # true cost
    true_cost_dict = {
        1: {
            True: {True: {1: 0.005, 2: 0.0125}, False: {1: 0.01, 2: 0.025}},
            False: {True: {1: -0.005, 2: -0.0125}, False: {1: -0.01, 2: -0.025}},
        },
        2: {
            True: {True: {1: 0.01, 2: 0.025}, False: {1: 0.02, 2: 0.05}},
            False: {True: {1: -0.01, 2: -0.025}, False: {1: -0.02, 2: -0.05}},
        },
        3: {
            True: {True: {1: 0.015, 2: 0.0375}, False: {1: 0.03, 2: 0.075}},
            False: {True: {1: -0.015, 2: -0.0375}, False: {1: -0.03, 2: -0.075}},
        },
    }
    true_cost = true_cost_dict[inner_grad_steps][with_outer_cost_fn][
        average_across_steps
    ][num_tasks]

    # meta update
    rets = ivy.maml_step(
        batch,
        inner_cost_fn,
        outer_cost_fn if with_outer_cost_fn else None,
        variables,
        inner_grad_steps,
        inner_learning_rate,
        average_across_steps=average_across_steps,
        batched=batched,
        inner_v="latent",
        return_inner_v=return_inner_v,
        stop_gradients=stop_gradients,
    )
    calc_cost = rets[0]
    if stop_gradients:
        assert ivy.equal(ivy.is_variable(calc_cost, exclusive=True), False)
    assert np.allclose(ivy.to_scalar(calc_cost), true_cost)
    outer_grads = rets[1]
    assert ivy.equal(ivy.is_variable(outer_grads), False)
    assert np.allclose(ivy.to_numpy(outer_grads.weight), np.array(true_weight_grad))
    assert np.allclose(ivy.to_numpy(outer_grads.latent), np.array(true_latent_grad))
    if return_inner_v:
        inner_v_rets = rets[2]
        assert isinstance(inner_v_rets, ivy.Container)
        if return_inner_v == "all":
            assert list(inner_v_rets.shape) == [num_tasks, 1]
        elif return_inner_v == "first":
            assert list(inner_v_rets.shape) == [1, 1]


# Still to Add #
# ---------------#

# _compute_cost_and_update_grads
# _train_tasks
# _train_tasks_batched
# _train_tasks_with_for_loop
# _fomaml_step<|MERGE_RESOLUTION|>--- conflicted
+++ resolved
@@ -3,11 +3,7 @@
 # global
 import pytest
 import numpy as np
-<<<<<<< HEAD
-from hypothesis import given, assume, settings, strategies as st
-=======
-from hypothesis import given, strategies as st
->>>>>>> 122f9f4d
+from hypothesis import given, assume, strategies as st
 
 # local
 import ivy
