--- conflicted
+++ resolved
@@ -328,10 +328,6 @@
         assert not ivy.is_variable(calc_cost, exclusive=True)
     assert np.allclose(ivy.to_scalar(calc_cost), true_cost)
     outer_grads = rets[1]
-<<<<<<< HEAD
-    print(outer_grads)
-=======
->>>>>>> ac59de59
     assert not ivy.is_variable(outer_grads)
     assert np.allclose(ivy.to_numpy(outer_grads.weight[0]), np.array(true_weight_grad))
     assert np.allclose(ivy.to_numpy(outer_grads.latent[0]), np.array(true_latent_grad))
