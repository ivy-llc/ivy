--- conflicted
+++ resolved
@@ -237,110 +237,6 @@
 
 
 # fomaml step overlapping vars
-<<<<<<< HEAD
-@pytest.mark.parametrize(
-    "inner_grad_steps", [1, 2, 3])
-@pytest.mark.parametrize(
-    "with_outer_cost_fn", [True, False])
-@pytest.mark.parametrize(
-    "average_across_steps", [True, False])
-@pytest.mark.parametrize(
-    "batched", [True, False])
-@pytest.mark.parametrize(
-    "stop_gradients", [True, False])
-@pytest.mark.parametrize(
-    "num_tasks", [1, 2])
-@pytest.mark.parametrize(
-    "return_inner_v", ['first', 'all', False])
-def test_fomaml_step_overlapping_vars(dev, call, inner_grad_steps, with_outer_cost_fn, average_across_steps,
-                                      batched, stop_gradients, num_tasks, return_inner_v):
-    if call in [helpers.np_call, helpers.mx_call]:
-        # Numpy does not support gradients, jax does not support gradients on custom nested classes,
-        # and mxnet does not support only_inputs argument to mx.autograd.grad
-        pytest.skip()
-
-    # config
-    inner_learning_rate = 1e-2
-
-    # create variables
-    if batched:
-        variables = ivy.Container({'latent': ivy.variable(ivy.repeat(ivy.array([[0.]], dev=dev), num_tasks, 0)),
-                                   'weight': ivy.variable(
-                                       ivy.repeat(ivy.array([[1.]], dev=dev), num_tasks, 0))})
-    else:
-        variables = ivy.Container({'latent': ivy.variable(ivy.array([0.], dev=dev)),
-                                   'weight': ivy.variable(ivy.array([1.], dev=dev))})
-
-    # batch
-    batch = ivy.Container({'x': ivy.arange(1, num_tasks + 1, dtype='float32')})
-
-    # inner cost function
-    def inner_cost_fn(batch_in, v):
-        cost = 0
-        batch_size = batch_in.shape[0]
-        for sub_batch_in, sub_v in zip(batch_in.unstack(0, keepdims=True), v.unstack(0, keepdims=True)):
-            cost = cost - (sub_batch_in['x'] * sub_v['latent'] * sub_v['weight'])[0]
-        return cost / batch_size
-
-    # outer cost function
-    def outer_cost_fn(batch_in, v):
-        cost = 0
-        batch_size = batch_in.shape[0]
-        for sub_batch_in, sub_v in zip(batch_in.unstack(0, keepdims=True), v.unstack(0, keepdims=True)):
-            cost = cost + (sub_batch_in['x'] * sub_v['latent'] * sub_v['weight'])[0]
-        return cost / batch_size
-
-    # numpy
-    latent_np = ivy.to_numpy(variables.latent[0:1])
-    weight_np = ivy.to_numpy(variables.weight[0:1])
-    batch_np = batch.map(lambda x, kc: ivy.to_numpy(x))
-
-    # true gradient
-    all_outer_grads = list()
-    for sub_batch in batch_np.unstack(0, True, num_tasks):
-        all_outer_grads.append(
-            [(-i * inner_learning_rate * weight_np * sub_batch['x'][0] ** 2 - sub_batch['x'][0] * latent_np) *
-             (-1 if with_outer_cost_fn else 1) for i in range(inner_grad_steps + 1)])
-    if average_across_steps:
-        true_weight_grad = sum([sum(og) / len(og) for og in all_outer_grads]) / num_tasks
-    else:
-        true_weight_grad = sum([og[-1] for og in all_outer_grads]) / num_tasks
-
-    # true latent gradient
-    true_latent_grad = np.array([(-1 - (num_tasks - 1) / 2) * (-1 if with_outer_cost_fn else 1)])
-
-    # true cost
-    true_cost_dict = \
-        {1: {True: {True: {1: 0.005, 2: 0.0125}, False: {1: 0.01, 2: 0.025}},
-             False: {True: {1: -0.005, 2: -0.0125}, False: {1: -0.01, 2: -0.025}}},
-         2: {True: {True: {1: 0.01, 2: 0.025}, False: {1: 0.02, 2: 0.05}},
-             False: {True: {1: -0.01, 2: -0.025}, False: {1: -0.02, 2: -0.05}}},
-         3: {True: {True: {1: 0.015, 2: 0.0375}, False: {1: 0.03, 2: 0.075}},
-             False: {True: {1: -0.015, 2: -0.0375}, False: {1: -0.03, 2: -0.075}}}}
-    true_cost = true_cost_dict[inner_grad_steps][with_outer_cost_fn][average_across_steps][num_tasks]
-
-    # meta update
-    rets = ivy.fomaml_step(
-        batch, inner_cost_fn, outer_cost_fn if with_outer_cost_fn else None, variables,
-        inner_grad_steps, inner_learning_rate, average_across_steps=average_across_steps, batched=batched,
-        inner_v='latent', return_inner_v=return_inner_v, stop_gradients=stop_gradients)
-    calc_cost = rets[0]
-    if stop_gradients:
-        assert not ivy.is_variable(calc_cost, exclusive=True)
-    assert np.allclose(ivy.to_scalar(calc_cost), true_cost)
-    outer_grads = rets[1]
-    print(outer_grads)
-    assert not ivy.is_variable(outer_grads)
-    assert np.allclose(ivy.to_numpy(outer_grads.weight[0]), np.array(true_weight_grad))
-    assert np.allclose(ivy.to_numpy(outer_grads.latent[0]), np.array(true_latent_grad))
-    if return_inner_v:
-        inner_v_rets = rets[2]
-        assert isinstance(inner_v_rets, ivy.Container)
-        if return_inner_v == 'all':
-            assert list(inner_v_rets.shape) == [num_tasks, 1]
-        elif return_inner_v == 'first':
-            assert list(inner_v_rets.shape) == [1, 1]
-=======
 # @pytest.mark.parametrize(
 #     "inner_grad_steps", [1, 2, 3])
 # @pytest.mark.parametrize(
@@ -432,7 +328,6 @@
 #         assert not ivy.is_variable(calc_cost, exclusive=True)
 #     assert np.allclose(ivy.to_scalar(calc_cost), true_cost)
 #     outer_grads = rets[1]
-#     print(outer_grads)
 #     assert not ivy.is_variable(outer_grads)
 #     assert np.allclose(ivy.to_numpy(outer_grads.weight[0]), np.array(true_weight_grad))
 #     assert np.allclose(ivy.to_numpy(outer_grads.latent[0]), np.array(true_latent_grad))
@@ -443,7 +338,6 @@
 #             assert list(inner_v_rets.shape) == [num_tasks, 1]
 #         elif return_inner_v == 'first':
 #             assert list(inner_v_rets.shape) == [1, 1]
->>>>>>> 31de1df2
 
 
 # reptile step
