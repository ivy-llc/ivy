"""Collection of tests for unified general functions."""

# global
import numpy as np
from numbers import Number
from hypothesis import given, strategies as st

# local
import ivy
import ivy.functional.backends.numpy as ivy_np
import ivy_tests.test_ivy.helpers as helpers
from ivy.func_wrapper import _wrap_functions, _unwrap_functions


# Tests #
# ------#

# in-place

# functions to compile
def _fn_1(x, with_non_compiled: bool = False):
    for _ in range(100000):
        pass
    if with_non_compiled:
        (x + 3) * 4  # ops not to be compiled into the graph
    return x**2


def _fn_2(x, with_non_compiled: bool = False):
    for _ in range(100000):
        pass
    if with_non_compiled:
        (x + 3) * 4  # ops not to be compiled into the graph
    return (x + 10) ** 0.5 - 5


@given(
    data=st.data(),
    dtype=st.sampled_from(ivy_np.valid_float_dtypes),
    as_variable=st.booleans(),
    with_array_caching=st.booleans(),
)
def test_compile(data, dtype, as_variable, with_array_caching, device, call):
<<<<<<< HEAD
    shape = data.draw(helpers.get_shape())
    x = data.draw(helpers.array_values(dtype=dtype, shape=shape, allow_negative=False))
=======
    if dtype == "float16":
        return
    x = data.draw(helpers.get_float_array(dtype, allow_negative=False))
>>>>>>> da21de25
    # smoke test
    if (
        (isinstance(x, Number) or len(x) == 0)
        and as_variable
        and call is helpers.mx_call
    ):
        # mxnet does not support 0-dimensional variables
        return
    _unwrap_functions()
    # function 1
    comp_fn = ivy.compile(_fn_1)
    # type test
    assert callable(comp_fn)
    # value test
    x = ivy.array(x, dtype=dtype, device=device)
    if as_variable:
        x = ivy.variable(x)
    non_compiled_return = _fn_1(x)
    x = ivy.array(x, dtype=dtype, device=device)
    if as_variable:
        x = ivy.variable(x)
    compiled_return = comp_fn(x)
    assert np.allclose(ivy.to_numpy(non_compiled_return), ivy.to_numpy(compiled_return))
    # function 2
    comp_fn = ivy.compile(_fn_2)
    # type test
    assert callable(comp_fn)
    # value test
    x = ivy.array(x, dtype=dtype, device=device)
    if as_variable:
        x = ivy.variable(x)
    non_compiled_return = _fn_2(x)
    x = ivy.array(x, dtype=dtype, device=device)
    if as_variable:
        x = ivy.variable(x)
    compiled_return = comp_fn(x)
    assert np.allclose(ivy.to_numpy(non_compiled_return), ivy.to_numpy(compiled_return))
    _wrap_functions()<|MERGE_RESOLUTION|>--- conflicted
+++ resolved
@@ -41,14 +41,8 @@
     with_array_caching=st.booleans(),
 )
 def test_compile(data, dtype, as_variable, with_array_caching, device, call):
-<<<<<<< HEAD
     shape = data.draw(helpers.get_shape())
     x = data.draw(helpers.array_values(dtype=dtype, shape=shape, allow_negative=False))
-=======
-    if dtype == "float16":
-        return
-    x = data.draw(helpers.get_float_array(dtype, allow_negative=False))
->>>>>>> da21de25
     # smoke test
     if (
         (isinstance(x, Number) or len(x) == 0)
