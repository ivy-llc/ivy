"""Collection of tests for unified linear algebra functions."""

# global
import sys

import numpy as np
from hypothesis import given, settings, strategies as st

# local
import ivy_tests.test_ivy.helpers as helpers
import ivy.functional.backends.numpy as ivy_np
from ivy_tests.test_ivy.helpers import handle_cmd_line_args


@st.composite
def dtype_value1_value2_axis(
    draw,
    available_dtypes,
    min_value=None,
    max_value=None,
    allow_inf=True,
    exclude_min=False,
    exclude_max=False,
    min_num_dims=1,
    max_num_dims=10,
    min_dim_size=1,
    max_dim_size=10,
    specific_dim_size=3,
):
    # For cross product, a dim with size 3 is required
    shape = draw(
        helpers.get_shape(
            allow_none=False,
            min_num_dims=min_num_dims,
            max_num_dims=max_num_dims,
            min_dim_size=min_dim_size,
            max_dim_size=max_dim_size,
        )
    )
    axis = draw(helpers.ints(min_value=0, max_value=len(shape)))
    # make sure there is a dim with specific dim size
    shape = list(shape)
    shape = shape[:axis] + [specific_dim_size] + shape[axis:]
    shape = tuple(shape)

    dtype = draw(st.sampled_from(available_dtypes))

    values = []
    for i in range(2):
        values.append(
            draw(
                helpers.array_values(
                    dtype=dtype,
                    shape=shape,
                    min_value=min_value,
                    max_value=max_value,
                    allow_inf=allow_inf,
                    exclude_min=exclude_min,
                    exclude_max=exclude_max,
                )
            )
        )

    value1, value2 = values[0], values[1]
    return dtype, value1, value2, axis


@st.composite
def _get_dtype_value1_value2_axis_for_tensordot(
    draw,
    available_dtypes,
    min_value=None,
    max_value=None,
    allow_inf=True,
    exclude_min=False,
    exclude_max=False,
    min_num_dims=1,
    max_num_dims=10,
    min_dim_size=1,
    max_dim_size=10,
):

    shape = draw(
        helpers.get_shape(
            allow_none=False,
            min_num_dims=min_num_dims,
            max_num_dims=max_num_dims,
            min_dim_size=min_dim_size,
            max_dim_size=max_dim_size,
        )
    )
    axis = draw(helpers.ints(min_value=1, max_value=len(shape)))

    dtype = draw(st.sampled_from(available_dtypes))

    values = []
    for i in range(2):
        values.append(
            draw(
                helpers.array_values(
                    dtype=dtype,
                    shape=shape,
                    min_value=min_value,
                    max_value=max_value,
                    allow_inf=allow_inf,
                    exclude_min=exclude_min,
                    exclude_max=exclude_max,
                )
            )
        )

    value1, value2 = values[0], values[1]
    value1 = np.asarray(value1, dtype=dtype)
    value2 = np.asarray(value2, dtype=dtype)
    if not isinstance(axis, list):
        value2 = value2.transpose(
            [k for k in range(len(shape) - axis, len(shape))]
            + [k for k in range(0, len(shape) - axis)]
        )
    return dtype, value1, value2, axis


@st.composite
def _get_dtype_and_matrix(draw, *, symmetric=False):
    # batch_shape, shared, random_size
    input_dtype = draw(st.shared(st.sampled_from(ivy_np.valid_float_dtypes)))
    random_size = draw(helpers.ints(min_value=2, max_value=4))
    batch_shape = draw(helpers.get_shape(min_num_dims=1, max_num_dims=3))
    if symmetric:
        num_independnt_vals = int((random_size**2) / 2 + random_size / 2)
        array_vals_flat = np.array(
            draw(
                helpers.array_values(
                    dtype=input_dtype,
                    shape=tuple(list(batch_shape) + [num_independnt_vals]),
                    min_value=2,
                    max_value=5,
                )
            )
        )
        array_vals = np.zeros(batch_shape + (random_size, random_size))
        c = 0
        for i in range(random_size):
            for j in range(random_size):
                if j < i:
                    continue
                array_vals[..., i, j] = array_vals_flat[..., c]
                array_vals[..., j, i] = array_vals_flat[..., c]
                c += 1
        return input_dtype, array_vals.tolist()
    return input_dtype, draw(
        helpers.array_values(
            dtype=input_dtype,
            shape=tuple(list(batch_shape) + [random_size, random_size]),
            min_value=2,
            max_value=5,
        )
    )


@st.composite
def _get_first_matrix_and_dtype(draw):
    # batch_shape, random_size, shared
    input_dtype = draw(
        st.shared(st.sampled_from(ivy_np.valid_numeric_dtypes), key="shared_dtype")
    )
    shared_size = draw(
        st.shared(helpers.ints(min_value=2, max_value=4), key="shared_size")
    )
    random_size = draw(helpers.ints(min_value=2, max_value=4))
    batch_shape = draw(
        st.shared(helpers.get_shape(min_num_dims=1, max_num_dims=3), key="shape")
    )
    return input_dtype, draw(
        helpers.array_values(
            dtype=input_dtype,
            shape=tuple(list(batch_shape) + [random_size, shared_size]),
            min_value=2,
            max_value=5,
        )
    )


@st.composite
def _get_second_matrix_and_dtype(draw):
    # batch_shape, shared, random_size
    input_dtype = draw(
        st.shared(st.sampled_from(ivy_np.valid_numeric_dtypes), key="shared_dtype")
    )
    shared_size = draw(
        st.shared(helpers.ints(min_value=2, max_value=4), key="shared_size")
    )
    random_size = draw(helpers.ints(min_value=2, max_value=4))
    batch_shape = draw(
        st.shared(helpers.get_shape(min_num_dims=1, max_num_dims=3), key="shape")
    )
    return input_dtype, draw(
        helpers.array_values(
            dtype=input_dtype,
            shape=tuple(list(batch_shape) + [shared_size, random_size]),
            min_value=2,
            max_value=5,
        )
    )


# vector_to_skew_symmetric_matrix
@st.composite
def _get_dtype_and_vector(draw):
    # batch_shape, shared, random_size
    input_dtype = draw(st.sampled_from(ivy_np.valid_numeric_dtypes))
    batch_shape = draw(helpers.get_shape(min_num_dims=2, max_num_dims=4))
    return input_dtype, draw(
        helpers.array_values(
            dtype=input_dtype,
            shape=tuple(list(batch_shape) + [3]),
            min_value=2,
            max_value=5,
        )
    )


@handle_cmd_line_args
@given(
    dtype_x=_get_dtype_and_vector(),
    num_positional_args=helpers.num_positional_args(
        fn_name="vector_to_skew_symmetric_matrix"
    ),
)
@settings(max_examples=1)
def test_vector_to_skew_symmetric_matrix(
    *,
    dtype_x,
    as_variable,
    with_out,
    num_positional_args,
    native_array,
    container,
    instance_method,
    fw,
):
    input_dtype, x = dtype_x
    helpers.test_function(
        input_dtypes=input_dtype,
        as_variable_flags=as_variable,
        with_out=with_out,
        num_positional_args=num_positional_args,
        native_array_flags=native_array,
        container_flags=container,
        instance_method=instance_method,
        fw=fw,
        fn_name="vector_to_skew_symmetric_matrix",
        vector=np.asarray(x, dtype=input_dtype),
    )


# matrix_power
@handle_cmd_line_args
@given(
    dtype_x=helpers.dtype_and_values(
        available_dtypes=ivy_np.valid_float_dtypes,
        min_value=0,
        max_value=50,
        shape=helpers.ints(min_value=2, max_value=8).map(lambda x: tuple([x, x])),
    ),
    num_positional_args=helpers.num_positional_args(fn_name="matrix_power"),
    n=helpers.ints(min_value=1, max_value=8),
)
@settings(max_examples=1)
def test_matrix_power(
    *,
    dtype_x,
    as_variable,
    with_out,
    num_positional_args,
    native_array,
    container,
    instance_method,
    fw,
    n,
):
    dtype, x = dtype_x

    helpers.test_function(
        input_dtypes=dtype,
        as_variable_flags=as_variable,
        with_out=with_out,
        num_positional_args=num_positional_args,
        native_array_flags=native_array,
        container_flags=container,
        instance_method=instance_method,
        fw=fw,
        fn_name="matrix_power",
        x=np.asarray(x, dtype=dtype),
        n=n,
    )


# matmul
@handle_cmd_line_args
@given(
    x=_get_first_matrix_and_dtype(),
    y=_get_second_matrix_and_dtype(),
    num_positional_args=helpers.num_positional_args(fn_name="matmul"),
)
@settings(max_examples=1)
def test_matmul(
    *,
    x,
    y,
    as_variable,
    with_out,
    num_positional_args,
    native_array,
    container,
    instance_method,
    fw,
):
    input_dtype1, x_1 = x
    input_dtype2, y_1 = y
    input_dtype = [input_dtype1, input_dtype2]
    as_variable = [as_variable, as_variable]
    native_array = [native_array, native_array]
    container = [container, container]

    helpers.test_function(
        input_dtypes=input_dtype,
        as_variable_flags=as_variable,
        with_out=with_out,
        num_positional_args=num_positional_args,
        native_array_flags=native_array,
        container_flags=container,
        instance_method=instance_method,
        fw=fw,
        fn_name="matmul",
        x1=np.asarray(x_1, dtype=input_dtype1),
        x2=np.asarray(y_1, dtype=input_dtype2),
    )


# det
@handle_cmd_line_args
@given(
    dtype_x=_get_dtype_and_matrix(),
    num_positional_args=helpers.num_positional_args(fn_name="det"),
)
@settings(max_examples=1)
def test_det(
    *,
    dtype_x,
    as_variable,
    with_out,
    num_positional_args,
    native_array,
    container,
    instance_method,
    fw,
):
    input_dtype, x = dtype_x
    helpers.test_function(
        input_dtypes=input_dtype,
        as_variable_flags=as_variable,
        with_out=with_out,
        num_positional_args=num_positional_args,
        native_array_flags=native_array,
        container_flags=container,
        instance_method=instance_method,
        fw=fw,
        fn_name="det",
        x=np.asarray(x, dtype=input_dtype),
    )


# eigh
@handle_cmd_line_args
@given(
    dtype_x=_get_dtype_and_matrix(symmetric=True),
    num_positional_args=helpers.num_positional_args(fn_name="eigh"),
)
@settings(max_examples=1)
def test_eigh(
    *,
    dtype_x,
    as_variable,
    with_out,
    num_positional_args,
    native_array,
    container,
    instance_method,
    fw,
):
    input_dtype, x = dtype_x
    x = np.asarray(x, dtype=input_dtype)
    results = helpers.test_function(
        input_dtypes=input_dtype,
        as_variable_flags=as_variable,
        with_out=False,
        num_positional_args=num_positional_args,
        native_array_flags=native_array,
        container_flags=container,
        instance_method=instance_method,
        fw=fw,
        fn_name="eigh",
        x=x,
        test_values=False,
        return_flat_np_arrays=True,
    )
    if results is None:
        return

    ret_np_flat, ret_from_np_flat = results

    # value test
    for ret_np, ret_from_np in zip(ret_np_flat, ret_from_np_flat):
        helpers.assert_all_close(
            np.abs(ret_np), np.abs(ret_from_np), rtol=1e-2, atol=1e-2
        )


# eigvalsh
@handle_cmd_line_args
@given(
    dtype_x=_get_dtype_and_matrix(symmetric=True),
    num_positional_args=helpers.num_positional_args(fn_name="eigvalsh"),
)
@settings(max_examples=1)
def test_eigvalsh(
    *,
    dtype_x,
    as_variable,
    with_out,
    num_positional_args,
    native_array,
    container,
    instance_method,
    fw,
):
    input_dtype, x = dtype_x
    helpers.test_function(
        input_dtypes=input_dtype,
        as_variable_flags=as_variable,
        with_out=with_out,
        num_positional_args=num_positional_args,
        native_array_flags=native_array,
        container_flags=container,
        instance_method=instance_method,
        fw=fw,
        fn_name="eigvalsh",
        x=np.asarray(x, dtype=input_dtype),
    )


# inv
@handle_cmd_line_args
@given(
    dtype_x=helpers.dtype_and_values(
        available_dtypes=ivy_np.valid_float_dtypes,
        min_value=0,
        max_value=50,
        shape=helpers.ints(min_value=2, max_value=20).map(lambda x: tuple([x, x])),
    ).filter(lambda x: np.linalg.cond(x[1]) < 1 / sys.float_info.epsilon),
    num_positional_args=helpers.num_positional_args(fn_name="inv"),
)
@settings(max_examples=1)
def test_inv(
    *,
    dtype_x,
    as_variable,
    with_out,
    num_positional_args,
    native_array,
    container,
    instance_method,
    fw,
):
    input_dtype, x = dtype_x

    helpers.test_function(
        input_dtypes=input_dtype,
        as_variable_flags=as_variable,
        with_out=with_out,
        num_positional_args=num_positional_args,
        native_array_flags=native_array,
        container_flags=container,
        instance_method=instance_method,
        fw=fw,
        fn_name="inv",
        x=np.asarray(x, dtype=input_dtype),
    )


# matrix_transpose
@handle_cmd_line_args
@given(
    dtype_x=_get_first_matrix_and_dtype(),
    num_positional_args=helpers.num_positional_args(fn_name="matrix_transpose"),
)
@settings(max_examples=1)
def test_matrix_transpose(
    *,
    dtype_x,
    as_variable,
    with_out,
    num_positional_args,
    native_array,
    container,
    instance_method,
    fw,
):
    input_dtype, x = dtype_x
    helpers.test_function(
        input_dtypes=input_dtype,
        as_variable_flags=as_variable,
        with_out=with_out,
        num_positional_args=num_positional_args,
        native_array_flags=native_array,
        container_flags=container,
        instance_method=instance_method,
        fw=fw,
        fn_name="matrix_transpose",
        x=np.asarray(x, dtype=input_dtype),
    )


# outer
@handle_cmd_line_args
@given(
    dtype_xy=helpers.dtype_and_values(
        available_dtypes=ivy_np.valid_numeric_dtypes,
        num_arrays=2,
        min_value=1,
        max_value=50,
        min_num_dims=1,
        max_num_dims=1,
    ),
    num_positional_args=helpers.num_positional_args(fn_name="outer"),
)
@settings(max_examples=1)
def test_outer(
    *,
    dtype_xy,
    as_variable,
    with_out,
    num_positional_args,
    native_array,
    container,
    instance_method,
    fw,
):
    types, arrays = dtype_xy
    type1, type2 = types
    x1, x2 = arrays
    input_dtype = [type1, type2]
    as_variable = [as_variable, as_variable]
    native_array = [native_array, native_array]
    container = [container, container]

    helpers.test_function(
        input_dtypes=input_dtype,
        as_variable_flags=as_variable,
        with_out=with_out,
        num_positional_args=num_positional_args,
        native_array_flags=native_array,
        container_flags=container,
        instance_method=instance_method,
        fw=fw,
        fn_name="outer",
        x1=np.asarray(x1, input_dtype[0]),
        x2=np.asarray(x2, input_dtype[1]),
    )


# slogdet
@handle_cmd_line_args
@given(
    dtype_x=helpers.dtype_and_values(
        available_dtypes=ivy_np.valid_float_dtypes,
        min_value=0,
        max_value=50,
        shape=helpers.ints(min_value=2, max_value=20).map(lambda x: tuple([x, x])),
    ),
    num_positional_args=helpers.num_positional_args(fn_name="slogdet"),
)
@settings(max_examples=1)
def test_slogdet(
    *,
    dtype_x,
    as_variable,
    with_out,
    num_positional_args,
    native_array,
    container,
    instance_method,
    fw,
):
    input_dtype, x = dtype_x
    helpers.test_function(
        input_dtypes=input_dtype,
        as_variable_flags=as_variable,
        with_out=False,
        num_positional_args=num_positional_args,
        native_array_flags=native_array,
        container_flags=container,
        instance_method=instance_method,
        fw=fw,
        fn_name="slogdet",
        x=np.asarray(x, dtype=input_dtype),
    )


# solve
@st.composite
def _get_first_matrix(draw):
    # batch_shape, random_size, shared
    input_dtype = draw(
        st.shared(st.sampled_from(ivy_np.valid_float_dtypes), key="shared_dtype")
    )
    shared_size = draw(
        st.shared(helpers.ints(min_value=2, max_value=4), key="shared_size")
    )
    return input_dtype, draw(
        helpers.array_values(
            dtype=input_dtype,
            shape=tuple([shared_size, shared_size]),
            min_value=2,
            max_value=5,
        ).filter(lambda x: np.linalg.cond(x) < 1 / sys.float_info.epsilon)
    )


@st.composite
def _get_second_matrix(draw):
    # batch_shape, shared, random_size
    input_dtype = draw(
        st.shared(st.sampled_from(ivy_np.valid_float_dtypes), key="shared_dtype")
    )
    shared_size = draw(
        st.shared(helpers.ints(min_value=2, max_value=4), key="shared_size")
    )
    return input_dtype, draw(
        helpers.array_values(
            dtype=input_dtype, shape=tuple([shared_size, 1]), min_value=2, max_value=5
        )
    )


@handle_cmd_line_args
@given(
    x=_get_first_matrix(),
    y=_get_second_matrix(),
    num_positional_args=helpers.num_positional_args(fn_name="solve"),
)
@settings(max_examples=1)
def test_solve(
    *,
    x,
    y,
    as_variable,
    with_out,
    num_positional_args,
    native_array,
    container,
    instance_method,
    fw,
):
    input_dtype1, x1 = x
    input_dtype2, x2 = y
    input_dtype = [input_dtype1, input_dtype2]
    as_variable = [as_variable, as_variable]
    native_array = [native_array, native_array]
    container = [container, container]

    helpers.test_function(
        input_dtypes=input_dtype,
        as_variable_flags=as_variable,
        with_out=with_out,
        num_positional_args=num_positional_args,
        native_array_flags=native_array,
        container_flags=container,
        instance_method=instance_method,
        fw=fw,
        fn_name="solve",
        x1=np.asarray(x1, dtype=input_dtype1),
        x2=np.asarray(x2, dtype=input_dtype2),
    )


# svdvals
@handle_cmd_line_args
@given(
    dtype_x=helpers.dtype_and_values(
        available_dtypes=ivy_np.valid_float_dtypes,
        min_value=0,
        max_value=50,
        min_num_dims=2,
    ),
    num_positional_args=helpers.ints(min_value=0, max_value=1),
)
@settings(max_examples=1)
def test_svdvals(
    *,
    dtype_x,
    as_variable,
    with_out,
    num_positional_args,
    native_array,
    container,
    instance_method,
    fw,
):
    input_dtype, x = dtype_x
    helpers.test_function(
        input_dtypes=input_dtype,
        as_variable_flags=as_variable,
        with_out=with_out,
        num_positional_args=num_positional_args,
        native_array_flags=native_array,
        container_flags=container,
        instance_method=instance_method,
        fw=fw,
        fn_name="svdvals",
        x=np.asarray(x, dtype=input_dtype),
    )


# tensordot
@handle_cmd_line_args
@given(
    dtype_x1_x2_axis=_get_dtype_value1_value2_axis_for_tensordot(
        available_dtypes=ivy_np.valid_numeric_dtypes,
        min_num_dims=3,
        max_num_dims=8,
        min_dim_size=1,
        max_dim_size=15,
    ),
    num_positional_args=helpers.num_positional_args(fn_name="tensordot"),
)
@settings(max_examples=1)
def test_tensordot(
    *,
    dtype_x1_x2_axis,
    as_variable,
    with_out,
    num_positional_args,
    native_array,
    container,
    instance_method,
    fw,
):

    (
        dtype,
        x1,
        x2,
        axis,
    ) = dtype_x1_x2_axis
    as_variable = [as_variable, as_variable]
    native_array = [native_array, native_array]
    container = [container, container]

    helpers.test_function(
        input_dtypes=dtype,
        as_variable_flags=as_variable,
        with_out=with_out,
        num_positional_args=num_positional_args,
        native_array_flags=native_array,
        container_flags=container,
        instance_method=instance_method,
        fw=fw,
        fn_name="tensordot",
        x1=x1,
        x2=x2,
        axes=axis,
    )


# trace
@handle_cmd_line_args
@given(
    dtype_x=helpers.dtype_and_values(
        available_dtypes=ivy_np.valid_float_dtypes,
        min_num_dims=2,
        max_num_dims=3,
        min_dim_size=1,
        max_dim_size=50,
    ),
    num_positional_args=helpers.num_positional_args(fn_name="trace"),
    offset=helpers.ints(min_value=-10, max_value=10),
)
@settings(max_examples=1)
def test_trace(
    *,
    dtype_x,
    as_variable,
    with_out,
    num_positional_args,
    native_array,
    container,
    instance_method,
    fw,
    offset,
):
    dtype, x = dtype_x
    helpers.test_function(
        input_dtypes=dtype,
        as_variable_flags=as_variable,
        with_out=False,
        num_positional_args=num_positional_args,
        native_array_flags=native_array,
        container_flags=container,
        instance_method=instance_method,
        fw=fw,
        fn_name="trace",
        x=np.asarray(x, dtype=dtype),
        offset=offset,
    )


# vecdot
@handle_cmd_line_args
@given(
    dtype_x1_x2_axis=dtype_value1_value2_axis(
        available_dtypes=ivy_np.valid_numeric_dtypes,
        min_num_dims=1,
        max_num_dims=6,
        min_dim_size=1,
        max_dim_size=10,
    ),
    num_positional_args=helpers.num_positional_args(fn_name="vecdot"),
)
@settings(max_examples=1)
def test_vecdot(
    *,
    dtype_x1_x2_axis,
    as_variable,
    with_out,
    num_positional_args,
    native_array,
    container,
    instance_method,
    fw,
):

    as_variable = [as_variable, as_variable]
    native_array = [native_array, native_array]
    container = [container, container]
    dtype, x1, x2, axis = dtype_x1_x2_axis
    helpers.test_function(
        input_dtypes=dtype,
        as_variable_flags=as_variable,
        with_out=with_out,
        num_positional_args=num_positional_args,
        native_array_flags=native_array,
        container_flags=container,
        instance_method=instance_method,
        fw=fw,
        fn_name="vecdot",
        x1=np.asarray(x1, dtype=dtype),
        x2=np.asarray(x2, dtype=dtype),
        axis=axis,
    )


# vector_norm
@handle_cmd_line_args
@given(
    dtype_values_axis=helpers.dtype_values_axis(
        available_dtypes=ivy_np.valid_float_dtypes,
        min_num_dims=2,
        max_num_dims=3,
        min_dim_size=2,
        max_dim_size=5,
        min_axis=-2,
        max_axis=1,
    ),
    num_positional_args=helpers.num_positional_args(fn_name="vector_norm"),
    kd=st.booleans(),
    ord=helpers.ints(min_value=1, max_value=2),
)
@settings(max_examples=1)
def test_vector_norm(
    *,
    dtype_values_axis,
    as_variable,
    num_positional_args,
    native_array,
    container,
    instance_method,
    fw,
    kd,
    ord,
):
    dtype, x, axis = dtype_values_axis
    helpers.test_function(
        input_dtypes=dtype,
        as_variable_flags=as_variable,
        with_out=False,
        num_positional_args=num_positional_args,
        native_array_flags=native_array,
        container_flags=container,
        instance_method=instance_method,
        fw=fw,
        fn_name="vector_norm",
        x=np.asarray(x, dtype=dtype),
        axis=axis,
        keepdims=kd,
        ord=ord,
    )


# pinv
@handle_cmd_line_args
@given(
    dtype_x=helpers.dtype_and_values(
        available_dtypes=ivy_np.valid_float_dtypes,
        min_num_dims=2,
        max_num_dims=5,
        min_dim_size=1,
        max_dim_size=5,
    ),
    num_positional_args=helpers.num_positional_args(fn_name="pinv"),
<<<<<<< HEAD
    rtol=st.floats(1e-5, 1e-3),
=======
    rtol=helpers.floats(min_value=1e-5, max_value=1e-3),
    data=st.data(),
>>>>>>> 09f2717e
)
@settings(max_examples=1)
def test_pinv(
    *,
    dtype_x,
    as_variable,
    with_out,
    num_positional_args,
    native_array,
    container,
    instance_method,
    fw,
    rtol,
):
    dtype, x = dtype_x
    helpers.test_function(
        input_dtypes=dtype,
        as_variable_flags=as_variable,
        with_out=with_out,
        num_positional_args=num_positional_args,
        native_array_flags=native_array,
        container_flags=container,
        instance_method=instance_method,
        fw=fw,
        fn_name="pinv",
        x=np.asarray(x, dtype=dtype),
        rtol=rtol,
    )


# qr
@handle_cmd_line_args
@given(
    dtype_x=helpers.dtype_and_values(
        available_dtypes=ivy_np.valid_float_dtypes,
        min_num_dims=2,
        max_num_dims=2,
        min_dim_size=2,
        max_dim_size=5,
    ),
    num_positional_args=helpers.num_positional_args(fn_name="qr"),
    mode=st.sampled_from(("reduced", "complete")),
)
@settings(max_examples=1)
def test_qr(
    *,
    dtype_x,
    as_variable,
    num_positional_args,
    native_array,
    container,
    instance_method,
    fw,
    mode,
):
    dtype, x = dtype_x
    results = helpers.test_function(
        input_dtypes=dtype,
        as_variable_flags=as_variable,
        with_out=False,
        num_positional_args=num_positional_args,
        native_array_flags=native_array,
        container_flags=container,
        instance_method=instance_method,
        fw=fw,
        fn_name="qr",
        x=np.asarray(x, dtype=dtype),
        mode=mode,
        test_values=False,
        return_flat_np_arrays=True,
    )
    if results is None:
        return

    ret_np_flat, ret_from_np_flat = results

    # value test
    for ret_np, ret_from_np in zip(ret_np_flat, ret_from_np_flat):
        helpers.assert_all_close(
            np.abs(ret_np), np.abs(ret_from_np), rtol=1e-2, atol=1e-2
        )


# svd
@handle_cmd_line_args
@given(
    dtype_x=helpers.dtype_and_values(
        available_dtypes=ivy_np.valid_float_dtypes,
        min_num_dims=3,
        max_num_dims=5,
        min_dim_size=2,
        max_dim_size=5,
    ),
    num_positional_args=helpers.num_positional_args(fn_name="svd"),
    fm=st.booleans(),
)
@settings(max_examples=1)
def test_svd(
    *,
    dtype_x,
    as_variable,
    num_positional_args,
    native_array,
    container,
    instance_method,
    fw,
    fm,
):
    dtype, x = dtype_x

    results = helpers.test_function(
        input_dtypes=dtype,
        as_variable_flags=as_variable,
        with_out=False,
        num_positional_args=num_positional_args,
        native_array_flags=native_array,
        container_flags=container,
        instance_method=instance_method,
        fw=fw,
        fn_name="svd",
        x=np.asarray(x, dtype=dtype),
        full_matrices=fm,
        test_values=False,
        return_flat_np_arrays=True,
    )
    if results is None:
        return

    ret_np_flat, ret_from_np_flat = results

    # value test
    for ret_np, ret_from_np in zip(ret_np_flat, ret_from_np_flat):
        num_cols = ret_np.shape[-2]
        for col_idx in range(num_cols):
            ret_np_col = ret_np[..., col_idx, :]
            ret_from_np_col = ret_from_np[..., col_idx, :]
            helpers.assert_all_close(
                np.abs(ret_np_col), np.abs(ret_from_np_col), rtol=1e-1, atol=1e-1
            )


# matrix_norm
@handle_cmd_line_args
@given(
    dtype_x=helpers.dtype_and_values(
        available_dtypes=ivy_np.valid_float_dtypes,
        min_num_dims=2,
        max_num_dims=5,
        min_dim_size=1,
        max_dim_size=5,
        min_value=-10,
        max_value=10,
    ),
    num_positional_args=helpers.num_positional_args(fn_name="matrix_norm"),
    kd=st.booleans(),
    ord=helpers.ints(min_value=1, max_value=2) | st.sampled_from(("fro", "nuc")),
)
@settings(max_examples=1)
def test_matrix_norm(
    *,
    dtype_x,
    as_variable,
    num_positional_args,
    native_array,
    container,
    instance_method,
    fw,
    kd,
    ord,
):
    dtype, x = dtype_x
    helpers.test_function(
        input_dtypes=dtype,
        as_variable_flags=as_variable,
        with_out=False,
        num_positional_args=num_positional_args,
        native_array_flags=native_array,
        container_flags=container,
        instance_method=instance_method,
        fw=fw,
        fn_name="matrix_norm",
        x=np.asarray(x, dtype=dtype),
        ord=ord,
        keepdims=kd,
    )


# matrix_rank
@handle_cmd_line_args
@given(
    dtype_x=helpers.dtype_and_values(
        available_dtypes=ivy_np.valid_float_dtypes[1:],
        min_num_dims=3,
        max_num_dims=3,
        min_dim_size=2,
        max_dim_size=3,
    ),
    num_positional_args=helpers.num_positional_args(fn_name="matrix_rank"),
<<<<<<< HEAD
    rtol=st.floats(allow_nan=False, allow_infinity=False) | st.just(None),
=======
    data=st.data(),
>>>>>>> 09f2717e
)
@settings(max_examples=1)
def test_matrix_rank(
    *,
    dtype_x,
    as_variable,
    with_out,
    num_positional_args,
    native_array,
    container,
    instance_method,
    fw,
):
    dtype, x = dtype_x
    helpers.test_function(
        input_dtypes=dtype,
        as_variable_flags=as_variable,
        with_out=with_out,
        num_positional_args=num_positional_args,
        native_array_flags=native_array,
        container_flags=container,
        instance_method=instance_method,
        fw=fw,
        fn_name="matrix_rank",
        x=np.asarray(x, dtype=dtype),
        rtol=1e-04,
    )


# cholesky
@handle_cmd_line_args
@given(
    dtype_x=helpers.dtype_and_values(
        available_dtypes=ivy_np.valid_float_dtypes,
        min_value=0,
        max_value=10,
        shape=helpers.ints(min_value=2, max_value=5).map(lambda x: tuple([x, x])),
    ).filter(
        lambda x: np.linalg.cond(x[1]) < 1 / sys.float_info.epsilon
        and np.linalg.det(np.asarray(x[1])) != 0
    ),
    num_positional_args=helpers.num_positional_args(fn_name="cholesky"),
    upper=st.booleans(),
)
@settings(max_examples=1)
def test_cholesky(
    *,
    dtype_x,
    as_variable,
    num_positional_args,
    native_array,
    container,
    instance_method,
    fw,
    upper,
):
    dtype, x = dtype_x
    x = np.asarray(x, dtype=dtype)
    x = (
        np.matmul(x.T, x) + np.identity(x.shape[0]) * 1e-3
    )  # make symmetric positive-definite

    helpers.test_function(
        input_dtypes=dtype,
        as_variable_flags=as_variable,
        with_out=False,
        num_positional_args=num_positional_args,
        native_array_flags=native_array,
        container_flags=container,
        instance_method=instance_method,
        fw=fw,
        fn_name="cholesky",
        x=x,
        upper=upper,
    )


# cross
@handle_cmd_line_args
@given(
    dtype_x1_x2_axis=dtype_value1_value2_axis(
        available_dtypes=ivy_np.valid_numeric_dtypes,
        min_num_dims=1,
        max_num_dims=10,
        min_dim_size=3,
        max_dim_size=3,
    ),
    num_positional_args=helpers.num_positional_args(fn_name="cross"),
)
@settings(max_examples=1)
def test_cross(
    *,
    dtype_x1_x2_axis,
    as_variable,
    with_out,
    num_positional_args,
    native_array,
    container,
    instance_method,
    fw,
):
    dtype, x1, x2, axis = dtype_x1_x2_axis
    as_variable = [as_variable, as_variable]
    native_array = [native_array, native_array]
    container = [container, container]
    helpers.test_function(
        input_dtypes=dtype,
        as_variable_flags=as_variable,
        with_out=with_out,
        num_positional_args=num_positional_args,
        native_array_flags=native_array,
        container_flags=container,
        instance_method=instance_method,
        fw=fw,
        fn_name="cross",
        x1=np.asarray(x1, dtype=dtype),
        x2=np.asarray(x2, dtype=dtype),
        axis=axis,
    )


# diagonal
@handle_cmd_line_args
@given(
    dtype_x=helpers.dtype_and_values(
        available_dtypes=ivy_np.valid_numeric_dtypes,
        min_num_dims=2,
        max_num_dims=2,
        min_dim_size=1,
        max_dim_size=50,
    ),
    num_positional_args=helpers.num_positional_args(fn_name="diagonal"),
    offset=helpers.ints(min_value=-10, max_value=50),
    axes=st.lists(
        helpers.ints(min_value=-2, max_value=1), min_size=2, max_size=2, unique=True
    ).filter(lambda axes: axes[0] % 2 != axes[1] % 2),
)
@settings(max_examples=1)
def test_diagonal(
    *,
    dtype_x,
    as_variable,
    with_out,
    num_positional_args,
    native_array,
    container,
    instance_method,
    fw,
    offset,
    axes,
):
    dtype, x = dtype_x
    helpers.test_function(
        input_dtypes=dtype,
        as_variable_flags=as_variable,
        with_out=with_out,
        num_positional_args=num_positional_args,
        native_array_flags=native_array,
        container_flags=container,
        instance_method=instance_method,
        fw=fw,
        fn_name="diagonal",
        x=np.asarray(x, dtype=dtype),
        offset=offset,
        axis1=axes[0],
        axis2=axes[1],
    )<|MERGE_RESOLUTION|>--- conflicted
+++ resolved
@@ -919,12 +919,7 @@
         max_dim_size=5,
     ),
     num_positional_args=helpers.num_positional_args(fn_name="pinv"),
-<<<<<<< HEAD
     rtol=st.floats(1e-5, 1e-3),
-=======
-    rtol=helpers.floats(min_value=1e-5, max_value=1e-3),
-    data=st.data(),
->>>>>>> 09f2717e
 )
 @settings(max_examples=1)
 def test_pinv(
@@ -1123,11 +1118,7 @@
         max_dim_size=3,
     ),
     num_positional_args=helpers.num_positional_args(fn_name="matrix_rank"),
-<<<<<<< HEAD
     rtol=st.floats(allow_nan=False, allow_infinity=False) | st.just(None),
-=======
-    data=st.data(),
->>>>>>> 09f2717e
 )
 @settings(max_examples=1)
 def test_matrix_rank(
