--- conflicted
+++ resolved
@@ -91,7 +91,7 @@
     fw,
     a,
 ):
-    if "float16" in input_dtype or "int8" in input_dtype:
+    if "float16" or "int8" in input_dtype:
         return
     helpers.test_function(
         input_dtypes=input_dtype,
@@ -595,29 +595,18 @@
 
 # tensordot
 @given(
-<<<<<<< HEAD
     dtype_x1_x2_axis=dtype_value1_value2_axis(
-        ivy_np.valid_numeric_dtypes,
+        available_dtypes=ivy_np.valid_numeric_dtypes,
         min_num_dims=2,
         max_num_dims=10,
         min_dim_size=1,
         max_dim_size=50,
     ),
-    as_variable=helpers.list_of_length(st.booleans(), 2),
+    as_variable=helpers.list_of_length(x=st.booleans(), length=2),
     with_out=st.booleans(),
     num_positional_args=helpers.num_positional_args(fn_name="tensordot"),
-    native_array=helpers.list_of_length(st.booleans(), 2),
-    container=helpers.list_of_length(st.booleans(), 2),
-=======
-    input_dtype=helpers.list_of_length(
-        x=st.sampled_from(ivy_np.valid_numeric_dtypes), length=2
-    ),
-    as_variable=helpers.list_of_length(x=st.booleans(), length=2),
-    with_out=st.booleans(),
-    num_positional_args=st.integers(0, 1),
     native_array=helpers.list_of_length(x=st.booleans(), length=2),
     container=helpers.list_of_length(x=st.booleans(), length=2),
->>>>>>> 7bef2005
     instance_method=st.booleans(),
 )
 def test_tensordot(
@@ -632,49 +621,29 @@
 ):
     dtype, x1, x2, axis, = dtype_x1_x2_axis
     helpers.test_function(
-<<<<<<< HEAD
-        dtype,
-        as_variable,
-        with_out,
-        num_positional_args,
-        native_array,
-        container,
-        instance_method,
-        fw,
-        "tensordot",
+        input_dtypes=dtype,
+        as_variable_flags=as_variable,
+        with_out=with_out,
+        num_positional_args=num_positional_args,
+        native_array_flags=native_array,
+        container_flags=container,
+        instance_method=instance_method,
+        fw=fw,
+        fn_name="tensordot",
         x1=np.asarray(x1, dtype=dtype),
-        x2=np.asarray(x2, dtype=dtype).swapaxes(-1,-2),
+        x2=np.asarray(x2, dtype=dtype).swapaxes(-1, -2),
         axes=axis,
-=======
-        input_dtypes=input_dtype,
-        as_variable_flags=as_variable,
-        with_out=with_out,
-        num_positional_args=num_positional_args,
-        native_array_flags=native_array,
-        container_flags=container,
-        instance_method=instance_method,
-        fw=fw,
-        fn_name="tensordot",
-        axes=a,
-        x1=np.random.uniform(size=(b, c)).astype(input_dtype[0]),
-        x2=np.random.uniform(size=(c, d)).astype(input_dtype[1]),
->>>>>>> 7bef2005
     )
 
 
 # trace
 @given(
-<<<<<<< HEAD
     dtype_x=helpers.dtype_and_values(
-        ivy_np.valid_float_dtypes,
+        available_dtypes=ivy_np.valid_float_dtypes,
         min_num_dims=2,
         max_num_dims=3,
         min_dim_size=1,
         max_dim_size=50,
-=======
-    input_dtype=helpers.list_of_length(
-        x=st.sampled_from(ivy_np.valid_numeric_dtypes), length=1
->>>>>>> 7bef2005
     ),
     as_variable=st.booleans(),
     with_out=st.booleans(),
@@ -697,57 +666,34 @@
 ):
     dtype, x = dtype_x
     helpers.test_function(
-<<<<<<< HEAD
-        dtype,
-        as_variable,
-        with_out,
-        num_positional_args,
-        native_array,
-        container,
-        instance_method,
-        fw,
-        "trace",
+        input_dtypes=dtype,
+        as_variable_flags=as_variable,
+        with_out=with_out,
+        num_positional_args=num_positional_args,
+        native_array_flags=native_array,
+        container_flags=container,
+        instance_method=instance_method,
+        fw=fw,
+        fn_name="trace",
+        offset=offset,
         x=np.asarray(x, dtype=dtype),
-=======
-        input_dtypes=input_dtype,
-        as_variable_flags=as_variable,
-        with_out=with_out,
-        num_positional_args=num_positional_args,
-        native_array_flags=native_array,
-        container_flags=container,
-        instance_method=instance_method,
-        fw=fw,
-        fn_name="trace",
->>>>>>> 7bef2005
-        offset=offset,
     )
 
 
 # vecdot
 @given(
-<<<<<<< HEAD
     dtype_x1_x2_axis=dtype_value1_value2_axis(
-        ivy_np.valid_numeric_dtypes,
+        available_dtypes=ivy_np.valid_numeric_dtypes,
         min_num_dims=1,
         max_num_dims=10,
         min_dim_size=1,
         max_dim_size=50,
     ),
-    as_variable=helpers.list_of_length(st.booleans(), 2),
+    as_variable=helpers.list_of_length(x=st.booleans(), length=2),
     with_out=st.booleans(),
     num_positional_args=helpers.num_positional_args(fn_name="vecdot"),
-    native_array=helpers.list_of_length(st.booleans(), 2),
-    container=helpers.list_of_length(st.booleans(), 2),
-=======
-    input_dtype=helpers.list_of_length(
-        x=st.sampled_from(ivy_np.valid_numeric_dtypes), length=2
-    ),
-    as_variable=helpers.list_of_length(x=st.booleans(), length=2),
-    with_out=st.booleans(),
-    num_positional_args=st.integers(0, 1),
     native_array=helpers.list_of_length(x=st.booleans(), length=2),
     container=helpers.list_of_length(x=st.booleans(), length=2),
->>>>>>> 7bef2005
     instance_method=st.booleans(),
 )
 def test_vecdot(
@@ -762,54 +708,31 @@
 ):
     dtype, x1, x2, axis = dtype_x1_x2_axis
     helpers.test_function(
-<<<<<<< HEAD
-        dtype,
-        as_variable,
-        with_out,
-        num_positional_args,
-        native_array,
-        container,
-        instance_method,
-        fw,
-        "vecdot",
+        input_dtypes=dtype,
+        as_variable_flags=as_variable,
+        with_out=with_out,
+        num_positional_args=num_positional_args,
+        native_array_flags=native_array,
+        container_flags=container,
+        instance_method=instance_method,
+        fw=fw,
+        fn_name="vecdot",
         x1=np.asarray(x1, dtype=dtype),
         x2=np.asarray(x2, dtype=dtype),
-        axis=axis
-=======
-        input_dtypes=input_dtype,
-        as_variable_flags=as_variable,
-        with_out=with_out,
-        num_positional_args=num_positional_args,
-        native_array_flags=native_array,
-        container_flags=container,
-        instance_method=instance_method,
-        fw=fw,
-        fn_name="vecdot",
-        axes=a,
-        x1=np.random.uniform(size=(b, c)).astype(input_dtype[0]),
-        x2=np.random.uniform(size=(b, b)).astype(input_dtype[1]),
->>>>>>> 7bef2005
+        axis=axis,
     )
 
 
 # vector_norm
 @given(
-<<<<<<< HEAD
     dtype_values_axis=helpers.dtype_values_axis(
-        ivy_np.valid_float_dtypes,
+        available_dtypes=ivy_np.valid_float_dtypes,
         min_num_dims=2,
         max_num_dims=3,
         min_dim_size=2,
         max_dim_size=5,
         min_axis=-2,
         max_axis=1,
-=======
-    array_shape=helpers.lists(
-        arg=st.integers(1, 5),
-        min_size="num_dims",
-        max_size="num_dims",
-        size_bounds=[2, 3],
->>>>>>> 7bef2005
     ),
     as_variable=st.booleans(),
     num_positional_args=helpers.num_positional_args(fn_name="vector_norm"),
@@ -832,31 +755,17 @@
 ):
     dtype, x, axis = dtype_values_axis
     helpers.test_function(
-<<<<<<< HEAD
-        dtype,
-        as_variable,
-        False,
-        num_positional_args,
-        native_array,
-        container,
-        instance_method,
-        fw,
-        "vector_norm",
+        input_dtypes=dtype,
+        as_variable_flags=as_variable,
+        with_out=False,
+        num_positional_args=num_positional_args,
+        native_array_flags=native_array,
+        container_flags=container,
+        instance_method=instance_method,
+        fw=fw,
+        fn_name="vector_norm",
         x=np.asarray(x, dtype=dtype),
         axis=axis,
-=======
-        input_dtypes=input_dtype,
-        as_variable_flags=as_variable,
-        with_out=False,
-        num_positional_args=num_positional_args,
-        native_array_flags=native_array,
-        container_flags=container,
-        instance_method=instance_method,
-        fw=fw,
-        fn_name="vector_norm",
-        x=x,
-        axis=None,
->>>>>>> 7bef2005
         keepdims=kd,
         ord=ord,
     )
@@ -864,20 +773,12 @@
 
 # pinv
 @given(
-<<<<<<< HEAD
     dtype_x=helpers.dtype_and_values(
-        ivy_np.valid_float_dtypes,
+        available_dtypes=ivy_np.valid_float_dtypes,
         min_num_dims=2,
         max_num_dims=5,
         min_dim_size=1,
         max_dim_size=5,
-=======
-    array_shape=helpers.lists(
-        arg=st.integers(1, 5),
-        min_size="num_dims",
-        max_size="num_dims",
-        size_bounds=[2, 5],
->>>>>>> 7bef2005
     ),
     as_variable=st.booleans(),
     with_out=st.booleans(),
@@ -898,18 +799,7 @@
 ):
     dtype, x = dtype_x
     helpers.test_function(
-<<<<<<< HEAD
-        dtype,
-        as_variable,
-        with_out,
-        num_positional_args,
-        native_array,
-        container,
-        instance_method,
-        fw,
-        "pinv",
-=======
-        input_dtypes=input_dtype,
+        input_dtypes=dtype,
         as_variable_flags=as_variable,
         with_out=with_out,
         num_positional_args=num_positional_args,
@@ -918,17 +808,20 @@
         instance_method=instance_method,
         fw=fw,
         fn_name="pinv",
->>>>>>> 7bef2005
-        test_rtol=1e-04,
-        test_atol=1e-04,
         x=np.asarray(x, dtype=dtype),
+        rtol=1e-04,
+        out=None,
+        # test_atol=1e-04,
+        # test_rtol=1e-04,
+        # test_atol=1e-04,
+
     )
 
 
 # qr
 @given(
     dtype_x=helpers.dtype_and_values(
-        ivy_np.valid_float_dtypes,
+        available_dtypes=ivy_np.valid_float_dtypes,
         min_num_dims=2,
         max_num_dims=2,
         min_dim_size=2,
@@ -953,49 +846,28 @@
 ):
     dtype, x = dtype_x
     helpers.test_function(
-<<<<<<< HEAD
-        dtype,
-        as_variable,
-        False,
-        num_positional_args,
-        native_array,
-        container,
-        instance_method,
-        fw,
-        "qr",
+        input_dtypes=dtype,
+        as_variable_flags=as_variable,
+        with_out=False,
+        num_positional_args=num_positional_args,
+        native_array_flags=native_array,
+        container_flags=container,
+        instance_method=instance_method,
+        fw=fw,
+        fn_name="qr",
         x=np.asarray(x, dtype=dtype),
-=======
-        input_dtypes=input_dtype,
-        as_variable_flags=as_variable,
-        with_out=False,
-        num_positional_args=num_positional_args,
-        native_array_flags=native_array,
-        container_flags=container,
-        instance_method=instance_method,
-        fw=fw,
-        fn_name="qr",
-        x=x,
->>>>>>> 7bef2005
         mode=mode,
     )
 
 
 # svd
 @given(
-<<<<<<< HEAD
     dtype_x=helpers.dtype_and_values(
-        ivy_np.valid_float_dtypes,
+        available_dtypes=ivy_np.valid_float_dtypes,
         min_num_dims=3,
         max_num_dims=5,
         min_dim_size=2,
         max_dim_size=5,
-=======
-    array_shape=helpers.lists(
-        arg=st.integers(1, 5),
-        min_size="num_dims",
-        max_size="num_dims",
-        size_bounds=[2, 5],
->>>>>>> 7bef2005
     ),
     as_variable=st.booleans(),
     num_positional_args=helpers.num_positional_args(fn_name="svd"),
@@ -1014,26 +886,10 @@
     fw,
     fm,
 ):
-<<<<<<< HEAD
     dtype, x = dtype_x
 
     results = helpers.test_function(
-        dtype,
-        as_variable,
-        False,
-        num_positional_args,
-        native_array,
-        container,
-        instance_method,
-        fw,
-        "svd",
-=======
-    if "float16" in input_dtype:
-        return
-    shape = tuple(array_shape)
-    x = np.random.uniform(size=shape).astype(input_dtype)
-    ret, ret_from_np = helpers.test_function(
-        input_dtypes=input_dtype,
+        input_dtypes=dtype,
         as_variable_flags=as_variable,
         with_out=False,
         num_positional_args=num_positional_args,
@@ -1042,12 +898,9 @@
         instance_method=instance_method,
         fw=fw,
         fn_name="svd",
-        x=x,
-        full_matrices=fm,
->>>>>>> 7bef2005
-        test_values=False,
         x=np.asarray(x, dtype=dtype),
         full_matrices=fm,
+        test_values=False,
     )
     if results is None:
         return
@@ -1073,20 +926,12 @@
 
 # matrix_norm
 @given(
-<<<<<<< HEAD
     dtype_x=helpers.dtype_and_values(
-        ivy_np.valid_float_dtypes,
+        available_dtypes=ivy_np.valid_float_dtypes,
         min_num_dims=2,
         max_num_dims=5,
         min_dim_size=1,
         max_dim_size=5,
-=======
-    array_shape=helpers.lists(
-        arg=st.integers(1, 5),
-        min_size="num_dims",
-        max_size="num_dims",
-        size_bounds=[2, 5],
->>>>>>> 7bef2005
     ),
     as_variable=st.booleans(),
     num_positional_args=helpers.num_positional_args(fn_name="matrix_norm"),
@@ -1109,30 +954,16 @@
 ):
     dtype, x = dtype_x
     helpers.test_function(
-<<<<<<< HEAD
-        dtype,
-        as_variable,
-        False,
-        num_positional_args,
-        native_array,
-        container,
-        instance_method,
-        fw,
-        "matrix_norm",
+        input_dtypes=dtype,
+        as_variable_flags=as_variable,
+        with_out=False,
+        num_positional_args=num_positional_args,
+        native_array_flags=native_array,
+        container_flags=container,
+        instance_method=instance_method,
+        fw=fw,
+        fn_name="matrix_norm",
         x=np.asarray(x, dtype=dtype),
-=======
-        input_dtypes=input_dtype,
-        as_variable_flags=as_variable,
-        with_out=False,
-        num_positional_args=num_positional_args,
-        native_array_flags=native_array,
-        container_flags=container,
-        instance_method=instance_method,
-        fw=fw,
-        fn_name="matrix_norm",
-        x=x,
-        keepdims=kd,
->>>>>>> 7bef2005
         ord=ord,
         keepdims=kd,
     )
@@ -1140,17 +971,12 @@
 
 # matrix_rank
 @given(
-<<<<<<< HEAD
     dtype_x=helpers.dtype_and_values(
-        ivy_np.valid_float_dtypes[1:],
+        available_dtypes=ivy_np.valid_float_dtypes[1:],
         min_num_dims=3,
         max_num_dims=3,
         min_dim_size=2,
         max_dim_size=3,
-=======
-    input_dtype=helpers.list_of_length(
-        x=st.sampled_from(ivy_np.valid_float_dtypes[1:]), length=1
->>>>>>> 7bef2005
     ),
     as_variable=st.booleans(),
     with_out=st.booleans(),
@@ -1171,22 +997,9 @@
     fw,
     rtol,
 ):
-<<<<<<< HEAD
     dtype, x = dtype_x
     helpers.test_function(
-        dtype,
-        as_variable,
-        with_out,
-        num_positional_args,
-        native_array,
-        container,
-        instance_method,
-        fw,
-        "matrix_rank",
-=======
-
-    helpers.test_function(
-        input_dtypes=input_dtype,
+        input_dtypes=dtype,
         as_variable_flags=as_variable,
         with_out=with_out,
         num_positional_args=num_positional_args,
@@ -1195,7 +1008,6 @@
         instance_method=instance_method,
         fw=fw,
         fn_name="matrix_rank",
->>>>>>> 7bef2005
         test_atol=1e-04,
         test_rtol=1e-04,
         x=np.asarray(x, dtype=dtype),
@@ -1204,10 +1016,9 @@
 
 
 # cholesky
-# Todo: this test is not passed
 @given(
     dtype_x=helpers.dtype_and_values(
-        ivy_np.valid_float_dtypes,
+        available_dtypes=ivy_np.valid_float_dtypes,
         min_value=0,
         max_value=1000,
         shape=st.integers(2, 5).map(lambda x: tuple([x, x]))
@@ -1234,18 +1045,7 @@
     x = np.matmul(x, x.T) + np.identity(x.shape[0]) * 1e-3  # make symmetric positive-definite
 
     helpers.test_function(
-<<<<<<< HEAD
-        dtype,
-        as_variable,
-        False,
-        num_positional_args,
-        native_array,
-        container,
-        instance_method,
-        fw,
-        "cholesky",
-=======
-        input_dtypes=input_dtype,
+        input_dtypes=dtype,
         as_variable_flags=as_variable,
         with_out=False,
         num_positional_args=num_positional_args,
@@ -1254,7 +1054,6 @@
         instance_method=instance_method,
         fw=fw,
         fn_name="cholesky",
->>>>>>> 7bef2005
         test_rtol=1e-02,
         test_atol=1e-02,
         x=x,
@@ -1264,29 +1063,18 @@
 
 # cross
 @given(
-<<<<<<< HEAD
     dtype_x1_x2_axis=dtype_value1_value2_axis(
-        ivy_np.valid_numeric_dtypes,
+        available_dtypes=ivy_np.valid_numeric_dtypes,
         min_num_dims=1,
         max_num_dims=10,
         min_dim_size=1,
         max_dim_size=50,
     ),
-    as_variable=helpers.list_of_length(st.booleans(), 2),
+    as_variable=helpers.list_of_length(x=st.booleans(), length=2),
     with_out=st.booleans(),
     num_positional_args=helpers.num_positional_args(fn_name="cross"),
-    native_array=helpers.list_of_length(st.booleans(), 2),
-    container=helpers.list_of_length(st.booleans(), 2),
-=======
-    input_dtype=helpers.list_of_length(
-        x=st.sampled_from(ivy_np.valid_numeric_dtypes), length=2
-    ),
-    as_variable=helpers.list_of_length(x=st.booleans(), length=2),
-    with_out=st.booleans(),
-    num_positional_args=st.integers(0, 1),
     native_array=helpers.list_of_length(x=st.booleans(), length=2),
     container=helpers.list_of_length(x=st.booleans(), length=2),
->>>>>>> 7bef2005
     instance_method=st.booleans(),
 )
 def test_cross(
@@ -1301,46 +1089,29 @@
 ):
     dtype, x1, x2, axis = dtype_x1_x2_axis
     helpers.test_function(
-<<<<<<< HEAD
-        dtype,
-        as_variable,
-        with_out,
-        num_positional_args,
-        native_array,
-        container,
-        instance_method,
-        fw,
-        "cross",
+        input_dtypes=dtype,
+        as_variable_flags=as_variable,
+        with_out=with_out,
+        num_positional_args=num_positional_args,
+        native_array_flags=native_array,
+        container_flags=container,
+        instance_method=instance_method,
+        fw=fw,
+        fn_name="cross",
         x1=np.asarray(x1, dtype=dtype),
         x2=np.asarray(x2, dtype=dtype),
-=======
-        input_dtypes=input_dtype,
-        as_variable_flags=as_variable,
-        with_out=with_out,
-        num_positional_args=num_positional_args,
-        native_array_flags=native_array,
-        container_flags=container,
-        instance_method=instance_method,
-        fw=fw,
-        fn_name="cross",
->>>>>>> 7bef2005
         axis=axis,
     )
 
 
 # diagonal
 @given(
-<<<<<<< HEAD
     dtype_x=helpers.dtype_and_values(
-        ivy_np.valid_numeric_dtypes,
+        available_dtypes=ivy_np.valid_numeric_dtypes,
         min_num_dims=2,
         max_num_dims=2,
         min_dim_size=1,
         max_dim_size=50,
-=======
-    input_dtype=helpers.list_of_length(
-        x=st.sampled_from(ivy_np.valid_numeric_dtypes), length=1
->>>>>>> 7bef2005
     ),
     as_variable=st.booleans(),
     with_out=st.booleans(),
@@ -1366,28 +1137,16 @@
 ):
     dtype, x = dtype_x
     helpers.test_function(
-<<<<<<< HEAD
-        dtype,
-        as_variable,
-        with_out,
-        num_positional_args,
-        native_array,
-        container,
-        instance_method,
-        fw,
-        "diagonal",
+        input_dtypes=dtype,
+        as_variable_flags=as_variable,
+        with_out=with_out,
+        num_positional_args=num_positional_args,
+        native_array_flags=native_array,
+        container_flags=container,
+        instance_method=instance_method,
+        fw=fw,
+        fn_name="diagonal",
         x=np.asarray(x, dtype=dtype),
-=======
-        input_dtypes=input_dtype,
-        as_variable_flags=as_variable,
-        with_out=with_out,
-        num_positional_args=num_positional_args,
-        native_array_flags=native_array,
-        container_flags=container,
-        instance_method=instance_method,
-        fw=fw,
-        fn_name="diagonal",
->>>>>>> 7bef2005
         offset=offset,
         axis1=axes[0],
         axis2=axes[1],
