--- conflicted
+++ resolved
@@ -199,34 +199,17 @@
 
 
 @given(
-<<<<<<< HEAD
-    input_dtype=helpers.list_of_length(
-        x=st.sampled_from(ivy_np.valid_numeric_dtypes), length=1
-    ),
-    num_positional_args=st.integers(0, 1),
-    a=st.integers(1, 50),
-    data=st.data(),
-=======
     dtype_x=_get_dtype_and_vector(),
-    as_variable=st.booleans(),
-    with_out=st.booleans(),
     num_positional_args=helpers.num_positional_args(
         fn_name="vector_to_skew_symmetric_matrix"
     ),
-    native_array=st.booleans(),
-    container=st.booleans(),
-    instance_method=st.booleans(),
->>>>>>> 13b2f6f0
+    data=st.data(),
 )
 @handle_cmd_line_args
 def test_vector_to_skew_symmetric_matrix(
-<<<<<<< HEAD
-    *,
-    data,
-    input_dtype,
-=======
-    dtype_x,
->>>>>>> 13b2f6f0
+    *,
+    data,
+    dtype_x,
     as_variable,
     with_out,
     num_positional_args,
@@ -258,30 +241,15 @@
         max_value=50,
         shape=st.integers(2, 8).map(lambda x: tuple([x, x])),
     ),
-<<<<<<< HEAD
-    num_positional_args=st.integers(0, 1),
-    a=st.integers(1, 50),
-    n=st.integers(-10, 10),
-    data=st.data(),
-=======
-    as_variable=st.booleans(),
-    with_out=st.booleans(),
     num_positional_args=helpers.num_positional_args(fn_name="matrix_power"),
-    native_array=st.booleans(),
-    container=st.booleans(),
-    instance_method=st.booleans(),
     n=st.integers(1, 8),
->>>>>>> 13b2f6f0
+    data=st.data(),
 )
 @handle_cmd_line_args
 def test_matrix_power(
-<<<<<<< HEAD
-    *,
-    data,
-    input_dtype,
-=======
-    dtype_x,
->>>>>>> 13b2f6f0
+    *,
+    data,
+    dtype_x,
     as_variable,
     with_out,
     num_positional_args,
@@ -312,58 +280,32 @@
 
 # matmul
 @given(
-<<<<<<< HEAD
-    input_dtype=helpers.list_of_length(
-        x=st.sampled_from(ivy_np.valid_numeric_dtypes), length=2
-    ),
-    num_positional_args=st.integers(0, 1),
-    instance_method=st.booleans(),
-    a=st.integers(1, 50),
-    b=st.integers(1, 50),
-    c=st.integers(1, 50),
-    seed=st.integers(0, 2**16 - 1),
-    data=st.data(),
-=======
     x=_get_first_matrix_and_dtype(),
     y=_get_second_matrix_and_dtype(),
-    as_variable=helpers.list_of_length(x=st.booleans(), length=2),
-    with_out=st.booleans(),
     num_positional_args=helpers.num_positional_args(fn_name="matmul"),
-    native_array=helpers.list_of_length(x=st.booleans(), length=2),
-    container=helpers.list_of_length(x=st.booleans(), length=2),
-    instance_method=st.booleans(),
->>>>>>> 13b2f6f0
+    data=st.data(),
 )
 @handle_cmd_line_args
 def test_matmul(
-<<<<<<< HEAD
-    *,
-    data,
-    input_dtype,
-=======
+    *,
+    data,
     x,
     y,
->>>>>>> 13b2f6f0
-    as_variable,
-    with_out,
-    num_positional_args,
-    native_array,
-    container,
-    instance_method,
-    fw,
-):
-<<<<<<< HEAD
-    np.random.seed(seed)
-    if "float16" or "int8" in input_dtype:
-        return
+    as_variable,
+    with_out,
+    num_positional_args,
+    native_array,
+    container,
+    instance_method,
+    fw,
+):
+    input_dtype1, x_1 = x
+    input_dtype2, y_1 = y
+    input_dtype = [input_dtype1, input_dtype2]
     as_variable = [as_variable, as_variable]
     native_array = [native_array, native_array]
     container = [container, container]
-=======
-    input_dtype1, x_1 = x
-    input_dtype2, y_1 = y
-    input_dtype = [input_dtype1, input_dtype2]
->>>>>>> 13b2f6f0
+
     helpers.test_function(
         input_dtypes=input_dtype,
         as_variable_flags=as_variable,
@@ -383,31 +325,15 @@
 
 # det
 @given(
-<<<<<<< HEAD
-    input_dtype=st.sampled_from(ivy_np.valid_float_dtypes),
-    num_positional_args=st.integers(0, 1),
-    a=st.integers(1, 50),
-    b=st.integers(1, 50),
-    data=st.data(),
-=======
     dtype_x=_get_dtype_and_matrix(),
-    as_variable=st.booleans(),
-    with_out=st.booleans(),
     num_positional_args=helpers.num_positional_args(fn_name="det"),
-    native_array=st.booleans(),
-    container=st.booleans(),
-    instance_method=st.booleans(),
->>>>>>> 13b2f6f0
+    data=st.data(),
 )
 @handle_cmd_line_args
 def test_det(
-<<<<<<< HEAD
-    *,
-    data,
-    input_dtype,
-=======
-    dtype_x,
->>>>>>> 13b2f6f0
+    *,
+    data,
+    dtype_x,
     as_variable,
     with_out,
     num_positional_args,
@@ -435,30 +361,15 @@
 
 # eigh
 @given(
-<<<<<<< HEAD
-    input_dtype=st.sampled_from(ivy_np.valid_float_dtypes),
+    dtype_x=_get_dtype_and_matrix(),
     num_positional_args=helpers.num_positional_args(fn_name="eigh"),
-    a=st.integers(2, 6),
-    data=st.data(),
-=======
-    dtype_x=_get_dtype_and_matrix(),
-    as_variable=st.booleans(),
-    with_out=st.booleans(),
-    num_positional_args=helpers.num_positional_args(fn_name="eigh"),
-    native_array=st.booleans(),
-    container=st.booleans(),
-    instance_method=st.booleans(),
->>>>>>> 13b2f6f0
+    data=st.data(),
 )
 @handle_cmd_line_args
 def test_eigh(
-<<<<<<< HEAD
-    *,
-    data,
-    input_dtype,
-=======
-    dtype_x,
->>>>>>> 13b2f6f0
+    *,
+    data,
+    dtype_x,
     as_variable,
     with_out,
     num_positional_args,
@@ -502,31 +413,15 @@
 
 # eigvalsh
 @given(
-<<<<<<< HEAD
-    input_dtype=st.sampled_from(ivy_np.valid_float_dtypes),
-    num_positional_args=st.integers(0, 1),
-    a=st.integers(1, 5),
-    b=st.integers(1, 5),
-    data=st.data(),
-=======
     dtype_x=_get_dtype_and_matrix(),
-    as_variable=st.booleans(),
-    with_out=st.booleans(),
     num_positional_args=helpers.num_positional_args(fn_name="eigvalsh"),
-    native_array=st.booleans(),
-    container=st.booleans(),
-    instance_method=st.booleans(),
->>>>>>> 13b2f6f0
+    data=st.data(),
 )
 @handle_cmd_line_args
 def test_eigvalsh(
-<<<<<<< HEAD
-    *,
-    data,
-    input_dtype,
-=======
-    dtype_x,
->>>>>>> 13b2f6f0
+    *,
+    data,
+    dtype_x,
     as_variable,
     with_out,
     num_positional_args,
@@ -554,38 +449,20 @@
 
 # inv
 @given(
-<<<<<<< HEAD
-    input_dtype=helpers.list_of_length(
-        x=st.sampled_from(ivy_np.valid_float_dtypes), length=1
-    ),
-    num_positional_args=st.integers(0, 1),
-    a=st.integers(1, 50),
-    b=st.integers(1, 50),
-    data=st.data(),
-=======
     dtype_x=helpers.dtype_and_values(
         available_dtypes=ivy_np.valid_float_dtypes,
         min_value=0,
         max_value=50,
         shape=st.integers(2, 20).map(lambda x: tuple([x, x])),
     ).filter(lambda x: np.linalg.cond(x[1]) < 1 / sys.float_info.epsilon),
-    as_variable=st.booleans(),
-    with_out=st.booleans(),
     num_positional_args=helpers.num_positional_args(fn_name="inv"),
-    native_array=st.booleans(),
-    container=st.booleans(),
-    instance_method=st.booleans(),
->>>>>>> 13b2f6f0
+    data=st.data(),
 )
 @handle_cmd_line_args
 def test_inv(
-<<<<<<< HEAD
-    *,
-    data,
-    input_dtype,
-=======
-    dtype_x,
->>>>>>> 13b2f6f0
+    *,
+    data,
+    dtype_x,
     as_variable,
     with_out,
     num_positional_args,
@@ -614,33 +491,15 @@
 
 # matrix_transpose
 @given(
-<<<<<<< HEAD
-    input_dtype=helpers.list_of_length(
-        x=st.sampled_from(ivy_np.valid_numeric_dtypes), length=1
-    ),
-    num_positional_args=st.integers(0, 1),
-    a=st.integers(1, 50),
-    b=st.integers(1, 50),
-    data=st.data(),
-=======
     dtype_x=_get_first_matrix_and_dtype(),
-    as_variable=st.booleans(),
-    with_out=st.booleans(),
     num_positional_args=helpers.num_positional_args(fn_name="matrix_transpose"),
-    native_array=st.booleans(),
-    container=st.booleans(),
-    instance_method=st.booleans(),
->>>>>>> 13b2f6f0
+    data=st.data(),
 )
 @handle_cmd_line_args
 def test_matrix_transpose(
-<<<<<<< HEAD
-    *,
-    data,
-    input_dtype,
-=======
-    dtype_x,
->>>>>>> 13b2f6f0
+    *,
+    data,
+    dtype_x,
     as_variable,
     with_out,
     num_positional_args,
@@ -674,49 +533,30 @@
         min_num_dims=1,
         max_num_dims=1,
     ),
-<<<<<<< HEAD
-    num_positional_args=st.integers(0, 1),
-    a=st.integers(1, 50),
-    b=st.integers(1, 50),
-    data=st.data(),
-=======
-    as_variable=helpers.list_of_length(x=st.booleans(), length=2),
-    with_out=st.booleans(),
     num_positional_args=helpers.num_positional_args(fn_name="outer"),
-    native_array=helpers.list_of_length(x=st.booleans(), length=2),
-    container=helpers.list_of_length(x=st.booleans(), length=2),
-    instance_method=st.booleans(),
->>>>>>> 13b2f6f0
+    data=st.data(),
 )
 @handle_cmd_line_args
 def test_outer(
-<<<<<<< HEAD
-    *,
-    data,
-    input_dtype,
-=======
+    *,
+    data,
     dtype_xy,
->>>>>>> 13b2f6f0
-    as_variable,
-    with_out,
-    num_positional_args,
-    native_array,
-    container,
-    instance_method,
-    fw,
-):
-<<<<<<< HEAD
-    if "float16" or "int8" in input_dtype:
-        return
-    as_variable = [as_variable, as_variable]
-    native_array = [native_array, native_array]
-    container = [container, container]
-=======
+    as_variable,
+    with_out,
+    num_positional_args,
+    native_array,
+    container,
+    instance_method,
+    fw,
+):
     types, arrays = dtype_xy
     type1, type2 = types
     x1, x2 = arrays
     input_dtype = [type1, type2]
->>>>>>> 13b2f6f0
+    as_variable = [as_variable, as_variable]
+    native_array = [native_array, native_array]
+    container = [container, container]
+
     helpers.test_function(
         input_dtypes=input_dtype,
         as_variable_flags=as_variable,
@@ -740,28 +580,14 @@
         max_value=50,
         shape=st.integers(2, 20).map(lambda x: tuple([x, x])),
     ),
-<<<<<<< HEAD
-    num_positional_args=st.integers(0, 1),
-    a=st.integers(1, 50),
-    data=st.data(),
-=======
-    as_variable=st.booleans(),
-    with_out=st.booleans(),
     num_positional_args=helpers.num_positional_args(fn_name="slogdet"),
-    native_array=st.booleans(),
-    container=st.booleans(),
-    instance_method=st.booleans(),
->>>>>>> 13b2f6f0
+    data=st.data(),
 )
 @handle_cmd_line_args
 def test_slogdet(
-<<<<<<< HEAD
-    *,
-    data,
-    input_dtype,
-=======
-    dtype_x,
->>>>>>> 13b2f6f0
+    *,
+    data,
+    dtype_x,
     as_variable,
     with_out,
     num_positional_args,
@@ -824,54 +650,32 @@
 
 
 @given(
-<<<<<<< HEAD
-    input_dtype=helpers.list_of_length(
-        x=st.sampled_from(ivy_np.valid_float_dtypes), length=2
-    ),
-    num_positional_args=st.integers(0, 1),
-    a=st.integers(1, 50),
-    data=st.data(),
-=======
     x=_get_first_matrix(),
     y=_get_second_matrix(),
-    as_variable=helpers.list_of_length(x=st.booleans(), length=2),
-    with_out=st.booleans(),
     num_positional_args=helpers.num_positional_args(fn_name="solve"),
-    native_array=helpers.list_of_length(x=st.booleans(), length=2),
-    container=helpers.list_of_length(x=st.booleans(), length=2),
-    instance_method=st.booleans(),
->>>>>>> 13b2f6f0
+    data=st.data(),
 )
 @handle_cmd_line_args
 def test_solve(
-<<<<<<< HEAD
-    *,
-    data,
-    input_dtype,
-=======
+    *,
+    data,
     x,
     y,
->>>>>>> 13b2f6f0
-    as_variable,
-    with_out,
-    num_positional_args,
-    native_array,
-    container,
-    instance_method,
-    fw,
-):
-<<<<<<< HEAD
-    if "float16" in input_dtype:
-        return
+    as_variable,
+    with_out,
+    num_positional_args,
+    native_array,
+    container,
+    instance_method,
+    fw,
+):
+    input_dtype1, x1 = x
+    input_dtype2, x2 = y
+    input_dtype = [input_dtype1, input_dtype2]
     as_variable = [as_variable, as_variable]
     native_array = [native_array, native_array]
     container = [container, container]
-=======
-    input_dtype1, x1 = x
-    input_dtype2, x2 = y
-    input_dtype = [input_dtype1, input_dtype2]
-
->>>>>>> 13b2f6f0
+
     helpers.test_function(
         input_dtypes=input_dtype,
         as_variable_flags=as_variable,
@@ -897,29 +701,16 @@
         max_value=50,
         min_num_dims=2,
     ),
-<<<<<<< HEAD
     num_positional_args=st.integers(0, 1),
     a=st.integers(1, 50),
     b=st.integers(1, 50),
     data=st.data(),
-=======
-    as_variable=st.booleans(),
-    with_out=st.booleans(),
-    num_positional_args=helpers.num_positional_args(fn_name="svdvals"),
-    native_array=st.booleans(),
-    container=st.booleans(),
-    instance_method=st.booleans(),
->>>>>>> 13b2f6f0
 )
 @handle_cmd_line_args
 def test_svdvals(
-<<<<<<< HEAD
-    *,
-    data,
-    input_dtype,
-=======
-    dtype_x,
->>>>>>> 13b2f6f0
+    *,
+    data,
+    dtype_x,
     as_variable,
     with_out,
     num_positional_args,
@@ -952,53 +743,33 @@
         min_dim_size=1,
         max_dim_size=50,
     ),
-<<<<<<< HEAD
-    num_positional_args=st.integers(0, 1),
-    a=st.integers(1, 50) | st.tuples(st.lists(st.integers()), st.lists(st.integers())),
-    b=st.integers(1, 50),
-    c=st.integers(1, 50),
-    d=st.integers(1, 50),
-    data=st.data(),
-=======
-    as_variable=helpers.list_of_length(x=st.booleans(), length=2),
-    with_out=st.booleans(),
     num_positional_args=helpers.num_positional_args(fn_name="tensordot"),
-    native_array=helpers.list_of_length(x=st.booleans(), length=2),
-    container=helpers.list_of_length(x=st.booleans(), length=2),
-    instance_method=st.booleans(),
->>>>>>> 13b2f6f0
+    data=st.data(),
 )
 @handle_cmd_line_args
 def test_tensordot(
-<<<<<<< HEAD
-    *,
-    data,
-    input_dtype,
-=======
+    *,
+    data,
     dtype_x1_x2_axis,
->>>>>>> 13b2f6f0
-    as_variable,
-    with_out,
-    num_positional_args,
-    native_array,
-    container,
-    instance_method,
-    fw,
-):
-<<<<<<< HEAD
-    if "float16" or "int8" in input_dtype:
-        return
-    as_variable = [as_variable, as_variable]
-    native_array = [native_array, native_array]
-    container = [container, container]
-=======
+    as_variable,
+    with_out,
+    num_positional_args,
+    native_array,
+    container,
+    instance_method,
+    fw,
+):
+
     (
         dtype,
         x1,
         x2,
         axis,
     ) = dtype_x1_x2_axis
->>>>>>> 13b2f6f0
+    as_variable = [as_variable, as_variable]
+    native_array = [native_array, native_array]
+    container = [container, container]
+
     helpers.test_function(
         input_dtypes=dtype,
         as_variable_flags=as_variable,
@@ -1024,31 +795,15 @@
         min_dim_size=1,
         max_dim_size=50,
     ),
-<<<<<<< HEAD
-    num_positional_args=st.integers(0, 1),
-    a=st.integers(1, 50),
-    b=st.integers(1, 50),
-    c=st.integers(1, 50),
-=======
-    as_variable=st.booleans(),
-    with_out=st.booleans(),
     num_positional_args=helpers.num_positional_args(fn_name="trace"),
-    native_array=st.booleans(),
-    container=st.booleans(),
-    instance_method=st.booleans(),
->>>>>>> 13b2f6f0
     offset=st.integers(-10, 10),
     data=st.data(),
 )
 @handle_cmd_line_args
 def test_trace(
-<<<<<<< HEAD
-    *,
-    data,
-    input_dtype,
-=======
-    dtype_x,
->>>>>>> 13b2f6f0
+    *,
+    data,
+    dtype_x,
     as_variable,
     with_out,
     num_positional_args,
@@ -1083,47 +838,27 @@
         min_dim_size=1,
         max_dim_size=10,
     ),
-<<<<<<< HEAD
-    num_positional_args=st.integers(0, 1),
-    a=st.integers(-1, 50),
-    b=st.integers(1, 50),
-    c=st.integers(1, 50),
-    data=st.data(),
-=======
-    as_variable=helpers.list_of_length(x=st.booleans(), length=2),
-    with_out=st.booleans(),
     num_positional_args=helpers.num_positional_args(fn_name="vecdot"),
-    native_array=helpers.list_of_length(x=st.booleans(), length=2),
-    container=helpers.list_of_length(x=st.booleans(), length=2),
-    instance_method=st.booleans(),
->>>>>>> 13b2f6f0
+    data=st.data(),
 )
 @handle_cmd_line_args
 def test_vecdot(
-<<<<<<< HEAD
-    *,
-    data,
-    input_dtype,
-=======
+    *,
+    data,
     dtype_x1_x2_axis,
->>>>>>> 13b2f6f0
-    as_variable,
-    with_out,
-    num_positional_args,
-    native_array,
-    container,
-    instance_method,
-    fw,
-):
-<<<<<<< HEAD
-    if "float16" or "int8" in input_dtype:
-        return
+    as_variable,
+    with_out,
+    num_positional_args,
+    native_array,
+    container,
+    instance_method,
+    fw,
+):
+
     as_variable = [as_variable, as_variable]
     native_array = [native_array, native_array]
     container = [container, container]
-=======
     dtype, x1, x2, axis = dtype_x1_x2_axis
->>>>>>> 13b2f6f0
     helpers.test_function(
         input_dtypes=dtype,
         as_variable_flags=as_variable,
@@ -1151,33 +886,16 @@
         min_axis=-2,
         max_axis=1,
     ),
-<<<<<<< HEAD
-    input_dtype=st.sampled_from(ivy_np.valid_float_dtypes),
-    num_positional_args=st.integers(0, 1),
-    # axis=st.integers(-3, 5),
-    kd=st.booleans(),
-    ord=st.integers() | st.floats(),
-    data=st.data(),
-=======
-    as_variable=st.booleans(),
     num_positional_args=helpers.num_positional_args(fn_name="vector_norm"),
-    native_array=st.booleans(),
-    container=st.booleans(),
-    instance_method=st.booleans(),
     kd=st.booleans(),
     ord=st.integers(1, 2),
->>>>>>> 13b2f6f0
+    data=st.data(),
 )
 @handle_cmd_line_args
 def test_vector_norm(
-<<<<<<< HEAD
-    *,
-    data,
-    array_shape,
-    input_dtype,
-=======
+    *,
+    data,
     dtype_values_axis,
->>>>>>> 13b2f6f0
     as_variable,
     num_positional_args,
     native_array,
@@ -1214,30 +932,15 @@
         min_dim_size=1,
         max_dim_size=5,
     ),
-<<<<<<< HEAD
-    input_dtype=st.sampled_from(ivy_np.valid_float_dtypes),
-    num_positional_args=st.integers(0, 1),
-    data=st.data(),
-=======
-    as_variable=st.booleans(),
-    with_out=st.booleans(),
     num_positional_args=helpers.num_positional_args(fn_name="pinv"),
-    native_array=st.booleans(),
-    container=st.booleans(),
-    instance_method=st.booleans(),
     rtol=st.floats(1e-5, 1e-3),
->>>>>>> 13b2f6f0
+    data=st.data(),
 )
 @handle_cmd_line_args
 def test_pinv(
-<<<<<<< HEAD
-    *,
-    data,
-    array_shape,
-    input_dtype,
-=======
-    dtype_x,
->>>>>>> 13b2f6f0
+    *,
+    data,
+    dtype_x,
     as_variable,
     with_out,
     num_positional_args,
@@ -1265,9 +968,6 @@
 
 # qr
 @given(
-<<<<<<< HEAD
-    input_dtype=st.sampled_from(ivy_np.valid_float_dtypes),
-=======
     dtype_x=helpers.dtype_and_values(
         available_dtypes=ivy_np.valid_float_dtypes,
         min_num_dims=2,
@@ -1275,26 +975,15 @@
         min_dim_size=2,
         max_dim_size=5,
     ),
-    as_variable=st.booleans(),
->>>>>>> 13b2f6f0
     num_positional_args=helpers.num_positional_args(fn_name="qr"),
     mode=st.sampled_from(("reduced", "complete")),
-<<<<<<< HEAD
-    a=st.integers(2, 5),
-    b=st.integers(2, 5),
-    data=st.data(),
-=======
->>>>>>> 13b2f6f0
+    data=st.data(),
 )
 @handle_cmd_line_args
 def test_qr(
-<<<<<<< HEAD
-    *,
-    data,
-    input_dtype,
-=======
-    dtype_x,
->>>>>>> 13b2f6f0
+    *,
+    data,
+    dtype_x,
     as_variable,
     num_positional_args,
     native_array,
@@ -1328,29 +1017,15 @@
         min_dim_size=2,
         max_dim_size=5,
     ),
-<<<<<<< HEAD
-    input_dtype=st.sampled_from(ivy_np.valid_float_dtypes),
-    num_positional_args=st.integers(0, 1),
-=======
-    as_variable=st.booleans(),
     num_positional_args=helpers.num_positional_args(fn_name="svd"),
-    native_array=st.booleans(),
-    container=st.booleans(),
-    instance_method=st.booleans(),
->>>>>>> 13b2f6f0
     fm=st.booleans(),
     data=st.data(),
 )
 @handle_cmd_line_args
 def test_svd(
-<<<<<<< HEAD
-    *,
-    data,
-    array_shape,
-    input_dtype,
-=======
-    dtype_x,
->>>>>>> 13b2f6f0
+    *,
+    data,
+    dtype_x,
     as_variable,
     num_positional_args,
     native_array,
@@ -1406,30 +1081,16 @@
         min_dim_size=1,
         max_dim_size=5,
     ),
-<<<<<<< HEAD
-    input_dtype=st.sampled_from(ivy_np.valid_float_dtypes),
-    num_positional_args=st.integers(0, 1),
-=======
-    as_variable=st.booleans(),
     num_positional_args=helpers.num_positional_args(fn_name="matrix_norm"),
-    native_array=st.booleans(),
-    container=st.booleans(),
-    instance_method=st.booleans(),
->>>>>>> 13b2f6f0
     kd=st.booleans(),
     ord=st.integers(1, 2) | st.sampled_from(("fro", "nuc")),
     data=st.data(),
 )
 @handle_cmd_line_args
 def test_matrix_norm(
-<<<<<<< HEAD
-    *,
-    data,
-    array_shape,
-    input_dtype,
-=======
-    dtype_x,
->>>>>>> 13b2f6f0
+    *,
+    data,
+    dtype_x,
     as_variable,
     num_positional_args,
     native_array,
@@ -1465,31 +1126,15 @@
         min_dim_size=2,
         max_dim_size=3,
     ),
-<<<<<<< HEAD
-    num_positional_args=st.integers(0, 1),
-    a=st.integers(1, 50),
-    b=st.integers(1, 50),
-    c=st.integers(1, 50),
-=======
-    as_variable=st.booleans(),
-    with_out=st.booleans(),
     num_positional_args=helpers.num_positional_args(fn_name="matrix_rank"),
-    native_array=st.booleans(),
-    container=st.booleans(),
-    instance_method=st.booleans(),
->>>>>>> 13b2f6f0
     rtol=st.floats(allow_nan=False, allow_infinity=False) | st.just(None),
     data=st.data(),
 )
 @handle_cmd_line_args
 def test_matrix_rank(
-<<<<<<< HEAD
-    *,
-    data,
-    input_dtype,
-=======
-    dtype_x,
->>>>>>> 13b2f6f0
+    *,
+    data,
+    dtype_x,
     as_variable,
     with_out,
     num_positional_args,
@@ -1519,11 +1164,6 @@
 
 # cholesky
 @given(
-<<<<<<< HEAD
-    input_dtype=st.sampled_from(ivy_np.valid_float_dtypes),
-    num_positional_args=st.integers(0, 1),
-    a=st.integers(2, 5),
-=======
     dtype_x=helpers.dtype_and_values(
         available_dtypes=ivy_np.valid_float_dtypes,
         min_value=0,
@@ -1533,24 +1173,15 @@
         lambda x: np.linalg.cond(x[1]) < 1 / sys.float_info.epsilon
         and np.linalg.det(np.asarray(x[1])) != 0
     ),
-    as_variable=st.booleans(),
     num_positional_args=helpers.num_positional_args(fn_name="cholesky"),
-    native_array=st.booleans(),
-    container=st.booleans(),
-    instance_method=st.booleans(),
->>>>>>> 13b2f6f0
     upper=st.booleans(),
     data=st.data(),
 )
 @handle_cmd_line_args
 def test_cholesky(
-<<<<<<< HEAD
-    *,
-    data,
-    input_dtype,
-=======
-    dtype_x,
->>>>>>> 13b2f6f0
+    *,
+    data,
+    dtype_x,
     as_variable,
     num_positional_args,
     native_array,
@@ -1591,47 +1222,26 @@
         min_dim_size=3,
         max_dim_size=3,
     ),
-<<<<<<< HEAD
-    num_positional_args=st.integers(0, 1),
-    a=st.integers(1, 50),
-    b=st.integers(1, 50),
-    axis=st.integers(-1, 50),
-    data=st.data(),
-=======
-    as_variable=helpers.list_of_length(x=st.booleans(), length=2),
-    with_out=st.booleans(),
     num_positional_args=helpers.num_positional_args(fn_name="cross"),
-    native_array=helpers.list_of_length(x=st.booleans(), length=2),
-    container=helpers.list_of_length(x=st.booleans(), length=2),
-    instance_method=st.booleans(),
->>>>>>> 13b2f6f0
+    data=st.data(),
 )
 @handle_cmd_line_args
 def test_cross(
-<<<<<<< HEAD
-    *,
-    data,
-    input_dtype,
-=======
+    *,
+    data,
     dtype_x1_x2_axis,
->>>>>>> 13b2f6f0
-    as_variable,
-    with_out,
-    num_positional_args,
-    native_array,
-    container,
-    instance_method,
-    fw,
-):
-<<<<<<< HEAD
-    if "float16" or "int8" in input_dtype:
-        return
+    as_variable,
+    with_out,
+    num_positional_args,
+    native_array,
+    container,
+    instance_method,
+    fw,
+):
+    dtype, x1, x2, axis = dtype_x1_x2_axis
     as_variable = [as_variable, as_variable]
     native_array = [native_array, native_array]
     container = [container, container]
-=======
-    dtype, x1, x2, axis = dtype_x1_x2_axis
->>>>>>> 13b2f6f0
     helpers.test_function(
         input_dtypes=dtype,
         as_variable_flags=as_variable,
@@ -1657,35 +1267,18 @@
         min_dim_size=1,
         max_dim_size=50,
     ),
-<<<<<<< HEAD
-    num_positional_args=st.integers(0, 1),
-    a=st.integers(1, 50),
-    b=st.integers(1, 50),
-    offset=st.integers(-10, 50),
-    axes=st.lists(st.integers(-2, 50), min_size=2, max_size=2, unique=True),
-    data=st.data(),
-=======
-    as_variable=st.booleans(),
-    with_out=st.booleans(),
     num_positional_args=helpers.num_positional_args(fn_name="diagonal"),
-    native_array=st.booleans(),
-    container=st.booleans(),
-    instance_method=st.booleans(),
     offset=st.integers(-10, 50),
     axes=st.lists(st.integers(-2, 1), min_size=2, max_size=2, unique=True).filter(
         lambda axes: axes[0] % 2 != axes[1] % 2
     ),
->>>>>>> 13b2f6f0
+    data=st.data(),
 )
 @handle_cmd_line_args
 def test_diagonal(
-<<<<<<< HEAD
-    *,
-    data,
-    input_dtype,
-=======
-    dtype_x,
->>>>>>> 13b2f6f0
+    *,
+    data,
+    dtype_x,
     as_variable,
     with_out,
     num_positional_args,
