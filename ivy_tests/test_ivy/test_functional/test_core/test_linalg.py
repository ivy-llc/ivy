--- conflicted
+++ resolved
@@ -870,15 +870,9 @@
         max_num_dims=2,
         min_dim_size=1,
         max_dim_size=10,
-<<<<<<< HEAD
-        large_abs_safety_factor=2,
-        small_abs_safety_factor=2,
-        safety_factor_scale="log",
-=======
         large_abs_safety_factor=1.1,
         small_abs_safety_factor=1.1,
         safety_factor_scale="linear",
->>>>>>> 4a19b694
     ),
     offset=st.integers(min_value=0, max_value=0),
     axis1=st.integers(min_value=0, max_value=0),
@@ -1431,28 +1425,17 @@
     offset_dtype, offset = dtype_offset
     padding_value_dtype, padding_value = dtype_padding_value
     helpers.test_function(
-<<<<<<< HEAD
-        input_dtypes=x_dtype + offset_dtype + padding_value_dtype,
-=======
         input_dtypes=[dtype_x, offset_dtype, dtype_padding_value],
->>>>>>> 4a19b694
-        as_variable_flags=as_variable,
-        with_out=with_out,
-        num_positional_args=num_positional_args,
-        native_array_flags=native_array,
-        container_flags=container,
-        instance_method=instance_method,
-        fw=fw,
-<<<<<<< HEAD
-        fn_name="diag",
-        x=x,
-        offset=offset,
-        padding_value=padding_value,
-=======
+        as_variable_flags=as_variable,
+        with_out=with_out,
+        num_positional_args=num_positional_args,
+        native_array_flags=native_array,
+        container_flags=container,
+        instance_method=instance_method,
+        fw=fw,
         fn_name="diagonal",
         x=x,
         offset=offset,
->>>>>>> 4a19b694
         align=align,
         num_rows=num_rows,
         num_cols=num_cols,
