--- conflicted
+++ resolved
@@ -27,15 +27,9 @@
     min_dim_size=1,
     max_dim_size=10,
     specific_dim_size=3,
-<<<<<<< HEAD
     large_abs_safety_factor=10,
     small_abs_safety_factor=2,
     safety_factor_scale="linear",
-=======
-    small_value_safety_factor=1.5,
-    large_value_safety_factor=10,
-    max_op="divide",
->>>>>>> ffcd6061
 ):
     # For cross product, a dim with size 3 is required
     shape = draw(
@@ -67,15 +61,9 @@
                     allow_inf=allow_inf,
                     exclude_min=exclude_min,
                     exclude_max=exclude_max,
-<<<<<<< HEAD
                     large_abs_safety_factor=large_abs_safety_factor,
                     small_abs_safety_factor=small_abs_safety_factor,
                     safety_factor_scale=safety_factor_scale,
-=======
-                    small_value_safety_factor=small_value_safety_factor,
-                    large_value_safety_factor=large_value_safety_factor,
-                    max_op=max_op,
->>>>>>> ffcd6061
                 )
             )
         )
@@ -123,15 +111,9 @@
                     allow_inf=allow_inf,
                     exclude_min=exclude_min,
                     exclude_max=exclude_max,
-<<<<<<< HEAD
                     large_abs_safety_factor=10,
                     small_abs_safety_factor=2,
                     safety_factor_scale="linear",
-=======
-                    small_value_safety_factor=2.5,
-                    large_value_safety_factor=20,
-                    max_op="log",
->>>>>>> ffcd6061
                 )
             )
         )
@@ -1356,15 +1338,9 @@
         max_num_dims=10,
         min_dim_size=3,
         max_dim_size=3,
-<<<<<<< HEAD
         large_abs_safety_factor=6,
-        small_abs_safety_factor=2,
+        small_abs_safety_factor=1.5
         safety_factor_scale="log",
-=======
-        small_value_safety_factor=2.5,
-        large_value_safety_factor=20,
-        max_op="log",
->>>>>>> ffcd6061
     ),
     num_positional_args=helpers.num_positional_args(fn_name="cross"),
 )
