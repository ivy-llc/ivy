--- conflicted
+++ resolved
@@ -396,11 +396,7 @@
 
 # eigh
 @given(
-<<<<<<< HEAD
     dtype_x=_get_dtype_and_symm_matrix(),
-=======
-    dtype_x=_get_dtype_and_matrix(symmetric=True),
->>>>>>> 327cf783
     num_positional_args=helpers.num_positional_args(fn_name="eigh"),
     data=st.data(),
 )
@@ -436,14 +432,10 @@
     if results is None:
         return
 
-<<<<<<< HEAD
     ret, ret_from_np = results
     # flatten results
     ret_flatten = helpers.flatten(ret=ret)
     ret_from_np_flatten = helpers.flatten(ret=ret_from_np)
-=======
-    ret_np_flat, ret_from_np_flat = results
->>>>>>> 327cf783
 
     # value test
     for ret_np, ret_from_np in zip(ret_flatten, ret_from_np_flatten):
@@ -454,11 +446,7 @@
 
 # eigvalsh
 @given(
-<<<<<<< HEAD
     dtype_x=_get_dtype_and_symm_matrix(),
-=======
-    dtype_x=_get_dtype_and_matrix(symmetric=True),
->>>>>>> 327cf783
     num_positional_args=helpers.num_positional_args(fn_name="eigvalsh"),
     data=st.data(),
 )
@@ -738,11 +726,7 @@
         max_value=50,
         min_num_dims=2,
     ),
-<<<<<<< HEAD
     num_positional_args=st.integers(0, 1),
-=======
-    num_positional_args=helpers.ints(min_value=0, max_value=1),
->>>>>>> 327cf783
     data=st.data(),
 )
 @handle_cmd_line_args
@@ -1105,14 +1089,10 @@
     if results is None:
         return
 
-<<<<<<< HEAD
     ret, ret_from_np = results
     # flattened array returns
     ret_np_flat = helpers.flatten(ret=ret)
     ret_from_np_flat = helpers.flatten(ret=ret_from_np)
-=======
-    ret_np_flat, ret_from_np_flat = results
->>>>>>> 327cf783
 
     # value test
     for ret_np, ret_from_np in zip(ret_np_flat, ret_from_np_flat):
