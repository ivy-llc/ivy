--- conflicted
+++ resolved
@@ -1277,9 +1277,6 @@
         offset=offset,
         axis1=axes[0],
         axis2=axes[1],
-<<<<<<< HEAD
         x=np.random.uniform(size=(a, b)).astype(input_dtype[0]),
     )
-=======
-    )
->>>>>>> ae6afbb6
+    