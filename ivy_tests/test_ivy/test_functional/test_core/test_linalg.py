"""
Collection of tests for unified linear algebra functions
"""

# global
import pytest
import numpy as np

# local
import ivy
import ivy.functional.backends.numpy
import ivy_tests.test_ivy.helpers as helpers


# svd
@pytest.mark.parametrize(
    "x", [[[[1., 0.], [0., 1.]]], [[[[1., 0.], [0., 1.]]]]])
@pytest.mark.parametrize(
    "dtype", ['float32'])
@pytest.mark.parametrize(
    "tensor_fn", [ivy.array, helpers.var_fn])
def test_svd(x, dtype, tensor_fn, dev, call):
    if call in [helpers.tf_call, helpers.tf_graph_call] and 'cpu' in dev:
        # tf.linalg.svd segfaults when CUDA is installed, but array is on CPU
        pytest.skip()
    # smoke test
    x = tensor_fn(x, dtype, dev)
    u, s, vh = ivy.svd(x)
    # type test
    assert ivy.is_array(u)
    assert ivy.is_array(s)
    assert ivy.is_array(vh)
    # cardinality test
    assert u.shape == x.shape
    assert s.shape == x.shape[:-1]
    assert vh.shape == x.shape
    # value test
    pred_u, pred_s, pred_vh = call(ivy.svd, x)
    true_u, true_s, true_vh = ivy.functional.backends.numpy.svd(ivy.to_numpy(x))
    assert np.allclose(pred_u, true_u)
    assert np.allclose(pred_s, true_s)
    assert np.allclose(pred_vh, true_vh)


# vector_norm
@pytest.mark.parametrize(
    "x_n_p_n_ax_n_kd_n_tn", [([[1., 2.], [3., 4.]], 2, -1, None, [2.236068, 5.0]),
                             ([[1., 2.], [3., 4.]], 3, None, False, 4.641588),
                             ([[1., 2.], [3., 4.]], -float('inf'), None, False, 1.),
                             ([[1., 2.], [3., 4.]], 0, None, False, 4.),
                             ([[1., 2.], [3., 4.]], float('inf'), None, False, 4.),
                             ([[1., 2.], [3., 4.]], 0.5, 0, True, [[7.464102, 11.656854]]),
                             ([[[1., 2.], [3., 4.]]], 1, None, None, 10.)])
@pytest.mark.parametrize(
    "dtype", ['float32'])
@pytest.mark.parametrize(
    "tensor_fn", [ivy.array, helpers.var_fn])
def test_vector_norm(x_n_p_n_ax_n_kd_n_tn, dtype, tensor_fn, dev, call):
    # smoke test
    x, p, ax, kd, true_norm = x_n_p_n_ax_n_kd_n_tn
    x = tensor_fn(x, dtype, dev)
    kwargs = {k: v for k, v in zip(['x', 'p', 'axis', 'keepdims'], [x, p, ax, kd]) if v is not None}
    ret = ivy.vector_norm(**kwargs)
    # type test
    assert ivy.is_array(ret)
    # cardinality test
    if kd:
        expected_shape = [1 if i == ax else item for i, item in enumerate(x.shape)]
    elif ax is None:
        expected_shape = [1]
    else:
        expected_shape = list(x.shape)
        expected_shape.pop(ax)
    assert ret.shape == tuple(expected_shape)
    # value test
    kwargs.pop('x', None)
    assert np.allclose(call(ivy.vector_norm, x, **kwargs), np.array(true_norm))


# matrix_norm
@pytest.mark.parametrize(
    "x_n_p_n_ax_n_kd", [([[[1., 2.], [3., 4.]]], 2, (-2, -1), None),
                        ([[1., 2.], [3., 4.]], -2, None, False),
                        ([[1., 2.], [3., 4.]], -float('inf'), None, False),
                        ([[1., 2.], [3., 4.]], float('inf'), None, False),
                        ([[[1.], [2.]], [[3.], [4.]]], 1, (0, 1), True),
                        ([[[1., 2.], [3., 4.]]], -1, None, None)])
@pytest.mark.parametrize(
    "dtype", ['float32'])
@pytest.mark.parametrize(
    "tensor_fn", [ivy.array, helpers.var_fn])
def test_matrix_norm(x_n_p_n_ax_n_kd, dtype, tensor_fn, dev, call):
    # smoke test
    x_raw, p, ax, kd = x_n_p_n_ax_n_kd
    if p == -2 and call in [helpers.tf_call, helpers.tf_graph_call]:
        # tensorflow does not support these p value of -2
        pytest.skip()
    if call is helpers.mx_call:
        # MXNet does not support matrix norms
        pytest.skip()
    x = tensor_fn(x_raw, dtype, dev)
    kwargs = {k: v for k, v in zip(['x', 'p', 'axes', 'keepdims'], [x, p, ax, kd]) if v is not None}
    ret = ivy.matrix_norm(**kwargs)
    # type test
    assert ivy.is_array(ret)
    # cardinality test
    if kd:
        expected_shape = [1] * len(x.shape)
    elif ax is None:
        if len(x.shape) > 2:
            expected_shape = [1] * (len(x.shape) - 2)
        else:
            expected_shape = [1]
    else:
        expected_shape = [1 for i, item in enumerate(x.shape) if i not in [a % len(x.shape) for a in ax]]
    assert ret.shape == tuple(expected_shape)
    # value test
    kwargs.pop('x', None)
    pred = call(ivy.matrix_norm, x, **kwargs)
    if 'p' in kwargs:
        kwargs['ord'] = kwargs['p']
        del kwargs['p']
    if 'axes' in kwargs:
        kwargs['axis'] = kwargs['axes']
        del kwargs['axes']
    else:
        kwargs['axis'] = (-2, -1)
    assert np.allclose(pred, np.linalg.norm(np.array(x_raw), **kwargs))


# inv
@pytest.mark.parametrize(
    "x", [[[1., 0.], [0., 1.]], [[[1., 0.], [0., 1.]]]])
@pytest.mark.parametrize(
    "dtype", ['float32'])
@pytest.mark.parametrize(
    "tensor_fn", [ivy.array, helpers.var_fn])
def test_inv(x, dtype, tensor_fn, dev, call):
    if call in [helpers.tf_call, helpers.tf_graph_call] and 'cpu' in dev:
        # tf.linalg.inv segfaults when CUDA is installed, but array is on CPU
        pytest.skip()
    # smoke test
    x = tensor_fn(x, dtype, dev)
    ret = ivy.inv(x)
    # type test
    assert ivy.is_array(ret)
    # cardinality test
    assert ret.shape == x.shape
    # value test
    assert np.allclose(call(ivy.inv, x), ivy.functional.backends.numpy.inv(ivy.to_numpy(x)))


# pinv
@pytest.mark.parametrize(
    "x", [[[1., 0.], [0., 1.], [1., 0.]], [[[1., 0.], [0., 1.], [1., 0.]]]])
@pytest.mark.parametrize(
    "dtype", ['float32'])
@pytest.mark.parametrize(
    "tensor_fn", [ivy.array, helpers.var_fn])
def test_pinv(x, dtype, tensor_fn, dev, call):
    if call in [helpers.tf_call, helpers.tf_graph_call] and 'cpu' in dev:
        # tf.linalg.pinv segfaults when CUDA is installed, but array is on CPU
        pytest.skip()
    # smoke test
    x = tensor_fn(x, dtype, dev)
    ret = ivy.pinv(x)
    # type test
    assert ivy.is_array(ret)
    # cardinality test
    assert ret.shape == x.shape[:-2] + (x.shape[-1], x.shape[-2])
    # value test
    assert np.allclose(call(ivy.pinv, x), ivy.functional.backends.numpy.pinv(ivy.to_numpy(x)))


# vector_to_skew_symmetric_matrix
@pytest.mark.parametrize(
    "x", [[[[1., 2., 3.]], [[4., 5., 6.]], [[1., 2., 3.]], [[4., 5., 6.]], [[1., 2., 3.]]], [[1., 2., 3.]]])
@pytest.mark.parametrize(
    "dtype", ['float32'])
@pytest.mark.parametrize(
    "tensor_fn", [ivy.array, helpers.var_fn])
def test_vector_to_skew_symmetric_matrix(x, dtype, tensor_fn, dev, call):
    # smoke test
    x = tensor_fn(x, dtype, dev)
    ret = ivy.vector_to_skew_symmetric_matrix(x)
    # type test
    assert ivy.is_array(ret)
    # cardinality test
    assert ret.shape == x.shape + (x.shape[-1],)
    # value test
    assert np.allclose(call(ivy.vector_to_skew_symmetric_matrix, x),
                       ivy.functional.backends.numpy.vector_to_skew_symmetric_matrix(ivy.to_numpy(x)))



# cholesky
@pytest.mark.parametrize(
    "x", [[[1.0, -1.0, 2.0], [-1.0, 5.0, -4.0], [2.0, -4.0, 6.0]], [[[1.0, -1.0, 2.0], [-1.0, 5.0, -4.0], [2.0, -4.0, 6.0]]]])
@pytest.mark.parametrize(
    "dtype", ['float32'])
@pytest.mark.parametrize(
    "tensor_fn", [ivy.array, helpers.var_fn])
def test_cholesky(x, dtype, tensor_fn, dev, call):
    # smoke test
    x = tensor_fn(x, dtype, dev)
    ret = ivy.cholesky(x)
    # type test
    assert ivy.is_array(ret)
    # cardinality test
    assert ret.shape == x.shape
    # value test
    assert np.allclose(call(ivy.cholesky, x), ivy.functional.backends.numpy.cholesky(ivy.to_numpy(x)))
<<<<<<< HEAD
=======

# QR
@pytest.mark.parametrize(
    "data", [ ([[-1.0, 1.0, 3], [4, -5, 8], [9, 2, -3]], 3),
           ([[[-1.0, 1.0, 3], [4, -5, 8], [9, 2, -3], [12, -2, 8]]], 3),
     ])
@pytest.mark.parametrize(
    "mode", ['reduced', 'complete'])
@pytest.mark.parametrize(
    "dtype", ['float32'])
@pytest.mark.parametrize(
    "tensor_fn", [ivy.array, helpers.var_fn])
def test_qr(data, mode, dtype, tensor_fn, dev, call):
    # smoke test
    x, rank = data
    x = tensor_fn(x, dtype, dev)
    Q, R = ivy.qr(x, mode)
    # type test
    assert ivy.is_array(Q)
    assert ivy.is_array(R)
    # cardinality test
    if mode == "reduced":
        assert Q.shape[-2] == x.shape[-2]
        assert Q.shape[-1] == rank
    if mode == "complete":
        assert Q.shape[-2] == x.shape[-2]
        assert Q.shape[-1] == x.shape[-2]
    # value test
    assert np.allclose(call(ivy.qr, x, mode)[0], ivy.functional.backends.numpy.qr(ivy.to_numpy(x), mode)[0])
>>>>>>> ccdc4b65
<|MERGE_RESOLUTION|>--- conflicted
+++ resolved
@@ -210,8 +210,6 @@
     assert ret.shape == x.shape
     # value test
     assert np.allclose(call(ivy.cholesky, x), ivy.functional.backends.numpy.cholesky(ivy.to_numpy(x)))
-<<<<<<< HEAD
-=======
 
 # QR
 @pytest.mark.parametrize(
@@ -241,4 +239,3 @@
         assert Q.shape[-1] == x.shape[-2]
     # value test
     assert np.allclose(call(ivy.qr, x, mode)[0], ivy.functional.backends.numpy.qr(ivy.to_numpy(x), mode)[0])
->>>>>>> ccdc4b65
