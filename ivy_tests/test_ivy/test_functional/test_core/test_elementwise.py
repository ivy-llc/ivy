"""Collection of tests for elementwise functions."""

# global
import math
import numpy as np
from hypothesis import given, assume, strategies as st

# local
import ivy
import ivy_tests.test_ivy.helpers as helpers
from ivy_tests.test_ivy.helpers import handle_cmd_line_args

_zero = np.asarray(0, dtype="uint8")
_one = np.asarray(1, dtype="uint8")


def _not_too_close_to_zero(x):
    f = np.vectorize(lambda item: item + (_one if np.isclose(item, 0) else _zero))
    return f(x)


# abs
@handle_cmd_line_args
@given(
    dtype_and_x=helpers.dtype_and_values(
        available_dtypes=helpers.get_dtypes("numeric")
    ),
    num_positional_args=helpers.num_positional_args(fn_name="abs"),
)
def test_abs(
    *,
    dtype_and_x,
    as_variable,
    with_out,
    num_positional_args,
    native_array,
    container,
    instance_method,
    fw,
):
    input_dtype, x = dtype_and_x
    helpers.test_function(
        input_dtypes=input_dtype,
        as_variable_flags=as_variable,
        with_out=with_out,
        num_positional_args=num_positional_args,
        native_array_flags=native_array,
        container_flags=container,
        instance_method=instance_method,
        fw=fw,
        fn_name="abs",
        x=np.asarray(x, dtype=input_dtype),
    )


# acosh
@handle_cmd_line_args
@given(
    dtype_and_x=helpers.dtype_and_values(available_dtypes=helpers.get_dtypes("float")),
    num_positional_args=helpers.num_positional_args(fn_name="acosh"),
)
def test_acosh(
    *,
    dtype_and_x,
    as_variable,
    with_out,
    num_positional_args,
    native_array,
    container,
    instance_method,
    fw,
):
    input_dtype, x = dtype_and_x
    helpers.test_function(
        input_dtypes=input_dtype,
        as_variable_flags=as_variable,
        with_out=with_out,
        num_positional_args=num_positional_args,
        native_array_flags=native_array,
        container_flags=container,
        instance_method=instance_method,
        fw=fw,
        fn_name="acosh",
        x=np.asarray(x, dtype=input_dtype),
    )


# acos
@handle_cmd_line_args
@given(
    dtype_and_x=helpers.dtype_and_values(
        available_dtypes=helpers.get_dtypes("float"),
<<<<<<< HEAD
        large_abs_safety_factor=8,
        small_abs_safety_factor=4,
        safety_factor_scale="log",
=======
        large_abs_safety_factor=20,
        small_abs_safety_factor=2.5,
>>>>>>> 0446b122
    ),
    num_positional_args=helpers.num_positional_args(fn_name="acos"),
)
def test_acos(
    *,
    dtype_and_x,
    as_variable,
    with_out,
    num_positional_args,
    native_array,
    container,
    instance_method,
    fw,
):
    input_dtype, x = dtype_and_x
    helpers.test_function(
        input_dtypes=input_dtype,
        as_variable_flags=as_variable,
        with_out=with_out,
        num_positional_args=num_positional_args,
        native_array_flags=native_array,
        container_flags=container,
        instance_method=instance_method,
        fw=fw,
        fn_name="acos",
        rtol_=1e-2,
        atol_=1e-2,
        x=np.asarray(x, dtype=input_dtype),
    )


# add
@handle_cmd_line_args
@given(
    dtype_and_x=helpers.dtype_and_values(
        available_dtypes=helpers.get_dtypes("numeric"), num_arrays=2
    ),
    num_positional_args=helpers.num_positional_args(fn_name="add"),
)
def test_add(
    *,
    dtype_and_x,
    as_variable,
    with_out,
    num_positional_args,
    native_array,
    container,
    instance_method,
    fw,
):
    input_dtype, x = dtype_and_x

    helpers.test_function(
        input_dtypes=input_dtype,
        as_variable_flags=as_variable,
        with_out=with_out,
        num_positional_args=num_positional_args,
        native_array_flags=native_array,
        container_flags=container,
        instance_method=instance_method,
        fw=fw,
        fn_name="add",
        x1=np.asarray(x[0], dtype=input_dtype[0]),
        x2=np.asarray(x[1], dtype=input_dtype[1]),
    )


# asin
@handle_cmd_line_args
@given(
    dtype_and_x=helpers.dtype_and_values(available_dtypes=helpers.get_dtypes("float")),
    num_positional_args=helpers.num_positional_args(fn_name="asin"),
)
def test_asin(
    *,
    dtype_and_x,
    as_variable,
    with_out,
    num_positional_args,
    native_array,
    container,
    instance_method,
    fw,
):
    input_dtype, x = dtype_and_x
    helpers.test_function(
        input_dtypes=input_dtype,
        as_variable_flags=as_variable,
        with_out=with_out,
        num_positional_args=num_positional_args,
        native_array_flags=native_array,
        container_flags=container,
        instance_method=instance_method,
        fw=fw,
        fn_name="asin",
        x=np.asarray(x, dtype=input_dtype),
    )


# asinh
@handle_cmd_line_args
@given(
    dtype_and_x=helpers.dtype_and_values(available_dtypes=helpers.get_dtypes("float")),
    num_positional_args=helpers.num_positional_args(fn_name="asinh"),
)
def test_asinh(
    *,
    dtype_and_x,
    as_variable,
    with_out,
    num_positional_args,
    native_array,
    container,
    instance_method,
    fw,
):
    input_dtype, x = dtype_and_x
    helpers.test_function(
        input_dtypes=input_dtype,
        as_variable_flags=as_variable,
        with_out=with_out,
        num_positional_args=num_positional_args,
        native_array_flags=native_array,
        container_flags=container,
        instance_method=instance_method,
        fw=fw,
        fn_name="asinh",
        x=np.asarray(x, dtype=input_dtype),
    )


# atan
@handle_cmd_line_args
@given(
    dtype_and_x=helpers.dtype_and_values(available_dtypes=helpers.get_dtypes("float")),
    num_positional_args=helpers.num_positional_args(fn_name="atan"),
)
def test_atan(
    *,
    dtype_and_x,
    as_variable,
    with_out,
    num_positional_args,
    native_array,
    container,
    instance_method,
    fw,
):
    input_dtype, x = dtype_and_x
    helpers.test_function(
        input_dtypes=input_dtype,
        as_variable_flags=as_variable,
        with_out=with_out,
        num_positional_args=num_positional_args,
        native_array_flags=native_array,
        container_flags=container,
        instance_method=instance_method,
        fw=fw,
        fn_name="atan",
        x=np.asarray(x, dtype=input_dtype),
    )


# atan2
@handle_cmd_line_args
@given(
    dtype_and_x=helpers.dtype_and_values(
        available_dtypes=helpers.get_dtypes("float"),
        num_arrays=2,
        min_num_dims=1,
        max_num_dims=5,
        min_dim_size=1,
        max_dim_size=5,
    ),
    num_positional_args=helpers.num_positional_args(fn_name="atan2"),
)
def test_atan2(
    *,
    dtype_and_x,
    as_variable,
    with_out,
    num_positional_args,
    native_array,
    container,
    instance_method,
    fw,
):
    input_dtype, x = dtype_and_x

    x1 = np.asarray(x[0], dtype=input_dtype[0])
    x2 = np.asarray(x[1], dtype=input_dtype[1])

    assume(not (np.any(np.isclose(x1, 0)) or np.any(np.isclose(x2, 0))))

    helpers.test_function(
        input_dtypes=input_dtype,
        as_variable_flags=as_variable,
        with_out=with_out,
        num_positional_args=num_positional_args,
        native_array_flags=native_array,
        container_flags=container,
        instance_method=instance_method,
        fw=fw,
        fn_name="atan2",
        x1=x1,
        x2=x2,
    )


# atanh
@handle_cmd_line_args
@given(
    dtype_and_x=helpers.dtype_and_values(available_dtypes=helpers.get_dtypes("float")),
    num_positional_args=helpers.num_positional_args(fn_name="atanh"),
)
def test_atanh(
    *,
    dtype_and_x,
    as_variable,
    with_out,
    num_positional_args,
    native_array,
    container,
    instance_method,
    fw,
):
    input_dtype, x = dtype_and_x
    helpers.test_function(
        input_dtypes=input_dtype,
        as_variable_flags=as_variable,
        with_out=with_out,
        num_positional_args=num_positional_args,
        native_array_flags=native_array,
        container_flags=container,
        instance_method=instance_method,
        fw=fw,
        fn_name="atanh",
        rtol_=1e-2,
        atol_=1e-2,
        x=np.asarray(x, dtype=input_dtype),
    )


# bitwise_and
@handle_cmd_line_args
@given(
    dtype_and_x=helpers.dtype_and_values(
        available_dtypes=st.one_of(st.just(("bool",)), helpers.get_dtypes("integer")),
        num_arrays=2,
    ),
    num_positional_args=helpers.num_positional_args(fn_name="bitwise_and"),
)
def test_bitwise_and(
    *,
    dtype_and_x,
    as_variable,
    with_out,
    num_positional_args,
    native_array,
    container,
    instance_method,
    fw,
):
    input_dtype, x = dtype_and_x

    helpers.test_function(
        input_dtypes=input_dtype,
        as_variable_flags=as_variable,
        with_out=with_out,
        num_positional_args=num_positional_args,
        native_array_flags=native_array,
        container_flags=container,
        instance_method=instance_method,
        fw=fw,
        fn_name="bitwise_and",
        x1=np.asarray(x[0], dtype=input_dtype[0]),
        x2=np.asarray(x[1], dtype=input_dtype[1]),
    )


# bitwise_left_shift
@handle_cmd_line_args
@given(
    dtype_and_x=helpers.dtype_and_values(
        available_dtypes=helpers.get_dtypes("integer"),
        shared_dtype=True,
        large_abs_safety_factor=4,
        small_abs_safety_factor=4,
        num_arrays=2,
    ),
    num_positional_args=helpers.num_positional_args(fn_name="bitwise_left_shift"),
)
def test_bitwise_left_shift(
    *,
    dtype_and_x,
    as_variable,
    with_out,
    num_positional_args,
    native_array,
    container,
    instance_method,
    fw,
):
    input_dtype, x = dtype_and_x

    x[1] = np.abs(x[1])

    helpers.test_function(
        input_dtypes=input_dtype,
        as_variable_flags=as_variable,
        with_out=with_out,
        num_positional_args=num_positional_args,
        native_array_flags=native_array,
        container_flags=container,
        instance_method=instance_method,
        fw=fw,
        fn_name="bitwise_left_shift",
        x1=np.asarray(x[0], dtype=input_dtype[0]),
        x2=np.asarray(x[1], dtype=input_dtype[1]),
    )


# bitwise_invert
@handle_cmd_line_args
@given(
    dtype_and_x=helpers.dtype_and_values(
        available_dtypes=helpers.get_dtypes("integer")
    ),
    num_positional_args=helpers.num_positional_args(fn_name="bitwise_invert"),
)
def test_bitwise_invert(
    *,
    dtype_and_x,
    as_variable,
    with_out,
    num_positional_args,
    native_array,
    container,
    instance_method,
    fw,
):
    input_dtype, x = dtype_and_x
    helpers.test_function(
        input_dtypes=input_dtype,
        as_variable_flags=as_variable,
        with_out=with_out,
        num_positional_args=num_positional_args,
        native_array_flags=native_array,
        container_flags=container,
        instance_method=instance_method,
        fw=fw,
        fn_name="bitwise_invert",
        x=np.asarray(x, dtype=input_dtype),
    )


# bitwise_or
@handle_cmd_line_args
@given(
    dtype_and_x=helpers.dtype_and_values(
        available_dtypes=st.one_of(st.just(("bool",)), helpers.get_dtypes("integer")),
        num_arrays=2,
    ),
    num_positional_args=helpers.num_positional_args(fn_name="bitwise_or"),
)
def test_bitwise_or(
    *,
    dtype_and_x,
    as_variable,
    with_out,
    num_positional_args,
    native_array,
    container,
    instance_method,
    fw,
):
    input_dtype, x = dtype_and_x

    helpers.test_function(
        input_dtypes=input_dtype,
        as_variable_flags=as_variable,
        with_out=with_out,
        num_positional_args=num_positional_args,
        native_array_flags=native_array,
        container_flags=container,
        instance_method=instance_method,
        fw=fw,
        fn_name="bitwise_or",
        x1=np.asarray(x[0], dtype=input_dtype[0]),
        x2=np.asarray(x[1], dtype=input_dtype[1]),
    )


# bitwise_right_shift
@handle_cmd_line_args
@given(
    dtype_and_x=helpers.dtype_and_values(
        available_dtypes=helpers.get_dtypes("integer"),
        shared_dtype=True,
        large_abs_safety_factor=4,
        small_abs_safety_factor=4,
        num_arrays=2,
    ),
    num_positional_args=helpers.num_positional_args(fn_name="bitwise_right_shift"),
)
def test_bitwise_right_shift(
    *,
    dtype_and_x,
    as_variable,
    with_out,
    num_positional_args,
    native_array,
    container,
    instance_method,
    fw,
):
    input_dtype, x = dtype_and_x

    x[1] = np.abs(x[1])

    helpers.test_function(
        input_dtypes=input_dtype,
        as_variable_flags=as_variable,
        with_out=with_out,
        num_positional_args=num_positional_args,
        native_array_flags=native_array,
        container_flags=container,
        instance_method=instance_method,
        fw=fw,
        fn_name="bitwise_right_shift",
        x1=np.asarray(x[0], dtype=input_dtype[0]),
        x2=np.asarray(x[1], dtype=input_dtype[1]),
    )


# bitwise_xor
@handle_cmd_line_args
@given(
    dtype_and_x=helpers.dtype_and_values(
        available_dtypes=st.one_of(st.just(("bool",)), helpers.get_dtypes("integer")),
        num_arrays=2,
    ),
    num_positional_args=helpers.num_positional_args(fn_name="bitwise_xor"),
)
def test_bitwise_xor(
    *,
    dtype_and_x,
    as_variable,
    with_out,
    num_positional_args,
    native_array,
    container,
    instance_method,
    fw,
):
    input_dtype, x = dtype_and_x

    helpers.test_function(
        input_dtypes=input_dtype,
        as_variable_flags=as_variable,
        with_out=with_out,
        num_positional_args=num_positional_args,
        native_array_flags=native_array,
        container_flags=container,
        instance_method=instance_method,
        fw=fw,
        fn_name="bitwise_xor",
        x1=np.asarray(x[0], dtype=input_dtype[0]),
        x2=np.asarray(x[1], dtype=input_dtype[1]),
    )


# ceil
@handle_cmd_line_args
@given(
    dtype_and_x=helpers.dtype_and_values(
        available_dtypes=helpers.get_dtypes("numeric"),
        small_abs_safety_factor=3,
        safety_factor_scale="linear",
    ),
    num_positional_args=helpers.num_positional_args(fn_name="ceil"),
)
def test_ceil(
    *,
    dtype_and_x,
    as_variable,
    with_out,
    num_positional_args,
    native_array,
    container,
    instance_method,
    fw,
):
    input_dtype, x = dtype_and_x
    helpers.test_function(
        input_dtypes=input_dtype,
        as_variable_flags=as_variable,
        with_out=with_out,
        num_positional_args=num_positional_args,
        native_array_flags=native_array,
        container_flags=container,
        instance_method=instance_method,
        fw=fw,
        fn_name="ceil",
        x=np.asarray(x, dtype=input_dtype),
    )


# cos
@handle_cmd_line_args
@given(
    dtype_and_x=helpers.dtype_and_values(available_dtypes=helpers.get_dtypes("float")),
    num_positional_args=helpers.num_positional_args(fn_name="cos"),
)
def test_cos(
    *,
    dtype_and_x,
    as_variable,
    with_out,
    num_positional_args,
    native_array,
    container,
    instance_method,
    fw,
):
    input_dtype, x = dtype_and_x
    helpers.test_function(
        input_dtypes=input_dtype,
        as_variable_flags=as_variable,
        with_out=with_out,
        num_positional_args=num_positional_args,
        native_array_flags=native_array,
        container_flags=container,
        instance_method=instance_method,
        fw=fw,
        fn_name="cos",
        x=np.asarray(x, dtype=input_dtype),
    )


# cosh
@handle_cmd_line_args
@given(
    dtype_and_x=helpers.dtype_and_values(available_dtypes=helpers.get_dtypes("float")),
    num_positional_args=helpers.num_positional_args(fn_name="cosh"),
)
def test_cosh(
    *,
    dtype_and_x,
    as_variable,
    with_out,
    num_positional_args,
    native_array,
    container,
    instance_method,
    fw,
):
    input_dtype, x = dtype_and_x
    helpers.test_function(
        input_dtypes=input_dtype,
        as_variable_flags=as_variable,
        with_out=with_out,
        num_positional_args=num_positional_args,
        native_array_flags=native_array,
        container_flags=container,
        instance_method=instance_method,
        fw=fw,
        fn_name="cosh",
        x=np.asarray(x, dtype=input_dtype),
    )


# divide
@handle_cmd_line_args
@given(
    dtype_and_x=helpers.dtype_and_values(
        available_dtypes=helpers.get_dtypes("numeric"), num_arrays=2
    ),
    num_positional_args=helpers.num_positional_args(fn_name="divide"),
    rounding_mode=st.sampled_from([None, "floor", "trunc"]),
)
def test_divide(
    *,
    dtype_and_x,
    rounding_mode,
    as_variable,
    with_out,
    num_positional_args,
    native_array,
    container,
    instance_method,
    fw,
):
    input_dtype, x = dtype_and_x

    x1 = np.asarray(x[0], dtype=input_dtype[0])
    x2 = np.asarray(x[1], dtype=input_dtype[1])

    # prevent too close to zero
    assume(not np.any(np.isclose(x2, 0)))

    helpers.test_function(
        input_dtypes=input_dtype,
        as_variable_flags=as_variable,
        with_out=with_out,
        num_positional_args=num_positional_args,
        native_array_flags=native_array,
        container_flags=container,
        instance_method=instance_method,
        fw=fw,
        fn_name="divide",
        x1=x1,
        x2=x2,
        rounding_mode=rounding_mode,
    )


# equal
@handle_cmd_line_args
@given(
    dtype_and_x=helpers.dtype_and_values(
        available_dtypes=helpers.get_dtypes("valid", full=True), num_arrays=2
    ),
    num_positional_args=helpers.num_positional_args(fn_name="equal"),
)
def test_equal(
    *,
    dtype_and_x,
    as_variable,
    with_out,
    num_positional_args,
    native_array,
    container,
    instance_method,
    fw,
):
    input_dtype, x = dtype_and_x

    helpers.test_function(
        input_dtypes=input_dtype,
        as_variable_flags=as_variable,
        with_out=with_out,
        num_positional_args=num_positional_args,
        native_array_flags=native_array,
        container_flags=container,
        instance_method=instance_method,
        fw=fw,
        fn_name="equal",
        x1=np.asarray(x[0], dtype=input_dtype[0]),
        x2=np.asarray(x[1], dtype=input_dtype[1]),
    )


# exp
@handle_cmd_line_args
@given(
    dtype_and_x=helpers.dtype_and_values(available_dtypes=helpers.get_dtypes("float")),
    num_positional_args=helpers.num_positional_args(fn_name="exp"),
)
def test_exp(
    *,
    dtype_and_x,
    as_variable,
    with_out,
    num_positional_args,
    native_array,
    container,
    instance_method,
    fw,
):
    input_dtype, x = dtype_and_x
    helpers.test_function(
        input_dtypes=input_dtype,
        as_variable_flags=as_variable,
        with_out=with_out,
        num_positional_args=num_positional_args,
        native_array_flags=native_array,
        container_flags=container,
        instance_method=instance_method,
        fw=fw,
        fn_name="exp",
        x=np.asarray(x, dtype=input_dtype),
    )


# expm1
@handle_cmd_line_args
@given(
    dtype_and_x=helpers.dtype_and_values(available_dtypes=helpers.get_dtypes("float")),
    num_positional_args=helpers.num_positional_args(fn_name="expm1"),
)
def test_expm1(
    *,
    dtype_and_x,
    as_variable,
    with_out,
    num_positional_args,
    native_array,
    container,
    instance_method,
    fw,
):
    input_dtype, x = dtype_and_x
    helpers.test_function(
        input_dtypes=input_dtype,
        as_variable_flags=as_variable,
        with_out=with_out,
        num_positional_args=num_positional_args,
        native_array_flags=native_array,
        container_flags=container,
        instance_method=instance_method,
        fw=fw,
        fn_name="expm1",
        x=np.asarray(x, dtype=input_dtype),
    )


# floor
@handle_cmd_line_args
@given(
    dtype_and_x=helpers.dtype_and_values(
        available_dtypes=helpers.get_dtypes("numeric")
    ),
    num_positional_args=helpers.num_positional_args(fn_name="floor"),
)
def test_floor(
    *,
    dtype_and_x,
    as_variable,
    with_out,
    num_positional_args,
    native_array,
    container,
    instance_method,
    fw,
):
    input_dtype, x = dtype_and_x

    x = np.asarray(x, dtype=input_dtype)
    assume(not np.any(np.isclose(x, 0)))

    helpers.test_function(
        input_dtypes=input_dtype,
        as_variable_flags=as_variable,
        with_out=with_out,
        num_positional_args=num_positional_args,
        native_array_flags=native_array,
        container_flags=container,
        instance_method=instance_method,
        fw=fw,
        fn_name="floor",
        x=x,
    )


@handle_cmd_line_args
@given(
    dtype_and_x=helpers.dtype_and_values(
        available_dtypes=helpers.get_dtypes("numeric"),
        num_arrays=2,
        allow_inf=False,
        large_abs_safety_factor=4,
        safety_factor_scale="linear",
        shared_dtype=True,
    ),
    num_positional_args=helpers.num_positional_args(fn_name="floor_divide"),
)
def test_floor_divide(
    *,
    dtype_and_x,
    as_variable,
    with_out,
    num_positional_args,
    native_array,
    container,
    instance_method,
    fw,
):
    input_dtype, x = dtype_and_x

    x1 = np.asarray(x[0], dtype=input_dtype[0])
    x2 = np.asarray(x[1], dtype=input_dtype[1])

    # Make sure it's not dividing value too close to zero
    assume(not np.any(np.isclose(x2, 0)))

    # Absolute tolerance is 1,
    # due to flooring can cause absolute error of 1 due to precision
    helpers.test_function(
        input_dtypes=input_dtype,
        as_variable_flags=as_variable,
        with_out=with_out,
        num_positional_args=num_positional_args,
        native_array_flags=native_array,
        container_flags=container,
        instance_method=instance_method,
        fw=fw,
        fn_name="floor_divide",
        x1=x1,
        x2=x2,
        atol_=1,
    )


# greater
@handle_cmd_line_args
@given(
    dtype_and_x=helpers.dtype_and_values(
        available_dtypes=helpers.get_dtypes("numeric"), num_arrays=2
    ),
    num_positional_args=helpers.num_positional_args(fn_name="greater"),
)
def test_greater(
    *,
    dtype_and_x,
    as_variable,
    with_out,
    num_positional_args,
    native_array,
    container,
    instance_method,
    fw,
):
    input_dtype, x = dtype_and_x

    x1 = np.asarray(x[0], dtype=input_dtype[0])
    x2 = np.asarray(x[1], dtype=input_dtype[1])

    # bfloat16 is not supported
    assume(not ("bfloat16" in input_dtype))

    helpers.test_function(
        input_dtypes=input_dtype,
        as_variable_flags=as_variable,
        with_out=with_out,
        num_positional_args=num_positional_args,
        native_array_flags=native_array,
        container_flags=container,
        instance_method=instance_method,
        fw=fw,
        fn_name="greater",
        x1=x1,
        x2=x2,
    )


# greater_equal
@handle_cmd_line_args
@given(
    dtype_and_x=helpers.dtype_and_values(
        available_dtypes=helpers.get_dtypes("numeric"), num_arrays=2
    ),
    num_positional_args=helpers.num_positional_args(fn_name="greater_equal"),
)
def test_greater_equal(
    *,
    dtype_and_x,
    as_variable,
    with_out,
    num_positional_args,
    native_array,
    container,
    instance_method,
    fw,
):
    input_dtype, x = dtype_and_x

    x1 = np.asarray(x[0], dtype=input_dtype[0])
    x2 = np.asarray(x[1], dtype=input_dtype[1])

    # bfloat16 is not supported by numpy
    assume(not ("bfloat16" in input_dtype))

    # make sure they're not too close together
    assume(not (np.any(np.isclose(x1, x2)) or np.any(np.isclose(x2, x1))))
    helpers.test_function(
        input_dtypes=input_dtype,
        as_variable_flags=as_variable,
        with_out=with_out,
        num_positional_args=num_positional_args,
        native_array_flags=native_array,
        container_flags=container,
        instance_method=instance_method,
        fw=fw,
        fn_name="greater_equal",
        x1=x1,
        x2=x2,
    )


# isfinite
@handle_cmd_line_args
@given(
    dtype_and_x=helpers.dtype_and_values(
        available_dtypes=helpers.get_dtypes("numeric")
    ),
    num_positional_args=helpers.num_positional_args(fn_name="isfinite"),
)
def test_isfinite(
    *,
    dtype_and_x,
    as_variable,
    with_out,
    num_positional_args,
    native_array,
    container,
    instance_method,
    fw,
):
    input_dtype, x = dtype_and_x
    helpers.test_function(
        input_dtypes=input_dtype,
        as_variable_flags=as_variable,
        with_out=with_out,
        num_positional_args=num_positional_args,
        native_array_flags=native_array,
        container_flags=container,
        instance_method=instance_method,
        fw=fw,
        fn_name="isfinite",
        x=np.asarray(x, dtype=input_dtype),
    )


# isinf
@handle_cmd_line_args
@given(
    dtype_and_x=helpers.dtype_and_values(
        available_dtypes=helpers.get_dtypes("numeric")
    ),
    num_positional_args=helpers.num_positional_args(fn_name="isinf"),
)
def test_isinf(
    *,
    dtype_and_x,
    as_variable,
    with_out,
    num_positional_args,
    native_array,
    container,
    instance_method,
    fw,
):
    input_dtype, x = dtype_and_x
    helpers.test_function(
        input_dtypes=input_dtype,
        as_variable_flags=as_variable,
        with_out=with_out,
        num_positional_args=num_positional_args,
        native_array_flags=native_array,
        container_flags=container,
        instance_method=instance_method,
        fw=fw,
        fn_name="isinf",
        x=np.asarray(x, dtype=input_dtype),
    )


# isnan
@handle_cmd_line_args
@given(
    dtype_and_x=helpers.dtype_and_values(
        available_dtypes=helpers.get_dtypes("numeric")
    ),
    num_positional_args=helpers.num_positional_args(fn_name="isnan"),
)
def test_isnan(
    *,
    dtype_and_x,
    as_variable,
    with_out,
    num_positional_args,
    native_array,
    container,
    instance_method,
    fw,
):
    input_dtype, x = dtype_and_x
    helpers.test_function(
        input_dtypes=input_dtype,
        as_variable_flags=as_variable,
        with_out=with_out,
        num_positional_args=num_positional_args,
        native_array_flags=native_array,
        container_flags=container,
        instance_method=instance_method,
        fw=fw,
        fn_name="isnan",
        x=np.asarray(x, dtype=input_dtype),
    )


# less
@handle_cmd_line_args
@given(
    dtype_and_x=helpers.dtype_and_values(
        available_dtypes=helpers.get_dtypes("numeric"),
        num_arrays=2,
        min_num_dims=1,
    ),
    num_positional_args=helpers.num_positional_args(fn_name="less"),
)
def test_less(
    *,
    dtype_and_x,
    as_variable,
    with_out,
    num_positional_args,
    native_array,
    container,
    instance_method,
    fw,
):
    input_dtype, x = dtype_and_x

    x1 = np.asarray(x[0], dtype=input_dtype[0])
    x2 = np.asarray(x[1], dtype=input_dtype[1])

    # bfloat16 is not supported by numpy
    assume(not ("bfloat16" in input_dtype))
    # make sure they're not too close together
    assume(not (np.any(np.isclose(x1, x2)) or np.any(np.isclose(x2, x1))))

    helpers.test_function(
        input_dtypes=input_dtype,
        as_variable_flags=as_variable,
        with_out=with_out,
        num_positional_args=num_positional_args,
        native_array_flags=native_array,
        container_flags=container,
        instance_method=instance_method,
        fw=fw,
        fn_name="less",
        x1=x1,
        x2=x2,
    )


# less_equal
@handle_cmd_line_args
@given(
    dtype_and_x=helpers.dtype_and_values(
        available_dtypes=helpers.get_dtypes("numeric"), num_arrays=2
    ),
    num_positional_args=helpers.num_positional_args(fn_name="less_equal"),
)
def test_less_equal(
    *,
    dtype_and_x,
    as_variable,
    with_out,
    num_positional_args,
    native_array,
    container,
    instance_method,
    fw,
):
    input_dtype, x = dtype_and_x

    x1 = np.asarray(x[0], dtype=input_dtype[0])
    x2 = np.asarray(x[1], dtype=input_dtype[1])

    # bfloat16 is not supported by numpy
    assume(not ("bfloat16" in input_dtype))
    # make sure they're not too close together
    assume(not (np.any(np.isclose(x1, x2)) or np.any(np.isclose(x2, x1))))

    helpers.test_function(
        input_dtypes=input_dtype,
        as_variable_flags=as_variable,
        with_out=with_out,
        num_positional_args=num_positional_args,
        native_array_flags=native_array,
        container_flags=container,
        instance_method=instance_method,
        fw=fw,
        fn_name="less_equal",
        x1=x1,
        x2=x2,
    )


# log
@handle_cmd_line_args
@given(
    dtype_and_x=helpers.dtype_and_values(available_dtypes=helpers.get_dtypes("float")),
    num_positional_args=helpers.num_positional_args(fn_name="log"),
)
def test_log(
    *,
    dtype_and_x,
    as_variable,
    with_out,
    num_positional_args,
    native_array,
    container,
    instance_method,
    fw,
):
    input_dtype, x = dtype_and_x

    # avoid logging values too close to zero
    assume(not np.any(np.isclose(x, 0)))

    helpers.test_function(
        input_dtypes=input_dtype,
        as_variable_flags=as_variable,
        with_out=with_out,
        num_positional_args=num_positional_args,
        native_array_flags=native_array,
        container_flags=container,
        instance_method=instance_method,
        fw=fw,
        fn_name="log",
        x=np.asarray(x, dtype=input_dtype),
    )


# log1p
@handle_cmd_line_args
@given(
    dtype_and_x=helpers.dtype_and_values(available_dtypes=helpers.get_dtypes("float")),
    num_positional_args=helpers.num_positional_args(fn_name="log1p"),
)
def test_log1p(
    *,
    dtype_and_x,
    as_variable,
    with_out,
    num_positional_args,
    native_array,
    container,
    instance_method,
    fw,
):
    input_dtype, x = dtype_and_x

    # avoid logging values too close to zero
    assume(not np.any(np.isclose(x, 0)))

    helpers.test_function(
        input_dtypes=input_dtype,
        as_variable_flags=as_variable,
        with_out=with_out,
        num_positional_args=num_positional_args,
        native_array_flags=native_array,
        container_flags=container,
        instance_method=instance_method,
        fw=fw,
        fn_name="log1p",
        x=np.asarray(x, dtype=input_dtype),
    )


# log2
@handle_cmd_line_args
@given(
    dtype_and_x=helpers.dtype_and_values(available_dtypes=helpers.get_dtypes("float")),
    num_positional_args=helpers.num_positional_args(fn_name="log2"),
)
def test_log2(
    *,
    dtype_and_x,
    as_variable,
    with_out,
    num_positional_args,
    native_array,
    container,
    instance_method,
    fw,
):
    input_dtype, x = dtype_and_x

    # avoid logging values too close to zero
    assume(not np.any(np.isclose(x, 0)))

    helpers.test_function(
        input_dtypes=input_dtype,
        as_variable_flags=as_variable,
        with_out=with_out,
        num_positional_args=num_positional_args,
        native_array_flags=native_array,
        container_flags=container,
        instance_method=instance_method,
        fw=fw,
        fn_name="log2",
        rtol_=1e-2,
        x=np.asarray(x, dtype=input_dtype),
    )


# log10
@handle_cmd_line_args
@given(
    dtype_and_x=helpers.dtype_and_values(available_dtypes=helpers.get_dtypes("float")),
    num_positional_args=helpers.num_positional_args(fn_name="log10"),
)
def test_log10(
    *,
    dtype_and_x,
    as_variable,
    with_out,
    num_positional_args,
    native_array,
    container,
    instance_method,
    fw,
):
    input_dtype, x = dtype_and_x

    # avoid logging values too close to zero
    assume(not np.any(np.isclose(x, 0)))

    helpers.test_function(
        input_dtypes=input_dtype,
        as_variable_flags=as_variable,
        with_out=with_out,
        num_positional_args=num_positional_args,
        native_array_flags=native_array,
        container_flags=container,
        instance_method=instance_method,
        fw=fw,
        fn_name="log10",
        rtol_=1e-2,
        x=np.asarray(x, dtype=input_dtype),
    )


# logaddexp
@handle_cmd_line_args
@given(
    dtype_and_x=helpers.dtype_and_values(
        available_dtypes=helpers.get_dtypes("float"), num_arrays=2
    ),
    num_positional_args=helpers.num_positional_args(fn_name="logaddexp"),
)
def test_logaddexp(
    *,
    dtype_and_x,
    as_variable,
    with_out,
    num_positional_args,
    native_array,
    container,
    instance_method,
    fw,
):
    input_dtype, x = dtype_and_x

    helpers.test_function(
        input_dtypes=input_dtype,
        as_variable_flags=as_variable,
        with_out=with_out,
        num_positional_args=num_positional_args,
        native_array_flags=native_array,
        container_flags=container,
        instance_method=instance_method,
        fw=fw,
        fn_name="logaddexp",
        rtol_=1e-2,
        x1=np.asarray(x[0], dtype=input_dtype[0]),
        x2=np.asarray(x[1], dtype=input_dtype[1]),
    )


# logical_and
@handle_cmd_line_args
@given(
    dtype_and_x=helpers.dtype_and_values(available_dtypes=("bool",), num_arrays=2),
    num_positional_args=helpers.num_positional_args(fn_name="logical_and"),
)
def test_logical_and(
    *,
    dtype_and_x,
    as_variable,
    with_out,
    num_positional_args,
    native_array,
    container,
    instance_method,
    fw,
):
    input_dtype, x = dtype_and_x

    helpers.test_function(
        input_dtypes=input_dtype,
        as_variable_flags=as_variable,
        with_out=with_out,
        num_positional_args=num_positional_args,
        native_array_flags=native_array,
        container_flags=container,
        instance_method=instance_method,
        fw=fw,
        fn_name="logical_and",
        x1=np.asarray(x[0], dtype=input_dtype[0]),
        x2=np.asarray(x[1], dtype=input_dtype[1]),
    )


# logical_not
@handle_cmd_line_args
@given(
    dtype_and_x=helpers.dtype_and_values(available_dtypes=("bool",)),
    num_positional_args=helpers.num_positional_args(fn_name="logical_not"),
)
def test_logical_not(
    *,
    dtype_and_x,
    as_variable,
    with_out,
    num_positional_args,
    native_array,
    container,
    instance_method,
    fw,
):
    input_dtype, x = dtype_and_x
    helpers.test_function(
        input_dtypes=input_dtype,
        as_variable_flags=as_variable,
        with_out=with_out,
        num_positional_args=num_positional_args,
        native_array_flags=native_array,
        container_flags=container,
        instance_method=instance_method,
        fw=fw,
        fn_name="logical_not",
        x=np.asarray(x, dtype=input_dtype),
    )


# logical_or
@handle_cmd_line_args
@given(
    dtype_and_x=helpers.dtype_and_values(available_dtypes=("bool",), num_arrays=2),
    num_positional_args=helpers.num_positional_args(fn_name="logical_or"),
)
def test_logical_or(
    *,
    dtype_and_x,
    as_variable,
    with_out,
    num_positional_args,
    native_array,
    container,
    instance_method,
    fw,
):
    input_dtype, x = dtype_and_x

    helpers.test_function(
        input_dtypes=input_dtype,
        as_variable_flags=as_variable,
        with_out=with_out,
        num_positional_args=num_positional_args,
        native_array_flags=native_array,
        container_flags=container,
        instance_method=instance_method,
        fw=fw,
        fn_name="logical_or",
        x1=np.asarray(x[0], dtype=input_dtype[0]),
        x2=np.asarray(x[1], dtype=input_dtype[1]),
    )


# logical_xor
@handle_cmd_line_args
@given(
    dtype_and_x=helpers.dtype_and_values(available_dtypes=("bool",), num_arrays=2),
    num_positional_args=helpers.num_positional_args(fn_name="logical_xor"),
)
def test_logical_xor(
    *,
    dtype_and_x,
    as_variable,
    with_out,
    num_positional_args,
    native_array,
    container,
    instance_method,
    fw,
):
    input_dtype, x = dtype_and_x

    helpers.test_function(
        input_dtypes=input_dtype,
        as_variable_flags=as_variable,
        with_out=with_out,
        num_positional_args=num_positional_args,
        native_array_flags=native_array,
        container_flags=container,
        instance_method=instance_method,
        fw=fw,
        fn_name="logical_xor",
        x1=np.asarray(x[0], dtype=input_dtype[0]),
        x2=np.asarray(x[1], dtype=input_dtype[1]),
    )


# multiply
@handle_cmd_line_args
@given(
    dtype_and_x=helpers.dtype_and_values(
        available_dtypes=helpers.get_dtypes("numeric"), num_arrays=2
    ),
    num_positional_args=helpers.num_positional_args(fn_name="multiply"),
)
def test_multiply(
    *,
    dtype_and_x,
    as_variable,
    with_out,
    num_positional_args,
    native_array,
    container,
    instance_method,
    fw,
):
    input_dtype, x = dtype_and_x

    helpers.test_function(
        input_dtypes=input_dtype,
        as_variable_flags=as_variable,
        with_out=with_out,
        num_positional_args=num_positional_args,
        native_array_flags=native_array,
        container_flags=container,
        instance_method=instance_method,
        fw=fw,
        fn_name="multiply",
        x1=np.asarray(x[0], dtype=input_dtype[0]),
        x2=np.asarray(x[1], dtype=input_dtype[1]),
    )


# negative
@handle_cmd_line_args
@given(
    dtype_and_x=helpers.dtype_and_values(
        available_dtypes=helpers.get_dtypes("numeric")
    ),
    num_positional_args=helpers.num_positional_args(fn_name="negative"),
)
def test_negative(
    *,
    dtype_and_x,
    as_variable,
    with_out,
    num_positional_args,
    native_array,
    container,
    instance_method,
    fw,
):
    input_dtype, x = dtype_and_x
    helpers.test_function(
        input_dtypes=input_dtype,
        as_variable_flags=as_variable,
        with_out=with_out,
        num_positional_args=num_positional_args,
        native_array_flags=native_array,
        container_flags=container,
        instance_method=instance_method,
        fw=fw,
        fn_name="negative",
        x=np.asarray(x, dtype=input_dtype),
    )


# not_equal
@handle_cmd_line_args
@given(
    dtype_and_x=helpers.dtype_and_values(
        available_dtypes=helpers.get_dtypes("valid", full=True), num_arrays=2
    ),
    num_positional_args=helpers.num_positional_args(fn_name="not_equal"),
)
def test_not_equal(
    *,
    dtype_and_x,
    as_variable,
    with_out,
    num_positional_args,
    native_array,
    container,
    instance_method,
    fw,
):
    input_dtype, x = dtype_and_x

    helpers.test_function(
        input_dtypes=input_dtype,
        as_variable_flags=as_variable,
        with_out=with_out,
        num_positional_args=num_positional_args,
        native_array_flags=native_array,
        container_flags=container,
        instance_method=instance_method,
        fw=fw,
        fn_name="not_equal",
        x1=np.asarray(x[0], dtype=input_dtype[0]),
        x2=np.asarray(x[1], dtype=input_dtype[1]),
    )


# positive
@handle_cmd_line_args
@given(
    dtype_and_x=helpers.dtype_and_values(
        available_dtypes=helpers.get_dtypes("numeric")
    ),
    num_positional_args=helpers.num_positional_args(fn_name="positive"),
)
def test_positive(
    *,
    dtype_and_x,
    as_variable,
    with_out,
    num_positional_args,
    native_array,
    container,
    instance_method,
    fw,
):
    input_dtype, x = dtype_and_x
    helpers.test_function(
        input_dtypes=input_dtype,
        as_variable_flags=as_variable,
        with_out=with_out,
        num_positional_args=num_positional_args,
        native_array_flags=native_array,
        container_flags=container,
        instance_method=instance_method,
        fw=fw,
        fn_name="positive",
        x=np.asarray(x, dtype=input_dtype),
    )


@st.composite
def _pow_helper(draw):
    dtype1, x1 = draw(
        helpers.dtype_and_values(
            available_dtypes=helpers.get_dtypes("numeric"),
            small_value_safety_factor=2.5,
            large_value_safety_factor=40,
        )
    )

    def cast_filter(dtype1_x1_dtype2):
        dtype1, _, dtype2 = dtype1_x1_dtype2
        if (ivy.as_ivy_dtype(dtype1), ivy.as_ivy_dtype(dtype2)) in ivy.promotion_table:
            return True
        return False

    dtype1, x1, dtype2 = draw(
        helpers.get_castable_dtype(
            draw(helpers.get_dtypes("numeric")), dtype1, x1
        ).filter(cast_filter)
    )
    if ivy.is_int_dtype(dtype2):
        max_val = ivy.iinfo(dtype2).max
    else:
        max_val = ivy.finfo(dtype2).max
    max_x1 = np.max(np.abs(np.asarray(x1))) if isinstance(x1, list) else abs(x1)
    if max_x1 in [0, 1]:
        max_value = None
    else:
        max_value = int(math.log(max_val) / math.log(max_x1))
        if abs(max_value) > abs(max_val) / 40 or max_value < 0:
            max_value = None
    dtype2, x2 = draw(
        helpers.dtype_and_values(
            small_value_safety_factor=2.5,
            large_value_safety_factor=40,
            max_op="log",
            max_value=max_value,
            dtype=[dtype2],
        )
    )
    if "int" in dtype2:
        x2 = ivy.nested_map(x2, lambda x: abs(x), include_derived={list: True})
    return [dtype1, dtype2], [x1, x2]


# pow
@handle_cmd_line_args
@given(
    dtype_and_x=_pow_helper(),
    num_positional_args=helpers.num_positional_args(fn_name="pow"),
)
def test_pow(
    *,
    dtype_and_x,
    as_variable,
    with_out,
    num_positional_args,
    native_array,
    container,
    instance_method,
    fw,
):
    input_dtype, x = dtype_and_x

    # bfloat16 is not supported by numpy
    assume(not ("bfloat16" in input_dtype))

    # Make sure x2 isn't a float when x1 is integer
    assume(
        not (ivy.is_int_dtype(input_dtype[0] and ivy.is_float_dtype(input_dtype[1])))
    )

    # Make sure x2 is non-negative when both is integer
    if ivy.is_int_dtype(input_dtype[1]) and ivy.is_int_dtype(input_dtype[0]):
        x[1] = np.abs(x[1])

    x[0] = _not_too_close_to_zero(x[0])
    x[1] = _not_too_close_to_zero(x[1])

    x1 = np.asarray(x[0], dtype=input_dtype[0])
    x2 = np.asarray(x[1], dtype=input_dtype[1])

    helpers.test_function(
        input_dtypes=input_dtype,
        as_variable_flags=as_variable,
        with_out=with_out,
        num_positional_args=num_positional_args,
        native_array_flags=native_array,
        container_flags=container,
        instance_method=instance_method,
        fw=fw,
        fn_name="pow",
        x1=x1,
        x2=x2,
    )


# remainder
@handle_cmd_line_args
@given(
    dtype_and_x=helpers.dtype_and_values(
        available_dtypes=helpers.get_dtypes("numeric"),
        num_arrays=2,
        allow_inf=False,
    ),
    modulus=st.booleans(),
    num_positional_args=helpers.num_positional_args(fn_name="remainder"),
)
def test_remainder(
    *,
    dtype_and_x,
    modulus,
    as_variable,
    with_out,
    num_positional_args,
    native_array,
    container,
    instance_method,
    fw,
):
    input_dtype, x = dtype_and_x
    x1 = np.asarray(x[0], dtype=input_dtype[0])
    x2 = np.asarray(x[1], dtype=input_dtype[1])

    # Make sure values is not too close to zero
    assume(not np.any(np.isclose(x1, 0)))
    assume(not np.any(np.isclose(x2, 0)))

    native_array = [native_array, native_array]
    container = [container, container]

    helpers.test_function(
        input_dtypes=input_dtype,
        as_variable_flags=[as_variable, False],
        with_out=with_out,
        num_positional_args=num_positional_args,
        native_array_flags=native_array,
        container_flags=container,
        instance_method=instance_method,
        fw=fw,
        fn_name="remainder",
        x1=x1,
        x2=x2,
        modulus=modulus,
    )


# round
@handle_cmd_line_args
@given(
    dtype_and_x=helpers.dtype_and_values(
        available_dtypes=helpers.get_dtypes("numeric")
    ),
    num_positional_args=helpers.num_positional_args(fn_name="round"),
)
def test_round(
    *,
    dtype_and_x,
    as_variable,
    with_out,
    num_positional_args,
    native_array,
    container,
    instance_method,
    fw,
):
    input_dtype, x = dtype_and_x
    helpers.test_function(
        input_dtypes=input_dtype,
        as_variable_flags=as_variable,
        with_out=with_out,
        num_positional_args=num_positional_args,
        native_array_flags=native_array,
        container_flags=container,
        instance_method=instance_method,
        fw=fw,
        fn_name="round",
        x=np.asarray(x, dtype=input_dtype),
    )


# sign
@handle_cmd_line_args
@given(
    dtype_and_x=helpers.dtype_and_values(
        available_dtypes=helpers.get_dtypes("numeric")
    ),
    num_positional_args=helpers.num_positional_args(fn_name="sign"),
)
def test_sign(
    *,
    dtype_and_x,
    as_variable,
    with_out,
    num_positional_args,
    native_array,
    container,
    instance_method,
    fw,
):
    input_dtype, x = dtype_and_x

    x = np.asarray(x, dtype=input_dtype)
    assume(not np.any(np.isclose(x, 0)))

    helpers.test_function(
        input_dtypes=input_dtype,
        as_variable_flags=as_variable,
        with_out=with_out,
        num_positional_args=num_positional_args,
        native_array_flags=native_array,
        container_flags=container,
        instance_method=instance_method,
        fw=fw,
        fn_name="sign",
        x=np.asarray(x, dtype=input_dtype),
    )


# sin
@handle_cmd_line_args
@given(
    dtype_and_x=helpers.dtype_and_values(available_dtypes=helpers.get_dtypes("float")),
    num_positional_args=helpers.num_positional_args(fn_name="sin"),
)
def test_sin(
    *,
    dtype_and_x,
    as_variable,
    with_out,
    num_positional_args,
    native_array,
    container,
    instance_method,
    fw,
):
    input_dtype, x = dtype_and_x
    helpers.test_function(
        input_dtypes=input_dtype,
        as_variable_flags=as_variable,
        with_out=with_out,
        num_positional_args=num_positional_args,
        native_array_flags=native_array,
        container_flags=container,
        instance_method=instance_method,
        fw=fw,
        fn_name="sin",
        x=np.asarray(x, dtype=input_dtype),
    )


# sinh
@handle_cmd_line_args
@given(
    dtype_and_x=helpers.dtype_and_values(available_dtypes=helpers.get_dtypes("float")),
    num_positional_args=helpers.num_positional_args(fn_name="sinh"),
)
def test_sinh(
    *,
    dtype_and_x,
    as_variable,
    with_out,
    num_positional_args,
    native_array,
    container,
    instance_method,
    fw,
):
    input_dtype, x = dtype_and_x
    helpers.test_function(
        input_dtypes=input_dtype,
        as_variable_flags=as_variable,
        with_out=with_out,
        num_positional_args=num_positional_args,
        native_array_flags=native_array,
        container_flags=container,
        instance_method=instance_method,
        fw=fw,
        fn_name="sinh",
        x=np.asarray(x, dtype=input_dtype),
    )


# square
@handle_cmd_line_args
@given(
    dtype_and_x=helpers.dtype_and_values(
        available_dtypes=helpers.get_dtypes("numeric")
    ),
    num_positional_args=helpers.num_positional_args(fn_name="square"),
)
def test_square(
    *,
    dtype_and_x,
    as_variable,
    with_out,
    num_positional_args,
    native_array,
    container,
    instance_method,
    fw,
):
    input_dtype, x = dtype_and_x
    helpers.test_function(
        input_dtypes=input_dtype,
        as_variable_flags=as_variable,
        with_out=with_out,
        num_positional_args=num_positional_args,
        native_array_flags=native_array,
        container_flags=container,
        instance_method=instance_method,
        fw=fw,
        fn_name="square",
        x=np.asarray(x, dtype=input_dtype),
    )


# sqrt
@handle_cmd_line_args
@given(
    dtype_and_x=helpers.dtype_and_values(
        available_dtypes=helpers.get_dtypes("float"), allow_inf=False
    ),
    num_positional_args=helpers.num_positional_args(fn_name="sqrt"),
)
def test_sqrt(
    *,
    dtype_and_x,
    as_variable,
    with_out,
    num_positional_args,
    native_array,
    container,
    instance_method,
    fw,
):
    input_dtype, x = dtype_and_x
    helpers.test_function(
        input_dtypes=input_dtype,
        as_variable_flags=as_variable,
        with_out=with_out,
        num_positional_args=num_positional_args,
        native_array_flags=native_array,
        container_flags=container,
        instance_method=instance_method,
        fw=fw,
        fn_name="sqrt",
        x=np.asarray(x, dtype=input_dtype),
    )


# subtract
@handle_cmd_line_args
@given(
    dtype_and_x=helpers.dtype_and_values(
        available_dtypes=helpers.get_dtypes("numeric"), num_arrays=2
    ),
    num_positional_args=helpers.num_positional_args(fn_name="subtract"),
)
def test_subtract(
    *,
    dtype_and_x,
    as_variable,
    with_out,
    num_positional_args,
    native_array,
    container,
    instance_method,
    fw,
):
    input_dtype, x = dtype_and_x

    helpers.test_function(
        input_dtypes=input_dtype,
        as_variable_flags=as_variable,
        with_out=with_out,
        num_positional_args=num_positional_args,
        native_array_flags=native_array,
        container_flags=container,
        instance_method=instance_method,
        fw=fw,
        fn_name="subtract",
        x1=np.asarray(x[0], dtype=input_dtype[0]),
        x2=np.asarray(x[1], dtype=input_dtype[1]),
    )


# tan
@handle_cmd_line_args
@given(
    dtype_and_x=helpers.dtype_and_values(available_dtypes=helpers.get_dtypes("float")),
    num_positional_args=helpers.num_positional_args(fn_name="tan"),
)
def test_tan(
    *,
    dtype_and_x,
    as_variable,
    with_out,
    num_positional_args,
    native_array,
    container,
    instance_method,
    fw,
):
    input_dtype, x = dtype_and_x
    helpers.test_function(
        input_dtypes=input_dtype,
        as_variable_flags=as_variable,
        with_out=with_out,
        num_positional_args=num_positional_args,
        native_array_flags=native_array,
        container_flags=container,
        instance_method=instance_method,
        fw=fw,
        fn_name="tan",
        x=np.asarray(x, dtype=input_dtype),
    )


# tanh
@handle_cmd_line_args
@given(
    dtype_and_x=helpers.dtype_and_values(available_dtypes=helpers.get_dtypes("float")),
    num_positional_args=helpers.num_positional_args(fn_name="tanh"),
)
def test_tanh(
    *,
    dtype_and_x,
    as_variable,
    with_out,
    num_positional_args,
    native_array,
    container,
    instance_method,
    fw,
):
    input_dtype, x = dtype_and_x
    helpers.test_function(
        input_dtypes=input_dtype,
        as_variable_flags=as_variable,
        with_out=with_out,
        num_positional_args=num_positional_args,
        native_array_flags=native_array,
        container_flags=container,
        instance_method=instance_method,
        fw=fw,
        fn_name="tanh",
        x=np.asarray(x, dtype=input_dtype),
    )


# trunc
@handle_cmd_line_args
@given(
    dtype_and_x=helpers.dtype_and_values(
        available_dtypes=helpers.get_dtypes("numeric")
    ),
    num_positional_args=helpers.num_positional_args(fn_name="trunc"),
)
def test_trunc(
    *,
    dtype_and_x,
    as_variable,
    with_out,
    num_positional_args,
    native_array,
    container,
    instance_method,
    fw,
):
    input_dtype, x = dtype_and_x
    helpers.test_function(
        input_dtypes=input_dtype,
        as_variable_flags=as_variable,
        with_out=with_out,
        num_positional_args=num_positional_args,
        native_array_flags=native_array,
        container_flags=container,
        instance_method=instance_method,
        fw=fw,
        fn_name="trunc",
        x=np.asarray(x, dtype=input_dtype),
    )


# Extra #
# ------#


# erf
@handle_cmd_line_args
@given(
    dtype_and_x=helpers.dtype_and_values(available_dtypes=helpers.get_dtypes("float")),
    num_positional_args=helpers.num_positional_args(fn_name="erf"),
)
def test_erf(
    *,
    dtype_and_x,
    as_variable,
    with_out,
    num_positional_args,
    native_array,
    container,
    instance_method,
    fw,
):
    input_dtype, x = dtype_and_x
    helpers.test_function(
        input_dtypes=input_dtype,
        as_variable_flags=as_variable,
        with_out=with_out,
        num_positional_args=num_positional_args,
        native_array_flags=native_array,
        container_flags=container,
        instance_method=instance_method,
        fw=fw,
        fn_name="erf",
        x=np.asarray(x, dtype=input_dtype),
    )


# minimum
@handle_cmd_line_args
@given(
    dtype_and_x=helpers.dtype_and_values(
        available_dtypes=helpers.get_dtypes("numeric"), num_arrays=2
    ),
    num_positional_args=helpers.num_positional_args(fn_name="minimum"),
)
def test_minimum(
    *,
    dtype_and_x,
    as_variable,
    with_out,
    num_positional_args,
    native_array,
    container,
    instance_method,
    fw,
):
    input_dtype, x = dtype_and_x
    helpers.test_function(
        input_dtypes=input_dtype,
        as_variable_flags=as_variable,
        with_out=with_out,
        num_positional_args=num_positional_args,
        native_array_flags=native_array,
        container_flags=container,
        instance_method=instance_method,
        fw=fw,
        fn_name="minimum",
        x1=np.asarray(x[0], dtype=input_dtype[0]),
        x2=np.asarray(x[1], dtype=input_dtype[1]),
    )


# maximum
@handle_cmd_line_args
@given(
    dtype_and_x=helpers.dtype_and_values(
        available_dtypes=helpers.get_dtypes("numeric"), num_arrays=2
    ),
    num_positional_args=helpers.num_positional_args(fn_name="maximum"),
)
def test_maximum(
    *,
    dtype_and_x,
    as_variable,
    with_out,
    num_positional_args,
    native_array,
    container,
    instance_method,
    fw,
):
    input_dtype, x = dtype_and_x
    helpers.test_function(
        input_dtypes=input_dtype,
        as_variable_flags=as_variable,
        with_out=with_out,
        num_positional_args=num_positional_args,
        native_array_flags=native_array,
        container_flags=container,
        instance_method=instance_method,
        fw=fw,
        fn_name="maximum",
        x1=np.asarray(x[0], dtype=input_dtype[0]),
        x2=np.asarray(x[1], dtype=input_dtype[1]),
    )


# reciprocal
@handle_cmd_line_args
@given(
    dtype_and_x=helpers.dtype_and_values(
        available_dtypes=helpers.get_dtypes("numeric"),
        num_arrays=1,
        allow_inf=True,
    ),
    num_positional_args=helpers.num_positional_args(fn_name="reciprocal"),
)
def test_reciprocal(
    *,
    dtype_and_x,
    as_variable,
    with_out,
    num_positional_args,
    native_array,
    container,
    instance_method,
    fw,
):
    input_dtype, x = dtype_and_x
    helpers.test_function(
        input_dtypes=input_dtype,
        as_variable_flags=as_variable,
        with_out=with_out,
        num_positional_args=num_positional_args,
        native_array_flags=native_array,
        container_flags=container,
        instance_method=instance_method,
        fw=fw,
        fn_name="reciprocal",
        x=np.asarray(x, dtype=input_dtype),
    )


@handle_cmd_line_args
@given(
    dtype_and_x=helpers.dtype_and_values(
        available_dtypes=helpers.get_dtypes("numeric")
    ),
    num_positional_args=helpers.num_positional_args(fn_name="deg2rad"),
)
def test_deg2rad(
    *,
    dtype_and_x,
    as_variable,
    with_out,
    num_positional_args,
    native_array,
    container,
    instance_method,
    fw,
):
    input_dtype, x = dtype_and_x
    helpers.test_function(
        input_dtypes=input_dtype,
        as_variable_flags=as_variable,
        with_out=with_out,
        num_positional_args=num_positional_args,
        native_array_flags=native_array,
        container_flags=container,
        instance_method=instance_method,
        fw=fw,
        fn_name="deg2rad",
        x=np.asarray(x, dtype=input_dtype),
    )


@handle_cmd_line_args
@given(
    dtype_and_x=helpers.dtype_and_values(
        available_dtypes=helpers.get_dtypes("numeric")
    ),
    num_positional_args=helpers.num_positional_args(fn_name="rad2deg"),
)
def test_rad2deg(
    *,
    dtype_and_x,
    as_variable,
    with_out,
    num_positional_args,
    native_array,
    container,
    instance_method,
    fw,
):
    input_dtype, x = dtype_and_x
    helpers.test_function(
        input_dtypes=input_dtype,
        as_variable_flags=as_variable,
        with_out=with_out,
        num_positional_args=num_positional_args,
        native_array_flags=native_array,
        container_flags=container,
        instance_method=instance_method,
        fw=fw,
        fn_name="rad2deg",
        x=np.asarray(x, dtype=input_dtype),
    )<|MERGE_RESOLUTION|>--- conflicted
+++ resolved
@@ -90,14 +90,8 @@
 @given(
     dtype_and_x=helpers.dtype_and_values(
         available_dtypes=helpers.get_dtypes("float"),
-<<<<<<< HEAD
-        large_abs_safety_factor=8,
-        small_abs_safety_factor=4,
-        safety_factor_scale="log",
-=======
         large_abs_safety_factor=20,
         small_abs_safety_factor=2.5,
->>>>>>> 0446b122
     ),
     num_positional_args=helpers.num_positional_args(fn_name="acos"),
 )
