--- conflicted
+++ resolved
@@ -889,51 +889,6 @@
     )
 
 
-<<<<<<< HEAD
-# floormod
-@handle_cmd_line_args
-@given(
-    xy=helpers.dtype_and_values(
-        available_dtypes=helpers.get_dtypes("numeric"),
-        num_arrays=2,
-        min_value=1,
-        large_abs_safety_factor=4,
-        safety_factor_scale="log",
-    ),
-    num_positional_args=helpers.num_positional_args(fn_name="floormod"),
-)
-def test_floormod(
-    xy,
-    as_variable,
-    with_out,
-    num_positional_args,
-    native_array,
-    container,
-    instance_method,
-    device,
-    fw,
-):
-    # smoke test
-    dtype = xy[0]
-    x = xy[1][0]
-    divisor = xy[1][1]
-    helpers.test_function(
-        input_dtypes=dtype,
-        as_variable_flags=as_variable,
-        with_out=with_out,
-        num_positional_args=num_positional_args,
-        native_array_flags=native_array,
-        container_flags=container,
-        instance_method=instance_method,
-        fw=fw,
-        fn_name="floormod",
-        x=np.asarray(x, dtype=dtype[0]),
-        y=np.asarray(divisor, dtype=dtype[1]),
-    )
-
-
-=======
->>>>>>> ffcd6061
 # greater
 @handle_cmd_line_args
 @given(
