--- conflicted
+++ resolved
@@ -2085,13 +2085,8 @@
 
 # minimum
 @given(
-<<<<<<< HEAD
     dtype_and_x=helpers.dtype_and_values(ivy_np.valid_numeric_dtypes, n_arrays=2),
     as_variable=st.booleans(),
-=======
-    xy=helpers.dtype_and_values(ivy_np.valid_numeric_dtypes, n_arrays=2),
-    as_variable=helpers.list_of_length(st.booleans(), 2),
->>>>>>> 59407b8c
     with_out=st.booleans(),
     num_positional_args=helpers.num_positional_args(fn_name="minimum"),
     native_array=helpers.list_of_length(st.booleans(), 2),
@@ -2127,25 +2122,15 @@
         instance_method,
         fw,
         "minimum",
-<<<<<<< HEAD
         x1=np.asarray(x[0], dtype=input_dtype[0]),
         x2=np.asarray(x[1], dtype=input_dtype[1]),
-=======
-        x1=np.array(x, dtype=input_dtype[0]),
-        x2=np.array(y, dtype=input_dtype[1]),
->>>>>>> 59407b8c
     )
 
 
 # maximum
 @given(
-<<<<<<< HEAD
     dtype_and_x=helpers.dtype_and_values(ivy_np.valid_numeric_dtypes, n_arrays=2),
     as_variable=st.booleans(),
-=======
-    xy=helpers.dtype_and_values(ivy_np.valid_numeric_dtypes, n_arrays=2),
-    as_variable=helpers.list_of_length(st.booleans(), 2),
->>>>>>> 59407b8c
     with_out=st.booleans(),
     num_positional_args=helpers.num_positional_args(fn_name="maximum"),
     native_array=helpers.list_of_length(st.booleans(), 2),
@@ -2180,11 +2165,6 @@
         instance_method,
         fw,
         "maximum",
-<<<<<<< HEAD
         x1=np.asarray(x[0], dtype=input_dtype[0]),
         x2=np.asarray(x[1], dtype=input_dtype[1]),
-=======
-        x1=np.array(x, dtype=input_dtype[0]),
-        x2=np.array(y, dtype=input_dtype[1]),
->>>>>>> 59407b8c
     )