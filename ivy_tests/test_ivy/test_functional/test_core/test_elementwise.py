"""Collection of tests for elementwise functions."""

# global
import math
import numpy as np
from hypothesis import given, assume, strategies as st

# local
import ivy
import ivy_tests.test_ivy.helpers as helpers
from ivy_tests.test_ivy.helpers import handle_cmd_line_args

_zero = np.asarray(0, dtype="uint8")
_one = np.asarray(1, dtype="uint8")


def _not_too_close_to_zero(x):
    f = np.vectorize(lambda item: item + (_one if np.isclose(item, 0) else _zero))
    return f(x)


# abs
@handle_cmd_line_args
@given(
    dtype_and_x=helpers.dtype_and_values(
        available_dtypes=helpers.get_dtypes("numeric")
    ),
    num_positional_args=helpers.num_positional_args(fn_name="abs"),
)
def test_abs(
    *,
    dtype_and_x,
    as_variable,
    with_out,
    num_positional_args,
    native_array,
    container,
    instance_method,
    fw,
):
    input_dtype, x = dtype_and_x
    helpers.test_function(
        input_dtypes=input_dtype,
        as_variable_flags=as_variable,
        with_out=with_out,
        num_positional_args=num_positional_args,
        native_array_flags=native_array,
        container_flags=container,
        instance_method=instance_method,
        fw=fw,
        fn_name="abs",
        x=np.asarray(x, dtype=input_dtype),
    )


# acosh
@handle_cmd_line_args
@given(
    dtype_and_x=helpers.dtype_and_values(
        available_dtypes=helpers.get_dtypes("float"),
        large_abs_safety_factor=4,
        small_abs_safety_factor=4,
    ),
    num_positional_args=helpers.num_positional_args(fn_name="acosh"),
)
def test_acosh(
    *,
    dtype_and_x,
    as_variable,
    with_out,
    num_positional_args,
    native_array,
    container,
    instance_method,
    fw,
):
    input_dtype, x = dtype_and_x
    helpers.test_function(
        input_dtypes=input_dtype,
        as_variable_flags=as_variable,
        with_out=with_out,
        num_positional_args=num_positional_args,
        native_array_flags=native_array,
        container_flags=container,
        instance_method=instance_method,
        fw=fw,
        fn_name="acosh",
        rtol_=1e-2,
        atol_=1e-2,
        x=np.asarray(x, dtype=input_dtype),
    )


# acos
@handle_cmd_line_args
@given(
    dtype_and_x=helpers.dtype_and_values(
        available_dtypes=helpers.get_dtypes("float"),
<<<<<<< HEAD
        large_abs_safety_factor=20,
        small_abs_safety_factor=2.5,
=======
        large_abs_safety_factor=4,
        small_abs_safety_factor=4,
>>>>>>> d716aec0
    ),
    num_positional_args=helpers.num_positional_args(fn_name="acos"),
)
def test_acos(
    *,
    dtype_and_x,
    as_variable,
    with_out,
    num_positional_args,
    native_array,
    container,
    instance_method,
    fw,
):
    input_dtype, x = dtype_and_x
    helpers.test_function(
        input_dtypes=input_dtype,
        as_variable_flags=as_variable,
        with_out=with_out,
        num_positional_args=num_positional_args,
        native_array_flags=native_array,
        container_flags=container,
        instance_method=instance_method,
        fw=fw,
        fn_name="acos",
        rtol_=1e-2,
        atol_=1e-2,
        x=np.asarray(x, dtype=input_dtype),
    )


# add
@handle_cmd_line_args
@given(
    dtype_and_x=helpers.dtype_and_values(
        available_dtypes=helpers.get_dtypes("numeric"), num_arrays=2
    ),
    num_positional_args=helpers.num_positional_args(fn_name="add"),
    alpha=st.integers(min_value=1, max_value=3),
)
def test_add(
    *,
    dtype_and_x,
    alpha,
    as_variable,
    with_out,
    num_positional_args,
    native_array,
    container,
    instance_method,
    fw,
):
    input_dtype, x = dtype_and_x

    helpers.test_function(
        input_dtypes=input_dtype,
        as_variable_flags=as_variable,
        with_out=with_out,
        num_positional_args=num_positional_args,
        native_array_flags=native_array,
        container_flags=container,
        instance_method=instance_method,
        fw=fw,
        fn_name="add",
        x1=np.asarray(x[0], dtype=input_dtype[0]),
        x2=np.asarray(x[1], dtype=input_dtype[1]),
        alpha=alpha,
    )


# asin
@handle_cmd_line_args
@given(
    dtype_and_x=helpers.dtype_and_values(
        available_dtypes=helpers.get_dtypes("float"),
        large_abs_safety_factor=4,
        small_abs_safety_factor=4,
    ),
    num_positional_args=helpers.num_positional_args(fn_name="asin"),
)
def test_asin(
    *,
    dtype_and_x,
    as_variable,
    with_out,
    num_positional_args,
    native_array,
    container,
    instance_method,
    fw,
):
    input_dtype, x = dtype_and_x
    helpers.test_function(
        input_dtypes=input_dtype,
        as_variable_flags=as_variable,
        with_out=with_out,
        num_positional_args=num_positional_args,
        native_array_flags=native_array,
        container_flags=container,
        instance_method=instance_method,
        fw=fw,
        fn_name="asin",
        rtol_=1e-2,
        atol_=1e-2,
        x=np.asarray(x, dtype=input_dtype),
    )


# asinh
@handle_cmd_line_args
@given(
    dtype_and_x=helpers.dtype_and_values(
        available_dtypes=helpers.get_dtypes("float"),
        large_abs_safety_factor=4,
        small_abs_safety_factor=4,
    ),
    num_positional_args=helpers.num_positional_args(fn_name="asinh"),
)
def test_asinh(
    *,
    dtype_and_x,
    as_variable,
    with_out,
    num_positional_args,
    native_array,
    container,
    instance_method,
    fw,
):
    input_dtype, x = dtype_and_x
    helpers.test_function(
        input_dtypes=input_dtype,
        as_variable_flags=as_variable,
        with_out=with_out,
        num_positional_args=num_positional_args,
        native_array_flags=native_array,
        container_flags=container,
        instance_method=instance_method,
        fw=fw,
        fn_name="asinh",
        rtol_=1e-2,
        atol_=1e-2,
        x=np.asarray(x, dtype=input_dtype),
    )


# atan
@handle_cmd_line_args
@given(
    dtype_and_x=helpers.dtype_and_values(available_dtypes=helpers.get_dtypes("float")),
    num_positional_args=helpers.num_positional_args(fn_name="atan"),
)
def test_atan(
    *,
    dtype_and_x,
    as_variable,
    with_out,
    num_positional_args,
    native_array,
    container,
    instance_method,
    fw,
):
    input_dtype, x = dtype_and_x
    helpers.test_function(
        input_dtypes=input_dtype,
        as_variable_flags=as_variable,
        with_out=with_out,
        num_positional_args=num_positional_args,
        native_array_flags=native_array,
        container_flags=container,
        instance_method=instance_method,
        fw=fw,
        fn_name="atan",
        x=np.asarray(x, dtype=input_dtype),
    )


# atan2
@handle_cmd_line_args
@given(
    dtype_and_x=helpers.dtype_and_values(
        available_dtypes=helpers.get_dtypes("float"),
        num_arrays=2,
        min_num_dims=1,
        max_num_dims=5,
        min_dim_size=1,
        max_dim_size=5,
    ),
    num_positional_args=helpers.num_positional_args(fn_name="atan2"),
)
def test_atan2(
    *,
    dtype_and_x,
    as_variable,
    with_out,
    num_positional_args,
    native_array,
    container,
    instance_method,
    fw,
):
    input_dtype, x = dtype_and_x

    x1 = np.asarray(x[0], dtype=input_dtype[0])
    x2 = np.asarray(x[1], dtype=input_dtype[1])

    assume(not (np.any(np.isclose(x1, 0)) or np.any(np.isclose(x2, 0))))

    helpers.test_function(
        input_dtypes=input_dtype,
        as_variable_flags=as_variable,
        with_out=with_out,
        num_positional_args=num_positional_args,
        native_array_flags=native_array,
        container_flags=container,
        instance_method=instance_method,
        fw=fw,
        fn_name="atan2",
        x1=x1,
        x2=x2,
    )


# atanh
@handle_cmd_line_args
@given(
    dtype_and_x=helpers.dtype_and_values(available_dtypes=helpers.get_dtypes("float")),
    num_positional_args=helpers.num_positional_args(fn_name="atanh"),
)
def test_atanh(
    *,
    dtype_and_x,
    as_variable,
    with_out,
    num_positional_args,
    native_array,
    container,
    instance_method,
    fw,
):
    input_dtype, x = dtype_and_x
    helpers.test_function(
        input_dtypes=input_dtype,
        as_variable_flags=as_variable,
        with_out=with_out,
        num_positional_args=num_positional_args,
        native_array_flags=native_array,
        container_flags=container,
        instance_method=instance_method,
        fw=fw,
        fn_name="atanh",
        rtol_=1e-2,
        atol_=1e-2,
        x=np.asarray(x, dtype=input_dtype),
    )


# bitwise_and
@handle_cmd_line_args
@given(
    dtype_and_x=helpers.dtype_and_values(
        available_dtypes=st.one_of(st.just(("bool",)), helpers.get_dtypes("integer")),
        num_arrays=2,
    ),
    num_positional_args=helpers.num_positional_args(fn_name="bitwise_and"),
)
def test_bitwise_and(
    *,
    dtype_and_x,
    as_variable,
    with_out,
    num_positional_args,
    native_array,
    container,
    instance_method,
    fw,
):
    input_dtype, x = dtype_and_x

    helpers.test_function(
        input_dtypes=input_dtype,
        as_variable_flags=as_variable,
        with_out=with_out,
        num_positional_args=num_positional_args,
        native_array_flags=native_array,
        container_flags=container,
        instance_method=instance_method,
        fw=fw,
        fn_name="bitwise_and",
        x1=np.asarray(x[0], dtype=input_dtype[0]),
        x2=np.asarray(x[1], dtype=input_dtype[1]),
    )


# bitwise_left_shift
@handle_cmd_line_args
@given(
    dtype_and_x=helpers.dtype_and_values(
        available_dtypes=helpers.get_dtypes("integer"),
        shared_dtype=True,
        num_arrays=2,
    ),
    num_positional_args=helpers.num_positional_args(fn_name="bitwise_left_shift"),
)
def test_bitwise_left_shift(
    *,
    dtype_and_x,
    as_variable,
    with_out,
    num_positional_args,
    native_array,
    container,
    instance_method,
    fw,
):
    input_dtype, x = dtype_and_x

    # negative shifts will throw an exception
    # shifts >= dtype witdth produce backend-defined behavior
    x[1] = np.clip(x[1], 0, np.iinfo(input_dtype[1]).bits - 1)

    helpers.test_function(
        input_dtypes=input_dtype,
        as_variable_flags=as_variable,
        with_out=with_out,
        num_positional_args=num_positional_args,
        native_array_flags=native_array,
        container_flags=container,
        instance_method=instance_method,
        fw=fw,
        fn_name="bitwise_left_shift",
        x1=np.asarray(x[0], dtype=input_dtype[0]),
        x2=np.asarray(x[1], dtype=input_dtype[1]),
    )


# bitwise_invert
@handle_cmd_line_args
@given(
    dtype_and_x=helpers.dtype_and_values(
        available_dtypes=helpers.get_dtypes("integer")
    ),
    num_positional_args=helpers.num_positional_args(fn_name="bitwise_invert"),
)
def test_bitwise_invert(
    *,
    dtype_and_x,
    as_variable,
    with_out,
    num_positional_args,
    native_array,
    container,
    instance_method,
    fw,
):
    input_dtype, x = dtype_and_x
    helpers.test_function(
        input_dtypes=input_dtype,
        as_variable_flags=as_variable,
        with_out=with_out,
        num_positional_args=num_positional_args,
        native_array_flags=native_array,
        container_flags=container,
        instance_method=instance_method,
        fw=fw,
        fn_name="bitwise_invert",
        x=np.asarray(x, dtype=input_dtype),
    )


# bitwise_or
@handle_cmd_line_args
@given(
    dtype_and_x=helpers.dtype_and_values(
        available_dtypes=st.one_of(st.just(("bool",)), helpers.get_dtypes("integer")),
        num_arrays=2,
    ),
    num_positional_args=helpers.num_positional_args(fn_name="bitwise_or"),
)
def test_bitwise_or(
    *,
    dtype_and_x,
    as_variable,
    with_out,
    num_positional_args,
    native_array,
    container,
    instance_method,
    fw,
):
    input_dtype, x = dtype_and_x

    helpers.test_function(
        input_dtypes=input_dtype,
        as_variable_flags=as_variable,
        with_out=with_out,
        num_positional_args=num_positional_args,
        native_array_flags=native_array,
        container_flags=container,
        instance_method=instance_method,
        fw=fw,
        fn_name="bitwise_or",
        x1=np.asarray(x[0], dtype=input_dtype[0]),
        x2=np.asarray(x[1], dtype=input_dtype[1]),
    )


# bitwise_right_shift
@handle_cmd_line_args
@given(
    dtype_and_x=helpers.dtype_and_values(
        available_dtypes=helpers.get_dtypes("integer"),
        shared_dtype=True,
        num_arrays=2,
    ),
    num_positional_args=helpers.num_positional_args(fn_name="bitwise_right_shift"),
)
def test_bitwise_right_shift(
    *,
    dtype_and_x,
    as_variable,
    with_out,
    num_positional_args,
    native_array,
    container,
    instance_method,
    fw,
):
    input_dtype, x = dtype_and_x

    # negative shifts will throw an exception
    # shifts >= dtype witdth produce backend-defined behavior
    x[1] = np.clip(x[1], 0, np.iinfo(input_dtype[1]).bits - 1)

    helpers.test_function(
        input_dtypes=input_dtype,
        as_variable_flags=as_variable,
        with_out=with_out,
        num_positional_args=num_positional_args,
        native_array_flags=native_array,
        container_flags=container,
        instance_method=instance_method,
        fw=fw,
        fn_name="bitwise_right_shift",
        x1=np.asarray(x[0], dtype=input_dtype[0]),
        x2=np.asarray(x[1], dtype=input_dtype[1]),
    )


# bitwise_xor
@handle_cmd_line_args
@given(
    dtype_and_x=helpers.dtype_and_values(
        available_dtypes=st.one_of(st.just(("bool",)), helpers.get_dtypes("integer")),
        num_arrays=2,
    ),
    num_positional_args=helpers.num_positional_args(fn_name="bitwise_xor"),
)
def test_bitwise_xor(
    *,
    dtype_and_x,
    as_variable,
    with_out,
    num_positional_args,
    native_array,
    container,
    instance_method,
    fw,
):
    input_dtype, x = dtype_and_x

    helpers.test_function(
        input_dtypes=input_dtype,
        as_variable_flags=as_variable,
        with_out=with_out,
        num_positional_args=num_positional_args,
        native_array_flags=native_array,
        container_flags=container,
        instance_method=instance_method,
        fw=fw,
        fn_name="bitwise_xor",
        x1=np.asarray(x[0], dtype=input_dtype[0]),
        x2=np.asarray(x[1], dtype=input_dtype[1]),
    )


# ceil
@handle_cmd_line_args
@given(
    dtype_and_x=helpers.dtype_and_values(
        available_dtypes=helpers.get_dtypes("numeric"),
        small_abs_safety_factor=3,
        safety_factor_scale="linear",
    ),
    num_positional_args=helpers.num_positional_args(fn_name="ceil"),
)
def test_ceil(
    *,
    dtype_and_x,
    as_variable,
    with_out,
    num_positional_args,
    native_array,
    container,
    instance_method,
    fw,
):
    input_dtype, x = dtype_and_x
    helpers.test_function(
        input_dtypes=input_dtype,
        as_variable_flags=as_variable,
        with_out=with_out,
        num_positional_args=num_positional_args,
        native_array_flags=native_array,
        container_flags=container,
        instance_method=instance_method,
        fw=fw,
        fn_name="ceil",
        x=np.asarray(x, dtype=input_dtype),
    )


# cos
@handle_cmd_line_args
@given(
    dtype_and_x=helpers.dtype_and_values(available_dtypes=helpers.get_dtypes("float")),
    num_positional_args=helpers.num_positional_args(fn_name="cos"),
)
def test_cos(
    *,
    dtype_and_x,
    as_variable,
    with_out,
    num_positional_args,
    native_array,
    container,
    instance_method,
    fw,
):
    input_dtype, x = dtype_and_x
    helpers.test_function(
        input_dtypes=input_dtype,
        as_variable_flags=as_variable,
        with_out=with_out,
        num_positional_args=num_positional_args,
        native_array_flags=native_array,
        container_flags=container,
        instance_method=instance_method,
        fw=fw,
        fn_name="cos",
        x=np.asarray(x, dtype=input_dtype),
    )


# cosh
@handle_cmd_line_args
@given(
    dtype_and_x=helpers.dtype_and_values(available_dtypes=helpers.get_dtypes("float")),
    num_positional_args=helpers.num_positional_args(fn_name="cosh"),
)
def test_cosh(
    *,
    dtype_and_x,
    as_variable,
    with_out,
    num_positional_args,
    native_array,
    container,
    instance_method,
    fw,
):
    input_dtype, x = dtype_and_x
    helpers.test_function(
        input_dtypes=input_dtype,
        as_variable_flags=as_variable,
        with_out=with_out,
        num_positional_args=num_positional_args,
        native_array_flags=native_array,
        container_flags=container,
        instance_method=instance_method,
        fw=fw,
        fn_name="cosh",
        x=np.asarray(x, dtype=input_dtype),
    )


# divide
@handle_cmd_line_args
@given(
    dtype_and_x=helpers.dtype_and_values(
        available_dtypes=helpers.get_dtypes("numeric"), num_arrays=2
    ),
    num_positional_args=helpers.num_positional_args(fn_name="divide"),
)
def test_divide(
    *,
    dtype_and_x,
    as_variable,
    with_out,
    num_positional_args,
    native_array,
    container,
    instance_method,
    fw,
):
    input_dtype, x = dtype_and_x

    x1 = np.asarray(x[0], dtype=input_dtype[0])
    x2 = np.asarray(x[1], dtype=input_dtype[1])

    # prevent too close to zero
    assume(not np.any(np.isclose(x2, 0)))

    helpers.test_function(
        input_dtypes=input_dtype,
        as_variable_flags=as_variable,
        with_out=with_out,
        num_positional_args=num_positional_args,
        native_array_flags=native_array,
        container_flags=container,
        instance_method=instance_method,
        fw=fw,
        fn_name="divide",
        x1=x1,
        x2=x2,
    )


# equal
@handle_cmd_line_args
@given(
    dtype_and_x=helpers.dtype_and_values(
        available_dtypes=helpers.get_dtypes("valid", full=True), num_arrays=2
    ),
    num_positional_args=helpers.num_positional_args(fn_name="equal"),
)
def test_equal(
    *,
    dtype_and_x,
    as_variable,
    with_out,
    num_positional_args,
    native_array,
    container,
    instance_method,
    fw,
):
    input_dtype, x = dtype_and_x

    helpers.test_function(
        input_dtypes=input_dtype,
        as_variable_flags=as_variable,
        with_out=with_out,
        num_positional_args=num_positional_args,
        native_array_flags=native_array,
        container_flags=container,
        instance_method=instance_method,
        fw=fw,
        fn_name="equal",
        x1=np.asarray(x[0], dtype=input_dtype[0]),
        x2=np.asarray(x[1], dtype=input_dtype[1]),
    )


# exp
@handle_cmd_line_args
@given(
    dtype_and_x=helpers.dtype_and_values(available_dtypes=helpers.get_dtypes("float")),
    num_positional_args=helpers.num_positional_args(fn_name="exp"),
)
def test_exp(
    *,
    dtype_and_x,
    as_variable,
    with_out,
    num_positional_args,
    native_array,
    container,
    instance_method,
    fw,
):
    input_dtype, x = dtype_and_x
    helpers.test_function(
        input_dtypes=input_dtype,
        as_variable_flags=as_variable,
        with_out=with_out,
        num_positional_args=num_positional_args,
        native_array_flags=native_array,
        container_flags=container,
        instance_method=instance_method,
        fw=fw,
        fn_name="exp",
        x=np.asarray(x, dtype=input_dtype),
    )


# expm1
@handle_cmd_line_args
@given(
    dtype_and_x=helpers.dtype_and_values(available_dtypes=helpers.get_dtypes("float")),
    num_positional_args=helpers.num_positional_args(fn_name="expm1"),
)
def test_expm1(
    *,
    dtype_and_x,
    as_variable,
    with_out,
    num_positional_args,
    native_array,
    container,
    instance_method,
    fw,
):
    input_dtype, x = dtype_and_x
    helpers.test_function(
        input_dtypes=input_dtype,
        as_variable_flags=as_variable,
        with_out=with_out,
        num_positional_args=num_positional_args,
        native_array_flags=native_array,
        container_flags=container,
        instance_method=instance_method,
        fw=fw,
        fn_name="expm1",
        x=np.asarray(x, dtype=input_dtype),
    )


# floor
@handle_cmd_line_args
@given(
    dtype_and_x=helpers.dtype_and_values(
        available_dtypes=helpers.get_dtypes("numeric")
    ),
    num_positional_args=helpers.num_positional_args(fn_name="floor"),
)
def test_floor(
    *,
    dtype_and_x,
    as_variable,
    with_out,
    num_positional_args,
    native_array,
    container,
    instance_method,
    fw,
):
    input_dtype, x = dtype_and_x

    x = np.asarray(x, dtype=input_dtype)
    assume(not np.any(np.isclose(x, 0)))

    helpers.test_function(
        input_dtypes=input_dtype,
        as_variable_flags=as_variable,
        with_out=with_out,
        num_positional_args=num_positional_args,
        native_array_flags=native_array,
        container_flags=container,
        instance_method=instance_method,
        fw=fw,
        fn_name="floor",
        x=x,
    )


@handle_cmd_line_args
@given(
    dtype_and_x=helpers.dtype_and_values(
        available_dtypes=helpers.get_dtypes("numeric"),
        num_arrays=2,
        allow_inf=False,
        large_abs_safety_factor=4,
        safety_factor_scale="linear",
        shared_dtype=True,
    ),
    num_positional_args=helpers.num_positional_args(fn_name="floor_divide"),
)
def test_floor_divide(
    *,
    dtype_and_x,
    as_variable,
    with_out,
    num_positional_args,
    native_array,
    container,
    instance_method,
    fw,
):
    input_dtype, x = dtype_and_x

    x1 = np.asarray(x[0], dtype=input_dtype[0])
    x2 = np.asarray(x[1], dtype=input_dtype[1])

    # Make sure it's not dividing value too close to zero
    assume(not np.any(np.isclose(x2, 0)))

    # Absolute tolerance is 1,
    # due to flooring can cause absolute error of 1 due to precision
    helpers.test_function(
        input_dtypes=input_dtype,
        as_variable_flags=as_variable,
        with_out=with_out,
        num_positional_args=num_positional_args,
        native_array_flags=native_array,
        container_flags=container,
        instance_method=instance_method,
        fw=fw,
        fn_name="floor_divide",
        x1=x1,
        x2=x2,
        atol_=1,
    )


# greater
@handle_cmd_line_args
@given(
    dtype_and_x=helpers.dtype_and_values(
        available_dtypes=helpers.get_dtypes("numeric"), num_arrays=2
    ),
    num_positional_args=helpers.num_positional_args(fn_name="greater"),
)
def test_greater(
    *,
    dtype_and_x,
    as_variable,
    with_out,
    num_positional_args,
    native_array,
    container,
    instance_method,
    fw,
):
    input_dtype, x = dtype_and_x

    x1 = np.asarray(x[0], dtype=input_dtype[0])
    x2 = np.asarray(x[1], dtype=input_dtype[1])

    # bfloat16 is not supported
    assume(not ("bfloat16" in input_dtype))

    helpers.test_function(
        input_dtypes=input_dtype,
        as_variable_flags=as_variable,
        with_out=with_out,
        num_positional_args=num_positional_args,
        native_array_flags=native_array,
        container_flags=container,
        instance_method=instance_method,
        fw=fw,
        fn_name="greater",
        x1=x1,
        x2=x2,
    )


# greater_equal
@handle_cmd_line_args
@given(
    dtype_and_x=helpers.dtype_and_values(
        available_dtypes=helpers.get_dtypes("numeric"), num_arrays=2
    ),
    num_positional_args=helpers.num_positional_args(fn_name="greater_equal"),
)
def test_greater_equal(
    *,
    dtype_and_x,
    as_variable,
    with_out,
    num_positional_args,
    native_array,
    container,
    instance_method,
    fw,
):
    input_dtype, x = dtype_and_x

    x1 = np.asarray(x[0], dtype=input_dtype[0])
    x2 = np.asarray(x[1], dtype=input_dtype[1])

    # bfloat16 is not supported by numpy
    assume(not ("bfloat16" in input_dtype))

    # make sure they're not too close together
    assume(not (np.any(np.isclose(x1, x2)) or np.any(np.isclose(x2, x1))))
    helpers.test_function(
        input_dtypes=input_dtype,
        as_variable_flags=as_variable,
        with_out=with_out,
        num_positional_args=num_positional_args,
        native_array_flags=native_array,
        container_flags=container,
        instance_method=instance_method,
        fw=fw,
        fn_name="greater_equal",
        x1=x1,
        x2=x2,
    )


# isfinite
@handle_cmd_line_args
@given(
    dtype_and_x=helpers.dtype_and_values(
        available_dtypes=helpers.get_dtypes("numeric")
    ),
    num_positional_args=helpers.num_positional_args(fn_name="isfinite"),
)
def test_isfinite(
    *,
    dtype_and_x,
    as_variable,
    with_out,
    num_positional_args,
    native_array,
    container,
    instance_method,
    fw,
):
    input_dtype, x = dtype_and_x
    helpers.test_function(
        input_dtypes=input_dtype,
        as_variable_flags=as_variable,
        with_out=with_out,
        num_positional_args=num_positional_args,
        native_array_flags=native_array,
        container_flags=container,
        instance_method=instance_method,
        fw=fw,
        fn_name="isfinite",
        x=np.asarray(x, dtype=input_dtype),
    )


# isinf
@handle_cmd_line_args
@given(
    dtype_and_x=helpers.dtype_and_values(
        available_dtypes=helpers.get_dtypes("numeric")
    ),
    num_positional_args=helpers.num_positional_args(fn_name="isinf"),
)
def test_isinf(
    *,
    dtype_and_x,
    as_variable,
    with_out,
    num_positional_args,
    native_array,
    container,
    instance_method,
    fw,
):
    input_dtype, x = dtype_and_x
    helpers.test_function(
        input_dtypes=input_dtype,
        as_variable_flags=as_variable,
        with_out=with_out,
        num_positional_args=num_positional_args,
        native_array_flags=native_array,
        container_flags=container,
        instance_method=instance_method,
        fw=fw,
        fn_name="isinf",
        x=np.asarray(x, dtype=input_dtype),
    )


# isnan
@handle_cmd_line_args
@given(
    dtype_and_x=helpers.dtype_and_values(
        available_dtypes=helpers.get_dtypes("numeric")
    ),
    num_positional_args=helpers.num_positional_args(fn_name="isnan"),
)
def test_isnan(
    *,
    dtype_and_x,
    as_variable,
    with_out,
    num_positional_args,
    native_array,
    container,
    instance_method,
    fw,
):
    input_dtype, x = dtype_and_x
    helpers.test_function(
        input_dtypes=input_dtype,
        as_variable_flags=as_variable,
        with_out=with_out,
        num_positional_args=num_positional_args,
        native_array_flags=native_array,
        container_flags=container,
        instance_method=instance_method,
        fw=fw,
        fn_name="isnan",
        x=np.asarray(x, dtype=input_dtype),
    )


# less
@handle_cmd_line_args
@given(
    dtype_and_x=helpers.dtype_and_values(
        available_dtypes=helpers.get_dtypes("numeric"),
        num_arrays=2,
        min_num_dims=1,
    ),
    num_positional_args=helpers.num_positional_args(fn_name="less"),
)
def test_less(
    *,
    dtype_and_x,
    as_variable,
    with_out,
    num_positional_args,
    native_array,
    container,
    instance_method,
    fw,
):
    input_dtype, x = dtype_and_x

    x1 = np.asarray(x[0], dtype=input_dtype[0])
    x2 = np.asarray(x[1], dtype=input_dtype[1])

    # bfloat16 is not supported by numpy
    assume(not ("bfloat16" in input_dtype))
    # make sure they're not too close together
    assume(not (np.any(np.isclose(x1, x2)) or np.any(np.isclose(x2, x1))))

    helpers.test_function(
        input_dtypes=input_dtype,
        as_variable_flags=as_variable,
        with_out=with_out,
        num_positional_args=num_positional_args,
        native_array_flags=native_array,
        container_flags=container,
        instance_method=instance_method,
        fw=fw,
        fn_name="less",
        x1=x1,
        x2=x2,
    )


# less_equal
@handle_cmd_line_args
@given(
    dtype_and_x=helpers.dtype_and_values(
        available_dtypes=helpers.get_dtypes("numeric"), num_arrays=2
    ),
    num_positional_args=helpers.num_positional_args(fn_name="less_equal"),
)
def test_less_equal(
    *,
    dtype_and_x,
    as_variable,
    with_out,
    num_positional_args,
    native_array,
    container,
    instance_method,
    fw,
):
    input_dtype, x = dtype_and_x

    x1 = np.asarray(x[0], dtype=input_dtype[0])
    x2 = np.asarray(x[1], dtype=input_dtype[1])

    # bfloat16 is not supported by numpy
    assume(not ("bfloat16" in input_dtype))
    # make sure they're not too close together
    assume(not (np.any(np.isclose(x1, x2)) or np.any(np.isclose(x2, x1))))

    helpers.test_function(
        input_dtypes=input_dtype,
        as_variable_flags=as_variable,
        with_out=with_out,
        num_positional_args=num_positional_args,
        native_array_flags=native_array,
        container_flags=container,
        instance_method=instance_method,
        fw=fw,
        fn_name="less_equal",
        x1=x1,
        x2=x2,
    )


# log
@handle_cmd_line_args
@given(
    dtype_and_x=helpers.dtype_and_values(available_dtypes=helpers.get_dtypes("float")),
    num_positional_args=helpers.num_positional_args(fn_name="log"),
)
def test_log(
    *,
    dtype_and_x,
    as_variable,
    with_out,
    num_positional_args,
    native_array,
    container,
    instance_method,
    fw,
):
    input_dtype, x = dtype_and_x

    # avoid logging values too close to zero
    assume(not np.any(np.isclose(x, 0)))

    helpers.test_function(
        input_dtypes=input_dtype,
        as_variable_flags=as_variable,
        with_out=with_out,
        num_positional_args=num_positional_args,
        native_array_flags=native_array,
        container_flags=container,
        instance_method=instance_method,
        fw=fw,
        fn_name="log",
        x=np.asarray(x, dtype=input_dtype),
    )


# log1p
@handle_cmd_line_args
@given(
    dtype_and_x=helpers.dtype_and_values(
        available_dtypes=helpers.get_dtypes("float"),
        small_abs_safety_factor=2,
        safety_factor_scale="log",
    ),
    num_positional_args=helpers.num_positional_args(fn_name="log1p"),
)
def test_log1p(
    *,
    dtype_and_x,
    as_variable,
    with_out,
    num_positional_args,
    native_array,
    container,
    instance_method,
    fw,
):
    input_dtype, x = dtype_and_x

    # avoid logging values too close to zero
    assume(not np.any(np.isclose(x, 0)))

    helpers.test_function(
        input_dtypes=input_dtype,
        as_variable_flags=as_variable,
        with_out=with_out,
        num_positional_args=num_positional_args,
        native_array_flags=native_array,
        container_flags=container,
        instance_method=instance_method,
        fw=fw,
        fn_name="log1p",
        x=np.asarray(x, dtype=input_dtype),
    )


# log2
@handle_cmd_line_args
@given(
    dtype_and_x=helpers.dtype_and_values(available_dtypes=helpers.get_dtypes("float")),
    num_positional_args=helpers.num_positional_args(fn_name="log2"),
)
def test_log2(
    *,
    dtype_and_x,
    as_variable,
    with_out,
    num_positional_args,
    native_array,
    container,
    instance_method,
    fw,
):
    input_dtype, x = dtype_and_x

    # avoid logging values too close to zero
    assume(not np.any(np.isclose(x, 0)))

    helpers.test_function(
        input_dtypes=input_dtype,
        as_variable_flags=as_variable,
        with_out=with_out,
        num_positional_args=num_positional_args,
        native_array_flags=native_array,
        container_flags=container,
        instance_method=instance_method,
        fw=fw,
        fn_name="log2",
        rtol_=1e-2,
        x=np.asarray(x, dtype=input_dtype),
    )


# log10
@handle_cmd_line_args
@given(
    dtype_and_x=helpers.dtype_and_values(available_dtypes=helpers.get_dtypes("float")),
    num_positional_args=helpers.num_positional_args(fn_name="log10"),
)
def test_log10(
    *,
    dtype_and_x,
    as_variable,
    with_out,
    num_positional_args,
    native_array,
    container,
    instance_method,
    fw,
):
    input_dtype, x = dtype_and_x

    # avoid logging values too close to zero
    assume(not np.any(np.isclose(x, 0)))

    helpers.test_function(
        input_dtypes=input_dtype,
        as_variable_flags=as_variable,
        with_out=with_out,
        num_positional_args=num_positional_args,
        native_array_flags=native_array,
        container_flags=container,
        instance_method=instance_method,
        fw=fw,
        fn_name="log10",
        rtol_=1e-2,
        x=np.asarray(x, dtype=input_dtype),
    )


# logaddexp
@handle_cmd_line_args
@given(
    dtype_and_x=helpers.dtype_and_values(
        available_dtypes=helpers.get_dtypes("float"), num_arrays=2
    ),
    num_positional_args=helpers.num_positional_args(fn_name="logaddexp"),
)
def test_logaddexp(
    *,
    dtype_and_x,
    as_variable,
    with_out,
    num_positional_args,
    native_array,
    container,
    instance_method,
    fw,
):
    input_dtype, x = dtype_and_x

    helpers.test_function(
        input_dtypes=input_dtype,
        as_variable_flags=as_variable,
        with_out=with_out,
        num_positional_args=num_positional_args,
        native_array_flags=native_array,
        container_flags=container,
        instance_method=instance_method,
        fw=fw,
        fn_name="logaddexp",
        rtol_=1e-2,
        x1=np.asarray(x[0], dtype=input_dtype[0]),
        x2=np.asarray(x[1], dtype=input_dtype[1]),
    )


# logical_and
@handle_cmd_line_args
@given(
    dtype_and_x=helpers.dtype_and_values(available_dtypes=("bool",), num_arrays=2),
    num_positional_args=helpers.num_positional_args(fn_name="logical_and"),
)
def test_logical_and(
    *,
    dtype_and_x,
    as_variable,
    with_out,
    num_positional_args,
    native_array,
    container,
    instance_method,
    fw,
):
    input_dtype, x = dtype_and_x

    helpers.test_function(
        input_dtypes=input_dtype,
        as_variable_flags=as_variable,
        with_out=with_out,
        num_positional_args=num_positional_args,
        native_array_flags=native_array,
        container_flags=container,
        instance_method=instance_method,
        fw=fw,
        fn_name="logical_and",
        x1=np.asarray(x[0], dtype=input_dtype[0]),
        x2=np.asarray(x[1], dtype=input_dtype[1]),
    )


# logical_not
@handle_cmd_line_args
@given(
    dtype_and_x=helpers.dtype_and_values(available_dtypes=("bool",)),
    num_positional_args=helpers.num_positional_args(fn_name="logical_not"),
)
def test_logical_not(
    *,
    dtype_and_x,
    as_variable,
    with_out,
    num_positional_args,
    native_array,
    container,
    instance_method,
    fw,
):
    input_dtype, x = dtype_and_x
    helpers.test_function(
        input_dtypes=input_dtype,
        as_variable_flags=as_variable,
        with_out=with_out,
        num_positional_args=num_positional_args,
        native_array_flags=native_array,
        container_flags=container,
        instance_method=instance_method,
        fw=fw,
        fn_name="logical_not",
        x=np.asarray(x, dtype=input_dtype),
    )


# logical_or
@handle_cmd_line_args
@given(
    dtype_and_x=helpers.dtype_and_values(available_dtypes=("bool",), num_arrays=2),
    num_positional_args=helpers.num_positional_args(fn_name="logical_or"),
)
def test_logical_or(
    *,
    dtype_and_x,
    as_variable,
    with_out,
    num_positional_args,
    native_array,
    container,
    instance_method,
    fw,
):
    input_dtype, x = dtype_and_x

    helpers.test_function(
        input_dtypes=input_dtype,
        as_variable_flags=as_variable,
        with_out=with_out,
        num_positional_args=num_positional_args,
        native_array_flags=native_array,
        container_flags=container,
        instance_method=instance_method,
        fw=fw,
        fn_name="logical_or",
        x1=np.asarray(x[0], dtype=input_dtype[0]),
        x2=np.asarray(x[1], dtype=input_dtype[1]),
    )


# logical_xor
@handle_cmd_line_args
@given(
    dtype_and_x=helpers.dtype_and_values(available_dtypes=("bool",), num_arrays=2),
    num_positional_args=helpers.num_positional_args(fn_name="logical_xor"),
)
def test_logical_xor(
    *,
    dtype_and_x,
    as_variable,
    with_out,
    num_positional_args,
    native_array,
    container,
    instance_method,
    fw,
):
    input_dtype, x = dtype_and_x

    helpers.test_function(
        input_dtypes=input_dtype,
        as_variable_flags=as_variable,
        with_out=with_out,
        num_positional_args=num_positional_args,
        native_array_flags=native_array,
        container_flags=container,
        instance_method=instance_method,
        fw=fw,
        fn_name="logical_xor",
        x1=np.asarray(x[0], dtype=input_dtype[0]),
        x2=np.asarray(x[1], dtype=input_dtype[1]),
    )


# multiply
@handle_cmd_line_args
@given(
    dtype_and_x=helpers.dtype_and_values(
        available_dtypes=helpers.get_dtypes("numeric"), num_arrays=2
    ),
    num_positional_args=helpers.num_positional_args(fn_name="multiply"),
)
def test_multiply(
    *,
    dtype_and_x,
    as_variable,
    with_out,
    num_positional_args,
    native_array,
    container,
    instance_method,
    fw,
):
    input_dtype, x = dtype_and_x

    helpers.test_function(
        input_dtypes=input_dtype,
        as_variable_flags=as_variable,
        with_out=with_out,
        num_positional_args=num_positional_args,
        native_array_flags=native_array,
        container_flags=container,
        instance_method=instance_method,
        fw=fw,
        fn_name="multiply",
        x1=np.asarray(x[0], dtype=input_dtype[0]),
        x2=np.asarray(x[1], dtype=input_dtype[1]),
    )


# negative
@handle_cmd_line_args
@given(
    dtype_and_x=helpers.dtype_and_values(
        available_dtypes=helpers.get_dtypes("numeric")
    ),
    num_positional_args=helpers.num_positional_args(fn_name="negative"),
)
def test_negative(
    *,
    dtype_and_x,
    as_variable,
    with_out,
    num_positional_args,
    native_array,
    container,
    instance_method,
    fw,
):
    input_dtype, x = dtype_and_x
    helpers.test_function(
        input_dtypes=input_dtype,
        as_variable_flags=as_variable,
        with_out=with_out,
        num_positional_args=num_positional_args,
        native_array_flags=native_array,
        container_flags=container,
        instance_method=instance_method,
        fw=fw,
        fn_name="negative",
        x=np.asarray(x, dtype=input_dtype),
    )


# not_equal
@handle_cmd_line_args
@given(
    dtype_and_x=helpers.dtype_and_values(
        available_dtypes=helpers.get_dtypes("valid", full=True), num_arrays=2
    ),
    num_positional_args=helpers.num_positional_args(fn_name="not_equal"),
)
def test_not_equal(
    *,
    dtype_and_x,
    as_variable,
    with_out,
    num_positional_args,
    native_array,
    container,
    instance_method,
    fw,
):
    input_dtype, x = dtype_and_x

    helpers.test_function(
        input_dtypes=input_dtype,
        as_variable_flags=as_variable,
        with_out=with_out,
        num_positional_args=num_positional_args,
        native_array_flags=native_array,
        container_flags=container,
        instance_method=instance_method,
        fw=fw,
        fn_name="not_equal",
        x1=np.asarray(x[0], dtype=input_dtype[0]),
        x2=np.asarray(x[1], dtype=input_dtype[1]),
    )


# positive
@handle_cmd_line_args
@given(
    dtype_and_x=helpers.dtype_and_values(
        available_dtypes=helpers.get_dtypes("numeric")
    ),
    num_positional_args=helpers.num_positional_args(fn_name="positive"),
)
def test_positive(
    *,
    dtype_and_x,
    as_variable,
    with_out,
    num_positional_args,
    native_array,
    container,
    instance_method,
    fw,
):
    input_dtype, x = dtype_and_x
    helpers.test_function(
        input_dtypes=input_dtype,
        as_variable_flags=as_variable,
        with_out=with_out,
        num_positional_args=num_positional_args,
        native_array_flags=native_array,
        container_flags=container,
        instance_method=instance_method,
        fw=fw,
        fn_name="positive",
        x=np.asarray(x, dtype=input_dtype),
    )


@st.composite
def _pow_helper(draw):
    dtype1, x1 = draw(
        helpers.dtype_and_values(
            available_dtypes=helpers.get_dtypes("numeric"),
            small_abs_safety_factor=4,
            large_abs_safety_factor=4,
        )
    )

    def cast_filter(dtype1_x1_dtype2):
        dtype1, _, dtype2 = dtype1_x1_dtype2
        if (ivy.as_ivy_dtype(dtype1), ivy.as_ivy_dtype(dtype2)) in ivy.promotion_table:
            return True
        return False

    dtype1, x1, dtype2 = draw(
        helpers.get_castable_dtype(
            draw(helpers.get_dtypes("numeric")), dtype1, x1
        ).filter(cast_filter)
    )
    if ivy.is_int_dtype(dtype2):
        max_val = ivy.iinfo(dtype2).max
    else:
        max_val = ivy.finfo(dtype2).max
    max_x1 = np.max(np.abs(np.asarray(x1))) if isinstance(x1, list) else abs(x1)
    if max_x1 in [0, 1]:
        max_value = None
    else:
        max_value = int(math.log(max_val) / math.log(max_x1))
        if abs(max_value) > abs(max_val) / 40 or max_value < 0:
            max_value = None
    dtype2, x2 = draw(
        helpers.dtype_and_values(
            small_abs_safety_factor=12,
            large_abs_safety_factor=12,
            safety_factor_scale="log",
            max_value=max_value,
            dtype=[dtype2],
        )
    )
    if "int" in dtype2:
        x2 = ivy.nested_map(x2, lambda x: abs(x), include_derived={list: True})
    return [dtype1, dtype2], [x1, x2]


# pow
@handle_cmd_line_args
@given(
    dtype_and_x=_pow_helper(),
    num_positional_args=helpers.num_positional_args(fn_name="pow"),
)
def test_pow(
    *,
    dtype_and_x,
    as_variable,
    with_out,
    num_positional_args,
    native_array,
    container,
    instance_method,
    fw,
):
    input_dtype, x = dtype_and_x

    # bfloat16 is not supported by numpy
    assume(not ("bfloat16" in input_dtype))

    # Make sure x2 isn't a float when x1 is integer
    assume(
        not (ivy.is_int_dtype(input_dtype[0] and ivy.is_float_dtype(input_dtype[1])))
    )

    # Make sure x2 is non-negative when both is integer
    if ivy.is_int_dtype(input_dtype[1]) and ivy.is_int_dtype(input_dtype[0]):
        x[1] = np.abs(x[1])

    x[0] = _not_too_close_to_zero(x[0])
    x[1] = _not_too_close_to_zero(x[1])

    x1 = np.asarray(x[0], dtype=input_dtype[0])
    x2 = np.asarray(x[1], dtype=input_dtype[1])

    helpers.test_function(
        input_dtypes=input_dtype,
        as_variable_flags=as_variable,
        with_out=with_out,
        num_positional_args=num_positional_args,
        native_array_flags=native_array,
        container_flags=container,
        instance_method=instance_method,
        fw=fw,
        fn_name="pow",
        rtol_=1e-2,
        atol_=1e-2,
        x1=x1,
        x2=x2,
    )


# remainder
@handle_cmd_line_args
@given(
    dtype_and_x=helpers.dtype_and_values(
        available_dtypes=helpers.get_dtypes("numeric"),
        num_arrays=2,
        large_abs_safety_factor=4,
        small_abs_safety_factor=4,
        safety_factor_scale="log",
    ),
    modulus=st.booleans(),
    num_positional_args=helpers.num_positional_args(fn_name="remainder"),
)
def test_remainder(
    *,
    dtype_and_x,
    modulus,
    as_variable,
    with_out,
    num_positional_args,
    native_array,
    container,
    instance_method,
    fw,
):
    input_dtype, x = dtype_and_x
    x1 = np.asarray(x[0], dtype=input_dtype[0])
    x2 = np.asarray(x[1], dtype=input_dtype[1])

    # Make sure values is not too close to zero
    assume(not np.any(np.isclose(x1, 0)))
    assume(not np.any(np.isclose(x2, 0)))

    native_array = [native_array, native_array]
    container = [container, container]

    helpers.test_function(
        input_dtypes=input_dtype,
        as_variable_flags=[as_variable, False],
        with_out=with_out,
        num_positional_args=num_positional_args,
        native_array_flags=native_array,
        container_flags=container,
        instance_method=instance_method,
        fw=fw,
        fn_name="remainder",
        x1=x1,
        x2=x2,
        rtol_=1e-2,
        atol_=1e-2,
        modulus=modulus,
    )


# round
@handle_cmd_line_args
@given(
    dtype_and_x=helpers.dtype_and_values(
        available_dtypes=helpers.get_dtypes("numeric")
    ),
    num_positional_args=helpers.num_positional_args(fn_name="round"),
)
def test_round(
    *,
    dtype_and_x,
    as_variable,
    with_out,
    num_positional_args,
    native_array,
    container,
    instance_method,
    fw,
):
    input_dtype, x = dtype_and_x
    helpers.test_function(
        input_dtypes=input_dtype,
        as_variable_flags=as_variable,
        with_out=with_out,
        num_positional_args=num_positional_args,
        native_array_flags=native_array,
        container_flags=container,
        instance_method=instance_method,
        fw=fw,
        fn_name="round",
        x=np.asarray(x, dtype=input_dtype),
    )


# sign
@handle_cmd_line_args
@given(
    dtype_and_x=helpers.dtype_and_values(
        available_dtypes=helpers.get_dtypes("numeric")
    ),
    num_positional_args=helpers.num_positional_args(fn_name="sign"),
)
def test_sign(
    *,
    dtype_and_x,
    as_variable,
    with_out,
    num_positional_args,
    native_array,
    container,
    instance_method,
    fw,
):
    input_dtype, x = dtype_and_x

    x = np.asarray(x, dtype=input_dtype)
    assume(not np.any(np.isclose(x, 0)))

    helpers.test_function(
        input_dtypes=input_dtype,
        as_variable_flags=as_variable,
        with_out=with_out,
        num_positional_args=num_positional_args,
        native_array_flags=native_array,
        container_flags=container,
        instance_method=instance_method,
        fw=fw,
        fn_name="sign",
        x=np.asarray(x, dtype=input_dtype),
    )


# sin
@handle_cmd_line_args
@given(
    dtype_and_x=helpers.dtype_and_values(available_dtypes=helpers.get_dtypes("float")),
    num_positional_args=helpers.num_positional_args(fn_name="sin"),
)
def test_sin(
    *,
    dtype_and_x,
    as_variable,
    with_out,
    num_positional_args,
    native_array,
    container,
    instance_method,
    fw,
):
    input_dtype, x = dtype_and_x
    helpers.test_function(
        input_dtypes=input_dtype,
        as_variable_flags=as_variable,
        with_out=with_out,
        num_positional_args=num_positional_args,
        native_array_flags=native_array,
        container_flags=container,
        instance_method=instance_method,
        fw=fw,
        fn_name="sin",
        x=np.asarray(x, dtype=input_dtype),
    )


# sinh
@handle_cmd_line_args
@given(
    dtype_and_x=helpers.dtype_and_values(available_dtypes=helpers.get_dtypes("float")),
    num_positional_args=helpers.num_positional_args(fn_name="sinh"),
)
def test_sinh(
    *,
    dtype_and_x,
    as_variable,
    with_out,
    num_positional_args,
    native_array,
    container,
    instance_method,
    fw,
):
    input_dtype, x = dtype_and_x
    helpers.test_function(
        input_dtypes=input_dtype,
        as_variable_flags=as_variable,
        with_out=with_out,
        num_positional_args=num_positional_args,
        native_array_flags=native_array,
        container_flags=container,
        instance_method=instance_method,
        fw=fw,
        fn_name="sinh",
        x=np.asarray(x, dtype=input_dtype),
    )


# square
@handle_cmd_line_args
@given(
    dtype_and_x=helpers.dtype_and_values(
        available_dtypes=helpers.get_dtypes("numeric")
    ),
    num_positional_args=helpers.num_positional_args(fn_name="square"),
)
def test_square(
    *,
    dtype_and_x,
    as_variable,
    with_out,
    num_positional_args,
    native_array,
    container,
    instance_method,
    fw,
):
    input_dtype, x = dtype_and_x
    helpers.test_function(
        input_dtypes=input_dtype,
        as_variable_flags=as_variable,
        with_out=with_out,
        num_positional_args=num_positional_args,
        native_array_flags=native_array,
        container_flags=container,
        instance_method=instance_method,
        fw=fw,
        fn_name="square",
        x=np.asarray(x, dtype=input_dtype),
    )


# sqrt
@handle_cmd_line_args
@given(
    dtype_and_x=helpers.dtype_and_values(
        available_dtypes=helpers.get_dtypes("float"), allow_inf=False
    ),
    num_positional_args=helpers.num_positional_args(fn_name="sqrt"),
)
def test_sqrt(
    *,
    dtype_and_x,
    as_variable,
    with_out,
    num_positional_args,
    native_array,
    container,
    instance_method,
    fw,
):
    input_dtype, x = dtype_and_x
    helpers.test_function(
        input_dtypes=input_dtype,
        as_variable_flags=as_variable,
        with_out=with_out,
        num_positional_args=num_positional_args,
        native_array_flags=native_array,
        container_flags=container,
        instance_method=instance_method,
        fw=fw,
        fn_name="sqrt",
        x=np.asarray(x, dtype=input_dtype),
    )


# subtract
@handle_cmd_line_args
@given(
    dtype_and_x=helpers.dtype_and_values(
        available_dtypes=helpers.get_dtypes("numeric"), num_arrays=2
    ),
    num_positional_args=helpers.num_positional_args(fn_name="subtract"),
    alpha=st.integers(min_value=1, max_value=10),
)
def test_subtract(
    *,
    dtype_and_x,
    alpha,
    as_variable,
    with_out,
    num_positional_args,
    native_array,
    container,
    instance_method,
    fw,
):
    input_dtype, x = dtype_and_x

    helpers.test_function(
        input_dtypes=input_dtype,
        as_variable_flags=as_variable,
        with_out=with_out,
        num_positional_args=num_positional_args,
        native_array_flags=native_array,
        container_flags=container,
        instance_method=instance_method,
        fw=fw,
        fn_name="subtract",
        x1=np.asarray(x[0], dtype=input_dtype[0]),
        x2=np.asarray(x[1], dtype=input_dtype[1]),
        alpha=alpha,
    )


# tan
@handle_cmd_line_args
@given(
    dtype_and_x=helpers.dtype_and_values(available_dtypes=helpers.get_dtypes("float")),
    num_positional_args=helpers.num_positional_args(fn_name="tan"),
)
def test_tan(
    *,
    dtype_and_x,
    as_variable,
    with_out,
    num_positional_args,
    native_array,
    container,
    instance_method,
    fw,
):
    input_dtype, x = dtype_and_x
    helpers.test_function(
        input_dtypes=input_dtype,
        as_variable_flags=as_variable,
        with_out=with_out,
        num_positional_args=num_positional_args,
        native_array_flags=native_array,
        container_flags=container,
        instance_method=instance_method,
        fw=fw,
        fn_name="tan",
        x=np.asarray(x, dtype=input_dtype),
    )


# tanh
@handle_cmd_line_args
@given(
    dtype_and_x=helpers.dtype_and_values(available_dtypes=helpers.get_dtypes("float")),
    num_positional_args=helpers.num_positional_args(fn_name="tanh"),
)
def test_tanh(
    *,
    dtype_and_x,
    as_variable,
    with_out,
    num_positional_args,
    native_array,
    container,
    instance_method,
    fw,
):
    input_dtype, x = dtype_and_x
    helpers.test_function(
        input_dtypes=input_dtype,
        as_variable_flags=as_variable,
        with_out=with_out,
        num_positional_args=num_positional_args,
        native_array_flags=native_array,
        container_flags=container,
        instance_method=instance_method,
        fw=fw,
        fn_name="tanh",
        x=np.asarray(x, dtype=input_dtype),
    )


# trunc
@handle_cmd_line_args
@given(
    dtype_and_x=helpers.dtype_and_values(
        available_dtypes=helpers.get_dtypes("numeric")
    ),
    num_positional_args=helpers.num_positional_args(fn_name="trunc"),
)
def test_trunc(
    *,
    dtype_and_x,
    as_variable,
    with_out,
    num_positional_args,
    native_array,
    container,
    instance_method,
    fw,
):
    input_dtype, x = dtype_and_x
    helpers.test_function(
        input_dtypes=input_dtype,
        as_variable_flags=as_variable,
        with_out=with_out,
        num_positional_args=num_positional_args,
        native_array_flags=native_array,
        container_flags=container,
        instance_method=instance_method,
        fw=fw,
        fn_name="trunc",
        x=np.asarray(x, dtype=input_dtype),
    )


# Extra #
# ------#


# erf
@handle_cmd_line_args
@given(
    dtype_and_x=helpers.dtype_and_values(available_dtypes=helpers.get_dtypes("float")),
    num_positional_args=helpers.num_positional_args(fn_name="erf"),
)
def test_erf(
    *,
    dtype_and_x,
    as_variable,
    with_out,
    num_positional_args,
    native_array,
    container,
    instance_method,
    fw,
):
    input_dtype, x = dtype_and_x
    helpers.test_function(
        input_dtypes=input_dtype,
        as_variable_flags=as_variable,
        with_out=with_out,
        num_positional_args=num_positional_args,
        native_array_flags=native_array,
        container_flags=container,
        instance_method=instance_method,
        fw=fw,
        fn_name="erf",
        x=np.asarray(x, dtype=input_dtype),
    )


# minimum
@handle_cmd_line_args
@given(
    dtype_and_x=helpers.dtype_and_values(
        available_dtypes=helpers.get_dtypes("numeric"), num_arrays=2
    ),
    num_positional_args=helpers.num_positional_args(fn_name="minimum"),
)
def test_minimum(
    *,
    dtype_and_x,
    as_variable,
    with_out,
    num_positional_args,
    native_array,
    container,
    instance_method,
    fw,
):
    input_dtype, x = dtype_and_x
    helpers.test_function(
        input_dtypes=input_dtype,
        as_variable_flags=as_variable,
        with_out=with_out,
        num_positional_args=num_positional_args,
        native_array_flags=native_array,
        container_flags=container,
        instance_method=instance_method,
        fw=fw,
        fn_name="minimum",
        x1=np.asarray(x[0], dtype=input_dtype[0]),
        x2=np.asarray(x[1], dtype=input_dtype[1]),
    )


# maximum
@handle_cmd_line_args
@given(
    dtype_and_x=helpers.dtype_and_values(
        available_dtypes=helpers.get_dtypes("numeric"), num_arrays=2
    ),
    num_positional_args=helpers.num_positional_args(fn_name="maximum"),
)
def test_maximum(
    *,
    dtype_and_x,
    as_variable,
    with_out,
    num_positional_args,
    native_array,
    container,
    instance_method,
    fw,
):
    input_dtype, x = dtype_and_x
    helpers.test_function(
        input_dtypes=input_dtype,
        as_variable_flags=as_variable,
        with_out=with_out,
        num_positional_args=num_positional_args,
        native_array_flags=native_array,
        container_flags=container,
        instance_method=instance_method,
        fw=fw,
        fn_name="maximum",
        x1=np.asarray(x[0], dtype=input_dtype[0]),
        x2=np.asarray(x[1], dtype=input_dtype[1]),
    )


# reciprocal
@handle_cmd_line_args
@given(
    dtype_and_x=helpers.dtype_and_values(
        available_dtypes=helpers.get_dtypes("numeric"),
        small_abs_safety_factor=2,
        large_abs_safety_factor=2,
        safety_factor_scale="log",
        num_arrays=1,
    ),
    num_positional_args=helpers.num_positional_args(fn_name="reciprocal"),
)
def test_reciprocal(
    *,
    dtype_and_x,
    as_variable,
    with_out,
    num_positional_args,
    native_array,
    container,
    instance_method,
    fw,
):
    input_dtype, x = dtype_and_x
    helpers.test_function(
        input_dtypes=input_dtype,
        as_variable_flags=as_variable,
        with_out=with_out,
        num_positional_args=num_positional_args,
        native_array_flags=native_array,
        container_flags=container,
        instance_method=instance_method,
        fw=fw,
        fn_name="reciprocal",
        x=np.asarray(x, dtype=input_dtype),
    )


@handle_cmd_line_args
@given(
    dtype_and_x=helpers.dtype_and_values(
        available_dtypes=helpers.get_dtypes("numeric")
    ),
    num_positional_args=helpers.num_positional_args(fn_name="deg2rad"),
)
def test_deg2rad(
    *,
    dtype_and_x,
    as_variable,
    with_out,
    num_positional_args,
    native_array,
    container,
    instance_method,
    fw,
):
    input_dtype, x = dtype_and_x
    helpers.test_function(
        input_dtypes=input_dtype,
        as_variable_flags=as_variable,
        with_out=with_out,
        num_positional_args=num_positional_args,
        native_array_flags=native_array,
        container_flags=container,
        instance_method=instance_method,
        fw=fw,
        fn_name="deg2rad",
        x=np.asarray(x, dtype=input_dtype),
    )


@handle_cmd_line_args
@given(
    dtype_and_x=helpers.dtype_and_values(
        available_dtypes=helpers.get_dtypes("numeric")
    ),
    num_positional_args=helpers.num_positional_args(fn_name="rad2deg"),
)
def test_rad2deg(
    *,
    dtype_and_x,
    as_variable,
    with_out,
    num_positional_args,
    native_array,
    container,
    instance_method,
    fw,
):
    input_dtype, x = dtype_and_x
    helpers.test_function(
        input_dtypes=input_dtype,
        as_variable_flags=as_variable,
        with_out=with_out,
        num_positional_args=num_positional_args,
        native_array_flags=native_array,
        container_flags=container,
        instance_method=instance_method,
        fw=fw,
        fn_name="rad2deg",
        x=np.asarray(x, dtype=input_dtype),
    )<|MERGE_RESOLUTION|>--- conflicted
+++ resolved
@@ -96,13 +96,8 @@
 @given(
     dtype_and_x=helpers.dtype_and_values(
         available_dtypes=helpers.get_dtypes("float"),
-<<<<<<< HEAD
-        large_abs_safety_factor=20,
-        small_abs_safety_factor=2.5,
-=======
         large_abs_safety_factor=4,
         small_abs_safety_factor=4,
->>>>>>> d716aec0
     ),
     num_positional_args=helpers.num_positional_args(fn_name="acos"),
 )
